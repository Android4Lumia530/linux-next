--- conflicted
+++ resolved
@@ -5,46 +5,29 @@
 
 # prepare
 echo nop > current_tracer
-<<<<<<< HEAD
-echo kernel_clone > set_ftrace_filter
-echo 'p:testprobe kernel_clone' > kprobe_events
-=======
 echo $FUNCTION_FORK > set_ftrace_filter
 echo "p:testprobe $FUNCTION_FORK" > kprobe_events
->>>>>>> f642729d
 
 # kprobe on / ftrace off
 echo 1 > events/kprobes/testprobe/enable
 echo > trace
 ( echo "forked")
 grep testprobe trace
-<<<<<<< HEAD
-! grep 'kernel_clone <-' trace
-=======
 ! grep "$FUNCTION_FORK <-" trace
->>>>>>> f642729d
 
 # kprobe on / ftrace on
 echo function > current_tracer
 echo > trace
 ( echo "forked")
 grep testprobe trace
-<<<<<<< HEAD
-grep 'kernel_clone <-' trace
-=======
 grep "$FUNCTION_FORK <-" trace
->>>>>>> f642729d
 
 # kprobe off / ftrace on
 echo 0 > events/kprobes/testprobe/enable
 echo > trace
 ( echo "forked")
 ! grep testprobe trace
-<<<<<<< HEAD
-grep 'kernel_clone <-' trace
-=======
 grep "$FUNCTION_FORK <-" trace
->>>>>>> f642729d
 
 # kprobe on / ftrace on
 echo 1 > events/kprobes/testprobe/enable
@@ -52,19 +35,11 @@
 echo > trace
 ( echo "forked")
 grep testprobe trace
-<<<<<<< HEAD
-grep 'kernel_clone <-' trace
-=======
 grep "$FUNCTION_FORK <-" trace
->>>>>>> f642729d
 
 # kprobe on / ftrace off
 echo nop > current_tracer
 echo > trace
 ( echo "forked")
 grep testprobe trace
-<<<<<<< HEAD
-! grep 'kernel_clone <-' trace
-=======
-! grep "$FUNCTION_FORK <-" trace
->>>>>>> f642729d
+! grep "$FUNCTION_FORK <-" trace
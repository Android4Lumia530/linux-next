--- conflicted
+++ resolved
@@ -5,11 +5,7 @@
 
 grep -A1 "fetcharg:" README | grep -q "\$comm" || exit_unsupported # this is too old
 
-<<<<<<< HEAD
-echo 'p:testprobe kernel_clone comm=$comm ' > kprobe_events
-=======
 echo "p:testprobe $FUNCTION_FORK comm=\$comm " > kprobe_events
->>>>>>> f642729d
 grep testprobe kprobe_events | grep -q 'comm=$comm'
 test -d events/kprobes/testprobe
 

--- conflicted
+++ resolved
@@ -1133,11 +1133,8 @@
 	return ret;
 }
 
-<<<<<<< HEAD
-=======
 /* Test MEMBARRIER_CMD_PRIVATE_RESTART_RSEQ_ON_CPU membarrier command. */
 #ifdef RSEQ_ARCH_HAS_OFFSET_DEREF_ADDV
->>>>>>> f642729d
 struct test_membarrier_thread_args {
 	int stop;
 	intptr_t percpu_list_ptr;
@@ -1291,11 +1288,6 @@
 	return NULL;
 }
 
-<<<<<<< HEAD
-/* Test MEMBARRIER_CMD_PRIVATE_RESTART_RSEQ_ON_CPU membarrier command. */
-#ifdef RSEQ_ARCH_HAS_OFFSET_DEREF_ADDV
-=======
->>>>>>> f642729d
 void test_membarrier(void)
 {
 	const int num_threads = opt_threads;

# SPDX-License-Identifier: GPL-2.0
#
# Parses test results from a kernel dmesg log.
#
# Copyright (C) 2019, Google LLC.
# Author: Felix Guo <felixguoxiuping@gmail.com>
# Author: Brendan Higgins <brendanhiggins@google.com>

import re

from collections import namedtuple
from datetime import datetime
from enum import Enum, auto
from functools import reduce
from typing import Iterable, Iterator, List, Optional, Tuple

TestResult = namedtuple('TestResult', ['status','suites','log'])

class TestSuite(object):
	def __init__(self) -> None:
		self.status = TestStatus.SUCCESS
		self.name = ''
		self.cases = []  # type: List[TestCase]

	def __str__(self) -> str:
		return 'TestSuite(' + str(self.status) + ',' + self.name + ',' + str(self.cases) + ')'

	def __repr__(self) -> str:
		return str(self)

class TestCase(object):
	def __init__(self) -> None:
		self.status = TestStatus.SUCCESS
		self.name = ''
		self.log = []  # type: List[str]

	def __str__(self) -> str:
		return 'TestCase(' + str(self.status) + ',' + self.name + ',' + str(self.log) + ')'

	def __repr__(self) -> str:
		return str(self)

class TestStatus(Enum):
	SUCCESS = auto()
	FAILURE = auto()
	TEST_CRASHED = auto()
	NO_TESTS = auto()
	FAILURE_TO_PARSE_TESTS = auto()

kunit_start_re = re.compile(r'TAP version [0-9]+$')
kunit_end_re = re.compile('(List of all partitions:|'
			  'Kernel panic - not syncing: VFS:)')

def isolate_kunit_output(kernel_output) -> Iterator[str]:
	started = False
	for line in kernel_output:
		line = line.rstrip()  # line always has a trailing \n
		if kunit_start_re.search(line):
			prefix_len = len(line.split('TAP version')[0])
			started = True
			yield line[prefix_len:] if prefix_len > 0 else line
		elif kunit_end_re.search(line):
			break
		elif started:
			yield line[prefix_len:] if prefix_len > 0 else line

def raw_output(kernel_output) -> None:
	for line in kernel_output:
		print(line.rstrip())

DIVIDER = '=' * 60

RESET = '\033[0;0m'

def red(text) -> str:
	return '\033[1;31m' + text + RESET

def yellow(text) -> str:
	return '\033[1;33m' + text + RESET

def green(text) -> str:
	return '\033[1;32m' + text + RESET

def print_with_timestamp(message) -> None:
	print('[%s] %s' % (datetime.now().strftime('%H:%M:%S'), message))

def format_suite_divider(message) -> str:
	return '======== ' + message + ' ========'

def print_suite_divider(message) -> None:
	print_with_timestamp(DIVIDER)
	print_with_timestamp(format_suite_divider(message))

def print_log(log) -> None:
	for m in log:
		print_with_timestamp(m)

TAP_ENTRIES = re.compile(r'^(TAP|[\s]*ok|[\s]*not ok|[\s]*[0-9]+\.\.[0-9]+|[\s]*#).*$')

def consume_non_diagnostic(lines: List[str]) -> None:
	while lines and not TAP_ENTRIES.match(lines[0]):
		lines.pop(0)

def save_non_diagnostic(lines: List[str], test_case: TestCase) -> None:
	while lines and not TAP_ENTRIES.match(lines[0]):
		test_case.log.append(lines[0])
		lines.pop(0)

OkNotOkResult = namedtuple('OkNotOkResult', ['is_ok','description', 'text'])

OK_NOT_OK_SUBTEST = re.compile(r'^[\s]+(ok|not ok) [0-9]+ - (.*)$')

OK_NOT_OK_MODULE = re.compile(r'^(ok|not ok) ([0-9]+) - (.*)$')

def parse_ok_not_ok_test_case(lines: List[str], test_case: TestCase) -> bool:
	save_non_diagnostic(lines, test_case)
	if not lines:
		test_case.status = TestStatus.TEST_CRASHED
		return True
	line = lines[0]
	match = OK_NOT_OK_SUBTEST.match(line)
	while not match and lines:
		line = lines.pop(0)
		match = OK_NOT_OK_SUBTEST.match(line)
	if match:
		test_case.log.append(lines.pop(0))
		test_case.name = match.group(2)
		if test_case.status == TestStatus.TEST_CRASHED:
			return True
		if match.group(1) == 'ok':
			test_case.status = TestStatus.SUCCESS
		else:
			test_case.status = TestStatus.FAILURE
		return True
	else:
		return False

SUBTEST_DIAGNOSTIC = re.compile(r'^[\s]+# (.*)$')
DIAGNOSTIC_CRASH_MESSAGE = re.compile(r'^[\s]+# .*?: kunit test case crashed!$')

def parse_diagnostic(lines: List[str], test_case: TestCase) -> bool:
	save_non_diagnostic(lines, test_case)
	if not lines:
		return False
	line = lines[0]
	match = SUBTEST_DIAGNOSTIC.match(line)
	if match:
		test_case.log.append(lines.pop(0))
		crash_match = DIAGNOSTIC_CRASH_MESSAGE.match(line)
		if crash_match:
			test_case.status = TestStatus.TEST_CRASHED
		return True
	else:
		return False

def parse_test_case(lines: List[str]) -> Optional[TestCase]:
	test_case = TestCase()
	save_non_diagnostic(lines, test_case)
	while parse_diagnostic(lines, test_case):
		pass
	if parse_ok_not_ok_test_case(lines, test_case):
		return test_case
	else:
		return None

SUBTEST_HEADER = re.compile(r'^[\s]+# Subtest: (.*)$')

def parse_subtest_header(lines: List[str]) -> Optional[str]:
	consume_non_diagnostic(lines)
	if not lines:
		return None
	match = SUBTEST_HEADER.match(lines[0])
	if match:
		lines.pop(0)
		return match.group(1)
	else:
		return None

SUBTEST_PLAN = re.compile(r'[\s]+[0-9]+\.\.([0-9]+)')

def parse_subtest_plan(lines: List[str]) -> Optional[int]:
	consume_non_diagnostic(lines)
	match = SUBTEST_PLAN.match(lines[0])
	if match:
		lines.pop(0)
		return int(match.group(1))
	else:
		return None

def max_status(left: TestStatus, right: TestStatus) -> TestStatus:
	if left == TestStatus.TEST_CRASHED or right == TestStatus.TEST_CRASHED:
		return TestStatus.TEST_CRASHED
	elif left == TestStatus.FAILURE or right == TestStatus.FAILURE:
		return TestStatus.FAILURE
	elif left != TestStatus.SUCCESS:
		return left
	elif right != TestStatus.SUCCESS:
		return right
	else:
		return TestStatus.SUCCESS

def parse_ok_not_ok_test_suite(lines: List[str],
			       test_suite: TestSuite,
			       expected_suite_index: int) -> bool:
<<<<<<< HEAD
	consume_non_diagnositic(lines)
=======
	consume_non_diagnostic(lines)
>>>>>>> f642729d
	if not lines:
		test_suite.status = TestStatus.TEST_CRASHED
		return False
	line = lines[0]
	match = OK_NOT_OK_MODULE.match(line)
	if match:
		lines.pop(0)
		if match.group(1) == 'ok':
			test_suite.status = TestStatus.SUCCESS
		else:
			test_suite.status = TestStatus.FAILURE
		suite_index = int(match.group(2))
		if suite_index != expected_suite_index:
			print_with_timestamp(
				red('[ERROR] ') + 'expected_suite_index ' +
				str(expected_suite_index) + ', but got ' +
				str(suite_index))
		return True
	else:
		return False

def bubble_up_errors(statuses: Iterable[TestStatus]) -> TestStatus:
	return reduce(max_status, statuses, TestStatus.SUCCESS)

def bubble_up_test_case_errors(test_suite: TestSuite) -> TestStatus:
	max_test_case_status = bubble_up_errors(x.status for x in test_suite.cases)
	return max_status(max_test_case_status, test_suite.status)

<<<<<<< HEAD
def parse_test_suite(lines: List[str], expected_suite_index: int) -> TestSuite:
=======
def parse_test_suite(lines: List[str], expected_suite_index: int) -> Optional[TestSuite]:
>>>>>>> f642729d
	if not lines:
		return None
	consume_non_diagnostic(lines)
	test_suite = TestSuite()
	test_suite.status = TestStatus.SUCCESS
	name = parse_subtest_header(lines)
	if not name:
		return None
	test_suite.name = name
	expected_test_case_num = parse_subtest_plan(lines)
	if expected_test_case_num is None:
		return None
	while expected_test_case_num > 0:
		test_case = parse_test_case(lines)
		if not test_case:
			break
		test_suite.cases.append(test_case)
		expected_test_case_num -= 1
	if parse_ok_not_ok_test_suite(lines, test_suite, expected_suite_index):
		test_suite.status = bubble_up_test_case_errors(test_suite)
		return test_suite
	elif not lines:
		print_with_timestamp(red('[ERROR] ') + 'ran out of lines before end token')
		return test_suite
	else:
		print('failed to parse end of suite' + lines[0])
		return None

TAP_HEADER = re.compile(r'^TAP version 14$')

def parse_tap_header(lines: List[str]) -> bool:
	consume_non_diagnostic(lines)
	if TAP_HEADER.match(lines[0]):
		lines.pop(0)
		return True
	else:
		return False

TEST_PLAN = re.compile(r'[0-9]+\.\.([0-9]+)')

<<<<<<< HEAD
def parse_test_plan(lines: List[str]) -> int:
	consume_non_diagnositic(lines)
=======
def parse_test_plan(lines: List[str]) -> Optional[int]:
	consume_non_diagnostic(lines)
>>>>>>> f642729d
	match = TEST_PLAN.match(lines[0])
	if match:
		lines.pop(0)
		return int(match.group(1))
	else:
		return None

<<<<<<< HEAD
def bubble_up_suite_errors(test_suite_list: List[TestSuite]) -> TestStatus:
	return bubble_up_errors(lambda x: x.status, test_suite_list)
=======
def bubble_up_suite_errors(test_suites: Iterable[TestSuite]) -> TestStatus:
	return bubble_up_errors(x.status for x in test_suites)
>>>>>>> f642729d

def parse_test_result(lines: List[str]) -> TestResult:
	consume_non_diagnostic(lines)
	if not lines or not parse_tap_header(lines):
		return TestResult(TestStatus.NO_TESTS, [], lines)
	expected_test_suite_num = parse_test_plan(lines)
	if not expected_test_suite_num:
		return TestResult(TestStatus.FAILURE_TO_PARSE_TESTS, [], lines)
	test_suites = []
	for i in range(1, expected_test_suite_num + 1):
		test_suite = parse_test_suite(lines, i)
		if test_suite:
			test_suites.append(test_suite)
		else:
			print_with_timestamp(
				red('[ERROR] ') + ' expected ' +
				str(expected_test_suite_num) +
				' test suites, but got ' + str(i - 2))
			break
	test_suite = parse_test_suite(lines, -1)
	if test_suite:
		print_with_timestamp(red('[ERROR] ') +
			'got unexpected test suite: ' + test_suite.name)
	if test_suites:
		return TestResult(bubble_up_suite_errors(test_suites), test_suites, lines)
	else:
		return TestResult(TestStatus.NO_TESTS, [], lines)

<<<<<<< HEAD
def print_and_count_results(test_result: TestResult) -> None:
=======
def print_and_count_results(test_result: TestResult) -> Tuple[int, int, int]:
>>>>>>> f642729d
	total_tests = 0
	failed_tests = 0
	crashed_tests = 0
	for test_suite in test_result.suites:
		if test_suite.status == TestStatus.SUCCESS:
			print_suite_divider(green('[PASSED] ') + test_suite.name)
		elif test_suite.status == TestStatus.TEST_CRASHED:
			print_suite_divider(red('[CRASHED] ' + test_suite.name))
		else:
			print_suite_divider(red('[FAILED] ') + test_suite.name)
		for test_case in test_suite.cases:
			total_tests += 1
			if test_case.status == TestStatus.SUCCESS:
				print_with_timestamp(green('[PASSED] ') + test_case.name)
			elif test_case.status == TestStatus.TEST_CRASHED:
				crashed_tests += 1
				print_with_timestamp(red('[CRASHED] ' + test_case.name))
				print_log(map(yellow, test_case.log))
				print_with_timestamp('')
			else:
				failed_tests += 1
				print_with_timestamp(red('[FAILED] ') + test_case.name)
				print_log(map(yellow, test_case.log))
				print_with_timestamp('')
	return total_tests, failed_tests, crashed_tests

def parse_run_tests(kernel_output) -> TestResult:
	total_tests = 0
	failed_tests = 0
	crashed_tests = 0
	test_result = parse_test_result(list(isolate_kunit_output(kernel_output)))
	if test_result.status == TestStatus.NO_TESTS:
		print(red('[ERROR] ') + yellow('no tests run!'))
	elif test_result.status == TestStatus.FAILURE_TO_PARSE_TESTS:
		print(red('[ERROR] ') + yellow('could not parse test results!'))
	else:
		(total_tests,
		 failed_tests,
		 crashed_tests) = print_and_count_results(test_result)
	print_with_timestamp(DIVIDER)
	fmt = green if test_result.status == TestStatus.SUCCESS else red
	print_with_timestamp(
		fmt('Testing complete. %d tests run. %d failed. %d crashed.' %
		    (total_tests, failed_tests, crashed_tests)))
	return test_result<|MERGE_RESOLUTION|>--- conflicted
+++ resolved
@@ -202,11 +202,7 @@
 def parse_ok_not_ok_test_suite(lines: List[str],
 			       test_suite: TestSuite,
 			       expected_suite_index: int) -> bool:
-<<<<<<< HEAD
-	consume_non_diagnositic(lines)
-=======
-	consume_non_diagnostic(lines)
->>>>>>> f642729d
+	consume_non_diagnostic(lines)
 	if not lines:
 		test_suite.status = TestStatus.TEST_CRASHED
 		return False
@@ -235,11 +231,7 @@
 	max_test_case_status = bubble_up_errors(x.status for x in test_suite.cases)
 	return max_status(max_test_case_status, test_suite.status)
 
-<<<<<<< HEAD
-def parse_test_suite(lines: List[str], expected_suite_index: int) -> TestSuite:
-=======
 def parse_test_suite(lines: List[str], expected_suite_index: int) -> Optional[TestSuite]:
->>>>>>> f642729d
 	if not lines:
 		return None
 	consume_non_diagnostic(lines)
@@ -280,13 +272,8 @@
 
 TEST_PLAN = re.compile(r'[0-9]+\.\.([0-9]+)')
 
-<<<<<<< HEAD
-def parse_test_plan(lines: List[str]) -> int:
-	consume_non_diagnositic(lines)
-=======
 def parse_test_plan(lines: List[str]) -> Optional[int]:
 	consume_non_diagnostic(lines)
->>>>>>> f642729d
 	match = TEST_PLAN.match(lines[0])
 	if match:
 		lines.pop(0)
@@ -294,13 +281,8 @@
 	else:
 		return None
 
-<<<<<<< HEAD
-def bubble_up_suite_errors(test_suite_list: List[TestSuite]) -> TestStatus:
-	return bubble_up_errors(lambda x: x.status, test_suite_list)
-=======
 def bubble_up_suite_errors(test_suites: Iterable[TestSuite]) -> TestStatus:
 	return bubble_up_errors(x.status for x in test_suites)
->>>>>>> f642729d
 
 def parse_test_result(lines: List[str]) -> TestResult:
 	consume_non_diagnostic(lines)
@@ -329,11 +311,7 @@
 	else:
 		return TestResult(TestStatus.NO_TESTS, [], lines)
 
-<<<<<<< HEAD
-def print_and_count_results(test_result: TestResult) -> None:
-=======
 def print_and_count_results(test_result: TestResult) -> Tuple[int, int, int]:
->>>>>>> f642729d
 	total_tests = 0
 	failed_tests = 0
 	crashed_tests = 0

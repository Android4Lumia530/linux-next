# SPDX-License-Identifier: GPL-2.0
#
# Runs UML kernel, collects output, and handles errors.
#
# Copyright (C) 2019, Google LLC.
# Author: Felix Guo <felixguoxiuping@gmail.com>
# Author: Brendan Higgins <brendanhiggins@google.com>

import logging
import subprocess
import os
import shutil
import signal
from typing import Iterator

from contextlib import ExitStack

import kunit_config
import kunit_parser

KCONFIG_PATH = '.config'
KUNITCONFIG_PATH = '.kunitconfig'
DEFAULT_KUNITCONFIG_PATH = 'arch/um/configs/kunit_defconfig'
BROKEN_ALLCONFIG_PATH = 'tools/testing/kunit/configs/broken_on_uml.config'
OUTFILE_PATH = 'test.log'

def get_file_path(build_dir, default):
	if build_dir:
		default = os.path.join(build_dir, default)
	return default

class ConfigError(Exception):
	"""Represents an error trying to configure the Linux kernel."""


class BuildError(Exception):
	"""Represents an error trying to build the Linux kernel."""


class LinuxSourceTreeOperations(object):
	"""An abstraction over command line operations performed on a source tree."""

	def make_mrproper(self) -> None:
		try:
			subprocess.check_output(['make', 'mrproper'], stderr=subprocess.STDOUT)
		except OSError as e:
			raise ConfigError('Could not call make command: ' + str(e))
		except subprocess.CalledProcessError as e:
			raise ConfigError(e.output.decode())

	def make_olddefconfig(self, build_dir, make_options) -> None:
		command = ['make', 'ARCH=um', 'olddefconfig']
		if make_options:
			command.extend(make_options)
		if build_dir:
			command += ['O=' + build_dir]
		try:
			subprocess.check_output(command, stderr=subprocess.STDOUT)
		except OSError as e:
			raise ConfigError('Could not call make command: ' + str(e))
		except subprocess.CalledProcessError as e:
			raise ConfigError(e.output.decode())

<<<<<<< HEAD
	def make_allyesconfig(self, build_dir, make_options):
=======
	def make_allyesconfig(self, build_dir, make_options) -> None:
>>>>>>> f642729d
		kunit_parser.print_with_timestamp(
			'Enabling all CONFIGs for UML...')
		command = ['make', 'ARCH=um', 'allyesconfig']
		if make_options:
			command.extend(make_options)
		if build_dir:
			command += ['O=' + build_dir]
		process = subprocess.Popen(
			command,
			stdout=subprocess.DEVNULL,
			stderr=subprocess.STDOUT)
		process.wait()
		kunit_parser.print_with_timestamp(
			'Disabling broken configs to run KUnit tests...')
		with ExitStack() as es:
			config = open(get_kconfig_path(build_dir), 'a')
			disable = open(BROKEN_ALLCONFIG_PATH, 'r').read()
			config.write(disable)
		kunit_parser.print_with_timestamp(
			'Starting Kernel with all configs takes a few minutes...')

	def make(self, jobs, build_dir, make_options) -> None:
		command = ['make', 'ARCH=um', '--jobs=' + str(jobs)]
		if make_options:
			command.extend(make_options)
		if build_dir:
			command += ['O=' + build_dir]
		try:
			proc = subprocess.Popen(command,
						stderr=subprocess.PIPE,
						stdout=subprocess.DEVNULL)
		except OSError as e:
<<<<<<< HEAD
			raise BuildError('Could not call execute make: ' + str(e))
		except subprocess.CalledProcessError as e:
			raise BuildError(e.output.decode())

	def linux_bin(self, params, timeout, build_dir, outfile):
=======
			raise BuildError('Could not call make command: ' + str(e))
		_, stderr = proc.communicate()
		if proc.returncode != 0:
			raise BuildError(stderr.decode())
		if stderr:  # likely only due to build warnings
			print(stderr.decode())

	def linux_bin(self, params, timeout, build_dir) -> None:
>>>>>>> f642729d
		"""Runs the Linux UML binary. Must be named 'linux'."""
		linux_bin = get_file_path(build_dir, 'linux')
		outfile = get_outfile_path(build_dir)
		with open(outfile, 'w') as output:
			process = subprocess.Popen([linux_bin] + params,
						   stdout=output,
						   stderr=subprocess.STDOUT)
			process.wait(timeout)

def get_kconfig_path(build_dir) -> str:
	return get_file_path(build_dir, KCONFIG_PATH)

def get_kunitconfig_path(build_dir) -> str:
	return get_file_path(build_dir, KUNITCONFIG_PATH)

def get_outfile_path(build_dir) -> str:
	return get_file_path(build_dir, OUTFILE_PATH)

class LinuxSourceTree(object):
	"""Represents a Linux kernel source tree with KUnit tests."""

	def __init__(self, build_dir: str, load_config=True, kunitconfig_path='') -> None:
		signal.signal(signal.SIGINT, self.signal_handler)

		self._ops = LinuxSourceTreeOperations()

		if not load_config:
			return

		if kunitconfig_path:
			if not os.path.exists(kunitconfig_path):
				raise ConfigError(f'Specified kunitconfig ({kunitconfig_path}) does not exist')
		else:
			kunitconfig_path = get_kunitconfig_path(build_dir)
			if not os.path.exists(kunitconfig_path):
				shutil.copyfile(DEFAULT_KUNITCONFIG_PATH, kunitconfig_path)

		self._kconfig = kunit_config.Kconfig()
		self._kconfig.read_from_file(kunitconfig_path)

	def clean(self) -> bool:
		try:
			self._ops.make_mrproper()
		except ConfigError as e:
			logging.error(e)
			return False
		return True

	def validate_config(self, build_dir) -> bool:
		kconfig_path = get_kconfig_path(build_dir)
		validated_kconfig = kunit_config.Kconfig()
		validated_kconfig.read_from_file(kconfig_path)
		if not self._kconfig.is_subset_of(validated_kconfig):
			invalid = self._kconfig.entries() - validated_kconfig.entries()
			message = 'Provided Kconfig is not contained in validated .config. Following fields found in kunitconfig, ' \
					  'but not in .config: %s' % (
					', '.join([str(e) for e in invalid])
			)
			logging.error(message)
			return False
		return True

	def build_config(self, build_dir, make_options) -> bool:
		kconfig_path = get_kconfig_path(build_dir)
		if build_dir and not os.path.exists(build_dir):
			os.mkdir(build_dir)
		self._kconfig.write_to_file(kconfig_path)
		try:
			self._ops.make_olddefconfig(build_dir, make_options)
		except ConfigError as e:
			logging.error(e)
			return False
		return self.validate_config(build_dir)

	def build_reconfig(self, build_dir, make_options) -> bool:
		"""Creates a new .config if it is not a subset of the .kunitconfig."""
		kconfig_path = get_kconfig_path(build_dir)
		if os.path.exists(kconfig_path):
			existing_kconfig = kunit_config.Kconfig()
			existing_kconfig.read_from_file(kconfig_path)
			if not self._kconfig.is_subset_of(existing_kconfig):
				print('Regenerating .config ...')
				os.remove(kconfig_path)
				return self.build_config(build_dir, make_options)
			else:
				return True
		else:
			print('Generating .config ...')
			return self.build_config(build_dir, make_options)

<<<<<<< HEAD
	def build_um_kernel(self, alltests, jobs, build_dir, make_options):
=======
	def build_um_kernel(self, alltests, jobs, build_dir, make_options) -> bool:
>>>>>>> f642729d
		try:
			if alltests:
				self._ops.make_allyesconfig(build_dir, make_options)
			self._ops.make_olddefconfig(build_dir, make_options)
			self._ops.make(jobs, build_dir, make_options)
		except (ConfigError, BuildError) as e:
			logging.error(e)
			return False
		return self.validate_config(build_dir)

	def run_kernel(self, args=None, build_dir='', filter_glob='', timeout=None) -> Iterator[str]:
		if not args:
			args = []
		args.extend(['mem=1G', 'console=tty'])
		if filter_glob:
			args.append('kunit.filter_glob='+filter_glob)
		self._ops.linux_bin(args, timeout, build_dir)
		outfile = get_outfile_path(build_dir)
		subprocess.call(['stty', 'sane'])
		with open(outfile, 'r') as file:
			for line in file:
				yield line

	def signal_handler(self, sig, frame) -> None:
		logging.error('Build interruption occurred. Cleaning console.')
		subprocess.call(['stty', 'sane'])<|MERGE_RESOLUTION|>--- conflicted
+++ resolved
@@ -61,11 +61,7 @@
 		except subprocess.CalledProcessError as e:
 			raise ConfigError(e.output.decode())
 
-<<<<<<< HEAD
-	def make_allyesconfig(self, build_dir, make_options):
-=======
 	def make_allyesconfig(self, build_dir, make_options) -> None:
->>>>>>> f642729d
 		kunit_parser.print_with_timestamp(
 			'Enabling all CONFIGs for UML...')
 		command = ['make', 'ARCH=um', 'allyesconfig']
@@ -98,13 +94,6 @@
 						stderr=subprocess.PIPE,
 						stdout=subprocess.DEVNULL)
 		except OSError as e:
-<<<<<<< HEAD
-			raise BuildError('Could not call execute make: ' + str(e))
-		except subprocess.CalledProcessError as e:
-			raise BuildError(e.output.decode())
-
-	def linux_bin(self, params, timeout, build_dir, outfile):
-=======
 			raise BuildError('Could not call make command: ' + str(e))
 		_, stderr = proc.communicate()
 		if proc.returncode != 0:
@@ -113,7 +102,6 @@
 			print(stderr.decode())
 
 	def linux_bin(self, params, timeout, build_dir) -> None:
->>>>>>> f642729d
 		"""Runs the Linux UML binary. Must be named 'linux'."""
 		linux_bin = get_file_path(build_dir, 'linux')
 		outfile = get_outfile_path(build_dir)
@@ -204,11 +192,7 @@
 			print('Generating .config ...')
 			return self.build_config(build_dir, make_options)
 
-<<<<<<< HEAD
-	def build_um_kernel(self, alltests, jobs, build_dir, make_options):
-=======
 	def build_um_kernel(self, alltests, jobs, build_dir, make_options) -> bool:
->>>>>>> f642729d
 		try:
 			if alltests:
 				self._ops.make_allyesconfig(build_dir, make_options)

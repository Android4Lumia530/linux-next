--- conflicted
+++ resolved
@@ -22,14 +22,11 @@
 DEFAULT_KUNITCONFIG_PATH = 'arch/um/configs/kunit_defconfig'
 BROKEN_ALLCONFIG_PATH = 'tools/testing/kunit/configs/broken_on_uml.config'
 OUTFILE_PATH = 'test.log'
-<<<<<<< HEAD
-=======
 
 def get_file_path(build_dir, default):
 	if build_dir:
 		default = os.path.join(build_dir, default)
 	return default
->>>>>>> 356006a6
 
 class ConfigError(Exception):
 	"""Represents an error trying to configure the Linux kernel."""
@@ -105,13 +102,7 @@
 
 	def linux_bin(self, params, timeout, build_dir):
 		"""Runs the Linux UML binary. Must be named 'linux'."""
-<<<<<<< HEAD
-		linux_bin = './linux'
-		if build_dir:
-			linux_bin = os.path.join(build_dir, 'linux')
-=======
 		linux_bin = get_file_path(build_dir, 'linux')
->>>>>>> 356006a6
 		outfile = get_outfile_path(build_dir)
 		with open(outfile, 'w') as output:
 			process = subprocess.Popen([linux_bin] + params,
@@ -127,18 +118,6 @@
 
 def get_outfile_path(build_dir):
 	return get_file_path(build_dir, OUTFILE_PATH)
-
-def get_kunitconfig_path(build_dir):
-	kunitconfig_path = KUNITCONFIG_PATH
-	if build_dir:
-		kunitconfig_path = os.path.join(build_dir, KUNITCONFIG_PATH)
-	return kunitconfig_path
-
-def get_outfile_path(build_dir):
-	outfile_path = OUTFILE_PATH
-	if build_dir:
-		outfile_path = os.path.join(build_dir, OUTFILE_PATH)
-	return outfile_path
 
 class LinuxSourceTree(object):
 	"""Represents a Linux kernel source tree with KUnit tests."""

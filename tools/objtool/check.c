--- conflicted
+++ resolved
@@ -6,15 +6,6 @@
 #include <string.h>
 #include <stdlib.h>
 
-<<<<<<< HEAD
-#include "builtin.h"
-#include "cfi.h"
-#include "arch.h"
-#include "check.h"
-#include "special.h"
-#include "warn.h"
-#include "arch_elf.h"
-=======
 #include <arch/elf.h>
 #include <objtool/builtin.h>
 #include <objtool/cfi.h>
@@ -23,18 +14,12 @@
 #include <objtool/special.h>
 #include <objtool/warn.h>
 #include <objtool/endianness.h>
->>>>>>> f642729d
 
 #include <linux/objtool.h>
 #include <linux/hashtable.h>
 #include <linux/kernel.h>
 #include <linux/static_call_types.h>
 
-<<<<<<< HEAD
-#define FAKE_JUMP_OFFSET -1
-
-=======
->>>>>>> f642729d
 struct alternative {
 	struct list_head list;
 	struct instruction *insn;
@@ -487,19 +472,12 @@
 
 		/* populate reloc for 'addr' */
 		reloc = malloc(sizeof(*reloc));
-<<<<<<< HEAD
-=======
-
->>>>>>> f642729d
+
 		if (!reloc) {
 			perror("malloc");
 			return -1;
 		}
 		memset(reloc, 0, sizeof(*reloc));
-<<<<<<< HEAD
-		reloc->sym = insn->sec->sym;
-		reloc->addend = insn->offset;
-=======
 
 		insn_to_reloc_sym_addend(insn->sec, insn->offset, reloc);
 		if (!reloc->sym) {
@@ -508,7 +486,6 @@
 			return -1;
 		}
 
->>>>>>> f642729d
 		reloc->type = R_X86_64_PC32;
 		reloc->offset = idx * sizeof(struct static_call_site);
 		reloc->sec = reloc_sec;
@@ -530,10 +507,6 @@
 
 		key_sym = find_symbol_by_name(file->elf, tmp);
 		if (!key_sym) {
-<<<<<<< HEAD
-			WARN("static_call: can't find static_call_key symbol: %s", tmp);
-			return -1;
-=======
 			if (!module) {
 				WARN("static_call: can't find static_call_key symbol: %s", tmp);
 				return -1;
@@ -549,7 +522,6 @@
 			 * static_call_add_module().
 			 */
 			key_sym = insn->call_dest;
->>>>>>> f642729d
 		}
 		free(key_name);
 
@@ -576,8 +548,6 @@
 	return 0;
 }
 
-<<<<<<< HEAD
-=======
 static int create_mcount_loc_sections(struct objtool_file *file)
 {
 	struct section *sec, *reloc_sec;
@@ -650,7 +620,6 @@
 	return 0;
 }
 
->>>>>>> f642729d
 /*
  * Warnings shouldn't be reported for ignored functions.
  */
@@ -923,8 +892,6 @@
 				list_add_tail(&insn->static_call_node,
 					      &file->static_call_list);
 			}
-<<<<<<< HEAD
-=======
 			continue;
 		} else if (reloc->sym->sec->idx) {
 			dest_sec = reloc->sym->sec;
@@ -932,7 +899,6 @@
 				   arch_dest_reloc_offset(reloc->addend);
 		} else {
 			/* non-func asm code jumping to another file */
->>>>>>> f642729d
 			continue;
 		}
 
@@ -1595,11 +1561,6 @@
 			continue;
 		}
 
-<<<<<<< HEAD
-		insn->hint = true;
-
-=======
->>>>>>> f642729d
 		if (arch_decode_hint_reg(insn, hint->sp_reg)) {
 			WARN_FUNC("unsupported unwind_hint sp base reg %d",
 				  insn->sec, insn->offset, hint->sp_reg);
@@ -2994,9 +2955,6 @@
 	    !strcmp(insn->sec->name, ".altinstr_aux"))
 		return true;
 
-	if (insn->type == INSN_JUMP_UNCONDITIONAL && insn->offset == FAKE_JUMP_OFFSET)
-		return true;
-
 	if (!insn->func)
 		return false;
 
@@ -3194,8 +3152,6 @@
 	if (ret < 0)
 		goto out;
 	warnings += ret;
-<<<<<<< HEAD
-=======
 
 	if (mcount) {
 		ret = create_mcount_loc_sections(file);
@@ -3203,7 +3159,6 @@
 			goto out;
 		warnings += ret;
 	}
->>>>>>> f642729d
 
 out:
 	/*

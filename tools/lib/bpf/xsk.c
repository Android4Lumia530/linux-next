// SPDX-License-Identifier: (LGPL-2.1 OR BSD-2-Clause)

/*
 * AF_XDP user-space access library.
 *
 * Copyright(c) 2018 - 2019 Intel Corporation.
 *
 * Author(s): Magnus Karlsson <magnus.karlsson@intel.com>
 */

#include <errno.h>
#include <stdlib.h>
#include <string.h>
#include <unistd.h>
#include <arpa/inet.h>
#include <asm/barrier.h>
#include <linux/compiler.h>
#include <linux/ethtool.h>
#include <linux/filter.h>
#include <linux/if_ether.h>
#include <linux/if_packet.h>
#include <linux/if_xdp.h>
#include <linux/kernel.h>
#include <linux/list.h>
#include <linux/sockios.h>
#include <net/if.h>
#include <sys/ioctl.h>
#include <sys/mman.h>
#include <sys/socket.h>
#include <sys/types.h>

#include "bpf.h"
#include "libbpf.h"
#include "libbpf_internal.h"
#include "xsk.h"

#ifndef SOL_XDP
 #define SOL_XDP 283
#endif

#ifndef AF_XDP
 #define AF_XDP 44
#endif

#ifndef PF_XDP
 #define PF_XDP AF_XDP
#endif

enum xsk_prog {
	XSK_PROG_FALLBACK,
	XSK_PROG_REDIRECT_FLAGS,
};

struct xsk_umem {
	struct xsk_ring_prod *fill_save;
	struct xsk_ring_cons *comp_save;
	char *umem_area;
	struct xsk_umem_config config;
	int fd;
	int refcount;
	struct list_head ctx_list;
};

struct xsk_ctx {
	struct xsk_ring_prod *fill;
	struct xsk_ring_cons *comp;
	__u32 queue_id;
	struct xsk_umem *umem;
	int refcount;
	int ifindex;
	struct list_head list;
	int prog_fd;
	int xsks_map_fd;
	char ifname[IFNAMSIZ];
};

struct xsk_socket {
	struct xsk_ring_cons *rx;
	struct xsk_ring_prod *tx;
	__u64 outstanding_tx;
	struct xsk_ctx *ctx;
	struct xsk_socket_config config;
	int fd;
};

struct xsk_nl_info {
	bool xdp_prog_attached;
	int ifindex;
	int fd;
};

/* Up until and including Linux 5.3 */
struct xdp_ring_offset_v1 {
	__u64 producer;
	__u64 consumer;
	__u64 desc;
};

/* Up until and including Linux 5.3 */
struct xdp_mmap_offsets_v1 {
	struct xdp_ring_offset_v1 rx;
	struct xdp_ring_offset_v1 tx;
	struct xdp_ring_offset_v1 fr;
	struct xdp_ring_offset_v1 cr;
};

int xsk_umem__fd(const struct xsk_umem *umem)
{
	return umem ? umem->fd : -EINVAL;
}

int xsk_socket__fd(const struct xsk_socket *xsk)
{
	return xsk ? xsk->fd : -EINVAL;
}

static bool xsk_page_aligned(void *buffer)
{
	unsigned long addr = (unsigned long)buffer;

	return !(addr & (getpagesize() - 1));
}

static void xsk_set_umem_config(struct xsk_umem_config *cfg,
				const struct xsk_umem_config *usr_cfg)
{
	if (!usr_cfg) {
		cfg->fill_size = XSK_RING_PROD__DEFAULT_NUM_DESCS;
		cfg->comp_size = XSK_RING_CONS__DEFAULT_NUM_DESCS;
		cfg->frame_size = XSK_UMEM__DEFAULT_FRAME_SIZE;
		cfg->frame_headroom = XSK_UMEM__DEFAULT_FRAME_HEADROOM;
		cfg->flags = XSK_UMEM__DEFAULT_FLAGS;
		return;
	}

	cfg->fill_size = usr_cfg->fill_size;
	cfg->comp_size = usr_cfg->comp_size;
	cfg->frame_size = usr_cfg->frame_size;
	cfg->frame_headroom = usr_cfg->frame_headroom;
	cfg->flags = usr_cfg->flags;
}

static int xsk_set_xdp_socket_config(struct xsk_socket_config *cfg,
				     const struct xsk_socket_config *usr_cfg)
{
	if (!usr_cfg) {
		cfg->rx_size = XSK_RING_CONS__DEFAULT_NUM_DESCS;
		cfg->tx_size = XSK_RING_PROD__DEFAULT_NUM_DESCS;
		cfg->libbpf_flags = 0;
		cfg->xdp_flags = 0;
		cfg->bind_flags = 0;
		return 0;
	}

	if (usr_cfg->libbpf_flags & ~XSK_LIBBPF_FLAGS__INHIBIT_PROG_LOAD)
		return -EINVAL;

	cfg->rx_size = usr_cfg->rx_size;
	cfg->tx_size = usr_cfg->tx_size;
	cfg->libbpf_flags = usr_cfg->libbpf_flags;
	cfg->xdp_flags = usr_cfg->xdp_flags;
	cfg->bind_flags = usr_cfg->bind_flags;

	return 0;
}

static void xsk_mmap_offsets_v1(struct xdp_mmap_offsets *off)
{
	struct xdp_mmap_offsets_v1 off_v1;

	/* getsockopt on a kernel <= 5.3 has no flags fields.
	 * Copy over the offsets to the correct places in the >=5.4 format
	 * and put the flags where they would have been on that kernel.
	 */
	memcpy(&off_v1, off, sizeof(off_v1));

	off->rx.producer = off_v1.rx.producer;
	off->rx.consumer = off_v1.rx.consumer;
	off->rx.desc = off_v1.rx.desc;
	off->rx.flags = off_v1.rx.consumer + sizeof(__u32);

	off->tx.producer = off_v1.tx.producer;
	off->tx.consumer = off_v1.tx.consumer;
	off->tx.desc = off_v1.tx.desc;
	off->tx.flags = off_v1.tx.consumer + sizeof(__u32);

	off->fr.producer = off_v1.fr.producer;
	off->fr.consumer = off_v1.fr.consumer;
	off->fr.desc = off_v1.fr.desc;
	off->fr.flags = off_v1.fr.consumer + sizeof(__u32);

	off->cr.producer = off_v1.cr.producer;
	off->cr.consumer = off_v1.cr.consumer;
	off->cr.desc = off_v1.cr.desc;
	off->cr.flags = off_v1.cr.consumer + sizeof(__u32);
}

static int xsk_get_mmap_offsets(int fd, struct xdp_mmap_offsets *off)
{
	socklen_t optlen;
	int err;

	optlen = sizeof(*off);
	err = getsockopt(fd, SOL_XDP, XDP_MMAP_OFFSETS, off, &optlen);
	if (err)
		return err;

	if (optlen == sizeof(*off))
		return 0;

	if (optlen == sizeof(struct xdp_mmap_offsets_v1)) {
		xsk_mmap_offsets_v1(off);
		return 0;
	}

	return -EINVAL;
}

static int xsk_create_umem_rings(struct xsk_umem *umem, int fd,
				 struct xsk_ring_prod *fill,
				 struct xsk_ring_cons *comp)
{
	struct xdp_mmap_offsets off;
	void *map;
	int err;

	err = setsockopt(fd, SOL_XDP, XDP_UMEM_FILL_RING,
			 &umem->config.fill_size,
			 sizeof(umem->config.fill_size));
	if (err)
		return -errno;

	err = setsockopt(fd, SOL_XDP, XDP_UMEM_COMPLETION_RING,
			 &umem->config.comp_size,
			 sizeof(umem->config.comp_size));
	if (err)
		return -errno;

	err = xsk_get_mmap_offsets(fd, &off);
	if (err)
		return -errno;

	map = mmap(NULL, off.fr.desc + umem->config.fill_size * sizeof(__u64),
		   PROT_READ | PROT_WRITE, MAP_SHARED | MAP_POPULATE, fd,
		   XDP_UMEM_PGOFF_FILL_RING);
	if (map == MAP_FAILED)
		return -errno;

	fill->mask = umem->config.fill_size - 1;
	fill->size = umem->config.fill_size;
	fill->producer = map + off.fr.producer;
	fill->consumer = map + off.fr.consumer;
	fill->flags = map + off.fr.flags;
	fill->ring = map + off.fr.desc;
	fill->cached_cons = umem->config.fill_size;

	map = mmap(NULL, off.cr.desc + umem->config.comp_size * sizeof(__u64),
		   PROT_READ | PROT_WRITE, MAP_SHARED | MAP_POPULATE, fd,
		   XDP_UMEM_PGOFF_COMPLETION_RING);
	if (map == MAP_FAILED) {
		err = -errno;
		goto out_mmap;
	}

	comp->mask = umem->config.comp_size - 1;
	comp->size = umem->config.comp_size;
	comp->producer = map + off.cr.producer;
	comp->consumer = map + off.cr.consumer;
	comp->flags = map + off.cr.flags;
	comp->ring = map + off.cr.desc;

	return 0;

out_mmap:
	munmap(map, off.fr.desc + umem->config.fill_size * sizeof(__u64));
	return err;
}

int xsk_umem__create_v0_0_4(struct xsk_umem **umem_ptr, void *umem_area,
			    __u64 size, struct xsk_ring_prod *fill,
			    struct xsk_ring_cons *comp,
			    const struct xsk_umem_config *usr_config)
{
	struct xdp_umem_reg mr;
	struct xsk_umem *umem;
	int err;

	if (!umem_area || !umem_ptr || !fill || !comp)
		return -EFAULT;
	if (!size && !xsk_page_aligned(umem_area))
		return -EINVAL;

	umem = calloc(1, sizeof(*umem));
	if (!umem)
		return -ENOMEM;

	umem->fd = socket(AF_XDP, SOCK_RAW, 0);
	if (umem->fd < 0) {
		err = -errno;
		goto out_umem_alloc;
	}

	umem->umem_area = umem_area;
	INIT_LIST_HEAD(&umem->ctx_list);
	xsk_set_umem_config(&umem->config, usr_config);

	memset(&mr, 0, sizeof(mr));
	mr.addr = (uintptr_t)umem_area;
	mr.len = size;
	mr.chunk_size = umem->config.frame_size;
	mr.headroom = umem->config.frame_headroom;
	mr.flags = umem->config.flags;

	err = setsockopt(umem->fd, SOL_XDP, XDP_UMEM_REG, &mr, sizeof(mr));
	if (err) {
		err = -errno;
		goto out_socket;
	}

	err = xsk_create_umem_rings(umem, umem->fd, fill, comp);
	if (err)
		goto out_socket;

	umem->fill_save = fill;
	umem->comp_save = comp;
	*umem_ptr = umem;
	return 0;

out_socket:
	close(umem->fd);
out_umem_alloc:
	free(umem);
	return err;
}

struct xsk_umem_config_v1 {
	__u32 fill_size;
	__u32 comp_size;
	__u32 frame_size;
	__u32 frame_headroom;
};

int xsk_umem__create_v0_0_2(struct xsk_umem **umem_ptr, void *umem_area,
			    __u64 size, struct xsk_ring_prod *fill,
			    struct xsk_ring_cons *comp,
			    const struct xsk_umem_config *usr_config)
{
	struct xsk_umem_config config;

	memcpy(&config, usr_config, sizeof(struct xsk_umem_config_v1));
	config.flags = 0;

	return xsk_umem__create_v0_0_4(umem_ptr, umem_area, size, fill, comp,
					&config);
}
COMPAT_VERSION(xsk_umem__create_v0_0_2, xsk_umem__create, LIBBPF_0.0.2)
DEFAULT_VERSION(xsk_umem__create_v0_0_4, xsk_umem__create, LIBBPF_0.0.4)

static enum xsk_prog get_xsk_prog(void)
{
	enum xsk_prog detected = XSK_PROG_FALLBACK;
	struct bpf_load_program_attr prog_attr;
	struct bpf_create_map_attr map_attr;
	__u32 size_out, retval, duration;
	char data_in = 0, data_out;
	struct bpf_insn insns[] = {
		BPF_LD_MAP_FD(BPF_REG_1, 0),
		BPF_MOV64_IMM(BPF_REG_2, 0),
		BPF_MOV64_IMM(BPF_REG_3, XDP_PASS),
		BPF_EMIT_CALL(BPF_FUNC_redirect_map),
		BPF_EXIT_INSN(),
	};
	int prog_fd, map_fd, ret;

	memset(&map_attr, 0, sizeof(map_attr));
	map_attr.map_type = BPF_MAP_TYPE_XSKMAP;
	map_attr.key_size = sizeof(int);
	map_attr.value_size = sizeof(int);
	map_attr.max_entries = 1;

	map_fd = bpf_create_map_xattr(&map_attr);
	if (map_fd < 0)
		return detected;

	insns[0].imm = map_fd;

	memset(&prog_attr, 0, sizeof(prog_attr));
	prog_attr.prog_type = BPF_PROG_TYPE_XDP;
	prog_attr.insns = insns;
	prog_attr.insns_cnt = ARRAY_SIZE(insns);
	prog_attr.license = "GPL";

	prog_fd = bpf_load_program_xattr(&prog_attr, NULL, 0);
	if (prog_fd < 0) {
		close(map_fd);
		return detected;
	}

	ret = bpf_prog_test_run(prog_fd, 0, &data_in, 1, &data_out, &size_out, &retval, &duration);
	if (!ret && retval == XDP_PASS)
		detected = XSK_PROG_REDIRECT_FLAGS;
	close(prog_fd);
	close(map_fd);
	return detected;
}

static int xsk_load_xdp_prog(struct xsk_socket *xsk)
{
	static const int log_buf_size = 16 * 1024;
	struct xsk_ctx *ctx = xsk->ctx;
	char log_buf[log_buf_size];
	int err, prog_fd;

	/* This is the fallback C-program:
	 * SEC("xdp_sock") int xdp_sock_prog(struct xdp_md *ctx)
	 * {
	 *     int ret, index = ctx->rx_queue_index;
	 *
	 *     // A set entry here means that the correspnding queue_id
	 *     // has an active AF_XDP socket bound to it.
	 *     ret = bpf_redirect_map(&xsks_map, index, XDP_PASS);
	 *     if (ret > 0)
	 *         return ret;
	 *
	 *     // Fallback for pre-5.3 kernels, not supporting default
	 *     // action in the flags parameter.
	 *     if (bpf_map_lookup_elem(&xsks_map, &index))
	 *         return bpf_redirect_map(&xsks_map, index, 0);
	 *     return XDP_PASS;
	 * }
	 */
	struct bpf_insn prog[] = {
		/* r2 = *(u32 *)(r1 + 16) */
		BPF_LDX_MEM(BPF_W, BPF_REG_2, BPF_REG_1, 16),
		/* *(u32 *)(r10 - 4) = r2 */
		BPF_STX_MEM(BPF_W, BPF_REG_10, BPF_REG_2, -4),
		/* r1 = xskmap[] */
		BPF_LD_MAP_FD(BPF_REG_1, ctx->xsks_map_fd),
		/* r3 = XDP_PASS */
		BPF_MOV64_IMM(BPF_REG_3, 2),
		/* call bpf_redirect_map */
		BPF_EMIT_CALL(BPF_FUNC_redirect_map),
		/* if w0 != 0 goto pc+13 */
		BPF_JMP32_IMM(BPF_JSGT, BPF_REG_0, 0, 13),
		/* r2 = r10 */
		BPF_MOV64_REG(BPF_REG_2, BPF_REG_10),
		/* r2 += -4 */
		BPF_ALU64_IMM(BPF_ADD, BPF_REG_2, -4),
		/* r1 = xskmap[] */
		BPF_LD_MAP_FD(BPF_REG_1, ctx->xsks_map_fd),
		/* call bpf_map_lookup_elem */
		BPF_EMIT_CALL(BPF_FUNC_map_lookup_elem),
		/* r1 = r0 */
		BPF_MOV64_REG(BPF_REG_1, BPF_REG_0),
		/* r0 = XDP_PASS */
		BPF_MOV64_IMM(BPF_REG_0, 2),
		/* if r1 == 0 goto pc+5 */
		BPF_JMP_IMM(BPF_JEQ, BPF_REG_1, 0, 5),
		/* r2 = *(u32 *)(r10 - 4) */
		BPF_LDX_MEM(BPF_W, BPF_REG_2, BPF_REG_10, -4),
		/* r1 = xskmap[] */
		BPF_LD_MAP_FD(BPF_REG_1, ctx->xsks_map_fd),
		/* r3 = 0 */
		BPF_MOV64_IMM(BPF_REG_3, 0),
		/* call bpf_redirect_map */
		BPF_EMIT_CALL(BPF_FUNC_redirect_map),
		/* The jumps are to this instruction */
		BPF_EXIT_INSN(),
	};

	/* This is the post-5.3 kernel C-program:
	 * SEC("xdp_sock") int xdp_sock_prog(struct xdp_md *ctx)
	 * {
	 *     return bpf_redirect_map(&xsks_map, ctx->rx_queue_index, XDP_PASS);
	 * }
	 */
	struct bpf_insn prog_redirect_flags[] = {
		/* r2 = *(u32 *)(r1 + 16) */
		BPF_LDX_MEM(BPF_W, BPF_REG_2, BPF_REG_1, 16),
		/* r1 = xskmap[] */
		BPF_LD_MAP_FD(BPF_REG_1, ctx->xsks_map_fd),
		/* r3 = XDP_PASS */
		BPF_MOV64_IMM(BPF_REG_3, 2),
		/* call bpf_redirect_map */
		BPF_EMIT_CALL(BPF_FUNC_redirect_map),
		BPF_EXIT_INSN(),
	};
	size_t insns_cnt[] = {sizeof(prog) / sizeof(struct bpf_insn),
			      sizeof(prog_redirect_flags) / sizeof(struct bpf_insn),
	};
	struct bpf_insn *progs[] = {prog, prog_redirect_flags};
	enum xsk_prog option = get_xsk_prog();

	prog_fd = bpf_load_program(BPF_PROG_TYPE_XDP, progs[option], insns_cnt[option],
				   "LGPL-2.1 or BSD-2-Clause", 0, log_buf,
				   log_buf_size);
	if (prog_fd < 0) {
		pr_warn("BPF log buffer:\n%s", log_buf);
		return prog_fd;
	}

	err = bpf_set_link_xdp_fd(xsk->ctx->ifindex, prog_fd,
				  xsk->config.xdp_flags);
	if (err) {
		close(prog_fd);
		return err;
	}

	ctx->prog_fd = prog_fd;
	return 0;
}

static int xsk_get_max_queues(struct xsk_socket *xsk)
{
	struct ethtool_channels channels = { .cmd = ETHTOOL_GCHANNELS };
	struct xsk_ctx *ctx = xsk->ctx;
	struct ifreq ifr = {};
	int fd, err, ret;

	fd = socket(AF_LOCAL, SOCK_DGRAM, 0);
	if (fd < 0)
		return -errno;

	ifr.ifr_data = (void *)&channels;
	memcpy(ifr.ifr_name, ctx->ifname, IFNAMSIZ - 1);
	ifr.ifr_name[IFNAMSIZ - 1] = '\0';
	err = ioctl(fd, SIOCETHTOOL, &ifr);
	if (err && errno != EOPNOTSUPP) {
		ret = -errno;
		goto out;
	}

	if (err) {
		/* If the device says it has no channels, then all traffic
		 * is sent to a single stream, so max queues = 1.
		 */
		ret = 1;
	} else {
		/* Take the max of rx, tx, combined. Drivers return
		 * the number of channels in different ways.
		 */
		ret = max(channels.max_rx, channels.max_tx);
		ret = max(ret, (int)channels.max_combined);
	}

out:
	close(fd);
	return ret;
}

static int xsk_create_bpf_maps(struct xsk_socket *xsk)
{
	struct xsk_ctx *ctx = xsk->ctx;
	int max_queues;
	int fd;

	max_queues = xsk_get_max_queues(xsk);
	if (max_queues < 0)
		return max_queues;

	fd = bpf_create_map_name(BPF_MAP_TYPE_XSKMAP, "xsks_map",
				 sizeof(int), sizeof(int), max_queues, 0);
	if (fd < 0)
		return fd;

	ctx->xsks_map_fd = fd;

	return 0;
}

static void xsk_delete_bpf_maps(struct xsk_socket *xsk)
{
	struct xsk_ctx *ctx = xsk->ctx;

	bpf_map_delete_elem(ctx->xsks_map_fd, &ctx->queue_id);
	close(ctx->xsks_map_fd);
}

static int xsk_lookup_bpf_maps(struct xsk_socket *xsk)
{
	__u32 i, *map_ids, num_maps, prog_len = sizeof(struct bpf_prog_info);
	__u32 map_len = sizeof(struct bpf_map_info);
	struct bpf_prog_info prog_info = {};
	struct xsk_ctx *ctx = xsk->ctx;
	struct bpf_map_info map_info;
	int fd, err;

	err = bpf_obj_get_info_by_fd(ctx->prog_fd, &prog_info, &prog_len);
	if (err)
		return err;

	num_maps = prog_info.nr_map_ids;

	map_ids = calloc(prog_info.nr_map_ids, sizeof(*map_ids));
	if (!map_ids)
		return -ENOMEM;

	memset(&prog_info, 0, prog_len);
	prog_info.nr_map_ids = num_maps;
	prog_info.map_ids = (__u64)(unsigned long)map_ids;

	err = bpf_obj_get_info_by_fd(ctx->prog_fd, &prog_info, &prog_len);
	if (err)
		goto out_map_ids;

	ctx->xsks_map_fd = -1;

	for (i = 0; i < prog_info.nr_map_ids; i++) {
		fd = bpf_map_get_fd_by_id(map_ids[i]);
		if (fd < 0)
			continue;

		memset(&map_info, 0, map_len);
		err = bpf_obj_get_info_by_fd(fd, &map_info, &map_len);
		if (err) {
			close(fd);
			continue;
		}

<<<<<<< HEAD
		if (!strcmp(map_info.name, "xsks_map")) {
			ctx->xsks_map_fd = fd;
			continue;
=======
		if (!strncmp(map_info.name, "xsks_map", sizeof(map_info.name))) {
			ctx->xsks_map_fd = fd;
			break;
>>>>>>> f642729d
		}

		close(fd);
	}

	err = 0;
	if (ctx->xsks_map_fd == -1)
		err = -ENOENT;

out_map_ids:
	free(map_ids);
	return err;
}

static int xsk_set_bpf_maps(struct xsk_socket *xsk)
{
	struct xsk_ctx *ctx = xsk->ctx;

	return bpf_map_update_elem(ctx->xsks_map_fd, &ctx->queue_id,
				   &xsk->fd, 0);
}

static int xsk_create_xsk_struct(int ifindex, struct xsk_socket *xsk)
{
<<<<<<< HEAD
=======
	char ifname[IFNAMSIZ];
	struct xsk_ctx *ctx;
	char *interface;

	ctx = calloc(1, sizeof(*ctx));
	if (!ctx)
		return -ENOMEM;

	interface = if_indextoname(ifindex, &ifname[0]);
	if (!interface) {
		free(ctx);
		return -errno;
	}

	ctx->ifindex = ifindex;
	memcpy(ctx->ifname, ifname, IFNAMSIZ -1);
	ctx->ifname[IFNAMSIZ - 1] = 0;

	xsk->ctx = ctx;

	return 0;
}

static int __xsk_setup_xdp_prog(struct xsk_socket *_xdp,
				int *xsks_map_fd)
{
	struct xsk_socket *xsk = _xdp;
>>>>>>> f642729d
	struct xsk_ctx *ctx = xsk->ctx;
	__u32 prog_id = 0;
	int err;

	err = bpf_get_link_xdp_id(ctx->ifindex, &prog_id,
				  xsk->config.xdp_flags);
	if (err)
		return err;

	if (!prog_id) {
		err = xsk_create_bpf_maps(xsk);
		if (err)
			return err;

		err = xsk_load_xdp_prog(xsk);
		if (err) {
			goto err_load_xdp_prog;
		}
	} else {
		ctx->prog_fd = bpf_prog_get_fd_by_id(prog_id);
		if (ctx->prog_fd < 0)
			return -errno;
		err = xsk_lookup_bpf_maps(xsk);
		if (err) {
			close(ctx->prog_fd);
			return err;
		}
	}

	if (xsk->rx) {
		err = xsk_set_bpf_maps(xsk);
<<<<<<< HEAD
	if (err) {
		xsk_delete_bpf_maps(xsk);
		close(ctx->prog_fd);
		return err;
=======
		if (err) {
			if (!prog_id) {
				goto err_set_bpf_maps;
			} else {
				close(ctx->prog_fd);
				return err;
			}
		}
>>>>>>> f642729d
	}
	if (xsks_map_fd)
		*xsks_map_fd = ctx->xsks_map_fd;

	return 0;

err_set_bpf_maps:
	close(ctx->prog_fd);
	bpf_set_link_xdp_fd(ctx->ifindex, -1, 0);
err_load_xdp_prog:
	xsk_delete_bpf_maps(xsk);

	return err;
}

static struct xsk_ctx *xsk_get_ctx(struct xsk_umem *umem, int ifindex,
				   __u32 queue_id)
{
	struct xsk_ctx *ctx;

	if (list_empty(&umem->ctx_list))
		return NULL;

	list_for_each_entry(ctx, &umem->ctx_list, list) {
		if (ctx->ifindex == ifindex && ctx->queue_id == queue_id) {
			ctx->refcount++;
			return ctx;
		}
	}

	return NULL;
}

static void xsk_put_ctx(struct xsk_ctx *ctx)
{
	struct xsk_umem *umem = ctx->umem;
	struct xdp_mmap_offsets off;
	int err;

	if (--ctx->refcount == 0) {
		err = xsk_get_mmap_offsets(umem->fd, &off);
		if (!err) {
			munmap(ctx->fill->ring - off.fr.desc,
			       off.fr.desc + umem->config.fill_size *
			       sizeof(__u64));
			munmap(ctx->comp->ring - off.cr.desc,
			       off.cr.desc + umem->config.comp_size *
			       sizeof(__u64));
		}

		list_del(&ctx->list);
		free(ctx);
	}
}

static struct xsk_ctx *xsk_create_ctx(struct xsk_socket *xsk,
				      struct xsk_umem *umem, int ifindex,
				      const char *ifname, __u32 queue_id,
				      struct xsk_ring_prod *fill,
				      struct xsk_ring_cons *comp)
{
	struct xsk_ctx *ctx;
	int err;

	ctx = calloc(1, sizeof(*ctx));
	if (!ctx)
		return NULL;

	if (!umem->fill_save) {
		err = xsk_create_umem_rings(umem, xsk->fd, fill, comp);
		if (err) {
			free(ctx);
			return NULL;
		}
	} else if (umem->fill_save != fill || umem->comp_save != comp) {
		/* Copy over rings to new structs. */
		memcpy(fill, umem->fill_save, sizeof(*fill));
		memcpy(comp, umem->comp_save, sizeof(*comp));
	}

	ctx->ifindex = ifindex;
	ctx->refcount = 1;
	ctx->umem = umem;
	ctx->queue_id = queue_id;
	memcpy(ctx->ifname, ifname, IFNAMSIZ - 1);
	ctx->ifname[IFNAMSIZ - 1] = '\0';

	umem->fill_save = NULL;
	umem->comp_save = NULL;
	ctx->fill = fill;
	ctx->comp = comp;
	list_add(&ctx->list, &umem->ctx_list);
	return ctx;
}

<<<<<<< HEAD
=======
static void xsk_destroy_xsk_struct(struct xsk_socket *xsk)
{
	free(xsk->ctx);
	free(xsk);
}

int xsk_socket__update_xskmap(struct xsk_socket *xsk, int fd)
{
	xsk->ctx->xsks_map_fd = fd;
	return xsk_set_bpf_maps(xsk);
}

int xsk_setup_xdp_prog(int ifindex, int *xsks_map_fd)
{
	struct xsk_socket *xsk;
	int res;

	xsk = calloc(1, sizeof(*xsk));
	if (!xsk)
		return -ENOMEM;

	res = xsk_create_xsk_struct(ifindex, xsk);
	if (res) {
		free(xsk);
		return -EINVAL;
	}

	res = __xsk_setup_xdp_prog(xsk, xsks_map_fd);

	xsk_destroy_xsk_struct(xsk);

	return res;
}

>>>>>>> f642729d
int xsk_socket__create_shared(struct xsk_socket **xsk_ptr,
			      const char *ifname,
			      __u32 queue_id, struct xsk_umem *umem,
			      struct xsk_ring_cons *rx,
			      struct xsk_ring_prod *tx,
			      struct xsk_ring_prod *fill,
			      struct xsk_ring_cons *comp,
			      const struct xsk_socket_config *usr_config)
{
	void *rx_map = NULL, *tx_map = NULL;
	struct sockaddr_xdp sxdp = {};
	struct xdp_mmap_offsets off;
	struct xsk_socket *xsk;
	struct xsk_ctx *ctx;
	int err, ifindex;

	if (!umem || !xsk_ptr || !(rx || tx))
		return -EFAULT;

	xsk = calloc(1, sizeof(*xsk));
	if (!xsk)
		return -ENOMEM;

	err = xsk_set_xdp_socket_config(&xsk->config, usr_config);
	if (err)
		goto out_xsk_alloc;

	xsk->outstanding_tx = 0;
	ifindex = if_nametoindex(ifname);
	if (!ifindex) {
		err = -errno;
		goto out_xsk_alloc;
	}

	if (umem->refcount++ > 0) {
		xsk->fd = socket(AF_XDP, SOCK_RAW, 0);
		if (xsk->fd < 0) {
			err = -errno;
			goto out_xsk_alloc;
		}
	} else {
		xsk->fd = umem->fd;
	}

	ctx = xsk_get_ctx(umem, ifindex, queue_id);
	if (!ctx) {
		if (!fill || !comp) {
			err = -EFAULT;
			goto out_socket;
		}

		ctx = xsk_create_ctx(xsk, umem, ifindex, ifname, queue_id,
				     fill, comp);
		if (!ctx) {
			err = -ENOMEM;
			goto out_socket;
		}
	}
	xsk->ctx = ctx;

	if (rx) {
		err = setsockopt(xsk->fd, SOL_XDP, XDP_RX_RING,
				 &xsk->config.rx_size,
				 sizeof(xsk->config.rx_size));
		if (err) {
			err = -errno;
			goto out_put_ctx;
		}
	}
	if (tx) {
		err = setsockopt(xsk->fd, SOL_XDP, XDP_TX_RING,
				 &xsk->config.tx_size,
				 sizeof(xsk->config.tx_size));
		if (err) {
			err = -errno;
			goto out_put_ctx;
		}
	}

	err = xsk_get_mmap_offsets(xsk->fd, &off);
	if (err) {
		err = -errno;
		goto out_put_ctx;
	}

	if (rx) {
		rx_map = mmap(NULL, off.rx.desc +
			      xsk->config.rx_size * sizeof(struct xdp_desc),
			      PROT_READ | PROT_WRITE, MAP_SHARED | MAP_POPULATE,
			      xsk->fd, XDP_PGOFF_RX_RING);
		if (rx_map == MAP_FAILED) {
			err = -errno;
			goto out_put_ctx;
		}

		rx->mask = xsk->config.rx_size - 1;
		rx->size = xsk->config.rx_size;
		rx->producer = rx_map + off.rx.producer;
		rx->consumer = rx_map + off.rx.consumer;
		rx->flags = rx_map + off.rx.flags;
		rx->ring = rx_map + off.rx.desc;
		rx->cached_prod = *rx->producer;
		rx->cached_cons = *rx->consumer;
	}
	xsk->rx = rx;

	if (tx) {
		tx_map = mmap(NULL, off.tx.desc +
			      xsk->config.tx_size * sizeof(struct xdp_desc),
			      PROT_READ | PROT_WRITE, MAP_SHARED | MAP_POPULATE,
			      xsk->fd, XDP_PGOFF_TX_RING);
		if (tx_map == MAP_FAILED) {
			err = -errno;
			goto out_mmap_rx;
		}

		tx->mask = xsk->config.tx_size - 1;
		tx->size = xsk->config.tx_size;
		tx->producer = tx_map + off.tx.producer;
		tx->consumer = tx_map + off.tx.consumer;
		tx->flags = tx_map + off.tx.flags;
		tx->ring = tx_map + off.tx.desc;
		tx->cached_prod = *tx->producer;
		/* cached_cons is r->size bigger than the real consumer pointer
		 * See xsk_prod_nb_free
		 */
		tx->cached_cons = *tx->consumer + xsk->config.tx_size;
	}
	xsk->tx = tx;

	sxdp.sxdp_family = PF_XDP;
	sxdp.sxdp_ifindex = ctx->ifindex;
	sxdp.sxdp_queue_id = ctx->queue_id;
	if (umem->refcount > 1) {
		sxdp.sxdp_flags |= XDP_SHARED_UMEM;
		sxdp.sxdp_shared_umem_fd = umem->fd;
	} else {
		sxdp.sxdp_flags = xsk->config.bind_flags;
	}

	err = bind(xsk->fd, (struct sockaddr *)&sxdp, sizeof(sxdp));
	if (err) {
		err = -errno;
		goto out_mmap_tx;
	}

	ctx->prog_fd = -1;

	if (!(xsk->config.libbpf_flags & XSK_LIBBPF_FLAGS__INHIBIT_PROG_LOAD)) {
		err = __xsk_setup_xdp_prog(xsk, NULL);
		if (err)
			goto out_mmap_tx;
	}

	*xsk_ptr = xsk;
	return 0;

out_mmap_tx:
	if (tx)
		munmap(tx_map, off.tx.desc +
		       xsk->config.tx_size * sizeof(struct xdp_desc));
out_mmap_rx:
	if (rx)
		munmap(rx_map, off.rx.desc +
		       xsk->config.rx_size * sizeof(struct xdp_desc));
out_put_ctx:
	xsk_put_ctx(ctx);
out_socket:
	if (--umem->refcount)
		close(xsk->fd);
out_xsk_alloc:
	free(xsk);
	return err;
}

int xsk_socket__create(struct xsk_socket **xsk_ptr, const char *ifname,
		       __u32 queue_id, struct xsk_umem *umem,
		       struct xsk_ring_cons *rx, struct xsk_ring_prod *tx,
		       const struct xsk_socket_config *usr_config)
{
	return xsk_socket__create_shared(xsk_ptr, ifname, queue_id, umem,
					 rx, tx, umem->fill_save,
					 umem->comp_save, usr_config);
}

int xsk_umem__delete(struct xsk_umem *umem)
{
	if (!umem)
		return 0;

	if (umem->refcount)
		return -EBUSY;

	close(umem->fd);
	free(umem);

	return 0;
}

void xsk_socket__delete(struct xsk_socket *xsk)
{
	size_t desc_sz = sizeof(struct xdp_desc);
	struct xsk_ctx *ctx = xsk->ctx;
	struct xdp_mmap_offsets off;
	struct xsk_umem *umem;
	struct xsk_ctx *ctx;
	int err;

	if (!xsk)
		return;

<<<<<<< HEAD
=======
	ctx = xsk->ctx;
	umem = ctx->umem;
>>>>>>> f642729d
	if (ctx->prog_fd != -1) {
		xsk_delete_bpf_maps(xsk);
		close(ctx->prog_fd);
	}

	err = xsk_get_mmap_offsets(xsk->fd, &off);
	if (!err) {
		if (xsk->rx) {
			munmap(xsk->rx->ring - off.rx.desc,
			       off.rx.desc + xsk->config.rx_size * desc_sz);
		}
		if (xsk->tx) {
			munmap(xsk->tx->ring - off.tx.desc,
			       off.tx.desc + xsk->config.tx_size * desc_sz);
		}
	}

	xsk_put_ctx(ctx);

<<<<<<< HEAD
	ctx->umem->refcount--;
	/* Do not close an fd that also has an associated umem connected
	 * to it.
	 */
	if (xsk->fd != ctx->umem->fd)
=======
	umem->refcount--;
	/* Do not close an fd that also has an associated umem connected
	 * to it.
	 */
	if (xsk->fd != umem->fd)
>>>>>>> f642729d
		close(xsk->fd);
	free(xsk);
}<|MERGE_RESOLUTION|>--- conflicted
+++ resolved
@@ -617,15 +617,9 @@
 			continue;
 		}
 
-<<<<<<< HEAD
-		if (!strcmp(map_info.name, "xsks_map")) {
-			ctx->xsks_map_fd = fd;
-			continue;
-=======
 		if (!strncmp(map_info.name, "xsks_map", sizeof(map_info.name))) {
 			ctx->xsks_map_fd = fd;
 			break;
->>>>>>> f642729d
 		}
 
 		close(fd);
@@ -650,8 +644,6 @@
 
 static int xsk_create_xsk_struct(int ifindex, struct xsk_socket *xsk)
 {
-<<<<<<< HEAD
-=======
 	char ifname[IFNAMSIZ];
 	struct xsk_ctx *ctx;
 	char *interface;
@@ -679,7 +671,6 @@
 				int *xsks_map_fd)
 {
 	struct xsk_socket *xsk = _xdp;
->>>>>>> f642729d
 	struct xsk_ctx *ctx = xsk->ctx;
 	__u32 prog_id = 0;
 	int err;
@@ -711,12 +702,6 @@
 
 	if (xsk->rx) {
 		err = xsk_set_bpf_maps(xsk);
-<<<<<<< HEAD
-	if (err) {
-		xsk_delete_bpf_maps(xsk);
-		close(ctx->prog_fd);
-		return err;
-=======
 		if (err) {
 			if (!prog_id) {
 				goto err_set_bpf_maps;
@@ -725,7 +710,6 @@
 				return err;
 			}
 		}
->>>>>>> f642729d
 	}
 	if (xsks_map_fd)
 		*xsks_map_fd = ctx->xsks_map_fd;
@@ -821,8 +805,6 @@
 	return ctx;
 }
 
-<<<<<<< HEAD
-=======
 static void xsk_destroy_xsk_struct(struct xsk_socket *xsk)
 {
 	free(xsk->ctx);
@@ -857,7 +839,6 @@
 	return res;
 }
 
->>>>>>> f642729d
 int xsk_socket__create_shared(struct xsk_socket **xsk_ptr,
 			      const char *ifname,
 			      __u32 queue_id, struct xsk_umem *umem,
@@ -1060,7 +1041,6 @@
 void xsk_socket__delete(struct xsk_socket *xsk)
 {
 	size_t desc_sz = sizeof(struct xdp_desc);
-	struct xsk_ctx *ctx = xsk->ctx;
 	struct xdp_mmap_offsets off;
 	struct xsk_umem *umem;
 	struct xsk_ctx *ctx;
@@ -1069,11 +1049,8 @@
 	if (!xsk)
 		return;
 
-<<<<<<< HEAD
-=======
 	ctx = xsk->ctx;
 	umem = ctx->umem;
->>>>>>> f642729d
 	if (ctx->prog_fd != -1) {
 		xsk_delete_bpf_maps(xsk);
 		close(ctx->prog_fd);
@@ -1093,19 +1070,11 @@
 
 	xsk_put_ctx(ctx);
 
-<<<<<<< HEAD
-	ctx->umem->refcount--;
-	/* Do not close an fd that also has an associated umem connected
-	 * to it.
-	 */
-	if (xsk->fd != ctx->umem->fd)
-=======
 	umem->refcount--;
 	/* Do not close an fd that also has an associated umem connected
 	 * to it.
 	 */
 	if (xsk->fd != umem->fd)
->>>>>>> f642729d
 		close(xsk->fd);
 	free(xsk);
 }
--- conflicted
+++ resolved
@@ -1,21 +1,16 @@
 // SPDX-License-Identifier: GPL-2.0
 
 #include <stdio.h>
-<<<<<<< HEAD
 #include <errno.h>
 #include <stdlib.h>
 
+#include "helpers/helpers.h"
+
 #if defined(__i386__) || defined(__x86_64__)
-=======
-#include <stdlib.h>
->>>>>>> 08e85a81
 
-#include "helpers/helpers.h"
 #include "helpers/sysfs.h"
 
 #include "cpupower_intern.h"
-
-#if defined(__i386__) || defined(__x86_64__)
 
 #define MSR_AMD_HWCR	0xc0010015
 
@@ -54,7 +49,6 @@
 		*support = *active = 1;
 	return 0;
 }
-<<<<<<< HEAD
 
 int cpupower_intel_get_perf_bias(unsigned int cpu)
 {
@@ -95,8 +89,6 @@
 	return 0;
 }
 
-#endif /* #if defined(__i386__) || defined(__x86_64__) */
-=======
 #endif /* #if defined(__i386__) || defined(__x86_64__) */
 
 /* get_cpustate
@@ -157,5 +149,4 @@
 		printf(_("Following CPUs are offline:\n%s\n"), offline_cpus_str);
 		printf(_("cpupower set operation was not performed on them\n"));
 	}
-}
->>>>>>> 08e85a81
+}
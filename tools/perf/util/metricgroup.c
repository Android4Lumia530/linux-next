// SPDX-License-Identifier: GPL-2.0-only
/*
 * Copyright (c) 2017, Intel Corporation.
 */

/* Manage metrics and groups of metrics from JSON files */

#include "metricgroup.h"
#include "debug.h"
#include "evlist.h"
#include "evsel.h"
#include "strbuf.h"
#include "pmu.h"
#include "expr.h"
#include "rblist.h"
#include <string.h>
#include <errno.h>
#include "strlist.h"
#include <assert.h>
#include <linux/ctype.h>
#include <linux/string.h>
#include <linux/zalloc.h>
#include <subcmd/parse-options.h>
#include <api/fs/fs.h>
#include "util.h"
#include <asm/bug.h>
#include "cgroup.h"

struct metric_event *metricgroup__lookup(struct rblist *metric_events,
					 struct evsel *evsel,
					 bool create)
{
	struct rb_node *nd;
	struct metric_event me = {
		.evsel = evsel
	};

	if (!metric_events)
		return NULL;

	nd = rblist__find(metric_events, &me);
	if (nd)
		return container_of(nd, struct metric_event, nd);
	if (create) {
		rblist__add_node(metric_events, &me);
		nd = rblist__find(metric_events, &me);
		if (nd)
			return container_of(nd, struct metric_event, nd);
	}
	return NULL;
}

static int metric_event_cmp(struct rb_node *rb_node, const void *entry)
{
	struct metric_event *a = container_of(rb_node,
					      struct metric_event,
					      nd);
	const struct metric_event *b = entry;

	if (a->evsel == b->evsel)
		return 0;
	if ((char *)a->evsel < (char *)b->evsel)
		return -1;
	return +1;
}

static struct rb_node *metric_event_new(struct rblist *rblist __maybe_unused,
					const void *entry)
{
	struct metric_event *me = malloc(sizeof(struct metric_event));

	if (!me)
		return NULL;
	memcpy(me, entry, sizeof(struct metric_event));
	me->evsel = ((struct metric_event *)entry)->evsel;
	INIT_LIST_HEAD(&me->head);
	return &me->nd;
}

static void metric_event_delete(struct rblist *rblist __maybe_unused,
				struct rb_node *rb_node)
{
	struct metric_event *me = container_of(rb_node, struct metric_event, nd);
	struct metric_expr *expr, *tmp;

	list_for_each_entry_safe(expr, tmp, &me->head, nd) {
		free(expr->metric_refs);
		free(expr->metric_events);
		free(expr);
	}

	free(me);
}

static void metricgroup__rblist_init(struct rblist *metric_events)
{
	rblist__init(metric_events);
	metric_events->node_cmp = metric_event_cmp;
	metric_events->node_new = metric_event_new;
	metric_events->node_delete = metric_event_delete;
}

void metricgroup__rblist_exit(struct rblist *metric_events)
{
	rblist__exit(metric_events);
}

/*
 * A node in the list of referenced metrics. metric_expr
 * is held as a convenience to avoid a search through the
 * metric list.
 */
struct metric_ref_node {
	const char *metric_name;
	const char *metric_expr;
	struct list_head list;
};

struct metric {
	struct list_head nd;
	struct expr_parse_ctx pctx;
	const char *metric_name;
	const char *metric_expr;
	const char *metric_unit;
	struct list_head metric_refs;
	int metric_refs_cnt;
	int runtime;
	bool has_constraint;
};

#define RECURSION_ID_MAX 1000

struct expr_ids {
	struct expr_id	id[RECURSION_ID_MAX];
	int		cnt;
};

static struct expr_id *expr_ids__alloc(struct expr_ids *ids)
{
	if (ids->cnt >= RECURSION_ID_MAX)
		return NULL;
	return &ids->id[ids->cnt++];
}

static void expr_ids__exit(struct expr_ids *ids)
{
	int i;

	for (i = 0; i < ids->cnt; i++)
		free(ids->id[i].id);
}

static bool contains_event(struct evsel **metric_events, int num_events,
			const char *event_name)
{
	int i;

	for (i = 0; i < num_events; i++) {
		if (!strcmp(metric_events[i]->name, event_name))
			return true;
	}
	return false;
}

<<<<<<< HEAD
=======
static bool evsel_same_pmu(struct evsel *ev1, struct evsel *ev2)
{
	if (!ev1->pmu_name || !ev2->pmu_name)
		return false;

	return !strcmp(ev1->pmu_name, ev2->pmu_name);
}

>>>>>>> f642729d
/**
 * Find a group of events in perf_evlist that correspond to those from a parsed
 * metric expression. Note, as find_evsel_group is called in the same order as
 * perf_evlist was constructed, metric_no_merge doesn't need to test for
 * underfilling a group.
 * @perf_evlist: a list of events something like: {metric1 leader, metric1
 * sibling, metric1 sibling}:W,duration_time,{metric2 leader, metric2 sibling,
 * metric2 sibling}:W,duration_time
 * @pctx: the parse context for the metric expression.
 * @metric_no_merge: don't attempt to share events for the metric with other
 * metrics.
 * @has_constraint: is there a contraint on the group of events? In which case
 * the events won't be grouped.
 * @metric_events: out argument, null terminated array of evsel's associated
 * with the metric.
 * @evlist_used: in/out argument, bitmap tracking which evlist events are used.
 * @return the first metric event or NULL on failure.
 */
static struct evsel *find_evsel_group(struct evlist *perf_evlist,
				      struct expr_parse_ctx *pctx,
				      bool metric_no_merge,
				      bool has_constraint,
				      struct evsel **metric_events,
				      unsigned long *evlist_used)
{
	struct evsel *ev, *current_leader = NULL;
	struct expr_id_data *val_ptr;
	int i = 0, matched_events = 0, events_to_match;
	const int idnum = (int)hashmap__size(&pctx->ids);

	/*
	 * duration_time is always grouped separately, when events are grouped
	 * (ie has_constraint is false) then ignore it in the matching loop and
	 * add it to metric_events at the end.
	 */
	if (!has_constraint &&
	    hashmap__find(&pctx->ids, "duration_time", (void **)&val_ptr))
		events_to_match = idnum - 1;
	else
		events_to_match = idnum;

	evlist__for_each_entry (perf_evlist, ev) {
		/*
		 * Events with a constraint aren't grouped and match the first
		 * events available.
		 */
		if (has_constraint && ev->weak_group)
			continue;
		/* Ignore event if already used and merging is disabled. */
		if (metric_no_merge && test_bit(ev->idx, evlist_used))
			continue;
		if (!has_constraint && ev->leader != current_leader) {
			/*
			 * Start of a new group, discard the whole match and
			 * start again.
			 */
			matched_events = 0;
			memset(metric_events, 0,
				sizeof(struct evsel *) * idnum);
			current_leader = ev->leader;
		}
		/*
		 * Check for duplicate events with the same name. For example,
		 * uncore_imc/cas_count_read/ will turn into 6 events per socket
		 * on skylakex. Only the first such event is placed in
		 * metric_events. If events aren't grouped then this also
		 * ensures that the same event in different sibling groups
		 * aren't both added to metric_events.
		 */
		if (contains_event(metric_events, matched_events, ev->name))
			continue;
		/* Does this event belong to the parse context? */
		if (hashmap__find(&pctx->ids, ev->name, (void **)&val_ptr))
			metric_events[matched_events++] = ev;

		if (matched_events == events_to_match)
			break;
	}

	if (events_to_match != idnum) {
		/* Add the first duration_time. */
		evlist__for_each_entry(perf_evlist, ev) {
			if (!strcmp(ev->name, "duration_time")) {
				metric_events[matched_events++] = ev;
				break;
			}
		}
	}

	if (matched_events != idnum) {
		/* Not a whole match */
		return NULL;
	}

	metric_events[idnum] = NULL;

	for (i = 0; i < idnum; i++) {
		ev = metric_events[i];
		/* Don't free the used events. */
		set_bit(ev->idx, evlist_used);
		/*
		 * The metric leader points to the identically named event in
		 * metric_events.
		 */
		ev->metric_leader = ev;
		/*
		 * Mark two events with identical names in the same group (or
		 * globally) as being in use as uncore events may be duplicated
		 * for each pmu. Set the metric leader of such events to be the
		 * event that appears in metric_events.
		 */
		evlist__for_each_entry_continue(perf_evlist, ev) {
			/*
			 * If events are grouped then the search can terminate
			 * when then group is left.
			 */
			if (!has_constraint &&
<<<<<<< HEAD
			    ev->leader != metric_events[i]->leader)
=======
			    ev->leader != metric_events[i]->leader &&
			    evsel_same_pmu(ev->leader, metric_events[i]->leader))
>>>>>>> f642729d
				break;
			if (!strcmp(metric_events[i]->name, ev->name)) {
				set_bit(ev->idx, evlist_used);
				ev->metric_leader = metric_events[i];
			}
		}
	}

	return metric_events[0];
}

static int metricgroup__setup_events(struct list_head *groups,
				     bool metric_no_merge,
				     struct evlist *perf_evlist,
				     struct rblist *metric_events_list)
{
	struct metric_event *me;
	struct metric_expr *expr;
	int i = 0;
	int ret = 0;
	struct metric *m;
	struct evsel *evsel, *tmp;
	unsigned long *evlist_used;

	evlist_used = bitmap_alloc(perf_evlist->core.nr_entries);
	if (!evlist_used)
		return -ENOMEM;

	list_for_each_entry (m, groups, nd) {
		struct evsel **metric_events;
		struct metric_ref *metric_refs = NULL;

		metric_events = calloc(sizeof(void *),
				hashmap__size(&m->pctx.ids) + 1);
		if (!metric_events) {
			ret = -ENOMEM;
			break;
		}
		evsel = find_evsel_group(perf_evlist, &m->pctx,
					 metric_no_merge,
					 m->has_constraint, metric_events,
					 evlist_used);
		if (!evsel) {
			pr_debug("Cannot resolve %s: %s\n",
					m->metric_name, m->metric_expr);
			free(metric_events);
			continue;
		}
		for (i = 0; metric_events[i]; i++)
			metric_events[i]->collect_stat = true;
		me = metricgroup__lookup(metric_events_list, evsel, true);
		if (!me) {
			ret = -ENOMEM;
			free(metric_events);
			break;
		}
		expr = malloc(sizeof(struct metric_expr));
		if (!expr) {
			ret = -ENOMEM;
			free(metric_events);
			break;
		}

		/*
		 * Collect and store collected nested expressions
		 * for metric processing.
		 */
		if (m->metric_refs_cnt) {
			struct metric_ref_node *ref;

			metric_refs = zalloc(sizeof(struct metric_ref) * (m->metric_refs_cnt + 1));
			if (!metric_refs) {
				ret = -ENOMEM;
				free(metric_events);
				free(expr);
				break;
			}

			i = 0;
			list_for_each_entry(ref, &m->metric_refs, list) {
				/*
				 * Intentionally passing just const char pointers,
				 * originally from 'struct pmu_event' object.
				 * We don't need to change them, so there's no
				 * need to create our own copy.
				 */
				metric_refs[i].metric_name = ref->metric_name;
				metric_refs[i].metric_expr = ref->metric_expr;
				i++;
			}
		}

		expr->metric_refs = metric_refs;
		expr->metric_expr = m->metric_expr;
		expr->metric_name = m->metric_name;
		expr->metric_unit = m->metric_unit;
		expr->metric_events = metric_events;
		expr->runtime = m->runtime;
		list_add(&expr->nd, &me->head);
	}

	evlist__for_each_entry_safe(perf_evlist, tmp, evsel) {
		if (!test_bit(evsel->idx, evlist_used)) {
			evlist__remove(perf_evlist, evsel);
			evsel__delete(evsel);
		}
	}
	bitmap_free(evlist_used);

	return ret;
}

static bool match_metric(const char *n, const char *list)
{
	int len;
	char *m;

	if (!list)
		return false;
	if (!strcmp(list, "all"))
		return true;
	if (!n)
		return !strcasecmp(list, "No_group");
	len = strlen(list);
	m = strcasestr(n, list);
	if (!m)
		return false;
	if ((m == n || m[-1] == ';' || m[-1] == ' ') &&
	    (m[len] == 0 || m[len] == ';'))
		return true;
	return false;
}

static bool match_pe_metric(struct pmu_event *pe, const char *metric)
{
	return match_metric(pe->metric_group, metric) ||
	       match_metric(pe->metric_name, metric);
}

struct mep {
	struct rb_node nd;
	const char *name;
	struct strlist *metrics;
};

static int mep_cmp(struct rb_node *rb_node, const void *entry)
{
	struct mep *a = container_of(rb_node, struct mep, nd);
	struct mep *b = (struct mep *)entry;

	return strcmp(a->name, b->name);
}

static struct rb_node *mep_new(struct rblist *rl __maybe_unused,
					const void *entry)
{
	struct mep *me = malloc(sizeof(struct mep));

	if (!me)
		return NULL;
	memcpy(me, entry, sizeof(struct mep));
	me->name = strdup(me->name);
	if (!me->name)
		goto out_me;
	me->metrics = strlist__new(NULL, NULL);
	if (!me->metrics)
		goto out_name;
	return &me->nd;
out_name:
	zfree(&me->name);
out_me:
	free(me);
	return NULL;
}

static struct mep *mep_lookup(struct rblist *groups, const char *name)
{
	struct rb_node *nd;
	struct mep me = {
		.name = name
	};
	nd = rblist__find(groups, &me);
	if (nd)
		return container_of(nd, struct mep, nd);
	rblist__add_node(groups, &me);
	nd = rblist__find(groups, &me);
	if (nd)
		return container_of(nd, struct mep, nd);
	return NULL;
}

static void mep_delete(struct rblist *rl __maybe_unused,
		       struct rb_node *nd)
{
	struct mep *me = container_of(nd, struct mep, nd);

	strlist__delete(me->metrics);
	zfree(&me->name);
	free(me);
}

static void metricgroup__print_strlist(struct strlist *metrics, bool raw)
{
	struct str_node *sn;
	int n = 0;

	strlist__for_each_entry (sn, metrics) {
		if (raw)
			printf("%s%s", n > 0 ? " " : "", sn->s);
		else
			printf("  %s\n", sn->s);
		n++;
	}
	if (raw)
		putchar('\n');
}

static int metricgroup__print_pmu_event(struct pmu_event *pe,
					bool metricgroups, char *filter,
					bool raw, bool details,
					struct rblist *groups,
					struct strlist *metriclist)
{
	const char *g;
	char *omg, *mg;

	g = pe->metric_group;
	if (!g && pe->metric_name) {
		if (pe->name)
			return 0;
		g = "No_group";
	}

	if (!g)
		return 0;

	mg = strdup(g);

	if (!mg)
		return -ENOMEM;
	omg = mg;
	while ((g = strsep(&mg, ";")) != NULL) {
		struct mep *me;
		char *s;

		g = skip_spaces(g);
		if (*g == 0)
			g = "No_group";
		if (filter && !strstr(g, filter))
			continue;
		if (raw)
			s = (char *)pe->metric_name;
		else {
			if (asprintf(&s, "%s\n%*s%s]",
				     pe->metric_name, 8, "[", pe->desc) < 0)
				return -1;
			if (details) {
				if (asprintf(&s, "%s\n%*s%s]",
					     s, 8, "[", pe->metric_expr) < 0)
					return -1;
			}
		}

		if (!s)
			continue;

		if (!metricgroups) {
			strlist__add(metriclist, s);
		} else {
			me = mep_lookup(groups, g);
			if (!me)
				continue;
			strlist__add(me->metrics, s);
		}

		if (!raw)
			free(s);
	}
	free(omg);

	return 0;
}

struct metricgroup_print_sys_idata {
	struct strlist *metriclist;
	char *filter;
	struct rblist *groups;
	bool metricgroups;
	bool raw;
	bool details;
};

typedef int (*metricgroup_sys_event_iter_fn)(struct pmu_event *pe, void *);

struct metricgroup_iter_data {
	metricgroup_sys_event_iter_fn fn;
	void *data;
};

static int metricgroup__sys_event_iter(struct pmu_event *pe, void *data)
{
	struct metricgroup_iter_data *d = data;
	struct perf_pmu *pmu = NULL;

	if (!pe->metric_expr || !pe->compat)
		return 0;

	while ((pmu = perf_pmu__scan(pmu))) {

		if (!pmu->id || strcmp(pmu->id, pe->compat))
			continue;

		return d->fn(pe, d->data);
	}

	return 0;
}

static int metricgroup__print_sys_event_iter(struct pmu_event *pe, void *data)
{
	struct metricgroup_print_sys_idata *d = data;

	return metricgroup__print_pmu_event(pe, d->metricgroups, d->filter, d->raw,
				     d->details, d->groups, d->metriclist);
}

void metricgroup__print(bool metrics, bool metricgroups, char *filter,
			bool raw, bool details)
{
	struct pmu_events_map *map = perf_pmu__find_map(NULL);
	struct pmu_event *pe;
	int i;
	struct rblist groups;
	struct rb_node *node, *next;
	struct strlist *metriclist = NULL;

	if (!metricgroups) {
		metriclist = strlist__new(NULL, NULL);
		if (!metriclist)
			return;
	}

	rblist__init(&groups);
	groups.node_new = mep_new;
	groups.node_cmp = mep_cmp;
	groups.node_delete = mep_delete;
	for (i = 0; map; i++) {
		pe = &map->table[i];

		if (!pe->name && !pe->metric_group && !pe->metric_name)
			break;
		if (!pe->metric_expr)
			continue;
		if (metricgroup__print_pmu_event(pe, metricgroups, filter,
						 raw, details, &groups,
						 metriclist) < 0)
			return;
	}

	{
		struct metricgroup_iter_data data = {
			.fn = metricgroup__print_sys_event_iter,
			.data = (void *) &(struct metricgroup_print_sys_idata){
				.metriclist = metriclist,
				.metricgroups = metricgroups,
				.filter = filter,
				.raw = raw,
				.details = details,
				.groups = &groups,
			},
		};

		pmu_for_each_sys_event(metricgroup__sys_event_iter, &data);
	}

	if (!filter || !rblist__empty(&groups)) {
		if (metricgroups && !raw)
			printf("\nMetric Groups:\n\n");
		else if (metrics && !raw)
			printf("\nMetrics:\n\n");
	}

	for (node = rb_first_cached(&groups.entries); node; node = next) {
		struct mep *me = container_of(node, struct mep, nd);

		if (metricgroups)
			printf("%s%s%s", me->name, metrics && !raw ? ":" : "", raw ? " " : "\n");
		if (metrics)
			metricgroup__print_strlist(me->metrics, raw);
		next = rb_next(node);
		rblist__remove_node(&groups, node);
	}
	if (!metricgroups)
		metricgroup__print_strlist(metriclist, raw);
	strlist__delete(metriclist);
}

static void metricgroup__add_metric_weak_group(struct strbuf *events,
					       struct expr_parse_ctx *ctx)
{
	struct hashmap_entry *cur;
	size_t bkt;
	bool no_group = true, has_duration = false;

	hashmap__for_each_entry((&ctx->ids), cur, bkt) {
		pr_debug("found event %s\n", (const char *)cur->key);
		/*
		 * Duration time maps to a software event and can make
		 * groups not count. Always use it outside a
		 * group.
		 */
		if (!strcmp(cur->key, "duration_time")) {
			has_duration = true;
			continue;
		}
		strbuf_addf(events, "%s%s",
			no_group ? "{" : ",",
			(const char *)cur->key);
		no_group = false;
	}
	if (!no_group) {
		strbuf_addf(events, "}:W");
		if (has_duration)
			strbuf_addf(events, ",duration_time");
	} else if (has_duration)
		strbuf_addf(events, "duration_time");
}

static void metricgroup__add_metric_non_group(struct strbuf *events,
					      struct expr_parse_ctx *ctx)
{
	struct hashmap_entry *cur;
	size_t bkt;
	bool first = true;

	hashmap__for_each_entry((&ctx->ids), cur, bkt) {
		if (!first)
			strbuf_addf(events, ",");
		strbuf_addf(events, "%s", (const char *)cur->key);
		first = false;
	}
}

static void metricgroup___watchdog_constraint_hint(const char *name, bool foot)
{
	static bool violate_nmi_constraint;

	if (!foot) {
		pr_warning("Splitting metric group %s into standalone metrics.\n", name);
		violate_nmi_constraint = true;
		return;
	}

	if (!violate_nmi_constraint)
		return;

	pr_warning("Try disabling the NMI watchdog to comply NO_NMI_WATCHDOG metric constraint:\n"
		   "    echo 0 > /proc/sys/kernel/nmi_watchdog\n"
		   "    perf stat ...\n"
		   "    echo 1 > /proc/sys/kernel/nmi_watchdog\n");
}

static bool metricgroup__has_constraint(struct pmu_event *pe)
{
	if (!pe->metric_constraint)
		return false;

	if (!strcmp(pe->metric_constraint, "NO_NMI_WATCHDOG") &&
	    sysctl__nmi_watchdog_enabled()) {
		metricgroup___watchdog_constraint_hint(pe->metric_name, false);
		return true;
	}

	return false;
}

int __weak arch_get_runtimeparam(struct pmu_event *pe __maybe_unused)
{
	return 1;
}

struct metricgroup_add_iter_data {
	struct list_head *metric_list;
	const char *metric;
	struct expr_ids *ids;
	int *ret;
	bool *has_match;
	bool metric_no_group;
};

static int __add_metric(struct list_head *metric_list,
			struct pmu_event *pe,
			bool metric_no_group,
			int runtime,
			struct metric **mp,
			struct expr_id *parent,
			struct expr_ids *ids)
{
	struct metric_ref_node *ref;
	struct metric *m;

	if (*mp == NULL) {
		/*
		 * We got in here for the parent group,
		 * allocate it and put it on the list.
		 */
		m = zalloc(sizeof(*m));
		if (!m)
			return -ENOMEM;

		expr__ctx_init(&m->pctx);
		m->metric_name = pe->metric_name;
		m->metric_expr = pe->metric_expr;
		m->metric_unit = pe->unit;
		m->runtime = runtime;
		m->has_constraint = metric_no_group || metricgroup__has_constraint(pe);
		INIT_LIST_HEAD(&m->metric_refs);
		m->metric_refs_cnt = 0;

		parent = expr_ids__alloc(ids);
		if (!parent) {
			free(m);
			return -EINVAL;
		}

		parent->id = strdup(pe->metric_name);
		if (!parent->id) {
			free(m);
			return -ENOMEM;
		}
		*mp = m;
	} else {
		/*
		 * We got here for the referenced metric, via the
		 * recursive metricgroup__add_metric call, add
		 * it to the parent group.
		 */
		m = *mp;

		ref = malloc(sizeof(*ref));
		if (!ref)
			return -ENOMEM;

		/*
		 * Intentionally passing just const char pointers,
		 * from 'pe' object, so they never go away. We don't
		 * need to change them, so there's no need to create
		 * our own copy.
		 */
		ref->metric_name = pe->metric_name;
		ref->metric_expr = pe->metric_expr;

		list_add(&ref->list, &m->metric_refs);
		m->metric_refs_cnt++;
	}

	/* Force all found IDs in metric to have us as parent ID. */
	WARN_ON_ONCE(!parent);
	m->pctx.parent = parent;

	/*
	 * For both the parent and referenced metrics, we parse
	 * all the metric's IDs and add it to the parent context.
	 */
	if (expr__find_other(pe->metric_expr, NULL, &m->pctx, runtime) < 0) {
		if (m->metric_refs_cnt == 0) {
			expr__ctx_clear(&m->pctx);
			free(m);
			*mp = NULL;
		}
		return -EINVAL;
	}

	/*
	 * We add new group only in the 'parent' call,
	 * so bail out for referenced metric case.
	 */
	if (m->metric_refs_cnt)
		return 0;

	if (list_empty(metric_list))
		list_add(&m->nd, metric_list);
	else {
		struct list_head *pos;

		/* Place the largest groups at the front. */
		list_for_each_prev(pos, metric_list) {
			struct metric *old = list_entry(pos, struct metric, nd);

			if (hashmap__size(&m->pctx.ids) <=
			    hashmap__size(&old->pctx.ids))
				break;
		}
		list_add(&m->nd, pos);
	}

	return 0;
}

#define map_for_each_event(__pe, __idx, __map)					\
	if (__map)								\
		for (__idx = 0, __pe = &__map->table[__idx];			\
		     __pe->name || __pe->metric_group || __pe->metric_name;	\
		     __pe = &__map->table[++__idx])

#define map_for_each_metric(__pe, __idx, __map, __metric)		\
	map_for_each_event(__pe, __idx, __map)				\
		if (__pe->metric_expr &&				\
		    (match_metric(__pe->metric_group, __metric) ||	\
		     match_metric(__pe->metric_name, __metric)))

static struct pmu_event *find_metric(const char *metric, struct pmu_events_map *map)
{
	struct pmu_event *pe;
	int i;

	map_for_each_event(pe, i, map) {
		if (match_metric(pe->metric_name, metric))
			return pe;
	}

	return NULL;
}

static int recursion_check(struct metric *m, const char *id, struct expr_id **parent,
			   struct expr_ids *ids)
{
	struct expr_id_data *data;
	struct expr_id *p;
	int ret;

	/*
	 * We get the parent referenced by 'id' argument and
	 * traverse through all the parent object IDs to check
	 * if we already processed 'id', if we did, it's recursion
	 * and we fail.
	 */
	ret = expr__get_id(&m->pctx, id, &data);
	if (ret)
		return ret;

	p = expr_id_data__parent(data);

	while (p->parent) {
		if (!strcmp(p->id, id)) {
			pr_err("failed: recursion detected for %s\n", id);
			return -1;
		}
		p = p->parent;
	}

	/*
	 * If we are over the limit of static entris, the metric
	 * is too difficult/nested to process, fail as well.
	 */
	p = expr_ids__alloc(ids);
	if (!p) {
		pr_err("failed: too many nested metrics\n");
		return -EINVAL;
	}

	p->id     = strdup(id);
	p->parent = expr_id_data__parent(data);
	*parent   = p;

	return p->id ? 0 : -ENOMEM;
}

static int add_metric(struct list_head *metric_list,
		      struct pmu_event *pe,
		      bool metric_no_group,
		      struct metric **mp,
		      struct expr_id *parent,
		      struct expr_ids *ids);

static int __resolve_metric(struct metric *m,
			    bool metric_no_group,
			    struct list_head *metric_list,
			    struct pmu_events_map *map,
			    struct expr_ids *ids)
{
	struct hashmap_entry *cur;
	size_t bkt;
	bool all;
	int ret;

	/*
	 * Iterate all the parsed IDs and if there's metric,
	 * add it to the context.
	 */
	do {
		all = true;
		hashmap__for_each_entry((&m->pctx.ids), cur, bkt) {
			struct expr_id *parent;
			struct pmu_event *pe;

			pe = find_metric(cur->key, map);
			if (!pe)
				continue;

			ret = recursion_check(m, cur->key, &parent, ids);
			if (ret)
				return ret;

			all = false;
			/* The metric key itself needs to go out.. */
			expr__del_id(&m->pctx, cur->key);

			/* ... and it gets resolved to the parent context. */
			ret = add_metric(metric_list, pe, metric_no_group, &m, parent, ids);
			if (ret)
				return ret;

			/*
			 * We added new metric to hashmap, so we need
			 * to break the iteration and start over.
			 */
			break;
		}
	} while (!all);

	return 0;
}

static int resolve_metric(bool metric_no_group,
			  struct list_head *metric_list,
			  struct pmu_events_map *map,
			  struct expr_ids *ids)
{
	struct metric *m;
	int err;

	list_for_each_entry(m, metric_list, nd) {
		err = __resolve_metric(m, metric_no_group, metric_list, map, ids);
		if (err)
			return err;
	}
	return 0;
}

static int add_metric(struct list_head *metric_list,
		      struct pmu_event *pe,
		      bool metric_no_group,
		      struct metric **m,
		      struct expr_id *parent,
		      struct expr_ids *ids)
{
	struct metric *orig = *m;
	int ret = 0;

	pr_debug("metric expr %s for %s\n", pe->metric_expr, pe->metric_name);

	if (!strstr(pe->metric_expr, "?")) {
		ret = __add_metric(metric_list, pe, metric_no_group, 1, m, parent, ids);
	} else {
		int j, count;

		count = arch_get_runtimeparam(pe);

		/* This loop is added to create multiple
		 * events depend on count value and add
		 * those events to metric_list.
		 */

		for (j = 0; j < count && !ret; j++, *m = orig)
			ret = __add_metric(metric_list, pe, metric_no_group, j, m, parent, ids);
	}

	return ret;
}

static int metricgroup__add_metric_sys_event_iter(struct pmu_event *pe,
						  void *data)
{
	struct metricgroup_add_iter_data *d = data;
	struct metric *m = NULL;
	int ret;

	if (!match_pe_metric(pe, d->metric))
		return 0;

	ret = add_metric(d->metric_list, pe, d->metric_no_group, &m, NULL, d->ids);
	if (ret)
		return ret;

	ret = resolve_metric(d->metric_no_group,
				     d->metric_list, NULL, d->ids);
	if (ret)
		return ret;

	*(d->has_match) = true;

	return *d->ret;
}

static int metricgroup__add_metric(const char *metric, bool metric_no_group,
				   struct strbuf *events,
				   struct list_head *metric_list,
				   struct pmu_events_map *map)
{
	struct expr_ids ids = { .cnt = 0, };
	struct pmu_event *pe;
	struct metric *m;
	LIST_HEAD(list);
	int i, ret;
	bool has_match = false;

	map_for_each_metric(pe, i, map, metric) {
		has_match = true;
		m = NULL;

		ret = add_metric(&list, pe, metric_no_group, &m, NULL, &ids);
		if (ret)
			goto out;

		/*
		 * Process any possible referenced metrics
		 * included in the expression.
		 */
		ret = resolve_metric(metric_no_group,
				     &list, map, &ids);
		if (ret)
			goto out;
	}

	{
		struct metricgroup_iter_data data = {
			.fn = metricgroup__add_metric_sys_event_iter,
			.data = (void *) &(struct metricgroup_add_iter_data) {
				.metric_list = &list,
				.metric = metric,
				.metric_no_group = metric_no_group,
				.ids = &ids,
				.has_match = &has_match,
				.ret = &ret,
			},
		};

		pmu_for_each_sys_event(metricgroup__sys_event_iter, &data);
	}
	/* End of pmu events. */
	if (!has_match) {
		ret = -EINVAL;
		goto out;
	}

	list_for_each_entry(m, &list, nd) {
		if (events->len > 0)
			strbuf_addf(events, ",");

		if (m->has_constraint) {
			metricgroup__add_metric_non_group(events,
							  &m->pctx);
		} else {
			metricgroup__add_metric_weak_group(events,
							   &m->pctx);
		}
	}

out:
	/*
	 * add to metric_list so that they can be released
	 * even if it's failed
	 */
	list_splice(&list, metric_list);
	expr_ids__exit(&ids);
	return ret;
}

static int metricgroup__add_metric_list(const char *list, bool metric_no_group,
					struct strbuf *events,
					struct list_head *metric_list,
					struct pmu_events_map *map)
{
	char *llist, *nlist, *p;
	int ret = -EINVAL;

	nlist = strdup(list);
	if (!nlist)
		return -ENOMEM;
	llist = nlist;

	strbuf_init(events, 100);
	strbuf_addf(events, "%s", "");

	while ((p = strsep(&llist, ",")) != NULL) {
		ret = metricgroup__add_metric(p, metric_no_group, events,
					      metric_list, map);
		if (ret == -EINVAL) {
			fprintf(stderr, "Cannot find metric or group `%s'\n",
					p);
			break;
		}
	}
	free(nlist);

	if (!ret)
		metricgroup___watchdog_constraint_hint(NULL, true);

	return ret;
}

static void metric__free_refs(struct metric *metric)
{
	struct metric_ref_node *ref, *tmp;

	list_for_each_entry_safe(ref, tmp, &metric->metric_refs, list) {
		list_del(&ref->list);
		free(ref);
	}
}

static void metricgroup__free_metrics(struct list_head *metric_list)
{
	struct metric *m, *tmp;

	list_for_each_entry_safe (m, tmp, metric_list, nd) {
		metric__free_refs(m);
		expr__ctx_clear(&m->pctx);
		list_del_init(&m->nd);
		free(m);
	}
}

static int parse_groups(struct evlist *perf_evlist, const char *str,
			bool metric_no_group,
			bool metric_no_merge,
			struct perf_pmu *fake_pmu,
			struct rblist *metric_events,
			struct pmu_events_map *map)
{
	struct parse_events_error parse_error;
	struct strbuf extra_events;
	LIST_HEAD(metric_list);
	int ret;

	if (metric_events->nr_entries == 0)
		metricgroup__rblist_init(metric_events);
	ret = metricgroup__add_metric_list(str, metric_no_group,
					   &extra_events, &metric_list, map);
	if (ret)
		goto out;
	pr_debug("adding %s\n", extra_events.buf);
	bzero(&parse_error, sizeof(parse_error));
	ret = __parse_events(perf_evlist, extra_events.buf, &parse_error, fake_pmu);
	if (ret) {
		parse_events_print_error(&parse_error, extra_events.buf);
		goto out;
	}
	ret = metricgroup__setup_events(&metric_list, metric_no_merge,
					perf_evlist, metric_events);
out:
	metricgroup__free_metrics(&metric_list);
	strbuf_release(&extra_events);
	return ret;
}

int metricgroup__parse_groups(const struct option *opt,
			      const char *str,
			      bool metric_no_group,
			      bool metric_no_merge,
			      struct rblist *metric_events)
{
	struct evlist *perf_evlist = *(struct evlist **)opt->value;
	struct pmu_events_map *map = perf_pmu__find_map(NULL);


	return parse_groups(perf_evlist, str, metric_no_group,
			    metric_no_merge, NULL, metric_events, map);
}

int metricgroup__parse_groups_test(struct evlist *evlist,
				   struct pmu_events_map *map,
				   const char *str,
				   bool metric_no_group,
				   bool metric_no_merge,
				   struct rblist *metric_events)
{
	return parse_groups(evlist, str, metric_no_group,
			    metric_no_merge, &perf_pmu__fake, metric_events, map);
}

bool metricgroup__has_metric(const char *metric)
{
	struct pmu_events_map *map = perf_pmu__find_map(NULL);
	struct pmu_event *pe;
	int i;

	if (!map)
		return false;

	for (i = 0; ; i++) {
		pe = &map->table[i];

		if (!pe->name && !pe->metric_group && !pe->metric_name)
			break;
		if (!pe->metric_expr)
			continue;
		if (match_metric(pe->metric_name, metric))
			return true;
	}
	return false;
}

int metricgroup__copy_metric_events(struct evlist *evlist, struct cgroup *cgrp,
				    struct rblist *new_metric_events,
				    struct rblist *old_metric_events)
{
	unsigned i;

	for (i = 0; i < rblist__nr_entries(old_metric_events); i++) {
		struct rb_node *nd;
		struct metric_event *old_me, *new_me;
		struct metric_expr *old_expr, *new_expr;
		struct evsel *evsel;
		size_t alloc_size;
		int idx, nr;

		nd = rblist__entry(old_metric_events, i);
		old_me = container_of(nd, struct metric_event, nd);

		evsel = evlist__find_evsel(evlist, old_me->evsel->idx);
		if (!evsel)
			return -EINVAL;
		new_me = metricgroup__lookup(new_metric_events, evsel, true);
		if (!new_me)
			return -ENOMEM;

		pr_debug("copying metric event for cgroup '%s': %s (idx=%d)\n",
			 cgrp ? cgrp->name : "root", evsel->name, evsel->idx);

		list_for_each_entry(old_expr, &old_me->head, nd) {
			new_expr = malloc(sizeof(*new_expr));
			if (!new_expr)
				return -ENOMEM;

			new_expr->metric_expr = old_expr->metric_expr;
			new_expr->metric_name = old_expr->metric_name;
			new_expr->metric_unit = old_expr->metric_unit;
			new_expr->runtime = old_expr->runtime;

			if (old_expr->metric_refs) {
				/* calculate number of metric_events */
				for (nr = 0; old_expr->metric_refs[nr].metric_name; nr++)
					continue;
				alloc_size = sizeof(*new_expr->metric_refs);
				new_expr->metric_refs = calloc(nr + 1, alloc_size);
				if (!new_expr->metric_refs) {
					free(new_expr);
					return -ENOMEM;
				}

				memcpy(new_expr->metric_refs, old_expr->metric_refs,
				       nr * alloc_size);
			} else {
				new_expr->metric_refs = NULL;
			}

			/* calculate number of metric_events */
			for (nr = 0; old_expr->metric_events[nr]; nr++)
				continue;
			alloc_size = sizeof(*new_expr->metric_events);
			new_expr->metric_events = calloc(nr + 1, alloc_size);
			if (!new_expr->metric_events) {
				free(new_expr->metric_refs);
				free(new_expr);
				return -ENOMEM;
			}

			/* copy evsel in the same position */
			for (idx = 0; idx < nr; idx++) {
				evsel = old_expr->metric_events[idx];
				evsel = evlist__find_evsel(evlist, evsel->idx);
				if (evsel == NULL) {
					free(new_expr->metric_events);
					free(new_expr->metric_refs);
					free(new_expr);
					return -EINVAL;
				}
				new_expr->metric_events[idx] = evsel;
			}

			list_add(&new_expr->nd, &new_me->head);
		}
	}
	return 0;
}<|MERGE_RESOLUTION|>--- conflicted
+++ resolved
@@ -162,8 +162,6 @@
 	return false;
 }
 
-<<<<<<< HEAD
-=======
 static bool evsel_same_pmu(struct evsel *ev1, struct evsel *ev2)
 {
 	if (!ev1->pmu_name || !ev2->pmu_name)
@@ -172,7 +170,6 @@
 	return !strcmp(ev1->pmu_name, ev2->pmu_name);
 }
 
->>>>>>> f642729d
 /**
  * Find a group of events in perf_evlist that correspond to those from a parsed
  * metric expression. Note, as find_evsel_group is called in the same order as
@@ -290,12 +287,8 @@
 			 * when then group is left.
 			 */
 			if (!has_constraint &&
-<<<<<<< HEAD
-			    ev->leader != metric_events[i]->leader)
-=======
 			    ev->leader != metric_events[i]->leader &&
 			    evsel_same_pmu(ev->leader, metric_events[i]->leader))
->>>>>>> f642729d
 				break;
 			if (!strcmp(metric_events[i]->name, ev->name)) {
 				set_bit(ev->idx, evlist_used);

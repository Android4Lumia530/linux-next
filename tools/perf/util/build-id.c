--- conflicted
+++ resolved
@@ -37,10 +37,7 @@
 
 #include <linux/ctype.h>
 #include <linux/zalloc.h>
-<<<<<<< HEAD
-=======
 #include <linux/string.h>
->>>>>>> f642729d
 #include <asm/bug.h>
 
 static bool no_buildid_cache;
@@ -105,11 +102,8 @@
 	char *bid = bf;
 	const u8 *raw = build_id->data;
 	size_t i;
-<<<<<<< HEAD
-=======
 
 	bf[0] = 0x0;
->>>>>>> f642729d
 
 	for (i = 0; i < build_id->size; ++i) {
 		sprintf(bid, "%02x", *raw);
@@ -793,8 +787,6 @@
 	return err;
 }
 
-<<<<<<< HEAD
-=======
 int build_id_cache__add_s(const char *sbuild_id, const char *name,
 			  struct nsinfo *nsi, bool is_kallsyms, bool is_vdso)
 {
@@ -818,7 +810,6 @@
 	return err;
 }
 
->>>>>>> f642729d
 static int build_id_cache__add_b(const struct build_id *bid,
 				 const char *name, struct nsinfo *nsi,
 				 bool is_kallsyms, bool is_vdso)
@@ -955,12 +946,9 @@
 	WARN_ON(size > BUILD_ID_SIZE);
 	memcpy(bid->data, data, size);
 	bid->size = size;
-<<<<<<< HEAD
-=======
 }
 
 bool build_id__is_defined(const struct build_id *bid)
 {
 	return bid && bid->size ? !!memchr_inv(bid->data, 0, bid->size) : false;
->>>>>>> f642729d
 }
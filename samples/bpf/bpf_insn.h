--- conflicted
+++ resolved
@@ -134,11 +134,6 @@
 		.off   = OFF,					\
 		.imm   = 0 })
 
-<<<<<<< HEAD
-/* Atomic memory add, *(uint *)(dst_reg + off16) += src_reg */
-
-#define BPF_STX_XADD(SIZE, DST, SRC, OFF)			\
-=======
 /*
  * Atomic operations:
  *
@@ -155,20 +150,15 @@
  */
 
 #define BPF_ATOMIC_OP(SIZE, OP, DST, SRC, OFF)			\
->>>>>>> 38b5133a
 	((struct bpf_insn) {					\
 		.code  = BPF_STX | BPF_SIZE(SIZE) | BPF_ATOMIC,	\
 		.dst_reg = DST,					\
 		.src_reg = SRC,					\
 		.off   = OFF,					\
-<<<<<<< HEAD
-		.imm   = BPF_ADD })
-=======
 		.imm   = OP })
 
 /* Legacy alias */
 #define BPF_STX_XADD(SIZE, DST, SRC, OFF) BPF_ATOMIC_OP(SIZE, BPF_ADD, DST, SRC, OFF)
->>>>>>> 38b5133a
 
 /* Memory store, *(uint *) (dst_reg + off16) = imm32 */
 

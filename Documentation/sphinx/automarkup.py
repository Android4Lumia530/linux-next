# SPDX-License-Identifier: GPL-2.0
# Copyright 2019 Jonathan Corbet <corbet@lwn.net>
#
# Apply kernel-specific tweaks after the initial document processing
# has been done.
#
from docutils import nodes
import sphinx
from sphinx import addnodes
if sphinx.version_info[0] < 2 or \
   sphinx.version_info[0] == 2 and sphinx.version_info[1] < 1:
    from sphinx.environment import NoUri
else:
    from sphinx.errors import NoUri
import re
from itertools import chain

#
# Python 2 lacks re.ASCII...
#
try:
    ascii_p3 = re.ASCII
except AttributeError:
    ascii_p3 = 0

#
# Regex nastiness.  Of course.
# Try to identify "function()" that's not already marked up some
# other way.  Sphinx doesn't like a lot of stuff right after a
# :c:func: block (i.e. ":c:func:`mmap()`s" flakes out), so the last
# bit tries to restrict matches to things that won't create trouble.
#
RE_function = re.compile(r'\b(([a-zA-Z_]\w+)\(\))', flags=ascii_p3)

#
# Sphinx 2 uses the same :c:type role for struct, union, enum and typedef
#
RE_generic_type = re.compile(r'\b(struct|union|enum|typedef)\s+([a-zA-Z_]\w+)',
                             flags=ascii_p3)

#
# Sphinx 3 uses a different C role for each one of struct, union, enum and
# typedef
#
RE_struct = re.compile(r'\b(struct)\s+([a-zA-Z_]\w+)', flags=ascii_p3)
RE_union = re.compile(r'\b(union)\s+([a-zA-Z_]\w+)', flags=ascii_p3)
RE_enum = re.compile(r'\b(enum)\s+([a-zA-Z_]\w+)', flags=ascii_p3)
RE_typedef = re.compile(r'\b(typedef)\s+([a-zA-Z_]\w+)', flags=ascii_p3)

#
# Detects a reference to a documentation page of the form Documentation/... with
# an optional extension
#
RE_doc = re.compile(r'\bDocumentation(/[\w\-_/]+)(\.\w+)*')

<<<<<<< HEAD
=======
RE_namespace = re.compile(r'^\s*..\s*c:namespace::\s*(\S+)\s*$')

>>>>>>> 356006a6
#
# Reserved C words that we should skip when cross-referencing
#
Skipnames = [ 'for', 'if', 'register', 'sizeof', 'struct', 'unsigned' ]


#
# Many places in the docs refer to common system calls.  It is
# pointless to try to cross-reference them and, as has been known
# to happen, somebody defining a function by these names can lead
# to the creation of incorrect and confusing cross references.  So
# just don't even try with these names.
#
Skipfuncs = [ 'open', 'close', 'read', 'write', 'fcntl', 'mmap',
              'select', 'poll', 'fork', 'execve', 'clone', 'ioctl',
              'socket' ]

c_namespace = ''

def markup_refs(docname, app, node):
    t = node.astext()
    done = 0
    repl = [ ]
    #
    # Associate each regex with the function that will markup its matches
    #
    markup_func_sphinx2 = {RE_doc: markup_doc_ref,
                           RE_function: markup_c_ref,
                           RE_generic_type: markup_c_ref}

    markup_func_sphinx3 = {RE_doc: markup_doc_ref,
                           RE_function: markup_func_ref_sphinx3,
                           RE_struct: markup_c_ref,
                           RE_union: markup_c_ref,
                           RE_enum: markup_c_ref,
                           RE_typedef: markup_c_ref}

    if sphinx.version_info[0] >= 3:
        markup_func = markup_func_sphinx3
    else:
        markup_func = markup_func_sphinx2

    match_iterators = [regex.finditer(t) for regex in markup_func]
    #
    # Sort all references by the starting position in text
    #
    sorted_matches = sorted(chain(*match_iterators), key=lambda m: m.start())
    for m in sorted_matches:
        #
        # Include any text prior to match as a normal text node.
        #
        if m.start() > done:
            repl.append(nodes.Text(t[done:m.start()]))

        #
        # Call the function associated with the regex that matched this text and
        # append its return to the text
        #
        repl.append(markup_func[m.re](docname, app, m))

        done = m.end()
    if done < len(t):
        repl.append(nodes.Text(t[done:]))
    return repl

#
# In sphinx3 we can cross-reference to C macro and function, each one with its
# own C role, but both match the same regex, so we try both.
#
def markup_func_ref_sphinx3(docname, app, match):
    class_str = ['c-func', 'c-macro']
    reftype_str = ['function', 'macro']
<<<<<<< HEAD

    cdom = app.env.domains['c']
    #
    # Go through the dance of getting an xref out of the C domain
    #
    target = match.group(2)
    target_text = nodes.Text(match.group(0))
    xref = None
    if not (target in Skipfuncs or target in Skipnames):
        for class_s, reftype_s in zip(class_str, reftype_str):
            lit_text = nodes.literal(classes=['xref', 'c', class_s])
            lit_text += target_text
            pxref = addnodes.pending_xref('', refdomain = 'c',
                                          reftype = reftype_s,
                                          reftarget = target, modname = None,
                                          classname = None)
            #
            # XXX The Latex builder will throw NoUri exceptions here,
            # work around that by ignoring them.
            #
            try:
                xref = cdom.resolve_xref(app.env, docname, app.builder,
                                         reftype_s, target, pxref,
                                         lit_text)
            except NoUri:
                xref = None

            if xref:
                return xref

    return target_text

def markup_c_ref(docname, app, match):
    class_str = {# Sphinx 2 only
                 RE_function: 'c-func',
                 RE_generic_type: 'c-type',
                 # Sphinx 3+ only
                 RE_struct: 'c-struct',
                 RE_union: 'c-union',
                 RE_enum: 'c-enum',
                 RE_typedef: 'c-type',
                 }
    reftype_str = {# Sphinx 2 only
                   RE_function: 'function',
                   RE_generic_type: 'type',
                   # Sphinx 3+ only
                   RE_struct: 'struct',
                   RE_union: 'union',
                   RE_enum: 'enum',
                   RE_typedef: 'type',
                   }
=======
>>>>>>> 356006a6

    cdom = app.env.domains['c']
    #
    # Go through the dance of getting an xref out of the C domain
    #
    base_target = match.group(2)
    target_text = nodes.Text(match.group(0))
    xref = None
<<<<<<< HEAD
    if not ((match.re == RE_function and target in Skipfuncs)
            or (target in Skipnames)):
        lit_text = nodes.literal(classes=['xref', 'c', class_str[match.re]])
        lit_text += target_text
        pxref = addnodes.pending_xref('', refdomain = 'c',
                                      reftype = reftype_str[match.re],
                                      reftarget = target, modname = None,
                                      classname = None)
        #
        # XXX The Latex builder will throw NoUri exceptions here,
        # work around that by ignoring them.
        #
        try:
            xref = cdom.resolve_xref(app.env, docname, app.builder,
                                     reftype_str[match.re], target, pxref,
                                     lit_text)
        except NoUri:
            xref = None
=======
    possible_targets = [base_target]
    # Check if this document has a namespace, and if so, try
    # cross-referencing inside it first.
    if c_namespace:
        possible_targets.insert(0, c_namespace + "." + base_target)

    if base_target not in Skipnames:
        for target in possible_targets:
            if target not in Skipfuncs:
                for class_s, reftype_s in zip(class_str, reftype_str):
                    lit_text = nodes.literal(classes=['xref', 'c', class_s])
                    lit_text += target_text
                    pxref = addnodes.pending_xref('', refdomain = 'c',
                                                  reftype = reftype_s,
                                                  reftarget = target, modname = None,
                                                  classname = None)
                    #
                    # XXX The Latex builder will throw NoUri exceptions here,
                    # work around that by ignoring them.
                    #
                    try:
                        xref = cdom.resolve_xref(app.env, docname, app.builder,
                                                 reftype_s, target, pxref,
                                                 lit_text)
                    except NoUri:
                        xref = None

                    if xref:
                        return xref

    return target_text

def markup_c_ref(docname, app, match):
    class_str = {# Sphinx 2 only
                 RE_function: 'c-func',
                 RE_generic_type: 'c-type',
                 # Sphinx 3+ only
                 RE_struct: 'c-struct',
                 RE_union: 'c-union',
                 RE_enum: 'c-enum',
                 RE_typedef: 'c-type',
                 }
    reftype_str = {# Sphinx 2 only
                   RE_function: 'function',
                   RE_generic_type: 'type',
                   # Sphinx 3+ only
                   RE_struct: 'struct',
                   RE_union: 'union',
                   RE_enum: 'enum',
                   RE_typedef: 'type',
                   }

    cdom = app.env.domains['c']
>>>>>>> 356006a6
    #
    # Go through the dance of getting an xref out of the C domain
    #
    base_target = match.group(2)
    target_text = nodes.Text(match.group(0))
    xref = None
    possible_targets = [base_target]
    # Check if this document has a namespace, and if so, try
    # cross-referencing inside it first.
    if c_namespace:
        possible_targets.insert(0, c_namespace + "." + base_target)

    if base_target not in Skipnames:
        for target in possible_targets:
            if not (match.re == RE_function and target in Skipfuncs):
                lit_text = nodes.literal(classes=['xref', 'c', class_str[match.re]])
                lit_text += target_text
                pxref = addnodes.pending_xref('', refdomain = 'c',
                                              reftype = reftype_str[match.re],
                                              reftarget = target, modname = None,
                                              classname = None)
                #
                # XXX The Latex builder will throw NoUri exceptions here,
                # work around that by ignoring them.
                #
                try:
                    xref = cdom.resolve_xref(app.env, docname, app.builder,
                                             reftype_str[match.re], target, pxref,
                                             lit_text)
                except NoUri:
                    xref = None

                if xref:
                    return xref

    return target_text

#
# Try to replace a documentation reference of the form Documentation/... with a
# cross reference to that page
#
def markup_doc_ref(docname, app, match):
    stddom = app.env.domains['std']
    #
    # Go through the dance of getting an xref out of the std domain
    #
    target = match.group(1)
    xref = None
    pxref = addnodes.pending_xref('', refdomain = 'std', reftype = 'doc',
                                  reftarget = target, modname = None,
                                  classname = None, refexplicit = False)
    #
    # XXX The Latex builder will throw NoUri exceptions here,
    # work around that by ignoring them.
    #
    try:
        xref = stddom.resolve_xref(app.env, docname, app.builder, 'doc',
                                   target, pxref, None)
    except NoUri:
        xref = None
    #
    # Return the xref if we got it; otherwise just return the plain text.
    #
    if xref:
        return xref
    else:
        return nodes.Text(match.group(0))

def get_c_namespace(app, docname):
    source = app.env.doc2path(docname)
    with open(source) as f:
        for l in f:
            match = RE_namespace.search(l)
            if match:
                return match.group(1)
    return ''

def auto_markup(app, doctree, name):
    global c_namespace
    c_namespace = get_c_namespace(app, name)
    #
    # This loop could eventually be improved on.  Someday maybe we
    # want a proper tree traversal with a lot of awareness of which
    # kinds of nodes to prune.  But this works well for now.
    #
    # The nodes.literal test catches ``literal text``, its purpose is to
    # avoid adding cross-references to functions that have been explicitly
    # marked with cc:func:.
    #
    for para in doctree.traverse(nodes.paragraph):
        for node in para.traverse(nodes.Text):
            if not isinstance(node.parent, nodes.literal):
                node.parent.replace(node, markup_refs(name, app, node))

def setup(app):
    app.connect('doctree-resolved', auto_markup)
    return {
        'parallel_read_safe': True,
        'parallel_write_safe': True,
        }<|MERGE_RESOLUTION|>--- conflicted
+++ resolved
@@ -53,11 +53,8 @@
 #
 RE_doc = re.compile(r'\bDocumentation(/[\w\-_/]+)(\.\w+)*')
 
-<<<<<<< HEAD
-=======
 RE_namespace = re.compile(r'^\s*..\s*c:namespace::\s*(\S+)\s*$')
 
->>>>>>> 356006a6
 #
 # Reserved C words that we should skip when cross-referencing
 #
@@ -130,60 +127,6 @@
 def markup_func_ref_sphinx3(docname, app, match):
     class_str = ['c-func', 'c-macro']
     reftype_str = ['function', 'macro']
-<<<<<<< HEAD
-
-    cdom = app.env.domains['c']
-    #
-    # Go through the dance of getting an xref out of the C domain
-    #
-    target = match.group(2)
-    target_text = nodes.Text(match.group(0))
-    xref = None
-    if not (target in Skipfuncs or target in Skipnames):
-        for class_s, reftype_s in zip(class_str, reftype_str):
-            lit_text = nodes.literal(classes=['xref', 'c', class_s])
-            lit_text += target_text
-            pxref = addnodes.pending_xref('', refdomain = 'c',
-                                          reftype = reftype_s,
-                                          reftarget = target, modname = None,
-                                          classname = None)
-            #
-            # XXX The Latex builder will throw NoUri exceptions here,
-            # work around that by ignoring them.
-            #
-            try:
-                xref = cdom.resolve_xref(app.env, docname, app.builder,
-                                         reftype_s, target, pxref,
-                                         lit_text)
-            except NoUri:
-                xref = None
-
-            if xref:
-                return xref
-
-    return target_text
-
-def markup_c_ref(docname, app, match):
-    class_str = {# Sphinx 2 only
-                 RE_function: 'c-func',
-                 RE_generic_type: 'c-type',
-                 # Sphinx 3+ only
-                 RE_struct: 'c-struct',
-                 RE_union: 'c-union',
-                 RE_enum: 'c-enum',
-                 RE_typedef: 'c-type',
-                 }
-    reftype_str = {# Sphinx 2 only
-                   RE_function: 'function',
-                   RE_generic_type: 'type',
-                   # Sphinx 3+ only
-                   RE_struct: 'struct',
-                   RE_union: 'union',
-                   RE_enum: 'enum',
-                   RE_typedef: 'type',
-                   }
-=======
->>>>>>> 356006a6
 
     cdom = app.env.domains['c']
     #
@@ -192,26 +135,6 @@
     base_target = match.group(2)
     target_text = nodes.Text(match.group(0))
     xref = None
-<<<<<<< HEAD
-    if not ((match.re == RE_function and target in Skipfuncs)
-            or (target in Skipnames)):
-        lit_text = nodes.literal(classes=['xref', 'c', class_str[match.re]])
-        lit_text += target_text
-        pxref = addnodes.pending_xref('', refdomain = 'c',
-                                      reftype = reftype_str[match.re],
-                                      reftarget = target, modname = None,
-                                      classname = None)
-        #
-        # XXX The Latex builder will throw NoUri exceptions here,
-        # work around that by ignoring them.
-        #
-        try:
-            xref = cdom.resolve_xref(app.env, docname, app.builder,
-                                     reftype_str[match.re], target, pxref,
-                                     lit_text)
-        except NoUri:
-            xref = None
-=======
     possible_targets = [base_target]
     # Check if this document has a namespace, and if so, try
     # cross-referencing inside it first.
@@ -265,7 +188,6 @@
                    }
 
     cdom = app.env.domains['c']
->>>>>>> 356006a6
     #
     # Go through the dance of getting an xref out of the C domain
     #

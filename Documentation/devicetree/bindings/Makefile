--- conflicted
+++ resolved
@@ -27,13 +27,8 @@
 		-name '*.example.dt.yaml' \)
 
 quiet_cmd_yamllint = LINT    $(src)
-<<<<<<< HEAD
-      cmd_yamllint = $(find_cmd) | \
-                     xargs $(DT_SCHEMA_LINT) -f parsable -c $(srctree)/$(src)/.yamllint || true
-=======
       cmd_yamllint = ($(find_cmd) | \
                      xargs $(DT_SCHEMA_LINT) -f parsable -c $(srctree)/$(src)/.yamllint) || true
->>>>>>> d7a3fd7f
 
 quiet_cmd_chk_bindings = CHKDT   $@
       cmd_chk_bindings = ($(find_cmd) | \

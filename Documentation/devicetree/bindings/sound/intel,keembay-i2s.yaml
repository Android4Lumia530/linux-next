# SPDX-License-Identifier: (GPL-2.0 OR BSD-2-Clause)
# Copyright 2020 Intel Corporation
%YAML 1.2
---
$id: http://devicetree.org/schemas/sound/intel,keembay-i2s.yaml#
$schema: http://devicetree.org/meta-schemas/core.yaml#

title: Intel KeemBay I2S Device Tree Bindings

maintainers:
  - Sia, Jee Heng <jee.heng.sia@intel.com>

description: |
 Intel KeemBay I2S

properties:
  compatible:
    enum:
      - intel,keembay-i2s
      - intel,keembay-tdm
<<<<<<< HEAD
=======
      - intel,keembay-hdmi-i2s
>>>>>>> f642729d

  "#sound-dai-cells":
    const: 0

  reg:
    items:
      - description: I2S registers
      - description: I2S gen configuration

  reg-names:
    items:
      - const: i2s-regs
      - const: i2s_gen_cfg

  interrupts:
    maxItems: 1

  clocks:
    items:
      - description: Bus Clock
      - description: Module Clock

  clock-names:
    items:
      - const: osc
      - const: apb_clk

  dmas:
    items:
      - description: DMA TX channel
      - description: DMA RX channel

  dma-names:
    items:
      - const: tx
      - const: rx

required:
  - compatible
  - "#sound-dai-cells"
  - reg
  - clocks
  - clock-names
  - interrupts

additionalProperties: false

examples:
  - |
     #include <dt-bindings/interrupt-controller/arm-gic.h>
     #include <dt-bindings/interrupt-controller/irq.h>
     #define KEEM_BAY_PSS_AUX_I2S3
     #define KEEM_BAY_PSS_I2S3
     i2s3: i2s@20140000 {
         compatible = "intel,keembay-i2s";
         #sound-dai-cells = <0>;
         reg = <0x20140000 0x200>, /* I2S registers */
               <0x202a00a4 0x4>; /* I2S gen configuration */
         reg-names = "i2s-regs", "i2s_gen_cfg";
         interrupts = <GIC_SPI 120 IRQ_TYPE_LEVEL_HIGH>;
         clock-names = "osc", "apb_clk";
         clocks = <&scmi_clk KEEM_BAY_PSS_AUX_I2S3>, <&scmi_clk KEEM_BAY_PSS_I2S3>;
         dmas = <&axi_dma0 29 &axi_dma0 33>;
         dma-names = "tx", "rx";
     };<|MERGE_RESOLUTION|>--- conflicted
+++ resolved
@@ -18,10 +18,7 @@
     enum:
       - intel,keembay-i2s
       - intel,keembay-tdm
-<<<<<<< HEAD
-=======
       - intel,keembay-hdmi-i2s
->>>>>>> f642729d
 
   "#sound-dai-cells":
     const: 0

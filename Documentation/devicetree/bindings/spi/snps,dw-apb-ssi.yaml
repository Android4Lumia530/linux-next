--- conflicted
+++ resolved
@@ -65,11 +65,8 @@
         const: baikal,bt1-ssi
       - description: Baikal-T1 System Boot SPI Controller
         const: baikal,bt1-sys-ssi
-<<<<<<< HEAD
-=======
       - description: Canaan Kendryte K210 SoS SPI Controller
         const: canaan,k210-spi
->>>>>>> f642729d
 
   reg:
     minItems: 1

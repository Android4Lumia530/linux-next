--- conflicted
+++ resolved
@@ -14,36 +14,6 @@
 
 properties:
   compatible:
-<<<<<<< HEAD
-    items:
-      - enum:
-          - renesas,dmac-r8a7742  # RZ/G1H
-          - renesas,dmac-r8a7743  # RZ/G1M
-          - renesas,dmac-r8a7744  # RZ/G1N
-          - renesas,dmac-r8a7745  # RZ/G1E
-          - renesas,dmac-r8a77470 # RZ/G1C
-          - renesas,dmac-r8a774a1 # RZ/G2M
-          - renesas,dmac-r8a774b1 # RZ/G2N
-          - renesas,dmac-r8a774c0 # RZ/G2E
-          - renesas,dmac-r8a774e1 # RZ/G2H
-          - renesas,dmac-r8a7790  # R-Car H2
-          - renesas,dmac-r8a7791  # R-Car M2-W
-          - renesas,dmac-r8a7792  # R-Car V2H
-          - renesas,dmac-r8a7793  # R-Car M2-N
-          - renesas,dmac-r8a7794  # R-Car E2
-          - renesas,dmac-r8a7795  # R-Car H3
-          - renesas,dmac-r8a7796  # R-Car M3-W
-          - renesas,dmac-r8a77961 # R-Car M3-W+
-          - renesas,dmac-r8a77965 # R-Car M3-N
-          - renesas,dmac-r8a77970 # R-Car V3M
-          - renesas,dmac-r8a77980 # R-Car V3H
-          - renesas,dmac-r8a77990 # R-Car E3
-          - renesas,dmac-r8a77995 # R-Car D3
-      - const: renesas,rcar-dmac
-
-  reg:
-    maxItems: 1
-=======
     oneOf:
       - items:
           - enum:
@@ -75,7 +45,6 @@
           - const: renesas,dmac-r8a779a0 # R-Car V3U
 
   reg: true
->>>>>>> f642729d
 
   interrupts:
     minItems: 9

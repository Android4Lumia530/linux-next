# SPDX-License-Identifier: (GPL-2.0-only OR BSD-2-Clause)
%YAML 1.2
---
$id: http://devicetree.org/schemas/mfd/google,cros-ec.yaml#
$schema: http://devicetree.org/meta-schemas/core.yaml#

title: ChromeOS Embedded Controller

maintainers:
  - Benson Leung <bleung@chromium.org>
  - Enric Balletbo i Serra <enric.balletbo@collabora.com>
  - Guenter Roeck <groeck@chromium.org>

description:
  Google's ChromeOS EC is a microcontroller which talks to the AP and
  implements various functions such as keyboard and battery charging.
  The EC can be connected through various interfaces (I2C, SPI, and others)
  and the compatible string specifies which interface is being used.

properties:
  compatible:
    oneOf:
      - description:
          For implementations of the EC is connected through I2C.
        const: google,cros-ec-i2c
      - description:
          For implementations of the EC is connected through SPI.
        const: google,cros-ec-spi
      - description:
          For implementations of the EC is connected through RPMSG.
        const: google,cros-ec-rpmsg

  controller-data:
    description:
      SPI controller data, see bindings/spi/spi-samsung.txt
    type: object

  google,cros-ec-spi-pre-delay:
    description:
      This property specifies the delay in usecs between the
      assertion of the CS and the first clock pulse.
    allOf:
      - $ref: /schemas/types.yaml#/definitions/uint32
      - default: 0
      - minimum: 0

  google,cros-ec-spi-msg-delay:
    description:
      This property specifies the delay in usecs between messages.
    allOf:
      - $ref: /schemas/types.yaml#/definitions/uint32
      - default: 0
      - minimum: 0

  google,has-vbc-nvram:
    description:
      Some implementations of the EC include a small nvram space used to
      store verified boot context data. This boolean flag is used to specify
      whether this nvram is present or not.
    type: boolean

  mtk,rpmsg-name:
    description:
      Must be defined if the cros-ec is a rpmsg device for a Mediatek
      ARM Cortex M4 Co-processor. Contains the name pf the rpmsg
      device. Used to match the subnode to the rpmsg device announced by
      the SCP.
    $ref: "/schemas/types.yaml#/definitions/string"

  spi-max-frequency:
    description: Maximum SPI frequency of the device in Hz.

  reg:
    maxItems: 1

  interrupts:
    maxItems: 1

  wakeup-source:
    description: Button can wake-up the system.

<<<<<<< HEAD
=======
  '#address-cells':
    const: 1

  '#size-cells':
    const: 0

  typec:
    $ref: "/schemas/chrome/google,cros-ec-typec.yaml#"

  ec-pwm:
    $ref: "/schemas/pwm/google,cros-ec-pwm.yaml#"

  keyboard-controller:
    $ref: "/schemas/input/google,cros-ec-keyb.yaml#"

  codecs:
    type: object
    additionalProperties: false

    properties:
      '#address-cells':
        const: 2

      '#size-cells':
        const: 1

    patternProperties:
      "^ec-codec@[a-f0-9]+$":
        type: object
        $ref: "/schemas/sound/google,cros-ec-codec.yaml#"

    required:
      - "#address-cells"
      - "#size-cells"

patternProperties:
  "^i2c-tunnel[0-9]*$":
    type: object
    $ref: "/schemas/i2c/google,cros-ec-i2c-tunnel.yaml#"

  "^regulator@[0-9]+$":
    type: object
    $ref: "/schemas/regulator/google,cros-ec-regulator.yaml#"

  "^extcon[0-9]*$":
    type: object
    $ref: "/schemas/extcon/extcon-usbc-cros-ec.yaml#"

>>>>>>> f642729d
required:
  - compatible

if:
  properties:
    compatible:
      contains:
        enum:
          - google,cros-ec-i2c
          - google,cros-ec-rpmsg
then:
  properties:
    google,cros-ec-spi-pre-delay: false
    google,cros-ec-spi-msg-delay: false
    spi-max-frequency: false

additionalProperties: false

examples:
  # Example for I2C
  - |
    #include <dt-bindings/gpio/gpio.h>
    #include <dt-bindings/interrupt-controller/irq.h>

    i2c0 {
        #address-cells = <1>;
        #size-cells = <0>;

        cros-ec@1e {
            compatible = "google,cros-ec-i2c";
            reg = <0x1e>;
            interrupts = <6 0>;
            interrupt-parent = <&gpio0>;
        };
    };

  # Example for SPI
  - |
    #include <dt-bindings/gpio/gpio.h>
    #include <dt-bindings/interrupt-controller/irq.h>

    spi0 {
        #address-cells = <1>;
        #size-cells = <0>;

        cros-ec@0 {
            compatible = "google,cros-ec-spi";
            reg = <0x0>;
            google,cros-ec-spi-msg-delay = <30>;
            google,cros-ec-spi-pre-delay = <10>;
            interrupts = <99 0>;
            interrupt-parent = <&gpio7>;
            spi-max-frequency = <5000000>;
        };
    };

  # Example for RPMSG
  - |
    scp0 {
        cros-ec {
            compatible = "google,cros-ec-rpmsg";
        };
    };
...<|MERGE_RESOLUTION|>--- conflicted
+++ resolved
@@ -79,8 +79,6 @@
   wakeup-source:
     description: Button can wake-up the system.
 
-<<<<<<< HEAD
-=======
   '#address-cells':
     const: 1
 
@@ -129,7 +127,6 @@
     type: object
     $ref: "/schemas/extcon/extcon-usbc-cros-ec.yaml#"
 
->>>>>>> f642729d
 required:
   - compatible
 

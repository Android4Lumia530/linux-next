* Freescale Enhanced Secure Digital Host Controller (eSDHC) for i.MX

The Enhanced Secure Digital Host Controller on Freescale i.MX family
provides an interface for MMC, SD, and SDIO types of memory cards.

This file documents differences between the core properties described
by mmc.txt and the properties used by the sdhci-esdhc-imx driver.

Required properties:
- compatible : Should be "fsl,<chip>-esdhc", the supported chips include
	       "fsl,imx25-esdhc"
	       "fsl,imx35-esdhc"
	       "fsl,imx51-esdhc"
	       "fsl,imx53-esdhc"
	       "fsl,imx6q-usdhc"
	       "fsl,imx6sl-usdhc"
	       "fsl,imx6sx-usdhc"
	       "fsl,imx6ull-usdhc"
	       "fsl,imx7d-usdhc"
<<<<<<< HEAD
=======
	       "fsl,imx7ulp-usdhc"
>>>>>>> 0ecfebd2
	       "fsl,imx8qxp-usdhc"

Optional properties:
- fsl,wp-controller : Indicate to use controller internal write protection
- fsl,delay-line : Specify the number of delay cells for override mode.
  This is used to set the clock delay for DLL(Delay Line) on override mode
  to select a proper data sampling window in case the clock quality is not good
  due to signal path is too long on the board. Please refer to eSDHC/uSDHC
  chapter, DLL (Delay Line) section in RM for details.
- voltage-ranges : Specify the voltage range in case there are software
  transparent level shifters on the outputs of the controller. Two cells are
  required, first cell specifies minimum slot voltage (mV), second cell
  specifies maximum slot voltage (mV). Several ranges could be specified.
- fsl,tuning-start-tap: Specify the start dealy cell point when send first CMD19
  in tuning procedure.
- fsl,tuning-step: Specify the increasing delay cell steps in tuning procedure.
  The uSDHC use one delay cell as default increasing step to do tuning process.
  This property allows user to change the tuning step to more than one delay
  cells which is useful for some special boards or cards when the default
  tuning step can't find the proper delay window within limited tuning retries.

Examples:

esdhc@70004000 {
	compatible = "fsl,imx51-esdhc";
	reg = <0x70004000 0x4000>;
	interrupts = <1>;
	fsl,wp-controller;
};

esdhc@70008000 {
	compatible = "fsl,imx51-esdhc";
	reg = <0x70008000 0x4000>;
	interrupts = <2>;
	cd-gpios = <&gpio1 6 0>; /* GPIO1_6 */
	wp-gpios = <&gpio1 5 0>; /* GPIO1_5 */
};<|MERGE_RESOLUTION|>--- conflicted
+++ resolved
@@ -17,10 +17,7 @@
 	       "fsl,imx6sx-usdhc"
 	       "fsl,imx6ull-usdhc"
 	       "fsl,imx7d-usdhc"
-<<<<<<< HEAD
-=======
 	       "fsl,imx7ulp-usdhc"
->>>>>>> 0ecfebd2
 	       "fsl,imx8qxp-usdhc"
 
 Optional properties:

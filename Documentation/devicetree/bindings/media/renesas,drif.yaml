# SPDX-License-Identifier: GPL-2.0-only OR BSD-2-Clause
%YAML 1.2
---
$id: http://devicetree.org/schemas/media/renesas,drif.yaml#
$schema: http://devicetree.org/meta-schemas/core.yaml#

title: Renesas R-Car Gen3 Digital Radio Interface Controller (DRIF)

maintainers:
  - Ramesh Shanmugasundaram <rashanmu@gmail.com>
  - Fabrizio Castro <fabrizio.castro.jz@renesas.com>

description: |
  R-Car Gen3 DRIF is a SPI like receive only slave device. A general
  representation of DRIF interfacing with a master device is shown below.

  +---------------------+                +---------------------+
  |                     |-----SCK------->|CLK                  |
  |       Master        |-----SS-------->|SYNC  DRIFn (slave)  |
  |                     |-----SD0------->|D0                   |
  |                     |-----SD1------->|D1                   |
  +---------------------+                +---------------------+

  As per datasheet, each DRIF channel (drifn) is made up of two internal
  channels (drifn0 & drifn1). These two internal channels share the common
  CLK & SYNC. Each internal channel has its own dedicated resources like
  irq, dma channels, address space & clock. This internal split is not
  visible to the external master device.

  The device tree model represents each internal channel as a separate node.
  The internal channels sharing the CLK & SYNC are tied together by their
  phandles using a property called "renesas,bonding". For the rest of
  the documentation, unless explicitly stated, the word channel implies an
  internal channel.

  When both internal channels are enabled they need to be managed together
  as one (i.e.) they cannot operate alone as independent devices. Out of the
  two, one of them needs to act as a primary device that accepts common
  properties of both the internal channels. This channel is identified by a
  property called "renesas,primary-bond".

  To summarize,
     * When both the internal channels that are bonded together are enabled,
       the zeroth channel is selected as primary-bond. This channels accepts
       properties common to all the members of the bond.
     * When only one of the bonded channels need to be enabled, the property
       "renesas,bonding" or "renesas,primary-bond" will have no effect. That
       enabled channel can act alone as any other independent device.

properties:
  compatible:
    items:
      - enum:
          - renesas,r8a7795-drif        # R-Car H3
          - renesas,r8a7796-drif        # R-Car M3-W
          - renesas,r8a77965-drif       # R-Car M3-N
          - renesas,r8a77990-drif       # R-Car E3
      - const: renesas,rcar-gen3-drif   # Generic R-Car Gen3 compatible device

  reg:
    maxItems: 1

  interrupts:
    maxItems: 1

  clocks:
    maxItems: 1

  clock-names:
<<<<<<< HEAD
    const: fck
=======
    items:
      - const: fck
>>>>>>> 972d6a7d

  resets:
    maxItems: 1

  dmas:
    minItems: 1
    maxItems: 2

  dma-names:
    minItems: 1
    items:
      - const: rx
      - const: rx

  renesas,bonding:
    $ref: /schemas/types.yaml#/definitions/phandle
    description:
      The phandle to the other internal channel of DRIF

  power-domains:
    maxItems: 1

  renesas,primary-bond:
    type: boolean
    description:
      Indicates that the channel acts as primary among the bonded channels.

  port:
    $ref: /schemas/graph.yaml#/properties/port
    unevaluatedProperties: false
    description:
      Child port node corresponding to the data input. The port node must
      contain at least one endpoint.

    properties:
      endpoint:
        $ref: /schemas/graph.yaml#/$defs/endpoint-base
        unevaluatedProperties: false

        properties:
          sync-active:
            $ref: /schemas/types.yaml#/definitions/uint32
            enum: [0, 1]
            description:
              Indicates sync signal polarity, 0/1 for low/high respectively.
              This property maps to SYNCAC bit in the hardware manual. The
              default is 1 (active high).

required:
  - compatible
  - reg
  - interrupts
  - clocks
  - clock-names
  - resets
  - dmas
  - dma-names
  - renesas,bonding
  - power-domains

allOf:
  - if:
      required:
        - renesas,primary-bond
    then:
      required:
        - pinctrl-0
        - pinctrl-names
        - port

  - if:
      required:
        - port
    then:
      required:
        - pinctrl-0
        - pinctrl-names
    else:
      properties:
        pinctrl-0: false
        pinctrl-names: false

additionalProperties: false

examples:
  # Example with both internal channels enabled.
  #
  # When interfacing with a third party tuner device with two data pins as shown
  # below.
  #
  # +---------------------+                +---------------------+
  # |                     |-----SCK------->|CLK                  |
  # |       Master        |-----SS-------->|SYNC  DRIFn (slave)  |
  # |                     |-----SD0------->|D0                   |
  # |                     |-----SD1------->|D1                   |
  # +---------------------+                +---------------------+
  - |
    #include <dt-bindings/clock/r8a7795-cpg-mssr.h>
    #include <dt-bindings/interrupt-controller/arm-gic.h>
    #include <dt-bindings/power/r8a7795-sysc.h>

    soc {
            #address-cells = <2>;
            #size-cells = <2>;

            drif00: rif@e6f40000 {
                    compatible = "renesas,r8a7795-drif",
                                 "renesas,rcar-gen3-drif";
                    reg = <0 0xe6f40000 0 0x64>;
                    interrupts = <GIC_SPI 12 IRQ_TYPE_LEVEL_HIGH>;
                    clocks = <&cpg CPG_MOD 515>;
                    clock-names = "fck";
                    dmas = <&dmac1 0x20>, <&dmac2 0x20>;
                    dma-names = "rx", "rx";
                    power-domains = <&sysc R8A7795_PD_ALWAYS_ON>;
                    renesas,bonding = <&drif01>;
                    resets = <&cpg 515>;
                    renesas,primary-bond;
                    pinctrl-0 = <&drif0_pins>;
                    pinctrl-names = "default";
                    port {
                            drif0_ep: endpoint {
                                 remote-endpoint = <&tuner_ep>;
                            };
                    };
            };

            drif01: rif@e6f50000 {
                    compatible = "renesas,r8a7795-drif",
                                 "renesas,rcar-gen3-drif";
                    reg = <0 0xe6f50000 0 0x64>;
                    interrupts = <GIC_SPI 13 IRQ_TYPE_LEVEL_HIGH>;
                    clocks = <&cpg CPG_MOD 514>;
                    clock-names = "fck";
                    dmas = <&dmac1 0x22>, <&dmac2 0x22>;
                    dma-names = "rx", "rx";
                    power-domains = <&sysc R8A7795_PD_ALWAYS_ON>;
                    renesas,bonding = <&drif00>;
                    resets = <&cpg 514>;
            };
    };

  # Example with internal channel 1 alone enabled.
  #
  # When interfacing with a third party tuner device with one data pin as shown
  # below.
  #
  # +---------------------+                +---------------------+
  # |                     |-----SCK------->|CLK                  |
  # |       Master        |-----SS-------->|SYNC  DRIFn (slave)  |
  # |                     |                |D0 (unused)          |
  # |                     |-----SD-------->|D1                   |
  # +---------------------+                +---------------------+
  - |
    #include <dt-bindings/clock/r8a7795-cpg-mssr.h>
    #include <dt-bindings/interrupt-controller/arm-gic.h>
    #include <dt-bindings/power/r8a7795-sysc.h>

    soc {
            #address-cells = <2>;
            #size-cells = <2>;

            drif10: rif@e6f60000 {
                    compatible = "renesas,r8a7795-drif",
                                 "renesas,rcar-gen3-drif";
                    reg = <0 0xe6f60000 0 0x64>;
                    interrupts = <GIC_SPI 14 IRQ_TYPE_LEVEL_HIGH>;
                    clocks = <&cpg CPG_MOD 513>;
                    clock-names = "fck";
                    dmas = <&dmac1 0x24>, <&dmac2 0x24>;
                    dma-names = "rx", "rx";
                    power-domains = <&sysc R8A7795_PD_ALWAYS_ON>;
                    resets = <&cpg 513>;
                    renesas,bonding = <&drif11>;
                    status = "disabled";
            };

            drif11: rif@e6f70000 {
                    compatible = "renesas,r8a7795-drif",
                                 "renesas,rcar-gen3-drif";
                    reg = <0 0xe6f70000 0 0x64>;
                    interrupts = <GIC_SPI 15 IRQ_TYPE_LEVEL_HIGH>;
                    clocks = <&cpg CPG_MOD 512>;
                    clock-names = "fck";
                    dmas = <&dmac1 0x26>, <&dmac2 0x26>;
                    dma-names = "rx", "rx";
                    power-domains = <&sysc R8A7795_PD_ALWAYS_ON>;
                    resets = <&cpg 512>;
                    renesas,bonding = <&drif10>;
                    pinctrl-0 = <&drif1_pins>;
                    pinctrl-names = "default";
                    port {
                            drif1_ep: endpoint {
                                 remote-endpoint = <&tuner_ep1>;
                                 sync-active = <0>;
                            };
                    };
            };
    };
...<|MERGE_RESOLUTION|>--- conflicted
+++ resolved
@@ -67,12 +67,7 @@
     maxItems: 1
 
   clock-names:
-<<<<<<< HEAD
     const: fck
-=======
-    items:
-      - const: fck
->>>>>>> 972d6a7d
 
   resets:
     maxItems: 1

# SPDX-License-Identifier: GPL-2.0
# ===========================================================================
# Kernel configuration targets
# These targets are used from top-level makefile

ifdef KBUILD_KCONFIG
Kconfig := $(KBUILD_KCONFIG)
else
Kconfig := Kconfig
endif

ifeq ($(quiet),silent_)
silent := -s
endif

# We need this, in case the user has it in its environment
unexport CONFIG_

<<<<<<< HEAD
xconfig: $(obj)/qconf
	$(Q)$< $(silent) $(Kconfig)

gconfig: $(obj)/gconf
	$(Q)$< $(silent) $(Kconfig)

menuconfig: $(obj)/mconf
	$(Q)$< $(silent) $(Kconfig)

config: $(obj)/conf
	$(Q)$< $(silent) --oldaskconfig $(Kconfig)

nconfig: $(obj)/nconf
	$(Q)$< $(silent) $(Kconfig)
=======
config-prog	:= conf
menuconfig-prog	:= mconf
nconfig-prog	:= nconf
gconfig-prog	:= gconf
xconfig-prog	:= qconf

define config_rule
PHONY += $(1)
$(1): $(obj)/$($(1)-prog)
	$(Q)$$< $(silent) $(Kconfig)
>>>>>>> f642729d

PHONY += build_$(1)
build_$(1): $(obj)/$($(1)-prog)
endef

$(foreach c, config menuconfig nconfig gconfig xconfig, $(eval $(call config_rule,$(c))))

PHONY += localmodconfig localyesconfig
localyesconfig localmodconfig: $(obj)/conf
	$(Q)$(PERL) $(srctree)/$(src)/streamline_config.pl --$@ $(srctree) $(Kconfig) > .tmp.config
	$(Q)if [ -f .config ]; then 				\
		cmp -s .tmp.config .config ||			\
		(mv -f .config .config.old.1;			\
		 mv -f .tmp.config .config;			\
		 $< $(silent) --oldconfig $(Kconfig);		\
		 mv -f .config.old.1 .config.old)		\
	else							\
		mv -f .tmp.config .config;			\
		$< $(silent) --oldconfig $(Kconfig);		\
	fi
	$(Q)rm -f .tmp.config

# These targets map 1:1 to the commandline options of 'conf'
#
# Note:
#  syncconfig has become an internal implementation detail and is now
#  deprecated for external use
simple-targets := oldconfig allnoconfig allyesconfig allmodconfig \
	alldefconfig randconfig listnewconfig olddefconfig syncconfig \
	helpnewconfig yes2modconfig mod2yesconfig

PHONY += $(simple-targets)

$(simple-targets): $(obj)/conf
	$(Q)$< $(silent) --$@ $(Kconfig)

PHONY += savedefconfig defconfig

savedefconfig: $(obj)/conf
	$(Q)$< $(silent) --$@=defconfig $(Kconfig)

defconfig: $(obj)/conf
ifneq ($(wildcard $(srctree)/arch/$(SRCARCH)/configs/$(KBUILD_DEFCONFIG)),)
	@$(kecho) "*** Default configuration is based on '$(KBUILD_DEFCONFIG)'"
	$(Q)$< $(silent) --defconfig=arch/$(SRCARCH)/configs/$(KBUILD_DEFCONFIG) $(Kconfig)
else
	@$(kecho) "*** Default configuration is based on target '$(KBUILD_DEFCONFIG)'"
	$(Q)$(MAKE) -f $(srctree)/Makefile $(KBUILD_DEFCONFIG)
endif

%_defconfig: $(obj)/conf
	$(Q)$< $(silent) --defconfig=arch/$(SRCARCH)/configs/$@ $(Kconfig)

configfiles=$(wildcard $(srctree)/kernel/configs/$@ $(srctree)/arch/$(SRCARCH)/configs/$@)

%.config: $(obj)/conf
	$(if $(call configfiles),, $(error No configuration exists for this target on this architecture))
	$(Q)$(CONFIG_SHELL) $(srctree)/scripts/kconfig/merge_config.sh -m .config $(configfiles)
	$(Q)$(MAKE) -f $(srctree)/Makefile olddefconfig

PHONY += tinyconfig
tinyconfig:
	$(Q)$(MAKE) -f $(srctree)/Makefile allnoconfig tiny.config

# CHECK: -o cache_dir=<path> working?
PHONY += testconfig
testconfig: $(obj)/conf
	$(Q)$(PYTHON3) -B -m pytest $(srctree)/$(src)/tests \
	-o cache_dir=$(abspath $(obj)/tests/.cache) \
	$(if $(findstring 1,$(KBUILD_VERBOSE)),--capture=no)
clean-files += tests/.cache

# Help text used by make help
help:
	@echo  '  config	  - Update current config utilising a line-oriented program'
	@echo  '  nconfig         - Update current config utilising a ncurses menu based program'
	@echo  '  menuconfig	  - Update current config utilising a menu based program'
	@echo  '  xconfig	  - Update current config utilising a Qt based front-end'
	@echo  '  gconfig	  - Update current config utilising a GTK+ based front-end'
	@echo  '  oldconfig	  - Update current config utilising a provided .config as base'
	@echo  '  localmodconfig  - Update current config disabling modules not loaded'
	@echo  '                    except those preserved by LMC_KEEP environment variable'
	@echo  '  localyesconfig  - Update current config converting local mods to core'
	@echo  '                    except those preserved by LMC_KEEP environment variable'
	@echo  '  defconfig	  - New config with default from ARCH supplied defconfig'
	@echo  '  savedefconfig   - Save current config as ./defconfig (minimal config)'
	@echo  '  allnoconfig	  - New config where all options are answered with no'
	@echo  '  allyesconfig	  - New config where all options are accepted with yes'
	@echo  '  allmodconfig	  - New config selecting modules when possible'
	@echo  '  alldefconfig    - New config with all symbols set to default'
	@echo  '  randconfig	  - New config with random answer to all options'
	@echo  '  yes2modconfig	  - Change answers from yes to mod if possible'
	@echo  '  mod2yesconfig	  - Change answers from mod to yes if possible'
	@echo  '  listnewconfig   - List new options'
	@echo  '  helpnewconfig   - List new options and help text'
	@echo  '  olddefconfig	  - Same as oldconfig but sets new symbols to their'
	@echo  '                    default value without prompting'
	@echo  '  tinyconfig	  - Configure the tiniest possible kernel'
	@echo  '  testconfig	  - Run Kconfig unit tests (requires python3 and pytest)'

# ===========================================================================
# object files used by all kconfig flavours
common-objs	:= confdata.o expr.o lexer.lex.o parser.tab.o preprocess.o \
		   symbol.o util.o

$(obj)/lexer.lex.o: $(obj)/parser.tab.h
HOSTCFLAGS_lexer.lex.o	:= -I $(srctree)/$(src)
HOSTCFLAGS_parser.tab.o	:= -I $(srctree)/$(src)

# conf: Used for defconfig, oldconfig and related targets
hostprogs	+= conf
conf-objs	:= conf.o $(common-objs)

# nconf: Used for the nconfig target based on ncurses
hostprogs	+= nconf
nconf-objs	:= nconf.o nconf.gui.o $(common-objs)

HOSTLDLIBS_nconf	= $(shell . $(obj)/nconf-cfg && echo $$libs)
HOSTCFLAGS_nconf.o	= $(shell . $(obj)/nconf-cfg && echo $$cflags)
HOSTCFLAGS_nconf.gui.o	= $(shell . $(obj)/nconf-cfg && echo $$cflags)

$(obj)/nconf.o $(obj)/nconf.gui.o: $(obj)/nconf-cfg

# mconf: Used for the menuconfig target based on lxdialog
hostprogs	+= mconf
lxdialog	:= $(addprefix lxdialog/, \
		     checklist.o inputbox.o menubox.o textbox.o util.o yesno.o)
mconf-objs	:= mconf.o $(lxdialog) $(common-objs)

HOSTLDLIBS_mconf = $(shell . $(obj)/mconf-cfg && echo $$libs)
$(foreach f, mconf.o $(lxdialog), \
  $(eval HOSTCFLAGS_$f = $$(shell . $(obj)/mconf-cfg && echo $$$$cflags)))

$(addprefix $(obj)/, mconf.o $(lxdialog)): $(obj)/mconf-cfg

# qconf: Used for the xconfig target based on Qt
hostprogs	+= qconf
qconf-cxxobjs	:= qconf.o qconf-moc.o
qconf-objs	:= images.o $(common-objs)

HOSTLDLIBS_qconf	= $(shell . $(obj)/qconf-cfg && echo $$libs)
HOSTCXXFLAGS_qconf.o	= $(shell . $(obj)/qconf-cfg && echo $$cflags)
HOSTCXXFLAGS_qconf-moc.o = $(shell . $(obj)/qconf-cfg && echo $$cflags)

$(obj)/qconf.o: $(obj)/qconf-cfg

quiet_cmd_moc = MOC     $@
      cmd_moc = $(shell . $(obj)/qconf-cfg && echo $$moc) $< -o $@

$(obj)/qconf-moc.cc: $(src)/qconf.h $(obj)/qconf-cfg FORCE
	$(call if_changed,moc)

targets += qconf-moc.cc

# gconf: Used for the gconfig target based on GTK+
hostprogs	+= gconf
gconf-objs	:= gconf.o images.o $(common-objs)

HOSTLDLIBS_gconf    = $(shell . $(obj)/gconf-cfg && echo $$libs)
HOSTCFLAGS_gconf.o  = $(shell . $(obj)/gconf-cfg && echo $$cflags)

$(obj)/gconf.o: $(obj)/gconf-cfg

# check if necessary packages are available, and configure build flags
filechk_conf_cfg = $(CONFIG_SHELL) $<

$(obj)/%conf-cfg: $(src)/%conf-cfg.sh FORCE
	$(call filechk,conf_cfg)

clean-files += *conf-cfg<|MERGE_RESOLUTION|>--- conflicted
+++ resolved
@@ -16,22 +16,6 @@
 # We need this, in case the user has it in its environment
 unexport CONFIG_
 
-<<<<<<< HEAD
-xconfig: $(obj)/qconf
-	$(Q)$< $(silent) $(Kconfig)
-
-gconfig: $(obj)/gconf
-	$(Q)$< $(silent) $(Kconfig)
-
-menuconfig: $(obj)/mconf
-	$(Q)$< $(silent) $(Kconfig)
-
-config: $(obj)/conf
-	$(Q)$< $(silent) --oldaskconfig $(Kconfig)
-
-nconfig: $(obj)/nconf
-	$(Q)$< $(silent) $(Kconfig)
-=======
 config-prog	:= conf
 menuconfig-prog	:= mconf
 nconfig-prog	:= nconf
@@ -42,7 +26,6 @@
 PHONY += $(1)
 $(1): $(obj)/$($(1)-prog)
 	$(Q)$$< $(silent) $(Kconfig)
->>>>>>> f642729d
 
 PHONY += build_$(1)
 build_$(1): $(obj)/$($(1)-prog)

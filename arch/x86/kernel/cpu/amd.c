// SPDX-License-Identifier: GPL-2.0-only
#include <linux/export.h>
#include <linux/bitops.h>
#include <linux/elf.h>
#include <linux/mm.h>

#include <linux/io.h>
#include <linux/sched.h>
#include <linux/sched/clock.h>
#include <linux/random.h>
#include <asm/processor.h>
#include <asm/apic.h>
#include <asm/cacheinfo.h>
#include <asm/cpu.h>
#include <asm/spec-ctrl.h>
#include <asm/smp.h>
#include <asm/pci-direct.h>
#include <asm/delay.h>
#include <asm/debugreg.h>

#ifdef CONFIG_X86_64
# include <asm/mmconfig.h>
# include <asm/set_memory.h>
#endif

#include "cpu.h"

static const int amd_erratum_383[];
static const int amd_erratum_400[];
static bool cpu_has_amd_erratum(struct cpuinfo_x86 *cpu, const int *erratum);

/*
 * nodes_per_socket: Stores the number of nodes per socket.
 * Refer to Fam15h Models 00-0fh BKDG - CPUID Fn8000_001E_ECX
 * Node Identifiers[10:8]
 */
static u32 nodes_per_socket = 1;

static inline int rdmsrl_amd_safe(unsigned msr, unsigned long long *p)
{
	u32 gprs[8] = { 0 };
	int err;

	WARN_ONCE((boot_cpu_data.x86 != 0xf),
		  "%s should only be used on K8!\n", __func__);

	gprs[1] = msr;
	gprs[7] = 0x9c5a203a;

	err = rdmsr_safe_regs(gprs);

	*p = gprs[0] | ((u64)gprs[2] << 32);

	return err;
}

static inline int wrmsrl_amd_safe(unsigned msr, unsigned long long val)
{
	u32 gprs[8] = { 0 };

	WARN_ONCE((boot_cpu_data.x86 != 0xf),
		  "%s should only be used on K8!\n", __func__);

	gprs[0] = (u32)val;
	gprs[1] = msr;
	gprs[2] = val >> 32;
	gprs[7] = 0x9c5a203a;

	return wrmsr_safe_regs(gprs);
}

/*
 *	B step AMD K6 before B 9730xxxx have hardware bugs that can cause
 *	misexecution of code under Linux. Owners of such processors should
 *	contact AMD for precise details and a CPU swap.
 *
 *	See	http://www.multimania.com/poulot/k6bug.html
 *	and	section 2.6.2 of "AMD-K6 Processor Revision Guide - Model 6"
 *		(Publication # 21266  Issue Date: August 1998)
 *
 *	The following test is erm.. interesting. AMD neglected to up
 *	the chip setting when fixing the bug but they also tweaked some
 *	performance at the same time..
 */

#ifdef CONFIG_X86_32
extern __visible void vide(void);
__asm__(".text\n"
	".globl vide\n"
	".type vide, @function\n"
	".align 4\n"
	"vide: ret\n");
#endif

static void init_amd_k5(struct cpuinfo_x86 *c)
{
#ifdef CONFIG_X86_32
/*
 * General Systems BIOSen alias the cpu frequency registers
 * of the Elan at 0x000df000. Unfortunately, one of the Linux
 * drivers subsequently pokes it, and changes the CPU speed.
 * Workaround : Remove the unneeded alias.
 */
#define CBAR		(0xfffc) /* Configuration Base Address  (32-bit) */
#define CBAR_ENB	(0x80000000)
#define CBAR_KEY	(0X000000CB)
	if (c->x86_model == 9 || c->x86_model == 10) {
		if (inl(CBAR) & CBAR_ENB)
			outl(0 | CBAR_KEY, CBAR);
	}
#endif
}

static void init_amd_k6(struct cpuinfo_x86 *c)
{
#ifdef CONFIG_X86_32
	u32 l, h;
	int mbytes = get_num_physpages() >> (20-PAGE_SHIFT);

	if (c->x86_model < 6) {
		/* Based on AMD doc 20734R - June 2000 */
		if (c->x86_model == 0) {
			clear_cpu_cap(c, X86_FEATURE_APIC);
			set_cpu_cap(c, X86_FEATURE_PGE);
		}
		return;
	}

	if (c->x86_model == 6 && c->x86_stepping == 1) {
		const int K6_BUG_LOOP = 1000000;
		int n;
		void (*f_vide)(void);
		u64 d, d2;

		pr_info("AMD K6 stepping B detected - ");

		/*
		 * It looks like AMD fixed the 2.6.2 bug and improved indirect
		 * calls at the same time.
		 */

		n = K6_BUG_LOOP;
		f_vide = vide;
		OPTIMIZER_HIDE_VAR(f_vide);
		d = rdtsc();
		while (n--)
			f_vide();
		d2 = rdtsc();
		d = d2-d;

		if (d > 20*K6_BUG_LOOP)
			pr_cont("system stability may be impaired when more than 32 MB are used.\n");
		else
			pr_cont("probably OK (after B9730xxxx).\n");
	}

	/* K6 with old style WHCR */
	if (c->x86_model < 8 ||
	   (c->x86_model == 8 && c->x86_stepping < 8)) {
		/* We can only write allocate on the low 508Mb */
		if (mbytes > 508)
			mbytes = 508;

		rdmsr(MSR_K6_WHCR, l, h);
		if ((l&0x0000FFFF) == 0) {
			unsigned long flags;
			l = (1<<0)|((mbytes/4)<<1);
			local_irq_save(flags);
			wbinvd();
			wrmsr(MSR_K6_WHCR, l, h);
			local_irq_restore(flags);
			pr_info("Enabling old style K6 write allocation for %d Mb\n",
				mbytes);
		}
		return;
	}

	if ((c->x86_model == 8 && c->x86_stepping > 7) ||
	     c->x86_model == 9 || c->x86_model == 13) {
		/* The more serious chips .. */

		if (mbytes > 4092)
			mbytes = 4092;

		rdmsr(MSR_K6_WHCR, l, h);
		if ((l&0xFFFF0000) == 0) {
			unsigned long flags;
			l = ((mbytes>>2)<<22)|(1<<16);
			local_irq_save(flags);
			wbinvd();
			wrmsr(MSR_K6_WHCR, l, h);
			local_irq_restore(flags);
			pr_info("Enabling new style K6 write allocation for %d Mb\n",
				mbytes);
		}

		return;
	}

	if (c->x86_model == 10) {
		/* AMD Geode LX is model 10 */
		/* placeholder for any needed mods */
		return;
	}
#endif
}

static void init_amd_k7(struct cpuinfo_x86 *c)
{
#ifdef CONFIG_X86_32
	u32 l, h;

	/*
	 * Bit 15 of Athlon specific MSR 15, needs to be 0
	 * to enable SSE on Palomino/Morgan/Barton CPU's.
	 * If the BIOS didn't enable it already, enable it here.
	 */
	if (c->x86_model >= 6 && c->x86_model <= 10) {
		if (!cpu_has(c, X86_FEATURE_XMM)) {
			pr_info("Enabling disabled K7/SSE Support.\n");
			msr_clear_bit(MSR_K7_HWCR, 15);
			set_cpu_cap(c, X86_FEATURE_XMM);
		}
	}

	/*
	 * It's been determined by AMD that Athlons since model 8 stepping 1
	 * are more robust with CLK_CTL set to 200xxxxx instead of 600xxxxx
	 * As per AMD technical note 27212 0.2
	 */
	if ((c->x86_model == 8 && c->x86_stepping >= 1) || (c->x86_model > 8)) {
		rdmsr(MSR_K7_CLK_CTL, l, h);
		if ((l & 0xfff00000) != 0x20000000) {
			pr_info("CPU: CLK_CTL MSR was %x. Reprogramming to %x\n",
				l, ((l & 0x000fffff)|0x20000000));
			wrmsr(MSR_K7_CLK_CTL, (l & 0x000fffff)|0x20000000, h);
		}
	}

	/* calling is from identify_secondary_cpu() ? */
	if (!c->cpu_index)
		return;

	/*
	 * Certain Athlons might work (for various values of 'work') in SMP
	 * but they are not certified as MP capable.
	 */
	/* Athlon 660/661 is valid. */
	if ((c->x86_model == 6) && ((c->x86_stepping == 0) ||
	    (c->x86_stepping == 1)))
		return;

	/* Duron 670 is valid */
	if ((c->x86_model == 7) && (c->x86_stepping == 0))
		return;

	/*
	 * Athlon 662, Duron 671, and Athlon >model 7 have capability
	 * bit. It's worth noting that the A5 stepping (662) of some
	 * Athlon XP's have the MP bit set.
	 * See http://www.heise.de/newsticker/data/jow-18.10.01-000 for
	 * more.
	 */
	if (((c->x86_model == 6) && (c->x86_stepping >= 2)) ||
	    ((c->x86_model == 7) && (c->x86_stepping >= 1)) ||
	     (c->x86_model > 7))
		if (cpu_has(c, X86_FEATURE_MP))
			return;

	/* If we get here, not a certified SMP capable AMD system. */

	/*
	 * Don't taint if we are running SMP kernel on a single non-MP
	 * approved Athlon
	 */
	WARN_ONCE(1, "WARNING: This combination of AMD"
		" processors is not suitable for SMP.\n");
	add_taint(TAINT_CPU_OUT_OF_SPEC, LOCKDEP_NOW_UNRELIABLE);
#endif
}

#ifdef CONFIG_NUMA
/*
 * To workaround broken NUMA config.  Read the comment in
 * srat_detect_node().
 */
static int nearby_node(int apicid)
{
	int i, node;

	for (i = apicid - 1; i >= 0; i--) {
		node = __apicid_to_node[i];
		if (node != NUMA_NO_NODE && node_online(node))
			return node;
	}
	for (i = apicid + 1; i < MAX_LOCAL_APIC; i++) {
		node = __apicid_to_node[i];
		if (node != NUMA_NO_NODE && node_online(node))
			return node;
	}
	return first_node(node_online_map); /* Shouldn't happen */
}
#endif

/*
 * Fix up cpu_core_id for pre-F17h systems to be in the
 * [0 .. cores_per_node - 1] range. Not really needed but
 * kept so as not to break existing setups.
 */
static void legacy_fixup_core_id(struct cpuinfo_x86 *c)
{
	u32 cus_per_node;

	if (c->x86 >= 0x17)
		return;

	cus_per_node = c->x86_max_cores / nodes_per_socket;
	c->cpu_core_id %= cus_per_node;
}


static void amd_get_topology_early(struct cpuinfo_x86 *c)
{
	if (cpu_has(c, X86_FEATURE_TOPOEXT))
		smp_num_siblings = ((cpuid_ebx(0x8000001e) >> 8) & 0xff) + 1;
}

/*
 * Fixup core topology information for
 * (1) AMD multi-node processors
 *     Assumption: Number of cores in each internal node is the same.
 * (2) AMD processors supporting compute units
 */
static void amd_get_topology(struct cpuinfo_x86 *c)
{
	u8 node_id;
	int cpu = smp_processor_id();

	/* get information required for multi-node processors */
	if (boot_cpu_has(X86_FEATURE_TOPOEXT)) {
		int err;
		u32 eax, ebx, ecx, edx;

		cpuid(0x8000001e, &eax, &ebx, &ecx, &edx);

		node_id  = ecx & 0xff;

		if (c->x86 == 0x15)
			c->cu_id = ebx & 0xff;

		if (c->x86 >= 0x17) {
			c->cpu_core_id = ebx & 0xff;

			if (smp_num_siblings > 1)
				c->x86_max_cores /= smp_num_siblings;
		}

		/*
		 * In case leaf B is available, use it to derive
		 * topology information.
		 */
		err = detect_extended_topology(c);
		if (!err)
			c->x86_coreid_bits = get_count_order(c->x86_max_cores);

		cacheinfo_amd_init_llc_id(c, cpu, node_id);

	} else if (cpu_has(c, X86_FEATURE_NODEID_MSR)) {
		u64 value;

		rdmsrl(MSR_FAM10H_NODE_ID, value);
		node_id = value & 7;

		per_cpu(cpu_llc_id, cpu) = node_id;
	} else
		return;

	if (nodes_per_socket > 1) {
		set_cpu_cap(c, X86_FEATURE_AMD_DCM);
		legacy_fixup_core_id(c);
	}
}

/*
 * On a AMD dual core setup the lower bits of the APIC id distinguish the cores.
 * Assumes number of cores is a power of two.
 */
static void amd_detect_cmp(struct cpuinfo_x86 *c)
{
	unsigned bits;
	int cpu = smp_processor_id();

	bits = c->x86_coreid_bits;
	/* Low order bits define the core id (index of core in socket) */
	c->cpu_core_id = c->initial_apicid & ((1 << bits)-1);
	/* Convert the initial APIC ID into the socket ID */
	c->phys_proc_id = c->initial_apicid >> bits;
	/* use socket ID also for last level cache */
	per_cpu(cpu_llc_id, cpu) = c->phys_proc_id;
}

u16 amd_get_nb_id(int cpu)
{
	return per_cpu(cpu_llc_id, cpu);
}
EXPORT_SYMBOL_GPL(amd_get_nb_id);

u32 amd_get_nodes_per_socket(void)
{
	return nodes_per_socket;
}
EXPORT_SYMBOL_GPL(amd_get_nodes_per_socket);

static void srat_detect_node(struct cpuinfo_x86 *c)
{
#ifdef CONFIG_NUMA
	int cpu = smp_processor_id();
	int node;
	unsigned apicid = c->apicid;

	node = numa_cpu_node(cpu);
	if (node == NUMA_NO_NODE)
		node = per_cpu(cpu_llc_id, cpu);

	/*
	 * On multi-fabric platform (e.g. Numascale NumaChip) a
	 * platform-specific handler needs to be called to fixup some
	 * IDs of the CPU.
	 */
	if (x86_cpuinit.fixup_cpu_id)
		x86_cpuinit.fixup_cpu_id(c, node);

	if (!node_online(node)) {
		/*
		 * Two possibilities here:
		 *
		 * - The CPU is missing memory and no node was created.  In
		 *   that case try picking one from a nearby CPU.
		 *
		 * - The APIC IDs differ from the HyperTransport node IDs
		 *   which the K8 northbridge parsing fills in.  Assume
		 *   they are all increased by a constant offset, but in
		 *   the same order as the HT nodeids.  If that doesn't
		 *   result in a usable node fall back to the path for the
		 *   previous case.
		 *
		 * This workaround operates directly on the mapping between
		 * APIC ID and NUMA node, assuming certain relationship
		 * between APIC ID, HT node ID and NUMA topology.  As going
		 * through CPU mapping may alter the outcome, directly
		 * access __apicid_to_node[].
		 */
		int ht_nodeid = c->initial_apicid;

		if (__apicid_to_node[ht_nodeid] != NUMA_NO_NODE)
			node = __apicid_to_node[ht_nodeid];
		/* Pick a nearby node */
		if (!node_online(node))
			node = nearby_node(apicid);
	}
	numa_set_node(cpu, node);
#endif
}

static void early_init_amd_mc(struct cpuinfo_x86 *c)
{
#ifdef CONFIG_SMP
	unsigned bits, ecx;

	/* Multi core CPU? */
	if (c->extended_cpuid_level < 0x80000008)
		return;

	ecx = cpuid_ecx(0x80000008);

	c->x86_max_cores = (ecx & 0xff) + 1;

	/* CPU telling us the core id bits shift? */
	bits = (ecx >> 12) & 0xF;

	/* Otherwise recompute */
	if (bits == 0) {
		while ((1 << bits) < c->x86_max_cores)
			bits++;
	}

	c->x86_coreid_bits = bits;
#endif
}

static void bsp_init_amd(struct cpuinfo_x86 *c)
{

#ifdef CONFIG_X86_64
	if (c->x86 >= 0xf) {
		unsigned long long tseg;

		/*
		 * Split up direct mapping around the TSEG SMM area.
		 * Don't do it for gbpages because there seems very little
		 * benefit in doing so.
		 */
		if (!rdmsrl_safe(MSR_K8_TSEG_ADDR, &tseg)) {
			unsigned long pfn = tseg >> PAGE_SHIFT;

			pr_debug("tseg: %010llx\n", tseg);
			if (pfn_range_is_mapped(pfn, pfn + 1))
				set_memory_4k((unsigned long)__va(tseg), 1);
		}
	}
#endif

	if (cpu_has(c, X86_FEATURE_CONSTANT_TSC)) {

		if (c->x86 > 0x10 ||
		    (c->x86 == 0x10 && c->x86_model >= 0x2)) {
			u64 val;

			rdmsrl(MSR_K7_HWCR, val);
			if (!(val & BIT(24)))
				pr_warn(FW_BUG "TSC doesn't count with P0 frequency!\n");
		}
	}

	if (c->x86 == 0x15) {
		unsigned long upperbit;
		u32 cpuid, assoc;

		cpuid	 = cpuid_edx(0x80000005);
		assoc	 = cpuid >> 16 & 0xff;
		upperbit = ((cpuid >> 24) << 10) / assoc;

		va_align.mask	  = (upperbit - 1) & PAGE_MASK;
		va_align.flags    = ALIGN_VA_32 | ALIGN_VA_64;

		/* A random value per boot for bit slice [12:upper_bit) */
		va_align.bits = get_random_int() & va_align.mask;
	}

	if (cpu_has(c, X86_FEATURE_MWAITX))
		use_mwaitx_delay();

	if (boot_cpu_has(X86_FEATURE_TOPOEXT)) {
		u32 ecx;

		ecx = cpuid_ecx(0x8000001e);
		nodes_per_socket = ((ecx >> 8) & 7) + 1;
	} else if (boot_cpu_has(X86_FEATURE_NODEID_MSR)) {
		u64 value;

		rdmsrl(MSR_FAM10H_NODE_ID, value);
		nodes_per_socket = ((value >> 3) & 7) + 1;
	}

	if (!boot_cpu_has(X86_FEATURE_AMD_SSBD) &&
	    !boot_cpu_has(X86_FEATURE_VIRT_SSBD) &&
	    c->x86 >= 0x15 && c->x86 <= 0x17) {
		unsigned int bit;

		switch (c->x86) {
		case 0x15: bit = 54; break;
		case 0x16: bit = 33; break;
		case 0x17: bit = 10; break;
		default: return;
		}
		/*
		 * Try to cache the base value so further operations can
		 * avoid RMW. If that faults, do not enable SSBD.
		 */
		if (!rdmsrl_safe(MSR_AMD64_LS_CFG, &x86_amd_ls_cfg_base)) {
			setup_force_cpu_cap(X86_FEATURE_LS_CFG_SSBD);
			setup_force_cpu_cap(X86_FEATURE_SSBD);
			x86_amd_ls_cfg_ssbd_mask = 1ULL << bit;
		}
	}
}

static void early_detect_mem_encrypt(struct cpuinfo_x86 *c)
{
	u64 msr;

	/*
	 * BIOS support is required for SME and SEV.
	 *   For SME: If BIOS has enabled SME then adjust x86_phys_bits by
	 *	      the SME physical address space reduction value.
	 *	      If BIOS has not enabled SME then don't advertise the
	 *	      SME feature (set in scattered.c).
	 *   For SEV: If BIOS has not enabled SEV then don't advertise the
	 *            SEV feature (set in scattered.c).
	 *
	 *   In all cases, since support for SME and SEV requires long mode,
	 *   don't advertise the feature under CONFIG_X86_32.
	 */
	if (cpu_has(c, X86_FEATURE_SME) || cpu_has(c, X86_FEATURE_SEV)) {
		/* Check if memory encryption is enabled */
		rdmsrl(MSR_K8_SYSCFG, msr);
		if (!(msr & MSR_K8_SYSCFG_MEM_ENCRYPT))
			goto clear_all;

		/*
		 * Always adjust physical address bits. Even though this
		 * will be a value above 32-bits this is still done for
		 * CONFIG_X86_32 so that accurate values are reported.
		 */
		c->x86_phys_bits -= (cpuid_ebx(0x8000001f) >> 6) & 0x3f;

		if (IS_ENABLED(CONFIG_X86_32))
			goto clear_all;

		rdmsrl(MSR_K7_HWCR, msr);
		if (!(msr & MSR_K7_HWCR_SMMLOCK))
			goto clear_sev;

		return;

clear_all:
		clear_cpu_cap(c, X86_FEATURE_SME);
clear_sev:
		clear_cpu_cap(c, X86_FEATURE_SEV);
	}
}

static void early_init_amd(struct cpuinfo_x86 *c)
{
	u64 value;
	u32 dummy;

	early_init_amd_mc(c);

#ifdef CONFIG_X86_32
	if (c->x86 == 6)
		set_cpu_cap(c, X86_FEATURE_K7);
#endif

	if (c->x86 >= 0xf)
		set_cpu_cap(c, X86_FEATURE_K8);

	rdmsr_safe(MSR_AMD64_PATCH_LEVEL, &c->microcode, &dummy);

	/*
	 * c->x86_power is 8000_0007 edx. Bit 8 is TSC runs at constant rate
	 * with P/T states and does not stop in deep C-states
	 */
	if (c->x86_power & (1 << 8)) {
		set_cpu_cap(c, X86_FEATURE_CONSTANT_TSC);
		set_cpu_cap(c, X86_FEATURE_NONSTOP_TSC);
	}

	/* Bit 12 of 8000_0007 edx is accumulated power mechanism. */
	if (c->x86_power & BIT(12))
		set_cpu_cap(c, X86_FEATURE_ACC_POWER);

#ifdef CONFIG_X86_64
	set_cpu_cap(c, X86_FEATURE_SYSCALL32);
#else
	/*  Set MTRR capability flag if appropriate */
	if (c->x86 == 5)
		if (c->x86_model == 13 || c->x86_model == 9 ||
		    (c->x86_model == 8 && c->x86_stepping >= 8))
			set_cpu_cap(c, X86_FEATURE_K6_MTRR);
#endif
#if defined(CONFIG_X86_LOCAL_APIC) && defined(CONFIG_PCI)
	/*
	 * ApicID can always be treated as an 8-bit value for AMD APIC versions
	 * >= 0x10, but even old K8s came out of reset with version 0x10. So, we
	 * can safely set X86_FEATURE_EXTD_APICID unconditionally for families
	 * after 16h.
	 */
	if (boot_cpu_has(X86_FEATURE_APIC)) {
		if (c->x86 > 0x16)
			set_cpu_cap(c, X86_FEATURE_EXTD_APICID);
		else if (c->x86 >= 0xf) {
			/* check CPU config space for extended APIC ID */
			unsigned int val;

			val = read_pci_config(0, 24, 0, 0x68);
			if ((val >> 17 & 0x3) == 0x3)
				set_cpu_cap(c, X86_FEATURE_EXTD_APICID);
		}
	}
#endif

	/*
	 * This is only needed to tell the kernel whether to use VMCALL
	 * and VMMCALL.  VMMCALL is never executed except under virt, so
	 * we can set it unconditionally.
	 */
	set_cpu_cap(c, X86_FEATURE_VMMCALL);

	/* F16h erratum 793, CVE-2013-6885 */
	if (c->x86 == 0x16 && c->x86_model <= 0xf)
		msr_set_bit(MSR_AMD64_LS_CFG, 15);

	/*
	 * Check whether the machine is affected by erratum 400. This is
	 * used to select the proper idle routine and to enable the check
	 * whether the machine is affected in arch_post_acpi_init(), which
	 * sets the X86_BUG_AMD_APIC_C1E bug depending on the MSR check.
	 */
	if (cpu_has_amd_erratum(c, amd_erratum_400))
		set_cpu_bug(c, X86_BUG_AMD_E400);

	early_detect_mem_encrypt(c);

	/* Re-enable TopologyExtensions if switched off by BIOS */
	if (c->x86 == 0x15 &&
	    (c->x86_model >= 0x10 && c->x86_model <= 0x6f) &&
	    !cpu_has(c, X86_FEATURE_TOPOEXT)) {

		if (msr_set_bit(0xc0011005, 54) > 0) {
			rdmsrl(0xc0011005, value);
			if (value & BIT_64(54)) {
				set_cpu_cap(c, X86_FEATURE_TOPOEXT);
				pr_info_once(FW_INFO "CPU: Re-enabling disabled Topology Extensions Support.\n");
			}
		}
	}

	amd_get_topology_early(c);
}

static void init_amd_k8(struct cpuinfo_x86 *c)
{
	u32 level;
	u64 value;

	/* On C+ stepping K8 rep microcode works well for copy/memset */
	level = cpuid_eax(1);
	if ((level >= 0x0f48 && level < 0x0f50) || level >= 0x0f58)
		set_cpu_cap(c, X86_FEATURE_REP_GOOD);

	/*
	 * Some BIOSes incorrectly force this feature, but only K8 revision D
	 * (model = 0x14) and later actually support it.
	 * (AMD Erratum #110, docId: 25759).
	 */
	if (c->x86_model < 0x14 && cpu_has(c, X86_FEATURE_LAHF_LM)) {
		clear_cpu_cap(c, X86_FEATURE_LAHF_LM);
		if (!rdmsrl_amd_safe(0xc001100d, &value)) {
			value &= ~BIT_64(32);
			wrmsrl_amd_safe(0xc001100d, value);
		}
	}

	if (!c->x86_model_id[0])
		strcpy(c->x86_model_id, "Hammer");

#ifdef CONFIG_SMP
	/*
	 * Disable TLB flush filter by setting HWCR.FFDIS on K8
	 * bit 6 of msr C001_0015
	 *
	 * Errata 63 for SH-B3 steppings
	 * Errata 122 for all steppings (F+ have it disabled by default)
	 */
	msr_set_bit(MSR_K7_HWCR, 6);
#endif
	set_cpu_bug(c, X86_BUG_SWAPGS_FENCE);
}

static void init_amd_gh(struct cpuinfo_x86 *c)
{
#ifdef CONFIG_MMCONF_FAM10H
	/* do this for boot cpu */
	if (c == &boot_cpu_data)
		check_enable_amd_mmconf_dmi();

	fam10h_check_enable_mmcfg();
#endif

	/*
	 * Disable GART TLB Walk Errors on Fam10h. We do this here because this
	 * is always needed when GART is enabled, even in a kernel which has no
	 * MCE support built in. BIOS should disable GartTlbWlk Errors already.
	 * If it doesn't, we do it here as suggested by the BKDG.
	 *
	 * Fixes: https://bugzilla.kernel.org/show_bug.cgi?id=33012
	 */
	msr_set_bit(MSR_AMD64_MCx_MASK(4), 10);

	/*
	 * On family 10h BIOS may not have properly enabled WC+ support, causing
	 * it to be converted to CD memtype. This may result in performance
	 * degradation for certain nested-paging guests. Prevent this conversion
	 * by clearing bit 24 in MSR_AMD64_BU_CFG2.
	 *
	 * NOTE: we want to use the _safe accessors so as not to #GP kvm
	 * guests on older kvm hosts.
	 */
	msr_clear_bit(MSR_AMD64_BU_CFG2, 24);

	if (cpu_has_amd_erratum(c, amd_erratum_383))
		set_cpu_bug(c, X86_BUG_AMD_TLB_MMATCH);
}

#define MSR_AMD64_DE_CFG	0xC0011029

static void init_amd_ln(struct cpuinfo_x86 *c)
{
	/*
	 * Apply erratum 665 fix unconditionally so machines without a BIOS
	 * fix work.
	 */
	msr_set_bit(MSR_AMD64_DE_CFG, 31);
}

static void init_amd_bd(struct cpuinfo_x86 *c)
{
	u64 value;

	/*
	 * The way access filter has a performance penalty on some workloads.
	 * Disable it on the affected CPUs.
	 */
	if ((c->x86_model >= 0x02) && (c->x86_model < 0x20)) {
		if (!rdmsrl_safe(MSR_F15H_IC_CFG, &value) && !(value & 0x1E)) {
			value |= 0x1E;
			wrmsrl_safe(MSR_F15H_IC_CFG, value);
		}
	}
}

static void init_amd_zn(struct cpuinfo_x86 *c)
{
	set_cpu_cap(c, X86_FEATURE_ZEN);

<<<<<<< HEAD
	/* Fix erratum 1076: CPB feature bit not being set in CPUID. */
	if (!cpu_has(c, X86_FEATURE_CPB))
=======
	/*
	 * Fix erratum 1076: CPB feature bit not being set in CPUID.
	 * Always set it, except when running under a hypervisor.
	 */
	if (!cpu_has(c, X86_FEATURE_HYPERVISOR) && !cpu_has(c, X86_FEATURE_CPB))
>>>>>>> 0ecfebd2
		set_cpu_cap(c, X86_FEATURE_CPB);
}

static void init_amd(struct cpuinfo_x86 *c)
{
	early_init_amd(c);

	/*
	 * Bit 31 in normal CPUID used for nonstandard 3DNow ID;
	 * 3DNow is IDd by bit 31 in extended CPUID (1*32+31) anyway
	 */
	clear_cpu_cap(c, 0*32+31);

	if (c->x86 >= 0x10)
		set_cpu_cap(c, X86_FEATURE_REP_GOOD);

	/* get apicid instead of initial apic id from cpuid */
	c->apicid = hard_smp_processor_id();

	/* K6s reports MCEs but don't actually have all the MSRs */
	if (c->x86 < 6)
		clear_cpu_cap(c, X86_FEATURE_MCE);

	switch (c->x86) {
	case 4:    init_amd_k5(c); break;
	case 5:    init_amd_k6(c); break;
	case 6:	   init_amd_k7(c); break;
	case 0xf:  init_amd_k8(c); break;
	case 0x10: init_amd_gh(c); break;
	case 0x12: init_amd_ln(c); break;
	case 0x15: init_amd_bd(c); break;
	case 0x17: init_amd_zn(c); break;
	}

	/*
	 * Enable workaround for FXSAVE leak on CPUs
	 * without a XSaveErPtr feature
	 */
	if ((c->x86 >= 6) && (!cpu_has(c, X86_FEATURE_XSAVEERPTR)))
		set_cpu_bug(c, X86_BUG_FXSAVE_LEAK);

	cpu_detect_cache_sizes(c);

	amd_detect_cmp(c);
	amd_get_topology(c);
	srat_detect_node(c);

	init_amd_cacheinfo(c);

	if (cpu_has(c, X86_FEATURE_XMM2)) {
		unsigned long long val;
		int ret;

		/*
		 * A serializing LFENCE has less overhead than MFENCE, so
		 * use it for execution serialization.  On families which
		 * don't have that MSR, LFENCE is already serializing.
		 * msr_set_bit() uses the safe accessors, too, even if the MSR
		 * is not present.
		 */
		msr_set_bit(MSR_F10H_DECFG,
			    MSR_F10H_DECFG_LFENCE_SERIALIZE_BIT);

		/*
		 * Verify that the MSR write was successful (could be running
		 * under a hypervisor) and only then assume that LFENCE is
		 * serializing.
		 */
		ret = rdmsrl_safe(MSR_F10H_DECFG, &val);
		if (!ret && (val & MSR_F10H_DECFG_LFENCE_SERIALIZE)) {
			/* A serializing LFENCE stops RDTSC speculation */
			set_cpu_cap(c, X86_FEATURE_LFENCE_RDTSC);
		} else {
			/* MFENCE stops RDTSC speculation */
			set_cpu_cap(c, X86_FEATURE_MFENCE_RDTSC);
		}
	}

	/*
	 * Family 0x12 and above processors have APIC timer
	 * running in deep C states.
	 */
	if (c->x86 > 0x11)
		set_cpu_cap(c, X86_FEATURE_ARAT);

	/* 3DNow or LM implies PREFETCHW */
	if (!cpu_has(c, X86_FEATURE_3DNOWPREFETCH))
		if (cpu_has(c, X86_FEATURE_3DNOW) || cpu_has(c, X86_FEATURE_LM))
			set_cpu_cap(c, X86_FEATURE_3DNOWPREFETCH);

	/* AMD CPUs don't reset SS attributes on SYSRET, Xen does. */
	if (!cpu_has(c, X86_FEATURE_XENPV))
		set_cpu_bug(c, X86_BUG_SYSRET_SS_ATTRS);
}

#ifdef CONFIG_X86_32
static unsigned int amd_size_cache(struct cpuinfo_x86 *c, unsigned int size)
{
	/* AMD errata T13 (order #21922) */
	if (c->x86 == 6) {
		/* Duron Rev A0 */
		if (c->x86_model == 3 && c->x86_stepping == 0)
			size = 64;
		/* Tbird rev A1/A2 */
		if (c->x86_model == 4 &&
			(c->x86_stepping == 0 || c->x86_stepping == 1))
			size = 256;
	}
	return size;
}
#endif

static void cpu_detect_tlb_amd(struct cpuinfo_x86 *c)
{
	u32 ebx, eax, ecx, edx;
	u16 mask = 0xfff;

	if (c->x86 < 0xf)
		return;

	if (c->extended_cpuid_level < 0x80000006)
		return;

	cpuid(0x80000006, &eax, &ebx, &ecx, &edx);

	tlb_lld_4k[ENTRIES] = (ebx >> 16) & mask;
	tlb_lli_4k[ENTRIES] = ebx & mask;

	/*
	 * K8 doesn't have 2M/4M entries in the L2 TLB so read out the L1 TLB
	 * characteristics from the CPUID function 0x80000005 instead.
	 */
	if (c->x86 == 0xf) {
		cpuid(0x80000005, &eax, &ebx, &ecx, &edx);
		mask = 0xff;
	}

	/* Handle DTLB 2M and 4M sizes, fall back to L1 if L2 is disabled */
	if (!((eax >> 16) & mask))
		tlb_lld_2m[ENTRIES] = (cpuid_eax(0x80000005) >> 16) & 0xff;
	else
		tlb_lld_2m[ENTRIES] = (eax >> 16) & mask;

	/* a 4M entry uses two 2M entries */
	tlb_lld_4m[ENTRIES] = tlb_lld_2m[ENTRIES] >> 1;

	/* Handle ITLB 2M and 4M sizes, fall back to L1 if L2 is disabled */
	if (!(eax & mask)) {
		/* Erratum 658 */
		if (c->x86 == 0x15 && c->x86_model <= 0x1f) {
			tlb_lli_2m[ENTRIES] = 1024;
		} else {
			cpuid(0x80000005, &eax, &ebx, &ecx, &edx);
			tlb_lli_2m[ENTRIES] = eax & 0xff;
		}
	} else
		tlb_lli_2m[ENTRIES] = eax & mask;

	tlb_lli_4m[ENTRIES] = tlb_lli_2m[ENTRIES] >> 1;
}

static const struct cpu_dev amd_cpu_dev = {
	.c_vendor	= "AMD",
	.c_ident	= { "AuthenticAMD" },
#ifdef CONFIG_X86_32
	.legacy_models = {
		{ .family = 4, .model_names =
		  {
			  [3] = "486 DX/2",
			  [7] = "486 DX/2-WB",
			  [8] = "486 DX/4",
			  [9] = "486 DX/4-WB",
			  [14] = "Am5x86-WT",
			  [15] = "Am5x86-WB"
		  }
		},
	},
	.legacy_cache_size = amd_size_cache,
#endif
	.c_early_init   = early_init_amd,
	.c_detect_tlb	= cpu_detect_tlb_amd,
	.c_bsp_init	= bsp_init_amd,
	.c_init		= init_amd,
	.c_x86_vendor	= X86_VENDOR_AMD,
};

cpu_dev_register(amd_cpu_dev);

/*
 * AMD errata checking
 *
 * Errata are defined as arrays of ints using the AMD_LEGACY_ERRATUM() or
 * AMD_OSVW_ERRATUM() macros. The latter is intended for newer errata that
 * have an OSVW id assigned, which it takes as first argument. Both take a
 * variable number of family-specific model-stepping ranges created by
 * AMD_MODEL_RANGE().
 *
 * Example:
 *
 * const int amd_erratum_319[] =
 *	AMD_LEGACY_ERRATUM(AMD_MODEL_RANGE(0x10, 0x2, 0x1, 0x4, 0x2),
 *			   AMD_MODEL_RANGE(0x10, 0x8, 0x0, 0x8, 0x0),
 *			   AMD_MODEL_RANGE(0x10, 0x9, 0x0, 0x9, 0x0));
 */

#define AMD_LEGACY_ERRATUM(...)		{ -1, __VA_ARGS__, 0 }
#define AMD_OSVW_ERRATUM(osvw_id, ...)	{ osvw_id, __VA_ARGS__, 0 }
#define AMD_MODEL_RANGE(f, m_start, s_start, m_end, s_end) \
	((f << 24) | (m_start << 16) | (s_start << 12) | (m_end << 4) | (s_end))
#define AMD_MODEL_RANGE_FAMILY(range)	(((range) >> 24) & 0xff)
#define AMD_MODEL_RANGE_START(range)	(((range) >> 12) & 0xfff)
#define AMD_MODEL_RANGE_END(range)	((range) & 0xfff)

static const int amd_erratum_400[] =
	AMD_OSVW_ERRATUM(1, AMD_MODEL_RANGE(0xf, 0x41, 0x2, 0xff, 0xf),
			    AMD_MODEL_RANGE(0x10, 0x2, 0x1, 0xff, 0xf));

static const int amd_erratum_383[] =
	AMD_OSVW_ERRATUM(3, AMD_MODEL_RANGE(0x10, 0, 0, 0xff, 0xf));


static bool cpu_has_amd_erratum(struct cpuinfo_x86 *cpu, const int *erratum)
{
	int osvw_id = *erratum++;
	u32 range;
	u32 ms;

	if (osvw_id >= 0 && osvw_id < 65536 &&
	    cpu_has(cpu, X86_FEATURE_OSVW)) {
		u64 osvw_len;

		rdmsrl(MSR_AMD64_OSVW_ID_LENGTH, osvw_len);
		if (osvw_id < osvw_len) {
			u64 osvw_bits;

			rdmsrl(MSR_AMD64_OSVW_STATUS + (osvw_id >> 6),
			    osvw_bits);
			return osvw_bits & (1ULL << (osvw_id & 0x3f));
		}
	}

	/* OSVW unavailable or ID unknown, match family-model-stepping range */
	ms = (cpu->x86_model << 4) | cpu->x86_stepping;
	while ((range = *erratum++))
		if ((cpu->x86 == AMD_MODEL_RANGE_FAMILY(range)) &&
		    (ms >= AMD_MODEL_RANGE_START(range)) &&
		    (ms <= AMD_MODEL_RANGE_END(range)))
			return true;

	return false;
}

void set_dr_addr_mask(unsigned long mask, int dr)
{
	if (!boot_cpu_has(X86_FEATURE_BPEXT))
		return;

	switch (dr) {
	case 0:
		wrmsr(MSR_F16H_DR0_ADDR_MASK, mask, 0);
		break;
	case 1:
	case 2:
	case 3:
		wrmsr(MSR_F16H_DR1_ADDR_MASK - 1 + dr, mask, 0);
		break;
	default:
		break;
	}
}<|MERGE_RESOLUTION|>--- conflicted
+++ resolved
@@ -824,16 +824,11 @@
 {
 	set_cpu_cap(c, X86_FEATURE_ZEN);
 
-<<<<<<< HEAD
-	/* Fix erratum 1076: CPB feature bit not being set in CPUID. */
-	if (!cpu_has(c, X86_FEATURE_CPB))
-=======
 	/*
 	 * Fix erratum 1076: CPB feature bit not being set in CPUID.
 	 * Always set it, except when running under a hypervisor.
 	 */
 	if (!cpu_has(c, X86_FEATURE_HYPERVISOR) && !cpu_has(c, X86_FEATURE_CPB))
->>>>>>> 0ecfebd2
 		set_cpu_cap(c, X86_FEATURE_CPB);
 }
 

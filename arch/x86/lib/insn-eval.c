/*
 * Utility functions for x86 operand and address decoding
 *
 * Copyright (C) Intel Corporation 2017
 */
#include <linux/kernel.h>
#include <linux/string.h>
#include <linux/ratelimit.h>
#include <linux/mmu_context.h>
#include <asm/desc_defs.h>
#include <asm/desc.h>
#include <asm/inat.h>
#include <asm/insn.h>
#include <asm/insn-eval.h>
#include <asm/ldt.h>
#include <asm/vm86.h>

#undef pr_fmt
#define pr_fmt(fmt) "insn: " fmt

enum reg_type {
	REG_TYPE_RM = 0,
	REG_TYPE_REG,
	REG_TYPE_INDEX,
	REG_TYPE_BASE,
};

/**
 * is_string_insn() - Determine if instruction is a string instruction
 * @insn:	Instruction containing the opcode to inspect
 *
 * Returns:
 *
 * true if the instruction, determined by the opcode, is any of the
 * string instructions as defined in the Intel Software Development manual.
 * False otherwise.
 */
static bool is_string_insn(struct insn *insn)
{
	insn_get_opcode(insn);

	/* All string instructions have a 1-byte opcode. */
	if (insn->opcode.nbytes != 1)
		return false;

	switch (insn->opcode.bytes[0]) {
	case 0x6c ... 0x6f:	/* INS, OUTS */
	case 0xa4 ... 0xa7:	/* MOVS, CMPS */
	case 0xaa ... 0xaf:	/* STOS, LODS, SCAS */
		return true;
	default:
		return false;
	}
}

/**
 * insn_has_rep_prefix() - Determine if instruction has a REP prefix
 * @insn:	Instruction containing the prefix to inspect
 *
 * Returns:
 *
 * true if the instruction has a REP prefix, false if not.
 */
bool insn_has_rep_prefix(struct insn *insn)
{
	insn_byte_t p;
	int i;

	insn_get_prefixes(insn);

	for_each_insn_prefix(insn, i, p) {
		if (p == 0xf2 || p == 0xf3)
			return true;
	}

	return false;
}

/**
 * get_seg_reg_override_idx() - obtain segment register override index
 * @insn:	Valid instruction with segment override prefixes
 *
 * Inspect the instruction prefixes in @insn and find segment overrides, if any.
 *
 * Returns:
 *
 * A constant identifying the segment register to use, among CS, SS, DS,
 * ES, FS, or GS. INAT_SEG_REG_DEFAULT is returned if no segment override
 * prefixes were found.
 *
 * -EINVAL in case of error.
 */
static int get_seg_reg_override_idx(struct insn *insn)
{
	int idx = INAT_SEG_REG_DEFAULT;
	int num_overrides = 0, i;
	insn_byte_t p;

	insn_get_prefixes(insn);

	/* Look for any segment override prefixes. */
	for_each_insn_prefix(insn, i, p) {
		insn_attr_t attr;

		attr = inat_get_opcode_attribute(p);
		switch (attr) {
		case INAT_MAKE_PREFIX(INAT_PFX_CS):
			idx = INAT_SEG_REG_CS;
			num_overrides++;
			break;
		case INAT_MAKE_PREFIX(INAT_PFX_SS):
			idx = INAT_SEG_REG_SS;
			num_overrides++;
			break;
		case INAT_MAKE_PREFIX(INAT_PFX_DS):
			idx = INAT_SEG_REG_DS;
			num_overrides++;
			break;
		case INAT_MAKE_PREFIX(INAT_PFX_ES):
			idx = INAT_SEG_REG_ES;
			num_overrides++;
			break;
		case INAT_MAKE_PREFIX(INAT_PFX_FS):
			idx = INAT_SEG_REG_FS;
			num_overrides++;
			break;
		case INAT_MAKE_PREFIX(INAT_PFX_GS):
			idx = INAT_SEG_REG_GS;
			num_overrides++;
			break;
		/* No default action needed. */
		}
	}

	/* More than one segment override prefix leads to undefined behavior. */
	if (num_overrides > 1)
		return -EINVAL;

	return idx;
}

/**
 * check_seg_overrides() - check if segment override prefixes are allowed
 * @insn:	Valid instruction with segment override prefixes
 * @regoff:	Operand offset, in pt_regs, for which the check is performed
 *
 * For a particular register used in register-indirect addressing, determine if
 * segment override prefixes can be used. Specifically, no overrides are allowed
 * for rDI if used with a string instruction.
 *
 * Returns:
 *
 * True if segment override prefixes can be used with the register indicated
 * in @regoff. False if otherwise.
 */
static bool check_seg_overrides(struct insn *insn, int regoff)
{
	if (regoff == offsetof(struct pt_regs, di) && is_string_insn(insn))
		return false;

	return true;
}

/**
 * resolve_default_seg() - resolve default segment register index for an operand
 * @insn:	Instruction with opcode and address size. Must be valid.
 * @regs:	Register values as seen when entering kernel mode
 * @off:	Operand offset, in pt_regs, for which resolution is needed
 *
 * Resolve the default segment register index associated with the instruction
 * operand register indicated by @off. Such index is resolved based on defaults
 * described in the Intel Software Development Manual.
 *
 * Returns:
 *
 * If in protected mode, a constant identifying the segment register to use,
 * among CS, SS, ES or DS. If in long mode, INAT_SEG_REG_IGNORE.
 *
 * -EINVAL in case of error.
 */
static int resolve_default_seg(struct insn *insn, struct pt_regs *regs, int off)
{
	if (any_64bit_mode(regs))
		return INAT_SEG_REG_IGNORE;
	/*
	 * Resolve the default segment register as described in Section 3.7.4
	 * of the Intel Software Development Manual Vol. 1:
	 *
	 *  + DS for all references involving r[ABCD]X, and rSI.
	 *  + If used in a string instruction, ES for rDI. Otherwise, DS.
	 *  + AX, CX and DX are not valid register operands in 16-bit address
	 *    encodings but are valid for 32-bit and 64-bit encodings.
	 *  + -EDOM is reserved to identify for cases in which no register
	 *    is used (i.e., displacement-only addressing). Use DS.
	 *  + SS for rSP or rBP.
	 *  + CS for rIP.
	 */

	switch (off) {
	case offsetof(struct pt_regs, ax):
	case offsetof(struct pt_regs, cx):
	case offsetof(struct pt_regs, dx):
		/* Need insn to verify address size. */
		if (insn->addr_bytes == 2)
			return -EINVAL;

		fallthrough;

	case -EDOM:
	case offsetof(struct pt_regs, bx):
	case offsetof(struct pt_regs, si):
		return INAT_SEG_REG_DS;

	case offsetof(struct pt_regs, di):
		if (is_string_insn(insn))
			return INAT_SEG_REG_ES;
		return INAT_SEG_REG_DS;

	case offsetof(struct pt_regs, bp):
	case offsetof(struct pt_regs, sp):
		return INAT_SEG_REG_SS;

	case offsetof(struct pt_regs, ip):
		return INAT_SEG_REG_CS;

	default:
		return -EINVAL;
	}
}

/**
 * resolve_seg_reg() - obtain segment register index
 * @insn:	Instruction with operands
 * @regs:	Register values as seen when entering kernel mode
 * @regoff:	Operand offset, in pt_regs, used to deterimine segment register
 *
 * Determine the segment register associated with the operands and, if
 * applicable, prefixes and the instruction pointed by @insn.
 *
 * The segment register associated to an operand used in register-indirect
 * addressing depends on:
 *
 * a) Whether running in long mode (in such a case segments are ignored, except
 * if FS or GS are used).
 *
 * b) Whether segment override prefixes can be used. Certain instructions and
 *    registers do not allow override prefixes.
 *
 * c) Whether segment overrides prefixes are found in the instruction prefixes.
 *
 * d) If there are not segment override prefixes or they cannot be used, the
 *    default segment register associated with the operand register is used.
 *
 * The function checks first if segment override prefixes can be used with the
 * operand indicated by @regoff. If allowed, obtain such overridden segment
 * register index. Lastly, if not prefixes were found or cannot be used, resolve
 * the segment register index to use based on the defaults described in the
 * Intel documentation. In long mode, all segment register indexes will be
 * ignored, except if overrides were found for FS or GS. All these operations
 * are done using helper functions.
 *
 * The operand register, @regoff, is represented as the offset from the base of
 * pt_regs.
 *
 * As stated, the main use of this function is to determine the segment register
 * index based on the instruction, its operands and prefixes. Hence, @insn
 * must be valid. However, if @regoff indicates rIP, we don't need to inspect
 * @insn at all as in this case CS is used in all cases. This case is checked
 * before proceeding further.
 *
 * Please note that this function does not return the value in the segment
 * register (i.e., the segment selector) but our defined index. The segment
 * selector needs to be obtained using get_segment_selector() and passing the
 * segment register index resolved by this function.
 *
 * Returns:
 *
 * An index identifying the segment register to use, among CS, SS, DS,
 * ES, FS, or GS. INAT_SEG_REG_IGNORE is returned if running in long mode.
 *
 * -EINVAL in case of error.
 */
static int resolve_seg_reg(struct insn *insn, struct pt_regs *regs, int regoff)
{
	int idx;

	/*
	 * In the unlikely event of having to resolve the segment register
	 * index for rIP, do it first. Segment override prefixes should not
	 * be used. Hence, it is not necessary to inspect the instruction,
	 * which may be invalid at this point.
	 */
	if (regoff == offsetof(struct pt_regs, ip)) {
		if (any_64bit_mode(regs))
			return INAT_SEG_REG_IGNORE;
		else
			return INAT_SEG_REG_CS;
	}

	if (!insn)
		return -EINVAL;

	if (!check_seg_overrides(insn, regoff))
		return resolve_default_seg(insn, regs, regoff);

	idx = get_seg_reg_override_idx(insn);
	if (idx < 0)
		return idx;

	if (idx == INAT_SEG_REG_DEFAULT)
		return resolve_default_seg(insn, regs, regoff);

	/*
	 * In long mode, segment override prefixes are ignored, except for
	 * overrides for FS and GS.
	 */
	if (any_64bit_mode(regs)) {
		if (idx != INAT_SEG_REG_FS &&
		    idx != INAT_SEG_REG_GS)
			idx = INAT_SEG_REG_IGNORE;
	}

	return idx;
}

/**
 * get_segment_selector() - obtain segment selector
 * @regs:		Register values as seen when entering kernel mode
 * @seg_reg_idx:	Segment register index to use
 *
 * Obtain the segment selector from any of the CS, SS, DS, ES, FS, GS segment
 * registers. In CONFIG_X86_32, the segment is obtained from either pt_regs or
 * kernel_vm86_regs as applicable. In CONFIG_X86_64, CS and SS are obtained
 * from pt_regs. DS, ES, FS and GS are obtained by reading the actual CPU
 * registers. This done for only for completeness as in CONFIG_X86_64 segment
 * registers are ignored.
 *
 * Returns:
 *
 * Value of the segment selector, including null when running in
 * long mode.
 *
 * -EINVAL on error.
 */
static short get_segment_selector(struct pt_regs *regs, int seg_reg_idx)
{
#ifdef CONFIG_X86_64
	unsigned short sel;

	switch (seg_reg_idx) {
	case INAT_SEG_REG_IGNORE:
		return 0;
	case INAT_SEG_REG_CS:
		return (unsigned short)(regs->cs & 0xffff);
	case INAT_SEG_REG_SS:
		return (unsigned short)(regs->ss & 0xffff);
	case INAT_SEG_REG_DS:
		savesegment(ds, sel);
		return sel;
	case INAT_SEG_REG_ES:
		savesegment(es, sel);
		return sel;
	case INAT_SEG_REG_FS:
		savesegment(fs, sel);
		return sel;
	case INAT_SEG_REG_GS:
		savesegment(gs, sel);
		return sel;
	default:
		return -EINVAL;
	}
#else /* CONFIG_X86_32 */
	struct kernel_vm86_regs *vm86regs = (struct kernel_vm86_regs *)regs;

	if (v8086_mode(regs)) {
		switch (seg_reg_idx) {
		case INAT_SEG_REG_CS:
			return (unsigned short)(regs->cs & 0xffff);
		case INAT_SEG_REG_SS:
			return (unsigned short)(regs->ss & 0xffff);
		case INAT_SEG_REG_DS:
			return vm86regs->ds;
		case INAT_SEG_REG_ES:
			return vm86regs->es;
		case INAT_SEG_REG_FS:
			return vm86regs->fs;
		case INAT_SEG_REG_GS:
			return vm86regs->gs;
		case INAT_SEG_REG_IGNORE:
		default:
			return -EINVAL;
		}
	}

	switch (seg_reg_idx) {
	case INAT_SEG_REG_CS:
		return (unsigned short)(regs->cs & 0xffff);
	case INAT_SEG_REG_SS:
		return (unsigned short)(regs->ss & 0xffff);
	case INAT_SEG_REG_DS:
		return (unsigned short)(regs->ds & 0xffff);
	case INAT_SEG_REG_ES:
		return (unsigned short)(regs->es & 0xffff);
	case INAT_SEG_REG_FS:
		return (unsigned short)(regs->fs & 0xffff);
	case INAT_SEG_REG_GS:
		return get_user_gs(regs);
	case INAT_SEG_REG_IGNORE:
	default:
		return -EINVAL;
	}
#endif /* CONFIG_X86_64 */
}

static int get_reg_offset(struct insn *insn, struct pt_regs *regs,
			  enum reg_type type)
{
	int regno = 0;

	static const int regoff[] = {
		offsetof(struct pt_regs, ax),
		offsetof(struct pt_regs, cx),
		offsetof(struct pt_regs, dx),
		offsetof(struct pt_regs, bx),
		offsetof(struct pt_regs, sp),
		offsetof(struct pt_regs, bp),
		offsetof(struct pt_regs, si),
		offsetof(struct pt_regs, di),
#ifdef CONFIG_X86_64
		offsetof(struct pt_regs, r8),
		offsetof(struct pt_regs, r9),
		offsetof(struct pt_regs, r10),
		offsetof(struct pt_regs, r11),
		offsetof(struct pt_regs, r12),
		offsetof(struct pt_regs, r13),
		offsetof(struct pt_regs, r14),
		offsetof(struct pt_regs, r15),
#endif
	};
	int nr_registers = ARRAY_SIZE(regoff);
	/*
	 * Don't possibly decode a 32-bit instructions as
	 * reading a 64-bit-only register.
	 */
	if (IS_ENABLED(CONFIG_X86_64) && !insn->x86_64)
		nr_registers -= 8;

	switch (type) {
	case REG_TYPE_RM:
		regno = X86_MODRM_RM(insn->modrm.value);

		/*
		 * ModRM.mod == 0 and ModRM.rm == 5 means a 32-bit displacement
		 * follows the ModRM byte.
		 */
		if (!X86_MODRM_MOD(insn->modrm.value) && regno == 5)
			return -EDOM;

		if (X86_REX_B(insn->rex_prefix.value))
			regno += 8;
		break;

	case REG_TYPE_REG:
		regno = X86_MODRM_REG(insn->modrm.value);

		if (X86_REX_R(insn->rex_prefix.value))
			regno += 8;
		break;

	case REG_TYPE_INDEX:
		regno = X86_SIB_INDEX(insn->sib.value);
		if (X86_REX_X(insn->rex_prefix.value))
			regno += 8;

		/*
		 * If ModRM.mod != 3 and SIB.index = 4 the scale*index
		 * portion of the address computation is null. This is
		 * true only if REX.X is 0. In such a case, the SIB index
		 * is used in the address computation.
		 */
		if (X86_MODRM_MOD(insn->modrm.value) != 3 && regno == 4)
			return -EDOM;
		break;

	case REG_TYPE_BASE:
		regno = X86_SIB_BASE(insn->sib.value);
		/*
		 * If ModRM.mod is 0 and SIB.base == 5, the base of the
		 * register-indirect addressing is 0. In this case, a
		 * 32-bit displacement follows the SIB byte.
		 */
		if (!X86_MODRM_MOD(insn->modrm.value) && regno == 5)
			return -EDOM;

		if (X86_REX_B(insn->rex_prefix.value))
			regno += 8;
		break;

	default:
		pr_err_ratelimited("invalid register type: %d\n", type);
		return -EINVAL;
	}

	if (regno >= nr_registers) {
		WARN_ONCE(1, "decoded an instruction with an invalid register");
		return -EINVAL;
	}
	return regoff[regno];
}

/**
 * get_reg_offset_16() - Obtain offset of register indicated by instruction
 * @insn:	Instruction containing ModRM byte
 * @regs:	Register values as seen when entering kernel mode
 * @offs1:	Offset of the first operand register
 * @offs2:	Offset of the second opeand register, if applicable
 *
 * Obtain the offset, in pt_regs, of the registers indicated by the ModRM byte
 * in @insn. This function is to be used with 16-bit address encodings. The
 * @offs1 and @offs2 will be written with the offset of the two registers
 * indicated by the instruction. In cases where any of the registers is not
 * referenced by the instruction, the value will be set to -EDOM.
 *
 * Returns:
 *
 * 0 on success, -EINVAL on error.
 */
static int get_reg_offset_16(struct insn *insn, struct pt_regs *regs,
			     int *offs1, int *offs2)
{
	/*
	 * 16-bit addressing can use one or two registers. Specifics of
	 * encodings are given in Table 2-1. "16-Bit Addressing Forms with the
	 * ModR/M Byte" of the Intel Software Development Manual.
	 */
	static const int regoff1[] = {
		offsetof(struct pt_regs, bx),
		offsetof(struct pt_regs, bx),
		offsetof(struct pt_regs, bp),
		offsetof(struct pt_regs, bp),
		offsetof(struct pt_regs, si),
		offsetof(struct pt_regs, di),
		offsetof(struct pt_regs, bp),
		offsetof(struct pt_regs, bx),
	};

	static const int regoff2[] = {
		offsetof(struct pt_regs, si),
		offsetof(struct pt_regs, di),
		offsetof(struct pt_regs, si),
		offsetof(struct pt_regs, di),
		-EDOM,
		-EDOM,
		-EDOM,
		-EDOM,
	};

	if (!offs1 || !offs2)
		return -EINVAL;

	/* Operand is a register, use the generic function. */
	if (X86_MODRM_MOD(insn->modrm.value) == 3) {
		*offs1 = insn_get_modrm_rm_off(insn, regs);
		*offs2 = -EDOM;
		return 0;
	}

	*offs1 = regoff1[X86_MODRM_RM(insn->modrm.value)];
	*offs2 = regoff2[X86_MODRM_RM(insn->modrm.value)];

	/*
	 * If ModRM.mod is 0 and ModRM.rm is 110b, then we use displacement-
	 * only addressing. This means that no registers are involved in
	 * computing the effective address. Thus, ensure that the first
	 * register offset is invalild. The second register offset is already
	 * invalid under the aforementioned conditions.
	 */
	if ((X86_MODRM_MOD(insn->modrm.value) == 0) &&
	    (X86_MODRM_RM(insn->modrm.value) == 6))
		*offs1 = -EDOM;

	return 0;
}

/**
 * get_desc() - Obtain contents of a segment descriptor
 * @out:	Segment descriptor contents on success
 * @sel:	Segment selector
 *
 * Given a segment selector, obtain a pointer to the segment descriptor.
 * Both global and local descriptor tables are supported.
 *
 * Returns:
 *
 * True on success, false on failure.
 *
 * NULL on error.
 */
static bool get_desc(struct desc_struct *out, unsigned short sel)
{
	struct desc_ptr gdt_desc = {0, 0};
	unsigned long desc_base;

#ifdef CONFIG_MODIFY_LDT_SYSCALL
	if ((sel & SEGMENT_TI_MASK) == SEGMENT_LDT) {
		bool success = false;
		struct ldt_struct *ldt;

		/* Bits [15:3] contain the index of the desired entry. */
		sel >>= 3;

		mutex_lock(&current->active_mm->context.lock);
		ldt = current->active_mm->context.ldt;
		if (ldt && sel < ldt->nr_entries) {
			*out = ldt->entries[sel];
			success = true;
		}

		mutex_unlock(&current->active_mm->context.lock);

		return success;
	}
#endif
	native_store_gdt(&gdt_desc);

	/*
	 * Segment descriptors have a size of 8 bytes. Thus, the index is
	 * multiplied by 8 to obtain the memory offset of the desired descriptor
	 * from the base of the GDT. As bits [15:3] of the segment selector
	 * contain the index, it can be regarded as multiplied by 8 already.
	 * All that remains is to clear bits [2:0].
	 */
	desc_base = sel & ~(SEGMENT_RPL_MASK | SEGMENT_TI_MASK);

	if (desc_base > gdt_desc.size)
		return false;

	*out = *(struct desc_struct *)(gdt_desc.address + desc_base);
	return true;
}

/**
 * insn_get_seg_base() - Obtain base address of segment descriptor.
 * @regs:		Register values as seen when entering kernel mode
 * @seg_reg_idx:	Index of the segment register pointing to seg descriptor
 *
 * Obtain the base address of the segment as indicated by the segment descriptor
 * pointed by the segment selector. The segment selector is obtained from the
 * input segment register index @seg_reg_idx.
 *
 * Returns:
 *
 * In protected mode, base address of the segment. Zero in long mode,
 * except when FS or GS are used. In virtual-8086 mode, the segment
 * selector shifted 4 bits to the right.
 *
 * -1L in case of error.
 */
unsigned long insn_get_seg_base(struct pt_regs *regs, int seg_reg_idx)
{
	struct desc_struct desc;
	short sel;

	sel = get_segment_selector(regs, seg_reg_idx);
	if (sel < 0)
		return -1L;

	if (v8086_mode(regs))
		/*
		 * Base is simply the segment selector shifted 4
		 * bits to the right.
		 */
		return (unsigned long)(sel << 4);

	if (any_64bit_mode(regs)) {
		/*
		 * Only FS or GS will have a base address, the rest of
		 * the segments' bases are forced to 0.
		 */
		unsigned long base;

		if (seg_reg_idx == INAT_SEG_REG_FS) {
			rdmsrl(MSR_FS_BASE, base);
		} else if (seg_reg_idx == INAT_SEG_REG_GS) {
			/*
			 * swapgs was called at the kernel entry point. Thus,
			 * MSR_KERNEL_GS_BASE will have the user-space GS base.
			 */
			if (user_mode(regs))
				rdmsrl(MSR_KERNEL_GS_BASE, base);
			else
				rdmsrl(MSR_GS_BASE, base);
		} else {
			base = 0;
		}
		return base;
	}

	/* In protected mode the segment selector cannot be null. */
	if (!sel)
		return -1L;

	if (!get_desc(&desc, sel))
		return -1L;

	return get_desc_base(&desc);
}

/**
 * get_seg_limit() - Obtain the limit of a segment descriptor
 * @regs:		Register values as seen when entering kernel mode
 * @seg_reg_idx:	Index of the segment register pointing to seg descriptor
 *
 * Obtain the limit of the segment as indicated by the segment descriptor
 * pointed by the segment selector. The segment selector is obtained from the
 * input segment register index @seg_reg_idx.
 *
 * Returns:
 *
 * In protected mode, the limit of the segment descriptor in bytes.
 * In long mode and virtual-8086 mode, segment limits are not enforced. Thus,
 * limit is returned as -1L to imply a limit-less segment.
 *
 * Zero is returned on error.
 */
static unsigned long get_seg_limit(struct pt_regs *regs, int seg_reg_idx)
{
	struct desc_struct desc;
	unsigned long limit;
	short sel;

	sel = get_segment_selector(regs, seg_reg_idx);
	if (sel < 0)
		return 0;

	if (any_64bit_mode(regs) || v8086_mode(regs))
		return -1L;

	if (!sel)
		return 0;

	if (!get_desc(&desc, sel))
		return 0;

	/*
	 * If the granularity bit is set, the limit is given in multiples
	 * of 4096. This also means that the 12 least significant bits are
	 * not tested when checking the segment limits. In practice,
	 * this means that the segment ends in (limit << 12) + 0xfff.
	 */
	limit = get_desc_limit(&desc);
	if (desc.g)
		limit = (limit << 12) + 0xfff;

	return limit;
}

/**
 * insn_get_code_seg_params() - Obtain code segment parameters
 * @regs:	Structure with register values as seen when entering kernel mode
 *
 * Obtain address and operand sizes of the code segment. It is obtained from the
 * selector contained in the CS register in regs. In protected mode, the default
 * address is determined by inspecting the L and D bits of the segment
 * descriptor. In virtual-8086 mode, the default is always two bytes for both
 * address and operand sizes.
 *
 * Returns:
 *
 * An int containing ORed-in default parameters on success.
 *
 * -EINVAL on error.
 */
int insn_get_code_seg_params(struct pt_regs *regs)
{
	struct desc_struct desc;
	short sel;

	if (v8086_mode(regs))
		/* Address and operand size are both 16-bit. */
		return INSN_CODE_SEG_PARAMS(2, 2);

	sel = get_segment_selector(regs, INAT_SEG_REG_CS);
	if (sel < 0)
		return sel;

	if (!get_desc(&desc, sel))
		return -EINVAL;

	/*
	 * The most significant byte of the Type field of the segment descriptor
	 * determines whether a segment contains data or code. If this is a data
	 * segment, return error.
	 */
	if (!(desc.type & BIT(3)))
		return -EINVAL;

	switch ((desc.l << 1) | desc.d) {
	case 0: /*
		 * Legacy mode. CS.L=0, CS.D=0. Address and operand size are
		 * both 16-bit.
		 */
		return INSN_CODE_SEG_PARAMS(2, 2);
	case 1: /*
		 * Legacy mode. CS.L=0, CS.D=1. Address and operand size are
		 * both 32-bit.
		 */
		return INSN_CODE_SEG_PARAMS(4, 4);
	case 2: /*
		 * IA-32e 64-bit mode. CS.L=1, CS.D=0. Address size is 64-bit;
		 * operand size is 32-bit.
		 */
		return INSN_CODE_SEG_PARAMS(4, 8);
	case 3: /* Invalid setting. CS.L=1, CS.D=1 */
		fallthrough;
	default:
		return -EINVAL;
	}
}

/**
 * insn_get_modrm_rm_off() - Obtain register in r/m part of the ModRM byte
 * @insn:	Instruction containing the ModRM byte
 * @regs:	Register values as seen when entering kernel mode
 *
 * Returns:
 *
 * The register indicated by the r/m part of the ModRM byte. The
 * register is obtained as an offset from the base of pt_regs. In specific
 * cases, the returned value can be -EDOM to indicate that the particular value
 * of ModRM does not refer to a register and shall be ignored.
 */
int insn_get_modrm_rm_off(struct insn *insn, struct pt_regs *regs)
{
	return get_reg_offset(insn, regs, REG_TYPE_RM);
}

/**
 * insn_get_modrm_reg_off() - Obtain register in reg part of the ModRM byte
 * @insn:	Instruction containing the ModRM byte
 * @regs:	Register values as seen when entering kernel mode
 *
 * Returns:
 *
 * The register indicated by the reg part of the ModRM byte. The
 * register is obtained as an offset from the base of pt_regs.
 */
int insn_get_modrm_reg_off(struct insn *insn, struct pt_regs *regs)
{
	return get_reg_offset(insn, regs, REG_TYPE_REG);
}

/**
 * get_seg_base_limit() - obtain base address and limit of a segment
 * @insn:	Instruction. Must be valid.
 * @regs:	Register values as seen when entering kernel mode
 * @regoff:	Operand offset, in pt_regs, used to resolve segment descriptor
 * @base:	Obtained segment base
 * @limit:	Obtained segment limit
 *
 * Obtain the base address and limit of the segment associated with the operand
 * @regoff and, if any or allowed, override prefixes in @insn. This function is
 * different from insn_get_seg_base() as the latter does not resolve the segment
 * associated with the instruction operand. If a limit is not needed (e.g.,
 * when running in long mode), @limit can be NULL.
 *
 * Returns:
 *
 * 0 on success. @base and @limit will contain the base address and of the
 * resolved segment, respectively.
 *
 * -EINVAL on error.
 */
static int get_seg_base_limit(struct insn *insn, struct pt_regs *regs,
			      int regoff, unsigned long *base,
			      unsigned long *limit)
{
	int seg_reg_idx;

	if (!base)
		return -EINVAL;

	seg_reg_idx = resolve_seg_reg(insn, regs, regoff);
	if (seg_reg_idx < 0)
		return seg_reg_idx;

	*base = insn_get_seg_base(regs, seg_reg_idx);
	if (*base == -1L)
		return -EINVAL;

	if (!limit)
		return 0;

	*limit = get_seg_limit(regs, seg_reg_idx);
	if (!(*limit))
		return -EINVAL;

	return 0;
}

/**
 * get_eff_addr_reg() - Obtain effective address from register operand
 * @insn:	Instruction. Must be valid.
 * @regs:	Register values as seen when entering kernel mode
 * @regoff:	Obtained operand offset, in pt_regs, with the effective address
 * @eff_addr:	Obtained effective address
 *
 * Obtain the effective address stored in the register operand as indicated by
 * the ModRM byte. This function is to be used only with register addressing
 * (i.e.,  ModRM.mod is 3). The effective address is saved in @eff_addr. The
 * register operand, as an offset from the base of pt_regs, is saved in @regoff;
 * such offset can then be used to resolve the segment associated with the
 * operand. This function can be used with any of the supported address sizes
 * in x86.
 *
 * Returns:
 *
 * 0 on success. @eff_addr will have the effective address stored in the
 * operand indicated by ModRM. @regoff will have such operand as an offset from
 * the base of pt_regs.
 *
 * -EINVAL on error.
 */
static int get_eff_addr_reg(struct insn *insn, struct pt_regs *regs,
			    int *regoff, long *eff_addr)
{
	insn_get_modrm(insn);

	if (!insn->modrm.nbytes)
		return -EINVAL;

	if (X86_MODRM_MOD(insn->modrm.value) != 3)
		return -EINVAL;

	*regoff = get_reg_offset(insn, regs, REG_TYPE_RM);
	if (*regoff < 0)
		return -EINVAL;

	/* Ignore bytes that are outside the address size. */
	if (insn->addr_bytes == 2)
		*eff_addr = regs_get_register(regs, *regoff) & 0xffff;
	else if (insn->addr_bytes == 4)
		*eff_addr = regs_get_register(regs, *regoff) & 0xffffffff;
	else /* 64-bit address */
		*eff_addr = regs_get_register(regs, *regoff);

	return 0;
}

/**
 * get_eff_addr_modrm() - Obtain referenced effective address via ModRM
 * @insn:	Instruction. Must be valid.
 * @regs:	Register values as seen when entering kernel mode
 * @regoff:	Obtained operand offset, in pt_regs, associated with segment
 * @eff_addr:	Obtained effective address
 *
 * Obtain the effective address referenced by the ModRM byte of @insn. After
 * identifying the registers involved in the register-indirect memory reference,
 * its value is obtained from the operands in @regs. The computed address is
 * stored @eff_addr. Also, the register operand that indicates the associated
 * segment is stored in @regoff, this parameter can later be used to determine
 * such segment.
 *
 * Returns:
 *
 * 0 on success. @eff_addr will have the referenced effective address. @regoff
 * will have a register, as an offset from the base of pt_regs, that can be used
 * to resolve the associated segment.
 *
 * -EINVAL on error.
 */
static int get_eff_addr_modrm(struct insn *insn, struct pt_regs *regs,
			      int *regoff, long *eff_addr)
{
	long tmp;

	if (insn->addr_bytes != 8 && insn->addr_bytes != 4)
		return -EINVAL;

	insn_get_modrm(insn);

	if (!insn->modrm.nbytes)
		return -EINVAL;

	if (X86_MODRM_MOD(insn->modrm.value) > 2)
		return -EINVAL;

	*regoff = get_reg_offset(insn, regs, REG_TYPE_RM);

	/*
	 * -EDOM means that we must ignore the address_offset. In such a case,
	 * in 64-bit mode the effective address relative to the rIP of the
	 * following instruction.
	 */
	if (*regoff == -EDOM) {
		if (any_64bit_mode(regs))
			tmp = regs->ip + insn->length;
		else
			tmp = 0;
	} else if (*regoff < 0) {
		return -EINVAL;
	} else {
		tmp = regs_get_register(regs, *regoff);
	}

	if (insn->addr_bytes == 4) {
		int addr32 = (int)(tmp & 0xffffffff) + insn->displacement.value;

		*eff_addr = addr32 & 0xffffffff;
	} else {
		*eff_addr = tmp + insn->displacement.value;
	}

	return 0;
}

/**
 * get_eff_addr_modrm_16() - Obtain referenced effective address via ModRM
 * @insn:	Instruction. Must be valid.
 * @regs:	Register values as seen when entering kernel mode
 * @regoff:	Obtained operand offset, in pt_regs, associated with segment
 * @eff_addr:	Obtained effective address
 *
 * Obtain the 16-bit effective address referenced by the ModRM byte of @insn.
 * After identifying the registers involved in the register-indirect memory
 * reference, its value is obtained from the operands in @regs. The computed
 * address is stored @eff_addr. Also, the register operand that indicates
 * the associated segment is stored in @regoff, this parameter can later be used
 * to determine such segment.
 *
 * Returns:
 *
 * 0 on success. @eff_addr will have the referenced effective address. @regoff
 * will have a register, as an offset from the base of pt_regs, that can be used
 * to resolve the associated segment.
 *
 * -EINVAL on error.
 */
static int get_eff_addr_modrm_16(struct insn *insn, struct pt_regs *regs,
				 int *regoff, short *eff_addr)
{
	int addr_offset1, addr_offset2, ret;
	short addr1 = 0, addr2 = 0, displacement;

	if (insn->addr_bytes != 2)
		return -EINVAL;

	insn_get_modrm(insn);

	if (!insn->modrm.nbytes)
		return -EINVAL;

	if (X86_MODRM_MOD(insn->modrm.value) > 2)
		return -EINVAL;

	ret = get_reg_offset_16(insn, regs, &addr_offset1, &addr_offset2);
	if (ret < 0)
		return -EINVAL;

	/*
	 * Don't fail on invalid offset values. They might be invalid because
	 * they cannot be used for this particular value of ModRM. Instead, use
	 * them in the computation only if they contain a valid value.
	 */
	if (addr_offset1 != -EDOM)
		addr1 = regs_get_register(regs, addr_offset1) & 0xffff;

	if (addr_offset2 != -EDOM)
		addr2 = regs_get_register(regs, addr_offset2) & 0xffff;

	displacement = insn->displacement.value & 0xffff;
	*eff_addr = addr1 + addr2 + displacement;

	/*
	 * The first operand register could indicate to use of either SS or DS
	 * registers to obtain the segment selector.  The second operand
	 * register can only indicate the use of DS. Thus, the first operand
	 * will be used to obtain the segment selector.
	 */
	*regoff = addr_offset1;

	return 0;
}

/**
 * get_eff_addr_sib() - Obtain referenced effective address via SIB
 * @insn:	Instruction. Must be valid.
 * @regs:	Register values as seen when entering kernel mode
 * @regoff:	Obtained operand offset, in pt_regs, associated with segment
 * @eff_addr:	Obtained effective address
 *
 * Obtain the effective address referenced by the SIB byte of @insn. After
 * identifying the registers involved in the indexed, register-indirect memory
 * reference, its value is obtained from the operands in @regs. The computed
 * address is stored @eff_addr. Also, the register operand that indicates the
 * associated segment is stored in @regoff, this parameter can later be used to
 * determine such segment.
 *
 * Returns:
 *
 * 0 on success. @eff_addr will have the referenced effective address.
 * @base_offset will have a register, as an offset from the base of pt_regs,
 * that can be used to resolve the associated segment.
 *
 * -EINVAL on error.
 */
static int get_eff_addr_sib(struct insn *insn, struct pt_regs *regs,
			    int *base_offset, long *eff_addr)
{
	long base, indx;
	int indx_offset;

	if (insn->addr_bytes != 8 && insn->addr_bytes != 4)
		return -EINVAL;

	insn_get_modrm(insn);

	if (!insn->modrm.nbytes)
		return -EINVAL;

	if (X86_MODRM_MOD(insn->modrm.value) > 2)
		return -EINVAL;

	insn_get_sib(insn);

	if (!insn->sib.nbytes)
		return -EINVAL;

	*base_offset = get_reg_offset(insn, regs, REG_TYPE_BASE);
	indx_offset = get_reg_offset(insn, regs, REG_TYPE_INDEX);

	/*
	 * Negative values in the base and index offset means an error when
	 * decoding the SIB byte. Except -EDOM, which means that the registers
	 * should not be used in the address computation.
	 */
	if (*base_offset == -EDOM)
		base = 0;
	else if (*base_offset < 0)
		return -EINVAL;
	else
		base = regs_get_register(regs, *base_offset);

	if (indx_offset == -EDOM)
		indx = 0;
	else if (indx_offset < 0)
		return -EINVAL;
	else
		indx = regs_get_register(regs, indx_offset);

	if (insn->addr_bytes == 4) {
		int addr32, base32, idx32;

		base32 = base & 0xffffffff;
		idx32 = indx & 0xffffffff;

		addr32 = base32 + idx32 * (1 << X86_SIB_SCALE(insn->sib.value));
		addr32 += insn->displacement.value;

		*eff_addr = addr32 & 0xffffffff;
	} else {
		*eff_addr = base + indx * (1 << X86_SIB_SCALE(insn->sib.value));
		*eff_addr += insn->displacement.value;
	}

	return 0;
}

/**
 * get_addr_ref_16() - Obtain the 16-bit address referred by instruction
 * @insn:	Instruction containing ModRM byte and displacement
 * @regs:	Register values as seen when entering kernel mode
 *
 * This function is to be used with 16-bit address encodings. Obtain the memory
 * address referred by the instruction's ModRM and displacement bytes. Also, the
 * segment used as base is determined by either any segment override prefixes in
 * @insn or the default segment of the registers involved in the address
 * computation. In protected mode, segment limits are enforced.
 *
 * Returns:
 *
 * Linear address referenced by the instruction operands on success.
 *
 * -1L on error.
 */
static void __user *get_addr_ref_16(struct insn *insn, struct pt_regs *regs)
{
	unsigned long linear_addr = -1L, seg_base, seg_limit;
	int ret, regoff;
	short eff_addr;
	long tmp;

	insn_get_modrm(insn);
	insn_get_displacement(insn);

	if (insn->addr_bytes != 2)
		goto out;

	if (X86_MODRM_MOD(insn->modrm.value) == 3) {
		ret = get_eff_addr_reg(insn, regs, &regoff, &tmp);
		if (ret)
			goto out;

		eff_addr = tmp;
	} else {
		ret = get_eff_addr_modrm_16(insn, regs, &regoff, &eff_addr);
		if (ret)
			goto out;
	}

	ret = get_seg_base_limit(insn, regs, regoff, &seg_base, &seg_limit);
	if (ret)
		goto out;

	/*
	 * Before computing the linear address, make sure the effective address
	 * is within the limits of the segment. In virtual-8086 mode, segment
	 * limits are not enforced. In such a case, the segment limit is -1L to
	 * reflect this fact.
	 */
	if ((unsigned long)(eff_addr & 0xffff) > seg_limit)
		goto out;

	linear_addr = (unsigned long)(eff_addr & 0xffff) + seg_base;

	/* Limit linear address to 20 bits */
	if (v8086_mode(regs))
		linear_addr &= 0xfffff;

out:
	return (void __user *)linear_addr;
}

/**
 * get_addr_ref_32() - Obtain a 32-bit linear address
 * @insn:	Instruction with ModRM, SIB bytes and displacement
 * @regs:	Register values as seen when entering kernel mode
 *
 * This function is to be used with 32-bit address encodings to obtain the
 * linear memory address referred by the instruction's ModRM, SIB,
 * displacement bytes and segment base address, as applicable. If in protected
 * mode, segment limits are enforced.
 *
 * Returns:
 *
 * Linear address referenced by instruction and registers on success.
 *
 * -1L on error.
 */
static void __user *get_addr_ref_32(struct insn *insn, struct pt_regs *regs)
{
	unsigned long linear_addr = -1L, seg_base, seg_limit;
	int eff_addr, regoff;
	long tmp;
	int ret;

	if (insn->addr_bytes != 4)
		goto out;

	if (X86_MODRM_MOD(insn->modrm.value) == 3) {
		ret = get_eff_addr_reg(insn, regs, &regoff, &tmp);
		if (ret)
			goto out;

		eff_addr = tmp;

	} else {
		if (insn->sib.nbytes) {
			ret = get_eff_addr_sib(insn, regs, &regoff, &tmp);
			if (ret)
				goto out;

			eff_addr = tmp;
		} else {
			ret = get_eff_addr_modrm(insn, regs, &regoff, &tmp);
			if (ret)
				goto out;

			eff_addr = tmp;
		}
	}

	ret = get_seg_base_limit(insn, regs, regoff, &seg_base, &seg_limit);
	if (ret)
		goto out;

	/*
	 * In protected mode, before computing the linear address, make sure
	 * the effective address is within the limits of the segment.
	 * 32-bit addresses can be used in long and virtual-8086 modes if an
	 * address override prefix is used. In such cases, segment limits are
	 * not enforced. When in virtual-8086 mode, the segment limit is -1L
	 * to reflect this situation.
	 *
	 * After computed, the effective address is treated as an unsigned
	 * quantity.
	 */
	if (!any_64bit_mode(regs) && ((unsigned int)eff_addr > seg_limit))
		goto out;

	/*
	 * Even though 32-bit address encodings are allowed in virtual-8086
	 * mode, the address range is still limited to [0x-0xffff].
	 */
	if (v8086_mode(regs) && (eff_addr & ~0xffff))
		goto out;

	/*
	 * Data type long could be 64 bits in size. Ensure that our 32-bit
	 * effective address is not sign-extended when computing the linear
	 * address.
	 */
	linear_addr = (unsigned long)(eff_addr & 0xffffffff) + seg_base;

	/* Limit linear address to 20 bits */
	if (v8086_mode(regs))
		linear_addr &= 0xfffff;

out:
	return (void __user *)linear_addr;
}

/**
 * get_addr_ref_64() - Obtain a 64-bit linear address
 * @insn:	Instruction struct with ModRM and SIB bytes and displacement
 * @regs:	Structure with register values as seen when entering kernel mode
 *
 * This function is to be used with 64-bit address encodings to obtain the
 * linear memory address referred by the instruction's ModRM, SIB,
 * displacement bytes and segment base address, as applicable.
 *
 * Returns:
 *
 * Linear address referenced by instruction and registers on success.
 *
 * -1L on error.
 */
#ifndef CONFIG_X86_64
static void __user *get_addr_ref_64(struct insn *insn, struct pt_regs *regs)
{
	return (void __user *)-1L;
}
#else
static void __user *get_addr_ref_64(struct insn *insn, struct pt_regs *regs)
{
	unsigned long linear_addr = -1L, seg_base;
	int regoff, ret;
	long eff_addr;

	if (insn->addr_bytes != 8)
		goto out;

	if (X86_MODRM_MOD(insn->modrm.value) == 3) {
		ret = get_eff_addr_reg(insn, regs, &regoff, &eff_addr);
		if (ret)
			goto out;

	} else {
		if (insn->sib.nbytes) {
			ret = get_eff_addr_sib(insn, regs, &regoff, &eff_addr);
			if (ret)
				goto out;
		} else {
			ret = get_eff_addr_modrm(insn, regs, &regoff, &eff_addr);
			if (ret)
				goto out;
		}

	}

	ret = get_seg_base_limit(insn, regs, regoff, &seg_base, NULL);
	if (ret)
		goto out;

	linear_addr = (unsigned long)eff_addr + seg_base;

out:
	return (void __user *)linear_addr;
}
#endif /* CONFIG_X86_64 */

/**
 * insn_get_addr_ref() - Obtain the linear address referred by instruction
 * @insn:	Instruction structure containing ModRM byte and displacement
 * @regs:	Structure with register values as seen when entering kernel mode
 *
 * Obtain the linear address referred by the instruction's ModRM, SIB and
 * displacement bytes, and segment base, as applicable. In protected mode,
 * segment limits are enforced.
 *
 * Returns:
 *
 * Linear address referenced by instruction and registers on success.
 *
 * -1L on error.
 */
void __user *insn_get_addr_ref(struct insn *insn, struct pt_regs *regs)
{
	if (!insn || !regs)
		return (void __user *)-1L;

	switch (insn->addr_bytes) {
	case 2:
		return get_addr_ref_16(insn, regs);
	case 4:
		return get_addr_ref_32(insn, regs);
	case 8:
		return get_addr_ref_64(insn, regs);
	default:
		return (void __user *)-1L;
	}
}

static unsigned long insn_get_effective_ip(struct pt_regs *regs)
{
	unsigned long seg_base = 0;

	/*
	 * If not in user-space long mode, a custom code segment could be in
	 * use. This is true in protected mode (if the process defined a local
	 * descriptor table), or virtual-8086 mode. In most of the cases
	 * seg_base will be zero as in USER_CS.
	 */
	if (!user_64bit_mode(regs)) {
		seg_base = insn_get_seg_base(regs, INAT_SEG_REG_CS);
		if (seg_base == -1L)
			return 0;
	}

	return seg_base + regs->ip;
}

/**
 * insn_fetch_from_user() - Copy instruction bytes from user-space memory
 * @regs:	Structure with register values as seen when entering kernel mode
 * @buf:	Array to store the fetched instruction
 *
 * Gets the linear address of the instruction and copies the instruction bytes
 * to the buf.
 *
 * Returns:
 *
 * Number of instruction bytes copied.
 *
 * 0 if nothing was copied.
 */
int insn_fetch_from_user(struct pt_regs *regs, unsigned char buf[MAX_INSN_SIZE])
{
	unsigned long ip;
	int not_copied;

	ip = insn_get_effective_ip(regs);
	if (!ip)
		return 0;

	not_copied = copy_from_user(buf, (void __user *)ip, MAX_INSN_SIZE);
<<<<<<< HEAD

	return MAX_INSN_SIZE - not_copied;
}

/**
 * insn_fetch_from_user_inatomic() - Copy instruction bytes from user-space memory
 *                                   while in atomic code
 * @regs:	Structure with register values as seen when entering kernel mode
 * @buf:	Array to store the fetched instruction
 *
 * Gets the linear address of the instruction and copies the instruction bytes
 * to the buf. This function must be used in atomic context.
 *
 * Returns:
 *
 * Number of instruction bytes copied.
 *
 * 0 if nothing was copied.
 */
int insn_fetch_from_user_inatomic(struct pt_regs *regs, unsigned char buf[MAX_INSN_SIZE])
{
	unsigned long ip;
	int not_copied;

=======

	return MAX_INSN_SIZE - not_copied;
}

/**
 * insn_fetch_from_user_inatomic() - Copy instruction bytes from user-space memory
 *                                   while in atomic code
 * @regs:	Structure with register values as seen when entering kernel mode
 * @buf:	Array to store the fetched instruction
 *
 * Gets the linear address of the instruction and copies the instruction bytes
 * to the buf. This function must be used in atomic context.
 *
 * Returns:
 *
 * Number of instruction bytes copied.
 *
 * 0 if nothing was copied.
 */
int insn_fetch_from_user_inatomic(struct pt_regs *regs, unsigned char buf[MAX_INSN_SIZE])
{
	unsigned long ip;
	int not_copied;

>>>>>>> 013b16d0
	ip = insn_get_effective_ip(regs);
	if (!ip)
		return 0;

	not_copied = __copy_from_user_inatomic(buf, (void __user *)ip, MAX_INSN_SIZE);

	return MAX_INSN_SIZE - not_copied;
}

/**
 * insn_decode() - Decode an instruction
 * @insn:	Structure to store decoded instruction
 * @regs:	Structure with register values as seen when entering kernel mode
 * @buf:	Buffer containing the instruction bytes
 * @buf_size:   Number of instruction bytes available in buf
 *
 * Decodes the instruction provided in buf and stores the decoding results in
 * insn. Also determines the correct address and operand sizes.
 *
 * Returns:
 *
 * True if instruction was decoded, False otherwise.
 */
bool insn_decode(struct insn *insn, struct pt_regs *regs,
		 unsigned char buf[MAX_INSN_SIZE], int buf_size)
{
	int seg_defs;

	insn_init(insn, buf, buf_size, user_64bit_mode(regs));

	/*
	 * Override the default operand and address sizes with what is specified
	 * in the code segment descriptor. The instruction decoder only sets
	 * the address size it to either 4 or 8 address bytes and does nothing
	 * for the operand bytes. This OK for most of the cases, but we could
	 * have special cases where, for instance, a 16-bit code segment
	 * descriptor is used.
	 * If there is an address override prefix, the instruction decoder
	 * correctly updates these values, even for 16-bit defaults.
	 */
	seg_defs = insn_get_code_seg_params(regs);
	if (seg_defs == -EINVAL)
		return false;

	insn->addr_bytes = INSN_CODE_SEG_ADDR_SZ(seg_defs);
	insn->opnd_bytes = INSN_CODE_SEG_OPND_SZ(seg_defs);

	insn_get_length(insn);
	if (buf_size < insn->length)
		return false;

	return true;
}<|MERGE_RESOLUTION|>--- conflicted
+++ resolved
@@ -1454,7 +1454,6 @@
 		return 0;
 
 	not_copied = copy_from_user(buf, (void __user *)ip, MAX_INSN_SIZE);
-<<<<<<< HEAD
 
 	return MAX_INSN_SIZE - not_copied;
 }
@@ -1479,32 +1478,6 @@
 	unsigned long ip;
 	int not_copied;
 
-=======
-
-	return MAX_INSN_SIZE - not_copied;
-}
-
-/**
- * insn_fetch_from_user_inatomic() - Copy instruction bytes from user-space memory
- *                                   while in atomic code
- * @regs:	Structure with register values as seen when entering kernel mode
- * @buf:	Array to store the fetched instruction
- *
- * Gets the linear address of the instruction and copies the instruction bytes
- * to the buf. This function must be used in atomic context.
- *
- * Returns:
- *
- * Number of instruction bytes copied.
- *
- * 0 if nothing was copied.
- */
-int insn_fetch_from_user_inatomic(struct pt_regs *regs, unsigned char buf[MAX_INSN_SIZE])
-{
-	unsigned long ip;
-	int not_copied;
-
->>>>>>> 013b16d0
 	ip = insn_get_effective_ip(regs);
 	if (!ip)
 		return 0;

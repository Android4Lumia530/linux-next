--- conflicted
+++ resolved
@@ -17,13 +17,9 @@
 kvm-y			+= x86.o emulate.o i8259.o irq.o lapic.o \
 			   i8254.o ioapic.o irq_comm.o cpuid.o pmu.o mtrr.o \
 			   hyperv.o debugfs.o mmu/mmu.o mmu/page_track.o \
-<<<<<<< HEAD
-			   mmu/spte.o mmu/tdp_iter.o mmu/tdp_mmu.o
-=======
 			   mmu/spte.o
 kvm-$(CONFIG_X86_64) += mmu/tdp_iter.o mmu/tdp_mmu.o
 kvm-$(CONFIG_KVM_XEN)	+= xen.o
->>>>>>> f642729d
 
 kvm-intel-y		+= vmx/vmx.o vmx/vmenter.o vmx/pmu_intel.o vmx/vmcs12.o \
 			   vmx/evmcs.o vmx/nested.o vmx/posted_intr.o

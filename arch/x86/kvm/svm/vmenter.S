--- conflicted
+++ resolved
@@ -149,8 +149,6 @@
 #endif
 	pop %_ASM_BP
 	ret
-<<<<<<< HEAD
-=======
 
 3:	cmpb $0, kvm_rebooting
 	jne 2b
@@ -158,7 +156,6 @@
 
 	_ASM_EXTABLE(1b, 3b)
 
->>>>>>> 657f1d86
 SYM_FUNC_END(__svm_vcpu_run)
 
 /**
@@ -178,20 +175,6 @@
 #endif
 	push %_ASM_BX
 
-<<<<<<< HEAD
-	/* Enter guest mode */
-	mov %_ASM_ARG1, %_ASM_AX
-	sti
-
-1:	vmrun %_ASM_AX
-	jmp 3f
-2:	cmpb $0, kvm_rebooting
-	jne 3f
-	ud2
-	_ASM_EXTABLE(1b, 2b)
-
-3:	cli
-=======
 	/* Move @vmcb to RAX. */
 	mov %_ASM_ARG1, %_ASM_AX
 
@@ -201,7 +184,6 @@
 1:	vmrun %_ASM_AX
 
 2:	cli
->>>>>>> 657f1d86
 
 #ifdef CONFIG_RETPOLINE
 	/* IMPORTANT: Stuff the RSB immediately after VM-Exit, before RET! */
@@ -221,8 +203,6 @@
 #endif
 	pop %_ASM_BP
 	ret
-<<<<<<< HEAD
-=======
 
 3:	cmpb $0, kvm_rebooting
 	jne 2b
@@ -230,5 +210,4 @@
 
 	_ASM_EXTABLE(1b, 3b)
 
->>>>>>> 657f1d86
 SYM_FUNC_END(__svm_sev_es_vcpu_run)
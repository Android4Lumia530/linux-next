--- conflicted
+++ resolved
@@ -109,13 +109,13 @@
 	return true;
 }
 
-static int sev_asid_new(bool es_active)
+static int sev_asid_new(bool es_active, struct kvm_sev_info *sev)
 {
 	int pos, min_asid, max_asid, ret;
 	bool retry = true;
 	enum misc_res_type type;
 
-	type = sev->es_active ? MISC_CG_RES_SEV_ES : MISC_CG_RES_SEV;
+	type = es_active ? MISC_CG_RES_SEV_ES : MISC_CG_RES_SEV;
 	WARN_ON(sev->misc_cg);
 	sev->misc_cg = get_current_misc_cg();
 	ret = misc_cg_try_charge(type, sev->misc_cg, 1);
@@ -221,7 +221,7 @@
 	if (unlikely(sev->active))
 		return ret;
 
-	asid = sev_asid_new(es_active);
+	asid = sev_asid_new(es_active, sev);
 	if (asid < 0)
 		return ret;
 	sev->asid = asid;
@@ -231,11 +231,7 @@
 		goto e_free;
 
 	sev->active = true;
-<<<<<<< HEAD
 	sev->es_active = es_active;
-	sev->asid = asid;
-=======
->>>>>>> ffeee417
 	INIT_LIST_HEAD(&sev->regions_list);
 
 	return 0;

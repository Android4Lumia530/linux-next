// SPDX-License-Identifier: GPL-2.0-only
/*
 * Kernel-based Virtual Machine driver for Linux
 *
 * AMD SVM support
 *
 * Copyright (C) 2006 Qumranet, Inc.
 * Copyright 2010 Red Hat, Inc. and/or its affiliates.
 *
 * Authors:
 *   Yaniv Kamay  <yaniv@qumranet.com>
 *   Avi Kivity   <avi@qumranet.com>
 */

#ifndef __SVM_SVM_H
#define __SVM_SVM_H

#include <linux/kvm_types.h>
#include <linux/kvm_host.h>
#include <linux/bits.h>

#include <asm/svm.h>

#define __sme_page_pa(x) __sme_set(page_to_pfn(x) << PAGE_SHIFT)

static const u32 host_save_user_msrs[] = {
	MSR_TSC_AUX,
};
#define NR_HOST_SAVE_USER_MSRS ARRAY_SIZE(host_save_user_msrs)

#define MAX_DIRECT_ACCESS_MSRS	18
#define MSRPM_OFFSETS	16
extern u32 msrpm_offsets[MSRPM_OFFSETS] __read_mostly;
extern bool npt_enabled;

enum {
	VMCB_INTERCEPTS, /* Intercept vectors, TSC offset,
			    pause filter count */
	VMCB_PERM_MAP,   /* IOPM Base and MSRPM Base */
	VMCB_ASID,	 /* ASID */
	VMCB_INTR,	 /* int_ctl, int_vector */
	VMCB_NPT,        /* npt_en, nCR3, gPAT */
	VMCB_CR,	 /* CR0, CR3, CR4, EFER */
	VMCB_DR,         /* DR6, DR7 */
	VMCB_DT,         /* GDT, IDT */
	VMCB_SEG,        /* CS, DS, SS, ES, CPL */
	VMCB_CR2,        /* CR2 only */
	VMCB_LBR,        /* DBGCTL, BR_FROM, BR_TO, LAST_EX_FROM, LAST_EX_TO */
	VMCB_AVIC,       /* AVIC APIC_BAR, AVIC APIC_BACKING_PAGE,
			  * AVIC PHYSICAL_TABLE pointer,
			  * AVIC LOGICAL_TABLE pointer
			  */
	VMCB_DIRTY_MAX,
};

/* TPR and CR2 are always written before VMRUN */
#define VMCB_ALWAYS_DIRTY_MASK	((1U << VMCB_INTR) | (1U << VMCB_CR2))

struct kvm_sev_info {
	bool active;		/* SEV enabled guest */
	bool es_active;		/* SEV-ES enabled guest */
	unsigned int asid;	/* ASID used for this guest */
	unsigned int handle;	/* SEV firmware handle */
	int fd;			/* SEV device fd */
	unsigned long pages_locked; /* Number of pages locked */
	struct list_head regions_list;  /* List of registered regions */
	u64 ap_jump_table;	/* SEV-ES AP Jump Table address */
};

struct kvm_svm {
	struct kvm kvm;

	/* Struct members for AVIC */
	u32 avic_vm_id;
	struct page *avic_logical_id_table_page;
	struct page *avic_physical_id_table_page;
	struct hlist_node hnode;

	struct kvm_sev_info sev_info;
};

struct kvm_vcpu;

struct kvm_vmcb_info {
	struct vmcb *ptr;
	unsigned long pa;
	int cpu;
	uint64_t asid_generation;
};

struct svm_nested_state {
	struct kvm_vmcb_info vmcb02;
	u64 hsave_msr;
	u64 vm_cr_msr;
	u64 vmcb12_gpa;
	u64 last_vmcb12_gpa;

	/* These are the merged vectors */
	u32 *msrpm;

	/* A VMRUN has started but has not yet been performed, so
	 * we cannot inject a nested vmexit yet.  */
	bool nested_run_pending;

	/* cache for control fields of the guest */
	struct vmcb_control_area ctl;

	bool initialized;
};

struct vcpu_svm {
	struct kvm_vcpu vcpu;
	struct vmcb *vmcb;
	unsigned long vmcb_pa;
	struct kvm_vmcb_info vmcb01;
	struct kvm_vmcb_info *current_vmcb;
	struct svm_cpu_data *svm_data;
	u32 asid;
<<<<<<< HEAD
	uint64_t asid_generation;
=======
>>>>>>> 657f1d86
	uint64_t sysenter_esp;
	uint64_t sysenter_eip;
	uint64_t tsc_aux;

	u64 msr_decfg;

	u64 next_rip;

	u64 host_user_msrs[NR_HOST_SAVE_USER_MSRS];

	u64 spec_ctrl;
	/*
	 * Contains guest-controlled bits of VIRT_SPEC_CTRL, which will be
	 * translated into the appropriate L2_CFG bits on the host to
	 * perform speculative control.
	 */
	u64 virt_spec_ctrl;

	u32 *msrpm;

	ulong nmi_iret_rip;

	struct svm_nested_state nested;

	bool nmi_singlestep;
	u64 nmi_singlestep_guest_rflags;

	unsigned int3_injected;
	unsigned long int3_rip;

	/* cached guest cpuid flags for faster access */
	bool nrips_enabled	: 1;

	u32 ldr_reg;
	u32 dfr_reg;
	struct page *avic_backing_page;
	u64 *avic_physical_id_cache;
	bool avic_is_running;

	/*
	 * Per-vcpu list of struct amd_svm_iommu_ir:
	 * This is used mainly to store interrupt remapping information used
	 * when update the vcpu affinity. This avoids the need to scan for
	 * IRTE and try to match ga_tag in the IOMMU driver.
	 */
	struct list_head ir_list;
	spinlock_t ir_list_lock;

	/* Save desired MSR intercept (read: pass-through) state */
	struct {
		DECLARE_BITMAP(read, MAX_DIRECT_ACCESS_MSRS);
		DECLARE_BITMAP(write, MAX_DIRECT_ACCESS_MSRS);
	} shadow_msr_intercept;

	/* SEV-ES support */
	struct vmcb_save_area *vmsa;
	struct ghcb *ghcb;
	struct kvm_host_map ghcb_map;
	bool received_first_sipi;

	/* SEV-ES scratch area support */
	void *ghcb_sa;
	u64 ghcb_sa_len;
	bool ghcb_sa_sync;
	bool ghcb_sa_free;

	bool guest_state_loaded;
};

struct svm_cpu_data {
	int cpu;

	u64 asid_generation;
	u32 max_asid;
	u32 next_asid;
	u32 min_asid;
	struct kvm_ldttss_desc *tss_desc;

	struct page *save_area;
	struct vmcb *current_vmcb;

	/* index = sev_asid, value = vmcb pointer */
	struct vmcb **sev_vmcbs;
};

DECLARE_PER_CPU(struct svm_cpu_data *, svm_data);

void recalc_intercepts(struct vcpu_svm *svm);

static inline struct kvm_svm *to_kvm_svm(struct kvm *kvm)
{
	return container_of(kvm, struct kvm_svm, kvm);
}

static inline bool sev_guest(struct kvm *kvm)
{
#ifdef CONFIG_KVM_AMD_SEV
	struct kvm_sev_info *sev = &to_kvm_svm(kvm)->sev_info;

	return sev->active;
#else
	return false;
#endif
}

static inline bool sev_es_guest(struct kvm *kvm)
{
#ifdef CONFIG_KVM_AMD_SEV
	struct kvm_sev_info *sev = &to_kvm_svm(kvm)->sev_info;

	return sev_guest(kvm) && sev->es_active;
#else
	return false;
#endif
}

static inline void vmcb_mark_all_dirty(struct vmcb *vmcb)
{
	vmcb->control.clean = 0;
}

static inline void vmcb_mark_all_clean(struct vmcb *vmcb)
{
	vmcb->control.clean = ((1 << VMCB_DIRTY_MAX) - 1)
			       & ~VMCB_ALWAYS_DIRTY_MASK;
}

static inline void vmcb_mark_dirty(struct vmcb *vmcb, int bit)
{
	vmcb->control.clean &= ~(1 << bit);
}

static inline bool vmcb_is_dirty(struct vmcb *vmcb, int bit)
{
        return !test_bit(bit, (unsigned long *)&vmcb->control.clean);
}

static inline struct vcpu_svm *to_svm(struct kvm_vcpu *vcpu)
{
	return container_of(vcpu, struct vcpu_svm, vcpu);
}

static inline void vmcb_set_intercept(struct vmcb_control_area *control, u32 bit)
{
	WARN_ON_ONCE(bit >= 32 * MAX_INTERCEPT);
	__set_bit(bit, (unsigned long *)&control->intercepts);
}

static inline void vmcb_clr_intercept(struct vmcb_control_area *control, u32 bit)
{
	WARN_ON_ONCE(bit >= 32 * MAX_INTERCEPT);
	__clear_bit(bit, (unsigned long *)&control->intercepts);
}

static inline bool vmcb_is_intercept(struct vmcb_control_area *control, u32 bit)
{
	WARN_ON_ONCE(bit >= 32 * MAX_INTERCEPT);
	return test_bit(bit, (unsigned long *)&control->intercepts);
}

static inline void set_dr_intercepts(struct vcpu_svm *svm)
{
<<<<<<< HEAD
	struct vmcb *vmcb = get_host_vmcb(svm);
=======
	struct vmcb *vmcb = svm->vmcb01.ptr;
>>>>>>> 657f1d86

	if (!sev_es_guest(svm->vcpu.kvm)) {
		vmcb_set_intercept(&vmcb->control, INTERCEPT_DR0_READ);
		vmcb_set_intercept(&vmcb->control, INTERCEPT_DR1_READ);
		vmcb_set_intercept(&vmcb->control, INTERCEPT_DR2_READ);
		vmcb_set_intercept(&vmcb->control, INTERCEPT_DR3_READ);
		vmcb_set_intercept(&vmcb->control, INTERCEPT_DR4_READ);
		vmcb_set_intercept(&vmcb->control, INTERCEPT_DR5_READ);
		vmcb_set_intercept(&vmcb->control, INTERCEPT_DR6_READ);
		vmcb_set_intercept(&vmcb->control, INTERCEPT_DR0_WRITE);
		vmcb_set_intercept(&vmcb->control, INTERCEPT_DR1_WRITE);
		vmcb_set_intercept(&vmcb->control, INTERCEPT_DR2_WRITE);
		vmcb_set_intercept(&vmcb->control, INTERCEPT_DR3_WRITE);
		vmcb_set_intercept(&vmcb->control, INTERCEPT_DR4_WRITE);
		vmcb_set_intercept(&vmcb->control, INTERCEPT_DR5_WRITE);
		vmcb_set_intercept(&vmcb->control, INTERCEPT_DR6_WRITE);
	}

	vmcb_set_intercept(&vmcb->control, INTERCEPT_DR7_READ);
	vmcb_set_intercept(&vmcb->control, INTERCEPT_DR7_WRITE);

	recalc_intercepts(svm);
}

static inline void clr_dr_intercepts(struct vcpu_svm *svm)
{
	struct vmcb *vmcb = svm->vmcb01.ptr;

	vmcb->control.intercepts[INTERCEPT_DR] = 0;

	/* DR7 access must remain intercepted for an SEV-ES guest */
	if (sev_es_guest(svm->vcpu.kvm)) {
		vmcb_set_intercept(&vmcb->control, INTERCEPT_DR7_READ);
		vmcb_set_intercept(&vmcb->control, INTERCEPT_DR7_WRITE);
	}

	recalc_intercepts(svm);
}

static inline void set_exception_intercept(struct vcpu_svm *svm, u32 bit)
{
	struct vmcb *vmcb = svm->vmcb01.ptr;

	WARN_ON_ONCE(bit >= 32);
	vmcb_set_intercept(&vmcb->control, INTERCEPT_EXCEPTION_OFFSET + bit);

	recalc_intercepts(svm);
}

static inline void clr_exception_intercept(struct vcpu_svm *svm, u32 bit)
{
	struct vmcb *vmcb = svm->vmcb01.ptr;

	WARN_ON_ONCE(bit >= 32);
	vmcb_clr_intercept(&vmcb->control, INTERCEPT_EXCEPTION_OFFSET + bit);

	recalc_intercepts(svm);
}

static inline void svm_set_intercept(struct vcpu_svm *svm, int bit)
{
	struct vmcb *vmcb = svm->vmcb01.ptr;

	vmcb_set_intercept(&vmcb->control, bit);

	recalc_intercepts(svm);
}

static inline void svm_clr_intercept(struct vcpu_svm *svm, int bit)
{
	struct vmcb *vmcb = svm->vmcb01.ptr;

	vmcb_clr_intercept(&vmcb->control, bit);

	recalc_intercepts(svm);
}

static inline bool svm_is_intercept(struct vcpu_svm *svm, int bit)
{
	return vmcb_is_intercept(&svm->vmcb->control, bit);
}

static inline bool vgif_enabled(struct vcpu_svm *svm)
{
	return !!(svm->vmcb->control.int_ctl & V_GIF_ENABLE_MASK);
}

static inline void enable_gif(struct vcpu_svm *svm)
{
	if (vgif_enabled(svm))
		svm->vmcb->control.int_ctl |= V_GIF_MASK;
	else
		svm->vcpu.arch.hflags |= HF_GIF_MASK;
}

static inline void disable_gif(struct vcpu_svm *svm)
{
	if (vgif_enabled(svm))
		svm->vmcb->control.int_ctl &= ~V_GIF_MASK;
	else
		svm->vcpu.arch.hflags &= ~HF_GIF_MASK;
}

static inline bool gif_set(struct vcpu_svm *svm)
{
	if (vgif_enabled(svm))
		return !!(svm->vmcb->control.int_ctl & V_GIF_MASK);
	else
		return !!(svm->vcpu.arch.hflags & HF_GIF_MASK);
}

/* svm.c */
#define MSR_INVALID				0xffffffffU

extern int sev;
extern int sev_es;
extern bool dump_invalid_vmcb;

u32 svm_msrpm_offset(u32 msr);
u32 *svm_vcpu_alloc_msrpm(void);
void svm_vcpu_init_msrpm(struct kvm_vcpu *vcpu, u32 *msrpm);
void svm_vcpu_free_msrpm(u32 *msrpm);

int svm_set_efer(struct kvm_vcpu *vcpu, u64 efer);
void svm_set_cr0(struct kvm_vcpu *vcpu, unsigned long cr0);
void svm_set_cr4(struct kvm_vcpu *vcpu, unsigned long cr4);
void svm_flush_tlb(struct kvm_vcpu *vcpu);
void disable_nmi_singlestep(struct vcpu_svm *svm);
bool svm_smi_blocked(struct kvm_vcpu *vcpu);
bool svm_nmi_blocked(struct kvm_vcpu *vcpu);
bool svm_interrupt_blocked(struct kvm_vcpu *vcpu);
void svm_set_gif(struct vcpu_svm *svm, bool value);
<<<<<<< HEAD
int svm_invoke_exit_handler(struct vcpu_svm *svm, u64 exit_code);
=======
int svm_invoke_exit_handler(struct kvm_vcpu *vcpu, u64 exit_code);
>>>>>>> 657f1d86
void set_msr_interception(struct kvm_vcpu *vcpu, u32 *msrpm, u32 msr,
			  int read, int write);

/* nested.c */

#define NESTED_EXIT_HOST	0	/* Exit handled on host level */
#define NESTED_EXIT_DONE	1	/* Exit caused nested vmexit  */
#define NESTED_EXIT_CONTINUE	2	/* Further checks needed      */

static inline bool nested_svm_virtualize_tpr(struct kvm_vcpu *vcpu)
{
	struct vcpu_svm *svm = to_svm(vcpu);

	return is_guest_mode(vcpu) && (svm->nested.ctl.int_ctl & V_INTR_MASKING_MASK);
}

static inline bool nested_exit_on_smi(struct vcpu_svm *svm)
{
	return vmcb_is_intercept(&svm->nested.ctl, INTERCEPT_SMI);
}

static inline bool nested_exit_on_intr(struct vcpu_svm *svm)
{
	return vmcb_is_intercept(&svm->nested.ctl, INTERCEPT_INTR);
}

static inline bool nested_exit_on_nmi(struct vcpu_svm *svm)
{
	return vmcb_is_intercept(&svm->nested.ctl, INTERCEPT_NMI);
}

int enter_svm_guest_mode(struct kvm_vcpu *vcpu, u64 vmcb_gpa, struct vmcb *vmcb12);
void svm_leave_nested(struct vcpu_svm *svm);
void svm_free_nested(struct vcpu_svm *svm);
int svm_allocate_nested(struct vcpu_svm *svm);
int nested_svm_vmrun(struct kvm_vcpu *vcpu);
void nested_svm_vmloadsave(struct vmcb *from_vmcb, struct vmcb *to_vmcb);
int nested_svm_vmexit(struct vcpu_svm *svm);

static inline int nested_svm_simple_vmexit(struct vcpu_svm *svm, u32 exit_code)
{
	svm->vmcb->control.exit_code   = exit_code;
	svm->vmcb->control.exit_info_1 = 0;
	svm->vmcb->control.exit_info_2 = 0;
	return nested_svm_vmexit(svm);
}

int nested_svm_exit_handled(struct vcpu_svm *svm);
int nested_svm_check_permissions(struct kvm_vcpu *vcpu);
int nested_svm_check_exception(struct vcpu_svm *svm, unsigned nr,
			       bool has_error_code, u32 error_code);
int nested_svm_exit_special(struct vcpu_svm *svm);
void nested_sync_control_from_vmcb02(struct vcpu_svm *svm);
void nested_vmcb02_compute_g_pat(struct vcpu_svm *svm);
void svm_switch_vmcb(struct vcpu_svm *svm, struct kvm_vmcb_info *target_vmcb);

extern struct kvm_x86_nested_ops svm_nested_ops;

/* avic.c */

#define AVIC_LOGICAL_ID_ENTRY_GUEST_PHYSICAL_ID_MASK	(0xFF)
#define AVIC_LOGICAL_ID_ENTRY_VALID_BIT			31
#define AVIC_LOGICAL_ID_ENTRY_VALID_MASK		(1 << 31)

#define AVIC_PHYSICAL_ID_ENTRY_HOST_PHYSICAL_ID_MASK	(0xFFULL)
#define AVIC_PHYSICAL_ID_ENTRY_BACKING_PAGE_MASK	(0xFFFFFFFFFFULL << 12)
#define AVIC_PHYSICAL_ID_ENTRY_IS_RUNNING_MASK		(1ULL << 62)
#define AVIC_PHYSICAL_ID_ENTRY_VALID_MASK		(1ULL << 63)

#define VMCB_AVIC_APIC_BAR_MASK		0xFFFFFFFFFF000ULL

extern int avic;

static inline void avic_update_vapic_bar(struct vcpu_svm *svm, u64 data)
{
	svm->vmcb->control.avic_vapic_bar = data & VMCB_AVIC_APIC_BAR_MASK;
	vmcb_mark_dirty(svm->vmcb, VMCB_AVIC);
}

static inline bool avic_vcpu_is_running(struct kvm_vcpu *vcpu)
{
	struct vcpu_svm *svm = to_svm(vcpu);
	u64 *entry = svm->avic_physical_id_cache;

	if (!entry)
		return false;

	return (READ_ONCE(*entry) & AVIC_PHYSICAL_ID_ENTRY_IS_RUNNING_MASK);
}

int avic_ga_log_notifier(u32 ga_tag);
void avic_vm_destroy(struct kvm *kvm);
int avic_vm_init(struct kvm *kvm);
void avic_init_vmcb(struct vcpu_svm *svm);
void svm_toggle_avic_for_irq_window(struct kvm_vcpu *vcpu, bool activate);
int avic_incomplete_ipi_interception(struct kvm_vcpu *vcpu);
int avic_unaccelerated_access_interception(struct kvm_vcpu *vcpu);
int avic_init_vcpu(struct vcpu_svm *svm);
void avic_vcpu_load(struct kvm_vcpu *vcpu, int cpu);
void avic_vcpu_put(struct kvm_vcpu *vcpu);
void avic_post_state_restore(struct kvm_vcpu *vcpu);
void svm_set_virtual_apic_mode(struct kvm_vcpu *vcpu);
void svm_refresh_apicv_exec_ctrl(struct kvm_vcpu *vcpu);
bool svm_check_apicv_inhibit_reasons(ulong bit);
void svm_pre_update_apicv_exec_ctrl(struct kvm *kvm, bool activate);
void svm_load_eoi_exitmap(struct kvm_vcpu *vcpu, u64 *eoi_exit_bitmap);
void svm_hwapic_irr_update(struct kvm_vcpu *vcpu, int max_irr);
void svm_hwapic_isr_update(struct kvm_vcpu *vcpu, int max_isr);
int svm_deliver_avic_intr(struct kvm_vcpu *vcpu, int vec);
bool svm_dy_apicv_has_pending_interrupt(struct kvm_vcpu *vcpu);
int svm_update_pi_irte(struct kvm *kvm, unsigned int host_irq,
		       uint32_t guest_irq, bool set);
void svm_vcpu_blocking(struct kvm_vcpu *vcpu);
void svm_vcpu_unblocking(struct kvm_vcpu *vcpu);

/* sev.c */

#define GHCB_VERSION_MAX		1ULL
#define GHCB_VERSION_MIN		1ULL

#define GHCB_MSR_INFO_POS		0
#define GHCB_MSR_INFO_MASK		(BIT_ULL(12) - 1)

#define GHCB_MSR_SEV_INFO_RESP		0x001
#define GHCB_MSR_SEV_INFO_REQ		0x002
#define GHCB_MSR_VER_MAX_POS		48
#define GHCB_MSR_VER_MAX_MASK		0xffff
#define GHCB_MSR_VER_MIN_POS		32
#define GHCB_MSR_VER_MIN_MASK		0xffff
#define GHCB_MSR_CBIT_POS		24
#define GHCB_MSR_CBIT_MASK		0xff
#define GHCB_MSR_SEV_INFO(_max, _min, _cbit)				\
	((((_max) & GHCB_MSR_VER_MAX_MASK) << GHCB_MSR_VER_MAX_POS) |	\
	 (((_min) & GHCB_MSR_VER_MIN_MASK) << GHCB_MSR_VER_MIN_POS) |	\
	 (((_cbit) & GHCB_MSR_CBIT_MASK) << GHCB_MSR_CBIT_POS) |	\
	 GHCB_MSR_SEV_INFO_RESP)

#define GHCB_MSR_CPUID_REQ		0x004
#define GHCB_MSR_CPUID_RESP		0x005
#define GHCB_MSR_CPUID_FUNC_POS		32
#define GHCB_MSR_CPUID_FUNC_MASK	0xffffffff
#define GHCB_MSR_CPUID_VALUE_POS	32
#define GHCB_MSR_CPUID_VALUE_MASK	0xffffffff
#define GHCB_MSR_CPUID_REG_POS		30
#define GHCB_MSR_CPUID_REG_MASK		0x3

#define GHCB_MSR_TERM_REQ		0x100
#define GHCB_MSR_TERM_REASON_SET_POS	12
#define GHCB_MSR_TERM_REASON_SET_MASK	0xf
#define GHCB_MSR_TERM_REASON_POS	16
#define GHCB_MSR_TERM_REASON_MASK	0xff

extern unsigned int max_sev_asid;

static inline bool svm_sev_enabled(void)
{
	return IS_ENABLED(CONFIG_KVM_AMD_SEV) ? max_sev_asid : 0;
}

void sev_vm_destroy(struct kvm *kvm);
int svm_mem_enc_op(struct kvm *kvm, void __user *argp);
int svm_register_enc_region(struct kvm *kvm,
			    struct kvm_enc_region *range);
int svm_unregister_enc_region(struct kvm *kvm,
			      struct kvm_enc_region *range);
void pre_sev_run(struct vcpu_svm *svm, int cpu);
void __init sev_hardware_setup(void);
void sev_hardware_teardown(void);
void sev_free_vcpu(struct kvm_vcpu *vcpu);
<<<<<<< HEAD
int sev_handle_vmgexit(struct vcpu_svm *svm);
=======
int sev_handle_vmgexit(struct kvm_vcpu *vcpu);
>>>>>>> 657f1d86
int sev_es_string_io(struct vcpu_svm *svm, int size, unsigned int port, int in);
void sev_es_init_vmcb(struct vcpu_svm *svm);
void sev_es_create_vcpu(struct vcpu_svm *svm);
void sev_vcpu_deliver_sipi_vector(struct kvm_vcpu *vcpu, u8 vector);
void sev_es_prepare_guest_switch(struct vcpu_svm *svm, unsigned int cpu);

/* vmenter.S */

void __svm_sev_es_vcpu_run(unsigned long vmcb_pa);
void __svm_vcpu_run(unsigned long vmcb_pa, unsigned long *regs);

#endif<|MERGE_RESOLUTION|>--- conflicted
+++ resolved
@@ -116,10 +116,6 @@
 	struct kvm_vmcb_info *current_vmcb;
 	struct svm_cpu_data *svm_data;
 	u32 asid;
-<<<<<<< HEAD
-	uint64_t asid_generation;
-=======
->>>>>>> 657f1d86
 	uint64_t sysenter_esp;
 	uint64_t sysenter_eip;
 	uint64_t tsc_aux;
@@ -282,11 +278,7 @@
 
 static inline void set_dr_intercepts(struct vcpu_svm *svm)
 {
-<<<<<<< HEAD
-	struct vmcb *vmcb = get_host_vmcb(svm);
-=======
 	struct vmcb *vmcb = svm->vmcb01.ptr;
->>>>>>> 657f1d86
 
 	if (!sev_es_guest(svm->vcpu.kvm)) {
 		vmcb_set_intercept(&vmcb->control, INTERCEPT_DR0_READ);
@@ -419,11 +411,7 @@
 bool svm_nmi_blocked(struct kvm_vcpu *vcpu);
 bool svm_interrupt_blocked(struct kvm_vcpu *vcpu);
 void svm_set_gif(struct vcpu_svm *svm, bool value);
-<<<<<<< HEAD
-int svm_invoke_exit_handler(struct vcpu_svm *svm, u64 exit_code);
-=======
 int svm_invoke_exit_handler(struct kvm_vcpu *vcpu, u64 exit_code);
->>>>>>> 657f1d86
 void set_msr_interception(struct kvm_vcpu *vcpu, u32 *msrpm, u32 msr,
 			  int read, int write);
 
@@ -593,11 +581,7 @@
 void __init sev_hardware_setup(void);
 void sev_hardware_teardown(void);
 void sev_free_vcpu(struct kvm_vcpu *vcpu);
-<<<<<<< HEAD
-int sev_handle_vmgexit(struct vcpu_svm *svm);
-=======
 int sev_handle_vmgexit(struct kvm_vcpu *vcpu);
->>>>>>> 657f1d86
 int sev_es_string_io(struct vcpu_svm *svm, int size, unsigned int port, int in);
 void sev_es_init_vmcb(struct vcpu_svm *svm);
 void sev_es_create_vcpu(struct vcpu_svm *svm);

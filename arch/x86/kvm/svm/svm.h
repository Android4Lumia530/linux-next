// SPDX-License-Identifier: GPL-2.0-only
/*
 * Kernel-based Virtual Machine driver for Linux
 *
 * AMD SVM support
 *
 * Copyright (C) 2006 Qumranet, Inc.
 * Copyright 2010 Red Hat, Inc. and/or its affiliates.
 *
 * Authors:
 *   Yaniv Kamay  <yaniv@qumranet.com>
 *   Avi Kivity   <avi@qumranet.com>
 */

#ifndef __SVM_SVM_H
#define __SVM_SVM_H

#include <linux/kvm_types.h>
#include <linux/kvm_host.h>
#include <linux/bits.h>

#include <asm/svm.h>

#define __sme_page_pa(x) __sme_set(page_to_pfn(x) << PAGE_SHIFT)

static const u32 host_save_user_msrs[] = {
	MSR_TSC_AUX,
};
#define NR_HOST_SAVE_USER_MSRS ARRAY_SIZE(host_save_user_msrs)

#define	IOPM_SIZE PAGE_SIZE * 3
#define	MSRPM_SIZE PAGE_SIZE * 2

#define MAX_DIRECT_ACCESS_MSRS	20
#define MSRPM_OFFSETS	16
extern u32 msrpm_offsets[MSRPM_OFFSETS] __read_mostly;
extern bool npt_enabled;

enum {
	VMCB_INTERCEPTS, /* Intercept vectors, TSC offset,
			    pause filter count */
	VMCB_PERM_MAP,   /* IOPM Base and MSRPM Base */
	VMCB_ASID,	 /* ASID */
	VMCB_INTR,	 /* int_ctl, int_vector */
	VMCB_NPT,        /* npt_en, nCR3, gPAT */
	VMCB_CR,	 /* CR0, CR3, CR4, EFER */
	VMCB_DR,         /* DR6, DR7 */
	VMCB_DT,         /* GDT, IDT */
	VMCB_SEG,        /* CS, DS, SS, ES, CPL */
	VMCB_CR2,        /* CR2 only */
	VMCB_LBR,        /* DBGCTL, BR_FROM, BR_TO, LAST_EX_FROM, LAST_EX_TO */
	VMCB_AVIC,       /* AVIC APIC_BAR, AVIC APIC_BACKING_PAGE,
			  * AVIC PHYSICAL_TABLE pointer,
			  * AVIC LOGICAL_TABLE pointer
			  */
	VMCB_DIRTY_MAX,
};

/* TPR and CR2 are always written before VMRUN */
#define VMCB_ALWAYS_DIRTY_MASK	((1U << VMCB_INTR) | (1U << VMCB_CR2))

struct kvm_sev_info {
	bool active;		/* SEV enabled guest */
	bool es_active;		/* SEV-ES enabled guest */
	unsigned int asid;	/* ASID used for this guest */
	unsigned int handle;	/* SEV firmware handle */
	int fd;			/* SEV device fd */
	unsigned long pages_locked; /* Number of pages locked */
	struct list_head regions_list;  /* List of registered regions */
	u64 ap_jump_table;	/* SEV-ES AP Jump Table address */
<<<<<<< HEAD
	struct kvm *enc_context_owner; /* Owner of copied encryption context */
=======
	struct misc_cg *misc_cg; /* For misc cgroup accounting */
>>>>>>> ffeee417
};

struct kvm_svm {
	struct kvm kvm;

	/* Struct members for AVIC */
	u32 avic_vm_id;
	struct page *avic_logical_id_table_page;
	struct page *avic_physical_id_table_page;
	struct hlist_node hnode;

	struct kvm_sev_info sev_info;
};

struct kvm_vcpu;

struct kvm_vmcb_info {
	struct vmcb *ptr;
	unsigned long pa;
	int cpu;
	uint64_t asid_generation;
};

struct svm_nested_state {
	struct kvm_vmcb_info vmcb02;
	u64 hsave_msr;
	u64 vm_cr_msr;
	u64 vmcb12_gpa;
	u64 last_vmcb12_gpa;

	/* These are the merged vectors */
	u32 *msrpm;

	/* A VMRUN has started but has not yet been performed, so
	 * we cannot inject a nested vmexit yet.  */
	bool nested_run_pending;

	/* cache for control fields of the guest */
	struct vmcb_control_area ctl;

	bool initialized;
};

struct vcpu_svm {
	struct kvm_vcpu vcpu;
	/* vmcb always points at current_vmcb->ptr, it's purely a shorthand. */
	struct vmcb *vmcb;
	struct kvm_vmcb_info vmcb01;
	struct kvm_vmcb_info *current_vmcb;
	struct svm_cpu_data *svm_data;
	u32 asid;
	u32 sysenter_esp_hi;
	u32 sysenter_eip_hi;
	uint64_t tsc_aux;

	u64 msr_decfg;

	u64 next_rip;

	u64 host_user_msrs[NR_HOST_SAVE_USER_MSRS];

	u64 spec_ctrl;
	/*
	 * Contains guest-controlled bits of VIRT_SPEC_CTRL, which will be
	 * translated into the appropriate L2_CFG bits on the host to
	 * perform speculative control.
	 */
	u64 virt_spec_ctrl;

	u32 *msrpm;

	ulong nmi_iret_rip;

	struct svm_nested_state nested;

	bool nmi_singlestep;
	u64 nmi_singlestep_guest_rflags;

	unsigned int3_injected;
	unsigned long int3_rip;

	/* cached guest cpuid flags for faster access */
	bool nrips_enabled	: 1;

	u32 ldr_reg;
	u32 dfr_reg;
	struct page *avic_backing_page;
	u64 *avic_physical_id_cache;
	bool avic_is_running;

	/*
	 * Per-vcpu list of struct amd_svm_iommu_ir:
	 * This is used mainly to store interrupt remapping information used
	 * when update the vcpu affinity. This avoids the need to scan for
	 * IRTE and try to match ga_tag in the IOMMU driver.
	 */
	struct list_head ir_list;
	spinlock_t ir_list_lock;

	/* Save desired MSR intercept (read: pass-through) state */
	struct {
		DECLARE_BITMAP(read, MAX_DIRECT_ACCESS_MSRS);
		DECLARE_BITMAP(write, MAX_DIRECT_ACCESS_MSRS);
	} shadow_msr_intercept;

	/* SEV-ES support */
	struct vmcb_save_area *vmsa;
	struct ghcb *ghcb;
	struct kvm_host_map ghcb_map;
	bool received_first_sipi;

	/* SEV-ES scratch area support */
	void *ghcb_sa;
	u64 ghcb_sa_len;
	bool ghcb_sa_sync;
	bool ghcb_sa_free;

	bool guest_state_loaded;
};

struct svm_cpu_data {
	int cpu;

	u64 asid_generation;
	u32 max_asid;
	u32 next_asid;
	u32 min_asid;
	struct kvm_ldttss_desc *tss_desc;

	struct page *save_area;
	struct vmcb *current_vmcb;

	/* index = sev_asid, value = vmcb pointer */
	struct vmcb **sev_vmcbs;
};

DECLARE_PER_CPU(struct svm_cpu_data *, svm_data);

void recalc_intercepts(struct vcpu_svm *svm);

static inline struct kvm_svm *to_kvm_svm(struct kvm *kvm)
{
	return container_of(kvm, struct kvm_svm, kvm);
}

static inline bool sev_guest(struct kvm *kvm)
{
#ifdef CONFIG_KVM_AMD_SEV
	struct kvm_sev_info *sev = &to_kvm_svm(kvm)->sev_info;

	return sev->active;
#else
	return false;
#endif
}

static inline bool sev_es_guest(struct kvm *kvm)
{
#ifdef CONFIG_KVM_AMD_SEV
	struct kvm_sev_info *sev = &to_kvm_svm(kvm)->sev_info;

	return sev_guest(kvm) && sev->es_active;
#else
	return false;
#endif
}

static inline void vmcb_mark_all_dirty(struct vmcb *vmcb)
{
	vmcb->control.clean = 0;
}

static inline void vmcb_mark_all_clean(struct vmcb *vmcb)
{
	vmcb->control.clean = ((1 << VMCB_DIRTY_MAX) - 1)
			       & ~VMCB_ALWAYS_DIRTY_MASK;
}

static inline void vmcb_mark_dirty(struct vmcb *vmcb, int bit)
{
	vmcb->control.clean &= ~(1 << bit);
}

static inline bool vmcb_is_dirty(struct vmcb *vmcb, int bit)
{
        return !test_bit(bit, (unsigned long *)&vmcb->control.clean);
}

static inline struct vcpu_svm *to_svm(struct kvm_vcpu *vcpu)
{
	return container_of(vcpu, struct vcpu_svm, vcpu);
}

static inline void vmcb_set_intercept(struct vmcb_control_area *control, u32 bit)
{
	WARN_ON_ONCE(bit >= 32 * MAX_INTERCEPT);
	__set_bit(bit, (unsigned long *)&control->intercepts);
}

static inline void vmcb_clr_intercept(struct vmcb_control_area *control, u32 bit)
{
	WARN_ON_ONCE(bit >= 32 * MAX_INTERCEPT);
	__clear_bit(bit, (unsigned long *)&control->intercepts);
}

static inline bool vmcb_is_intercept(struct vmcb_control_area *control, u32 bit)
{
	WARN_ON_ONCE(bit >= 32 * MAX_INTERCEPT);
	return test_bit(bit, (unsigned long *)&control->intercepts);
}

static inline void set_dr_intercepts(struct vcpu_svm *svm)
{
	struct vmcb *vmcb = svm->vmcb01.ptr;

	if (!sev_es_guest(svm->vcpu.kvm)) {
		vmcb_set_intercept(&vmcb->control, INTERCEPT_DR0_READ);
		vmcb_set_intercept(&vmcb->control, INTERCEPT_DR1_READ);
		vmcb_set_intercept(&vmcb->control, INTERCEPT_DR2_READ);
		vmcb_set_intercept(&vmcb->control, INTERCEPT_DR3_READ);
		vmcb_set_intercept(&vmcb->control, INTERCEPT_DR4_READ);
		vmcb_set_intercept(&vmcb->control, INTERCEPT_DR5_READ);
		vmcb_set_intercept(&vmcb->control, INTERCEPT_DR6_READ);
		vmcb_set_intercept(&vmcb->control, INTERCEPT_DR0_WRITE);
		vmcb_set_intercept(&vmcb->control, INTERCEPT_DR1_WRITE);
		vmcb_set_intercept(&vmcb->control, INTERCEPT_DR2_WRITE);
		vmcb_set_intercept(&vmcb->control, INTERCEPT_DR3_WRITE);
		vmcb_set_intercept(&vmcb->control, INTERCEPT_DR4_WRITE);
		vmcb_set_intercept(&vmcb->control, INTERCEPT_DR5_WRITE);
		vmcb_set_intercept(&vmcb->control, INTERCEPT_DR6_WRITE);
	}

	vmcb_set_intercept(&vmcb->control, INTERCEPT_DR7_READ);
	vmcb_set_intercept(&vmcb->control, INTERCEPT_DR7_WRITE);

	recalc_intercepts(svm);
}

static inline void clr_dr_intercepts(struct vcpu_svm *svm)
{
	struct vmcb *vmcb = svm->vmcb01.ptr;

	vmcb->control.intercepts[INTERCEPT_DR] = 0;

	/* DR7 access must remain intercepted for an SEV-ES guest */
	if (sev_es_guest(svm->vcpu.kvm)) {
		vmcb_set_intercept(&vmcb->control, INTERCEPT_DR7_READ);
		vmcb_set_intercept(&vmcb->control, INTERCEPT_DR7_WRITE);
	}

	recalc_intercepts(svm);
}

static inline void set_exception_intercept(struct vcpu_svm *svm, u32 bit)
{
	struct vmcb *vmcb = svm->vmcb01.ptr;

	WARN_ON_ONCE(bit >= 32);
	vmcb_set_intercept(&vmcb->control, INTERCEPT_EXCEPTION_OFFSET + bit);

	recalc_intercepts(svm);
}

static inline void clr_exception_intercept(struct vcpu_svm *svm, u32 bit)
{
	struct vmcb *vmcb = svm->vmcb01.ptr;

	WARN_ON_ONCE(bit >= 32);
	vmcb_clr_intercept(&vmcb->control, INTERCEPT_EXCEPTION_OFFSET + bit);

	recalc_intercepts(svm);
}

static inline void svm_set_intercept(struct vcpu_svm *svm, int bit)
{
	struct vmcb *vmcb = svm->vmcb01.ptr;

	vmcb_set_intercept(&vmcb->control, bit);

	recalc_intercepts(svm);
}

static inline void svm_clr_intercept(struct vcpu_svm *svm, int bit)
{
	struct vmcb *vmcb = svm->vmcb01.ptr;

	vmcb_clr_intercept(&vmcb->control, bit);

	recalc_intercepts(svm);
}

static inline bool svm_is_intercept(struct vcpu_svm *svm, int bit)
{
	return vmcb_is_intercept(&svm->vmcb->control, bit);
}

static inline bool vgif_enabled(struct vcpu_svm *svm)
{
	return !!(svm->vmcb->control.int_ctl & V_GIF_ENABLE_MASK);
}

static inline void enable_gif(struct vcpu_svm *svm)
{
	if (vgif_enabled(svm))
		svm->vmcb->control.int_ctl |= V_GIF_MASK;
	else
		svm->vcpu.arch.hflags |= HF_GIF_MASK;
}

static inline void disable_gif(struct vcpu_svm *svm)
{
	if (vgif_enabled(svm))
		svm->vmcb->control.int_ctl &= ~V_GIF_MASK;
	else
		svm->vcpu.arch.hflags &= ~HF_GIF_MASK;
}

static inline bool gif_set(struct vcpu_svm *svm)
{
	if (vgif_enabled(svm))
		return !!(svm->vmcb->control.int_ctl & V_GIF_MASK);
	else
		return !!(svm->vcpu.arch.hflags & HF_GIF_MASK);
}

/* svm.c */
#define MSR_INVALID				0xffffffffU

extern int sev;
extern int sev_es;
extern bool dump_invalid_vmcb;

u32 svm_msrpm_offset(u32 msr);
u32 *svm_vcpu_alloc_msrpm(void);
void svm_vcpu_init_msrpm(struct kvm_vcpu *vcpu, u32 *msrpm);
void svm_vcpu_free_msrpm(u32 *msrpm);

int svm_set_efer(struct kvm_vcpu *vcpu, u64 efer);
void svm_set_cr0(struct kvm_vcpu *vcpu, unsigned long cr0);
void svm_set_cr4(struct kvm_vcpu *vcpu, unsigned long cr4);
void svm_flush_tlb(struct kvm_vcpu *vcpu);
void disable_nmi_singlestep(struct vcpu_svm *svm);
bool svm_smi_blocked(struct kvm_vcpu *vcpu);
bool svm_nmi_blocked(struct kvm_vcpu *vcpu);
bool svm_interrupt_blocked(struct kvm_vcpu *vcpu);
void svm_set_gif(struct vcpu_svm *svm, bool value);
int svm_invoke_exit_handler(struct kvm_vcpu *vcpu, u64 exit_code);
void set_msr_interception(struct kvm_vcpu *vcpu, u32 *msrpm, u32 msr,
			  int read, int write);

/* nested.c */

#define NESTED_EXIT_HOST	0	/* Exit handled on host level */
#define NESTED_EXIT_DONE	1	/* Exit caused nested vmexit  */
#define NESTED_EXIT_CONTINUE	2	/* Further checks needed      */

static inline bool nested_svm_virtualize_tpr(struct kvm_vcpu *vcpu)
{
	struct vcpu_svm *svm = to_svm(vcpu);

	return is_guest_mode(vcpu) && (svm->nested.ctl.int_ctl & V_INTR_MASKING_MASK);
}

static inline bool nested_exit_on_smi(struct vcpu_svm *svm)
{
	return vmcb_is_intercept(&svm->nested.ctl, INTERCEPT_SMI);
}

static inline bool nested_exit_on_intr(struct vcpu_svm *svm)
{
	return vmcb_is_intercept(&svm->nested.ctl, INTERCEPT_INTR);
}

static inline bool nested_exit_on_nmi(struct vcpu_svm *svm)
{
	return vmcb_is_intercept(&svm->nested.ctl, INTERCEPT_NMI);
}

int enter_svm_guest_mode(struct kvm_vcpu *vcpu, u64 vmcb_gpa, struct vmcb *vmcb12);
void svm_leave_nested(struct vcpu_svm *svm);
void svm_free_nested(struct vcpu_svm *svm);
int svm_allocate_nested(struct vcpu_svm *svm);
int nested_svm_vmrun(struct kvm_vcpu *vcpu);
void nested_svm_vmloadsave(struct vmcb *from_vmcb, struct vmcb *to_vmcb);
int nested_svm_vmexit(struct vcpu_svm *svm);

static inline int nested_svm_simple_vmexit(struct vcpu_svm *svm, u32 exit_code)
{
	svm->vmcb->control.exit_code   = exit_code;
	svm->vmcb->control.exit_info_1 = 0;
	svm->vmcb->control.exit_info_2 = 0;
	return nested_svm_vmexit(svm);
}

int nested_svm_exit_handled(struct vcpu_svm *svm);
int nested_svm_check_permissions(struct kvm_vcpu *vcpu);
int nested_svm_check_exception(struct vcpu_svm *svm, unsigned nr,
			       bool has_error_code, u32 error_code);
int nested_svm_exit_special(struct vcpu_svm *svm);
void nested_sync_control_from_vmcb02(struct vcpu_svm *svm);
void nested_vmcb02_compute_g_pat(struct vcpu_svm *svm);
void svm_switch_vmcb(struct vcpu_svm *svm, struct kvm_vmcb_info *target_vmcb);

extern struct kvm_x86_nested_ops svm_nested_ops;

/* avic.c */

#define AVIC_LOGICAL_ID_ENTRY_GUEST_PHYSICAL_ID_MASK	(0xFF)
#define AVIC_LOGICAL_ID_ENTRY_VALID_BIT			31
#define AVIC_LOGICAL_ID_ENTRY_VALID_MASK		(1 << 31)

#define AVIC_PHYSICAL_ID_ENTRY_HOST_PHYSICAL_ID_MASK	(0xFFULL)
#define AVIC_PHYSICAL_ID_ENTRY_BACKING_PAGE_MASK	(0xFFFFFFFFFFULL << 12)
#define AVIC_PHYSICAL_ID_ENTRY_IS_RUNNING_MASK		(1ULL << 62)
#define AVIC_PHYSICAL_ID_ENTRY_VALID_MASK		(1ULL << 63)

#define VMCB_AVIC_APIC_BAR_MASK		0xFFFFFFFFFF000ULL

extern int avic;

static inline void avic_update_vapic_bar(struct vcpu_svm *svm, u64 data)
{
	svm->vmcb->control.avic_vapic_bar = data & VMCB_AVIC_APIC_BAR_MASK;
	vmcb_mark_dirty(svm->vmcb, VMCB_AVIC);
}

static inline bool avic_vcpu_is_running(struct kvm_vcpu *vcpu)
{
	struct vcpu_svm *svm = to_svm(vcpu);
	u64 *entry = svm->avic_physical_id_cache;

	if (!entry)
		return false;

	return (READ_ONCE(*entry) & AVIC_PHYSICAL_ID_ENTRY_IS_RUNNING_MASK);
}

int avic_ga_log_notifier(u32 ga_tag);
void avic_vm_destroy(struct kvm *kvm);
int avic_vm_init(struct kvm *kvm);
void avic_init_vmcb(struct vcpu_svm *svm);
void svm_toggle_avic_for_irq_window(struct kvm_vcpu *vcpu, bool activate);
int avic_incomplete_ipi_interception(struct kvm_vcpu *vcpu);
int avic_unaccelerated_access_interception(struct kvm_vcpu *vcpu);
int avic_init_vcpu(struct vcpu_svm *svm);
void avic_vcpu_load(struct kvm_vcpu *vcpu, int cpu);
void avic_vcpu_put(struct kvm_vcpu *vcpu);
void avic_post_state_restore(struct kvm_vcpu *vcpu);
void svm_set_virtual_apic_mode(struct kvm_vcpu *vcpu);
void svm_refresh_apicv_exec_ctrl(struct kvm_vcpu *vcpu);
bool svm_check_apicv_inhibit_reasons(ulong bit);
void svm_pre_update_apicv_exec_ctrl(struct kvm *kvm, bool activate);
void svm_load_eoi_exitmap(struct kvm_vcpu *vcpu, u64 *eoi_exit_bitmap);
void svm_hwapic_irr_update(struct kvm_vcpu *vcpu, int max_irr);
void svm_hwapic_isr_update(struct kvm_vcpu *vcpu, int max_isr);
int svm_deliver_avic_intr(struct kvm_vcpu *vcpu, int vec);
bool svm_dy_apicv_has_pending_interrupt(struct kvm_vcpu *vcpu);
int svm_update_pi_irte(struct kvm *kvm, unsigned int host_irq,
		       uint32_t guest_irq, bool set);
void svm_vcpu_blocking(struct kvm_vcpu *vcpu);
void svm_vcpu_unblocking(struct kvm_vcpu *vcpu);

/* sev.c */

#define GHCB_VERSION_MAX		1ULL
#define GHCB_VERSION_MIN		1ULL

#define GHCB_MSR_INFO_POS		0
#define GHCB_MSR_INFO_MASK		(BIT_ULL(12) - 1)

#define GHCB_MSR_SEV_INFO_RESP		0x001
#define GHCB_MSR_SEV_INFO_REQ		0x002
#define GHCB_MSR_VER_MAX_POS		48
#define GHCB_MSR_VER_MAX_MASK		0xffff
#define GHCB_MSR_VER_MIN_POS		32
#define GHCB_MSR_VER_MIN_MASK		0xffff
#define GHCB_MSR_CBIT_POS		24
#define GHCB_MSR_CBIT_MASK		0xff
#define GHCB_MSR_SEV_INFO(_max, _min, _cbit)				\
	((((_max) & GHCB_MSR_VER_MAX_MASK) << GHCB_MSR_VER_MAX_POS) |	\
	 (((_min) & GHCB_MSR_VER_MIN_MASK) << GHCB_MSR_VER_MIN_POS) |	\
	 (((_cbit) & GHCB_MSR_CBIT_MASK) << GHCB_MSR_CBIT_POS) |	\
	 GHCB_MSR_SEV_INFO_RESP)

#define GHCB_MSR_CPUID_REQ		0x004
#define GHCB_MSR_CPUID_RESP		0x005
#define GHCB_MSR_CPUID_FUNC_POS		32
#define GHCB_MSR_CPUID_FUNC_MASK	0xffffffff
#define GHCB_MSR_CPUID_VALUE_POS	32
#define GHCB_MSR_CPUID_VALUE_MASK	0xffffffff
#define GHCB_MSR_CPUID_REG_POS		30
#define GHCB_MSR_CPUID_REG_MASK		0x3

#define GHCB_MSR_TERM_REQ		0x100
#define GHCB_MSR_TERM_REASON_SET_POS	12
#define GHCB_MSR_TERM_REASON_SET_MASK	0xf
#define GHCB_MSR_TERM_REASON_POS	16
#define GHCB_MSR_TERM_REASON_MASK	0xff

extern unsigned int max_sev_asid;

static inline bool svm_sev_enabled(void)
{
	return IS_ENABLED(CONFIG_KVM_AMD_SEV) ? max_sev_asid : 0;
}

void sev_vm_destroy(struct kvm *kvm);
int svm_mem_enc_op(struct kvm *kvm, void __user *argp);
int svm_register_enc_region(struct kvm *kvm,
			    struct kvm_enc_region *range);
int svm_unregister_enc_region(struct kvm *kvm,
			      struct kvm_enc_region *range);
int svm_vm_copy_asid_from(struct kvm *kvm, unsigned int source_fd);
void pre_sev_run(struct vcpu_svm *svm, int cpu);
void __init sev_hardware_setup(void);
void sev_hardware_teardown(void);
void sev_free_vcpu(struct kvm_vcpu *vcpu);
int sev_handle_vmgexit(struct kvm_vcpu *vcpu);
int sev_es_string_io(struct vcpu_svm *svm, int size, unsigned int port, int in);
void sev_es_init_vmcb(struct vcpu_svm *svm);
void sev_es_create_vcpu(struct vcpu_svm *svm);
void sev_vcpu_deliver_sipi_vector(struct kvm_vcpu *vcpu, u8 vector);
void sev_es_prepare_guest_switch(struct vcpu_svm *svm, unsigned int cpu);

/* vmenter.S */

void __svm_sev_es_vcpu_run(unsigned long vmcb_pa);
void __svm_vcpu_run(unsigned long vmcb_pa, unsigned long *regs);

#endif<|MERGE_RESOLUTION|>--- conflicted
+++ resolved
@@ -68,11 +68,8 @@
 	unsigned long pages_locked; /* Number of pages locked */
 	struct list_head regions_list;  /* List of registered regions */
 	u64 ap_jump_table;	/* SEV-ES AP Jump Table address */
-<<<<<<< HEAD
 	struct kvm *enc_context_owner; /* Owner of copied encryption context */
-=======
 	struct misc_cg *misc_cg; /* For misc cgroup accounting */
->>>>>>> ffeee417
 };
 
 struct kvm_svm {

--- conflicted
+++ resolved
@@ -300,25 +300,6 @@
 
 static void avic_kick_target_vcpus(struct kvm *kvm, struct kvm_lapic *source,
 				   u32 icrl, u32 icrh)
-<<<<<<< HEAD
-{
-	struct kvm_vcpu *vcpu;
-	int i;
-
-	kvm_for_each_vcpu(i, vcpu, kvm) {
-		bool m = kvm_apic_match_dest(vcpu, source,
-					     icrl & APIC_SHORT_MASK,
-					     GET_APIC_DEST_FIELD(icrh),
-					     icrl & APIC_DEST_MASK);
-
-		if (m && !avic_vcpu_is_running(vcpu))
-			kvm_vcpu_wake_up(vcpu);
-	}
-}
-
-int avic_incomplete_ipi_interception(struct vcpu_svm *svm)
-=======
->>>>>>> 657f1d86
 {
 	struct kvm_vcpu *vcpu;
 	int i;
@@ -367,11 +348,7 @@
 		 * set the appropriate IRR bits on the valid target
 		 * vcpus. So, we just need to kick the appropriate vcpu.
 		 */
-<<<<<<< HEAD
-		avic_kick_target_vcpus(svm->vcpu.kvm, apic, icrl, icrh);
-=======
 		avic_kick_target_vcpus(vcpu->kvm, apic, icrl, icrh);
->>>>>>> 657f1d86
 		break;
 	case AVIC_IPI_FAILURE_INVALID_TARGET:
 		WARN_ONCE(1, "Invalid IPI target: index=%u, vcpu=%d, icr=%#0x:%#0x\n",

--- conflicted
+++ resolved
@@ -4779,18 +4779,12 @@
 	context->inject_page_fault = kvm_inject_page_fault;
 }
 
-<<<<<<< HEAD
-static union kvm_mmu_role kvm_calc_nested_mmu_role(struct kvm_vcpu *vcpu)
-{
-	union kvm_mmu_role role = kvm_calc_shadow_root_page_role_common(vcpu, false);
-=======
 static union kvm_mmu_role
 kvm_calc_nested_mmu_role(struct kvm_vcpu *vcpu, struct kvm_mmu_role_regs *regs)
 {
 	union kvm_mmu_role role;
 
 	role = kvm_calc_shadow_root_page_role_common(vcpu, regs, false);
->>>>>>> a01b45e9
 
 	/*
 	 * Nested MMUs are used only for walking L2's gva->gpa, they never have
@@ -4798,32 +4792,14 @@
 	 * to "true" to try to detect bogus usage of the nested MMU.
 	 */
 	role.base.direct = true;
-<<<<<<< HEAD
-
-	if (!is_paging(vcpu))
-		role.base.level = 0;
-	else if (is_long_mode(vcpu))
-		role.base.level = is_la57_mode(vcpu) ? PT64_ROOT_5LEVEL :
-						       PT64_ROOT_4LEVEL;
-	else if (is_pae(vcpu))
-		role.base.level = PT32E_ROOT_LEVEL;
-	else
-		role.base.level = PT32_ROOT_LEVEL;
-
-=======
 	role.base.level = role_regs_to_root_level(regs);
->>>>>>> a01b45e9
 	return role;
 }
 
 static void init_kvm_nested_mmu(struct kvm_vcpu *vcpu)
 {
-<<<<<<< HEAD
-	union kvm_mmu_role new_role = kvm_calc_nested_mmu_role(vcpu);
-=======
 	struct kvm_mmu_role_regs regs = vcpu_to_role_regs(vcpu);
 	union kvm_mmu_role new_role = kvm_calc_nested_mmu_role(vcpu, &regs);
->>>>>>> a01b45e9
 	struct kvm_mmu *g_context = &vcpu->arch.nested_mmu;
 
 	if (new_role.as_u64 == g_context->mmu_role.as_u64)

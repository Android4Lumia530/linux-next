--- conflicted
+++ resolved
@@ -283,15 +283,9 @@
 		/* Mask the error */
 		return true;
 	} else {
-<<<<<<< HEAD
-		vcpu_debug_ratelimited(vcpu, "unhandled %s: 0x%x data 0x%llx\n",
-				       op, msr, data);
-		return -ENOENT;
-=======
 		kvm_debug_ratelimited("unhandled %s: 0x%x data 0x%llx\n",
 				      op, msr, data);
 		return false;
->>>>>>> f642729d
 	}
 }
 
@@ -1511,11 +1505,7 @@
 	efer &= ~EFER_LMA;
 	efer |= vcpu->arch.efer & EFER_LMA;
 
-<<<<<<< HEAD
-	r = kvm_x86_ops.set_efer(vcpu, efer);
-=======
 	r = static_call(kvm_x86_set_efer)(vcpu, efer);
->>>>>>> f642729d
 	if (r) {
 		WARN_ON(r > 0);
 		return r;
@@ -1580,11 +1570,7 @@
 	struct msr_data msr;
 
 	if (!host_initiated && !kvm_msr_allowed(vcpu, index, KVM_MSR_FILTER_WRITE))
-<<<<<<< HEAD
-		return -EPERM;
-=======
 		return KVM_MSR_RET_FILTERED;
->>>>>>> f642729d
 
 	switch (index) {
 	case MSR_FS_BASE:
@@ -1644,11 +1630,7 @@
 	int ret;
 
 	if (!host_initiated && !kvm_msr_allowed(vcpu, index, KVM_MSR_FILTER_READ))
-<<<<<<< HEAD
-		return -EPERM;
-=======
 		return KVM_MSR_RET_FILTERED;
->>>>>>> f642729d
 
 	msr.index = index;
 	msr.host_initiated = host_initiated;
@@ -1686,56 +1668,28 @@
 }
 EXPORT_SYMBOL_GPL(kvm_set_msr);
 
-<<<<<<< HEAD
-static int complete_emulated_msr(struct kvm_vcpu *vcpu, bool is_read)
-{
-	if (vcpu->run->msr.error) {
-		kvm_inject_gp(vcpu, 0);
-		return 1;
-	} else if (is_read) {
-=======
 static int complete_emulated_rdmsr(struct kvm_vcpu *vcpu)
 {
 	int err = vcpu->run->msr.error;
 	if (!err) {
->>>>>>> f642729d
 		kvm_rax_write(vcpu, (u32)vcpu->run->msr.data);
 		kvm_rdx_write(vcpu, vcpu->run->msr.data >> 32);
 	}
 
-<<<<<<< HEAD
-	return kvm_skip_emulated_instruction(vcpu);
-}
-
-static int complete_emulated_rdmsr(struct kvm_vcpu *vcpu)
-{
-	return complete_emulated_msr(vcpu, true);
-=======
 	return static_call(kvm_x86_complete_emulated_msr)(vcpu, err);
->>>>>>> f642729d
 }
 
 static int complete_emulated_wrmsr(struct kvm_vcpu *vcpu)
 {
-<<<<<<< HEAD
-	return complete_emulated_msr(vcpu, false);
-=======
 	return static_call(kvm_x86_complete_emulated_msr)(vcpu, vcpu->run->msr.error);
->>>>>>> f642729d
 }
 
 static u64 kvm_msr_reason(int r)
 {
 	switch (r) {
-<<<<<<< HEAD
-	case -ENOENT:
-		return KVM_MSR_EXIT_REASON_UNKNOWN;
-	case -EPERM:
-=======
 	case KVM_MSR_RET_INVALID:
 		return KVM_MSR_EXIT_REASON_UNKNOWN;
 	case KVM_MSR_RET_FILTERED:
->>>>>>> f642729d
 		return KVM_MSR_EXIT_REASON_FILTER;
 	default:
 		return KVM_MSR_EXIT_REASON_INVAL;
@@ -1781,29 +1735,13 @@
 	u32 ecx = kvm_rcx_read(vcpu);
 	u64 data;
 	int r;
-<<<<<<< HEAD
 
 	r = kvm_get_msr(vcpu, ecx, &data);
 
-=======
-
-	r = kvm_get_msr(vcpu, ecx, &data);
-
->>>>>>> f642729d
 	/* MSR read failed? See if we should ask user space */
 	if (r && kvm_get_msr_user_space(vcpu, ecx, r)) {
 		/* Bounce to user space */
 		return 0;
-<<<<<<< HEAD
-	}
-
-	/* MSR read failed? Inject a #GP */
-	if (r) {
-		trace_kvm_msr_read_ex(ecx);
-		kvm_inject_gp(vcpu, 0);
-		return 1;
-=======
->>>>>>> f642729d
 	}
 
 	if (!r) {
@@ -1824,7 +1762,6 @@
 	u32 ecx = kvm_rcx_read(vcpu);
 	u64 data = kvm_read_edx_eax(vcpu);
 	int r;
-<<<<<<< HEAD
 
 	r = kvm_set_msr(vcpu, ecx, data);
 
@@ -1833,28 +1770,13 @@
 		/* Bounce to user space */
 		return 0;
 
-=======
-
-	r = kvm_set_msr(vcpu, ecx, data);
-
-	/* MSR write failed? See if we should ask user space */
-	if (r && kvm_set_msr_user_space(vcpu, ecx, data, r))
-		/* Bounce to user space */
-		return 0;
-
->>>>>>> f642729d
 	/* Signal all other negative errors to userspace */
 	if (r < 0)
 		return r;
 
-<<<<<<< HEAD
-	/* MSR write failed? Inject a #GP */
-	if (r > 0) {
-=======
 	if (!r)
 		trace_kvm_msr_write(ecx, data);
 	else
->>>>>>> f642729d
 		trace_kvm_msr_write_ex(ecx, data);
 
 	return static_call(kvm_x86_complete_emulated_msr)(vcpu, r);
@@ -2016,19 +1938,13 @@
 }
 #endif
 
-<<<<<<< HEAD
-static void kvm_write_wall_clock(struct kvm *kvm, gpa_t wall_clock)
-=======
 void kvm_write_wall_clock(struct kvm *kvm, gpa_t wall_clock, int sec_hi_ofs)
->>>>>>> f642729d
 {
 	int version;
 	int r;
 	struct pvclock_wall_clock wc;
 	u32 wc_sec_hi;
 	u64 wall_nsec;
-
-	kvm->arch.wall_clock = wall_clock;
 
 	if (!wall_clock)
 		return;
@@ -2074,11 +1990,7 @@
 	struct kvm_arch *ka = &vcpu->kvm->arch;
 
 	if (vcpu->vcpu_id == 0 && !host_initiated) {
-<<<<<<< HEAD
-		if (ka->boot_vcpu_runs_old_kvmclock && old_msr)
-=======
 		if (ka->boot_vcpu_runs_old_kvmclock != old_msr)
->>>>>>> f642729d
 			kvm_make_request(KVM_REQ_MASTERCLOCK_UPDATE, vcpu);
 
 		ka->boot_vcpu_runs_old_kvmclock = old_msr;
@@ -2960,35 +2872,6 @@
 	return 0;
 }
 
-<<<<<<< HEAD
-static int xen_hvm_config(struct kvm_vcpu *vcpu, u64 data)
-{
-	struct kvm *kvm = vcpu->kvm;
-	int lm = is_long_mode(vcpu);
-	u8 *blob_addr = lm ? (u8 *)(long)kvm->arch.xen_hvm_config.blob_addr_64
-		: (u8 *)(long)kvm->arch.xen_hvm_config.blob_addr_32;
-	u8 blob_size = lm ? kvm->arch.xen_hvm_config.blob_size_64
-		: kvm->arch.xen_hvm_config.blob_size_32;
-	u32 page_num = data & ~PAGE_MASK;
-	u64 page_addr = data & PAGE_MASK;
-	u8 *page;
-
-	if (page_num >= blob_size)
-		return 1;
-
-	page = memdup_user(blob_addr + (page_num * PAGE_SIZE), PAGE_SIZE);
-	if (IS_ERR(page))
-		return PTR_ERR(page);
-
-	if (kvm_vcpu_write_guest(vcpu, page_addr, page, PAGE_SIZE)) {
-		kfree(page);
-		return 1;
-	}
-	return 0;
-}
-
-=======
->>>>>>> f642729d
 static inline bool kvm_pv_async_pf_enabled(struct kvm_vcpu *vcpu)
 {
 	u64 mask = KVM_ASYNC_PF_ENABLED | KVM_ASYNC_PF_DELIVERY_AS_INT;
@@ -3254,23 +3137,15 @@
 		if (!guest_pv_has(vcpu, KVM_FEATURE_CLOCKSOURCE2))
 			return 1;
 
-<<<<<<< HEAD
-		kvm_write_wall_clock(vcpu->kvm, data);
-=======
 		vcpu->kvm->arch.wall_clock = data;
 		kvm_write_wall_clock(vcpu->kvm, data, 0);
->>>>>>> f642729d
 		break;
 	case MSR_KVM_WALL_CLOCK:
 		if (!guest_pv_has(vcpu, KVM_FEATURE_CLOCKSOURCE))
 			return 1;
 
-<<<<<<< HEAD
-		kvm_write_wall_clock(vcpu->kvm, data);
-=======
 		vcpu->kvm->arch.wall_clock = data;
 		kvm_write_wall_clock(vcpu->kvm, data, 0);
->>>>>>> f642729d
 		break;
 	case MSR_KVM_SYSTEM_TIME_NEW:
 		if (!guest_pv_has(vcpu, KVM_FEATURE_CLOCKSOURCE2))
@@ -4789,11 +4664,6 @@
 
 		return 0;
 
-	case KVM_CAP_ENFORCE_PV_FEATURE_CPUID:
-		vcpu->arch.pv_cpuid.enforce = cap->args[0];
-
-		return 0;
-
 	default:
 		return -EINVAL;
 	}
@@ -5461,8 +5331,6 @@
 		kvm->arch.user_space_msr_mask = cap->args[0];
 		r = 0;
 		break;
-<<<<<<< HEAD
-=======
 	case KVM_CAP_X86_BUS_LOCK_EXIT:
 		r = -EINVAL;
 		if (cap->args[0] & ~KVM_BUS_LOCK_DETECTION_VALID_MODE)
@@ -5477,7 +5345,6 @@
 			kvm->arch.bus_lock_detection_enabled = true;
 		r = 0;
 		break;
->>>>>>> f642729d
 	default:
 		r = -EINVAL;
 		break;
@@ -6277,11 +6144,7 @@
 	char sig[5]; /* ud2; .ascii "kvm" */
 	struct x86_exception e;
 
-<<<<<<< HEAD
-	if (unlikely(!kvm_x86_ops.can_emulate_instruction(vcpu, NULL, 0)))
-=======
 	if (unlikely(!static_call(kvm_x86_can_emulate_instruction)(vcpu, NULL, 0)))
->>>>>>> f642729d
 		return 1;
 
 	if (force_emulation_prefix &&
@@ -7547,11 +7410,7 @@
 	bool writeback = true;
 	bool write_fault_to_spt;
 
-<<<<<<< HEAD
-	if (unlikely(!kvm_x86_ops.can_emulate_instruction(vcpu, insn, insn_len)))
-=======
 	if (unlikely(!static_call(kvm_x86_can_emulate_instruction)(vcpu, insn, insn_len)))
->>>>>>> f642729d
 		return 1;
 
 	vcpu->arch.l1tf_flush_l1d = true;
@@ -9148,14 +9007,10 @@
 		if (kvm_check_request(KVM_REQ_APF_READY, vcpu))
 			kvm_check_async_pf_completion(vcpu);
 		if (kvm_check_request(KVM_REQ_MSR_FILTER_CHANGED, vcpu))
-<<<<<<< HEAD
-			kvm_x86_ops.msr_filter_changed(vcpu);
-=======
 			static_call(kvm_x86_msr_filter_changed)(vcpu);
 
 		if (kvm_check_request(KVM_REQ_UPDATE_CPU_DIRTY_LOGGING, vcpu))
 			static_call(kvm_x86_update_cpu_dirty_logging)(vcpu);
->>>>>>> f642729d
 	}
 
 	if (kvm_check_request(KVM_REQ_EVENT, vcpu) || req_int_win ||
@@ -9232,11 +9087,6 @@
 		static_call(kvm_x86_request_immediate_exit)(vcpu);
 	}
 
-<<<<<<< HEAD
-	trace_kvm_entry(vcpu);
-
-=======
->>>>>>> f642729d
 	fpregs_assert_state_consistent();
 	if (test_thread_flag(TIF_NEED_FPU_LOAD))
 		switch_fpu_return();
@@ -10441,11 +10291,7 @@
 	bool stable, backwards_tsc = false;
 
 	kvm_user_return_msr_cpu_online();
-<<<<<<< HEAD
-	ret = kvm_x86_ops.hardware_enable();
-=======
 	ret = static_call(kvm_x86_hardware_enable)();
->>>>>>> f642729d
 	if (ret != 0)
 		return ret;
 
@@ -10804,12 +10650,7 @@
 		__x86_set_memory_region(kvm, TSS_PRIVATE_MEMSLOT, 0, 0);
 		mutex_unlock(&kvm->slots_lock);
 	}
-<<<<<<< HEAD
-	if (kvm_x86_ops.vm_destroy)
-		kvm_x86_ops.vm_destroy(kvm);
-=======
 	static_call_cond(kvm_x86_vm_destroy)(kvm);
->>>>>>> f642729d
 	for (i = 0; i < kvm->arch.msr_filter.count; i++)
 		kfree(kvm->arch.msr_filter.ranges[i].bitmap);
 	kvm_pic_destroy(kvm);
@@ -11671,8 +11512,6 @@
 }
 EXPORT_SYMBOL_GPL(kvm_handle_invpcid);
 
-<<<<<<< HEAD
-=======
 static int complete_sev_es_emulated_mmio(struct kvm_vcpu *vcpu)
 {
 	struct kvm_run *run = vcpu->run;
@@ -11847,7 +11686,6 @@
 EXPORT_SYMBOL_GPL(kvm_sev_es_string_io);
 
 EXPORT_TRACEPOINT_SYMBOL_GPL(kvm_entry);
->>>>>>> f642729d
 EXPORT_TRACEPOINT_SYMBOL_GPL(kvm_exit);
 EXPORT_TRACEPOINT_SYMBOL_GPL(kvm_fast_mmio);
 EXPORT_TRACEPOINT_SYMBOL_GPL(kvm_inj_virq);

--- conflicted
+++ resolved
@@ -20,63 +20,6 @@
 
 extern int intel_mid_pwr_get_lss_id(struct pci_dev *pdev);
 
-<<<<<<< HEAD
-extern int get_gpio_by_name(const char *name);
-extern int __init sfi_parse_mrtc(struct sfi_table_header *table);
-extern int __init sfi_parse_mtmr(struct sfi_table_header *table);
-extern int sfi_mrtc_num;
-extern struct sfi_rtc_table_entry sfi_mrtc_array[];
-
-/*
- * Here defines the array of devices platform data that IAFW would export
- * through SFI "DEVS" table, we use name and type to match the device and
- * its platform data.
- */
-struct devs_id {
-	char name[SFI_NAME_LEN + 1];
-	u8 type;
-	u8 delay;
-	u8 msic;
-	void *(*get_platform_data)(void *info);
-};
-
-#define sfi_device(i)								\
-	static const struct devs_id *const __intel_mid_sfi_##i##_dev __used	\
-	__section(".x86_intel_mid_dev.init") = &i
-
-/**
-* struct mid_sd_board_info - template for SD device creation
-* @name:		identifies the driver
-* @bus_num:		board-specific identifier for a given SD controller
-* @max_clk:		the maximum frequency device supports
-* @platform_data:	the particular data stored there is driver-specific
-*/
-struct mid_sd_board_info {
-	char		name[SFI_NAME_LEN];
-	int		bus_num;
-	unsigned short	addr;
-	u32		max_clk;
-	void		*platform_data;
-};
-
-/*
- * Medfield is the follow-up of Moorestown, it combines two chip solution into
- * one. Other than that it also added always-on and constant tsc and lapic
- * timers. Medfield is the platform name, and the chip name is called Penwell
- * we treat Medfield/Penwell as a variant of Moorestown. Penwell can be
- * identified via MSRs.
- */
-enum intel_mid_cpu_type {
-	/* 1 was Moorestown */
-	INTEL_MID_CPU_CHIP_PENWELL = 2,
-	INTEL_MID_CPU_CHIP_CLOVERVIEW,
-	INTEL_MID_CPU_CHIP_TANGIER,
-};
-
-extern enum intel_mid_cpu_type __intel_mid_cpu_chip;
-
-=======
->>>>>>> f642729d
 #ifdef CONFIG_X86_INTEL_MID
 
 extern void intel_scu_devices_create(void);

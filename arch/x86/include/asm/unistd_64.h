#ifndef _ASM_X86_UNISTD_64_H
#define _ASM_X86_UNISTD_64_H

#ifndef __SYSCALL
#define __SYSCALL(a, b)
#endif

/*
 * This file contains the system call numbers.
 *
 * Note: holes are not allowed.
 */

/* at least 8 syscall per cacheline */
#define __NR_read				0
__SYSCALL(__NR_read, sys_read)
#define __NR_write				1
__SYSCALL(__NR_write, sys_write)
#define __NR_open				2
__SYSCALL(__NR_open, sys_open)
#define __NR_close				3
__SYSCALL(__NR_close, sys_close)
#define __NR_stat				4
__SYSCALL(__NR_stat, sys_newstat)
#define __NR_fstat				5
__SYSCALL(__NR_fstat, sys_newfstat)
#define __NR_lstat				6
__SYSCALL(__NR_lstat, sys_newlstat)
#define __NR_poll				7
__SYSCALL(__NR_poll, sys_poll)

#define __NR_lseek				8
__SYSCALL(__NR_lseek, sys_lseek)
#define __NR_mmap				9
__SYSCALL(__NR_mmap, sys_mmap)
#define __NR_mprotect				10
__SYSCALL(__NR_mprotect, sys_mprotect)
#define __NR_munmap				11
__SYSCALL(__NR_munmap, sys_munmap)
#define __NR_brk				12
__SYSCALL(__NR_brk, sys_brk)
#define __NR_rt_sigaction			13
__SYSCALL(__NR_rt_sigaction, sys_rt_sigaction)
#define __NR_rt_sigprocmask			14
__SYSCALL(__NR_rt_sigprocmask, sys_rt_sigprocmask)
#define __NR_rt_sigreturn			15
__SYSCALL(__NR_rt_sigreturn, stub_rt_sigreturn)

#define __NR_ioctl				16
__SYSCALL(__NR_ioctl, sys_ioctl)
#define __NR_pread64				17
__SYSCALL(__NR_pread64, sys_pread64)
#define __NR_pwrite64				18
__SYSCALL(__NR_pwrite64, sys_pwrite64)
#define __NR_readv				19
__SYSCALL(__NR_readv, sys_readv)
#define __NR_writev				20
__SYSCALL(__NR_writev, sys_writev)
#define __NR_access				21
__SYSCALL(__NR_access, sys_access)
#define __NR_pipe				22
__SYSCALL(__NR_pipe, sys_pipe)
#define __NR_select				23
__SYSCALL(__NR_select, sys_select)

#define __NR_sched_yield			24
__SYSCALL(__NR_sched_yield, sys_sched_yield)
#define __NR_mremap				25
__SYSCALL(__NR_mremap, sys_mremap)
#define __NR_msync				26
__SYSCALL(__NR_msync, sys_msync)
#define __NR_mincore				27
__SYSCALL(__NR_mincore, sys_mincore)
#define __NR_madvise				28
__SYSCALL(__NR_madvise, sys_madvise)
#define __NR_shmget				29
__SYSCALL(__NR_shmget, sys_shmget)
#define __NR_shmat				30
__SYSCALL(__NR_shmat, sys_shmat)
#define __NR_shmctl				31
__SYSCALL(__NR_shmctl, sys_shmctl)

#define __NR_dup				32
__SYSCALL(__NR_dup, sys_dup)
#define __NR_dup2				33
__SYSCALL(__NR_dup2, sys_dup2)
#define __NR_pause				34
__SYSCALL(__NR_pause, sys_pause)
#define __NR_nanosleep				35
__SYSCALL(__NR_nanosleep, sys_nanosleep)
#define __NR_getitimer				36
__SYSCALL(__NR_getitimer, sys_getitimer)
#define __NR_alarm				37
__SYSCALL(__NR_alarm, sys_alarm)
#define __NR_setitimer				38
__SYSCALL(__NR_setitimer, sys_setitimer)
#define __NR_getpid				39
__SYSCALL(__NR_getpid, sys_getpid)

#define __NR_sendfile				40
__SYSCALL(__NR_sendfile, sys_sendfile64)
#define __NR_socket				41
__SYSCALL(__NR_socket, sys_socket)
#define __NR_connect				42
__SYSCALL(__NR_connect, sys_connect)
#define __NR_accept				43
__SYSCALL(__NR_accept, sys_accept)
#define __NR_sendto				44
__SYSCALL(__NR_sendto, sys_sendto)
#define __NR_recvfrom				45
__SYSCALL(__NR_recvfrom, sys_recvfrom)
#define __NR_sendmsg				46
__SYSCALL(__NR_sendmsg, sys_sendmsg)
#define __NR_recvmsg				47
__SYSCALL(__NR_recvmsg, sys_recvmsg)

#define __NR_shutdown				48
__SYSCALL(__NR_shutdown, sys_shutdown)
#define __NR_bind				49
__SYSCALL(__NR_bind, sys_bind)
#define __NR_listen				50
__SYSCALL(__NR_listen, sys_listen)
#define __NR_getsockname			51
__SYSCALL(__NR_getsockname, sys_getsockname)
#define __NR_getpeername			52
__SYSCALL(__NR_getpeername, sys_getpeername)
#define __NR_socketpair				53
__SYSCALL(__NR_socketpair, sys_socketpair)
#define __NR_setsockopt				54
__SYSCALL(__NR_setsockopt, sys_setsockopt)
#define __NR_getsockopt				55
__SYSCALL(__NR_getsockopt, sys_getsockopt)

#define __NR_clone				56
__SYSCALL(__NR_clone, stub_clone)
#define __NR_fork				57
__SYSCALL(__NR_fork, stub_fork)
#define __NR_vfork				58
__SYSCALL(__NR_vfork, stub_vfork)
#define __NR_execve				59
__SYSCALL(__NR_execve, stub_execve)
#define __NR_exit				60
__SYSCALL(__NR_exit, sys_exit)
#define __NR_wait4				61
__SYSCALL(__NR_wait4, sys_wait4)
#define __NR_kill				62
__SYSCALL(__NR_kill, sys_kill)
#define __NR_uname				63
__SYSCALL(__NR_uname, sys_newuname)

#define __NR_semget				64
__SYSCALL(__NR_semget, sys_semget)
#define __NR_semop				65
__SYSCALL(__NR_semop, sys_semop)
#define __NR_semctl				66
__SYSCALL(__NR_semctl, sys_semctl)
#define __NR_shmdt				67
__SYSCALL(__NR_shmdt, sys_shmdt)
#define __NR_msgget				68
__SYSCALL(__NR_msgget, sys_msgget)
#define __NR_msgsnd				69
__SYSCALL(__NR_msgsnd, sys_msgsnd)
#define __NR_msgrcv				70
__SYSCALL(__NR_msgrcv, sys_msgrcv)
#define __NR_msgctl				71
__SYSCALL(__NR_msgctl, sys_msgctl)

#define __NR_fcntl				72
__SYSCALL(__NR_fcntl, sys_fcntl)
#define __NR_flock				73
__SYSCALL(__NR_flock, sys_flock)
#define __NR_fsync				74
__SYSCALL(__NR_fsync, sys_fsync)
#define __NR_fdatasync				75
__SYSCALL(__NR_fdatasync, sys_fdatasync)
#define __NR_truncate				76
__SYSCALL(__NR_truncate, sys_truncate)
#define __NR_ftruncate				77
__SYSCALL(__NR_ftruncate, sys_ftruncate)
#define __NR_getdents				78
__SYSCALL(__NR_getdents, sys_getdents)
#define __NR_getcwd				79
__SYSCALL(__NR_getcwd, sys_getcwd)

#define __NR_chdir				80
__SYSCALL(__NR_chdir, sys_chdir)
#define __NR_fchdir				81
__SYSCALL(__NR_fchdir, sys_fchdir)
#define __NR_rename				82
__SYSCALL(__NR_rename, sys_rename)
#define __NR_mkdir				83
__SYSCALL(__NR_mkdir, sys_mkdir)
#define __NR_rmdir				84
__SYSCALL(__NR_rmdir, sys_rmdir)
#define __NR_creat				85
__SYSCALL(__NR_creat, sys_creat)
#define __NR_link				86
__SYSCALL(__NR_link, sys_link)
#define __NR_unlink				87
__SYSCALL(__NR_unlink, sys_unlink)

#define __NR_symlink				88
__SYSCALL(__NR_symlink, sys_symlink)
#define __NR_readlink				89
__SYSCALL(__NR_readlink, sys_readlink)
#define __NR_chmod				90
__SYSCALL(__NR_chmod, sys_chmod)
#define __NR_fchmod				91
__SYSCALL(__NR_fchmod, sys_fchmod)
#define __NR_chown				92
__SYSCALL(__NR_chown, sys_chown)
#define __NR_fchown				93
__SYSCALL(__NR_fchown, sys_fchown)
#define __NR_lchown				94
__SYSCALL(__NR_lchown, sys_lchown)
#define __NR_umask				95
__SYSCALL(__NR_umask, sys_umask)

#define __NR_gettimeofday			96
__SYSCALL(__NR_gettimeofday, sys_gettimeofday)
#define __NR_getrlimit				97
__SYSCALL(__NR_getrlimit, sys_getrlimit)
#define __NR_getrusage				98
__SYSCALL(__NR_getrusage, sys_getrusage)
#define __NR_sysinfo				99
__SYSCALL(__NR_sysinfo, sys_sysinfo)
#define __NR_times				100
__SYSCALL(__NR_times, sys_times)
#define __NR_ptrace				101
__SYSCALL(__NR_ptrace, sys_ptrace)
#define __NR_getuid				102
__SYSCALL(__NR_getuid, sys_getuid)
#define __NR_syslog				103
__SYSCALL(__NR_syslog, sys_syslog)

/* at the very end the stuff that never runs during the benchmarks */
#define __NR_getgid				104
__SYSCALL(__NR_getgid, sys_getgid)
#define __NR_setuid				105
__SYSCALL(__NR_setuid, sys_setuid)
#define __NR_setgid				106
__SYSCALL(__NR_setgid, sys_setgid)
#define __NR_geteuid				107
__SYSCALL(__NR_geteuid, sys_geteuid)
#define __NR_getegid				108
__SYSCALL(__NR_getegid, sys_getegid)
#define __NR_setpgid				109
__SYSCALL(__NR_setpgid, sys_setpgid)
#define __NR_getppid				110
__SYSCALL(__NR_getppid, sys_getppid)
#define __NR_getpgrp				111
__SYSCALL(__NR_getpgrp, sys_getpgrp)

#define __NR_setsid				112
__SYSCALL(__NR_setsid, sys_setsid)
#define __NR_setreuid				113
__SYSCALL(__NR_setreuid, sys_setreuid)
#define __NR_setregid				114
__SYSCALL(__NR_setregid, sys_setregid)
#define __NR_getgroups				115
__SYSCALL(__NR_getgroups, sys_getgroups)
#define __NR_setgroups				116
__SYSCALL(__NR_setgroups, sys_setgroups)
#define __NR_setresuid				117
__SYSCALL(__NR_setresuid, sys_setresuid)
#define __NR_getresuid				118
__SYSCALL(__NR_getresuid, sys_getresuid)
#define __NR_setresgid				119
__SYSCALL(__NR_setresgid, sys_setresgid)

#define __NR_getresgid				120
__SYSCALL(__NR_getresgid, sys_getresgid)
#define __NR_getpgid				121
__SYSCALL(__NR_getpgid, sys_getpgid)
#define __NR_setfsuid				122
__SYSCALL(__NR_setfsuid, sys_setfsuid)
#define __NR_setfsgid				123
__SYSCALL(__NR_setfsgid, sys_setfsgid)
#define __NR_getsid				124
__SYSCALL(__NR_getsid, sys_getsid)
#define __NR_capget				125
__SYSCALL(__NR_capget, sys_capget)
#define __NR_capset				126
__SYSCALL(__NR_capset, sys_capset)

#define __NR_rt_sigpending			127
__SYSCALL(__NR_rt_sigpending, sys_rt_sigpending)
#define __NR_rt_sigtimedwait			128
__SYSCALL(__NR_rt_sigtimedwait, sys_rt_sigtimedwait)
#define __NR_rt_sigqueueinfo			129
__SYSCALL(__NR_rt_sigqueueinfo, sys_rt_sigqueueinfo)
#define __NR_rt_sigsuspend			130
__SYSCALL(__NR_rt_sigsuspend, sys_rt_sigsuspend)
#define __NR_sigaltstack			131
__SYSCALL(__NR_sigaltstack, stub_sigaltstack)
#define __NR_utime				132
__SYSCALL(__NR_utime, sys_utime)
#define __NR_mknod				133
__SYSCALL(__NR_mknod, sys_mknod)

/* Only needed for a.out */
#define __NR_uselib				134
__SYSCALL(__NR_uselib, sys_ni_syscall)
#define __NR_personality			135
__SYSCALL(__NR_personality, sys_personality)

#define __NR_ustat				136
__SYSCALL(__NR_ustat, sys_ustat)
#define __NR_statfs				137
__SYSCALL(__NR_statfs, sys_statfs)
#define __NR_fstatfs				138
__SYSCALL(__NR_fstatfs, sys_fstatfs)
#define __NR_sysfs				139
__SYSCALL(__NR_sysfs, sys_sysfs)

#define __NR_getpriority			140
__SYSCALL(__NR_getpriority, sys_getpriority)
#define __NR_setpriority			141
__SYSCALL(__NR_setpriority, sys_setpriority)
#define __NR_sched_setparam			142
__SYSCALL(__NR_sched_setparam, sys_sched_setparam)
#define __NR_sched_getparam			143
__SYSCALL(__NR_sched_getparam, sys_sched_getparam)
#define __NR_sched_setscheduler			144
__SYSCALL(__NR_sched_setscheduler, sys_sched_setscheduler)
#define __NR_sched_getscheduler			145
__SYSCALL(__NR_sched_getscheduler, sys_sched_getscheduler)
#define __NR_sched_get_priority_max		146
__SYSCALL(__NR_sched_get_priority_max, sys_sched_get_priority_max)
#define __NR_sched_get_priority_min		147
__SYSCALL(__NR_sched_get_priority_min, sys_sched_get_priority_min)
#define __NR_sched_rr_get_interval		148
__SYSCALL(__NR_sched_rr_get_interval, sys_sched_rr_get_interval)

#define __NR_mlock				149
__SYSCALL(__NR_mlock, sys_mlock)
#define __NR_munlock				150
__SYSCALL(__NR_munlock, sys_munlock)
#define __NR_mlockall				151
__SYSCALL(__NR_mlockall, sys_mlockall)
#define __NR_munlockall				152
__SYSCALL(__NR_munlockall, sys_munlockall)

#define __NR_vhangup				153
__SYSCALL(__NR_vhangup, sys_vhangup)

#define __NR_modify_ldt				154
__SYSCALL(__NR_modify_ldt, sys_modify_ldt)

#define __NR_pivot_root				155
__SYSCALL(__NR_pivot_root, sys_pivot_root)

#define __NR__sysctl				156
__SYSCALL(__NR__sysctl, sys_sysctl)

#define __NR_prctl				157
__SYSCALL(__NR_prctl, sys_prctl)
#define __NR_arch_prctl				158
__SYSCALL(__NR_arch_prctl, sys_arch_prctl)

#define __NR_adjtimex				159
__SYSCALL(__NR_adjtimex, sys_adjtimex)

#define __NR_setrlimit				160
__SYSCALL(__NR_setrlimit, sys_setrlimit)

#define __NR_chroot				161
__SYSCALL(__NR_chroot, sys_chroot)

#define __NR_sync				162
__SYSCALL(__NR_sync, sys_sync)

#define __NR_acct				163
__SYSCALL(__NR_acct, sys_acct)

#define __NR_settimeofday			164
__SYSCALL(__NR_settimeofday, sys_settimeofday)

#define __NR_mount				165
__SYSCALL(__NR_mount, sys_mount)
#define __NR_umount2				166
__SYSCALL(__NR_umount2, sys_umount)

#define __NR_swapon				167
__SYSCALL(__NR_swapon, sys_swapon)
#define __NR_swapoff				168
__SYSCALL(__NR_swapoff, sys_swapoff)

#define __NR_reboot				169
__SYSCALL(__NR_reboot, sys_reboot)

#define __NR_sethostname			170
__SYSCALL(__NR_sethostname, sys_sethostname)
#define __NR_setdomainname			171
__SYSCALL(__NR_setdomainname, sys_setdomainname)

#define __NR_iopl				172
__SYSCALL(__NR_iopl, stub_iopl)
#define __NR_ioperm				173
__SYSCALL(__NR_ioperm, sys_ioperm)

#define __NR_create_module			174
__SYSCALL(__NR_create_module, sys_ni_syscall)
#define __NR_init_module			175
__SYSCALL(__NR_init_module, sys_init_module)
#define __NR_delete_module			176
__SYSCALL(__NR_delete_module, sys_delete_module)
#define __NR_get_kernel_syms			177
__SYSCALL(__NR_get_kernel_syms, sys_ni_syscall)
#define __NR_query_module			178
__SYSCALL(__NR_query_module, sys_ni_syscall)

#define __NR_quotactl				179
__SYSCALL(__NR_quotactl, sys_quotactl)

#define __NR_nfsservctl				180
__SYSCALL(__NR_nfsservctl, sys_nfsservctl)

/* reserved for LiS/STREAMS */
#define __NR_getpmsg				181
__SYSCALL(__NR_getpmsg, sys_ni_syscall)
#define __NR_putpmsg				182
__SYSCALL(__NR_putpmsg, sys_ni_syscall)

/* reserved for AFS */
#define __NR_afs_syscall			183
__SYSCALL(__NR_afs_syscall, sys_ni_syscall)

/* reserved for tux */
#define __NR_tuxcall				184
__SYSCALL(__NR_tuxcall, sys_ni_syscall)

#define __NR_security				185
__SYSCALL(__NR_security, sys_ni_syscall)

#define __NR_gettid				186
__SYSCALL(__NR_gettid, sys_gettid)

#define __NR_readahead				187
__SYSCALL(__NR_readahead, sys_readahead)
#define __NR_setxattr				188
__SYSCALL(__NR_setxattr, sys_setxattr)
#define __NR_lsetxattr				189
__SYSCALL(__NR_lsetxattr, sys_lsetxattr)
#define __NR_fsetxattr				190
__SYSCALL(__NR_fsetxattr, sys_fsetxattr)
#define __NR_getxattr				191
__SYSCALL(__NR_getxattr, sys_getxattr)
#define __NR_lgetxattr				192
__SYSCALL(__NR_lgetxattr, sys_lgetxattr)
#define __NR_fgetxattr				193
__SYSCALL(__NR_fgetxattr, sys_fgetxattr)
#define __NR_listxattr				194
__SYSCALL(__NR_listxattr, sys_listxattr)
#define __NR_llistxattr				195
__SYSCALL(__NR_llistxattr, sys_llistxattr)
#define __NR_flistxattr				196
__SYSCALL(__NR_flistxattr, sys_flistxattr)
#define __NR_removexattr			197
__SYSCALL(__NR_removexattr, sys_removexattr)
#define __NR_lremovexattr			198
__SYSCALL(__NR_lremovexattr, sys_lremovexattr)
#define __NR_fremovexattr			199
__SYSCALL(__NR_fremovexattr, sys_fremovexattr)
#define __NR_tkill				200
__SYSCALL(__NR_tkill, sys_tkill)
#define __NR_time				201
__SYSCALL(__NR_time, sys_time)
#define __NR_futex				202
__SYSCALL(__NR_futex, sys_futex)
#define __NR_sched_setaffinity			203
__SYSCALL(__NR_sched_setaffinity, sys_sched_setaffinity)
#define __NR_sched_getaffinity			204
__SYSCALL(__NR_sched_getaffinity, sys_sched_getaffinity)
#define __NR_set_thread_area			205
__SYSCALL(__NR_set_thread_area, sys_ni_syscall)	/* use arch_prctl */
#define __NR_io_setup				206
__SYSCALL(__NR_io_setup, sys_io_setup)
#define __NR_io_destroy				207
__SYSCALL(__NR_io_destroy, sys_io_destroy)
#define __NR_io_getevents			208
__SYSCALL(__NR_io_getevents, sys_io_getevents)
#define __NR_io_submit				209
__SYSCALL(__NR_io_submit, sys_io_submit)
#define __NR_io_cancel				210
__SYSCALL(__NR_io_cancel, sys_io_cancel)
#define __NR_get_thread_area			211
__SYSCALL(__NR_get_thread_area, sys_ni_syscall)	/* use arch_prctl */
#define __NR_lookup_dcookie			212
__SYSCALL(__NR_lookup_dcookie, sys_lookup_dcookie)
#define __NR_epoll_create			213
__SYSCALL(__NR_epoll_create, sys_epoll_create)
#define __NR_epoll_ctl_old			214
__SYSCALL(__NR_epoll_ctl_old, sys_ni_syscall)
#define __NR_epoll_wait_old			215
__SYSCALL(__NR_epoll_wait_old, sys_ni_syscall)
#define __NR_remap_file_pages			216
__SYSCALL(__NR_remap_file_pages, sys_remap_file_pages)
#define __NR_getdents64				217
__SYSCALL(__NR_getdents64, sys_getdents64)
#define __NR_set_tid_address			218
__SYSCALL(__NR_set_tid_address, sys_set_tid_address)
#define __NR_restart_syscall			219
__SYSCALL(__NR_restart_syscall, sys_restart_syscall)
#define __NR_semtimedop				220
__SYSCALL(__NR_semtimedop, sys_semtimedop)
#define __NR_fadvise64				221
__SYSCALL(__NR_fadvise64, sys_fadvise64)
#define __NR_timer_create			222
__SYSCALL(__NR_timer_create, sys_timer_create)
#define __NR_timer_settime			223
__SYSCALL(__NR_timer_settime, sys_timer_settime)
#define __NR_timer_gettime			224
__SYSCALL(__NR_timer_gettime, sys_timer_gettime)
#define __NR_timer_getoverrun			225
__SYSCALL(__NR_timer_getoverrun, sys_timer_getoverrun)
#define __NR_timer_delete			226
__SYSCALL(__NR_timer_delete, sys_timer_delete)
#define __NR_clock_settime			227
__SYSCALL(__NR_clock_settime, sys_clock_settime)
#define __NR_clock_gettime			228
__SYSCALL(__NR_clock_gettime, sys_clock_gettime)
#define __NR_clock_getres			229
__SYSCALL(__NR_clock_getres, sys_clock_getres)
#define __NR_clock_nanosleep			230
__SYSCALL(__NR_clock_nanosleep, sys_clock_nanosleep)
#define __NR_exit_group				231
__SYSCALL(__NR_exit_group, sys_exit_group)
#define __NR_epoll_wait				232
__SYSCALL(__NR_epoll_wait, sys_epoll_wait)
#define __NR_epoll_ctl				233
__SYSCALL(__NR_epoll_ctl, sys_epoll_ctl)
#define __NR_tgkill				234
__SYSCALL(__NR_tgkill, sys_tgkill)
#define __NR_utimes				235
__SYSCALL(__NR_utimes, sys_utimes)
#define __NR_vserver				236
__SYSCALL(__NR_vserver, sys_ni_syscall)
#define __NR_mbind				237
__SYSCALL(__NR_mbind, sys_mbind)
#define __NR_set_mempolicy			238
__SYSCALL(__NR_set_mempolicy, sys_set_mempolicy)
#define __NR_get_mempolicy			239
__SYSCALL(__NR_get_mempolicy, sys_get_mempolicy)
#define __NR_mq_open				240
__SYSCALL(__NR_mq_open, sys_mq_open)
#define __NR_mq_unlink				241
__SYSCALL(__NR_mq_unlink, sys_mq_unlink)
#define __NR_mq_timedsend			242
__SYSCALL(__NR_mq_timedsend, sys_mq_timedsend)
#define __NR_mq_timedreceive			243
__SYSCALL(__NR_mq_timedreceive, sys_mq_timedreceive)
#define __NR_mq_notify				244
__SYSCALL(__NR_mq_notify, sys_mq_notify)
#define __NR_mq_getsetattr			245
__SYSCALL(__NR_mq_getsetattr, sys_mq_getsetattr)
#define __NR_kexec_load				246
__SYSCALL(__NR_kexec_load, sys_kexec_load)
#define __NR_waitid				247
__SYSCALL(__NR_waitid, sys_waitid)
#define __NR_add_key				248
__SYSCALL(__NR_add_key, sys_add_key)
#define __NR_request_key			249
__SYSCALL(__NR_request_key, sys_request_key)
#define __NR_keyctl				250
__SYSCALL(__NR_keyctl, sys_keyctl)
#define __NR_ioprio_set				251
__SYSCALL(__NR_ioprio_set, sys_ioprio_set)
#define __NR_ioprio_get				252
__SYSCALL(__NR_ioprio_get, sys_ioprio_get)
#define __NR_inotify_init			253
__SYSCALL(__NR_inotify_init, sys_inotify_init)
#define __NR_inotify_add_watch			254
__SYSCALL(__NR_inotify_add_watch, sys_inotify_add_watch)
#define __NR_inotify_rm_watch			255
__SYSCALL(__NR_inotify_rm_watch, sys_inotify_rm_watch)
#define __NR_migrate_pages			256
__SYSCALL(__NR_migrate_pages, sys_migrate_pages)
#define __NR_openat				257
__SYSCALL(__NR_openat, sys_openat)
#define __NR_mkdirat				258
__SYSCALL(__NR_mkdirat, sys_mkdirat)
#define __NR_mknodat				259
__SYSCALL(__NR_mknodat, sys_mknodat)
#define __NR_fchownat				260
__SYSCALL(__NR_fchownat, sys_fchownat)
#define __NR_futimesat				261
__SYSCALL(__NR_futimesat, sys_futimesat)
#define __NR_newfstatat				262
__SYSCALL(__NR_newfstatat, sys_newfstatat)
#define __NR_unlinkat				263
__SYSCALL(__NR_unlinkat, sys_unlinkat)
#define __NR_renameat				264
__SYSCALL(__NR_renameat, sys_renameat)
#define __NR_linkat				265
__SYSCALL(__NR_linkat, sys_linkat)
#define __NR_symlinkat				266
__SYSCALL(__NR_symlinkat, sys_symlinkat)
#define __NR_readlinkat				267
__SYSCALL(__NR_readlinkat, sys_readlinkat)
#define __NR_fchmodat				268
__SYSCALL(__NR_fchmodat, sys_fchmodat)
#define __NR_faccessat				269
__SYSCALL(__NR_faccessat, sys_faccessat)
#define __NR_pselect6				270
__SYSCALL(__NR_pselect6, sys_pselect6)
#define __NR_ppoll				271
__SYSCALL(__NR_ppoll,	sys_ppoll)
#define __NR_unshare				272
__SYSCALL(__NR_unshare,	sys_unshare)
#define __NR_set_robust_list			273
__SYSCALL(__NR_set_robust_list, sys_set_robust_list)
#define __NR_get_robust_list			274
__SYSCALL(__NR_get_robust_list, sys_get_robust_list)
#define __NR_splice				275
__SYSCALL(__NR_splice, sys_splice)
#define __NR_tee				276
__SYSCALL(__NR_tee, sys_tee)
#define __NR_sync_file_range			277
__SYSCALL(__NR_sync_file_range, sys_sync_file_range)
#define __NR_vmsplice				278
__SYSCALL(__NR_vmsplice, sys_vmsplice)
#define __NR_move_pages				279
__SYSCALL(__NR_move_pages, sys_move_pages)
#define __NR_utimensat				280
__SYSCALL(__NR_utimensat, sys_utimensat)
#define __IGNORE_getcpu		/* implemented as a vsyscall */
#define __NR_epoll_pwait			281
__SYSCALL(__NR_epoll_pwait, sys_epoll_pwait)
#define __NR_signalfd				282
__SYSCALL(__NR_signalfd, sys_signalfd)
#define __NR_timerfd_create			283
__SYSCALL(__NR_timerfd_create, sys_timerfd_create)
#define __NR_eventfd				284
__SYSCALL(__NR_eventfd, sys_eventfd)
#define __NR_fallocate				285
__SYSCALL(__NR_fallocate, sys_fallocate)
#define __NR_timerfd_settime			286
__SYSCALL(__NR_timerfd_settime, sys_timerfd_settime)
#define __NR_timerfd_gettime			287
__SYSCALL(__NR_timerfd_gettime, sys_timerfd_gettime)
#define __NR_accept4				288
__SYSCALL(__NR_accept4, sys_accept4)
#define __NR_signalfd4				289
__SYSCALL(__NR_signalfd4, sys_signalfd4)
#define __NR_eventfd2				290
__SYSCALL(__NR_eventfd2, sys_eventfd2)
#define __NR_epoll_create1			291
__SYSCALL(__NR_epoll_create1, sys_epoll_create1)
#define __NR_dup3				292
__SYSCALL(__NR_dup3, sys_dup3)
#define __NR_pipe2				293
__SYSCALL(__NR_pipe2, sys_pipe2)
#define __NR_inotify_init1			294
__SYSCALL(__NR_inotify_init1, sys_inotify_init1)
#define __NR_preadv				295
__SYSCALL(__NR_preadv, sys_preadv)
#define __NR_pwritev				296
__SYSCALL(__NR_pwritev, sys_pwritev)
#define __NR_rt_tgsigqueueinfo			297
__SYSCALL(__NR_rt_tgsigqueueinfo, sys_rt_tgsigqueueinfo)
#define __NR_perf_event_open			298
__SYSCALL(__NR_perf_event_open, sys_perf_event_open)
#define __NR_recvmmsg				299
__SYSCALL(__NR_recvmmsg, sys_recvmmsg)
#define __NR_fanotify_init			300
__SYSCALL(__NR_fanotify_init, sys_fanotify_init)
#define __NR_fanotify_mark			301
__SYSCALL(__NR_fanotify_mark, sys_fanotify_mark)
#define __NR_prlimit64				302
__SYSCALL(__NR_prlimit64, sys_prlimit64)
#define __NR_name_to_handle_at			303
__SYSCALL(__NR_name_to_handle_at, sys_name_to_handle_at)
#define __NR_open_by_handle_at			304
__SYSCALL(__NR_open_by_handle_at, sys_open_by_handle_at)
#define __NR_clock_adjtime			305
__SYSCALL(__NR_clock_adjtime, sys_clock_adjtime)
#define __NR_syncfs                             306
__SYSCALL(__NR_syncfs, sys_syncfs)
<<<<<<< HEAD
=======
#define __NR_sendmmsg				307
__SYSCALL(__NR_sendmmsg, sys_sendmmsg)
>>>>>>> d762f438

#ifndef __NO_STUBS
#define __ARCH_WANT_OLD_READDIR
#define __ARCH_WANT_OLD_STAT
#define __ARCH_WANT_SYS_ALARM
#define __ARCH_WANT_SYS_GETHOSTNAME
#define __ARCH_WANT_SYS_PAUSE
#define __ARCH_WANT_SYS_SGETMASK
#define __ARCH_WANT_SYS_SIGNAL
#define __ARCH_WANT_SYS_UTIME
#define __ARCH_WANT_SYS_WAITPID
#define __ARCH_WANT_SYS_SOCKETCALL
#define __ARCH_WANT_SYS_FADVISE64
#define __ARCH_WANT_SYS_GETPGRP
#define __ARCH_WANT_SYS_LLSEEK
#define __ARCH_WANT_SYS_NICE
#define __ARCH_WANT_SYS_OLD_GETRLIMIT
#define __ARCH_WANT_SYS_OLD_UNAME
#define __ARCH_WANT_SYS_OLDUMOUNT
#define __ARCH_WANT_SYS_SIGPENDING
#define __ARCH_WANT_SYS_SIGPROCMASK
#define __ARCH_WANT_SYS_RT_SIGACTION
#define __ARCH_WANT_SYS_RT_SIGSUSPEND
#define __ARCH_WANT_SYS_TIME
#define __ARCH_WANT_COMPAT_SYS_TIME
#endif	/* __NO_STUBS */

#ifdef __KERNEL__

#ifndef COMPILE_OFFSETS
#include <asm/asm-offsets.h>
#define NR_syscalls (__NR_syscall_max + 1)
#endif

/*
 * "Conditional" syscalls
 *
 * What we want is __attribute__((weak,alias("sys_ni_syscall"))),
 * but it doesn't work on all toolchains, so we just do it by hand
 */
#define cond_syscall(x) asm(".weak\t" #x "\n\t.set\t" #x ",sys_ni_syscall")
#endif	/* __KERNEL__ */

#endif /* _ASM_X86_UNISTD_64_H */<|MERGE_RESOLUTION|>--- conflicted
+++ resolved
@@ -677,11 +677,8 @@
 __SYSCALL(__NR_clock_adjtime, sys_clock_adjtime)
 #define __NR_syncfs                             306
 __SYSCALL(__NR_syncfs, sys_syncfs)
-<<<<<<< HEAD
-=======
 #define __NR_sendmmsg				307
 __SYSCALL(__NR_sendmmsg, sys_sendmmsg)
->>>>>>> d762f438
 
 #ifndef __NO_STUBS
 #define __ARCH_WANT_OLD_READDIR

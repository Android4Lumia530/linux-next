/* SPDX-License-Identifier: GPL-2.0 */
#ifndef _ASM_X86_MCE_H
#define _ASM_X86_MCE_H

#include <uapi/asm/mce.h>

/*
 * Machine Check support for x86
 */

/* MCG_CAP register defines */
#define MCG_BANKCNT_MASK	0xff         /* Number of Banks */
#define MCG_CTL_P		BIT_ULL(8)   /* MCG_CTL register available */
#define MCG_EXT_P		BIT_ULL(9)   /* Extended registers available */
#define MCG_CMCI_P		BIT_ULL(10)  /* CMCI supported */
#define MCG_EXT_CNT_MASK	0xff0000     /* Number of Extended registers */
#define MCG_EXT_CNT_SHIFT	16
#define MCG_EXT_CNT(c)		(((c) & MCG_EXT_CNT_MASK) >> MCG_EXT_CNT_SHIFT)
#define MCG_SER_P		BIT_ULL(24)  /* MCA recovery/new status bits */
#define MCG_ELOG_P		BIT_ULL(26)  /* Extended error log supported */
#define MCG_LMCE_P		BIT_ULL(27)  /* Local machine check supported */

/* MCG_STATUS register defines */
#define MCG_STATUS_RIPV		BIT_ULL(0)   /* restart ip valid */
#define MCG_STATUS_EIPV		BIT_ULL(1)   /* ip points to correct instruction */
#define MCG_STATUS_MCIP		BIT_ULL(2)   /* machine check in progress */
#define MCG_STATUS_LMCES	BIT_ULL(3)   /* LMCE signaled */

/* MCG_EXT_CTL register defines */
#define MCG_EXT_CTL_LMCE_EN	BIT_ULL(0) /* Enable LMCE */

/* MCi_STATUS register defines */
#define MCI_STATUS_VAL		BIT_ULL(63)  /* valid error */
#define MCI_STATUS_OVER		BIT_ULL(62)  /* previous errors lost */
#define MCI_STATUS_UC		BIT_ULL(61)  /* uncorrected error */
#define MCI_STATUS_EN		BIT_ULL(60)  /* error enabled */
#define MCI_STATUS_MISCV	BIT_ULL(59)  /* misc error reg. valid */
#define MCI_STATUS_ADDRV	BIT_ULL(58)  /* addr reg. valid */
#define MCI_STATUS_PCC		BIT_ULL(57)  /* processor context corrupt */
#define MCI_STATUS_S		BIT_ULL(56)  /* Signaled machine check */
#define MCI_STATUS_AR		BIT_ULL(55)  /* Action required */
#define MCI_STATUS_CEC_SHIFT	38           /* Corrected Error Count */
#define MCI_STATUS_CEC_MASK	GENMASK_ULL(52,38)
#define MCI_STATUS_CEC(c)	(((c) & MCI_STATUS_CEC_MASK) >> MCI_STATUS_CEC_SHIFT)

/* AMD-specific bits */
#define MCI_STATUS_TCC		BIT_ULL(55)  /* Task context corrupt */
#define MCI_STATUS_SYNDV	BIT_ULL(53)  /* synd reg. valid */
#define MCI_STATUS_DEFERRED	BIT_ULL(44)  /* uncorrected error, deferred exception */
#define MCI_STATUS_POISON	BIT_ULL(43)  /* access poisonous data */
#define MCI_STATUS_SCRUB	BIT_ULL(40)  /* Error detected during scrub operation */

/*
 * McaX field if set indicates a given bank supports MCA extensions:
 *  - Deferred error interrupt type is specifiable by bank.
 *  - MCx_MISC0[BlkPtr] field indicates presence of extended MISC registers,
 *    But should not be used to determine MSR numbers.
 *  - TCC bit is present in MCx_STATUS.
 */
#define MCI_CONFIG_MCAX		0x1
#define MCI_IPID_MCATYPE	0xFFFF0000
#define MCI_IPID_HWID		0xFFF

/*
 * Note that the full MCACOD field of IA32_MCi_STATUS MSR is
 * bits 15:0.  But bit 12 is the 'F' bit, defined for corrected
 * errors to indicate that errors are being filtered by hardware.
 * We should mask out bit 12 when looking for specific signatures
 * of uncorrected errors - so the F bit is deliberately skipped
 * in this #define.
 */
#define MCACOD		  0xefff     /* MCA Error Code */

/* Architecturally defined codes from SDM Vol. 3B Chapter 15 */
#define MCACOD_SCRUB	0x00C0	/* 0xC0-0xCF Memory Scrubbing */
#define MCACOD_SCRUBMSK	0xeff0	/* Skip bit 12 ('F' bit) */
#define MCACOD_L3WB	0x017A	/* L3 Explicit Writeback */
#define MCACOD_DATA	0x0134	/* Data Load */
#define MCACOD_INSTR	0x0150	/* Instruction Fetch */

/* MCi_MISC register defines */
#define MCI_MISC_ADDR_LSB(m)	((m) & 0x3f)
#define MCI_MISC_ADDR_MODE(m)	(((m) >> 6) & 7)
#define  MCI_MISC_ADDR_SEGOFF	0	/* segment offset */
#define  MCI_MISC_ADDR_LINEAR	1	/* linear address */
#define  MCI_MISC_ADDR_PHYS	2	/* physical address */
#define  MCI_MISC_ADDR_MEM	3	/* memory address */
#define  MCI_MISC_ADDR_GENERIC	7	/* generic */

/* CTL2 register defines */
#define MCI_CTL2_CMCI_EN		BIT_ULL(30)
#define MCI_CTL2_CMCI_THRESHOLD_MASK	0x7fffULL

#define MCJ_CTX_MASK		3
#define MCJ_CTX(flags)		((flags) & MCJ_CTX_MASK)
#define MCJ_CTX_RANDOM		0    /* inject context: random */
#define MCJ_CTX_PROCESS		0x1  /* inject context: process */
#define MCJ_CTX_IRQ		0x2  /* inject context: IRQ */
#define MCJ_NMI_BROADCAST	0x4  /* do NMI broadcasting */
#define MCJ_EXCEPTION		0x8  /* raise as exception */
#define MCJ_IRQ_BROADCAST	0x10 /* do IRQ broadcasting */

#define MCE_OVERFLOW 0		/* bit 0 in flags means overflow */

#define MCE_LOG_MIN_LEN 32U
#define MCE_LOG_SIGNATURE	"MACHINECHECK"

/* AMD Scalable MCA */
#define MSR_AMD64_SMCA_MC0_CTL		0xc0002000
#define MSR_AMD64_SMCA_MC0_STATUS	0xc0002001
#define MSR_AMD64_SMCA_MC0_ADDR		0xc0002002
#define MSR_AMD64_SMCA_MC0_MISC0	0xc0002003
#define MSR_AMD64_SMCA_MC0_CONFIG	0xc0002004
#define MSR_AMD64_SMCA_MC0_IPID		0xc0002005
#define MSR_AMD64_SMCA_MC0_SYND		0xc0002006
#define MSR_AMD64_SMCA_MC0_DESTAT	0xc0002008
#define MSR_AMD64_SMCA_MC0_DEADDR	0xc0002009
#define MSR_AMD64_SMCA_MC0_MISC1	0xc000200a
#define MSR_AMD64_SMCA_MCx_CTL(x)	(MSR_AMD64_SMCA_MC0_CTL + 0x10*(x))
#define MSR_AMD64_SMCA_MCx_STATUS(x)	(MSR_AMD64_SMCA_MC0_STATUS + 0x10*(x))
#define MSR_AMD64_SMCA_MCx_ADDR(x)	(MSR_AMD64_SMCA_MC0_ADDR + 0x10*(x))
#define MSR_AMD64_SMCA_MCx_MISC(x)	(MSR_AMD64_SMCA_MC0_MISC0 + 0x10*(x))
#define MSR_AMD64_SMCA_MCx_CONFIG(x)	(MSR_AMD64_SMCA_MC0_CONFIG + 0x10*(x))
#define MSR_AMD64_SMCA_MCx_IPID(x)	(MSR_AMD64_SMCA_MC0_IPID + 0x10*(x))
#define MSR_AMD64_SMCA_MCx_SYND(x)	(MSR_AMD64_SMCA_MC0_SYND + 0x10*(x))
#define MSR_AMD64_SMCA_MCx_DESTAT(x)	(MSR_AMD64_SMCA_MC0_DESTAT + 0x10*(x))
#define MSR_AMD64_SMCA_MCx_DEADDR(x)	(MSR_AMD64_SMCA_MC0_DEADDR + 0x10*(x))
#define MSR_AMD64_SMCA_MCx_MISCy(x, y)	((MSR_AMD64_SMCA_MC0_MISC1 + y) + (0x10*(x)))

#define XEC(x, mask)			(((x) >> 16) & mask)

/* mce.kflags flag bits for logging etc. */
#define	MCE_HANDLED_CEC		BIT_ULL(0)
#define	MCE_HANDLED_UC		BIT_ULL(1)
#define	MCE_HANDLED_EXTLOG	BIT_ULL(2)
#define	MCE_HANDLED_NFIT	BIT_ULL(3)
#define	MCE_HANDLED_EDAC	BIT_ULL(4)
#define	MCE_HANDLED_MCELOG	BIT_ULL(5)

/*
 * Indicates an MCE which has happened in kernel space but from
 * which the kernel can recover simply by executing fixup_exception()
 * so that an error is returned to the caller of the function that
 * hit the machine check.
 */
#define MCE_IN_KERNEL_RECOV	BIT_ULL(6)

/*
 * Indicates an MCE that happened in kernel space while copying data
 * from user. In this case fixup_exception() gets the kernel to the
 * error exit for the copy function. Machine check handler can then
 * treat it like a fault taken in user mode.
 */
#define MCE_IN_KERNEL_COPYIN	BIT_ULL(7)

/*
 * This structure contains all data related to the MCE log.  Also
 * carries a signature to make it easier to find from external
 * debugging tools.  Each entry is only valid when its finished flag
 * is set.
 */
struct mce_log_buffer {
	char signature[12]; /* "MACHINECHECK" */
	unsigned len;	    /* = elements in .mce_entry[] */
	unsigned next;
	unsigned flags;
	unsigned recordlen;	/* length of struct mce */
	struct mce entry[];
};

/* Highest last */
enum mce_notifier_prios {
	MCE_PRIO_LOWEST,
	MCE_PRIO_MCELOG,
	MCE_PRIO_EDAC,
	MCE_PRIO_NFIT,
	MCE_PRIO_EXTLOG,
	MCE_PRIO_UC,
	MCE_PRIO_EARLY,
	MCE_PRIO_CEC,
	MCE_PRIO_HIGHEST = MCE_PRIO_CEC
};

struct notifier_block;
extern void mce_register_decode_chain(struct notifier_block *nb);
extern void mce_unregister_decode_chain(struct notifier_block *nb);

#include <linux/percpu.h>
#include <linux/atomic.h>

extern int mce_p5_enabled;

#ifdef CONFIG_ARCH_HAS_COPY_MC
extern void enable_copy_mc_fragile(void);
unsigned long __must_check copy_mc_fragile(void *dst, const void *src, unsigned cnt);
#else
static inline void enable_copy_mc_fragile(void)
{
}
#endif

<<<<<<< HEAD
=======
struct cper_ia_proc_ctx;

>>>>>>> f642729d
#ifdef CONFIG_X86_MCE
int mcheck_init(void);
void mcheck_cpu_init(struct cpuinfo_x86 *c);
void mcheck_cpu_clear(struct cpuinfo_x86 *c);
void mcheck_vendor_init_severity(void);
int apei_smca_report_x86_error(struct cper_ia_proc_ctx *ctx_info,
			       u64 lapic_id);
#else
static inline int mcheck_init(void) { return 0; }
static inline void mcheck_cpu_init(struct cpuinfo_x86 *c) {}
static inline void mcheck_cpu_clear(struct cpuinfo_x86 *c) {}
static inline void mcheck_vendor_init_severity(void) {}
static inline int apei_smca_report_x86_error(struct cper_ia_proc_ctx *ctx_info,
					     u64 lapic_id) { return -EINVAL; }
#endif

#ifdef CONFIG_X86_ANCIENT_MCE
void intel_p5_mcheck_init(struct cpuinfo_x86 *c);
void winchip_mcheck_init(struct cpuinfo_x86 *c);
static inline void enable_p5_mce(void) { mce_p5_enabled = 1; }
#else
static inline void intel_p5_mcheck_init(struct cpuinfo_x86 *c) {}
static inline void winchip_mcheck_init(struct cpuinfo_x86 *c) {}
static inline void enable_p5_mce(void) {}
#endif

void mce_setup(struct mce *m);
void mce_log(struct mce *m);
DECLARE_PER_CPU(struct device *, mce_device);

/* Maximum number of MCA banks per CPU. */
#define MAX_NR_BANKS 64

#ifdef CONFIG_X86_MCE_INTEL
void mce_intel_feature_init(struct cpuinfo_x86 *c);
void mce_intel_feature_clear(struct cpuinfo_x86 *c);
void cmci_clear(void);
void cmci_reenable(void);
void cmci_rediscover(void);
void cmci_recheck(void);
#else
static inline void mce_intel_feature_init(struct cpuinfo_x86 *c) { }
static inline void mce_intel_feature_clear(struct cpuinfo_x86 *c) { }
static inline void cmci_clear(void) {}
static inline void cmci_reenable(void) {}
static inline void cmci_rediscover(void) {}
static inline void cmci_recheck(void) {}
#endif

int mce_available(struct cpuinfo_x86 *c);
bool mce_is_memory_error(struct mce *m);
bool mce_is_correctable(struct mce *m);
int mce_usable_address(struct mce *m);

DECLARE_PER_CPU(unsigned, mce_exception_count);
DECLARE_PER_CPU(unsigned, mce_poll_count);

typedef DECLARE_BITMAP(mce_banks_t, MAX_NR_BANKS);
DECLARE_PER_CPU(mce_banks_t, mce_poll_banks);

enum mcp_flags {
	MCP_TIMESTAMP	= BIT(0),	/* log time stamp */
	MCP_UC		= BIT(1),	/* log uncorrected errors */
	MCP_DONTLOG	= BIT(2),	/* only clear, don't log */
};
bool machine_check_poll(enum mcp_flags flags, mce_banks_t *b);

int mce_notify_irq(void);

DECLARE_PER_CPU(struct mce, injectm);

/* Disable CMCI/polling for MCA bank claimed by firmware */
extern void mce_disable_bank(int bank);

/*
 * Exception handler
 */
void do_machine_check(struct pt_regs *pt_regs);

/*
 * Threshold handler
 */
extern void (*mce_threshold_vector)(void);

/* Deferred error interrupt handler */
extern void (*deferred_error_int_vector)(void);

/*
 * Used by APEI to report memory error via /dev/mcelog
 */

struct cper_sec_mem_err;
extern void apei_mce_report_mem_error(int corrected,
				      struct cper_sec_mem_err *mem_err);

/*
 * Enumerate new IP types and HWID values in AMD processors which support
 * Scalable MCA.
 */
#ifdef CONFIG_X86_MCE_AMD

/* These may be used by multiple smca_hwid_mcatypes */
enum smca_bank_types {
	SMCA_LS = 0,	/* Load Store */
	SMCA_LS_V2,	/* Load Store */
	SMCA_IF,	/* Instruction Fetch */
	SMCA_L2_CACHE,	/* L2 Cache */
	SMCA_DE,	/* Decoder Unit */
	SMCA_RESERVED,	/* Reserved */
	SMCA_EX,	/* Execution Unit */
	SMCA_FP,	/* Floating Point */
	SMCA_L3_CACHE,	/* L3 Cache */
	SMCA_CS,	/* Coherent Slave */
	SMCA_CS_V2,	/* Coherent Slave */
	SMCA_PIE,	/* Power, Interrupts, etc. */
	SMCA_UMC,	/* Unified Memory Controller */
	SMCA_PB,	/* Parameter Block */
	SMCA_PSP,	/* Platform Security Processor */
	SMCA_PSP_V2,	/* Platform Security Processor */
	SMCA_SMU,	/* System Management Unit */
	SMCA_SMU_V2,	/* System Management Unit */
	SMCA_MP5,	/* Microprocessor 5 Unit */
	SMCA_NBIO,	/* Northbridge IO Unit */
	SMCA_PCIE,	/* PCI Express Unit */
	N_SMCA_BANK_TYPES
};

#define HWID_MCATYPE(hwid, mcatype) (((hwid) << 16) | (mcatype))

struct smca_hwid {
	unsigned int bank_type;	/* Use with smca_bank_types for easy indexing. */
	u32 hwid_mcatype;	/* (hwid,mcatype) tuple */
	u8 count;		/* Number of instances. */
};

struct smca_bank {
	struct smca_hwid *hwid;
	u32 id;			/* Value of MCA_IPID[InstanceId]. */
	u8 sysfs_id;		/* Value used for sysfs name. */
};

extern struct smca_bank smca_banks[MAX_NR_BANKS];

extern const char *smca_get_long_name(enum smca_bank_types t);
extern bool amd_mce_is_memory_error(struct mce *m);

extern int mce_threshold_create_device(unsigned int cpu);
extern int mce_threshold_remove_device(unsigned int cpu);

void mce_amd_feature_init(struct cpuinfo_x86 *c);
int umc_normaddr_to_sysaddr(u64 norm_addr, u16 nid, u8 umc, u64 *sys_addr);

#else

static inline int mce_threshold_create_device(unsigned int cpu)		{ return 0; };
static inline int mce_threshold_remove_device(unsigned int cpu)		{ return 0; };
static inline bool amd_mce_is_memory_error(struct mce *m)		{ return false; };
static inline void mce_amd_feature_init(struct cpuinfo_x86 *c)		{ }
static inline int
umc_normaddr_to_sysaddr(u64 norm_addr, u16 nid, u8 umc, u64 *sys_addr)	{ return -EINVAL; };
#endif

static inline void mce_hygon_feature_init(struct cpuinfo_x86 *c)	{ return mce_amd_feature_init(c); }
#endif /* _ASM_X86_MCE_H */<|MERGE_RESOLUTION|>--- conflicted
+++ resolved
@@ -199,11 +199,8 @@
 }
 #endif
 
-<<<<<<< HEAD
-=======
 struct cper_ia_proc_ctx;
 
->>>>>>> f642729d
 #ifdef CONFIG_X86_MCE
 int mcheck_init(void);
 void mcheck_cpu_init(struct cpuinfo_x86 *c);

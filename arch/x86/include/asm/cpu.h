--- conflicted
+++ resolved
@@ -45,10 +45,7 @@
 extern void switch_to_sld(unsigned long tifn);
 extern bool handle_user_split_lock(struct pt_regs *regs, long error_code);
 extern bool handle_guest_split_lock(unsigned long ip);
-<<<<<<< HEAD
-=======
 u8 get_this_hybrid_cpu_type(void);
->>>>>>> eb4fae8d
 extern void handle_bus_lock(struct pt_regs *regs);
 #else
 static inline void __init sld_setup(struct cpuinfo_x86 *c) {}
@@ -63,14 +60,11 @@
 	return false;
 }
 
-<<<<<<< HEAD
-=======
 static inline u8 get_this_hybrid_cpu_type(void)
 {
 	return 0;
 }
 
->>>>>>> eb4fae8d
 static inline void handle_bus_lock(struct pt_regs *regs) {}
 #endif
 #ifdef CONFIG_IA32_FEAT_CTL

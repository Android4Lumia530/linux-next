/* SPDX-License-Identifier: GPL-2.0-only */
#ifndef _ASM_X86_APIC_H
#define _ASM_X86_APIC_H

#include <linux/cpumask.h>

#include <asm/alternative.h>
#include <asm/cpufeature.h>
#include <asm/apicdef.h>
#include <linux/atomic.h>
#include <asm/fixmap.h>
#include <asm/mpspec.h>
#include <asm/msr.h>
#include <asm/hardirq.h>

#define ARCH_APICTIMER_STOPS_ON_C3	1

/*
 * Debugging macros
 */
#define APIC_QUIET   0
#define APIC_VERBOSE 1
#define APIC_DEBUG   2

/* Macros for apic_extnmi which controls external NMI masking */
#define APIC_EXTNMI_BSP		0 /* Default */
#define APIC_EXTNMI_ALL		1
#define APIC_EXTNMI_NONE	2

/*
 * Define the default level of output to be very little
 * This can be turned up by using apic=verbose for more
 * information and apic=debug for _lots_ of information.
 * apic_verbosity is defined in apic.c
 */
#define apic_printk(v, s, a...) do {       \
		if ((v) <= apic_verbosity) \
			printk(s, ##a);    \
	} while (0)


#if defined(CONFIG_X86_LOCAL_APIC) && defined(CONFIG_X86_32)
extern void generic_apic_probe(void);
#else
static inline void generic_apic_probe(void)
{
}
#endif

#ifdef CONFIG_X86_LOCAL_APIC

extern int apic_verbosity;
extern int local_apic_timer_c2_ok;

extern int disable_apic;
extern unsigned int lapic_timer_period;

extern enum apic_intr_mode_id apic_intr_mode;
enum apic_intr_mode_id {
	APIC_PIC,
	APIC_VIRTUAL_WIRE,
	APIC_VIRTUAL_WIRE_NO_CONFIG,
	APIC_SYMMETRIC_IO,
	APIC_SYMMETRIC_IO_NO_ROUTING
};

#ifdef CONFIG_SMP
extern void __inquire_remote_apic(int apicid);
#else /* CONFIG_SMP */
static inline void __inquire_remote_apic(int apicid)
{
}
#endif /* CONFIG_SMP */

static inline void default_inquire_remote_apic(int apicid)
{
	if (apic_verbosity >= APIC_DEBUG)
		__inquire_remote_apic(apicid);
}

/*
 * With 82489DX we can't rely on apic feature bit
 * retrieved via cpuid but still have to deal with
 * such an apic chip so we assume that SMP configuration
 * is found from MP table (64bit case uses ACPI mostly
 * which set smp presence flag as well so we are safe
 * to use this helper too).
 */
static inline bool apic_from_smp_config(void)
{
	return smp_found_config && !disable_apic;
}

/*
 * Basic functions accessing APICs.
 */
#ifdef CONFIG_PARAVIRT
#include <asm/paravirt.h>
#endif

extern int setup_profiling_timer(unsigned int);

static inline void native_apic_mem_write(u32 reg, u32 v)
{
	volatile u32 *addr = (volatile u32 *)(APIC_BASE + reg);

	alternative_io("movl %0, %P1", "xchgl %0, %P1", X86_BUG_11AP,
		       ASM_OUTPUT2("=r" (v), "=m" (*addr)),
		       ASM_OUTPUT2("0" (v), "m" (*addr)));
}

static inline u32 native_apic_mem_read(u32 reg)
{
	return *((volatile u32 *)(APIC_BASE + reg));
}

extern void native_apic_wait_icr_idle(void);
extern u32 native_safe_apic_wait_icr_idle(void);
extern void native_apic_icr_write(u32 low, u32 id);
extern u64 native_apic_icr_read(void);

static inline bool apic_is_x2apic_enabled(void)
{
	u64 msr;

	if (rdmsrl_safe(MSR_IA32_APICBASE, &msr))
		return false;
	return msr & X2APIC_ENABLE;
}

extern void enable_IR_x2apic(void);

extern int get_physical_broadcast(void);

extern int lapic_get_maxlvt(void);
extern void clear_local_APIC(void);
extern void disconnect_bsp_APIC(int virt_wire_setup);
extern void disable_local_APIC(void);
extern void apic_soft_disable(void);
extern void lapic_shutdown(void);
extern void sync_Arb_IDs(void);
extern void init_bsp_APIC(void);
extern void apic_intr_mode_select(void);
extern void apic_intr_mode_init(void);
extern void init_apic_mappings(void);
void register_lapic_address(unsigned long address);
extern void setup_boot_APIC_clock(void);
extern void setup_secondary_APIC_clock(void);
extern void lapic_update_tsc_freq(void);

#ifdef CONFIG_X86_64
static inline int apic_force_enable(unsigned long addr)
{
	return -1;
}
#else
extern int apic_force_enable(unsigned long addr);
#endif

extern void apic_ap_setup(void);

/*
 * On 32bit this is mach-xxx local
 */
#ifdef CONFIG_X86_64
extern int apic_is_clustered_box(void);
#else
static inline int apic_is_clustered_box(void)
{
	return 0;
}
#endif

extern int setup_APIC_eilvt(u8 lvt_off, u8 vector, u8 msg_type, u8 mask);
extern void lapic_assign_system_vectors(void);
extern void lapic_assign_legacy_vector(unsigned int isairq, bool replace);
extern void lapic_online(void);
extern void lapic_offline(void);
extern bool apic_needs_pit(void);

extern void apic_send_IPI_allbutself(unsigned int vector);

#else /* !CONFIG_X86_LOCAL_APIC */
static inline void lapic_shutdown(void) { }
#define local_apic_timer_c2_ok		1
static inline void init_apic_mappings(void) { }
static inline void disable_local_APIC(void) { }
# define setup_boot_APIC_clock x86_init_noop
# define setup_secondary_APIC_clock x86_init_noop
static inline void lapic_update_tsc_freq(void) { }
static inline void init_bsp_APIC(void) { }
static inline void apic_intr_mode_select(void) { }
static inline void apic_intr_mode_init(void) { }
static inline void lapic_assign_system_vectors(void) { }
static inline void lapic_assign_legacy_vector(unsigned int i, bool r) { }
static inline bool apic_needs_pit(void) { return true; }
#endif /* !CONFIG_X86_LOCAL_APIC */

#ifdef CONFIG_X86_X2APIC
static inline void native_apic_msr_write(u32 reg, u32 v)
{
	if (reg == APIC_DFR || reg == APIC_ID || reg == APIC_LDR ||
	    reg == APIC_LVR)
		return;

	wrmsr(APIC_BASE_MSR + (reg >> 4), v, 0);
}

static inline void native_apic_msr_eoi_write(u32 reg, u32 v)
{
	__wrmsr(APIC_BASE_MSR + (APIC_EOI >> 4), APIC_EOI_ACK, 0);
}

static inline u32 native_apic_msr_read(u32 reg)
{
	u64 msr;

	if (reg == APIC_DFR)
		return -1;

	rdmsrl(APIC_BASE_MSR + (reg >> 4), msr);
	return (u32)msr;
}

static inline void native_x2apic_wait_icr_idle(void)
{
	/* no need to wait for icr idle in x2apic */
	return;
}

static inline u32 native_safe_x2apic_wait_icr_idle(void)
{
	/* no need to wait for icr idle in x2apic */
	return 0;
}

static inline void native_x2apic_icr_write(u32 low, u32 id)
{
	wrmsrl(APIC_BASE_MSR + (APIC_ICR >> 4), ((__u64) id) << 32 | low);
}

static inline u64 native_x2apic_icr_read(void)
{
	unsigned long val;

	rdmsrl(APIC_BASE_MSR + (APIC_ICR >> 4), val);
	return val;
}

extern int x2apic_mode;
extern int x2apic_phys;
extern void __init x2apic_set_max_apicid(u32 apicid);
extern void __init check_x2apic(void);
extern void x2apic_setup(void);
static inline int x2apic_enabled(void)
{
	return boot_cpu_has(X86_FEATURE_X2APIC) && apic_is_x2apic_enabled();
}

#define x2apic_supported()	(boot_cpu_has(X86_FEATURE_X2APIC))
#else /* !CONFIG_X86_X2APIC */
static inline void check_x2apic(void) { }
static inline void x2apic_setup(void) { }
static inline int x2apic_enabled(void) { return 0; }

#define x2apic_mode		(0)
#define	x2apic_supported()	(0)
#endif /* !CONFIG_X86_X2APIC */

struct irq_data;

/*
 * Copyright 2004 James Cleverdon, IBM.
 *
 * Generic APIC sub-arch data struct.
 *
 * Hacked for x86-64 by James Cleverdon from i386 architecture code by
 * Martin Bligh, Andi Kleen, James Bottomley, John Stultz, and
 * James Cleverdon.
 */
struct apic {
	/* Hotpath functions first */
	void	(*eoi_write)(u32 reg, u32 v);
	void	(*native_eoi_write)(u32 reg, u32 v);
	void	(*write)(u32 reg, u32 v);
	u32	(*read)(u32 reg);

	/* IPI related functions */
	void	(*wait_icr_idle)(void);
	u32	(*safe_wait_icr_idle)(void);

	void	(*send_IPI)(int cpu, int vector);
	void	(*send_IPI_mask)(const struct cpumask *mask, int vector);
	void	(*send_IPI_mask_allbutself)(const struct cpumask *msk, int vec);
	void	(*send_IPI_allbutself)(int vector);
	void	(*send_IPI_all)(int vector);
	void	(*send_IPI_self)(int vector);

	u32	disable_esr;

	enum apic_delivery_modes delivery_mode;
	bool	dest_mode_logical;

	u32	(*calc_dest_apicid)(unsigned int cpu);

	/* ICR related functions */
	u64	(*icr_read)(void);
	void	(*icr_write)(u32 low, u32 high);

	/* Probe, setup and smpboot functions */
	int	(*probe)(void);
	int	(*acpi_madt_oem_check)(char *oem_id, char *oem_table_id);
	int	(*apic_id_valid)(u32 apicid);
	int	(*apic_id_registered)(void);

	bool	(*check_apicid_used)(physid_mask_t *map, int apicid);
	void	(*init_apic_ldr)(void);
	void	(*ioapic_phys_id_map)(physid_mask_t *phys_map, physid_mask_t *retmap);
	void	(*setup_apic_routing)(void);
	int	(*cpu_present_to_apicid)(int mps_cpu);
	void	(*apicid_to_cpu_present)(int phys_apicid, physid_mask_t *retmap);
	int	(*check_phys_apicid_present)(int phys_apicid);
	int	(*phys_pkg_id)(int cpuid_apic, int index_msb);

	u32	(*get_apic_id)(unsigned long x);
	u32	(*set_apic_id)(unsigned int id);

	/* wakeup_secondary_cpu */
	int	(*wakeup_secondary_cpu)(int apicid, unsigned long start_eip);

	void	(*inquire_remote_apic)(int apicid);

#ifdef CONFIG_X86_32
	/*
	 * Called very early during boot from get_smp_config().  It should
	 * return the logical apicid.  x86_[bios]_cpu_to_apicid is
	 * initialized before this function is called.
	 *
	 * If logical apicid can't be determined that early, the function
	 * may return BAD_APICID.  Logical apicid will be configured after
	 * init_apic_ldr() while bringing up CPUs.  Note that NUMA affinity
	 * won't be applied properly during early boot in this case.
	 */
	int (*x86_32_early_logical_apicid)(int cpu);
#endif
	char	*name;
};

/*
 * Pointer to the local APIC driver in use on this system (there's
 * always just one such driver in use - the kernel decides via an
 * early probing process which one it picks - and then sticks to it):
 */
extern struct apic *apic;

/*
 * APIC drivers are probed based on how they are listed in the .apicdrivers
 * section. So the order is important and enforced by the ordering
 * of different apic driver files in the Makefile.
 *
 * For the files having two apic drivers, we use apic_drivers()
 * to enforce the order with in them.
 */
#define apic_driver(sym)					\
	static const struct apic *__apicdrivers_##sym __used		\
	__aligned(sizeof(struct apic *))			\
	__section(".apicdrivers") = { &sym }

#define apic_drivers(sym1, sym2)					\
	static struct apic *__apicdrivers_##sym1##sym2[2] __used	\
	__aligned(sizeof(struct apic *))				\
	__section(".apicdrivers") = { &sym1, &sym2 }

extern struct apic *__apicdrivers[], *__apicdrivers_end[];

/*
 * APIC functionality to boot other CPUs - only used on SMP:
 */
#ifdef CONFIG_SMP
extern int wakeup_secondary_cpu_via_nmi(int apicid, unsigned long start_eip);
extern int lapic_can_unplug_cpu(void);
#endif

#ifdef CONFIG_X86_LOCAL_APIC

static inline u32 apic_read(u32 reg)
{
	return apic->read(reg);
}

static inline void apic_write(u32 reg, u32 val)
{
	apic->write(reg, val);
}

static inline void apic_eoi(void)
{
	apic->eoi_write(APIC_EOI, APIC_EOI_ACK);
}

static inline u64 apic_icr_read(void)
{
	return apic->icr_read();
}

static inline void apic_icr_write(u32 low, u32 high)
{
	apic->icr_write(low, high);
}

static inline void apic_wait_icr_idle(void)
{
	apic->wait_icr_idle();
}

static inline u32 safe_apic_wait_icr_idle(void)
{
	return apic->safe_wait_icr_idle();
}

extern void __init apic_set_eoi_write(void (*eoi_write)(u32 reg, u32 v));

#else /* CONFIG_X86_LOCAL_APIC */

static inline u32 apic_read(u32 reg) { return 0; }
static inline void apic_write(u32 reg, u32 val) { }
static inline void apic_eoi(void) { }
static inline u64 apic_icr_read(void) { return 0; }
static inline void apic_icr_write(u32 low, u32 high) { }
static inline void apic_wait_icr_idle(void) { }
static inline u32 safe_apic_wait_icr_idle(void) { return 0; }
static inline void apic_set_eoi_write(void (*eoi_write)(u32 reg, u32 v)) {}

#endif /* CONFIG_X86_LOCAL_APIC */

extern void apic_ack_irq(struct irq_data *data);

static inline void ack_APIC_irq(void)
{
	/*
	 * ack_APIC_irq() actually gets compiled as a single instruction
	 * ... yummie.
	 */
	apic_eoi();
}


static inline bool lapic_vector_set_in_irr(unsigned int vector)
{
	u32 irr = apic_read(APIC_IRR + (vector / 32 * 0x10));

	return !!(irr & (1U << (vector % 32)));
}

static inline unsigned default_get_apic_id(unsigned long x)
{
	unsigned int ver = GET_APIC_VERSION(apic_read(APIC_LVR));

	if (APIC_XAPIC(ver) || boot_cpu_has(X86_FEATURE_EXTD_APICID))
		return (x >> 24) & 0xFF;
	else
		return (x >> 24) & 0x0F;
}

/*
 * Warm reset vector position:
 */
#define TRAMPOLINE_PHYS_LOW		0x467
#define TRAMPOLINE_PHYS_HIGH		0x469

extern void generic_bigsmp_probe(void);

#ifdef CONFIG_X86_LOCAL_APIC

#include <asm/smp.h>

#define APIC_DFR_VALUE	(APIC_DFR_FLAT)

DECLARE_EARLY_PER_CPU_READ_MOSTLY(u16, x86_bios_cpu_apicid);

extern struct apic apic_noop;

static inline unsigned int read_apic_id(void)
{
	unsigned int reg = apic_read(APIC_ID);

	return apic->get_apic_id(reg);
}

extern int default_apic_id_valid(u32 apicid);
extern int default_acpi_madt_oem_check(char *, char *);
extern void default_setup_apic_routing(void);

extern u32 apic_default_calc_apicid(unsigned int cpu);
extern u32 apic_flat_calc_apicid(unsigned int cpu);

extern bool default_check_apicid_used(physid_mask_t *map, int apicid);
extern void default_ioapic_phys_id_map(physid_mask_t *phys_map, physid_mask_t *retmap);
extern int default_cpu_present_to_apicid(int mps_cpu);
extern int default_check_phys_apicid_present(int phys_apicid);

#endif /* CONFIG_X86_LOCAL_APIC */

#ifdef CONFIG_SMP
bool apic_id_is_primary_thread(unsigned int id);
void apic_smt_update(void);
#else
static inline bool apic_id_is_primary_thread(unsigned int id) { return false; }
static inline void apic_smt_update(void) { }
#endif

struct msi_msg;
<<<<<<< HEAD

#ifdef CONFIG_PCI_MSI
void x86_vector_msi_compose_msg(struct irq_data *data, struct msi_msg *msg);
#else
# define x86_vector_msi_compose_msg NULL
#endif
=======
struct irq_cfg;

extern void __irq_msi_compose_msg(struct irq_cfg *cfg, struct msi_msg *msg,
				  bool dmar);
>>>>>>> f642729d

extern void ioapic_zap_locks(void);

#endif /* _ASM_X86_APIC_H */<|MERGE_RESOLUTION|>--- conflicted
+++ resolved
@@ -510,19 +510,10 @@
 #endif
 
 struct msi_msg;
-<<<<<<< HEAD
-
-#ifdef CONFIG_PCI_MSI
-void x86_vector_msi_compose_msg(struct irq_data *data, struct msi_msg *msg);
-#else
-# define x86_vector_msi_compose_msg NULL
-#endif
-=======
 struct irq_cfg;
 
 extern void __irq_msi_compose_msg(struct irq_cfg *cfg, struct msi_msg *msg,
 				  bool dmar);
->>>>>>> f642729d
 
 extern void ioapic_zap_locks(void);
 

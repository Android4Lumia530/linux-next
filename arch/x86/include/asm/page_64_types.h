--- conflicted
+++ resolved
@@ -98,15 +98,10 @@
 #define STACK_TOP_MAX		TASK_SIZE_MAX
 
 /*
-<<<<<<< HEAD
- * Maximum kernel image size is limited to 1 GiB, due to the fixmap living
- * in the next 1 GiB (see level2_kernel_pgt in arch/x86/kernel/head_64.S).
-=======
  * In spite of the name, KERNEL_IMAGE_SIZE is a limit on the maximum virtual
  * address for the kernel image, rather than the limit on the size itself.
  * This can be at most 1 GiB, due to the fixmap living in the next 1 GiB (see
  * level2_kernel_pgt in arch/x86/kernel/head_64.S).
->>>>>>> 356006a6
  *
  * On KASLR use 1 GiB by default, leaving 1 GiB for modules once the
  * page tables are fully set up.

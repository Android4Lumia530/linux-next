/*
 * This file is subject to the terms and conditions of the GNU General Public
 * License.  See the file "COPYING" in the main directory of this archive
 * for more details.
 *
 * Copyright (C) 2004-2007 Cavium Networks
 * Copyright (C) 2008, 2009 Wind River Systems
 *   written by Ralf Baechle <ralf@linux-mips.org>
 */
#include <linux/compiler.h>
#include <linux/vmalloc.h>
#include <linux/init.h>
#include <linux/kernel.h>
#include <linux/console.h>
#include <linux/delay.h>
#include <linux/export.h>
#include <linux/interrupt.h>
#include <linux/io.h>
#include <linux/memblock.h>
#include <linux/serial.h>
#include <linux/smp.h>
#include <linux/types.h>
#include <linux/string.h>	/* for memset */
#include <linux/tty.h>
#include <linux/time.h>
#include <linux/platform_device.h>
#include <linux/serial_core.h>
#include <linux/serial_8250.h>
#include <linux/of_fdt.h>
#include <linux/libfdt.h>
#include <linux/kexec.h>

#include <asm/processor.h>
#include <asm/reboot.h>
#include <asm/smp-ops.h>
#include <asm/irq_cpu.h>
#include <asm/mipsregs.h>
#include <asm/bootinfo.h>
#include <asm/sections.h>
#include <asm/fw/fw.h>
#include <asm/setup.h>
#include <asm/prom.h>
#include <asm/time.h>

#include <asm/octeon/octeon.h>
#include <asm/octeon/pci-octeon.h>
#include <asm/octeon/cvmx-rst-defs.h>

/*
 * TRUE for devices having registers with little-endian byte
 * order, FALSE for registers with native-endian byte order.
 * PCI mandates little-endian, USB and SATA are configuraable,
 * but we chose little-endian for these.
 */
const bool octeon_should_swizzle_table[256] = {
	[0x00] = true,	/* bootbus/CF */
	[0x1b] = true,	/* PCI mmio window */
	[0x1c] = true,	/* PCI mmio window */
	[0x1d] = true,	/* PCI mmio window */
	[0x1e] = true,	/* PCI mmio window */
	[0x68] = true,	/* OCTEON III USB */
	[0x69] = true,	/* OCTEON III USB */
	[0x6c] = true,	/* OCTEON III SATA */
	[0x6f] = true,	/* OCTEON II USB */
};
EXPORT_SYMBOL(octeon_should_swizzle_table);

#ifdef CONFIG_PCI
extern void pci_console_init(const char *arg);
#endif

static unsigned long long max_memory = ULLONG_MAX;
static unsigned long long reserve_low_mem;

DEFINE_SEMAPHORE(octeon_bootbus_sem);
EXPORT_SYMBOL(octeon_bootbus_sem);

static struct octeon_boot_descriptor *octeon_boot_desc_ptr;

struct cvmx_bootinfo *octeon_bootinfo;
EXPORT_SYMBOL(octeon_bootinfo);

#ifdef CONFIG_KEXEC
#ifdef CONFIG_SMP
/*
 * Wait for relocation code is prepared and send
 * secondary CPUs to spin until kernel is relocated.
 */
static void octeon_kexec_smp_down(void *ignored)
{
	int cpu = smp_processor_id();

	local_irq_disable();
	set_cpu_online(cpu, false);
	while (!atomic_read(&kexec_ready_to_reboot))
		cpu_relax();

	asm volatile (
	"	sync						\n"
	"	synci	($0)					\n");

	kexec_reboot();
}
#endif

#define OCTEON_DDR0_BASE    (0x0ULL)
#define OCTEON_DDR0_SIZE    (0x010000000ULL)
#define OCTEON_DDR1_BASE    (0x410000000ULL)
#define OCTEON_DDR1_SIZE    (0x010000000ULL)
#define OCTEON_DDR2_BASE    (0x020000000ULL)
#define OCTEON_DDR2_SIZE    (0x3e0000000ULL)
#define OCTEON_MAX_PHY_MEM_SIZE (16*1024*1024*1024ULL)

static struct kimage *kimage_ptr;

static void kexec_bootmem_init(uint64_t mem_size, uint32_t low_reserved_bytes)
{
	int64_t addr;
	struct cvmx_bootmem_desc *bootmem_desc;

	bootmem_desc = cvmx_bootmem_get_desc();

	if (mem_size > OCTEON_MAX_PHY_MEM_SIZE) {
		mem_size = OCTEON_MAX_PHY_MEM_SIZE;
		pr_err("Error: requested memory too large,"
		       "truncating to maximum size\n");
	}

	bootmem_desc->major_version = CVMX_BOOTMEM_DESC_MAJ_VER;
	bootmem_desc->minor_version = CVMX_BOOTMEM_DESC_MIN_VER;

	addr = (OCTEON_DDR0_BASE + reserve_low_mem + low_reserved_bytes);
	bootmem_desc->head_addr = 0;

	if (mem_size <= OCTEON_DDR0_SIZE) {
		__cvmx_bootmem_phy_free(addr,
				mem_size - reserve_low_mem -
				low_reserved_bytes, 0);
		return;
	}

	__cvmx_bootmem_phy_free(addr,
			OCTEON_DDR0_SIZE - reserve_low_mem -
			low_reserved_bytes, 0);

	mem_size -= OCTEON_DDR0_SIZE;

	if (mem_size > OCTEON_DDR1_SIZE) {
		__cvmx_bootmem_phy_free(OCTEON_DDR1_BASE, OCTEON_DDR1_SIZE, 0);
		__cvmx_bootmem_phy_free(OCTEON_DDR2_BASE,
				mem_size - OCTEON_DDR1_SIZE, 0);
	} else
		__cvmx_bootmem_phy_free(OCTEON_DDR1_BASE, mem_size, 0);
}

static int octeon_kexec_prepare(struct kimage *image)
{
	int i;
	char *bootloader = "kexec";

	octeon_boot_desc_ptr->argc = 0;
	for (i = 0; i < image->nr_segments; i++) {
		if (!strncmp(bootloader, (char *)image->segment[i].buf,
				strlen(bootloader))) {
			/*
			 * convert command line string to array
			 * of parameters (as bootloader does).
			 */
			int argc = 0, offt;
			char *str = (char *)image->segment[i].buf;
			char *ptr = strchr(str, ' ');
			while (ptr && (OCTEON_ARGV_MAX_ARGS > argc)) {
				*ptr = '\0';
				if (ptr[1] != ' ') {
					offt = (int)(ptr - str + 1);
					octeon_boot_desc_ptr->argv[argc] =
						image->segment[i].mem + offt;
					argc++;
				}
				ptr = strchr(ptr + 1, ' ');
			}
			octeon_boot_desc_ptr->argc = argc;
			break;
		}
	}

	/*
	 * Information about segments will be needed during pre-boot memory
	 * initialization.
	 */
	kimage_ptr = image;
	return 0;
}

static void octeon_generic_shutdown(void)
{
	int i;
#ifdef CONFIG_SMP
	int cpu;
#endif
	struct cvmx_bootmem_desc *bootmem_desc;
	void *named_block_array_ptr;

	bootmem_desc = cvmx_bootmem_get_desc();
	named_block_array_ptr =
		cvmx_phys_to_ptr(bootmem_desc->named_block_array_addr);

#ifdef CONFIG_SMP
	/* disable watchdogs */
	for_each_online_cpu(cpu)
		cvmx_write_csr(CVMX_CIU_WDOGX(cpu_logical_map(cpu)), 0);
#else
	cvmx_write_csr(CVMX_CIU_WDOGX(cvmx_get_core_num()), 0);
#endif
	if (kimage_ptr != kexec_crash_image) {
		memset(named_block_array_ptr,
			0x0,
			CVMX_BOOTMEM_NUM_NAMED_BLOCKS *
			sizeof(struct cvmx_bootmem_named_block_desc));
		/*
		 * Mark all memory (except low 0x100000 bytes) as free.
		 * It is the same thing that bootloader does.
		 */
		kexec_bootmem_init(octeon_bootinfo->dram_size*1024ULL*1024ULL,
				0x100000);
		/*
		 * Allocate all segments to avoid their corruption during boot.
		 */
		for (i = 0; i < kimage_ptr->nr_segments; i++)
			cvmx_bootmem_alloc_address(
				kimage_ptr->segment[i].memsz + 2*PAGE_SIZE,
				kimage_ptr->segment[i].mem - PAGE_SIZE,
				PAGE_SIZE);
	} else {
		/*
		 * Do not mark all memory as free. Free only named sections
		 * leaving the rest of memory unchanged.
		 */
		struct cvmx_bootmem_named_block_desc *ptr =
			(struct cvmx_bootmem_named_block_desc *)
			named_block_array_ptr;

		for (i = 0; i < bootmem_desc->named_block_num_blocks; i++)
			if (ptr[i].size)
				cvmx_bootmem_free_named(ptr[i].name);
	}
	kexec_args[2] = 1UL; /* running on octeon_main_processor */
	kexec_args[3] = (unsigned long)octeon_boot_desc_ptr;
#ifdef CONFIG_SMP
	secondary_kexec_args[2] = 0UL; /* running on secondary cpu */
	secondary_kexec_args[3] = (unsigned long)octeon_boot_desc_ptr;
#endif
}

static void octeon_shutdown(void)
{
	octeon_generic_shutdown();
#ifdef CONFIG_SMP
	smp_call_function(octeon_kexec_smp_down, NULL, 0);
	smp_wmb();
	while (num_online_cpus() > 1) {
		cpu_relax();
		mdelay(1);
	}
#endif
}

static void octeon_crash_shutdown(struct pt_regs *regs)
{
	octeon_generic_shutdown();
	default_machine_crash_shutdown(regs);
}

#ifdef CONFIG_SMP
void octeon_crash_smp_send_stop(void)
{
	int cpu;

	/* disable watchdogs */
	for_each_online_cpu(cpu)
		cvmx_write_csr(CVMX_CIU_WDOGX(cpu_logical_map(cpu)), 0);
}
#endif

#endif /* CONFIG_KEXEC */

#ifdef CONFIG_CAVIUM_RESERVE32
uint64_t octeon_reserve32_memory;
EXPORT_SYMBOL(octeon_reserve32_memory);
#endif

#ifdef CONFIG_KEXEC
/* crashkernel cmdline parameter is parsed _after_ memory setup
 * we also parse it here (workaround for EHB5200) */
static uint64_t crashk_size, crashk_base;
#endif

static int octeon_uart;

extern asmlinkage void handle_int(void);

/**
 * Return non zero if we are currently running in the Octeon simulator
 *
 * Returns
 */
int octeon_is_simulation(void)
{
	return octeon_bootinfo->board_type == CVMX_BOARD_TYPE_SIM;
}
EXPORT_SYMBOL(octeon_is_simulation);

/**
 * Return true if Octeon is in PCI Host mode. This means
 * Linux can control the PCI bus.
 *
 * Returns Non zero if Octeon in host mode.
 */
int octeon_is_pci_host(void)
{
#ifdef CONFIG_PCI
	return octeon_bootinfo->config_flags & CVMX_BOOTINFO_CFG_FLAG_PCI_HOST;
#else
	return 0;
#endif
}

/**
 * Get the clock rate of Octeon
 *
 * Returns Clock rate in HZ
 */
uint64_t octeon_get_clock_rate(void)
{
	struct cvmx_sysinfo *sysinfo = cvmx_sysinfo_get();

	return sysinfo->cpu_clock_hz;
}
EXPORT_SYMBOL(octeon_get_clock_rate);

static u64 octeon_io_clock_rate;

u64 octeon_get_io_clock_rate(void)
{
	return octeon_io_clock_rate;
}
EXPORT_SYMBOL(octeon_get_io_clock_rate);


/**
 * Write to the LCD display connected to the bootbus. This display
 * exists on most Cavium evaluation boards. If it doesn't exist, then
 * this function doesn't do anything.
 *
 * @s:	    String to write
 */
static void octeon_write_lcd(const char *s)
{
	if (octeon_bootinfo->led_display_base_addr) {
		void __iomem *lcd_address =
			ioremap(octeon_bootinfo->led_display_base_addr,
					8);
		int i;
		for (i = 0; i < 8; i++, s++) {
			if (*s)
				iowrite8(*s, lcd_address + i);
			else
				iowrite8(' ', lcd_address + i);
		}
		iounmap(lcd_address);
	}
}

/**
 * Return the console uart passed by the bootloader
 *
 * Returns uart	  (0 or 1)
 */
static int octeon_get_boot_uart(void)
{
	return (octeon_boot_desc_ptr->flags & OCTEON_BL_FLAG_CONSOLE_UART1) ?
		1 : 0;
}

/**
 * Get the coremask Linux was booted on.
 *
 * Returns Core mask
 */
int octeon_get_boot_coremask(void)
{
	return octeon_boot_desc_ptr->core_mask;
}

/**
 * Check the hardware BIST results for a CPU
 */
void octeon_check_cpu_bist(void)
{
	const int coreid = cvmx_get_core_num();
	unsigned long long mask;
	unsigned long long bist_val;

	/* Check BIST results for COP0 registers */
	mask = 0x1f00000000ull;
	bist_val = read_octeon_c0_icacheerr();
	if (bist_val & mask)
		pr_err("Core%d BIST Failure: CacheErr(icache) = 0x%llx\n",
		       coreid, bist_val);

	bist_val = read_octeon_c0_dcacheerr();
	if (bist_val & 1)
		pr_err("Core%d L1 Dcache parity error: "
		       "CacheErr(dcache) = 0x%llx\n",
		       coreid, bist_val);

	mask = 0xfc00000000000000ull;
	bist_val = read_c0_cvmmemctl();
	if (bist_val & mask)
		pr_err("Core%d BIST Failure: COP0_CVM_MEM_CTL = 0x%llx\n",
		       coreid, bist_val);

	write_octeon_c0_dcacheerr(0);
}

/**
 * Reboot Octeon
 *
 * @command: Command to pass to the bootloader. Currently ignored.
 */
static void octeon_restart(char *command)
{
	/* Disable all watchdogs before soft reset. They don't get cleared */
#ifdef CONFIG_SMP
	int cpu;
	for_each_online_cpu(cpu)
		cvmx_write_csr(CVMX_CIU_WDOGX(cpu_logical_map(cpu)), 0);
#else
	cvmx_write_csr(CVMX_CIU_WDOGX(cvmx_get_core_num()), 0);
#endif

	mb();
	while (1)
		if (OCTEON_IS_OCTEON3())
			cvmx_write_csr(CVMX_RST_SOFT_RST, 1);
		else
			cvmx_write_csr(CVMX_CIU_SOFT_RST, 1);
}


/**
 * Permanently stop a core.
 *
 * @arg: Ignored.
 */
static void octeon_kill_core(void *arg)
{
	if (octeon_is_simulation())
		/* A break instruction causes the simulator stop a core */
		asm volatile ("break" ::: "memory");

	local_irq_disable();
	/* Disable watchdog on this core. */
	cvmx_write_csr(CVMX_CIU_WDOGX(cvmx_get_core_num()), 0);
	/* Spin in a low power mode. */
	while (true)
		asm volatile ("wait" ::: "memory");
}


/**
 * Halt the system
 */
static void octeon_halt(void)
{
	smp_call_function(octeon_kill_core, NULL, 0);

	switch (octeon_bootinfo->board_type) {
	case CVMX_BOARD_TYPE_NAO38:
		/* Driving a 1 to GPIO 12 shuts off this board */
		cvmx_write_csr(CVMX_GPIO_BIT_CFGX(12), 1);
		cvmx_write_csr(CVMX_GPIO_TX_SET, 0x1000);
		break;
	default:
		octeon_write_lcd("PowerOff");
		break;
	}

	octeon_kill_core(NULL);
}

static char __read_mostly octeon_system_type[80];

static void __init init_octeon_system_type(void)
{
	char const *board_type;

	board_type = cvmx_board_type_to_string(octeon_bootinfo->board_type);
	if (board_type == NULL) {
		struct device_node *root;
		int ret;

		root = of_find_node_by_path("/");
		ret = of_property_read_string(root, "model", &board_type);
		of_node_put(root);
		if (ret)
			board_type = "Unsupported Board";
	}

	snprintf(octeon_system_type, sizeof(octeon_system_type), "%s (%s)",
		 board_type, octeon_model_get_string(read_c0_prid()));
}

/**
 * Return a string representing the system type
 *
 * Returns
 */
const char *octeon_board_type_string(void)
{
	return octeon_system_type;
}

const char *get_system_type(void)
	__attribute__ ((alias("octeon_board_type_string")));

void octeon_user_io_init(void)
{
	union octeon_cvmemctl cvmmemctl;

	/* Get the current settings for CP0_CVMMEMCTL_REG */
	cvmmemctl.u64 = read_c0_cvmmemctl();
	/* R/W If set, marked write-buffer entries time out the same
	 * as as other entries; if clear, marked write-buffer entries
	 * use the maximum timeout. */
	cvmmemctl.s.dismarkwblongto = 1;
	/* R/W If set, a merged store does not clear the write-buffer
	 * entry timeout state. */
	cvmmemctl.s.dismrgclrwbto = 0;
	/* R/W Two bits that are the MSBs of the resultant CVMSEG LM
	 * word location for an IOBDMA. The other 8 bits come from the
	 * SCRADDR field of the IOBDMA. */
	cvmmemctl.s.iobdmascrmsb = 0;
	/* R/W If set, SYNCWS and SYNCS only order marked stores; if
	 * clear, SYNCWS and SYNCS only order unmarked
	 * stores. SYNCWSMARKED has no effect when DISSYNCWS is
	 * set. */
	cvmmemctl.s.syncwsmarked = 0;
	/* R/W If set, SYNCWS acts as SYNCW and SYNCS acts as SYNC. */
	cvmmemctl.s.dissyncws = 0;
	/* R/W If set, no stall happens on write buffer full. */
	if (OCTEON_IS_MODEL(OCTEON_CN38XX_PASS2))
		cvmmemctl.s.diswbfst = 1;
	else
		cvmmemctl.s.diswbfst = 0;
	/* R/W If set (and SX set), supervisor-level loads/stores can
	 * use XKPHYS addresses with <48>==0 */
	cvmmemctl.s.xkmemenas = 0;

	/* R/W If set (and UX set), user-level loads/stores can use
	 * XKPHYS addresses with VA<48>==0 */
	cvmmemctl.s.xkmemenau = 0;

	/* R/W If set (and SX set), supervisor-level loads/stores can
	 * use XKPHYS addresses with VA<48>==1 */
	cvmmemctl.s.xkioenas = 0;

	/* R/W If set (and UX set), user-level loads/stores can use
	 * XKPHYS addresses with VA<48>==1 */
	cvmmemctl.s.xkioenau = 0;

	/* R/W If set, all stores act as SYNCW (NOMERGE must be set
	 * when this is set) RW, reset to 0. */
	cvmmemctl.s.allsyncw = 0;

	/* R/W If set, no stores merge, and all stores reach the
	 * coherent bus in order. */
	cvmmemctl.s.nomerge = 0;
	/* R/W Selects the bit in the counter used for DID time-outs 0
	 * = 231, 1 = 230, 2 = 229, 3 = 214. Actual time-out is
	 * between 1x and 2x this interval. For example, with
	 * DIDTTO=3, expiration interval is between 16K and 32K. */
	cvmmemctl.s.didtto = 0;
	/* R/W If set, the (mem) CSR clock never turns off. */
	cvmmemctl.s.csrckalwys = 0;
	/* R/W If set, mclk never turns off. */
	cvmmemctl.s.mclkalwys = 0;
	/* R/W Selects the bit in the counter used for write buffer
	 * flush time-outs (WBFLT+11) is the bit position in an
	 * internal counter used to determine expiration. The write
	 * buffer expires between 1x and 2x this interval. For
	 * example, with WBFLT = 0, a write buffer expires between 2K
	 * and 4K cycles after the write buffer entry is allocated. */
	cvmmemctl.s.wbfltime = 0;
	/* R/W If set, do not put Istream in the L2 cache. */
	cvmmemctl.s.istrnol2 = 0;

	/*
	 * R/W The write buffer threshold. As per erratum Core-14752
	 * for CN63XX, a sc/scd might fail if the write buffer is
	 * full.  Lowering WBTHRESH greatly lowers the chances of the
	 * write buffer ever being full and triggering the erratum.
	 */
	if (OCTEON_IS_MODEL(OCTEON_CN63XX_PASS1_X))
		cvmmemctl.s.wbthresh = 4;
	else
		cvmmemctl.s.wbthresh = 10;

	/* R/W If set, CVMSEG is available for loads/stores in
	 * kernel/debug mode. */
#if CONFIG_CAVIUM_OCTEON_CVMSEG_SIZE > 0
	cvmmemctl.s.cvmsegenak = 1;
#else
	cvmmemctl.s.cvmsegenak = 0;
#endif
	/* R/W If set, CVMSEG is available for loads/stores in
	 * supervisor mode. */
	cvmmemctl.s.cvmsegenas = 0;
	/* R/W If set, CVMSEG is available for loads/stores in user
	 * mode. */
	cvmmemctl.s.cvmsegenau = 0;

	write_c0_cvmmemctl(cvmmemctl.u64);

	/* Setup of CVMSEG is done in kernel-entry-init.h */
	if (smp_processor_id() == 0)
		pr_notice("CVMSEG size: %d cache lines (%d bytes)\n",
			  CONFIG_CAVIUM_OCTEON_CVMSEG_SIZE,
			  CONFIG_CAVIUM_OCTEON_CVMSEG_SIZE * 128);

	if (octeon_has_feature(OCTEON_FEATURE_FAU)) {
		union cvmx_iob_fau_timeout fau_timeout;

		/* Set a default for the hardware timeouts */
		fau_timeout.u64 = 0;
		fau_timeout.s.tout_val = 0xfff;
		/* Disable tagwait FAU timeout */
		fau_timeout.s.tout_enb = 0;
		cvmx_write_csr(CVMX_IOB_FAU_TIMEOUT, fau_timeout.u64);
	}

	if ((!OCTEON_IS_MODEL(OCTEON_CN68XX) &&
	     !OCTEON_IS_MODEL(OCTEON_CN7XXX)) ||
	    OCTEON_IS_MODEL(OCTEON_CN70XX)) {
		union cvmx_pow_nw_tim nm_tim;

		nm_tim.u64 = 0;
		/* 4096 cycles */
		nm_tim.s.nw_tim = 3;
		cvmx_write_csr(CVMX_POW_NW_TIM, nm_tim.u64);
	}

	write_octeon_c0_icacheerr(0);
	write_c0_derraddr1(0);
}

/**
 * Early entry point for arch setup
 */
void __init prom_init(void)
{
	struct cvmx_sysinfo *sysinfo;
	const char *arg;
	char *p;
	int i;
	u64 t;
	int argc;
#ifdef CONFIG_CAVIUM_RESERVE32
	int64_t addr = -1;
#endif
	/*
	 * The bootloader passes a pointer to the boot descriptor in
	 * $a3, this is available as fw_arg3.
	 */
	octeon_boot_desc_ptr = (struct octeon_boot_descriptor *)fw_arg3;
	octeon_bootinfo =
		cvmx_phys_to_ptr(octeon_boot_desc_ptr->cvmx_desc_vaddr);
	cvmx_bootmem_init(cvmx_phys_to_ptr(octeon_bootinfo->phy_mem_desc_addr));

	sysinfo = cvmx_sysinfo_get();
	memset(sysinfo, 0, sizeof(*sysinfo));
	sysinfo->system_dram_size = octeon_bootinfo->dram_size << 20;
	sysinfo->phy_mem_desc_addr = (u64)phys_to_virt(octeon_bootinfo->phy_mem_desc_addr);

	if ((octeon_bootinfo->major_version > 1) ||
	    (octeon_bootinfo->major_version == 1 &&
	     octeon_bootinfo->minor_version >= 4))
		cvmx_coremask_copy(&sysinfo->core_mask,
				   &octeon_bootinfo->ext_core_mask);
	else
		cvmx_coremask_set64(&sysinfo->core_mask,
				    octeon_bootinfo->core_mask);

	/* Some broken u-boot pass garbage in upper bits, clear them out */
	if (!OCTEON_IS_MODEL(OCTEON_CN78XX))
		for (i = 512; i < 1024; i++)
			cvmx_coremask_clear_core(&sysinfo->core_mask, i);

	sysinfo->exception_base_addr = octeon_bootinfo->exception_base_addr;
	sysinfo->cpu_clock_hz = octeon_bootinfo->eclock_hz;
	sysinfo->dram_data_rate_hz = octeon_bootinfo->dclock_hz * 2;
	sysinfo->board_type = octeon_bootinfo->board_type;
	sysinfo->board_rev_major = octeon_bootinfo->board_rev_major;
	sysinfo->board_rev_minor = octeon_bootinfo->board_rev_minor;
	memcpy(sysinfo->mac_addr_base, octeon_bootinfo->mac_addr_base,
	       sizeof(sysinfo->mac_addr_base));
	sysinfo->mac_addr_count = octeon_bootinfo->mac_addr_count;
	memcpy(sysinfo->board_serial_number,
	       octeon_bootinfo->board_serial_number,
	       sizeof(sysinfo->board_serial_number));
	sysinfo->compact_flash_common_base_addr =
		octeon_bootinfo->compact_flash_common_base_addr;
	sysinfo->compact_flash_attribute_base_addr =
		octeon_bootinfo->compact_flash_attribute_base_addr;
	sysinfo->led_display_base_addr = octeon_bootinfo->led_display_base_addr;
	sysinfo->dfa_ref_clock_hz = octeon_bootinfo->dfa_ref_clock_hz;
	sysinfo->bootloader_config_flags = octeon_bootinfo->config_flags;

	if (OCTEON_IS_OCTEON2()) {
		/* I/O clock runs at a different rate than the CPU. */
		union cvmx_mio_rst_boot rst_boot;
		rst_boot.u64 = cvmx_read_csr(CVMX_MIO_RST_BOOT);
		octeon_io_clock_rate = 50000000 * rst_boot.s.pnr_mul;
	} else if (OCTEON_IS_OCTEON3()) {
		/* I/O clock runs at a different rate than the CPU. */
		union cvmx_rst_boot rst_boot;
		rst_boot.u64 = cvmx_read_csr(CVMX_RST_BOOT);
		octeon_io_clock_rate = 50000000 * rst_boot.s.pnr_mul;
	} else {
		octeon_io_clock_rate = sysinfo->cpu_clock_hz;
	}

	t = read_c0_cvmctl();
	if ((t & (1ull << 27)) == 0) {
		/*
		 * Setup the multiplier save/restore code if
		 * CvmCtl[NOMUL] clear.
		 */
		void *save;
		void *save_end;
		void *restore;
		void *restore_end;
		int save_len;
		int restore_len;
		int save_max = (char *)octeon_mult_save_end -
			(char *)octeon_mult_save;
		int restore_max = (char *)octeon_mult_restore_end -
			(char *)octeon_mult_restore;
		if (current_cpu_data.cputype == CPU_CAVIUM_OCTEON3) {
			save = octeon_mult_save3;
			save_end = octeon_mult_save3_end;
			restore = octeon_mult_restore3;
			restore_end = octeon_mult_restore3_end;
		} else {
			save = octeon_mult_save2;
			save_end = octeon_mult_save2_end;
			restore = octeon_mult_restore2;
			restore_end = octeon_mult_restore2_end;
		}
		save_len = (char *)save_end - (char *)save;
		restore_len = (char *)restore_end - (char *)restore;
		if (!WARN_ON(save_len > save_max ||
				restore_len > restore_max)) {
			memcpy(octeon_mult_save, save, save_len);
			memcpy(octeon_mult_restore, restore, restore_len);
		}
	}

	/*
	 * Only enable the LED controller if we're running on a CN38XX, CN58XX,
	 * or CN56XX. The CN30XX and CN31XX don't have an LED controller.
	 */
	if (!octeon_is_simulation() &&
	    octeon_has_feature(OCTEON_FEATURE_LED_CONTROLLER)) {
		cvmx_write_csr(CVMX_LED_EN, 0);
		cvmx_write_csr(CVMX_LED_PRT, 0);
		cvmx_write_csr(CVMX_LED_DBG, 0);
		cvmx_write_csr(CVMX_LED_PRT_FMT, 0);
		cvmx_write_csr(CVMX_LED_UDD_CNTX(0), 32);
		cvmx_write_csr(CVMX_LED_UDD_CNTX(1), 32);
		cvmx_write_csr(CVMX_LED_UDD_DATX(0), 0);
		cvmx_write_csr(CVMX_LED_UDD_DATX(1), 0);
		cvmx_write_csr(CVMX_LED_EN, 1);
	}
#ifdef CONFIG_CAVIUM_RESERVE32
	/*
	 * We need to temporarily allocate all memory in the reserve32
	 * region. This makes sure the kernel doesn't allocate this
	 * memory when it is getting memory from the
	 * bootloader. Later, after the memory allocations are
	 * complete, the reserve32 will be freed.
	 *
	 * Allocate memory for RESERVED32 aligned on 2MB boundary. This
	 * is in case we later use hugetlb entries with it.
	 */
	addr = cvmx_bootmem_phy_named_block_alloc(CONFIG_CAVIUM_RESERVE32 << 20,
						0, 0, 2 << 20,
						"CAVIUM_RESERVE32", 0);
	if (addr < 0)
		pr_err("Failed to allocate CAVIUM_RESERVE32 memory area\n");
	else
		octeon_reserve32_memory = addr;
#endif

#ifdef CONFIG_CAVIUM_OCTEON_LOCK_L2
	if (cvmx_read_csr(CVMX_L2D_FUS3) & (3ull << 34)) {
		pr_info("Skipping L2 locking due to reduced L2 cache size\n");
	} else {
		uint32_t __maybe_unused ebase = read_c0_ebase() & 0x3ffff000;
#ifdef CONFIG_CAVIUM_OCTEON_LOCK_L2_TLB
		/* TLB refill */
		cvmx_l2c_lock_mem_region(ebase, 0x100);
#endif
#ifdef CONFIG_CAVIUM_OCTEON_LOCK_L2_EXCEPTION
		/* General exception */
		cvmx_l2c_lock_mem_region(ebase + 0x180, 0x80);
#endif
#ifdef CONFIG_CAVIUM_OCTEON_LOCK_L2_LOW_LEVEL_INTERRUPT
		/* Interrupt handler */
		cvmx_l2c_lock_mem_region(ebase + 0x200, 0x80);
#endif
#ifdef CONFIG_CAVIUM_OCTEON_LOCK_L2_INTERRUPT
		cvmx_l2c_lock_mem_region(__pa_symbol(handle_int), 0x100);
		cvmx_l2c_lock_mem_region(__pa_symbol(plat_irq_dispatch), 0x80);
#endif
#ifdef CONFIG_CAVIUM_OCTEON_LOCK_L2_MEMCPY
		cvmx_l2c_lock_mem_region(__pa_symbol(memcpy), 0x480);
#endif
	}
#endif

	octeon_check_cpu_bist();

	octeon_uart = octeon_get_boot_uart();

#ifdef CONFIG_SMP
	octeon_write_lcd("LinuxSMP");
#else
	octeon_write_lcd("Linux");
#endif

	octeon_setup_delays();

	/*
	 * BIST should always be enabled when doing a soft reset. L2
	 * Cache locking for instance is not cleared unless BIST is
	 * enabled.  Unfortunately due to a chip errata G-200 for
	 * Cn38XX and CN31XX, BIST must be disabled on these parts.
	 */
	if (OCTEON_IS_MODEL(OCTEON_CN38XX_PASS2) ||
	    OCTEON_IS_MODEL(OCTEON_CN31XX))
		cvmx_write_csr(CVMX_CIU_SOFT_BIST, 0);
	else
		cvmx_write_csr(CVMX_CIU_SOFT_BIST, 1);

	/* Default to 64MB in the simulator to speed things up */
	if (octeon_is_simulation())
		max_memory = 64ull << 20;

	arg = strstr(arcs_cmdline, "mem=");
	if (arg) {
		max_memory = memparse(arg + 4, &p);
		if (max_memory == 0)
			max_memory = 32ull << 30;
		if (*p == '@')
			reserve_low_mem = memparse(p + 1, &p);
	}

	arcs_cmdline[0] = 0;
	argc = octeon_boot_desc_ptr->argc;
	for (i = 0; i < argc; i++) {
		const char *arg =
			cvmx_phys_to_ptr(octeon_boot_desc_ptr->argv[i]);
		if ((strncmp(arg, "MEM=", 4) == 0) ||
		    (strncmp(arg, "mem=", 4) == 0)) {
			max_memory = memparse(arg + 4, &p);
			if (max_memory == 0)
				max_memory = 32ull << 30;
			if (*p == '@')
				reserve_low_mem = memparse(p + 1, &p);
#ifdef CONFIG_KEXEC
		} else if (strncmp(arg, "crashkernel=", 12) == 0) {
			crashk_size = memparse(arg+12, &p);
			if (*p == '@')
				crashk_base = memparse(p+1, &p);
			strcat(arcs_cmdline, " ");
			strcat(arcs_cmdline, arg);
			/*
			 * To do: switch parsing to new style, something like:
			 * parse_crashkernel(arg, sysinfo->system_dram_size,
			 *		  &crashk_size, &crashk_base);
			 */
#endif
		} else if (strlen(arcs_cmdline) + strlen(arg) + 1 <
			   sizeof(arcs_cmdline) - 1) {
			strcat(arcs_cmdline, " ");
			strcat(arcs_cmdline, arg);
		}
	}

	if (strstr(arcs_cmdline, "console=") == NULL) {
		if (octeon_uart == 1)
			strcat(arcs_cmdline, " console=ttyS1,115200");
		else
			strcat(arcs_cmdline, " console=ttyS0,115200");
	}

	mips_hpt_frequency = octeon_get_clock_rate();

	octeon_init_cvmcount();

	_machine_restart = octeon_restart;
	_machine_halt = octeon_halt;

#ifdef CONFIG_KEXEC
	_machine_kexec_shutdown = octeon_shutdown;
	_machine_crash_shutdown = octeon_crash_shutdown;
	_machine_kexec_prepare = octeon_kexec_prepare;
#ifdef CONFIG_SMP
	_crash_smp_send_stop = octeon_crash_smp_send_stop;
#endif
#endif

	octeon_user_io_init();
	octeon_setup_smp();
}

/* Exclude a single page from the regions obtained in plat_mem_setup. */
#ifndef CONFIG_CRASH_DUMP
static __init void memory_exclude_page(u64 addr, u64 *mem, u64 *size)
{
	if (addr > *mem && addr < *mem + *size) {
		u64 inc = addr - *mem;
		memblock_add(*mem, inc);
		*mem += inc;
		*size -= inc;
	}

	if (addr == *mem && *size > PAGE_SIZE) {
		*mem += PAGE_SIZE;
		*size -= PAGE_SIZE;
	}
}
#endif /* CONFIG_CRASH_DUMP */

void __init fw_init_cmdline(void)
{
	int i;

	octeon_boot_desc_ptr = (struct octeon_boot_descriptor *)fw_arg3;
	for (i = 0; i < octeon_boot_desc_ptr->argc; i++) {
		const char *arg =
			cvmx_phys_to_ptr(octeon_boot_desc_ptr->argv[i]);
		if (strlen(arcs_cmdline) + strlen(arg) + 1 <
			   sizeof(arcs_cmdline) - 1) {
			strcat(arcs_cmdline, " ");
			strcat(arcs_cmdline, arg);
		}
	}
}

void __init *plat_get_fdt(void)
{
	octeon_bootinfo =
		cvmx_phys_to_ptr(octeon_boot_desc_ptr->cvmx_desc_vaddr);
	return phys_to_virt(octeon_bootinfo->fdt_addr);
}

void __init plat_mem_setup(void)
{
	uint64_t mem_alloc_size;
	uint64_t total;
	uint64_t crashk_end;
#ifndef CONFIG_CRASH_DUMP
	int64_t memory;
#endif

	total = 0;
	crashk_end = 0;

	/*
	 * The Mips memory init uses the first memory location for
	 * some memory vectors. When SPARSEMEM is in use, it doesn't
	 * verify that the size is big enough for the final
	 * vectors. Making the smallest chuck 4MB seems to be enough
	 * to consistently work.
	 */
	mem_alloc_size = 4 << 20;
	if (mem_alloc_size > max_memory)
		mem_alloc_size = max_memory;

/* Crashkernel ignores bootmem list. It relies on mem=X@Y option */
#ifdef CONFIG_CRASH_DUMP
	memblock_add(reserve_low_mem, max_memory);
	total += max_memory;
#else
#ifdef CONFIG_KEXEC
	if (crashk_size > 0) {
		memblock_add(crashk_base, crashk_size);
		crashk_end = crashk_base + crashk_size;
	}
#endif
	/*
	 * When allocating memory, we want incrementing addresses,
	 * which is handled by memblock
	 */
	cvmx_bootmem_lock();
	while (total < max_memory) {
		memory = cvmx_bootmem_phy_alloc(mem_alloc_size,
						__pa_symbol(&_end), -1,
						0x100000,
						CVMX_BOOTMEM_FLAG_NO_LOCKING);
		if (memory >= 0) {
			u64 size = mem_alloc_size;
#ifdef CONFIG_KEXEC
			uint64_t end;
#endif

			/*
			 * exclude a page at the beginning and end of
			 * the 256MB PCIe 'hole' so the kernel will not
			 * try to allocate multi-page buffers that
			 * span the discontinuity.
			 */
			memory_exclude_page(CVMX_PCIE_BAR1_PHYS_BASE,
					    &memory, &size);
			memory_exclude_page(CVMX_PCIE_BAR1_PHYS_BASE +
					    CVMX_PCIE_BAR1_PHYS_SIZE,
					    &memory, &size);
#ifdef CONFIG_KEXEC
			end = memory + mem_alloc_size;

			/*
			 * This function automatically merges address regions
			 * next to each other if they are received in
			 * incrementing order
			 */
			if (memory < crashk_base && end >  crashk_end) {
				/* region is fully in */
				memblock_add(memory, crashk_base - memory);
				total += crashk_base - memory;
				memblock_add(crashk_end, end - crashk_end);
				total += end - crashk_end;
				continue;
			}

			if (memory >= crashk_base && end <= crashk_end)
				/*
				 * Entire memory region is within the new
				 *  kernel's memory, ignore it.
				 */
				continue;

			if (memory > crashk_base && memory < crashk_end &&
			    end > crashk_end) {
				/*
				 * Overlap with the beginning of the region,
				 * reserve the beginning.
				  */
				mem_alloc_size -= crashk_end - memory;
				memory = crashk_end;
			} else if (memory < crashk_base && end > crashk_base &&
				   end < crashk_end)
				/*
				 * Overlap with the beginning of the region,
				 * chop of end.
				 */
				mem_alloc_size -= end - crashk_base;
#endif
			memblock_add(memory, mem_alloc_size);
			total += mem_alloc_size;
			/* Recovering mem_alloc_size */
			mem_alloc_size = 4 << 20;
		} else {
			break;
		}
	}
	cvmx_bootmem_unlock();
<<<<<<< HEAD
	/* Add the memory region for the kernel. */
	kernel_start = (unsigned long) _text;
	kernel_size = _end - _text;

	/* Adjust for physical offset. */
	kernel_start &= ~0xffffffff80000000ULL;
	memblock_add(kernel_start, kernel_size);
=======
>>>>>>> 356006a6
#endif /* CONFIG_CRASH_DUMP */

#ifdef CONFIG_CAVIUM_RESERVE32
	/*
	 * Now that we've allocated the kernel memory it is safe to
	 * free the reserved region. We free it here so that builtin
	 * drivers can use the memory.
	 */
	if (octeon_reserve32_memory)
		cvmx_bootmem_free_named("CAVIUM_RESERVE32");
#endif /* CONFIG_CAVIUM_RESERVE32 */

	if (total == 0)
		panic("Unable to allocate memory from "
		      "cvmx_bootmem_phy_alloc");
}

/*
 * Emit one character to the boot UART.	 Exported for use by the
 * watchdog timer.
 */
void prom_putchar(char c)
{
	uint64_t lsrval;

	/* Spin until there is room */
	do {
		lsrval = cvmx_read_csr(CVMX_MIO_UARTX_LSR(octeon_uart));
	} while ((lsrval & 0x20) == 0);

	/* Write the byte */
	cvmx_write_csr(CVMX_MIO_UARTX_THR(octeon_uart), c & 0xffull);
}
EXPORT_SYMBOL(prom_putchar);

void __init prom_free_prom_memory(void)
{
	if (OCTEON_IS_MODEL(OCTEON_CN6XXX)) {
		/* Check for presence of Core-14449 fix.  */
		u32 insn;
		u32 *foo;

		foo = &insn;

		asm volatile("# before" : : : "memory");
		prefetch(foo);
		asm volatile(
			".set push\n\t"
			".set noreorder\n\t"
			"bal 1f\n\t"
			"nop\n"
			"1:\tlw %0,-12($31)\n\t"
			".set pop\n\t"
			: "=r" (insn) : : "$31", "memory");

		if ((insn >> 26) != 0x33)
			panic("No PREF instruction at Core-14449 probe point.");

		if (((insn >> 16) & 0x1f) != 28)
			panic("OCTEON II DCache prefetch workaround not in place (%04x).\n"
			      "Please build kernel with proper options (CONFIG_CAVIUM_CN63XXP1).",
			      insn);
	}
}

void __init octeon_fill_mac_addresses(void);

void __init device_tree_init(void)
{
	const void *fdt;
	bool do_prune;
	bool fill_mac;

	if (fw_passed_dtb) {
		fdt = (void *)fw_passed_dtb;
		do_prune = false;
		fill_mac = true;
		pr_info("Using appended Device Tree.\n");
	} else if (octeon_bootinfo->minor_version >= 3 && octeon_bootinfo->fdt_addr) {
		fdt = phys_to_virt(octeon_bootinfo->fdt_addr);
		if (fdt_check_header(fdt))
			panic("Corrupt Device Tree passed to kernel.");
		do_prune = false;
		fill_mac = false;
		pr_info("Using passed Device Tree.\n");
	} else if (OCTEON_IS_MODEL(OCTEON_CN68XX)) {
		fdt = &__dtb_octeon_68xx_begin;
		do_prune = true;
		fill_mac = true;
	} else {
		fdt = &__dtb_octeon_3xxx_begin;
		do_prune = true;
		fill_mac = true;
	}

	initial_boot_params = (void *)fdt;

	if (do_prune) {
		octeon_prune_device_tree();
		pr_info("Using internal Device Tree.\n");
	}
	if (fill_mac)
		octeon_fill_mac_addresses();
	unflatten_and_copy_device_tree();
	init_octeon_system_type();
}

static int __initdata disable_octeon_edac_p;

static int __init disable_octeon_edac(char *str)
{
	disable_octeon_edac_p = 1;
	return 0;
}
early_param("disable_octeon_edac", disable_octeon_edac);

static char *edac_device_names[] = {
	"octeon_l2c_edac",
	"octeon_pc_edac",
};

static int __init edac_devinit(void)
{
	struct platform_device *dev;
	int i, err = 0;
	int num_lmc;
	char *name;

	if (disable_octeon_edac_p)
		return 0;

	for (i = 0; i < ARRAY_SIZE(edac_device_names); i++) {
		name = edac_device_names[i];
		dev = platform_device_register_simple(name, -1, NULL, 0);
		if (IS_ERR(dev)) {
			pr_err("Registration of %s failed!\n", name);
			err = PTR_ERR(dev);
		}
	}

	num_lmc = OCTEON_IS_MODEL(OCTEON_CN68XX) ? 4 :
		(OCTEON_IS_MODEL(OCTEON_CN56XX) ? 2 : 1);
	for (i = 0; i < num_lmc; i++) {
		dev = platform_device_register_simple("octeon_lmc_edac",
						      i, NULL, 0);
		if (IS_ERR(dev)) {
			pr_err("Registration of octeon_lmc_edac %d failed!\n", i);
			err = PTR_ERR(dev);
		}
	}

	return err;
}
device_initcall(edac_devinit);

static void __initdata *octeon_dummy_iospace;

static int __init octeon_no_pci_init(void)
{
	/*
	 * Initially assume there is no PCI. The PCI/PCIe platform code will
	 * later re-initialize these to correct values if they are present.
	 */
	octeon_dummy_iospace = vzalloc(IO_SPACE_LIMIT);
	set_io_port_base((unsigned long)octeon_dummy_iospace);
	ioport_resource.start = MAX_RESOURCE;
	ioport_resource.end = 0;
	return 0;
}
core_initcall(octeon_no_pci_init);

static int __init octeon_no_pci_release(void)
{
	/*
	 * Release the allocated memory if a real IO space is there.
	 */
	if ((unsigned long)octeon_dummy_iospace != mips_io_port_base)
		vfree(octeon_dummy_iospace);
	return 0;
}
late_initcall(octeon_no_pci_release);<|MERGE_RESOLUTION|>--- conflicted
+++ resolved
@@ -1076,16 +1076,6 @@
 		}
 	}
 	cvmx_bootmem_unlock();
-<<<<<<< HEAD
-	/* Add the memory region for the kernel. */
-	kernel_start = (unsigned long) _text;
-	kernel_size = _end - _text;
-
-	/* Adjust for physical offset. */
-	kernel_start &= ~0xffffffff80000000ULL;
-	memblock_add(kernel_start, kernel_size);
-=======
->>>>>>> 356006a6
 #endif /* CONFIG_CRASH_DUMP */
 
 #ifdef CONFIG_CAVIUM_RESERVE32

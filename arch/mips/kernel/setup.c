/*
 * This file is subject to the terms and conditions of the GNU General Public
 * License.  See the file "COPYING" in the main directory of this archive
 * for more details.
 *
 * Copyright (C) 1995 Linus Torvalds
 * Copyright (C) 1995 Waldorf Electronics
 * Copyright (C) 1994, 95, 96, 97, 98, 99, 2000, 01, 02, 03  Ralf Baechle
 * Copyright (C) 1996 Stoned Elipot
 * Copyright (C) 1999 Silicon Graphics, Inc.
 * Copyright (C) 2000, 2001, 2002, 2007	 Maciej W. Rozycki
 */
#include <linux/init.h>
#include <linux/ioport.h>
#include <linux/export.h>
#include <linux/screen_info.h>
#include <linux/memblock.h>
#include <linux/initrd.h>
#include <linux/root_dev.h>
#include <linux/highmem.h>
#include <linux/console.h>
#include <linux/pfn.h>
#include <linux/debugfs.h>
#include <linux/kexec.h>
#include <linux/sizes.h>
#include <linux/device.h>
#include <linux/dma-map-ops.h>
#include <linux/decompress/generic.h>
#include <linux/of_fdt.h>
#include <linux/dmi.h>
#include <linux/crash_dump.h>

#include <asm/addrspace.h>
#include <asm/bootinfo.h>
#include <asm/bugs.h>
#include <asm/cache.h>
#include <asm/cdmm.h>
#include <asm/cpu.h>
#include <asm/debug.h>
#include <asm/sections.h>
#include <asm/setup.h>
#include <asm/smp-ops.h>
#include <asm/prom.h>

#ifdef CONFIG_MIPS_ELF_APPENDED_DTB
const char __section(".appended_dtb") __appended_dtb[0x100000];
#endif /* CONFIG_MIPS_ELF_APPENDED_DTB */

struct cpuinfo_mips cpu_data[NR_CPUS] __read_mostly;

EXPORT_SYMBOL(cpu_data);

#ifdef CONFIG_VT
struct screen_info screen_info;
#endif

/*
 * Setup information
 *
 * These are initialized so they are in the .data section
 */
unsigned long mips_machtype __read_mostly = MACH_UNKNOWN;

EXPORT_SYMBOL(mips_machtype);

static char __initdata command_line[COMMAND_LINE_SIZE];
char __initdata arcs_cmdline[COMMAND_LINE_SIZE];

#ifdef CONFIG_CMDLINE_BOOL
static const char builtin_cmdline[] __initconst = CONFIG_CMDLINE;
#else
static const char builtin_cmdline[] __initconst = "";
#endif

/*
 * mips_io_port_base is the begin of the address space to which x86 style
 * I/O ports are mapped.
 */
unsigned long mips_io_port_base = -1;
EXPORT_SYMBOL(mips_io_port_base);

static struct resource code_resource = { .name = "Kernel code", };
static struct resource data_resource = { .name = "Kernel data", };
static struct resource bss_resource = { .name = "Kernel bss", };

unsigned long __kaslr_offset __ro_after_init;
EXPORT_SYMBOL(__kaslr_offset);

static void *detect_magic __initdata = detect_memory_region;

#ifdef CONFIG_MIPS_AUTO_PFN_OFFSET
unsigned long ARCH_PFN_OFFSET;
EXPORT_SYMBOL(ARCH_PFN_OFFSET);
#endif

void __init detect_memory_region(phys_addr_t start, phys_addr_t sz_min, phys_addr_t sz_max)
{
	void *dm = &detect_magic;
	phys_addr_t size;

	for (size = sz_min; size < sz_max; size <<= 1) {
		if (!memcmp(dm, dm + size, sizeof(detect_magic)))
			break;
	}

	pr_debug("Memory: %lluMB of RAM detected at 0x%llx (min: %lluMB, max: %lluMB)\n",
		((unsigned long long) size) / SZ_1M,
		(unsigned long long) start,
		((unsigned long long) sz_min) / SZ_1M,
		((unsigned long long) sz_max) / SZ_1M);

	memblock_add(start, size);
}

/*
 * Manage initrd
 */
#ifdef CONFIG_BLK_DEV_INITRD

static int __init rd_start_early(char *p)
{
	unsigned long start = memparse(p, &p);

#ifdef CONFIG_64BIT
	/* Guess if the sign extension was forgotten by bootloader */
	if (start < XKPHYS)
		start = (int)start;
#endif
	initrd_start = start;
	initrd_end += start;
	return 0;
}
early_param("rd_start", rd_start_early);

static int __init rd_size_early(char *p)
{
	initrd_end += memparse(p, &p);
	return 0;
}
early_param("rd_size", rd_size_early);

/* it returns the next free pfn after initrd */
static unsigned long __init init_initrd(void)
{
	unsigned long end;

	/*
	 * Board specific code or command line parser should have
	 * already set up initrd_start and initrd_end. In these cases
	 * perfom sanity checks and use them if all looks good.
	 */
	if (!initrd_start || initrd_end <= initrd_start)
		goto disable;

	if (initrd_start & ~PAGE_MASK) {
		pr_err("initrd start must be page aligned\n");
		goto disable;
	}
	if (initrd_start < PAGE_OFFSET) {
		pr_err("initrd start < PAGE_OFFSET\n");
		goto disable;
	}

	/*
	 * Sanitize initrd addresses. For example firmware
	 * can't guess if they need to pass them through
	 * 64-bits values if the kernel has been built in pure
	 * 32-bit. We need also to switch from KSEG0 to XKPHYS
	 * addresses now, so the code can now safely use __pa().
	 */
	end = __pa(initrd_end);
	initrd_end = (unsigned long)__va(end);
	initrd_start = (unsigned long)__va(__pa(initrd_start));

	ROOT_DEV = Root_RAM0;
	return PFN_UP(end);
disable:
	initrd_start = 0;
	initrd_end = 0;
	return 0;
}

/* In some conditions (e.g. big endian bootloader with a little endian
   kernel), the initrd might appear byte swapped.  Try to detect this and
   byte swap it if needed.  */
static void __init maybe_bswap_initrd(void)
{
#if defined(CONFIG_CPU_CAVIUM_OCTEON)
	u64 buf;

	/* Check for CPIO signature */
	if (!memcmp((void *)initrd_start, "070701", 6))
		return;

	/* Check for compressed initrd */
	if (decompress_method((unsigned char *)initrd_start, 8, NULL))
		return;

	/* Try again with a byte swapped header */
	buf = swab64p((u64 *)initrd_start);
	if (!memcmp(&buf, "070701", 6) ||
	    decompress_method((unsigned char *)(&buf), 8, NULL)) {
		unsigned long i;

		pr_info("Byteswapped initrd detected\n");
		for (i = initrd_start; i < ALIGN(initrd_end, 8); i += 8)
			swab64s((u64 *)i);
	}
#endif
}

static void __init finalize_initrd(void)
{
	unsigned long size = initrd_end - initrd_start;

	if (size == 0) {
		printk(KERN_INFO "Initrd not found or empty");
		goto disable;
	}
	if (__pa(initrd_end) > PFN_PHYS(max_low_pfn)) {
		printk(KERN_ERR "Initrd extends beyond end of memory");
		goto disable;
	}

	maybe_bswap_initrd();

	memblock_reserve(__pa(initrd_start), size);
	initrd_below_start_ok = 1;

	pr_info("Initial ramdisk at: 0x%lx (%lu bytes)\n",
		initrd_start, size);
	return;
disable:
	printk(KERN_CONT " - disabling initrd\n");
	initrd_start = 0;
	initrd_end = 0;
}

#else  /* !CONFIG_BLK_DEV_INITRD */

static unsigned long __init init_initrd(void)
{
	return 0;
}

#define finalize_initrd()	do {} while (0)

#endif

/*
 * Initialize the bootmem allocator. It also setup initrd related data
 * if needed.
 */
#if defined(CONFIG_SGI_IP27) || (defined(CONFIG_CPU_LOONGSON64) && defined(CONFIG_NUMA))

static void __init bootmem_init(void)
{
	init_initrd();
	finalize_initrd();
}

#else  /* !CONFIG_SGI_IP27 */

static void __init bootmem_init(void)
{
	phys_addr_t ramstart, ramend;
<<<<<<< HEAD
	phys_addr_t start, end;
	u64 i;
=======
	unsigned long start, end;
	int i;
>>>>>>> f642729d

	ramstart = memblock_start_of_DRAM();
	ramend = memblock_end_of_DRAM();

	/*
	 * Sanity check any INITRD first. We don't take it into account
	 * for bootmem setup initially, rely on the end-of-kernel-code
	 * as our memory range starting point. Once bootmem is inited we
	 * will reserve the area used for the initrd.
	 */
	init_initrd();

	/* Reserve memory occupied by kernel. */
	memblock_reserve(__pa_symbol(&_text),
			__pa_symbol(&_end) - __pa_symbol(&_text));

	/* max_low_pfn is not a number of pages but the end pfn of low mem */

#ifdef CONFIG_MIPS_AUTO_PFN_OFFSET
	ARCH_PFN_OFFSET = PFN_UP(ramstart);
#else
	/*
	 * Reserve any memory between the start of RAM and PHYS_OFFSET
	 */
	if (ramstart > PHYS_OFFSET)
		memblock_reserve(PHYS_OFFSET, ramstart - PHYS_OFFSET);

	if (PFN_UP(ramstart) > ARCH_PFN_OFFSET) {
		pr_info("Wasting %lu bytes for tracking %lu unused pages\n",
			(unsigned long)((PFN_UP(ramstart) - ARCH_PFN_OFFSET) * sizeof(struct page)),
			(unsigned long)(PFN_UP(ramstart) - ARCH_PFN_OFFSET));
	}
#endif

	min_low_pfn = ARCH_PFN_OFFSET;
	max_pfn = PFN_DOWN(ramend);
<<<<<<< HEAD
	for_each_mem_range(i, &start, &end) {
=======
	for_each_mem_pfn_range(i, MAX_NUMNODES, &start, &end, NULL) {
>>>>>>> f642729d
		/*
		 * Skip highmem here so we get an accurate max_low_pfn if low
		 * memory stops short of high memory.
		 * If the region overlaps HIGHMEM_START, end is clipped so
		 * max_pfn excludes the highmem portion.
		 */
		if (start >= PFN_DOWN(HIGHMEM_START))
			continue;
		if (end > PFN_DOWN(HIGHMEM_START))
			end = PFN_DOWN(HIGHMEM_START);
		if (end > max_low_pfn)
			max_low_pfn = end;
	}

	if (min_low_pfn >= max_low_pfn)
		panic("Incorrect memory mapping !!!");

	if (max_pfn > PFN_DOWN(HIGHMEM_START)) {
#ifdef CONFIG_HIGHMEM
		highstart_pfn = PFN_DOWN(HIGHMEM_START);
		highend_pfn = max_pfn;
#else
		max_low_pfn = PFN_DOWN(HIGHMEM_START);
		max_pfn = max_low_pfn;
#endif
	}

	/*
	 * Reserve initrd memory if needed.
	 */
	finalize_initrd();
}

#endif	/* CONFIG_SGI_IP27 */

static int usermem __initdata;

static int __init early_parse_mem(char *p)
{
	phys_addr_t start, size;

	/*
	 * If a user specifies memory size, we
	 * blow away any automatically generated
	 * size.
	 */
	if (usermem == 0) {
		usermem = 1;
		memblock_remove(memblock_start_of_DRAM(),
			memblock_end_of_DRAM() - memblock_start_of_DRAM());
	}
	start = 0;
	size = memparse(p, &p);
	if (*p == '@')
		start = memparse(p + 1, &p);

	memblock_add(start, size);

	return 0;
}
early_param("mem", early_parse_mem);

static int __init early_parse_memmap(char *p)
{
	char *oldp;
	u64 start_at, mem_size;

	if (!p)
		return -EINVAL;

	if (!strncmp(p, "exactmap", 8)) {
		pr_err("\"memmap=exactmap\" invalid on MIPS\n");
		return 0;
	}

	oldp = p;
	mem_size = memparse(p, &p);
	if (p == oldp)
		return -EINVAL;

	if (*p == '@') {
		start_at = memparse(p+1, &p);
		memblock_add(start_at, mem_size);
	} else if (*p == '#') {
		pr_err("\"memmap=nn#ss\" (force ACPI data) invalid on MIPS\n");
		return -EINVAL;
	} else if (*p == '$') {
		start_at = memparse(p+1, &p);
		memblock_add(start_at, mem_size);
		memblock_reserve(start_at, mem_size);
	} else {
		pr_err("\"memmap\" invalid format!\n");
		return -EINVAL;
	}

	if (*p == '\0') {
		usermem = 1;
		return 0;
	} else
		return -EINVAL;
}
early_param("memmap", early_parse_memmap);

<<<<<<< HEAD
#ifdef CONFIG_PROC_VMCORE
static unsigned long setup_elfcorehdr, setup_elfcorehdr_size;
static int __init early_parse_elfcorehdr(char *p)
{
	phys_addr_t start, end;
	u64 i;

	setup_elfcorehdr = memparse(p, &p);

	for_each_mem_range(i, &start, &end) {
		if (setup_elfcorehdr >= start && setup_elfcorehdr < end) {
			/*
			 * Reserve from the elf core header to the end of
			 * the memory segment, that should all be kdump
			 * reserved memory.
			 */
			setup_elfcorehdr_size = end - setup_elfcorehdr;
			break;
=======
static void __init mips_reserve_vmcore(void)
{
#ifdef CONFIG_PROC_VMCORE
	phys_addr_t start, end;
	u64 i;

	if (!elfcorehdr_size) {
		for_each_mem_range(i, &start, &end) {
			if (elfcorehdr_addr >= start && elfcorehdr_addr < end) {
				/*
				 * Reserve from the elf core header to the end of
				 * the memory segment, that should all be kdump
				 * reserved memory.
				 */
				elfcorehdr_size = end - elfcorehdr_addr;
				break;
			}
>>>>>>> f642729d
		}
	}

	pr_info("Reserving %ldKB of memory at %ldKB for kdump\n",
		(unsigned long)elfcorehdr_size >> 10, (unsigned long)elfcorehdr_addr >> 10);

	memblock_reserve(elfcorehdr_addr, elfcorehdr_size);
#endif
}

#ifdef CONFIG_KEXEC

/* 64M alignment for crash kernel regions */
#define CRASH_ALIGN	SZ_64M
#define CRASH_ADDR_MAX	SZ_512M

static void __init mips_parse_crashkernel(void)
{
	unsigned long long total_mem;
	unsigned long long crash_size, crash_base;
	int ret;

	total_mem = memblock_phys_mem_size();
	ret = parse_crashkernel(boot_command_line, total_mem,
				&crash_size, &crash_base);
	if (ret != 0 || crash_size <= 0)
		return;

	if (crash_base <= 0) {
		crash_base = memblock_find_in_range(CRASH_ALIGN, CRASH_ADDR_MAX,
							crash_size, CRASH_ALIGN);
		if (!crash_base) {
			pr_warn("crashkernel reservation failed - No suitable area found.\n");
			return;
		}
	} else {
		unsigned long long start;

		start = memblock_find_in_range(crash_base, crash_base + crash_size,
						crash_size, 1);
		if (start != crash_base) {
			pr_warn("Invalid memory region reserved for crash kernel\n");
			return;
		}
	}

	crashk_res.start = crash_base;
	crashk_res.end	 = crash_base + crash_size - 1;
}

static void __init request_crashkernel(struct resource *res)
{
	int ret;

	if (crashk_res.start == crashk_res.end)
		return;

	ret = request_resource(res, &crashk_res);
	if (!ret)
		pr_info("Reserving %ldMB of memory at %ldMB for crashkernel\n",
			(unsigned long)(resource_size(&crashk_res) >> 20),
			(unsigned long)(crashk_res.start  >> 20));
}
#else /* !defined(CONFIG_KEXEC)		*/
static void __init mips_parse_crashkernel(void)
{
}

static void __init request_crashkernel(struct resource *res)
{
}
#endif /* !defined(CONFIG_KEXEC)  */

static void __init check_kernel_sections_mem(void)
{
	phys_addr_t start = __pa_symbol(&_text);
	phys_addr_t size = __pa_symbol(&_end) - start;

	if (!memblock_is_region_memory(start, size)) {
		pr_info("Kernel sections are not in the memory maps\n");
		memblock_add(start, size);
	}
}

static void __init bootcmdline_append(const char *s, size_t max)
{
	if (!s[0] || !max)
		return;

	if (boot_command_line[0])
		strlcat(boot_command_line, " ", COMMAND_LINE_SIZE);

	strlcat(boot_command_line, s, max);
}

#ifdef CONFIG_OF_EARLY_FLATTREE

static int __init bootcmdline_scan_chosen(unsigned long node, const char *uname,
					  int depth, void *data)
{
	bool *dt_bootargs = data;
	const char *p;
	int l;

	if (depth != 1 || !data ||
	    (strcmp(uname, "chosen") != 0 && strcmp(uname, "chosen@0") != 0))
		return 0;

	p = of_get_flat_dt_prop(node, "bootargs", &l);
	if (p != NULL && l > 0) {
		bootcmdline_append(p, min(l, COMMAND_LINE_SIZE));
		*dt_bootargs = true;
	}

	return 1;
}

#endif /* CONFIG_OF_EARLY_FLATTREE */

static void __init bootcmdline_init(void)
{
	bool dt_bootargs = false;

	/*
	 * If CMDLINE_OVERRIDE is enabled then initializing the command line is
	 * trivial - we simply use the built-in command line unconditionally &
	 * unmodified.
	 */
	if (IS_ENABLED(CONFIG_CMDLINE_OVERRIDE)) {
		strlcpy(boot_command_line, builtin_cmdline, COMMAND_LINE_SIZE);
		return;
	}

	/*
	 * If the user specified a built-in command line &
	 * MIPS_CMDLINE_BUILTIN_EXTEND, then the built-in command line is
	 * prepended to arguments from the bootloader or DT so we'll copy them
	 * to the start of boot_command_line here. Otherwise, empty
	 * boot_command_line to undo anything early_init_dt_scan_chosen() did.
	 */
	if (IS_ENABLED(CONFIG_MIPS_CMDLINE_BUILTIN_EXTEND))
		strlcpy(boot_command_line, builtin_cmdline, COMMAND_LINE_SIZE);
	else
		boot_command_line[0] = 0;

#ifdef CONFIG_OF_EARLY_FLATTREE
	/*
	 * If we're configured to take boot arguments from DT, look for those
	 * now.
	 */
	if (IS_ENABLED(CONFIG_MIPS_CMDLINE_FROM_DTB) ||
	    IS_ENABLED(CONFIG_MIPS_CMDLINE_DTB_EXTEND))
		of_scan_flat_dt(bootcmdline_scan_chosen, &dt_bootargs);
#endif

	/*
	 * If we didn't get any arguments from DT (regardless of whether that's
	 * because we weren't configured to look for them, or because we looked
	 * & found none) then we'll take arguments from the bootloader.
	 * plat_mem_setup() should have filled arcs_cmdline with arguments from
	 * the bootloader.
	 */
	if (IS_ENABLED(CONFIG_MIPS_CMDLINE_DTB_EXTEND) || !dt_bootargs)
		bootcmdline_append(arcs_cmdline, COMMAND_LINE_SIZE);

	/*
	 * If the user specified a built-in command line & we didn't already
	 * prepend it, we append it to boot_command_line here.
	 */
	if (IS_ENABLED(CONFIG_CMDLINE_BOOL) &&
	    !IS_ENABLED(CONFIG_MIPS_CMDLINE_BUILTIN_EXTEND))
		bootcmdline_append(builtin_cmdline, COMMAND_LINE_SIZE);
}

/*
 * arch_mem_init - initialize memory management subsystem
 *
 *  o plat_mem_setup() detects the memory configuration and will record detected
 *    memory areas using memblock_add.
 *
 * At this stage the memory configuration of the system is known to the
 * kernel but generic memory management system is still entirely uninitialized.
 *
 *  o bootmem_init()
 *  o sparse_init()
 *  o paging_init()
 *  o dma_contiguous_reserve()
 *
 * At this stage the bootmem allocator is ready to use.
 *
 * NOTE: historically plat_mem_setup did the entire platform initialization.
 *	 This was rather impractical because it meant plat_mem_setup had to
 * get away without any kind of memory allocator.  To keep old code from
 * breaking plat_setup was just renamed to plat_mem_setup and a second platform
 * initialization hook for anything else was introduced.
 */
static void __init arch_mem_init(char **cmdline_p)
{
	/* call board setup routine */
	plat_mem_setup();
	memblock_set_bottom_up(true);

	bootcmdline_init();
	strlcpy(command_line, boot_command_line, COMMAND_LINE_SIZE);
	*cmdline_p = command_line;

	parse_early_param();

	if (usermem)
		pr_info("User-defined physical RAM map overwrite\n");

	check_kernel_sections_mem();

	early_init_fdt_reserve_self();
	early_init_fdt_scan_reserved_mem();

#ifndef CONFIG_NUMA
	memblock_set_node(0, PHYS_ADDR_MAX, &memblock.memory, 0);
#endif
	bootmem_init();

	/*
	 * Prevent memblock from allocating high memory.
	 * This cannot be done before max_low_pfn is detected, so up
	 * to this point is possible to only reserve physical memory
	 * with memblock_reserve; memblock_alloc* can be used
	 * only after this point
	 */
	memblock_set_current_limit(PFN_PHYS(max_low_pfn));

	mips_reserve_vmcore();

	mips_parse_crashkernel();
#ifdef CONFIG_KEXEC
	if (crashk_res.start != crashk_res.end)
		memblock_reserve(crashk_res.start, resource_size(&crashk_res));
#endif
	device_tree_init();

	/*
	 * In order to reduce the possibility of kernel panic when failed to
	 * get IO TLB memory under CONFIG_SWIOTLB, it is better to allocate
	 * low memory as small as possible before plat_swiotlb_setup(), so
	 * make sparse_init() using top-down allocation.
	 */
	memblock_set_bottom_up(false);
	sparse_init();
	memblock_set_bottom_up(true);

	plat_swiotlb_setup();

	dma_contiguous_reserve(PFN_PHYS(max_low_pfn));

	/* Reserve for hibernation. */
	memblock_reserve(__pa_symbol(&__nosave_begin),
		__pa_symbol(&__nosave_end) - __pa_symbol(&__nosave_begin));

	early_memtest(PFN_PHYS(ARCH_PFN_OFFSET), PFN_PHYS(max_low_pfn));
}

static void __init resource_init(void)
{
	phys_addr_t start, end;
	u64 i;

	if (UNCAC_BASE != IO_BASE)
		return;

	code_resource.start = __pa_symbol(&_text);
	code_resource.end = __pa_symbol(&_etext) - 1;
	data_resource.start = __pa_symbol(&_etext);
	data_resource.end = __pa_symbol(&_edata) - 1;
	bss_resource.start = __pa_symbol(&__bss_start);
	bss_resource.end = __pa_symbol(&__bss_stop) - 1;

	for_each_mem_range(i, &start, &end) {
		struct resource *res;

		res = memblock_alloc(sizeof(struct resource), SMP_CACHE_BYTES);
		if (!res)
			panic("%s: Failed to allocate %zu bytes\n", __func__,
			      sizeof(struct resource));

		res->start = start;
		/*
		 * In memblock, end points to the first byte after the
		 * range while in resourses, end points to the last byte in
		 * the range.
		 */
		res->end = end - 1;
		res->flags = IORESOURCE_SYSTEM_RAM | IORESOURCE_BUSY;
		res->name = "System RAM";

		request_resource(&iomem_resource, res);

		/*
		 *  We don't know which RAM region contains kernel data,
		 *  so we try it repeatedly and let the resource manager
		 *  test it.
		 */
		request_resource(res, &code_resource);
		request_resource(res, &data_resource);
		request_resource(res, &bss_resource);
		request_crashkernel(res);
	}
}

#ifdef CONFIG_SMP
static void __init prefill_possible_map(void)
{
	int i, possible = num_possible_cpus();

	if (possible > nr_cpu_ids)
		possible = nr_cpu_ids;

	for (i = 0; i < possible; i++)
		set_cpu_possible(i, true);
	for (; i < NR_CPUS; i++)
		set_cpu_possible(i, false);

	nr_cpu_ids = possible;
}
#else
static inline void prefill_possible_map(void) {}
#endif

void __init setup_arch(char **cmdline_p)
{
	cpu_probe();
	mips_cm_probe();
	prom_init();

	setup_early_fdc_console();
#ifdef CONFIG_EARLY_PRINTK
	setup_early_printk();
#endif
	cpu_report();
	check_bugs_early();

#if defined(CONFIG_VT)
#if defined(CONFIG_VGA_CONSOLE)
	conswitchp = &vga_con;
#endif
#endif

	arch_mem_init(cmdline_p);
	dmi_setup();

	resource_init();
	plat_smp_setup();
	prefill_possible_map();

	cpu_cache_init();
	paging_init();

	memblock_dump_all();
}

unsigned long kernelsp[NR_CPUS];
unsigned long fw_arg0, fw_arg1, fw_arg2, fw_arg3;

#ifdef CONFIG_DEBUG_FS
struct dentry *mips_debugfs_dir;
static int __init debugfs_mips(void)
{
	mips_debugfs_dir = debugfs_create_dir("mips", NULL);
	return 0;
}
arch_initcall(debugfs_mips);
#endif

#ifdef CONFIG_DMA_NONCOHERENT
static int __init setcoherentio(char *str)
{
	dma_default_coherent = true;
	pr_info("Hardware DMA cache coherency (command line)\n");
	return 0;
}
early_param("coherentio", setcoherentio);

static int __init setnocoherentio(char *str)
{
	dma_default_coherent = true;
	pr_info("Software DMA cache coherency (command line)\n");
	return 0;
}
early_param("nocoherentio", setnocoherentio);
#endif<|MERGE_RESOLUTION|>--- conflicted
+++ resolved
@@ -264,13 +264,8 @@
 static void __init bootmem_init(void)
 {
 	phys_addr_t ramstart, ramend;
-<<<<<<< HEAD
-	phys_addr_t start, end;
-	u64 i;
-=======
 	unsigned long start, end;
 	int i;
->>>>>>> f642729d
 
 	ramstart = memblock_start_of_DRAM();
 	ramend = memblock_end_of_DRAM();
@@ -307,11 +302,7 @@
 
 	min_low_pfn = ARCH_PFN_OFFSET;
 	max_pfn = PFN_DOWN(ramend);
-<<<<<<< HEAD
-	for_each_mem_range(i, &start, &end) {
-=======
 	for_each_mem_pfn_range(i, MAX_NUMNODES, &start, &end, NULL) {
->>>>>>> f642729d
 		/*
 		 * Skip highmem here so we get an accurate max_low_pfn if low
 		 * memory stops short of high memory.
@@ -415,26 +406,6 @@
 }
 early_param("memmap", early_parse_memmap);
 
-<<<<<<< HEAD
-#ifdef CONFIG_PROC_VMCORE
-static unsigned long setup_elfcorehdr, setup_elfcorehdr_size;
-static int __init early_parse_elfcorehdr(char *p)
-{
-	phys_addr_t start, end;
-	u64 i;
-
-	setup_elfcorehdr = memparse(p, &p);
-
-	for_each_mem_range(i, &start, &end) {
-		if (setup_elfcorehdr >= start && setup_elfcorehdr < end) {
-			/*
-			 * Reserve from the elf core header to the end of
-			 * the memory segment, that should all be kdump
-			 * reserved memory.
-			 */
-			setup_elfcorehdr_size = end - setup_elfcorehdr;
-			break;
-=======
 static void __init mips_reserve_vmcore(void)
 {
 #ifdef CONFIG_PROC_VMCORE
@@ -452,7 +423,6 @@
 				elfcorehdr_size = end - elfcorehdr_addr;
 				break;
 			}
->>>>>>> f642729d
 		}
 	}
 

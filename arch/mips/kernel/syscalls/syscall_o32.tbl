--- conflicted
+++ resolved
@@ -427,13 +427,9 @@
 437	o32	openat2				sys_openat2
 438	o32	pidfd_getfd			sys_pidfd_getfd
 439	o32	faccessat2			sys_faccessat2
-<<<<<<< HEAD
-440	o32	process_madvise			sys_process_madvise
-=======
 440	o32	process_madvise			sys_process_madvise
 441	o32	epoll_pwait2			sys_epoll_pwait2		compat_sys_epoll_pwait2
 442	o32	mount_setattr			sys_mount_setattr
 443	o32	landlock_create_ruleset		sys_landlock_create_ruleset
 444	o32	landlock_add_rule		sys_landlock_add_rule
-445	o32	landlock_restrict_self		sys_landlock_restrict_self
->>>>>>> f642729d
+445	o32	landlock_restrict_self		sys_landlock_restrict_self
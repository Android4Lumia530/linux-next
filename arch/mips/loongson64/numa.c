--- conflicted
+++ resolved
@@ -82,60 +82,6 @@
 	}
 }
 
-<<<<<<< HEAD
-static void __init szmem(unsigned int node)
-{
-	u32 i, mem_type;
-	static unsigned long num_physpages;
-	u64 node_id, node_psize, start_pfn, end_pfn, mem_start, mem_size;
-
-	/* Parse memory information and activate */
-	for (i = 0; i < loongson_memmap->nr_map; i++) {
-		node_id = loongson_memmap->map[i].node_id;
-		if (node_id != node)
-			continue;
-
-		mem_type = loongson_memmap->map[i].mem_type;
-		mem_size = loongson_memmap->map[i].mem_size;
-		mem_start = loongson_memmap->map[i].mem_start;
-
-		switch (mem_type) {
-		case SYSTEM_RAM_LOW:
-			start_pfn = ((node_id << 44) + mem_start) >> PAGE_SHIFT;
-			node_psize = (mem_size << 20) >> PAGE_SHIFT;
-			end_pfn  = start_pfn + node_psize;
-			num_physpages += node_psize;
-			pr_info("Node%d: mem_type:%d, mem_start:0x%llx, mem_size:0x%llx MB\n",
-				(u32)node_id, mem_type, mem_start, mem_size);
-			pr_info("       start_pfn:0x%llx, end_pfn:0x%llx, num_physpages:0x%lx\n",
-				start_pfn, end_pfn, num_physpages);
-			memblock_add_node(PFN_PHYS(start_pfn),
-				PFN_PHYS(node_psize), node);
-			break;
-		case SYSTEM_RAM_HIGH:
-			start_pfn = ((node_id << 44) + mem_start) >> PAGE_SHIFT;
-			node_psize = (mem_size << 20) >> PAGE_SHIFT;
-			end_pfn  = start_pfn + node_psize;
-			num_physpages += node_psize;
-			pr_info("Node%d: mem_type:%d, mem_start:0x%llx, mem_size:0x%llx MB\n",
-				(u32)node_id, mem_type, mem_start, mem_size);
-			pr_info("       start_pfn:0x%llx, end_pfn:0x%llx, num_physpages:0x%lx\n",
-				start_pfn, end_pfn, num_physpages);
-			memblock_add_node(PFN_PHYS(start_pfn),
-				PFN_PHYS(node_psize), node);
-			break;
-		case SYSTEM_RAM_RESERVED:
-			pr_info("Node%d: mem_type:%d, mem_start:0x%llx, mem_size:0x%llx MB\n",
-				(u32)node_id, mem_type, mem_start, mem_size);
-			memblock_reserve(((node_id << 44) + mem_start),
-				mem_size << 20);
-			break;
-		}
-	}
-}
-
-=======
->>>>>>> f642729d
 static void __init node_mem_init(unsigned int node)
 {
 	unsigned long node_addrspace_offset;

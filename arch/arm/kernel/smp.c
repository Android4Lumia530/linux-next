--- conflicted
+++ resolved
@@ -540,26 +540,13 @@
 	unsigned int cpu, i;
 
 	for (i = 0; i < NR_IPI; i++) {
-<<<<<<< HEAD
-		unsigned int irq;
-
 		if (!ipi_desc[i])
 			continue;
 
-		irq = irq_desc_get_irq(ipi_desc[i]);
-		seq_printf(p, "%*s%u: ", prec - 1, "IPI", i);
-
-		for_each_online_cpu(cpu)
-			seq_printf(p, "%10u ", kstat_irqs_cpu(irq, cpu));
-=======
-		if (!ipi_desc[i])
-			continue;
-
 		seq_printf(p, "%*s%u: ", prec - 1, "IPI", i);
 
 		for_each_online_cpu(cpu)
 			seq_printf(p, "%10u ", irq_desc_kstat_cpu(ipi_desc[i], cpu));
->>>>>>> f642729d
 
 		seq_printf(p, " %s\n", ipi_types[i]);
 	}

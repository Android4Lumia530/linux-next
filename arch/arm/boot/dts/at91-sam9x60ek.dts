--- conflicted
+++ resolved
@@ -563,16 +563,6 @@
 			atmel,pins = <AT91_PIOD 18 AT91_PERIPH_GPIO AT91_PINCTRL_NONE>;
 		};
 	};
-<<<<<<< HEAD
-
-	usb0 {
-		pinctrl_usba_vbus: usba_vbus {
-			atmel,pins = <AT91_PIOB 16 AT91_PERIPH_GPIO AT91_PINCTRL_NONE>;
-		};
-	};
-}; /* pinctrl */
-=======
->>>>>>> f642729d
 
 	usb0 {
 		pinctrl_usba_vbus: usba_vbus {

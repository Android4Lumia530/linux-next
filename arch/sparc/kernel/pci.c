--- conflicted
+++ resolved
@@ -378,12 +378,8 @@
 /* Cook up fake bus resources for SUNW,simba PCI bridges which lack
  * a proper 'ranges' property.
  */
-<<<<<<< HEAD
-static void apb_fake_ranges(struct pci_dev *dev, struct pci_bus *bus,
-=======
 static void apb_fake_ranges(struct pci_dev *dev,
 			    struct pci_bus *bus,
->>>>>>> b7c13f76
 			    struct pci_pbm_info *pbm)
 {
 	struct pci_bus_region region;
@@ -408,23 +404,15 @@
 	pcibios_bus_to_resource(dev, res, &region);
 }
 
-<<<<<<< HEAD
-static void pci_of_scan_bus(struct pci_pbm_info *pbm, struct device_node *node,
-=======
 static void pci_of_scan_bus(struct pci_pbm_info *pbm,
 			    struct device_node *node,
->>>>>>> b7c13f76
 			    struct pci_bus *bus);
 
 #define GET_64BIT(prop, i)	((((u64) (prop)[(i)]) << 32) | (prop)[(i)+1])
 
 static void of_scan_pci_bridge(struct pci_pbm_info *pbm,
-<<<<<<< HEAD
-			       struct device_node *node, struct pci_dev *dev)
-=======
 			       struct device_node *node,
 			       struct pci_dev *dev)
->>>>>>> b7c13f76
 {
 	struct pci_bus *bus;
 	const u32 *busrange, *ranges;
@@ -515,12 +503,8 @@
 	pci_of_scan_bus(pbm, node, bus);
 }
 
-<<<<<<< HEAD
-static void pci_of_scan_bus(struct pci_pbm_info *pbm, struct device_node *node,
-=======
 static void pci_of_scan_bus(struct pci_pbm_info *pbm,
 			    struct device_node *node,
->>>>>>> b7c13f76
 			    struct pci_bus *bus)
 {
 	struct device_node *child;

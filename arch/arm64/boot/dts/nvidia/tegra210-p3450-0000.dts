// SPDX-License-Identifier: GPL-2.0
/dts-v1/;

#include <dt-bindings/input/gpio-keys.h>
#include <dt-bindings/input/linux-event-codes.h>
#include <dt-bindings/mfd/max77620.h>

#include "tegra210.dtsi"

/ {
	model = "NVIDIA Jetson Nano Developer Kit";
	compatible = "nvidia,p3450-0000", "nvidia,tegra210";

	aliases {
		ethernet = "/pcie@1003000/pci@2,0/ethernet@0,0";
		rtc0 = "/i2c@7000d000/pmic@3c";
		rtc1 = "/rtc@7000e000";
		serial0 = &uarta;
	};

	chosen {
		stdout-path = "serial0:115200n8";
	};

	memory@80000000 {
		device_type = "memory";
		reg = <0x0 0x80000000 0x1 0x0>;
	};

	pcie@1003000 {
		status = "okay";

		avdd-pll-uerefe-supply = <&vdd_pex_1v05>;
		hvddio-pex-supply = <&vdd_1v8>;
		dvddio-pex-supply = <&vdd_pex_1v05>;
		dvdd-pex-pll-supply = <&vdd_pex_1v05>;
		hvdd-pex-pll-e-supply = <&vdd_1v8>;
		vddio-pex-ctl-supply = <&vdd_1v8>;

		pci@1,0 {
			phys = <&{/padctl@7009f000/pads/pcie/lanes/pcie-1}>,
			       <&{/padctl@7009f000/pads/pcie/lanes/pcie-2}>,
			       <&{/padctl@7009f000/pads/pcie/lanes/pcie-3}>,
			       <&{/padctl@7009f000/pads/pcie/lanes/pcie-4}>;
			phy-names = "pcie-0", "pcie-1", "pcie-2", "pcie-3";
			nvidia,num-lanes = <4>;
			status = "okay";
		};

		pci@2,0 {
			phys = <&{/padctl@7009f000/pads/pcie/lanes/pcie-0}>;
			phy-names = "pcie-0";
			status = "okay";

			ethernet@0,0 {
				reg = <0x000000 0 0 0 0>;
				local-mac-address = [ 00 00 00 00 00 00 ];
			};
		};
	};

	host1x@50000000 {
		dpaux@54040000 {
			status = "okay";
		};

		vi@54080000 {
			status = "okay";

			avdd-dsi-csi-supply = <&vdd_sys_1v2>;

			csi@838 {
				status = "okay";
			};
		};

		sor@54540000 {
			status = "okay";

			avdd-io-hdmi-dp-supply = <&avdd_io_edp_1v05>;
			vdd-hdmi-dp-pll-supply = <&vdd_1v8>;

			nvidia,xbar-cfg = <2 1 0 3 4>;
			nvidia,dpaux = <&dpaux>;
		};

		sor@54580000 {
			status = "okay";

			avdd-io-hdmi-dp-supply = <&avdd_1v05>;
			vdd-hdmi-dp-pll-supply = <&vdd_1v8>;
			hdmi-supply = <&vdd_hdmi>;

			nvidia,ddc-i2c-bus = <&hdmi_ddc>;
			nvidia,hpd-gpio = <&gpio TEGRA_GPIO(CC, 1)
					   GPIO_ACTIVE_LOW>;
			nvidia,xbar-cfg = <0 1 2 3 4>;
		};

		dpaux@545c0000 {
			status = "okay";
		};

		i2c@546c0000 {
			status = "okay";
		};
	};

	gpu@57000000 {
		vdd-supply = <&vdd_gpu>;
		status = "okay";
	};

	pinmux@700008d4 {
		dvfs_pwm_active_state: dvfs_pwm_active {
			dvfs_pwm_pbb1 {
				nvidia,pins = "dvfs_pwm_pbb1";
				nvidia,tristate = <TEGRA_PIN_DISABLE>;
			};
		};

		dvfs_pwm_inactive_state: dvfs_pwm_inactive {
			dvfs_pwm_pbb1 {
				nvidia,pins = "dvfs_pwm_pbb1";
				nvidia,tristate = <TEGRA_PIN_ENABLE>;
			};
		};
	};

	/* debug port */
	serial@70006000 {
		status = "okay";
	};

	pwm@7000a000 {
		status = "okay";
	};

	i2c@7000c500 {
		status = "okay";
		clock-frequency = <100000>;

		eeprom@50 {
			compatible = "atmel,24c02";
			reg = <0x50>;

			label = "module";
			vcc-supply = <&vdd_1v8>;
			address-width = <8>;
			pagesize = <8>;
			size = <256>;
			read-only;
		};

		eeprom@57 {
			compatible = "atmel,24c02";
			reg = <0x57>;

			label = "system";
			vcc-supply = <&vdd_1v8>;
			address-width = <8>;
			pagesize = <8>;
			size = <256>;
			read-only;
		};
	};

	hdmi_ddc: i2c@7000c700 {
		status = "okay";
		clock-frequency = <100000>;
	};

	i2c@7000d000 {
		status = "okay";
		clock-frequency = <400000>;

		pmic: pmic@3c {
			compatible = "maxim,max77620";
			reg = <0x3c>;
			interrupt-parent = <&tegra_pmc>;
			interrupts = <51 IRQ_TYPE_LEVEL_LOW>;

			#interrupt-cells = <2>;
			interrupt-controller;

			#gpio-cells = <2>;
			gpio-controller;

			pinctrl-names = "default";
			pinctrl-0 = <&max77620_default>;

			max77620_default: pinmux {
				gpio0 {
					pins = "gpio0";
					function = "gpio";
				};

				gpio1 {
					pins = "gpio1";
					function = "fps-out";
					drive-push-pull = <1>;
					maxim,active-fps-source = <MAX77620_FPS_SRC_NONE>;
					maxim,active-fps-power-up-slot = <0>;
					maxim,active-fps-power-down-slot = <7>;
				};

				gpio2 {
					pins = "gpio2";
					function = "fps-out";
					drive-open-drain = <1>;
					maxim,active-fps-source = <MAX77620_FPS_SRC_0>;
					maxim,active-fps-power-up-slot = <0>;
					maxim,active-fps-power-down-slot = <7>;
				};

				gpio3 {
					pins = "gpio3";
					function = "fps-out";
					drive-open-drain = <1>;
					maxim,active-fps-source = <MAX77620_FPS_SRC_0>;
					maxim,active-fps-power-up-slot = <4>;
					maxim,active-fps-power-down-slot = <3>;
				};

				gpio4 {
					pins = "gpio4";
					function = "32k-out1";
				};

				gpio5_6_7 {
					pins = "gpio5", "gpio6", "gpio7";
					function = "gpio";
					drive-push-pull = <1>;
				};
			};

			fps {
				fps0 {
					maxim,fps-event-source = <MAX77620_FPS_EVENT_SRC_EN0>;
					maxim,suspend-fps-time-period-us = <5120>;
				};

				fps1 {
					maxim,fps-event-source = <MAX77620_FPS_EVENT_SRC_EN1>;
					maxim,suspend-fps-time-period-us = <5120>;
				};

				fps2 {
					maxim,fps-event-source = <MAX77620_FPS_EVENT_SRC_EN0>;
				};
			};

			regulators {
				in-ldo0-1-supply = <&vdd_pre>;
				in-ldo2-supply = <&vdd_3v3_sys>;
				in-ldo3-5-supply = <&vdd_1v8>;
				in-ldo4-6-supply = <&vdd_5v0_sys>;
				in-ldo7-8-supply = <&vdd_pre>;
				in-sd0-supply = <&vdd_5v0_sys>;
				in-sd1-supply = <&vdd_5v0_sys>;
				in-sd2-supply = <&vdd_5v0_sys>;
				in-sd3-supply = <&vdd_5v0_sys>;

				vdd_soc: sd0 {
					regulator-name = "VDD_SOC";
					regulator-min-microvolt = <1000000>;
					regulator-max-microvolt = <1170000>;
					regulator-enable-ramp-delay = <146>;
					regulator-disable-ramp-delay = <4080>;
					regulator-ramp-delay = <27500>;
					regulator-ramp-delay-scale = <300>;
					regulator-always-on;
					regulator-boot-on;

					maxim,active-fps-source = <MAX77620_FPS_SRC_1>;
					maxim,active-fps-power-up-slot = <1>;
					maxim,active-fps-power-down-slot = <6>;
				};

				vdd_ddr: sd1 {
					regulator-name = "VDD_DDR_1V1_PMIC";
					regulator-min-microvolt = <1150000>;
					regulator-max-microvolt = <1150000>;
					regulator-enable-ramp-delay = <176>;
					regulator-disable-ramp-delay = <145800>;
					regulator-ramp-delay = <27500>;
					regulator-ramp-delay-scale = <300>;
					regulator-always-on;
					regulator-boot-on;

					maxim,active-fps-source = <MAX77620_FPS_SRC_0>;
					maxim,active-fps-power-up-slot = <5>;
					maxim,active-fps-power-down-slot = <2>;
				};

				vdd_pre: sd2 {
					regulator-name = "VDD_PRE_REG_1V35";
					regulator-min-microvolt = <1350000>;
					regulator-max-microvolt = <1350000>;
					regulator-enable-ramp-delay = <176>;
					regulator-disable-ramp-delay = <32000>;
					regulator-ramp-delay = <27500>;
					regulator-ramp-delay-scale = <350>;
					regulator-always-on;
					regulator-boot-on;

					maxim,active-fps-source = <MAX77620_FPS_SRC_1>;
					maxim,active-fps-power-up-slot = <2>;
					maxim,active-fps-power-down-slot = <5>;
				};

				vdd_1v8: sd3 {
					regulator-name = "VDD_1V8";
					regulator-min-microvolt = <1800000>;
					regulator-max-microvolt = <1800000>;
					regulator-enable-ramp-delay = <242>;
					regulator-disable-ramp-delay = <118000>;
					regulator-ramp-delay = <27500>;
					regulator-ramp-delay-scale = <360>;
					regulator-always-on;
					regulator-boot-on;

					maxim,active-fps-source = <MAX77620_FPS_SRC_0>;
					maxim,active-fps-power-up-slot = <3>;
					maxim,active-fps-power-down-slot = <4>;
				};

				vdd_sys_1v2: ldo0 {
					regulator-name = "AVDD_SYS_1V2";
					regulator-min-microvolt = <1200000>;
					regulator-max-microvolt = <1200000>;
					regulator-enable-ramp-delay = <26>;
					regulator-disable-ramp-delay = <626>;
					regulator-ramp-delay = <100000>;
					regulator-ramp-delay-scale = <200>;
					regulator-always-on;
					regulator-boot-on;

					maxim,active-fps-source = <MAX77620_FPS_SRC_NONE>;
					maxim,active-fps-power-up-slot = <0>;
					maxim,active-fps-power-down-slot = <7>;
				};

				vdd_pex_1v05: ldo1 {
					regulator-name = "VDD_PEX_1V05";
					regulator-min-microvolt = <1050000>;
					regulator-max-microvolt = <1050000>;
					regulator-enable-ramp-delay = <22>;
					regulator-disable-ramp-delay = <650>;
					regulator-ramp-delay = <100000>;
					regulator-ramp-delay-scale = <200>;

					maxim,active-fps-source = <MAX77620_FPS_SRC_NONE>;
					maxim,active-fps-power-up-slot = <0>;
					maxim,active-fps-power-down-slot = <7>;
				};

				vddio_sdmmc: ldo2 {
					regulator-name = "VDDIO_SDMMC";
					regulator-min-microvolt = <1800000>;
					regulator-max-microvolt = <3300000>;
					regulator-enable-ramp-delay = <62>;
					regulator-disable-ramp-delay = <650>;
					regulator-ramp-delay = <100000>;
					regulator-ramp-delay-scale = <200>;

					maxim,active-fps-source = <MAX77620_FPS_SRC_NONE>;
					maxim,active-fps-power-up-slot = <0>;
					maxim,active-fps-power-down-slot = <7>;
				};

				ldo3 {
					status = "disabled";
				};

				vdd_rtc: ldo4 {
					regulator-name = "VDD_RTC";
					regulator-min-microvolt = <850000>;
					regulator-max-microvolt = <1100000>;
					regulator-enable-ramp-delay = <22>;
					regulator-disable-ramp-delay = <610>;
					regulator-ramp-delay = <100000>;
					regulator-ramp-delay-scale = <200>;
					regulator-disable-active-discharge;
					regulator-always-on;
					regulator-boot-on;

					maxim,active-fps-source = <MAX77620_FPS_SRC_0>;
					maxim,active-fps-power-up-slot = <1>;
					maxim,active-fps-power-down-slot = <6>;
				};

				ldo5 {
					status = "disabled";
				};

				ldo6 {
					status = "disabled";
				};

				avdd_1v05_pll: ldo7 {
					regulator-name = "AVDD_1V05_PLL";
					regulator-min-microvolt = <1050000>;
					regulator-max-microvolt = <1050000>;
					regulator-enable-ramp-delay = <24>;
					regulator-disable-ramp-delay = <2768>;
					regulator-ramp-delay = <100000>;
					regulator-ramp-delay-scale = <200>;

					maxim,active-fps-source = <MAX77620_FPS_SRC_1>;
					maxim,active-fps-power-up-slot = <3>;
					maxim,active-fps-power-down-slot = <4>;
				};

				avdd_1v05: ldo8 {
					regulator-name = "AVDD_SATA_HDMI_DP_1V05";
					regulator-min-microvolt = <1050000>;
					regulator-max-microvolt = <1050000>;
					regulator-enable-ramp-delay = <22>;
					regulator-disable-ramp-delay = <1160>;
					regulator-ramp-delay = <100000>;
					regulator-ramp-delay-scale = <200>;

					maxim,active-fps-source = <MAX77620_FPS_SRC_1>;
					maxim,active-fps-power-up-slot = <6>;
					maxim,active-fps-power-down-slot = <1>;
				};
			};
		};
	};

	pmc@7000e400 {
		nvidia,invert-interrupt;
		nvidia,suspend-mode = <0>;
		nvidia,cpu-pwr-good-time = <0>;
		nvidia,cpu-pwr-off-time = <0>;
		nvidia,core-pwr-good-time = <4587 3876>;
		nvidia,core-pwr-off-time = <39065>;
		nvidia,core-power-req-active-high;
		nvidia,sys-clock-req-active-high;
	};

	hda@70030000 {
		nvidia,model = "jetson-nano-hda";

		status = "okay";
	};

	usb@70090000 {
		phys = <&{/padctl@7009f000/pads/usb2/lanes/usb2-0}>,
		       <&{/padctl@7009f000/pads/usb2/lanes/usb2-1}>,
		       <&{/padctl@7009f000/pads/usb2/lanes/usb2-2}>,
		       <&{/padctl@7009f000/pads/pcie/lanes/pcie-6}>;
		phy-names = "usb2-0", "usb2-1", "usb2-2", "usb3-0";

		avdd-usb-supply = <&vdd_3v3_sys>;
		dvddio-pex-supply = <&vdd_pex_1v05>;
		hvddio-pex-supply = <&vdd_1v8>;
		/* these really belong to the XUSB pad controller */
		avdd-pll-utmip-supply = <&vdd_1v8>;
		avdd-pll-uerefe-supply = <&vdd_pex_1v05>;
		dvdd-usb-ss-pll-supply = <&vdd_pex_1v05>;
		hvdd-usb-ss-pll-e-supply = <&vdd_1v8>;

		status = "okay";
	};

	padctl@7009f000 {
		status = "okay";

		avdd-pll-utmip-supply = <&vdd_1v8>;
		avdd-pll-uerefe-supply = <&vdd_pex_1v05>;
		dvdd-pex-pll-supply = <&vdd_pex_1v05>;
		hvdd-pex-pll-e-supply = <&vdd_1v8>;

		pads {
			usb2 {
				status = "okay";

				lanes {
					micro_b: usb2-0 {
						nvidia,function = "xusb";
						status = "okay";
					};

					usb2-1 {
						nvidia,function = "xusb";
						status = "okay";
					};

					usb2-2 {
						nvidia,function = "xusb";
						status = "okay";
					};
				};
			};

			pcie {
				status = "okay";

				lanes {
					pcie-0 {
						nvidia,function = "pcie-x1";
						status = "okay";
					};

					pcie-1 {
						nvidia,function = "pcie-x4";
						status = "okay";
					};

					pcie-2 {
						nvidia,function = "pcie-x4";
						status = "okay";
					};

					pcie-3 {
						nvidia,function = "pcie-x4";
						status = "okay";
					};

					pcie-4 {
						nvidia,function = "pcie-x4";
						status = "okay";
					};

					pcie-5 {
						nvidia,function = "usb3-ss";
						status = "okay";
					};

					pcie-6 {
						nvidia,function = "usb3-ss";
						status = "okay";
					};
				};
			};
		};

		ports {
			usb2-0 {
				status = "okay";
				mode = "peripheral";
				usb-role-switch;

				vbus-supply = <&vdd_5v0_usb>;

				connector {
					compatible = "gpio-usb-b-connector",
						     "usb-b-connector";
					label = "micro-USB";
					type = "micro";
					vbus-gpios = <&gpio TEGRA_GPIO(CC, 4)
						      GPIO_ACTIVE_LOW>;
				};
			};

			usb2-1 {
				status = "okay";
				mode = "host";
			};

			usb2-2 {
				status = "okay";
				mode = "host";
			};

			usb3-0 {
				status = "okay";
				nvidia,usb2-companion = <1>;
				vbus-supply = <&vdd_hub_3v3>;
			};
		};
	};

	mmc@700b0000 {
		status = "okay";
		bus-width = <4>;

		cd-gpios = <&gpio TEGRA_GPIO(Z, 1) GPIO_ACTIVE_LOW>;
		disable-wp;

		vqmmc-supply = <&vddio_sdmmc>;
		vmmc-supply = <&vdd_3v3_sd>;
	};

	mmc@700b0400 {
		status = "okay";
		bus-width = <4>;

		vqmmc-supply = <&vdd_1v8>;
		vmmc-supply = <&vdd_3v3_sys>;

		non-removable;
		cap-sdio-irq;
		keep-power-in-suspend;
		wakeup-source;
	};

	usb@700d0000 {
		status = "okay";
		phys = <&micro_b>;
		phy-names = "usb2-0";
		avddio-usb-supply = <&vdd_3v3_sys>;
		hvdd-usb-supply = <&vdd_1v8>;
	};

	clock@70110000 {
		status = "okay";

		nvidia,cf = <6>;
		nvidia,ci = <0>;
		nvidia,cg = <2>;
		nvidia,droop-ctrl = <0x00000f00>;
		nvidia,force-mode = <1>;
		nvidia,sample-rate = <25000>;

		nvidia,pwm-min-microvolts = <708000>;
		nvidia,pwm-period-nanoseconds = <2500>; /* 2.5us */
		nvidia,pwm-to-pmic;
		nvidia,pwm-tristate-microvolts = <1000000>;
		nvidia,pwm-voltage-step-microvolts = <19200>;

		pinctrl-names = "dvfs_pwm_enable", "dvfs_pwm_disable";
		pinctrl-0 = <&dvfs_pwm_active_state>;
		pinctrl-1 = <&dvfs_pwm_inactive_state>;
	};

	aconnect@702c0000 {
		status = "okay";

<<<<<<< HEAD
		dma@702e2000 {
=======
		dma-controller@702e2000 {
>>>>>>> f642729d
			status = "okay";
		};

		interrupt-controller@702f9000 {
			status = "okay";
		};
<<<<<<< HEAD
=======

		ahub@702d0800 {
			status = "okay";

			admaif@702d0000 {
				status = "okay";
			};

			i2s@702d1200 {
				status = "okay";

				ports {
					#address-cells = <1>;
					#size-cells = <0>;

					port@0 {
						reg = <0>;

						i2s3_cif_ep: endpoint {
							remote-endpoint = <&xbar_i2s3_ep>;
						};
					};

					i2s3_port: port@1 {
						reg = <1>;

						i2s3_dap_ep: endpoint {
							dai-format = "i2s";
							/* Placeholder for external Codec */
						};
					};
				};
			};

			i2s@702d1300 {
				status = "okay";

				ports {
					#address-cells = <1>;
					#size-cells = <0>;

					port@0 {
						reg = <0>;

						i2s4_cif_ep: endpoint {
							remote-endpoint = <&xbar_i2s4_ep>;
						};
					};

					i2s4_port: port@1 {
						reg = <1>;

						i2s4_dap_ep: endpoint@0 {
							dai-format = "i2s";
							/* Placeholder for external Codec */
						};
					};
				};
			};

			dmic@702d4000 {
				status = "okay";

				ports {
					#address-cells = <1>;
					#size-cells = <0>;

					port@0 {
						reg = <0>;

						dmic1_cif_ep: endpoint@0 {
							remote-endpoint = <&xbar_dmic1_ep>;
						};
					};

					dmic1_port: port@1 {
						reg = <1>;

						dmic1_dap_ep: endpoint@0 {
							/* Placeholder for external Codec */
						};
					};
				};
			};

			dmic@702d4100 {
				status = "okay";

				ports {
					#address-cells = <1>;
					#size-cells = <0>;

					port@0 {
						reg = <0>;

						dmic2_cif_ep: endpoint@0 {
							remote-endpoint = <&xbar_dmic2_ep>;
						};
					};

					dmic2_port: port@1 {
						reg = <1>;

						dmic2_dap_ep: endpoint@0 {
							/* Placeholder for external Codec */
						};
					};
				};
			};

			ports {
				xbar_i2s3_port: port@c {
					reg = <0xc>;

					xbar_i2s3_ep: endpoint {
						remote-endpoint = <&i2s3_cif_ep>;
					};
				};

				xbar_i2s4_port: port@d {
					reg = <0xd>;

					xbar_i2s4_ep: endpoint {
						remote-endpoint = <&i2s4_cif_ep>;
					};
				};

				xbar_dmic1_port: port@f {
					reg = <0xf>;

					xbar_dmic1_ep: endpoint {
						remote-endpoint = <&dmic1_cif_ep>;
					};
				};

				xbar_dmic2_port: port@10 {
					reg = <0x10>;

					xbar_dmic2_ep: endpoint {
						remote-endpoint = <&dmic2_cif_ep>;
					};
				};
			};
		};
	};

	spi@70410000 {
		status = "okay";

		flash@0 {
			compatible = "spi-nor";
			reg = <0>;
			spi-max-frequency = <104000000>;
			spi-tx-bus-width = <2>;
			spi-rx-bus-width = <2>;
		};
>>>>>>> f642729d
	};

	clk32k_in: clock@0 {
		compatible = "fixed-clock";
		clock-frequency = <32768>;
		#clock-cells = <0>;
	};

	cpus {
		cpu@0 {
			enable-method = "psci";
		};

		cpu@1 {
			enable-method = "psci";
		};

		cpu@2 {
			enable-method = "psci";
		};

		cpu@3 {
			enable-method = "psci";
		};

		idle-states {
			cpu-sleep {
				status = "okay";
			};
		};
	};

	fan: fan {
		compatible = "pwm-fan";
		pwms = <&pwm 3 45334>;

		cooling-levels = <0 64 128 255>;
		#cooling-cells = <2>;
	};

	thermal-zones {
		cpu {
			trips {
				cpu_trip_critical: critical {
					temperature = <96500>;
					hysteresis = <0>;
					type = "critical";
				};

				cpu_trip_hot: hot {
					temperature = <70000>;
					hysteresis = <2000>;
					type = "hot";
				};

				cpu_trip_active: active {
					temperature = <50000>;
					hysteresis = <2000>;
					type = "active";
				};

				cpu_trip_passive: passive {
					temperature = <30000>;
					hysteresis = <2000>;
					type = "passive";
				};
			};

			cooling-maps {
				cpu-critical {
					cooling-device = <&fan 3 3>;
					trip = <&cpu_trip_critical>;
				};

				cpu-hot {
					cooling-device = <&fan 2 2>;
					trip = <&cpu_trip_hot>;
				};

				cpu-active {
					cooling-device = <&fan 1 1>;
					trip = <&cpu_trip_active>;
				};

				cpu-passive {
					cooling-device = <&fan 0 0>;
					trip = <&cpu_trip_passive>;
				};
			};
		};
	};

	gpio-keys {
		compatible = "gpio-keys";

		power {
			label = "Power";
			gpios = <&gpio TEGRA_GPIO(X, 5) GPIO_ACTIVE_LOW>;
			linux,input-type = <EV_KEY>;
			linux,code = <KEY_POWER>;
			debounce-interval = <30>;
			wakeup-event-action = <EV_ACT_ASSERTED>;
			wakeup-source;
		};

		force-recovery {
			label = "Force Recovery";
			gpios = <&gpio TEGRA_GPIO(X, 6) GPIO_ACTIVE_LOW>;
			linux,input-type = <EV_KEY>;
			linux,code = <BTN_1>;
			debounce-interval = <30>;
		};
	};

	psci {
		compatible = "arm,psci-1.0";
		method = "smc";
	};

	vdd_5v0_sys: regulator@0 {
		compatible = "regulator-fixed";

		regulator-name = "VDD_5V0_SYS";
		regulator-min-microvolt = <5000000>;
		regulator-max-microvolt = <5000000>;
		regulator-always-on;
		regulator-boot-on;
	};

	vdd_3v3_sys: regulator@1 {
		compatible = "regulator-fixed";

		regulator-name = "VDD_3V3_SYS";
		regulator-min-microvolt = <3300000>;
		regulator-max-microvolt = <3300000>;
		regulator-enable-ramp-delay = <240>;
		regulator-disable-ramp-delay = <11340>;
		regulator-always-on;
		regulator-boot-on;

		gpio = <&pmic 3 GPIO_ACTIVE_HIGH>;
		enable-active-high;

		vin-supply = <&vdd_5v0_sys>;
	};

	vdd_3v3_sd: regulator@2 {
		compatible = "regulator-fixed";

		regulator-name = "VDD_3V3_SD";
		regulator-min-microvolt = <3300000>;
		regulator-max-microvolt = <3300000>;

		gpio = <&gpio TEGRA_GPIO(Z, 3) GPIO_ACTIVE_HIGH>;
		enable-active-high;

		vin-supply = <&vdd_3v3_sys>;
	};

	vdd_hdmi: regulator@3 {
		compatible = "regulator-fixed";

		regulator-name = "VDD_HDMI_5V0";
		regulator-min-microvolt = <5000000>;
		regulator-max-microvolt = <5000000>;

		vin-supply = <&vdd_5v0_sys>;
	};

	vdd_hub_3v3: regulator@4 {
		compatible = "regulator-fixed";

		regulator-name = "VDD_HUB_3V3";
		regulator-min-microvolt = <3300000>;
		regulator-max-microvolt = <3300000>;

		gpio = <&gpio TEGRA_GPIO(A, 6) GPIO_ACTIVE_HIGH>;
		enable-active-high;

		vin-supply = <&vdd_5v0_sys>;
	};

	vdd_cpu: regulator@5 {
		compatible = "regulator-fixed";

		regulator-name = "VDD_CPU";
		regulator-min-microvolt = <5000000>;
		regulator-max-microvolt = <5000000>;
		regulator-always-on;
		regulator-boot-on;

		gpio = <&pmic 5 GPIO_ACTIVE_HIGH>;
		enable-active-high;

		vin-supply = <&vdd_5v0_sys>;
	};

	vdd_gpu: regulator@6 {
		compatible = "pwm-regulator";
		pwms = <&pwm 1 8000>;

		regulator-name = "VDD_GPU";
		regulator-min-microvolt = <710000>;
		regulator-max-microvolt = <1320000>;
		regulator-ramp-delay = <80>;
		regulator-enable-ramp-delay = <2000>;
		regulator-settling-time-us = <160>;

		enable-gpios = <&pmic 6 GPIO_ACTIVE_HIGH>;
		vin-supply = <&vdd_5v0_sys>;
	};

	avdd_io_edp_1v05: regulator@7 {
		compatible = "regulator-fixed";

		regulator-name = "AVDD_IO_EDP_1V05";
		regulator-min-microvolt = <1050000>;
		regulator-max-microvolt = <1050000>;

		gpio = <&pmic 7 GPIO_ACTIVE_HIGH>;
		enable-active-high;

		vin-supply = <&avdd_1v05_pll>;
	};

	vdd_5v0_usb: regulator@8 {
		compatible = "regulator-fixed";

		regulator-name = "VDD_5V_USB";
		regulator-min-microvolt = <50000000>;
		regulator-max-microvolt = <50000000>;

		vin-supply = <&vdd_5v0_sys>;
	};
<<<<<<< HEAD
=======

	sound {
		compatible = "nvidia,tegra210-audio-graph-card";
		status = "okay";

		dais = /* FE */
		       <&admaif1_port>, <&admaif2_port>, <&admaif3_port>,
		       <&admaif4_port>, <&admaif5_port>, <&admaif6_port>,
		       <&admaif7_port>, <&admaif8_port>, <&admaif9_port>,
		       <&admaif10_port>,
		       /* Router */
		       <&xbar_i2s3_port>, <&xbar_i2s4_port>,
		       <&xbar_dmic1_port>, <&xbar_dmic2_port>,
		       /* I/O DAP Ports */
		       <&i2s3_port>, <&i2s4_port>,
		       <&dmic1_port>, <&dmic2_port>;

		label = "jetson-nano-ape";
	};
>>>>>>> f642729d
};<|MERGE_RESOLUTION|>--- conflicted
+++ resolved
@@ -629,19 +629,13 @@
 	aconnect@702c0000 {
 		status = "okay";
 
-<<<<<<< HEAD
-		dma@702e2000 {
-=======
 		dma-controller@702e2000 {
->>>>>>> f642729d
 			status = "okay";
 		};
 
 		interrupt-controller@702f9000 {
 			status = "okay";
 		};
-<<<<<<< HEAD
-=======
 
 		ahub@702d0800 {
 			status = "okay";
@@ -798,7 +792,6 @@
 			spi-tx-bus-width = <2>;
 			spi-rx-bus-width = <2>;
 		};
->>>>>>> f642729d
 	};
 
 	clk32k_in: clock@0 {
@@ -1033,8 +1026,6 @@
 
 		vin-supply = <&vdd_5v0_sys>;
 	};
-<<<<<<< HEAD
-=======
 
 	sound {
 		compatible = "nvidia,tegra210-audio-graph-card";
@@ -1054,5 +1045,4 @@
 
 		label = "jetson-nano-ape";
 	};
->>>>>>> f642729d
 };
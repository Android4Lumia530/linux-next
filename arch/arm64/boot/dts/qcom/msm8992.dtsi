--- conflicted
+++ resolved
@@ -10,592 +10,9 @@
 /delete-node/ &cpu6_map;
 /delete-node/ &cpu7_map;
 
-<<<<<<< HEAD
-	#address-cells = <2>;
-	#size-cells = <2>;
-
-	chosen { };
-
-	cpus {
-		#address-cells = <2>;
-		#size-cells = <0>;
-
-		CPU0: cpu@0 {
-			device_type = "cpu";
-			compatible = "arm,cortex-a53";
-			reg = <0x0 0x0>;
-			next-level-cache = <&L2_0>;
-			enable-method = "psci";
-			L2_0: l2-cache {
-				compatible = "cache";
-				cache-level = <2>;
-			};
-		};
-
-		CPU1: cpu@1 {
-			device_type = "cpu";
-			compatible = "arm,cortex-a53";
-			reg = <0x0 0x1>;
-			next-level-cache = <&L2_0>;
-			enable-method = "psci";
-		};
-
-		CPU2: cpu@2 {
-			device_type = "cpu";
-			compatible = "arm,cortex-a53";
-			reg = <0x0 0x2>;
-			next-level-cache = <&L2_0>;
-			enable-method = "psci";
-		};
-
-		CPU3: cpu@3 {
-			device_type = "cpu";
-			compatible = "arm,cortex-a53";
-			reg = <0x0 0x3>;
-			next-level-cache = <&L2_0>;
-			enable-method = "psci";
-		};
-
-		CPU4: cpu@100 {
-			device_type = "cpu";
-			compatible = "arm,cortex-a57";
-			reg = <0x0 0x100>;
-			next-level-cache = <&L2_1>;
-			enable-method = "psci";
-			L2_1: l2-cache {
-				compatible = "cache";
-				cache-level = <2>;
-			};
-		};
-
-		CPU5: cpu@101 {
-			device_type = "cpu";
-			compatible = "arm,cortex-a57";
-			reg = <0x0 0x101>;
-			next-level-cache = <&L2_1>;
-			enable-method = "psci";
-		};
-
-		cpu-map {
-			cluster0 {
-				core0 {
-					cpu = <&CPU0>;
-				};
-
-				core1 {
-					cpu = <&CPU1>;
-				};
-
-				core2 {
-					cpu = <&CPU2>;
-				};
-
-				core3 {
-					cpu = <&CPU3>;
-				};
-			};
-
-			cluster1 {
-				core0 {
-					cpu = <&CPU4>;
-				};
-
-				core1 {
-					cpu = <&CPU5>;
-				};
-			};
-		};
-	};
-
-	clocks {
-		xo_board: xo_board {
-			compatible = "fixed-clock";
-			#clock-cells = <0>;
-			clock-frequency = <19200000>;
-		};
-
-		sleep_clk: sleep_clk {
-			compatible = "fixed-clock";
-			#clock-cells = <0>;
-			clock-frequency = <32768>;
-		};
-	};
-
-	firmware {
-		scm {
-			compatible = "qcom,scm-msm8994", "qcom,scm";
-		};
-	};
-
-	memory {
-		device_type = "memory";
-		/* We expect the bootloader to fill in the reg */
-		reg = <0 0 0 0>;
-	};
-
-	pmu {
-		compatible = "arm,cortex-a53-pmu";
-		interrupts = <GIC_PPI 7 (GIC_CPU_MASK_SIMPLE(4)| IRQ_TYPE_LEVEL_HIGH)>;
-	};
-
-	psci {
-		compatible = "arm,psci-0.2";
-		method = "hvc";
-	};
-
-	reserved-memory {
-		#address-cells = <2>;
-		#size-cells = <2>;
-		ranges;
-
-		smem_region: smem@6a00000 {
-			reg = <0x0 0x6a00000 0x0 0x200000>;
-			no-map;
-		};
-	};
-
-	sfpb_mutex: hwmutex {
-		compatible = "qcom,sfpb-mutex";
-		syscon = <&sfpb_mutex_regs 0x0 0x100>;
-		#hwlock-cells = <1>;
-	};
-
-	smem {
-		compatible = "qcom,smem";
-		memory-region = <&smem_region>;
-		qcom,rpm-msg-ram = <&rpm_msg_ram>;
-		hwlocks = <&sfpb_mutex 3>;
-	};
-
-	soc {
-		#address-cells = <1>;
-		#size-cells = <1>;
-		ranges = <0 0 0 0xffffffff>;
-		compatible = "simple-bus";
-
-		intc: interrupt-controller@f9000000 {
-			compatible = "qcom,msm-qgic2";
-			interrupt-controller;
-			#interrupt-cells = <3>;
-			reg = <0xf9000000 0x1000>,
-				<0xf9002000 0x1000>;
-		};
-
-		apcs: mailbox@f900d000 {
-			compatible = "qcom,msm8994-apcs-kpss-global", "syscon";
-			reg = <0xf900d000 0x2000>;
-			#mbox-cells = <1>;
-		};
-
-		timer@f9020000 {
-			#address-cells = <1>;
-			#size-cells = <1>;
-			ranges;
-			compatible = "arm,armv7-timer-mem";
-			reg = <0xf9020000 0x1000>;
-
-			frame@f9021000 {
-				frame-number = <0>;
-				interrupts = <GIC_SPI 9 IRQ_TYPE_LEVEL_HIGH>,
-						<GIC_SPI 8 IRQ_TYPE_LEVEL_HIGH>;
-				reg = <0xf9021000 0x1000>,
-					<0xf9022000 0x1000>;
-			};
-
-			frame@f9023000 {
-				frame-number = <1>;
-				interrupts = <GIC_SPI 10 IRQ_TYPE_LEVEL_HIGH>;
-				reg = <0xf9023000 0x1000>;
-				status = "disabled";
-			};
-
-			frame@f9024000 {
-				frame-number = <2>;
-				interrupts = <GIC_SPI 11 IRQ_TYPE_LEVEL_HIGH>;
-				reg = <0xf9024000 0x1000>;
-				status = "disabled";
-			};
-
-			frame@f9025000 {
-				frame-number = <3>;
-				interrupts = <GIC_SPI 12 IRQ_TYPE_LEVEL_HIGH>;
-				reg = <0xf9025000 0x1000>;
-				status = "disabled";
-			};
-
-			frame@f9026000 {
-				frame-number = <4>;
-				interrupts = <GIC_SPI 13 IRQ_TYPE_LEVEL_HIGH>;
-				reg = <0xf9026000 0x1000>;
-				status = "disabled";
-			};
-
-			frame@f9027000 {
-				frame-number = <5>;
-				interrupts = <GIC_SPI 14 IRQ_TYPE_LEVEL_HIGH>;
-				reg = <0xf9027000 0x1000>;
-				status = "disabled";
-			};
-
-			frame@f9028000 {
-				frame-number = <6>;
-				interrupts = <GIC_SPI 15 IRQ_TYPE_LEVEL_HIGH>;
-				reg = <0xf9028000 0x1000>;
-				status = "disabled";
-			};
-		};
-
-		sdhc_1: sdhci@f9824900 {
-			compatible = "qcom,sdhci-msm-v4";
-			reg = <0xf9824900 0x1a0>, <0xf9824000 0x800>;
-			reg-names = "hc_mem", "core_mem";
-
-			interrupts = <GIC_SPI 123 IRQ_TYPE_LEVEL_HIGH>,
-					<GIC_SPI 138 IRQ_TYPE_LEVEL_HIGH>;
-			interrupt-names = "hc_irq", "pwr_irq";
-
-			clocks = <&gcc GCC_SDCC1_APPS_CLK>,
-				<&gcc GCC_SDCC1_AHB_CLK>,
-				<&xo_board>;
-			clock-names = "core", "iface", "xo";
-
-			pinctrl-names = "default", "sleep";
-			pinctrl-0 = <&sdc1_clk_on &sdc1_cmd_on &sdc1_data_on
-					&sdc1_rclk_on>;
-			pinctrl-1 = <&sdc1_clk_off &sdc1_cmd_off &sdc1_data_off
-					&sdc1_rclk_off>;
-
-			regulator-always-on;
-			bus-width = <8>;
-			non-removable;
-
-			status = "disabled";
-		};
-
-		blsp1_uart2: serial@f991e000 {
-			compatible = "qcom,msm-uartdm-v1.4", "qcom,msm-uartdm";
-			reg = <0xf991e000 0x1000>;
-			interrupts = <GIC_SPI 108 IRQ_TYPE_LEVEL_LOW>;
-			clock-names = "core", "iface";
-			clocks = <&gcc GCC_BLSP1_UART2_APPS_CLK>,
-				<&gcc GCC_BLSP1_AHB_CLK>;
-			pinctrl-names = "default", "sleep";
-			pinctrl-0 = <&blsp1_uart2_default>;
-			pinctrl-1 = <&blsp1_uart2_sleep>;
-			status = "disabled";
-		};
-
-		blsp_i2c2: i2c@f9924000 {
-			compatible = "qcom,i2c-qup-v2.2.1";
-			reg = <0xf9924000 0x500>;
-			interrupts = <GIC_SPI 96 IRQ_TYPE_LEVEL_HIGH>;
-			clocks = <&gcc GCC_BLSP1_AHB_CLK>,
-				<&gcc GCC_BLSP1_QUP2_I2C_APPS_CLK>;
-			clock-names = "iface", "core";
-			clock-frequency = <400000>;
-			pinctrl-names = "default", "sleep";
-			pinctrl-0 = <&i2c2_default>;
-			pinctrl-1 = <&i2c2_sleep>;
-			#address-cells = <1>;
-			#size-cells = <0>;
-			status = "disabled";
-		};
-
-		/* Somebody was very creative with their numbering scheme downstream... */
-
-		blsp_i2c13: i2c@f9927000 {
-			compatible = "qcom,i2c-qup-v2.2.1";
-			reg = <0xf9927000 0x500>;
-			interrupts = <GIC_SPI 99 IRQ_TYPE_LEVEL_HIGH>;
-			clocks = <&gcc GCC_BLSP1_AHB_CLK>,
-				<&gcc GCC_BLSP1_QUP5_I2C_APPS_CLK>;
-			clock-names = "iface", "core";
-			clock-frequency = <400000>;
-			pinctrl-names = "default", "sleep";
-			pinctrl-0 = <&i2c13_default>;
-			pinctrl-1 = <&i2c13_sleep>;
-			#address-cells = <1>;
-			#size-cells = <0>;
-			status = "disabled";
-		};
-
-		blsp_i2c6: i2c@f9928000 {
-			compatible = "qcom,i2c-qup-v2.2.1";
-			reg = <0xf9928000 0x500>;
-			interrupts = <GIC_SPI 100 IRQ_TYPE_LEVEL_HIGH>;
-			clocks = <&gcc GCC_BLSP1_AHB_CLK>,
-				<&gcc GCC_BLSP1_QUP6_I2C_APPS_CLK>;
-			clock-names = "iface", "core";
-			clock-frequency = <400000>;
-			pinctrl-names = "default", "sleep";
-			pinctrl-0 = <&i2c6_default>;
-			pinctrl-1 = <&i2c6_sleep>;
-			#address-cells = <1>;
-			#size-cells = <0>;
-			status = "disabled";
-		};
-
-		blsp2_uart2: serial@f995e000 {
-			compatible = "qcom,msm-uartdm-v1.4", "qcom,msm-uartdm";
-			reg = <0xf995e000 0x1000>;
-			interrupts = <GIC_SPI 146 IRQ_TYPE_LEVEL_LOW>;
-			clock-names = "core", "iface";
-			clocks = <&gcc GCC_BLSP2_UART2_APPS_CLK>,
-				<&gcc GCC_BLSP2_AHB_CLK>;
-			pinctrl-names = "default", "sleep";
-			pinctrl-0 = <&blsp2_uart2_default>;
-			pinctrl-1 = <&blsp2_uart2_sleep>;
-			status = "disabled";
-		};
-
-		blsp_i2c7: i2c@f9963000 {
-			compatible = "qcom,i2c-qup-v2.2.1";
-			reg = <0xf9963000 0x500>;
-			interrupts = <GIC_SPI 101 IRQ_TYPE_LEVEL_HIGH>;
-			clocks = <&gcc GCC_BLSP2_AHB_CLK>,
-				<&gcc GCC_BLSP2_QUP1_I2C_APPS_CLK>;
-			clock-names = "iface", "core";
-			clock-frequency = <400000>;
-			pinctrl-names = "default", "sleep";
-			pinctrl-0 = <&i2c7_default>;
-			pinctrl-1 = <&i2c7_sleep>;
-			#address-cells = <1>;
-			#size-cells = <0>;
-			status = "disabled";
-		};
-
-		blsp_i2c5: i2c@f9967000 {
-			compatible = "qcom,i2c-qup-v2.2.1";
-			reg = <0xf9967000 0x500>;
-			interrupts = <GIC_SPI 105 IRQ_TYPE_LEVEL_HIGH>;
-			clocks = <&gcc GCC_BLSP2_AHB_CLK>,
-				<&gcc GCC_BLSP2_QUP5_I2C_APPS_CLK>;
-			clock-names = "iface", "core";
-			clock-frequency = <100000>;
-			pinctrl-names = "default", "sleep";
-			pinctrl-0 = <&i2c5_default>;
-			pinctrl-1 = <&i2c5_sleep>;
-			#address-cells = <1>;
-			#size-cells = <0>;
-			status = "disabled";
-		};
-
-		gcc: clock-controller@fc400000 {
-			compatible = "qcom,gcc-msm8994";
-			#clock-cells = <1>;
-			#reset-cells = <1>;
-			#power-domain-cells = <1>;
-			reg = <0xfc400000 0x2000>;
-		};
-
-		rpm_msg_ram: memory@fc428000 {
-			compatible = "qcom,rpm-msg-ram";
-			reg = <0xfc428000 0x4000>;
-		};
-
-		restart@fc4ab000 {
-			compatible = "qcom,pshold";
-			reg = <0xfc4ab000 0x4>;
-		};
-
-		spmi_bus: spmi@fc4c0000 {
-			compatible = "qcom,spmi-pmic-arb";
-			reg = <0xfc4cf000 0x1000>,
-			      <0xfc4cb000 0x1000>,
-			      <0xfc4ca000 0x1000>;
-			reg-names = "core", "intr", "cnfg";
-			interrupt-names = "periph_irq";
-			interrupts = <GIC_SPI 190 IRQ_TYPE_LEVEL_HIGH>;
-			qcom,ee = <0>;
-			qcom,channel = <0>;
-			#address-cells = <2>;
-			#size-cells = <0>;
-			interrupt-controller;
-			#interrupt-cells = <4>;
-		};
-
-		sfpb_mutex_regs: syscon@fd484000 {
-			#address-cells = <1>;
-			#size-cells = <1>;
-			compatible = "syscon";
-			reg = <0xfd484000 0x400>;
-		};
-
-		tlmm: pinctrl@fd510000 {
-			compatible = "qcom,msm8994-pinctrl";
-			reg = <0xfd510000 0x4000>;
-			interrupts = <GIC_SPI 208 IRQ_TYPE_LEVEL_HIGH>;
-			gpio-controller;
-			gpio-ranges = <&tlmm 0 0 146>;
-			#gpio-cells = <2>;
-			interrupt-controller;
-			#interrupt-cells = <2>;
-
-			blsp1_uart2_default: blsp1-uart2-default {
-				function = "blsp_uart2";
-				pins = "gpio4", "gpio5";
-				drive-strength = <16>;
-				bias-disable;
-			};
-
-			blsp1_uart2_sleep: blsp1-uart2-sleep {
-				function = "gpio";
-				pins = "gpio4", "gpio5";
-				drive-strength = <2>;
-				bias-pull-down;
-			};
-
-			blsp2_uart2_default: blsp2-uart2-default {
-				function = "blsp_uart8";
-				pins = "gpio45", "gpio46", "gpio47", "gpio48";
-				drive-strength = <16>;
-				bias-disable;
-			};
-
-			blsp2_uart2_sleep: blsp2-uart2-sleep {
-				function = "gpio";
-				pins = "gpio45", "gpio46", "gpio47", "gpio48";
-				drive-strength = <2>;
-				bias-pull-down;
-			};
-
-			sdc1_clk_on: clk-on {
-				pins = "sdc1_clk";
-				bias-disable;
-				drive-strength = <6>;
-			};
-
-			sdc1_clk_off: clk-off {
-				pins = "sdc1_clk";
-				bias-disable;
-				drive-strength = <2>;
-			};
-
-			sdc1_cmd_on: cmd-on {
-				pins = "sdc1_cmd";
-				bias-pull-up;
-				drive-strength = <6>;
-			};
-
-			sdc1_cmd_off: cmd-off {
-				pins = "sdc1_cmd";
-				bias-pull-up;
-				drive-strength = <2>;
-			};
-
-			sdc1_data_on: data-on {
-				pins = "sdc1_data";
-				bias-pull-up;
-				drive-strength = <6>;
-			};
-
-			sdc1_data_off: data-off {
-				pins = "sdc1_data";
-				bias-pull-up;
-				drive-strength = <2>;
-			};
-
-			sdc1_rclk_on: rclk-on {
-				pins = "sdc1_rclk";
-				bias-pull-down;
-			};
-
-			sdc1_rclk_off: rclk-off {
-				pins = "sdc1_rclk";
-				bias-pull-down;
-			};
-
-			i2c2_default: i2c2-default {
-				function = "blsp_i2c2";
-				pins = "gpio6", "gpio7";
-				drive-strength = <2>;
-				bias-disable;
-			};
-
-			i2c2_sleep: i2c2-sleep {
-				function = "gpio";
-				pins = "gpio6", "gpio7";
-				drive-strength = <2>;
-				bias-disable;
-			};
-
-			i2c5_default: i2c5-default {
-				/* Don't be fooled! Nobody knows the reason why though... */
-				function = "blsp_i2c11";
-				pins = "gpio83", "gpio84";
-				drive-strength = <2>;
-				bias-disable;
-			};
-
-			i2c5_sleep: i2c5-sleep {
-				function = "gpio";
-				pins = "gpio83", "gpio84";
-				drive-strength = <2>;
-				bias-disable;
-			};
-
-			i2c6_default: i2c6-default {
-				function = "blsp_i2c6";
-				pins = "gpio28", "gpio27";
-				drive-strength = <2>;
-				bias-disable;
-			};
-
-			i2c6_sleep: i2c6-sleep {
-				function = "gpio";
-				pins = "gpio28", "gpio27";
-				drive-strength = <2>;
-				bias-disable;
-			};
-
-			i2c7_default: i2c7-default {
-				function = "blsp_i2c7";
-				pins = "gpio43", "gpio44";
-				drive-strength = <2>;
-				bias-disable;
-			};
-
-			i2c7_sleep: i2c7-sleep {
-				function = "gpio";
-				pins = "gpio43", "gpio44";
-				drive-strength = <2>;
-				bias-disable;
-			};
-
-			i2c13_default: i2c13-default {
-				/* Not a typo either. */
-				function = "blsp_i2c5";
-				pins = "gpio23", "gpio24";
-				drive-strength = <2>;
-				bias-disable;
-			};
-
-			i2c13_sleep: i2c13-sleep {
-				function = "gpio";
-				pins = "gpio23", "gpio24";
-				drive-strength = <2>;
-				bias-disable;
-			};
-		};
-	};
-
-	smd_rpm: smd {
-		compatible = "qcom,smd";
-		rpm {
-			interrupts = <GIC_SPI 168 IRQ_TYPE_EDGE_RISING>;
-			qcom,ipc = <&apcs 8 0>;
-			qcom,smd-edge = <15>;
-			qcom,local-pid = <0>;
-			qcom,remote-pid = <6>;
-
-			rpm_requests: rpm-requests {
-				compatible = "qcom,rpm-msm8994";
-				qcom,smd-channels = "rpm_requests";
-=======
 &rpmcc {
 	compatible = "qcom,rpmcc-msm8992";
 };
->>>>>>> f642729d
 
 &tcsr_mutex {
 	compatible = "qcom,sfpb-mutex";

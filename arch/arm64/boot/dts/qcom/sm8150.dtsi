--- conflicted
+++ resolved
@@ -647,8 +647,6 @@
 			qcom,bcm-voters = <&apps_bcm_voter>;
 		};
 
-<<<<<<< HEAD
-=======
 		system-cache-controller@9200000 {
 			compatible = "qcom,sm8150-llcc";
 			reg = <0 0x09200000 0 0x200000>, <0 0x09600000 0 0x50000>;
@@ -656,7 +654,6 @@
 			interrupts = <GIC_SPI 582 IRQ_TYPE_LEVEL_HIGH>;
 		};
 
->>>>>>> f642729d
 		ufs_mem_hc: ufshc@1d84000 {
 			compatible = "qcom,sm8150-ufshc", "qcom,ufshc",
 				     "jedec,ufs-2.0";
@@ -1658,8 +1655,6 @@
 			qcom,bcm-voters = <&apps_bcm_voter>;
 		};
 
-<<<<<<< HEAD
-=======
 		usb_2_qmpphy: phy@88eb000 {
 			compatible = "qcom,sm8150-qmp-usb3-uni-phy";
 			reg = <0 0x088eb000 0 0x200>;
@@ -1691,7 +1686,6 @@
 			};
 		};
 
->>>>>>> f642729d
 		usb_1: usb@a6f8800 {
 			compatible = "qcom,sm8150-dwc3", "qcom,dwc3";
 			reg = <0 0x0a6f8800 0 0x400>;
@@ -1737,8 +1731,6 @@
 			};
 		};
 
-<<<<<<< HEAD
-=======
 		usb_2: usb@a8f8800 {
 			compatible = "qcom,sm8150-dwc3", "qcom,dwc3";
 			reg = <0 0x0a8f8800 0 0x400>;
@@ -1784,7 +1776,6 @@
 			};
 		};
 
->>>>>>> f642729d
 		camnoc_virt: interconnect@ac00000 {
 			compatible = "qcom,sm8150-camnoc-virt";
 			reg = <0 0x0ac00000 0 0x1000>;

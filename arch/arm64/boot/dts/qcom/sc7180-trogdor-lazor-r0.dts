--- conflicted
+++ resolved
@@ -12,27 +12,6 @@
 / {
 	model = "Google Lazor (rev0)";
 	compatible = "google,lazor-rev0", "qcom,sc7180";
-};
-
-<<<<<<< HEAD
-&pp3300_hub {
-	/* pp3300_l7c is used to power the USB hub */
-	/delete-property/regulator-always-on;
-	/delete-property/regulator-boot-on;
-};
-
-&pp3300_l7c {
-	regulator-always-on;
-	regulator-boot-on;
-=======
-/*
- * Lazor is stuffed with a 47k NTC as charger thermistor which currently is
- * not supported by the PM6150 ADC driver. Disable the charger thermal zone
- * to avoid using bogus temperature values.
- */
-&charger_thermal {
-	status = "disabled";
->>>>>>> 1da8116e
 };
 
 &sn65dsi86_out {

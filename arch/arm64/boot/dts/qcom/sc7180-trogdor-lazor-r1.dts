--- conflicted
+++ resolved
@@ -14,25 +14,8 @@
 	compatible = "google,lazor-rev1", "google,lazor-rev2", "qcom,sc7180";
 };
 
-<<<<<<< HEAD
-&pp3300_hub {
-	/* pp3300_l7c is used to power the USB hub */
-	/delete-property/regulator-always-on;
-	/delete-property/regulator-boot-on;
-=======
-/*
- * Lazor is stuffed with a 47k NTC as charger thermistor which currently is
- * not supported by the PM6150 ADC driver. Disable the charger thermal zone
- * to avoid using bogus temperature values.
- */
-&charger_thermal {
-	status = "disabled";
-};
-
-
 &usb_hub_2_0 {
 	 vdd-supply = <&pp3300_l7c>;
->>>>>>> 1da8116e
 };
 
 &usb_hub_3_0 {

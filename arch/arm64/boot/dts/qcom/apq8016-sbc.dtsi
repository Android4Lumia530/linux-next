--- conflicted
+++ resolved
@@ -301,13 +301,10 @@
 	status = "okay";
 };
 
-<<<<<<< HEAD
-=======
 &mdss {
 	status = "okay";
 };
 
->>>>>>> f642729d
 &pm8916_resin {
 	status = "okay";
 	linux,code = <KEY_VOLUMEDOWN>;

--- conflicted
+++ resolved
@@ -8,10 +8,7 @@
 #include <dt-bindings/clock/qcom,rpmcc.h>
 #include <dt-bindings/interconnect/qcom,msm8916.h>
 #include <dt-bindings/interrupt-controller/arm-gic.h>
-<<<<<<< HEAD
-=======
 #include <dt-bindings/power/qcom-rpmpd.h>
->>>>>>> f642729d
 #include <dt-bindings/reset/qcom,gcc-msm8916.h>
 #include <dt-bindings/thermal/thermal.h>
 
@@ -293,66 +290,6 @@
 					compatible = "qcom,rpmcc-msm8916";
 					#clock-cells = <1>;
 				};
-<<<<<<< HEAD
-			};
-		};
-	};
-
-	smem {
-		compatible = "qcom,smem";
-
-		memory-region = <&smem_mem>;
-		qcom,rpm-msg-ram = <&rpm_msg_ram>;
-
-		hwlocks = <&tcsr_mutex 3>;
-	};
-
-	smp2p-hexagon {
-		compatible = "qcom,smp2p";
-		qcom,smem = <435>, <428>;
-
-		interrupts = <GIC_SPI 27 IRQ_TYPE_EDGE_RISING>;
-
-		qcom,ipc = <&apcs 8 14>;
-
-		qcom,local-pid = <0>;
-		qcom,remote-pid = <1>;
-
-		hexagon_smp2p_out: master-kernel {
-			qcom,entry-name = "master-kernel";
-
-			#qcom,smem-state-cells = <1>;
-		};
-
-		hexagon_smp2p_in: slave-kernel {
-			qcom,entry-name = "slave-kernel";
-
-			interrupt-controller;
-			#interrupt-cells = <2>;
-		};
-	};
-
-	smp2p-wcnss {
-		compatible = "qcom,smp2p";
-		qcom,smem = <451>, <431>;
-
-		interrupts = <GIC_SPI 143 IRQ_TYPE_EDGE_RISING>;
-
-		qcom,ipc = <&apcs 8 18>;
-
-		qcom,local-pid = <0>;
-		qcom,remote-pid = <4>;
-
-		wcnss_smp2p_out: master-kernel {
-			qcom,entry-name = "master-kernel";
-
-			#qcom,smem-state-cells = <1>;
-		};
-
-		wcnss_smp2p_in: slave-kernel {
-			qcom,entry-name = "slave-kernel";
-
-=======
 
 				rpmpd: power-controller {
 					compatible = "qcom,msm8916-rpmpd";
@@ -415,13 +352,36 @@
 		hexagon_smp2p_in: slave-kernel {
 			qcom,entry-name = "slave-kernel";
 
->>>>>>> f642729d
 			interrupt-controller;
 			#interrupt-cells = <2>;
 		};
 	};
 
-<<<<<<< HEAD
+	smp2p-wcnss {
+		compatible = "qcom,smp2p";
+		qcom,smem = <451>, <431>;
+
+		interrupts = <GIC_SPI 143 IRQ_TYPE_EDGE_RISING>;
+
+		qcom,ipc = <&apcs 8 18>;
+
+		qcom,local-pid = <0>;
+		qcom,remote-pid = <4>;
+
+		wcnss_smp2p_out: master-kernel {
+			qcom,entry-name = "master-kernel";
+
+			#qcom,smem-state-cells = <1>;
+		};
+
+		wcnss_smp2p_in: slave-kernel {
+			qcom,entry-name = "slave-kernel";
+
+			interrupt-controller;
+			#interrupt-cells = <2>;
+		};
+	};
+
 	smsm {
 		compatible = "qcom,smsm";
 
@@ -449,40 +409,17 @@
 			reg = <6>;
 			interrupts = <GIC_SPI 144 IRQ_TYPE_EDGE_RISING>;
 
-=======
-	smp2p-wcnss {
-		compatible = "qcom,smp2p";
-		qcom,smem = <451>, <431>;
-
-		interrupts = <GIC_SPI 143 IRQ_TYPE_EDGE_RISING>;
-
-		qcom,ipc = <&apcs 8 18>;
-
-		qcom,local-pid = <0>;
-		qcom,remote-pid = <4>;
-
-		wcnss_smp2p_out: master-kernel {
-			qcom,entry-name = "master-kernel";
-
-			#qcom,smem-state-cells = <1>;
-		};
-
-		wcnss_smp2p_in: slave-kernel {
-			qcom,entry-name = "slave-kernel";
-
->>>>>>> f642729d
 			interrupt-controller;
 			#interrupt-cells = <2>;
 		};
 	};
 
-	smsm {
-		compatible = "qcom,smsm";
-
+	soc: soc {
 		#address-cells = <1>;
-		#size-cells = <0>;
-
-<<<<<<< HEAD
+		#size-cells = <1>;
+		ranges = <0 0 0 0xffffffff>;
+		compatible = "simple-bus";
+
 		rng@22000 {
 			compatible = "qcom,prng";
 			reg = <0x00022000 0x200>;
@@ -533,22 +470,25 @@
 			interrupt-names = "uplow";
 			#thermal-sensor-cells = <1>;
 		};
-=======
-		qcom,ipc-1 = <&apcs 8 13>;
-		qcom,ipc-3 = <&apcs 8 19>;
-
-		apps_smsm: apps@0 {
-			reg = <0>;
->>>>>>> f642729d
-
-			#qcom,smem-state-cells = <1>;
-		};
-
-		hexagon_smsm: hexagon@1 {
-			reg = <1>;
-			interrupts = <GIC_SPI 26 IRQ_TYPE_EDGE_RISING>;
-
-<<<<<<< HEAD
+
+		pcnoc: interconnect@500000 {
+			compatible = "qcom,msm8916-pcnoc";
+			reg = <0x00500000 0x11000>;
+			#interconnect-cells = <1>;
+			clock-names = "bus", "bus_a";
+			clocks = <&rpmcc RPM_SMD_PCNOC_CLK>,
+				 <&rpmcc RPM_SMD_PCNOC_A_CLK>;
+		};
+
+		snoc: interconnect@580000 {
+			compatible = "qcom,msm8916-snoc";
+			reg = <0x00580000 0x14000>;
+			#interconnect-cells = <1>;
+			clock-names = "bus", "bus_a";
+			clocks = <&rpmcc RPM_SMD_SNOC_CLK>,
+				 <&rpmcc RPM_SMD_SNOC_A_CLK>;
+		};
+
 		/* System CTIs */
 		/* CTI 0 - TMC connections */
 		cti0: cti@810000 {
@@ -702,105 +642,6 @@
 			clocks = <&rpmcc RPM_QDSS_CLK>, <&rpmcc RPM_QDSS_A_CLK>;
 			clock-names = "apb_pclk", "atclk";
 
-=======
-			interrupt-controller;
-			#interrupt-cells = <2>;
-		};
-
-		wcnss_smsm: wcnss@6 {
-			reg = <6>;
-			interrupts = <GIC_SPI 144 IRQ_TYPE_EDGE_RISING>;
-
-			interrupt-controller;
-			#interrupt-cells = <2>;
-		};
-	};
-
-	soc: soc {
-		#address-cells = <1>;
-		#size-cells = <1>;
-		ranges = <0 0 0 0xffffffff>;
-		compatible = "simple-bus";
-
-		rng@22000 {
-			compatible = "qcom,prng";
-			reg = <0x00022000 0x200>;
-			clocks = <&gcc GCC_PRNG_AHB_CLK>;
-			clock-names = "core";
-		};
-
-		restart@4ab000 {
-			compatible = "qcom,pshold";
-			reg = <0x004ab000 0x4>;
-		};
-
-		qfprom: qfprom@5c000 {
-			compatible = "qcom,qfprom";
-			reg = <0x0005c000 0x1000>;
-			#address-cells = <1>;
-			#size-cells = <1>;
-			tsens_caldata: caldata@d0 {
-				reg = <0xd0 0x8>;
-			};
-			tsens_calsel: calsel@ec {
-				reg = <0xec 0x4>;
-			};
-		};
-
-		rpm_msg_ram: memory@60000 {
-			compatible = "qcom,rpm-msg-ram";
-			reg = <0x00060000 0x8000>;
-		};
-
-		bimc: interconnect@400000 {
-			compatible = "qcom,msm8916-bimc";
-			reg = <0x00400000 0x62000>;
-			#interconnect-cells = <1>;
-			clock-names = "bus", "bus_a";
-			clocks = <&rpmcc RPM_SMD_BIMC_CLK>,
-				 <&rpmcc RPM_SMD_BIMC_A_CLK>;
-		};
-
-		tsens: thermal-sensor@4a9000 {
-			compatible = "qcom,msm8916-tsens", "qcom,tsens-v0_1";
-			reg = <0x004a9000 0x1000>, /* TM */
-			      <0x004a8000 0x1000>; /* SROT */
-			nvmem-cells = <&tsens_caldata>, <&tsens_calsel>;
-			nvmem-cell-names = "calib", "calib_sel";
-			#qcom,sensors = <5>;
-			interrupts = <GIC_SPI 184 IRQ_TYPE_LEVEL_HIGH>;
-			interrupt-names = "uplow";
-			#thermal-sensor-cells = <1>;
-		};
-
-		pcnoc: interconnect@500000 {
-			compatible = "qcom,msm8916-pcnoc";
-			reg = <0x00500000 0x11000>;
-			#interconnect-cells = <1>;
-			clock-names = "bus", "bus_a";
-			clocks = <&rpmcc RPM_SMD_PCNOC_CLK>,
-				 <&rpmcc RPM_SMD_PCNOC_A_CLK>;
-		};
-
-		snoc: interconnect@580000 {
-			compatible = "qcom,msm8916-snoc";
-			reg = <0x00580000 0x14000>;
-			#interconnect-cells = <1>;
-			clock-names = "bus", "bus_a";
-			clocks = <&rpmcc RPM_SMD_SNOC_CLK>,
-				 <&rpmcc RPM_SMD_SNOC_A_CLK>;
-		};
-
-		/* System CTIs */
-		/* CTI 0 - TMC connections */
-		cti0: cti@810000 {
-			compatible = "arm,coresight-cti", "arm,primecell";
-			reg = <0x00810000 0x1000>;
-
-			clocks = <&rpmcc RPM_QDSS_CLK>;
-			clock-names = "apb_pclk";
-
->>>>>>> f642729d
 			status = "disabled";
 
 			in-ports {
@@ -812,26 +653,15 @@
 			};
 		};
 
-<<<<<<< HEAD
 		funnel1: funnel@841000 {	/* APSS funnel only 4 inputs are used */
 			compatible = "arm,coresight-dynamic-funnel", "arm,primecell";
 			reg = <0x00841000 0x1000>;
 
 			clocks = <&rpmcc RPM_QDSS_CLK>, <&rpmcc RPM_QDSS_A_CLK>;
 			clock-names = "apb_pclk", "atclk";
-=======
-		/* CTI 1 - TPIU connections */
-		cti1: cti@811000 {
-			compatible = "arm,coresight-cti", "arm,primecell";
-			reg = <0x00811000 0x1000>;
-
-			clocks = <&rpmcc RPM_QDSS_CLK>;
-			clock-names = "apb_pclk";
->>>>>>> f642729d
-
-			status = "disabled";
-
-<<<<<<< HEAD
+
+			status = "disabled";
+
 			in-ports {
 				#address-cells = <1>;
 				#size-cells = <0>;
@@ -877,29 +707,9 @@
 			clocks = <&rpmcc RPM_QDSS_CLK>;
 			clock-names = "apb_pclk";
 			cpu = <&CPU0>;
-=======
-		/* CTIs 2-11 - no information - not instantiated */
-
-		tpiu: tpiu@820000 {
-			compatible = "arm,coresight-tpiu", "arm,primecell";
-			reg = <0x00820000 0x1000>;
-
-			clocks = <&rpmcc RPM_QDSS_CLK>, <&rpmcc RPM_QDSS_A_CLK>;
-			clock-names = "apb_pclk", "atclk";
-
->>>>>>> f642729d
-			status = "disabled";
-
-			in-ports {
-				port {
-					tpiu_in: endpoint {
-						remote-endpoint = <&replicator_out1>;
-					};
-				};
-			};
-		};
-
-<<<<<<< HEAD
+			status = "disabled";
+		};
+
 		debug1: debug@852000 {
 			compatible = "arm,coresight-cpu-debug", "arm,primecell";
 			reg = <0x00852000 0x1000>;
@@ -940,18 +750,9 @@
 			cpu = <&CPU0>;
 			arm,cs-dev-assoc = <&etm0>;
 
-=======
-		funnel0: funnel@821000 {
-			compatible = "arm,coresight-dynamic-funnel", "arm,primecell";
-			reg = <0x00821000 0x1000>;
-
-			clocks = <&rpmcc RPM_QDSS_CLK>, <&rpmcc RPM_QDSS_A_CLK>;
-			clock-names = "apb_pclk", "atclk";
-
->>>>>>> f642729d
-			status = "disabled";
-
-<<<<<<< HEAD
+			status = "disabled";
+		};
+
 		/* CTI - CPU-1 */
 		cti13: cti@859000 {
 			compatible = "arm,coresight-cti-v8-arch", "arm,coresight-cti",
@@ -978,50 +779,10 @@
 
 			cpu = <&CPU2>;
 			arm,cs-dev-assoc = <&etm2>;
-=======
-			in-ports {
-				#address-cells = <1>;
-				#size-cells = <0>;
-
-				/*
-				 * Not described input ports:
-				 * 0 - connected to Resource and Power Manger CPU ETM
-				 * 1 - not-connected
-				 * 2 - connected to Modem CPU ETM
-				 * 3 - not-connected
-				 * 5 - not-connected
-				 * 6 - connected trought funnel to Wireless CPU ETM
-				 * 7 - connected to STM component
-				 */
-
-				port@4 {
-					reg = <4>;
-					funnel0_in4: endpoint {
-						remote-endpoint = <&funnel1_out>;
-					};
-				};
-			};
-
-			out-ports {
-				port {
-					funnel0_out: endpoint {
-						remote-endpoint = <&etf_in>;
-					};
-				};
-			};
-		};
-
-		replicator: replicator@824000 {
-			compatible = "arm,coresight-dynamic-replicator", "arm,primecell";
-			reg = <0x00824000 0x1000>;
-
-			clocks = <&rpmcc RPM_QDSS_CLK>, <&rpmcc RPM_QDSS_A_CLK>;
-			clock-names = "apb_pclk", "atclk";
->>>>>>> f642729d
-
-			status = "disabled";
-
-<<<<<<< HEAD
+
+			status = "disabled";
+		};
+
 		/* CTI - CPU-3 */
 		cti15: cti@85b000 {
 			compatible = "arm,coresight-cti-v8-arch", "arm,coresight-cti",
@@ -1048,366 +809,6 @@
 			cpu = <&CPU0>;
 
 			status = "disabled";
-
-			out-ports {
-				port {
-					etm0_out: endpoint {
-						remote-endpoint = <&funnel1_in0>;
-=======
-			out-ports {
-				#address-cells = <1>;
-				#size-cells = <0>;
-
-				port@0 {
-					reg = <0>;
-					replicator_out0: endpoint {
-						remote-endpoint = <&etr_in>;
-					};
-				};
-				port@1 {
-					reg = <1>;
-					replicator_out1: endpoint {
-						remote-endpoint = <&tpiu_in>;
-					};
-				};
-			};
-
-			in-ports {
-				port {
-					replicator_in: endpoint {
-						remote-endpoint = <&etf_out>;
-					};
-				};
-			};
-		};
-
-		etf: etf@825000 {
-			compatible = "arm,coresight-tmc", "arm,primecell";
-			reg = <0x00825000 0x1000>;
-
-			clocks = <&rpmcc RPM_QDSS_CLK>, <&rpmcc RPM_QDSS_A_CLK>;
-			clock-names = "apb_pclk", "atclk";
-
-			status = "disabled";
-
-			in-ports {
-				port {
-					etf_in: endpoint {
-						remote-endpoint = <&funnel0_out>;
->>>>>>> f642729d
-					};
-				};
-			};
-
-<<<<<<< HEAD
-		etm1: etm@85d000 {
-			compatible = "arm,coresight-etm4x", "arm,primecell";
-			reg = <0x0085d000 0x1000>;
-
-			clocks = <&rpmcc RPM_QDSS_CLK>, <&rpmcc RPM_QDSS_A_CLK>;
-			clock-names = "apb_pclk", "atclk";
-			arm,coresight-loses-context-with-cpu;
-
-			cpu = <&CPU1>;
-
-			status = "disabled";
-
-			out-ports {
-				port {
-					etm1_out: endpoint {
-						remote-endpoint = <&funnel1_in1>;
-					};
-				};
-			};
-		};
-
-		etm2: etm@85e000 {
-			compatible = "arm,coresight-etm4x", "arm,primecell";
-			reg = <0x0085e000 0x1000>;
-
-			clocks = <&rpmcc RPM_QDSS_CLK>, <&rpmcc RPM_QDSS_A_CLK>;
-			clock-names = "apb_pclk", "atclk";
-			arm,coresight-loses-context-with-cpu;
-
-			cpu = <&CPU2>;
-
-			status = "disabled";
-
-			out-ports {
-				port {
-					etm2_out: endpoint {
-						remote-endpoint = <&funnel1_in2>;
-=======
-			out-ports {
-				port {
-					etf_out: endpoint {
-						remote-endpoint = <&replicator_in>;
-					};
-				};
-			};
-		};
-
-		etr: etr@826000 {
-			compatible = "arm,coresight-tmc", "arm,primecell";
-			reg = <0x00826000 0x1000>;
-
-			clocks = <&rpmcc RPM_QDSS_CLK>, <&rpmcc RPM_QDSS_A_CLK>;
-			clock-names = "apb_pclk", "atclk";
-
-			status = "disabled";
-
-			in-ports {
-				port {
-					etr_in: endpoint {
-						remote-endpoint = <&replicator_out0>;
-					};
-				};
-			};
-		};
-
-		funnel1: funnel@841000 {	/* APSS funnel only 4 inputs are used */
-			compatible = "arm,coresight-dynamic-funnel", "arm,primecell";
-			reg = <0x00841000 0x1000>;
-
-			clocks = <&rpmcc RPM_QDSS_CLK>, <&rpmcc RPM_QDSS_A_CLK>;
-			clock-names = "apb_pclk", "atclk";
-
-			status = "disabled";
-
-			in-ports {
-				#address-cells = <1>;
-				#size-cells = <0>;
-
-				port@0 {
-					reg = <0>;
-					funnel1_in0: endpoint {
-						remote-endpoint = <&etm0_out>;
-					};
-				};
-				port@1 {
-					reg = <1>;
-					funnel1_in1: endpoint {
-						remote-endpoint = <&etm1_out>;
-					};
-				};
-				port@2 {
-					reg = <2>;
-					funnel1_in2: endpoint {
-						remote-endpoint = <&etm2_out>;
-					};
-				};
-				port@3 {
-					reg = <3>;
-					funnel1_in3: endpoint {
-						remote-endpoint = <&etm3_out>;
->>>>>>> f642729d
-					};
-				};
-			};
-		};
-
-<<<<<<< HEAD
-		etm3: etm@85f000 {
-			compatible = "arm,coresight-etm4x", "arm,primecell";
-			reg = <0x0085f000 0x1000>;
-
-			clocks = <&rpmcc RPM_QDSS_CLK>, <&rpmcc RPM_QDSS_A_CLK>;
-			clock-names = "apb_pclk", "atclk";
-			arm,coresight-loses-context-with-cpu;
-
-			cpu = <&CPU3>;
-
-			status = "disabled";
-
-			out-ports {
-				port {
-					etm3_out: endpoint {
-						remote-endpoint = <&funnel1_in3>;
-					};
-				};
-			};
-		};
-
-		msmgpio: pinctrl@1000000 {
-			compatible = "qcom,msm8916-pinctrl";
-			reg = <0x01000000 0x300000>;
-			interrupts = <GIC_SPI 208 IRQ_TYPE_LEVEL_HIGH>;
-			gpio-controller;
-			gpio-ranges = <&msmgpio 0 0 122>;
-			#gpio-cells = <2>;
-			interrupt-controller;
-			#interrupt-cells = <2>;
-		};
-
-		gcc: clock-controller@1800000 {
-			compatible = "qcom,gcc-msm8916";
-			#clock-cells = <1>;
-			#reset-cells = <1>;
-			#power-domain-cells = <1>;
-			reg = <0x01800000 0x80000>;
-		};
-
-		tcsr_mutex: hwlock@1905000 {
-			compatible = "qcom,tcsr-mutex";
-			reg = <0x01905000 0x20000>;
-			#hwlock-cells = <1>;
-		};
-
-		tcsr: syscon@1937000 {
-			compatible = "qcom,tcsr-msm8916", "syscon";
-			reg = <0x01937000 0x30000>;
-		};
-
-		mdss: mdss@1a00000 {
-			compatible = "qcom,mdss";
-			reg = <0x01a00000 0x1000>,
-			      <0x01ac8000 0x3000>;
-			reg-names = "mdss_phys", "vbif_phys";
-
-			power-domains = <&gcc MDSS_GDSC>;
-
-			clocks = <&gcc GCC_MDSS_AHB_CLK>,
-				 <&gcc GCC_MDSS_AXI_CLK>,
-				 <&gcc GCC_MDSS_VSYNC_CLK>;
-			clock-names = "iface",
-				      "bus",
-				      "vsync";
-
-			interrupts = <GIC_SPI 72 IRQ_TYPE_LEVEL_HIGH>;
-
-			interrupt-controller;
-			#interrupt-cells = <1>;
-
-			#address-cells = <1>;
-			#size-cells = <1>;
-			ranges;
-
-			mdp: mdp@1a01000 {
-				compatible = "qcom,mdp5";
-				reg = <0x01a01000 0x89000>;
-				reg-names = "mdp_phys";
-
-				interrupt-parent = <&mdss>;
-				interrupts = <0>;
-=======
-			out-ports {
-				port {
-					funnel1_out: endpoint {
-						remote-endpoint = <&funnel0_in4>;
-					};
-				};
-			};
-		};
-
-		debug0: debug@850000 {
-			compatible = "arm,coresight-cpu-debug", "arm,primecell";
-			reg = <0x00850000 0x1000>;
-			clocks = <&rpmcc RPM_QDSS_CLK>;
-			clock-names = "apb_pclk";
-			cpu = <&CPU0>;
-			status = "disabled";
-		};
-
-		debug1: debug@852000 {
-			compatible = "arm,coresight-cpu-debug", "arm,primecell";
-			reg = <0x00852000 0x1000>;
-			clocks = <&rpmcc RPM_QDSS_CLK>;
-			clock-names = "apb_pclk";
-			cpu = <&CPU1>;
-			status = "disabled";
-		};
-
-		debug2: debug@854000 {
-			compatible = "arm,coresight-cpu-debug", "arm,primecell";
-			reg = <0x00854000 0x1000>;
-			clocks = <&rpmcc RPM_QDSS_CLK>;
-			clock-names = "apb_pclk";
-			cpu = <&CPU2>;
-			status = "disabled";
-		};
-
-		debug3: debug@856000 {
-			compatible = "arm,coresight-cpu-debug", "arm,primecell";
-			reg = <0x00856000 0x1000>;
-			clocks = <&rpmcc RPM_QDSS_CLK>;
-			clock-names = "apb_pclk";
-			cpu = <&CPU3>;
-			status = "disabled";
-		};
-
-		/* Core CTIs; CTIs 12-15 */
-		/* CTI - CPU-0 */
-		cti12: cti@858000 {
-			compatible = "arm,coresight-cti-v8-arch", "arm,coresight-cti",
-				     "arm,primecell";
-			reg = <0x00858000 0x1000>;
-
-			clocks = <&rpmcc RPM_QDSS_CLK>;
-			clock-names = "apb_pclk";
-
-			cpu = <&CPU0>;
-			arm,cs-dev-assoc = <&etm0>;
-
-			status = "disabled";
-		};
-
-		/* CTI - CPU-1 */
-		cti13: cti@859000 {
-			compatible = "arm,coresight-cti-v8-arch", "arm,coresight-cti",
-				     "arm,primecell";
-			reg = <0x00859000 0x1000>;
-
-			clocks = <&rpmcc RPM_QDSS_CLK>;
-			clock-names = "apb_pclk";
-
-			cpu = <&CPU1>;
-			arm,cs-dev-assoc = <&etm1>;
-
-			status = "disabled";
-		};
-
-		/* CTI - CPU-2 */
-		cti14: cti@85a000 {
-			compatible = "arm,coresight-cti-v8-arch", "arm,coresight-cti",
-				     "arm,primecell";
-			reg = <0x0085a000 0x1000>;
-
-			clocks = <&rpmcc RPM_QDSS_CLK>;
-			clock-names = "apb_pclk";
-
-			cpu = <&CPU2>;
-			arm,cs-dev-assoc = <&etm2>;
-
-			status = "disabled";
-		};
-
-		/* CTI - CPU-3 */
-		cti15: cti@85b000 {
-			compatible = "arm,coresight-cti-v8-arch", "arm,coresight-cti",
-				     "arm,primecell";
-			reg = <0x0085b000 0x1000>;
-
-			clocks = <&rpmcc RPM_QDSS_CLK>;
-			clock-names = "apb_pclk";
-
-			cpu = <&CPU3>;
-			arm,cs-dev-assoc = <&etm3>;
-
-			status = "disabled";
-		};
-
-		etm0: etm@85c000 {
-			compatible = "arm,coresight-etm4x", "arm,primecell";
-			reg = <0x0085c000 0x1000>;
-
-			clocks = <&rpmcc RPM_QDSS_CLK>, <&rpmcc RPM_QDSS_A_CLK>;
-			clock-names = "apb_pclk", "atclk";
-			arm,coresight-loses-context-with-cpu;
-
-			cpu = <&CPU0>;
-
-			status = "disabled";
->>>>>>> f642729d
 
 			out-ports {
 				port {
@@ -1712,7 +1113,6 @@
 			ports {
 				#address-cells = <1>;
 				#size-cells = <0>;
-<<<<<<< HEAD
 			};
 		};
 
@@ -1825,12 +1225,8 @@
 				compatible = "qcom,msm-iommu-v1-ns";
 				reg = <0x4000 0x1000>;
 				interrupts = <GIC_SPI 70 IRQ_TYPE_LEVEL_HIGH>;
-=======
->>>>>>> f642729d
-			};
-		};
-
-<<<<<<< HEAD
+			};
+
 			// venus_ns:
 			iommu-ctx@5000 {
 				compatible = "qcom,msm-iommu-v1-sec";
@@ -1898,6 +1294,10 @@
 			interrupt-names = "wdog", "fatal", "ready",
 					  "handover", "stop-ack";
 
+			power-domains = <&rpmpd MSM8916_VDDCX>,
+					<&rpmpd MSM8916_VDDMX>;
+			power-domain-names = "cx", "mx";
+
 			clocks = <&gcc GCC_MSS_CFG_AHB_CLK>,
 				 <&gcc GCC_MSS_Q6_BIMC_AXI_CLK>,
 				 <&gcc GCC_BOOT_ROM_AHB_CLK>,
@@ -2026,320 +1426,7 @@
 			status = "disabled";
 		};
 
-		blsp_dma: dma@7884000 {
-=======
-		cci: cci@1b0c000 {
-			compatible = "qcom,msm8916-cci";
-			#address-cells = <1>;
-			#size-cells = <0>;
-			reg = <0x01b0c000 0x1000>;
-			interrupts = <GIC_SPI 50 IRQ_TYPE_EDGE_RISING>;
-			clocks = <&gcc GCC_CAMSS_TOP_AHB_CLK>,
-				<&gcc GCC_CAMSS_CCI_AHB_CLK>,
-				<&gcc GCC_CAMSS_CCI_CLK>,
-				<&gcc GCC_CAMSS_AHB_CLK>;
-			clock-names = "camss_top_ahb", "cci_ahb",
-					  "cci", "camss_ahb";
-			assigned-clocks = <&gcc GCC_CAMSS_CCI_AHB_CLK>,
-					  <&gcc GCC_CAMSS_CCI_CLK>;
-			assigned-clock-rates = <80000000>, <19200000>;
-			pinctrl-names = "default";
-			pinctrl-0 = <&cci0_default>;
-			status = "disabled";
-
-			cci_i2c0: i2c-bus@0 {
-				reg = <0>;
-				clock-frequency = <400000>;
-				#address-cells = <1>;
-				#size-cells = <0>;
-			};
-		};
-
-		gpu@1c00000 {
-			compatible = "qcom,adreno-306.0", "qcom,adreno";
-			reg = <0x01c00000 0x20000>;
-			reg-names = "kgsl_3d0_reg_memory";
-			interrupts = <GIC_SPI 33 IRQ_TYPE_LEVEL_HIGH>;
-			interrupt-names = "kgsl_3d0_irq";
-			clock-names =
-			    "core",
-			    "iface",
-			    "mem",
-			    "mem_iface",
-			    "alt_mem_iface",
-			    "gfx3d";
-			clocks =
-			    <&gcc GCC_OXILI_GFX3D_CLK>,
-			    <&gcc GCC_OXILI_AHB_CLK>,
-			    <&gcc GCC_OXILI_GMEM_CLK>,
-			    <&gcc GCC_BIMC_GFX_CLK>,
-			    <&gcc GCC_BIMC_GPU_CLK>,
-			    <&gcc GFX3D_CLK_SRC>;
-			power-domains = <&gcc OXILI_GDSC>;
-			operating-points-v2 = <&gpu_opp_table>;
-			iommus = <&gpu_iommu 1>, <&gpu_iommu 2>;
-
-			gpu_opp_table: opp-table {
-				compatible = "operating-points-v2";
-
-				opp-400000000 {
-					opp-hz = /bits/ 64 <400000000>;
-				};
-				opp-19200000 {
-					opp-hz = /bits/ 64 <19200000>;
-				};
-			};
-		};
-
-		venus: video-codec@1d00000 {
-			compatible = "qcom,msm8916-venus";
-			reg = <0x01d00000 0xff000>;
-			interrupts = <GIC_SPI 44 IRQ_TYPE_LEVEL_HIGH>;
-			power-domains = <&gcc VENUS_GDSC>;
-			clocks = <&gcc GCC_VENUS0_VCODEC0_CLK>,
-				 <&gcc GCC_VENUS0_AHB_CLK>,
-				 <&gcc GCC_VENUS0_AXI_CLK>;
-			clock-names = "core", "iface", "bus";
-			iommus = <&apps_iommu 5>;
-			memory-region = <&venus_mem>;
-			status = "okay";
-
-			video-decoder {
-				compatible = "venus-decoder";
-			};
-
-			video-encoder {
-				compatible = "venus-encoder";
-			};
-		};
-
-		apps_iommu: iommu@1ef0000 {
-			#address-cells = <1>;
-			#size-cells = <1>;
-			#iommu-cells = <1>;
-			compatible = "qcom,msm8916-iommu", "qcom,msm-iommu-v1";
-			ranges = <0 0x01e20000 0x40000>;
-			reg = <0x01ef0000 0x3000>;
-			clocks = <&gcc GCC_SMMU_CFG_CLK>,
-				 <&gcc GCC_APSS_TCU_CLK>;
-			clock-names = "iface", "bus";
-			qcom,iommu-secure-id = <17>;
-
-			// vfe:
-			iommu-ctx@3000 {
-				compatible = "qcom,msm-iommu-v1-sec";
-				reg = <0x3000 0x1000>;
-				interrupts = <GIC_SPI 70 IRQ_TYPE_LEVEL_HIGH>;
-			};
-
-			// mdp_0:
-			iommu-ctx@4000 {
-				compatible = "qcom,msm-iommu-v1-ns";
-				reg = <0x4000 0x1000>;
-				interrupts = <GIC_SPI 70 IRQ_TYPE_LEVEL_HIGH>;
-			};
-
-			// venus_ns:
-			iommu-ctx@5000 {
-				compatible = "qcom,msm-iommu-v1-sec";
-				reg = <0x5000 0x1000>;
-				interrupts = <GIC_SPI 70 IRQ_TYPE_LEVEL_HIGH>;
-			};
-		};
-
-		gpu_iommu: iommu@1f08000 {
-			#address-cells = <1>;
-			#size-cells = <1>;
-			#iommu-cells = <1>;
-			compatible = "qcom,msm8916-iommu", "qcom,msm-iommu-v1";
-			ranges = <0 0x01f08000 0x10000>;
-			clocks = <&gcc GCC_SMMU_CFG_CLK>,
-				 <&gcc GCC_GFX_TCU_CLK>;
-			clock-names = "iface", "bus";
-			qcom,iommu-secure-id = <18>;
-
-			// gfx3d_user:
-			iommu-ctx@1000 {
-				compatible = "qcom,msm-iommu-v1-ns";
-				reg = <0x1000 0x1000>;
-				interrupts = <GIC_SPI 241 IRQ_TYPE_LEVEL_HIGH>;
-			};
-
-			// gfx3d_priv:
-			iommu-ctx@2000 {
-				compatible = "qcom,msm-iommu-v1-ns";
-				reg = <0x2000 0x1000>;
-				interrupts = <GIC_SPI 242 IRQ_TYPE_LEVEL_HIGH>;
-			};
-		};
-
-		spmi_bus: spmi@200f000 {
-			compatible = "qcom,spmi-pmic-arb";
-			reg = <0x0200f000 0x001000>,
-			      <0x02400000 0x400000>,
-			      <0x02c00000 0x400000>,
-			      <0x03800000 0x200000>,
-			      <0x0200a000 0x002100>;
-			reg-names = "core", "chnls", "obsrvr", "intr", "cnfg";
-			interrupt-names = "periph_irq";
-			interrupts = <GIC_SPI 190 IRQ_TYPE_LEVEL_HIGH>;
-			qcom,ee = <0>;
-			qcom,channel = <0>;
-			#address-cells = <2>;
-			#size-cells = <0>;
-			interrupt-controller;
-			#interrupt-cells = <4>;
-		};
-
-		mpss: remoteproc@4080000 {
-			compatible = "qcom,msm8916-mss-pil", "qcom,q6v5-pil";
-			reg = <0x04080000 0x100>,
-			      <0x04020000 0x040>;
-
-			reg-names = "qdsp6", "rmb";
-
-			interrupts-extended = <&intc GIC_SPI 24 IRQ_TYPE_EDGE_RISING>,
-					      <&hexagon_smp2p_in 0 IRQ_TYPE_EDGE_RISING>,
-					      <&hexagon_smp2p_in 1 IRQ_TYPE_EDGE_RISING>,
-					      <&hexagon_smp2p_in 2 IRQ_TYPE_EDGE_RISING>,
-					      <&hexagon_smp2p_in 3 IRQ_TYPE_EDGE_RISING>;
-			interrupt-names = "wdog", "fatal", "ready",
-					  "handover", "stop-ack";
-
-			power-domains = <&rpmpd MSM8916_VDDCX>,
-					<&rpmpd MSM8916_VDDMX>;
-			power-domain-names = "cx", "mx";
-
-			clocks = <&gcc GCC_MSS_CFG_AHB_CLK>,
-				 <&gcc GCC_MSS_Q6_BIMC_AXI_CLK>,
-				 <&gcc GCC_BOOT_ROM_AHB_CLK>,
-				 <&xo_board>;
-			clock-names = "iface", "bus", "mem", "xo";
-
-			qcom,smem-states = <&hexagon_smp2p_out 0>;
-			qcom,smem-state-names = "stop";
-
-			resets = <&scm 0>;
-			reset-names = "mss_restart";
-
-			qcom,halt-regs = <&tcsr 0x18000 0x19000 0x1a000>;
-
-			status = "disabled";
-
-			mba {
-				memory-region = <&mba_mem>;
-			};
-
-			mpss {
-				memory-region = <&mpss_mem>;
-			};
-
-			smd-edge {
-				interrupts = <GIC_SPI 25 IRQ_TYPE_EDGE_RISING>;
-
-				qcom,smd-edge = <0>;
-				qcom,ipc = <&apcs 8 12>;
-				qcom,remote-pid = <1>;
-
-				label = "hexagon";
-
-				fastrpc {
-					compatible = "qcom,fastrpc";
-					qcom,smd-channels = "fastrpcsmd-apps-dsp";
-					label = "adsp";
-
-					#address-cells = <1>;
-					#size-cells = <0>;
-
-					cb@1 {
-						compatible = "qcom,fastrpc-compute-cb";
-						reg = <1>;
-					};
-				};
-			};
-		};
-
-		sound: sound@7702000 {
-			status = "disabled";
-			compatible = "qcom,apq8016-sbc-sndcard";
-			reg = <0x07702000 0x4>, <0x07702004 0x4>;
-			reg-names = "mic-iomux", "spkr-iomux";
-		};
-
-		lpass: audio-controller@7708000 {
-			status = "disabled";
-			compatible = "qcom,lpass-cpu-apq8016";
-			clocks = <&gcc GCC_ULTAUDIO_AHBFABRIC_IXFABRIC_CLK>,
-				 <&gcc GCC_ULTAUDIO_PCNOC_MPORT_CLK>,
-				 <&gcc GCC_ULTAUDIO_PCNOC_SWAY_CLK>,
-				 <&gcc GCC_ULTAUDIO_LPAIF_PRI_I2S_CLK>,
-				 <&gcc GCC_ULTAUDIO_LPAIF_SEC_I2S_CLK>,
-				 <&gcc GCC_ULTAUDIO_LPAIF_SEC_I2S_CLK>,
-				 <&gcc GCC_ULTAUDIO_LPAIF_AUX_I2S_CLK>;
-
-			clock-names = "ahbix-clk",
-					"pcnoc-mport-clk",
-					"pcnoc-sway-clk",
-					"mi2s-bit-clk0",
-					"mi2s-bit-clk1",
-					"mi2s-bit-clk2",
-					"mi2s-bit-clk3";
-			#sound-dai-cells = <1>;
-
-			interrupts = <GIC_SPI 160 IRQ_TYPE_LEVEL_HIGH>;
-			interrupt-names = "lpass-irq-lpaif";
-			reg = <0x07708000 0x10000>;
-			reg-names = "lpass-lpaif";
-
-			#address-cells = <1>;
-			#size-cells = <0>;
-		};
-
-		lpass_codec: audio-codec@771c000 {
-			compatible = "qcom,msm8916-wcd-digital-codec";
-			reg = <0x0771c000 0x400>;
-			clocks = <&gcc GCC_ULTAUDIO_AHBFABRIC_IXFABRIC_CLK>,
-				 <&gcc GCC_CODEC_DIGCODEC_CLK>;
-			clock-names = "ahbix-clk", "mclk";
-			#sound-dai-cells = <1>;
-		};
-
-		sdhc_1: sdhci@7824000 {
-			compatible = "qcom,sdhci-msm-v4";
-			reg = <0x07824900 0x11c>, <0x07824000 0x800>;
-			reg-names = "hc_mem", "core_mem";
-
-			interrupts = <GIC_SPI 123 IRQ_TYPE_LEVEL_HIGH>,
-				     <GIC_SPI 138 IRQ_TYPE_LEVEL_HIGH>;
-			interrupt-names = "hc_irq", "pwr_irq";
-			clocks = <&gcc GCC_SDCC1_APPS_CLK>,
-				 <&gcc GCC_SDCC1_AHB_CLK>,
-				 <&xo_board>;
-			clock-names = "core", "iface", "xo";
-			mmc-ddr-1_8v;
-			bus-width = <8>;
-			non-removable;
-			status = "disabled";
-		};
-
-		sdhc_2: sdhci@7864000 {
-			compatible = "qcom,sdhci-msm-v4";
-			reg = <0x07864900 0x11c>, <0x07864000 0x800>;
-			reg-names = "hc_mem", "core_mem";
-
-			interrupts = <GIC_SPI 125 IRQ_TYPE_LEVEL_HIGH>,
-				     <GIC_SPI 221 IRQ_TYPE_LEVEL_HIGH>;
-			interrupt-names = "hc_irq", "pwr_irq";
-			clocks = <&gcc GCC_SDCC2_APPS_CLK>,
-				 <&gcc GCC_SDCC2_AHB_CLK>,
-				 <&xo_board>;
-			clock-names = "core", "iface", "xo";
-			bus-width = <4>;
-			status = "disabled";
-		};
-
 		blsp_dma: dma-controller@7884000 {
->>>>>>> f642729d
 			compatible = "qcom,bam-v1.7.0";
 			reg = <0x07884000 0x23000>;
 			interrupts = <GIC_SPI 238 IRQ_TYPE_LEVEL_HIGH>;
@@ -2440,8 +1527,6 @@
 			#address-cells = <1>;
 			#size-cells = <0>;
 			status = "disabled";
-<<<<<<< HEAD
-=======
 		};
 
 		blsp_i2c3: i2c@78b7000 {
@@ -2457,7 +1542,6 @@
 			#address-cells = <1>;
 			#size-cells = <0>;
 			status = "disabled";
->>>>>>> f642729d
 		};
 
 		blsp_spi3: spi@78b7000 {
@@ -2626,13 +1710,10 @@
 					      <&wcnss_smp2p_in 3 IRQ_TYPE_EDGE_RISING>;
 			interrupt-names = "wdog", "fatal", "ready", "handover", "stop-ack";
 
-<<<<<<< HEAD
-=======
 			power-domains = <&rpmpd MSM8916_VDDCX>,
 					<&rpmpd MSM8916_VDDMX>;
 			power-domain-names = "cx", "mx";
 
->>>>>>> f642729d
 			qcom,state = <&wcnss_smp2p_out 0>;
 			qcom,state-names = "stop";
 

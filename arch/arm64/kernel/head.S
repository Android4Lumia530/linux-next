/* SPDX-License-Identifier: GPL-2.0-only */
/*
 * Low-level CPU initialisation
 * Based on arch/arm/kernel/head.S
 *
 * Copyright (C) 1994-2002 Russell King
 * Copyright (C) 2003-2012 ARM Ltd.
 * Authors:	Catalin Marinas <catalin.marinas@arm.com>
 *		Will Deacon <will.deacon@arm.com>
 */

#include <linux/linkage.h>
#include <linux/init.h>
#include <linux/pgtable.h>

#include <asm/asm_pointer_auth.h>
#include <asm/assembler.h>
#include <asm/boot.h>
#include <asm/ptrace.h>
#include <asm/asm-offsets.h>
#include <asm/cache.h>
#include <asm/cputype.h>
#include <asm/el2_setup.h>
#include <asm/elf.h>
#include <asm/image.h>
#include <asm/kernel-pgtable.h>
#include <asm/kvm_arm.h>
#include <asm/memory.h>
#include <asm/pgtable-hwdef.h>
#include <asm/page.h>
#include <asm/scs.h>
#include <asm/smp.h>
#include <asm/sysreg.h>
#include <asm/thread_info.h>
#include <asm/virt.h>

#include "efi-header.S"

#define __PHYS_OFFSET	KERNEL_START

#if (PAGE_OFFSET & 0x1fffff) != 0
#error PAGE_OFFSET must be at least 2MB aligned
#endif

/*
 * Kernel startup entry point.
 * ---------------------------
 *
 * The requirements are:
 *   MMU = off, D-cache = off, I-cache = on or off,
 *   x0 = physical address to the FDT blob.
 *
 * This code is mostly position independent so you call this at
 * __pa(PAGE_OFFSET).
 *
 * Note that the callee-saved registers are used for storing variables
 * that are useful before the MMU is enabled. The allocations are described
 * in the entry routines.
 */
	__HEAD
	/*
	 * DO NOT MODIFY. Image header expected by Linux boot-loaders.
	 */
	efi_signature_nop			// special NOP to identity as PE/COFF executable
	b	primary_entry			// branch to kernel start, magic
	.quad	0				// Image load offset from start of RAM, little-endian
	le64sym	_kernel_size_le			// Effective size of kernel image, little-endian
	le64sym	_kernel_flags_le		// Informative flags, little-endian
	.quad	0				// reserved
	.quad	0				// reserved
	.quad	0				// reserved
	.ascii	ARM64_IMAGE_MAGIC		// Magic number
	.long	.Lpe_header_offset		// Offset to the PE header.

	__EFI_PE_HEADER

	__INIT

	/*
	 * The following callee saved general purpose registers are used on the
	 * primary lowlevel boot path:
	 *
	 *  Register   Scope                      Purpose
	 *  x21        primary_entry() .. start_kernel()        FDT pointer passed at boot in x0
	 *  x23        primary_entry() .. start_kernel()        physical misalignment/KASLR offset
	 *  x28        __create_page_tables()                   callee preserved temp register
	 *  x19/x20    __primary_switch()                       callee preserved temp registers
	 *  x24        __primary_switch() .. relocate_kernel()  current RELR displacement
	 */
SYM_CODE_START(primary_entry)
	bl	preserve_boot_args
	bl	init_kernel_el			// w0=cpu_boot_mode
	adrp	x23, __PHYS_OFFSET
	and	x23, x23, MIN_KIMG_ALIGN - 1	// KASLR offset, defaults to 0
	bl	set_cpu_boot_mode_flag
	bl	__create_page_tables
	/*
	 * The following calls CPU setup code, see arch/arm64/mm/proc.S for
	 * details.
	 * On return, the CPU will be ready for the MMU to be turned on and
	 * the TCR will have been set.
	 */
	bl	__cpu_setup			// initialise processor
	b	__primary_switch
SYM_CODE_END(primary_entry)

/*
 * Preserve the arguments passed by the bootloader in x0 .. x3
 */
SYM_CODE_START_LOCAL(preserve_boot_args)
	mov	x21, x0				// x21=FDT

	adr_l	x0, boot_args			// record the contents of
	stp	x21, x1, [x0]			// x0 .. x3 at kernel entry
	stp	x2, x3, [x0, #16]

	dmb	sy				// needed before dc ivac with
						// MMU off

	mov	x1, #0x20			// 4 x 8 bytes
	b	__inval_dcache_area		// tail call
SYM_CODE_END(preserve_boot_args)

/*
 * Macro to create a table entry to the next page.
 *
 *	tbl:	page table address
 *	virt:	virtual address
 *	shift:	#imm page table shift
 *	ptrs:	#imm pointers per table page
 *
 * Preserves:	virt
 * Corrupts:	ptrs, tmp1, tmp2
 * Returns:	tbl -> next level table page address
 */
	.macro	create_table_entry, tbl, virt, shift, ptrs, tmp1, tmp2
	add	\tmp1, \tbl, #PAGE_SIZE
	phys_to_pte \tmp2, \tmp1
	orr	\tmp2, \tmp2, #PMD_TYPE_TABLE	// address of next table and entry type
	lsr	\tmp1, \virt, #\shift
	sub	\ptrs, \ptrs, #1
	and	\tmp1, \tmp1, \ptrs		// table index
	str	\tmp2, [\tbl, \tmp1, lsl #3]
	add	\tbl, \tbl, #PAGE_SIZE		// next level table page
	.endm

/*
 * Macro to populate page table entries, these entries can be pointers to the next level
 * or last level entries pointing to physical memory.
 *
 *	tbl:	page table address
 *	rtbl:	pointer to page table or physical memory
 *	index:	start index to write
 *	eindex:	end index to write - [index, eindex] written to
 *	flags:	flags for pagetable entry to or in
 *	inc:	increment to rtbl between each entry
 *	tmp1:	temporary variable
 *
 * Preserves:	tbl, eindex, flags, inc
 * Corrupts:	index, tmp1
 * Returns:	rtbl
 */
	.macro populate_entries, tbl, rtbl, index, eindex, flags, inc, tmp1
.Lpe\@:	phys_to_pte \tmp1, \rtbl
	orr	\tmp1, \tmp1, \flags	// tmp1 = table entry
	str	\tmp1, [\tbl, \index, lsl #3]
	add	\rtbl, \rtbl, \inc	// rtbl = pa next level
	add	\index, \index, #1
	cmp	\index, \eindex
	b.ls	.Lpe\@
	.endm

/*
 * Compute indices of table entries from virtual address range. If multiple entries
 * were needed in the previous page table level then the next page table level is assumed
 * to be composed of multiple pages. (This effectively scales the end index).
 *
 *	vstart:	virtual address of start of range
 *	vend:	virtual address of end of range
 *	shift:	shift used to transform virtual address into index
 *	ptrs:	number of entries in page table
 *	istart:	index in table corresponding to vstart
 *	iend:	index in table corresponding to vend
 *	count:	On entry: how many extra entries were required in previous level, scales
 *			  our end index.
 *		On exit: returns how many extra entries required for next page table level
 *
 * Preserves:	vstart, vend, shift, ptrs
 * Returns:	istart, iend, count
 */
	.macro compute_indices, vstart, vend, shift, ptrs, istart, iend, count
	lsr	\iend, \vend, \shift
	mov	\istart, \ptrs
	sub	\istart, \istart, #1
	and	\iend, \iend, \istart	// iend = (vend >> shift) & (ptrs - 1)
	mov	\istart, \ptrs
	mul	\istart, \istart, \count
	add	\iend, \iend, \istart	// iend += (count - 1) * ptrs
					// our entries span multiple tables

	lsr	\istart, \vstart, \shift
	mov	\count, \ptrs
	sub	\count, \count, #1
	and	\istart, \istart, \count

	sub	\count, \iend, \istart
	.endm

/*
 * Map memory for specified virtual address range. Each level of page table needed supports
 * multiple entries. If a level requires n entries the next page table level is assumed to be
 * formed from n pages.
 *
 *	tbl:	location of page table
 *	rtbl:	address to be used for first level page table entry (typically tbl + PAGE_SIZE)
 *	vstart:	start address to map
 *	vend:	end address to map - we map [vstart, vend]
 *	flags:	flags to use to map last level entries
 *	phys:	physical address corresponding to vstart - physical memory is contiguous
 *	pgds:	the number of pgd entries
 *
 * Temporaries:	istart, iend, tmp, count, sv - these need to be different registers
 * Preserves:	vstart, vend, flags
 * Corrupts:	tbl, rtbl, istart, iend, tmp, count, sv
 */
	.macro map_memory, tbl, rtbl, vstart, vend, flags, phys, pgds, istart, iend, tmp, count, sv
	add \rtbl, \tbl, #PAGE_SIZE
	mov \sv, \rtbl
	mov \count, #0
	compute_indices \vstart, \vend, #PGDIR_SHIFT, \pgds, \istart, \iend, \count
	populate_entries \tbl, \rtbl, \istart, \iend, #PMD_TYPE_TABLE, #PAGE_SIZE, \tmp
	mov \tbl, \sv
	mov \sv, \rtbl

#if SWAPPER_PGTABLE_LEVELS > 3
	compute_indices \vstart, \vend, #PUD_SHIFT, #PTRS_PER_PUD, \istart, \iend, \count
	populate_entries \tbl, \rtbl, \istart, \iend, #PMD_TYPE_TABLE, #PAGE_SIZE, \tmp
	mov \tbl, \sv
	mov \sv, \rtbl
#endif

#if SWAPPER_PGTABLE_LEVELS > 2
	compute_indices \vstart, \vend, #SWAPPER_TABLE_SHIFT, #PTRS_PER_PMD, \istart, \iend, \count
	populate_entries \tbl, \rtbl, \istart, \iend, #PMD_TYPE_TABLE, #PAGE_SIZE, \tmp
	mov \tbl, \sv
#endif

	compute_indices \vstart, \vend, #SWAPPER_BLOCK_SHIFT, #PTRS_PER_PTE, \istart, \iend, \count
	bic \count, \phys, #SWAPPER_BLOCK_SIZE - 1
	populate_entries \tbl, \count, \istart, \iend, \flags, #SWAPPER_BLOCK_SIZE, \tmp
	.endm

/*
 * Setup the initial page tables. We only setup the barest amount which is
 * required to get the kernel running. The following sections are required:
 *   - identity mapping to enable the MMU (low address, TTBR0)
 *   - first few MB of the kernel linear mapping to jump to once the MMU has
 *     been enabled
 */
SYM_FUNC_START_LOCAL(__create_page_tables)
	mov	x28, lr

	/*
	 * Invalidate the init page tables to avoid potential dirty cache lines
	 * being evicted. Other page tables are allocated in rodata as part of
	 * the kernel image, and thus are clean to the PoC per the boot
	 * protocol.
	 */
	adrp	x0, init_pg_dir
	adrp	x1, init_pg_end
	sub	x1, x1, x0
	bl	__inval_dcache_area

	/*
	 * Clear the init page tables.
	 */
	adrp	x0, init_pg_dir
	adrp	x1, init_pg_end
	sub	x1, x1, x0
1:	stp	xzr, xzr, [x0], #16
	stp	xzr, xzr, [x0], #16
	stp	xzr, xzr, [x0], #16
	stp	xzr, xzr, [x0], #16
	subs	x1, x1, #64
	b.ne	1b

	mov	x7, SWAPPER_MM_MMUFLAGS

	/*
	 * Create the identity mapping.
	 */
	adrp	x0, idmap_pg_dir
	adrp	x3, __idmap_text_start		// __pa(__idmap_text_start)

#ifdef CONFIG_ARM64_VA_BITS_52
	mrs_s	x6, SYS_ID_AA64MMFR2_EL1
	and	x6, x6, #(0xf << ID_AA64MMFR2_LVA_SHIFT)
	mov	x5, #52
	cbnz	x6, 1f
#endif
	mov	x5, #VA_BITS_MIN
1:
	adr_l	x6, vabits_actual
	str	x5, [x6]
	dmb	sy
	dc	ivac, x6		// Invalidate potentially stale cache line

	/*
	 * VA_BITS may be too small to allow for an ID mapping to be created
	 * that covers system RAM if that is located sufficiently high in the
	 * physical address space. So for the ID map, use an extended virtual
	 * range in that case, and configure an additional translation level
	 * if needed.
	 *
	 * Calculate the maximum allowed value for TCR_EL1.T0SZ so that the
	 * entire ID map region can be mapped. As T0SZ == (64 - #bits used),
	 * this number conveniently equals the number of leading zeroes in
	 * the physical address of __idmap_text_end.
	 */
	adrp	x5, __idmap_text_end
	clz	x5, x5
	cmp	x5, TCR_T0SZ(VA_BITS)	// default T0SZ small enough?
	b.ge	1f			// .. then skip VA range extension

	adr_l	x6, idmap_t0sz
	str	x5, [x6]
	dmb	sy
	dc	ivac, x6		// Invalidate potentially stale cache line

#if (VA_BITS < 48)
#define EXTRA_SHIFT	(PGDIR_SHIFT + PAGE_SHIFT - 3)
#define EXTRA_PTRS	(1 << (PHYS_MASK_SHIFT - EXTRA_SHIFT))

	/*
	 * If VA_BITS < 48, we have to configure an additional table level.
	 * First, we have to verify our assumption that the current value of
	 * VA_BITS was chosen such that all translation levels are fully
	 * utilised, and that lowering T0SZ will always result in an additional
	 * translation level to be configured.
	 */
#if VA_BITS != EXTRA_SHIFT
#error "Mismatch between VA_BITS and page size/number of translation levels"
#endif

	mov	x4, EXTRA_PTRS
	create_table_entry x0, x3, EXTRA_SHIFT, x4, x5, x6
#else
	/*
	 * If VA_BITS == 48, we don't have to configure an additional
	 * translation level, but the top-level table has more entries.
	 */
	mov	x4, #1 << (PHYS_MASK_SHIFT - PGDIR_SHIFT)
	str_l	x4, idmap_ptrs_per_pgd, x5
#endif
1:
	ldr_l	x4, idmap_ptrs_per_pgd
	mov	x5, x3				// __pa(__idmap_text_start)
	adr_l	x6, __idmap_text_end		// __pa(__idmap_text_end)

	map_memory x0, x1, x3, x6, x7, x3, x4, x10, x11, x12, x13, x14

	/*
	 * Map the kernel image (starting with PHYS_OFFSET).
	 */
	adrp	x0, init_pg_dir
	mov_q	x5, KIMAGE_VADDR		// compile time __va(_text)
	add	x5, x5, x23			// add KASLR displacement
	mov	x4, PTRS_PER_PGD
	adrp	x6, _end			// runtime __pa(_end)
	adrp	x3, _text			// runtime __pa(_text)
	sub	x6, x6, x3			// _end - _text
	add	x6, x6, x5			// runtime __va(_end)

	map_memory x0, x1, x5, x6, x7, x3, x4, x10, x11, x12, x13, x14

	/*
	 * Since the page tables have been populated with non-cacheable
	 * accesses (MMU disabled), invalidate those tables again to
	 * remove any speculatively loaded cache lines.
	 */
	dmb	sy

	adrp	x0, idmap_pg_dir
	adrp	x1, idmap_pg_end
	sub	x1, x1, x0
	bl	__inval_dcache_area

	adrp	x0, init_pg_dir
	adrp	x1, init_pg_end
	sub	x1, x1, x0
	bl	__inval_dcache_area

	ret	x28
SYM_FUNC_END(__create_page_tables)

/*
 * The following fragment of code is executed with the MMU enabled.
 *
 *   x0 = __PHYS_OFFSET
 */
SYM_FUNC_START_LOCAL(__primary_switched)
	adrp	x4, init_thread_union
	add	sp, x4, #THREAD_SIZE
	adr_l	x5, init_task
	msr	sp_el0, x5			// Save thread_info

#ifdef CONFIG_ARM64_PTR_AUTH
	__ptrauth_keys_init_cpu	x5, x6, x7, x8
#endif

	adr_l	x8, vectors			// load VBAR_EL1 with virtual
	msr	vbar_el1, x8			// vector table address
	isb

	stp	xzr, x30, [sp, #-16]!
	mov	x29, sp

#ifdef CONFIG_SHADOW_CALL_STACK
	adr_l	scs_sp, init_shadow_call_stack	// Set shadow call stack
#endif

	str_l	x21, __fdt_pointer, x5		// Save FDT pointer

	ldr_l	x4, kimage_vaddr		// Save the offset between
	sub	x4, x4, x0			// the kernel virtual and
	str_l	x4, kimage_voffset, x5		// physical mappings

	// Clear BSS
	adr_l	x0, __bss_start
	mov	x1, xzr
	adr_l	x2, __bss_stop
	sub	x2, x2, x0
	bl	__pi_memset
	dsb	ishst				// Make zero page visible to PTW

#if defined(CONFIG_KASAN_GENERIC) || defined(CONFIG_KASAN_SW_TAGS)
	bl	kasan_early_init
#endif
#ifdef CONFIG_RANDOMIZE_BASE
	tst	x23, ~(MIN_KIMG_ALIGN - 1)	// already running randomized?
	b.ne	0f
	mov	x0, x21				// pass FDT address in x0
	bl	kaslr_early_init		// parse FDT for KASLR options
	cbz	x0, 0f				// KASLR disabled? just proceed
	orr	x23, x23, x0			// record KASLR offset
	ldp	x29, x30, [sp], #16		// we must enable KASLR, return
	ret					// to __primary_switch()
0:
#endif
	add	sp, sp, #16
	mov	x29, #0
	mov	x30, #0
	b	start_kernel
SYM_FUNC_END(__primary_switched)

	.pushsection ".rodata", "a"
SYM_DATA_START(kimage_vaddr)
	.quad		_text
SYM_DATA_END(kimage_vaddr)
EXPORT_SYMBOL(kimage_vaddr)
	.popsection

/*
 * end early head section, begin head code that is also used for
 * hotplug and needs to have the same protections as the text region
 */
	.section ".idmap.text","awx"

/*
 * Starting from EL2 or EL1, configure the CPU to execute at the highest
 * reachable EL supported by the kernel in a chosen default state. If dropping
 * from EL2 to EL1, configure EL2 before configuring EL1.
 *
 * Since we cannot always rely on ERET synchronizing writes to sysregs (e.g. if
 * SCTLR_ELx.EOS is clear), we place an ISB prior to ERET.
 *
 * Returns either BOOT_CPU_MODE_EL1 or BOOT_CPU_MODE_EL2 in w0 if
 * booted in EL1 or EL2 respectively.
 */
SYM_FUNC_START(init_kernel_el)
	mrs	x0, CurrentEL
	cmp	x0, #CurrentEL_EL2
	b.eq	init_el2

SYM_INNER_LABEL(init_el1, SYM_L_LOCAL)
	mov_q	x0, INIT_SCTLR_EL1_MMU_OFF
	msr	sctlr_el1, x0
	isb
	mov_q	x0, INIT_PSTATE_EL1
	msr	spsr_el1, x0
	msr	elr_el1, lr
	mov	w0, #BOOT_CPU_MODE_EL1
	eret
<<<<<<< HEAD

SYM_INNER_LABEL(init_el2, SYM_L_LOCAL)
	mov_q	x0, INIT_SCTLR_EL2_MMU_OFF
	msr	sctlr_el2, x0
=======
>>>>>>> 8a8109f3

SYM_INNER_LABEL(init_el2, SYM_L_LOCAL)
#ifdef CONFIG_ARM64_VHE
	/*
	 * Check for VHE being present. x2 being non-zero indicates that we
	 * do have VHE, and that the kernel is intended to run at EL2.
	 */
	mrs	x2, id_aa64mmfr1_el1
	ubfx	x2, x2, #ID_AA64MMFR1_VHE_SHIFT, #4
#else
	mov	x2, xzr
#endif
	cbz	x2, init_el2_nvhe

	/*
	 * When VHE _is_ in use, EL1 will not be used in the host and
	 * requires no configuration, and all non-hyp-specific EL2 setup
	 * will be done via the _EL1 system register aliases in __cpu_setup.
	 */
	mov_q	x0, HCR_HOST_VHE_FLAGS
	msr	hcr_el2, x0
	isb

	init_el2_state vhe

<<<<<<< HEAD
	/* Populate ID registers. */
	mrs	x0, midr_el1
	mrs	x1, mpidr_el1
	msr	vpidr_el2, x0
	msr	vmpidr_el2, x1

#ifdef CONFIG_COMPAT
	msr	hstr_el2, xzr			// Disable CP15 traps to EL2
#endif

	/* EL2 debug */
	mrs	x1, id_aa64dfr0_el1
	sbfx	x0, x1, #ID_AA64DFR0_PMUVER_SHIFT, #4
	cmp	x0, #1
	b.lt	4f				// Skip if no PMU present
	mrs	x0, pmcr_el0			// Disable debug access traps
	ubfx	x0, x0, #11, #5			// to EL2 and allow access to
4:
	csel	x3, xzr, x0, lt			// all PMU counters from EL1

	/* Statistical profiling */
	ubfx	x0, x1, #ID_AA64DFR0_PMSVER_SHIFT, #4
	cbz	x0, 7f				// Skip if SPE not present
	cbnz	x2, 6f				// VHE?
	mrs_s	x4, SYS_PMBIDR_EL1		// If SPE available at EL2,
	and	x4, x4, #(1 << SYS_PMBIDR_EL1_P_SHIFT)
	cbnz	x4, 5f				// then permit sampling of physical
	mov	x4, #(1 << SYS_PMSCR_EL2_PCT_SHIFT | \
		      1 << SYS_PMSCR_EL2_PA_SHIFT)
	msr_s	SYS_PMSCR_EL2, x4		// addresses and physical counter
5:
	mov	x1, #(MDCR_EL2_E2PB_MASK << MDCR_EL2_E2PB_SHIFT)
	orr	x3, x3, x1			// If we don't have VHE, then
	b	7f				// use EL1&0 translation.
6:						// For VHE, use EL2 translation
	orr	x3, x3, #MDCR_EL2_TPMS		// and disable access from EL1
7:
	msr	mdcr_el2, x3			// Configure debug traps

	/* LORegions */
	mrs	x1, id_aa64mmfr1_el1
	ubfx	x0, x1, #ID_AA64MMFR1_LOR_SHIFT, 4
	cbz	x0, 1f
	msr_s	SYS_LORC_EL1, xzr
1:

	/* Stage-2 translation */
	msr	vttbr_el2, xzr

	cbz	x2, install_el2_stub

	isb
	mov_q	x0, INIT_PSTATE_EL2
	msr	spsr_el2, x0
	msr	elr_el2, lr
	mov	w0, #BOOT_CPU_MODE_EL2
	eret
=======
	isb
>>>>>>> 8a8109f3

	mov_q	x0, INIT_PSTATE_EL2
	msr	spsr_el2, x0
	msr	elr_el2, lr
	mov	w0, #BOOT_CPU_MODE_EL2
	eret

SYM_INNER_LABEL(init_el2_nvhe, SYM_L_LOCAL)
	/*
	 * When VHE is not in use, early init of EL2 and EL1 needs to be
	 * done here.
	 */
	mov_q	x0, INIT_SCTLR_EL1_MMU_OFF
	msr	sctlr_el1, x0

	mov_q	x0, HCR_HOST_NVHE_FLAGS
	msr	hcr_el2, x0
	isb

	init_el2_state nvhe

	/* Hypervisor stub */
	adr_l	x0, __hyp_stub_vectors
	msr	vbar_el2, x0
	isb

<<<<<<< HEAD
	isb
	mov	x0, #INIT_PSTATE_EL1
	msr	spsr_el2, x0
=======
>>>>>>> 8a8109f3
	msr	elr_el2, lr
	mov	w0, #BOOT_CPU_MODE_EL2
	eret
SYM_FUNC_END(init_kernel_el)

/*
 * Sets the __boot_cpu_mode flag depending on the CPU boot mode passed
 * in w0. See arch/arm64/include/asm/virt.h for more info.
 */
SYM_FUNC_START_LOCAL(set_cpu_boot_mode_flag)
	adr_l	x1, __boot_cpu_mode
	cmp	w0, #BOOT_CPU_MODE_EL2
	b.ne	1f
	add	x1, x1, #4
1:	str	w0, [x1]			// This CPU has booted in EL1
	dmb	sy
	dc	ivac, x1			// Invalidate potentially stale cache line
	ret
SYM_FUNC_END(set_cpu_boot_mode_flag)

/*
 * These values are written with the MMU off, but read with the MMU on.
 * Writers will invalidate the corresponding address, discarding up to a
 * 'Cache Writeback Granule' (CWG) worth of data. The linker script ensures
 * sufficient alignment that the CWG doesn't overlap another section.
 */
	.pushsection ".mmuoff.data.write", "aw"
/*
 * We need to find out the CPU boot mode long after boot, so we need to
 * store it in a writable variable.
 *
 * This is not in .bss, because we set it sufficiently early that the boot-time
 * zeroing of .bss would clobber it.
 */
SYM_DATA_START(__boot_cpu_mode)
	.long	BOOT_CPU_MODE_EL2
	.long	BOOT_CPU_MODE_EL1
SYM_DATA_END(__boot_cpu_mode)
/*
 * The booting CPU updates the failed status @__early_cpu_boot_status,
 * with MMU turned off.
 */
SYM_DATA_START(__early_cpu_boot_status)
	.quad 	0
SYM_DATA_END(__early_cpu_boot_status)

	.popsection

	/*
	 * This provides a "holding pen" for platforms to hold all secondary
	 * cores are held until we're ready for them to initialise.
	 */
SYM_FUNC_START(secondary_holding_pen)
	bl	init_kernel_el			// w0=cpu_boot_mode
	bl	set_cpu_boot_mode_flag
	mrs	x0, mpidr_el1
	mov_q	x1, MPIDR_HWID_BITMASK
	and	x0, x0, x1
	adr_l	x3, secondary_holding_pen_release
pen:	ldr	x4, [x3]
	cmp	x4, x0
	b.eq	secondary_startup
	wfe
	b	pen
SYM_FUNC_END(secondary_holding_pen)

	/*
	 * Secondary entry point that jumps straight into the kernel. Only to
	 * be used where CPUs are brought online dynamically by the kernel.
	 */
SYM_FUNC_START(secondary_entry)
	bl	init_kernel_el			// w0=cpu_boot_mode
	bl	set_cpu_boot_mode_flag
	b	secondary_startup
SYM_FUNC_END(secondary_entry)

SYM_FUNC_START_LOCAL(secondary_startup)
	/*
	 * Common entry point for secondary CPUs.
	 */
	bl	__cpu_secondary_check52bitva
	bl	__cpu_setup			// initialise processor
	adrp	x1, swapper_pg_dir
	bl	__enable_mmu
	ldr	x8, =__secondary_switched
	br	x8
SYM_FUNC_END(secondary_startup)

SYM_FUNC_START_LOCAL(__secondary_switched)
	adr_l	x5, vectors
	msr	vbar_el1, x5
	isb

	adr_l	x0, secondary_data
	ldr	x1, [x0, #CPU_BOOT_STACK]	// get secondary_data.stack
	cbz	x1, __secondary_too_slow
	mov	sp, x1
	ldr	x2, [x0, #CPU_BOOT_TASK]
	cbz	x2, __secondary_too_slow
	msr	sp_el0, x2
	scs_load x2, x3
	mov	x29, #0
	mov	x30, #0

#ifdef CONFIG_ARM64_PTR_AUTH
	ptrauth_keys_init_cpu x2, x3, x4, x5
#endif

	b	secondary_start_kernel
SYM_FUNC_END(__secondary_switched)

SYM_FUNC_START_LOCAL(__secondary_too_slow)
	wfe
	wfi
	b	__secondary_too_slow
SYM_FUNC_END(__secondary_too_slow)

/*
 * The booting CPU updates the failed status @__early_cpu_boot_status,
 * with MMU turned off.
 *
 * update_early_cpu_boot_status tmp, status
 *  - Corrupts tmp1, tmp2
 *  - Writes 'status' to __early_cpu_boot_status and makes sure
 *    it is committed to memory.
 */

	.macro	update_early_cpu_boot_status status, tmp1, tmp2
	mov	\tmp2, #\status
	adr_l	\tmp1, __early_cpu_boot_status
	str	\tmp2, [\tmp1]
	dmb	sy
	dc	ivac, \tmp1			// Invalidate potentially stale cache line
	.endm

/*
 * Enable the MMU.
 *
 *  x0  = SCTLR_EL1 value for turning on the MMU.
 *  x1  = TTBR1_EL1 value
 *
 * Returns to the caller via x30/lr. This requires the caller to be covered
 * by the .idmap.text section.
 *
 * Checks if the selected granule size is supported by the CPU.
 * If it isn't, park the CPU
 */
SYM_FUNC_START(__enable_mmu)
	mrs	x2, ID_AA64MMFR0_EL1
	ubfx	x2, x2, #ID_AA64MMFR0_TGRAN_SHIFT, 4
	cmp	x2, #ID_AA64MMFR0_TGRAN_SUPPORTED
	b.ne	__no_granule_support
	update_early_cpu_boot_status 0, x2, x3
	adrp	x2, idmap_pg_dir
	phys_to_ttbr x1, x1
	phys_to_ttbr x2, x2
	msr	ttbr0_el1, x2			// load TTBR0
	offset_ttbr1 x1, x3
	msr	ttbr1_el1, x1			// load TTBR1
	isb
	msr	sctlr_el1, x0
	isb
	/*
	 * Invalidate the local I-cache so that any instructions fetched
	 * speculatively from the PoC are discarded, since they may have
	 * been dynamically patched at the PoU.
	 */
	ic	iallu
	dsb	nsh
	isb
	ret
SYM_FUNC_END(__enable_mmu)

SYM_FUNC_START(__cpu_secondary_check52bitva)
#ifdef CONFIG_ARM64_VA_BITS_52
	ldr_l	x0, vabits_actual
	cmp	x0, #52
	b.ne	2f

	mrs_s	x0, SYS_ID_AA64MMFR2_EL1
	and	x0, x0, #(0xf << ID_AA64MMFR2_LVA_SHIFT)
	cbnz	x0, 2f

	update_early_cpu_boot_status \
		CPU_STUCK_IN_KERNEL | CPU_STUCK_REASON_52_BIT_VA, x0, x1
1:	wfe
	wfi
	b	1b

#endif
2:	ret
SYM_FUNC_END(__cpu_secondary_check52bitva)

SYM_FUNC_START_LOCAL(__no_granule_support)
	/* Indicate that this CPU can't boot and is stuck in the kernel */
	update_early_cpu_boot_status \
		CPU_STUCK_IN_KERNEL | CPU_STUCK_REASON_NO_GRAN, x1, x2
1:
	wfe
	wfi
	b	1b
SYM_FUNC_END(__no_granule_support)

#ifdef CONFIG_RELOCATABLE
SYM_FUNC_START_LOCAL(__relocate_kernel)
	/*
	 * Iterate over each entry in the relocation table, and apply the
	 * relocations in place.
	 */
	ldr	w9, =__rela_offset		// offset to reloc table
	ldr	w10, =__rela_size		// size of reloc table

	mov_q	x11, KIMAGE_VADDR		// default virtual offset
	add	x11, x11, x23			// actual virtual offset
	add	x9, x9, x11			// __va(.rela)
	add	x10, x9, x10			// __va(.rela) + sizeof(.rela)

0:	cmp	x9, x10
	b.hs	1f
	ldp	x12, x13, [x9], #24
	ldr	x14, [x9, #-8]
	cmp	w13, #R_AARCH64_RELATIVE
	b.ne	0b
	add	x14, x14, x23			// relocate
	str	x14, [x12, x23]
	b	0b

1:
#ifdef CONFIG_RELR
	/*
	 * Apply RELR relocations.
	 *
	 * RELR is a compressed format for storing relative relocations. The
	 * encoded sequence of entries looks like:
	 * [ AAAAAAAA BBBBBBB1 BBBBBBB1 ... AAAAAAAA BBBBBB1 ... ]
	 *
	 * i.e. start with an address, followed by any number of bitmaps. The
	 * address entry encodes 1 relocation. The subsequent bitmap entries
	 * encode up to 63 relocations each, at subsequent offsets following
	 * the last address entry.
	 *
	 * The bitmap entries must have 1 in the least significant bit. The
	 * assumption here is that an address cannot have 1 in lsb. Odd
	 * addresses are not supported. Any odd addresses are stored in the RELA
	 * section, which is handled above.
	 *
	 * Excluding the least significant bit in the bitmap, each non-zero
	 * bit in the bitmap represents a relocation to be applied to
	 * a corresponding machine word that follows the base address
	 * word. The second least significant bit represents the machine
	 * word immediately following the initial address, and each bit
	 * that follows represents the next word, in linear order. As such,
	 * a single bitmap can encode up to 63 relocations in a 64-bit object.
	 *
	 * In this implementation we store the address of the next RELR table
	 * entry in x9, the address being relocated by the current address or
	 * bitmap entry in x13 and the address being relocated by the current
	 * bit in x14.
	 *
	 * Because addends are stored in place in the binary, RELR relocations
	 * cannot be applied idempotently. We use x24 to keep track of the
	 * currently applied displacement so that we can correctly relocate if
	 * __relocate_kernel is called twice with non-zero displacements (i.e.
	 * if there is both a physical misalignment and a KASLR displacement).
	 */
	ldr	w9, =__relr_offset		// offset to reloc table
	ldr	w10, =__relr_size		// size of reloc table
	add	x9, x9, x11			// __va(.relr)
	add	x10, x9, x10			// __va(.relr) + sizeof(.relr)

	sub	x15, x23, x24			// delta from previous offset
	cbz	x15, 7f				// nothing to do if unchanged
	mov	x24, x23			// save new offset

2:	cmp	x9, x10
	b.hs	7f
	ldr	x11, [x9], #8
	tbnz	x11, #0, 3f			// branch to handle bitmaps
	add	x13, x11, x23
	ldr	x12, [x13]			// relocate address entry
	add	x12, x12, x15
	str	x12, [x13], #8			// adjust to start of bitmap
	b	2b

3:	mov	x14, x13
4:	lsr	x11, x11, #1
	cbz	x11, 6f
	tbz	x11, #0, 5f			// skip bit if not set
	ldr	x12, [x14]			// relocate bit
	add	x12, x12, x15
	str	x12, [x14]

5:	add	x14, x14, #8			// move to next bit's address
	b	4b

6:	/*
	 * Move to the next bitmap's address. 8 is the word size, and 63 is the
	 * number of significant bits in a bitmap entry.
	 */
	add	x13, x13, #(8 * 63)
	b	2b

7:
#endif
	ret

SYM_FUNC_END(__relocate_kernel)
#endif

SYM_FUNC_START_LOCAL(__primary_switch)
#ifdef CONFIG_RANDOMIZE_BASE
	mov	x19, x0				// preserve new SCTLR_EL1 value
	mrs	x20, sctlr_el1			// preserve old SCTLR_EL1 value
#endif

	adrp	x1, init_pg_dir
	bl	__enable_mmu
#ifdef CONFIG_RELOCATABLE
#ifdef CONFIG_RELR
	mov	x24, #0				// no RELR displacement yet
#endif
	bl	__relocate_kernel
#ifdef CONFIG_RANDOMIZE_BASE
	ldr	x8, =__primary_switched
	adrp	x0, __PHYS_OFFSET
	blr	x8

	/*
	 * If we return here, we have a KASLR displacement in x23 which we need
	 * to take into account by discarding the current kernel mapping and
	 * creating a new one.
	 */
	pre_disable_mmu_workaround
	msr	sctlr_el1, x20			// disable the MMU
	isb
	bl	__create_page_tables		// recreate kernel mapping

	tlbi	vmalle1				// Remove any stale TLB entries
	dsb	nsh

	msr	sctlr_el1, x19			// re-enable the MMU
	isb
	ic	iallu				// flush instructions fetched
	dsb	nsh				// via old mapping
	isb

	bl	__relocate_kernel
#endif
#endif
	ldr	x8, =__primary_switched
	adrp	x0, __PHYS_OFFSET
	br	x8
SYM_FUNC_END(__primary_switch)<|MERGE_RESOLUTION|>--- conflicted
+++ resolved
@@ -491,13 +491,6 @@
 	msr	elr_el1, lr
 	mov	w0, #BOOT_CPU_MODE_EL1
 	eret
-<<<<<<< HEAD
-
-SYM_INNER_LABEL(init_el2, SYM_L_LOCAL)
-	mov_q	x0, INIT_SCTLR_EL2_MMU_OFF
-	msr	sctlr_el2, x0
-=======
->>>>>>> 8a8109f3
 
 SYM_INNER_LABEL(init_el2, SYM_L_LOCAL)
 #ifdef CONFIG_ARM64_VHE
@@ -523,73 +516,13 @@
 
 	init_el2_state vhe
 
-<<<<<<< HEAD
-	/* Populate ID registers. */
-	mrs	x0, midr_el1
-	mrs	x1, mpidr_el1
-	msr	vpidr_el2, x0
-	msr	vmpidr_el2, x1
-
-#ifdef CONFIG_COMPAT
-	msr	hstr_el2, xzr			// Disable CP15 traps to EL2
-#endif
-
-	/* EL2 debug */
-	mrs	x1, id_aa64dfr0_el1
-	sbfx	x0, x1, #ID_AA64DFR0_PMUVER_SHIFT, #4
-	cmp	x0, #1
-	b.lt	4f				// Skip if no PMU present
-	mrs	x0, pmcr_el0			// Disable debug access traps
-	ubfx	x0, x0, #11, #5			// to EL2 and allow access to
-4:
-	csel	x3, xzr, x0, lt			// all PMU counters from EL1
-
-	/* Statistical profiling */
-	ubfx	x0, x1, #ID_AA64DFR0_PMSVER_SHIFT, #4
-	cbz	x0, 7f				// Skip if SPE not present
-	cbnz	x2, 6f				// VHE?
-	mrs_s	x4, SYS_PMBIDR_EL1		// If SPE available at EL2,
-	and	x4, x4, #(1 << SYS_PMBIDR_EL1_P_SHIFT)
-	cbnz	x4, 5f				// then permit sampling of physical
-	mov	x4, #(1 << SYS_PMSCR_EL2_PCT_SHIFT | \
-		      1 << SYS_PMSCR_EL2_PA_SHIFT)
-	msr_s	SYS_PMSCR_EL2, x4		// addresses and physical counter
-5:
-	mov	x1, #(MDCR_EL2_E2PB_MASK << MDCR_EL2_E2PB_SHIFT)
-	orr	x3, x3, x1			// If we don't have VHE, then
-	b	7f				// use EL1&0 translation.
-6:						// For VHE, use EL2 translation
-	orr	x3, x3, #MDCR_EL2_TPMS		// and disable access from EL1
-7:
-	msr	mdcr_el2, x3			// Configure debug traps
-
-	/* LORegions */
-	mrs	x1, id_aa64mmfr1_el1
-	ubfx	x0, x1, #ID_AA64MMFR1_LOR_SHIFT, 4
-	cbz	x0, 1f
-	msr_s	SYS_LORC_EL1, xzr
-1:
-
-	/* Stage-2 translation */
-	msr	vttbr_el2, xzr
-
-	cbz	x2, install_el2_stub
-
-	isb
+	isb
+
 	mov_q	x0, INIT_PSTATE_EL2
 	msr	spsr_el2, x0
 	msr	elr_el2, lr
 	mov	w0, #BOOT_CPU_MODE_EL2
 	eret
-=======
-	isb
->>>>>>> 8a8109f3
-
-	mov_q	x0, INIT_PSTATE_EL2
-	msr	spsr_el2, x0
-	msr	elr_el2, lr
-	mov	w0, #BOOT_CPU_MODE_EL2
-	eret
 
 SYM_INNER_LABEL(init_el2_nvhe, SYM_L_LOCAL)
 	/*
@@ -610,12 +543,6 @@
 	msr	vbar_el2, x0
 	isb
 
-<<<<<<< HEAD
-	isb
-	mov	x0, #INIT_PSTATE_EL1
-	msr	spsr_el2, x0
-=======
->>>>>>> 8a8109f3
 	msr	elr_el2, lr
 	mov	w0, #BOOT_CPU_MODE_EL2
 	eret

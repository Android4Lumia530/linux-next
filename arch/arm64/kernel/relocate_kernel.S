--- conflicted
+++ resolved
@@ -32,10 +32,6 @@
 	mov	x16, x0				/* x16 = kimage_head */
 	mov	x14, xzr			/* x14 = entry ptr */
 	mov	x13, xzr			/* x13 = copy dest */
-<<<<<<< HEAD
-
-=======
->>>>>>> f642729d
 	/* Check if the new image needs relocation. */
 	tbnz	x16, IND_DONE_BIT, .Ldone
 	raw_dcache_line_size x15, x1		/* x15 = dcache line size */

--- conflicted
+++ resolved
@@ -30,11 +30,6 @@
 #include <asm/memory.h>
 #include <asm/mmu_context.h>
 #include <asm/mte.h>
-<<<<<<< HEAD
-#include <asm/pgalloc.h>
-#include <asm/pgtable-hwdef.h>
-=======
->>>>>>> f642729d
 #include <asm/sections.h>
 #include <asm/smp.h>
 #include <asm/smp_plat.h>
@@ -333,14 +328,11 @@
 		unsigned long pfn = xa_state.xa_index;
 		struct page *page = pfn_to_online_page(pfn);
 
-<<<<<<< HEAD
-=======
 		/*
 		 * It is not required to invoke page_kasan_tag_reset(page)
 		 * at this point since the tags stored in page->flags are
 		 * already restored.
 		 */
->>>>>>> f642729d
 		mte_restore_page_tags(page_address(page), tags);
 
 		mte_free_tag_storage(tags);

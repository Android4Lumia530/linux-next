--- conflicted
+++ resolved
@@ -24,22 +24,13 @@
 # routines, as x86 does (see 6f121e548f83 ("x86, vdso: Reimplement vdso.so
 # preparation in build-time C")).
 ldflags-y := -shared -nostdlib -soname=linux-vdso.so.1 --hash-style=sysv	\
-<<<<<<< HEAD
-	     -Bsymbolic $(call ld-option, --no-eh-frame-hdr) --build-id=sha1 -n	\
-	     $(btildflags-y) -T
-=======
 	     -Bsymbolic --build-id=sha1 -n $(btildflags-y) -T
->>>>>>> f642729d
 
 ccflags-y := -fno-common -fno-builtin -fno-stack-protector -ffixed-x18
 ccflags-y += -DDISABLE_BRANCH_PROFILING -DBUILD_VDSO
 
-<<<<<<< HEAD
-CFLAGS_REMOVE_vgettimeofday.o = $(CC_FLAGS_FTRACE) -Os $(CC_FLAGS_SCS) $(GCC_PLUGINS_CFLAGS)
-=======
 CFLAGS_REMOVE_vgettimeofday.o = $(CC_FLAGS_FTRACE) -Os $(CC_FLAGS_SCS) $(GCC_PLUGINS_CFLAGS) \
 				$(CC_FLAGS_LTO)
->>>>>>> f642729d
 KASAN_SANITIZE			:= n
 UBSAN_SANITIZE			:= n
 OBJECT_FILES_NON_STANDARD	:= y
@@ -54,10 +45,6 @@
 # Disable gcov profiling for VDSO code
 GCOV_PROFILE := n
 
-<<<<<<< HEAD
-obj-y += vdso.o
-=======
->>>>>>> f642729d
 targets += vdso.lds
 CPPFLAGS_vdso.lds += -P -C -U$(ARCH)
 

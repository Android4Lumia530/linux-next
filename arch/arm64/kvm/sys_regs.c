// SPDX-License-Identifier: GPL-2.0-only
/*
 * Copyright (C) 2012,2013 - ARM Ltd
 * Author: Marc Zyngier <marc.zyngier@arm.com>
 *
 * Derived from arch/arm/kvm/coproc.c:
 * Copyright (C) 2012 - Virtual Open Systems and Columbia University
 * Authors: Rusty Russell <rusty@rustcorp.com.au>
 *          Christoffer Dall <c.dall@virtualopensystems.com>
 */

#include <linux/bsearch.h>
#include <linux/kvm_host.h>
#include <linux/mm.h>
#include <linux/printk.h>
#include <linux/uaccess.h>

#include <asm/cacheflush.h>
#include <asm/cputype.h>
#include <asm/debug-monitors.h>
#include <asm/esr.h>
#include <asm/kvm_arm.h>
#include <asm/kvm_emulate.h>
#include <asm/kvm_hyp.h>
#include <asm/kvm_mmu.h>
#include <asm/perf_event.h>
#include <asm/sysreg.h>

#include <trace/events/kvm.h>

#include "sys_regs.h"

#include "trace.h"

/*
 * All of this file is extremely similar to the ARM coproc.c, but the
 * types are different. My gut feeling is that it should be pretty
 * easy to merge, but that would be an ABI breakage -- again. VFP
 * would also need to be abstracted.
 *
 * For AArch32, we only take care of what is being trapped. Anything
 * that has to do with init and userspace access has to go via the
 * 64bit interface.
 */

#define reg_to_encoding(x)						\
	sys_reg((u32)(x)->Op0, (u32)(x)->Op1,				\
		(u32)(x)->CRn, (u32)(x)->CRm, (u32)(x)->Op2)

static bool read_from_write_only(struct kvm_vcpu *vcpu,
				 struct sys_reg_params *params,
				 const struct sys_reg_desc *r)
{
	WARN_ONCE(1, "Unexpected sys_reg read to write-only register\n");
	print_sys_reg_instr(params);
	kvm_inject_undefined(vcpu);
	return false;
}

static bool write_to_read_only(struct kvm_vcpu *vcpu,
			       struct sys_reg_params *params,
			       const struct sys_reg_desc *r)
{
	WARN_ONCE(1, "Unexpected sys_reg write to read-only register\n");
	print_sys_reg_instr(params);
	kvm_inject_undefined(vcpu);
	return false;
}

u64 vcpu_read_sys_reg(const struct kvm_vcpu *vcpu, int reg)
{
	u64 val = 0x8badf00d8badf00d;

	if (vcpu->arch.sysregs_loaded_on_cpu &&
	    __vcpu_read_sys_reg_from_cpu(reg, &val))
		return val;

	return __vcpu_sys_reg(vcpu, reg);
}

void vcpu_write_sys_reg(struct kvm_vcpu *vcpu, u64 val, int reg)
{
	if (vcpu->arch.sysregs_loaded_on_cpu &&
	    __vcpu_write_sys_reg_to_cpu(val, reg))
		return;

	 __vcpu_sys_reg(vcpu, reg) = val;
}

/* 3 bits per cache level, as per CLIDR, but non-existent caches always 0 */
static u32 cache_levels;

/* CSSELR values; used to index KVM_REG_ARM_DEMUX_ID_CCSIDR */
#define CSSELR_MAX 14

/* Which cache CCSIDR represents depends on CSSELR value. */
static u32 get_ccsidr(u32 csselr)
{
	u32 ccsidr;

	/* Make sure noone else changes CSSELR during this! */
	local_irq_disable();
	write_sysreg(csselr, csselr_el1);
	isb();
	ccsidr = read_sysreg(ccsidr_el1);
	local_irq_enable();

	return ccsidr;
}

/*
 * See note at ARMv7 ARM B1.14.4 (TL;DR: S/W ops are not easily virtualized).
 */
static bool access_dcsw(struct kvm_vcpu *vcpu,
			struct sys_reg_params *p,
			const struct sys_reg_desc *r)
{
	if (!p->is_write)
		return read_from_write_only(vcpu, p, r);

	/*
	 * Only track S/W ops if we don't have FWB. It still indicates
	 * that the guest is a bit broken (S/W operations should only
	 * be done by firmware, knowing that there is only a single
	 * CPU left in the system, and certainly not from non-secure
	 * software).
	 */
	if (!cpus_have_const_cap(ARM64_HAS_STAGE2_FWB))
		kvm_set_way_flush(vcpu);

	return true;
}

static void get_access_mask(const struct sys_reg_desc *r, u64 *mask, u64 *shift)
{
	switch (r->aarch32_map) {
	case AA32_LO:
		*mask = GENMASK_ULL(31, 0);
		*shift = 0;
		break;
	case AA32_HI:
		*mask = GENMASK_ULL(63, 32);
		*shift = 32;
		break;
	default:
		*mask = GENMASK_ULL(63, 0);
		*shift = 0;
		break;
	}
}

/*
 * Generic accessor for VM registers. Only called as long as HCR_TVM
 * is set. If the guest enables the MMU, we stop trapping the VM
 * sys_regs and leave it in complete control of the caches.
 */
static bool access_vm_reg(struct kvm_vcpu *vcpu,
			  struct sys_reg_params *p,
			  const struct sys_reg_desc *r)
{
	bool was_enabled = vcpu_has_cache_enabled(vcpu);
	u64 val, mask, shift;

	BUG_ON(!p->is_write);

	get_access_mask(r, &mask, &shift);

	if (~mask) {
		val = vcpu_read_sys_reg(vcpu, r->reg);
		val &= ~mask;
	} else {
		val = 0;
	}

	val |= (p->regval & (mask >> shift)) << shift;
	vcpu_write_sys_reg(vcpu, val, r->reg);

	kvm_toggle_cache(vcpu, was_enabled);
	return true;
}

static bool access_actlr(struct kvm_vcpu *vcpu,
			 struct sys_reg_params *p,
			 const struct sys_reg_desc *r)
{
	u64 mask, shift;

	if (p->is_write)
		return ignore_write(vcpu, p);

	get_access_mask(r, &mask, &shift);
	p->regval = (vcpu_read_sys_reg(vcpu, r->reg) & mask) >> shift;

	return true;
}

/*
 * Trap handler for the GICv3 SGI generation system register.
 * Forward the request to the VGIC emulation.
 * The cp15_64 code makes sure this automatically works
 * for both AArch64 and AArch32 accesses.
 */
static bool access_gic_sgi(struct kvm_vcpu *vcpu,
			   struct sys_reg_params *p,
			   const struct sys_reg_desc *r)
{
	bool g1;

	if (!p->is_write)
		return read_from_write_only(vcpu, p, r);

	/*
	 * In a system where GICD_CTLR.DS=1, a ICC_SGI0R_EL1 access generates
	 * Group0 SGIs only, while ICC_SGI1R_EL1 can generate either group,
	 * depending on the SGI configuration. ICC_ASGI1R_EL1 is effectively
	 * equivalent to ICC_SGI0R_EL1, as there is no "alternative" secure
	 * group.
	 */
	if (p->Op0 == 0) {		/* AArch32 */
		switch (p->Op1) {
		default:		/* Keep GCC quiet */
		case 0:			/* ICC_SGI1R */
			g1 = true;
			break;
		case 1:			/* ICC_ASGI1R */
		case 2:			/* ICC_SGI0R */
			g1 = false;
			break;
		}
	} else {			/* AArch64 */
		switch (p->Op2) {
		default:		/* Keep GCC quiet */
		case 5:			/* ICC_SGI1R_EL1 */
			g1 = true;
			break;
		case 6:			/* ICC_ASGI1R_EL1 */
		case 7:			/* ICC_SGI0R_EL1 */
			g1 = false;
			break;
		}
	}

	vgic_v3_dispatch_sgi(vcpu, p->regval, g1);

	return true;
}

static bool access_gic_sre(struct kvm_vcpu *vcpu,
			   struct sys_reg_params *p,
			   const struct sys_reg_desc *r)
{
	if (p->is_write)
		return ignore_write(vcpu, p);

	p->regval = vcpu->arch.vgic_cpu.vgic_v3.vgic_sre;
	return true;
}

static bool trap_raz_wi(struct kvm_vcpu *vcpu,
			struct sys_reg_params *p,
			const struct sys_reg_desc *r)
{
	if (p->is_write)
		return ignore_write(vcpu, p);
	else
		return read_zero(vcpu, p);
}

/*
 * ARMv8.1 mandates at least a trivial LORegion implementation, where all the
 * RW registers are RES0 (which we can implement as RAZ/WI). On an ARMv8.0
 * system, these registers should UNDEF. LORID_EL1 being a RO register, we
 * treat it separately.
 */
static bool trap_loregion(struct kvm_vcpu *vcpu,
			  struct sys_reg_params *p,
			  const struct sys_reg_desc *r)
{
	u64 val = read_sanitised_ftr_reg(SYS_ID_AA64MMFR1_EL1);
	u32 sr = reg_to_encoding(r);

	if (!(val & (0xfUL << ID_AA64MMFR1_LOR_SHIFT))) {
		kvm_inject_undefined(vcpu);
		return false;
	}

	if (p->is_write && sr == SYS_LORID_EL1)
		return write_to_read_only(vcpu, p, r);

	return trap_raz_wi(vcpu, p, r);
}

static bool trap_oslsr_el1(struct kvm_vcpu *vcpu,
			   struct sys_reg_params *p,
			   const struct sys_reg_desc *r)
{
	if (p->is_write) {
		return ignore_write(vcpu, p);
	} else {
		p->regval = (1 << 3);
		return true;
	}
}

static bool trap_dbgauthstatus_el1(struct kvm_vcpu *vcpu,
				   struct sys_reg_params *p,
				   const struct sys_reg_desc *r)
{
	if (p->is_write) {
		return ignore_write(vcpu, p);
	} else {
		p->regval = read_sysreg(dbgauthstatus_el1);
		return true;
	}
}

/*
 * We want to avoid world-switching all the DBG registers all the
 * time:
 * 
 * - If we've touched any debug register, it is likely that we're
 *   going to touch more of them. It then makes sense to disable the
 *   traps and start doing the save/restore dance
 * - If debug is active (DBG_MDSCR_KDE or DBG_MDSCR_MDE set), it is
 *   then mandatory to save/restore the registers, as the guest
 *   depends on them.
 * 
 * For this, we use a DIRTY bit, indicating the guest has modified the
 * debug registers, used as follow:
 *
 * On guest entry:
 * - If the dirty bit is set (because we're coming back from trapping),
 *   disable the traps, save host registers, restore guest registers.
 * - If debug is actively in use (DBG_MDSCR_KDE or DBG_MDSCR_MDE set),
 *   set the dirty bit, disable the traps, save host registers,
 *   restore guest registers.
 * - Otherwise, enable the traps
 *
 * On guest exit:
 * - If the dirty bit is set, save guest registers, restore host
 *   registers and clear the dirty bit. This ensure that the host can
 *   now use the debug registers.
 */
static bool trap_debug_regs(struct kvm_vcpu *vcpu,
			    struct sys_reg_params *p,
			    const struct sys_reg_desc *r)
{
	if (p->is_write) {
		vcpu_write_sys_reg(vcpu, p->regval, r->reg);
		vcpu->arch.flags |= KVM_ARM64_DEBUG_DIRTY;
	} else {
		p->regval = vcpu_read_sys_reg(vcpu, r->reg);
	}

	trace_trap_reg(__func__, r->reg, p->is_write, p->regval);

	return true;
}

/*
 * reg_to_dbg/dbg_to_reg
 *
 * A 32 bit write to a debug register leave top bits alone
 * A 32 bit read from a debug register only returns the bottom bits
 *
 * All writes will set the KVM_ARM64_DEBUG_DIRTY flag to ensure the
 * hyp.S code switches between host and guest values in future.
 */
static void reg_to_dbg(struct kvm_vcpu *vcpu,
		       struct sys_reg_params *p,
		       const struct sys_reg_desc *rd,
		       u64 *dbg_reg)
{
	u64 mask, shift, val;

	get_access_mask(rd, &mask, &shift);

	val = *dbg_reg;
	val &= ~mask;
	val |= (p->regval & (mask >> shift)) << shift;
	*dbg_reg = val;

	vcpu->arch.flags |= KVM_ARM64_DEBUG_DIRTY;
}

static void dbg_to_reg(struct kvm_vcpu *vcpu,
		       struct sys_reg_params *p,
		       const struct sys_reg_desc *rd,
		       u64 *dbg_reg)
{
	u64 mask, shift;

	get_access_mask(rd, &mask, &shift);
	p->regval = (*dbg_reg & mask) >> shift;
}

static bool trap_bvr(struct kvm_vcpu *vcpu,
		     struct sys_reg_params *p,
		     const struct sys_reg_desc *rd)
{
	u64 *dbg_reg = &vcpu->arch.vcpu_debug_state.dbg_bvr[rd->reg];

	if (p->is_write)
		reg_to_dbg(vcpu, p, rd, dbg_reg);
	else
		dbg_to_reg(vcpu, p, rd, dbg_reg);

	trace_trap_reg(__func__, rd->reg, p->is_write, *dbg_reg);

	return true;
}

static int set_bvr(struct kvm_vcpu *vcpu, const struct sys_reg_desc *rd,
		const struct kvm_one_reg *reg, void __user *uaddr)
{
	__u64 *r = &vcpu->arch.vcpu_debug_state.dbg_bvr[rd->reg];

	if (copy_from_user(r, uaddr, KVM_REG_SIZE(reg->id)) != 0)
		return -EFAULT;
	return 0;
}

static int get_bvr(struct kvm_vcpu *vcpu, const struct sys_reg_desc *rd,
	const struct kvm_one_reg *reg, void __user *uaddr)
{
	__u64 *r = &vcpu->arch.vcpu_debug_state.dbg_bvr[rd->reg];

	if (copy_to_user(uaddr, r, KVM_REG_SIZE(reg->id)) != 0)
		return -EFAULT;
	return 0;
}

static void reset_bvr(struct kvm_vcpu *vcpu,
		      const struct sys_reg_desc *rd)
{
	vcpu->arch.vcpu_debug_state.dbg_bvr[rd->reg] = rd->val;
}

static bool trap_bcr(struct kvm_vcpu *vcpu,
		     struct sys_reg_params *p,
		     const struct sys_reg_desc *rd)
{
	u64 *dbg_reg = &vcpu->arch.vcpu_debug_state.dbg_bcr[rd->reg];

	if (p->is_write)
		reg_to_dbg(vcpu, p, rd, dbg_reg);
	else
		dbg_to_reg(vcpu, p, rd, dbg_reg);

	trace_trap_reg(__func__, rd->reg, p->is_write, *dbg_reg);

	return true;
}

static int set_bcr(struct kvm_vcpu *vcpu, const struct sys_reg_desc *rd,
		const struct kvm_one_reg *reg, void __user *uaddr)
{
	__u64 *r = &vcpu->arch.vcpu_debug_state.dbg_bcr[rd->reg];

	if (copy_from_user(r, uaddr, KVM_REG_SIZE(reg->id)) != 0)
		return -EFAULT;

	return 0;
}

static int get_bcr(struct kvm_vcpu *vcpu, const struct sys_reg_desc *rd,
	const struct kvm_one_reg *reg, void __user *uaddr)
{
	__u64 *r = &vcpu->arch.vcpu_debug_state.dbg_bcr[rd->reg];

	if (copy_to_user(uaddr, r, KVM_REG_SIZE(reg->id)) != 0)
		return -EFAULT;
	return 0;
}

static void reset_bcr(struct kvm_vcpu *vcpu,
		      const struct sys_reg_desc *rd)
{
	vcpu->arch.vcpu_debug_state.dbg_bcr[rd->reg] = rd->val;
}

static bool trap_wvr(struct kvm_vcpu *vcpu,
		     struct sys_reg_params *p,
		     const struct sys_reg_desc *rd)
{
	u64 *dbg_reg = &vcpu->arch.vcpu_debug_state.dbg_wvr[rd->reg];

	if (p->is_write)
		reg_to_dbg(vcpu, p, rd, dbg_reg);
	else
		dbg_to_reg(vcpu, p, rd, dbg_reg);

	trace_trap_reg(__func__, rd->reg, p->is_write,
		vcpu->arch.vcpu_debug_state.dbg_wvr[rd->reg]);

	return true;
}

static int set_wvr(struct kvm_vcpu *vcpu, const struct sys_reg_desc *rd,
		const struct kvm_one_reg *reg, void __user *uaddr)
{
	__u64 *r = &vcpu->arch.vcpu_debug_state.dbg_wvr[rd->reg];

	if (copy_from_user(r, uaddr, KVM_REG_SIZE(reg->id)) != 0)
		return -EFAULT;
	return 0;
}

static int get_wvr(struct kvm_vcpu *vcpu, const struct sys_reg_desc *rd,
	const struct kvm_one_reg *reg, void __user *uaddr)
{
	__u64 *r = &vcpu->arch.vcpu_debug_state.dbg_wvr[rd->reg];

	if (copy_to_user(uaddr, r, KVM_REG_SIZE(reg->id)) != 0)
		return -EFAULT;
	return 0;
}

static void reset_wvr(struct kvm_vcpu *vcpu,
		      const struct sys_reg_desc *rd)
{
	vcpu->arch.vcpu_debug_state.dbg_wvr[rd->reg] = rd->val;
}

static bool trap_wcr(struct kvm_vcpu *vcpu,
		     struct sys_reg_params *p,
		     const struct sys_reg_desc *rd)
{
	u64 *dbg_reg = &vcpu->arch.vcpu_debug_state.dbg_wcr[rd->reg];

	if (p->is_write)
		reg_to_dbg(vcpu, p, rd, dbg_reg);
	else
		dbg_to_reg(vcpu, p, rd, dbg_reg);

	trace_trap_reg(__func__, rd->reg, p->is_write, *dbg_reg);

	return true;
}

static int set_wcr(struct kvm_vcpu *vcpu, const struct sys_reg_desc *rd,
		const struct kvm_one_reg *reg, void __user *uaddr)
{
	__u64 *r = &vcpu->arch.vcpu_debug_state.dbg_wcr[rd->reg];

	if (copy_from_user(r, uaddr, KVM_REG_SIZE(reg->id)) != 0)
		return -EFAULT;
	return 0;
}

static int get_wcr(struct kvm_vcpu *vcpu, const struct sys_reg_desc *rd,
	const struct kvm_one_reg *reg, void __user *uaddr)
{
	__u64 *r = &vcpu->arch.vcpu_debug_state.dbg_wcr[rd->reg];

	if (copy_to_user(uaddr, r, KVM_REG_SIZE(reg->id)) != 0)
		return -EFAULT;
	return 0;
}

static void reset_wcr(struct kvm_vcpu *vcpu,
		      const struct sys_reg_desc *rd)
{
	vcpu->arch.vcpu_debug_state.dbg_wcr[rd->reg] = rd->val;
}

static void reset_amair_el1(struct kvm_vcpu *vcpu, const struct sys_reg_desc *r)
{
	u64 amair = read_sysreg(amair_el1);
	vcpu_write_sys_reg(vcpu, amair, AMAIR_EL1);
}

static void reset_actlr(struct kvm_vcpu *vcpu, const struct sys_reg_desc *r)
{
	u64 actlr = read_sysreg(actlr_el1);
	vcpu_write_sys_reg(vcpu, actlr, ACTLR_EL1);
}

static void reset_mpidr(struct kvm_vcpu *vcpu, const struct sys_reg_desc *r)
{
	u64 mpidr;

	/*
	 * Map the vcpu_id into the first three affinity level fields of
	 * the MPIDR. We limit the number of VCPUs in level 0 due to a
	 * limitation to 16 CPUs in that level in the ICC_SGIxR registers
	 * of the GICv3 to be able to address each CPU directly when
	 * sending IPIs.
	 */
	mpidr = (vcpu->vcpu_id & 0x0f) << MPIDR_LEVEL_SHIFT(0);
	mpidr |= ((vcpu->vcpu_id >> 4) & 0xff) << MPIDR_LEVEL_SHIFT(1);
	mpidr |= ((vcpu->vcpu_id >> 12) & 0xff) << MPIDR_LEVEL_SHIFT(2);
	vcpu_write_sys_reg(vcpu, (1ULL << 31) | mpidr, MPIDR_EL1);
}

static unsigned int pmu_visibility(const struct kvm_vcpu *vcpu,
				   const struct sys_reg_desc *r)
{
	if (kvm_vcpu_has_pmu(vcpu))
		return 0;

	return REG_HIDDEN;
}

static void reset_pmcr(struct kvm_vcpu *vcpu, const struct sys_reg_desc *r)
{
	u64 pmcr, val;

	/* No PMU available, PMCR_EL0 may UNDEF... */
	if (!kvm_arm_support_pmu_v3())
		return;

	pmcr = read_sysreg(pmcr_el0);
	/*
	 * Writable bits of PMCR_EL0 (ARMV8_PMU_PMCR_MASK) are reset to UNKNOWN
	 * except PMCR.E resetting to zero.
	 */
	val = ((pmcr & ~ARMV8_PMU_PMCR_MASK)
	       | (ARMV8_PMU_PMCR_MASK & 0xdecafbad)) & (~ARMV8_PMU_PMCR_E);
	if (!system_supports_32bit_el0())
		val |= ARMV8_PMU_PMCR_LC;
	__vcpu_sys_reg(vcpu, r->reg) = val;
}

static bool check_pmu_access_disabled(struct kvm_vcpu *vcpu, u64 flags)
{
	u64 reg = __vcpu_sys_reg(vcpu, PMUSERENR_EL0);
	bool enabled = kvm_vcpu_has_pmu(vcpu);

	enabled &= (reg & flags) || vcpu_mode_priv(vcpu);
	if (!enabled)
		kvm_inject_undefined(vcpu);

	return !enabled;
}

static bool pmu_access_el0_disabled(struct kvm_vcpu *vcpu)
{
	return check_pmu_access_disabled(vcpu, ARMV8_PMU_USERENR_EN);
}

static bool pmu_write_swinc_el0_disabled(struct kvm_vcpu *vcpu)
{
	return check_pmu_access_disabled(vcpu, ARMV8_PMU_USERENR_SW | ARMV8_PMU_USERENR_EN);
}

static bool pmu_access_cycle_counter_el0_disabled(struct kvm_vcpu *vcpu)
{
	return check_pmu_access_disabled(vcpu, ARMV8_PMU_USERENR_CR | ARMV8_PMU_USERENR_EN);
}

static bool pmu_access_event_counter_el0_disabled(struct kvm_vcpu *vcpu)
{
	return check_pmu_access_disabled(vcpu, ARMV8_PMU_USERENR_ER | ARMV8_PMU_USERENR_EN);
}

static bool access_pmcr(struct kvm_vcpu *vcpu, struct sys_reg_params *p,
			const struct sys_reg_desc *r)
{
	u64 val;

	if (pmu_access_el0_disabled(vcpu))
		return false;

	if (p->is_write) {
		/* Only update writeable bits of PMCR */
		val = __vcpu_sys_reg(vcpu, PMCR_EL0);
		val &= ~ARMV8_PMU_PMCR_MASK;
		val |= p->regval & ARMV8_PMU_PMCR_MASK;
		if (!system_supports_32bit_el0())
			val |= ARMV8_PMU_PMCR_LC;
		__vcpu_sys_reg(vcpu, PMCR_EL0) = val;
		kvm_pmu_handle_pmcr(vcpu, val);
		kvm_vcpu_pmu_restore_guest(vcpu);
	} else {
		/* PMCR.P & PMCR.C are RAZ */
		val = __vcpu_sys_reg(vcpu, PMCR_EL0)
		      & ~(ARMV8_PMU_PMCR_P | ARMV8_PMU_PMCR_C);
		p->regval = val;
	}

	return true;
}

static bool access_pmselr(struct kvm_vcpu *vcpu, struct sys_reg_params *p,
			  const struct sys_reg_desc *r)
{
	if (pmu_access_event_counter_el0_disabled(vcpu))
		return false;

	if (p->is_write)
		__vcpu_sys_reg(vcpu, PMSELR_EL0) = p->regval;
	else
		/* return PMSELR.SEL field */
		p->regval = __vcpu_sys_reg(vcpu, PMSELR_EL0)
			    & ARMV8_PMU_COUNTER_MASK;

	return true;
}

static bool access_pmceid(struct kvm_vcpu *vcpu, struct sys_reg_params *p,
			  const struct sys_reg_desc *r)
{
	u64 pmceid;

	BUG_ON(p->is_write);

	if (pmu_access_el0_disabled(vcpu))
		return false;

	pmceid = kvm_pmu_get_pmceid(vcpu, (p->Op2 & 1));

	p->regval = pmceid;

	return true;
}

static bool pmu_counter_idx_valid(struct kvm_vcpu *vcpu, u64 idx)
{
	u64 pmcr, val;

	pmcr = __vcpu_sys_reg(vcpu, PMCR_EL0);
	val = (pmcr >> ARMV8_PMU_PMCR_N_SHIFT) & ARMV8_PMU_PMCR_N_MASK;
	if (idx >= val && idx != ARMV8_PMU_CYCLE_IDX) {
		kvm_inject_undefined(vcpu);
		return false;
	}

	return true;
}

static bool access_pmu_evcntr(struct kvm_vcpu *vcpu,
			      struct sys_reg_params *p,
			      const struct sys_reg_desc *r)
{
	u64 idx = ~0UL;

	if (r->CRn == 9 && r->CRm == 13) {
		if (r->Op2 == 2) {
			/* PMXEVCNTR_EL0 */
			if (pmu_access_event_counter_el0_disabled(vcpu))
				return false;

			idx = __vcpu_sys_reg(vcpu, PMSELR_EL0)
			      & ARMV8_PMU_COUNTER_MASK;
		} else if (r->Op2 == 0) {
			/* PMCCNTR_EL0 */
			if (pmu_access_cycle_counter_el0_disabled(vcpu))
				return false;

			idx = ARMV8_PMU_CYCLE_IDX;
		}
	} else if (r->CRn == 0 && r->CRm == 9) {
		/* PMCCNTR */
		if (pmu_access_event_counter_el0_disabled(vcpu))
			return false;

		idx = ARMV8_PMU_CYCLE_IDX;
	} else if (r->CRn == 14 && (r->CRm & 12) == 8) {
		/* PMEVCNTRn_EL0 */
		if (pmu_access_event_counter_el0_disabled(vcpu))
			return false;

		idx = ((r->CRm & 3) << 3) | (r->Op2 & 7);
	}

	/* Catch any decoding mistake */
	WARN_ON(idx == ~0UL);

	if (!pmu_counter_idx_valid(vcpu, idx))
		return false;

	if (p->is_write) {
		if (pmu_access_el0_disabled(vcpu))
			return false;

		kvm_pmu_set_counter_value(vcpu, idx, p->regval);
	} else {
		p->regval = kvm_pmu_get_counter_value(vcpu, idx);
	}

	return true;
}

static bool access_pmu_evtyper(struct kvm_vcpu *vcpu, struct sys_reg_params *p,
			       const struct sys_reg_desc *r)
{
	u64 idx, reg;

	if (pmu_access_el0_disabled(vcpu))
		return false;

	if (r->CRn == 9 && r->CRm == 13 && r->Op2 == 1) {
		/* PMXEVTYPER_EL0 */
		idx = __vcpu_sys_reg(vcpu, PMSELR_EL0) & ARMV8_PMU_COUNTER_MASK;
		reg = PMEVTYPER0_EL0 + idx;
	} else if (r->CRn == 14 && (r->CRm & 12) == 12) {
		idx = ((r->CRm & 3) << 3) | (r->Op2 & 7);
		if (idx == ARMV8_PMU_CYCLE_IDX)
			reg = PMCCFILTR_EL0;
		else
			/* PMEVTYPERn_EL0 */
			reg = PMEVTYPER0_EL0 + idx;
	} else {
		BUG();
	}

	if (!pmu_counter_idx_valid(vcpu, idx))
		return false;

	if (p->is_write) {
		kvm_pmu_set_counter_event_type(vcpu, p->regval, idx);
		__vcpu_sys_reg(vcpu, reg) = p->regval & ARMV8_PMU_EVTYPE_MASK;
		kvm_vcpu_pmu_restore_guest(vcpu);
	} else {
		p->regval = __vcpu_sys_reg(vcpu, reg) & ARMV8_PMU_EVTYPE_MASK;
	}

	return true;
}

static bool access_pmcnten(struct kvm_vcpu *vcpu, struct sys_reg_params *p,
			   const struct sys_reg_desc *r)
{
	u64 val, mask;

	if (pmu_access_el0_disabled(vcpu))
		return false;

	mask = kvm_pmu_valid_counter_mask(vcpu);
	if (p->is_write) {
		val = p->regval & mask;
		if (r->Op2 & 0x1) {
			/* accessing PMCNTENSET_EL0 */
			__vcpu_sys_reg(vcpu, PMCNTENSET_EL0) |= val;
			kvm_pmu_enable_counter_mask(vcpu, val);
			kvm_vcpu_pmu_restore_guest(vcpu);
		} else {
			/* accessing PMCNTENCLR_EL0 */
			__vcpu_sys_reg(vcpu, PMCNTENSET_EL0) &= ~val;
			kvm_pmu_disable_counter_mask(vcpu, val);
		}
	} else {
		p->regval = __vcpu_sys_reg(vcpu, PMCNTENSET_EL0) & mask;
	}

	return true;
}

static bool access_pminten(struct kvm_vcpu *vcpu, struct sys_reg_params *p,
			   const struct sys_reg_desc *r)
{
	u64 mask = kvm_pmu_valid_counter_mask(vcpu);

	if (check_pmu_access_disabled(vcpu, 0))
		return false;

	if (p->is_write) {
		u64 val = p->regval & mask;

		if (r->Op2 & 0x1)
			/* accessing PMINTENSET_EL1 */
			__vcpu_sys_reg(vcpu, PMINTENSET_EL1) |= val;
		else
			/* accessing PMINTENCLR_EL1 */
			__vcpu_sys_reg(vcpu, PMINTENSET_EL1) &= ~val;
	} else {
		p->regval = __vcpu_sys_reg(vcpu, PMINTENSET_EL1) & mask;
	}

	return true;
}

static bool access_pmovs(struct kvm_vcpu *vcpu, struct sys_reg_params *p,
			 const struct sys_reg_desc *r)
{
	u64 mask = kvm_pmu_valid_counter_mask(vcpu);

	if (pmu_access_el0_disabled(vcpu))
		return false;

	if (p->is_write) {
		if (r->CRm & 0x2)
			/* accessing PMOVSSET_EL0 */
			__vcpu_sys_reg(vcpu, PMOVSSET_EL0) |= (p->regval & mask);
		else
			/* accessing PMOVSCLR_EL0 */
			__vcpu_sys_reg(vcpu, PMOVSSET_EL0) &= ~(p->regval & mask);
	} else {
		p->regval = __vcpu_sys_reg(vcpu, PMOVSSET_EL0) & mask;
	}

	return true;
}

static bool access_pmswinc(struct kvm_vcpu *vcpu, struct sys_reg_params *p,
			   const struct sys_reg_desc *r)
{
	u64 mask;

	if (!p->is_write)
		return read_from_write_only(vcpu, p, r);

	if (pmu_write_swinc_el0_disabled(vcpu))
		return false;

	mask = kvm_pmu_valid_counter_mask(vcpu);
	kvm_pmu_software_increment(vcpu, p->regval & mask);
	return true;
}

static bool access_pmuserenr(struct kvm_vcpu *vcpu, struct sys_reg_params *p,
			     const struct sys_reg_desc *r)
{
<<<<<<< HEAD
	if (!kvm_vcpu_has_pmu(vcpu)) {
		kvm_inject_undefined(vcpu);
		return false;
	}

=======
>>>>>>> df7b6229
	if (p->is_write) {
		if (!vcpu_mode_priv(vcpu)) {
			kvm_inject_undefined(vcpu);
			return false;
		}

		__vcpu_sys_reg(vcpu, PMUSERENR_EL0) =
			       p->regval & ARMV8_PMU_USERENR_MASK;
	} else {
		p->regval = __vcpu_sys_reg(vcpu, PMUSERENR_EL0)
			    & ARMV8_PMU_USERENR_MASK;
	}

	return true;
}

<<<<<<< HEAD
#define reg_to_encoding(x)						\
	sys_reg((u32)(x)->Op0, (u32)(x)->Op1,				\
		(u32)(x)->CRn, (u32)(x)->CRm, (u32)(x)->Op2)

=======
>>>>>>> df7b6229
/* Silly macro to expand the DBG{BCR,BVR,WVR,WCR}n_EL1 registers in one go */
#define DBG_BCR_BVR_WCR_WVR_EL1(n)					\
	{ SYS_DESC(SYS_DBGBVRn_EL1(n)),					\
	  trap_bvr, reset_bvr, 0, 0, get_bvr, set_bvr },		\
	{ SYS_DESC(SYS_DBGBCRn_EL1(n)),					\
	  trap_bcr, reset_bcr, 0, 0, get_bcr, set_bcr },		\
	{ SYS_DESC(SYS_DBGWVRn_EL1(n)),					\
	  trap_wvr, reset_wvr, 0, 0,  get_wvr, set_wvr },		\
	{ SYS_DESC(SYS_DBGWCRn_EL1(n)),					\
	  trap_wcr, reset_wcr, 0, 0,  get_wcr, set_wcr }

#define PMU_SYS_REG(r)						\
	SYS_DESC(r), .reset = reset_unknown, .visibility = pmu_visibility

/* Macro to expand the PMEVCNTRn_EL0 register */
#define PMU_PMEVCNTR_EL0(n)						\
	{ PMU_SYS_REG(SYS_PMEVCNTRn_EL0(n)),				\
	  .access = access_pmu_evcntr, .reg = (PMEVCNTR0_EL0 + n), }

/* Macro to expand the PMEVTYPERn_EL0 register */
#define PMU_PMEVTYPER_EL0(n)						\
	{ PMU_SYS_REG(SYS_PMEVTYPERn_EL0(n)),				\
	  .access = access_pmu_evtyper, .reg = (PMEVTYPER0_EL0 + n), }

static bool undef_access(struct kvm_vcpu *vcpu, struct sys_reg_params *p,
			 const struct sys_reg_desc *r)
{
	kvm_inject_undefined(vcpu);

	return false;
}

/* Macro to expand the AMU counter and type registers*/
#define AMU_AMEVCNTR0_EL0(n) { SYS_DESC(SYS_AMEVCNTR0_EL0(n)), undef_access }
#define AMU_AMEVTYPER0_EL0(n) { SYS_DESC(SYS_AMEVTYPER0_EL0(n)), undef_access }
#define AMU_AMEVCNTR1_EL0(n) { SYS_DESC(SYS_AMEVCNTR1_EL0(n)), undef_access }
#define AMU_AMEVTYPER1_EL0(n) { SYS_DESC(SYS_AMEVTYPER1_EL0(n)), undef_access }

static unsigned int ptrauth_visibility(const struct kvm_vcpu *vcpu,
			const struct sys_reg_desc *rd)
{
	return vcpu_has_ptrauth(vcpu) ? 0 : REG_HIDDEN;
}

/*
 * If we land here on a PtrAuth access, that is because we didn't
 * fixup the access on exit by allowing the PtrAuth sysregs. The only
 * way this happens is when the guest does not have PtrAuth support
 * enabled.
 */
#define __PTRAUTH_KEY(k)						\
	{ SYS_DESC(SYS_## k), undef_access, reset_unknown, k,		\
	.visibility = ptrauth_visibility}

#define PTRAUTH_KEY(k)							\
	__PTRAUTH_KEY(k ## KEYLO_EL1),					\
	__PTRAUTH_KEY(k ## KEYHI_EL1)

static bool access_arch_timer(struct kvm_vcpu *vcpu,
			      struct sys_reg_params *p,
			      const struct sys_reg_desc *r)
{
	enum kvm_arch_timers tmr;
	enum kvm_arch_timer_regs treg;
	u64 reg = reg_to_encoding(r);

	switch (reg) {
	case SYS_CNTP_TVAL_EL0:
	case SYS_AARCH32_CNTP_TVAL:
		tmr = TIMER_PTIMER;
		treg = TIMER_REG_TVAL;
		break;
	case SYS_CNTP_CTL_EL0:
	case SYS_AARCH32_CNTP_CTL:
		tmr = TIMER_PTIMER;
		treg = TIMER_REG_CTL;
		break;
	case SYS_CNTP_CVAL_EL0:
	case SYS_AARCH32_CNTP_CVAL:
		tmr = TIMER_PTIMER;
		treg = TIMER_REG_CVAL;
		break;
	default:
		BUG();
	}

	if (p->is_write)
		kvm_arm_timer_write_sysreg(vcpu, tmr, treg, p->regval);
	else
		p->regval = kvm_arm_timer_read_sysreg(vcpu, tmr, treg);

	return true;
}

/* Read a sanitised cpufeature ID register by sys_reg_desc */
static u64 read_id_reg(const struct kvm_vcpu *vcpu,
		struct sys_reg_desc const *r, bool raz)
{
	u32 id = reg_to_encoding(r);
	u64 val = raz ? 0 : read_sanitised_ftr_reg(id);

	if (id == SYS_ID_AA64PFR0_EL1) {
		if (!vcpu_has_sve(vcpu))
			val &= ~(0xfUL << ID_AA64PFR0_SVE_SHIFT);
		val &= ~(0xfUL << ID_AA64PFR0_AMU_SHIFT);
		val &= ~(0xfUL << ID_AA64PFR0_CSV2_SHIFT);
		val |= ((u64)vcpu->kvm->arch.pfr0_csv2 << ID_AA64PFR0_CSV2_SHIFT);
		val &= ~(0xfUL << ID_AA64PFR0_CSV3_SHIFT);
		val |= ((u64)vcpu->kvm->arch.pfr0_csv3 << ID_AA64PFR0_CSV3_SHIFT);
	} else if (id == SYS_ID_AA64PFR1_EL1) {
		val &= ~(0xfUL << ID_AA64PFR1_MTE_SHIFT);
	} else if (id == SYS_ID_AA64ISAR1_EL1 && !vcpu_has_ptrauth(vcpu)) {
		val &= ~((0xfUL << ID_AA64ISAR1_APA_SHIFT) |
			 (0xfUL << ID_AA64ISAR1_API_SHIFT) |
			 (0xfUL << ID_AA64ISAR1_GPA_SHIFT) |
			 (0xfUL << ID_AA64ISAR1_GPI_SHIFT));
	} else if (id == SYS_ID_AA64DFR0_EL1) {
		u64 cap = 0;

		/* Limit guests to PMUv3 for ARMv8.1 */
		if (kvm_vcpu_has_pmu(vcpu))
			cap = ID_AA64DFR0_PMUVER_8_1;

		val = cpuid_feature_cap_perfmon_field(val,
						ID_AA64DFR0_PMUVER_SHIFT,
						cap);
	} else if (id == SYS_ID_DFR0_EL1) {
		/* Limit guests to PMUv3 for ARMv8.1 */
		val = cpuid_feature_cap_perfmon_field(val,
						ID_DFR0_PERFMON_SHIFT,
						ID_DFR0_PERFMON_8_1);
	}

	return val;
}

static unsigned int id_visibility(const struct kvm_vcpu *vcpu,
				  const struct sys_reg_desc *r)
{
	u32 id = reg_to_encoding(r);

	switch (id) {
	case SYS_ID_AA64ZFR0_EL1:
		if (!vcpu_has_sve(vcpu))
			return REG_RAZ;
		break;
	}

	return 0;
}

/* cpufeature ID register access trap handlers */

static bool __access_id_reg(struct kvm_vcpu *vcpu,
			    struct sys_reg_params *p,
			    const struct sys_reg_desc *r,
			    bool raz)
{
	if (p->is_write)
		return write_to_read_only(vcpu, p, r);

	p->regval = read_id_reg(vcpu, r, raz);
	return true;
}

static bool access_id_reg(struct kvm_vcpu *vcpu,
			  struct sys_reg_params *p,
			  const struct sys_reg_desc *r)
{
	bool raz = sysreg_visible_as_raz(vcpu, r);

	return __access_id_reg(vcpu, p, r, raz);
}

static bool access_raz_id_reg(struct kvm_vcpu *vcpu,
			      struct sys_reg_params *p,
			      const struct sys_reg_desc *r)
{
	return __access_id_reg(vcpu, p, r, true);
}

static int reg_from_user(u64 *val, const void __user *uaddr, u64 id);
static int reg_to_user(void __user *uaddr, const u64 *val, u64 id);
static u64 sys_reg_to_index(const struct sys_reg_desc *reg);

/* Visibility overrides for SVE-specific control registers */
static unsigned int sve_visibility(const struct kvm_vcpu *vcpu,
				   const struct sys_reg_desc *rd)
{
	if (vcpu_has_sve(vcpu))
		return 0;

	return REG_HIDDEN;
}

static int set_id_aa64pfr0_el1(struct kvm_vcpu *vcpu,
			       const struct sys_reg_desc *rd,
			       const struct kvm_one_reg *reg, void __user *uaddr)
{
	const u64 id = sys_reg_to_index(rd);
	u8 csv2, csv3;
	int err;
	u64 val;

	err = reg_from_user(&val, uaddr, id);
	if (err)
		return err;

	/*
	 * Allow AA64PFR0_EL1.CSV2 to be set from userspace as long as
	 * it doesn't promise more than what is actually provided (the
	 * guest could otherwise be covered in ectoplasmic residue).
	 */
	csv2 = cpuid_feature_extract_unsigned_field(val, ID_AA64PFR0_CSV2_SHIFT);
	if (csv2 > 1 ||
	    (csv2 && arm64_get_spectre_v2_state() != SPECTRE_UNAFFECTED))
		return -EINVAL;

	/* Same thing for CSV3 */
	csv3 = cpuid_feature_extract_unsigned_field(val, ID_AA64PFR0_CSV3_SHIFT);
	if (csv3 > 1 ||
	    (csv3 && arm64_get_meltdown_state() != SPECTRE_UNAFFECTED))
		return -EINVAL;

	/* We can only differ with CSV[23], and anything else is an error */
	val ^= read_id_reg(vcpu, rd, false);
	val &= ~((0xFUL << ID_AA64PFR0_CSV2_SHIFT) |
		 (0xFUL << ID_AA64PFR0_CSV3_SHIFT));
	if (val)
		return -EINVAL;

	vcpu->kvm->arch.pfr0_csv2 = csv2;
	vcpu->kvm->arch.pfr0_csv3 = csv3 ;

	return 0;
}

/*
 * cpufeature ID register user accessors
 *
 * For now, these registers are immutable for userspace, so no values
 * are stored, and for set_id_reg() we don't allow the effective value
 * to be changed.
 */
static int __get_id_reg(const struct kvm_vcpu *vcpu,
			const struct sys_reg_desc *rd, void __user *uaddr,
			bool raz)
{
	const u64 id = sys_reg_to_index(rd);
	const u64 val = read_id_reg(vcpu, rd, raz);

	return reg_to_user(uaddr, &val, id);
}

static int __set_id_reg(const struct kvm_vcpu *vcpu,
			const struct sys_reg_desc *rd, void __user *uaddr,
			bool raz)
{
	const u64 id = sys_reg_to_index(rd);
	int err;
	u64 val;

	err = reg_from_user(&val, uaddr, id);
	if (err)
		return err;

	/* This is what we mean by invariant: you can't change it. */
	if (val != read_id_reg(vcpu, rd, raz))
		return -EINVAL;

	return 0;
}

static int get_id_reg(struct kvm_vcpu *vcpu, const struct sys_reg_desc *rd,
		      const struct kvm_one_reg *reg, void __user *uaddr)
{
	bool raz = sysreg_visible_as_raz(vcpu, rd);

	return __get_id_reg(vcpu, rd, uaddr, raz);
}

static int set_id_reg(struct kvm_vcpu *vcpu, const struct sys_reg_desc *rd,
		      const struct kvm_one_reg *reg, void __user *uaddr)
{
	bool raz = sysreg_visible_as_raz(vcpu, rd);

	return __set_id_reg(vcpu, rd, uaddr, raz);
}

static int get_raz_id_reg(struct kvm_vcpu *vcpu, const struct sys_reg_desc *rd,
			  const struct kvm_one_reg *reg, void __user *uaddr)
{
	return __get_id_reg(vcpu, rd, uaddr, true);
}

static int set_raz_id_reg(struct kvm_vcpu *vcpu, const struct sys_reg_desc *rd,
			  const struct kvm_one_reg *reg, void __user *uaddr)
{
	return __set_id_reg(vcpu, rd, uaddr, true);
}

static bool access_ctr(struct kvm_vcpu *vcpu, struct sys_reg_params *p,
		       const struct sys_reg_desc *r)
{
	if (p->is_write)
		return write_to_read_only(vcpu, p, r);

	p->regval = read_sanitised_ftr_reg(SYS_CTR_EL0);
	return true;
}

static bool access_clidr(struct kvm_vcpu *vcpu, struct sys_reg_params *p,
			 const struct sys_reg_desc *r)
{
	if (p->is_write)
		return write_to_read_only(vcpu, p, r);

	p->regval = read_sysreg(clidr_el1);
	return true;
}

static bool access_csselr(struct kvm_vcpu *vcpu, struct sys_reg_params *p,
			  const struct sys_reg_desc *r)
{
	int reg = r->reg;

	if (p->is_write)
		vcpu_write_sys_reg(vcpu, p->regval, reg);
	else
		p->regval = vcpu_read_sys_reg(vcpu, reg);
	return true;
}

static bool access_ccsidr(struct kvm_vcpu *vcpu, struct sys_reg_params *p,
			  const struct sys_reg_desc *r)
{
	u32 csselr;

	if (p->is_write)
		return write_to_read_only(vcpu, p, r);

	csselr = vcpu_read_sys_reg(vcpu, CSSELR_EL1);
	p->regval = get_ccsidr(csselr);

	/*
	 * Guests should not be doing cache operations by set/way at all, and
	 * for this reason, we trap them and attempt to infer the intent, so
	 * that we can flush the entire guest's address space at the appropriate
	 * time.
	 * To prevent this trapping from causing performance problems, let's
	 * expose the geometry of all data and unified caches (which are
	 * guaranteed to be PIPT and thus non-aliasing) as 1 set and 1 way.
	 * [If guests should attempt to infer aliasing properties from the
	 * geometry (which is not permitted by the architecture), they would
	 * only do so for virtually indexed caches.]
	 */
	if (!(csselr & 1)) // data or unified cache
		p->regval &= ~GENMASK(27, 3);
	return true;
}

/* sys_reg_desc initialiser for known cpufeature ID registers */
#define ID_SANITISED(name) {			\
	SYS_DESC(SYS_##name),			\
	.access	= access_id_reg,		\
	.get_user = get_id_reg,			\
	.set_user = set_id_reg,			\
	.visibility = id_visibility,		\
}

/*
 * sys_reg_desc initialiser for architecturally unallocated cpufeature ID
 * register with encoding Op0=3, Op1=0, CRn=0, CRm=crm, Op2=op2
 * (1 <= crm < 8, 0 <= Op2 < 8).
 */
#define ID_UNALLOCATED(crm, op2) {			\
	Op0(3), Op1(0), CRn(0), CRm(crm), Op2(op2),	\
	.access = access_raz_id_reg,			\
	.get_user = get_raz_id_reg,			\
	.set_user = set_raz_id_reg,			\
}

/*
 * sys_reg_desc initialiser for known ID registers that we hide from guests.
 * For now, these are exposed just like unallocated ID regs: they appear
 * RAZ for the guest.
 */
#define ID_HIDDEN(name) {			\
	SYS_DESC(SYS_##name),			\
	.access = access_raz_id_reg,		\
	.get_user = get_raz_id_reg,		\
	.set_user = set_raz_id_reg,		\
}

/*
 * Architected system registers.
 * Important: Must be sorted ascending by Op0, Op1, CRn, CRm, Op2
 *
 * Debug handling: We do trap most, if not all debug related system
 * registers. The implementation is good enough to ensure that a guest
 * can use these with minimal performance degradation. The drawback is
 * that we don't implement any of the external debug, none of the
 * OSlock protocol. This should be revisited if we ever encounter a
 * more demanding guest...
 */
static const struct sys_reg_desc sys_reg_descs[] = {
	{ SYS_DESC(SYS_DC_ISW), access_dcsw },
	{ SYS_DESC(SYS_DC_CSW), access_dcsw },
	{ SYS_DESC(SYS_DC_CISW), access_dcsw },

	DBG_BCR_BVR_WCR_WVR_EL1(0),
	DBG_BCR_BVR_WCR_WVR_EL1(1),
	{ SYS_DESC(SYS_MDCCINT_EL1), trap_debug_regs, reset_val, MDCCINT_EL1, 0 },
	{ SYS_DESC(SYS_MDSCR_EL1), trap_debug_regs, reset_val, MDSCR_EL1, 0 },
	DBG_BCR_BVR_WCR_WVR_EL1(2),
	DBG_BCR_BVR_WCR_WVR_EL1(3),
	DBG_BCR_BVR_WCR_WVR_EL1(4),
	DBG_BCR_BVR_WCR_WVR_EL1(5),
	DBG_BCR_BVR_WCR_WVR_EL1(6),
	DBG_BCR_BVR_WCR_WVR_EL1(7),
	DBG_BCR_BVR_WCR_WVR_EL1(8),
	DBG_BCR_BVR_WCR_WVR_EL1(9),
	DBG_BCR_BVR_WCR_WVR_EL1(10),
	DBG_BCR_BVR_WCR_WVR_EL1(11),
	DBG_BCR_BVR_WCR_WVR_EL1(12),
	DBG_BCR_BVR_WCR_WVR_EL1(13),
	DBG_BCR_BVR_WCR_WVR_EL1(14),
	DBG_BCR_BVR_WCR_WVR_EL1(15),

	{ SYS_DESC(SYS_MDRAR_EL1), trap_raz_wi },
	{ SYS_DESC(SYS_OSLAR_EL1), trap_raz_wi },
	{ SYS_DESC(SYS_OSLSR_EL1), trap_oslsr_el1 },
	{ SYS_DESC(SYS_OSDLR_EL1), trap_raz_wi },
	{ SYS_DESC(SYS_DBGPRCR_EL1), trap_raz_wi },
	{ SYS_DESC(SYS_DBGCLAIMSET_EL1), trap_raz_wi },
	{ SYS_DESC(SYS_DBGCLAIMCLR_EL1), trap_raz_wi },
	{ SYS_DESC(SYS_DBGAUTHSTATUS_EL1), trap_dbgauthstatus_el1 },

	{ SYS_DESC(SYS_MDCCSR_EL0), trap_raz_wi },
	{ SYS_DESC(SYS_DBGDTR_EL0), trap_raz_wi },
	// DBGDTR[TR]X_EL0 share the same encoding
	{ SYS_DESC(SYS_DBGDTRTX_EL0), trap_raz_wi },

	{ SYS_DESC(SYS_DBGVCR32_EL2), NULL, reset_val, DBGVCR32_EL2, 0 },

	{ SYS_DESC(SYS_MPIDR_EL1), NULL, reset_mpidr, MPIDR_EL1 },

	/*
	 * ID regs: all ID_SANITISED() entries here must have corresponding
	 * entries in arm64_ftr_regs[].
	 */

	/* AArch64 mappings of the AArch32 ID registers */
	/* CRm=1 */
	ID_SANITISED(ID_PFR0_EL1),
	ID_SANITISED(ID_PFR1_EL1),
	ID_SANITISED(ID_DFR0_EL1),
	ID_HIDDEN(ID_AFR0_EL1),
	ID_SANITISED(ID_MMFR0_EL1),
	ID_SANITISED(ID_MMFR1_EL1),
	ID_SANITISED(ID_MMFR2_EL1),
	ID_SANITISED(ID_MMFR3_EL1),

	/* CRm=2 */
	ID_SANITISED(ID_ISAR0_EL1),
	ID_SANITISED(ID_ISAR1_EL1),
	ID_SANITISED(ID_ISAR2_EL1),
	ID_SANITISED(ID_ISAR3_EL1),
	ID_SANITISED(ID_ISAR4_EL1),
	ID_SANITISED(ID_ISAR5_EL1),
	ID_SANITISED(ID_MMFR4_EL1),
	ID_SANITISED(ID_ISAR6_EL1),

	/* CRm=3 */
	ID_SANITISED(MVFR0_EL1),
	ID_SANITISED(MVFR1_EL1),
	ID_SANITISED(MVFR2_EL1),
	ID_UNALLOCATED(3,3),
	ID_SANITISED(ID_PFR2_EL1),
	ID_HIDDEN(ID_DFR1_EL1),
	ID_SANITISED(ID_MMFR5_EL1),
	ID_UNALLOCATED(3,7),

	/* AArch64 ID registers */
	/* CRm=4 */
	{ SYS_DESC(SYS_ID_AA64PFR0_EL1), .access = access_id_reg,
	  .get_user = get_id_reg, .set_user = set_id_aa64pfr0_el1, },
	ID_SANITISED(ID_AA64PFR1_EL1),
	ID_UNALLOCATED(4,2),
	ID_UNALLOCATED(4,3),
	ID_SANITISED(ID_AA64ZFR0_EL1),
	ID_UNALLOCATED(4,5),
	ID_UNALLOCATED(4,6),
	ID_UNALLOCATED(4,7),

	/* CRm=5 */
	ID_SANITISED(ID_AA64DFR0_EL1),
	ID_SANITISED(ID_AA64DFR1_EL1),
	ID_UNALLOCATED(5,2),
	ID_UNALLOCATED(5,3),
	ID_HIDDEN(ID_AA64AFR0_EL1),
	ID_HIDDEN(ID_AA64AFR1_EL1),
	ID_UNALLOCATED(5,6),
	ID_UNALLOCATED(5,7),

	/* CRm=6 */
	ID_SANITISED(ID_AA64ISAR0_EL1),
	ID_SANITISED(ID_AA64ISAR1_EL1),
	ID_UNALLOCATED(6,2),
	ID_UNALLOCATED(6,3),
	ID_UNALLOCATED(6,4),
	ID_UNALLOCATED(6,5),
	ID_UNALLOCATED(6,6),
	ID_UNALLOCATED(6,7),

	/* CRm=7 */
	ID_SANITISED(ID_AA64MMFR0_EL1),
	ID_SANITISED(ID_AA64MMFR1_EL1),
	ID_SANITISED(ID_AA64MMFR2_EL1),
	ID_UNALLOCATED(7,3),
	ID_UNALLOCATED(7,4),
	ID_UNALLOCATED(7,5),
	ID_UNALLOCATED(7,6),
	ID_UNALLOCATED(7,7),

	{ SYS_DESC(SYS_SCTLR_EL1), access_vm_reg, reset_val, SCTLR_EL1, 0x00C50078 },
	{ SYS_DESC(SYS_ACTLR_EL1), access_actlr, reset_actlr, ACTLR_EL1 },
	{ SYS_DESC(SYS_CPACR_EL1), NULL, reset_val, CPACR_EL1, 0 },

	{ SYS_DESC(SYS_RGSR_EL1), undef_access },
	{ SYS_DESC(SYS_GCR_EL1), undef_access },

	{ SYS_DESC(SYS_ZCR_EL1), NULL, reset_val, ZCR_EL1, 0, .visibility = sve_visibility },
	{ SYS_DESC(SYS_TTBR0_EL1), access_vm_reg, reset_unknown, TTBR0_EL1 },
	{ SYS_DESC(SYS_TTBR1_EL1), access_vm_reg, reset_unknown, TTBR1_EL1 },
	{ SYS_DESC(SYS_TCR_EL1), access_vm_reg, reset_val, TCR_EL1, 0 },

	PTRAUTH_KEY(APIA),
	PTRAUTH_KEY(APIB),
	PTRAUTH_KEY(APDA),
	PTRAUTH_KEY(APDB),
	PTRAUTH_KEY(APGA),

	{ SYS_DESC(SYS_AFSR0_EL1), access_vm_reg, reset_unknown, AFSR0_EL1 },
	{ SYS_DESC(SYS_AFSR1_EL1), access_vm_reg, reset_unknown, AFSR1_EL1 },
	{ SYS_DESC(SYS_ESR_EL1), access_vm_reg, reset_unknown, ESR_EL1 },

	{ SYS_DESC(SYS_ERRIDR_EL1), trap_raz_wi },
	{ SYS_DESC(SYS_ERRSELR_EL1), trap_raz_wi },
	{ SYS_DESC(SYS_ERXFR_EL1), trap_raz_wi },
	{ SYS_DESC(SYS_ERXCTLR_EL1), trap_raz_wi },
	{ SYS_DESC(SYS_ERXSTATUS_EL1), trap_raz_wi },
	{ SYS_DESC(SYS_ERXADDR_EL1), trap_raz_wi },
	{ SYS_DESC(SYS_ERXMISC0_EL1), trap_raz_wi },
	{ SYS_DESC(SYS_ERXMISC1_EL1), trap_raz_wi },

	{ SYS_DESC(SYS_TFSR_EL1), undef_access },
	{ SYS_DESC(SYS_TFSRE0_EL1), undef_access },

	{ SYS_DESC(SYS_FAR_EL1), access_vm_reg, reset_unknown, FAR_EL1 },
	{ SYS_DESC(SYS_PAR_EL1), NULL, reset_unknown, PAR_EL1 },

	{ PMU_SYS_REG(SYS_PMINTENSET_EL1),
	  .access = access_pminten, .reg = PMINTENSET_EL1 },
	{ PMU_SYS_REG(SYS_PMINTENCLR_EL1),
	  .access = access_pminten, .reg = PMINTENSET_EL1 },

	{ SYS_DESC(SYS_MAIR_EL1), access_vm_reg, reset_unknown, MAIR_EL1 },
	{ SYS_DESC(SYS_AMAIR_EL1), access_vm_reg, reset_amair_el1, AMAIR_EL1 },

	{ SYS_DESC(SYS_LORSA_EL1), trap_loregion },
	{ SYS_DESC(SYS_LOREA_EL1), trap_loregion },
	{ SYS_DESC(SYS_LORN_EL1), trap_loregion },
	{ SYS_DESC(SYS_LORC_EL1), trap_loregion },
	{ SYS_DESC(SYS_LORID_EL1), trap_loregion },

	{ SYS_DESC(SYS_VBAR_EL1), NULL, reset_val, VBAR_EL1, 0 },
	{ SYS_DESC(SYS_DISR_EL1), NULL, reset_val, DISR_EL1, 0 },

	{ SYS_DESC(SYS_ICC_IAR0_EL1), write_to_read_only },
	{ SYS_DESC(SYS_ICC_EOIR0_EL1), read_from_write_only },
	{ SYS_DESC(SYS_ICC_HPPIR0_EL1), write_to_read_only },
	{ SYS_DESC(SYS_ICC_DIR_EL1), read_from_write_only },
	{ SYS_DESC(SYS_ICC_RPR_EL1), write_to_read_only },
	{ SYS_DESC(SYS_ICC_SGI1R_EL1), access_gic_sgi },
	{ SYS_DESC(SYS_ICC_ASGI1R_EL1), access_gic_sgi },
	{ SYS_DESC(SYS_ICC_SGI0R_EL1), access_gic_sgi },
	{ SYS_DESC(SYS_ICC_IAR1_EL1), write_to_read_only },
	{ SYS_DESC(SYS_ICC_EOIR1_EL1), read_from_write_only },
	{ SYS_DESC(SYS_ICC_HPPIR1_EL1), write_to_read_only },
	{ SYS_DESC(SYS_ICC_SRE_EL1), access_gic_sre },

	{ SYS_DESC(SYS_CONTEXTIDR_EL1), access_vm_reg, reset_val, CONTEXTIDR_EL1, 0 },
	{ SYS_DESC(SYS_TPIDR_EL1), NULL, reset_unknown, TPIDR_EL1 },

	{ SYS_DESC(SYS_SCXTNUM_EL1), undef_access },

	{ SYS_DESC(SYS_CNTKCTL_EL1), NULL, reset_val, CNTKCTL_EL1, 0},

	{ SYS_DESC(SYS_CCSIDR_EL1), access_ccsidr },
	{ SYS_DESC(SYS_CLIDR_EL1), access_clidr },
	{ SYS_DESC(SYS_CSSELR_EL1), access_csselr, reset_unknown, CSSELR_EL1 },
	{ SYS_DESC(SYS_CTR_EL0), access_ctr },

	{ PMU_SYS_REG(SYS_PMCR_EL0), .access = access_pmcr,
	  .reset = reset_pmcr, .reg = PMCR_EL0 },
	{ PMU_SYS_REG(SYS_PMCNTENSET_EL0),
	  .access = access_pmcnten, .reg = PMCNTENSET_EL0 },
	{ PMU_SYS_REG(SYS_PMCNTENCLR_EL0),
	  .access = access_pmcnten, .reg = PMCNTENSET_EL0 },
	{ PMU_SYS_REG(SYS_PMOVSCLR_EL0),
	  .access = access_pmovs, .reg = PMOVSSET_EL0 },
	{ PMU_SYS_REG(SYS_PMSWINC_EL0),
	  .access = access_pmswinc, .reg = PMSWINC_EL0 },
	{ PMU_SYS_REG(SYS_PMSELR_EL0),
	  .access = access_pmselr, .reg = PMSELR_EL0 },
	{ PMU_SYS_REG(SYS_PMCEID0_EL0),
	  .access = access_pmceid, .reset = NULL },
	{ PMU_SYS_REG(SYS_PMCEID1_EL0),
	  .access = access_pmceid, .reset = NULL },
	{ PMU_SYS_REG(SYS_PMCCNTR_EL0),
	  .access = access_pmu_evcntr, .reg = PMCCNTR_EL0 },
	{ PMU_SYS_REG(SYS_PMXEVTYPER_EL0),
	  .access = access_pmu_evtyper, .reset = NULL },
	{ PMU_SYS_REG(SYS_PMXEVCNTR_EL0),
	  .access = access_pmu_evcntr, .reset = NULL },
	/*
	 * PMUSERENR_EL0 resets as unknown in 64bit mode while it resets as zero
	 * in 32bit mode. Here we choose to reset it as zero for consistency.
	 */
	{ PMU_SYS_REG(SYS_PMUSERENR_EL0), .access = access_pmuserenr,
	  .reset = reset_val, .reg = PMUSERENR_EL0, .val = 0 },
	{ PMU_SYS_REG(SYS_PMOVSSET_EL0),
	  .access = access_pmovs, .reg = PMOVSSET_EL0 },

	{ SYS_DESC(SYS_TPIDR_EL0), NULL, reset_unknown, TPIDR_EL0 },
	{ SYS_DESC(SYS_TPIDRRO_EL0), NULL, reset_unknown, TPIDRRO_EL0 },

	{ SYS_DESC(SYS_SCXTNUM_EL0), undef_access },

	{ SYS_DESC(SYS_AMCR_EL0), undef_access },
	{ SYS_DESC(SYS_AMCFGR_EL0), undef_access },
	{ SYS_DESC(SYS_AMCGCR_EL0), undef_access },
	{ SYS_DESC(SYS_AMUSERENR_EL0), undef_access },
	{ SYS_DESC(SYS_AMCNTENCLR0_EL0), undef_access },
	{ SYS_DESC(SYS_AMCNTENSET0_EL0), undef_access },
	{ SYS_DESC(SYS_AMCNTENCLR1_EL0), undef_access },
	{ SYS_DESC(SYS_AMCNTENSET1_EL0), undef_access },
	AMU_AMEVCNTR0_EL0(0),
	AMU_AMEVCNTR0_EL0(1),
	AMU_AMEVCNTR0_EL0(2),
	AMU_AMEVCNTR0_EL0(3),
	AMU_AMEVCNTR0_EL0(4),
	AMU_AMEVCNTR0_EL0(5),
	AMU_AMEVCNTR0_EL0(6),
	AMU_AMEVCNTR0_EL0(7),
	AMU_AMEVCNTR0_EL0(8),
	AMU_AMEVCNTR0_EL0(9),
	AMU_AMEVCNTR0_EL0(10),
	AMU_AMEVCNTR0_EL0(11),
	AMU_AMEVCNTR0_EL0(12),
	AMU_AMEVCNTR0_EL0(13),
	AMU_AMEVCNTR0_EL0(14),
	AMU_AMEVCNTR0_EL0(15),
	AMU_AMEVTYPER0_EL0(0),
	AMU_AMEVTYPER0_EL0(1),
	AMU_AMEVTYPER0_EL0(2),
	AMU_AMEVTYPER0_EL0(3),
	AMU_AMEVTYPER0_EL0(4),
	AMU_AMEVTYPER0_EL0(5),
	AMU_AMEVTYPER0_EL0(6),
	AMU_AMEVTYPER0_EL0(7),
	AMU_AMEVTYPER0_EL0(8),
	AMU_AMEVTYPER0_EL0(9),
	AMU_AMEVTYPER0_EL0(10),
	AMU_AMEVTYPER0_EL0(11),
	AMU_AMEVTYPER0_EL0(12),
	AMU_AMEVTYPER0_EL0(13),
	AMU_AMEVTYPER0_EL0(14),
	AMU_AMEVTYPER0_EL0(15),
	AMU_AMEVCNTR1_EL0(0),
	AMU_AMEVCNTR1_EL0(1),
	AMU_AMEVCNTR1_EL0(2),
	AMU_AMEVCNTR1_EL0(3),
	AMU_AMEVCNTR1_EL0(4),
	AMU_AMEVCNTR1_EL0(5),
	AMU_AMEVCNTR1_EL0(6),
	AMU_AMEVCNTR1_EL0(7),
	AMU_AMEVCNTR1_EL0(8),
	AMU_AMEVCNTR1_EL0(9),
	AMU_AMEVCNTR1_EL0(10),
	AMU_AMEVCNTR1_EL0(11),
	AMU_AMEVCNTR1_EL0(12),
	AMU_AMEVCNTR1_EL0(13),
	AMU_AMEVCNTR1_EL0(14),
	AMU_AMEVCNTR1_EL0(15),
	AMU_AMEVTYPER1_EL0(0),
	AMU_AMEVTYPER1_EL0(1),
	AMU_AMEVTYPER1_EL0(2),
	AMU_AMEVTYPER1_EL0(3),
	AMU_AMEVTYPER1_EL0(4),
	AMU_AMEVTYPER1_EL0(5),
	AMU_AMEVTYPER1_EL0(6),
	AMU_AMEVTYPER1_EL0(7),
	AMU_AMEVTYPER1_EL0(8),
	AMU_AMEVTYPER1_EL0(9),
	AMU_AMEVTYPER1_EL0(10),
	AMU_AMEVTYPER1_EL0(11),
	AMU_AMEVTYPER1_EL0(12),
	AMU_AMEVTYPER1_EL0(13),
	AMU_AMEVTYPER1_EL0(14),
	AMU_AMEVTYPER1_EL0(15),

	{ SYS_DESC(SYS_CNTP_TVAL_EL0), access_arch_timer },
	{ SYS_DESC(SYS_CNTP_CTL_EL0), access_arch_timer },
	{ SYS_DESC(SYS_CNTP_CVAL_EL0), access_arch_timer },

	/* PMEVCNTRn_EL0 */
	PMU_PMEVCNTR_EL0(0),
	PMU_PMEVCNTR_EL0(1),
	PMU_PMEVCNTR_EL0(2),
	PMU_PMEVCNTR_EL0(3),
	PMU_PMEVCNTR_EL0(4),
	PMU_PMEVCNTR_EL0(5),
	PMU_PMEVCNTR_EL0(6),
	PMU_PMEVCNTR_EL0(7),
	PMU_PMEVCNTR_EL0(8),
	PMU_PMEVCNTR_EL0(9),
	PMU_PMEVCNTR_EL0(10),
	PMU_PMEVCNTR_EL0(11),
	PMU_PMEVCNTR_EL0(12),
	PMU_PMEVCNTR_EL0(13),
	PMU_PMEVCNTR_EL0(14),
	PMU_PMEVCNTR_EL0(15),
	PMU_PMEVCNTR_EL0(16),
	PMU_PMEVCNTR_EL0(17),
	PMU_PMEVCNTR_EL0(18),
	PMU_PMEVCNTR_EL0(19),
	PMU_PMEVCNTR_EL0(20),
	PMU_PMEVCNTR_EL0(21),
	PMU_PMEVCNTR_EL0(22),
	PMU_PMEVCNTR_EL0(23),
	PMU_PMEVCNTR_EL0(24),
	PMU_PMEVCNTR_EL0(25),
	PMU_PMEVCNTR_EL0(26),
	PMU_PMEVCNTR_EL0(27),
	PMU_PMEVCNTR_EL0(28),
	PMU_PMEVCNTR_EL0(29),
	PMU_PMEVCNTR_EL0(30),
	/* PMEVTYPERn_EL0 */
	PMU_PMEVTYPER_EL0(0),
	PMU_PMEVTYPER_EL0(1),
	PMU_PMEVTYPER_EL0(2),
	PMU_PMEVTYPER_EL0(3),
	PMU_PMEVTYPER_EL0(4),
	PMU_PMEVTYPER_EL0(5),
	PMU_PMEVTYPER_EL0(6),
	PMU_PMEVTYPER_EL0(7),
	PMU_PMEVTYPER_EL0(8),
	PMU_PMEVTYPER_EL0(9),
	PMU_PMEVTYPER_EL0(10),
	PMU_PMEVTYPER_EL0(11),
	PMU_PMEVTYPER_EL0(12),
	PMU_PMEVTYPER_EL0(13),
	PMU_PMEVTYPER_EL0(14),
	PMU_PMEVTYPER_EL0(15),
	PMU_PMEVTYPER_EL0(16),
	PMU_PMEVTYPER_EL0(17),
	PMU_PMEVTYPER_EL0(18),
	PMU_PMEVTYPER_EL0(19),
	PMU_PMEVTYPER_EL0(20),
	PMU_PMEVTYPER_EL0(21),
	PMU_PMEVTYPER_EL0(22),
	PMU_PMEVTYPER_EL0(23),
	PMU_PMEVTYPER_EL0(24),
	PMU_PMEVTYPER_EL0(25),
	PMU_PMEVTYPER_EL0(26),
	PMU_PMEVTYPER_EL0(27),
	PMU_PMEVTYPER_EL0(28),
	PMU_PMEVTYPER_EL0(29),
	PMU_PMEVTYPER_EL0(30),
	/*
	 * PMCCFILTR_EL0 resets as unknown in 64bit mode while it resets as zero
	 * in 32bit mode. Here we choose to reset it as zero for consistency.
	 */
	{ PMU_SYS_REG(SYS_PMCCFILTR_EL0), .access = access_pmu_evtyper,
	  .reset = reset_val, .reg = PMCCFILTR_EL0, .val = 0 },

	{ SYS_DESC(SYS_DACR32_EL2), NULL, reset_unknown, DACR32_EL2 },
	{ SYS_DESC(SYS_IFSR32_EL2), NULL, reset_unknown, IFSR32_EL2 },
	{ SYS_DESC(SYS_FPEXC32_EL2), NULL, reset_val, FPEXC32_EL2, 0x700 },
};

static bool trap_dbgidr(struct kvm_vcpu *vcpu,
			struct sys_reg_params *p,
			const struct sys_reg_desc *r)
{
	if (p->is_write) {
		return ignore_write(vcpu, p);
	} else {
		u64 dfr = read_sanitised_ftr_reg(SYS_ID_AA64DFR0_EL1);
		u64 pfr = read_sanitised_ftr_reg(SYS_ID_AA64PFR0_EL1);
		u32 el3 = !!cpuid_feature_extract_unsigned_field(pfr, ID_AA64PFR0_EL3_SHIFT);

		p->regval = ((((dfr >> ID_AA64DFR0_WRPS_SHIFT) & 0xf) << 28) |
			     (((dfr >> ID_AA64DFR0_BRPS_SHIFT) & 0xf) << 24) |
			     (((dfr >> ID_AA64DFR0_CTX_CMPS_SHIFT) & 0xf) << 20)
			     | (6 << 16) | (el3 << 14) | (el3 << 12));
		return true;
	}
}

/*
 * AArch32 debug register mappings
 *
 * AArch32 DBGBVRn is mapped to DBGBVRn_EL1[31:0]
 * AArch32 DBGBXVRn is mapped to DBGBVRn_EL1[63:32]
 *
 * None of the other registers share their location, so treat them as
 * if they were 64bit.
 */
#define DBG_BCR_BVR_WCR_WVR(n)						      \
	/* DBGBVRn */							      \
	{ AA32(LO), Op1( 0), CRn( 0), CRm((n)), Op2( 4), trap_bvr, NULL, n }, \
	/* DBGBCRn */							      \
	{ Op1( 0), CRn( 0), CRm((n)), Op2( 5), trap_bcr, NULL, n },	      \
	/* DBGWVRn */							      \
	{ Op1( 0), CRn( 0), CRm((n)), Op2( 6), trap_wvr, NULL, n },	      \
	/* DBGWCRn */							      \
	{ Op1( 0), CRn( 0), CRm((n)), Op2( 7), trap_wcr, NULL, n }

#define DBGBXVR(n)							      \
	{ AA32(HI), Op1( 0), CRn( 1), CRm((n)), Op2( 1), trap_bvr, NULL, n }

/*
 * Trapped cp14 registers. We generally ignore most of the external
 * debug, on the principle that they don't really make sense to a
 * guest. Revisit this one day, would this principle change.
 */
static const struct sys_reg_desc cp14_regs[] = {
	/* DBGIDR */
	{ Op1( 0), CRn( 0), CRm( 0), Op2( 0), trap_dbgidr },
	/* DBGDTRRXext */
	{ Op1( 0), CRn( 0), CRm( 0), Op2( 2), trap_raz_wi },

	DBG_BCR_BVR_WCR_WVR(0),
	/* DBGDSCRint */
	{ Op1( 0), CRn( 0), CRm( 1), Op2( 0), trap_raz_wi },
	DBG_BCR_BVR_WCR_WVR(1),
	/* DBGDCCINT */
	{ Op1( 0), CRn( 0), CRm( 2), Op2( 0), trap_debug_regs, NULL, MDCCINT_EL1 },
	/* DBGDSCRext */
	{ Op1( 0), CRn( 0), CRm( 2), Op2( 2), trap_debug_regs, NULL, MDSCR_EL1 },
	DBG_BCR_BVR_WCR_WVR(2),
	/* DBGDTR[RT]Xint */
	{ Op1( 0), CRn( 0), CRm( 3), Op2( 0), trap_raz_wi },
	/* DBGDTR[RT]Xext */
	{ Op1( 0), CRn( 0), CRm( 3), Op2( 2), trap_raz_wi },
	DBG_BCR_BVR_WCR_WVR(3),
	DBG_BCR_BVR_WCR_WVR(4),
	DBG_BCR_BVR_WCR_WVR(5),
	/* DBGWFAR */
	{ Op1( 0), CRn( 0), CRm( 6), Op2( 0), trap_raz_wi },
	/* DBGOSECCR */
	{ Op1( 0), CRn( 0), CRm( 6), Op2( 2), trap_raz_wi },
	DBG_BCR_BVR_WCR_WVR(6),
	/* DBGVCR */
	{ Op1( 0), CRn( 0), CRm( 7), Op2( 0), trap_debug_regs, NULL, DBGVCR32_EL2 },
	DBG_BCR_BVR_WCR_WVR(7),
	DBG_BCR_BVR_WCR_WVR(8),
	DBG_BCR_BVR_WCR_WVR(9),
	DBG_BCR_BVR_WCR_WVR(10),
	DBG_BCR_BVR_WCR_WVR(11),
	DBG_BCR_BVR_WCR_WVR(12),
	DBG_BCR_BVR_WCR_WVR(13),
	DBG_BCR_BVR_WCR_WVR(14),
	DBG_BCR_BVR_WCR_WVR(15),

	/* DBGDRAR (32bit) */
	{ Op1( 0), CRn( 1), CRm( 0), Op2( 0), trap_raz_wi },

	DBGBXVR(0),
	/* DBGOSLAR */
	{ Op1( 0), CRn( 1), CRm( 0), Op2( 4), trap_raz_wi },
	DBGBXVR(1),
	/* DBGOSLSR */
	{ Op1( 0), CRn( 1), CRm( 1), Op2( 4), trap_oslsr_el1 },
	DBGBXVR(2),
	DBGBXVR(3),
	/* DBGOSDLR */
	{ Op1( 0), CRn( 1), CRm( 3), Op2( 4), trap_raz_wi },
	DBGBXVR(4),
	/* DBGPRCR */
	{ Op1( 0), CRn( 1), CRm( 4), Op2( 4), trap_raz_wi },
	DBGBXVR(5),
	DBGBXVR(6),
	DBGBXVR(7),
	DBGBXVR(8),
	DBGBXVR(9),
	DBGBXVR(10),
	DBGBXVR(11),
	DBGBXVR(12),
	DBGBXVR(13),
	DBGBXVR(14),
	DBGBXVR(15),

	/* DBGDSAR (32bit) */
	{ Op1( 0), CRn( 2), CRm( 0), Op2( 0), trap_raz_wi },

	/* DBGDEVID2 */
	{ Op1( 0), CRn( 7), CRm( 0), Op2( 7), trap_raz_wi },
	/* DBGDEVID1 */
	{ Op1( 0), CRn( 7), CRm( 1), Op2( 7), trap_raz_wi },
	/* DBGDEVID */
	{ Op1( 0), CRn( 7), CRm( 2), Op2( 7), trap_raz_wi },
	/* DBGCLAIMSET */
	{ Op1( 0), CRn( 7), CRm( 8), Op2( 6), trap_raz_wi },
	/* DBGCLAIMCLR */
	{ Op1( 0), CRn( 7), CRm( 9), Op2( 6), trap_raz_wi },
	/* DBGAUTHSTATUS */
	{ Op1( 0), CRn( 7), CRm(14), Op2( 6), trap_dbgauthstatus_el1 },
};

/* Trapped cp14 64bit registers */
static const struct sys_reg_desc cp14_64_regs[] = {
	/* DBGDRAR (64bit) */
	{ Op1( 0), CRm( 1), .access = trap_raz_wi },

	/* DBGDSAR (64bit) */
	{ Op1( 0), CRm( 2), .access = trap_raz_wi },
};

/* Macro to expand the PMEVCNTRn register */
#define PMU_PMEVCNTR(n)							\
	/* PMEVCNTRn */							\
	{ Op1(0), CRn(0b1110),						\
	  CRm((0b1000 | (((n) >> 3) & 0x3))), Op2(((n) & 0x7)),		\
	  access_pmu_evcntr }

/* Macro to expand the PMEVTYPERn register */
#define PMU_PMEVTYPER(n)						\
	/* PMEVTYPERn */						\
	{ Op1(0), CRn(0b1110),						\
	  CRm((0b1100 | (((n) >> 3) & 0x3))), Op2(((n) & 0x7)),		\
	  access_pmu_evtyper }

/*
 * Trapped cp15 registers. TTBR0/TTBR1 get a double encoding,
 * depending on the way they are accessed (as a 32bit or a 64bit
 * register).
 */
static const struct sys_reg_desc cp15_regs[] = {
	{ Op1( 0), CRn( 0), CRm( 0), Op2( 1), access_ctr },
	{ Op1( 0), CRn( 1), CRm( 0), Op2( 0), access_vm_reg, NULL, SCTLR_EL1 },
	/* ACTLR */
	{ AA32(LO), Op1( 0), CRn( 1), CRm( 0), Op2( 1), access_actlr, NULL, ACTLR_EL1 },
	/* ACTLR2 */
	{ AA32(HI), Op1( 0), CRn( 1), CRm( 0), Op2( 3), access_actlr, NULL, ACTLR_EL1 },
	{ Op1( 0), CRn( 2), CRm( 0), Op2( 0), access_vm_reg, NULL, TTBR0_EL1 },
	{ Op1( 0), CRn( 2), CRm( 0), Op2( 1), access_vm_reg, NULL, TTBR1_EL1 },
	/* TTBCR */
	{ AA32(LO), Op1( 0), CRn( 2), CRm( 0), Op2( 2), access_vm_reg, NULL, TCR_EL1 },
	/* TTBCR2 */
	{ AA32(HI), Op1( 0), CRn( 2), CRm( 0), Op2( 3), access_vm_reg, NULL, TCR_EL1 },
	{ Op1( 0), CRn( 3), CRm( 0), Op2( 0), access_vm_reg, NULL, DACR32_EL2 },
	/* DFSR */
	{ Op1( 0), CRn( 5), CRm( 0), Op2( 0), access_vm_reg, NULL, ESR_EL1 },
	{ Op1( 0), CRn( 5), CRm( 0), Op2( 1), access_vm_reg, NULL, IFSR32_EL2 },
	/* ADFSR */
	{ Op1( 0), CRn( 5), CRm( 1), Op2( 0), access_vm_reg, NULL, AFSR0_EL1 },
	/* AIFSR */
	{ Op1( 0), CRn( 5), CRm( 1), Op2( 1), access_vm_reg, NULL, AFSR1_EL1 },
	/* DFAR */
	{ AA32(LO), Op1( 0), CRn( 6), CRm( 0), Op2( 0), access_vm_reg, NULL, FAR_EL1 },
	/* IFAR */
	{ AA32(HI), Op1( 0), CRn( 6), CRm( 0), Op2( 2), access_vm_reg, NULL, FAR_EL1 },

	/*
	 * DC{C,I,CI}SW operations:
	 */
	{ Op1( 0), CRn( 7), CRm( 6), Op2( 2), access_dcsw },
	{ Op1( 0), CRn( 7), CRm(10), Op2( 2), access_dcsw },
	{ Op1( 0), CRn( 7), CRm(14), Op2( 2), access_dcsw },

	/* PMU */
	{ Op1( 0), CRn( 9), CRm(12), Op2( 0), access_pmcr },
	{ Op1( 0), CRn( 9), CRm(12), Op2( 1), access_pmcnten },
	{ Op1( 0), CRn( 9), CRm(12), Op2( 2), access_pmcnten },
	{ Op1( 0), CRn( 9), CRm(12), Op2( 3), access_pmovs },
	{ Op1( 0), CRn( 9), CRm(12), Op2( 4), access_pmswinc },
	{ Op1( 0), CRn( 9), CRm(12), Op2( 5), access_pmselr },
	{ Op1( 0), CRn( 9), CRm(12), Op2( 6), access_pmceid },
	{ Op1( 0), CRn( 9), CRm(12), Op2( 7), access_pmceid },
	{ Op1( 0), CRn( 9), CRm(13), Op2( 0), access_pmu_evcntr },
	{ Op1( 0), CRn( 9), CRm(13), Op2( 1), access_pmu_evtyper },
	{ Op1( 0), CRn( 9), CRm(13), Op2( 2), access_pmu_evcntr },
	{ Op1( 0), CRn( 9), CRm(14), Op2( 0), access_pmuserenr },
	{ Op1( 0), CRn( 9), CRm(14), Op2( 1), access_pminten },
	{ Op1( 0), CRn( 9), CRm(14), Op2( 2), access_pminten },
	{ Op1( 0), CRn( 9), CRm(14), Op2( 3), access_pmovs },

	/* PRRR/MAIR0 */
	{ AA32(LO), Op1( 0), CRn(10), CRm( 2), Op2( 0), access_vm_reg, NULL, MAIR_EL1 },
	/* NMRR/MAIR1 */
	{ AA32(HI), Op1( 0), CRn(10), CRm( 2), Op2( 1), access_vm_reg, NULL, MAIR_EL1 },
	/* AMAIR0 */
	{ AA32(LO), Op1( 0), CRn(10), CRm( 3), Op2( 0), access_vm_reg, NULL, AMAIR_EL1 },
	/* AMAIR1 */
	{ AA32(HI), Op1( 0), CRn(10), CRm( 3), Op2( 1), access_vm_reg, NULL, AMAIR_EL1 },

	/* ICC_SRE */
	{ Op1( 0), CRn(12), CRm(12), Op2( 5), access_gic_sre },

	{ Op1( 0), CRn(13), CRm( 0), Op2( 1), access_vm_reg, NULL, CONTEXTIDR_EL1 },

	/* Arch Tmers */
	{ SYS_DESC(SYS_AARCH32_CNTP_TVAL), access_arch_timer },
	{ SYS_DESC(SYS_AARCH32_CNTP_CTL), access_arch_timer },

	/* PMEVCNTRn */
	PMU_PMEVCNTR(0),
	PMU_PMEVCNTR(1),
	PMU_PMEVCNTR(2),
	PMU_PMEVCNTR(3),
	PMU_PMEVCNTR(4),
	PMU_PMEVCNTR(5),
	PMU_PMEVCNTR(6),
	PMU_PMEVCNTR(7),
	PMU_PMEVCNTR(8),
	PMU_PMEVCNTR(9),
	PMU_PMEVCNTR(10),
	PMU_PMEVCNTR(11),
	PMU_PMEVCNTR(12),
	PMU_PMEVCNTR(13),
	PMU_PMEVCNTR(14),
	PMU_PMEVCNTR(15),
	PMU_PMEVCNTR(16),
	PMU_PMEVCNTR(17),
	PMU_PMEVCNTR(18),
	PMU_PMEVCNTR(19),
	PMU_PMEVCNTR(20),
	PMU_PMEVCNTR(21),
	PMU_PMEVCNTR(22),
	PMU_PMEVCNTR(23),
	PMU_PMEVCNTR(24),
	PMU_PMEVCNTR(25),
	PMU_PMEVCNTR(26),
	PMU_PMEVCNTR(27),
	PMU_PMEVCNTR(28),
	PMU_PMEVCNTR(29),
	PMU_PMEVCNTR(30),
	/* PMEVTYPERn */
	PMU_PMEVTYPER(0),
	PMU_PMEVTYPER(1),
	PMU_PMEVTYPER(2),
	PMU_PMEVTYPER(3),
	PMU_PMEVTYPER(4),
	PMU_PMEVTYPER(5),
	PMU_PMEVTYPER(6),
	PMU_PMEVTYPER(7),
	PMU_PMEVTYPER(8),
	PMU_PMEVTYPER(9),
	PMU_PMEVTYPER(10),
	PMU_PMEVTYPER(11),
	PMU_PMEVTYPER(12),
	PMU_PMEVTYPER(13),
	PMU_PMEVTYPER(14),
	PMU_PMEVTYPER(15),
	PMU_PMEVTYPER(16),
	PMU_PMEVTYPER(17),
	PMU_PMEVTYPER(18),
	PMU_PMEVTYPER(19),
	PMU_PMEVTYPER(20),
	PMU_PMEVTYPER(21),
	PMU_PMEVTYPER(22),
	PMU_PMEVTYPER(23),
	PMU_PMEVTYPER(24),
	PMU_PMEVTYPER(25),
	PMU_PMEVTYPER(26),
	PMU_PMEVTYPER(27),
	PMU_PMEVTYPER(28),
	PMU_PMEVTYPER(29),
	PMU_PMEVTYPER(30),
	/* PMCCFILTR */
	{ Op1(0), CRn(14), CRm(15), Op2(7), access_pmu_evtyper },

	{ Op1(1), CRn( 0), CRm( 0), Op2(0), access_ccsidr },
	{ Op1(1), CRn( 0), CRm( 0), Op2(1), access_clidr },
	{ Op1(2), CRn( 0), CRm( 0), Op2(0), access_csselr, NULL, CSSELR_EL1 },
};

static const struct sys_reg_desc cp15_64_regs[] = {
	{ Op1( 0), CRn( 0), CRm( 2), Op2( 0), access_vm_reg, NULL, TTBR0_EL1 },
	{ Op1( 0), CRn( 0), CRm( 9), Op2( 0), access_pmu_evcntr },
	{ Op1( 0), CRn( 0), CRm(12), Op2( 0), access_gic_sgi }, /* ICC_SGI1R */
	{ Op1( 1), CRn( 0), CRm( 2), Op2( 0), access_vm_reg, NULL, TTBR1_EL1 },
	{ Op1( 1), CRn( 0), CRm(12), Op2( 0), access_gic_sgi }, /* ICC_ASGI1R */
	{ Op1( 2), CRn( 0), CRm(12), Op2( 0), access_gic_sgi }, /* ICC_SGI0R */
	{ SYS_DESC(SYS_AARCH32_CNTP_CVAL),    access_arch_timer },
};

static int check_sysreg_table(const struct sys_reg_desc *table, unsigned int n,
			      bool is_32)
{
	unsigned int i;

	for (i = 0; i < n; i++) {
		if (!is_32 && table[i].reg && !table[i].reset) {
			kvm_err("sys_reg table %p entry %d has lacks reset\n",
				table, i);
			return 1;
		}

		if (i && cmp_sys_reg(&table[i-1], &table[i]) >= 0) {
			kvm_err("sys_reg table %p out of order (%d)\n", table, i - 1);
			return 1;
		}
	}

	return 0;
}

static int match_sys_reg(const void *key, const void *elt)
{
	const unsigned long pval = (unsigned long)key;
	const struct sys_reg_desc *r = elt;

	return pval - reg_to_encoding(r);
}

static const struct sys_reg_desc *find_reg(const struct sys_reg_params *params,
					 const struct sys_reg_desc table[],
					 unsigned int num)
{
	unsigned long pval = reg_to_encoding(params);

	return bsearch((void *)pval, table, num, sizeof(table[0]), match_sys_reg);
}

int kvm_handle_cp14_load_store(struct kvm_vcpu *vcpu)
{
	kvm_inject_undefined(vcpu);
	return 1;
}

static void perform_access(struct kvm_vcpu *vcpu,
			   struct sys_reg_params *params,
			   const struct sys_reg_desc *r)
{
	trace_kvm_sys_access(*vcpu_pc(vcpu), params, r);

	/* Check for regs disabled by runtime config */
	if (sysreg_hidden(vcpu, r)) {
		kvm_inject_undefined(vcpu);
		return;
	}

	/*
	 * Not having an accessor means that we have configured a trap
	 * that we don't know how to handle. This certainly qualifies
	 * as a gross bug that should be fixed right away.
	 */
	BUG_ON(!r->access);

	/* Skip instruction if instructed so */
	if (likely(r->access(vcpu, params, r)))
		kvm_incr_pc(vcpu);
}

/*
 * emulate_cp --  tries to match a sys_reg access in a handling table, and
 *                call the corresponding trap handler.
 *
 * @params: pointer to the descriptor of the access
 * @table: array of trap descriptors
 * @num: size of the trap descriptor array
 *
 * Return 0 if the access has been handled, and -1 if not.
 */
static int emulate_cp(struct kvm_vcpu *vcpu,
		      struct sys_reg_params *params,
		      const struct sys_reg_desc *table,
		      size_t num)
{
	const struct sys_reg_desc *r;

	if (!table)
		return -1;	/* Not handled */

	r = find_reg(params, table, num);

	if (r) {
		perform_access(vcpu, params, r);
		return 0;
	}

	/* Not handled */
	return -1;
}

static void unhandled_cp_access(struct kvm_vcpu *vcpu,
				struct sys_reg_params *params)
{
	u8 esr_ec = kvm_vcpu_trap_get_class(vcpu);
	int cp = -1;

	switch (esr_ec) {
	case ESR_ELx_EC_CP15_32:
	case ESR_ELx_EC_CP15_64:
		cp = 15;
		break;
	case ESR_ELx_EC_CP14_MR:
	case ESR_ELx_EC_CP14_64:
		cp = 14;
		break;
	default:
		WARN_ON(1);
	}

	print_sys_reg_msg(params,
			  "Unsupported guest CP%d access at: %08lx [%08lx]\n",
			  cp, *vcpu_pc(vcpu), *vcpu_cpsr(vcpu));
	kvm_inject_undefined(vcpu);
}

/**
 * kvm_handle_cp_64 -- handles a mrrc/mcrr trap on a guest CP14/CP15 access
 * @vcpu: The VCPU pointer
 * @run:  The kvm_run struct
 */
static int kvm_handle_cp_64(struct kvm_vcpu *vcpu,
			    const struct sys_reg_desc *global,
			    size_t nr_global)
{
	struct sys_reg_params params;
	u32 esr = kvm_vcpu_get_esr(vcpu);
	int Rt = kvm_vcpu_sys_get_rt(vcpu);
	int Rt2 = (esr >> 10) & 0x1f;

	params.CRm = (esr >> 1) & 0xf;
	params.is_write = ((esr & 1) == 0);

	params.Op0 = 0;
	params.Op1 = (esr >> 16) & 0xf;
	params.Op2 = 0;
	params.CRn = 0;

	/*
	 * Make a 64-bit value out of Rt and Rt2. As we use the same trap
	 * backends between AArch32 and AArch64, we get away with it.
	 */
	if (params.is_write) {
		params.regval = vcpu_get_reg(vcpu, Rt) & 0xffffffff;
		params.regval |= vcpu_get_reg(vcpu, Rt2) << 32;
	}

	/*
	 * If the table contains a handler, handle the
	 * potential register operation in the case of a read and return
	 * with success.
	 */
	if (!emulate_cp(vcpu, &params, global, nr_global)) {
		/* Split up the value between registers for the read side */
		if (!params.is_write) {
			vcpu_set_reg(vcpu, Rt, lower_32_bits(params.regval));
			vcpu_set_reg(vcpu, Rt2, upper_32_bits(params.regval));
		}

		return 1;
	}

	unhandled_cp_access(vcpu, &params);
	return 1;
}

/**
 * kvm_handle_cp_32 -- handles a mrc/mcr trap on a guest CP14/CP15 access
 * @vcpu: The VCPU pointer
 * @run:  The kvm_run struct
 */
static int kvm_handle_cp_32(struct kvm_vcpu *vcpu,
			    const struct sys_reg_desc *global,
			    size_t nr_global)
{
	struct sys_reg_params params;
	u32 esr = kvm_vcpu_get_esr(vcpu);
	int Rt  = kvm_vcpu_sys_get_rt(vcpu);

	params.CRm = (esr >> 1) & 0xf;
	params.regval = vcpu_get_reg(vcpu, Rt);
	params.is_write = ((esr & 1) == 0);
	params.CRn = (esr >> 10) & 0xf;
	params.Op0 = 0;
	params.Op1 = (esr >> 14) & 0x7;
	params.Op2 = (esr >> 17) & 0x7;

	if (!emulate_cp(vcpu, &params, global, nr_global)) {
		if (!params.is_write)
			vcpu_set_reg(vcpu, Rt, params.regval);
		return 1;
	}

	unhandled_cp_access(vcpu, &params);
	return 1;
}

int kvm_handle_cp15_64(struct kvm_vcpu *vcpu)
{
	return kvm_handle_cp_64(vcpu, cp15_64_regs, ARRAY_SIZE(cp15_64_regs));
}

int kvm_handle_cp15_32(struct kvm_vcpu *vcpu)
{
	return kvm_handle_cp_32(vcpu, cp15_regs, ARRAY_SIZE(cp15_regs));
}

int kvm_handle_cp14_64(struct kvm_vcpu *vcpu)
{
	return kvm_handle_cp_64(vcpu, cp14_64_regs, ARRAY_SIZE(cp14_64_regs));
}

int kvm_handle_cp14_32(struct kvm_vcpu *vcpu)
{
	return kvm_handle_cp_32(vcpu, cp14_regs, ARRAY_SIZE(cp14_regs));
}

static bool is_imp_def_sys_reg(struct sys_reg_params *params)
{
	// See ARM DDI 0487E.a, section D12.3.2
	return params->Op0 == 3 && (params->CRn & 0b1011) == 0b1011;
}

static int emulate_sys_reg(struct kvm_vcpu *vcpu,
			   struct sys_reg_params *params)
{
	const struct sys_reg_desc *r;

	r = find_reg(params, sys_reg_descs, ARRAY_SIZE(sys_reg_descs));

	if (likely(r)) {
		perform_access(vcpu, params, r);
	} else if (is_imp_def_sys_reg(params)) {
		kvm_inject_undefined(vcpu);
	} else {
		print_sys_reg_msg(params,
				  "Unsupported guest sys_reg access at: %lx [%08lx]\n",
				  *vcpu_pc(vcpu), *vcpu_cpsr(vcpu));
		kvm_inject_undefined(vcpu);
	}
	return 1;
}

/**
 * kvm_reset_sys_regs - sets system registers to reset value
 * @vcpu: The VCPU pointer
 *
 * This function finds the right table above and sets the registers on the
 * virtual CPU struct to their architecturally defined reset values.
 */
void kvm_reset_sys_regs(struct kvm_vcpu *vcpu)
{
	unsigned long i;

	for (i = 0; i < ARRAY_SIZE(sys_reg_descs); i++)
		if (sys_reg_descs[i].reset)
			sys_reg_descs[i].reset(vcpu, &sys_reg_descs[i]);
}

/**
 * kvm_handle_sys_reg -- handles a mrs/msr trap on a guest sys_reg access
 * @vcpu: The VCPU pointer
 */
int kvm_handle_sys_reg(struct kvm_vcpu *vcpu)
{
	struct sys_reg_params params;
	unsigned long esr = kvm_vcpu_get_esr(vcpu);
	int Rt = kvm_vcpu_sys_get_rt(vcpu);
	int ret;

	trace_kvm_handle_sys_reg(esr);

	params.Op0 = (esr >> 20) & 3;
	params.Op1 = (esr >> 14) & 0x7;
	params.CRn = (esr >> 10) & 0xf;
	params.CRm = (esr >> 1) & 0xf;
	params.Op2 = (esr >> 17) & 0x7;
	params.regval = vcpu_get_reg(vcpu, Rt);
	params.is_write = !(esr & 1);

	ret = emulate_sys_reg(vcpu, &params);

	if (!params.is_write)
		vcpu_set_reg(vcpu, Rt, params.regval);
	return ret;
}

/******************************************************************************
 * Userspace API
 *****************************************************************************/

static bool index_to_params(u64 id, struct sys_reg_params *params)
{
	switch (id & KVM_REG_SIZE_MASK) {
	case KVM_REG_SIZE_U64:
		/* Any unused index bits means it's not valid. */
		if (id & ~(KVM_REG_ARCH_MASK | KVM_REG_SIZE_MASK
			      | KVM_REG_ARM_COPROC_MASK
			      | KVM_REG_ARM64_SYSREG_OP0_MASK
			      | KVM_REG_ARM64_SYSREG_OP1_MASK
			      | KVM_REG_ARM64_SYSREG_CRN_MASK
			      | KVM_REG_ARM64_SYSREG_CRM_MASK
			      | KVM_REG_ARM64_SYSREG_OP2_MASK))
			return false;
		params->Op0 = ((id & KVM_REG_ARM64_SYSREG_OP0_MASK)
			       >> KVM_REG_ARM64_SYSREG_OP0_SHIFT);
		params->Op1 = ((id & KVM_REG_ARM64_SYSREG_OP1_MASK)
			       >> KVM_REG_ARM64_SYSREG_OP1_SHIFT);
		params->CRn = ((id & KVM_REG_ARM64_SYSREG_CRN_MASK)
			       >> KVM_REG_ARM64_SYSREG_CRN_SHIFT);
		params->CRm = ((id & KVM_REG_ARM64_SYSREG_CRM_MASK)
			       >> KVM_REG_ARM64_SYSREG_CRM_SHIFT);
		params->Op2 = ((id & KVM_REG_ARM64_SYSREG_OP2_MASK)
			       >> KVM_REG_ARM64_SYSREG_OP2_SHIFT);
		return true;
	default:
		return false;
	}
}

const struct sys_reg_desc *find_reg_by_id(u64 id,
					  struct sys_reg_params *params,
					  const struct sys_reg_desc table[],
					  unsigned int num)
{
	if (!index_to_params(id, params))
		return NULL;

	return find_reg(params, table, num);
}

/* Decode an index value, and find the sys_reg_desc entry. */
static const struct sys_reg_desc *index_to_sys_reg_desc(struct kvm_vcpu *vcpu,
						    u64 id)
{
	const struct sys_reg_desc *r;
	struct sys_reg_params params;

	/* We only do sys_reg for now. */
	if ((id & KVM_REG_ARM_COPROC_MASK) != KVM_REG_ARM64_SYSREG)
		return NULL;

	if (!index_to_params(id, &params))
		return NULL;

	r = find_reg(&params, sys_reg_descs, ARRAY_SIZE(sys_reg_descs));

	/* Not saved in the sys_reg array and not otherwise accessible? */
	if (r && !(r->reg || r->get_user))
		r = NULL;

	return r;
}

/*
 * These are the invariant sys_reg registers: we let the guest see the
 * host versions of these, so they're part of the guest state.
 *
 * A future CPU may provide a mechanism to present different values to
 * the guest, or a future kvm may trap them.
 */

#define FUNCTION_INVARIANT(reg)						\
	static void get_##reg(struct kvm_vcpu *v,			\
			      const struct sys_reg_desc *r)		\
	{								\
		((struct sys_reg_desc *)r)->val = read_sysreg(reg);	\
	}

FUNCTION_INVARIANT(midr_el1)
FUNCTION_INVARIANT(revidr_el1)
FUNCTION_INVARIANT(clidr_el1)
FUNCTION_INVARIANT(aidr_el1)

static void get_ctr_el0(struct kvm_vcpu *v, const struct sys_reg_desc *r)
{
	((struct sys_reg_desc *)r)->val = read_sanitised_ftr_reg(SYS_CTR_EL0);
}

/* ->val is filled in by kvm_sys_reg_table_init() */
static struct sys_reg_desc invariant_sys_regs[] = {
	{ SYS_DESC(SYS_MIDR_EL1), NULL, get_midr_el1 },
	{ SYS_DESC(SYS_REVIDR_EL1), NULL, get_revidr_el1 },
	{ SYS_DESC(SYS_CLIDR_EL1), NULL, get_clidr_el1 },
	{ SYS_DESC(SYS_AIDR_EL1), NULL, get_aidr_el1 },
	{ SYS_DESC(SYS_CTR_EL0), NULL, get_ctr_el0 },
};

static int reg_from_user(u64 *val, const void __user *uaddr, u64 id)
{
	if (copy_from_user(val, uaddr, KVM_REG_SIZE(id)) != 0)
		return -EFAULT;
	return 0;
}

static int reg_to_user(void __user *uaddr, const u64 *val, u64 id)
{
	if (copy_to_user(uaddr, val, KVM_REG_SIZE(id)) != 0)
		return -EFAULT;
	return 0;
}

static int get_invariant_sys_reg(u64 id, void __user *uaddr)
{
	struct sys_reg_params params;
	const struct sys_reg_desc *r;

	r = find_reg_by_id(id, &params, invariant_sys_regs,
			   ARRAY_SIZE(invariant_sys_regs));
	if (!r)
		return -ENOENT;

	return reg_to_user(uaddr, &r->val, id);
}

static int set_invariant_sys_reg(u64 id, void __user *uaddr)
{
	struct sys_reg_params params;
	const struct sys_reg_desc *r;
	int err;
	u64 val = 0; /* Make sure high bits are 0 for 32-bit regs */

	r = find_reg_by_id(id, &params, invariant_sys_regs,
			   ARRAY_SIZE(invariant_sys_regs));
	if (!r)
		return -ENOENT;

	err = reg_from_user(&val, uaddr, id);
	if (err)
		return err;

	/* This is what we mean by invariant: you can't change it. */
	if (r->val != val)
		return -EINVAL;

	return 0;
}

static bool is_valid_cache(u32 val)
{
	u32 level, ctype;

	if (val >= CSSELR_MAX)
		return false;

	/* Bottom bit is Instruction or Data bit.  Next 3 bits are level. */
	level = (val >> 1);
	ctype = (cache_levels >> (level * 3)) & 7;

	switch (ctype) {
	case 0: /* No cache */
		return false;
	case 1: /* Instruction cache only */
		return (val & 1);
	case 2: /* Data cache only */
	case 4: /* Unified cache */
		return !(val & 1);
	case 3: /* Separate instruction and data caches */
		return true;
	default: /* Reserved: we can't know instruction or data. */
		return false;
	}
}

static int demux_c15_get(u64 id, void __user *uaddr)
{
	u32 val;
	u32 __user *uval = uaddr;

	/* Fail if we have unknown bits set. */
	if (id & ~(KVM_REG_ARCH_MASK|KVM_REG_SIZE_MASK|KVM_REG_ARM_COPROC_MASK
		   | ((1 << KVM_REG_ARM_COPROC_SHIFT)-1)))
		return -ENOENT;

	switch (id & KVM_REG_ARM_DEMUX_ID_MASK) {
	case KVM_REG_ARM_DEMUX_ID_CCSIDR:
		if (KVM_REG_SIZE(id) != 4)
			return -ENOENT;
		val = (id & KVM_REG_ARM_DEMUX_VAL_MASK)
			>> KVM_REG_ARM_DEMUX_VAL_SHIFT;
		if (!is_valid_cache(val))
			return -ENOENT;

		return put_user(get_ccsidr(val), uval);
	default:
		return -ENOENT;
	}
}

static int demux_c15_set(u64 id, void __user *uaddr)
{
	u32 val, newval;
	u32 __user *uval = uaddr;

	/* Fail if we have unknown bits set. */
	if (id & ~(KVM_REG_ARCH_MASK|KVM_REG_SIZE_MASK|KVM_REG_ARM_COPROC_MASK
		   | ((1 << KVM_REG_ARM_COPROC_SHIFT)-1)))
		return -ENOENT;

	switch (id & KVM_REG_ARM_DEMUX_ID_MASK) {
	case KVM_REG_ARM_DEMUX_ID_CCSIDR:
		if (KVM_REG_SIZE(id) != 4)
			return -ENOENT;
		val = (id & KVM_REG_ARM_DEMUX_VAL_MASK)
			>> KVM_REG_ARM_DEMUX_VAL_SHIFT;
		if (!is_valid_cache(val))
			return -ENOENT;

		if (get_user(newval, uval))
			return -EFAULT;

		/* This is also invariant: you can't change it. */
		if (newval != get_ccsidr(val))
			return -EINVAL;
		return 0;
	default:
		return -ENOENT;
	}
}

int kvm_arm_sys_reg_get_reg(struct kvm_vcpu *vcpu, const struct kvm_one_reg *reg)
{
	const struct sys_reg_desc *r;
	void __user *uaddr = (void __user *)(unsigned long)reg->addr;

	if ((reg->id & KVM_REG_ARM_COPROC_MASK) == KVM_REG_ARM_DEMUX)
		return demux_c15_get(reg->id, uaddr);

	if (KVM_REG_SIZE(reg->id) != sizeof(__u64))
		return -ENOENT;

	r = index_to_sys_reg_desc(vcpu, reg->id);
	if (!r)
		return get_invariant_sys_reg(reg->id, uaddr);

	/* Check for regs disabled by runtime config */
	if (sysreg_hidden(vcpu, r))
		return -ENOENT;

	if (r->get_user)
		return (r->get_user)(vcpu, r, reg, uaddr);

	return reg_to_user(uaddr, &__vcpu_sys_reg(vcpu, r->reg), reg->id);
}

int kvm_arm_sys_reg_set_reg(struct kvm_vcpu *vcpu, const struct kvm_one_reg *reg)
{
	const struct sys_reg_desc *r;
	void __user *uaddr = (void __user *)(unsigned long)reg->addr;

	if ((reg->id & KVM_REG_ARM_COPROC_MASK) == KVM_REG_ARM_DEMUX)
		return demux_c15_set(reg->id, uaddr);

	if (KVM_REG_SIZE(reg->id) != sizeof(__u64))
		return -ENOENT;

	r = index_to_sys_reg_desc(vcpu, reg->id);
	if (!r)
		return set_invariant_sys_reg(reg->id, uaddr);

	/* Check for regs disabled by runtime config */
	if (sysreg_hidden(vcpu, r))
		return -ENOENT;

	if (r->set_user)
		return (r->set_user)(vcpu, r, reg, uaddr);

	return reg_from_user(&__vcpu_sys_reg(vcpu, r->reg), uaddr, reg->id);
}

static unsigned int num_demux_regs(void)
{
	unsigned int i, count = 0;

	for (i = 0; i < CSSELR_MAX; i++)
		if (is_valid_cache(i))
			count++;

	return count;
}

static int write_demux_regids(u64 __user *uindices)
{
	u64 val = KVM_REG_ARM64 | KVM_REG_SIZE_U32 | KVM_REG_ARM_DEMUX;
	unsigned int i;

	val |= KVM_REG_ARM_DEMUX_ID_CCSIDR;
	for (i = 0; i < CSSELR_MAX; i++) {
		if (!is_valid_cache(i))
			continue;
		if (put_user(val | i, uindices))
			return -EFAULT;
		uindices++;
	}
	return 0;
}

static u64 sys_reg_to_index(const struct sys_reg_desc *reg)
{
	return (KVM_REG_ARM64 | KVM_REG_SIZE_U64 |
		KVM_REG_ARM64_SYSREG |
		(reg->Op0 << KVM_REG_ARM64_SYSREG_OP0_SHIFT) |
		(reg->Op1 << KVM_REG_ARM64_SYSREG_OP1_SHIFT) |
		(reg->CRn << KVM_REG_ARM64_SYSREG_CRN_SHIFT) |
		(reg->CRm << KVM_REG_ARM64_SYSREG_CRM_SHIFT) |
		(reg->Op2 << KVM_REG_ARM64_SYSREG_OP2_SHIFT));
}

static bool copy_reg_to_user(const struct sys_reg_desc *reg, u64 __user **uind)
{
	if (!*uind)
		return true;

	if (put_user(sys_reg_to_index(reg), *uind))
		return false;

	(*uind)++;
	return true;
}

static int walk_one_sys_reg(const struct kvm_vcpu *vcpu,
			    const struct sys_reg_desc *rd,
			    u64 __user **uind,
			    unsigned int *total)
{
	/*
	 * Ignore registers we trap but don't save,
	 * and for which no custom user accessor is provided.
	 */
	if (!(rd->reg || rd->get_user))
		return 0;

	if (sysreg_hidden(vcpu, rd))
		return 0;

	if (!copy_reg_to_user(rd, uind))
		return -EFAULT;

	(*total)++;
	return 0;
}

/* Assumed ordered tables, see kvm_sys_reg_table_init. */
static int walk_sys_regs(struct kvm_vcpu *vcpu, u64 __user *uind)
{
	const struct sys_reg_desc *i2, *end2;
	unsigned int total = 0;
	int err;

	i2 = sys_reg_descs;
	end2 = sys_reg_descs + ARRAY_SIZE(sys_reg_descs);

	while (i2 != end2) {
		err = walk_one_sys_reg(vcpu, i2++, &uind, &total);
		if (err)
			return err;
	}
	return total;
}

unsigned long kvm_arm_num_sys_reg_descs(struct kvm_vcpu *vcpu)
{
	return ARRAY_SIZE(invariant_sys_regs)
		+ num_demux_regs()
		+ walk_sys_regs(vcpu, (u64 __user *)NULL);
}

int kvm_arm_copy_sys_reg_indices(struct kvm_vcpu *vcpu, u64 __user *uindices)
{
	unsigned int i;
	int err;

	/* Then give them all the invariant registers' indices. */
	for (i = 0; i < ARRAY_SIZE(invariant_sys_regs); i++) {
		if (put_user(sys_reg_to_index(&invariant_sys_regs[i]), uindices))
			return -EFAULT;
		uindices++;
	}

	err = walk_sys_regs(vcpu, uindices);
	if (err < 0)
		return err;
	uindices += err;

	return write_demux_regids(uindices);
}

void kvm_sys_reg_table_init(void)
{
	unsigned int i;
	struct sys_reg_desc clidr;

	/* Make sure tables are unique and in order. */
	BUG_ON(check_sysreg_table(sys_reg_descs, ARRAY_SIZE(sys_reg_descs), false));
	BUG_ON(check_sysreg_table(cp14_regs, ARRAY_SIZE(cp14_regs), true));
	BUG_ON(check_sysreg_table(cp14_64_regs, ARRAY_SIZE(cp14_64_regs), true));
	BUG_ON(check_sysreg_table(cp15_regs, ARRAY_SIZE(cp15_regs), true));
	BUG_ON(check_sysreg_table(cp15_64_regs, ARRAY_SIZE(cp15_64_regs), true));
	BUG_ON(check_sysreg_table(invariant_sys_regs, ARRAY_SIZE(invariant_sys_regs), false));

	/* We abuse the reset function to overwrite the table itself. */
	for (i = 0; i < ARRAY_SIZE(invariant_sys_regs); i++)
		invariant_sys_regs[i].reset(NULL, &invariant_sys_regs[i]);

	/*
	 * CLIDR format is awkward, so clean it up.  See ARM B4.1.20:
	 *
	 *   If software reads the Cache Type fields from Ctype1
	 *   upwards, once it has seen a value of 0b000, no caches
	 *   exist at further-out levels of the hierarchy. So, for
	 *   example, if Ctype3 is the first Cache Type field with a
	 *   value of 0b000, the values of Ctype4 to Ctype7 must be
	 *   ignored.
	 */
	get_clidr_el1(NULL, &clidr); /* Ugly... */
	cache_levels = clidr.val;
	for (i = 0; i < 7; i++)
		if (((cache_levels >> (i*3)) & 7) == 0)
			break;
	/* Clear all higher bits. */
	cache_levels &= (1 << (i*3))-1;
}<|MERGE_RESOLUTION|>--- conflicted
+++ resolved
@@ -625,9 +625,8 @@
 static bool check_pmu_access_disabled(struct kvm_vcpu *vcpu, u64 flags)
 {
 	u64 reg = __vcpu_sys_reg(vcpu, PMUSERENR_EL0);
-	bool enabled = kvm_vcpu_has_pmu(vcpu);
-
-	enabled &= (reg & flags) || vcpu_mode_priv(vcpu);
+	bool enabled = (reg & flags) || vcpu_mode_priv(vcpu);
+
 	if (!enabled)
 		kvm_inject_undefined(vcpu);
 
@@ -912,14 +911,6 @@
 static bool access_pmuserenr(struct kvm_vcpu *vcpu, struct sys_reg_params *p,
 			     const struct sys_reg_desc *r)
 {
-<<<<<<< HEAD
-	if (!kvm_vcpu_has_pmu(vcpu)) {
-		kvm_inject_undefined(vcpu);
-		return false;
-	}
-
-=======
->>>>>>> df7b6229
 	if (p->is_write) {
 		if (!vcpu_mode_priv(vcpu)) {
 			kvm_inject_undefined(vcpu);
@@ -936,13 +927,6 @@
 	return true;
 }
 
-<<<<<<< HEAD
-#define reg_to_encoding(x)						\
-	sys_reg((u32)(x)->Op0, (u32)(x)->Op1,				\
-		(u32)(x)->CRn, (u32)(x)->CRm, (u32)(x)->Op2)
-
-=======
->>>>>>> df7b6229
 /* Silly macro to expand the DBG{BCR,BVR,WVR,WCR}n_EL1 registers in one go */
 #define DBG_BCR_BVR_WCR_WVR_EL1(n)					\
 	{ SYS_DESC(SYS_DBGBVRn_EL1(n)),					\

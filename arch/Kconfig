# SPDX-License-Identifier: GPL-2.0
#
# General architecture dependent options
#

#
# Note: arch/$(SRCARCH)/Kconfig needs to be included first so that it can
# override the default values in this file.
#
source "arch/$(SRCARCH)/Kconfig"

menu "General architecture-dependent options"

config CRASH_CORE
	bool

config KEXEC_CORE
	select CRASH_CORE
	bool

config KEXEC_ELF
	bool

config HAVE_IMA_KEXEC
	bool

config SET_FS
	bool

config HOTPLUG_SMT
	bool

config GENERIC_ENTRY
       bool

config OPROFILE
	tristate "OProfile system profiling"
	depends on PROFILING
	depends on HAVE_OPROFILE
	select RING_BUFFER
	select RING_BUFFER_ALLOW_SWAP
	help
	  OProfile is a profiling system capable of profiling the
	  whole system, include the kernel, kernel modules, libraries,
	  and applications.

	  If unsure, say N.

config OPROFILE_EVENT_MULTIPLEX
	bool "OProfile multiplexing support (EXPERIMENTAL)"
	default n
	depends on OPROFILE && X86
	help
	  The number of hardware counters is limited. The multiplexing
	  feature enables OProfile to gather more events than counters
	  are provided by the hardware. This is realized by switching
	  between events at a user specified time interval.

	  If unsure, say N.

config HAVE_OPROFILE
	bool

config OPROFILE_NMI_TIMER
	def_bool y
	depends on PERF_EVENTS && HAVE_PERF_EVENTS_NMI && !PPC64

config KPROBES
	bool "Kprobes"
	depends on MODULES
	depends on HAVE_KPROBES
	select KALLSYMS
	help
	  Kprobes allows you to trap at almost any kernel address and
	  execute a callback function.  register_kprobe() establishes
	  a probepoint and specifies the callback.  Kprobes is useful
	  for kernel debugging, non-intrusive instrumentation and testing.
	  If in doubt, say "N".

config JUMP_LABEL
	bool "Optimize very unlikely/likely branches"
	depends on HAVE_ARCH_JUMP_LABEL
	depends on CC_HAS_ASM_GOTO
	help
	 This option enables a transparent branch optimization that
	 makes certain almost-always-true or almost-always-false branch
	 conditions even cheaper to execute within the kernel.

	 Certain performance-sensitive kernel code, such as trace points,
	 scheduler functionality, networking code and KVM have such
	 branches and include support for this optimization technique.

	 If it is detected that the compiler has support for "asm goto",
	 the kernel will compile such branches with just a nop
	 instruction. When the condition flag is toggled to true, the
	 nop will be converted to a jump instruction to execute the
	 conditional block of instructions.

	 This technique lowers overhead and stress on the branch prediction
	 of the processor and generally makes the kernel faster. The update
	 of the condition is slower, but those are always very rare.

	 ( On 32-bit x86, the necessary options added to the compiler
	   flags may increase the size of the kernel slightly. )

config STATIC_KEYS_SELFTEST
	bool "Static key selftest"
	depends on JUMP_LABEL
	help
	  Boot time self-test of the branch patching code.

config STATIC_CALL_SELFTEST
	bool "Static call selftest"
	depends on HAVE_STATIC_CALL
	help
	  Boot time self-test of the call patching code.

config OPTPROBES
	def_bool y
	depends on KPROBES && HAVE_OPTPROBES
	select TASKS_RCU if PREEMPTION

config KPROBES_ON_FTRACE
	def_bool y
	depends on KPROBES && HAVE_KPROBES_ON_FTRACE
	depends on DYNAMIC_FTRACE_WITH_REGS
	help
	 If function tracer is enabled and the arch supports full
	 passing of pt_regs to function tracing, then kprobes can
	 optimize on top of function tracing.

config UPROBES
	def_bool n
	depends on ARCH_SUPPORTS_UPROBES
	help
	  Uprobes is the user-space counterpart to kprobes: they
	  enable instrumentation applications (such as 'perf probe')
	  to establish unintrusive probes in user-space binaries and
	  libraries, by executing handler functions when the probes
	  are hit by user-space applications.

	  ( These probes come in the form of single-byte breakpoints,
	    managed by the kernel and kept transparent to the probed
	    application. )

config HAVE_EFFICIENT_UNALIGNED_ACCESS
	bool
	help
	  Some architectures are unable to perform unaligned accesses
	  without the use of get_unaligned/put_unaligned. Others are
	  unable to perform such accesses efficiently (e.g. trap on
	  unaligned access and require fixing it up in the exception
	  handler.)

	  This symbol should be selected by an architecture if it can
	  perform unaligned accesses efficiently to allow different
	  code paths to be selected for these cases. Some network
	  drivers, for example, could opt to not fix up alignment
	  problems with received packets if doing so would not help
	  much.

	  See Documentation/core-api/unaligned-memory-access.rst for more
	  information on the topic of unaligned memory accesses.

config ARCH_USE_BUILTIN_BSWAP
	bool
	help
	 Modern versions of GCC (since 4.4) have builtin functions
	 for handling byte-swapping. Using these, instead of the old
	 inline assembler that the architecture code provides in the
	 __arch_bswapXX() macros, allows the compiler to see what's
	 happening and offers more opportunity for optimisation. In
	 particular, the compiler will be able to combine the byteswap
	 with a nearby load or store and use load-and-swap or
	 store-and-swap instructions if the architecture has them. It
	 should almost *never* result in code which is worse than the
	 hand-coded assembler in <asm/swab.h>.  But just in case it
	 does, the use of the builtins is optional.

	 Any architecture with load-and-swap or store-and-swap
	 instructions should set this. And it shouldn't hurt to set it
	 on architectures that don't have such instructions.

config KRETPROBES
	def_bool y
	depends on KPROBES && HAVE_KRETPROBES

config USER_RETURN_NOTIFIER
	bool
	depends on HAVE_USER_RETURN_NOTIFIER
	help
	  Provide a kernel-internal notification when a cpu is about to
	  switch to user mode.

config HAVE_IOREMAP_PROT
	bool

config HAVE_KPROBES
	bool

config HAVE_KRETPROBES
	bool

config HAVE_OPTPROBES
	bool

config HAVE_KPROBES_ON_FTRACE
	bool

config HAVE_FUNCTION_ERROR_INJECTION
	bool

config HAVE_NMI
	bool

#
# An arch should select this if it provides all these things:
#
#	task_pt_regs()		in asm/processor.h or asm/ptrace.h
#	arch_has_single_step()	if there is hardware single-step support
#	arch_has_block_step()	if there is hardware block-step support
#	asm/syscall.h		supplying asm-generic/syscall.h interface
#	linux/regset.h		user_regset interfaces
#	CORE_DUMP_USE_REGSET	#define'd in linux/elf.h
#	TIF_SYSCALL_TRACE	calls tracehook_report_syscall_{entry,exit}
#	TIF_NOTIFY_RESUME	calls tracehook_notify_resume()
#	signal delivery		calls tracehook_signal_handler()
#
config HAVE_ARCH_TRACEHOOK
	bool

config HAVE_DMA_CONTIGUOUS
	bool

config GENERIC_SMP_IDLE_THREAD
	bool

config GENERIC_IDLE_POLL_SETUP
	bool

config ARCH_HAS_FORTIFY_SOURCE
	bool
	help
	  An architecture should select this when it can successfully
	  build and run with CONFIG_FORTIFY_SOURCE.

#
# Select if the arch provides a historic keepinit alias for the retain_initrd
# command line option
#
config ARCH_HAS_KEEPINITRD
	bool

# Select if arch has all set_memory_ro/rw/x/nx() functions in asm/cacheflush.h
config ARCH_HAS_SET_MEMORY
	bool

# Select if arch has all set_direct_map_invalid/default() functions
config ARCH_HAS_SET_DIRECT_MAP
	bool

#
# Select if the architecture provides the arch_dma_set_uncached symbol to
# either provide an uncached segement alias for a DMA allocation, or
# to remap the page tables in place.
#
config ARCH_HAS_DMA_SET_UNCACHED
	bool

#
# Select if the architectures provides the arch_dma_clear_uncached symbol
# to undo an in-place page table remap for uncached access.
#
config ARCH_HAS_DMA_CLEAR_UNCACHED
	bool

# Select if arch init_task must go in the __init_task_data section
config ARCH_TASK_STRUCT_ON_STACK
	bool

# Select if arch has its private alloc_task_struct() function
config ARCH_TASK_STRUCT_ALLOCATOR
	bool

config HAVE_ARCH_THREAD_STRUCT_WHITELIST
	bool
	depends on !ARCH_TASK_STRUCT_ALLOCATOR
	help
	  An architecture should select this to provide hardened usercopy
	  knowledge about what region of the thread_struct should be
	  whitelisted for copying to userspace. Normally this is only the
	  FPU registers. Specifically, arch_thread_struct_whitelist()
	  should be implemented. Without this, the entire thread_struct
	  field in task_struct will be left whitelisted.

# Select if arch has its private alloc_thread_stack() function
config ARCH_THREAD_STACK_ALLOCATOR
	bool

# Select if arch wants to size task_struct dynamically via arch_task_struct_size:
config ARCH_WANTS_DYNAMIC_TASK_STRUCT
	bool

config ARCH_32BIT_OFF_T
	bool
	depends on !64BIT
	help
	  All new 32-bit architectures should have 64-bit off_t type on
	  userspace side which corresponds to the loff_t kernel type. This
	  is the requirement for modern ABIs. Some existing architectures
	  still support 32-bit off_t. This option is enabled for all such
	  architectures explicitly.

config HAVE_ASM_MODVERSIONS
	bool
	help
	  This symbol should be selected by an architecure if it provides
	  <asm/asm-prototypes.h> to support the module versioning for symbols
	  exported from assembly code.

config HAVE_REGS_AND_STACK_ACCESS_API
	bool
	help
	  This symbol should be selected by an architecure if it supports
	  the API needed to access registers and stack entries from pt_regs,
	  declared in asm/ptrace.h
	  For example the kprobes-based event tracer needs this API.

config HAVE_RSEQ
	bool
	depends on HAVE_REGS_AND_STACK_ACCESS_API
	help
	  This symbol should be selected by an architecture if it
	  supports an implementation of restartable sequences.

config HAVE_FUNCTION_ARG_ACCESS_API
	bool
	help
	  This symbol should be selected by an architecure if it supports
	  the API needed to access function arguments from pt_regs,
	  declared in asm/ptrace.h

config HAVE_HW_BREAKPOINT
	bool
	depends on PERF_EVENTS

config HAVE_MIXED_BREAKPOINTS_REGS
	bool
	depends on HAVE_HW_BREAKPOINT
	help
	  Depending on the arch implementation of hardware breakpoints,
	  some of them have separate registers for data and instruction
	  breakpoints addresses, others have mixed registers to store
	  them but define the access type in a control register.
	  Select this option if your arch implements breakpoints under the
	  latter fashion.

config HAVE_USER_RETURN_NOTIFIER
	bool

config HAVE_PERF_EVENTS_NMI
	bool
	help
	  System hardware can generate an NMI using the perf event
	  subsystem.  Also has support for calculating CPU cycle events
	  to determine how many clock cycles in a given period.

config HAVE_HARDLOCKUP_DETECTOR_PERF
	bool
	depends on HAVE_PERF_EVENTS_NMI
	help
	  The arch chooses to use the generic perf-NMI-based hardlockup
	  detector. Must define HAVE_PERF_EVENTS_NMI.

config HAVE_NMI_WATCHDOG
	depends on HAVE_NMI
	bool
	help
	  The arch provides a low level NMI watchdog. It provides
	  asm/nmi.h, and defines its own arch_touch_nmi_watchdog().

config HAVE_HARDLOCKUP_DETECTOR_ARCH
	bool
	select HAVE_NMI_WATCHDOG
	help
	  The arch chooses to provide its own hardlockup detector, which is
	  a superset of the HAVE_NMI_WATCHDOG. It also conforms to config
	  interfaces and parameters provided by hardlockup detector subsystem.

config HAVE_PERF_REGS
	bool
	help
	  Support selective register dumps for perf events. This includes
	  bit-mapping of each registers and a unique architecture id.

config HAVE_PERF_USER_STACK_DUMP
	bool
	help
	  Support user stack dumps for perf event samples. This needs
	  access to the user stack pointer which is not unified across
	  architectures.

config HAVE_ARCH_JUMP_LABEL
	bool

config HAVE_ARCH_JUMP_LABEL_RELATIVE
	bool

config MMU_GATHER_TABLE_FREE
	bool

config MMU_GATHER_RCU_TABLE_FREE
	bool
	select MMU_GATHER_TABLE_FREE

config MMU_GATHER_PAGE_SIZE
	bool

config MMU_GATHER_NO_RANGE
	bool

config MMU_GATHER_NO_GATHER
	bool
	depends on MMU_GATHER_TABLE_FREE

config ARCH_WANT_IRQS_OFF_ACTIVATE_MM
	bool
	help
	  Temporary select until all architectures can be converted to have
	  irqs disabled over activate_mm. Architectures that do IPI based TLB
	  shootdowns should enable this.

config ARCH_HAVE_NMI_SAFE_CMPXCHG
	bool

config HAVE_ALIGNED_STRUCT_PAGE
	bool
	help
	  This makes sure that struct pages are double word aligned and that
	  e.g. the SLUB allocator can perform double word atomic operations
	  on a struct page for better performance. However selecting this
	  might increase the size of a struct page by a word.

config HAVE_CMPXCHG_LOCAL
	bool

config HAVE_CMPXCHG_DOUBLE
	bool

config ARCH_WEAK_RELEASE_ACQUIRE
	bool

config ARCH_WANT_IPC_PARSE_VERSION
	bool

config ARCH_WANT_COMPAT_IPC_PARSE_VERSION
	bool

config ARCH_WANT_OLD_COMPAT_IPC
	select ARCH_WANT_COMPAT_IPC_PARSE_VERSION
	bool

config HAVE_ARCH_SECCOMP
	bool
	help
	  An arch should select this symbol to support seccomp mode 1 (the fixed
	  syscall policy), and must provide an overrides for __NR_seccomp_sigreturn,
	  and compat syscalls if the asm-generic/seccomp.h defaults need adjustment:
	  - __NR_seccomp_read_32
	  - __NR_seccomp_write_32
	  - __NR_seccomp_exit_32
	  - __NR_seccomp_sigreturn_32

config HAVE_ARCH_SECCOMP_FILTER
	bool
	select HAVE_ARCH_SECCOMP
	help
	  An arch should select this symbol if it provides all of these things:
	  - all the requirements for HAVE_ARCH_SECCOMP
	  - syscall_get_arch()
	  - syscall_get_arguments()
	  - syscall_rollback()
	  - syscall_set_return_value()
	  - SIGSYS siginfo_t support
	  - secure_computing is called from a ptrace_event()-safe context
	  - secure_computing return value is checked and a return value of -1
	    results in the system call being skipped immediately.
	  - seccomp syscall wired up
	  - if !HAVE_SPARSE_SYSCALL_NR, have SECCOMP_ARCH_NATIVE,
	    SECCOMP_ARCH_NATIVE_NR, SECCOMP_ARCH_NATIVE_NAME defined. If
	    COMPAT is supported, have the SECCOMP_ARCH_COMPAT* defines too.

config SECCOMP
	prompt "Enable seccomp to safely execute untrusted bytecode"
	def_bool y
	depends on HAVE_ARCH_SECCOMP
	help
	  This kernel feature is useful for number crunching applications
	  that may need to handle untrusted bytecode during their
	  execution. By using pipes or other transports made available
	  to the process as file descriptors supporting the read/write
	  syscalls, it's possible to isolate those applications in their
	  own address space using seccomp. Once seccomp is enabled via
	  prctl(PR_SET_SECCOMP) or the seccomp() syscall, it cannot be
	  disabled and the task is only allowed to execute a few safe
	  syscalls defined by each seccomp mode.

	  If unsure, say Y.

config SECCOMP_FILTER
	def_bool y
	depends on HAVE_ARCH_SECCOMP_FILTER && SECCOMP && NET
	help
	  Enable tasks to build secure computing environments defined
	  in terms of Berkeley Packet Filter programs which implement
	  task-defined system call filtering polices.

	  See Documentation/userspace-api/seccomp_filter.rst for details.

config SECCOMP_CACHE_DEBUG
	bool "Show seccomp filter cache status in /proc/pid/seccomp_cache"
	depends on SECCOMP_FILTER && !HAVE_SPARSE_SYSCALL_NR
	depends on PROC_FS
	help
	  This enables the /proc/pid/seccomp_cache interface to monitor
	  seccomp cache data. The file format is subject to change. Reading
	  the file requires CAP_SYS_ADMIN.

	  This option is for debugging only. Enabling presents the risk that
	  an adversary may be able to infer the seccomp filter logic.

	  If unsure, say N.

config HAVE_ARCH_STACKLEAK
	bool
	help
	  An architecture should select this if it has the code which
	  fills the used part of the kernel stack with the STACKLEAK_POISON
	  value before returning from system calls.

config HAVE_STACKPROTECTOR
	bool
	help
	  An arch should select this symbol if:
	  - it has implemented a stack canary (e.g. __stack_chk_guard)

config STACKPROTECTOR
	bool "Stack Protector buffer overflow detection"
	depends on HAVE_STACKPROTECTOR
	depends on $(cc-option,-fstack-protector)
	default y
	help
	  This option turns on the "stack-protector" GCC feature. This
	  feature puts, at the beginning of functions, a canary value on
	  the stack just before the return address, and validates
	  the value just before actually returning.  Stack based buffer
	  overflows (that need to overwrite this return address) now also
	  overwrite the canary, which gets detected and the attack is then
	  neutralized via a kernel panic.

	  Functions will have the stack-protector canary logic added if they
	  have an 8-byte or larger character array on the stack.

	  This feature requires gcc version 4.2 or above, or a distribution
	  gcc with the feature backported ("-fstack-protector").

	  On an x86 "defconfig" build, this feature adds canary checks to
	  about 3% of all kernel functions, which increases kernel code size
	  by about 0.3%.

config STACKPROTECTOR_STRONG
	bool "Strong Stack Protector"
	depends on STACKPROTECTOR
	depends on $(cc-option,-fstack-protector-strong)
	default y
	help
	  Functions will have the stack-protector canary logic added in any
	  of the following conditions:

	  - local variable's address used as part of the right hand side of an
	    assignment or function argument
	  - local variable is an array (or union containing an array),
	    regardless of array type or length
	  - uses register local variables

	  This feature requires gcc version 4.9 or above, or a distribution
	  gcc with the feature backported ("-fstack-protector-strong").

	  On an x86 "defconfig" build, this feature adds canary checks to
	  about 20% of all kernel functions, which increases the kernel code
	  size by about 2%.

config ARCH_SUPPORTS_SHADOW_CALL_STACK
	bool
	help
	  An architecture should select this if it supports Clang's Shadow
	  Call Stack and implements runtime support for shadow stack
	  switching.

config SHADOW_CALL_STACK
	bool "Clang Shadow Call Stack"
	depends on CC_IS_CLANG && ARCH_SUPPORTS_SHADOW_CALL_STACK
	depends on DYNAMIC_FTRACE_WITH_REGS || !FUNCTION_GRAPH_TRACER
	help
	  This option enables Clang's Shadow Call Stack, which uses a
	  shadow stack to protect function return addresses from being
	  overwritten by an attacker. More information can be found in
	  Clang's documentation:

	    https://clang.llvm.org/docs/ShadowCallStack.html

	  Note that security guarantees in the kernel differ from the
	  ones documented for user space. The kernel must store addresses
	  of shadow stacks in memory, which means an attacker capable of
	  reading and writing arbitrary memory may be able to locate them
	  and hijack control flow by modifying the stacks.

config HAVE_ARCH_WITHIN_STACK_FRAMES
	bool
	help
	  An architecture should select this if it can walk the kernel stack
	  frames to determine if an object is part of either the arguments
	  or local variables (i.e. that it excludes saved return addresses,
	  and similar) by implementing an inline arch_within_stack_frames(),
	  which is used by CONFIG_HARDENED_USERCOPY.

config HAVE_CONTEXT_TRACKING
	bool
	help
	  Provide kernel/user boundaries probes necessary for subsystems
	  that need it, such as userspace RCU extended quiescent state.
	  Syscalls need to be wrapped inside user_exit()-user_enter(), either
	  optimized behind static key or through the slow path using TIF_NOHZ
	  flag. Exceptions handlers must be wrapped as well. Irqs are already
	  protected inside rcu_irq_enter/rcu_irq_exit() but preemption or signal
	  handling on irq exit still need to be protected.

config HAVE_CONTEXT_TRACKING_OFFSTACK
	bool
	help
	  Architecture neither relies on exception_enter()/exception_exit()
	  nor on schedule_user(). Also preempt_schedule_notrace() and
	  preempt_schedule_irq() can't be called in a preemptible section
	  while context tracking is CONTEXT_USER. This feature reflects a sane
	  entry implementation where the following requirements are met on
	  critical entry code, ie: before user_exit() or after user_enter():

	  - Critical entry code isn't preemptible (or better yet:
	    not interruptible).
	  - No use of RCU read side critical sections, unless rcu_nmi_enter()
	    got called.
	  - No use of instrumentation, unless instrumentation_begin() got
	    called.

config HAVE_TIF_NOHZ
	bool
	help
	  Arch relies on TIF_NOHZ and syscall slow path to implement context
	  tracking calls to user_enter()/user_exit().

config HAVE_VIRT_CPU_ACCOUNTING
	bool

config ARCH_HAS_SCALED_CPUTIME
	bool

config HAVE_VIRT_CPU_ACCOUNTING_GEN
	bool
	default y if 64BIT
	help
	  With VIRT_CPU_ACCOUNTING_GEN, cputime_t becomes 64-bit.
	  Before enabling this option, arch code must be audited
	  to ensure there are no races in concurrent read/write of
	  cputime_t. For example, reading/writing 64-bit cputime_t on
	  some 32-bit arches may require multiple accesses, so proper
	  locking is needed to protect against concurrent accesses.


config HAVE_IRQ_TIME_ACCOUNTING
	bool
	help
	  Archs need to ensure they use a high enough resolution clock to
	  support irq time accounting and then call enable_sched_clock_irqtime().

config HAVE_MOVE_PUD
	bool
	help
	  Architectures that select this are able to move page tables at the
	  PUD level. If there are only 3 page table levels, the move effectively
	  happens at the PGD level.

config HAVE_MOVE_PMD
	bool
	help
	  Archs that select this are able to move page tables at the PMD level.

config HAVE_ARCH_TRANSPARENT_HUGEPAGE
	bool

config HAVE_ARCH_TRANSPARENT_HUGEPAGE_PUD
	bool

config HAVE_ARCH_HUGE_VMAP
	bool

config ARCH_WANT_HUGE_PMD_SHARE
	bool

config HAVE_ARCH_SOFT_DIRTY
	bool

config HAVE_MOD_ARCH_SPECIFIC
	bool
	help
	  The arch uses struct mod_arch_specific to store data.  Many arches
	  just need a simple module loader without arch specific data - those
	  should not enable this.

config MODULES_USE_ELF_RELA
	bool
	help
	  Modules only use ELF RELA relocations.  Modules with ELF REL
	  relocations will give an error.

config MODULES_USE_ELF_REL
	bool
	help
	  Modules only use ELF REL relocations.  Modules with ELF RELA
	  relocations will give an error.

config HAVE_IRQ_EXIT_ON_IRQ_STACK
	bool
	help
	  Architecture doesn't only execute the irq handler on the irq stack
	  but also irq_exit(). This way we can process softirqs on this irq
	  stack instead of switching to a new one when we call __do_softirq()
	  in the end of an hardirq.
	  This spares a stack switch and improves cache usage on softirq
	  processing.

config PGTABLE_LEVELS
	int
	default 2

config ARCH_HAS_ELF_RANDOMIZE
	bool
	help
	  An architecture supports choosing randomized locations for
	  stack, mmap, brk, and ET_DYN. Defined functions:
	  - arch_mmap_rnd()
	  - arch_randomize_brk()

config HAVE_ARCH_MMAP_RND_BITS
	bool
	help
	  An arch should select this symbol if it supports setting a variable
	  number of bits for use in establishing the base address for mmap
	  allocations, has MMU enabled and provides values for both:
	  - ARCH_MMAP_RND_BITS_MIN
	  - ARCH_MMAP_RND_BITS_MAX

config HAVE_EXIT_THREAD
	bool
	help
	  An architecture implements exit_thread.

config ARCH_MMAP_RND_BITS_MIN
	int

config ARCH_MMAP_RND_BITS_MAX
	int

config ARCH_MMAP_RND_BITS_DEFAULT
	int

config ARCH_MMAP_RND_BITS
	int "Number of bits to use for ASLR of mmap base address" if EXPERT
	range ARCH_MMAP_RND_BITS_MIN ARCH_MMAP_RND_BITS_MAX
	default ARCH_MMAP_RND_BITS_DEFAULT if ARCH_MMAP_RND_BITS_DEFAULT
	default ARCH_MMAP_RND_BITS_MIN
	depends on HAVE_ARCH_MMAP_RND_BITS
	help
	  This value can be used to select the number of bits to use to
	  determine the random offset to the base address of vma regions
	  resulting from mmap allocations. This value will be bounded
	  by the architecture's minimum and maximum supported values.

	  This value can be changed after boot using the
	  /proc/sys/vm/mmap_rnd_bits tunable

config HAVE_ARCH_MMAP_RND_COMPAT_BITS
	bool
	help
	  An arch should select this symbol if it supports running applications
	  in compatibility mode, supports setting a variable number of bits for
	  use in establishing the base address for mmap allocations, has MMU
	  enabled and provides values for both:
	  - ARCH_MMAP_RND_COMPAT_BITS_MIN
	  - ARCH_MMAP_RND_COMPAT_BITS_MAX

config ARCH_MMAP_RND_COMPAT_BITS_MIN
	int

config ARCH_MMAP_RND_COMPAT_BITS_MAX
	int

config ARCH_MMAP_RND_COMPAT_BITS_DEFAULT
	int

config ARCH_MMAP_RND_COMPAT_BITS
	int "Number of bits to use for ASLR of mmap base address for compatible applications" if EXPERT
	range ARCH_MMAP_RND_COMPAT_BITS_MIN ARCH_MMAP_RND_COMPAT_BITS_MAX
	default ARCH_MMAP_RND_COMPAT_BITS_DEFAULT if ARCH_MMAP_RND_COMPAT_BITS_DEFAULT
	default ARCH_MMAP_RND_COMPAT_BITS_MIN
	depends on HAVE_ARCH_MMAP_RND_COMPAT_BITS
	help
	  This value can be used to select the number of bits to use to
	  determine the random offset to the base address of vma regions
	  resulting from mmap allocations for compatible applications This
	  value will be bounded by the architecture's minimum and maximum
	  supported values.

	  This value can be changed after boot using the
	  /proc/sys/vm/mmap_rnd_compat_bits tunable

config HAVE_ARCH_COMPAT_MMAP_BASES
	bool
	help
	  This allows 64bit applications to invoke 32-bit mmap() syscall
	  and vice-versa 32-bit applications to call 64-bit mmap().
	  Required for applications doing different bitness syscalls.

# This allows to use a set of generic functions to determine mmap base
# address by giving priority to top-down scheme only if the process
# is not in legacy mode (compat task, unlimited stack size or
# sysctl_legacy_va_layout).
# Architecture that selects this option can provide its own version of:
# - STACK_RND_MASK
config ARCH_WANT_DEFAULT_TOPDOWN_MMAP_LAYOUT
	bool
	depends on MMU
	select ARCH_HAS_ELF_RANDOMIZE

config HAVE_STACK_VALIDATION
	bool
	help
	  Architecture supports the 'objtool check' host tool command, which
	  performs compile-time stack metadata validation.

config HAVE_RELIABLE_STACKTRACE
	bool
	help
	  Architecture has either save_stack_trace_tsk_reliable() or
	  arch_stack_walk_reliable() function which only returns a stack trace
	  if it can guarantee the trace is reliable.

config HAVE_ARCH_HASH
	bool
	default n
	help
	  If this is set, the architecture provides an <asm/hash.h>
	  file which provides platform-specific implementations of some
	  functions in <linux/hash.h> or fs/namei.c.

config HAVE_ARCH_NVRAM_OPS
	bool

config ISA_BUS_API
	def_bool ISA

#
# ABI hall of shame
#
config CLONE_BACKWARDS
	bool
	help
	  Architecture has tls passed as the 4th argument of clone(2),
	  not the 5th one.

config CLONE_BACKWARDS2
	bool
	help
	  Architecture has the first two arguments of clone(2) swapped.

config CLONE_BACKWARDS3
	bool
	help
	  Architecture has tls passed as the 3rd argument of clone(2),
	  not the 5th one.

config ODD_RT_SIGACTION
	bool
	help
	  Architecture has unusual rt_sigaction(2) arguments

config OLD_SIGSUSPEND
	bool
	help
	  Architecture has old sigsuspend(2) syscall, of one-argument variety

config OLD_SIGSUSPEND3
	bool
	help
	  Even weirder antique ABI - three-argument sigsuspend(2)

config OLD_SIGACTION
	bool
	help
	  Architecture has old sigaction(2) syscall.  Nope, not the same
	  as OLD_SIGSUSPEND | OLD_SIGSUSPEND3 - alpha has sigsuspend(2),
	  but fairly different variant of sigaction(2), thanks to OSF/1
	  compatibility...

config COMPAT_OLD_SIGACTION
	bool

config COMPAT_32BIT_TIME
	bool "Provide system calls for 32-bit time_t"
	default !64BIT || COMPAT
	help
	  This enables 32 bit time_t support in addition to 64 bit time_t support.
	  This is relevant on all 32-bit architectures, and 64-bit architectures
	  as part of compat syscall handling.

config ARCH_NO_PREEMPT
	bool

config ARCH_SUPPORTS_RT
	bool

config CPU_NO_EFFICIENT_FFS
	def_bool n

config HAVE_ARCH_VMAP_STACK
	def_bool n
	help
	  An arch should select this symbol if it can support kernel stacks
	  in vmalloc space.  This means:

	  - vmalloc space must be large enough to hold many kernel stacks.
	    This may rule out many 32-bit architectures.

	  - Stacks in vmalloc space need to work reliably.  For example, if
	    vmap page tables are created on demand, either this mechanism
	    needs to work while the stack points to a virtual address with
	    unpopulated page tables or arch code (switch_to() and switch_mm(),
	    most likely) needs to ensure that the stack's page table entries
	    are populated before running on a possibly unpopulated stack.

	  - If the stack overflows into a guard page, something reasonable
	    should happen.  The definition of "reasonable" is flexible, but
	    instantly rebooting without logging anything would be unfriendly.

config VMAP_STACK
	default y
	bool "Use a virtually-mapped stack"
	depends on HAVE_ARCH_VMAP_STACK
	depends on !KASAN || KASAN_VMALLOC
	help
	  Enable this if you want the use virtually-mapped kernel stacks
	  with guard pages.  This causes kernel stack overflows to be
	  caught immediately rather than causing difficult-to-diagnose
	  corruption.

	  To use this with KASAN, the architecture must support backing
	  virtual mappings with real shadow memory, and KASAN_VMALLOC must
	  be enabled.

config ARCH_OPTIONAL_KERNEL_RWX
	def_bool n

config ARCH_OPTIONAL_KERNEL_RWX_DEFAULT
	def_bool n

config ARCH_HAS_STRICT_KERNEL_RWX
	def_bool n

config STRICT_KERNEL_RWX
	bool "Make kernel text and rodata read-only" if ARCH_OPTIONAL_KERNEL_RWX
	depends on ARCH_HAS_STRICT_KERNEL_RWX
	default !ARCH_OPTIONAL_KERNEL_RWX || ARCH_OPTIONAL_KERNEL_RWX_DEFAULT
	help
	  If this is set, kernel text and rodata memory will be made read-only,
	  and non-text memory will be made non-executable. This provides
	  protection against certain security exploits (e.g. executing the heap
	  or modifying text)

	  These features are considered standard security practice these days.
	  You should say Y here in almost all cases.

config ARCH_HAS_STRICT_MODULE_RWX
	def_bool n

config STRICT_MODULE_RWX
	bool "Set loadable kernel module data as NX and text as RO" if ARCH_OPTIONAL_KERNEL_RWX
	depends on ARCH_HAS_STRICT_MODULE_RWX && MODULES
	default !ARCH_OPTIONAL_KERNEL_RWX || ARCH_OPTIONAL_KERNEL_RWX_DEFAULT
	help
	  If this is set, module text and rodata memory will be made read-only,
	  and non-text memory will be made non-executable. This provides
	  protection against certain security exploits (e.g. writing to text)

# select if the architecture provides an asm/dma-direct.h header
config ARCH_HAS_PHYS_TO_DMA
	bool

config HAVE_ARCH_COMPILER_H
	bool
	help
	  An architecture can select this if it provides an
	  asm/compiler.h header that should be included after
	  linux/compiler-*.h in order to override macro definitions that those
	  headers generally provide.

config HAVE_ARCH_PREL32_RELOCATIONS
	bool
	help
	  May be selected by an architecture if it supports place-relative
	  32-bit relocations, both in the toolchain and in the module loader,
	  in which case relative references can be used in special sections
	  for PCI fixup, initcalls etc which are only half the size on 64 bit
	  architectures, and don't require runtime relocation on relocatable
	  kernels.

config ARCH_USE_MEMREMAP_PROT
	bool

config LOCK_EVENT_COUNTS
	bool "Locking event counts collection"
	depends on DEBUG_FS
	help
	  Enable light-weight counting of various locking related events
	  in the system with minimal performance impact. This reduces
	  the chance of application behavior change because of timing
	  differences. The counts are reported via debugfs.

# Select if the architecture has support for applying RELR relocations.
config ARCH_HAS_RELR
	bool

config RELR
	bool "Use RELR relocation packing"
	depends on ARCH_HAS_RELR && TOOLS_SUPPORT_RELR
	default y
	help
	  Store the kernel's dynamic relocations in the RELR relocation packing
	  format. Requires a compatible linker (LLD supports this feature), as
	  well as compatible NM and OBJCOPY utilities (llvm-nm and llvm-objcopy
	  are compatible).

config ARCH_HAS_MEM_ENCRYPT
	bool

config HAVE_SPARSE_SYSCALL_NR
       bool
       help
          An architecture should select this if its syscall numbering is sparse
	  to save space. For example, MIPS architecture has a syscall array with
	  entries at 4000, 5000 and 6000 locations. This option turns on syscall
	  related optimizations for a given architecture.

config ARCH_HAS_VDSO_DATA
	bool

config HAVE_STATIC_CALL
	bool

config HAVE_STATIC_CALL_INLINE
	bool
	depends on HAVE_STATIC_CALL

<<<<<<< HEAD
config ARCH_WANT_LD_ORPHAN_WARN
	bool
	help
	  An arch should select this symbol once all linker sections are explicitly
	  included, size-asserted, or discarded in the linker scripts. This is
	  important because we never want expected sections to be placed heuristically
	  by the linker, since the locations of such sections can change between linker
	  versions.
=======
config HAVE_ARCH_PFN_VALID
	bool

config ARCH_SUPPORTS_DEBUG_PAGEALLOC
	bool
>>>>>>> c564d100

source "kernel/gcov/Kconfig"

source "scripts/gcc-plugins/Kconfig"

endmenu<|MERGE_RESOLUTION|>--- conflicted
+++ resolved
@@ -1069,7 +1069,6 @@
 	bool
 	depends on HAVE_STATIC_CALL
 
-<<<<<<< HEAD
 config ARCH_WANT_LD_ORPHAN_WARN
 	bool
 	help
@@ -1078,13 +1077,12 @@
 	  important because we never want expected sections to be placed heuristically
 	  by the linker, since the locations of such sections can change between linker
 	  versions.
-=======
+
 config HAVE_ARCH_PFN_VALID
 	bool
 
 config ARCH_SUPPORTS_DEBUG_PAGEALLOC
 	bool
->>>>>>> c564d100
 
 source "kernel/gcov/Kconfig"
 

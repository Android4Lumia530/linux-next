--- conflicted
+++ resolved
@@ -373,11 +373,7 @@
 # It simply saves general/control registers and psw in
 # the save area and does disabled wait with a faulty address.
 #
-<<<<<<< HEAD
-ENTRY(startup_pgm_check_handler)
-=======
 SYM_CODE_START_LOCAL(startup_pgm_check_handler)
->>>>>>> 356006a6
 	stmg	%r8,%r15,__LC_SAVE_AREA_SYNC
 	la	%r8,4095
 	stctg	%c0,%c15,__LC_CREGS_SAVE_AREA-4095(%r8)

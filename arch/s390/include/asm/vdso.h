/* SPDX-License-Identifier: GPL-2.0 */
#ifndef __S390_VDSO_H__
#define __S390_VDSO_H__

#include <vdso/datapage.h>

/* Default link addresses for the vDSOs */
#define VDSO32_LBASE	0
#define VDSO64_LBASE	0

#define VDSO_VERSION_STRING	LINUX_2.6.29

#ifndef __ASSEMBLY__

<<<<<<< HEAD
/*
 * Note about the vdso_data and vdso_per_cpu_data structures:
 *
 * NEVER USE THEM IN USERSPACE CODE DIRECTLY. The layout of the
 * structure is supposed to be known only to the function in the vdso
 * itself and may change without notice.
 */

struct vdso_per_cpu_data {
	/*
	 * Note: node_id and cpu_nr must be at adjacent memory locations.
	 * VDSO userspace must read both values with a single instruction.
	 */
	union {
		__u64 getcpu_val;
		struct {
			__u32 node_id;
			__u32 cpu_nr;
		};
	};
};

extern struct vdso_data *vdso_data;

int vdso_alloc_per_cpu(struct lowcore *lowcore);
void vdso_free_per_cpu(struct lowcore *lowcore);
=======
extern struct vdso_data *vdso_data;

void vdso_getcpu_init(void);
>>>>>>> 356006a6

#endif /* __ASSEMBLY__ */
#endif /* __S390_VDSO_H__ */<|MERGE_RESOLUTION|>--- conflicted
+++ resolved
@@ -12,38 +12,9 @@
 
 #ifndef __ASSEMBLY__
 
-<<<<<<< HEAD
-/*
- * Note about the vdso_data and vdso_per_cpu_data structures:
- *
- * NEVER USE THEM IN USERSPACE CODE DIRECTLY. The layout of the
- * structure is supposed to be known only to the function in the vdso
- * itself and may change without notice.
- */
-
-struct vdso_per_cpu_data {
-	/*
-	 * Note: node_id and cpu_nr must be at adjacent memory locations.
-	 * VDSO userspace must read both values with a single instruction.
-	 */
-	union {
-		__u64 getcpu_val;
-		struct {
-			__u32 node_id;
-			__u32 cpu_nr;
-		};
-	};
-};
-
-extern struct vdso_data *vdso_data;
-
-int vdso_alloc_per_cpu(struct lowcore *lowcore);
-void vdso_free_per_cpu(struct lowcore *lowcore);
-=======
 extern struct vdso_data *vdso_data;
 
 void vdso_getcpu_init(void);
->>>>>>> 356006a6
 
 #endif /* __ASSEMBLY__ */
 #endif /* __S390_VDSO_H__ */
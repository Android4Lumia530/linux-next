--- conflicted
+++ resolved
@@ -212,11 +212,7 @@
 /* CLP */
 int clp_setup_writeback_mio(void);
 int clp_scan_pci_devices(void);
-<<<<<<< HEAD
-int clp_add_pci_device(u32, u32, int);
-=======
 int clp_query_pci_fn(struct zpci_dev *zdev);
->>>>>>> f642729d
 int clp_enable_fh(struct zpci_dev *, u8);
 int clp_disable_fh(struct zpci_dev *);
 int clp_get_state(u32 fid, enum zpci_state *state);

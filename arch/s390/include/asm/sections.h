--- conflicted
+++ resolved
@@ -26,22 +26,14 @@
  * final .boot.data section, which should be identical in the decompressor and
  * the decompressed kernel (that is checked during the build).
  */
-<<<<<<< HEAD
-#define __bootdata(var) __section(".boot.data.var") var
-=======
 #define __bootdata(var) __section(".boot.data." #var) var
->>>>>>> f642729d
 
 /*
  * .boot.preserved.data is similar to .boot.data, but it is not part of the
  * .init section and thus will be preserved for later use in the decompressed
  * kernel.
  */
-<<<<<<< HEAD
-#define __bootdata_preserved(var) __section(".boot.preserved.data.var") var
-=======
 #define __bootdata_preserved(var) __section(".boot.preserved.data." #var) var
->>>>>>> f642729d
 
 extern unsigned long __sdma, __edma;
 extern unsigned long __stext_dma, __etext_dma;

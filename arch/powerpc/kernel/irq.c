// SPDX-License-Identifier: GPL-2.0-or-later
/*
 *  Derived from arch/i386/kernel/irq.c
 *    Copyright (C) 1992 Linus Torvalds
 *  Adapted from arch/i386 by Gary Thomas
 *    Copyright (C) 1995-1996 Gary Thomas (gdt@linuxppc.org)
 *  Updated and modified by Cort Dougan <cort@fsmlabs.com>
 *    Copyright (C) 1996-2001 Cort Dougan
 *  Adapted for Power Macintosh by Paul Mackerras
 *    Copyright (C) 1996 Paul Mackerras (paulus@cs.anu.edu.au)
 *
 * This file contains the code used by various IRQ handling routines:
 * asking for different IRQ's should be done through these routines
 * instead of just grabbing them. Thus setups with different IRQ numbers
 * shouldn't result in any weird surprises, and installing new handlers
 * should be easier.
 *
 * The MPC8xx has an interrupt mask in the SIU.  If a bit is set, the
 * interrupt is _enabled_.  As expected, IRQ0 is bit 0 in the 32-bit
 * mask register (of which only 16 are defined), hence the weird shifting
 * and complement of the cached_irq_mask.  I want to be able to stuff
 * this right into the SIU SMASK register.
 * Many of the prep/chrp functions are conditional compiled on CONFIG_PPC_8xx
 * to reduce code space and undefined function references.
 */

#undef DEBUG

#include <linux/export.h>
#include <linux/threads.h>
#include <linux/kernel_stat.h>
#include <linux/signal.h>
#include <linux/sched.h>
#include <linux/ptrace.h>
#include <linux/ioport.h>
#include <linux/interrupt.h>
#include <linux/timex.h>
#include <linux/init.h>
#include <linux/slab.h>
#include <linux/delay.h>
#include <linux/irq.h>
#include <linux/seq_file.h>
#include <linux/cpumask.h>
#include <linux/profile.h>
#include <linux/bitops.h>
#include <linux/list.h>
#include <linux/radix-tree.h>
#include <linux/mutex.h>
#include <linux/pci.h>
#include <linux/debugfs.h>
#include <linux/of.h>
#include <linux/of_irq.h>
#include <linux/vmalloc.h>
#include <linux/pgtable.h>

#include <linux/uaccess.h>
#include <asm/interrupt.h>
#include <asm/io.h>
#include <asm/irq.h>
#include <asm/cache.h>
#include <asm/prom.h>
#include <asm/ptrace.h>
#include <asm/machdep.h>
#include <asm/udbg.h>
#include <asm/smp.h>
#include <asm/livepatch.h>
#include <asm/asm-prototypes.h>
#include <asm/hw_irq.h>
#include <asm/softirq_stack.h>

#ifdef CONFIG_PPC64
#include <asm/paca.h>
#include <asm/firmware.h>
#include <asm/lv1call.h>
#include <asm/dbell.h>
#endif
#define CREATE_TRACE_POINTS
#include <asm/trace.h>
#include <asm/cpu_has_feature.h>

DEFINE_PER_CPU_SHARED_ALIGNED(irq_cpustat_t, irq_stat);
EXPORT_PER_CPU_SYMBOL(irq_stat);

#ifdef CONFIG_PPC32
atomic_t ppc_n_lost_interrupts;

#ifdef CONFIG_TAU_INT
extern int tau_initialized;
u32 tau_interrupts(unsigned long cpu);
#endif
#endif /* CONFIG_PPC32 */

#ifdef CONFIG_PPC64

int distribute_irqs = 1;

static inline notrace unsigned long get_irq_happened(void)
{
	unsigned long happened;

	__asm__ __volatile__("lbz %0,%1(13)"
	: "=r" (happened) : "i" (offsetof(struct paca_struct, irq_happened)));

	return happened;
}

<<<<<<< HEAD
static inline notrace int decrementer_check_overflow(void)
{
	u64 now = get_tb();
	u64 *next_tb = this_cpu_ptr(&decrementers_next_tb);
 
	return now >= *next_tb;
}

=======
>>>>>>> f642729d
#ifdef CONFIG_PPC_BOOK3E

/* This is called whenever we are re-enabling interrupts
 * and returns either 0 (nothing to do) or 500/900/280 if
 * there's an EE, DEC or DBELL to generate.
 *
 * This is called in two contexts: From arch_local_irq_restore()
 * before soft-enabling interrupts, and from the exception exit
 * path when returning from an interrupt from a soft-disabled to
 * a soft enabled context. In both case we have interrupts hard
 * disabled.
 *
 * We take care of only clearing the bits we handled in the
 * PACA irq_happened field since we can only re-emit one at a
 * time and we don't want to "lose" one.
 */
notrace unsigned int __check_irq_replay(void)
{
	/*
	 * We use local_paca rather than get_paca() to avoid all
	 * the debug_smp_processor_id() business in this low level
	 * function
	 */
	unsigned char happened = local_paca->irq_happened;

	/*
	 * We are responding to the next interrupt, so interrupt-off
	 * latencies should be reset here.
	 */
	trace_hardirqs_on();
	trace_hardirqs_off();

	if (happened & PACA_IRQ_DEC) {
		local_paca->irq_happened &= ~PACA_IRQ_DEC;
		return 0x900;
	}

	if (happened & PACA_IRQ_EE) {
		local_paca->irq_happened &= ~PACA_IRQ_EE;
		return 0x500;
	}

	if (happened & PACA_IRQ_DBELL) {
		local_paca->irq_happened &= ~PACA_IRQ_DBELL;
		return 0x280;
	}

	if (happened & PACA_IRQ_HARD_DIS)
		local_paca->irq_happened &= ~PACA_IRQ_HARD_DIS;

	/* There should be nothing left ! */
	BUG_ON(local_paca->irq_happened != 0);

	return 0;
}

/*
 * This is specifically called by assembly code to re-enable interrupts
 * if they are currently disabled. This is typically called before
 * schedule() or do_signal() when returning to userspace. We do it
 * in C to avoid the burden of dealing with lockdep etc...
 *
 * NOTE: This is called with interrupts hard disabled but not marked
 * as such in paca->irq_happened, so we need to resync this.
 */
void notrace restore_interrupts(void)
{
	if (irqs_disabled()) {
		local_paca->irq_happened |= PACA_IRQ_HARD_DIS;
		local_irq_enable();
	} else
		__hard_irq_enable();
}

#endif /* CONFIG_PPC_BOOK3E */

void replay_soft_interrupts(void)
{
	struct pt_regs regs;

	/*
	 * Be careful here, calling these interrupt handlers can cause
	 * softirqs to be raised, which they may run when calling irq_exit,
	 * which will cause local_irq_enable() to be run, which can then
	 * recurse into this function. Don't keep any state across
	 * interrupt handler calls which may change underneath us.
	 *
	 * We use local_paca rather than get_paca() to avoid all the
	 * debug_smp_processor_id() business in this low level function.
	 */

	ppc_save_regs(&regs);
	regs.softe = IRQS_ENABLED;

again:
	if (IS_ENABLED(CONFIG_PPC_IRQ_SOFT_MASK_DEBUG))
		WARN_ON_ONCE(mfmsr() & MSR_EE);

	/*
	 * Force the delivery of pending soft-disabled interrupts on PS3.
	 * Any HV call will have this side effect.
	 */
	if (firmware_has_feature(FW_FEATURE_PS3_LV1)) {
		u64 tmp, tmp2;
		lv1_get_version_info(&tmp, &tmp2);
	}

	/*
	 * Check if an hypervisor Maintenance interrupt happened.
	 * This is a higher priority interrupt than the others, so
	 * replay it first.
	 */
	if (IS_ENABLED(CONFIG_PPC_BOOK3S) && (local_paca->irq_happened & PACA_IRQ_HMI)) {
		local_paca->irq_happened &= ~PACA_IRQ_HMI;
		regs.trap = 0xe60;
		handle_hmi_exception(&regs);
		if (!(local_paca->irq_happened & PACA_IRQ_HARD_DIS))
			hard_irq_disable();
	}

	if (local_paca->irq_happened & PACA_IRQ_DEC) {
		local_paca->irq_happened &= ~PACA_IRQ_DEC;
		regs.trap = 0x900;
		timer_interrupt(&regs);
		if (!(local_paca->irq_happened & PACA_IRQ_HARD_DIS))
			hard_irq_disable();
	}

	if (local_paca->irq_happened & PACA_IRQ_EE) {
		local_paca->irq_happened &= ~PACA_IRQ_EE;
		regs.trap = 0x500;
		do_IRQ(&regs);
		if (!(local_paca->irq_happened & PACA_IRQ_HARD_DIS))
			hard_irq_disable();
	}

<<<<<<< HEAD
	if (IS_ENABLED(CONFIG_PPC_DOORBELL) && (happened & PACA_IRQ_DBELL)) {
=======
	if (IS_ENABLED(CONFIG_PPC_DOORBELL) && (local_paca->irq_happened & PACA_IRQ_DBELL)) {
>>>>>>> f642729d
		local_paca->irq_happened &= ~PACA_IRQ_DBELL;
		if (IS_ENABLED(CONFIG_PPC_BOOK3E))
			regs.trap = 0x280;
		else
			regs.trap = 0xa00;
		doorbell_exception(&regs);
		if (!(local_paca->irq_happened & PACA_IRQ_HARD_DIS))
			hard_irq_disable();
	}

	/* Book3E does not support soft-masking PMI interrupts */
	if (IS_ENABLED(CONFIG_PPC_BOOK3S) && (local_paca->irq_happened & PACA_IRQ_PMI)) {
		local_paca->irq_happened &= ~PACA_IRQ_PMI;
		regs.trap = 0xf00;
		performance_monitor_exception(&regs);
		if (!(local_paca->irq_happened & PACA_IRQ_HARD_DIS))
			hard_irq_disable();
	}

	if (local_paca->irq_happened & ~PACA_IRQ_HARD_DIS) {
		/*
		 * We are responding to the next interrupt, so interrupt-off
		 * latencies should be reset here.
		 */
		trace_hardirqs_on();
		trace_hardirqs_off();
		goto again;
	}
}

#if defined(CONFIG_PPC_BOOK3S_64) && defined(CONFIG_PPC_KUAP)
static inline void replay_soft_interrupts_irqrestore(void)
{
	unsigned long kuap_state = get_kuap();

	/*
	 * Check if anything calls local_irq_enable/restore() when KUAP is
	 * disabled (user access enabled). We handle that case here by saving
	 * and re-locking AMR but we shouldn't get here in the first place,
	 * hence the warning.
	 */
	kuap_check_amr();

	if (kuap_state != AMR_KUAP_BLOCKED)
		set_kuap(AMR_KUAP_BLOCKED);

	replay_soft_interrupts();

	if (kuap_state != AMR_KUAP_BLOCKED)
		set_kuap(kuap_state);
}
#else
#define replay_soft_interrupts_irqrestore() replay_soft_interrupts()
#endif

notrace void arch_local_irq_restore(unsigned long mask)
{
	unsigned char irq_happened;

	/* Write the new soft-enabled value */
	irq_soft_mask_set(mask);
	if (mask)
		return;

	/*
	 * From this point onward, we can take interrupts, preempt,
	 * etc... unless we got hard-disabled. We check if an event
	 * happened. If none happened, we know we can just return.
	 *
	 * We may have preempted before the check below, in which case
	 * we are checking the "new" CPU instead of the old one. This
	 * is only a problem if an event happened on the "old" CPU.
	 *
	 * External interrupt events will have caused interrupts to
	 * be hard-disabled, so there is no problem, we
	 * cannot have preempted.
	 */
	irq_happened = get_irq_happened();
	if (!irq_happened) {
		if (IS_ENABLED(CONFIG_PPC_IRQ_SOFT_MASK_DEBUG))
			WARN_ON_ONCE(!(mfmsr() & MSR_EE));
		return;
	}

	/* We need to hard disable to replay. */
	if (!(irq_happened & PACA_IRQ_HARD_DIS)) {
		if (IS_ENABLED(CONFIG_PPC_IRQ_SOFT_MASK_DEBUG))
			WARN_ON_ONCE(!(mfmsr() & MSR_EE));
		__hard_irq_disable();
		local_paca->irq_happened |= PACA_IRQ_HARD_DIS;
	} else {
		/*
		 * We should already be hard disabled here. We had bugs
		 * where that wasn't the case so let's dbl check it and
		 * warn if we are wrong. Only do that when IRQ tracing
		 * is enabled as mfmsr() can be costly.
		 */
		if (IS_ENABLED(CONFIG_PPC_IRQ_SOFT_MASK_DEBUG)) {
			if (WARN_ON_ONCE(mfmsr() & MSR_EE))
				__hard_irq_disable();
		}

		if (irq_happened == PACA_IRQ_HARD_DIS) {
			local_paca->irq_happened = 0;
			__hard_irq_enable();
			return;
		}
	}

	/*
	 * Disable preempt here, so that the below preempt_enable will
	 * perform resched if required (a replayed interrupt may set
	 * need_resched).
	 */
	preempt_disable();
	irq_soft_mask_set(IRQS_ALL_DISABLED);
	trace_hardirqs_off();

	replay_soft_interrupts_irqrestore();
	local_paca->irq_happened = 0;

	trace_hardirqs_on();
	irq_soft_mask_set(IRQS_ENABLED);
	__hard_irq_enable();
	preempt_enable();
}
EXPORT_SYMBOL(arch_local_irq_restore);

/*
 * This is a helper to use when about to go into idle low-power
 * when the latter has the side effect of re-enabling interrupts
 * (such as calling H_CEDE under pHyp).
 *
 * You call this function with interrupts soft-disabled (this is
 * already the case when ppc_md.power_save is called). The function
 * will return whether to enter power save or just return.
 *
 * In the former case, it will have notified lockdep of interrupts
 * being re-enabled and generally sanitized the lazy irq state,
 * and in the latter case it will leave with interrupts hard
 * disabled and marked as such, so the local_irq_enable() call
 * in arch_cpu_idle() will properly re-enable everything.
 */
bool prep_irq_for_idle(void)
{
	/*
	 * First we need to hard disable to ensure no interrupt
	 * occurs before we effectively enter the low power state
	 */
	__hard_irq_disable();
	local_paca->irq_happened |= PACA_IRQ_HARD_DIS;

	/*
	 * If anything happened while we were soft-disabled,
	 * we return now and do not enter the low power state.
	 */
	if (lazy_irq_pending())
		return false;

	/* Tell lockdep we are about to re-enable */
	trace_hardirqs_on();

	/*
	 * Mark interrupts as soft-enabled and clear the
	 * PACA_IRQ_HARD_DIS from the pending mask since we
	 * are about to hard enable as well as a side effect
	 * of entering the low power state.
	 */
	local_paca->irq_happened &= ~PACA_IRQ_HARD_DIS;
	irq_soft_mask_set(IRQS_ENABLED);

	/* Tell the caller to enter the low power state */
	return true;
}

#ifdef CONFIG_PPC_BOOK3S
/*
 * This is for idle sequences that return with IRQs off, but the
 * idle state itself wakes on interrupt. Tell the irq tracer that
 * IRQs are enabled for the duration of idle so it does not get long
 * off times. Must be paired with fini_irq_for_idle_irqsoff.
 */
bool prep_irq_for_idle_irqsoff(void)
{
	WARN_ON(!irqs_disabled());

	/*
	 * First we need to hard disable to ensure no interrupt
	 * occurs before we effectively enter the low power state
	 */
	__hard_irq_disable();
	local_paca->irq_happened |= PACA_IRQ_HARD_DIS;

	/*
	 * If anything happened while we were soft-disabled,
	 * we return now and do not enter the low power state.
	 */
	if (lazy_irq_pending())
		return false;

	/* Tell lockdep we are about to re-enable */
	trace_hardirqs_on();

	return true;
}

/*
 * Take the SRR1 wakeup reason, index into this table to find the
 * appropriate irq_happened bit.
 *
 * Sytem reset exceptions taken in idle state also come through here,
 * but they are NMI interrupts so do not need to wait for IRQs to be
 * restored, and should be taken as early as practical. These are marked
 * with 0xff in the table. The Power ISA specifies 0100b as the system
 * reset interrupt reason.
 */
#define IRQ_SYSTEM_RESET	0xff

static const u8 srr1_to_lazyirq[0x10] = {
	0, 0, 0,
	PACA_IRQ_DBELL,
	IRQ_SYSTEM_RESET,
	PACA_IRQ_DBELL,
	PACA_IRQ_DEC,
	0,
	PACA_IRQ_EE,
	PACA_IRQ_EE,
	PACA_IRQ_HMI,
	0, 0, 0, 0, 0 };

void replay_system_reset(void)
{
	struct pt_regs regs;

	ppc_save_regs(&regs);
	regs.trap = 0x100;
	get_paca()->in_nmi = 1;
	system_reset_exception(&regs);
	get_paca()->in_nmi = 0;
}
EXPORT_SYMBOL_GPL(replay_system_reset);

void irq_set_pending_from_srr1(unsigned long srr1)
{
	unsigned int idx = (srr1 & SRR1_WAKEMASK_P8) >> 18;
	u8 reason = srr1_to_lazyirq[idx];

	/*
	 * Take the system reset now, which is immediately after registers
	 * are restored from idle. It's an NMI, so interrupts need not be
	 * re-enabled before it is taken.
	 */
	if (unlikely(reason == IRQ_SYSTEM_RESET)) {
		replay_system_reset();
		return;
	}

	if (reason == PACA_IRQ_DBELL) {
		/*
		 * When doorbell triggers a system reset wakeup, the message
		 * is not cleared, so if the doorbell interrupt is replayed
		 * and the IPI handled, the doorbell interrupt would still
		 * fire when EE is enabled.
		 *
		 * To avoid taking the superfluous doorbell interrupt,
		 * execute a msgclr here before the interrupt is replayed.
		 */
		ppc_msgclr(PPC_DBELL_MSGTYPE);
	}

	/*
	 * The 0 index (SRR1[42:45]=b0000) must always evaluate to 0,
	 * so this can be called unconditionally with the SRR1 wake
	 * reason as returned by the idle code, which uses 0 to mean no
	 * interrupt.
	 *
	 * If a future CPU was to designate this as an interrupt reason,
	 * then a new index for no interrupt must be assigned.
	 */
	local_paca->irq_happened |= reason;
}
#endif /* CONFIG_PPC_BOOK3S */

/*
 * Force a replay of the external interrupt handler on this CPU.
 */
void force_external_irq_replay(void)
{
	/*
	 * This must only be called with interrupts soft-disabled,
	 * the replay will happen when re-enabling.
	 */
	WARN_ON(!arch_irqs_disabled());

	/*
	 * Interrupts must always be hard disabled before irq_happened is
	 * modified (to prevent lost update in case of interrupt between
	 * load and store).
	 */
	__hard_irq_disable();
	local_paca->irq_happened |= PACA_IRQ_HARD_DIS;

	/* Indicate in the PACA that we have an interrupt to replay */
	local_paca->irq_happened |= PACA_IRQ_EE;
}

#endif /* CONFIG_PPC64 */

int arch_show_interrupts(struct seq_file *p, int prec)
{
	int j;

#if defined(CONFIG_PPC32) && defined(CONFIG_TAU_INT)
	if (tau_initialized) {
		seq_printf(p, "%*s: ", prec, "TAU");
		for_each_online_cpu(j)
			seq_printf(p, "%10u ", tau_interrupts(j));
		seq_puts(p, "  PowerPC             Thermal Assist (cpu temp)\n");
	}
#endif /* CONFIG_PPC32 && CONFIG_TAU_INT */

	seq_printf(p, "%*s: ", prec, "LOC");
	for_each_online_cpu(j)
		seq_printf(p, "%10u ", per_cpu(irq_stat, j).timer_irqs_event);
        seq_printf(p, "  Local timer interrupts for timer event device\n");

	seq_printf(p, "%*s: ", prec, "BCT");
	for_each_online_cpu(j)
		seq_printf(p, "%10u ", per_cpu(irq_stat, j).broadcast_irqs_event);
	seq_printf(p, "  Broadcast timer interrupts for timer event device\n");

	seq_printf(p, "%*s: ", prec, "LOC");
	for_each_online_cpu(j)
		seq_printf(p, "%10u ", per_cpu(irq_stat, j).timer_irqs_others);
        seq_printf(p, "  Local timer interrupts for others\n");

	seq_printf(p, "%*s: ", prec, "SPU");
	for_each_online_cpu(j)
		seq_printf(p, "%10u ", per_cpu(irq_stat, j).spurious_irqs);
	seq_printf(p, "  Spurious interrupts\n");

	seq_printf(p, "%*s: ", prec, "PMI");
	for_each_online_cpu(j)
		seq_printf(p, "%10u ", per_cpu(irq_stat, j).pmu_irqs);
	seq_printf(p, "  Performance monitoring interrupts\n");

	seq_printf(p, "%*s: ", prec, "MCE");
	for_each_online_cpu(j)
		seq_printf(p, "%10u ", per_cpu(irq_stat, j).mce_exceptions);
	seq_printf(p, "  Machine check exceptions\n");

#ifdef CONFIG_PPC_BOOK3S_64
	if (cpu_has_feature(CPU_FTR_HVMODE)) {
		seq_printf(p, "%*s: ", prec, "HMI");
		for_each_online_cpu(j)
			seq_printf(p, "%10u ", paca_ptrs[j]->hmi_irqs);
		seq_printf(p, "  Hypervisor Maintenance Interrupts\n");
	}
#endif

	seq_printf(p, "%*s: ", prec, "NMI");
	for_each_online_cpu(j)
		seq_printf(p, "%10u ", per_cpu(irq_stat, j).sreset_irqs);
	seq_printf(p, "  System Reset interrupts\n");

#ifdef CONFIG_PPC_WATCHDOG
	seq_printf(p, "%*s: ", prec, "WDG");
	for_each_online_cpu(j)
		seq_printf(p, "%10u ", per_cpu(irq_stat, j).soft_nmi_irqs);
	seq_printf(p, "  Watchdog soft-NMI interrupts\n");
#endif

#ifdef CONFIG_PPC_DOORBELL
	if (cpu_has_feature(CPU_FTR_DBELL)) {
		seq_printf(p, "%*s: ", prec, "DBL");
		for_each_online_cpu(j)
			seq_printf(p, "%10u ", per_cpu(irq_stat, j).doorbell_irqs);
		seq_printf(p, "  Doorbell interrupts\n");
	}
#endif

	return 0;
}

/*
 * /proc/stat helpers
 */
u64 arch_irq_stat_cpu(unsigned int cpu)
{
	u64 sum = per_cpu(irq_stat, cpu).timer_irqs_event;

	sum += per_cpu(irq_stat, cpu).broadcast_irqs_event;
	sum += per_cpu(irq_stat, cpu).pmu_irqs;
	sum += per_cpu(irq_stat, cpu).mce_exceptions;
	sum += per_cpu(irq_stat, cpu).spurious_irqs;
	sum += per_cpu(irq_stat, cpu).timer_irqs_others;
#ifdef CONFIG_PPC_BOOK3S_64
	sum += paca_ptrs[cpu]->hmi_irqs;
#endif
	sum += per_cpu(irq_stat, cpu).sreset_irqs;
#ifdef CONFIG_PPC_WATCHDOG
	sum += per_cpu(irq_stat, cpu).soft_nmi_irqs;
#endif
#ifdef CONFIG_PPC_DOORBELL
	sum += per_cpu(irq_stat, cpu).doorbell_irqs;
#endif

	return sum;
}

static inline void check_stack_overflow(void)
{
	long sp;

	if (!IS_ENABLED(CONFIG_DEBUG_STACKOVERFLOW))
		return;

	sp = current_stack_pointer & (THREAD_SIZE - 1);

	/* check for stack overflow: is there less than 2KB free? */
	if (unlikely(sp < 2048)) {
		pr_err("do_IRQ: stack overflow: %ld\n", sp);
		dump_stack();
	}
}

void __do_irq(struct pt_regs *regs)
{
	unsigned int irq;

	trace_irq_entry(regs);

	/*
	 * Query the platform PIC for the interrupt & ack it.
	 *
	 * This will typically lower the interrupt line to the CPU
	 */
	irq = ppc_md.get_irq();

	/* We can hard enable interrupts now to allow perf interrupts */
	may_hard_irq_enable();

	/* And finally process it */
	if (unlikely(!irq))
		__this_cpu_inc(irq_stat.spurious_irqs);
	else
		generic_handle_irq(irq);

	trace_irq_exit(regs);
}

DEFINE_INTERRUPT_HANDLER_ASYNC(do_IRQ)
{
	struct pt_regs *old_regs = set_irq_regs(regs);
	void *cursp, *irqsp, *sirqsp;

	/* Switch to the irq stack to handle this */
	cursp = (void *)(current_stack_pointer & ~(THREAD_SIZE - 1));
	irqsp = hardirq_ctx[raw_smp_processor_id()];
	sirqsp = softirq_ctx[raw_smp_processor_id()];

	check_stack_overflow();

	/* Already there ? */
	if (unlikely(cursp == irqsp || cursp == sirqsp)) {
		__do_irq(regs);
		set_irq_regs(old_regs);
		return;
	}
	/* Switch stack and call */
	call_do_irq(regs, irqsp);

	set_irq_regs(old_regs);
}

static void *__init alloc_vm_stack(void)
{
	return __vmalloc_node(THREAD_SIZE, THREAD_ALIGN, THREADINFO_GFP,
			      NUMA_NO_NODE, (void *)_RET_IP_);
}

static void __init vmap_irqstack_init(void)
{
	int i;

	for_each_possible_cpu(i) {
		softirq_ctx[i] = alloc_vm_stack();
		hardirq_ctx[i] = alloc_vm_stack();
	}
}


void __init init_IRQ(void)
{
	if (IS_ENABLED(CONFIG_VMAP_STACK))
		vmap_irqstack_init();

	if (ppc_md.init_IRQ)
		ppc_md.init_IRQ();
}

#if defined(CONFIG_BOOKE) || defined(CONFIG_40x)
void   *critirq_ctx[NR_CPUS] __read_mostly;
void    *dbgirq_ctx[NR_CPUS] __read_mostly;
void *mcheckirq_ctx[NR_CPUS] __read_mostly;
#endif

void *softirq_ctx[NR_CPUS] __read_mostly;
void *hardirq_ctx[NR_CPUS] __read_mostly;

void do_softirq_own_stack(void)
{
	call_do_softirq(softirq_ctx[smp_processor_id()]);
}

irq_hw_number_t virq_to_hw(unsigned int virq)
{
	struct irq_data *irq_data = irq_get_irq_data(virq);
	return WARN_ON(!irq_data) ? 0 : irq_data->hwirq;
}
EXPORT_SYMBOL_GPL(virq_to_hw);

#ifdef CONFIG_SMP
int irq_choose_cpu(const struct cpumask *mask)
{
	int cpuid;

	if (cpumask_equal(mask, cpu_online_mask)) {
		static int irq_rover;
		static DEFINE_RAW_SPINLOCK(irq_rover_lock);
		unsigned long flags;

		/* Round-robin distribution... */
do_round_robin:
		raw_spin_lock_irqsave(&irq_rover_lock, flags);

		irq_rover = cpumask_next(irq_rover, cpu_online_mask);
		if (irq_rover >= nr_cpu_ids)
			irq_rover = cpumask_first(cpu_online_mask);

		cpuid = irq_rover;

		raw_spin_unlock_irqrestore(&irq_rover_lock, flags);
	} else {
		cpuid = cpumask_first_and(mask, cpu_online_mask);
		if (cpuid >= nr_cpu_ids)
			goto do_round_robin;
	}

	return get_hard_smp_processor_id(cpuid);
}
#else
int irq_choose_cpu(const struct cpumask *mask)
{
	return hard_smp_processor_id();
}
#endif

#ifdef CONFIG_PPC64
static int __init setup_noirqdistrib(char *str)
{
	distribute_irqs = 0;
	return 1;
}

__setup("noirqdistrib", setup_noirqdistrib);
#endif /* CONFIG_PPC64 */<|MERGE_RESOLUTION|>--- conflicted
+++ resolved
@@ -104,17 +104,6 @@
 	return happened;
 }
 
-<<<<<<< HEAD
-static inline notrace int decrementer_check_overflow(void)
-{
-	u64 now = get_tb();
-	u64 *next_tb = this_cpu_ptr(&decrementers_next_tb);
- 
-	return now >= *next_tb;
-}
-
-=======
->>>>>>> f642729d
 #ifdef CONFIG_PPC_BOOK3E
 
 /* This is called whenever we are re-enabling interrupts
@@ -251,11 +240,7 @@
 			hard_irq_disable();
 	}
 
-<<<<<<< HEAD
-	if (IS_ENABLED(CONFIG_PPC_DOORBELL) && (happened & PACA_IRQ_DBELL)) {
-=======
 	if (IS_ENABLED(CONFIG_PPC_DOORBELL) && (local_paca->irq_happened & PACA_IRQ_DBELL)) {
->>>>>>> f642729d
 		local_paca->irq_happened &= ~PACA_IRQ_DBELL;
 		if (IS_ENABLED(CONFIG_PPC_BOOK3E))
 			regs.trap = 0x280;

--- conflicted
+++ resolved
@@ -1413,40 +1413,10 @@
 		__msr_check_and_clear(bits);
 }
 
-<<<<<<< HEAD
-#if defined(CONFIG_PPC_CELL) || defined(CONFIG_E500)
-#define mftb()		({unsigned long rval;				\
-			asm volatile(					\
-				"90:	mfspr %0, %2;\n"		\
-				ASM_FTR_IFSET(				\
-					"97:	cmpwi %0,0;\n"		\
-					"	beq- 90b;\n", "", %1)	\
-			: "=r" (rval) \
-			: "i" (CPU_FTR_CELL_TB_BUG), "i" (SPRN_TBRL) : "cr0"); \
-			rval;})
-#elif defined(CONFIG_PPC_8xx)
-#define mftb()		({unsigned long rval;	\
-			asm volatile("mftbl %0" : "=r" (rval)); rval;})
-#else
-#define mftb()		({unsigned long rval;	\
-			asm volatile("mfspr %0, %1" : \
-				     "=r" (rval) : "i" (SPRN_TBRL)); rval;})
-#endif /* !CONFIG_PPC_CELL */
-
-#if defined(CONFIG_PPC_8xx)
-#define mftbu()		({unsigned long rval;	\
-			asm volatile("mftbu %0" : "=r" (rval)); rval;})
-#else
-#define mftbu()		({unsigned long rval;	\
-			asm volatile("mfspr %0, %1" : "=r" (rval) : \
-				"i" (SPRN_TBRU)); rval;})
-#endif
-=======
 #ifdef CONFIG_PPC32
 static inline u32 mfsr(u32 idx)
 {
 	u32 val;
->>>>>>> f642729d
 
 	if (__builtin_constant_p(idx))
 		asm volatile("mfsr %0, %1" : "=r" (val): "i" (idx >> 28));

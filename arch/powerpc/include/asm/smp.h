--- conflicted
+++ resolved
@@ -134,10 +134,7 @@
 extern int cpu_to_core_id(int cpu);
 
 extern bool has_big_cores;
-<<<<<<< HEAD
-=======
 extern bool thread_group_shares_l2;
->>>>>>> f642729d
 
 #define cpu_smt_mask cpu_smt_mask
 #ifdef CONFIG_SCHED_SMT

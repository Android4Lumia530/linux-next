--- conflicted
+++ resolved
@@ -29,12 +29,9 @@
 #include <asm/pal.h>
 #include <asm/tlbflush.h>
 #include <asm/dma.h>
-<<<<<<< HEAD
 #include <asm/processor.h>
+#include <asm/sal.h>
 #include <asm/tlb.h>
-=======
-#include <asm/sal.h>
->>>>>>> a6c75b86
 
 static struct {
 	unsigned long mask;	/* mask of supported purge page-sizes */

// SPDX-License-Identifier: GPL-2.0-only
// Copyright (c) 2020 Intel Corporation

/*
 *  sof_sdw - ASOC Machine driver for Intel SoundWire platforms
 */

#include <linux/device.h>
#include <linux/dmi.h>
#include <linux/module.h>
#include <linux/soundwire/sdw.h>
#include <linux/soundwire/sdw_type.h>
#include <sound/soc.h>
#include <sound/soc-acpi.h>
#include "sof_sdw_common.h"

unsigned long sof_sdw_quirk = SOF_RT711_JD_SRC_JD1;
static int quirk_override = -1;
module_param_named(quirk, quirk_override, int, 0444);
MODULE_PARM_DESC(quirk, "Board-specific quirk override");

#define INC_ID(BE, CPU, LINK)	do { (BE)++; (CPU)++; (LINK)++; } while (0)

static void log_quirks(struct device *dev)
{
	if (SOF_RT711_JDSRC(sof_sdw_quirk))
		dev_dbg(dev, "quirk realtek,jack-detect-source %ld\n",
			SOF_RT711_JDSRC(sof_sdw_quirk));
	if (sof_sdw_quirk & SOF_SDW_FOUR_SPK)
		dev_dbg(dev, "quirk SOF_SDW_FOUR_SPK enabled\n");
	if (sof_sdw_quirk & SOF_SDW_TGL_HDMI)
		dev_dbg(dev, "quirk SOF_SDW_TGL_HDMI enabled\n");
	if (sof_sdw_quirk & SOF_SDW_PCH_DMIC)
		dev_dbg(dev, "quirk SOF_SDW_PCH_DMIC enabled\n");
	if (SOF_SSP_GET_PORT(sof_sdw_quirk))
		dev_dbg(dev, "SSP port %ld\n",
			SOF_SSP_GET_PORT(sof_sdw_quirk));
	if (sof_sdw_quirk & SOF_RT715_DAI_ID_FIX)
		dev_dbg(dev, "quirk SOF_RT715_DAI_ID_FIX enabled\n");
	if (sof_sdw_quirk & SOF_SDW_NO_AGGREGATION)
		dev_dbg(dev, "quirk SOF_SDW_NO_AGGREGATION enabled\n");
}

static int sof_sdw_quirk_cb(const struct dmi_system_id *id)
{
	sof_sdw_quirk = (unsigned long)id->driver_data;
	return 1;
}

static const struct dmi_system_id sof_sdw_quirk_table[] = {
	/* CometLake devices */
	{
		.callback = sof_sdw_quirk_cb,
		.matches = {
			DMI_MATCH(DMI_SYS_VENDOR, "Intel Corporation"),
			DMI_MATCH(DMI_PRODUCT_NAME, "CometLake Client"),
		},
		.driver_data = (void *)SOF_SDW_PCH_DMIC,
	},
	{
		.callback = sof_sdw_quirk_cb,
		.matches = {
			DMI_MATCH(DMI_SYS_VENDOR, "Dell Inc"),
			DMI_EXACT_MATCH(DMI_PRODUCT_SKU, "0A3E")
		},
		.driver_data = (void *)(SOF_RT711_JD_SRC_JD2 |
					SOF_RT715_DAI_ID_FIX),
	},
	{
		.callback = sof_sdw_quirk_cb,
		.matches = {
			DMI_MATCH(DMI_SYS_VENDOR, "Dell Inc"),
			DMI_EXACT_MATCH(DMI_PRODUCT_SKU, "09C6")
		},
		.driver_data = (void *)(SOF_RT711_JD_SRC_JD2 |
					SOF_RT715_DAI_ID_FIX),
	},
	{
		/* early version of SKU 09C6 */
		.callback = sof_sdw_quirk_cb,
		.matches = {
			DMI_MATCH(DMI_SYS_VENDOR, "Dell Inc"),
			DMI_EXACT_MATCH(DMI_PRODUCT_SKU, "0983")
		},
		.driver_data = (void *)(SOF_RT711_JD_SRC_JD2 |
					SOF_RT715_DAI_ID_FIX),
	},
	{
		.callback = sof_sdw_quirk_cb,
		.matches = {
			DMI_MATCH(DMI_SYS_VENDOR, "Dell Inc"),
			DMI_EXACT_MATCH(DMI_PRODUCT_SKU, "098F"),
		},
		.driver_data = (void *)(SOF_RT711_JD_SRC_JD2 |
					SOF_RT715_DAI_ID_FIX |
					SOF_SDW_FOUR_SPK),
	},
	{
		.callback = sof_sdw_quirk_cb,
		.matches = {
			DMI_MATCH(DMI_SYS_VENDOR, "Dell Inc"),
			DMI_EXACT_MATCH(DMI_PRODUCT_SKU, "0990"),
		},
		.driver_data = (void *)(SOF_RT711_JD_SRC_JD2 |
					SOF_RT715_DAI_ID_FIX |
					SOF_SDW_FOUR_SPK),
	},
	/* IceLake devices */
	{
		.callback = sof_sdw_quirk_cb,
		.matches = {
			DMI_MATCH(DMI_SYS_VENDOR, "Intel Corporation"),
			DMI_MATCH(DMI_PRODUCT_NAME, "Ice Lake Client"),
		},
		.driver_data = (void *)SOF_SDW_PCH_DMIC,
	},
	/* TigerLake devices */
	{
		.callback = sof_sdw_quirk_cb,
		.matches = {
			DMI_MATCH(DMI_SYS_VENDOR, "Intel Corporation"),
			DMI_MATCH(DMI_PRODUCT_NAME,
				  "Tiger Lake Client Platform"),
		},
		.driver_data = (void *)(SOF_SDW_TGL_HDMI |
					SOF_RT711_JD_SRC_JD1 |
					SOF_SDW_PCH_DMIC |
					SOF_SSP_PORT(SOF_I2S_SSP2)),
	},
	{
		.callback = sof_sdw_quirk_cb,
		.matches = {
			DMI_MATCH(DMI_SYS_VENDOR, "Dell Inc"),
			DMI_EXACT_MATCH(DMI_PRODUCT_SKU, "0A3E")
		},
		.driver_data = (void *)(SOF_SDW_TGL_HDMI |
					SOF_RT711_JD_SRC_JD2 |
					SOF_RT715_DAI_ID_FIX),
	},
	{
		.callback = sof_sdw_quirk_cb,
		.matches = {
			DMI_MATCH(DMI_SYS_VENDOR, "Dell Inc"),
			DMI_EXACT_MATCH(DMI_PRODUCT_SKU, "0A5E")
		},
		.driver_data = (void *)(SOF_SDW_TGL_HDMI |
					SOF_RT711_JD_SRC_JD2 |
					SOF_RT715_DAI_ID_FIX |
					SOF_SDW_FOUR_SPK),
	},
	{
		.callback = sof_sdw_quirk_cb,
		.matches = {
			DMI_MATCH(DMI_SYS_VENDOR, "Google"),
			DMI_MATCH(DMI_PRODUCT_NAME, "Volteer"),
		},
		.driver_data = (void *)(SOF_SDW_TGL_HDMI |
					SOF_SDW_PCH_DMIC |
					SOF_SDW_FOUR_SPK),
	},
	{
		.callback = sof_sdw_quirk_cb,
		.matches = {
			DMI_MATCH(DMI_SYS_VENDOR, "Google"),
			DMI_MATCH(DMI_PRODUCT_NAME, "Ripto"),
		},
<<<<<<< HEAD
		.driver_data = (void *)(SOF_SDW_TGL_HDMI | SOF_SDW_PCH_DMIC |
					SOF_SDW_FOUR_SPK),
	},

=======
		.driver_data = (void *)(SOF_SDW_TGL_HDMI |
					SOF_SDW_PCH_DMIC |
					SOF_SDW_FOUR_SPK),
	},
	{
		/*
		 * this entry covers multiple HP SKUs. The family name
		 * does not seem robust enough, so we use a partial
		 * match that ignores the product name suffix
		 * (e.g. 15-eb1xxx, 14t-ea000 or 13-aw2xxx)
		 */
		.callback = sof_sdw_quirk_cb,
		.matches = {
			DMI_MATCH(DMI_SYS_VENDOR, "HP"),
			DMI_MATCH(DMI_PRODUCT_NAME, "HP Spectre x360 Convertible"),
		},
		.driver_data = (void *)(SOF_SDW_TGL_HDMI |
					SOF_SDW_PCH_DMIC |
					SOF_RT711_JD_SRC_JD2),
	},
	/* TigerLake-SDCA devices */
	{
		.callback = sof_sdw_quirk_cb,
		.matches = {
			DMI_MATCH(DMI_SYS_VENDOR, "Dell Inc"),
			DMI_EXACT_MATCH(DMI_PRODUCT_SKU, "0A32")
		},
		.driver_data = (void *)(SOF_SDW_TGL_HDMI |
					SOF_RT711_JD_SRC_JD2 |
					SOF_RT715_DAI_ID_FIX |
					SOF_SDW_FOUR_SPK),
	},
>>>>>>> f642729d
	{}
};

static struct snd_soc_dai_link_component dmic_component[] = {
	{
		.name = "dmic-codec",
		.dai_name = "dmic-hifi",
	}
};

static struct snd_soc_dai_link_component platform_component[] = {
	{
		/* name might be overridden during probe */
		.name = "0000:00:1f.3"
	}
};

/* these wrappers are only needed to avoid typecast compilation errors */
int sdw_startup(struct snd_pcm_substream *substream)
{
	return sdw_startup_stream(substream);
}

int sdw_prepare(struct snd_pcm_substream *substream)
{
	struct snd_soc_pcm_runtime *rtd = asoc_substream_to_rtd(substream);
	struct sdw_stream_runtime *sdw_stream;
	struct snd_soc_dai *dai;

	/* Find stream from first CPU DAI */
	dai = asoc_rtd_to_cpu(rtd, 0);

	sdw_stream = snd_soc_dai_get_sdw_stream(dai, substream->stream);

	if (IS_ERR(sdw_stream)) {
		dev_err(rtd->dev, "no stream found for DAI %s", dai->name);
		return PTR_ERR(sdw_stream);
	}

	return sdw_prepare_stream(sdw_stream);
}

int sdw_trigger(struct snd_pcm_substream *substream, int cmd)
{
	struct snd_soc_pcm_runtime *rtd = asoc_substream_to_rtd(substream);
	struct sdw_stream_runtime *sdw_stream;
	struct snd_soc_dai *dai;
	int ret;

	/* Find stream from first CPU DAI */
	dai = asoc_rtd_to_cpu(rtd, 0);

	sdw_stream = snd_soc_dai_get_sdw_stream(dai, substream->stream);

	if (IS_ERR(sdw_stream)) {
		dev_err(rtd->dev, "no stream found for DAI %s", dai->name);
		return PTR_ERR(sdw_stream);
	}

	switch (cmd) {
	case SNDRV_PCM_TRIGGER_START:
	case SNDRV_PCM_TRIGGER_PAUSE_RELEASE:
	case SNDRV_PCM_TRIGGER_RESUME:
		ret = sdw_enable_stream(sdw_stream);
		break;

	case SNDRV_PCM_TRIGGER_PAUSE_PUSH:
	case SNDRV_PCM_TRIGGER_SUSPEND:
	case SNDRV_PCM_TRIGGER_STOP:
		ret = sdw_disable_stream(sdw_stream);
		break;
	default:
		ret = -EINVAL;
		break;
	}

	if (ret)
		dev_err(rtd->dev, "%s trigger %d failed: %d", __func__, cmd, ret);

	return ret;
}

int sdw_hw_free(struct snd_pcm_substream *substream)
{
	struct snd_soc_pcm_runtime *rtd = asoc_substream_to_rtd(substream);
	struct sdw_stream_runtime *sdw_stream;
	struct snd_soc_dai *dai;

	/* Find stream from first CPU DAI */
	dai = asoc_rtd_to_cpu(rtd, 0);

	sdw_stream = snd_soc_dai_get_sdw_stream(dai, substream->stream);

	if (IS_ERR(sdw_stream)) {
		dev_err(rtd->dev, "no stream found for DAI %s", dai->name);
		return PTR_ERR(sdw_stream);
	}

	return sdw_deprepare_stream(sdw_stream);
}

void sdw_shutdown(struct snd_pcm_substream *substream)
{
	sdw_shutdown_stream(substream);
}

static const struct snd_soc_ops sdw_ops = {
	.startup = sdw_startup,
	.prepare = sdw_prepare,
	.trigger = sdw_trigger,
	.hw_free = sdw_hw_free,
	.shutdown = sdw_shutdown,
};

static struct sof_sdw_codec_info codec_info_list[] = {
	{
		.part_id = 0x700,
		.direction = {true, true},
		.dai_name = "rt700-aif1",
		.init = sof_sdw_rt700_init,
	},
	{
		.part_id = 0x711,
		.version_id = 3,
		.direction = {true, true},
		.dai_name = "rt711-sdca-aif1",
		.init = sof_sdw_rt711_sdca_init,
		.exit = sof_sdw_rt711_sdca_exit,
	},
	{
		.part_id = 0x711,
		.version_id = 2,
		.direction = {true, true},
		.dai_name = "rt711-aif1",
		.init = sof_sdw_rt711_init,
		.exit = sof_sdw_rt711_exit,
	},
	{
		.part_id = 0x1308,
		.acpi_id = "10EC1308",
		.direction = {true, false},
		.dai_name = "rt1308-aif",
		.ops = &sof_sdw_rt1308_i2s_ops,
		.init = sof_sdw_rt1308_init,
	},
	{
		.part_id = 0x1316,
		.direction = {true, true},
		.dai_name = "rt1316-aif",
		.init = sof_sdw_rt1316_init,
	},
	{
		.part_id = 0x714,
		.version_id = 3,
		.direction = {false, true},
		.dai_name = "rt715-aif2",
		.init = sof_sdw_rt715_sdca_init,
	},
	{
		.part_id = 0x715,
		.version_id = 3,
		.direction = {false, true},
		.dai_name = "rt715-aif2",
		.init = sof_sdw_rt715_sdca_init,
	},
	{
		.part_id = 0x714,
		.version_id = 2,
		.direction = {false, true},
		.dai_name = "rt715-aif2",
		.init = sof_sdw_rt715_init,
	},
	{
		.part_id = 0x715,
		.version_id = 2,
		.direction = {false, true},
		.dai_name = "rt715-aif2",
		.init = sof_sdw_rt715_init,
	},
	{
		.part_id = 0x8373,
		.direction = {true, true},
		.dai_name = "max98373-aif1",
		.init = sof_sdw_mx8373_init,
		.codec_card_late_probe = sof_sdw_mx8373_late_probe,
	},
	{
		.part_id = 0x5682,
		.direction = {true, true},
		.dai_name = "rt5682-sdw",
		.init = sof_sdw_rt5682_init,
	},
};

static inline int find_codec_info_part(u64 adr)
{
	unsigned int part_id, sdw_version;
	int i;

	part_id = SDW_PART_ID(adr);
	sdw_version = SDW_VERSION(adr);
	for (i = 0; i < ARRAY_SIZE(codec_info_list); i++)
		/*
		 * A codec info is for all sdw version with the part id if
		 * version_id is not specified in the codec info.
		 */
		if (part_id == codec_info_list[i].part_id &&
		    (!codec_info_list[i].version_id ||
		     sdw_version == codec_info_list[i].version_id))
			return i;

	return -EINVAL;

}

static inline int find_codec_info_acpi(const u8 *acpi_id)
{
	int i;

	if (!acpi_id[0])
		return -EINVAL;

	for (i = 0; i < ARRAY_SIZE(codec_info_list); i++)
		if (!memcmp(codec_info_list[i].acpi_id, acpi_id,
			    ACPI_ID_LEN))
			break;

	if (i == ARRAY_SIZE(codec_info_list))
		return -EINVAL;

	return i;
}

/*
 * get BE dailink number and CPU DAI number based on sdw link adr.
 * Since some sdw slaves may be aggregated, the CPU DAI number
 * may be larger than the number of BE dailinks.
 */
static int get_sdw_dailink_info(const struct snd_soc_acpi_link_adr *links,
				int *sdw_be_num, int *sdw_cpu_dai_num)
{
	const struct snd_soc_acpi_link_adr *link;
	bool group_visited[SDW_MAX_GROUPS];
	bool no_aggregation;
	int i;

	no_aggregation = sof_sdw_quirk & SOF_SDW_NO_AGGREGATION;
	*sdw_cpu_dai_num = 0;
	*sdw_be_num  = 0;

	if (!links)
		return -EINVAL;

	for (i = 0; i < SDW_MAX_GROUPS; i++)
		group_visited[i] = false;

	for (link = links; link->num_adr; link++) {
		const struct snd_soc_acpi_endpoint *endpoint;
		int codec_index;
		int stream;
		u64 adr;

		adr = link->adr_d->adr;
		codec_index = find_codec_info_part(adr);
		if (codec_index < 0)
			return codec_index;

		endpoint = link->adr_d->endpoints;

		/* count DAI number for playback and capture */
		for_each_pcm_streams(stream) {
			if (!codec_info_list[codec_index].direction[stream])
				continue;

			(*sdw_cpu_dai_num)++;

			/* count BE for each non-aggregated slave or group */
			if (!endpoint->aggregated || no_aggregation ||
			    !group_visited[endpoint->group_id])
				(*sdw_be_num)++;
		}

		if (endpoint->aggregated)
			group_visited[endpoint->group_id] = true;
	}

	return 0;
}

static void init_dai_link(struct device *dev, struct snd_soc_dai_link *dai_links,
			  int be_id, char *name, int playback, int capture,
			  struct snd_soc_dai_link_component *cpus, int cpus_num,
			  struct snd_soc_dai_link_component *codecs, int codecs_num,
			  int (*init)(struct snd_soc_pcm_runtime *rtd),
			  const struct snd_soc_ops *ops)
{
	dev_dbg(dev, "create dai link %s, id %d\n", name, be_id);
	dai_links->id = be_id;
	dai_links->name = name;
	dai_links->platforms = platform_component;
	dai_links->num_platforms = ARRAY_SIZE(platform_component);
	dai_links->nonatomic = true;
	dai_links->no_pcm = 1;
	dai_links->cpus = cpus;
	dai_links->num_cpus = cpus_num;
	dai_links->codecs = codecs;
	dai_links->num_codecs = codecs_num;
	dai_links->dpcm_playback = playback;
	dai_links->dpcm_capture = capture;
	dai_links->init = init;
	dai_links->ops = ops;
}

static bool is_unique_device(const struct snd_soc_acpi_link_adr *link,
			     unsigned int sdw_version,
			     unsigned int mfg_id,
			     unsigned int part_id,
			     unsigned int class_id,
			     int index_in_link
			    )
{
	int i;

	for (i = 0; i < link->num_adr; i++) {
		unsigned int sdw1_version, mfg1_id, part1_id, class1_id;
		u64 adr;

		/* skip itself */
		if (i == index_in_link)
			continue;

		adr = link->adr_d[i].adr;

		sdw1_version = SDW_VERSION(adr);
		mfg1_id = SDW_MFG_ID(adr);
		part1_id = SDW_PART_ID(adr);
		class1_id = SDW_CLASS_ID(adr);

		if (sdw_version == sdw1_version &&
		    mfg_id == mfg1_id &&
		    part_id == part1_id &&
		    class_id == class1_id)
			return false;
	}

	return true;
}

static int create_codec_dai_name(struct device *dev,
				 const struct snd_soc_acpi_link_adr *link,
				 struct snd_soc_dai_link_component *codec,
				 int offset,
				 struct snd_soc_codec_conf *codec_conf,
				 int codec_count,
				 int *codec_conf_index)
{
	int i;

	/* sanity check */
	if (*codec_conf_index + link->num_adr > codec_count) {
		dev_err(dev, "codec_conf: out-of-bounds access requested\n");
		return -EINVAL;
	}

	for (i = 0; i < link->num_adr; i++) {
		unsigned int sdw_version, unique_id, mfg_id;
		unsigned int link_id, part_id, class_id;
		int codec_index, comp_index;
		char *codec_str;
		u64 adr;

		adr = link->adr_d[i].adr;

		sdw_version = SDW_VERSION(adr);
		link_id = SDW_DISCO_LINK_ID(adr);
		unique_id = SDW_UNIQUE_ID(adr);
		mfg_id = SDW_MFG_ID(adr);
		part_id = SDW_PART_ID(adr);
		class_id = SDW_CLASS_ID(adr);

		comp_index = i + offset;
		if (is_unique_device(link, sdw_version, mfg_id, part_id,
				     class_id, i)) {
			codec_str = "sdw:%x:%x:%x:%x";
			codec[comp_index].name =
				devm_kasprintf(dev, GFP_KERNEL, codec_str,
					       link_id, mfg_id, part_id,
					       class_id);
		} else {
			codec_str = "sdw:%x:%x:%x:%x:%x";
			codec[comp_index].name =
				devm_kasprintf(dev, GFP_KERNEL, codec_str,
					       link_id, mfg_id, part_id,
					       class_id, unique_id);
		}

		if (!codec[comp_index].name)
			return -ENOMEM;

		codec_index = find_codec_info_part(adr);
		if (codec_index < 0)
			return codec_index;

		codec[comp_index].dai_name =
			codec_info_list[codec_index].dai_name;

		codec_conf[*codec_conf_index].dlc = codec[comp_index];
		codec_conf[*codec_conf_index].name_prefix = link->adr_d[i].name_prefix;

		++*codec_conf_index;
	}

	return 0;
}

static int set_codec_init_func(const struct snd_soc_acpi_link_adr *link,
			       struct snd_soc_dai_link *dai_links,
			       bool playback, int group_id)
{
	int i;

	do {
		/*
		 * Initialize the codec. If codec is part of an aggregated
		 * group (group_id>0), initialize all codecs belonging to
		 * same group.
		 */
		for (i = 0; i < link->num_adr; i++) {
			int codec_index;

			codec_index = find_codec_info_part(link->adr_d[i].adr);

			if (codec_index < 0)
				return codec_index;
			/* The group_id is > 0 iff the codec is aggregated */
			if (link->adr_d[i].endpoints->group_id != group_id)
				continue;
			if (codec_info_list[codec_index].init)
				codec_info_list[codec_index].init(link,
						dai_links,
						&codec_info_list[codec_index],
						playback);
		}
		link++;
	} while (link->mask && group_id);

	return 0;
}

/*
 * check endpoint status in slaves and gather link ID for all slaves in
 * the same group to generate different CPU DAI. Now only support
 * one sdw link with all slaves set with only single group id.
 *
 * one slave on one sdw link with aggregated = 0
 * one sdw BE DAI <---> one-cpu DAI <---> one-codec DAI
 *
 * two or more slaves on one sdw link with aggregated = 0
 * one sdw BE DAI  <---> one-cpu DAI <---> multi-codec DAIs
 *
 * multiple links with multiple slaves with aggregated = 1
 * one sdw BE DAI  <---> 1 .. N CPU DAIs <----> 1 .. N codec DAIs
 */
static int get_slave_info(const struct snd_soc_acpi_link_adr *adr_link,
			  struct device *dev, int *cpu_dai_id, int *cpu_dai_num,
			  int *codec_num, int *group_id,
			  bool *group_generated)
{
	const struct snd_soc_acpi_adr_device *adr_d;
	const struct snd_soc_acpi_link_adr *adr_next;
	bool no_aggregation;
	int index = 0;

	no_aggregation = sof_sdw_quirk & SOF_SDW_NO_AGGREGATION;
	*codec_num = adr_link->num_adr;
	adr_d = adr_link->adr_d;

	/* make sure the link mask has a single bit set */
	if (!is_power_of_2(adr_link->mask))
		return -EINVAL;

	cpu_dai_id[index++] = ffs(adr_link->mask) - 1;
	if (!adr_d->endpoints->aggregated || no_aggregation) {
		*cpu_dai_num = 1;
		*group_id = 0;
		return 0;
	}

	*group_id = adr_d->endpoints->group_id;

	/* gather other link ID of slaves in the same group */
	for (adr_next = adr_link + 1; adr_next && adr_next->num_adr;
		adr_next++) {
		const struct snd_soc_acpi_endpoint *endpoint;

		endpoint = adr_next->adr_d->endpoints;
		if (!endpoint->aggregated ||
		    endpoint->group_id != *group_id)
			continue;

		/* make sure the link mask has a single bit set */
		if (!is_power_of_2(adr_next->mask))
			return -EINVAL;

		if (index >= SDW_MAX_CPU_DAIS) {
			dev_err(dev, " cpu_dai_id array overflows");
			return -EINVAL;
		}

		cpu_dai_id[index++] = ffs(adr_next->mask) - 1;
		*codec_num += adr_next->num_adr;
	}

	/*
	 * indicate CPU DAIs for this group have been generated
	 * to avoid generating CPU DAIs for this group again.
	 */
	group_generated[*group_id] = true;
	*cpu_dai_num = index;

	return 0;
}

static int create_sdw_dailink(struct device *dev, int *be_index,
			      struct snd_soc_dai_link *dai_links,
			      int sdw_be_num, int sdw_cpu_dai_num,
			      struct snd_soc_dai_link_component *cpus,
			      const struct snd_soc_acpi_link_adr *link,
			      int *cpu_id, bool *group_generated,
			      struct snd_soc_codec_conf *codec_conf,
			      int codec_count,
			      int *codec_conf_index)
{
	const struct snd_soc_acpi_link_adr *link_next;
	struct snd_soc_dai_link_component *codecs;
	int cpu_dai_id[SDW_MAX_CPU_DAIS];
	int cpu_dai_num, cpu_dai_index;
	unsigned int group_id;
	int codec_idx = 0;
	int i = 0, j = 0;
	int codec_index;
	int codec_num;
	int stream;
	int ret;
	int k;

	ret = get_slave_info(link, dev, cpu_dai_id, &cpu_dai_num, &codec_num,
			     &group_id, group_generated);
	if (ret)
		return ret;

	codecs = devm_kcalloc(dev, codec_num, sizeof(*codecs), GFP_KERNEL);
	if (!codecs)
		return -ENOMEM;

	/* generate codec name on different links in the same group */
	for (link_next = link; link_next && link_next->num_adr &&
	     i < cpu_dai_num; link_next++) {
		const struct snd_soc_acpi_endpoint *endpoints;

		endpoints = link_next->adr_d->endpoints;
		if (group_id && (!endpoints->aggregated ||
				 endpoints->group_id != group_id))
			continue;

		/* skip the link excluded by this processed group */
		if (cpu_dai_id[i] != ffs(link_next->mask) - 1)
			continue;

		ret = create_codec_dai_name(dev, link_next, codecs, codec_idx,
					    codec_conf, codec_count, codec_conf_index);
		if (ret < 0)
			return ret;

		/* check next link to create codec dai in the processed group */
		i++;
		codec_idx += link_next->num_adr;
	}

	/* find codec info to create BE DAI */
	codec_index = find_codec_info_part(link->adr_d[0].adr);
	if (codec_index < 0)
		return codec_index;

	cpu_dai_index = *cpu_id;
	for_each_pcm_streams(stream) {
		char *name, *cpu_name;
		int playback, capture;
		static const char * const sdw_stream_name[] = {
			"SDW%d-Playback",
			"SDW%d-Capture",
		};

		if (!codec_info_list[codec_index].direction[stream])
			continue;

		/* create stream name according to first link id */
		name = devm_kasprintf(dev, GFP_KERNEL,
				      sdw_stream_name[stream], cpu_dai_id[0]);
		if (!name)
			return -ENOMEM;

		/*
		 * generate CPU DAI name base on the sdw link ID and
		 * PIN ID with offset of 2 according to sdw dai driver.
		 */
		for (k = 0; k < cpu_dai_num; k++) {
			cpu_name = devm_kasprintf(dev, GFP_KERNEL,
						  "SDW%d Pin%d", cpu_dai_id[k],
						  j + SDW_INTEL_BIDIR_PDI_BASE);
			if (!cpu_name)
				return -ENOMEM;

			if (cpu_dai_index >= sdw_cpu_dai_num) {
				dev_err(dev, "invalid cpu dai index %d",
					cpu_dai_index);
				return -EINVAL;
			}

			cpus[cpu_dai_index++].dai_name = cpu_name;
		}

		if (*be_index >= sdw_be_num) {
			dev_err(dev, " invalid be dai index %d", *be_index);
			return -EINVAL;
		}

		if (*cpu_id >= sdw_cpu_dai_num) {
			dev_err(dev, " invalid cpu dai index %d", *cpu_id);
			return -EINVAL;
		}

		playback = (stream == SNDRV_PCM_STREAM_PLAYBACK);
		capture = (stream == SNDRV_PCM_STREAM_CAPTURE);
		init_dai_link(dev, dai_links + *be_index, *be_index, name,
			      playback, capture,
			      cpus + *cpu_id, cpu_dai_num,
			      codecs, codec_num,
			      NULL, &sdw_ops);

		ret = set_codec_init_func(link, dai_links + (*be_index)++,
					  playback, group_id);
		if (ret < 0) {
			dev_err(dev, "failed to init codec %d", codec_index);
			return ret;
		}

		*cpu_id += cpu_dai_num;
		j++;
	}

	return 0;
}

/*
 * DAI link ID of SSP & DMIC & HDMI are based on last
 * link ID used by sdw link. Since be_id may be changed
 * in init func of sdw codec, it is not equal to be_id
 */
static inline int get_next_be_id(struct snd_soc_dai_link *links,
				 int be_id)
{
	return links[be_id - 1].id + 1;
}

#define IDISP_CODEC_MASK	0x4

static int sof_card_codec_conf_alloc(struct device *dev,
				     struct snd_soc_acpi_mach_params *mach_params,
				     struct snd_soc_codec_conf **codec_conf,
				     int *codec_conf_count)
{
	const struct snd_soc_acpi_link_adr *adr_link;
	struct snd_soc_codec_conf *c_conf;
	int num_codecs = 0;
	int i;

	adr_link = mach_params->links;
	if (!adr_link)
		return -EINVAL;

	/* generate DAI links by each sdw link */
	for (; adr_link->num_adr; adr_link++) {
		for (i = 0; i < adr_link->num_adr; i++) {
			if (!adr_link->adr_d[i].name_prefix) {
				dev_err(dev, "codec 0x%llx does not have a name prefix\n",
					adr_link->adr_d[i].adr);
				return -EINVAL;
			}
		}
		num_codecs += adr_link->num_adr;
	}

	c_conf = devm_kzalloc(dev, num_codecs * sizeof(*c_conf), GFP_KERNEL);
	if (!c_conf)
		return -ENOMEM;

	*codec_conf = c_conf;
	*codec_conf_count = num_codecs;

	return 0;
}

static int sof_card_dai_links_create(struct device *dev,
				     struct snd_soc_acpi_mach *mach,
				     struct snd_soc_card *card)
{
	int ssp_num, sdw_be_num = 0, hdmi_num = 0, dmic_num;
	struct mc_private *ctx = snd_soc_card_get_drvdata(card);
	struct snd_soc_dai_link_component *idisp_components;
	struct snd_soc_dai_link_component *ssp_components;
	struct snd_soc_acpi_mach_params *mach_params;
	const struct snd_soc_acpi_link_adr *adr_link;
	struct snd_soc_dai_link_component *cpus;
	struct snd_soc_codec_conf *codec_conf;
	int codec_conf_count;
	int codec_conf_index = 0;
	bool group_generated[SDW_MAX_GROUPS];
	int ssp_codec_index, ssp_mask;
	struct snd_soc_dai_link *links;
	int num_links, link_id = 0;
	char *name, *cpu_name;
	int total_cpu_dai_num;
	int sdw_cpu_dai_num;
	int i, j, be_id = 0;
	int cpu_id = 0;
	int comp_num;
	int ret;

	mach_params = &mach->mach_params;

	/* allocate codec conf, will be populated when dailinks are created */
	ret = sof_card_codec_conf_alloc(dev, mach_params, &codec_conf, &codec_conf_count);
	if (ret < 0)
		return ret;

	/* reset amp_num to ensure amp_num++ starts from 0 in each probe */
	for (i = 0; i < ARRAY_SIZE(codec_info_list); i++)
		codec_info_list[i].amp_num = 0;

	if (sof_sdw_quirk & SOF_SDW_TGL_HDMI)
		hdmi_num = SOF_TGL_HDMI_COUNT;
	else
		hdmi_num = SOF_PRE_TGL_HDMI_COUNT;

	ssp_mask = SOF_SSP_GET_PORT(sof_sdw_quirk);
	/*
	 * on generic tgl platform, I2S or sdw mode is supported
	 * based on board rework. A ACPI device is registered in
	 * system only when I2S mode is supported, not sdw mode.
	 * Here check ACPI ID to confirm I2S is supported.
	 */
	ssp_codec_index = find_codec_info_acpi(mach->id);
	ssp_num = ssp_codec_index >= 0 ? hweight_long(ssp_mask) : 0;
	comp_num = hdmi_num + ssp_num;

	ret = get_sdw_dailink_info(mach_params->links,
				   &sdw_be_num, &sdw_cpu_dai_num);
	if (ret < 0) {
		dev_err(dev, "failed to get sdw link info %d", ret);
		return ret;
	}

	if (mach_params->codec_mask & IDISP_CODEC_MASK)
		ctx->idisp_codec = true;

	/* enable dmic01 & dmic16k */
	dmic_num = (sof_sdw_quirk & SOF_SDW_PCH_DMIC || mach_params->dmic_num) ? 2 : 0;
	comp_num += dmic_num;

	dev_dbg(dev, "sdw %d, ssp %d, dmic %d, hdmi %d", sdw_be_num, ssp_num,
		dmic_num, ctx->idisp_codec ? hdmi_num : 0);

	/* allocate BE dailinks */
	num_links = comp_num + sdw_be_num;
	links = devm_kcalloc(dev, num_links, sizeof(*links), GFP_KERNEL);

	/* allocated CPU DAIs */
	total_cpu_dai_num = comp_num + sdw_cpu_dai_num;
	cpus = devm_kcalloc(dev, total_cpu_dai_num, sizeof(*cpus),
			    GFP_KERNEL);

	if (!links || !cpus)
		return -ENOMEM;

	/* SDW */
	if (!sdw_be_num)
		goto SSP;

	adr_link = mach_params->links;
	if (!adr_link)
		return -EINVAL;

	/*
	 * SoundWire Slaves aggregated in the same group may be
	 * located on different hardware links. Clear array to indicate
	 * CPU DAIs for this group have not been generated.
	 */
	for (i = 0; i < SDW_MAX_GROUPS; i++)
		group_generated[i] = false;

	/* generate DAI links by each sdw link */
	for (; adr_link->num_adr; adr_link++) {
		const struct snd_soc_acpi_endpoint *endpoint;

		endpoint = adr_link->adr_d->endpoints;
		if (endpoint->aggregated && !endpoint->group_id) {
			dev_err(dev, "invalid group id on link %x",
				adr_link->mask);
			continue;
		}

		/* this group has been generated */
		if (endpoint->aggregated &&
		    group_generated[endpoint->group_id])
			continue;

		ret = create_sdw_dailink(dev, &be_id, links, sdw_be_num,
					 sdw_cpu_dai_num, cpus, adr_link,
					 &cpu_id, group_generated,
					 codec_conf, codec_conf_count,
					 &codec_conf_index);
		if (ret < 0) {
			dev_err(dev, "failed to create dai link %d", be_id);
			return -ENOMEM;
		}
	}

	/* non-sdw DAI follows sdw DAI */
	link_id = be_id;

	/* get BE ID for non-sdw DAI */
	be_id = get_next_be_id(links, be_id);

SSP:
	/* SSP */
	if (!ssp_num)
		goto DMIC;

	for (i = 0, j = 0; ssp_mask; i++, ssp_mask >>= 1) {
		struct sof_sdw_codec_info *info;
		int playback, capture;
		char *codec_name;

		if (!(ssp_mask & 0x1))
			continue;

		name = devm_kasprintf(dev, GFP_KERNEL,
				      "SSP%d-Codec", i);
		if (!name)
			return -ENOMEM;

		cpu_name = devm_kasprintf(dev, GFP_KERNEL, "SSP%d Pin", i);
		if (!cpu_name)
			return -ENOMEM;

		ssp_components = devm_kzalloc(dev, sizeof(*ssp_components),
					      GFP_KERNEL);
		if (!ssp_components)
			return -ENOMEM;

		info = &codec_info_list[ssp_codec_index];
		codec_name = devm_kasprintf(dev, GFP_KERNEL, "i2c-%s:0%d",
					    info->acpi_id, j++);
		if (!codec_name)
			return -ENOMEM;

		ssp_components->name = codec_name;
		ssp_components->dai_name = info->dai_name;
		cpus[cpu_id].dai_name = cpu_name;

		playback = info->direction[SNDRV_PCM_STREAM_PLAYBACK];
		capture = info->direction[SNDRV_PCM_STREAM_CAPTURE];
		init_dai_link(dev, links + link_id, be_id, name,
			      playback, capture,
			      cpus + cpu_id, 1,
			      ssp_components, 1,
			      NULL, info->ops);

		ret = info->init(NULL, links + link_id, info, 0);
		if (ret < 0)
			return ret;

		INC_ID(be_id, cpu_id, link_id);
	}

DMIC:
	/* dmic */
	if (dmic_num > 0) {
		cpus[cpu_id].dai_name = "DMIC01 Pin";
		init_dai_link(dev, links + link_id, be_id, "dmic01",
			      0, 1, // DMIC only supports capture
			      cpus + cpu_id, 1,
			      dmic_component, 1,
			      sof_sdw_dmic_init, NULL);
		INC_ID(be_id, cpu_id, link_id);

		cpus[cpu_id].dai_name = "DMIC16k Pin";
		init_dai_link(dev, links + link_id, be_id, "dmic16k",
			      0, 1, // DMIC only supports capture
			      cpus + cpu_id, 1,
			      dmic_component, 1,
			      /* don't call sof_sdw_dmic_init() twice */
			      NULL, NULL);
		INC_ID(be_id, cpu_id, link_id);
	}

	/* HDMI */
	if (hdmi_num > 0) {
		idisp_components = devm_kcalloc(dev, hdmi_num,
						sizeof(*idisp_components),
						GFP_KERNEL);
		if (!idisp_components)
			return -ENOMEM;
	}

	for (i = 0; i < hdmi_num; i++) {
		name = devm_kasprintf(dev, GFP_KERNEL,
				      "iDisp%d", i + 1);
		if (!name)
			return -ENOMEM;

		if (ctx->idisp_codec) {
			idisp_components[i].name = "ehdaudio0D2";
			idisp_components[i].dai_name = devm_kasprintf(dev,
								      GFP_KERNEL,
								      "intel-hdmi-hifi%d",
								      i + 1);
			if (!idisp_components[i].dai_name)
				return -ENOMEM;
		} else {
			idisp_components[i].name = "snd-soc-dummy";
			idisp_components[i].dai_name = "snd-soc-dummy-dai";
		}

		cpu_name = devm_kasprintf(dev, GFP_KERNEL,
					  "iDisp%d Pin", i + 1);
		if (!cpu_name)
			return -ENOMEM;

		cpus[cpu_id].dai_name = cpu_name;
		init_dai_link(dev, links + link_id, be_id, name,
			      1, 0, // HDMI only supports playback
			      cpus + cpu_id, 1,
			      idisp_components + i, 1,
			      sof_sdw_hdmi_init, NULL);
		INC_ID(be_id, cpu_id, link_id);
	}

	card->dai_link = links;
	card->num_links = num_links;

	card->codec_conf = codec_conf;
	card->num_configs = codec_conf_count;

	return 0;
}

static int sof_sdw_card_late_probe(struct snd_soc_card *card)
{
	int i, ret;

	for (i = 0; i < ARRAY_SIZE(codec_info_list); i++) {
		if (!codec_info_list[i].late_probe)
			continue;

		ret = codec_info_list[i].codec_card_late_probe(card);
		if (ret < 0)
			return ret;
	}

	return sof_sdw_hdmi_card_late_probe(card);
}

/* SoC card */
static const char sdw_card_long_name[] = "Intel Soundwire SOF";

static struct snd_soc_card card_sof_sdw = {
	.name = "soundwire",
	.owner = THIS_MODULE,
	.late_probe = sof_sdw_card_late_probe,
};

static int mc_probe(struct platform_device *pdev)
{
	struct snd_soc_card *card = &card_sof_sdw;
	struct snd_soc_acpi_mach *mach;
	struct mc_private *ctx;
	int amp_num = 0, i;
	int ret;

	dev_dbg(&pdev->dev, "Entry %s\n", __func__);

	ctx = devm_kzalloc(&pdev->dev, sizeof(*ctx), GFP_KERNEL);
	if (!ctx)
		return -ENOMEM;

	dmi_check_system(sof_sdw_quirk_table);

	if (quirk_override != -1) {
		dev_info(&pdev->dev, "Overriding quirk 0x%lx => 0x%x\n",
			 sof_sdw_quirk, quirk_override);
		sof_sdw_quirk = quirk_override;
	}
	log_quirks(&pdev->dev);

	INIT_LIST_HEAD(&ctx->hdmi_pcm_list);

	card->dev = &pdev->dev;
	snd_soc_card_set_drvdata(card, ctx);

	mach = pdev->dev.platform_data;
	ret = sof_card_dai_links_create(&pdev->dev, mach,
					card);
	if (ret < 0)
		return ret;

	ctx->common_hdmi_codec_drv = mach->mach_params.common_hdmi_codec_drv;

	/*
	 * the default amp_num is zero for each codec and
	 * amp_num will only be increased for active amp
	 * codecs on used platform
	 */
	for (i = 0; i < ARRAY_SIZE(codec_info_list); i++)
		amp_num += codec_info_list[i].amp_num;

	card->components = devm_kasprintf(card->dev, GFP_KERNEL,
					  "cfg-spk:%d cfg-amp:%d",
					  (sof_sdw_quirk & SOF_SDW_FOUR_SPK)
					  ? 4 : 2, amp_num);
	if (!card->components)
		return -ENOMEM;

	if (mach->mach_params.dmic_num) {
		card->components = devm_kasprintf(card->dev, GFP_KERNEL,
						  "%s mic:dmic cfg-mics:%d",
						  card->components,
						  mach->mach_params.dmic_num);
		if (!card->components)
			return -ENOMEM;
	}

	card->long_name = sdw_card_long_name;

	/* Register the card */
	ret = devm_snd_soc_register_card(&pdev->dev, card);
	if (ret) {
		dev_err(card->dev, "snd_soc_register_card failed %d\n", ret);
		return ret;
	}

	platform_set_drvdata(pdev, card);

	return ret;
}

static int mc_remove(struct platform_device *pdev)
{
	struct snd_soc_card *card = platform_get_drvdata(pdev);
	struct snd_soc_dai_link *link;
	int ret;
	int i, j;

	for (i = 0; i < ARRAY_SIZE(codec_info_list); i++) {
		if (!codec_info_list[i].exit)
			continue;
		/*
		 * We don't need to call .exit function if there is no matched
		 * dai link found.
		 */
		for_each_card_prelinks(card, j, link) {
			if (!strcmp(link->codecs[0].dai_name,
				    codec_info_list[i].dai_name)) {
				ret = codec_info_list[i].exit(&pdev->dev, link);
				if (ret)
					dev_warn(&pdev->dev,
						 "codec exit failed %d\n",
						 ret);
				break;
			}
		}
	}

	return 0;
}

static struct platform_driver sof_sdw_driver = {
	.driver = {
		.name = "sof_sdw",
		.pm = &snd_soc_pm_ops,
	},
	.probe = mc_probe,
	.remove = mc_remove,
};

module_platform_driver(sof_sdw_driver);

MODULE_DESCRIPTION("ASoC SoundWire Generic Machine driver");
MODULE_AUTHOR("Bard Liao <yung-chuan.liao@linux.intel.com>");
MODULE_AUTHOR("Rander Wang <rander.wang@linux.intel.com>");
MODULE_AUTHOR("Pierre-Louis Bossart <pierre-louis.bossart@linux.intel.com>");
MODULE_LICENSE("GPL v2");
MODULE_ALIAS("platform:sof_sdw");<|MERGE_RESOLUTION|>--- conflicted
+++ resolved
@@ -61,15 +61,6 @@
 		.callback = sof_sdw_quirk_cb,
 		.matches = {
 			DMI_MATCH(DMI_SYS_VENDOR, "Dell Inc"),
-			DMI_EXACT_MATCH(DMI_PRODUCT_SKU, "0A3E")
-		},
-		.driver_data = (void *)(SOF_RT711_JD_SRC_JD2 |
-					SOF_RT715_DAI_ID_FIX),
-	},
-	{
-		.callback = sof_sdw_quirk_cb,
-		.matches = {
-			DMI_MATCH(DMI_SYS_VENDOR, "Dell Inc"),
 			DMI_EXACT_MATCH(DMI_PRODUCT_SKU, "09C6")
 		},
 		.driver_data = (void *)(SOF_RT711_JD_SRC_JD2 |
@@ -164,12 +155,6 @@
 			DMI_MATCH(DMI_SYS_VENDOR, "Google"),
 			DMI_MATCH(DMI_PRODUCT_NAME, "Ripto"),
 		},
-<<<<<<< HEAD
-		.driver_data = (void *)(SOF_SDW_TGL_HDMI | SOF_SDW_PCH_DMIC |
-					SOF_SDW_FOUR_SPK),
-	},
-
-=======
 		.driver_data = (void *)(SOF_SDW_TGL_HDMI |
 					SOF_SDW_PCH_DMIC |
 					SOF_SDW_FOUR_SPK),
@@ -202,7 +187,6 @@
 					SOF_RT715_DAI_ID_FIX |
 					SOF_SDW_FOUR_SPK),
 	},
->>>>>>> f642729d
 	{}
 };
 

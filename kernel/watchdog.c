--- conflicted
+++ resolved
@@ -290,16 +290,10 @@
 	 * update as well, the only side effect might be a cycle delay for
 	 * the softlockup check.
 	 */
-<<<<<<< HEAD
 	for_each_cpu(cpu, &watchdog_allowed_mask) {
-		per_cpu(watchdog_touch_ts, cpu) = SOFTLOCKUP_RESET;
+		per_cpu(watchdog_report_ts, cpu) = SOFTLOCKUP_DELAY_REPORT;
 		wq_watchdog_touch(cpu);
 	}
-=======
-	for_each_cpu(cpu, &watchdog_allowed_mask)
-		per_cpu(watchdog_report_ts, cpu) = SOFTLOCKUP_DELAY_REPORT;
-	wq_watchdog_touch(-1);
->>>>>>> f47d4614
 }
 
 void touch_softlockup_watchdog_sync(void)

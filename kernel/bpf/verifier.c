--- conflicted
+++ resolved
@@ -4052,8 +4052,6 @@
 		return -EACCES;
 	}
 
-<<<<<<< HEAD
-=======
 	if (insn->imm & BPF_FETCH) {
 		if (insn->imm == BPF_CMPXCHG)
 			load_reg = BPF_REG_0;
@@ -4071,7 +4069,6 @@
 		load_reg = -1;
 	}
 
->>>>>>> 38b5133a
 	/* check whether we can read the memory */
 	err = check_mem_access(env, insn_idx, insn->dst_reg, insn->off,
 			       BPF_SIZE(insn->code), BPF_READ, load_reg, true);
@@ -4083,39 +4080,6 @@
 			       BPF_SIZE(insn->code), BPF_WRITE, -1, true);
 	if (err)
 		return err;
-<<<<<<< HEAD
-
-	if (!(insn->imm & BPF_FETCH))
-		return 0;
-
-	if (insn->imm == BPF_CMPXCHG)
-		load_reg = BPF_REG_0;
-	else
-		load_reg = insn->src_reg;
-
-	/* check and record load of old value */
-	err = check_reg_arg(env, load_reg, DST_OP);
-	if (err)
-		return err;
-
-	return 0;
-}
-
-static int __check_stack_boundary(struct bpf_verifier_env *env, u32 regno,
-				  int off, int access_size,
-				  bool zero_size_allowed)
-{
-	struct bpf_reg_state *reg = reg_state(env, regno);
-
-	if (off >= 0 || off < -MAX_BPF_STACK || off + access_size > 0 ||
-	    access_size < 0 || (access_size == 0 && !zero_size_allowed)) {
-		if (tnum_is_const(reg->var_off)) {
-			verbose(env, "invalid stack type R%d off=%d access_size=%d\n",
-				regno, off, access_size);
-		} else {
-			char tn_buf[48];
-=======
->>>>>>> 38b5133a
 
 	return 0;
 }

// SPDX-License-Identifier: GPL-2.0-only
/* Copyright (c) 2011-2014 PLUMgrid, http://plumgrid.com
 * Copyright (c) 2016 Facebook
 * Copyright (c) 2018 Covalent IO, Inc. http://covalent.io
 */
#include <uapi/linux/btf.h>
#include <linux/kernel.h>
#include <linux/types.h>
#include <linux/slab.h>
#include <linux/bpf.h>
#include <linux/btf.h>
#include <linux/bpf_verifier.h>
#include <linux/filter.h>
#include <net/netlink.h>
#include <linux/file.h>
#include <linux/vmalloc.h>
#include <linux/stringify.h>
#include <linux/bsearch.h>
#include <linux/sort.h>
#include <linux/perf_event.h>
#include <linux/ctype.h>
#include <linux/error-injection.h>
#include <linux/bpf_lsm.h>
#include <linux/btf_ids.h>

#include "disasm.h"

static const struct bpf_verifier_ops * const bpf_verifier_ops[] = {
#define BPF_PROG_TYPE(_id, _name, prog_ctx_type, kern_ctx_type) \
	[_id] = & _name ## _verifier_ops,
#define BPF_MAP_TYPE(_id, _ops)
#define BPF_LINK_TYPE(_id, _name)
#include <linux/bpf_types.h>
#undef BPF_PROG_TYPE
#undef BPF_MAP_TYPE
#undef BPF_LINK_TYPE
};

/* bpf_check() is a static code analyzer that walks eBPF program
 * instruction by instruction and updates register/stack state.
 * All paths of conditional branches are analyzed until 'bpf_exit' insn.
 *
 * The first pass is depth-first-search to check that the program is a DAG.
 * It rejects the following programs:
 * - larger than BPF_MAXINSNS insns
 * - if loop is present (detected via back-edge)
 * - unreachable insns exist (shouldn't be a forest. program = one function)
 * - out of bounds or malformed jumps
 * The second pass is all possible path descent from the 1st insn.
 * Since it's analyzing all pathes through the program, the length of the
 * analysis is limited to 64k insn, which may be hit even if total number of
 * insn is less then 4K, but there are too many branches that change stack/regs.
 * Number of 'branches to be analyzed' is limited to 1k
 *
 * On entry to each instruction, each register has a type, and the instruction
 * changes the types of the registers depending on instruction semantics.
 * If instruction is BPF_MOV64_REG(BPF_REG_1, BPF_REG_5), then type of R5 is
 * copied to R1.
 *
 * All registers are 64-bit.
 * R0 - return register
 * R1-R5 argument passing registers
 * R6-R9 callee saved registers
 * R10 - frame pointer read-only
 *
 * At the start of BPF program the register R1 contains a pointer to bpf_context
 * and has type PTR_TO_CTX.
 *
 * Verifier tracks arithmetic operations on pointers in case:
 *    BPF_MOV64_REG(BPF_REG_1, BPF_REG_10),
 *    BPF_ALU64_IMM(BPF_ADD, BPF_REG_1, -20),
 * 1st insn copies R10 (which has FRAME_PTR) type into R1
 * and 2nd arithmetic instruction is pattern matched to recognize
 * that it wants to construct a pointer to some element within stack.
 * So after 2nd insn, the register R1 has type PTR_TO_STACK
 * (and -20 constant is saved for further stack bounds checking).
 * Meaning that this reg is a pointer to stack plus known immediate constant.
 *
 * Most of the time the registers have SCALAR_VALUE type, which
 * means the register has some value, but it's not a valid pointer.
 * (like pointer plus pointer becomes SCALAR_VALUE type)
 *
 * When verifier sees load or store instructions the type of base register
 * can be: PTR_TO_MAP_VALUE, PTR_TO_CTX, PTR_TO_STACK, PTR_TO_SOCKET. These are
 * four pointer types recognized by check_mem_access() function.
 *
 * PTR_TO_MAP_VALUE means that this register is pointing to 'map element value'
 * and the range of [ptr, ptr + map's value_size) is accessible.
 *
 * registers used to pass values to function calls are checked against
 * function argument constraints.
 *
 * ARG_PTR_TO_MAP_KEY is one of such argument constraints.
 * It means that the register type passed to this function must be
 * PTR_TO_STACK and it will be used inside the function as
 * 'pointer to map element key'
 *
 * For example the argument constraints for bpf_map_lookup_elem():
 *   .ret_type = RET_PTR_TO_MAP_VALUE_OR_NULL,
 *   .arg1_type = ARG_CONST_MAP_PTR,
 *   .arg2_type = ARG_PTR_TO_MAP_KEY,
 *
 * ret_type says that this function returns 'pointer to map elem value or null'
 * function expects 1st argument to be a const pointer to 'struct bpf_map' and
 * 2nd argument should be a pointer to stack, which will be used inside
 * the helper function as a pointer to map element key.
 *
 * On the kernel side the helper function looks like:
 * u64 bpf_map_lookup_elem(u64 r1, u64 r2, u64 r3, u64 r4, u64 r5)
 * {
 *    struct bpf_map *map = (struct bpf_map *) (unsigned long) r1;
 *    void *key = (void *) (unsigned long) r2;
 *    void *value;
 *
 *    here kernel can access 'key' and 'map' pointers safely, knowing that
 *    [key, key + map->key_size) bytes are valid and were initialized on
 *    the stack of eBPF program.
 * }
 *
 * Corresponding eBPF program may look like:
 *    BPF_MOV64_REG(BPF_REG_2, BPF_REG_10),  // after this insn R2 type is FRAME_PTR
 *    BPF_ALU64_IMM(BPF_ADD, BPF_REG_2, -4), // after this insn R2 type is PTR_TO_STACK
 *    BPF_LD_MAP_FD(BPF_REG_1, map_fd),      // after this insn R1 type is CONST_PTR_TO_MAP
 *    BPF_RAW_INSN(BPF_JMP | BPF_CALL, 0, 0, 0, BPF_FUNC_map_lookup_elem),
 * here verifier looks at prototype of map_lookup_elem() and sees:
 * .arg1_type == ARG_CONST_MAP_PTR and R1->type == CONST_PTR_TO_MAP, which is ok,
 * Now verifier knows that this map has key of R1->map_ptr->key_size bytes
 *
 * Then .arg2_type == ARG_PTR_TO_MAP_KEY and R2->type == PTR_TO_STACK, ok so far,
 * Now verifier checks that [R2, R2 + map's key_size) are within stack limits
 * and were initialized prior to this call.
 * If it's ok, then verifier allows this BPF_CALL insn and looks at
 * .ret_type which is RET_PTR_TO_MAP_VALUE_OR_NULL, so it sets
 * R0->type = PTR_TO_MAP_VALUE_OR_NULL which means bpf_map_lookup_elem() function
 * returns ether pointer to map value or NULL.
 *
 * When type PTR_TO_MAP_VALUE_OR_NULL passes through 'if (reg != 0) goto +off'
 * insn, the register holding that pointer in the true branch changes state to
 * PTR_TO_MAP_VALUE and the same register changes state to CONST_IMM in the false
 * branch. See check_cond_jmp_op().
 *
 * After the call R0 is set to return type of the function and registers R1-R5
 * are set to NOT_INIT to indicate that they are no longer readable.
 *
 * The following reference types represent a potential reference to a kernel
 * resource which, after first being allocated, must be checked and freed by
 * the BPF program:
 * - PTR_TO_SOCKET_OR_NULL, PTR_TO_SOCKET
 *
 * When the verifier sees a helper call return a reference type, it allocates a
 * pointer id for the reference and stores it in the current function state.
 * Similar to the way that PTR_TO_MAP_VALUE_OR_NULL is converted into
 * PTR_TO_MAP_VALUE, PTR_TO_SOCKET_OR_NULL becomes PTR_TO_SOCKET when the type
 * passes through a NULL-check conditional. For the branch wherein the state is
 * changed to CONST_IMM, the verifier releases the reference.
 *
 * For each helper function that allocates a reference, such as
 * bpf_sk_lookup_tcp(), there is a corresponding release function, such as
 * bpf_sk_release(). When a reference type passes into the release function,
 * the verifier also releases the reference. If any unchecked or unreleased
 * reference remains at the end of the program, the verifier rejects it.
 */

/* verifier_state + insn_idx are pushed to stack when branch is encountered */
struct bpf_verifier_stack_elem {
	/* verifer state is 'st'
	 * before processing instruction 'insn_idx'
	 * and after processing instruction 'prev_insn_idx'
	 */
	struct bpf_verifier_state st;
	int insn_idx;
	int prev_insn_idx;
	struct bpf_verifier_stack_elem *next;
	/* length of verifier log at the time this state was pushed on stack */
	u32 log_pos;
};

#define BPF_COMPLEXITY_LIMIT_JMP_SEQ	8192
#define BPF_COMPLEXITY_LIMIT_STATES	64

#define BPF_MAP_KEY_POISON	(1ULL << 63)
#define BPF_MAP_KEY_SEEN	(1ULL << 62)

#define BPF_MAP_PTR_UNPRIV	1UL
#define BPF_MAP_PTR_POISON	((void *)((0xeB9FUL << 1) +	\
					  POISON_POINTER_DELTA))
#define BPF_MAP_PTR(X)		((struct bpf_map *)((X) & ~BPF_MAP_PTR_UNPRIV))

static bool bpf_map_ptr_poisoned(const struct bpf_insn_aux_data *aux)
{
	return BPF_MAP_PTR(aux->map_ptr_state) == BPF_MAP_PTR_POISON;
}

static bool bpf_map_ptr_unpriv(const struct bpf_insn_aux_data *aux)
{
	return aux->map_ptr_state & BPF_MAP_PTR_UNPRIV;
}

static void bpf_map_ptr_store(struct bpf_insn_aux_data *aux,
			      const struct bpf_map *map, bool unpriv)
{
	BUILD_BUG_ON((unsigned long)BPF_MAP_PTR_POISON & BPF_MAP_PTR_UNPRIV);
	unpriv |= bpf_map_ptr_unpriv(aux);
	aux->map_ptr_state = (unsigned long)map |
			     (unpriv ? BPF_MAP_PTR_UNPRIV : 0UL);
}

static bool bpf_map_key_poisoned(const struct bpf_insn_aux_data *aux)
{
	return aux->map_key_state & BPF_MAP_KEY_POISON;
}

static bool bpf_map_key_unseen(const struct bpf_insn_aux_data *aux)
{
	return !(aux->map_key_state & BPF_MAP_KEY_SEEN);
}

static u64 bpf_map_key_immediate(const struct bpf_insn_aux_data *aux)
{
	return aux->map_key_state & ~(BPF_MAP_KEY_SEEN | BPF_MAP_KEY_POISON);
}

static void bpf_map_key_store(struct bpf_insn_aux_data *aux, u64 state)
{
	bool poisoned = bpf_map_key_poisoned(aux);

	aux->map_key_state = state | BPF_MAP_KEY_SEEN |
			     (poisoned ? BPF_MAP_KEY_POISON : 0ULL);
}

static bool bpf_pseudo_call(const struct bpf_insn *insn)
{
	return insn->code == (BPF_JMP | BPF_CALL) &&
	       insn->src_reg == BPF_PSEUDO_CALL;
}

struct bpf_call_arg_meta {
	struct bpf_map *map_ptr;
	bool raw_mode;
	bool pkt_access;
	int regno;
	int access_size;
	int mem_size;
	u64 msize_max_value;
	int ref_obj_id;
	int func_id;
	struct btf *btf;
	u32 btf_id;
<<<<<<< HEAD
=======
	struct btf *ret_btf;
>>>>>>> f642729d
	u32 ret_btf_id;
};

struct btf *btf_vmlinux;

static DEFINE_MUTEX(bpf_verifier_lock);

static const struct bpf_line_info *
find_linfo(const struct bpf_verifier_env *env, u32 insn_off)
{
	const struct bpf_line_info *linfo;
	const struct bpf_prog *prog;
	u32 i, nr_linfo;

	prog = env->prog;
	nr_linfo = prog->aux->nr_linfo;

	if (!nr_linfo || insn_off >= prog->len)
		return NULL;

	linfo = prog->aux->linfo;
	for (i = 1; i < nr_linfo; i++)
		if (insn_off < linfo[i].insn_off)
			break;

	return &linfo[i - 1];
}

void bpf_verifier_vlog(struct bpf_verifier_log *log, const char *fmt,
		       va_list args)
{
	unsigned int n;

	n = vscnprintf(log->kbuf, BPF_VERIFIER_TMP_LOG_SIZE, fmt, args);

	WARN_ONCE(n >= BPF_VERIFIER_TMP_LOG_SIZE - 1,
		  "verifier log line truncated - local buffer too short\n");

	n = min(log->len_total - log->len_used - 1, n);
	log->kbuf[n] = '\0';

	if (log->level == BPF_LOG_KERNEL) {
		pr_err("BPF:%s\n", log->kbuf);
		return;
	}
	if (!copy_to_user(log->ubuf + log->len_used, log->kbuf, n + 1))
		log->len_used += n;
	else
		log->ubuf = NULL;
}

static void bpf_vlog_reset(struct bpf_verifier_log *log, u32 new_pos)
{
	char zero = 0;

	if (!bpf_verifier_log_needed(log))
		return;

	log->len_used = new_pos;
	if (put_user(zero, log->ubuf + new_pos))
		log->ubuf = NULL;
}

/* log_level controls verbosity level of eBPF verifier.
 * bpf_verifier_log_write() is used to dump the verification trace to the log,
 * so the user can figure out what's wrong with the program
 */
__printf(2, 3) void bpf_verifier_log_write(struct bpf_verifier_env *env,
					   const char *fmt, ...)
{
	va_list args;

	if (!bpf_verifier_log_needed(&env->log))
		return;

	va_start(args, fmt);
	bpf_verifier_vlog(&env->log, fmt, args);
	va_end(args);
}
EXPORT_SYMBOL_GPL(bpf_verifier_log_write);

__printf(2, 3) static void verbose(void *private_data, const char *fmt, ...)
{
	struct bpf_verifier_env *env = private_data;
	va_list args;

	if (!bpf_verifier_log_needed(&env->log))
		return;

	va_start(args, fmt);
	bpf_verifier_vlog(&env->log, fmt, args);
	va_end(args);
}

__printf(2, 3) void bpf_log(struct bpf_verifier_log *log,
			    const char *fmt, ...)
{
	va_list args;

	if (!bpf_verifier_log_needed(log))
		return;

	va_start(args, fmt);
	bpf_verifier_vlog(log, fmt, args);
	va_end(args);
}

static const char *ltrim(const char *s)
{
	while (isspace(*s))
		s++;

	return s;
}

__printf(3, 4) static void verbose_linfo(struct bpf_verifier_env *env,
					 u32 insn_off,
					 const char *prefix_fmt, ...)
{
	const struct bpf_line_info *linfo;

	if (!bpf_verifier_log_needed(&env->log))
		return;

	linfo = find_linfo(env, insn_off);
	if (!linfo || linfo == env->prev_linfo)
		return;

	if (prefix_fmt) {
		va_list args;

		va_start(args, prefix_fmt);
		bpf_verifier_vlog(&env->log, prefix_fmt, args);
		va_end(args);
	}

	verbose(env, "%s\n",
		ltrim(btf_name_by_offset(env->prog->aux->btf,
					 linfo->line_off)));

	env->prev_linfo = linfo;
}

static bool type_is_pkt_pointer(enum bpf_reg_type type)
{
	return type == PTR_TO_PACKET ||
	       type == PTR_TO_PACKET_META;
}

static bool type_is_sk_pointer(enum bpf_reg_type type)
{
	return type == PTR_TO_SOCKET ||
		type == PTR_TO_SOCK_COMMON ||
		type == PTR_TO_TCP_SOCK ||
		type == PTR_TO_XDP_SOCK;
}

static bool reg_type_not_null(enum bpf_reg_type type)
{
	return type == PTR_TO_SOCKET ||
		type == PTR_TO_TCP_SOCK ||
		type == PTR_TO_MAP_VALUE ||
		type == PTR_TO_SOCK_COMMON;
}

static bool reg_type_may_be_null(enum bpf_reg_type type)
{
	return type == PTR_TO_MAP_VALUE_OR_NULL ||
	       type == PTR_TO_SOCKET_OR_NULL ||
	       type == PTR_TO_SOCK_COMMON_OR_NULL ||
	       type == PTR_TO_TCP_SOCK_OR_NULL ||
	       type == PTR_TO_BTF_ID_OR_NULL ||
	       type == PTR_TO_MEM_OR_NULL ||
	       type == PTR_TO_RDONLY_BUF_OR_NULL ||
	       type == PTR_TO_RDWR_BUF_OR_NULL;
}

static bool reg_may_point_to_spin_lock(const struct bpf_reg_state *reg)
{
	return reg->type == PTR_TO_MAP_VALUE &&
		map_value_has_spin_lock(reg->map_ptr);
}

static bool reg_type_may_be_refcounted_or_null(enum bpf_reg_type type)
{
	return type == PTR_TO_SOCKET ||
		type == PTR_TO_SOCKET_OR_NULL ||
		type == PTR_TO_TCP_SOCK ||
		type == PTR_TO_TCP_SOCK_OR_NULL ||
		type == PTR_TO_MEM ||
		type == PTR_TO_MEM_OR_NULL;
}

static bool arg_type_may_be_refcounted(enum bpf_arg_type type)
{
	return type == ARG_PTR_TO_SOCK_COMMON;
}

static bool arg_type_may_be_null(enum bpf_arg_type type)
{
	return type == ARG_PTR_TO_MAP_VALUE_OR_NULL ||
	       type == ARG_PTR_TO_MEM_OR_NULL ||
	       type == ARG_PTR_TO_CTX_OR_NULL ||
	       type == ARG_PTR_TO_SOCKET_OR_NULL ||
	       type == ARG_PTR_TO_ALLOC_MEM_OR_NULL;
}

/* Determine whether the function releases some resources allocated by another
 * function call. The first reference type argument will be assumed to be
 * released by release_reference().
 */
static bool is_release_function(enum bpf_func_id func_id)
{
	return func_id == BPF_FUNC_sk_release ||
	       func_id == BPF_FUNC_ringbuf_submit ||
	       func_id == BPF_FUNC_ringbuf_discard;
}

static bool may_be_acquire_function(enum bpf_func_id func_id)
{
	return func_id == BPF_FUNC_sk_lookup_tcp ||
		func_id == BPF_FUNC_sk_lookup_udp ||
		func_id == BPF_FUNC_skc_lookup_tcp ||
		func_id == BPF_FUNC_map_lookup_elem ||
	        func_id == BPF_FUNC_ringbuf_reserve;
}

static bool is_acquire_function(enum bpf_func_id func_id,
				const struct bpf_map *map)
{
	enum bpf_map_type map_type = map ? map->map_type : BPF_MAP_TYPE_UNSPEC;

	if (func_id == BPF_FUNC_sk_lookup_tcp ||
	    func_id == BPF_FUNC_sk_lookup_udp ||
	    func_id == BPF_FUNC_skc_lookup_tcp ||
	    func_id == BPF_FUNC_ringbuf_reserve)
		return true;

	if (func_id == BPF_FUNC_map_lookup_elem &&
	    (map_type == BPF_MAP_TYPE_SOCKMAP ||
	     map_type == BPF_MAP_TYPE_SOCKHASH))
		return true;

	return false;
}

static bool is_ptr_cast_function(enum bpf_func_id func_id)
{
	return func_id == BPF_FUNC_tcp_sock ||
		func_id == BPF_FUNC_sk_fullsock ||
		func_id == BPF_FUNC_skc_to_tcp_sock ||
		func_id == BPF_FUNC_skc_to_tcp6_sock ||
		func_id == BPF_FUNC_skc_to_udp6_sock ||
		func_id == BPF_FUNC_skc_to_tcp_timewait_sock ||
		func_id == BPF_FUNC_skc_to_tcp_request_sock;
<<<<<<< HEAD
=======
}

static bool is_cmpxchg_insn(const struct bpf_insn *insn)
{
	return BPF_CLASS(insn->code) == BPF_STX &&
	       BPF_MODE(insn->code) == BPF_ATOMIC &&
	       insn->imm == BPF_CMPXCHG;
>>>>>>> f642729d
}

/* string representation of 'enum bpf_reg_type' */
static const char * const reg_type_str[] = {
	[NOT_INIT]		= "?",
	[SCALAR_VALUE]		= "inv",
	[PTR_TO_CTX]		= "ctx",
	[CONST_PTR_TO_MAP]	= "map_ptr",
	[PTR_TO_MAP_VALUE]	= "map_value",
	[PTR_TO_MAP_VALUE_OR_NULL] = "map_value_or_null",
	[PTR_TO_STACK]		= "fp",
	[PTR_TO_PACKET]		= "pkt",
	[PTR_TO_PACKET_META]	= "pkt_meta",
	[PTR_TO_PACKET_END]	= "pkt_end",
	[PTR_TO_FLOW_KEYS]	= "flow_keys",
	[PTR_TO_SOCKET]		= "sock",
	[PTR_TO_SOCKET_OR_NULL] = "sock_or_null",
	[PTR_TO_SOCK_COMMON]	= "sock_common",
	[PTR_TO_SOCK_COMMON_OR_NULL] = "sock_common_or_null",
	[PTR_TO_TCP_SOCK]	= "tcp_sock",
	[PTR_TO_TCP_SOCK_OR_NULL] = "tcp_sock_or_null",
	[PTR_TO_TP_BUFFER]	= "tp_buffer",
	[PTR_TO_XDP_SOCK]	= "xdp_sock",
	[PTR_TO_BTF_ID]		= "ptr_",
	[PTR_TO_BTF_ID_OR_NULL]	= "ptr_or_null_",
	[PTR_TO_PERCPU_BTF_ID]	= "percpu_ptr_",
	[PTR_TO_MEM]		= "mem",
	[PTR_TO_MEM_OR_NULL]	= "mem_or_null",
	[PTR_TO_RDONLY_BUF]	= "rdonly_buf",
	[PTR_TO_RDONLY_BUF_OR_NULL] = "rdonly_buf_or_null",
	[PTR_TO_RDWR_BUF]	= "rdwr_buf",
	[PTR_TO_RDWR_BUF_OR_NULL] = "rdwr_buf_or_null",
};

static char slot_type_char[] = {
	[STACK_INVALID]	= '?',
	[STACK_SPILL]	= 'r',
	[STACK_MISC]	= 'm',
	[STACK_ZERO]	= '0',
};

static void print_liveness(struct bpf_verifier_env *env,
			   enum bpf_reg_liveness live)
{
	if (live & (REG_LIVE_READ | REG_LIVE_WRITTEN | REG_LIVE_DONE))
	    verbose(env, "_");
	if (live & REG_LIVE_READ)
		verbose(env, "r");
	if (live & REG_LIVE_WRITTEN)
		verbose(env, "w");
	if (live & REG_LIVE_DONE)
		verbose(env, "D");
}

static struct bpf_func_state *func(struct bpf_verifier_env *env,
				   const struct bpf_reg_state *reg)
{
	struct bpf_verifier_state *cur = env->cur_state;

	return cur->frame[reg->frameno];
}

static const char *kernel_type_name(const struct btf* btf, u32 id)
{
	return btf_name_by_offset(btf, btf_type_by_id(btf, id)->name_off);
}

static void print_verifier_state(struct bpf_verifier_env *env,
				 const struct bpf_func_state *state)
{
	const struct bpf_reg_state *reg;
	enum bpf_reg_type t;
	int i;

	if (state->frameno)
		verbose(env, " frame%d:", state->frameno);
	for (i = 0; i < MAX_BPF_REG; i++) {
		reg = &state->regs[i];
		t = reg->type;
		if (t == NOT_INIT)
			continue;
		verbose(env, " R%d", i);
		print_liveness(env, reg->live);
		verbose(env, "=%s", reg_type_str[t]);
		if (t == SCALAR_VALUE && reg->precise)
			verbose(env, "P");
		if ((t == SCALAR_VALUE || t == PTR_TO_STACK) &&
		    tnum_is_const(reg->var_off)) {
			/* reg->off should be 0 for SCALAR_VALUE */
			verbose(env, "%lld", reg->var_off.value + reg->off);
		} else {
			if (t == PTR_TO_BTF_ID ||
			    t == PTR_TO_BTF_ID_OR_NULL ||
			    t == PTR_TO_PERCPU_BTF_ID)
<<<<<<< HEAD
				verbose(env, "%s", kernel_type_name(reg->btf_id));
=======
				verbose(env, "%s", kernel_type_name(reg->btf, reg->btf_id));
>>>>>>> f642729d
			verbose(env, "(id=%d", reg->id);
			if (reg_type_may_be_refcounted_or_null(t))
				verbose(env, ",ref_obj_id=%d", reg->ref_obj_id);
			if (t != SCALAR_VALUE)
				verbose(env, ",off=%d", reg->off);
			if (type_is_pkt_pointer(t))
				verbose(env, ",r=%d", reg->range);
			else if (t == CONST_PTR_TO_MAP ||
				 t == PTR_TO_MAP_VALUE ||
				 t == PTR_TO_MAP_VALUE_OR_NULL)
				verbose(env, ",ks=%d,vs=%d",
					reg->map_ptr->key_size,
					reg->map_ptr->value_size);
			if (tnum_is_const(reg->var_off)) {
				/* Typically an immediate SCALAR_VALUE, but
				 * could be a pointer whose offset is too big
				 * for reg->off
				 */
				verbose(env, ",imm=%llx", reg->var_off.value);
			} else {
				if (reg->smin_value != reg->umin_value &&
				    reg->smin_value != S64_MIN)
					verbose(env, ",smin_value=%lld",
						(long long)reg->smin_value);
				if (reg->smax_value != reg->umax_value &&
				    reg->smax_value != S64_MAX)
					verbose(env, ",smax_value=%lld",
						(long long)reg->smax_value);
				if (reg->umin_value != 0)
					verbose(env, ",umin_value=%llu",
						(unsigned long long)reg->umin_value);
				if (reg->umax_value != U64_MAX)
					verbose(env, ",umax_value=%llu",
						(unsigned long long)reg->umax_value);
				if (!tnum_is_unknown(reg->var_off)) {
					char tn_buf[48];

					tnum_strn(tn_buf, sizeof(tn_buf), reg->var_off);
					verbose(env, ",var_off=%s", tn_buf);
				}
				if (reg->s32_min_value != reg->smin_value &&
				    reg->s32_min_value != S32_MIN)
					verbose(env, ",s32_min_value=%d",
						(int)(reg->s32_min_value));
				if (reg->s32_max_value != reg->smax_value &&
				    reg->s32_max_value != S32_MAX)
					verbose(env, ",s32_max_value=%d",
						(int)(reg->s32_max_value));
				if (reg->u32_min_value != reg->umin_value &&
				    reg->u32_min_value != U32_MIN)
					verbose(env, ",u32_min_value=%d",
						(int)(reg->u32_min_value));
				if (reg->u32_max_value != reg->umax_value &&
				    reg->u32_max_value != U32_MAX)
					verbose(env, ",u32_max_value=%d",
						(int)(reg->u32_max_value));
			}
			verbose(env, ")");
		}
	}
	for (i = 0; i < state->allocated_stack / BPF_REG_SIZE; i++) {
		char types_buf[BPF_REG_SIZE + 1];
		bool valid = false;
		int j;

		for (j = 0; j < BPF_REG_SIZE; j++) {
			if (state->stack[i].slot_type[j] != STACK_INVALID)
				valid = true;
			types_buf[j] = slot_type_char[
					state->stack[i].slot_type[j]];
		}
		types_buf[BPF_REG_SIZE] = 0;
		if (!valid)
			continue;
		verbose(env, " fp%d", (-i - 1) * BPF_REG_SIZE);
		print_liveness(env, state->stack[i].spilled_ptr.live);
		if (state->stack[i].slot_type[0] == STACK_SPILL) {
			reg = &state->stack[i].spilled_ptr;
			t = reg->type;
			verbose(env, "=%s", reg_type_str[t]);
			if (t == SCALAR_VALUE && reg->precise)
				verbose(env, "P");
			if (t == SCALAR_VALUE && tnum_is_const(reg->var_off))
				verbose(env, "%lld", reg->var_off.value + reg->off);
		} else {
			verbose(env, "=%s", types_buf);
		}
	}
	if (state->acquired_refs && state->refs[0].id) {
		verbose(env, " refs=%d", state->refs[0].id);
		for (i = 1; i < state->acquired_refs; i++)
			if (state->refs[i].id)
				verbose(env, ",%d", state->refs[i].id);
	}
	verbose(env, "\n");
}

#define COPY_STATE_FN(NAME, COUNT, FIELD, SIZE)				\
static int copy_##NAME##_state(struct bpf_func_state *dst,		\
			       const struct bpf_func_state *src)	\
{									\
	if (!src->FIELD)						\
		return 0;						\
	if (WARN_ON_ONCE(dst->COUNT < src->COUNT)) {			\
		/* internal bug, make state invalid to reject the program */ \
		memset(dst, 0, sizeof(*dst));				\
		return -EFAULT;						\
	}								\
	memcpy(dst->FIELD, src->FIELD,					\
	       sizeof(*src->FIELD) * (src->COUNT / SIZE));		\
	return 0;							\
}
/* copy_reference_state() */
COPY_STATE_FN(reference, acquired_refs, refs, 1)
/* copy_stack_state() */
COPY_STATE_FN(stack, allocated_stack, stack, BPF_REG_SIZE)
#undef COPY_STATE_FN

#define REALLOC_STATE_FN(NAME, COUNT, FIELD, SIZE)			\
static int realloc_##NAME##_state(struct bpf_func_state *state, int size, \
				  bool copy_old)			\
{									\
	u32 old_size = state->COUNT;					\
	struct bpf_##NAME##_state *new_##FIELD;				\
	int slot = size / SIZE;						\
									\
	if (size <= old_size || !size) {				\
		if (copy_old)						\
			return 0;					\
		state->COUNT = slot * SIZE;				\
		if (!size && old_size) {				\
			kfree(state->FIELD);				\
			state->FIELD = NULL;				\
		}							\
		return 0;						\
	}								\
	new_##FIELD = kmalloc_array(slot, sizeof(struct bpf_##NAME##_state), \
				    GFP_KERNEL);			\
	if (!new_##FIELD)						\
		return -ENOMEM;						\
	if (copy_old) {							\
		if (state->FIELD)					\
			memcpy(new_##FIELD, state->FIELD,		\
			       sizeof(*new_##FIELD) * (old_size / SIZE)); \
		memset(new_##FIELD + old_size / SIZE, 0,		\
		       sizeof(*new_##FIELD) * (size - old_size) / SIZE); \
	}								\
	state->COUNT = slot * SIZE;					\
	kfree(state->FIELD);						\
	state->FIELD = new_##FIELD;					\
	return 0;							\
}
/* realloc_reference_state() */
REALLOC_STATE_FN(reference, acquired_refs, refs, 1)
/* realloc_stack_state() */
REALLOC_STATE_FN(stack, allocated_stack, stack, BPF_REG_SIZE)
#undef REALLOC_STATE_FN

/* do_check() starts with zero-sized stack in struct bpf_verifier_state to
 * make it consume minimal amount of memory. check_stack_write() access from
 * the program calls into realloc_func_state() to grow the stack size.
 * Note there is a non-zero 'parent' pointer inside bpf_verifier_state
 * which realloc_stack_state() copies over. It points to previous
 * bpf_verifier_state which is never reallocated.
 */
static int realloc_func_state(struct bpf_func_state *state, int stack_size,
			      int refs_size, bool copy_old)
{
	int err = realloc_reference_state(state, refs_size, copy_old);
	if (err)
		return err;
	return realloc_stack_state(state, stack_size, copy_old);
}

/* Acquire a pointer id from the env and update the state->refs to include
 * this new pointer reference.
 * On success, returns a valid pointer id to associate with the register
 * On failure, returns a negative errno.
 */
static int acquire_reference_state(struct bpf_verifier_env *env, int insn_idx)
{
	struct bpf_func_state *state = cur_func(env);
	int new_ofs = state->acquired_refs;
	int id, err;

	err = realloc_reference_state(state, state->acquired_refs + 1, true);
	if (err)
		return err;
	id = ++env->id_gen;
	state->refs[new_ofs].id = id;
	state->refs[new_ofs].insn_idx = insn_idx;

	return id;
}

/* release function corresponding to acquire_reference_state(). Idempotent. */
static int release_reference_state(struct bpf_func_state *state, int ptr_id)
{
	int i, last_idx;

	last_idx = state->acquired_refs - 1;
	for (i = 0; i < state->acquired_refs; i++) {
		if (state->refs[i].id == ptr_id) {
			if (last_idx && i != last_idx)
				memcpy(&state->refs[i], &state->refs[last_idx],
				       sizeof(*state->refs));
			memset(&state->refs[last_idx], 0, sizeof(*state->refs));
			state->acquired_refs--;
			return 0;
		}
	}
	return -EINVAL;
}

static int transfer_reference_state(struct bpf_func_state *dst,
				    struct bpf_func_state *src)
{
	int err = realloc_reference_state(dst, src->acquired_refs, false);
	if (err)
		return err;
	err = copy_reference_state(dst, src);
	if (err)
		return err;
	return 0;
}

static void free_func_state(struct bpf_func_state *state)
{
	if (!state)
		return;
	kfree(state->refs);
	kfree(state->stack);
	kfree(state);
}

static void clear_jmp_history(struct bpf_verifier_state *state)
{
	kfree(state->jmp_history);
	state->jmp_history = NULL;
	state->jmp_history_cnt = 0;
}

static void free_verifier_state(struct bpf_verifier_state *state,
				bool free_self)
{
	int i;

	for (i = 0; i <= state->curframe; i++) {
		free_func_state(state->frame[i]);
		state->frame[i] = NULL;
	}
	clear_jmp_history(state);
	if (free_self)
		kfree(state);
}

/* copy verifier state from src to dst growing dst stack space
 * when necessary to accommodate larger src stack
 */
static int copy_func_state(struct bpf_func_state *dst,
			   const struct bpf_func_state *src)
{
	int err;

	err = realloc_func_state(dst, src->allocated_stack, src->acquired_refs,
				 false);
	if (err)
		return err;
	memcpy(dst, src, offsetof(struct bpf_func_state, acquired_refs));
	err = copy_reference_state(dst, src);
	if (err)
		return err;
	return copy_stack_state(dst, src);
}

static int copy_verifier_state(struct bpf_verifier_state *dst_state,
			       const struct bpf_verifier_state *src)
{
	struct bpf_func_state *dst;
	u32 jmp_sz = sizeof(struct bpf_idx_pair) * src->jmp_history_cnt;
	int i, err;

	if (dst_state->jmp_history_cnt < src->jmp_history_cnt) {
		kfree(dst_state->jmp_history);
		dst_state->jmp_history = kmalloc(jmp_sz, GFP_USER);
		if (!dst_state->jmp_history)
			return -ENOMEM;
	}
	memcpy(dst_state->jmp_history, src->jmp_history, jmp_sz);
	dst_state->jmp_history_cnt = src->jmp_history_cnt;

	/* if dst has more stack frames then src frame, free them */
	for (i = src->curframe + 1; i <= dst_state->curframe; i++) {
		free_func_state(dst_state->frame[i]);
		dst_state->frame[i] = NULL;
	}
	dst_state->speculative = src->speculative;
	dst_state->curframe = src->curframe;
	dst_state->active_spin_lock = src->active_spin_lock;
	dst_state->branches = src->branches;
	dst_state->parent = src->parent;
	dst_state->first_insn_idx = src->first_insn_idx;
	dst_state->last_insn_idx = src->last_insn_idx;
	for (i = 0; i <= src->curframe; i++) {
		dst = dst_state->frame[i];
		if (!dst) {
			dst = kzalloc(sizeof(*dst), GFP_KERNEL);
			if (!dst)
				return -ENOMEM;
			dst_state->frame[i] = dst;
		}
		err = copy_func_state(dst, src->frame[i]);
		if (err)
			return err;
	}
	return 0;
}

static void update_branch_counts(struct bpf_verifier_env *env, struct bpf_verifier_state *st)
{
	while (st) {
		u32 br = --st->branches;

		/* WARN_ON(br > 1) technically makes sense here,
		 * but see comment in push_stack(), hence:
		 */
		WARN_ONCE((int)br < 0,
			  "BUG update_branch_counts:branches_to_explore=%d\n",
			  br);
		if (br)
			break;
		st = st->parent;
	}
}

static int pop_stack(struct bpf_verifier_env *env, int *prev_insn_idx,
		     int *insn_idx, bool pop_log)
{
	struct bpf_verifier_state *cur = env->cur_state;
	struct bpf_verifier_stack_elem *elem, *head = env->head;
	int err;

	if (env->head == NULL)
		return -ENOENT;

	if (cur) {
		err = copy_verifier_state(cur, &head->st);
		if (err)
			return err;
	}
	if (pop_log)
		bpf_vlog_reset(&env->log, head->log_pos);
	if (insn_idx)
		*insn_idx = head->insn_idx;
	if (prev_insn_idx)
		*prev_insn_idx = head->prev_insn_idx;
	elem = head->next;
	free_verifier_state(&head->st, false);
	kfree(head);
	env->head = elem;
	env->stack_size--;
	return 0;
}

static struct bpf_verifier_state *push_stack(struct bpf_verifier_env *env,
					     int insn_idx, int prev_insn_idx,
					     bool speculative)
{
	struct bpf_verifier_state *cur = env->cur_state;
	struct bpf_verifier_stack_elem *elem;
	int err;

	elem = kzalloc(sizeof(struct bpf_verifier_stack_elem), GFP_KERNEL);
	if (!elem)
		goto err;

	elem->insn_idx = insn_idx;
	elem->prev_insn_idx = prev_insn_idx;
	elem->next = env->head;
	elem->log_pos = env->log.len_used;
	env->head = elem;
	env->stack_size++;
	err = copy_verifier_state(&elem->st, cur);
	if (err)
		goto err;
	elem->st.speculative |= speculative;
	if (env->stack_size > BPF_COMPLEXITY_LIMIT_JMP_SEQ) {
		verbose(env, "The sequence of %d jumps is too complex.\n",
			env->stack_size);
		goto err;
	}
	if (elem->st.parent) {
		++elem->st.parent->branches;
		/* WARN_ON(branches > 2) technically makes sense here,
		 * but
		 * 1. speculative states will bump 'branches' for non-branch
		 * instructions
		 * 2. is_state_visited() heuristics may decide not to create
		 * a new state for a sequence of branches and all such current
		 * and cloned states will be pointing to a single parent state
		 * which might have large 'branches' count.
		 */
	}
	return &elem->st;
err:
	free_verifier_state(env->cur_state, true);
	env->cur_state = NULL;
	/* pop all elements and return */
	while (!pop_stack(env, NULL, NULL, false));
	return NULL;
}

#define CALLER_SAVED_REGS 6
static const int caller_saved[CALLER_SAVED_REGS] = {
	BPF_REG_0, BPF_REG_1, BPF_REG_2, BPF_REG_3, BPF_REG_4, BPF_REG_5
};

static void __mark_reg_not_init(const struct bpf_verifier_env *env,
				struct bpf_reg_state *reg);

/* This helper doesn't clear reg->id */
static void ___mark_reg_known(struct bpf_reg_state *reg, u64 imm)
{
	reg->var_off = tnum_const(imm);
	reg->smin_value = (s64)imm;
	reg->smax_value = (s64)imm;
	reg->umin_value = imm;
	reg->umax_value = imm;

	reg->s32_min_value = (s32)imm;
	reg->s32_max_value = (s32)imm;
	reg->u32_min_value = (u32)imm;
	reg->u32_max_value = (u32)imm;
}

/* Mark the unknown part of a register (variable offset or scalar value) as
 * known to have the value @imm.
 */
static void __mark_reg_known(struct bpf_reg_state *reg, u64 imm)
{
	/* Clear id, off, and union(map_ptr, range) */
	memset(((u8 *)reg) + sizeof(reg->type), 0,
	       offsetof(struct bpf_reg_state, var_off) - sizeof(reg->type));
	___mark_reg_known(reg, imm);
}

static void __mark_reg32_known(struct bpf_reg_state *reg, u64 imm)
{
	reg->var_off = tnum_const_subreg(reg->var_off, imm);
	reg->s32_min_value = (s32)imm;
	reg->s32_max_value = (s32)imm;
	reg->u32_min_value = (u32)imm;
	reg->u32_max_value = (u32)imm;
}

/* Mark the 'variable offset' part of a register as zero.  This should be
 * used only on registers holding a pointer type.
 */
static void __mark_reg_known_zero(struct bpf_reg_state *reg)
{
	__mark_reg_known(reg, 0);
}

static void __mark_reg_const_zero(struct bpf_reg_state *reg)
{
	__mark_reg_known(reg, 0);
	reg->type = SCALAR_VALUE;
}

static void mark_reg_known_zero(struct bpf_verifier_env *env,
				struct bpf_reg_state *regs, u32 regno)
{
	if (WARN_ON(regno >= MAX_BPF_REG)) {
		verbose(env, "mark_reg_known_zero(regs, %u)\n", regno);
		/* Something bad happened, let's kill all regs */
		for (regno = 0; regno < MAX_BPF_REG; regno++)
			__mark_reg_not_init(env, regs + regno);
		return;
	}
	__mark_reg_known_zero(regs + regno);
}

static void mark_ptr_not_null_reg(struct bpf_reg_state *reg)
{
	switch (reg->type) {
	case PTR_TO_MAP_VALUE_OR_NULL: {
		const struct bpf_map *map = reg->map_ptr;

		if (map->inner_map_meta) {
			reg->type = CONST_PTR_TO_MAP;
			reg->map_ptr = map->inner_map_meta;
		} else if (map->map_type == BPF_MAP_TYPE_XSKMAP) {
			reg->type = PTR_TO_XDP_SOCK;
		} else if (map->map_type == BPF_MAP_TYPE_SOCKMAP ||
			   map->map_type == BPF_MAP_TYPE_SOCKHASH) {
			reg->type = PTR_TO_SOCKET;
		} else {
			reg->type = PTR_TO_MAP_VALUE;
		}
		break;
	}
	case PTR_TO_SOCKET_OR_NULL:
		reg->type = PTR_TO_SOCKET;
		break;
	case PTR_TO_SOCK_COMMON_OR_NULL:
		reg->type = PTR_TO_SOCK_COMMON;
		break;
	case PTR_TO_TCP_SOCK_OR_NULL:
		reg->type = PTR_TO_TCP_SOCK;
		break;
	case PTR_TO_BTF_ID_OR_NULL:
		reg->type = PTR_TO_BTF_ID;
		break;
	case PTR_TO_MEM_OR_NULL:
		reg->type = PTR_TO_MEM;
		break;
	case PTR_TO_RDONLY_BUF_OR_NULL:
		reg->type = PTR_TO_RDONLY_BUF;
		break;
	case PTR_TO_RDWR_BUF_OR_NULL:
		reg->type = PTR_TO_RDWR_BUF;
		break;
	default:
		WARN_ONCE(1, "unknown nullable register type");
	}
}

static bool reg_is_pkt_pointer(const struct bpf_reg_state *reg)
{
	return type_is_pkt_pointer(reg->type);
}

static bool reg_is_pkt_pointer_any(const struct bpf_reg_state *reg)
{
	return reg_is_pkt_pointer(reg) ||
	       reg->type == PTR_TO_PACKET_END;
}

/* Unmodified PTR_TO_PACKET[_META,_END] register from ctx access. */
static bool reg_is_init_pkt_pointer(const struct bpf_reg_state *reg,
				    enum bpf_reg_type which)
{
	/* The register can already have a range from prior markings.
	 * This is fine as long as it hasn't been advanced from its
	 * origin.
	 */
	return reg->type == which &&
	       reg->id == 0 &&
	       reg->off == 0 &&
	       tnum_equals_const(reg->var_off, 0);
}

/* Reset the min/max bounds of a register */
static void __mark_reg_unbounded(struct bpf_reg_state *reg)
{
	reg->smin_value = S64_MIN;
	reg->smax_value = S64_MAX;
	reg->umin_value = 0;
	reg->umax_value = U64_MAX;

	reg->s32_min_value = S32_MIN;
	reg->s32_max_value = S32_MAX;
	reg->u32_min_value = 0;
	reg->u32_max_value = U32_MAX;
}

static void __mark_reg64_unbounded(struct bpf_reg_state *reg)
{
	reg->smin_value = S64_MIN;
	reg->smax_value = S64_MAX;
	reg->umin_value = 0;
	reg->umax_value = U64_MAX;
}

static void __mark_reg32_unbounded(struct bpf_reg_state *reg)
{
	reg->s32_min_value = S32_MIN;
	reg->s32_max_value = S32_MAX;
	reg->u32_min_value = 0;
	reg->u32_max_value = U32_MAX;
}

static void __update_reg32_bounds(struct bpf_reg_state *reg)
{
	struct tnum var32_off = tnum_subreg(reg->var_off);

	/* min signed is max(sign bit) | min(other bits) */
	reg->s32_min_value = max_t(s32, reg->s32_min_value,
			var32_off.value | (var32_off.mask & S32_MIN));
	/* max signed is min(sign bit) | max(other bits) */
	reg->s32_max_value = min_t(s32, reg->s32_max_value,
			var32_off.value | (var32_off.mask & S32_MAX));
	reg->u32_min_value = max_t(u32, reg->u32_min_value, (u32)var32_off.value);
	reg->u32_max_value = min(reg->u32_max_value,
				 (u32)(var32_off.value | var32_off.mask));
}

static void __update_reg64_bounds(struct bpf_reg_state *reg)
{
	/* min signed is max(sign bit) | min(other bits) */
	reg->smin_value = max_t(s64, reg->smin_value,
				reg->var_off.value | (reg->var_off.mask & S64_MIN));
	/* max signed is min(sign bit) | max(other bits) */
	reg->smax_value = min_t(s64, reg->smax_value,
				reg->var_off.value | (reg->var_off.mask & S64_MAX));
	reg->umin_value = max(reg->umin_value, reg->var_off.value);
	reg->umax_value = min(reg->umax_value,
			      reg->var_off.value | reg->var_off.mask);
}

static void __update_reg_bounds(struct bpf_reg_state *reg)
{
	__update_reg32_bounds(reg);
	__update_reg64_bounds(reg);
}

/* Uses signed min/max values to inform unsigned, and vice-versa */
static void __reg32_deduce_bounds(struct bpf_reg_state *reg)
{
	/* Learn sign from signed bounds.
	 * If we cannot cross the sign boundary, then signed and unsigned bounds
	 * are the same, so combine.  This works even in the negative case, e.g.
	 * -3 s<= x s<= -1 implies 0xf...fd u<= x u<= 0xf...ff.
	 */
	if (reg->s32_min_value >= 0 || reg->s32_max_value < 0) {
		reg->s32_min_value = reg->u32_min_value =
			max_t(u32, reg->s32_min_value, reg->u32_min_value);
		reg->s32_max_value = reg->u32_max_value =
			min_t(u32, reg->s32_max_value, reg->u32_max_value);
		return;
	}
	/* Learn sign from unsigned bounds.  Signed bounds cross the sign
	 * boundary, so we must be careful.
	 */
	if ((s32)reg->u32_max_value >= 0) {
		/* Positive.  We can't learn anything from the smin, but smax
		 * is positive, hence safe.
		 */
		reg->s32_min_value = reg->u32_min_value;
		reg->s32_max_value = reg->u32_max_value =
			min_t(u32, reg->s32_max_value, reg->u32_max_value);
	} else if ((s32)reg->u32_min_value < 0) {
		/* Negative.  We can't learn anything from the smax, but smin
		 * is negative, hence safe.
		 */
		reg->s32_min_value = reg->u32_min_value =
			max_t(u32, reg->s32_min_value, reg->u32_min_value);
		reg->s32_max_value = reg->u32_max_value;
	}
}

static void __reg64_deduce_bounds(struct bpf_reg_state *reg)
{
	/* Learn sign from signed bounds.
	 * If we cannot cross the sign boundary, then signed and unsigned bounds
	 * are the same, so combine.  This works even in the negative case, e.g.
	 * -3 s<= x s<= -1 implies 0xf...fd u<= x u<= 0xf...ff.
	 */
	if (reg->smin_value >= 0 || reg->smax_value < 0) {
		reg->smin_value = reg->umin_value = max_t(u64, reg->smin_value,
							  reg->umin_value);
		reg->smax_value = reg->umax_value = min_t(u64, reg->smax_value,
							  reg->umax_value);
		return;
	}
	/* Learn sign from unsigned bounds.  Signed bounds cross the sign
	 * boundary, so we must be careful.
	 */
	if ((s64)reg->umax_value >= 0) {
		/* Positive.  We can't learn anything from the smin, but smax
		 * is positive, hence safe.
		 */
		reg->smin_value = reg->umin_value;
		reg->smax_value = reg->umax_value = min_t(u64, reg->smax_value,
							  reg->umax_value);
	} else if ((s64)reg->umin_value < 0) {
		/* Negative.  We can't learn anything from the smax, but smin
		 * is negative, hence safe.
		 */
		reg->smin_value = reg->umin_value = max_t(u64, reg->smin_value,
							  reg->umin_value);
		reg->smax_value = reg->umax_value;
	}
}

static void __reg_deduce_bounds(struct bpf_reg_state *reg)
{
	__reg32_deduce_bounds(reg);
	__reg64_deduce_bounds(reg);
}

/* Attempts to improve var_off based on unsigned min/max information */
static void __reg_bound_offset(struct bpf_reg_state *reg)
{
	struct tnum var64_off = tnum_intersect(reg->var_off,
					       tnum_range(reg->umin_value,
							  reg->umax_value));
	struct tnum var32_off = tnum_intersect(tnum_subreg(reg->var_off),
						tnum_range(reg->u32_min_value,
							   reg->u32_max_value));

	reg->var_off = tnum_or(tnum_clear_subreg(var64_off), var32_off);
}

static void __reg_assign_32_into_64(struct bpf_reg_state *reg)
{
	reg->umin_value = reg->u32_min_value;
	reg->umax_value = reg->u32_max_value;
	/* Attempt to pull 32-bit signed bounds into 64-bit bounds
	 * but must be positive otherwise set to worse case bounds
	 * and refine later from tnum.
	 */
	if (reg->s32_min_value >= 0 && reg->s32_max_value >= 0)
		reg->smax_value = reg->s32_max_value;
	else
		reg->smax_value = U32_MAX;
	if (reg->s32_min_value >= 0)
		reg->smin_value = reg->s32_min_value;
	else
		reg->smin_value = 0;
}

static void __reg_combine_32_into_64(struct bpf_reg_state *reg)
{
	/* special case when 64-bit register has upper 32-bit register
	 * zeroed. Typically happens after zext or <<32, >>32 sequence
	 * allowing us to use 32-bit bounds directly,
	 */
	if (tnum_equals_const(tnum_clear_subreg(reg->var_off), 0)) {
		__reg_assign_32_into_64(reg);
	} else {
		/* Otherwise the best we can do is push lower 32bit known and
		 * unknown bits into register (var_off set from jmp logic)
		 * then learn as much as possible from the 64-bit tnum
		 * known and unknown bits. The previous smin/smax bounds are
		 * invalid here because of jmp32 compare so mark them unknown
		 * so they do not impact tnum bounds calculation.
		 */
		__mark_reg64_unbounded(reg);
		__update_reg_bounds(reg);
	}

	/* Intersecting with the old var_off might have improved our bounds
	 * slightly.  e.g. if umax was 0x7f...f and var_off was (0; 0xf...fc),
	 * then new var_off is (0; 0x7f...fc) which improves our umax.
	 */
	__reg_deduce_bounds(reg);
	__reg_bound_offset(reg);
	__update_reg_bounds(reg);
}

static bool __reg64_bound_s32(s64 a)
{
	return a > S32_MIN && a < S32_MAX;
}

static bool __reg64_bound_u32(u64 a)
{
	if (a > U32_MIN && a < U32_MAX)
		return true;
	return false;
}

static void __reg_combine_64_into_32(struct bpf_reg_state *reg)
{
	__mark_reg32_unbounded(reg);

	if (__reg64_bound_s32(reg->smin_value) && __reg64_bound_s32(reg->smax_value)) {
		reg->s32_min_value = (s32)reg->smin_value;
		reg->s32_max_value = (s32)reg->smax_value;
	}
	if (__reg64_bound_u32(reg->umin_value))
		reg->u32_min_value = (u32)reg->umin_value;
	if (__reg64_bound_u32(reg->umax_value))
		reg->u32_max_value = (u32)reg->umax_value;

	/* Intersecting with the old var_off might have improved our bounds
	 * slightly.  e.g. if umax was 0x7f...f and var_off was (0; 0xf...fc),
	 * then new var_off is (0; 0x7f...fc) which improves our umax.
	 */
	__reg_deduce_bounds(reg);
	__reg_bound_offset(reg);
	__update_reg_bounds(reg);
}

/* Mark a register as having a completely unknown (scalar) value. */
static void __mark_reg_unknown(const struct bpf_verifier_env *env,
			       struct bpf_reg_state *reg)
{
	/*
	 * Clear type, id, off, and union(map_ptr, range) and
	 * padding between 'type' and union
	 */
	memset(reg, 0, offsetof(struct bpf_reg_state, var_off));
	reg->type = SCALAR_VALUE;
	reg->var_off = tnum_unknown;
	reg->frameno = 0;
	reg->precise = env->subprog_cnt > 1 || !env->bpf_capable;
	__mark_reg_unbounded(reg);
}

static void mark_reg_unknown(struct bpf_verifier_env *env,
			     struct bpf_reg_state *regs, u32 regno)
{
	if (WARN_ON(regno >= MAX_BPF_REG)) {
		verbose(env, "mark_reg_unknown(regs, %u)\n", regno);
		/* Something bad happened, let's kill all regs except FP */
		for (regno = 0; regno < BPF_REG_FP; regno++)
			__mark_reg_not_init(env, regs + regno);
		return;
	}
	__mark_reg_unknown(env, regs + regno);
}

static void __mark_reg_not_init(const struct bpf_verifier_env *env,
				struct bpf_reg_state *reg)
{
	__mark_reg_unknown(env, reg);
	reg->type = NOT_INIT;
}

static void mark_reg_not_init(struct bpf_verifier_env *env,
			      struct bpf_reg_state *regs, u32 regno)
{
	if (WARN_ON(regno >= MAX_BPF_REG)) {
		verbose(env, "mark_reg_not_init(regs, %u)\n", regno);
		/* Something bad happened, let's kill all regs except FP */
		for (regno = 0; regno < BPF_REG_FP; regno++)
			__mark_reg_not_init(env, regs + regno);
		return;
	}
	__mark_reg_not_init(env, regs + regno);
}

static void mark_btf_ld_reg(struct bpf_verifier_env *env,
			    struct bpf_reg_state *regs, u32 regno,
			    enum bpf_reg_type reg_type,
			    struct btf *btf, u32 btf_id)
{
	if (reg_type == SCALAR_VALUE) {
		mark_reg_unknown(env, regs, regno);
		return;
	}
	mark_reg_known_zero(env, regs, regno);
	regs[regno].type = PTR_TO_BTF_ID;
	regs[regno].btf = btf;
	regs[regno].btf_id = btf_id;
}

#define DEF_NOT_SUBREG	(0)
static void init_reg_state(struct bpf_verifier_env *env,
			   struct bpf_func_state *state)
{
	struct bpf_reg_state *regs = state->regs;
	int i;

	for (i = 0; i < MAX_BPF_REG; i++) {
		mark_reg_not_init(env, regs, i);
		regs[i].live = REG_LIVE_NONE;
		regs[i].parent = NULL;
		regs[i].subreg_def = DEF_NOT_SUBREG;
	}

	/* frame pointer */
	regs[BPF_REG_FP].type = PTR_TO_STACK;
	mark_reg_known_zero(env, regs, BPF_REG_FP);
	regs[BPF_REG_FP].frameno = state->frameno;
}

#define BPF_MAIN_FUNC (-1)
static void init_func_state(struct bpf_verifier_env *env,
			    struct bpf_func_state *state,
			    int callsite, int frameno, int subprogno)
{
	state->callsite = callsite;
	state->frameno = frameno;
	state->subprogno = subprogno;
	init_reg_state(env, state);
}

enum reg_arg_type {
	SRC_OP,		/* register is used as source operand */
	DST_OP,		/* register is used as destination operand */
	DST_OP_NO_MARK	/* same as above, check only, don't mark */
};

static int cmp_subprogs(const void *a, const void *b)
{
	return ((struct bpf_subprog_info *)a)->start -
	       ((struct bpf_subprog_info *)b)->start;
}

static int find_subprog(struct bpf_verifier_env *env, int off)
{
	struct bpf_subprog_info *p;

	p = bsearch(&off, env->subprog_info, env->subprog_cnt,
		    sizeof(env->subprog_info[0]), cmp_subprogs);
	if (!p)
		return -ENOENT;
	return p - env->subprog_info;

}

static int add_subprog(struct bpf_verifier_env *env, int off)
{
	int insn_cnt = env->prog->len;
	int ret;

	if (off >= insn_cnt || off < 0) {
		verbose(env, "call to invalid destination\n");
		return -EINVAL;
	}
	ret = find_subprog(env, off);
	if (ret >= 0)
		return 0;
	if (env->subprog_cnt >= BPF_MAX_SUBPROGS) {
		verbose(env, "too many subprograms\n");
		return -E2BIG;
	}
	env->subprog_info[env->subprog_cnt++].start = off;
	sort(env->subprog_info, env->subprog_cnt,
	     sizeof(env->subprog_info[0]), cmp_subprogs, NULL);
	return 0;
}

static int check_subprogs(struct bpf_verifier_env *env)
{
	int i, ret, subprog_start, subprog_end, off, cur_subprog = 0;
	struct bpf_subprog_info *subprog = env->subprog_info;
	struct bpf_insn *insn = env->prog->insnsi;
	int insn_cnt = env->prog->len;

	/* Add entry function. */
	ret = add_subprog(env, 0);
	if (ret < 0)
		return ret;

	/* determine subprog starts. The end is one before the next starts */
	for (i = 0; i < insn_cnt; i++) {
		if (!bpf_pseudo_call(insn + i))
			continue;
		if (!env->bpf_capable) {
			verbose(env,
				"function calls to other bpf functions are allowed for CAP_BPF and CAP_SYS_ADMIN\n");
			return -EPERM;
		}
		ret = add_subprog(env, i + insn[i].imm + 1);
		if (ret < 0)
			return ret;
	}

	/* Add a fake 'exit' subprog which could simplify subprog iteration
	 * logic. 'subprog_cnt' should not be increased.
	 */
	subprog[env->subprog_cnt].start = insn_cnt;

	if (env->log.level & BPF_LOG_LEVEL2)
		for (i = 0; i < env->subprog_cnt; i++)
			verbose(env, "func#%d @%d\n", i, subprog[i].start);

	/* now check that all jumps are within the same subprog */
	subprog_start = subprog[cur_subprog].start;
	subprog_end = subprog[cur_subprog + 1].start;
	for (i = 0; i < insn_cnt; i++) {
		u8 code = insn[i].code;

		if (code == (BPF_JMP | BPF_CALL) &&
		    insn[i].imm == BPF_FUNC_tail_call &&
		    insn[i].src_reg != BPF_PSEUDO_CALL)
			subprog[cur_subprog].has_tail_call = true;
		if (BPF_CLASS(code) == BPF_LD &&
		    (BPF_MODE(code) == BPF_ABS || BPF_MODE(code) == BPF_IND))
			subprog[cur_subprog].has_ld_abs = true;
		if (BPF_CLASS(code) != BPF_JMP && BPF_CLASS(code) != BPF_JMP32)
			goto next;
		if (BPF_OP(code) == BPF_EXIT || BPF_OP(code) == BPF_CALL)
			goto next;
		off = i + insn[i].off + 1;
		if (off < subprog_start || off >= subprog_end) {
			verbose(env, "jump out of range from insn %d to %d\n", i, off);
			return -EINVAL;
		}
next:
		if (i == subprog_end - 1) {
			/* to avoid fall-through from one subprog into another
			 * the last insn of the subprog should be either exit
			 * or unconditional jump back
			 */
			if (code != (BPF_JMP | BPF_EXIT) &&
			    code != (BPF_JMP | BPF_JA)) {
				verbose(env, "last insn is not an exit or jmp\n");
				return -EINVAL;
			}
			subprog_start = subprog_end;
			cur_subprog++;
			if (cur_subprog < env->subprog_cnt)
				subprog_end = subprog[cur_subprog + 1].start;
		}
	}
	return 0;
}

/* Parentage chain of this register (or stack slot) should take care of all
 * issues like callee-saved registers, stack slot allocation time, etc.
 */
static int mark_reg_read(struct bpf_verifier_env *env,
			 const struct bpf_reg_state *state,
			 struct bpf_reg_state *parent, u8 flag)
{
	bool writes = parent == state->parent; /* Observe write marks */
	int cnt = 0;

	while (parent) {
		/* if read wasn't screened by an earlier write ... */
		if (writes && state->live & REG_LIVE_WRITTEN)
			break;
		if (parent->live & REG_LIVE_DONE) {
			verbose(env, "verifier BUG type %s var_off %lld off %d\n",
				reg_type_str[parent->type],
				parent->var_off.value, parent->off);
			return -EFAULT;
		}
		/* The first condition is more likely to be true than the
		 * second, checked it first.
		 */
		if ((parent->live & REG_LIVE_READ) == flag ||
		    parent->live & REG_LIVE_READ64)
			/* The parentage chain never changes and
			 * this parent was already marked as LIVE_READ.
			 * There is no need to keep walking the chain again and
			 * keep re-marking all parents as LIVE_READ.
			 * This case happens when the same register is read
			 * multiple times without writes into it in-between.
			 * Also, if parent has the stronger REG_LIVE_READ64 set,
			 * then no need to set the weak REG_LIVE_READ32.
			 */
			break;
		/* ... then we depend on parent's value */
		parent->live |= flag;
		/* REG_LIVE_READ64 overrides REG_LIVE_READ32. */
		if (flag == REG_LIVE_READ64)
			parent->live &= ~REG_LIVE_READ32;
		state = parent;
		parent = state->parent;
		writes = true;
		cnt++;
	}

	if (env->longest_mark_read_walk < cnt)
		env->longest_mark_read_walk = cnt;
	return 0;
}

/* This function is supposed to be used by the following 32-bit optimization
 * code only. It returns TRUE if the source or destination register operates
 * on 64-bit, otherwise return FALSE.
 */
static bool is_reg64(struct bpf_verifier_env *env, struct bpf_insn *insn,
		     u32 regno, struct bpf_reg_state *reg, enum reg_arg_type t)
{
	u8 code, class, op;

	code = insn->code;
	class = BPF_CLASS(code);
	op = BPF_OP(code);
	if (class == BPF_JMP) {
		/* BPF_EXIT for "main" will reach here. Return TRUE
		 * conservatively.
		 */
		if (op == BPF_EXIT)
			return true;
		if (op == BPF_CALL) {
			/* BPF to BPF call will reach here because of marking
			 * caller saved clobber with DST_OP_NO_MARK for which we
			 * don't care the register def because they are anyway
			 * marked as NOT_INIT already.
			 */
			if (insn->src_reg == BPF_PSEUDO_CALL)
				return false;
			/* Helper call will reach here because of arg type
			 * check, conservatively return TRUE.
			 */
			if (t == SRC_OP)
				return true;

			return false;
		}
	}

	if (class == BPF_ALU64 || class == BPF_JMP ||
	    /* BPF_END always use BPF_ALU class. */
	    (class == BPF_ALU && op == BPF_END && insn->imm == 64))
		return true;

	if (class == BPF_ALU || class == BPF_JMP32)
		return false;

	if (class == BPF_LDX) {
		if (t != SRC_OP)
			return BPF_SIZE(code) == BPF_DW;
		/* LDX source must be ptr. */
		return true;
	}

	if (class == BPF_STX) {
		/* BPF_STX (including atomic variants) has multiple source
		 * operands, one of which is a ptr. Check whether the caller is
		 * asking about it.
		 */
		if (t == SRC_OP && reg->type != SCALAR_VALUE)
			return true;
		return BPF_SIZE(code) == BPF_DW;
	}

	if (class == BPF_LD) {
		u8 mode = BPF_MODE(code);

		/* LD_IMM64 */
		if (mode == BPF_IMM)
			return true;

		/* Both LD_IND and LD_ABS return 32-bit data. */
		if (t != SRC_OP)
			return  false;

		/* Implicit ctx ptr. */
		if (regno == BPF_REG_6)
			return true;

		/* Explicit source could be any width. */
		return true;
	}

	if (class == BPF_ST)
		/* The only source register for BPF_ST is a ptr. */
		return true;

	/* Conservatively return true at default. */
	return true;
}

/* Return the regno defined by the insn, or -1. */
static int insn_def_regno(const struct bpf_insn *insn)
{
	switch (BPF_CLASS(insn->code)) {
	case BPF_JMP:
	case BPF_JMP32:
	case BPF_ST:
		return -1;
	case BPF_STX:
		if (BPF_MODE(insn->code) == BPF_ATOMIC &&
		    (insn->imm & BPF_FETCH)) {
			if (insn->imm == BPF_CMPXCHG)
				return BPF_REG_0;
			else
				return insn->src_reg;
		} else {
			return -1;
		}
	default:
		return insn->dst_reg;
	}
}

/* Return TRUE if INSN has defined any 32-bit value explicitly. */
static bool insn_has_def32(struct bpf_verifier_env *env, struct bpf_insn *insn)
{
	int dst_reg = insn_def_regno(insn);

	if (dst_reg == -1)
		return false;

	return !is_reg64(env, insn, dst_reg, NULL, DST_OP);
}

static void mark_insn_zext(struct bpf_verifier_env *env,
			   struct bpf_reg_state *reg)
{
	s32 def_idx = reg->subreg_def;

	if (def_idx == DEF_NOT_SUBREG)
		return;

	env->insn_aux_data[def_idx - 1].zext_dst = true;
	/* The dst will be zero extended, so won't be sub-register anymore. */
	reg->subreg_def = DEF_NOT_SUBREG;
}

static int check_reg_arg(struct bpf_verifier_env *env, u32 regno,
			 enum reg_arg_type t)
{
	struct bpf_verifier_state *vstate = env->cur_state;
	struct bpf_func_state *state = vstate->frame[vstate->curframe];
	struct bpf_insn *insn = env->prog->insnsi + env->insn_idx;
	struct bpf_reg_state *reg, *regs = state->regs;
	bool rw64;

	if (regno >= MAX_BPF_REG) {
		verbose(env, "R%d is invalid\n", regno);
		return -EINVAL;
	}

	reg = &regs[regno];
	rw64 = is_reg64(env, insn, regno, reg, t);
	if (t == SRC_OP) {
		/* check whether register used as source operand can be read */
		if (reg->type == NOT_INIT) {
			verbose(env, "R%d !read_ok\n", regno);
			return -EACCES;
		}
		/* We don't need to worry about FP liveness because it's read-only */
		if (regno == BPF_REG_FP)
			return 0;

		if (rw64)
			mark_insn_zext(env, reg);

		return mark_reg_read(env, reg, reg->parent,
				     rw64 ? REG_LIVE_READ64 : REG_LIVE_READ32);
	} else {
		/* check whether register used as dest operand can be written to */
		if (regno == BPF_REG_FP) {
			verbose(env, "frame pointer is read only\n");
			return -EACCES;
		}
		reg->live |= REG_LIVE_WRITTEN;
		reg->subreg_def = rw64 ? DEF_NOT_SUBREG : env->insn_idx + 1;
		if (t == DST_OP)
			mark_reg_unknown(env, regs, regno);
	}
	return 0;
}

/* for any branch, call, exit record the history of jmps in the given state */
static int push_jmp_history(struct bpf_verifier_env *env,
			    struct bpf_verifier_state *cur)
{
	u32 cnt = cur->jmp_history_cnt;
	struct bpf_idx_pair *p;

	cnt++;
	p = krealloc(cur->jmp_history, cnt * sizeof(*p), GFP_USER);
	if (!p)
		return -ENOMEM;
	p[cnt - 1].idx = env->insn_idx;
	p[cnt - 1].prev_idx = env->prev_insn_idx;
	cur->jmp_history = p;
	cur->jmp_history_cnt = cnt;
	return 0;
}

/* Backtrack one insn at a time. If idx is not at the top of recorded
 * history then previous instruction came from straight line execution.
 */
static int get_prev_insn_idx(struct bpf_verifier_state *st, int i,
			     u32 *history)
{
	u32 cnt = *history;

	if (cnt && st->jmp_history[cnt - 1].idx == i) {
		i = st->jmp_history[cnt - 1].prev_idx;
		(*history)--;
	} else {
		i--;
	}
	return i;
}

/* For given verifier state backtrack_insn() is called from the last insn to
 * the first insn. Its purpose is to compute a bitmask of registers and
 * stack slots that needs precision in the parent verifier state.
 */
static int backtrack_insn(struct bpf_verifier_env *env, int idx,
			  u32 *reg_mask, u64 *stack_mask)
{
	const struct bpf_insn_cbs cbs = {
		.cb_print	= verbose,
		.private_data	= env,
	};
	struct bpf_insn *insn = env->prog->insnsi + idx;
	u8 class = BPF_CLASS(insn->code);
	u8 opcode = BPF_OP(insn->code);
	u8 mode = BPF_MODE(insn->code);
	u32 dreg = 1u << insn->dst_reg;
	u32 sreg = 1u << insn->src_reg;
	u32 spi;

	if (insn->code == 0)
		return 0;
	if (env->log.level & BPF_LOG_LEVEL) {
		verbose(env, "regs=%x stack=%llx before ", *reg_mask, *stack_mask);
		verbose(env, "%d: ", idx);
		print_bpf_insn(&cbs, insn, env->allow_ptr_leaks);
	}

	if (class == BPF_ALU || class == BPF_ALU64) {
		if (!(*reg_mask & dreg))
			return 0;
		if (opcode == BPF_MOV) {
			if (BPF_SRC(insn->code) == BPF_X) {
				/* dreg = sreg
				 * dreg needs precision after this insn
				 * sreg needs precision before this insn
				 */
				*reg_mask &= ~dreg;
				*reg_mask |= sreg;
			} else {
				/* dreg = K
				 * dreg needs precision after this insn.
				 * Corresponding register is already marked
				 * as precise=true in this verifier state.
				 * No further markings in parent are necessary
				 */
				*reg_mask &= ~dreg;
			}
		} else {
			if (BPF_SRC(insn->code) == BPF_X) {
				/* dreg += sreg
				 * both dreg and sreg need precision
				 * before this insn
				 */
				*reg_mask |= sreg;
			} /* else dreg += K
			   * dreg still needs precision before this insn
			   */
		}
	} else if (class == BPF_LDX) {
		if (!(*reg_mask & dreg))
			return 0;
		*reg_mask &= ~dreg;

		/* scalars can only be spilled into stack w/o losing precision.
		 * Load from any other memory can be zero extended.
		 * The desire to keep that precision is already indicated
		 * by 'precise' mark in corresponding register of this state.
		 * No further tracking necessary.
		 */
		if (insn->src_reg != BPF_REG_FP)
			return 0;
		if (BPF_SIZE(insn->code) != BPF_DW)
			return 0;

		/* dreg = *(u64 *)[fp - off] was a fill from the stack.
		 * that [fp - off] slot contains scalar that needs to be
		 * tracked with precision
		 */
		spi = (-insn->off - 1) / BPF_REG_SIZE;
		if (spi >= 64) {
			verbose(env, "BUG spi %d\n", spi);
			WARN_ONCE(1, "verifier backtracking bug");
			return -EFAULT;
		}
		*stack_mask |= 1ull << spi;
	} else if (class == BPF_STX || class == BPF_ST) {
		if (*reg_mask & dreg)
			/* stx & st shouldn't be using _scalar_ dst_reg
			 * to access memory. It means backtracking
			 * encountered a case of pointer subtraction.
			 */
			return -ENOTSUPP;
		/* scalars can only be spilled into stack */
		if (insn->dst_reg != BPF_REG_FP)
			return 0;
		if (BPF_SIZE(insn->code) != BPF_DW)
			return 0;
		spi = (-insn->off - 1) / BPF_REG_SIZE;
		if (spi >= 64) {
			verbose(env, "BUG spi %d\n", spi);
			WARN_ONCE(1, "verifier backtracking bug");
			return -EFAULT;
		}
		if (!(*stack_mask & (1ull << spi)))
			return 0;
		*stack_mask &= ~(1ull << spi);
		if (class == BPF_STX)
			*reg_mask |= sreg;
	} else if (class == BPF_JMP || class == BPF_JMP32) {
		if (opcode == BPF_CALL) {
			if (insn->src_reg == BPF_PSEUDO_CALL)
				return -ENOTSUPP;
			/* regular helper call sets R0 */
			*reg_mask &= ~1;
			if (*reg_mask & 0x3f) {
				/* if backtracing was looking for registers R1-R5
				 * they should have been found already.
				 */
				verbose(env, "BUG regs %x\n", *reg_mask);
				WARN_ONCE(1, "verifier backtracking bug");
				return -EFAULT;
			}
		} else if (opcode == BPF_EXIT) {
			return -ENOTSUPP;
		}
	} else if (class == BPF_LD) {
		if (!(*reg_mask & dreg))
			return 0;
		*reg_mask &= ~dreg;
		/* It's ld_imm64 or ld_abs or ld_ind.
		 * For ld_imm64 no further tracking of precision
		 * into parent is necessary
		 */
		if (mode == BPF_IND || mode == BPF_ABS)
			/* to be analyzed */
			return -ENOTSUPP;
	}
	return 0;
}

/* the scalar precision tracking algorithm:
 * . at the start all registers have precise=false.
 * . scalar ranges are tracked as normal through alu and jmp insns.
 * . once precise value of the scalar register is used in:
 *   .  ptr + scalar alu
 *   . if (scalar cond K|scalar)
 *   .  helper_call(.., scalar, ...) where ARG_CONST is expected
 *   backtrack through the verifier states and mark all registers and
 *   stack slots with spilled constants that these scalar regisers
 *   should be precise.
 * . during state pruning two registers (or spilled stack slots)
 *   are equivalent if both are not precise.
 *
 * Note the verifier cannot simply walk register parentage chain,
 * since many different registers and stack slots could have been
 * used to compute single precise scalar.
 *
 * The approach of starting with precise=true for all registers and then
 * backtrack to mark a register as not precise when the verifier detects
 * that program doesn't care about specific value (e.g., when helper
 * takes register as ARG_ANYTHING parameter) is not safe.
 *
 * It's ok to walk single parentage chain of the verifier states.
 * It's possible that this backtracking will go all the way till 1st insn.
 * All other branches will be explored for needing precision later.
 *
 * The backtracking needs to deal with cases like:
 *   R8=map_value(id=0,off=0,ks=4,vs=1952,imm=0) R9_w=map_value(id=0,off=40,ks=4,vs=1952,imm=0)
 * r9 -= r8
 * r5 = r9
 * if r5 > 0x79f goto pc+7
 *    R5_w=inv(id=0,umax_value=1951,var_off=(0x0; 0x7ff))
 * r5 += 1
 * ...
 * call bpf_perf_event_output#25
 *   where .arg5_type = ARG_CONST_SIZE_OR_ZERO
 *
 * and this case:
 * r6 = 1
 * call foo // uses callee's r6 inside to compute r0
 * r0 += r6
 * if r0 == 0 goto
 *
 * to track above reg_mask/stack_mask needs to be independent for each frame.
 *
 * Also if parent's curframe > frame where backtracking started,
 * the verifier need to mark registers in both frames, otherwise callees
 * may incorrectly prune callers. This is similar to
 * commit 7640ead93924 ("bpf: verifier: make sure callees don't prune with caller differences")
 *
 * For now backtracking falls back into conservative marking.
 */
static void mark_all_scalars_precise(struct bpf_verifier_env *env,
				     struct bpf_verifier_state *st)
{
	struct bpf_func_state *func;
	struct bpf_reg_state *reg;
	int i, j;

	/* big hammer: mark all scalars precise in this path.
	 * pop_stack may still get !precise scalars.
	 */
	for (; st; st = st->parent)
		for (i = 0; i <= st->curframe; i++) {
			func = st->frame[i];
			for (j = 0; j < BPF_REG_FP; j++) {
				reg = &func->regs[j];
				if (reg->type != SCALAR_VALUE)
					continue;
				reg->precise = true;
			}
			for (j = 0; j < func->allocated_stack / BPF_REG_SIZE; j++) {
				if (func->stack[j].slot_type[0] != STACK_SPILL)
					continue;
				reg = &func->stack[j].spilled_ptr;
				if (reg->type != SCALAR_VALUE)
					continue;
				reg->precise = true;
			}
		}
}

static int __mark_chain_precision(struct bpf_verifier_env *env, int regno,
				  int spi)
{
	struct bpf_verifier_state *st = env->cur_state;
	int first_idx = st->first_insn_idx;
	int last_idx = env->insn_idx;
	struct bpf_func_state *func;
	struct bpf_reg_state *reg;
	u32 reg_mask = regno >= 0 ? 1u << regno : 0;
	u64 stack_mask = spi >= 0 ? 1ull << spi : 0;
	bool skip_first = true;
	bool new_marks = false;
	int i, err;

	if (!env->bpf_capable)
		return 0;

	func = st->frame[st->curframe];
	if (regno >= 0) {
		reg = &func->regs[regno];
		if (reg->type != SCALAR_VALUE) {
			WARN_ONCE(1, "backtracing misuse");
			return -EFAULT;
		}
		if (!reg->precise)
			new_marks = true;
		else
			reg_mask = 0;
		reg->precise = true;
	}

	while (spi >= 0) {
		if (func->stack[spi].slot_type[0] != STACK_SPILL) {
			stack_mask = 0;
			break;
		}
		reg = &func->stack[spi].spilled_ptr;
		if (reg->type != SCALAR_VALUE) {
			stack_mask = 0;
			break;
		}
		if (!reg->precise)
			new_marks = true;
		else
			stack_mask = 0;
		reg->precise = true;
		break;
	}

	if (!new_marks)
		return 0;
	if (!reg_mask && !stack_mask)
		return 0;
	for (;;) {
		DECLARE_BITMAP(mask, 64);
		u32 history = st->jmp_history_cnt;

		if (env->log.level & BPF_LOG_LEVEL)
			verbose(env, "last_idx %d first_idx %d\n", last_idx, first_idx);
		for (i = last_idx;;) {
			if (skip_first) {
				err = 0;
				skip_first = false;
			} else {
				err = backtrack_insn(env, i, &reg_mask, &stack_mask);
			}
			if (err == -ENOTSUPP) {
				mark_all_scalars_precise(env, st);
				return 0;
			} else if (err) {
				return err;
			}
			if (!reg_mask && !stack_mask)
				/* Found assignment(s) into tracked register in this state.
				 * Since this state is already marked, just return.
				 * Nothing to be tracked further in the parent state.
				 */
				return 0;
			if (i == first_idx)
				break;
			i = get_prev_insn_idx(st, i, &history);
			if (i >= env->prog->len) {
				/* This can happen if backtracking reached insn 0
				 * and there are still reg_mask or stack_mask
				 * to backtrack.
				 * It means the backtracking missed the spot where
				 * particular register was initialized with a constant.
				 */
				verbose(env, "BUG backtracking idx %d\n", i);
				WARN_ONCE(1, "verifier backtracking bug");
				return -EFAULT;
			}
		}
		st = st->parent;
		if (!st)
			break;

		new_marks = false;
		func = st->frame[st->curframe];
		bitmap_from_u64(mask, reg_mask);
		for_each_set_bit(i, mask, 32) {
			reg = &func->regs[i];
			if (reg->type != SCALAR_VALUE) {
				reg_mask &= ~(1u << i);
				continue;
			}
			if (!reg->precise)
				new_marks = true;
			reg->precise = true;
		}

		bitmap_from_u64(mask, stack_mask);
		for_each_set_bit(i, mask, 64) {
			if (i >= func->allocated_stack / BPF_REG_SIZE) {
				/* the sequence of instructions:
				 * 2: (bf) r3 = r10
				 * 3: (7b) *(u64 *)(r3 -8) = r0
				 * 4: (79) r4 = *(u64 *)(r10 -8)
				 * doesn't contain jmps. It's backtracked
				 * as a single block.
				 * During backtracking insn 3 is not recognized as
				 * stack access, so at the end of backtracking
				 * stack slot fp-8 is still marked in stack_mask.
				 * However the parent state may not have accessed
				 * fp-8 and it's "unallocated" stack space.
				 * In such case fallback to conservative.
				 */
				mark_all_scalars_precise(env, st);
				return 0;
			}

			if (func->stack[i].slot_type[0] != STACK_SPILL) {
				stack_mask &= ~(1ull << i);
				continue;
			}
			reg = &func->stack[i].spilled_ptr;
			if (reg->type != SCALAR_VALUE) {
				stack_mask &= ~(1ull << i);
				continue;
			}
			if (!reg->precise)
				new_marks = true;
			reg->precise = true;
		}
		if (env->log.level & BPF_LOG_LEVEL) {
			print_verifier_state(env, func);
			verbose(env, "parent %s regs=%x stack=%llx marks\n",
				new_marks ? "didn't have" : "already had",
				reg_mask, stack_mask);
		}

		if (!reg_mask && !stack_mask)
			break;
		if (!new_marks)
			break;

		last_idx = st->last_insn_idx;
		first_idx = st->first_insn_idx;
	}
	return 0;
}

static int mark_chain_precision(struct bpf_verifier_env *env, int regno)
{
	return __mark_chain_precision(env, regno, -1);
}

static int mark_chain_precision_stack(struct bpf_verifier_env *env, int spi)
{
	return __mark_chain_precision(env, -1, spi);
}

static bool is_spillable_regtype(enum bpf_reg_type type)
{
	switch (type) {
	case PTR_TO_MAP_VALUE:
	case PTR_TO_MAP_VALUE_OR_NULL:
	case PTR_TO_STACK:
	case PTR_TO_CTX:
	case PTR_TO_PACKET:
	case PTR_TO_PACKET_META:
	case PTR_TO_PACKET_END:
	case PTR_TO_FLOW_KEYS:
	case CONST_PTR_TO_MAP:
	case PTR_TO_SOCKET:
	case PTR_TO_SOCKET_OR_NULL:
	case PTR_TO_SOCK_COMMON:
	case PTR_TO_SOCK_COMMON_OR_NULL:
	case PTR_TO_TCP_SOCK:
	case PTR_TO_TCP_SOCK_OR_NULL:
	case PTR_TO_XDP_SOCK:
	case PTR_TO_BTF_ID:
	case PTR_TO_BTF_ID_OR_NULL:
	case PTR_TO_RDONLY_BUF:
	case PTR_TO_RDONLY_BUF_OR_NULL:
	case PTR_TO_RDWR_BUF:
	case PTR_TO_RDWR_BUF_OR_NULL:
	case PTR_TO_PERCPU_BTF_ID:
<<<<<<< HEAD
=======
	case PTR_TO_MEM:
	case PTR_TO_MEM_OR_NULL:
>>>>>>> f642729d
		return true;
	default:
		return false;
	}
}

/* Does this register contain a constant zero? */
static bool register_is_null(struct bpf_reg_state *reg)
{
	return reg->type == SCALAR_VALUE && tnum_equals_const(reg->var_off, 0);
}

static bool register_is_const(struct bpf_reg_state *reg)
{
	return reg->type == SCALAR_VALUE && tnum_is_const(reg->var_off);
}

static bool __is_scalar_unbounded(struct bpf_reg_state *reg)
{
	return tnum_is_unknown(reg->var_off) &&
	       reg->smin_value == S64_MIN && reg->smax_value == S64_MAX &&
	       reg->umin_value == 0 && reg->umax_value == U64_MAX &&
	       reg->s32_min_value == S32_MIN && reg->s32_max_value == S32_MAX &&
	       reg->u32_min_value == 0 && reg->u32_max_value == U32_MAX;
}

static bool register_is_bounded(struct bpf_reg_state *reg)
{
	return reg->type == SCALAR_VALUE && !__is_scalar_unbounded(reg);
}

static bool __is_pointer_value(bool allow_ptr_leaks,
			       const struct bpf_reg_state *reg)
{
	if (allow_ptr_leaks)
		return false;

	return reg->type != SCALAR_VALUE;
}

static void save_register_state(struct bpf_func_state *state,
				int spi, struct bpf_reg_state *reg)
{
	int i;

	state->stack[spi].spilled_ptr = *reg;
	state->stack[spi].spilled_ptr.live |= REG_LIVE_WRITTEN;

	for (i = 0; i < BPF_REG_SIZE; i++)
		state->stack[spi].slot_type[i] = STACK_SPILL;
}

/* check_stack_{read,write}_fixed_off functions track spill/fill of registers,
 * stack boundary and alignment are checked in check_mem_access()
 */
static int check_stack_write_fixed_off(struct bpf_verifier_env *env,
				       /* stack frame we're writing to */
				       struct bpf_func_state *state,
				       int off, int size, int value_regno,
				       int insn_idx)
{
	struct bpf_func_state *cur; /* state of the current function */
	int i, slot = -off - 1, spi = slot / BPF_REG_SIZE, err;
	u32 dst_reg = env->prog->insnsi[insn_idx].dst_reg;
	struct bpf_reg_state *reg = NULL;

	err = realloc_func_state(state, round_up(slot + 1, BPF_REG_SIZE),
				 state->acquired_refs, true);
	if (err)
		return err;
	/* caller checked that off % size == 0 and -MAX_BPF_STACK <= off < 0,
	 * so it's aligned access and [off, off + size) are within stack limits
	 */
	if (!env->allow_ptr_leaks &&
	    state->stack[spi].slot_type[0] == STACK_SPILL &&
	    size != BPF_REG_SIZE) {
		verbose(env, "attempt to corrupt spilled pointer on stack\n");
		return -EACCES;
	}

	cur = env->cur_state->frame[env->cur_state->curframe];
	if (value_regno >= 0)
		reg = &cur->regs[value_regno];

	if (reg && size == BPF_REG_SIZE && register_is_bounded(reg) &&
	    !register_is_null(reg) && env->bpf_capable) {
		if (dst_reg != BPF_REG_FP) {
			/* The backtracking logic can only recognize explicit
			 * stack slot address like [fp - 8]. Other spill of
			 * scalar via different register has to be conervative.
			 * Backtrack from here and mark all registers as precise
			 * that contributed into 'reg' being a constant.
			 */
			err = mark_chain_precision(env, value_regno);
			if (err)
				return err;
		}
		save_register_state(state, spi, reg);
	} else if (reg && is_spillable_regtype(reg->type)) {
		/* register containing pointer is being spilled into stack */
		if (size != BPF_REG_SIZE) {
			verbose_linfo(env, insn_idx, "; ");
			verbose(env, "invalid size of register spill\n");
			return -EACCES;
		}

		if (state != cur && reg->type == PTR_TO_STACK) {
			verbose(env, "cannot spill pointers to stack into stack frame of the caller\n");
			return -EINVAL;
		}

		if (!env->bypass_spec_v4) {
			bool sanitize = false;

			if (state->stack[spi].slot_type[0] == STACK_SPILL &&
			    register_is_const(&state->stack[spi].spilled_ptr))
				sanitize = true;
			for (i = 0; i < BPF_REG_SIZE; i++)
				if (state->stack[spi].slot_type[i] == STACK_MISC) {
					sanitize = true;
					break;
				}
			if (sanitize) {
				int *poff = &env->insn_aux_data[insn_idx].sanitize_stack_off;
				int soff = (-spi - 1) * BPF_REG_SIZE;

				/* detected reuse of integer stack slot with a pointer
				 * which means either llvm is reusing stack slot or
				 * an attacker is trying to exploit CVE-2018-3639
				 * (speculative store bypass)
				 * Have to sanitize that slot with preemptive
				 * store of zero.
				 */
				if (*poff && *poff != soff) {
					/* disallow programs where single insn stores
					 * into two different stack slots, since verifier
					 * cannot sanitize them
					 */
					verbose(env,
						"insn %d cannot access two stack slots fp%d and fp%d",
						insn_idx, *poff, soff);
					return -EINVAL;
				}
				*poff = soff;
			}
		}
		save_register_state(state, spi, reg);
	} else {
		u8 type = STACK_MISC;

		/* regular write of data into stack destroys any spilled ptr */
		state->stack[spi].spilled_ptr.type = NOT_INIT;
		/* Mark slots as STACK_MISC if they belonged to spilled ptr. */
		if (state->stack[spi].slot_type[0] == STACK_SPILL)
			for (i = 0; i < BPF_REG_SIZE; i++)
				state->stack[spi].slot_type[i] = STACK_MISC;

		/* only mark the slot as written if all 8 bytes were written
		 * otherwise read propagation may incorrectly stop too soon
		 * when stack slots are partially written.
		 * This heuristic means that read propagation will be
		 * conservative, since it will add reg_live_read marks
		 * to stack slots all the way to first state when programs
		 * writes+reads less than 8 bytes
		 */
		if (size == BPF_REG_SIZE)
			state->stack[spi].spilled_ptr.live |= REG_LIVE_WRITTEN;

		/* when we zero initialize stack slots mark them as such */
		if (reg && register_is_null(reg)) {
			/* backtracking doesn't work for STACK_ZERO yet. */
			err = mark_chain_precision(env, value_regno);
			if (err)
				return err;
			type = STACK_ZERO;
		}

		/* Mark slots affected by this stack write. */
		for (i = 0; i < size; i++)
			state->stack[spi].slot_type[(slot - i) % BPF_REG_SIZE] =
				type;
	}
	return 0;
}

/* Write the stack: 'stack[ptr_regno + off] = value_regno'. 'ptr_regno' is
 * known to contain a variable offset.
 * This function checks whether the write is permitted and conservatively
 * tracks the effects of the write, considering that each stack slot in the
 * dynamic range is potentially written to.
 *
 * 'off' includes 'regno->off'.
 * 'value_regno' can be -1, meaning that an unknown value is being written to
 * the stack.
 *
 * Spilled pointers in range are not marked as written because we don't know
 * what's going to be actually written. This means that read propagation for
 * future reads cannot be terminated by this write.
 *
 * For privileged programs, uninitialized stack slots are considered
 * initialized by this write (even though we don't know exactly what offsets
 * are going to be written to). The idea is that we don't want the verifier to
 * reject future reads that access slots written to through variable offsets.
 */
static int check_stack_write_var_off(struct bpf_verifier_env *env,
				     /* func where register points to */
				     struct bpf_func_state *state,
				     int ptr_regno, int off, int size,
				     int value_regno, int insn_idx)
{
	struct bpf_func_state *cur; /* state of the current function */
	int min_off, max_off;
	int i, err;
	struct bpf_reg_state *ptr_reg = NULL, *value_reg = NULL;
	bool writing_zero = false;
	/* set if the fact that we're writing a zero is used to let any
	 * stack slots remain STACK_ZERO
	 */
	bool zero_used = false;

	cur = env->cur_state->frame[env->cur_state->curframe];
	ptr_reg = &cur->regs[ptr_regno];
	min_off = ptr_reg->smin_value + off;
	max_off = ptr_reg->smax_value + off + size;
	if (value_regno >= 0)
		value_reg = &cur->regs[value_regno];
	if (value_reg && register_is_null(value_reg))
		writing_zero = true;

	err = realloc_func_state(state, round_up(-min_off, BPF_REG_SIZE),
				 state->acquired_refs, true);
	if (err)
		return err;


	/* Variable offset writes destroy any spilled pointers in range. */
	for (i = min_off; i < max_off; i++) {
		u8 new_type, *stype;
		int slot, spi;

		slot = -i - 1;
		spi = slot / BPF_REG_SIZE;
		stype = &state->stack[spi].slot_type[slot % BPF_REG_SIZE];

		if (!env->allow_ptr_leaks
				&& *stype != NOT_INIT
				&& *stype != SCALAR_VALUE) {
			/* Reject the write if there's are spilled pointers in
			 * range. If we didn't reject here, the ptr status
			 * would be erased below (even though not all slots are
			 * actually overwritten), possibly opening the door to
			 * leaks.
			 */
			verbose(env, "spilled ptr in range of var-offset stack write; insn %d, ptr off: %d",
				insn_idx, i);
			return -EINVAL;
		}

		/* Erase all spilled pointers. */
		state->stack[spi].spilled_ptr.type = NOT_INIT;

		/* Update the slot type. */
		new_type = STACK_MISC;
		if (writing_zero && *stype == STACK_ZERO) {
			new_type = STACK_ZERO;
			zero_used = true;
		}
		/* If the slot is STACK_INVALID, we check whether it's OK to
		 * pretend that it will be initialized by this write. The slot
		 * might not actually be written to, and so if we mark it as
		 * initialized future reads might leak uninitialized memory.
		 * For privileged programs, we will accept such reads to slots
		 * that may or may not be written because, if we're reject
		 * them, the error would be too confusing.
		 */
		if (*stype == STACK_INVALID && !env->allow_uninit_stack) {
			verbose(env, "uninit stack in range of var-offset write prohibited for !root; insn %d, off: %d",
					insn_idx, i);
			return -EINVAL;
		}
		*stype = new_type;
	}
	if (zero_used) {
		/* backtracking doesn't work for STACK_ZERO yet. */
		err = mark_chain_precision(env, value_regno);
		if (err)
			return err;
	}
	return 0;
}

/* When register 'dst_regno' is assigned some values from stack[min_off,
 * max_off), we set the register's type according to the types of the
 * respective stack slots. If all the stack values are known to be zeros, then
 * so is the destination reg. Otherwise, the register is considered to be
 * SCALAR. This function does not deal with register filling; the caller must
 * ensure that all spilled registers in the stack range have been marked as
 * read.
 */
static void mark_reg_stack_read(struct bpf_verifier_env *env,
				/* func where src register points to */
				struct bpf_func_state *ptr_state,
				int min_off, int max_off, int dst_regno)
{
	struct bpf_verifier_state *vstate = env->cur_state;
	struct bpf_func_state *state = vstate->frame[vstate->curframe];
	int i, slot, spi;
	u8 *stype;
	int zeros = 0;

	for (i = min_off; i < max_off; i++) {
		slot = -i - 1;
		spi = slot / BPF_REG_SIZE;
		stype = ptr_state->stack[spi].slot_type;
		if (stype[slot % BPF_REG_SIZE] != STACK_ZERO)
			break;
		zeros++;
	}
	if (zeros == max_off - min_off) {
		/* any access_size read into register is zero extended,
		 * so the whole register == const_zero
		 */
		__mark_reg_const_zero(&state->regs[dst_regno]);
		/* backtracking doesn't support STACK_ZERO yet,
		 * so mark it precise here, so that later
		 * backtracking can stop here.
		 * Backtracking may not need this if this register
		 * doesn't participate in pointer adjustment.
		 * Forward propagation of precise flag is not
		 * necessary either. This mark is only to stop
		 * backtracking. Any register that contributed
		 * to const 0 was marked precise before spill.
		 */
		state->regs[dst_regno].precise = true;
	} else {
		/* have read misc data from the stack */
		mark_reg_unknown(env, state->regs, dst_regno);
	}
	state->regs[dst_regno].live |= REG_LIVE_WRITTEN;
}

/* Read the stack at 'off' and put the results into the register indicated by
 * 'dst_regno'. It handles reg filling if the addressed stack slot is a
 * spilled reg.
 *
 * 'dst_regno' can be -1, meaning that the read value is not going to a
 * register.
 *
 * The access is assumed to be within the current stack bounds.
 */
static int check_stack_read_fixed_off(struct bpf_verifier_env *env,
				      /* func where src register points to */
				      struct bpf_func_state *reg_state,
				      int off, int size, int dst_regno)
{
	struct bpf_verifier_state *vstate = env->cur_state;
	struct bpf_func_state *state = vstate->frame[vstate->curframe];
	int i, slot = -off - 1, spi = slot / BPF_REG_SIZE;
	struct bpf_reg_state *reg;
	u8 *stype;

	stype = reg_state->stack[spi].slot_type;
	reg = &reg_state->stack[spi].spilled_ptr;

	if (stype[0] == STACK_SPILL) {
		if (size != BPF_REG_SIZE) {
			if (reg->type != SCALAR_VALUE) {
				verbose_linfo(env, env->insn_idx, "; ");
				verbose(env, "invalid size of register fill\n");
				return -EACCES;
			}
			if (dst_regno >= 0) {
				mark_reg_unknown(env, state->regs, dst_regno);
				state->regs[dst_regno].live |= REG_LIVE_WRITTEN;
			}
			mark_reg_read(env, reg, reg->parent, REG_LIVE_READ64);
			return 0;
		}
		for (i = 1; i < BPF_REG_SIZE; i++) {
			if (stype[(slot - i) % BPF_REG_SIZE] != STACK_SPILL) {
				verbose(env, "corrupted spill memory\n");
				return -EACCES;
			}
		}

		if (dst_regno >= 0) {
			/* restore register state from stack */
			state->regs[dst_regno] = *reg;
			/* mark reg as written since spilled pointer state likely
			 * has its liveness marks cleared by is_state_visited()
			 * which resets stack/reg liveness for state transitions
			 */
			state->regs[dst_regno].live |= REG_LIVE_WRITTEN;
		} else if (__is_pointer_value(env->allow_ptr_leaks, reg)) {
			/* If dst_regno==-1, the caller is asking us whether
			 * it is acceptable to use this value as a SCALAR_VALUE
			 * (e.g. for XADD).
			 * We must not allow unprivileged callers to do that
			 * with spilled pointers.
			 */
			verbose(env, "leaking pointer from stack off %d\n",
				off);
			return -EACCES;
		}
		mark_reg_read(env, reg, reg->parent, REG_LIVE_READ64);
	} else {
		u8 type;

		for (i = 0; i < size; i++) {
			type = stype[(slot - i) % BPF_REG_SIZE];
			if (type == STACK_MISC)
				continue;
			if (type == STACK_ZERO)
				continue;
			verbose(env, "invalid read from stack off %d+%d size %d\n",
				off, i, size);
			return -EACCES;
		}
		mark_reg_read(env, reg, reg->parent, REG_LIVE_READ64);
		if (dst_regno >= 0)
			mark_reg_stack_read(env, reg_state, off, off + size, dst_regno);
	}
	return 0;
}

enum stack_access_src {
	ACCESS_DIRECT = 1,  /* the access is performed by an instruction */
	ACCESS_HELPER = 2,  /* the access is performed by a helper */
};

static int check_stack_range_initialized(struct bpf_verifier_env *env,
					 int regno, int off, int access_size,
					 bool zero_size_allowed,
					 enum stack_access_src type,
					 struct bpf_call_arg_meta *meta);

static struct bpf_reg_state *reg_state(struct bpf_verifier_env *env, int regno)
{
	return cur_regs(env) + regno;
}

/* Read the stack at 'ptr_regno + off' and put the result into the register
 * 'dst_regno'.
 * 'off' includes the pointer register's fixed offset(i.e. 'ptr_regno.off'),
 * but not its variable offset.
 * 'size' is assumed to be <= reg size and the access is assumed to be aligned.
 *
 * As opposed to check_stack_read_fixed_off, this function doesn't deal with
 * filling registers (i.e. reads of spilled register cannot be detected when
 * the offset is not fixed). We conservatively mark 'dst_regno' as containing
 * SCALAR_VALUE. That's why we assert that the 'ptr_regno' has a variable
 * offset; for a fixed offset check_stack_read_fixed_off should be used
 * instead.
 */
static int check_stack_read_var_off(struct bpf_verifier_env *env,
				    int ptr_regno, int off, int size, int dst_regno)
{
	/* The state of the source register. */
	struct bpf_reg_state *reg = reg_state(env, ptr_regno);
	struct bpf_func_state *ptr_state = func(env, reg);
	int err;
	int min_off, max_off;

	/* Note that we pass a NULL meta, so raw access will not be permitted.
	 */
	err = check_stack_range_initialized(env, ptr_regno, off, size,
					    false, ACCESS_DIRECT, NULL);
	if (err)
		return err;

	min_off = reg->smin_value + off;
	max_off = reg->smax_value + off;
	mark_reg_stack_read(env, ptr_state, min_off, max_off + size, dst_regno);
	return 0;
}

/* check_stack_read dispatches to check_stack_read_fixed_off or
 * check_stack_read_var_off.
 *
 * The caller must ensure that the offset falls within the allocated stack
 * bounds.
 *
 * 'dst_regno' is a register which will receive the value from the stack. It
 * can be -1, meaning that the read value is not going to a register.
 */
static int check_stack_read(struct bpf_verifier_env *env,
			    int ptr_regno, int off, int size,
			    int dst_regno)
{
	struct bpf_reg_state *reg = reg_state(env, ptr_regno);
	struct bpf_func_state *state = func(env, reg);
	int err;
	/* Some accesses are only permitted with a static offset. */
	bool var_off = !tnum_is_const(reg->var_off);

	/* The offset is required to be static when reads don't go to a
	 * register, in order to not leak pointers (see
	 * check_stack_read_fixed_off).
	 */
	if (dst_regno < 0 && var_off) {
		char tn_buf[48];

		tnum_strn(tn_buf, sizeof(tn_buf), reg->var_off);
		verbose(env, "variable offset stack pointer cannot be passed into helper function; var_off=%s off=%d size=%d\n",
			tn_buf, off, size);
		return -EACCES;
	}
	/* Variable offset is prohibited for unprivileged mode for simplicity
	 * since it requires corresponding support in Spectre masking for stack
	 * ALU. See also retrieve_ptr_limit().
	 */
	if (!env->bypass_spec_v1 && var_off) {
		char tn_buf[48];

		tnum_strn(tn_buf, sizeof(tn_buf), reg->var_off);
		verbose(env, "R%d variable offset stack access prohibited for !root, var_off=%s\n",
				ptr_regno, tn_buf);
		return -EACCES;
	}

	if (!var_off) {
		off += reg->var_off.value;
		err = check_stack_read_fixed_off(env, state, off, size,
						 dst_regno);
	} else {
		/* Variable offset stack reads need more conservative handling
		 * than fixed offset ones. Note that dst_regno >= 0 on this
		 * branch.
		 */
		err = check_stack_read_var_off(env, ptr_regno, off, size,
					       dst_regno);
	}
	return err;
}


/* check_stack_write dispatches to check_stack_write_fixed_off or
 * check_stack_write_var_off.
 *
 * 'ptr_regno' is the register used as a pointer into the stack.
 * 'off' includes 'ptr_regno->off', but not its variable offset (if any).
 * 'value_regno' is the register whose value we're writing to the stack. It can
 * be -1, meaning that we're not writing from a register.
 *
 * The caller must ensure that the offset falls within the maximum stack size.
 */
static int check_stack_write(struct bpf_verifier_env *env,
			     int ptr_regno, int off, int size,
			     int value_regno, int insn_idx)
{
	struct bpf_reg_state *reg = reg_state(env, ptr_regno);
	struct bpf_func_state *state = func(env, reg);
	int err;

	if (tnum_is_const(reg->var_off)) {
		off += reg->var_off.value;
		err = check_stack_write_fixed_off(env, state, off, size,
						  value_regno, insn_idx);
	} else {
		/* Variable offset stack reads need more conservative handling
		 * than fixed offset ones.
		 */
		err = check_stack_write_var_off(env, state,
						ptr_regno, off, size,
						value_regno, insn_idx);
	}
	return err;
}

static int check_map_access_type(struct bpf_verifier_env *env, u32 regno,
				 int off, int size, enum bpf_access_type type)
{
	struct bpf_reg_state *regs = cur_regs(env);
	struct bpf_map *map = regs[regno].map_ptr;
	u32 cap = bpf_map_flags_to_cap(map);

	if (type == BPF_WRITE && !(cap & BPF_MAP_CAN_WRITE)) {
		verbose(env, "write into map forbidden, value_size=%d off=%d size=%d\n",
			map->value_size, off, size);
		return -EACCES;
	}

	if (type == BPF_READ && !(cap & BPF_MAP_CAN_READ)) {
		verbose(env, "read from map forbidden, value_size=%d off=%d size=%d\n",
			map->value_size, off, size);
		return -EACCES;
	}

	return 0;
}

/* check read/write into memory region (e.g., map value, ringbuf sample, etc) */
static int __check_mem_access(struct bpf_verifier_env *env, int regno,
			      int off, int size, u32 mem_size,
			      bool zero_size_allowed)
{
	bool size_ok = size > 0 || (size == 0 && zero_size_allowed);
	struct bpf_reg_state *reg;

	if (off >= 0 && size_ok && (u64)off + size <= mem_size)
		return 0;

	reg = &cur_regs(env)[regno];
	switch (reg->type) {
	case PTR_TO_MAP_VALUE:
		verbose(env, "invalid access to map value, value_size=%d off=%d size=%d\n",
			mem_size, off, size);
		break;
	case PTR_TO_PACKET:
	case PTR_TO_PACKET_META:
	case PTR_TO_PACKET_END:
		verbose(env, "invalid access to packet, off=%d size=%d, R%d(id=%d,off=%d,r=%d)\n",
			off, size, regno, reg->id, off, mem_size);
		break;
	case PTR_TO_MEM:
	default:
		verbose(env, "invalid access to memory, mem_size=%u off=%d size=%d\n",
			mem_size, off, size);
	}

	return -EACCES;
}

/* check read/write into a memory region with possible variable offset */
static int check_mem_region_access(struct bpf_verifier_env *env, u32 regno,
				   int off, int size, u32 mem_size,
				   bool zero_size_allowed)
{
	struct bpf_verifier_state *vstate = env->cur_state;
	struct bpf_func_state *state = vstate->frame[vstate->curframe];
	struct bpf_reg_state *reg = &state->regs[regno];
	int err;

	/* We may have adjusted the register pointing to memory region, so we
	 * need to try adding each of min_value and max_value to off
	 * to make sure our theoretical access will be safe.
	 */
	if (env->log.level & BPF_LOG_LEVEL)
		print_verifier_state(env, state);

	/* The minimum value is only important with signed
	 * comparisons where we can't assume the floor of a
	 * value is 0.  If we are using signed variables for our
	 * index'es we need to make sure that whatever we use
	 * will have a set floor within our range.
	 */
	if (reg->smin_value < 0 &&
	    (reg->smin_value == S64_MIN ||
	     (off + reg->smin_value != (s64)(s32)(off + reg->smin_value)) ||
	      reg->smin_value + off < 0)) {
		verbose(env, "R%d min value is negative, either use unsigned index or do a if (index >=0) check.\n",
			regno);
		return -EACCES;
	}
	err = __check_mem_access(env, regno, reg->smin_value + off, size,
				 mem_size, zero_size_allowed);
	if (err) {
		verbose(env, "R%d min value is outside of the allowed memory range\n",
			regno);
		return err;
	}

	/* If we haven't set a max value then we need to bail since we can't be
	 * sure we won't do bad things.
	 * If reg->umax_value + off could overflow, treat that as unbounded too.
	 */
	if (reg->umax_value >= BPF_MAX_VAR_OFF) {
		verbose(env, "R%d unbounded memory access, make sure to bounds check any such access\n",
			regno);
		return -EACCES;
	}
	err = __check_mem_access(env, regno, reg->umax_value + off, size,
				 mem_size, zero_size_allowed);
	if (err) {
		verbose(env, "R%d max value is outside of the allowed memory range\n",
			regno);
		return err;
	}

	return 0;
}

/* check read/write into a map element with possible variable offset */
static int check_map_access(struct bpf_verifier_env *env, u32 regno,
			    int off, int size, bool zero_size_allowed)
{
	struct bpf_verifier_state *vstate = env->cur_state;
	struct bpf_func_state *state = vstate->frame[vstate->curframe];
	struct bpf_reg_state *reg = &state->regs[regno];
	struct bpf_map *map = reg->map_ptr;
	int err;

	err = check_mem_region_access(env, regno, off, size, map->value_size,
				      zero_size_allowed);
	if (err)
		return err;

	if (map_value_has_spin_lock(map)) {
		u32 lock = map->spin_lock_off;

		/* if any part of struct bpf_spin_lock can be touched by
		 * load/store reject this program.
		 * To check that [x1, x2) overlaps with [y1, y2)
		 * it is sufficient to check x1 < y2 && y1 < x2.
		 */
		if (reg->smin_value + off < lock + sizeof(struct bpf_spin_lock) &&
		     lock < reg->umax_value + off + size) {
			verbose(env, "bpf_spin_lock cannot be accessed directly by load/store\n");
			return -EACCES;
		}
	}
	return err;
}

#define MAX_PACKET_OFF 0xffff

static enum bpf_prog_type resolve_prog_type(struct bpf_prog *prog)
{
	return prog->aux->dst_prog ? prog->aux->dst_prog->type : prog->type;
}

static bool may_access_direct_pkt_data(struct bpf_verifier_env *env,
				       const struct bpf_call_arg_meta *meta,
				       enum bpf_access_type t)
{
	enum bpf_prog_type prog_type = resolve_prog_type(env->prog);

	switch (prog_type) {
	/* Program types only with direct read access go here! */
	case BPF_PROG_TYPE_LWT_IN:
	case BPF_PROG_TYPE_LWT_OUT:
	case BPF_PROG_TYPE_LWT_SEG6LOCAL:
	case BPF_PROG_TYPE_SK_REUSEPORT:
	case BPF_PROG_TYPE_FLOW_DISSECTOR:
	case BPF_PROG_TYPE_CGROUP_SKB:
		if (t == BPF_WRITE)
			return false;
		fallthrough;

	/* Program types with direct read + write access go here! */
	case BPF_PROG_TYPE_SCHED_CLS:
	case BPF_PROG_TYPE_SCHED_ACT:
	case BPF_PROG_TYPE_XDP:
	case BPF_PROG_TYPE_LWT_XMIT:
	case BPF_PROG_TYPE_SK_SKB:
	case BPF_PROG_TYPE_SK_MSG:
		if (meta)
			return meta->pkt_access;

		env->seen_direct_write = true;
		return true;

	case BPF_PROG_TYPE_CGROUP_SOCKOPT:
		if (t == BPF_WRITE)
			env->seen_direct_write = true;

		return true;

	default:
		return false;
	}
}

static int check_packet_access(struct bpf_verifier_env *env, u32 regno, int off,
			       int size, bool zero_size_allowed)
{
	struct bpf_reg_state *regs = cur_regs(env);
	struct bpf_reg_state *reg = &regs[regno];
	int err;

	/* We may have added a variable offset to the packet pointer; but any
	 * reg->range we have comes after that.  We are only checking the fixed
	 * offset.
	 */

	/* We don't allow negative numbers, because we aren't tracking enough
	 * detail to prove they're safe.
	 */
	if (reg->smin_value < 0) {
		verbose(env, "R%d min value is negative, either use unsigned index or do a if (index >=0) check.\n",
			regno);
		return -EACCES;
	}

	err = reg->range < 0 ? -EINVAL :
	      __check_mem_access(env, regno, off, size, reg->range,
				 zero_size_allowed);
	if (err) {
		verbose(env, "R%d offset is outside of the packet\n", regno);
		return err;
	}

	/* __check_mem_access has made sure "off + size - 1" is within u16.
	 * reg->umax_value can't be bigger than MAX_PACKET_OFF which is 0xffff,
	 * otherwise find_good_pkt_pointers would have refused to set range info
	 * that __check_mem_access would have rejected this pkt access.
	 * Therefore, "off + reg->umax_value + size - 1" won't overflow u32.
	 */
	env->prog->aux->max_pkt_offset =
		max_t(u32, env->prog->aux->max_pkt_offset,
		      off + reg->umax_value + size - 1);

	return err;
}

/* check access to 'struct bpf_context' fields.  Supports fixed offsets only */
static int check_ctx_access(struct bpf_verifier_env *env, int insn_idx, int off, int size,
			    enum bpf_access_type t, enum bpf_reg_type *reg_type,
			    struct btf **btf, u32 *btf_id)
{
	struct bpf_insn_access_aux info = {
		.reg_type = *reg_type,
		.log = &env->log,
	};

	if (env->ops->is_valid_access &&
	    env->ops->is_valid_access(off, size, t, env->prog, &info)) {
		/* A non zero info.ctx_field_size indicates that this field is a
		 * candidate for later verifier transformation to load the whole
		 * field and then apply a mask when accessed with a narrower
		 * access than actual ctx access size. A zero info.ctx_field_size
		 * will only allow for whole field access and rejects any other
		 * type of narrower access.
		 */
		*reg_type = info.reg_type;

		if (*reg_type == PTR_TO_BTF_ID || *reg_type == PTR_TO_BTF_ID_OR_NULL) {
			*btf = info.btf;
			*btf_id = info.btf_id;
		} else {
			env->insn_aux_data[insn_idx].ctx_field_size = info.ctx_field_size;
		}
		/* remember the offset of last byte accessed in ctx */
		if (env->prog->aux->max_ctx_offset < off + size)
			env->prog->aux->max_ctx_offset = off + size;
		return 0;
	}

	verbose(env, "invalid bpf_context access off=%d size=%d\n", off, size);
	return -EACCES;
}

static int check_flow_keys_access(struct bpf_verifier_env *env, int off,
				  int size)
{
	if (size < 0 || off < 0 ||
	    (u64)off + size > sizeof(struct bpf_flow_keys)) {
		verbose(env, "invalid access to flow keys off=%d size=%d\n",
			off, size);
		return -EACCES;
	}
	return 0;
}

static int check_sock_access(struct bpf_verifier_env *env, int insn_idx,
			     u32 regno, int off, int size,
			     enum bpf_access_type t)
{
	struct bpf_reg_state *regs = cur_regs(env);
	struct bpf_reg_state *reg = &regs[regno];
	struct bpf_insn_access_aux info = {};
	bool valid;

	if (reg->smin_value < 0) {
		verbose(env, "R%d min value is negative, either use unsigned index or do a if (index >=0) check.\n",
			regno);
		return -EACCES;
	}

	switch (reg->type) {
	case PTR_TO_SOCK_COMMON:
		valid = bpf_sock_common_is_valid_access(off, size, t, &info);
		break;
	case PTR_TO_SOCKET:
		valid = bpf_sock_is_valid_access(off, size, t, &info);
		break;
	case PTR_TO_TCP_SOCK:
		valid = bpf_tcp_sock_is_valid_access(off, size, t, &info);
		break;
	case PTR_TO_XDP_SOCK:
		valid = bpf_xdp_sock_is_valid_access(off, size, t, &info);
		break;
	default:
		valid = false;
	}


	if (valid) {
		env->insn_aux_data[insn_idx].ctx_field_size =
			info.ctx_field_size;
		return 0;
	}

	verbose(env, "R%d invalid %s access off=%d size=%d\n",
		regno, reg_type_str[reg->type], off, size);

	return -EACCES;
}

static bool is_pointer_value(struct bpf_verifier_env *env, int regno)
{
	return __is_pointer_value(env->allow_ptr_leaks, reg_state(env, regno));
}

static bool is_ctx_reg(struct bpf_verifier_env *env, int regno)
{
	const struct bpf_reg_state *reg = reg_state(env, regno);

	return reg->type == PTR_TO_CTX;
}

static bool is_sk_reg(struct bpf_verifier_env *env, int regno)
{
	const struct bpf_reg_state *reg = reg_state(env, regno);

	return type_is_sk_pointer(reg->type);
}

static bool is_pkt_reg(struct bpf_verifier_env *env, int regno)
{
	const struct bpf_reg_state *reg = reg_state(env, regno);

	return type_is_pkt_pointer(reg->type);
}

static bool is_flow_key_reg(struct bpf_verifier_env *env, int regno)
{
	const struct bpf_reg_state *reg = reg_state(env, regno);

	/* Separate to is_ctx_reg() since we still want to allow BPF_ST here. */
	return reg->type == PTR_TO_FLOW_KEYS;
}

static int check_pkt_ptr_alignment(struct bpf_verifier_env *env,
				   const struct bpf_reg_state *reg,
				   int off, int size, bool strict)
{
	struct tnum reg_off;
	int ip_align;

	/* Byte size accesses are always allowed. */
	if (!strict || size == 1)
		return 0;

	/* For platforms that do not have a Kconfig enabling
	 * CONFIG_HAVE_EFFICIENT_UNALIGNED_ACCESS the value of
	 * NET_IP_ALIGN is universally set to '2'.  And on platforms
	 * that do set CONFIG_HAVE_EFFICIENT_UNALIGNED_ACCESS, we get
	 * to this code only in strict mode where we want to emulate
	 * the NET_IP_ALIGN==2 checking.  Therefore use an
	 * unconditional IP align value of '2'.
	 */
	ip_align = 2;

	reg_off = tnum_add(reg->var_off, tnum_const(ip_align + reg->off + off));
	if (!tnum_is_aligned(reg_off, size)) {
		char tn_buf[48];

		tnum_strn(tn_buf, sizeof(tn_buf), reg->var_off);
		verbose(env,
			"misaligned packet access off %d+%s+%d+%d size %d\n",
			ip_align, tn_buf, reg->off, off, size);
		return -EACCES;
	}

	return 0;
}

static int check_generic_ptr_alignment(struct bpf_verifier_env *env,
				       const struct bpf_reg_state *reg,
				       const char *pointer_desc,
				       int off, int size, bool strict)
{
	struct tnum reg_off;

	/* Byte size accesses are always allowed. */
	if (!strict || size == 1)
		return 0;

	reg_off = tnum_add(reg->var_off, tnum_const(reg->off + off));
	if (!tnum_is_aligned(reg_off, size)) {
		char tn_buf[48];

		tnum_strn(tn_buf, sizeof(tn_buf), reg->var_off);
		verbose(env, "misaligned %saccess off %s+%d+%d size %d\n",
			pointer_desc, tn_buf, reg->off, off, size);
		return -EACCES;
	}

	return 0;
}

static int check_ptr_alignment(struct bpf_verifier_env *env,
			       const struct bpf_reg_state *reg, int off,
			       int size, bool strict_alignment_once)
{
	bool strict = env->strict_alignment || strict_alignment_once;
	const char *pointer_desc = "";

	switch (reg->type) {
	case PTR_TO_PACKET:
	case PTR_TO_PACKET_META:
		/* Special case, because of NET_IP_ALIGN. Given metadata sits
		 * right in front, treat it the very same way.
		 */
		return check_pkt_ptr_alignment(env, reg, off, size, strict);
	case PTR_TO_FLOW_KEYS:
		pointer_desc = "flow keys ";
		break;
	case PTR_TO_MAP_VALUE:
		pointer_desc = "value ";
		break;
	case PTR_TO_CTX:
		pointer_desc = "context ";
		break;
	case PTR_TO_STACK:
		pointer_desc = "stack ";
		/* The stack spill tracking logic in check_stack_write_fixed_off()
		 * and check_stack_read_fixed_off() relies on stack accesses being
		 * aligned.
		 */
		strict = true;
		break;
	case PTR_TO_SOCKET:
		pointer_desc = "sock ";
		break;
	case PTR_TO_SOCK_COMMON:
		pointer_desc = "sock_common ";
		break;
	case PTR_TO_TCP_SOCK:
		pointer_desc = "tcp_sock ";
		break;
	case PTR_TO_XDP_SOCK:
		pointer_desc = "xdp_sock ";
		break;
	default:
		break;
	}
	return check_generic_ptr_alignment(env, reg, pointer_desc, off, size,
					   strict);
}

static int update_stack_depth(struct bpf_verifier_env *env,
			      const struct bpf_func_state *func,
			      int off)
{
	u16 stack = env->subprog_info[func->subprogno].stack_depth;

	if (stack >= -off)
		return 0;

	/* update known max for given subprogram */
	env->subprog_info[func->subprogno].stack_depth = -off;
	return 0;
}

/* starting from main bpf function walk all instructions of the function
 * and recursively walk all callees that given function can call.
 * Ignore jump and exit insns.
 * Since recursion is prevented by check_cfg() this algorithm
 * only needs a local stack of MAX_CALL_FRAMES to remember callsites
 */
static int check_max_stack_depth(struct bpf_verifier_env *env)
{
	int depth = 0, frame = 0, idx = 0, i = 0, subprog_end;
	struct bpf_subprog_info *subprog = env->subprog_info;
	struct bpf_insn *insn = env->prog->insnsi;
	bool tail_call_reachable = false;
	int ret_insn[MAX_CALL_FRAMES];
	int ret_prog[MAX_CALL_FRAMES];
	int j;

process_func:
	/* protect against potential stack overflow that might happen when
	 * bpf2bpf calls get combined with tailcalls. Limit the caller's stack
	 * depth for such case down to 256 so that the worst case scenario
	 * would result in 8k stack size (32 which is tailcall limit * 256 =
	 * 8k).
	 *
	 * To get the idea what might happen, see an example:
	 * func1 -> sub rsp, 128
	 *  subfunc1 -> sub rsp, 256
	 *  tailcall1 -> add rsp, 256
	 *   func2 -> sub rsp, 192 (total stack size = 128 + 192 = 320)
	 *   subfunc2 -> sub rsp, 64
	 *   subfunc22 -> sub rsp, 128
	 *   tailcall2 -> add rsp, 128
	 *    func3 -> sub rsp, 32 (total stack size 128 + 192 + 64 + 32 = 416)
	 *
	 * tailcall will unwind the current stack frame but it will not get rid
	 * of caller's stack as shown on the example above.
	 */
	if (idx && subprog[idx].has_tail_call && depth >= 256) {
		verbose(env,
			"tail_calls are not allowed when call stack of previous frames is %d bytes. Too large\n",
			depth);
		return -EACCES;
	}
	/* round up to 32-bytes, since this is granularity
	 * of interpreter stack size
	 */
	depth += round_up(max_t(u32, subprog[idx].stack_depth, 1), 32);
	if (depth > MAX_BPF_STACK) {
		verbose(env, "combined stack size of %d calls is %d. Too large\n",
			frame + 1, depth);
		return -EACCES;
	}
continue_func:
	subprog_end = subprog[idx + 1].start;
	for (; i < subprog_end; i++) {
		if (!bpf_pseudo_call(insn + i))
			continue;
		/* remember insn and function to return to */
		ret_insn[frame] = i + 1;
		ret_prog[frame] = idx;

		/* find the callee */
		i = i + insn[i].imm + 1;
		idx = find_subprog(env, i);
		if (idx < 0) {
			WARN_ONCE(1, "verifier bug. No program starts at insn %d\n",
				  i);
			return -EFAULT;
		}

		if (subprog[idx].has_tail_call)
			tail_call_reachable = true;

		frame++;
		if (frame >= MAX_CALL_FRAMES) {
			verbose(env, "the call stack of %d frames is too deep !\n",
				frame);
			return -E2BIG;
		}
		goto process_func;
	}
	/* if tail call got detected across bpf2bpf calls then mark each of the
	 * currently present subprog frames as tail call reachable subprogs;
	 * this info will be utilized by JIT so that we will be preserving the
	 * tail call counter throughout bpf2bpf calls combined with tailcalls
	 */
	if (tail_call_reachable)
		for (j = 0; j < frame; j++)
			subprog[ret_prog[j]].tail_call_reachable = true;

	/* end of for() loop means the last insn of the 'subprog'
	 * was reached. Doesn't matter whether it was JA or EXIT
	 */
	if (frame == 0)
		return 0;
	depth -= round_up(max_t(u32, subprog[idx].stack_depth, 1), 32);
	frame--;
	i = ret_insn[frame];
	idx = ret_prog[frame];
	goto continue_func;
}

#ifndef CONFIG_BPF_JIT_ALWAYS_ON
static int get_callee_stack_depth(struct bpf_verifier_env *env,
				  const struct bpf_insn *insn, int idx)
{
	int start = idx + insn->imm + 1, subprog;

	subprog = find_subprog(env, start);
	if (subprog < 0) {
		WARN_ONCE(1, "verifier bug. No program starts at insn %d\n",
			  start);
		return -EFAULT;
	}
	return env->subprog_info[subprog].stack_depth;
}
#endif

int check_ctx_reg(struct bpf_verifier_env *env,
		  const struct bpf_reg_state *reg, int regno)
{
	/* Access to ctx or passing it to a helper is only allowed in
	 * its original, unmodified form.
	 */

	if (reg->off) {
		verbose(env, "dereference of modified ctx ptr R%d off=%d disallowed\n",
			regno, reg->off);
		return -EACCES;
	}

	if (!tnum_is_const(reg->var_off) || reg->var_off.value) {
		char tn_buf[48];

		tnum_strn(tn_buf, sizeof(tn_buf), reg->var_off);
		verbose(env, "variable ctx access var_off=%s disallowed\n", tn_buf);
		return -EACCES;
	}

	return 0;
}

static int __check_buffer_access(struct bpf_verifier_env *env,
				 const char *buf_info,
				 const struct bpf_reg_state *reg,
				 int regno, int off, int size)
{
	if (off < 0) {
		verbose(env,
			"R%d invalid %s buffer access: off=%d, size=%d\n",
			regno, buf_info, off, size);
		return -EACCES;
	}
	if (!tnum_is_const(reg->var_off) || reg->var_off.value) {
		char tn_buf[48];

		tnum_strn(tn_buf, sizeof(tn_buf), reg->var_off);
		verbose(env,
			"R%d invalid variable buffer offset: off=%d, var_off=%s\n",
			regno, off, tn_buf);
		return -EACCES;
	}

	return 0;
}

static int check_tp_buffer_access(struct bpf_verifier_env *env,
				  const struct bpf_reg_state *reg,
				  int regno, int off, int size)
{
	int err;

	err = __check_buffer_access(env, "tracepoint", reg, regno, off, size);
	if (err)
		return err;

	if (off + size > env->prog->aux->max_tp_access)
		env->prog->aux->max_tp_access = off + size;

	return 0;
}

static int check_buffer_access(struct bpf_verifier_env *env,
			       const struct bpf_reg_state *reg,
			       int regno, int off, int size,
			       bool zero_size_allowed,
			       const char *buf_info,
			       u32 *max_access)
{
	int err;

	err = __check_buffer_access(env, buf_info, reg, regno, off, size);
	if (err)
		return err;

	if (off + size > *max_access)
		*max_access = off + size;

	return 0;
}

/* BPF architecture zero extends alu32 ops into 64-bit registesr */
static void zext_32_to_64(struct bpf_reg_state *reg)
{
	reg->var_off = tnum_subreg(reg->var_off);
	__reg_assign_32_into_64(reg);
}

/* truncate register to smaller size (in bytes)
 * must be called with size < BPF_REG_SIZE
 */
static void coerce_reg_to_size(struct bpf_reg_state *reg, int size)
{
	u64 mask;

	/* clear high bits in bit representation */
	reg->var_off = tnum_cast(reg->var_off, size);

	/* fix arithmetic bounds */
	mask = ((u64)1 << (size * 8)) - 1;
	if ((reg->umin_value & ~mask) == (reg->umax_value & ~mask)) {
		reg->umin_value &= mask;
		reg->umax_value &= mask;
	} else {
		reg->umin_value = 0;
		reg->umax_value = mask;
	}
	reg->smin_value = reg->umin_value;
	reg->smax_value = reg->umax_value;

	/* If size is smaller than 32bit register the 32bit register
	 * values are also truncated so we push 64-bit bounds into
	 * 32-bit bounds. Above were truncated < 32-bits already.
	 */
	if (size >= 4)
		return;
	__reg_combine_64_into_32(reg);
}

static bool bpf_map_is_rdonly(const struct bpf_map *map)
{
	return (map->map_flags & BPF_F_RDONLY_PROG) && map->frozen;
}

static int bpf_map_direct_read(struct bpf_map *map, int off, int size, u64 *val)
{
	void *ptr;
	u64 addr;
	int err;

	err = map->ops->map_direct_value_addr(map, &addr, off);
	if (err)
		return err;
	ptr = (void *)(long)addr + off;

	switch (size) {
	case sizeof(u8):
		*val = (u64)*(u8 *)ptr;
		break;
	case sizeof(u16):
		*val = (u64)*(u16 *)ptr;
		break;
	case sizeof(u32):
		*val = (u64)*(u32 *)ptr;
		break;
	case sizeof(u64):
		*val = *(u64 *)ptr;
		break;
	default:
		return -EINVAL;
	}
	return 0;
}

static int check_ptr_to_btf_access(struct bpf_verifier_env *env,
				   struct bpf_reg_state *regs,
				   int regno, int off, int size,
				   enum bpf_access_type atype,
				   int value_regno)
{
	struct bpf_reg_state *reg = regs + regno;
	const struct btf_type *t = btf_type_by_id(reg->btf, reg->btf_id);
	const char *tname = btf_name_by_offset(reg->btf, t->name_off);
	u32 btf_id;
	int ret;

	if (off < 0) {
		verbose(env,
			"R%d is ptr_%s invalid negative access: off=%d\n",
			regno, tname, off);
		return -EACCES;
	}
	if (!tnum_is_const(reg->var_off) || reg->var_off.value) {
		char tn_buf[48];

		tnum_strn(tn_buf, sizeof(tn_buf), reg->var_off);
		verbose(env,
			"R%d is ptr_%s invalid variable offset: off=%d, var_off=%s\n",
			regno, tname, off, tn_buf);
		return -EACCES;
	}

	if (env->ops->btf_struct_access) {
		ret = env->ops->btf_struct_access(&env->log, reg->btf, t,
						  off, size, atype, &btf_id);
	} else {
		if (atype != BPF_READ) {
			verbose(env, "only read is supported\n");
			return -EACCES;
		}

		ret = btf_struct_access(&env->log, reg->btf, t, off, size,
					atype, &btf_id);
	}

	if (ret < 0)
		return ret;

	if (atype == BPF_READ && value_regno >= 0)
		mark_btf_ld_reg(env, regs, value_regno, ret, reg->btf, btf_id);

	return 0;
}

static int check_ptr_to_map_access(struct bpf_verifier_env *env,
				   struct bpf_reg_state *regs,
				   int regno, int off, int size,
				   enum bpf_access_type atype,
				   int value_regno)
{
	struct bpf_reg_state *reg = regs + regno;
	struct bpf_map *map = reg->map_ptr;
	const struct btf_type *t;
	const char *tname;
	u32 btf_id;
	int ret;

	if (!btf_vmlinux) {
		verbose(env, "map_ptr access not supported without CONFIG_DEBUG_INFO_BTF\n");
		return -ENOTSUPP;
	}

	if (!map->ops->map_btf_id || !*map->ops->map_btf_id) {
		verbose(env, "map_ptr access not supported for map type %d\n",
			map->map_type);
		return -ENOTSUPP;
	}

	t = btf_type_by_id(btf_vmlinux, *map->ops->map_btf_id);
	tname = btf_name_by_offset(btf_vmlinux, t->name_off);

	if (!env->allow_ptr_to_map_access) {
		verbose(env,
			"%s access is allowed only to CAP_PERFMON and CAP_SYS_ADMIN\n",
			tname);
		return -EPERM;
	}

	if (off < 0) {
		verbose(env, "R%d is %s invalid negative access: off=%d\n",
			regno, tname, off);
		return -EACCES;
	}

	if (atype != BPF_READ) {
		verbose(env, "only read from %s is supported\n", tname);
		return -EACCES;
	}

	ret = btf_struct_access(&env->log, btf_vmlinux, t, off, size, atype, &btf_id);
	if (ret < 0)
		return ret;

	if (value_regno >= 0)
		mark_btf_ld_reg(env, regs, value_regno, ret, btf_vmlinux, btf_id);

	return 0;
}

/* Check that the stack access at the given offset is within bounds. The
 * maximum valid offset is -1.
 *
 * The minimum valid offset is -MAX_BPF_STACK for writes, and
 * -state->allocated_stack for reads.
 */
static int check_stack_slot_within_bounds(int off,
					  struct bpf_func_state *state,
					  enum bpf_access_type t)
{
	int min_valid_off;

	if (t == BPF_WRITE)
		min_valid_off = -MAX_BPF_STACK;
	else
		min_valid_off = -state->allocated_stack;

	if (off < min_valid_off || off > -1)
		return -EACCES;
	return 0;
}

/* Check that the stack access at 'regno + off' falls within the maximum stack
 * bounds.
 *
 * 'off' includes `regno->offset`, but not its dynamic part (if any).
 */
static int check_stack_access_within_bounds(
		struct bpf_verifier_env *env,
		int regno, int off, int access_size,
		enum stack_access_src src, enum bpf_access_type type)
{
	struct bpf_reg_state *regs = cur_regs(env);
	struct bpf_reg_state *reg = regs + regno;
	struct bpf_func_state *state = func(env, reg);
	int min_off, max_off;
	int err;
	char *err_extra;

	if (src == ACCESS_HELPER)
		/* We don't know if helpers are reading or writing (or both). */
		err_extra = " indirect access to";
	else if (type == BPF_READ)
		err_extra = " read from";
	else
		err_extra = " write to";

	if (tnum_is_const(reg->var_off)) {
		min_off = reg->var_off.value + off;
		if (access_size > 0)
			max_off = min_off + access_size - 1;
		else
			max_off = min_off;
	} else {
		if (reg->smax_value >= BPF_MAX_VAR_OFF ||
		    reg->smin_value <= -BPF_MAX_VAR_OFF) {
			verbose(env, "invalid unbounded variable-offset%s stack R%d\n",
				err_extra, regno);
			return -EACCES;
		}
		min_off = reg->smin_value + off;
		if (access_size > 0)
			max_off = reg->smax_value + off + access_size - 1;
		else
			max_off = min_off;
	}

	err = check_stack_slot_within_bounds(min_off, state, type);
	if (!err)
		err = check_stack_slot_within_bounds(max_off, state, type);

	if (err) {
		if (tnum_is_const(reg->var_off)) {
			verbose(env, "invalid%s stack R%d off=%d size=%d\n",
				err_extra, regno, off, access_size);
		} else {
			char tn_buf[48];

			tnum_strn(tn_buf, sizeof(tn_buf), reg->var_off);
			verbose(env, "invalid variable-offset%s stack R%d var_off=%s size=%d\n",
				err_extra, regno, tn_buf, access_size);
		}
	}
	return err;
}

/* check whether memory at (regno + off) is accessible for t = (read | write)
 * if t==write, value_regno is a register which value is stored into memory
 * if t==read, value_regno is a register which will receive the value from memory
 * if t==write && value_regno==-1, some unknown value is stored into memory
 * if t==read && value_regno==-1, don't care what we read from memory
 */
static int check_mem_access(struct bpf_verifier_env *env, int insn_idx, u32 regno,
			    int off, int bpf_size, enum bpf_access_type t,
			    int value_regno, bool strict_alignment_once)
{
	struct bpf_reg_state *regs = cur_regs(env);
	struct bpf_reg_state *reg = regs + regno;
	struct bpf_func_state *state;
	int size, err = 0;

	size = bpf_size_to_bytes(bpf_size);
	if (size < 0)
		return size;

	/* alignment checks will add in reg->off themselves */
	err = check_ptr_alignment(env, reg, off, size, strict_alignment_once);
	if (err)
		return err;

	/* for access checks, reg->off is just part of off */
	off += reg->off;

	if (reg->type == PTR_TO_MAP_VALUE) {
		if (t == BPF_WRITE && value_regno >= 0 &&
		    is_pointer_value(env, value_regno)) {
			verbose(env, "R%d leaks addr into map\n", value_regno);
			return -EACCES;
		}
		err = check_map_access_type(env, regno, off, size, t);
		if (err)
			return err;
		err = check_map_access(env, regno, off, size, false);
		if (!err && t == BPF_READ && value_regno >= 0) {
			struct bpf_map *map = reg->map_ptr;

			/* if map is read-only, track its contents as scalars */
			if (tnum_is_const(reg->var_off) &&
			    bpf_map_is_rdonly(map) &&
			    map->ops->map_direct_value_addr) {
				int map_off = off + reg->var_off.value;
				u64 val = 0;

				err = bpf_map_direct_read(map, map_off, size,
							  &val);
				if (err)
					return err;

				regs[value_regno].type = SCALAR_VALUE;
				__mark_reg_known(&regs[value_regno], val);
			} else {
				mark_reg_unknown(env, regs, value_regno);
			}
		}
	} else if (reg->type == PTR_TO_MEM) {
		if (t == BPF_WRITE && value_regno >= 0 &&
		    is_pointer_value(env, value_regno)) {
			verbose(env, "R%d leaks addr into mem\n", value_regno);
			return -EACCES;
		}
		err = check_mem_region_access(env, regno, off, size,
					      reg->mem_size, false);
		if (!err && t == BPF_READ && value_regno >= 0)
			mark_reg_unknown(env, regs, value_regno);
	} else if (reg->type == PTR_TO_CTX) {
		enum bpf_reg_type reg_type = SCALAR_VALUE;
		struct btf *btf = NULL;
		u32 btf_id = 0;

		if (t == BPF_WRITE && value_regno >= 0 &&
		    is_pointer_value(env, value_regno)) {
			verbose(env, "R%d leaks addr into ctx\n", value_regno);
			return -EACCES;
		}

		err = check_ctx_reg(env, reg, regno);
		if (err < 0)
			return err;

		err = check_ctx_access(env, insn_idx, off, size, t, &reg_type, &btf, &btf_id);
		if (err)
			verbose_linfo(env, insn_idx, "; ");
		if (!err && t == BPF_READ && value_regno >= 0) {
			/* ctx access returns either a scalar, or a
			 * PTR_TO_PACKET[_META,_END]. In the latter
			 * case, we know the offset is zero.
			 */
			if (reg_type == SCALAR_VALUE) {
				mark_reg_unknown(env, regs, value_regno);
			} else {
				mark_reg_known_zero(env, regs,
						    value_regno);
				if (reg_type_may_be_null(reg_type))
					regs[value_regno].id = ++env->id_gen;
				/* A load of ctx field could have different
				 * actual load size with the one encoded in the
				 * insn. When the dst is PTR, it is for sure not
				 * a sub-register.
				 */
				regs[value_regno].subreg_def = DEF_NOT_SUBREG;
				if (reg_type == PTR_TO_BTF_ID ||
				    reg_type == PTR_TO_BTF_ID_OR_NULL) {
					regs[value_regno].btf = btf;
					regs[value_regno].btf_id = btf_id;
				}
			}
			regs[value_regno].type = reg_type;
		}

	} else if (reg->type == PTR_TO_STACK) {
		/* Basic bounds checks. */
		err = check_stack_access_within_bounds(env, regno, off, size, ACCESS_DIRECT, t);
		if (err)
			return err;

		state = func(env, reg);
		err = update_stack_depth(env, state, off);
		if (err)
			return err;

		if (t == BPF_READ)
			err = check_stack_read(env, regno, off, size,
					       value_regno);
		else
			err = check_stack_write(env, regno, off, size,
						value_regno, insn_idx);
	} else if (reg_is_pkt_pointer(reg)) {
		if (t == BPF_WRITE && !may_access_direct_pkt_data(env, NULL, t)) {
			verbose(env, "cannot write into packet\n");
			return -EACCES;
		}
		if (t == BPF_WRITE && value_regno >= 0 &&
		    is_pointer_value(env, value_regno)) {
			verbose(env, "R%d leaks addr into packet\n",
				value_regno);
			return -EACCES;
		}
		err = check_packet_access(env, regno, off, size, false);
		if (!err && t == BPF_READ && value_regno >= 0)
			mark_reg_unknown(env, regs, value_regno);
	} else if (reg->type == PTR_TO_FLOW_KEYS) {
		if (t == BPF_WRITE && value_regno >= 0 &&
		    is_pointer_value(env, value_regno)) {
			verbose(env, "R%d leaks addr into flow keys\n",
				value_regno);
			return -EACCES;
		}

		err = check_flow_keys_access(env, off, size);
		if (!err && t == BPF_READ && value_regno >= 0)
			mark_reg_unknown(env, regs, value_regno);
	} else if (type_is_sk_pointer(reg->type)) {
		if (t == BPF_WRITE) {
			verbose(env, "R%d cannot write into %s\n",
				regno, reg_type_str[reg->type]);
			return -EACCES;
		}
		err = check_sock_access(env, insn_idx, regno, off, size, t);
		if (!err && value_regno >= 0)
			mark_reg_unknown(env, regs, value_regno);
	} else if (reg->type == PTR_TO_TP_BUFFER) {
		err = check_tp_buffer_access(env, reg, regno, off, size);
		if (!err && t == BPF_READ && value_regno >= 0)
			mark_reg_unknown(env, regs, value_regno);
	} else if (reg->type == PTR_TO_BTF_ID) {
		err = check_ptr_to_btf_access(env, regs, regno, off, size, t,
					      value_regno);
	} else if (reg->type == CONST_PTR_TO_MAP) {
		err = check_ptr_to_map_access(env, regs, regno, off, size, t,
					      value_regno);
	} else if (reg->type == PTR_TO_RDONLY_BUF) {
		if (t == BPF_WRITE) {
			verbose(env, "R%d cannot write into %s\n",
				regno, reg_type_str[reg->type]);
			return -EACCES;
		}
		err = check_buffer_access(env, reg, regno, off, size, false,
					  "rdonly",
					  &env->prog->aux->max_rdonly_access);
		if (!err && value_regno >= 0)
			mark_reg_unknown(env, regs, value_regno);
	} else if (reg->type == PTR_TO_RDWR_BUF) {
		err = check_buffer_access(env, reg, regno, off, size, false,
					  "rdwr",
					  &env->prog->aux->max_rdwr_access);
		if (!err && t == BPF_READ && value_regno >= 0)
			mark_reg_unknown(env, regs, value_regno);
	} else {
		verbose(env, "R%d invalid mem access '%s'\n", regno,
			reg_type_str[reg->type]);
		return -EACCES;
	}

	if (!err && size < BPF_REG_SIZE && value_regno >= 0 && t == BPF_READ &&
	    regs[value_regno].type == SCALAR_VALUE) {
		/* b/h/w load zero-extends, mark upper bits as known 0 */
		coerce_reg_to_size(&regs[value_regno], size);
	}
	return err;
}

static int check_atomic(struct bpf_verifier_env *env, int insn_idx, struct bpf_insn *insn)
{
	int load_reg;
	int err;

	switch (insn->imm) {
	case BPF_ADD:
	case BPF_ADD | BPF_FETCH:
	case BPF_AND:
	case BPF_AND | BPF_FETCH:
	case BPF_OR:
	case BPF_OR | BPF_FETCH:
	case BPF_XOR:
	case BPF_XOR | BPF_FETCH:
	case BPF_XCHG:
	case BPF_CMPXCHG:
		break;
	default:
		verbose(env, "BPF_ATOMIC uses invalid atomic opcode %02x\n", insn->imm);
		return -EINVAL;
	}

	if (BPF_SIZE(insn->code) != BPF_W && BPF_SIZE(insn->code) != BPF_DW) {
		verbose(env, "invalid atomic operand size\n");
		return -EINVAL;
	}

	/* check src1 operand */
	err = check_reg_arg(env, insn->src_reg, SRC_OP);
	if (err)
		return err;

	/* check src2 operand */
	err = check_reg_arg(env, insn->dst_reg, SRC_OP);
	if (err)
		return err;

	if (insn->imm == BPF_CMPXCHG) {
		/* Check comparison of R0 with memory location */
		err = check_reg_arg(env, BPF_REG_0, SRC_OP);
		if (err)
			return err;
	}

	if (is_pointer_value(env, insn->src_reg)) {
		verbose(env, "R%d leaks addr into mem\n", insn->src_reg);
		return -EACCES;
	}

	if (is_ctx_reg(env, insn->dst_reg) ||
	    is_pkt_reg(env, insn->dst_reg) ||
	    is_flow_key_reg(env, insn->dst_reg) ||
	    is_sk_reg(env, insn->dst_reg)) {
		verbose(env, "BPF_ATOMIC stores into R%d %s is not allowed\n",
			insn->dst_reg,
			reg_type_str[reg_state(env, insn->dst_reg)->type]);
		return -EACCES;
	}

	if (insn->imm & BPF_FETCH) {
		if (insn->imm == BPF_CMPXCHG)
			load_reg = BPF_REG_0;
		else
			load_reg = insn->src_reg;

		/* check and record load of old value */
		err = check_reg_arg(env, load_reg, DST_OP);
		if (err)
			return err;
	} else {
		/* This instruction accesses a memory location but doesn't
		 * actually load it into a register.
		 */
		load_reg = -1;
	}

	/* check whether we can read the memory */
	err = check_mem_access(env, insn_idx, insn->dst_reg, insn->off,
			       BPF_SIZE(insn->code), BPF_READ, load_reg, true);
	if (err)
		return err;

	/* check whether we can write into the same memory */
	err = check_mem_access(env, insn_idx, insn->dst_reg, insn->off,
			       BPF_SIZE(insn->code), BPF_WRITE, -1, true);
	if (err)
		return err;

	return 0;
}

/* When register 'regno' is used to read the stack (either directly or through
 * a helper function) make sure that it's within stack boundary and, depending
 * on the access type, that all elements of the stack are initialized.
 *
 * 'off' includes 'regno->off', but not its dynamic part (if any).
 *
 * All registers that have been spilled on the stack in the slots within the
 * read offsets are marked as read.
 */
static int check_stack_range_initialized(
		struct bpf_verifier_env *env, int regno, int off,
		int access_size, bool zero_size_allowed,
		enum stack_access_src type, struct bpf_call_arg_meta *meta)
{
	struct bpf_reg_state *reg = reg_state(env, regno);
	struct bpf_func_state *state = func(env, reg);
	int err, min_off, max_off, i, j, slot, spi;
	char *err_extra = type == ACCESS_HELPER ? " indirect" : "";
	enum bpf_access_type bounds_check_type;
	/* Some accesses can write anything into the stack, others are
	 * read-only.
	 */
	bool clobber = false;

<<<<<<< HEAD
=======
	if (access_size == 0 && !zero_size_allowed) {
		verbose(env, "invalid zero-sized read\n");
		return -EACCES;
	}

	if (type == ACCESS_HELPER) {
		/* The bounds checks for writes are more permissive than for
		 * reads. However, if raw_mode is not set, we'll do extra
		 * checks below.
		 */
		bounds_check_type = BPF_WRITE;
		clobber = true;
	} else {
		bounds_check_type = BPF_READ;
	}
	err = check_stack_access_within_bounds(env, regno, off, access_size,
					       type, bounds_check_type);
	if (err)
		return err;


>>>>>>> f642729d
	if (tnum_is_const(reg->var_off)) {
		min_off = max_off = reg->var_off.value + off;
	} else {
		/* Variable offset is prohibited for unprivileged mode for
		 * simplicity since it requires corresponding support in
		 * Spectre masking for stack ALU.
		 * See also retrieve_ptr_limit().
		 */
		if (!env->bypass_spec_v1) {
			char tn_buf[48];

			tnum_strn(tn_buf, sizeof(tn_buf), reg->var_off);
			verbose(env, "R%d%s variable offset stack access prohibited for !root, var_off=%s\n",
				regno, err_extra, tn_buf);
			return -EACCES;
		}
		/* Only initialized buffer on stack is allowed to be accessed
		 * with variable offset. With uninitialized buffer it's hard to
		 * guarantee that whole memory is marked as initialized on
		 * helper return since specific bounds are unknown what may
		 * cause uninitialized stack leaking.
		 */
		if (meta && meta->raw_mode)
			meta = NULL;

		min_off = reg->smin_value + off;
		max_off = reg->smax_value + off;
	}

	if (meta && meta->raw_mode) {
		meta->access_size = access_size;
		meta->regno = regno;
		return 0;
	}

	for (i = min_off; i < max_off + access_size; i++) {
		u8 *stype;

		slot = -i - 1;
		spi = slot / BPF_REG_SIZE;
		if (state->allocated_stack <= slot)
			goto err;
		stype = &state->stack[spi].slot_type[slot % BPF_REG_SIZE];
		if (*stype == STACK_MISC)
			goto mark;
		if (*stype == STACK_ZERO) {
			if (clobber) {
				/* helper can write anything into the stack */
				*stype = STACK_MISC;
			}
			goto mark;
		}

		if (state->stack[spi].slot_type[0] == STACK_SPILL &&
		    state->stack[spi].spilled_ptr.type == PTR_TO_BTF_ID)
			goto mark;

		if (state->stack[spi].slot_type[0] == STACK_SPILL &&
		    (state->stack[spi].spilled_ptr.type == SCALAR_VALUE ||
		     env->allow_ptr_leaks)) {
			if (clobber) {
				__mark_reg_unknown(env, &state->stack[spi].spilled_ptr);
				for (j = 0; j < BPF_REG_SIZE; j++)
					state->stack[spi].slot_type[j] = STACK_MISC;
			}
			goto mark;
		}

err:
		if (tnum_is_const(reg->var_off)) {
			verbose(env, "invalid%s read from stack R%d off %d+%d size %d\n",
				err_extra, regno, min_off, i - min_off, access_size);
		} else {
			char tn_buf[48];

			tnum_strn(tn_buf, sizeof(tn_buf), reg->var_off);
			verbose(env, "invalid%s read from stack R%d var_off %s+%d size %d\n",
				err_extra, regno, tn_buf, i - min_off, access_size);
		}
		return -EACCES;
mark:
		/* reading any byte out of 8-byte 'spill_slot' will cause
		 * the whole slot to be marked as 'read'
		 */
		mark_reg_read(env, &state->stack[spi].spilled_ptr,
			      state->stack[spi].spilled_ptr.parent,
			      REG_LIVE_READ64);
	}
	return update_stack_depth(env, state, min_off);
}

static int check_helper_mem_access(struct bpf_verifier_env *env, int regno,
				   int access_size, bool zero_size_allowed,
				   struct bpf_call_arg_meta *meta)
{
	struct bpf_reg_state *regs = cur_regs(env), *reg = &regs[regno];

	switch (reg->type) {
	case PTR_TO_PACKET:
	case PTR_TO_PACKET_META:
		return check_packet_access(env, regno, reg->off, access_size,
					   zero_size_allowed);
	case PTR_TO_MAP_VALUE:
		if (check_map_access_type(env, regno, reg->off, access_size,
					  meta && meta->raw_mode ? BPF_WRITE :
					  BPF_READ))
			return -EACCES;
		return check_map_access(env, regno, reg->off, access_size,
					zero_size_allowed);
	case PTR_TO_MEM:
		return check_mem_region_access(env, regno, reg->off,
					       access_size, reg->mem_size,
					       zero_size_allowed);
	case PTR_TO_RDONLY_BUF:
		if (meta && meta->raw_mode)
			return -EACCES;
		return check_buffer_access(env, reg, regno, reg->off,
					   access_size, zero_size_allowed,
					   "rdonly",
					   &env->prog->aux->max_rdonly_access);
	case PTR_TO_RDWR_BUF:
		return check_buffer_access(env, reg, regno, reg->off,
					   access_size, zero_size_allowed,
					   "rdwr",
					   &env->prog->aux->max_rdwr_access);
	case PTR_TO_STACK:
<<<<<<< HEAD
		return check_stack_boundary(env, regno, access_size,
					    zero_size_allowed, meta);
=======
		return check_stack_range_initialized(
				env,
				regno, reg->off, access_size,
				zero_size_allowed, ACCESS_HELPER, meta);
>>>>>>> f642729d
	default: /* scalar_value or invalid ptr */
		/* Allow zero-byte read from NULL, regardless of pointer type */
		if (zero_size_allowed && access_size == 0 &&
		    register_is_null(reg))
			return 0;

		verbose(env, "R%d type=%s expected=%s\n", regno,
			reg_type_str[reg->type],
			reg_type_str[PTR_TO_STACK]);
		return -EACCES;
<<<<<<< HEAD
=======
	}
}

int check_mem_reg(struct bpf_verifier_env *env, struct bpf_reg_state *reg,
		   u32 regno, u32 mem_size)
{
	if (register_is_null(reg))
		return 0;

	if (reg_type_may_be_null(reg->type)) {
		/* Assuming that the register contains a value check if the memory
		 * access is safe. Temporarily save and restore the register's state as
		 * the conversion shouldn't be visible to a caller.
		 */
		const struct bpf_reg_state saved_reg = *reg;
		int rv;

		mark_ptr_not_null_reg(reg);
		rv = check_helper_mem_access(env, regno, mem_size, true, NULL);
		*reg = saved_reg;
		return rv;
>>>>>>> f642729d
	}

	return check_helper_mem_access(env, regno, mem_size, true, NULL);
}

/* Implementation details:
 * bpf_map_lookup returns PTR_TO_MAP_VALUE_OR_NULL
 * Two bpf_map_lookups (even with the same key) will have different reg->id.
 * For traditional PTR_TO_MAP_VALUE the verifier clears reg->id after
 * value_or_null->value transition, since the verifier only cares about
 * the range of access to valid map value pointer and doesn't care about actual
 * address of the map element.
 * For maps with 'struct bpf_spin_lock' inside map value the verifier keeps
 * reg->id > 0 after value_or_null->value transition. By doing so
 * two bpf_map_lookups will be considered two different pointers that
 * point to different bpf_spin_locks.
 * The verifier allows taking only one bpf_spin_lock at a time to avoid
 * dead-locks.
 * Since only one bpf_spin_lock is allowed the checks are simpler than
 * reg_is_refcounted() logic. The verifier needs to remember only
 * one spin_lock instead of array of acquired_refs.
 * cur_state->active_spin_lock remembers which map value element got locked
 * and clears it after bpf_spin_unlock.
 */
static int process_spin_lock(struct bpf_verifier_env *env, int regno,
			     bool is_lock)
{
	struct bpf_reg_state *regs = cur_regs(env), *reg = &regs[regno];
	struct bpf_verifier_state *cur = env->cur_state;
	bool is_const = tnum_is_const(reg->var_off);
	struct bpf_map *map = reg->map_ptr;
	u64 val = reg->var_off.value;

	if (!is_const) {
		verbose(env,
			"R%d doesn't have constant offset. bpf_spin_lock has to be at the constant offset\n",
			regno);
		return -EINVAL;
	}
	if (!map->btf) {
		verbose(env,
			"map '%s' has to have BTF in order to use bpf_spin_lock\n",
			map->name);
		return -EINVAL;
	}
	if (!map_value_has_spin_lock(map)) {
		if (map->spin_lock_off == -E2BIG)
			verbose(env,
				"map '%s' has more than one 'struct bpf_spin_lock'\n",
				map->name);
		else if (map->spin_lock_off == -ENOENT)
			verbose(env,
				"map '%s' doesn't have 'struct bpf_spin_lock'\n",
				map->name);
		else
			verbose(env,
				"map '%s' is not a struct type or bpf_spin_lock is mangled\n",
				map->name);
		return -EINVAL;
	}
	if (map->spin_lock_off != val + reg->off) {
		verbose(env, "off %lld doesn't point to 'struct bpf_spin_lock'\n",
			val + reg->off);
		return -EINVAL;
	}
	if (is_lock) {
		if (cur->active_spin_lock) {
			verbose(env,
				"Locking two bpf_spin_locks are not allowed\n");
			return -EINVAL;
		}
		cur->active_spin_lock = reg->id;
	} else {
		if (!cur->active_spin_lock) {
			verbose(env, "bpf_spin_unlock without taking a lock\n");
			return -EINVAL;
		}
		if (cur->active_spin_lock != reg->id) {
			verbose(env, "bpf_spin_unlock of different lock\n");
			return -EINVAL;
		}
		cur->active_spin_lock = 0;
	}
	return 0;
}

static bool arg_type_is_mem_ptr(enum bpf_arg_type type)
{
	return type == ARG_PTR_TO_MEM ||
	       type == ARG_PTR_TO_MEM_OR_NULL ||
	       type == ARG_PTR_TO_UNINIT_MEM;
}

static bool arg_type_is_mem_size(enum bpf_arg_type type)
{
	return type == ARG_CONST_SIZE ||
	       type == ARG_CONST_SIZE_OR_ZERO;
}

static bool arg_type_is_alloc_size(enum bpf_arg_type type)
{
	return type == ARG_CONST_ALLOC_SIZE_OR_ZERO;
}

static bool arg_type_is_int_ptr(enum bpf_arg_type type)
{
	return type == ARG_PTR_TO_INT ||
	       type == ARG_PTR_TO_LONG;
}

static int int_ptr_type_to_size(enum bpf_arg_type type)
{
	if (type == ARG_PTR_TO_INT)
		return sizeof(u32);
	else if (type == ARG_PTR_TO_LONG)
		return sizeof(u64);

	return -EINVAL;
}

static int resolve_map_arg_type(struct bpf_verifier_env *env,
				 const struct bpf_call_arg_meta *meta,
				 enum bpf_arg_type *arg_type)
{
	if (!meta->map_ptr) {
		/* kernel subsystem misconfigured verifier */
		verbose(env, "invalid map_ptr to access map->type\n");
		return -EACCES;
	}

	switch (meta->map_ptr->map_type) {
	case BPF_MAP_TYPE_SOCKMAP:
	case BPF_MAP_TYPE_SOCKHASH:
		if (*arg_type == ARG_PTR_TO_MAP_VALUE) {
			*arg_type = ARG_PTR_TO_BTF_ID_SOCK_COMMON;
		} else {
			verbose(env, "invalid arg_type for sockmap/sockhash\n");
			return -EINVAL;
		}
		break;

	default:
		break;
	}
	return 0;
}

struct bpf_reg_types {
	const enum bpf_reg_type types[10];
	u32 *btf_id;
};

static const struct bpf_reg_types map_key_value_types = {
	.types = {
		PTR_TO_STACK,
		PTR_TO_PACKET,
		PTR_TO_PACKET_META,
		PTR_TO_MAP_VALUE,
	},
};

static const struct bpf_reg_types sock_types = {
	.types = {
		PTR_TO_SOCK_COMMON,
		PTR_TO_SOCKET,
		PTR_TO_TCP_SOCK,
		PTR_TO_XDP_SOCK,
	},
};

#ifdef CONFIG_NET
static const struct bpf_reg_types btf_id_sock_common_types = {
	.types = {
		PTR_TO_SOCK_COMMON,
		PTR_TO_SOCKET,
		PTR_TO_TCP_SOCK,
		PTR_TO_XDP_SOCK,
		PTR_TO_BTF_ID,
	},
	.btf_id = &btf_sock_ids[BTF_SOCK_TYPE_SOCK_COMMON],
};
#endif

static const struct bpf_reg_types mem_types = {
	.types = {
		PTR_TO_STACK,
		PTR_TO_PACKET,
		PTR_TO_PACKET_META,
		PTR_TO_MAP_VALUE,
		PTR_TO_MEM,
		PTR_TO_RDONLY_BUF,
		PTR_TO_RDWR_BUF,
	},
};

static const struct bpf_reg_types int_ptr_types = {
	.types = {
		PTR_TO_STACK,
		PTR_TO_PACKET,
		PTR_TO_PACKET_META,
		PTR_TO_MAP_VALUE,
	},
};

static const struct bpf_reg_types fullsock_types = { .types = { PTR_TO_SOCKET } };
static const struct bpf_reg_types scalar_types = { .types = { SCALAR_VALUE } };
static const struct bpf_reg_types context_types = { .types = { PTR_TO_CTX } };
static const struct bpf_reg_types alloc_mem_types = { .types = { PTR_TO_MEM } };
static const struct bpf_reg_types const_map_ptr_types = { .types = { CONST_PTR_TO_MAP } };
static const struct bpf_reg_types btf_ptr_types = { .types = { PTR_TO_BTF_ID } };
static const struct bpf_reg_types spin_lock_types = { .types = { PTR_TO_MAP_VALUE } };
static const struct bpf_reg_types percpu_btf_ptr_types = { .types = { PTR_TO_PERCPU_BTF_ID } };

static const struct bpf_reg_types *compatible_reg_types[__BPF_ARG_TYPE_MAX] = {
	[ARG_PTR_TO_MAP_KEY]		= &map_key_value_types,
	[ARG_PTR_TO_MAP_VALUE]		= &map_key_value_types,
	[ARG_PTR_TO_UNINIT_MAP_VALUE]	= &map_key_value_types,
	[ARG_PTR_TO_MAP_VALUE_OR_NULL]	= &map_key_value_types,
	[ARG_CONST_SIZE]		= &scalar_types,
	[ARG_CONST_SIZE_OR_ZERO]	= &scalar_types,
	[ARG_CONST_ALLOC_SIZE_OR_ZERO]	= &scalar_types,
	[ARG_CONST_MAP_PTR]		= &const_map_ptr_types,
	[ARG_PTR_TO_CTX]		= &context_types,
	[ARG_PTR_TO_CTX_OR_NULL]	= &context_types,
	[ARG_PTR_TO_SOCK_COMMON]	= &sock_types,
#ifdef CONFIG_NET
	[ARG_PTR_TO_BTF_ID_SOCK_COMMON]	= &btf_id_sock_common_types,
#endif
	[ARG_PTR_TO_SOCKET]		= &fullsock_types,
	[ARG_PTR_TO_SOCKET_OR_NULL]	= &fullsock_types,
	[ARG_PTR_TO_BTF_ID]		= &btf_ptr_types,
	[ARG_PTR_TO_SPIN_LOCK]		= &spin_lock_types,
	[ARG_PTR_TO_MEM]		= &mem_types,
	[ARG_PTR_TO_MEM_OR_NULL]	= &mem_types,
	[ARG_PTR_TO_UNINIT_MEM]		= &mem_types,
	[ARG_PTR_TO_ALLOC_MEM]		= &alloc_mem_types,
	[ARG_PTR_TO_ALLOC_MEM_OR_NULL]	= &alloc_mem_types,
	[ARG_PTR_TO_INT]		= &int_ptr_types,
	[ARG_PTR_TO_LONG]		= &int_ptr_types,
	[ARG_PTR_TO_PERCPU_BTF_ID]	= &percpu_btf_ptr_types,
};

static int check_reg_type(struct bpf_verifier_env *env, u32 regno,
			  enum bpf_arg_type arg_type,
			  const u32 *arg_btf_id)
{
	struct bpf_reg_state *regs = cur_regs(env), *reg = &regs[regno];
	enum bpf_reg_type expected, type = reg->type;
	const struct bpf_reg_types *compatible;
	int i, j;

	compatible = compatible_reg_types[arg_type];
	if (!compatible) {
		verbose(env, "verifier internal error: unsupported arg type %d\n", arg_type);
		return -EFAULT;
	}

	for (i = 0; i < ARRAY_SIZE(compatible->types); i++) {
		expected = compatible->types[i];
		if (expected == NOT_INIT)
			break;

		if (type == expected)
			goto found;
	}

	verbose(env, "R%d type=%s expected=", regno, reg_type_str[type]);
	for (j = 0; j + 1 < i; j++)
		verbose(env, "%s, ", reg_type_str[compatible->types[j]]);
	verbose(env, "%s\n", reg_type_str[compatible->types[j]]);
	return -EACCES;

found:
	if (type == PTR_TO_BTF_ID) {
		if (!arg_btf_id) {
			if (!compatible->btf_id) {
				verbose(env, "verifier internal error: missing arg compatible BTF ID\n");
				return -EFAULT;
			}
			arg_btf_id = compatible->btf_id;
		}

<<<<<<< HEAD
		if (!btf_struct_ids_match(&env->log, reg->off, reg->btf_id,
					  *arg_btf_id)) {
			verbose(env, "R%d is of type %s but %s is expected\n",
				regno, kernel_type_name(reg->btf_id),
				kernel_type_name(*arg_btf_id));
=======
		if (!btf_struct_ids_match(&env->log, reg->btf, reg->btf_id, reg->off,
					  btf_vmlinux, *arg_btf_id)) {
			verbose(env, "R%d is of type %s but %s is expected\n",
				regno, kernel_type_name(reg->btf, reg->btf_id),
				kernel_type_name(btf_vmlinux, *arg_btf_id));
>>>>>>> f642729d
			return -EACCES;
		}

		if (!tnum_is_const(reg->var_off) || reg->var_off.value) {
			verbose(env, "R%d is a pointer to in-kernel struct with non-zero offset\n",
				regno);
			return -EACCES;
		}
	}

	return 0;
}

static int check_func_arg(struct bpf_verifier_env *env, u32 arg,
			  struct bpf_call_arg_meta *meta,
			  const struct bpf_func_proto *fn)
{
	u32 regno = BPF_REG_1 + arg;
	struct bpf_reg_state *regs = cur_regs(env), *reg = &regs[regno];
	enum bpf_arg_type arg_type = fn->arg_type[arg];
	enum bpf_reg_type type = reg->type;
	int err = 0;

	if (arg_type == ARG_DONTCARE)
		return 0;

	err = check_reg_arg(env, regno, SRC_OP);
	if (err)
		return err;

	if (arg_type == ARG_ANYTHING) {
		if (is_pointer_value(env, regno)) {
			verbose(env, "R%d leaks addr into helper function\n",
				regno);
			return -EACCES;
		}
		return 0;
	}

	if (type_is_pkt_pointer(type) &&
	    !may_access_direct_pkt_data(env, meta, BPF_READ)) {
		verbose(env, "helper access to the packet is not allowed\n");
		return -EACCES;
	}

	if (arg_type == ARG_PTR_TO_MAP_VALUE ||
	    arg_type == ARG_PTR_TO_UNINIT_MAP_VALUE ||
	    arg_type == ARG_PTR_TO_MAP_VALUE_OR_NULL) {
		err = resolve_map_arg_type(env, meta, &arg_type);
		if (err)
			return err;
	}

	if (register_is_null(reg) && arg_type_may_be_null(arg_type))
		/* A NULL register has a SCALAR_VALUE type, so skip
		 * type checking.
		 */
		goto skip_type_check;

	err = check_reg_type(env, regno, arg_type, fn->arg_btf_id[arg]);
	if (err)
		return err;

	if (type == PTR_TO_CTX) {
		err = check_ctx_reg(env, reg, regno);
		if (err < 0)
			return err;
	}

skip_type_check:
	if (reg->ref_obj_id) {
		if (meta->ref_obj_id) {
			verbose(env, "verifier internal error: more than one arg with ref_obj_id R%d %u %u\n",
				regno, reg->ref_obj_id,
				meta->ref_obj_id);
			return -EFAULT;
		}
		meta->ref_obj_id = reg->ref_obj_id;
	}

	if (arg_type == ARG_CONST_MAP_PTR) {
		/* bpf_map_xxx(map_ptr) call: remember that map_ptr */
		meta->map_ptr = reg->map_ptr;
	} else if (arg_type == ARG_PTR_TO_MAP_KEY) {
		/* bpf_map_xxx(..., map_ptr, ..., key) call:
		 * check that [key, key + map->key_size) are within
		 * stack limits and initialized
		 */
		if (!meta->map_ptr) {
			/* in function declaration map_ptr must come before
			 * map_key, so that it's verified and known before
			 * we have to check map_key here. Otherwise it means
			 * that kernel subsystem misconfigured verifier
			 */
			verbose(env, "invalid map_ptr to access map->key\n");
			return -EACCES;
		}
		err = check_helper_mem_access(env, regno,
					      meta->map_ptr->key_size, false,
					      NULL);
	} else if (arg_type == ARG_PTR_TO_MAP_VALUE ||
		   (arg_type == ARG_PTR_TO_MAP_VALUE_OR_NULL &&
		    !register_is_null(reg)) ||
		   arg_type == ARG_PTR_TO_UNINIT_MAP_VALUE) {
		/* bpf_map_xxx(..., map_ptr, ..., value) call:
		 * check [value, value + map->value_size) validity
		 */
		if (!meta->map_ptr) {
			/* kernel subsystem misconfigured verifier */
			verbose(env, "invalid map_ptr to access map->value\n");
			return -EACCES;
		}
		meta->raw_mode = (arg_type == ARG_PTR_TO_UNINIT_MAP_VALUE);
		err = check_helper_mem_access(env, regno,
					      meta->map_ptr->value_size, false,
					      meta);
	} else if (arg_type == ARG_PTR_TO_PERCPU_BTF_ID) {
		if (!reg->btf_id) {
			verbose(env, "Helper has invalid btf_id in R%d\n", regno);
			return -EACCES;
		}
<<<<<<< HEAD
=======
		meta->ret_btf = reg->btf;
>>>>>>> f642729d
		meta->ret_btf_id = reg->btf_id;
	} else if (arg_type == ARG_PTR_TO_SPIN_LOCK) {
		if (meta->func_id == BPF_FUNC_spin_lock) {
			if (process_spin_lock(env, regno, true))
				return -EACCES;
		} else if (meta->func_id == BPF_FUNC_spin_unlock) {
			if (process_spin_lock(env, regno, false))
				return -EACCES;
		} else {
			verbose(env, "verifier internal error\n");
			return -EFAULT;
		}
	} else if (arg_type_is_mem_ptr(arg_type)) {
		/* The access to this pointer is only checked when we hit the
		 * next is_mem_size argument below.
		 */
		meta->raw_mode = (arg_type == ARG_PTR_TO_UNINIT_MEM);
	} else if (arg_type_is_mem_size(arg_type)) {
		bool zero_size_allowed = (arg_type == ARG_CONST_SIZE_OR_ZERO);

		/* This is used to refine r0 return value bounds for helpers
		 * that enforce this value as an upper bound on return values.
		 * See do_refine_retval_range() for helpers that can refine
		 * the return value. C type of helper is u32 so we pull register
		 * bound from umax_value however, if negative verifier errors
		 * out. Only upper bounds can be learned because retval is an
		 * int type and negative retvals are allowed.
		 */
		meta->msize_max_value = reg->umax_value;

		/* The register is SCALAR_VALUE; the access check
		 * happens using its boundaries.
		 */
		if (!tnum_is_const(reg->var_off))
			/* For unprivileged variable accesses, disable raw
			 * mode so that the program is required to
			 * initialize all the memory that the helper could
			 * just partially fill up.
			 */
			meta = NULL;

		if (reg->smin_value < 0) {
			verbose(env, "R%d min value is negative, either use unsigned or 'var &= const'\n",
				regno);
			return -EACCES;
		}

		if (reg->umin_value == 0) {
			err = check_helper_mem_access(env, regno - 1, 0,
						      zero_size_allowed,
						      meta);
			if (err)
				return err;
		}

		if (reg->umax_value >= BPF_MAX_VAR_SIZ) {
			verbose(env, "R%d unbounded memory access, use 'var &= const' or 'if (var < const)'\n",
				regno);
			return -EACCES;
		}
		err = check_helper_mem_access(env, regno - 1,
					      reg->umax_value,
					      zero_size_allowed, meta);
		if (!err)
			err = mark_chain_precision(env, regno);
	} else if (arg_type_is_alloc_size(arg_type)) {
		if (!tnum_is_const(reg->var_off)) {
			verbose(env, "R%d is not a known constant'\n",
				regno);
			return -EACCES;
		}
		meta->mem_size = reg->var_off.value;
	} else if (arg_type_is_int_ptr(arg_type)) {
		int size = int_ptr_type_to_size(arg_type);

		err = check_helper_mem_access(env, regno, size, false, meta);
		if (err)
			return err;
		err = check_ptr_alignment(env, reg, 0, size, true);
	}

	return err;
}

static bool may_update_sockmap(struct bpf_verifier_env *env, int func_id)
{
	enum bpf_attach_type eatype = env->prog->expected_attach_type;
	enum bpf_prog_type type = resolve_prog_type(env->prog);

	if (func_id != BPF_FUNC_map_update_elem)
		return false;

	/* It's not possible to get access to a locked struct sock in these
	 * contexts, so updating is safe.
	 */
	switch (type) {
	case BPF_PROG_TYPE_TRACING:
		if (eatype == BPF_TRACE_ITER)
			return true;
		break;
	case BPF_PROG_TYPE_SOCKET_FILTER:
	case BPF_PROG_TYPE_SCHED_CLS:
	case BPF_PROG_TYPE_SCHED_ACT:
	case BPF_PROG_TYPE_XDP:
	case BPF_PROG_TYPE_SK_REUSEPORT:
	case BPF_PROG_TYPE_FLOW_DISSECTOR:
	case BPF_PROG_TYPE_SK_LOOKUP:
		return true;
	default:
		break;
	}

	verbose(env, "cannot update sockmap in this context\n");
	return false;
}

static bool allow_tail_call_in_subprogs(struct bpf_verifier_env *env)
{
	return env->prog->jit_requested && IS_ENABLED(CONFIG_X86_64);
}

static int check_map_func_compatibility(struct bpf_verifier_env *env,
					struct bpf_map *map, int func_id)
{
	if (!map)
		return 0;

	/* We need a two way check, first is from map perspective ... */
	switch (map->map_type) {
	case BPF_MAP_TYPE_PROG_ARRAY:
		if (func_id != BPF_FUNC_tail_call)
			goto error;
		break;
	case BPF_MAP_TYPE_PERF_EVENT_ARRAY:
		if (func_id != BPF_FUNC_perf_event_read &&
		    func_id != BPF_FUNC_perf_event_output &&
		    func_id != BPF_FUNC_skb_output &&
		    func_id != BPF_FUNC_perf_event_read_value &&
		    func_id != BPF_FUNC_xdp_output)
			goto error;
		break;
	case BPF_MAP_TYPE_RINGBUF:
		if (func_id != BPF_FUNC_ringbuf_output &&
		    func_id != BPF_FUNC_ringbuf_reserve &&
		    func_id != BPF_FUNC_ringbuf_submit &&
		    func_id != BPF_FUNC_ringbuf_discard &&
		    func_id != BPF_FUNC_ringbuf_query)
			goto error;
		break;
	case BPF_MAP_TYPE_STACK_TRACE:
		if (func_id != BPF_FUNC_get_stackid)
			goto error;
		break;
	case BPF_MAP_TYPE_CGROUP_ARRAY:
		if (func_id != BPF_FUNC_skb_under_cgroup &&
		    func_id != BPF_FUNC_current_task_under_cgroup)
			goto error;
		break;
	case BPF_MAP_TYPE_CGROUP_STORAGE:
	case BPF_MAP_TYPE_PERCPU_CGROUP_STORAGE:
		if (func_id != BPF_FUNC_get_local_storage)
			goto error;
		break;
	case BPF_MAP_TYPE_DEVMAP:
	case BPF_MAP_TYPE_DEVMAP_HASH:
		if (func_id != BPF_FUNC_redirect_map &&
		    func_id != BPF_FUNC_map_lookup_elem)
			goto error;
		break;
	/* Restrict bpf side of cpumap and xskmap, open when use-cases
	 * appear.
	 */
	case BPF_MAP_TYPE_CPUMAP:
		if (func_id != BPF_FUNC_redirect_map)
			goto error;
		break;
	case BPF_MAP_TYPE_XSKMAP:
		if (func_id != BPF_FUNC_redirect_map &&
		    func_id != BPF_FUNC_map_lookup_elem)
			goto error;
		break;
	case BPF_MAP_TYPE_ARRAY_OF_MAPS:
	case BPF_MAP_TYPE_HASH_OF_MAPS:
		if (func_id != BPF_FUNC_map_lookup_elem)
			goto error;
		break;
	case BPF_MAP_TYPE_SOCKMAP:
		if (func_id != BPF_FUNC_sk_redirect_map &&
		    func_id != BPF_FUNC_sock_map_update &&
		    func_id != BPF_FUNC_map_delete_elem &&
		    func_id != BPF_FUNC_msg_redirect_map &&
		    func_id != BPF_FUNC_sk_select_reuseport &&
		    func_id != BPF_FUNC_map_lookup_elem &&
		    !may_update_sockmap(env, func_id))
			goto error;
		break;
	case BPF_MAP_TYPE_SOCKHASH:
		if (func_id != BPF_FUNC_sk_redirect_hash &&
		    func_id != BPF_FUNC_sock_hash_update &&
		    func_id != BPF_FUNC_map_delete_elem &&
		    func_id != BPF_FUNC_msg_redirect_hash &&
		    func_id != BPF_FUNC_sk_select_reuseport &&
		    func_id != BPF_FUNC_map_lookup_elem &&
		    !may_update_sockmap(env, func_id))
			goto error;
		break;
	case BPF_MAP_TYPE_REUSEPORT_SOCKARRAY:
		if (func_id != BPF_FUNC_sk_select_reuseport)
			goto error;
		break;
	case BPF_MAP_TYPE_QUEUE:
	case BPF_MAP_TYPE_STACK:
		if (func_id != BPF_FUNC_map_peek_elem &&
		    func_id != BPF_FUNC_map_pop_elem &&
		    func_id != BPF_FUNC_map_push_elem)
			goto error;
		break;
	case BPF_MAP_TYPE_SK_STORAGE:
		if (func_id != BPF_FUNC_sk_storage_get &&
		    func_id != BPF_FUNC_sk_storage_delete)
			goto error;
		break;
	case BPF_MAP_TYPE_INODE_STORAGE:
		if (func_id != BPF_FUNC_inode_storage_get &&
		    func_id != BPF_FUNC_inode_storage_delete)
			goto error;
		break;
<<<<<<< HEAD
=======
	case BPF_MAP_TYPE_TASK_STORAGE:
		if (func_id != BPF_FUNC_task_storage_get &&
		    func_id != BPF_FUNC_task_storage_delete)
			goto error;
		break;
>>>>>>> f642729d
	default:
		break;
	}

	/* ... and second from the function itself. */
	switch (func_id) {
	case BPF_FUNC_tail_call:
		if (map->map_type != BPF_MAP_TYPE_PROG_ARRAY)
			goto error;
		if (env->subprog_cnt > 1 && !allow_tail_call_in_subprogs(env)) {
			verbose(env, "tail_calls are not allowed in non-JITed programs with bpf-to-bpf calls\n");
			return -EINVAL;
		}
		break;
	case BPF_FUNC_perf_event_read:
	case BPF_FUNC_perf_event_output:
	case BPF_FUNC_perf_event_read_value:
	case BPF_FUNC_skb_output:
	case BPF_FUNC_xdp_output:
		if (map->map_type != BPF_MAP_TYPE_PERF_EVENT_ARRAY)
			goto error;
		break;
	case BPF_FUNC_get_stackid:
		if (map->map_type != BPF_MAP_TYPE_STACK_TRACE)
			goto error;
		break;
	case BPF_FUNC_current_task_under_cgroup:
	case BPF_FUNC_skb_under_cgroup:
		if (map->map_type != BPF_MAP_TYPE_CGROUP_ARRAY)
			goto error;
		break;
	case BPF_FUNC_redirect_map:
		if (map->map_type != BPF_MAP_TYPE_DEVMAP &&
		    map->map_type != BPF_MAP_TYPE_DEVMAP_HASH &&
		    map->map_type != BPF_MAP_TYPE_CPUMAP &&
		    map->map_type != BPF_MAP_TYPE_XSKMAP)
			goto error;
		break;
	case BPF_FUNC_sk_redirect_map:
	case BPF_FUNC_msg_redirect_map:
	case BPF_FUNC_sock_map_update:
		if (map->map_type != BPF_MAP_TYPE_SOCKMAP)
			goto error;
		break;
	case BPF_FUNC_sk_redirect_hash:
	case BPF_FUNC_msg_redirect_hash:
	case BPF_FUNC_sock_hash_update:
		if (map->map_type != BPF_MAP_TYPE_SOCKHASH)
			goto error;
		break;
	case BPF_FUNC_get_local_storage:
		if (map->map_type != BPF_MAP_TYPE_CGROUP_STORAGE &&
		    map->map_type != BPF_MAP_TYPE_PERCPU_CGROUP_STORAGE)
			goto error;
		break;
	case BPF_FUNC_sk_select_reuseport:
		if (map->map_type != BPF_MAP_TYPE_REUSEPORT_SOCKARRAY &&
		    map->map_type != BPF_MAP_TYPE_SOCKMAP &&
		    map->map_type != BPF_MAP_TYPE_SOCKHASH)
			goto error;
		break;
	case BPF_FUNC_map_peek_elem:
	case BPF_FUNC_map_pop_elem:
	case BPF_FUNC_map_push_elem:
		if (map->map_type != BPF_MAP_TYPE_QUEUE &&
		    map->map_type != BPF_MAP_TYPE_STACK)
			goto error;
		break;
	case BPF_FUNC_sk_storage_get:
	case BPF_FUNC_sk_storage_delete:
		if (map->map_type != BPF_MAP_TYPE_SK_STORAGE)
			goto error;
		break;
	case BPF_FUNC_inode_storage_get:
	case BPF_FUNC_inode_storage_delete:
		if (map->map_type != BPF_MAP_TYPE_INODE_STORAGE)
			goto error;
		break;
<<<<<<< HEAD
=======
	case BPF_FUNC_task_storage_get:
	case BPF_FUNC_task_storage_delete:
		if (map->map_type != BPF_MAP_TYPE_TASK_STORAGE)
			goto error;
		break;
>>>>>>> f642729d
	default:
		break;
	}

	return 0;
error:
	verbose(env, "cannot pass map_type %d into func %s#%d\n",
		map->map_type, func_id_name(func_id), func_id);
	return -EINVAL;
}

static bool check_raw_mode_ok(const struct bpf_func_proto *fn)
{
	int count = 0;

	if (fn->arg1_type == ARG_PTR_TO_UNINIT_MEM)
		count++;
	if (fn->arg2_type == ARG_PTR_TO_UNINIT_MEM)
		count++;
	if (fn->arg3_type == ARG_PTR_TO_UNINIT_MEM)
		count++;
	if (fn->arg4_type == ARG_PTR_TO_UNINIT_MEM)
		count++;
	if (fn->arg5_type == ARG_PTR_TO_UNINIT_MEM)
		count++;

	/* We only support one arg being in raw mode at the moment,
	 * which is sufficient for the helper functions we have
	 * right now.
	 */
	return count <= 1;
}

static bool check_args_pair_invalid(enum bpf_arg_type arg_curr,
				    enum bpf_arg_type arg_next)
{
	return (arg_type_is_mem_ptr(arg_curr) &&
	        !arg_type_is_mem_size(arg_next)) ||
	       (!arg_type_is_mem_ptr(arg_curr) &&
		arg_type_is_mem_size(arg_next));
}

static bool check_arg_pair_ok(const struct bpf_func_proto *fn)
{
	/* bpf_xxx(..., buf, len) call will access 'len'
	 * bytes from memory 'buf'. Both arg types need
	 * to be paired, so make sure there's no buggy
	 * helper function specification.
	 */
	if (arg_type_is_mem_size(fn->arg1_type) ||
	    arg_type_is_mem_ptr(fn->arg5_type)  ||
	    check_args_pair_invalid(fn->arg1_type, fn->arg2_type) ||
	    check_args_pair_invalid(fn->arg2_type, fn->arg3_type) ||
	    check_args_pair_invalid(fn->arg3_type, fn->arg4_type) ||
	    check_args_pair_invalid(fn->arg4_type, fn->arg5_type))
		return false;

	return true;
}

static bool check_refcount_ok(const struct bpf_func_proto *fn, int func_id)
{
	int count = 0;

	if (arg_type_may_be_refcounted(fn->arg1_type))
		count++;
	if (arg_type_may_be_refcounted(fn->arg2_type))
		count++;
	if (arg_type_may_be_refcounted(fn->arg3_type))
		count++;
	if (arg_type_may_be_refcounted(fn->arg4_type))
		count++;
	if (arg_type_may_be_refcounted(fn->arg5_type))
		count++;

	/* A reference acquiring function cannot acquire
	 * another refcounted ptr.
	 */
	if (may_be_acquire_function(func_id) && count)
		return false;

	/* We only support one arg being unreferenced at the moment,
	 * which is sufficient for the helper functions we have right now.
	 */
	return count <= 1;
}

static bool check_btf_id_ok(const struct bpf_func_proto *fn)
{
	int i;

	for (i = 0; i < ARRAY_SIZE(fn->arg_type); i++) {
		if (fn->arg_type[i] == ARG_PTR_TO_BTF_ID && !fn->arg_btf_id[i])
			return false;

		if (fn->arg_type[i] != ARG_PTR_TO_BTF_ID && fn->arg_btf_id[i])
			return false;
	}

	return true;
}

static int check_func_proto(const struct bpf_func_proto *fn, int func_id)
{
	return check_raw_mode_ok(fn) &&
	       check_arg_pair_ok(fn) &&
	       check_btf_id_ok(fn) &&
	       check_refcount_ok(fn, func_id) ? 0 : -EINVAL;
}

/* Packet data might have moved, any old PTR_TO_PACKET[_META,_END]
 * are now invalid, so turn them into unknown SCALAR_VALUE.
 */
static void __clear_all_pkt_pointers(struct bpf_verifier_env *env,
				     struct bpf_func_state *state)
{
	struct bpf_reg_state *regs = state->regs, *reg;
	int i;

	for (i = 0; i < MAX_BPF_REG; i++)
		if (reg_is_pkt_pointer_any(&regs[i]))
			mark_reg_unknown(env, regs, i);

	bpf_for_each_spilled_reg(i, state, reg) {
		if (!reg)
			continue;
		if (reg_is_pkt_pointer_any(reg))
			__mark_reg_unknown(env, reg);
	}
}

static void clear_all_pkt_pointers(struct bpf_verifier_env *env)
{
	struct bpf_verifier_state *vstate = env->cur_state;
	int i;

	for (i = 0; i <= vstate->curframe; i++)
		__clear_all_pkt_pointers(env, vstate->frame[i]);
}

enum {
	AT_PKT_END = -1,
	BEYOND_PKT_END = -2,
};

static void mark_pkt_end(struct bpf_verifier_state *vstate, int regn, bool range_open)
{
	struct bpf_func_state *state = vstate->frame[vstate->curframe];
	struct bpf_reg_state *reg = &state->regs[regn];

	if (reg->type != PTR_TO_PACKET)
		/* PTR_TO_PACKET_META is not supported yet */
		return;

	/* The 'reg' is pkt > pkt_end or pkt >= pkt_end.
	 * How far beyond pkt_end it goes is unknown.
	 * if (!range_open) it's the case of pkt >= pkt_end
	 * if (range_open) it's the case of pkt > pkt_end
	 * hence this pointer is at least 1 byte bigger than pkt_end
	 */
	if (range_open)
		reg->range = BEYOND_PKT_END;
	else
		reg->range = AT_PKT_END;
}

static void release_reg_references(struct bpf_verifier_env *env,
				   struct bpf_func_state *state,
				   int ref_obj_id)
{
	struct bpf_reg_state *regs = state->regs, *reg;
	int i;

	for (i = 0; i < MAX_BPF_REG; i++)
		if (regs[i].ref_obj_id == ref_obj_id)
			mark_reg_unknown(env, regs, i);

	bpf_for_each_spilled_reg(i, state, reg) {
		if (!reg)
			continue;
		if (reg->ref_obj_id == ref_obj_id)
			__mark_reg_unknown(env, reg);
	}
}

/* The pointer with the specified id has released its reference to kernel
 * resources. Identify all copies of the same pointer and clear the reference.
 */
static int release_reference(struct bpf_verifier_env *env,
			     int ref_obj_id)
{
	struct bpf_verifier_state *vstate = env->cur_state;
	int err;
	int i;

	err = release_reference_state(cur_func(env), ref_obj_id);
	if (err)
		return err;

	for (i = 0; i <= vstate->curframe; i++)
		release_reg_references(env, vstate->frame[i], ref_obj_id);

	return 0;
}

static void clear_caller_saved_regs(struct bpf_verifier_env *env,
				    struct bpf_reg_state *regs)
{
	int i;

	/* after the call registers r0 - r5 were scratched */
	for (i = 0; i < CALLER_SAVED_REGS; i++) {
		mark_reg_not_init(env, regs, caller_saved[i]);
		check_reg_arg(env, caller_saved[i], DST_OP_NO_MARK);
	}
}

static int check_func_call(struct bpf_verifier_env *env, struct bpf_insn *insn,
			   int *insn_idx)
{
	struct bpf_verifier_state *state = env->cur_state;
	struct bpf_func_info_aux *func_info_aux;
	struct bpf_func_state *caller, *callee;
	int i, err, subprog, target_insn;
	bool is_global = false;

	if (state->curframe + 1 >= MAX_CALL_FRAMES) {
		verbose(env, "the call stack of %d frames is too deep\n",
			state->curframe + 2);
		return -E2BIG;
	}

	target_insn = *insn_idx + insn->imm;
	subprog = find_subprog(env, target_insn + 1);
	if (subprog < 0) {
		verbose(env, "verifier bug. No program starts at insn %d\n",
			target_insn + 1);
		return -EFAULT;
	}

	caller = state->frame[state->curframe];
	if (state->frame[state->curframe + 1]) {
		verbose(env, "verifier bug. Frame %d already allocated\n",
			state->curframe + 1);
		return -EFAULT;
	}

	func_info_aux = env->prog->aux->func_info_aux;
	if (func_info_aux)
		is_global = func_info_aux[subprog].linkage == BTF_FUNC_GLOBAL;
	err = btf_check_func_arg_match(env, subprog, caller->regs);
	if (err == -EFAULT)
		return err;
	if (is_global) {
		if (err) {
			verbose(env, "Caller passes invalid args into func#%d\n",
				subprog);
			return err;
		} else {
			if (env->log.level & BPF_LOG_LEVEL)
				verbose(env,
					"Func#%d is global and valid. Skipping.\n",
					subprog);
			clear_caller_saved_regs(env, caller->regs);

			/* All global functions return a 64-bit SCALAR_VALUE */
			mark_reg_unknown(env, caller->regs, BPF_REG_0);
			caller->regs[BPF_REG_0].subreg_def = DEF_NOT_SUBREG;

			/* continue with next insn after call */
			return 0;
		}
	}

	callee = kzalloc(sizeof(*callee), GFP_KERNEL);
	if (!callee)
		return -ENOMEM;
	state->frame[state->curframe + 1] = callee;

	/* callee cannot access r0, r6 - r9 for reading and has to write
	 * into its own stack before reading from it.
	 * callee can read/write into caller's stack
	 */
	init_func_state(env, callee,
			/* remember the callsite, it will be used by bpf_exit */
			*insn_idx /* callsite */,
			state->curframe + 1 /* frameno within this callchain */,
			subprog /* subprog number within this prog */);

	/* Transfer references to the callee */
	err = transfer_reference_state(callee, caller);
	if (err)
		return err;

	/* copy r1 - r5 args that callee can access.  The copy includes parent
	 * pointers, which connects us up to the liveness chain
	 */
	for (i = BPF_REG_1; i <= BPF_REG_5; i++)
		callee->regs[i] = caller->regs[i];

	clear_caller_saved_regs(env, caller->regs);

	/* only increment it after check_reg_arg() finished */
	state->curframe++;

	/* and go analyze first insn of the callee */
	*insn_idx = target_insn;

	if (env->log.level & BPF_LOG_LEVEL) {
		verbose(env, "caller:\n");
		print_verifier_state(env, caller);
		verbose(env, "callee:\n");
		print_verifier_state(env, callee);
	}
	return 0;
}

static int prepare_func_exit(struct bpf_verifier_env *env, int *insn_idx)
{
	struct bpf_verifier_state *state = env->cur_state;
	struct bpf_func_state *caller, *callee;
	struct bpf_reg_state *r0;
	int err;

	callee = state->frame[state->curframe];
	r0 = &callee->regs[BPF_REG_0];
	if (r0->type == PTR_TO_STACK) {
		/* technically it's ok to return caller's stack pointer
		 * (or caller's caller's pointer) back to the caller,
		 * since these pointers are valid. Only current stack
		 * pointer will be invalid as soon as function exits,
		 * but let's be conservative
		 */
		verbose(env, "cannot return stack pointer to the caller\n");
		return -EINVAL;
	}

	state->curframe--;
	caller = state->frame[state->curframe];
	/* return to the caller whatever r0 had in the callee */
	caller->regs[BPF_REG_0] = *r0;

	/* Transfer references to the caller */
	err = transfer_reference_state(caller, callee);
	if (err)
		return err;

	*insn_idx = callee->callsite + 1;
	if (env->log.level & BPF_LOG_LEVEL) {
		verbose(env, "returning from callee:\n");
		print_verifier_state(env, callee);
		verbose(env, "to caller at %d:\n", *insn_idx);
		print_verifier_state(env, caller);
	}
	/* clear everything in the callee */
	free_func_state(callee);
	state->frame[state->curframe + 1] = NULL;
	return 0;
}

static void do_refine_retval_range(struct bpf_reg_state *regs, int ret_type,
				   int func_id,
				   struct bpf_call_arg_meta *meta)
{
	struct bpf_reg_state *ret_reg = &regs[BPF_REG_0];

	if (ret_type != RET_INTEGER ||
	    (func_id != BPF_FUNC_get_stack &&
	     func_id != BPF_FUNC_probe_read_str &&
	     func_id != BPF_FUNC_probe_read_kernel_str &&
	     func_id != BPF_FUNC_probe_read_user_str))
		return;

	ret_reg->smax_value = meta->msize_max_value;
	ret_reg->s32_max_value = meta->msize_max_value;
	ret_reg->smin_value = -MAX_ERRNO;
	ret_reg->s32_min_value = -MAX_ERRNO;
	__reg_deduce_bounds(ret_reg);
	__reg_bound_offset(ret_reg);
	__update_reg_bounds(ret_reg);
}

static int
record_func_map(struct bpf_verifier_env *env, struct bpf_call_arg_meta *meta,
		int func_id, int insn_idx)
{
	struct bpf_insn_aux_data *aux = &env->insn_aux_data[insn_idx];
	struct bpf_map *map = meta->map_ptr;

	if (func_id != BPF_FUNC_tail_call &&
	    func_id != BPF_FUNC_map_lookup_elem &&
	    func_id != BPF_FUNC_map_update_elem &&
	    func_id != BPF_FUNC_map_delete_elem &&
	    func_id != BPF_FUNC_map_push_elem &&
	    func_id != BPF_FUNC_map_pop_elem &&
	    func_id != BPF_FUNC_map_peek_elem)
		return 0;

	if (map == NULL) {
		verbose(env, "kernel subsystem misconfigured verifier\n");
		return -EINVAL;
	}

	/* In case of read-only, some additional restrictions
	 * need to be applied in order to prevent altering the
	 * state of the map from program side.
	 */
	if ((map->map_flags & BPF_F_RDONLY_PROG) &&
	    (func_id == BPF_FUNC_map_delete_elem ||
	     func_id == BPF_FUNC_map_update_elem ||
	     func_id == BPF_FUNC_map_push_elem ||
	     func_id == BPF_FUNC_map_pop_elem)) {
		verbose(env, "write into map forbidden\n");
		return -EACCES;
	}

	if (!BPF_MAP_PTR(aux->map_ptr_state))
		bpf_map_ptr_store(aux, meta->map_ptr,
				  !meta->map_ptr->bypass_spec_v1);
	else if (BPF_MAP_PTR(aux->map_ptr_state) != meta->map_ptr)
		bpf_map_ptr_store(aux, BPF_MAP_PTR_POISON,
				  !meta->map_ptr->bypass_spec_v1);
	return 0;
}

static int
record_func_key(struct bpf_verifier_env *env, struct bpf_call_arg_meta *meta,
		int func_id, int insn_idx)
{
	struct bpf_insn_aux_data *aux = &env->insn_aux_data[insn_idx];
	struct bpf_reg_state *regs = cur_regs(env), *reg;
	struct bpf_map *map = meta->map_ptr;
	struct tnum range;
	u64 val;
	int err;

	if (func_id != BPF_FUNC_tail_call)
		return 0;
	if (!map || map->map_type != BPF_MAP_TYPE_PROG_ARRAY) {
		verbose(env, "kernel subsystem misconfigured verifier\n");
		return -EINVAL;
	}

	range = tnum_range(0, map->max_entries - 1);
	reg = &regs[BPF_REG_3];

	if (!register_is_const(reg) || !tnum_in(range, reg->var_off)) {
		bpf_map_key_store(aux, BPF_MAP_KEY_POISON);
		return 0;
	}

	err = mark_chain_precision(env, BPF_REG_3);
	if (err)
		return err;

	val = reg->var_off.value;
	if (bpf_map_key_unseen(aux))
		bpf_map_key_store(aux, val);
	else if (!bpf_map_key_poisoned(aux) &&
		  bpf_map_key_immediate(aux) != val)
		bpf_map_key_store(aux, BPF_MAP_KEY_POISON);
	return 0;
}

static int check_reference_leak(struct bpf_verifier_env *env)
{
	struct bpf_func_state *state = cur_func(env);
	int i;

	for (i = 0; i < state->acquired_refs; i++) {
		verbose(env, "Unreleased reference id=%d alloc_insn=%d\n",
			state->refs[i].id, state->refs[i].insn_idx);
	}
	return state->acquired_refs ? -EINVAL : 0;
}

static int check_helper_call(struct bpf_verifier_env *env, int func_id, int insn_idx)
{
	const struct bpf_func_proto *fn = NULL;
	struct bpf_reg_state *regs;
	struct bpf_call_arg_meta meta;
	bool changes_data;
	int i, err;

	/* find function prototype */
	if (func_id < 0 || func_id >= __BPF_FUNC_MAX_ID) {
		verbose(env, "invalid func %s#%d\n", func_id_name(func_id),
			func_id);
		return -EINVAL;
	}

	if (env->ops->get_func_proto)
		fn = env->ops->get_func_proto(func_id, env->prog);
	if (!fn) {
		verbose(env, "unknown func %s#%d\n", func_id_name(func_id),
			func_id);
		return -EINVAL;
	}

	/* eBPF programs must be GPL compatible to use GPL-ed functions */
	if (!env->prog->gpl_compatible && fn->gpl_only) {
		verbose(env, "cannot call GPL-restricted function from non-GPL compatible program\n");
		return -EINVAL;
	}

	if (fn->allowed && !fn->allowed(env->prog)) {
		verbose(env, "helper call is not allowed in probe\n");
		return -EINVAL;
	}

	/* With LD_ABS/IND some JITs save/restore skb from r1. */
	changes_data = bpf_helper_changes_pkt_data(fn->func);
	if (changes_data && fn->arg1_type != ARG_PTR_TO_CTX) {
		verbose(env, "kernel subsystem misconfigured func %s#%d: r1 != ctx\n",
			func_id_name(func_id), func_id);
		return -EINVAL;
	}

	memset(&meta, 0, sizeof(meta));
	meta.pkt_access = fn->pkt_access;

	err = check_func_proto(fn, func_id);
	if (err) {
		verbose(env, "kernel subsystem misconfigured func %s#%d\n",
			func_id_name(func_id), func_id);
		return err;
	}

	meta.func_id = func_id;
	/* check args */
	for (i = 0; i < 5; i++) {
		err = check_func_arg(env, i, &meta, fn);
		if (err)
			return err;
	}

	err = record_func_map(env, &meta, func_id, insn_idx);
	if (err)
		return err;

	err = record_func_key(env, &meta, func_id, insn_idx);
	if (err)
		return err;

	/* Mark slots with STACK_MISC in case of raw mode, stack offset
	 * is inferred from register state.
	 */
	for (i = 0; i < meta.access_size; i++) {
		err = check_mem_access(env, insn_idx, meta.regno, i, BPF_B,
				       BPF_WRITE, -1, false);
		if (err)
			return err;
	}

	if (func_id == BPF_FUNC_tail_call) {
		err = check_reference_leak(env);
		if (err) {
			verbose(env, "tail_call would lead to reference leak\n");
			return err;
		}
	} else if (is_release_function(func_id)) {
		err = release_reference(env, meta.ref_obj_id);
		if (err) {
			verbose(env, "func %s#%d reference has not been acquired before\n",
				func_id_name(func_id), func_id);
			return err;
		}
	}

	regs = cur_regs(env);

	/* check that flags argument in get_local_storage(map, flags) is 0,
	 * this is required because get_local_storage() can't return an error.
	 */
	if (func_id == BPF_FUNC_get_local_storage &&
	    !register_is_null(&regs[BPF_REG_2])) {
		verbose(env, "get_local_storage() doesn't support non-zero flags\n");
		return -EINVAL;
	}

	/* reset caller saved regs */
	for (i = 0; i < CALLER_SAVED_REGS; i++) {
		mark_reg_not_init(env, regs, caller_saved[i]);
		check_reg_arg(env, caller_saved[i], DST_OP_NO_MARK);
	}

	/* helper call returns 64-bit value. */
	regs[BPF_REG_0].subreg_def = DEF_NOT_SUBREG;

	/* update return register (already marked as written above) */
	if (fn->ret_type == RET_INTEGER) {
		/* sets type to SCALAR_VALUE */
		mark_reg_unknown(env, regs, BPF_REG_0);
	} else if (fn->ret_type == RET_VOID) {
		regs[BPF_REG_0].type = NOT_INIT;
	} else if (fn->ret_type == RET_PTR_TO_MAP_VALUE_OR_NULL ||
		   fn->ret_type == RET_PTR_TO_MAP_VALUE) {
		/* There is no offset yet applied, variable or fixed */
		mark_reg_known_zero(env, regs, BPF_REG_0);
		/* remember map_ptr, so that check_map_access()
		 * can check 'value_size' boundary of memory access
		 * to map element returned from bpf_map_lookup_elem()
		 */
		if (meta.map_ptr == NULL) {
			verbose(env,
				"kernel subsystem misconfigured verifier\n");
			return -EINVAL;
		}
		regs[BPF_REG_0].map_ptr = meta.map_ptr;
		if (fn->ret_type == RET_PTR_TO_MAP_VALUE) {
			regs[BPF_REG_0].type = PTR_TO_MAP_VALUE;
			if (map_value_has_spin_lock(meta.map_ptr))
				regs[BPF_REG_0].id = ++env->id_gen;
		} else {
			regs[BPF_REG_0].type = PTR_TO_MAP_VALUE_OR_NULL;
		}
	} else if (fn->ret_type == RET_PTR_TO_SOCKET_OR_NULL) {
		mark_reg_known_zero(env, regs, BPF_REG_0);
		regs[BPF_REG_0].type = PTR_TO_SOCKET_OR_NULL;
	} else if (fn->ret_type == RET_PTR_TO_SOCK_COMMON_OR_NULL) {
		mark_reg_known_zero(env, regs, BPF_REG_0);
		regs[BPF_REG_0].type = PTR_TO_SOCK_COMMON_OR_NULL;
	} else if (fn->ret_type == RET_PTR_TO_TCP_SOCK_OR_NULL) {
		mark_reg_known_zero(env, regs, BPF_REG_0);
		regs[BPF_REG_0].type = PTR_TO_TCP_SOCK_OR_NULL;
	} else if (fn->ret_type == RET_PTR_TO_ALLOC_MEM_OR_NULL) {
		mark_reg_known_zero(env, regs, BPF_REG_0);
		regs[BPF_REG_0].type = PTR_TO_MEM_OR_NULL;
		regs[BPF_REG_0].mem_size = meta.mem_size;
	} else if (fn->ret_type == RET_PTR_TO_MEM_OR_BTF_ID_OR_NULL ||
		   fn->ret_type == RET_PTR_TO_MEM_OR_BTF_ID) {
		const struct btf_type *t;

		mark_reg_known_zero(env, regs, BPF_REG_0);
<<<<<<< HEAD
		t = btf_type_skip_modifiers(btf_vmlinux, meta.ret_btf_id, NULL);
=======
		t = btf_type_skip_modifiers(meta.ret_btf, meta.ret_btf_id, NULL);
>>>>>>> f642729d
		if (!btf_type_is_struct(t)) {
			u32 tsize;
			const struct btf_type *ret;
			const char *tname;

			/* resolve the type size of ksym. */
<<<<<<< HEAD
			ret = btf_resolve_size(btf_vmlinux, t, &tsize);
			if (IS_ERR(ret)) {
				tname = btf_name_by_offset(btf_vmlinux, t->name_off);
=======
			ret = btf_resolve_size(meta.ret_btf, t, &tsize);
			if (IS_ERR(ret)) {
				tname = btf_name_by_offset(meta.ret_btf, t->name_off);
>>>>>>> f642729d
				verbose(env, "unable to resolve the size of type '%s': %ld\n",
					tname, PTR_ERR(ret));
				return -EINVAL;
			}
			regs[BPF_REG_0].type =
				fn->ret_type == RET_PTR_TO_MEM_OR_BTF_ID ?
				PTR_TO_MEM : PTR_TO_MEM_OR_NULL;
			regs[BPF_REG_0].mem_size = tsize;
		} else {
			regs[BPF_REG_0].type =
				fn->ret_type == RET_PTR_TO_MEM_OR_BTF_ID ?
				PTR_TO_BTF_ID : PTR_TO_BTF_ID_OR_NULL;
<<<<<<< HEAD
			regs[BPF_REG_0].btf_id = meta.ret_btf_id;
		}
	} else if (fn->ret_type == RET_PTR_TO_BTF_ID_OR_NULL) {
=======
			regs[BPF_REG_0].btf = meta.ret_btf;
			regs[BPF_REG_0].btf_id = meta.ret_btf_id;
		}
	} else if (fn->ret_type == RET_PTR_TO_BTF_ID_OR_NULL ||
		   fn->ret_type == RET_PTR_TO_BTF_ID) {
>>>>>>> f642729d
		int ret_btf_id;

		mark_reg_known_zero(env, regs, BPF_REG_0);
		regs[BPF_REG_0].type = fn->ret_type == RET_PTR_TO_BTF_ID ?
						     PTR_TO_BTF_ID :
						     PTR_TO_BTF_ID_OR_NULL;
		ret_btf_id = *fn->ret_btf_id;
		if (ret_btf_id == 0) {
			verbose(env, "invalid return type %d of func %s#%d\n",
				fn->ret_type, func_id_name(func_id), func_id);
			return -EINVAL;
		}
		/* current BPF helper definitions are only coming from
		 * built-in code with type IDs from  vmlinux BTF
		 */
		regs[BPF_REG_0].btf = btf_vmlinux;
		regs[BPF_REG_0].btf_id = ret_btf_id;
	} else {
		verbose(env, "unknown return type %d of func %s#%d\n",
			fn->ret_type, func_id_name(func_id), func_id);
		return -EINVAL;
	}

	if (reg_type_may_be_null(regs[BPF_REG_0].type))
		regs[BPF_REG_0].id = ++env->id_gen;

	if (is_ptr_cast_function(func_id)) {
		/* For release_reference() */
		regs[BPF_REG_0].ref_obj_id = meta.ref_obj_id;
	} else if (is_acquire_function(func_id, meta.map_ptr)) {
		int id = acquire_reference_state(env, insn_idx);

		if (id < 0)
			return id;
		/* For mark_ptr_or_null_reg() */
		regs[BPF_REG_0].id = id;
		/* For release_reference() */
		regs[BPF_REG_0].ref_obj_id = id;
	}

	do_refine_retval_range(regs, fn->ret_type, func_id, &meta);

	err = check_map_func_compatibility(env, meta.map_ptr, func_id);
	if (err)
		return err;

	if ((func_id == BPF_FUNC_get_stack ||
	     func_id == BPF_FUNC_get_task_stack) &&
	    !env->prog->has_callchain_buf) {
		const char *err_str;

#ifdef CONFIG_PERF_EVENTS
		err = get_callchain_buffers(sysctl_perf_event_max_stack);
		err_str = "cannot get callchain buffer for func %s#%d\n";
#else
		err = -ENOTSUPP;
		err_str = "func %s#%d not supported without CONFIG_PERF_EVENTS\n";
#endif
		if (err) {
			verbose(env, err_str, func_id_name(func_id), func_id);
			return err;
		}

		env->prog->has_callchain_buf = true;
	}

	if (func_id == BPF_FUNC_get_stackid || func_id == BPF_FUNC_get_stack)
		env->prog->call_get_stack = true;

	if (changes_data)
		clear_all_pkt_pointers(env);
	return 0;
}

static bool signed_add_overflows(s64 a, s64 b)
{
	/* Do the add in u64, where overflow is well-defined */
	s64 res = (s64)((u64)a + (u64)b);

	if (b < 0)
		return res > a;
	return res < a;
}

static bool signed_add32_overflows(s32 a, s32 b)
{
	/* Do the add in u32, where overflow is well-defined */
	s32 res = (s32)((u32)a + (u32)b);

	if (b < 0)
		return res > a;
	return res < a;
}

static bool signed_sub_overflows(s64 a, s64 b)
{
	/* Do the sub in u64, where overflow is well-defined */
	s64 res = (s64)((u64)a - (u64)b);

	if (b < 0)
		return res < a;
	return res > a;
}

static bool signed_sub32_overflows(s32 a, s32 b)
{
	/* Do the sub in u32, where overflow is well-defined */
	s32 res = (s32)((u32)a - (u32)b);

	if (b < 0)
		return res < a;
	return res > a;
}

static bool check_reg_sane_offset(struct bpf_verifier_env *env,
				  const struct bpf_reg_state *reg,
				  enum bpf_reg_type type)
{
	bool known = tnum_is_const(reg->var_off);
	s64 val = reg->var_off.value;
	s64 smin = reg->smin_value;

	if (known && (val >= BPF_MAX_VAR_OFF || val <= -BPF_MAX_VAR_OFF)) {
		verbose(env, "math between %s pointer and %lld is not allowed\n",
			reg_type_str[type], val);
		return false;
	}

	if (reg->off >= BPF_MAX_VAR_OFF || reg->off <= -BPF_MAX_VAR_OFF) {
		verbose(env, "%s pointer offset %d is not allowed\n",
			reg_type_str[type], reg->off);
		return false;
	}

	if (smin == S64_MIN) {
		verbose(env, "math between %s pointer and register with unbounded min value is not allowed\n",
			reg_type_str[type]);
		return false;
	}

	if (smin >= BPF_MAX_VAR_OFF || smin <= -BPF_MAX_VAR_OFF) {
		verbose(env, "value %lld makes %s pointer be out of bounds\n",
			smin, reg_type_str[type]);
		return false;
	}

	return true;
}

static struct bpf_insn_aux_data *cur_aux(struct bpf_verifier_env *env)
{
	return &env->insn_aux_data[env->insn_idx];
}

static int retrieve_ptr_limit(const struct bpf_reg_state *ptr_reg,
			      u32 *ptr_limit, u8 opcode, bool off_is_neg)
{
	bool mask_to_left = (opcode == BPF_ADD &&  off_is_neg) ||
			    (opcode == BPF_SUB && !off_is_neg);
	u32 off;

	switch (ptr_reg->type) {
	case PTR_TO_STACK:
		/* Indirect variable offset stack access is prohibited in
		 * unprivileged mode so it's not handled here.
		 */
		off = ptr_reg->off + ptr_reg->var_off.value;
		if (mask_to_left)
			*ptr_limit = MAX_BPF_STACK + off;
		else
			*ptr_limit = -off;
		return 0;
	case PTR_TO_MAP_VALUE:
		if (mask_to_left) {
			*ptr_limit = ptr_reg->umax_value + ptr_reg->off;
		} else {
			off = ptr_reg->smin_value + ptr_reg->off;
			*ptr_limit = ptr_reg->map_ptr->value_size - off;
		}
		return 0;
	default:
		return -EINVAL;
	}
}

static bool can_skip_alu_sanitation(const struct bpf_verifier_env *env,
				    const struct bpf_insn *insn)
{
	return env->bypass_spec_v1 || BPF_SRC(insn->code) == BPF_K;
}

static int update_alu_sanitation_state(struct bpf_insn_aux_data *aux,
				       u32 alu_state, u32 alu_limit)
{
	/* If we arrived here from different branches with different
	 * state or limits to sanitize, then this won't work.
	 */
	if (aux->alu_state &&
	    (aux->alu_state != alu_state ||
	     aux->alu_limit != alu_limit))
		return -EACCES;

	/* Corresponding fixup done in fixup_bpf_calls(). */
	aux->alu_state = alu_state;
	aux->alu_limit = alu_limit;
	return 0;
}

static int sanitize_val_alu(struct bpf_verifier_env *env,
			    struct bpf_insn *insn)
{
	struct bpf_insn_aux_data *aux = cur_aux(env);

	if (can_skip_alu_sanitation(env, insn))
		return 0;

	return update_alu_sanitation_state(aux, BPF_ALU_NON_POINTER, 0);
}

static int sanitize_ptr_alu(struct bpf_verifier_env *env,
			    struct bpf_insn *insn,
			    const struct bpf_reg_state *ptr_reg,
			    struct bpf_reg_state *dst_reg,
			    bool off_is_neg)
{
	struct bpf_verifier_state *vstate = env->cur_state;
	struct bpf_insn_aux_data *aux = cur_aux(env);
	bool ptr_is_dst_reg = ptr_reg == dst_reg;
	u8 opcode = BPF_OP(insn->code);
	u32 alu_state, alu_limit;
	struct bpf_reg_state tmp;
	bool ret;

	if (can_skip_alu_sanitation(env, insn))
		return 0;

	/* We already marked aux for masking from non-speculative
	 * paths, thus we got here in the first place. We only care
	 * to explore bad access from here.
	 */
	if (vstate->speculative)
		goto do_sim;

	alu_state  = off_is_neg ? BPF_ALU_NEG_VALUE : 0;
	alu_state |= ptr_is_dst_reg ?
		     BPF_ALU_SANITIZE_SRC : BPF_ALU_SANITIZE_DST;

	if (retrieve_ptr_limit(ptr_reg, &alu_limit, opcode, off_is_neg))
		return 0;
	if (update_alu_sanitation_state(aux, alu_state, alu_limit))
		return -EACCES;
do_sim:
	/* Simulate and find potential out-of-bounds access under
	 * speculative execution from truncation as a result of
	 * masking when off was not within expected range. If off
	 * sits in dst, then we temporarily need to move ptr there
	 * to simulate dst (== 0) +/-= ptr. Needed, for example,
	 * for cases where we use K-based arithmetic in one direction
	 * and truncated reg-based in the other in order to explore
	 * bad access.
	 */
	if (!ptr_is_dst_reg) {
		tmp = *dst_reg;
		*dst_reg = *ptr_reg;
	}
	ret = push_stack(env, env->insn_idx + 1, env->insn_idx, true);
	if (!ptr_is_dst_reg && ret)
		*dst_reg = tmp;
	return !ret ? -EFAULT : 0;
}

/* check that stack access falls within stack limits and that 'reg' doesn't
 * have a variable offset.
 *
 * Variable offset is prohibited for unprivileged mode for simplicity since it
 * requires corresponding support in Spectre masking for stack ALU.  See also
 * retrieve_ptr_limit().
 *
 *
 * 'off' includes 'reg->off'.
 */
static int check_stack_access_for_ptr_arithmetic(
				struct bpf_verifier_env *env,
				int regno,
				const struct bpf_reg_state *reg,
				int off)
{
	if (!tnum_is_const(reg->var_off)) {
		char tn_buf[48];

		tnum_strn(tn_buf, sizeof(tn_buf), reg->var_off);
		verbose(env, "R%d variable stack access prohibited for !root, var_off=%s off=%d\n",
			regno, tn_buf, off);
		return -EACCES;
	}

	if (off >= 0 || off < -MAX_BPF_STACK) {
		verbose(env, "R%d stack pointer arithmetic goes out of range, "
			"prohibited for !root; off=%d\n", regno, off);
		return -EACCES;
	}

	return 0;
}


/* Handles arithmetic on a pointer and a scalar: computes new min/max and var_off.
 * Caller should also handle BPF_MOV case separately.
 * If we return -EACCES, caller may want to try again treating pointer as a
 * scalar.  So we only emit a diagnostic if !env->allow_ptr_leaks.
 */
static int adjust_ptr_min_max_vals(struct bpf_verifier_env *env,
				   struct bpf_insn *insn,
				   const struct bpf_reg_state *ptr_reg,
				   const struct bpf_reg_state *off_reg)
{
	struct bpf_verifier_state *vstate = env->cur_state;
	struct bpf_func_state *state = vstate->frame[vstate->curframe];
	struct bpf_reg_state *regs = state->regs, *dst_reg;
	bool known = tnum_is_const(off_reg->var_off);
	s64 smin_val = off_reg->smin_value, smax_val = off_reg->smax_value,
	    smin_ptr = ptr_reg->smin_value, smax_ptr = ptr_reg->smax_value;
	u64 umin_val = off_reg->umin_value, umax_val = off_reg->umax_value,
	    umin_ptr = ptr_reg->umin_value, umax_ptr = ptr_reg->umax_value;
	u32 dst = insn->dst_reg, src = insn->src_reg;
	u8 opcode = BPF_OP(insn->code);
	int ret;

	dst_reg = &regs[dst];

	if ((known && (smin_val != smax_val || umin_val != umax_val)) ||
	    smin_val > smax_val || umin_val > umax_val) {
		/* Taint dst register if offset had invalid bounds derived from
		 * e.g. dead branches.
		 */
		__mark_reg_unknown(env, dst_reg);
		return 0;
	}

	if (BPF_CLASS(insn->code) != BPF_ALU64) {
		/* 32-bit ALU ops on pointers produce (meaningless) scalars */
		if (opcode == BPF_SUB && env->allow_ptr_leaks) {
			__mark_reg_unknown(env, dst_reg);
			return 0;
		}

		verbose(env,
			"R%d 32-bit pointer arithmetic prohibited\n",
			dst);
		return -EACCES;
	}

	switch (ptr_reg->type) {
	case PTR_TO_MAP_VALUE_OR_NULL:
		verbose(env, "R%d pointer arithmetic on %s prohibited, null-check it first\n",
			dst, reg_type_str[ptr_reg->type]);
		return -EACCES;
	case CONST_PTR_TO_MAP:
		/* smin_val represents the known value */
		if (known && smin_val == 0 && opcode == BPF_ADD)
			break;
		fallthrough;
	case PTR_TO_PACKET_END:
	case PTR_TO_SOCKET:
	case PTR_TO_SOCKET_OR_NULL:
	case PTR_TO_SOCK_COMMON:
	case PTR_TO_SOCK_COMMON_OR_NULL:
	case PTR_TO_TCP_SOCK:
	case PTR_TO_TCP_SOCK_OR_NULL:
	case PTR_TO_XDP_SOCK:
		verbose(env, "R%d pointer arithmetic on %s prohibited\n",
			dst, reg_type_str[ptr_reg->type]);
		return -EACCES;
	case PTR_TO_MAP_VALUE:
		if (!env->allow_ptr_leaks && !known && (smin_val < 0) != (smax_val < 0)) {
			verbose(env, "R%d has unknown scalar with mixed signed bounds, pointer arithmetic with it prohibited for !root\n",
				off_reg == dst_reg ? dst : src);
			return -EACCES;
		}
		fallthrough;
	default:
		break;
	}

	/* In case of 'scalar += pointer', dst_reg inherits pointer type and id.
	 * The id may be overwritten later if we create a new variable offset.
	 */
	dst_reg->type = ptr_reg->type;
	dst_reg->id = ptr_reg->id;

	if (!check_reg_sane_offset(env, off_reg, ptr_reg->type) ||
	    !check_reg_sane_offset(env, ptr_reg, ptr_reg->type))
		return -EINVAL;

	/* pointer types do not carry 32-bit bounds at the moment. */
	__mark_reg32_unbounded(dst_reg);

	switch (opcode) {
	case BPF_ADD:
		ret = sanitize_ptr_alu(env, insn, ptr_reg, dst_reg, smin_val < 0);
		if (ret < 0) {
			verbose(env, "R%d tried to add from different maps or paths\n", dst);
			return ret;
		}
		/* We can take a fixed offset as long as it doesn't overflow
		 * the s32 'off' field
		 */
		if (known && (ptr_reg->off + smin_val ==
			      (s64)(s32)(ptr_reg->off + smin_val))) {
			/* pointer += K.  Accumulate it into fixed offset */
			dst_reg->smin_value = smin_ptr;
			dst_reg->smax_value = smax_ptr;
			dst_reg->umin_value = umin_ptr;
			dst_reg->umax_value = umax_ptr;
			dst_reg->var_off = ptr_reg->var_off;
			dst_reg->off = ptr_reg->off + smin_val;
			dst_reg->raw = ptr_reg->raw;
			break;
		}
		/* A new variable offset is created.  Note that off_reg->off
		 * == 0, since it's a scalar.
		 * dst_reg gets the pointer type and since some positive
		 * integer value was added to the pointer, give it a new 'id'
		 * if it's a PTR_TO_PACKET.
		 * this creates a new 'base' pointer, off_reg (variable) gets
		 * added into the variable offset, and we copy the fixed offset
		 * from ptr_reg.
		 */
		if (signed_add_overflows(smin_ptr, smin_val) ||
		    signed_add_overflows(smax_ptr, smax_val)) {
			dst_reg->smin_value = S64_MIN;
			dst_reg->smax_value = S64_MAX;
		} else {
			dst_reg->smin_value = smin_ptr + smin_val;
			dst_reg->smax_value = smax_ptr + smax_val;
		}
		if (umin_ptr + umin_val < umin_ptr ||
		    umax_ptr + umax_val < umax_ptr) {
			dst_reg->umin_value = 0;
			dst_reg->umax_value = U64_MAX;
		} else {
			dst_reg->umin_value = umin_ptr + umin_val;
			dst_reg->umax_value = umax_ptr + umax_val;
		}
		dst_reg->var_off = tnum_add(ptr_reg->var_off, off_reg->var_off);
		dst_reg->off = ptr_reg->off;
		dst_reg->raw = ptr_reg->raw;
		if (reg_is_pkt_pointer(ptr_reg)) {
			dst_reg->id = ++env->id_gen;
			/* something was added to pkt_ptr, set range to zero */
			memset(&dst_reg->raw, 0, sizeof(dst_reg->raw));
		}
		break;
	case BPF_SUB:
		ret = sanitize_ptr_alu(env, insn, ptr_reg, dst_reg, smin_val < 0);
		if (ret < 0) {
			verbose(env, "R%d tried to sub from different maps or paths\n", dst);
			return ret;
		}
		if (dst_reg == off_reg) {
			/* scalar -= pointer.  Creates an unknown scalar */
			verbose(env, "R%d tried to subtract pointer from scalar\n",
				dst);
			return -EACCES;
		}
		/* We don't allow subtraction from FP, because (according to
		 * test_verifier.c test "invalid fp arithmetic", JITs might not
		 * be able to deal with it.
		 */
		if (ptr_reg->type == PTR_TO_STACK) {
			verbose(env, "R%d subtraction from stack pointer prohibited\n",
				dst);
			return -EACCES;
		}
		if (known && (ptr_reg->off - smin_val ==
			      (s64)(s32)(ptr_reg->off - smin_val))) {
			/* pointer -= K.  Subtract it from fixed offset */
			dst_reg->smin_value = smin_ptr;
			dst_reg->smax_value = smax_ptr;
			dst_reg->umin_value = umin_ptr;
			dst_reg->umax_value = umax_ptr;
			dst_reg->var_off = ptr_reg->var_off;
			dst_reg->id = ptr_reg->id;
			dst_reg->off = ptr_reg->off - smin_val;
			dst_reg->raw = ptr_reg->raw;
			break;
		}
		/* A new variable offset is created.  If the subtrahend is known
		 * nonnegative, then any reg->range we had before is still good.
		 */
		if (signed_sub_overflows(smin_ptr, smax_val) ||
		    signed_sub_overflows(smax_ptr, smin_val)) {
			/* Overflow possible, we know nothing */
			dst_reg->smin_value = S64_MIN;
			dst_reg->smax_value = S64_MAX;
		} else {
			dst_reg->smin_value = smin_ptr - smax_val;
			dst_reg->smax_value = smax_ptr - smin_val;
		}
		if (umin_ptr < umax_val) {
			/* Overflow possible, we know nothing */
			dst_reg->umin_value = 0;
			dst_reg->umax_value = U64_MAX;
		} else {
			/* Cannot overflow (as long as bounds are consistent) */
			dst_reg->umin_value = umin_ptr - umax_val;
			dst_reg->umax_value = umax_ptr - umin_val;
		}
		dst_reg->var_off = tnum_sub(ptr_reg->var_off, off_reg->var_off);
		dst_reg->off = ptr_reg->off;
		dst_reg->raw = ptr_reg->raw;
		if (reg_is_pkt_pointer(ptr_reg)) {
			dst_reg->id = ++env->id_gen;
			/* something was added to pkt_ptr, set range to zero */
			if (smin_val < 0)
				memset(&dst_reg->raw, 0, sizeof(dst_reg->raw));
		}
		break;
	case BPF_AND:
	case BPF_OR:
	case BPF_XOR:
		/* bitwise ops on pointers are troublesome, prohibit. */
		verbose(env, "R%d bitwise operator %s on pointer prohibited\n",
			dst, bpf_alu_string[opcode >> 4]);
		return -EACCES;
	default:
		/* other operators (e.g. MUL,LSH) produce non-pointer results */
		verbose(env, "R%d pointer arithmetic with %s operator prohibited\n",
			dst, bpf_alu_string[opcode >> 4]);
		return -EACCES;
	}

	if (!check_reg_sane_offset(env, dst_reg, ptr_reg->type))
		return -EINVAL;

	__update_reg_bounds(dst_reg);
	__reg_deduce_bounds(dst_reg);
	__reg_bound_offset(dst_reg);

	/* For unprivileged we require that resulting offset must be in bounds
	 * in order to be able to sanitize access later on.
	 */
	if (!env->bypass_spec_v1) {
		if (dst_reg->type == PTR_TO_MAP_VALUE &&
		    check_map_access(env, dst, dst_reg->off, 1, false)) {
			verbose(env, "R%d pointer arithmetic of map value goes out of range, "
				"prohibited for !root\n", dst);
			return -EACCES;
		} else if (dst_reg->type == PTR_TO_STACK &&
			   check_stack_access_for_ptr_arithmetic(
				   env, dst, dst_reg, dst_reg->off +
				   dst_reg->var_off.value)) {
			return -EACCES;
		}
	}

	return 0;
}

static void scalar32_min_max_add(struct bpf_reg_state *dst_reg,
				 struct bpf_reg_state *src_reg)
{
	s32 smin_val = src_reg->s32_min_value;
	s32 smax_val = src_reg->s32_max_value;
	u32 umin_val = src_reg->u32_min_value;
	u32 umax_val = src_reg->u32_max_value;

	if (signed_add32_overflows(dst_reg->s32_min_value, smin_val) ||
	    signed_add32_overflows(dst_reg->s32_max_value, smax_val)) {
		dst_reg->s32_min_value = S32_MIN;
		dst_reg->s32_max_value = S32_MAX;
	} else {
		dst_reg->s32_min_value += smin_val;
		dst_reg->s32_max_value += smax_val;
	}
	if (dst_reg->u32_min_value + umin_val < umin_val ||
	    dst_reg->u32_max_value + umax_val < umax_val) {
		dst_reg->u32_min_value = 0;
		dst_reg->u32_max_value = U32_MAX;
	} else {
		dst_reg->u32_min_value += umin_val;
		dst_reg->u32_max_value += umax_val;
	}
}

static void scalar_min_max_add(struct bpf_reg_state *dst_reg,
			       struct bpf_reg_state *src_reg)
{
	s64 smin_val = src_reg->smin_value;
	s64 smax_val = src_reg->smax_value;
	u64 umin_val = src_reg->umin_value;
	u64 umax_val = src_reg->umax_value;

	if (signed_add_overflows(dst_reg->smin_value, smin_val) ||
	    signed_add_overflows(dst_reg->smax_value, smax_val)) {
		dst_reg->smin_value = S64_MIN;
		dst_reg->smax_value = S64_MAX;
	} else {
		dst_reg->smin_value += smin_val;
		dst_reg->smax_value += smax_val;
	}
	if (dst_reg->umin_value + umin_val < umin_val ||
	    dst_reg->umax_value + umax_val < umax_val) {
		dst_reg->umin_value = 0;
		dst_reg->umax_value = U64_MAX;
	} else {
		dst_reg->umin_value += umin_val;
		dst_reg->umax_value += umax_val;
	}
}

static void scalar32_min_max_sub(struct bpf_reg_state *dst_reg,
				 struct bpf_reg_state *src_reg)
{
	s32 smin_val = src_reg->s32_min_value;
	s32 smax_val = src_reg->s32_max_value;
	u32 umin_val = src_reg->u32_min_value;
	u32 umax_val = src_reg->u32_max_value;

	if (signed_sub32_overflows(dst_reg->s32_min_value, smax_val) ||
	    signed_sub32_overflows(dst_reg->s32_max_value, smin_val)) {
		/* Overflow possible, we know nothing */
		dst_reg->s32_min_value = S32_MIN;
		dst_reg->s32_max_value = S32_MAX;
	} else {
		dst_reg->s32_min_value -= smax_val;
		dst_reg->s32_max_value -= smin_val;
	}
	if (dst_reg->u32_min_value < umax_val) {
		/* Overflow possible, we know nothing */
		dst_reg->u32_min_value = 0;
		dst_reg->u32_max_value = U32_MAX;
	} else {
		/* Cannot overflow (as long as bounds are consistent) */
		dst_reg->u32_min_value -= umax_val;
		dst_reg->u32_max_value -= umin_val;
	}
}

static void scalar_min_max_sub(struct bpf_reg_state *dst_reg,
			       struct bpf_reg_state *src_reg)
{
	s64 smin_val = src_reg->smin_value;
	s64 smax_val = src_reg->smax_value;
	u64 umin_val = src_reg->umin_value;
	u64 umax_val = src_reg->umax_value;

	if (signed_sub_overflows(dst_reg->smin_value, smax_val) ||
	    signed_sub_overflows(dst_reg->smax_value, smin_val)) {
		/* Overflow possible, we know nothing */
		dst_reg->smin_value = S64_MIN;
		dst_reg->smax_value = S64_MAX;
	} else {
		dst_reg->smin_value -= smax_val;
		dst_reg->smax_value -= smin_val;
	}
	if (dst_reg->umin_value < umax_val) {
		/* Overflow possible, we know nothing */
		dst_reg->umin_value = 0;
		dst_reg->umax_value = U64_MAX;
	} else {
		/* Cannot overflow (as long as bounds are consistent) */
		dst_reg->umin_value -= umax_val;
		dst_reg->umax_value -= umin_val;
	}
}

static void scalar32_min_max_mul(struct bpf_reg_state *dst_reg,
				 struct bpf_reg_state *src_reg)
{
	s32 smin_val = src_reg->s32_min_value;
	u32 umin_val = src_reg->u32_min_value;
	u32 umax_val = src_reg->u32_max_value;

	if (smin_val < 0 || dst_reg->s32_min_value < 0) {
		/* Ain't nobody got time to multiply that sign */
		__mark_reg32_unbounded(dst_reg);
		return;
	}
	/* Both values are positive, so we can work with unsigned and
	 * copy the result to signed (unless it exceeds S32_MAX).
	 */
	if (umax_val > U16_MAX || dst_reg->u32_max_value > U16_MAX) {
		/* Potential overflow, we know nothing */
		__mark_reg32_unbounded(dst_reg);
		return;
	}
	dst_reg->u32_min_value *= umin_val;
	dst_reg->u32_max_value *= umax_val;
	if (dst_reg->u32_max_value > S32_MAX) {
		/* Overflow possible, we know nothing */
		dst_reg->s32_min_value = S32_MIN;
		dst_reg->s32_max_value = S32_MAX;
	} else {
		dst_reg->s32_min_value = dst_reg->u32_min_value;
		dst_reg->s32_max_value = dst_reg->u32_max_value;
	}
}

static void scalar_min_max_mul(struct bpf_reg_state *dst_reg,
			       struct bpf_reg_state *src_reg)
{
	s64 smin_val = src_reg->smin_value;
	u64 umin_val = src_reg->umin_value;
	u64 umax_val = src_reg->umax_value;

	if (smin_val < 0 || dst_reg->smin_value < 0) {
		/* Ain't nobody got time to multiply that sign */
		__mark_reg64_unbounded(dst_reg);
		return;
	}
	/* Both values are positive, so we can work with unsigned and
	 * copy the result to signed (unless it exceeds S64_MAX).
	 */
	if (umax_val > U32_MAX || dst_reg->umax_value > U32_MAX) {
		/* Potential overflow, we know nothing */
		__mark_reg64_unbounded(dst_reg);
		return;
	}
	dst_reg->umin_value *= umin_val;
	dst_reg->umax_value *= umax_val;
	if (dst_reg->umax_value > S64_MAX) {
		/* Overflow possible, we know nothing */
		dst_reg->smin_value = S64_MIN;
		dst_reg->smax_value = S64_MAX;
	} else {
		dst_reg->smin_value = dst_reg->umin_value;
		dst_reg->smax_value = dst_reg->umax_value;
	}
}

static void scalar32_min_max_and(struct bpf_reg_state *dst_reg,
				 struct bpf_reg_state *src_reg)
{
	bool src_known = tnum_subreg_is_const(src_reg->var_off);
	bool dst_known = tnum_subreg_is_const(dst_reg->var_off);
	struct tnum var32_off = tnum_subreg(dst_reg->var_off);
	s32 smin_val = src_reg->s32_min_value;
	u32 umax_val = src_reg->u32_max_value;

	/* Assuming scalar64_min_max_and will be called so its safe
	 * to skip updating register for known 32-bit case.
	 */
	if (src_known && dst_known)
		return;

	/* We get our minimum from the var_off, since that's inherently
	 * bitwise.  Our maximum is the minimum of the operands' maxima.
	 */
	dst_reg->u32_min_value = var32_off.value;
	dst_reg->u32_max_value = min(dst_reg->u32_max_value, umax_val);
	if (dst_reg->s32_min_value < 0 || smin_val < 0) {
		/* Lose signed bounds when ANDing negative numbers,
		 * ain't nobody got time for that.
		 */
		dst_reg->s32_min_value = S32_MIN;
		dst_reg->s32_max_value = S32_MAX;
	} else {
		/* ANDing two positives gives a positive, so safe to
		 * cast result into s64.
		 */
		dst_reg->s32_min_value = dst_reg->u32_min_value;
		dst_reg->s32_max_value = dst_reg->u32_max_value;
	}

}

static void scalar_min_max_and(struct bpf_reg_state *dst_reg,
			       struct bpf_reg_state *src_reg)
{
	bool src_known = tnum_is_const(src_reg->var_off);
	bool dst_known = tnum_is_const(dst_reg->var_off);
	s64 smin_val = src_reg->smin_value;
	u64 umax_val = src_reg->umax_value;

	if (src_known && dst_known) {
		__mark_reg_known(dst_reg, dst_reg->var_off.value);
		return;
	}

	/* We get our minimum from the var_off, since that's inherently
	 * bitwise.  Our maximum is the minimum of the operands' maxima.
	 */
	dst_reg->umin_value = dst_reg->var_off.value;
	dst_reg->umax_value = min(dst_reg->umax_value, umax_val);
	if (dst_reg->smin_value < 0 || smin_val < 0) {
		/* Lose signed bounds when ANDing negative numbers,
		 * ain't nobody got time for that.
		 */
		dst_reg->smin_value = S64_MIN;
		dst_reg->smax_value = S64_MAX;
	} else {
		/* ANDing two positives gives a positive, so safe to
		 * cast result into s64.
		 */
		dst_reg->smin_value = dst_reg->umin_value;
		dst_reg->smax_value = dst_reg->umax_value;
	}
	/* We may learn something more from the var_off */
	__update_reg_bounds(dst_reg);
}

static void scalar32_min_max_or(struct bpf_reg_state *dst_reg,
				struct bpf_reg_state *src_reg)
{
	bool src_known = tnum_subreg_is_const(src_reg->var_off);
	bool dst_known = tnum_subreg_is_const(dst_reg->var_off);
	struct tnum var32_off = tnum_subreg(dst_reg->var_off);
	s32 smin_val = src_reg->s32_min_value;
	u32 umin_val = src_reg->u32_min_value;

	/* Assuming scalar64_min_max_or will be called so it is safe
	 * to skip updating register for known case.
	 */
	if (src_known && dst_known)
		return;

	/* We get our maximum from the var_off, and our minimum is the
	 * maximum of the operands' minima
	 */
	dst_reg->u32_min_value = max(dst_reg->u32_min_value, umin_val);
	dst_reg->u32_max_value = var32_off.value | var32_off.mask;
	if (dst_reg->s32_min_value < 0 || smin_val < 0) {
		/* Lose signed bounds when ORing negative numbers,
		 * ain't nobody got time for that.
		 */
		dst_reg->s32_min_value = S32_MIN;
		dst_reg->s32_max_value = S32_MAX;
	} else {
		/* ORing two positives gives a positive, so safe to
		 * cast result into s64.
		 */
		dst_reg->s32_min_value = dst_reg->u32_min_value;
		dst_reg->s32_max_value = dst_reg->u32_max_value;
	}
}

static void scalar_min_max_or(struct bpf_reg_state *dst_reg,
			      struct bpf_reg_state *src_reg)
{
	bool src_known = tnum_is_const(src_reg->var_off);
	bool dst_known = tnum_is_const(dst_reg->var_off);
	s64 smin_val = src_reg->smin_value;
	u64 umin_val = src_reg->umin_value;

	if (src_known && dst_known) {
		__mark_reg_known(dst_reg, dst_reg->var_off.value);
		return;
	}

	/* We get our maximum from the var_off, and our minimum is the
	 * maximum of the operands' minima
	 */
	dst_reg->umin_value = max(dst_reg->umin_value, umin_val);
	dst_reg->umax_value = dst_reg->var_off.value | dst_reg->var_off.mask;
	if (dst_reg->smin_value < 0 || smin_val < 0) {
		/* Lose signed bounds when ORing negative numbers,
		 * ain't nobody got time for that.
		 */
		dst_reg->smin_value = S64_MIN;
		dst_reg->smax_value = S64_MAX;
	} else {
		/* ORing two positives gives a positive, so safe to
		 * cast result into s64.
		 */
		dst_reg->smin_value = dst_reg->umin_value;
		dst_reg->smax_value = dst_reg->umax_value;
	}
	/* We may learn something more from the var_off */
	__update_reg_bounds(dst_reg);
}

static void scalar32_min_max_xor(struct bpf_reg_state *dst_reg,
				 struct bpf_reg_state *src_reg)
<<<<<<< HEAD
=======
{
	bool src_known = tnum_subreg_is_const(src_reg->var_off);
	bool dst_known = tnum_subreg_is_const(dst_reg->var_off);
	struct tnum var32_off = tnum_subreg(dst_reg->var_off);
	s32 smin_val = src_reg->s32_min_value;

	/* Assuming scalar64_min_max_xor will be called so it is safe
	 * to skip updating register for known case.
	 */
	if (src_known && dst_known)
		return;

	/* We get both minimum and maximum from the var32_off. */
	dst_reg->u32_min_value = var32_off.value;
	dst_reg->u32_max_value = var32_off.value | var32_off.mask;

	if (dst_reg->s32_min_value >= 0 && smin_val >= 0) {
		/* XORing two positive sign numbers gives a positive,
		 * so safe to cast u32 result into s32.
		 */
		dst_reg->s32_min_value = dst_reg->u32_min_value;
		dst_reg->s32_max_value = dst_reg->u32_max_value;
	} else {
		dst_reg->s32_min_value = S32_MIN;
		dst_reg->s32_max_value = S32_MAX;
	}
}

static void scalar_min_max_xor(struct bpf_reg_state *dst_reg,
			       struct bpf_reg_state *src_reg)
{
	bool src_known = tnum_is_const(src_reg->var_off);
	bool dst_known = tnum_is_const(dst_reg->var_off);
	s64 smin_val = src_reg->smin_value;

	if (src_known && dst_known) {
		/* dst_reg->var_off.value has been updated earlier */
		__mark_reg_known(dst_reg, dst_reg->var_off.value);
		return;
	}

	/* We get both minimum and maximum from the var_off. */
	dst_reg->umin_value = dst_reg->var_off.value;
	dst_reg->umax_value = dst_reg->var_off.value | dst_reg->var_off.mask;

	if (dst_reg->smin_value >= 0 && smin_val >= 0) {
		/* XORing two positive sign numbers gives a positive,
		 * so safe to cast u64 result into s64.
		 */
		dst_reg->smin_value = dst_reg->umin_value;
		dst_reg->smax_value = dst_reg->umax_value;
	} else {
		dst_reg->smin_value = S64_MIN;
		dst_reg->smax_value = S64_MAX;
	}

	__update_reg_bounds(dst_reg);
}

static void __scalar32_min_max_lsh(struct bpf_reg_state *dst_reg,
				   u64 umin_val, u64 umax_val)
>>>>>>> f642729d
{
	bool src_known = tnum_subreg_is_const(src_reg->var_off);
	bool dst_known = tnum_subreg_is_const(dst_reg->var_off);
	struct tnum var32_off = tnum_subreg(dst_reg->var_off);
	s32 smin_val = src_reg->s32_min_value;

	/* Assuming scalar64_min_max_xor will be called so it is safe
	 * to skip updating register for known case.
	 */
	if (src_known && dst_known)
		return;

	/* We get both minimum and maximum from the var32_off. */
	dst_reg->u32_min_value = var32_off.value;
	dst_reg->u32_max_value = var32_off.value | var32_off.mask;

	if (dst_reg->s32_min_value >= 0 && smin_val >= 0) {
		/* XORing two positive sign numbers gives a positive,
		 * so safe to cast u32 result into s32.
		 */
		dst_reg->s32_min_value = dst_reg->u32_min_value;
		dst_reg->s32_max_value = dst_reg->u32_max_value;
	} else {
		dst_reg->s32_min_value = S32_MIN;
		dst_reg->s32_max_value = S32_MAX;
	}
}

static void scalar_min_max_xor(struct bpf_reg_state *dst_reg,
			       struct bpf_reg_state *src_reg)
{
	bool src_known = tnum_is_const(src_reg->var_off);
	bool dst_known = tnum_is_const(dst_reg->var_off);
	s64 smin_val = src_reg->smin_value;

	if (src_known && dst_known) {
		/* dst_reg->var_off.value has been updated earlier */
		__mark_reg_known(dst_reg, dst_reg->var_off.value);
		return;
	}

	/* We get both minimum and maximum from the var_off. */
	dst_reg->umin_value = dst_reg->var_off.value;
	dst_reg->umax_value = dst_reg->var_off.value | dst_reg->var_off.mask;

	if (dst_reg->smin_value >= 0 && smin_val >= 0) {
		/* XORing two positive sign numbers gives a positive,
		 * so safe to cast u64 result into s64.
		 */
		dst_reg->smin_value = dst_reg->umin_value;
		dst_reg->smax_value = dst_reg->umax_value;
	} else {
		dst_reg->smin_value = S64_MIN;
		dst_reg->smax_value = S64_MAX;
	}

	__update_reg_bounds(dst_reg);
}

static void __scalar32_min_max_lsh(struct bpf_reg_state *dst_reg,
				   u64 umin_val, u64 umax_val)
{
	/* We lose all sign bit information (except what we can pick
	 * up from var_off)
	 */
	dst_reg->s32_min_value = S32_MIN;
	dst_reg->s32_max_value = S32_MAX;
	/* If we might shift our top bit out, then we know nothing */
	if (umax_val > 31 || dst_reg->u32_max_value > 1ULL << (31 - umax_val)) {
		dst_reg->u32_min_value = 0;
		dst_reg->u32_max_value = U32_MAX;
	} else {
		dst_reg->u32_min_value <<= umin_val;
		dst_reg->u32_max_value <<= umax_val;
	}
}

static void scalar32_min_max_lsh(struct bpf_reg_state *dst_reg,
				 struct bpf_reg_state *src_reg)
{
	u32 umax_val = src_reg->u32_max_value;
	u32 umin_val = src_reg->u32_min_value;
	/* u32 alu operation will zext upper bits */
	struct tnum subreg = tnum_subreg(dst_reg->var_off);

	__scalar32_min_max_lsh(dst_reg, umin_val, umax_val);
	dst_reg->var_off = tnum_subreg(tnum_lshift(subreg, umin_val));
	/* Not required but being careful mark reg64 bounds as unknown so
	 * that we are forced to pick them up from tnum and zext later and
	 * if some path skips this step we are still safe.
	 */
	__mark_reg64_unbounded(dst_reg);
	__update_reg32_bounds(dst_reg);
}

static void __scalar64_min_max_lsh(struct bpf_reg_state *dst_reg,
				   u64 umin_val, u64 umax_val)
{
	/* Special case <<32 because it is a common compiler pattern to sign
	 * extend subreg by doing <<32 s>>32. In this case if 32bit bounds are
	 * positive we know this shift will also be positive so we can track
	 * bounds correctly. Otherwise we lose all sign bit information except
	 * what we can pick up from var_off. Perhaps we can generalize this
	 * later to shifts of any length.
	 */
	if (umin_val == 32 && umax_val == 32 && dst_reg->s32_max_value >= 0)
		dst_reg->smax_value = (s64)dst_reg->s32_max_value << 32;
	else
		dst_reg->smax_value = S64_MAX;

	if (umin_val == 32 && umax_val == 32 && dst_reg->s32_min_value >= 0)
		dst_reg->smin_value = (s64)dst_reg->s32_min_value << 32;
	else
		dst_reg->smin_value = S64_MIN;

	/* If we might shift our top bit out, then we know nothing */
	if (dst_reg->umax_value > 1ULL << (63 - umax_val)) {
		dst_reg->umin_value = 0;
		dst_reg->umax_value = U64_MAX;
	} else {
		dst_reg->umin_value <<= umin_val;
		dst_reg->umax_value <<= umax_val;
	}
}

static void scalar_min_max_lsh(struct bpf_reg_state *dst_reg,
			       struct bpf_reg_state *src_reg)
{
	u64 umax_val = src_reg->umax_value;
	u64 umin_val = src_reg->umin_value;

	/* scalar64 calc uses 32bit unshifted bounds so must be called first */
	__scalar64_min_max_lsh(dst_reg, umin_val, umax_val);
	__scalar32_min_max_lsh(dst_reg, umin_val, umax_val);

	dst_reg->var_off = tnum_lshift(dst_reg->var_off, umin_val);
	/* We may learn something more from the var_off */
	__update_reg_bounds(dst_reg);
}

static void scalar32_min_max_rsh(struct bpf_reg_state *dst_reg,
				 struct bpf_reg_state *src_reg)
{
	struct tnum subreg = tnum_subreg(dst_reg->var_off);
	u32 umax_val = src_reg->u32_max_value;
	u32 umin_val = src_reg->u32_min_value;

	/* BPF_RSH is an unsigned shift.  If the value in dst_reg might
	 * be negative, then either:
	 * 1) src_reg might be zero, so the sign bit of the result is
	 *    unknown, so we lose our signed bounds
	 * 2) it's known negative, thus the unsigned bounds capture the
	 *    signed bounds
	 * 3) the signed bounds cross zero, so they tell us nothing
	 *    about the result
	 * If the value in dst_reg is known nonnegative, then again the
	 * unsigned bounds capture the signed bounds.
	 * Thus, in all cases it suffices to blow away our signed bounds
	 * and rely on inferring new ones from the unsigned bounds and
	 * var_off of the result.
	 */
	dst_reg->s32_min_value = S32_MIN;
	dst_reg->s32_max_value = S32_MAX;

	dst_reg->var_off = tnum_rshift(subreg, umin_val);
	dst_reg->u32_min_value >>= umax_val;
	dst_reg->u32_max_value >>= umin_val;

	__mark_reg64_unbounded(dst_reg);
	__update_reg32_bounds(dst_reg);
}

static void scalar_min_max_rsh(struct bpf_reg_state *dst_reg,
			       struct bpf_reg_state *src_reg)
{
	u64 umax_val = src_reg->umax_value;
	u64 umin_val = src_reg->umin_value;

	/* BPF_RSH is an unsigned shift.  If the value in dst_reg might
	 * be negative, then either:
	 * 1) src_reg might be zero, so the sign bit of the result is
	 *    unknown, so we lose our signed bounds
	 * 2) it's known negative, thus the unsigned bounds capture the
	 *    signed bounds
	 * 3) the signed bounds cross zero, so they tell us nothing
	 *    about the result
	 * If the value in dst_reg is known nonnegative, then again the
	 * unsigned bounds capture the signed bounds.
	 * Thus, in all cases it suffices to blow away our signed bounds
	 * and rely on inferring new ones from the unsigned bounds and
	 * var_off of the result.
	 */
	dst_reg->smin_value = S64_MIN;
	dst_reg->smax_value = S64_MAX;
	dst_reg->var_off = tnum_rshift(dst_reg->var_off, umin_val);
	dst_reg->umin_value >>= umax_val;
	dst_reg->umax_value >>= umin_val;

	/* Its not easy to operate on alu32 bounds here because it depends
	 * on bits being shifted in. Take easy way out and mark unbounded
	 * so we can recalculate later from tnum.
	 */
	__mark_reg32_unbounded(dst_reg);
	__update_reg_bounds(dst_reg);
}

static void scalar32_min_max_arsh(struct bpf_reg_state *dst_reg,
				  struct bpf_reg_state *src_reg)
{
	u64 umin_val = src_reg->u32_min_value;

	/* Upon reaching here, src_known is true and
	 * umax_val is equal to umin_val.
	 */
	dst_reg->s32_min_value = (u32)(((s32)dst_reg->s32_min_value) >> umin_val);
	dst_reg->s32_max_value = (u32)(((s32)dst_reg->s32_max_value) >> umin_val);

	dst_reg->var_off = tnum_arshift(tnum_subreg(dst_reg->var_off), umin_val, 32);

	/* blow away the dst_reg umin_value/umax_value and rely on
	 * dst_reg var_off to refine the result.
	 */
	dst_reg->u32_min_value = 0;
	dst_reg->u32_max_value = U32_MAX;

	__mark_reg64_unbounded(dst_reg);
	__update_reg32_bounds(dst_reg);
}

static void scalar_min_max_arsh(struct bpf_reg_state *dst_reg,
				struct bpf_reg_state *src_reg)
{
	u64 umin_val = src_reg->umin_value;

	/* Upon reaching here, src_known is true and umax_val is equal
	 * to umin_val.
	 */
	dst_reg->smin_value >>= umin_val;
	dst_reg->smax_value >>= umin_val;

	dst_reg->var_off = tnum_arshift(dst_reg->var_off, umin_val, 64);

	/* blow away the dst_reg umin_value/umax_value and rely on
	 * dst_reg var_off to refine the result.
	 */
	dst_reg->umin_value = 0;
	dst_reg->umax_value = U64_MAX;

	/* Its not easy to operate on alu32 bounds here because it depends
	 * on bits being shifted in from upper 32-bits. Take easy way out
	 * and mark unbounded so we can recalculate later from tnum.
	 */
	__mark_reg32_unbounded(dst_reg);
	__update_reg_bounds(dst_reg);
}

/* WARNING: This function does calculations on 64-bit values, but the actual
 * execution may occur on 32-bit values. Therefore, things like bitshifts
 * need extra checks in the 32-bit case.
 */
static int adjust_scalar_min_max_vals(struct bpf_verifier_env *env,
				      struct bpf_insn *insn,
				      struct bpf_reg_state *dst_reg,
				      struct bpf_reg_state src_reg)
{
	struct bpf_reg_state *regs = cur_regs(env);
	u8 opcode = BPF_OP(insn->code);
	bool src_known;
	s64 smin_val, smax_val;
	u64 umin_val, umax_val;
	s32 s32_min_val, s32_max_val;
	u32 u32_min_val, u32_max_val;
	u64 insn_bitness = (BPF_CLASS(insn->code) == BPF_ALU64) ? 64 : 32;
	u32 dst = insn->dst_reg;
	int ret;
	bool alu32 = (BPF_CLASS(insn->code) != BPF_ALU64);

	smin_val = src_reg.smin_value;
	smax_val = src_reg.smax_value;
	umin_val = src_reg.umin_value;
	umax_val = src_reg.umax_value;

	s32_min_val = src_reg.s32_min_value;
	s32_max_val = src_reg.s32_max_value;
	u32_min_val = src_reg.u32_min_value;
	u32_max_val = src_reg.u32_max_value;

	if (alu32) {
		src_known = tnum_subreg_is_const(src_reg.var_off);
		if ((src_known &&
		     (s32_min_val != s32_max_val || u32_min_val != u32_max_val)) ||
		    s32_min_val > s32_max_val || u32_min_val > u32_max_val) {
			/* Taint dst register if offset had invalid bounds
			 * derived from e.g. dead branches.
			 */
			__mark_reg_unknown(env, dst_reg);
			return 0;
		}
	} else {
		src_known = tnum_is_const(src_reg.var_off);
		if ((src_known &&
		     (smin_val != smax_val || umin_val != umax_val)) ||
		    smin_val > smax_val || umin_val > umax_val) {
			/* Taint dst register if offset had invalid bounds
			 * derived from e.g. dead branches.
			 */
			__mark_reg_unknown(env, dst_reg);
			return 0;
		}
	}

	if (!src_known &&
	    opcode != BPF_ADD && opcode != BPF_SUB && opcode != BPF_AND) {
		__mark_reg_unknown(env, dst_reg);
		return 0;
	}

	/* Calculate sign/unsigned bounds and tnum for alu32 and alu64 bit ops.
	 * There are two classes of instructions: The first class we track both
	 * alu32 and alu64 sign/unsigned bounds independently this provides the
	 * greatest amount of precision when alu operations are mixed with jmp32
	 * operations. These operations are BPF_ADD, BPF_SUB, BPF_MUL, BPF_ADD,
	 * and BPF_OR. This is possible because these ops have fairly easy to
	 * understand and calculate behavior in both 32-bit and 64-bit alu ops.
	 * See alu32 verifier tests for examples. The second class of
	 * operations, BPF_LSH, BPF_RSH, and BPF_ARSH, however are not so easy
	 * with regards to tracking sign/unsigned bounds because the bits may
	 * cross subreg boundaries in the alu64 case. When this happens we mark
	 * the reg unbounded in the subreg bound space and use the resulting
	 * tnum to calculate an approximation of the sign/unsigned bounds.
	 */
	switch (opcode) {
	case BPF_ADD:
		ret = sanitize_val_alu(env, insn);
		if (ret < 0) {
			verbose(env, "R%d tried to add from different pointers or scalars\n", dst);
			return ret;
		}
		scalar32_min_max_add(dst_reg, &src_reg);
		scalar_min_max_add(dst_reg, &src_reg);
		dst_reg->var_off = tnum_add(dst_reg->var_off, src_reg.var_off);
		break;
	case BPF_SUB:
		ret = sanitize_val_alu(env, insn);
		if (ret < 0) {
			verbose(env, "R%d tried to sub from different pointers or scalars\n", dst);
			return ret;
		}
		scalar32_min_max_sub(dst_reg, &src_reg);
		scalar_min_max_sub(dst_reg, &src_reg);
		dst_reg->var_off = tnum_sub(dst_reg->var_off, src_reg.var_off);
		break;
	case BPF_MUL:
		dst_reg->var_off = tnum_mul(dst_reg->var_off, src_reg.var_off);
		scalar32_min_max_mul(dst_reg, &src_reg);
		scalar_min_max_mul(dst_reg, &src_reg);
		break;
	case BPF_AND:
		dst_reg->var_off = tnum_and(dst_reg->var_off, src_reg.var_off);
		scalar32_min_max_and(dst_reg, &src_reg);
		scalar_min_max_and(dst_reg, &src_reg);
		break;
	case BPF_OR:
		dst_reg->var_off = tnum_or(dst_reg->var_off, src_reg.var_off);
		scalar32_min_max_or(dst_reg, &src_reg);
		scalar_min_max_or(dst_reg, &src_reg);
		break;
	case BPF_XOR:
		dst_reg->var_off = tnum_xor(dst_reg->var_off, src_reg.var_off);
		scalar32_min_max_xor(dst_reg, &src_reg);
		scalar_min_max_xor(dst_reg, &src_reg);
		break;
	case BPF_LSH:
		if (umax_val >= insn_bitness) {
			/* Shifts greater than 31 or 63 are undefined.
			 * This includes shifts by a negative number.
			 */
			mark_reg_unknown(env, regs, insn->dst_reg);
			break;
		}
		if (alu32)
			scalar32_min_max_lsh(dst_reg, &src_reg);
		else
			scalar_min_max_lsh(dst_reg, &src_reg);
		break;
	case BPF_RSH:
		if (umax_val >= insn_bitness) {
			/* Shifts greater than 31 or 63 are undefined.
			 * This includes shifts by a negative number.
			 */
			mark_reg_unknown(env, regs, insn->dst_reg);
			break;
		}
		if (alu32)
			scalar32_min_max_rsh(dst_reg, &src_reg);
		else
			scalar_min_max_rsh(dst_reg, &src_reg);
		break;
	case BPF_ARSH:
		if (umax_val >= insn_bitness) {
			/* Shifts greater than 31 or 63 are undefined.
			 * This includes shifts by a negative number.
			 */
			mark_reg_unknown(env, regs, insn->dst_reg);
			break;
		}
		if (alu32)
			scalar32_min_max_arsh(dst_reg, &src_reg);
		else
			scalar_min_max_arsh(dst_reg, &src_reg);
		break;
	default:
		mark_reg_unknown(env, regs, insn->dst_reg);
		break;
	}

	/* ALU32 ops are zero extended into 64bit register */
	if (alu32)
		zext_32_to_64(dst_reg);

	__update_reg_bounds(dst_reg);
	__reg_deduce_bounds(dst_reg);
	__reg_bound_offset(dst_reg);
	return 0;
}

/* Handles ALU ops other than BPF_END, BPF_NEG and BPF_MOV: computes new min/max
 * and var_off.
 */
static int adjust_reg_min_max_vals(struct bpf_verifier_env *env,
				   struct bpf_insn *insn)
{
	struct bpf_verifier_state *vstate = env->cur_state;
	struct bpf_func_state *state = vstate->frame[vstate->curframe];
	struct bpf_reg_state *regs = state->regs, *dst_reg, *src_reg;
	struct bpf_reg_state *ptr_reg = NULL, off_reg = {0};
	u8 opcode = BPF_OP(insn->code);
	int err;

	dst_reg = &regs[insn->dst_reg];
	src_reg = NULL;
	if (dst_reg->type != SCALAR_VALUE)
		ptr_reg = dst_reg;
	else
		/* Make sure ID is cleared otherwise dst_reg min/max could be
		 * incorrectly propagated into other registers by find_equal_scalars()
		 */
		dst_reg->id = 0;
	if (BPF_SRC(insn->code) == BPF_X) {
		src_reg = &regs[insn->src_reg];
		if (src_reg->type != SCALAR_VALUE) {
			if (dst_reg->type != SCALAR_VALUE) {
				/* Combining two pointers by any ALU op yields
				 * an arbitrary scalar. Disallow all math except
				 * pointer subtraction
				 */
				if (opcode == BPF_SUB && env->allow_ptr_leaks) {
					mark_reg_unknown(env, regs, insn->dst_reg);
					return 0;
				}
				verbose(env, "R%d pointer %s pointer prohibited\n",
					insn->dst_reg,
					bpf_alu_string[opcode >> 4]);
				return -EACCES;
			} else {
				/* scalar += pointer
				 * This is legal, but we have to reverse our
				 * src/dest handling in computing the range
				 */
				err = mark_chain_precision(env, insn->dst_reg);
				if (err)
					return err;
				return adjust_ptr_min_max_vals(env, insn,
							       src_reg, dst_reg);
			}
		} else if (ptr_reg) {
			/* pointer += scalar */
			err = mark_chain_precision(env, insn->src_reg);
			if (err)
				return err;
			return adjust_ptr_min_max_vals(env, insn,
						       dst_reg, src_reg);
		}
	} else {
		/* Pretend the src is a reg with a known value, since we only
		 * need to be able to read from this state.
		 */
		off_reg.type = SCALAR_VALUE;
		__mark_reg_known(&off_reg, insn->imm);
		src_reg = &off_reg;
		if (ptr_reg) /* pointer += K */
			return adjust_ptr_min_max_vals(env, insn,
						       ptr_reg, src_reg);
	}

	/* Got here implies adding two SCALAR_VALUEs */
	if (WARN_ON_ONCE(ptr_reg)) {
		print_verifier_state(env, state);
		verbose(env, "verifier internal error: unexpected ptr_reg\n");
		return -EINVAL;
	}
	if (WARN_ON(!src_reg)) {
		print_verifier_state(env, state);
		verbose(env, "verifier internal error: no src_reg\n");
		return -EINVAL;
	}
	return adjust_scalar_min_max_vals(env, insn, dst_reg, *src_reg);
}

/* check validity of 32-bit and 64-bit arithmetic operations */
static int check_alu_op(struct bpf_verifier_env *env, struct bpf_insn *insn)
{
	struct bpf_reg_state *regs = cur_regs(env);
	u8 opcode = BPF_OP(insn->code);
	int err;

	if (opcode == BPF_END || opcode == BPF_NEG) {
		if (opcode == BPF_NEG) {
			if (BPF_SRC(insn->code) != 0 ||
			    insn->src_reg != BPF_REG_0 ||
			    insn->off != 0 || insn->imm != 0) {
				verbose(env, "BPF_NEG uses reserved fields\n");
				return -EINVAL;
			}
		} else {
			if (insn->src_reg != BPF_REG_0 || insn->off != 0 ||
			    (insn->imm != 16 && insn->imm != 32 && insn->imm != 64) ||
			    BPF_CLASS(insn->code) == BPF_ALU64) {
				verbose(env, "BPF_END uses reserved fields\n");
				return -EINVAL;
			}
		}

		/* check src operand */
		err = check_reg_arg(env, insn->dst_reg, SRC_OP);
		if (err)
			return err;

		if (is_pointer_value(env, insn->dst_reg)) {
			verbose(env, "R%d pointer arithmetic prohibited\n",
				insn->dst_reg);
			return -EACCES;
		}

		/* check dest operand */
		err = check_reg_arg(env, insn->dst_reg, DST_OP);
		if (err)
			return err;

	} else if (opcode == BPF_MOV) {

		if (BPF_SRC(insn->code) == BPF_X) {
			if (insn->imm != 0 || insn->off != 0) {
				verbose(env, "BPF_MOV uses reserved fields\n");
				return -EINVAL;
			}

			/* check src operand */
			err = check_reg_arg(env, insn->src_reg, SRC_OP);
			if (err)
				return err;
		} else {
			if (insn->src_reg != BPF_REG_0 || insn->off != 0) {
				verbose(env, "BPF_MOV uses reserved fields\n");
				return -EINVAL;
			}
		}

		/* check dest operand, mark as required later */
		err = check_reg_arg(env, insn->dst_reg, DST_OP_NO_MARK);
		if (err)
			return err;

		if (BPF_SRC(insn->code) == BPF_X) {
			struct bpf_reg_state *src_reg = regs + insn->src_reg;
			struct bpf_reg_state *dst_reg = regs + insn->dst_reg;

			if (BPF_CLASS(insn->code) == BPF_ALU64) {
				/* case: R1 = R2
				 * copy register state to dest reg
				 */
				if (src_reg->type == SCALAR_VALUE && !src_reg->id)
					/* Assign src and dst registers the same ID
					 * that will be used by find_equal_scalars()
					 * to propagate min/max range.
					 */
					src_reg->id = ++env->id_gen;
				*dst_reg = *src_reg;
				dst_reg->live |= REG_LIVE_WRITTEN;
				dst_reg->subreg_def = DEF_NOT_SUBREG;
			} else {
				/* R1 = (u32) R2 */
				if (is_pointer_value(env, insn->src_reg)) {
					verbose(env,
						"R%d partial copy of pointer\n",
						insn->src_reg);
					return -EACCES;
				} else if (src_reg->type == SCALAR_VALUE) {
					*dst_reg = *src_reg;
					/* Make sure ID is cleared otherwise
					 * dst_reg min/max could be incorrectly
					 * propagated into src_reg by find_equal_scalars()
					 */
					dst_reg->id = 0;
					dst_reg->live |= REG_LIVE_WRITTEN;
					dst_reg->subreg_def = env->insn_idx + 1;
				} else {
					mark_reg_unknown(env, regs,
							 insn->dst_reg);
				}
				zext_32_to_64(dst_reg);
			}
		} else {
			/* case: R = imm
			 * remember the value we stored into this reg
			 */
			/* clear any state __mark_reg_known doesn't set */
			mark_reg_unknown(env, regs, insn->dst_reg);
			regs[insn->dst_reg].type = SCALAR_VALUE;
			if (BPF_CLASS(insn->code) == BPF_ALU64) {
				__mark_reg_known(regs + insn->dst_reg,
						 insn->imm);
			} else {
				__mark_reg_known(regs + insn->dst_reg,
						 (u32)insn->imm);
			}
		}

	} else if (opcode > BPF_END) {
		verbose(env, "invalid BPF_ALU opcode %x\n", opcode);
		return -EINVAL;

	} else {	/* all other ALU ops: and, sub, xor, add, ... */

		if (BPF_SRC(insn->code) == BPF_X) {
			if (insn->imm != 0 || insn->off != 0) {
				verbose(env, "BPF_ALU uses reserved fields\n");
				return -EINVAL;
			}
			/* check src1 operand */
			err = check_reg_arg(env, insn->src_reg, SRC_OP);
			if (err)
				return err;
		} else {
			if (insn->src_reg != BPF_REG_0 || insn->off != 0) {
				verbose(env, "BPF_ALU uses reserved fields\n");
				return -EINVAL;
			}
		}

		/* check src2 operand */
		err = check_reg_arg(env, insn->dst_reg, SRC_OP);
		if (err)
			return err;

		if ((opcode == BPF_MOD || opcode == BPF_DIV) &&
		    BPF_SRC(insn->code) == BPF_K && insn->imm == 0) {
			verbose(env, "div by zero\n");
			return -EINVAL;
		}

		if ((opcode == BPF_LSH || opcode == BPF_RSH ||
		     opcode == BPF_ARSH) && BPF_SRC(insn->code) == BPF_K) {
			int size = BPF_CLASS(insn->code) == BPF_ALU64 ? 64 : 32;

			if (insn->imm < 0 || insn->imm >= size) {
				verbose(env, "invalid shift %d\n", insn->imm);
				return -EINVAL;
			}
		}

		/* check dest operand */
		err = check_reg_arg(env, insn->dst_reg, DST_OP_NO_MARK);
		if (err)
			return err;

		return adjust_reg_min_max_vals(env, insn);
	}

	return 0;
}

static void __find_good_pkt_pointers(struct bpf_func_state *state,
				     struct bpf_reg_state *dst_reg,
				     enum bpf_reg_type type, int new_range)
{
	struct bpf_reg_state *reg;
	int i;

	for (i = 0; i < MAX_BPF_REG; i++) {
		reg = &state->regs[i];
		if (reg->type == type && reg->id == dst_reg->id)
			/* keep the maximum range already checked */
			reg->range = max(reg->range, new_range);
	}

	bpf_for_each_spilled_reg(i, state, reg) {
		if (!reg)
			continue;
		if (reg->type == type && reg->id == dst_reg->id)
			reg->range = max(reg->range, new_range);
	}
}

static void find_good_pkt_pointers(struct bpf_verifier_state *vstate,
				   struct bpf_reg_state *dst_reg,
				   enum bpf_reg_type type,
				   bool range_right_open)
{
	int new_range, i;

	if (dst_reg->off < 0 ||
	    (dst_reg->off == 0 && range_right_open))
		/* This doesn't give us any range */
		return;

	if (dst_reg->umax_value > MAX_PACKET_OFF ||
	    dst_reg->umax_value + dst_reg->off > MAX_PACKET_OFF)
		/* Risk of overflow.  For instance, ptr + (1<<63) may be less
		 * than pkt_end, but that's because it's also less than pkt.
		 */
		return;

	new_range = dst_reg->off;
	if (range_right_open)
		new_range--;

	/* Examples for register markings:
	 *
	 * pkt_data in dst register:
	 *
	 *   r2 = r3;
	 *   r2 += 8;
	 *   if (r2 > pkt_end) goto <handle exception>
	 *   <access okay>
	 *
	 *   r2 = r3;
	 *   r2 += 8;
	 *   if (r2 < pkt_end) goto <access okay>
	 *   <handle exception>
	 *
	 *   Where:
	 *     r2 == dst_reg, pkt_end == src_reg
	 *     r2=pkt(id=n,off=8,r=0)
	 *     r3=pkt(id=n,off=0,r=0)
	 *
	 * pkt_data in src register:
	 *
	 *   r2 = r3;
	 *   r2 += 8;
	 *   if (pkt_end >= r2) goto <access okay>
	 *   <handle exception>
	 *
	 *   r2 = r3;
	 *   r2 += 8;
	 *   if (pkt_end <= r2) goto <handle exception>
	 *   <access okay>
	 *
	 *   Where:
	 *     pkt_end == dst_reg, r2 == src_reg
	 *     r2=pkt(id=n,off=8,r=0)
	 *     r3=pkt(id=n,off=0,r=0)
	 *
	 * Find register r3 and mark its range as r3=pkt(id=n,off=0,r=8)
	 * or r3=pkt(id=n,off=0,r=8-1), so that range of bytes [r3, r3 + 8)
	 * and [r3, r3 + 8-1) respectively is safe to access depending on
	 * the check.
	 */

	/* If our ids match, then we must have the same max_value.  And we
	 * don't care about the other reg's fixed offset, since if it's too big
	 * the range won't allow anything.
	 * dst_reg->off is known < MAX_PACKET_OFF, therefore it fits in a u16.
	 */
	for (i = 0; i <= vstate->curframe; i++)
		__find_good_pkt_pointers(vstate->frame[i], dst_reg, type,
					 new_range);
}

static int is_branch32_taken(struct bpf_reg_state *reg, u32 val, u8 opcode)
{
	struct tnum subreg = tnum_subreg(reg->var_off);
	s32 sval = (s32)val;

	switch (opcode) {
	case BPF_JEQ:
		if (tnum_is_const(subreg))
			return !!tnum_equals_const(subreg, val);
		break;
	case BPF_JNE:
		if (tnum_is_const(subreg))
			return !tnum_equals_const(subreg, val);
		break;
	case BPF_JSET:
		if ((~subreg.mask & subreg.value) & val)
			return 1;
		if (!((subreg.mask | subreg.value) & val))
			return 0;
		break;
	case BPF_JGT:
		if (reg->u32_min_value > val)
			return 1;
		else if (reg->u32_max_value <= val)
			return 0;
		break;
	case BPF_JSGT:
		if (reg->s32_min_value > sval)
			return 1;
		else if (reg->s32_max_value <= sval)
			return 0;
		break;
	case BPF_JLT:
		if (reg->u32_max_value < val)
			return 1;
		else if (reg->u32_min_value >= val)
			return 0;
		break;
	case BPF_JSLT:
		if (reg->s32_max_value < sval)
			return 1;
		else if (reg->s32_min_value >= sval)
			return 0;
		break;
	case BPF_JGE:
		if (reg->u32_min_value >= val)
			return 1;
		else if (reg->u32_max_value < val)
			return 0;
		break;
	case BPF_JSGE:
		if (reg->s32_min_value >= sval)
			return 1;
		else if (reg->s32_max_value < sval)
			return 0;
		break;
	case BPF_JLE:
		if (reg->u32_max_value <= val)
			return 1;
		else if (reg->u32_min_value > val)
			return 0;
		break;
	case BPF_JSLE:
		if (reg->s32_max_value <= sval)
			return 1;
		else if (reg->s32_min_value > sval)
			return 0;
		break;
	}

	return -1;
}


static int is_branch64_taken(struct bpf_reg_state *reg, u64 val, u8 opcode)
{
	s64 sval = (s64)val;

	switch (opcode) {
	case BPF_JEQ:
		if (tnum_is_const(reg->var_off))
			return !!tnum_equals_const(reg->var_off, val);
		break;
	case BPF_JNE:
		if (tnum_is_const(reg->var_off))
			return !tnum_equals_const(reg->var_off, val);
		break;
	case BPF_JSET:
		if ((~reg->var_off.mask & reg->var_off.value) & val)
			return 1;
		if (!((reg->var_off.mask | reg->var_off.value) & val))
			return 0;
		break;
	case BPF_JGT:
		if (reg->umin_value > val)
			return 1;
		else if (reg->umax_value <= val)
			return 0;
		break;
	case BPF_JSGT:
		if (reg->smin_value > sval)
			return 1;
		else if (reg->smax_value <= sval)
			return 0;
		break;
	case BPF_JLT:
		if (reg->umax_value < val)
			return 1;
		else if (reg->umin_value >= val)
			return 0;
		break;
	case BPF_JSLT:
		if (reg->smax_value < sval)
			return 1;
		else if (reg->smin_value >= sval)
			return 0;
		break;
	case BPF_JGE:
		if (reg->umin_value >= val)
			return 1;
		else if (reg->umax_value < val)
			return 0;
		break;
	case BPF_JSGE:
		if (reg->smin_value >= sval)
			return 1;
		else if (reg->smax_value < sval)
			return 0;
		break;
	case BPF_JLE:
		if (reg->umax_value <= val)
			return 1;
		else if (reg->umin_value > val)
			return 0;
		break;
	case BPF_JSLE:
		if (reg->smax_value <= sval)
			return 1;
		else if (reg->smin_value > sval)
			return 0;
		break;
	}

	return -1;
}

/* compute branch direction of the expression "if (reg opcode val) goto target;"
 * and return:
 *  1 - branch will be taken and "goto target" will be executed
 *  0 - branch will not be taken and fall-through to next insn
 * -1 - unknown. Example: "if (reg < 5)" is unknown when register value
 *      range [0,10]
 */
static int is_branch_taken(struct bpf_reg_state *reg, u64 val, u8 opcode,
			   bool is_jmp32)
{
	if (__is_pointer_value(false, reg)) {
		if (!reg_type_not_null(reg->type))
			return -1;

		/* If pointer is valid tests against zero will fail so we can
		 * use this to direct branch taken.
		 */
		if (val != 0)
			return -1;

		switch (opcode) {
		case BPF_JEQ:
			return 0;
		case BPF_JNE:
			return 1;
		default:
			return -1;
		}
	}

	if (is_jmp32)
		return is_branch32_taken(reg, val, opcode);
	return is_branch64_taken(reg, val, opcode);
}

static int flip_opcode(u32 opcode)
{
	/* How can we transform "a <op> b" into "b <op> a"? */
	static const u8 opcode_flip[16] = {
		/* these stay the same */
		[BPF_JEQ  >> 4] = BPF_JEQ,
		[BPF_JNE  >> 4] = BPF_JNE,
		[BPF_JSET >> 4] = BPF_JSET,
		/* these swap "lesser" and "greater" (L and G in the opcodes) */
		[BPF_JGE  >> 4] = BPF_JLE,
		[BPF_JGT  >> 4] = BPF_JLT,
		[BPF_JLE  >> 4] = BPF_JGE,
		[BPF_JLT  >> 4] = BPF_JGT,
		[BPF_JSGE >> 4] = BPF_JSLE,
		[BPF_JSGT >> 4] = BPF_JSLT,
		[BPF_JSLE >> 4] = BPF_JSGE,
		[BPF_JSLT >> 4] = BPF_JSGT
	};
	return opcode_flip[opcode >> 4];
}

static int is_pkt_ptr_branch_taken(struct bpf_reg_state *dst_reg,
				   struct bpf_reg_state *src_reg,
				   u8 opcode)
{
	struct bpf_reg_state *pkt;

	if (src_reg->type == PTR_TO_PACKET_END) {
		pkt = dst_reg;
	} else if (dst_reg->type == PTR_TO_PACKET_END) {
		pkt = src_reg;
		opcode = flip_opcode(opcode);
	} else {
		return -1;
	}

	if (pkt->range >= 0)
		return -1;

	switch (opcode) {
	case BPF_JLE:
		/* pkt <= pkt_end */
		fallthrough;
	case BPF_JGT:
		/* pkt > pkt_end */
		if (pkt->range == BEYOND_PKT_END)
			/* pkt has at last one extra byte beyond pkt_end */
			return opcode == BPF_JGT;
		break;
	case BPF_JLT:
		/* pkt < pkt_end */
		fallthrough;
	case BPF_JGE:
		/* pkt >= pkt_end */
		if (pkt->range == BEYOND_PKT_END || pkt->range == AT_PKT_END)
			return opcode == BPF_JGE;
		break;
	}
	return -1;
}

/* Adjusts the register min/max values in the case that the dst_reg is the
 * variable register that we are working on, and src_reg is a constant or we're
 * simply doing a BPF_K check.
 * In JEQ/JNE cases we also adjust the var_off values.
 */
static void reg_set_min_max(struct bpf_reg_state *true_reg,
			    struct bpf_reg_state *false_reg,
			    u64 val, u32 val32,
			    u8 opcode, bool is_jmp32)
{
	struct tnum false_32off = tnum_subreg(false_reg->var_off);
	struct tnum false_64off = false_reg->var_off;
	struct tnum true_32off = tnum_subreg(true_reg->var_off);
	struct tnum true_64off = true_reg->var_off;
	s64 sval = (s64)val;
	s32 sval32 = (s32)val32;

	/* If the dst_reg is a pointer, we can't learn anything about its
	 * variable offset from the compare (unless src_reg were a pointer into
	 * the same object, but we don't bother with that.
	 * Since false_reg and true_reg have the same type by construction, we
	 * only need to check one of them for pointerness.
	 */
	if (__is_pointer_value(false, false_reg))
		return;

	switch (opcode) {
	case BPF_JEQ:
	case BPF_JNE:
	{
		struct bpf_reg_state *reg =
			opcode == BPF_JEQ ? true_reg : false_reg;

		/* JEQ/JNE comparison doesn't change the register equivalence.
		 * r1 = r2;
		 * if (r1 == 42) goto label;
		 * ...
		 * label: // here both r1 and r2 are known to be 42.
		 *
		 * Hence when marking register as known preserve it's ID.
		 */
		if (is_jmp32)
			__mark_reg32_known(reg, val32);
		else
			___mark_reg_known(reg, val);
		break;
	}
	case BPF_JSET:
		if (is_jmp32) {
			false_32off = tnum_and(false_32off, tnum_const(~val32));
			if (is_power_of_2(val32))
				true_32off = tnum_or(true_32off,
						     tnum_const(val32));
		} else {
			false_64off = tnum_and(false_64off, tnum_const(~val));
			if (is_power_of_2(val))
				true_64off = tnum_or(true_64off,
						     tnum_const(val));
		}
		break;
	case BPF_JGE:
	case BPF_JGT:
	{
		if (is_jmp32) {
			u32 false_umax = opcode == BPF_JGT ? val32  : val32 - 1;
			u32 true_umin = opcode == BPF_JGT ? val32 + 1 : val32;

			false_reg->u32_max_value = min(false_reg->u32_max_value,
						       false_umax);
			true_reg->u32_min_value = max(true_reg->u32_min_value,
						      true_umin);
		} else {
			u64 false_umax = opcode == BPF_JGT ? val    : val - 1;
			u64 true_umin = opcode == BPF_JGT ? val + 1 : val;

			false_reg->umax_value = min(false_reg->umax_value, false_umax);
			true_reg->umin_value = max(true_reg->umin_value, true_umin);
		}
		break;
	}
	case BPF_JSGE:
	case BPF_JSGT:
	{
		if (is_jmp32) {
			s32 false_smax = opcode == BPF_JSGT ? sval32    : sval32 - 1;
			s32 true_smin = opcode == BPF_JSGT ? sval32 + 1 : sval32;

			false_reg->s32_max_value = min(false_reg->s32_max_value, false_smax);
			true_reg->s32_min_value = max(true_reg->s32_min_value, true_smin);
		} else {
			s64 false_smax = opcode == BPF_JSGT ? sval    : sval - 1;
			s64 true_smin = opcode == BPF_JSGT ? sval + 1 : sval;

			false_reg->smax_value = min(false_reg->smax_value, false_smax);
			true_reg->smin_value = max(true_reg->smin_value, true_smin);
		}
		break;
	}
	case BPF_JLE:
	case BPF_JLT:
	{
		if (is_jmp32) {
			u32 false_umin = opcode == BPF_JLT ? val32  : val32 + 1;
			u32 true_umax = opcode == BPF_JLT ? val32 - 1 : val32;

			false_reg->u32_min_value = max(false_reg->u32_min_value,
						       false_umin);
			true_reg->u32_max_value = min(true_reg->u32_max_value,
						      true_umax);
		} else {
			u64 false_umin = opcode == BPF_JLT ? val    : val + 1;
			u64 true_umax = opcode == BPF_JLT ? val - 1 : val;

			false_reg->umin_value = max(false_reg->umin_value, false_umin);
			true_reg->umax_value = min(true_reg->umax_value, true_umax);
		}
		break;
	}
	case BPF_JSLE:
	case BPF_JSLT:
	{
		if (is_jmp32) {
			s32 false_smin = opcode == BPF_JSLT ? sval32    : sval32 + 1;
			s32 true_smax = opcode == BPF_JSLT ? sval32 - 1 : sval32;

			false_reg->s32_min_value = max(false_reg->s32_min_value, false_smin);
			true_reg->s32_max_value = min(true_reg->s32_max_value, true_smax);
		} else {
			s64 false_smin = opcode == BPF_JSLT ? sval    : sval + 1;
			s64 true_smax = opcode == BPF_JSLT ? sval - 1 : sval;

			false_reg->smin_value = max(false_reg->smin_value, false_smin);
			true_reg->smax_value = min(true_reg->smax_value, true_smax);
		}
		break;
	}
	default:
		return;
	}

	if (is_jmp32) {
		false_reg->var_off = tnum_or(tnum_clear_subreg(false_64off),
					     tnum_subreg(false_32off));
		true_reg->var_off = tnum_or(tnum_clear_subreg(true_64off),
					    tnum_subreg(true_32off));
		__reg_combine_32_into_64(false_reg);
		__reg_combine_32_into_64(true_reg);
	} else {
		false_reg->var_off = false_64off;
		true_reg->var_off = true_64off;
		__reg_combine_64_into_32(false_reg);
		__reg_combine_64_into_32(true_reg);
	}
}

/* Same as above, but for the case that dst_reg holds a constant and src_reg is
 * the variable reg.
 */
static void reg_set_min_max_inv(struct bpf_reg_state *true_reg,
				struct bpf_reg_state *false_reg,
				u64 val, u32 val32,
				u8 opcode, bool is_jmp32)
{
	opcode = flip_opcode(opcode);
	/* This uses zero as "not present in table"; luckily the zero opcode,
	 * BPF_JA, can't get here.
	 */
	if (opcode)
		reg_set_min_max(true_reg, false_reg, val, val32, opcode, is_jmp32);
}

/* Regs are known to be equal, so intersect their min/max/var_off */
static void __reg_combine_min_max(struct bpf_reg_state *src_reg,
				  struct bpf_reg_state *dst_reg)
{
	src_reg->umin_value = dst_reg->umin_value = max(src_reg->umin_value,
							dst_reg->umin_value);
	src_reg->umax_value = dst_reg->umax_value = min(src_reg->umax_value,
							dst_reg->umax_value);
	src_reg->smin_value = dst_reg->smin_value = max(src_reg->smin_value,
							dst_reg->smin_value);
	src_reg->smax_value = dst_reg->smax_value = min(src_reg->smax_value,
							dst_reg->smax_value);
	src_reg->var_off = dst_reg->var_off = tnum_intersect(src_reg->var_off,
							     dst_reg->var_off);
	/* We might have learned new bounds from the var_off. */
	__update_reg_bounds(src_reg);
	__update_reg_bounds(dst_reg);
	/* We might have learned something about the sign bit. */
	__reg_deduce_bounds(src_reg);
	__reg_deduce_bounds(dst_reg);
	/* We might have learned some bits from the bounds. */
	__reg_bound_offset(src_reg);
	__reg_bound_offset(dst_reg);
	/* Intersecting with the old var_off might have improved our bounds
	 * slightly.  e.g. if umax was 0x7f...f and var_off was (0; 0xf...fc),
	 * then new var_off is (0; 0x7f...fc) which improves our umax.
	 */
	__update_reg_bounds(src_reg);
	__update_reg_bounds(dst_reg);
}

static void reg_combine_min_max(struct bpf_reg_state *true_src,
				struct bpf_reg_state *true_dst,
				struct bpf_reg_state *false_src,
				struct bpf_reg_state *false_dst,
				u8 opcode)
{
	switch (opcode) {
	case BPF_JEQ:
		__reg_combine_min_max(true_src, true_dst);
		break;
	case BPF_JNE:
		__reg_combine_min_max(false_src, false_dst);
		break;
	}
}

static void mark_ptr_or_null_reg(struct bpf_func_state *state,
				 struct bpf_reg_state *reg, u32 id,
				 bool is_null)
{
	if (reg_type_may_be_null(reg->type) && reg->id == id &&
	    !WARN_ON_ONCE(!reg->id)) {
		/* Old offset (both fixed and variable parts) should
		 * have been known-zero, because we don't allow pointer
		 * arithmetic on pointers that might be NULL.
		 */
		if (WARN_ON_ONCE(reg->smin_value || reg->smax_value ||
				 !tnum_equals_const(reg->var_off, 0) ||
				 reg->off)) {
			__mark_reg_known_zero(reg);
			reg->off = 0;
		}
		if (is_null) {
			reg->type = SCALAR_VALUE;
			/* We don't need id and ref_obj_id from this point
			 * onwards anymore, thus we should better reset it,
			 * so that state pruning has chances to take effect.
			 */
			reg->id = 0;
			reg->ref_obj_id = 0;

			return;
		}

		mark_ptr_not_null_reg(reg);

		if (!reg_may_point_to_spin_lock(reg)) {
			/* For not-NULL ptr, reg->ref_obj_id will be reset
			 * in release_reg_references().
			 *
			 * reg->id is still used by spin_lock ptr. Other
			 * than spin_lock ptr type, reg->id can be reset.
			 */
			reg->id = 0;
		}
	}
}

static void __mark_ptr_or_null_regs(struct bpf_func_state *state, u32 id,
				    bool is_null)
{
	struct bpf_reg_state *reg;
	int i;

	for (i = 0; i < MAX_BPF_REG; i++)
		mark_ptr_or_null_reg(state, &state->regs[i], id, is_null);

	bpf_for_each_spilled_reg(i, state, reg) {
		if (!reg)
			continue;
		mark_ptr_or_null_reg(state, reg, id, is_null);
	}
}

/* The logic is similar to find_good_pkt_pointers(), both could eventually
 * be folded together at some point.
 */
static void mark_ptr_or_null_regs(struct bpf_verifier_state *vstate, u32 regno,
				  bool is_null)
{
	struct bpf_func_state *state = vstate->frame[vstate->curframe];
	struct bpf_reg_state *regs = state->regs;
	u32 ref_obj_id = regs[regno].ref_obj_id;
	u32 id = regs[regno].id;
	int i;

	if (ref_obj_id && ref_obj_id == id && is_null)
		/* regs[regno] is in the " == NULL" branch.
		 * No one could have freed the reference state before
		 * doing the NULL check.
		 */
		WARN_ON_ONCE(release_reference_state(state, id));

	for (i = 0; i <= vstate->curframe; i++)
		__mark_ptr_or_null_regs(vstate->frame[i], id, is_null);
}

static bool try_match_pkt_pointers(const struct bpf_insn *insn,
				   struct bpf_reg_state *dst_reg,
				   struct bpf_reg_state *src_reg,
				   struct bpf_verifier_state *this_branch,
				   struct bpf_verifier_state *other_branch)
{
	if (BPF_SRC(insn->code) != BPF_X)
		return false;

	/* Pointers are always 64-bit. */
	if (BPF_CLASS(insn->code) == BPF_JMP32)
		return false;

	switch (BPF_OP(insn->code)) {
	case BPF_JGT:
		if ((dst_reg->type == PTR_TO_PACKET &&
		     src_reg->type == PTR_TO_PACKET_END) ||
		    (dst_reg->type == PTR_TO_PACKET_META &&
		     reg_is_init_pkt_pointer(src_reg, PTR_TO_PACKET))) {
			/* pkt_data' > pkt_end, pkt_meta' > pkt_data */
			find_good_pkt_pointers(this_branch, dst_reg,
					       dst_reg->type, false);
			mark_pkt_end(other_branch, insn->dst_reg, true);
		} else if ((dst_reg->type == PTR_TO_PACKET_END &&
			    src_reg->type == PTR_TO_PACKET) ||
			   (reg_is_init_pkt_pointer(dst_reg, PTR_TO_PACKET) &&
			    src_reg->type == PTR_TO_PACKET_META)) {
			/* pkt_end > pkt_data', pkt_data > pkt_meta' */
			find_good_pkt_pointers(other_branch, src_reg,
					       src_reg->type, true);
			mark_pkt_end(this_branch, insn->src_reg, false);
		} else {
			return false;
		}
		break;
	case BPF_JLT:
		if ((dst_reg->type == PTR_TO_PACKET &&
		     src_reg->type == PTR_TO_PACKET_END) ||
		    (dst_reg->type == PTR_TO_PACKET_META &&
		     reg_is_init_pkt_pointer(src_reg, PTR_TO_PACKET))) {
			/* pkt_data' < pkt_end, pkt_meta' < pkt_data */
			find_good_pkt_pointers(other_branch, dst_reg,
					       dst_reg->type, true);
			mark_pkt_end(this_branch, insn->dst_reg, false);
		} else if ((dst_reg->type == PTR_TO_PACKET_END &&
			    src_reg->type == PTR_TO_PACKET) ||
			   (reg_is_init_pkt_pointer(dst_reg, PTR_TO_PACKET) &&
			    src_reg->type == PTR_TO_PACKET_META)) {
			/* pkt_end < pkt_data', pkt_data > pkt_meta' */
			find_good_pkt_pointers(this_branch, src_reg,
					       src_reg->type, false);
			mark_pkt_end(other_branch, insn->src_reg, true);
		} else {
			return false;
		}
		break;
	case BPF_JGE:
		if ((dst_reg->type == PTR_TO_PACKET &&
		     src_reg->type == PTR_TO_PACKET_END) ||
		    (dst_reg->type == PTR_TO_PACKET_META &&
		     reg_is_init_pkt_pointer(src_reg, PTR_TO_PACKET))) {
			/* pkt_data' >= pkt_end, pkt_meta' >= pkt_data */
			find_good_pkt_pointers(this_branch, dst_reg,
					       dst_reg->type, true);
			mark_pkt_end(other_branch, insn->dst_reg, false);
		} else if ((dst_reg->type == PTR_TO_PACKET_END &&
			    src_reg->type == PTR_TO_PACKET) ||
			   (reg_is_init_pkt_pointer(dst_reg, PTR_TO_PACKET) &&
			    src_reg->type == PTR_TO_PACKET_META)) {
			/* pkt_end >= pkt_data', pkt_data >= pkt_meta' */
			find_good_pkt_pointers(other_branch, src_reg,
					       src_reg->type, false);
			mark_pkt_end(this_branch, insn->src_reg, true);
		} else {
			return false;
		}
		break;
	case BPF_JLE:
		if ((dst_reg->type == PTR_TO_PACKET &&
		     src_reg->type == PTR_TO_PACKET_END) ||
		    (dst_reg->type == PTR_TO_PACKET_META &&
		     reg_is_init_pkt_pointer(src_reg, PTR_TO_PACKET))) {
			/* pkt_data' <= pkt_end, pkt_meta' <= pkt_data */
			find_good_pkt_pointers(other_branch, dst_reg,
					       dst_reg->type, false);
			mark_pkt_end(this_branch, insn->dst_reg, true);
		} else if ((dst_reg->type == PTR_TO_PACKET_END &&
			    src_reg->type == PTR_TO_PACKET) ||
			   (reg_is_init_pkt_pointer(dst_reg, PTR_TO_PACKET) &&
			    src_reg->type == PTR_TO_PACKET_META)) {
			/* pkt_end <= pkt_data', pkt_data <= pkt_meta' */
			find_good_pkt_pointers(this_branch, src_reg,
					       src_reg->type, true);
			mark_pkt_end(other_branch, insn->src_reg, false);
		} else {
			return false;
		}
		break;
	default:
		return false;
	}

	return true;
}

static void find_equal_scalars(struct bpf_verifier_state *vstate,
			       struct bpf_reg_state *known_reg)
{
	struct bpf_func_state *state;
	struct bpf_reg_state *reg;
	int i, j;

	for (i = 0; i <= vstate->curframe; i++) {
		state = vstate->frame[i];
		for (j = 0; j < MAX_BPF_REG; j++) {
			reg = &state->regs[j];
			if (reg->type == SCALAR_VALUE && reg->id == known_reg->id)
				*reg = *known_reg;
		}

		bpf_for_each_spilled_reg(j, state, reg) {
			if (!reg)
				continue;
			if (reg->type == SCALAR_VALUE && reg->id == known_reg->id)
				*reg = *known_reg;
		}
	}
}

static int check_cond_jmp_op(struct bpf_verifier_env *env,
			     struct bpf_insn *insn, int *insn_idx)
{
	struct bpf_verifier_state *this_branch = env->cur_state;
	struct bpf_verifier_state *other_branch;
	struct bpf_reg_state *regs = this_branch->frame[this_branch->curframe]->regs;
	struct bpf_reg_state *dst_reg, *other_branch_regs, *src_reg = NULL;
	u8 opcode = BPF_OP(insn->code);
	bool is_jmp32;
	int pred = -1;
	int err;

	/* Only conditional jumps are expected to reach here. */
	if (opcode == BPF_JA || opcode > BPF_JSLE) {
		verbose(env, "invalid BPF_JMP/JMP32 opcode %x\n", opcode);
		return -EINVAL;
	}

	if (BPF_SRC(insn->code) == BPF_X) {
		if (insn->imm != 0) {
			verbose(env, "BPF_JMP/JMP32 uses reserved fields\n");
			return -EINVAL;
		}

		/* check src1 operand */
		err = check_reg_arg(env, insn->src_reg, SRC_OP);
		if (err)
			return err;

		if (is_pointer_value(env, insn->src_reg)) {
			verbose(env, "R%d pointer comparison prohibited\n",
				insn->src_reg);
			return -EACCES;
		}
		src_reg = &regs[insn->src_reg];
	} else {
		if (insn->src_reg != BPF_REG_0) {
			verbose(env, "BPF_JMP/JMP32 uses reserved fields\n");
			return -EINVAL;
		}
	}

	/* check src2 operand */
	err = check_reg_arg(env, insn->dst_reg, SRC_OP);
	if (err)
		return err;

	dst_reg = &regs[insn->dst_reg];
	is_jmp32 = BPF_CLASS(insn->code) == BPF_JMP32;

	if (BPF_SRC(insn->code) == BPF_K) {
		pred = is_branch_taken(dst_reg, insn->imm, opcode, is_jmp32);
	} else if (src_reg->type == SCALAR_VALUE &&
		   is_jmp32 && tnum_is_const(tnum_subreg(src_reg->var_off))) {
		pred = is_branch_taken(dst_reg,
				       tnum_subreg(src_reg->var_off).value,
				       opcode,
				       is_jmp32);
	} else if (src_reg->type == SCALAR_VALUE &&
		   !is_jmp32 && tnum_is_const(src_reg->var_off)) {
		pred = is_branch_taken(dst_reg,
				       src_reg->var_off.value,
				       opcode,
				       is_jmp32);
	} else if (reg_is_pkt_pointer_any(dst_reg) &&
		   reg_is_pkt_pointer_any(src_reg) &&
		   !is_jmp32) {
		pred = is_pkt_ptr_branch_taken(dst_reg, src_reg, opcode);
	}

	if (pred >= 0) {
		/* If we get here with a dst_reg pointer type it is because
		 * above is_branch_taken() special cased the 0 comparison.
		 */
		if (!__is_pointer_value(false, dst_reg))
			err = mark_chain_precision(env, insn->dst_reg);
		if (BPF_SRC(insn->code) == BPF_X && !err &&
		    !__is_pointer_value(false, src_reg))
			err = mark_chain_precision(env, insn->src_reg);
		if (err)
			return err;
	}
	if (pred == 1) {
		/* only follow the goto, ignore fall-through */
		*insn_idx += insn->off;
		return 0;
	} else if (pred == 0) {
		/* only follow fall-through branch, since
		 * that's where the program will go
		 */
		return 0;
	}

	other_branch = push_stack(env, *insn_idx + insn->off + 1, *insn_idx,
				  false);
	if (!other_branch)
		return -EFAULT;
	other_branch_regs = other_branch->frame[other_branch->curframe]->regs;

	/* detect if we are comparing against a constant value so we can adjust
	 * our min/max values for our dst register.
	 * this is only legit if both are scalars (or pointers to the same
	 * object, I suppose, but we don't support that right now), because
	 * otherwise the different base pointers mean the offsets aren't
	 * comparable.
	 */
	if (BPF_SRC(insn->code) == BPF_X) {
		struct bpf_reg_state *src_reg = &regs[insn->src_reg];

		if (dst_reg->type == SCALAR_VALUE &&
		    src_reg->type == SCALAR_VALUE) {
			if (tnum_is_const(src_reg->var_off) ||
			    (is_jmp32 &&
			     tnum_is_const(tnum_subreg(src_reg->var_off))))
				reg_set_min_max(&other_branch_regs[insn->dst_reg],
						dst_reg,
						src_reg->var_off.value,
						tnum_subreg(src_reg->var_off).value,
						opcode, is_jmp32);
			else if (tnum_is_const(dst_reg->var_off) ||
				 (is_jmp32 &&
				  tnum_is_const(tnum_subreg(dst_reg->var_off))))
				reg_set_min_max_inv(&other_branch_regs[insn->src_reg],
						    src_reg,
						    dst_reg->var_off.value,
						    tnum_subreg(dst_reg->var_off).value,
						    opcode, is_jmp32);
			else if (!is_jmp32 &&
				 (opcode == BPF_JEQ || opcode == BPF_JNE))
				/* Comparing for equality, we can combine knowledge */
				reg_combine_min_max(&other_branch_regs[insn->src_reg],
						    &other_branch_regs[insn->dst_reg],
						    src_reg, dst_reg, opcode);
			if (src_reg->id &&
			    !WARN_ON_ONCE(src_reg->id != other_branch_regs[insn->src_reg].id)) {
				find_equal_scalars(this_branch, src_reg);
				find_equal_scalars(other_branch, &other_branch_regs[insn->src_reg]);
			}

		}
	} else if (dst_reg->type == SCALAR_VALUE) {
		reg_set_min_max(&other_branch_regs[insn->dst_reg],
					dst_reg, insn->imm, (u32)insn->imm,
					opcode, is_jmp32);
	}

	if (dst_reg->type == SCALAR_VALUE && dst_reg->id &&
	    !WARN_ON_ONCE(dst_reg->id != other_branch_regs[insn->dst_reg].id)) {
		find_equal_scalars(this_branch, dst_reg);
		find_equal_scalars(other_branch, &other_branch_regs[insn->dst_reg]);
	}

	/* detect if R == 0 where R is returned from bpf_map_lookup_elem().
	 * NOTE: these optimizations below are related with pointer comparison
	 *       which will never be JMP32.
	 */
	if (!is_jmp32 && BPF_SRC(insn->code) == BPF_K &&
	    insn->imm == 0 && (opcode == BPF_JEQ || opcode == BPF_JNE) &&
	    reg_type_may_be_null(dst_reg->type)) {
		/* Mark all identical registers in each branch as either
		 * safe or unknown depending R == 0 or R != 0 conditional.
		 */
		mark_ptr_or_null_regs(this_branch, insn->dst_reg,
				      opcode == BPF_JNE);
		mark_ptr_or_null_regs(other_branch, insn->dst_reg,
				      opcode == BPF_JEQ);
	} else if (!try_match_pkt_pointers(insn, dst_reg, &regs[insn->src_reg],
					   this_branch, other_branch) &&
		   is_pointer_value(env, insn->dst_reg)) {
		verbose(env, "R%d pointer comparison prohibited\n",
			insn->dst_reg);
		return -EACCES;
	}
	if (env->log.level & BPF_LOG_LEVEL)
		print_verifier_state(env, this_branch->frame[this_branch->curframe]);
	return 0;
}

/* verify BPF_LD_IMM64 instruction */
static int check_ld_imm(struct bpf_verifier_env *env, struct bpf_insn *insn)
{
	struct bpf_insn_aux_data *aux = cur_aux(env);
	struct bpf_reg_state *regs = cur_regs(env);
	struct bpf_reg_state *dst_reg;
	struct bpf_map *map;
	int err;

	if (BPF_SIZE(insn->code) != BPF_DW) {
		verbose(env, "invalid BPF_LD_IMM insn\n");
		return -EINVAL;
	}
	if (insn->off != 0) {
		verbose(env, "BPF_LD_IMM64 uses reserved fields\n");
		return -EINVAL;
	}

	err = check_reg_arg(env, insn->dst_reg, DST_OP);
	if (err)
		return err;

	dst_reg = &regs[insn->dst_reg];
	if (insn->src_reg == 0) {
		u64 imm = ((u64)(insn + 1)->imm << 32) | (u32)insn->imm;

		dst_reg->type = SCALAR_VALUE;
		__mark_reg_known(&regs[insn->dst_reg], imm);
		return 0;
	}

	if (insn->src_reg == BPF_PSEUDO_BTF_ID) {
		mark_reg_known_zero(env, regs, insn->dst_reg);

		dst_reg->type = aux->btf_var.reg_type;
		switch (dst_reg->type) {
		case PTR_TO_MEM:
			dst_reg->mem_size = aux->btf_var.mem_size;
			break;
		case PTR_TO_BTF_ID:
		case PTR_TO_PERCPU_BTF_ID:
<<<<<<< HEAD
=======
			dst_reg->btf = aux->btf_var.btf;
>>>>>>> f642729d
			dst_reg->btf_id = aux->btf_var.btf_id;
			break;
		default:
			verbose(env, "bpf verifier is misconfigured\n");
			return -EFAULT;
		}
		return 0;
	}

	map = env->used_maps[aux->map_index];
	mark_reg_known_zero(env, regs, insn->dst_reg);
	dst_reg->map_ptr = map;

	if (insn->src_reg == BPF_PSEUDO_MAP_VALUE) {
		dst_reg->type = PTR_TO_MAP_VALUE;
		dst_reg->off = aux->map_off;
		if (map_value_has_spin_lock(map))
			dst_reg->id = ++env->id_gen;
	} else if (insn->src_reg == BPF_PSEUDO_MAP_FD) {
		dst_reg->type = CONST_PTR_TO_MAP;
	} else {
		verbose(env, "bpf verifier is misconfigured\n");
		return -EINVAL;
	}

	return 0;
}

static bool may_access_skb(enum bpf_prog_type type)
{
	switch (type) {
	case BPF_PROG_TYPE_SOCKET_FILTER:
	case BPF_PROG_TYPE_SCHED_CLS:
	case BPF_PROG_TYPE_SCHED_ACT:
		return true;
	default:
		return false;
	}
}

/* verify safety of LD_ABS|LD_IND instructions:
 * - they can only appear in the programs where ctx == skb
 * - since they are wrappers of function calls, they scratch R1-R5 registers,
 *   preserve R6-R9, and store return value into R0
 *
 * Implicit input:
 *   ctx == skb == R6 == CTX
 *
 * Explicit input:
 *   SRC == any register
 *   IMM == 32-bit immediate
 *
 * Output:
 *   R0 - 8/16/32-bit skb data converted to cpu endianness
 */
static int check_ld_abs(struct bpf_verifier_env *env, struct bpf_insn *insn)
{
	struct bpf_reg_state *regs = cur_regs(env);
	static const int ctx_reg = BPF_REG_6;
	u8 mode = BPF_MODE(insn->code);
	int i, err;

	if (!may_access_skb(resolve_prog_type(env->prog))) {
		verbose(env, "BPF_LD_[ABS|IND] instructions not allowed for this program type\n");
		return -EINVAL;
	}

	if (!env->ops->gen_ld_abs) {
		verbose(env, "bpf verifier is misconfigured\n");
		return -EINVAL;
	}

	if (insn->dst_reg != BPF_REG_0 || insn->off != 0 ||
	    BPF_SIZE(insn->code) == BPF_DW ||
	    (mode == BPF_ABS && insn->src_reg != BPF_REG_0)) {
		verbose(env, "BPF_LD_[ABS|IND] uses reserved fields\n");
		return -EINVAL;
	}

	/* check whether implicit source operand (register R6) is readable */
	err = check_reg_arg(env, ctx_reg, SRC_OP);
	if (err)
		return err;

	/* Disallow usage of BPF_LD_[ABS|IND] with reference tracking, as
	 * gen_ld_abs() may terminate the program at runtime, leading to
	 * reference leak.
	 */
	err = check_reference_leak(env);
	if (err) {
		verbose(env, "BPF_LD_[ABS|IND] cannot be mixed with socket references\n");
		return err;
	}

	if (env->cur_state->active_spin_lock) {
		verbose(env, "BPF_LD_[ABS|IND] cannot be used inside bpf_spin_lock-ed region\n");
		return -EINVAL;
	}

	if (regs[ctx_reg].type != PTR_TO_CTX) {
		verbose(env,
			"at the time of BPF_LD_ABS|IND R6 != pointer to skb\n");
		return -EINVAL;
	}

	if (mode == BPF_IND) {
		/* check explicit source operand */
		err = check_reg_arg(env, insn->src_reg, SRC_OP);
		if (err)
			return err;
	}

	err = check_ctx_reg(env, &regs[ctx_reg], ctx_reg);
	if (err < 0)
		return err;

	/* reset caller saved regs to unreadable */
	for (i = 0; i < CALLER_SAVED_REGS; i++) {
		mark_reg_not_init(env, regs, caller_saved[i]);
		check_reg_arg(env, caller_saved[i], DST_OP_NO_MARK);
	}

	/* mark destination R0 register as readable, since it contains
	 * the value fetched from the packet.
	 * Already marked as written above.
	 */
	mark_reg_unknown(env, regs, BPF_REG_0);
	/* ld_abs load up to 32-bit skb data. */
	regs[BPF_REG_0].subreg_def = env->insn_idx + 1;
	return 0;
}

static int check_return_code(struct bpf_verifier_env *env)
{
	struct tnum enforce_attach_type_range = tnum_unknown;
	const struct bpf_prog *prog = env->prog;
	struct bpf_reg_state *reg;
	struct tnum range = tnum_range(0, 1);
	enum bpf_prog_type prog_type = resolve_prog_type(env->prog);
	int err;
	const bool is_subprog = env->cur_state->frame[0]->subprogno;

	/* LSM and struct_ops func-ptr's return type could be "void" */
<<<<<<< HEAD
	if ((prog_type == BPF_PROG_TYPE_STRUCT_OPS ||
=======
	if (!is_subprog &&
	    (prog_type == BPF_PROG_TYPE_STRUCT_OPS ||
>>>>>>> f642729d
	     prog_type == BPF_PROG_TYPE_LSM) &&
	    !prog->aux->attach_func_proto->type)
		return 0;

	/* eBPF calling convetion is such that R0 is used
	 * to return the value from eBPF program.
	 * Make sure that it's readable at this time
	 * of bpf_exit, which means that program wrote
	 * something into it earlier
	 */
	err = check_reg_arg(env, BPF_REG_0, SRC_OP);
	if (err)
		return err;

	if (is_pointer_value(env, BPF_REG_0)) {
		verbose(env, "R0 leaks addr as return value\n");
		return -EACCES;
	}

<<<<<<< HEAD
=======
	reg = cur_regs(env) + BPF_REG_0;
	if (is_subprog) {
		if (reg->type != SCALAR_VALUE) {
			verbose(env, "At subprogram exit the register R0 is not a scalar value (%s)\n",
				reg_type_str[reg->type]);
			return -EINVAL;
		}
		return 0;
	}

>>>>>>> f642729d
	switch (prog_type) {
	case BPF_PROG_TYPE_CGROUP_SOCK_ADDR:
		if (env->prog->expected_attach_type == BPF_CGROUP_UDP4_RECVMSG ||
		    env->prog->expected_attach_type == BPF_CGROUP_UDP6_RECVMSG ||
		    env->prog->expected_attach_type == BPF_CGROUP_INET4_GETPEERNAME ||
		    env->prog->expected_attach_type == BPF_CGROUP_INET6_GETPEERNAME ||
		    env->prog->expected_attach_type == BPF_CGROUP_INET4_GETSOCKNAME ||
		    env->prog->expected_attach_type == BPF_CGROUP_INET6_GETSOCKNAME)
			range = tnum_range(1, 1);
		if (env->prog->expected_attach_type == BPF_CGROUP_INET4_BIND ||
		    env->prog->expected_attach_type == BPF_CGROUP_INET6_BIND)
			range = tnum_range(0, 3);
		break;
	case BPF_PROG_TYPE_CGROUP_SKB:
		if (env->prog->expected_attach_type == BPF_CGROUP_INET_EGRESS) {
			range = tnum_range(0, 3);
			enforce_attach_type_range = tnum_range(2, 3);
		}
		break;
	case BPF_PROG_TYPE_CGROUP_SOCK:
	case BPF_PROG_TYPE_SOCK_OPS:
	case BPF_PROG_TYPE_CGROUP_DEVICE:
	case BPF_PROG_TYPE_CGROUP_SYSCTL:
	case BPF_PROG_TYPE_CGROUP_SOCKOPT:
		break;
	case BPF_PROG_TYPE_RAW_TRACEPOINT:
		if (!env->prog->aux->attach_btf_id)
			return 0;
		range = tnum_const(0);
		break;
	case BPF_PROG_TYPE_TRACING:
		switch (env->prog->expected_attach_type) {
		case BPF_TRACE_FENTRY:
		case BPF_TRACE_FEXIT:
			range = tnum_const(0);
			break;
		case BPF_TRACE_RAW_TP:
		case BPF_MODIFY_RETURN:
			return 0;
		case BPF_TRACE_ITER:
			break;
		default:
			return -ENOTSUPP;
		}
		break;
	case BPF_PROG_TYPE_SK_LOOKUP:
		range = tnum_range(SK_DROP, SK_PASS);
		break;
	case BPF_PROG_TYPE_EXT:
		/* freplace program can return anything as its return value
		 * depends on the to-be-replaced kernel func or bpf program.
		 */
	default:
		return 0;
	}

	if (reg->type != SCALAR_VALUE) {
		verbose(env, "At program exit the register R0 is not a known value (%s)\n",
			reg_type_str[reg->type]);
		return -EINVAL;
	}

	if (!tnum_in(range, reg->var_off)) {
		char tn_buf[48];

		verbose(env, "At program exit the register R0 ");
		if (!tnum_is_unknown(reg->var_off)) {
			tnum_strn(tn_buf, sizeof(tn_buf), reg->var_off);
			verbose(env, "has value %s", tn_buf);
		} else {
			verbose(env, "has unknown scalar value");
		}
		tnum_strn(tn_buf, sizeof(tn_buf), range);
		verbose(env, " should have been in %s\n", tn_buf);
		return -EINVAL;
	}

	if (!tnum_is_unknown(enforce_attach_type_range) &&
	    tnum_in(enforce_attach_type_range, reg->var_off))
		env->prog->enforce_expected_attach_type = 1;
	return 0;
}

/* non-recursive DFS pseudo code
 * 1  procedure DFS-iterative(G,v):
 * 2      label v as discovered
 * 3      let S be a stack
 * 4      S.push(v)
 * 5      while S is not empty
 * 6            t <- S.pop()
 * 7            if t is what we're looking for:
 * 8                return t
 * 9            for all edges e in G.adjacentEdges(t) do
 * 10               if edge e is already labelled
 * 11                   continue with the next edge
 * 12               w <- G.adjacentVertex(t,e)
 * 13               if vertex w is not discovered and not explored
 * 14                   label e as tree-edge
 * 15                   label w as discovered
 * 16                   S.push(w)
 * 17                   continue at 5
 * 18               else if vertex w is discovered
 * 19                   label e as back-edge
 * 20               else
 * 21                   // vertex w is explored
 * 22                   label e as forward- or cross-edge
 * 23           label t as explored
 * 24           S.pop()
 *
 * convention:
 * 0x10 - discovered
 * 0x11 - discovered and fall-through edge labelled
 * 0x12 - discovered and fall-through and branch edges labelled
 * 0x20 - explored
 */

enum {
	DISCOVERED = 0x10,
	EXPLORED = 0x20,
	FALLTHROUGH = 1,
	BRANCH = 2,
};

static u32 state_htab_size(struct bpf_verifier_env *env)
{
	return env->prog->len;
}

static struct bpf_verifier_state_list **explored_state(
					struct bpf_verifier_env *env,
					int idx)
{
	struct bpf_verifier_state *cur = env->cur_state;
	struct bpf_func_state *state = cur->frame[cur->curframe];

	return &env->explored_states[(idx ^ state->callsite) % state_htab_size(env)];
}

static void init_explored_state(struct bpf_verifier_env *env, int idx)
{
	env->insn_aux_data[idx].prune_point = true;
}

enum {
	DONE_EXPLORING = 0,
	KEEP_EXPLORING = 1,
};

/* t, w, e - match pseudo-code above:
 * t - index of current instruction
 * w - next instruction
 * e - edge
 */
static int push_insn(int t, int w, int e, struct bpf_verifier_env *env,
		     bool loop_ok)
{
	int *insn_stack = env->cfg.insn_stack;
	int *insn_state = env->cfg.insn_state;

	if (e == FALLTHROUGH && insn_state[t] >= (DISCOVERED | FALLTHROUGH))
		return DONE_EXPLORING;

	if (e == BRANCH && insn_state[t] >= (DISCOVERED | BRANCH))
		return DONE_EXPLORING;

	if (w < 0 || w >= env->prog->len) {
		verbose_linfo(env, t, "%d: ", t);
		verbose(env, "jump out of range from insn %d to %d\n", t, w);
		return -EINVAL;
	}

	if (e == BRANCH)
		/* mark branch target for state pruning */
		init_explored_state(env, w);

	if (insn_state[w] == 0) {
		/* tree-edge */
		insn_state[t] = DISCOVERED | e;
		insn_state[w] = DISCOVERED;
		if (env->cfg.cur_stack >= env->prog->len)
			return -E2BIG;
		insn_stack[env->cfg.cur_stack++] = w;
		return KEEP_EXPLORING;
	} else if ((insn_state[w] & 0xF0) == DISCOVERED) {
		if (loop_ok && env->bpf_capable)
			return DONE_EXPLORING;
		verbose_linfo(env, t, "%d: ", t);
		verbose_linfo(env, w, "%d: ", w);
		verbose(env, "back-edge from insn %d to %d\n", t, w);
		return -EINVAL;
	} else if (insn_state[w] == EXPLORED) {
		/* forward- or cross-edge */
		insn_state[t] = DISCOVERED | e;
	} else {
		verbose(env, "insn state internal bug\n");
		return -EFAULT;
	}
	return DONE_EXPLORING;
}

/* Visits the instruction at index t and returns one of the following:
 *  < 0 - an error occurred
 *  DONE_EXPLORING - the instruction was fully explored
 *  KEEP_EXPLORING - there is still work to be done before it is fully explored
 */
static int visit_insn(int t, int insn_cnt, struct bpf_verifier_env *env)
{
	struct bpf_insn *insns = env->prog->insnsi;
	int ret;

	/* All non-branch instructions have a single fall-through edge. */
	if (BPF_CLASS(insns[t].code) != BPF_JMP &&
	    BPF_CLASS(insns[t].code) != BPF_JMP32)
		return push_insn(t, t + 1, FALLTHROUGH, env, false);

	switch (BPF_OP(insns[t].code)) {
	case BPF_EXIT:
		return DONE_EXPLORING;

	case BPF_CALL:
		ret = push_insn(t, t + 1, FALLTHROUGH, env, false);
		if (ret)
			return ret;

		if (t + 1 < insn_cnt)
			init_explored_state(env, t + 1);
		if (insns[t].src_reg == BPF_PSEUDO_CALL) {
			init_explored_state(env, t);
			ret = push_insn(t, t + insns[t].imm + 1, BRANCH,
					env, false);
		}
		return ret;

	case BPF_JA:
		if (BPF_SRC(insns[t].code) != BPF_K)
			return -EINVAL;

		/* unconditional jump with single edge */
		ret = push_insn(t, t + insns[t].off + 1, FALLTHROUGH, env,
				true);
		if (ret)
			return ret;

		/* unconditional jmp is not a good pruning point,
		 * but it's marked, since backtracking needs
		 * to record jmp history in is_state_visited().
		 */
		init_explored_state(env, t + insns[t].off + 1);
		/* tell verifier to check for equivalent states
		 * after every call and jump
		 */
		if (t + 1 < insn_cnt)
			init_explored_state(env, t + 1);

		return ret;

	default:
		/* conditional jump with two edges */
		init_explored_state(env, t);
		ret = push_insn(t, t + 1, FALLTHROUGH, env, true);
		if (ret)
			return ret;

		return push_insn(t, t + insns[t].off + 1, BRANCH, env, true);
	}
}

/* non-recursive depth-first-search to detect loops in BPF program
 * loop == back-edge in directed graph
 */
static int check_cfg(struct bpf_verifier_env *env)
{
	int insn_cnt = env->prog->len;
	int *insn_stack, *insn_state;
	int ret = 0;
	int i;

	insn_state = env->cfg.insn_state = kvcalloc(insn_cnt, sizeof(int), GFP_KERNEL);
	if (!insn_state)
		return -ENOMEM;

	insn_stack = env->cfg.insn_stack = kvcalloc(insn_cnt, sizeof(int), GFP_KERNEL);
	if (!insn_stack) {
		kvfree(insn_state);
		return -ENOMEM;
	}

	insn_state[0] = DISCOVERED; /* mark 1st insn as discovered */
	insn_stack[0] = 0; /* 0 is the first instruction */
	env->cfg.cur_stack = 1;

	while (env->cfg.cur_stack > 0) {
		int t = insn_stack[env->cfg.cur_stack - 1];

		ret = visit_insn(t, insn_cnt, env);
		switch (ret) {
		case DONE_EXPLORING:
			insn_state[t] = EXPLORED;
			env->cfg.cur_stack--;
			break;
		case KEEP_EXPLORING:
			break;
		default:
			if (ret > 0) {
				verbose(env, "visit_insn internal bug\n");
				ret = -EFAULT;
			}
			goto err_free;
		}
	}

	if (env->cfg.cur_stack < 0) {
		verbose(env, "pop stack internal bug\n");
		ret = -EFAULT;
		goto err_free;
	}

	for (i = 0; i < insn_cnt; i++) {
		if (insn_state[i] != EXPLORED) {
			verbose(env, "unreachable insn %d\n", i);
			ret = -EINVAL;
			goto err_free;
		}
	}
	ret = 0; /* cfg looks good */

err_free:
	kvfree(insn_state);
	kvfree(insn_stack);
	env->cfg.insn_state = env->cfg.insn_stack = NULL;
	return ret;
}

static int check_abnormal_return(struct bpf_verifier_env *env)
{
	int i;

	for (i = 1; i < env->subprog_cnt; i++) {
		if (env->subprog_info[i].has_ld_abs) {
			verbose(env, "LD_ABS is not allowed in subprogs without BTF\n");
			return -EINVAL;
		}
		if (env->subprog_info[i].has_tail_call) {
			verbose(env, "tail_call is not allowed in subprogs without BTF\n");
			return -EINVAL;
		}
	}
	return 0;
}

/* The minimum supported BTF func info size */
#define MIN_BPF_FUNCINFO_SIZE	8
#define MAX_FUNCINFO_REC_SIZE	252

static int check_btf_func(struct bpf_verifier_env *env,
			  const union bpf_attr *attr,
			  union bpf_attr __user *uattr)
{
	const struct btf_type *type, *func_proto, *ret_type;
	u32 i, nfuncs, urec_size, min_size;
	u32 krec_size = sizeof(struct bpf_func_info);
	struct bpf_func_info *krecord;
	struct bpf_func_info_aux *info_aux = NULL;
	struct bpf_prog *prog;
	const struct btf *btf;
	void __user *urecord;
	u32 prev_offset = 0;
	bool scalar_return;
	int ret = -ENOMEM;

	nfuncs = attr->func_info_cnt;
	if (!nfuncs) {
		if (check_abnormal_return(env))
			return -EINVAL;
		return 0;
	}

	if (nfuncs != env->subprog_cnt) {
		verbose(env, "number of funcs in func_info doesn't match number of subprogs\n");
		return -EINVAL;
	}

	urec_size = attr->func_info_rec_size;
	if (urec_size < MIN_BPF_FUNCINFO_SIZE ||
	    urec_size > MAX_FUNCINFO_REC_SIZE ||
	    urec_size % sizeof(u32)) {
		verbose(env, "invalid func info rec size %u\n", urec_size);
		return -EINVAL;
	}

	prog = env->prog;
	btf = prog->aux->btf;

	urecord = u64_to_user_ptr(attr->func_info);
	min_size = min_t(u32, krec_size, urec_size);

	krecord = kvcalloc(nfuncs, krec_size, GFP_KERNEL | __GFP_NOWARN);
	if (!krecord)
		return -ENOMEM;
	info_aux = kcalloc(nfuncs, sizeof(*info_aux), GFP_KERNEL | __GFP_NOWARN);
	if (!info_aux)
		goto err_free;

	for (i = 0; i < nfuncs; i++) {
		ret = bpf_check_uarg_tail_zero(urecord, krec_size, urec_size);
		if (ret) {
			if (ret == -E2BIG) {
				verbose(env, "nonzero tailing record in func info");
				/* set the size kernel expects so loader can zero
				 * out the rest of the record.
				 */
				if (put_user(min_size, &uattr->func_info_rec_size))
					ret = -EFAULT;
			}
			goto err_free;
		}

		if (copy_from_user(&krecord[i], urecord, min_size)) {
			ret = -EFAULT;
			goto err_free;
		}

		/* check insn_off */
		ret = -EINVAL;
		if (i == 0) {
			if (krecord[i].insn_off) {
				verbose(env,
					"nonzero insn_off %u for the first func info record",
					krecord[i].insn_off);
				goto err_free;
			}
		} else if (krecord[i].insn_off <= prev_offset) {
			verbose(env,
				"same or smaller insn offset (%u) than previous func info record (%u)",
				krecord[i].insn_off, prev_offset);
			goto err_free;
		}

		if (env->subprog_info[i].start != krecord[i].insn_off) {
			verbose(env, "func_info BTF section doesn't match subprog layout in BPF program\n");
			goto err_free;
		}

		/* check type_id */
		type = btf_type_by_id(btf, krecord[i].type_id);
		if (!type || !btf_type_is_func(type)) {
			verbose(env, "invalid type id %d in func info",
				krecord[i].type_id);
			goto err_free;
		}
		info_aux[i].linkage = BTF_INFO_VLEN(type->info);

		func_proto = btf_type_by_id(btf, type->type);
		if (unlikely(!func_proto || !btf_type_is_func_proto(func_proto)))
			/* btf_func_check() already verified it during BTF load */
			goto err_free;
		ret_type = btf_type_skip_modifiers(btf, func_proto->type, NULL);
		scalar_return =
			btf_type_is_small_int(ret_type) || btf_type_is_enum(ret_type);
		if (i && !scalar_return && env->subprog_info[i].has_ld_abs) {
			verbose(env, "LD_ABS is only allowed in functions that return 'int'.\n");
			goto err_free;
		}
		if (i && !scalar_return && env->subprog_info[i].has_tail_call) {
			verbose(env, "tail_call is only allowed in functions that return 'int'.\n");
			goto err_free;
		}

		prev_offset = krecord[i].insn_off;
		urecord += urec_size;
	}

	prog->aux->func_info = krecord;
	prog->aux->func_info_cnt = nfuncs;
	prog->aux->func_info_aux = info_aux;
	return 0;

err_free:
	kvfree(krecord);
	kfree(info_aux);
	return ret;
}

static void adjust_btf_func(struct bpf_verifier_env *env)
{
	struct bpf_prog_aux *aux = env->prog->aux;
	int i;

	if (!aux->func_info)
		return;

	for (i = 0; i < env->subprog_cnt; i++)
		aux->func_info[i].insn_off = env->subprog_info[i].start;
}

#define MIN_BPF_LINEINFO_SIZE	(offsetof(struct bpf_line_info, line_col) + \
		sizeof(((struct bpf_line_info *)(0))->line_col))
#define MAX_LINEINFO_REC_SIZE	MAX_FUNCINFO_REC_SIZE

static int check_btf_line(struct bpf_verifier_env *env,
			  const union bpf_attr *attr,
			  union bpf_attr __user *uattr)
{
	u32 i, s, nr_linfo, ncopy, expected_size, rec_size, prev_offset = 0;
	struct bpf_subprog_info *sub;
	struct bpf_line_info *linfo;
	struct bpf_prog *prog;
	const struct btf *btf;
	void __user *ulinfo;
	int err;

	nr_linfo = attr->line_info_cnt;
	if (!nr_linfo)
		return 0;

	rec_size = attr->line_info_rec_size;
	if (rec_size < MIN_BPF_LINEINFO_SIZE ||
	    rec_size > MAX_LINEINFO_REC_SIZE ||
	    rec_size & (sizeof(u32) - 1))
		return -EINVAL;

	/* Need to zero it in case the userspace may
	 * pass in a smaller bpf_line_info object.
	 */
	linfo = kvcalloc(nr_linfo, sizeof(struct bpf_line_info),
			 GFP_KERNEL | __GFP_NOWARN);
	if (!linfo)
		return -ENOMEM;

	prog = env->prog;
	btf = prog->aux->btf;

	s = 0;
	sub = env->subprog_info;
	ulinfo = u64_to_user_ptr(attr->line_info);
	expected_size = sizeof(struct bpf_line_info);
	ncopy = min_t(u32, expected_size, rec_size);
	for (i = 0; i < nr_linfo; i++) {
		err = bpf_check_uarg_tail_zero(ulinfo, expected_size, rec_size);
		if (err) {
			if (err == -E2BIG) {
				verbose(env, "nonzero tailing record in line_info");
				if (put_user(expected_size,
					     &uattr->line_info_rec_size))
					err = -EFAULT;
			}
			goto err_free;
		}

		if (copy_from_user(&linfo[i], ulinfo, ncopy)) {
			err = -EFAULT;
			goto err_free;
		}

		/*
		 * Check insn_off to ensure
		 * 1) strictly increasing AND
		 * 2) bounded by prog->len
		 *
		 * The linfo[0].insn_off == 0 check logically falls into
		 * the later "missing bpf_line_info for func..." case
		 * because the first linfo[0].insn_off must be the
		 * first sub also and the first sub must have
		 * subprog_info[0].start == 0.
		 */
		if ((i && linfo[i].insn_off <= prev_offset) ||
		    linfo[i].insn_off >= prog->len) {
			verbose(env, "Invalid line_info[%u].insn_off:%u (prev_offset:%u prog->len:%u)\n",
				i, linfo[i].insn_off, prev_offset,
				prog->len);
			err = -EINVAL;
			goto err_free;
		}

		if (!prog->insnsi[linfo[i].insn_off].code) {
			verbose(env,
				"Invalid insn code at line_info[%u].insn_off\n",
				i);
			err = -EINVAL;
			goto err_free;
		}

		if (!btf_name_by_offset(btf, linfo[i].line_off) ||
		    !btf_name_by_offset(btf, linfo[i].file_name_off)) {
			verbose(env, "Invalid line_info[%u].line_off or .file_name_off\n", i);
			err = -EINVAL;
			goto err_free;
		}

		if (s != env->subprog_cnt) {
			if (linfo[i].insn_off == sub[s].start) {
				sub[s].linfo_idx = i;
				s++;
			} else if (sub[s].start < linfo[i].insn_off) {
				verbose(env, "missing bpf_line_info for func#%u\n", s);
				err = -EINVAL;
				goto err_free;
			}
		}

		prev_offset = linfo[i].insn_off;
		ulinfo += rec_size;
	}

	if (s != env->subprog_cnt) {
		verbose(env, "missing bpf_line_info for %u funcs starting from func#%u\n",
			env->subprog_cnt - s, s);
		err = -EINVAL;
		goto err_free;
	}

	prog->aux->linfo = linfo;
	prog->aux->nr_linfo = nr_linfo;

	return 0;

err_free:
	kvfree(linfo);
	return err;
}

static int check_btf_info(struct bpf_verifier_env *env,
			  const union bpf_attr *attr,
			  union bpf_attr __user *uattr)
{
	struct btf *btf;
	int err;

	if (!attr->func_info_cnt && !attr->line_info_cnt) {
		if (check_abnormal_return(env))
			return -EINVAL;
		return 0;
	}

	btf = btf_get_by_fd(attr->prog_btf_fd);
	if (IS_ERR(btf))
		return PTR_ERR(btf);
	env->prog->aux->btf = btf;

	err = check_btf_func(env, attr, uattr);
	if (err)
		return err;

	err = check_btf_line(env, attr, uattr);
	if (err)
		return err;

	return 0;
}

/* check %cur's range satisfies %old's */
static bool range_within(struct bpf_reg_state *old,
			 struct bpf_reg_state *cur)
{
	return old->umin_value <= cur->umin_value &&
	       old->umax_value >= cur->umax_value &&
	       old->smin_value <= cur->smin_value &&
	       old->smax_value >= cur->smax_value &&
	       old->u32_min_value <= cur->u32_min_value &&
	       old->u32_max_value >= cur->u32_max_value &&
	       old->s32_min_value <= cur->s32_min_value &&
	       old->s32_max_value >= cur->s32_max_value;
}

/* Maximum number of register states that can exist at once */
#define ID_MAP_SIZE	(MAX_BPF_REG + MAX_BPF_STACK / BPF_REG_SIZE)
struct idpair {
	u32 old;
	u32 cur;
};

/* If in the old state two registers had the same id, then they need to have
 * the same id in the new state as well.  But that id could be different from
 * the old state, so we need to track the mapping from old to new ids.
 * Once we have seen that, say, a reg with old id 5 had new id 9, any subsequent
 * regs with old id 5 must also have new id 9 for the new state to be safe.  But
 * regs with a different old id could still have new id 9, we don't care about
 * that.
 * So we look through our idmap to see if this old id has been seen before.  If
 * so, we require the new id to match; otherwise, we add the id pair to the map.
 */
static bool check_ids(u32 old_id, u32 cur_id, struct idpair *idmap)
{
	unsigned int i;

	for (i = 0; i < ID_MAP_SIZE; i++) {
		if (!idmap[i].old) {
			/* Reached an empty slot; haven't seen this id before */
			idmap[i].old = old_id;
			idmap[i].cur = cur_id;
			return true;
		}
		if (idmap[i].old == old_id)
			return idmap[i].cur == cur_id;
	}
	/* We ran out of idmap slots, which should be impossible */
	WARN_ON_ONCE(1);
	return false;
}

static void clean_func_state(struct bpf_verifier_env *env,
			     struct bpf_func_state *st)
{
	enum bpf_reg_liveness live;
	int i, j;

	for (i = 0; i < BPF_REG_FP; i++) {
		live = st->regs[i].live;
		/* liveness must not touch this register anymore */
		st->regs[i].live |= REG_LIVE_DONE;
		if (!(live & REG_LIVE_READ))
			/* since the register is unused, clear its state
			 * to make further comparison simpler
			 */
			__mark_reg_not_init(env, &st->regs[i]);
	}

	for (i = 0; i < st->allocated_stack / BPF_REG_SIZE; i++) {
		live = st->stack[i].spilled_ptr.live;
		/* liveness must not touch this stack slot anymore */
		st->stack[i].spilled_ptr.live |= REG_LIVE_DONE;
		if (!(live & REG_LIVE_READ)) {
			__mark_reg_not_init(env, &st->stack[i].spilled_ptr);
			for (j = 0; j < BPF_REG_SIZE; j++)
				st->stack[i].slot_type[j] = STACK_INVALID;
		}
	}
}

static void clean_verifier_state(struct bpf_verifier_env *env,
				 struct bpf_verifier_state *st)
{
	int i;

	if (st->frame[0]->regs[0].live & REG_LIVE_DONE)
		/* all regs in this state in all frames were already marked */
		return;

	for (i = 0; i <= st->curframe; i++)
		clean_func_state(env, st->frame[i]);
}

/* the parentage chains form a tree.
 * the verifier states are added to state lists at given insn and
 * pushed into state stack for future exploration.
 * when the verifier reaches bpf_exit insn some of the verifer states
 * stored in the state lists have their final liveness state already,
 * but a lot of states will get revised from liveness point of view when
 * the verifier explores other branches.
 * Example:
 * 1: r0 = 1
 * 2: if r1 == 100 goto pc+1
 * 3: r0 = 2
 * 4: exit
 * when the verifier reaches exit insn the register r0 in the state list of
 * insn 2 will be seen as !REG_LIVE_READ. Then the verifier pops the other_branch
 * of insn 2 and goes exploring further. At the insn 4 it will walk the
 * parentage chain from insn 4 into insn 2 and will mark r0 as REG_LIVE_READ.
 *
 * Since the verifier pushes the branch states as it sees them while exploring
 * the program the condition of walking the branch instruction for the second
 * time means that all states below this branch were already explored and
 * their final liveness markes are already propagated.
 * Hence when the verifier completes the search of state list in is_state_visited()
 * we can call this clean_live_states() function to mark all liveness states
 * as REG_LIVE_DONE to indicate that 'parent' pointers of 'struct bpf_reg_state'
 * will not be used.
 * This function also clears the registers and stack for states that !READ
 * to simplify state merging.
 *
 * Important note here that walking the same branch instruction in the callee
 * doesn't meant that the states are DONE. The verifier has to compare
 * the callsites
 */
static void clean_live_states(struct bpf_verifier_env *env, int insn,
			      struct bpf_verifier_state *cur)
{
	struct bpf_verifier_state_list *sl;
	int i;

	sl = *explored_state(env, insn);
	while (sl) {
		if (sl->state.branches)
			goto next;
		if (sl->state.insn_idx != insn ||
		    sl->state.curframe != cur->curframe)
			goto next;
		for (i = 0; i <= cur->curframe; i++)
			if (sl->state.frame[i]->callsite != cur->frame[i]->callsite)
				goto next;
		clean_verifier_state(env, &sl->state);
next:
		sl = sl->next;
	}
}

/* Returns true if (rold safe implies rcur safe) */
static bool regsafe(struct bpf_reg_state *rold, struct bpf_reg_state *rcur,
		    struct idpair *idmap)
{
	bool equal;

	if (!(rold->live & REG_LIVE_READ))
		/* explored state didn't use this */
		return true;

	equal = memcmp(rold, rcur, offsetof(struct bpf_reg_state, parent)) == 0;

	if (rold->type == PTR_TO_STACK)
		/* two stack pointers are equal only if they're pointing to
		 * the same stack frame, since fp-8 in foo != fp-8 in bar
		 */
		return equal && rold->frameno == rcur->frameno;

	if (equal)
		return true;

	if (rold->type == NOT_INIT)
		/* explored state can't have used this */
		return true;
	if (rcur->type == NOT_INIT)
		return false;
	switch (rold->type) {
	case SCALAR_VALUE:
		if (rcur->type == SCALAR_VALUE) {
			if (!rold->precise && !rcur->precise)
				return true;
			/* new val must satisfy old val knowledge */
			return range_within(rold, rcur) &&
			       tnum_in(rold->var_off, rcur->var_off);
		} else {
			/* We're trying to use a pointer in place of a scalar.
			 * Even if the scalar was unbounded, this could lead to
			 * pointer leaks because scalars are allowed to leak
			 * while pointers are not. We could make this safe in
			 * special cases if root is calling us, but it's
			 * probably not worth the hassle.
			 */
			return false;
		}
	case PTR_TO_MAP_VALUE:
		/* If the new min/max/var_off satisfy the old ones and
		 * everything else matches, we are OK.
		 * 'id' is not compared, since it's only used for maps with
		 * bpf_spin_lock inside map element and in such cases if
		 * the rest of the prog is valid for one map element then
		 * it's valid for all map elements regardless of the key
		 * used in bpf_map_lookup()
		 */
		return memcmp(rold, rcur, offsetof(struct bpf_reg_state, id)) == 0 &&
		       range_within(rold, rcur) &&
		       tnum_in(rold->var_off, rcur->var_off);
	case PTR_TO_MAP_VALUE_OR_NULL:
		/* a PTR_TO_MAP_VALUE could be safe to use as a
		 * PTR_TO_MAP_VALUE_OR_NULL into the same map.
		 * However, if the old PTR_TO_MAP_VALUE_OR_NULL then got NULL-
		 * checked, doing so could have affected others with the same
		 * id, and we can't check for that because we lost the id when
		 * we converted to a PTR_TO_MAP_VALUE.
		 */
		if (rcur->type != PTR_TO_MAP_VALUE_OR_NULL)
			return false;
		if (memcmp(rold, rcur, offsetof(struct bpf_reg_state, id)))
			return false;
		/* Check our ids match any regs they're supposed to */
		return check_ids(rold->id, rcur->id, idmap);
	case PTR_TO_PACKET_META:
	case PTR_TO_PACKET:
		if (rcur->type != rold->type)
			return false;
		/* We must have at least as much range as the old ptr
		 * did, so that any accesses which were safe before are
		 * still safe.  This is true even if old range < old off,
		 * since someone could have accessed through (ptr - k), or
		 * even done ptr -= k in a register, to get a safe access.
		 */
		if (rold->range > rcur->range)
			return false;
		/* If the offsets don't match, we can't trust our alignment;
		 * nor can we be sure that we won't fall out of range.
		 */
		if (rold->off != rcur->off)
			return false;
		/* id relations must be preserved */
		if (rold->id && !check_ids(rold->id, rcur->id, idmap))
			return false;
		/* new val must satisfy old val knowledge */
		return range_within(rold, rcur) &&
		       tnum_in(rold->var_off, rcur->var_off);
	case PTR_TO_CTX:
	case CONST_PTR_TO_MAP:
	case PTR_TO_PACKET_END:
	case PTR_TO_FLOW_KEYS:
	case PTR_TO_SOCKET:
	case PTR_TO_SOCKET_OR_NULL:
	case PTR_TO_SOCK_COMMON:
	case PTR_TO_SOCK_COMMON_OR_NULL:
	case PTR_TO_TCP_SOCK:
	case PTR_TO_TCP_SOCK_OR_NULL:
	case PTR_TO_XDP_SOCK:
		/* Only valid matches are exact, which memcmp() above
		 * would have accepted
		 */
	default:
		/* Don't know what's going on, just say it's not safe */
		return false;
	}

	/* Shouldn't get here; if we do, say it's not safe */
	WARN_ON_ONCE(1);
	return false;
}

static bool stacksafe(struct bpf_func_state *old,
		      struct bpf_func_state *cur,
		      struct idpair *idmap)
{
	int i, spi;

	/* walk slots of the explored stack and ignore any additional
	 * slots in the current stack, since explored(safe) state
	 * didn't use them
	 */
	for (i = 0; i < old->allocated_stack; i++) {
		spi = i / BPF_REG_SIZE;

		if (!(old->stack[spi].spilled_ptr.live & REG_LIVE_READ)) {
			i += BPF_REG_SIZE - 1;
			/* explored state didn't use this */
			continue;
		}

		if (old->stack[spi].slot_type[i % BPF_REG_SIZE] == STACK_INVALID)
			continue;

		/* explored stack has more populated slots than current stack
		 * and these slots were used
		 */
		if (i >= cur->allocated_stack)
			return false;

		/* if old state was safe with misc data in the stack
		 * it will be safe with zero-initialized stack.
		 * The opposite is not true
		 */
		if (old->stack[spi].slot_type[i % BPF_REG_SIZE] == STACK_MISC &&
		    cur->stack[spi].slot_type[i % BPF_REG_SIZE] == STACK_ZERO)
			continue;
		if (old->stack[spi].slot_type[i % BPF_REG_SIZE] !=
		    cur->stack[spi].slot_type[i % BPF_REG_SIZE])
			/* Ex: old explored (safe) state has STACK_SPILL in
			 * this stack slot, but current has STACK_MISC ->
			 * this verifier states are not equivalent,
			 * return false to continue verification of this path
			 */
			return false;
		if (i % BPF_REG_SIZE)
			continue;
		if (old->stack[spi].slot_type[0] != STACK_SPILL)
			continue;
		if (!regsafe(&old->stack[spi].spilled_ptr,
			     &cur->stack[spi].spilled_ptr,
			     idmap))
			/* when explored and current stack slot are both storing
			 * spilled registers, check that stored pointers types
			 * are the same as well.
			 * Ex: explored safe path could have stored
			 * (bpf_reg_state) {.type = PTR_TO_STACK, .off = -8}
			 * but current path has stored:
			 * (bpf_reg_state) {.type = PTR_TO_STACK, .off = -16}
			 * such verifier states are not equivalent.
			 * return false to continue verification of this path
			 */
			return false;
	}
	return true;
}

static bool refsafe(struct bpf_func_state *old, struct bpf_func_state *cur)
{
	if (old->acquired_refs != cur->acquired_refs)
		return false;
	return !memcmp(old->refs, cur->refs,
		       sizeof(*old->refs) * old->acquired_refs);
}

/* compare two verifier states
 *
 * all states stored in state_list are known to be valid, since
 * verifier reached 'bpf_exit' instruction through them
 *
 * this function is called when verifier exploring different branches of
 * execution popped from the state stack. If it sees an old state that has
 * more strict register state and more strict stack state then this execution
 * branch doesn't need to be explored further, since verifier already
 * concluded that more strict state leads to valid finish.
 *
 * Therefore two states are equivalent if register state is more conservative
 * and explored stack state is more conservative than the current one.
 * Example:
 *       explored                   current
 * (slot1=INV slot2=MISC) == (slot1=MISC slot2=MISC)
 * (slot1=MISC slot2=MISC) != (slot1=INV slot2=MISC)
 *
 * In other words if current stack state (one being explored) has more
 * valid slots than old one that already passed validation, it means
 * the verifier can stop exploring and conclude that current state is valid too
 *
 * Similarly with registers. If explored state has register type as invalid
 * whereas register type in current state is meaningful, it means that
 * the current state will reach 'bpf_exit' instruction safely
 */
static bool func_states_equal(struct bpf_func_state *old,
			      struct bpf_func_state *cur)
{
	struct idpair *idmap;
	bool ret = false;
	int i;

	idmap = kcalloc(ID_MAP_SIZE, sizeof(struct idpair), GFP_KERNEL);
	/* If we failed to allocate the idmap, just say it's not safe */
	if (!idmap)
		return false;

	for (i = 0; i < MAX_BPF_REG; i++) {
		if (!regsafe(&old->regs[i], &cur->regs[i], idmap))
			goto out_free;
	}

	if (!stacksafe(old, cur, idmap))
		goto out_free;

	if (!refsafe(old, cur))
		goto out_free;
	ret = true;
out_free:
	kfree(idmap);
	return ret;
}

static bool states_equal(struct bpf_verifier_env *env,
			 struct bpf_verifier_state *old,
			 struct bpf_verifier_state *cur)
{
	int i;

	if (old->curframe != cur->curframe)
		return false;

	/* Verification state from speculative execution simulation
	 * must never prune a non-speculative execution one.
	 */
	if (old->speculative && !cur->speculative)
		return false;

	if (old->active_spin_lock != cur->active_spin_lock)
		return false;

	/* for states to be equal callsites have to be the same
	 * and all frame states need to be equivalent
	 */
	for (i = 0; i <= old->curframe; i++) {
		if (old->frame[i]->callsite != cur->frame[i]->callsite)
			return false;
		if (!func_states_equal(old->frame[i], cur->frame[i]))
			return false;
	}
	return true;
}

/* Return 0 if no propagation happened. Return negative error code if error
 * happened. Otherwise, return the propagated bit.
 */
static int propagate_liveness_reg(struct bpf_verifier_env *env,
				  struct bpf_reg_state *reg,
				  struct bpf_reg_state *parent_reg)
{
	u8 parent_flag = parent_reg->live & REG_LIVE_READ;
	u8 flag = reg->live & REG_LIVE_READ;
	int err;

	/* When comes here, read flags of PARENT_REG or REG could be any of
	 * REG_LIVE_READ64, REG_LIVE_READ32, REG_LIVE_NONE. There is no need
	 * of propagation if PARENT_REG has strongest REG_LIVE_READ64.
	 */
	if (parent_flag == REG_LIVE_READ64 ||
	    /* Or if there is no read flag from REG. */
	    !flag ||
	    /* Or if the read flag from REG is the same as PARENT_REG. */
	    parent_flag == flag)
		return 0;

	err = mark_reg_read(env, reg, parent_reg, flag);
	if (err)
		return err;

	return flag;
}

/* A write screens off any subsequent reads; but write marks come from the
 * straight-line code between a state and its parent.  When we arrive at an
 * equivalent state (jump target or such) we didn't arrive by the straight-line
 * code, so read marks in the state must propagate to the parent regardless
 * of the state's write marks. That's what 'parent == state->parent' comparison
 * in mark_reg_read() is for.
 */
static int propagate_liveness(struct bpf_verifier_env *env,
			      const struct bpf_verifier_state *vstate,
			      struct bpf_verifier_state *vparent)
{
	struct bpf_reg_state *state_reg, *parent_reg;
	struct bpf_func_state *state, *parent;
	int i, frame, err = 0;

	if (vparent->curframe != vstate->curframe) {
		WARN(1, "propagate_live: parent frame %d current frame %d\n",
		     vparent->curframe, vstate->curframe);
		return -EFAULT;
	}
	/* Propagate read liveness of registers... */
	BUILD_BUG_ON(BPF_REG_FP + 1 != MAX_BPF_REG);
	for (frame = 0; frame <= vstate->curframe; frame++) {
		parent = vparent->frame[frame];
		state = vstate->frame[frame];
		parent_reg = parent->regs;
		state_reg = state->regs;
		/* We don't need to worry about FP liveness, it's read-only */
		for (i = frame < vstate->curframe ? BPF_REG_6 : 0; i < BPF_REG_FP; i++) {
			err = propagate_liveness_reg(env, &state_reg[i],
						     &parent_reg[i]);
			if (err < 0)
				return err;
			if (err == REG_LIVE_READ64)
				mark_insn_zext(env, &parent_reg[i]);
		}

		/* Propagate stack slots. */
		for (i = 0; i < state->allocated_stack / BPF_REG_SIZE &&
			    i < parent->allocated_stack / BPF_REG_SIZE; i++) {
			parent_reg = &parent->stack[i].spilled_ptr;
			state_reg = &state->stack[i].spilled_ptr;
			err = propagate_liveness_reg(env, state_reg,
						     parent_reg);
			if (err < 0)
				return err;
		}
	}
	return 0;
}

/* find precise scalars in the previous equivalent state and
 * propagate them into the current state
 */
static int propagate_precision(struct bpf_verifier_env *env,
			       const struct bpf_verifier_state *old)
{
	struct bpf_reg_state *state_reg;
	struct bpf_func_state *state;
	int i, err = 0;

	state = old->frame[old->curframe];
	state_reg = state->regs;
	for (i = 0; i < BPF_REG_FP; i++, state_reg++) {
		if (state_reg->type != SCALAR_VALUE ||
		    !state_reg->precise)
			continue;
		if (env->log.level & BPF_LOG_LEVEL2)
			verbose(env, "propagating r%d\n", i);
		err = mark_chain_precision(env, i);
		if (err < 0)
			return err;
	}

	for (i = 0; i < state->allocated_stack / BPF_REG_SIZE; i++) {
		if (state->stack[i].slot_type[0] != STACK_SPILL)
			continue;
		state_reg = &state->stack[i].spilled_ptr;
		if (state_reg->type != SCALAR_VALUE ||
		    !state_reg->precise)
			continue;
		if (env->log.level & BPF_LOG_LEVEL2)
			verbose(env, "propagating fp%d\n",
				(-i - 1) * BPF_REG_SIZE);
		err = mark_chain_precision_stack(env, i);
		if (err < 0)
			return err;
	}
	return 0;
}

static bool states_maybe_looping(struct bpf_verifier_state *old,
				 struct bpf_verifier_state *cur)
{
	struct bpf_func_state *fold, *fcur;
	int i, fr = cur->curframe;

	if (old->curframe != fr)
		return false;

	fold = old->frame[fr];
	fcur = cur->frame[fr];
	for (i = 0; i < MAX_BPF_REG; i++)
		if (memcmp(&fold->regs[i], &fcur->regs[i],
			   offsetof(struct bpf_reg_state, parent)))
			return false;
	return true;
}


static int is_state_visited(struct bpf_verifier_env *env, int insn_idx)
{
	struct bpf_verifier_state_list *new_sl;
	struct bpf_verifier_state_list *sl, **pprev;
	struct bpf_verifier_state *cur = env->cur_state, *new;
	int i, j, err, states_cnt = 0;
	bool add_new_state = env->test_state_freq ? true : false;

	cur->last_insn_idx = env->prev_insn_idx;
	if (!env->insn_aux_data[insn_idx].prune_point)
		/* this 'insn_idx' instruction wasn't marked, so we will not
		 * be doing state search here
		 */
		return 0;

	/* bpf progs typically have pruning point every 4 instructions
	 * http://vger.kernel.org/bpfconf2019.html#session-1
	 * Do not add new state for future pruning if the verifier hasn't seen
	 * at least 2 jumps and at least 8 instructions.
	 * This heuristics helps decrease 'total_states' and 'peak_states' metric.
	 * In tests that amounts to up to 50% reduction into total verifier
	 * memory consumption and 20% verifier time speedup.
	 */
	if (env->jmps_processed - env->prev_jmps_processed >= 2 &&
	    env->insn_processed - env->prev_insn_processed >= 8)
		add_new_state = true;

	pprev = explored_state(env, insn_idx);
	sl = *pprev;

	clean_live_states(env, insn_idx, cur);

	while (sl) {
		states_cnt++;
		if (sl->state.insn_idx != insn_idx)
			goto next;
		if (sl->state.branches) {
			if (states_maybe_looping(&sl->state, cur) &&
			    states_equal(env, &sl->state, cur)) {
				verbose_linfo(env, insn_idx, "; ");
				verbose(env, "infinite loop detected at insn %d\n", insn_idx);
				return -EINVAL;
			}
			/* if the verifier is processing a loop, avoid adding new state
			 * too often, since different loop iterations have distinct
			 * states and may not help future pruning.
			 * This threshold shouldn't be too low to make sure that
			 * a loop with large bound will be rejected quickly.
			 * The most abusive loop will be:
			 * r1 += 1
			 * if r1 < 1000000 goto pc-2
			 * 1M insn_procssed limit / 100 == 10k peak states.
			 * This threshold shouldn't be too high either, since states
			 * at the end of the loop are likely to be useful in pruning.
			 */
			if (env->jmps_processed - env->prev_jmps_processed < 20 &&
			    env->insn_processed - env->prev_insn_processed < 100)
				add_new_state = false;
			goto miss;
		}
		if (states_equal(env, &sl->state, cur)) {
			sl->hit_cnt++;
			/* reached equivalent register/stack state,
			 * prune the search.
			 * Registers read by the continuation are read by us.
			 * If we have any write marks in env->cur_state, they
			 * will prevent corresponding reads in the continuation
			 * from reaching our parent (an explored_state).  Our
			 * own state will get the read marks recorded, but
			 * they'll be immediately forgotten as we're pruning
			 * this state and will pop a new one.
			 */
			err = propagate_liveness(env, &sl->state, cur);

			/* if previous state reached the exit with precision and
			 * current state is equivalent to it (except precsion marks)
			 * the precision needs to be propagated back in
			 * the current state.
			 */
			err = err ? : push_jmp_history(env, cur);
			err = err ? : propagate_precision(env, &sl->state);
			if (err)
				return err;
			return 1;
		}
miss:
		/* when new state is not going to be added do not increase miss count.
		 * Otherwise several loop iterations will remove the state
		 * recorded earlier. The goal of these heuristics is to have
		 * states from some iterations of the loop (some in the beginning
		 * and some at the end) to help pruning.
		 */
		if (add_new_state)
			sl->miss_cnt++;
		/* heuristic to determine whether this state is beneficial
		 * to keep checking from state equivalence point of view.
		 * Higher numbers increase max_states_per_insn and verification time,
		 * but do not meaningfully decrease insn_processed.
		 */
		if (sl->miss_cnt > sl->hit_cnt * 3 + 3) {
			/* the state is unlikely to be useful. Remove it to
			 * speed up verification
			 */
			*pprev = sl->next;
			if (sl->state.frame[0]->regs[0].live & REG_LIVE_DONE) {
				u32 br = sl->state.branches;

				WARN_ONCE(br,
					  "BUG live_done but branches_to_explore %d\n",
					  br);
				free_verifier_state(&sl->state, false);
				kfree(sl);
				env->peak_states--;
			} else {
				/* cannot free this state, since parentage chain may
				 * walk it later. Add it for free_list instead to
				 * be freed at the end of verification
				 */
				sl->next = env->free_list;
				env->free_list = sl;
			}
			sl = *pprev;
			continue;
		}
next:
		pprev = &sl->next;
		sl = *pprev;
	}

	if (env->max_states_per_insn < states_cnt)
		env->max_states_per_insn = states_cnt;

	if (!env->bpf_capable && states_cnt > BPF_COMPLEXITY_LIMIT_STATES)
		return push_jmp_history(env, cur);

	if (!add_new_state)
		return push_jmp_history(env, cur);

	/* There were no equivalent states, remember the current one.
	 * Technically the current state is not proven to be safe yet,
	 * but it will either reach outer most bpf_exit (which means it's safe)
	 * or it will be rejected. When there are no loops the verifier won't be
	 * seeing this tuple (frame[0].callsite, frame[1].callsite, .. insn_idx)
	 * again on the way to bpf_exit.
	 * When looping the sl->state.branches will be > 0 and this state
	 * will not be considered for equivalence until branches == 0.
	 */
	new_sl = kzalloc(sizeof(struct bpf_verifier_state_list), GFP_KERNEL);
	if (!new_sl)
		return -ENOMEM;
	env->total_states++;
	env->peak_states++;
	env->prev_jmps_processed = env->jmps_processed;
	env->prev_insn_processed = env->insn_processed;

	/* add new state to the head of linked list */
	new = &new_sl->state;
	err = copy_verifier_state(new, cur);
	if (err) {
		free_verifier_state(new, false);
		kfree(new_sl);
		return err;
	}
	new->insn_idx = insn_idx;
	WARN_ONCE(new->branches != 1,
		  "BUG is_state_visited:branches_to_explore=%d insn %d\n", new->branches, insn_idx);

	cur->parent = new;
	cur->first_insn_idx = insn_idx;
	clear_jmp_history(cur);
	new_sl->next = *explored_state(env, insn_idx);
	*explored_state(env, insn_idx) = new_sl;
	/* connect new state to parentage chain. Current frame needs all
	 * registers connected. Only r6 - r9 of the callers are alive (pushed
	 * to the stack implicitly by JITs) so in callers' frames connect just
	 * r6 - r9 as an optimization. Callers will have r1 - r5 connected to
	 * the state of the call instruction (with WRITTEN set), and r0 comes
	 * from callee with its full parentage chain, anyway.
	 */
	/* clear write marks in current state: the writes we did are not writes
	 * our child did, so they don't screen off its reads from us.
	 * (There are no read marks in current state, because reads always mark
	 * their parent and current state never has children yet.  Only
	 * explored_states can get read marks.)
	 */
	for (j = 0; j <= cur->curframe; j++) {
		for (i = j < cur->curframe ? BPF_REG_6 : 0; i < BPF_REG_FP; i++)
			cur->frame[j]->regs[i].parent = &new->frame[j]->regs[i];
		for (i = 0; i < BPF_REG_FP; i++)
			cur->frame[j]->regs[i].live = REG_LIVE_NONE;
	}

	/* all stack frames are accessible from callee, clear them all */
	for (j = 0; j <= cur->curframe; j++) {
		struct bpf_func_state *frame = cur->frame[j];
		struct bpf_func_state *newframe = new->frame[j];

		for (i = 0; i < frame->allocated_stack / BPF_REG_SIZE; i++) {
			frame->stack[i].spilled_ptr.live = REG_LIVE_NONE;
			frame->stack[i].spilled_ptr.parent =
						&newframe->stack[i].spilled_ptr;
		}
	}
	return 0;
}

/* Return true if it's OK to have the same insn return a different type. */
static bool reg_type_mismatch_ok(enum bpf_reg_type type)
{
	switch (type) {
	case PTR_TO_CTX:
	case PTR_TO_SOCKET:
	case PTR_TO_SOCKET_OR_NULL:
	case PTR_TO_SOCK_COMMON:
	case PTR_TO_SOCK_COMMON_OR_NULL:
	case PTR_TO_TCP_SOCK:
	case PTR_TO_TCP_SOCK_OR_NULL:
	case PTR_TO_XDP_SOCK:
	case PTR_TO_BTF_ID:
	case PTR_TO_BTF_ID_OR_NULL:
		return false;
	default:
		return true;
	}
}

/* If an instruction was previously used with particular pointer types, then we
 * need to be careful to avoid cases such as the below, where it may be ok
 * for one branch accessing the pointer, but not ok for the other branch:
 *
 * R1 = sock_ptr
 * goto X;
 * ...
 * R1 = some_other_valid_ptr;
 * goto X;
 * ...
 * R2 = *(u32 *)(R1 + 0);
 */
static bool reg_type_mismatch(enum bpf_reg_type src, enum bpf_reg_type prev)
{
	return src != prev && (!reg_type_mismatch_ok(src) ||
			       !reg_type_mismatch_ok(prev));
}

static int do_check(struct bpf_verifier_env *env)
{
	bool pop_log = !(env->log.level & BPF_LOG_LEVEL2);
	struct bpf_verifier_state *state = env->cur_state;
	struct bpf_insn *insns = env->prog->insnsi;
	struct bpf_reg_state *regs;
	int insn_cnt = env->prog->len;
	bool do_print_state = false;
	int prev_insn_idx = -1;

	for (;;) {
		struct bpf_insn *insn;
		u8 class;
		int err;

		env->prev_insn_idx = prev_insn_idx;
		if (env->insn_idx >= insn_cnt) {
			verbose(env, "invalid insn idx %d insn_cnt %d\n",
				env->insn_idx, insn_cnt);
			return -EFAULT;
		}

		insn = &insns[env->insn_idx];
		class = BPF_CLASS(insn->code);

		if (++env->insn_processed > BPF_COMPLEXITY_LIMIT_INSNS) {
			verbose(env,
				"BPF program is too large. Processed %d insn\n",
				env->insn_processed);
			return -E2BIG;
		}

		err = is_state_visited(env, env->insn_idx);
		if (err < 0)
			return err;
		if (err == 1) {
			/* found equivalent state, can prune the search */
			if (env->log.level & BPF_LOG_LEVEL) {
				if (do_print_state)
					verbose(env, "\nfrom %d to %d%s: safe\n",
						env->prev_insn_idx, env->insn_idx,
						env->cur_state->speculative ?
						" (speculative execution)" : "");
				else
					verbose(env, "%d: safe\n", env->insn_idx);
			}
			goto process_bpf_exit;
		}

		if (signal_pending(current))
			return -EAGAIN;

		if (need_resched())
			cond_resched();

		if (env->log.level & BPF_LOG_LEVEL2 ||
		    (env->log.level & BPF_LOG_LEVEL && do_print_state)) {
			if (env->log.level & BPF_LOG_LEVEL2)
				verbose(env, "%d:", env->insn_idx);
			else
				verbose(env, "\nfrom %d to %d%s:",
					env->prev_insn_idx, env->insn_idx,
					env->cur_state->speculative ?
					" (speculative execution)" : "");
			print_verifier_state(env, state->frame[state->curframe]);
			do_print_state = false;
		}

		if (env->log.level & BPF_LOG_LEVEL) {
			const struct bpf_insn_cbs cbs = {
				.cb_print	= verbose,
				.private_data	= env,
			};

			verbose_linfo(env, env->insn_idx, "; ");
			verbose(env, "%d: ", env->insn_idx);
			print_bpf_insn(&cbs, insn, env->allow_ptr_leaks);
		}

		if (bpf_prog_is_dev_bound(env->prog->aux)) {
			err = bpf_prog_offload_verify_insn(env, env->insn_idx,
							   env->prev_insn_idx);
			if (err)
				return err;
		}

		regs = cur_regs(env);
		env->insn_aux_data[env->insn_idx].seen = env->pass_cnt;
		prev_insn_idx = env->insn_idx;

		if (class == BPF_ALU || class == BPF_ALU64) {
			err = check_alu_op(env, insn);
			if (err)
				return err;

		} else if (class == BPF_LDX) {
			enum bpf_reg_type *prev_src_type, src_reg_type;

			/* check for reserved fields is already done */

			/* check src operand */
			err = check_reg_arg(env, insn->src_reg, SRC_OP);
			if (err)
				return err;

			err = check_reg_arg(env, insn->dst_reg, DST_OP_NO_MARK);
			if (err)
				return err;

			src_reg_type = regs[insn->src_reg].type;

			/* check that memory (src_reg + off) is readable,
			 * the state of dst_reg will be updated by this func
			 */
			err = check_mem_access(env, env->insn_idx, insn->src_reg,
					       insn->off, BPF_SIZE(insn->code),
					       BPF_READ, insn->dst_reg, false);
			if (err)
				return err;

			prev_src_type = &env->insn_aux_data[env->insn_idx].ptr_type;

			if (*prev_src_type == NOT_INIT) {
				/* saw a valid insn
				 * dst_reg = *(u32 *)(src_reg + off)
				 * save type to validate intersecting paths
				 */
				*prev_src_type = src_reg_type;

			} else if (reg_type_mismatch(src_reg_type, *prev_src_type)) {
				/* ABuser program is trying to use the same insn
				 * dst_reg = *(u32*) (src_reg + off)
				 * with different pointer types:
				 * src_reg == ctx in one branch and
				 * src_reg == stack|map in some other branch.
				 * Reject it.
				 */
				verbose(env, "same insn cannot be used with different pointers\n");
				return -EINVAL;
			}

		} else if (class == BPF_STX) {
			enum bpf_reg_type *prev_dst_type, dst_reg_type;

			if (BPF_MODE(insn->code) == BPF_ATOMIC) {
				err = check_atomic(env, env->insn_idx, insn);
				if (err)
					return err;
				env->insn_idx++;
				continue;
			}

			if (BPF_MODE(insn->code) != BPF_MEM || insn->imm != 0) {
				verbose(env, "BPF_STX uses reserved fields\n");
				return -EINVAL;
			}

			/* check src1 operand */
			err = check_reg_arg(env, insn->src_reg, SRC_OP);
			if (err)
				return err;
			/* check src2 operand */
			err = check_reg_arg(env, insn->dst_reg, SRC_OP);
			if (err)
				return err;

			dst_reg_type = regs[insn->dst_reg].type;

			/* check that memory (dst_reg + off) is writeable */
			err = check_mem_access(env, env->insn_idx, insn->dst_reg,
					       insn->off, BPF_SIZE(insn->code),
					       BPF_WRITE, insn->src_reg, false);
			if (err)
				return err;

			prev_dst_type = &env->insn_aux_data[env->insn_idx].ptr_type;

			if (*prev_dst_type == NOT_INIT) {
				*prev_dst_type = dst_reg_type;
			} else if (reg_type_mismatch(dst_reg_type, *prev_dst_type)) {
				verbose(env, "same insn cannot be used with different pointers\n");
				return -EINVAL;
			}

		} else if (class == BPF_ST) {
			if (BPF_MODE(insn->code) != BPF_MEM ||
			    insn->src_reg != BPF_REG_0) {
				verbose(env, "BPF_ST uses reserved fields\n");
				return -EINVAL;
			}
			/* check src operand */
			err = check_reg_arg(env, insn->dst_reg, SRC_OP);
			if (err)
				return err;

			if (is_ctx_reg(env, insn->dst_reg)) {
				verbose(env, "BPF_ST stores into R%d %s is not allowed\n",
					insn->dst_reg,
					reg_type_str[reg_state(env, insn->dst_reg)->type]);
				return -EACCES;
			}

			/* check that memory (dst_reg + off) is writeable */
			err = check_mem_access(env, env->insn_idx, insn->dst_reg,
					       insn->off, BPF_SIZE(insn->code),
					       BPF_WRITE, -1, false);
			if (err)
				return err;

		} else if (class == BPF_JMP || class == BPF_JMP32) {
			u8 opcode = BPF_OP(insn->code);

			env->jmps_processed++;
			if (opcode == BPF_CALL) {
				if (BPF_SRC(insn->code) != BPF_K ||
				    insn->off != 0 ||
				    (insn->src_reg != BPF_REG_0 &&
				     insn->src_reg != BPF_PSEUDO_CALL) ||
				    insn->dst_reg != BPF_REG_0 ||
				    class == BPF_JMP32) {
					verbose(env, "BPF_CALL uses reserved fields\n");
					return -EINVAL;
				}

				if (env->cur_state->active_spin_lock &&
				    (insn->src_reg == BPF_PSEUDO_CALL ||
				     insn->imm != BPF_FUNC_spin_unlock)) {
					verbose(env, "function calls are not allowed while holding a lock\n");
					return -EINVAL;
				}
				if (insn->src_reg == BPF_PSEUDO_CALL)
					err = check_func_call(env, insn, &env->insn_idx);
				else
					err = check_helper_call(env, insn->imm, env->insn_idx);
				if (err)
					return err;

			} else if (opcode == BPF_JA) {
				if (BPF_SRC(insn->code) != BPF_K ||
				    insn->imm != 0 ||
				    insn->src_reg != BPF_REG_0 ||
				    insn->dst_reg != BPF_REG_0 ||
				    class == BPF_JMP32) {
					verbose(env, "BPF_JA uses reserved fields\n");
					return -EINVAL;
				}

				env->insn_idx += insn->off + 1;
				continue;

			} else if (opcode == BPF_EXIT) {
				if (BPF_SRC(insn->code) != BPF_K ||
				    insn->imm != 0 ||
				    insn->src_reg != BPF_REG_0 ||
				    insn->dst_reg != BPF_REG_0 ||
				    class == BPF_JMP32) {
					verbose(env, "BPF_EXIT uses reserved fields\n");
					return -EINVAL;
				}

				if (env->cur_state->active_spin_lock) {
					verbose(env, "bpf_spin_unlock is missing\n");
					return -EINVAL;
				}

				if (state->curframe) {
					/* exit from nested function */
					err = prepare_func_exit(env, &env->insn_idx);
					if (err)
						return err;
					do_print_state = true;
					continue;
				}

				err = check_reference_leak(env);
				if (err)
					return err;

				err = check_return_code(env);
				if (err)
					return err;
process_bpf_exit:
				update_branch_counts(env, env->cur_state);
				err = pop_stack(env, &prev_insn_idx,
						&env->insn_idx, pop_log);
				if (err < 0) {
					if (err != -ENOENT)
						return err;
					break;
				} else {
					do_print_state = true;
					continue;
				}
			} else {
				err = check_cond_jmp_op(env, insn, &env->insn_idx);
				if (err)
					return err;
			}
		} else if (class == BPF_LD) {
			u8 mode = BPF_MODE(insn->code);

			if (mode == BPF_ABS || mode == BPF_IND) {
				err = check_ld_abs(env, insn);
				if (err)
					return err;

			} else if (mode == BPF_IMM) {
				err = check_ld_imm(env, insn);
				if (err)
					return err;

				env->insn_idx++;
				env->insn_aux_data[env->insn_idx].seen = env->pass_cnt;
			} else {
				verbose(env, "invalid BPF_LD mode\n");
				return -EINVAL;
			}
		} else {
			verbose(env, "unknown insn class %d\n", class);
			return -EINVAL;
		}

		env->insn_idx++;
	}

	return 0;
}

static int find_btf_percpu_datasec(struct btf *btf)
{
	const struct btf_type *t;
	const char *tname;
	int i, n;

	/*
	 * Both vmlinux and module each have their own ".data..percpu"
	 * DATASECs in BTF. So for module's case, we need to skip vmlinux BTF
	 * types to look at only module's own BTF types.
	 */
	n = btf_nr_types(btf);
	if (btf_is_module(btf))
		i = btf_nr_types(btf_vmlinux);
	else
		i = 1;

	for(; i < n; i++) {
		t = btf_type_by_id(btf, i);
		if (BTF_INFO_KIND(t->info) != BTF_KIND_DATASEC)
			continue;

		tname = btf_name_by_offset(btf, t->name_off);
		if (!strcmp(tname, ".data..percpu"))
			return i;
	}

	return -ENOENT;
}

/* replace pseudo btf_id with kernel symbol address */
static int check_pseudo_btf_id(struct bpf_verifier_env *env,
			       struct bpf_insn *insn,
			       struct bpf_insn_aux_data *aux)
{
	const struct btf_var_secinfo *vsi;
	const struct btf_type *datasec;
	struct btf_mod_pair *btf_mod;
	const struct btf_type *t;
	const char *sym_name;
	bool percpu = false;
	u32 type, id = insn->imm;
	struct btf *btf;
	s32 datasec_id;
	u64 addr;
	int i, btf_fd, err;

	btf_fd = insn[1].imm;
	if (btf_fd) {
		btf = btf_get_by_fd(btf_fd);
		if (IS_ERR(btf)) {
			verbose(env, "invalid module BTF object FD specified.\n");
			return -EINVAL;
		}
	} else {
		if (!btf_vmlinux) {
			verbose(env, "kernel is missing BTF, make sure CONFIG_DEBUG_INFO_BTF=y is specified in Kconfig.\n");
			return -EINVAL;
		}
		btf = btf_vmlinux;
		btf_get(btf);
	}

	t = btf_type_by_id(btf, id);
	if (!t) {
		verbose(env, "ldimm64 insn specifies invalid btf_id %d.\n", id);
		err = -ENOENT;
		goto err_put;
	}

	if (!btf_type_is_var(t)) {
		verbose(env, "pseudo btf_id %d in ldimm64 isn't KIND_VAR.\n", id);
		err = -EINVAL;
		goto err_put;
	}

	sym_name = btf_name_by_offset(btf, t->name_off);
	addr = kallsyms_lookup_name(sym_name);
	if (!addr) {
		verbose(env, "ldimm64 failed to find the address for kernel symbol '%s'.\n",
			sym_name);
		err = -ENOENT;
		goto err_put;
	}

	datasec_id = find_btf_percpu_datasec(btf);
	if (datasec_id > 0) {
		datasec = btf_type_by_id(btf, datasec_id);
		for_each_vsi(i, datasec, vsi) {
			if (vsi->type == id) {
				percpu = true;
				break;
			}
		}
	}

	insn[0].imm = (u32)addr;
	insn[1].imm = addr >> 32;

	type = t->type;
	t = btf_type_skip_modifiers(btf, type, NULL);
	if (percpu) {
		aux->btf_var.reg_type = PTR_TO_PERCPU_BTF_ID;
		aux->btf_var.btf = btf;
		aux->btf_var.btf_id = type;
	} else if (!btf_type_is_struct(t)) {
		const struct btf_type *ret;
		const char *tname;
		u32 tsize;

		/* resolve the type size of ksym. */
		ret = btf_resolve_size(btf, t, &tsize);
		if (IS_ERR(ret)) {
			tname = btf_name_by_offset(btf, t->name_off);
			verbose(env, "ldimm64 unable to resolve the size of type '%s': %ld\n",
				tname, PTR_ERR(ret));
			err = -EINVAL;
			goto err_put;
		}
		aux->btf_var.reg_type = PTR_TO_MEM;
		aux->btf_var.mem_size = tsize;
	} else {
		aux->btf_var.reg_type = PTR_TO_BTF_ID;
		aux->btf_var.btf = btf;
		aux->btf_var.btf_id = type;
	}

	/* check whether we recorded this BTF (and maybe module) already */
	for (i = 0; i < env->used_btf_cnt; i++) {
		if (env->used_btfs[i].btf == btf) {
			btf_put(btf);
			return 0;
		}
	}

	if (env->used_btf_cnt >= MAX_USED_BTFS) {
		err = -E2BIG;
		goto err_put;
	}

	btf_mod = &env->used_btfs[env->used_btf_cnt];
	btf_mod->btf = btf;
	btf_mod->module = NULL;

	/* if we reference variables from kernel module, bump its refcount */
	if (btf_is_module(btf)) {
		btf_mod->module = btf_try_get_module(btf);
		if (!btf_mod->module) {
			err = -ENXIO;
			goto err_put;
		}
	}

	env->used_btf_cnt++;

	return 0;
err_put:
	btf_put(btf);
	return err;
}

/* replace pseudo btf_id with kernel symbol address */
static int check_pseudo_btf_id(struct bpf_verifier_env *env,
			       struct bpf_insn *insn,
			       struct bpf_insn_aux_data *aux)
{
	u32 datasec_id, type, id = insn->imm;
	const struct btf_var_secinfo *vsi;
	const struct btf_type *datasec;
	const struct btf_type *t;
	const char *sym_name;
	bool percpu = false;
	u64 addr;
	int i;

	if (!btf_vmlinux) {
		verbose(env, "kernel is missing BTF, make sure CONFIG_DEBUG_INFO_BTF=y is specified in Kconfig.\n");
		return -EINVAL;
	}

	if (insn[1].imm != 0) {
		verbose(env, "reserved field (insn[1].imm) is used in pseudo_btf_id ldimm64 insn.\n");
		return -EINVAL;
	}

	t = btf_type_by_id(btf_vmlinux, id);
	if (!t) {
		verbose(env, "ldimm64 insn specifies invalid btf_id %d.\n", id);
		return -ENOENT;
	}

	if (!btf_type_is_var(t)) {
		verbose(env, "pseudo btf_id %d in ldimm64 isn't KIND_VAR.\n",
			id);
		return -EINVAL;
	}

	sym_name = btf_name_by_offset(btf_vmlinux, t->name_off);
	addr = kallsyms_lookup_name(sym_name);
	if (!addr) {
		verbose(env, "ldimm64 failed to find the address for kernel symbol '%s'.\n",
			sym_name);
		return -ENOENT;
	}

	datasec_id = btf_find_by_name_kind(btf_vmlinux, ".data..percpu",
					   BTF_KIND_DATASEC);
	if (datasec_id > 0) {
		datasec = btf_type_by_id(btf_vmlinux, datasec_id);
		for_each_vsi(i, datasec, vsi) {
			if (vsi->type == id) {
				percpu = true;
				break;
			}
		}
	}

	insn[0].imm = (u32)addr;
	insn[1].imm = addr >> 32;

	type = t->type;
	t = btf_type_skip_modifiers(btf_vmlinux, type, NULL);
	if (percpu) {
		aux->btf_var.reg_type = PTR_TO_PERCPU_BTF_ID;
		aux->btf_var.btf_id = type;
	} else if (!btf_type_is_struct(t)) {
		const struct btf_type *ret;
		const char *tname;
		u32 tsize;

		/* resolve the type size of ksym. */
		ret = btf_resolve_size(btf_vmlinux, t, &tsize);
		if (IS_ERR(ret)) {
			tname = btf_name_by_offset(btf_vmlinux, t->name_off);
			verbose(env, "ldimm64 unable to resolve the size of type '%s': %ld\n",
				tname, PTR_ERR(ret));
			return -EINVAL;
		}
		aux->btf_var.reg_type = PTR_TO_MEM;
		aux->btf_var.mem_size = tsize;
	} else {
		aux->btf_var.reg_type = PTR_TO_BTF_ID;
		aux->btf_var.btf_id = type;
	}
	return 0;
}

static int check_map_prealloc(struct bpf_map *map)
{
	return (map->map_type != BPF_MAP_TYPE_HASH &&
		map->map_type != BPF_MAP_TYPE_PERCPU_HASH &&
		map->map_type != BPF_MAP_TYPE_HASH_OF_MAPS) ||
		!(map->map_flags & BPF_F_NO_PREALLOC);
}

static bool is_tracing_prog_type(enum bpf_prog_type type)
{
	switch (type) {
	case BPF_PROG_TYPE_KPROBE:
	case BPF_PROG_TYPE_TRACEPOINT:
	case BPF_PROG_TYPE_PERF_EVENT:
	case BPF_PROG_TYPE_RAW_TRACEPOINT:
		return true;
	default:
		return false;
	}
}

static bool is_preallocated_map(struct bpf_map *map)
{
	if (!check_map_prealloc(map))
		return false;
	if (map->inner_map_meta && !check_map_prealloc(map->inner_map_meta))
		return false;
	return true;
}

static int check_map_prog_compatibility(struct bpf_verifier_env *env,
					struct bpf_map *map,
					struct bpf_prog *prog)

{
	enum bpf_prog_type prog_type = resolve_prog_type(prog);
	/*
	 * Validate that trace type programs use preallocated hash maps.
	 *
	 * For programs attached to PERF events this is mandatory as the
	 * perf NMI can hit any arbitrary code sequence.
	 *
	 * All other trace types using preallocated hash maps are unsafe as
	 * well because tracepoint or kprobes can be inside locked regions
	 * of the memory allocator or at a place where a recursion into the
	 * memory allocator would see inconsistent state.
	 *
	 * On RT enabled kernels run-time allocation of all trace type
	 * programs is strictly prohibited due to lock type constraints. On
	 * !RT kernels it is allowed for backwards compatibility reasons for
	 * now, but warnings are emitted so developers are made aware of
	 * the unsafety and can fix their programs before this is enforced.
	 */
	if (is_tracing_prog_type(prog_type) && !is_preallocated_map(map)) {
		if (prog_type == BPF_PROG_TYPE_PERF_EVENT) {
			verbose(env, "perf_event programs can only use preallocated hash map\n");
			return -EINVAL;
		}
		if (IS_ENABLED(CONFIG_PREEMPT_RT)) {
			verbose(env, "trace type programs can only use preallocated hash map\n");
			return -EINVAL;
		}
		WARN_ONCE(1, "trace type BPF program uses run-time allocation\n");
		verbose(env, "trace type programs with run-time allocated hash maps are unsafe. Switch to preallocated hash maps.\n");
	}

<<<<<<< HEAD
	if ((is_tracing_prog_type(prog_type) ||
	     prog_type == BPF_PROG_TYPE_SOCKET_FILTER) &&
	    map_value_has_spin_lock(map)) {
		verbose(env, "tracing progs cannot use bpf_spin_lock yet\n");
		return -EINVAL;
=======
	if (map_value_has_spin_lock(map)) {
		if (prog_type == BPF_PROG_TYPE_SOCKET_FILTER) {
			verbose(env, "socket filter progs cannot use bpf_spin_lock yet\n");
			return -EINVAL;
		}

		if (is_tracing_prog_type(prog_type)) {
			verbose(env, "tracing progs cannot use bpf_spin_lock yet\n");
			return -EINVAL;
		}

		if (prog->aux->sleepable) {
			verbose(env, "sleepable progs cannot use bpf_spin_lock yet\n");
			return -EINVAL;
		}
>>>>>>> f642729d
	}

	if ((bpf_prog_is_dev_bound(prog->aux) || bpf_map_is_dev_bound(map)) &&
	    !bpf_offload_prog_map_match(prog, map)) {
		verbose(env, "offload device mismatch between prog and map\n");
		return -EINVAL;
	}

	if (map->map_type == BPF_MAP_TYPE_STRUCT_OPS) {
		verbose(env, "bpf_struct_ops map cannot be used in prog\n");
		return -EINVAL;
	}

	if (prog->aux->sleepable)
		switch (map->map_type) {
		case BPF_MAP_TYPE_HASH:
		case BPF_MAP_TYPE_LRU_HASH:
		case BPF_MAP_TYPE_ARRAY:
<<<<<<< HEAD
			if (!is_preallocated_map(map)) {
				verbose(env,
					"Sleepable programs can only use preallocated hash maps\n");
				return -EINVAL;
			}
			break;
		default:
			verbose(env,
				"Sleepable programs can only use array and hash maps\n");
=======
		case BPF_MAP_TYPE_PERCPU_HASH:
		case BPF_MAP_TYPE_PERCPU_ARRAY:
		case BPF_MAP_TYPE_LRU_PERCPU_HASH:
		case BPF_MAP_TYPE_ARRAY_OF_MAPS:
		case BPF_MAP_TYPE_HASH_OF_MAPS:
			if (!is_preallocated_map(map)) {
				verbose(env,
					"Sleepable programs can only use preallocated maps\n");
				return -EINVAL;
			}
			break;
		case BPF_MAP_TYPE_RINGBUF:
			break;
		default:
			verbose(env,
				"Sleepable programs can only use array, hash, and ringbuf maps\n");
>>>>>>> f642729d
			return -EINVAL;
		}

	return 0;
}

static bool bpf_map_is_cgroup_storage(struct bpf_map *map)
{
	return (map->map_type == BPF_MAP_TYPE_CGROUP_STORAGE ||
		map->map_type == BPF_MAP_TYPE_PERCPU_CGROUP_STORAGE);
}

/* find and rewrite pseudo imm in ld_imm64 instructions:
 *
 * 1. if it accesses map FD, replace it with actual map pointer.
 * 2. if it accesses btf_id of a VAR, replace it with pointer to the var.
 *
 * NOTE: btf_vmlinux is required for converting pseudo btf_id.
 */
static int resolve_pseudo_ldimm64(struct bpf_verifier_env *env)
{
	struct bpf_insn *insn = env->prog->insnsi;
	int insn_cnt = env->prog->len;
	int i, j, err;

	err = bpf_prog_calc_tag(env->prog);
	if (err)
		return err;

	for (i = 0; i < insn_cnt; i++, insn++) {
		if (BPF_CLASS(insn->code) == BPF_LDX &&
		    (BPF_MODE(insn->code) != BPF_MEM || insn->imm != 0)) {
			verbose(env, "BPF_LDX uses reserved fields\n");
			return -EINVAL;
		}

		if (insn[0].code == (BPF_LD | BPF_IMM | BPF_DW)) {
			struct bpf_insn_aux_data *aux;
			struct bpf_map *map;
			struct fd f;
			u64 addr;

			if (i == insn_cnt - 1 || insn[1].code != 0 ||
			    insn[1].dst_reg != 0 || insn[1].src_reg != 0 ||
			    insn[1].off != 0) {
				verbose(env, "invalid bpf_ld_imm64 insn\n");
				return -EINVAL;
			}

			if (insn[0].src_reg == 0)
				/* valid generic load 64-bit imm */
				goto next_insn;

			if (insn[0].src_reg == BPF_PSEUDO_BTF_ID) {
				aux = &env->insn_aux_data[i];
				err = check_pseudo_btf_id(env, insn, aux);
				if (err)
					return err;
				goto next_insn;
			}

			/* In final convert_pseudo_ld_imm64() step, this is
			 * converted into regular 64-bit imm load insn.
			 */
			if ((insn[0].src_reg != BPF_PSEUDO_MAP_FD &&
			     insn[0].src_reg != BPF_PSEUDO_MAP_VALUE) ||
			    (insn[0].src_reg == BPF_PSEUDO_MAP_FD &&
			     insn[1].imm != 0)) {
				verbose(env,
					"unrecognized bpf_ld_imm64 insn\n");
				return -EINVAL;
			}

			f = fdget(insn[0].imm);
			map = __bpf_map_get(f);
			if (IS_ERR(map)) {
				verbose(env, "fd %d is not pointing to valid bpf_map\n",
					insn[0].imm);
				return PTR_ERR(map);
			}

			err = check_map_prog_compatibility(env, map, env->prog);
			if (err) {
				fdput(f);
				return err;
			}

			aux = &env->insn_aux_data[i];
			if (insn->src_reg == BPF_PSEUDO_MAP_FD) {
				addr = (unsigned long)map;
			} else {
				u32 off = insn[1].imm;

				if (off >= BPF_MAX_VAR_OFF) {
					verbose(env, "direct value offset of %u is not allowed\n", off);
					fdput(f);
					return -EINVAL;
				}

				if (!map->ops->map_direct_value_addr) {
					verbose(env, "no direct value access support for this map type\n");
					fdput(f);
					return -EINVAL;
				}

				err = map->ops->map_direct_value_addr(map, &addr, off);
				if (err) {
					verbose(env, "invalid access to map value pointer, value_size=%u off=%u\n",
						map->value_size, off);
					fdput(f);
					return err;
				}

				aux->map_off = off;
				addr += off;
			}

			insn[0].imm = (u32)addr;
			insn[1].imm = addr >> 32;

			/* check whether we recorded this map already */
			for (j = 0; j < env->used_map_cnt; j++) {
				if (env->used_maps[j] == map) {
					aux->map_index = j;
					fdput(f);
					goto next_insn;
				}
			}

			if (env->used_map_cnt >= MAX_USED_MAPS) {
				fdput(f);
				return -E2BIG;
			}

			/* hold the map. If the program is rejected by verifier,
			 * the map will be released by release_maps() or it
			 * will be used by the valid program until it's unloaded
			 * and all maps are released in free_used_maps()
			 */
			bpf_map_inc(map);

			aux->map_index = env->used_map_cnt;
			env->used_maps[env->used_map_cnt++] = map;

			if (bpf_map_is_cgroup_storage(map) &&
			    bpf_cgroup_storage_assign(env->prog->aux, map)) {
				verbose(env, "only one cgroup storage of each type is allowed\n");
				fdput(f);
				return -EBUSY;
			}

			fdput(f);
next_insn:
			insn++;
			i++;
			continue;
		}

		/* Basic sanity check before we invest more work here. */
		if (!bpf_opcode_in_insntable(insn->code)) {
			verbose(env, "unknown opcode %02x\n", insn->code);
			return -EINVAL;
		}
	}

	/* now all pseudo BPF_LD_IMM64 instructions load valid
	 * 'struct bpf_map *' into a register instead of user map_fd.
	 * These pointers will be used later by verifier to validate map access.
	 */
	return 0;
}

/* drop refcnt of maps used by the rejected program */
static void release_maps(struct bpf_verifier_env *env)
{
	__bpf_free_used_maps(env->prog->aux, env->used_maps,
			     env->used_map_cnt);
}

/* drop refcnt of maps used by the rejected program */
static void release_btfs(struct bpf_verifier_env *env)
{
	__bpf_free_used_btfs(env->prog->aux, env->used_btfs,
			     env->used_btf_cnt);
}

/* convert pseudo BPF_LD_IMM64 into generic BPF_LD_IMM64 */
static void convert_pseudo_ld_imm64(struct bpf_verifier_env *env)
{
	struct bpf_insn *insn = env->prog->insnsi;
	int insn_cnt = env->prog->len;
	int i;

	for (i = 0; i < insn_cnt; i++, insn++)
		if (insn->code == (BPF_LD | BPF_IMM | BPF_DW))
			insn->src_reg = 0;
}

/* single env->prog->insni[off] instruction was replaced with the range
 * insni[off, off + cnt).  Adjust corresponding insn_aux_data by copying
 * [0, off) and [off, end) to new locations, so the patched range stays zero
 */
static int adjust_insn_aux_data(struct bpf_verifier_env *env,
				struct bpf_prog *new_prog, u32 off, u32 cnt)
{
	struct bpf_insn_aux_data *new_data, *old_data = env->insn_aux_data;
	struct bpf_insn *insn = new_prog->insnsi;
	u32 prog_len;
	int i;

	/* aux info at OFF always needs adjustment, no matter fast path
	 * (cnt == 1) is taken or not. There is no guarantee INSN at OFF is the
	 * original insn at old prog.
	 */
	old_data[off].zext_dst = insn_has_def32(env, insn + off + cnt - 1);

	if (cnt == 1)
		return 0;
	prog_len = new_prog->len;
	new_data = vzalloc(array_size(prog_len,
				      sizeof(struct bpf_insn_aux_data)));
	if (!new_data)
		return -ENOMEM;
	memcpy(new_data, old_data, sizeof(struct bpf_insn_aux_data) * off);
	memcpy(new_data + off + cnt - 1, old_data + off,
	       sizeof(struct bpf_insn_aux_data) * (prog_len - off - cnt + 1));
	for (i = off; i < off + cnt - 1; i++) {
		new_data[i].seen = env->pass_cnt;
		new_data[i].zext_dst = insn_has_def32(env, insn + i);
	}
	env->insn_aux_data = new_data;
	vfree(old_data);
	return 0;
}

static void adjust_subprog_starts(struct bpf_verifier_env *env, u32 off, u32 len)
{
	int i;

	if (len == 1)
		return;
	/* NOTE: fake 'exit' subprog should be updated as well. */
	for (i = 0; i <= env->subprog_cnt; i++) {
		if (env->subprog_info[i].start <= off)
			continue;
		env->subprog_info[i].start += len - 1;
	}
}

static void adjust_poke_descs(struct bpf_prog *prog, u32 len)
{
	struct bpf_jit_poke_descriptor *tab = prog->aux->poke_tab;
	int i, sz = prog->aux->size_poke_tab;
	struct bpf_jit_poke_descriptor *desc;

	for (i = 0; i < sz; i++) {
		desc = &tab[i];
		desc->insn_idx += len - 1;
	}
}

static struct bpf_prog *bpf_patch_insn_data(struct bpf_verifier_env *env, u32 off,
					    const struct bpf_insn *patch, u32 len)
{
	struct bpf_prog *new_prog;

	new_prog = bpf_patch_insn_single(env->prog, off, patch, len);
	if (IS_ERR(new_prog)) {
		if (PTR_ERR(new_prog) == -ERANGE)
			verbose(env,
				"insn %d cannot be patched due to 16-bit range\n",
				env->insn_aux_data[off].orig_idx);
		return NULL;
	}
	if (adjust_insn_aux_data(env, new_prog, off, len))
		return NULL;
	adjust_subprog_starts(env, off, len);
	adjust_poke_descs(new_prog, len);
	return new_prog;
}

static int adjust_subprog_starts_after_remove(struct bpf_verifier_env *env,
					      u32 off, u32 cnt)
{
	int i, j;

	/* find first prog starting at or after off (first to remove) */
	for (i = 0; i < env->subprog_cnt; i++)
		if (env->subprog_info[i].start >= off)
			break;
	/* find first prog starting at or after off + cnt (first to stay) */
	for (j = i; j < env->subprog_cnt; j++)
		if (env->subprog_info[j].start >= off + cnt)
			break;
	/* if j doesn't start exactly at off + cnt, we are just removing
	 * the front of previous prog
	 */
	if (env->subprog_info[j].start != off + cnt)
		j--;

	if (j > i) {
		struct bpf_prog_aux *aux = env->prog->aux;
		int move;

		/* move fake 'exit' subprog as well */
		move = env->subprog_cnt + 1 - j;

		memmove(env->subprog_info + i,
			env->subprog_info + j,
			sizeof(*env->subprog_info) * move);
		env->subprog_cnt -= j - i;

		/* remove func_info */
		if (aux->func_info) {
			move = aux->func_info_cnt - j;

			memmove(aux->func_info + i,
				aux->func_info + j,
				sizeof(*aux->func_info) * move);
			aux->func_info_cnt -= j - i;
			/* func_info->insn_off is set after all code rewrites,
			 * in adjust_btf_func() - no need to adjust
			 */
		}
	} else {
		/* convert i from "first prog to remove" to "first to adjust" */
		if (env->subprog_info[i].start == off)
			i++;
	}

	/* update fake 'exit' subprog as well */
	for (; i <= env->subprog_cnt; i++)
		env->subprog_info[i].start -= cnt;

	return 0;
}

static int bpf_adj_linfo_after_remove(struct bpf_verifier_env *env, u32 off,
				      u32 cnt)
{
	struct bpf_prog *prog = env->prog;
	u32 i, l_off, l_cnt, nr_linfo;
	struct bpf_line_info *linfo;

	nr_linfo = prog->aux->nr_linfo;
	if (!nr_linfo)
		return 0;

	linfo = prog->aux->linfo;

	/* find first line info to remove, count lines to be removed */
	for (i = 0; i < nr_linfo; i++)
		if (linfo[i].insn_off >= off)
			break;

	l_off = i;
	l_cnt = 0;
	for (; i < nr_linfo; i++)
		if (linfo[i].insn_off < off + cnt)
			l_cnt++;
		else
			break;

	/* First live insn doesn't match first live linfo, it needs to "inherit"
	 * last removed linfo.  prog is already modified, so prog->len == off
	 * means no live instructions after (tail of the program was removed).
	 */
	if (prog->len != off && l_cnt &&
	    (i == nr_linfo || linfo[i].insn_off != off + cnt)) {
		l_cnt--;
		linfo[--i].insn_off = off + cnt;
	}

	/* remove the line info which refer to the removed instructions */
	if (l_cnt) {
		memmove(linfo + l_off, linfo + i,
			sizeof(*linfo) * (nr_linfo - i));

		prog->aux->nr_linfo -= l_cnt;
		nr_linfo = prog->aux->nr_linfo;
	}

	/* pull all linfo[i].insn_off >= off + cnt in by cnt */
	for (i = l_off; i < nr_linfo; i++)
		linfo[i].insn_off -= cnt;

	/* fix up all subprogs (incl. 'exit') which start >= off */
	for (i = 0; i <= env->subprog_cnt; i++)
		if (env->subprog_info[i].linfo_idx > l_off) {
			/* program may have started in the removed region but
			 * may not be fully removed
			 */
			if (env->subprog_info[i].linfo_idx >= l_off + l_cnt)
				env->subprog_info[i].linfo_idx -= l_cnt;
			else
				env->subprog_info[i].linfo_idx = l_off;
		}

	return 0;
}

static int verifier_remove_insns(struct bpf_verifier_env *env, u32 off, u32 cnt)
{
	struct bpf_insn_aux_data *aux_data = env->insn_aux_data;
	unsigned int orig_prog_len = env->prog->len;
	int err;

	if (bpf_prog_is_dev_bound(env->prog->aux))
		bpf_prog_offload_remove_insns(env, off, cnt);

	err = bpf_remove_insns(env->prog, off, cnt);
	if (err)
		return err;

	err = adjust_subprog_starts_after_remove(env, off, cnt);
	if (err)
		return err;

	err = bpf_adj_linfo_after_remove(env, off, cnt);
	if (err)
		return err;

	memmove(aux_data + off,	aux_data + off + cnt,
		sizeof(*aux_data) * (orig_prog_len - off - cnt));

	return 0;
}

/* The verifier does more data flow analysis than llvm and will not
 * explore branches that are dead at run time. Malicious programs can
 * have dead code too. Therefore replace all dead at-run-time code
 * with 'ja -1'.
 *
 * Just nops are not optimal, e.g. if they would sit at the end of the
 * program and through another bug we would manage to jump there, then
 * we'd execute beyond program memory otherwise. Returning exception
 * code also wouldn't work since we can have subprogs where the dead
 * code could be located.
 */
static void sanitize_dead_code(struct bpf_verifier_env *env)
{
	struct bpf_insn_aux_data *aux_data = env->insn_aux_data;
	struct bpf_insn trap = BPF_JMP_IMM(BPF_JA, 0, 0, -1);
	struct bpf_insn *insn = env->prog->insnsi;
	const int insn_cnt = env->prog->len;
	int i;

	for (i = 0; i < insn_cnt; i++) {
		if (aux_data[i].seen)
			continue;
		memcpy(insn + i, &trap, sizeof(trap));
	}
}

static bool insn_is_cond_jump(u8 code)
{
	u8 op;

	if (BPF_CLASS(code) == BPF_JMP32)
		return true;

	if (BPF_CLASS(code) != BPF_JMP)
		return false;

	op = BPF_OP(code);
	return op != BPF_JA && op != BPF_EXIT && op != BPF_CALL;
}

static void opt_hard_wire_dead_code_branches(struct bpf_verifier_env *env)
{
	struct bpf_insn_aux_data *aux_data = env->insn_aux_data;
	struct bpf_insn ja = BPF_JMP_IMM(BPF_JA, 0, 0, 0);
	struct bpf_insn *insn = env->prog->insnsi;
	const int insn_cnt = env->prog->len;
	int i;

	for (i = 0; i < insn_cnt; i++, insn++) {
		if (!insn_is_cond_jump(insn->code))
			continue;

		if (!aux_data[i + 1].seen)
			ja.off = insn->off;
		else if (!aux_data[i + 1 + insn->off].seen)
			ja.off = 0;
		else
			continue;

		if (bpf_prog_is_dev_bound(env->prog->aux))
			bpf_prog_offload_replace_insn(env, i, &ja);

		memcpy(insn, &ja, sizeof(ja));
	}
}

static int opt_remove_dead_code(struct bpf_verifier_env *env)
{
	struct bpf_insn_aux_data *aux_data = env->insn_aux_data;
	int insn_cnt = env->prog->len;
	int i, err;

	for (i = 0; i < insn_cnt; i++) {
		int j;

		j = 0;
		while (i + j < insn_cnt && !aux_data[i + j].seen)
			j++;
		if (!j)
			continue;

		err = verifier_remove_insns(env, i, j);
		if (err)
			return err;
		insn_cnt = env->prog->len;
	}

	return 0;
}

static int opt_remove_nops(struct bpf_verifier_env *env)
{
	const struct bpf_insn ja = BPF_JMP_IMM(BPF_JA, 0, 0, 0);
	struct bpf_insn *insn = env->prog->insnsi;
	int insn_cnt = env->prog->len;
	int i, err;

	for (i = 0; i < insn_cnt; i++) {
		if (memcmp(&insn[i], &ja, sizeof(ja)))
			continue;

		err = verifier_remove_insns(env, i, 1);
		if (err)
			return err;
		insn_cnt--;
		i--;
	}

	return 0;
}

static int opt_subreg_zext_lo32_rnd_hi32(struct bpf_verifier_env *env,
					 const union bpf_attr *attr)
{
	struct bpf_insn *patch, zext_patch[2], rnd_hi32_patch[4];
	struct bpf_insn_aux_data *aux = env->insn_aux_data;
	int i, patch_len, delta = 0, len = env->prog->len;
	struct bpf_insn *insns = env->prog->insnsi;
	struct bpf_prog *new_prog;
	bool rnd_hi32;

	rnd_hi32 = attr->prog_flags & BPF_F_TEST_RND_HI32;
	zext_patch[1] = BPF_ZEXT_REG(0);
	rnd_hi32_patch[1] = BPF_ALU64_IMM(BPF_MOV, BPF_REG_AX, 0);
	rnd_hi32_patch[2] = BPF_ALU64_IMM(BPF_LSH, BPF_REG_AX, 32);
	rnd_hi32_patch[3] = BPF_ALU64_REG(BPF_OR, 0, BPF_REG_AX);
	for (i = 0; i < len; i++) {
		int adj_idx = i + delta;
		struct bpf_insn insn;
		int load_reg;

		insn = insns[adj_idx];
		load_reg = insn_def_regno(&insn);
		if (!aux[adj_idx].zext_dst) {
			u8 code, class;
			u32 imm_rnd;

			if (!rnd_hi32)
				continue;

			code = insn.code;
			class = BPF_CLASS(code);
			if (load_reg == -1)
				continue;

			/* NOTE: arg "reg" (the fourth one) is only used for
			 *       BPF_STX + SRC_OP, so it is safe to pass NULL
			 *       here.
			 */
			if (is_reg64(env, &insn, load_reg, NULL, DST_OP)) {
				if (class == BPF_LD &&
				    BPF_MODE(code) == BPF_IMM)
					i++;
				continue;
			}

			/* ctx load could be transformed into wider load. */
			if (class == BPF_LDX &&
			    aux[adj_idx].ptr_type == PTR_TO_CTX)
				continue;

			imm_rnd = get_random_int();
			rnd_hi32_patch[0] = insn;
			rnd_hi32_patch[1].imm = imm_rnd;
			rnd_hi32_patch[3].dst_reg = load_reg;
			patch = rnd_hi32_patch;
			patch_len = 4;
			goto apply_patch_buffer;
		}

		/* Add in an zero-extend instruction if a) the JIT has requested
		 * it or b) it's a CMPXCHG.
		 *
		 * The latter is because: BPF_CMPXCHG always loads a value into
		 * R0, therefore always zero-extends. However some archs'
		 * equivalent instruction only does this load when the
		 * comparison is successful. This detail of CMPXCHG is
		 * orthogonal to the general zero-extension behaviour of the
		 * CPU, so it's treated independently of bpf_jit_needs_zext.
		 */
		if (!bpf_jit_needs_zext() && !is_cmpxchg_insn(&insn))
			continue;

		if (WARN_ON(load_reg == -1)) {
			verbose(env, "verifier bug. zext_dst is set, but no reg is defined\n");
			return -EFAULT;
		}

		zext_patch[0] = insn;
		zext_patch[1].dst_reg = load_reg;
		zext_patch[1].src_reg = load_reg;
		patch = zext_patch;
		patch_len = 2;
apply_patch_buffer:
		new_prog = bpf_patch_insn_data(env, adj_idx, patch, patch_len);
		if (!new_prog)
			return -ENOMEM;
		env->prog = new_prog;
		insns = new_prog->insnsi;
		aux = env->insn_aux_data;
		delta += patch_len - 1;
	}

	return 0;
}

/* convert load instructions that access fields of a context type into a
 * sequence of instructions that access fields of the underlying structure:
 *     struct __sk_buff    -> struct sk_buff
 *     struct bpf_sock_ops -> struct sock
 */
static int convert_ctx_accesses(struct bpf_verifier_env *env)
{
	const struct bpf_verifier_ops *ops = env->ops;
	int i, cnt, size, ctx_field_size, delta = 0;
	const int insn_cnt = env->prog->len;
	struct bpf_insn insn_buf[16], *insn;
	u32 target_size, size_default, off;
	struct bpf_prog *new_prog;
	enum bpf_access_type type;
	bool is_narrower_load;

	if (ops->gen_prologue || env->seen_direct_write) {
		if (!ops->gen_prologue) {
			verbose(env, "bpf verifier is misconfigured\n");
			return -EINVAL;
		}
		cnt = ops->gen_prologue(insn_buf, env->seen_direct_write,
					env->prog);
		if (cnt >= ARRAY_SIZE(insn_buf)) {
			verbose(env, "bpf verifier is misconfigured\n");
			return -EINVAL;
		} else if (cnt) {
			new_prog = bpf_patch_insn_data(env, 0, insn_buf, cnt);
			if (!new_prog)
				return -ENOMEM;

			env->prog = new_prog;
			delta += cnt - 1;
		}
	}

	if (bpf_prog_is_dev_bound(env->prog->aux))
		return 0;

	insn = env->prog->insnsi + delta;

	for (i = 0; i < insn_cnt; i++, insn++) {
		bpf_convert_ctx_access_t convert_ctx_access;

		if (insn->code == (BPF_LDX | BPF_MEM | BPF_B) ||
		    insn->code == (BPF_LDX | BPF_MEM | BPF_H) ||
		    insn->code == (BPF_LDX | BPF_MEM | BPF_W) ||
		    insn->code == (BPF_LDX | BPF_MEM | BPF_DW))
			type = BPF_READ;
		else if (insn->code == (BPF_STX | BPF_MEM | BPF_B) ||
			 insn->code == (BPF_STX | BPF_MEM | BPF_H) ||
			 insn->code == (BPF_STX | BPF_MEM | BPF_W) ||
			 insn->code == (BPF_STX | BPF_MEM | BPF_DW))
			type = BPF_WRITE;
		else
			continue;

		if (type == BPF_WRITE &&
		    env->insn_aux_data[i + delta].sanitize_stack_off) {
			struct bpf_insn patch[] = {
				/* Sanitize suspicious stack slot with zero.
				 * There are no memory dependencies for this store,
				 * since it's only using frame pointer and immediate
				 * constant of zero
				 */
				BPF_ST_MEM(BPF_DW, BPF_REG_FP,
					   env->insn_aux_data[i + delta].sanitize_stack_off,
					   0),
				/* the original STX instruction will immediately
				 * overwrite the same stack slot with appropriate value
				 */
				*insn,
			};

			cnt = ARRAY_SIZE(patch);
			new_prog = bpf_patch_insn_data(env, i + delta, patch, cnt);
			if (!new_prog)
				return -ENOMEM;

			delta    += cnt - 1;
			env->prog = new_prog;
			insn      = new_prog->insnsi + i + delta;
			continue;
		}

		switch (env->insn_aux_data[i + delta].ptr_type) {
		case PTR_TO_CTX:
			if (!ops->convert_ctx_access)
				continue;
			convert_ctx_access = ops->convert_ctx_access;
			break;
		case PTR_TO_SOCKET:
		case PTR_TO_SOCK_COMMON:
			convert_ctx_access = bpf_sock_convert_ctx_access;
			break;
		case PTR_TO_TCP_SOCK:
			convert_ctx_access = bpf_tcp_sock_convert_ctx_access;
			break;
		case PTR_TO_XDP_SOCK:
			convert_ctx_access = bpf_xdp_sock_convert_ctx_access;
			break;
		case PTR_TO_BTF_ID:
			if (type == BPF_READ) {
				insn->code = BPF_LDX | BPF_PROBE_MEM |
					BPF_SIZE((insn)->code);
				env->prog->aux->num_exentries++;
			} else if (resolve_prog_type(env->prog) != BPF_PROG_TYPE_STRUCT_OPS) {
				verbose(env, "Writes through BTF pointers are not allowed\n");
				return -EINVAL;
			}
			continue;
		default:
			continue;
		}

		ctx_field_size = env->insn_aux_data[i + delta].ctx_field_size;
		size = BPF_LDST_BYTES(insn);

		/* If the read access is a narrower load of the field,
		 * convert to a 4/8-byte load, to minimum program type specific
		 * convert_ctx_access changes. If conversion is successful,
		 * we will apply proper mask to the result.
		 */
		is_narrower_load = size < ctx_field_size;
		size_default = bpf_ctx_off_adjust_machine(ctx_field_size);
		off = insn->off;
		if (is_narrower_load) {
			u8 size_code;

			if (type == BPF_WRITE) {
				verbose(env, "bpf verifier narrow ctx access misconfigured\n");
				return -EINVAL;
			}

			size_code = BPF_H;
			if (ctx_field_size == 4)
				size_code = BPF_W;
			else if (ctx_field_size == 8)
				size_code = BPF_DW;

			insn->off = off & ~(size_default - 1);
			insn->code = BPF_LDX | BPF_MEM | size_code;
		}

		target_size = 0;
		cnt = convert_ctx_access(type, insn, insn_buf, env->prog,
					 &target_size);
		if (cnt == 0 || cnt >= ARRAY_SIZE(insn_buf) ||
		    (ctx_field_size && !target_size)) {
			verbose(env, "bpf verifier is misconfigured\n");
			return -EINVAL;
		}

		if (is_narrower_load && size < target_size) {
			u8 shift = bpf_ctx_narrow_access_offset(
				off, size, size_default) * 8;
			if (ctx_field_size <= 4) {
				if (shift)
					insn_buf[cnt++] = BPF_ALU32_IMM(BPF_RSH,
									insn->dst_reg,
									shift);
				insn_buf[cnt++] = BPF_ALU32_IMM(BPF_AND, insn->dst_reg,
								(1 << size * 8) - 1);
			} else {
				if (shift)
					insn_buf[cnt++] = BPF_ALU64_IMM(BPF_RSH,
									insn->dst_reg,
									shift);
				insn_buf[cnt++] = BPF_ALU64_IMM(BPF_AND, insn->dst_reg,
								(1ULL << size * 8) - 1);
			}
		}

		new_prog = bpf_patch_insn_data(env, i + delta, insn_buf, cnt);
		if (!new_prog)
			return -ENOMEM;

		delta += cnt - 1;

		/* keep walking new program and skip insns we just inserted */
		env->prog = new_prog;
		insn      = new_prog->insnsi + i + delta;
	}

	return 0;
}

static int jit_subprogs(struct bpf_verifier_env *env)
{
	struct bpf_prog *prog = env->prog, **func, *tmp;
	int i, j, subprog_start, subprog_end = 0, len, subprog;
	struct bpf_map *map_ptr;
	struct bpf_insn *insn;
	void *old_bpf_func;
	int err, num_exentries;

	if (env->subprog_cnt <= 1)
		return 0;

	for (i = 0, insn = prog->insnsi; i < prog->len; i++, insn++) {
		if (!bpf_pseudo_call(insn))
			continue;
		/* Upon error here we cannot fall back to interpreter but
		 * need a hard reject of the program. Thus -EFAULT is
		 * propagated in any case.
		 */
		subprog = find_subprog(env, i + insn->imm + 1);
		if (subprog < 0) {
			WARN_ONCE(1, "verifier bug. No program starts at insn %d\n",
				  i + insn->imm + 1);
			return -EFAULT;
		}
		/* temporarily remember subprog id inside insn instead of
		 * aux_data, since next loop will split up all insns into funcs
		 */
		insn->off = subprog;
		/* remember original imm in case JIT fails and fallback
		 * to interpreter will be needed
		 */
		env->insn_aux_data[i].call_imm = insn->imm;
		/* point imm to __bpf_call_base+1 from JITs point of view */
		insn->imm = 1;
	}

	err = bpf_prog_alloc_jited_linfo(prog);
	if (err)
		goto out_undo_insn;

	err = -ENOMEM;
	func = kcalloc(env->subprog_cnt, sizeof(prog), GFP_KERNEL);
	if (!func)
		goto out_undo_insn;

	for (i = 0; i < env->subprog_cnt; i++) {
		subprog_start = subprog_end;
		subprog_end = env->subprog_info[i + 1].start;

		len = subprog_end - subprog_start;
		/* BPF_PROG_RUN doesn't call subprogs directly,
		 * hence main prog stats include the runtime of subprogs.
		 * subprogs don't have IDs and not reachable via prog_get_next_id
		 * func[i]->stats will never be accessed and stays NULL
		 */
		func[i] = bpf_prog_alloc_no_stats(bpf_prog_size(len), GFP_USER);
		if (!func[i])
			goto out_free;
		memcpy(func[i]->insnsi, &prog->insnsi[subprog_start],
		       len * sizeof(struct bpf_insn));
		func[i]->type = prog->type;
		func[i]->len = len;
		if (bpf_prog_calc_tag(func[i]))
			goto out_free;
		func[i]->is_func = 1;
		func[i]->aux->func_idx = i;
		/* the btf and func_info will be freed only at prog->aux */
		func[i]->aux->btf = prog->aux->btf;
		func[i]->aux->func_info = prog->aux->func_info;

		for (j = 0; j < prog->aux->size_poke_tab; j++) {
			u32 insn_idx = prog->aux->poke_tab[j].insn_idx;
			int ret;

			if (!(insn_idx >= subprog_start &&
			      insn_idx <= subprog_end))
				continue;

			ret = bpf_jit_add_poke_descriptor(func[i],
							  &prog->aux->poke_tab[j]);
			if (ret < 0) {
				verbose(env, "adding tail call poke descriptor failed\n");
				goto out_free;
			}

			func[i]->insnsi[insn_idx - subprog_start].imm = ret + 1;

			map_ptr = func[i]->aux->poke_tab[ret].tail_call.map;
			ret = map_ptr->ops->map_poke_track(map_ptr, func[i]->aux);
			if (ret < 0) {
				verbose(env, "tracking tail call prog failed\n");
				goto out_free;
			}
		}

		/* Use bpf_prog_F_tag to indicate functions in stack traces.
		 * Long term would need debug info to populate names
		 */
		func[i]->aux->name[0] = 'F';
		func[i]->aux->stack_depth = env->subprog_info[i].stack_depth;
		func[i]->jit_requested = 1;
		func[i]->aux->linfo = prog->aux->linfo;
		func[i]->aux->nr_linfo = prog->aux->nr_linfo;
		func[i]->aux->jited_linfo = prog->aux->jited_linfo;
		func[i]->aux->linfo_idx = env->subprog_info[i].linfo_idx;
		num_exentries = 0;
		insn = func[i]->insnsi;
		for (j = 0; j < func[i]->len; j++, insn++) {
			if (BPF_CLASS(insn->code) == BPF_LDX &&
			    BPF_MODE(insn->code) == BPF_PROBE_MEM)
				num_exentries++;
		}
		func[i]->aux->num_exentries = num_exentries;
		func[i]->aux->tail_call_reachable = env->subprog_info[i].tail_call_reachable;
		func[i] = bpf_int_jit_compile(func[i]);
		if (!func[i]->jited) {
			err = -ENOTSUPP;
			goto out_free;
		}
		cond_resched();
	}

	/* Untrack main program's aux structs so that during map_poke_run()
	 * we will not stumble upon the unfilled poke descriptors; each
	 * of the main program's poke descs got distributed across subprogs
	 * and got tracked onto map, so we are sure that none of them will
	 * be missed after the operation below
	 */
	for (i = 0; i < prog->aux->size_poke_tab; i++) {
		map_ptr = prog->aux->poke_tab[i].tail_call.map;

		map_ptr->ops->map_poke_untrack(map_ptr, prog->aux);
	}

	/* at this point all bpf functions were successfully JITed
	 * now populate all bpf_calls with correct addresses and
	 * run last pass of JIT
	 */
	for (i = 0; i < env->subprog_cnt; i++) {
		insn = func[i]->insnsi;
		for (j = 0; j < func[i]->len; j++, insn++) {
			if (!bpf_pseudo_call(insn))
				continue;
			subprog = insn->off;
			insn->imm = BPF_CAST_CALL(func[subprog]->bpf_func) -
				    __bpf_call_base;
		}

		/* we use the aux data to keep a list of the start addresses
		 * of the JITed images for each function in the program
		 *
		 * for some architectures, such as powerpc64, the imm field
		 * might not be large enough to hold the offset of the start
		 * address of the callee's JITed image from __bpf_call_base
		 *
		 * in such cases, we can lookup the start address of a callee
		 * by using its subprog id, available from the off field of
		 * the call instruction, as an index for this list
		 */
		func[i]->aux->func = func;
		func[i]->aux->func_cnt = env->subprog_cnt;
	}
	for (i = 0; i < env->subprog_cnt; i++) {
		old_bpf_func = func[i]->bpf_func;
		tmp = bpf_int_jit_compile(func[i]);
		if (tmp != func[i] || func[i]->bpf_func != old_bpf_func) {
			verbose(env, "JIT doesn't support bpf-to-bpf calls\n");
			err = -ENOTSUPP;
			goto out_free;
		}
		cond_resched();
	}

	/* finally lock prog and jit images for all functions and
	 * populate kallsysm
	 */
	for (i = 0; i < env->subprog_cnt; i++) {
		bpf_prog_lock_ro(func[i]);
		bpf_prog_kallsyms_add(func[i]);
	}

	/* Last step: make now unused interpreter insns from main
	 * prog consistent for later dump requests, so they can
	 * later look the same as if they were interpreted only.
	 */
	for (i = 0, insn = prog->insnsi; i < prog->len; i++, insn++) {
		if (!bpf_pseudo_call(insn))
			continue;
		insn->off = env->insn_aux_data[i].call_imm;
		subprog = find_subprog(env, i + insn->off + 1);
		insn->imm = subprog;
	}

	prog->jited = 1;
	prog->bpf_func = func[0]->bpf_func;
	prog->aux->func = func;
	prog->aux->func_cnt = env->subprog_cnt;
	bpf_prog_free_unused_jited_linfo(prog);
	return 0;
out_free:
	for (i = 0; i < env->subprog_cnt; i++) {
		if (!func[i])
			continue;

		for (j = 0; j < func[i]->aux->size_poke_tab; j++) {
			map_ptr = func[i]->aux->poke_tab[j].tail_call.map;
			map_ptr->ops->map_poke_untrack(map_ptr, func[i]->aux);
		}
		bpf_jit_free(func[i]);
	}
	kfree(func);
out_undo_insn:
	/* cleanup main prog to be interpreted */
	prog->jit_requested = 0;
	for (i = 0, insn = prog->insnsi; i < prog->len; i++, insn++) {
		if (!bpf_pseudo_call(insn))
			continue;
		insn->off = 0;
		insn->imm = env->insn_aux_data[i].call_imm;
	}
	bpf_prog_free_jited_linfo(prog);
	return err;
}

static int fixup_call_args(struct bpf_verifier_env *env)
{
#ifndef CONFIG_BPF_JIT_ALWAYS_ON
	struct bpf_prog *prog = env->prog;
	struct bpf_insn *insn = prog->insnsi;
	int i, depth;
#endif
	int err = 0;

	if (env->prog->jit_requested &&
	    !bpf_prog_is_dev_bound(env->prog->aux)) {
		err = jit_subprogs(env);
		if (err == 0)
			return 0;
		if (err == -EFAULT)
			return err;
	}
#ifndef CONFIG_BPF_JIT_ALWAYS_ON
	if (env->subprog_cnt > 1 && env->prog->aux->tail_call_reachable) {
		/* When JIT fails the progs with bpf2bpf calls and tail_calls
		 * have to be rejected, since interpreter doesn't support them yet.
		 */
		verbose(env, "tail_calls are not allowed in non-JITed programs with bpf-to-bpf calls\n");
		return -EINVAL;
	}
	for (i = 0; i < prog->len; i++, insn++) {
		if (!bpf_pseudo_call(insn))
			continue;
		depth = get_callee_stack_depth(env, insn, i);
		if (depth < 0)
			return depth;
		bpf_patch_call_args(insn, depth);
	}
	err = 0;
#endif
	return err;
}

/* fixup insn->imm field of bpf_call instructions
 * and inline eligible helpers as explicit sequence of BPF instructions
 *
 * this function is called after eBPF program passed verification
 */
static int fixup_bpf_calls(struct bpf_verifier_env *env)
{
	struct bpf_prog *prog = env->prog;
	bool expect_blinding = bpf_jit_blinding_enabled(prog);
	struct bpf_insn *insn = prog->insnsi;
	const struct bpf_func_proto *fn;
	const int insn_cnt = prog->len;
	const struct bpf_map_ops *ops;
	struct bpf_insn_aux_data *aux;
	struct bpf_insn insn_buf[16];
	struct bpf_prog *new_prog;
	struct bpf_map *map_ptr;
	int i, ret, cnt, delta = 0;

	for (i = 0; i < insn_cnt; i++, insn++) {
		if (insn->code == (BPF_ALU64 | BPF_MOD | BPF_X) ||
		    insn->code == (BPF_ALU64 | BPF_DIV | BPF_X) ||
		    insn->code == (BPF_ALU | BPF_MOD | BPF_X) ||
		    insn->code == (BPF_ALU | BPF_DIV | BPF_X)) {
			bool is64 = BPF_CLASS(insn->code) == BPF_ALU64;
			bool isdiv = BPF_OP(insn->code) == BPF_DIV;
			struct bpf_insn *patchlet;
			struct bpf_insn chk_and_div[] = {
				/* [R,W]x div 0 -> 0 */
				BPF_RAW_INSN((is64 ? BPF_JMP : BPF_JMP32) |
					     BPF_JNE | BPF_K, insn->src_reg,
					     0, 2, 0),
				BPF_ALU32_REG(BPF_XOR, insn->dst_reg, insn->dst_reg),
				BPF_JMP_IMM(BPF_JA, 0, 0, 1),
				*insn,
			};
			struct bpf_insn chk_and_mod[] = {
				/* [R,W]x mod 0 -> [R,W]x */
				BPF_RAW_INSN((is64 ? BPF_JMP : BPF_JMP32) |
					     BPF_JEQ | BPF_K, insn->src_reg,
					     0, 1 + (is64 ? 0 : 1), 0),
				*insn,
				BPF_JMP_IMM(BPF_JA, 0, 0, 1),
				BPF_MOV32_REG(insn->dst_reg, insn->dst_reg),
			};

			patchlet = isdiv ? chk_and_div : chk_and_mod;
			cnt = isdiv ? ARRAY_SIZE(chk_and_div) :
				      ARRAY_SIZE(chk_and_mod) - (is64 ? 2 : 0);

			new_prog = bpf_patch_insn_data(env, i + delta, patchlet, cnt);
			if (!new_prog)
				return -ENOMEM;

			delta    += cnt - 1;
			env->prog = prog = new_prog;
			insn      = new_prog->insnsi + i + delta;
			continue;
		}

		if (BPF_CLASS(insn->code) == BPF_LD &&
		    (BPF_MODE(insn->code) == BPF_ABS ||
		     BPF_MODE(insn->code) == BPF_IND)) {
			cnt = env->ops->gen_ld_abs(insn, insn_buf);
			if (cnt == 0 || cnt >= ARRAY_SIZE(insn_buf)) {
				verbose(env, "bpf verifier is misconfigured\n");
				return -EINVAL;
			}

			new_prog = bpf_patch_insn_data(env, i + delta, insn_buf, cnt);
			if (!new_prog)
				return -ENOMEM;

			delta    += cnt - 1;
			env->prog = prog = new_prog;
			insn      = new_prog->insnsi + i + delta;
			continue;
		}

		if (insn->code == (BPF_ALU64 | BPF_ADD | BPF_X) ||
		    insn->code == (BPF_ALU64 | BPF_SUB | BPF_X)) {
			const u8 code_add = BPF_ALU64 | BPF_ADD | BPF_X;
			const u8 code_sub = BPF_ALU64 | BPF_SUB | BPF_X;
			struct bpf_insn insn_buf[16];
			struct bpf_insn *patch = &insn_buf[0];
			bool issrc, isneg;
			u32 off_reg;

			aux = &env->insn_aux_data[i + delta];
			if (!aux->alu_state ||
			    aux->alu_state == BPF_ALU_NON_POINTER)
				continue;

			isneg = aux->alu_state & BPF_ALU_NEG_VALUE;
			issrc = (aux->alu_state & BPF_ALU_SANITIZE) ==
				BPF_ALU_SANITIZE_SRC;

			off_reg = issrc ? insn->src_reg : insn->dst_reg;
			if (isneg)
				*patch++ = BPF_ALU64_IMM(BPF_MUL, off_reg, -1);
			*patch++ = BPF_MOV32_IMM(BPF_REG_AX, aux->alu_limit - 1);
			*patch++ = BPF_ALU64_REG(BPF_SUB, BPF_REG_AX, off_reg);
			*patch++ = BPF_ALU64_REG(BPF_OR, BPF_REG_AX, off_reg);
			*patch++ = BPF_ALU64_IMM(BPF_NEG, BPF_REG_AX, 0);
			*patch++ = BPF_ALU64_IMM(BPF_ARSH, BPF_REG_AX, 63);
			if (issrc) {
				*patch++ = BPF_ALU64_REG(BPF_AND, BPF_REG_AX,
							 off_reg);
				insn->src_reg = BPF_REG_AX;
			} else {
				*patch++ = BPF_ALU64_REG(BPF_AND, off_reg,
							 BPF_REG_AX);
			}
			if (isneg)
				insn->code = insn->code == code_add ?
					     code_sub : code_add;
			*patch++ = *insn;
			if (issrc && isneg)
				*patch++ = BPF_ALU64_IMM(BPF_MUL, off_reg, -1);
			cnt = patch - insn_buf;

			new_prog = bpf_patch_insn_data(env, i + delta, insn_buf, cnt);
			if (!new_prog)
				return -ENOMEM;

			delta    += cnt - 1;
			env->prog = prog = new_prog;
			insn      = new_prog->insnsi + i + delta;
			continue;
		}

		if (insn->code != (BPF_JMP | BPF_CALL))
			continue;
		if (insn->src_reg == BPF_PSEUDO_CALL)
			continue;

		if (insn->imm == BPF_FUNC_get_route_realm)
			prog->dst_needed = 1;
		if (insn->imm == BPF_FUNC_get_prandom_u32)
			bpf_user_rnd_init_once();
		if (insn->imm == BPF_FUNC_override_return)
			prog->kprobe_override = 1;
		if (insn->imm == BPF_FUNC_tail_call) {
			/* If we tail call into other programs, we
			 * cannot make any assumptions since they can
			 * be replaced dynamically during runtime in
			 * the program array.
			 */
			prog->cb_access = 1;
			if (!allow_tail_call_in_subprogs(env))
				prog->aux->stack_depth = MAX_BPF_STACK;
			prog->aux->max_pkt_offset = MAX_PACKET_OFF;

			/* mark bpf_tail_call as different opcode to avoid
			 * conditional branch in the interpeter for every normal
			 * call and to prevent accidental JITing by JIT compiler
			 * that doesn't support bpf_tail_call yet
			 */
			insn->imm = 0;
			insn->code = BPF_JMP | BPF_TAIL_CALL;

			aux = &env->insn_aux_data[i + delta];
			if (env->bpf_capable && !expect_blinding &&
			    prog->jit_requested &&
			    !bpf_map_key_poisoned(aux) &&
			    !bpf_map_ptr_poisoned(aux) &&
			    !bpf_map_ptr_unpriv(aux)) {
				struct bpf_jit_poke_descriptor desc = {
					.reason = BPF_POKE_REASON_TAIL_CALL,
					.tail_call.map = BPF_MAP_PTR(aux->map_ptr_state),
					.tail_call.key = bpf_map_key_immediate(aux),
					.insn_idx = i + delta,
				};

				ret = bpf_jit_add_poke_descriptor(prog, &desc);
				if (ret < 0) {
					verbose(env, "adding tail call poke descriptor failed\n");
					return ret;
				}

				insn->imm = ret + 1;
				continue;
			}

			if (!bpf_map_ptr_unpriv(aux))
				continue;

			/* instead of changing every JIT dealing with tail_call
			 * emit two extra insns:
			 * if (index >= max_entries) goto out;
			 * index &= array->index_mask;
			 * to avoid out-of-bounds cpu speculation
			 */
			if (bpf_map_ptr_poisoned(aux)) {
				verbose(env, "tail_call abusing map_ptr\n");
				return -EINVAL;
			}

			map_ptr = BPF_MAP_PTR(aux->map_ptr_state);
			insn_buf[0] = BPF_JMP_IMM(BPF_JGE, BPF_REG_3,
						  map_ptr->max_entries, 2);
			insn_buf[1] = BPF_ALU32_IMM(BPF_AND, BPF_REG_3,
						    container_of(map_ptr,
								 struct bpf_array,
								 map)->index_mask);
			insn_buf[2] = *insn;
			cnt = 3;
			new_prog = bpf_patch_insn_data(env, i + delta, insn_buf, cnt);
			if (!new_prog)
				return -ENOMEM;

			delta    += cnt - 1;
			env->prog = prog = new_prog;
			insn      = new_prog->insnsi + i + delta;
			continue;
		}

		/* BPF_EMIT_CALL() assumptions in some of the map_gen_lookup
		 * and other inlining handlers are currently limited to 64 bit
		 * only.
		 */
		if (prog->jit_requested && BITS_PER_LONG == 64 &&
		    (insn->imm == BPF_FUNC_map_lookup_elem ||
		     insn->imm == BPF_FUNC_map_update_elem ||
		     insn->imm == BPF_FUNC_map_delete_elem ||
		     insn->imm == BPF_FUNC_map_push_elem   ||
		     insn->imm == BPF_FUNC_map_pop_elem    ||
		     insn->imm == BPF_FUNC_map_peek_elem)) {
			aux = &env->insn_aux_data[i + delta];
			if (bpf_map_ptr_poisoned(aux))
				goto patch_call_imm;

			map_ptr = BPF_MAP_PTR(aux->map_ptr_state);
			ops = map_ptr->ops;
			if (insn->imm == BPF_FUNC_map_lookup_elem &&
			    ops->map_gen_lookup) {
				cnt = ops->map_gen_lookup(map_ptr, insn_buf);
				if (cnt == -EOPNOTSUPP)
					goto patch_map_ops_generic;
				if (cnt <= 0 || cnt >= ARRAY_SIZE(insn_buf)) {
					verbose(env, "bpf verifier is misconfigured\n");
					return -EINVAL;
				}

				new_prog = bpf_patch_insn_data(env, i + delta,
							       insn_buf, cnt);
				if (!new_prog)
					return -ENOMEM;

				delta    += cnt - 1;
				env->prog = prog = new_prog;
				insn      = new_prog->insnsi + i + delta;
				continue;
			}

			BUILD_BUG_ON(!__same_type(ops->map_lookup_elem,
				     (void *(*)(struct bpf_map *map, void *key))NULL));
			BUILD_BUG_ON(!__same_type(ops->map_delete_elem,
				     (int (*)(struct bpf_map *map, void *key))NULL));
			BUILD_BUG_ON(!__same_type(ops->map_update_elem,
				     (int (*)(struct bpf_map *map, void *key, void *value,
					      u64 flags))NULL));
			BUILD_BUG_ON(!__same_type(ops->map_push_elem,
				     (int (*)(struct bpf_map *map, void *value,
					      u64 flags))NULL));
			BUILD_BUG_ON(!__same_type(ops->map_pop_elem,
				     (int (*)(struct bpf_map *map, void *value))NULL));
			BUILD_BUG_ON(!__same_type(ops->map_peek_elem,
				     (int (*)(struct bpf_map *map, void *value))NULL));
patch_map_ops_generic:
			switch (insn->imm) {
			case BPF_FUNC_map_lookup_elem:
				insn->imm = BPF_CAST_CALL(ops->map_lookup_elem) -
					    __bpf_call_base;
				continue;
			case BPF_FUNC_map_update_elem:
				insn->imm = BPF_CAST_CALL(ops->map_update_elem) -
					    __bpf_call_base;
				continue;
			case BPF_FUNC_map_delete_elem:
				insn->imm = BPF_CAST_CALL(ops->map_delete_elem) -
					    __bpf_call_base;
				continue;
			case BPF_FUNC_map_push_elem:
				insn->imm = BPF_CAST_CALL(ops->map_push_elem) -
					    __bpf_call_base;
				continue;
			case BPF_FUNC_map_pop_elem:
				insn->imm = BPF_CAST_CALL(ops->map_pop_elem) -
					    __bpf_call_base;
				continue;
			case BPF_FUNC_map_peek_elem:
				insn->imm = BPF_CAST_CALL(ops->map_peek_elem) -
					    __bpf_call_base;
				continue;
			}

			goto patch_call_imm;
		}

		if (prog->jit_requested && BITS_PER_LONG == 64 &&
		    insn->imm == BPF_FUNC_jiffies64) {
			struct bpf_insn ld_jiffies_addr[2] = {
				BPF_LD_IMM64(BPF_REG_0,
					     (unsigned long)&jiffies),
			};

			insn_buf[0] = ld_jiffies_addr[0];
			insn_buf[1] = ld_jiffies_addr[1];
			insn_buf[2] = BPF_LDX_MEM(BPF_DW, BPF_REG_0,
						  BPF_REG_0, 0);
			cnt = 3;

			new_prog = bpf_patch_insn_data(env, i + delta, insn_buf,
						       cnt);
			if (!new_prog)
				return -ENOMEM;

			delta    += cnt - 1;
			env->prog = prog = new_prog;
			insn      = new_prog->insnsi + i + delta;
			continue;
		}

patch_call_imm:
		fn = env->ops->get_func_proto(insn->imm, env->prog);
		/* all functions that have prototype and verifier allowed
		 * programs to call them, must be real in-kernel functions
		 */
		if (!fn->func) {
			verbose(env,
				"kernel subsystem misconfigured func %s#%d\n",
				func_id_name(insn->imm), insn->imm);
			return -EFAULT;
		}
		insn->imm = fn->func - __bpf_call_base;
	}

	/* Since poke tab is now finalized, publish aux to tracker. */
	for (i = 0; i < prog->aux->size_poke_tab; i++) {
		map_ptr = prog->aux->poke_tab[i].tail_call.map;
		if (!map_ptr->ops->map_poke_track ||
		    !map_ptr->ops->map_poke_untrack ||
		    !map_ptr->ops->map_poke_run) {
			verbose(env, "bpf verifier is misconfigured\n");
			return -EINVAL;
		}

		ret = map_ptr->ops->map_poke_track(map_ptr, prog->aux);
		if (ret < 0) {
			verbose(env, "tracking tail call prog failed\n");
			return ret;
		}
	}

	return 0;
}

static void free_states(struct bpf_verifier_env *env)
{
	struct bpf_verifier_state_list *sl, *sln;
	int i;

	sl = env->free_list;
	while (sl) {
		sln = sl->next;
		free_verifier_state(&sl->state, false);
		kfree(sl);
		sl = sln;
	}
	env->free_list = NULL;

	if (!env->explored_states)
		return;

	for (i = 0; i < state_htab_size(env); i++) {
		sl = env->explored_states[i];

		while (sl) {
			sln = sl->next;
			free_verifier_state(&sl->state, false);
			kfree(sl);
			sl = sln;
		}
		env->explored_states[i] = NULL;
	}
}

/* The verifier is using insn_aux_data[] to store temporary data during
 * verification and to store information for passes that run after the
 * verification like dead code sanitization. do_check_common() for subprogram N
 * may analyze many other subprograms. sanitize_insn_aux_data() clears all
 * temporary data after do_check_common() finds that subprogram N cannot be
 * verified independently. pass_cnt counts the number of times
 * do_check_common() was run and insn->aux->seen tells the pass number
 * insn_aux_data was touched. These variables are compared to clear temporary
 * data from failed pass. For testing and experiments do_check_common() can be
 * run multiple times even when prior attempt to verify is unsuccessful.
 */
static void sanitize_insn_aux_data(struct bpf_verifier_env *env)
{
	struct bpf_insn *insn = env->prog->insnsi;
	struct bpf_insn_aux_data *aux;
	int i, class;

	for (i = 0; i < env->prog->len; i++) {
		class = BPF_CLASS(insn[i].code);
		if (class != BPF_LDX && class != BPF_STX)
			continue;
		aux = &env->insn_aux_data[i];
		if (aux->seen != env->pass_cnt)
			continue;
		memset(aux, 0, offsetof(typeof(*aux), orig_idx));
	}
}

static int do_check_common(struct bpf_verifier_env *env, int subprog)
{
	bool pop_log = !(env->log.level & BPF_LOG_LEVEL2);
	struct bpf_verifier_state *state;
	struct bpf_reg_state *regs;
	int ret, i;

	env->prev_linfo = NULL;
	env->pass_cnt++;

	state = kzalloc(sizeof(struct bpf_verifier_state), GFP_KERNEL);
	if (!state)
		return -ENOMEM;
	state->curframe = 0;
	state->speculative = false;
	state->branches = 1;
	state->frame[0] = kzalloc(sizeof(struct bpf_func_state), GFP_KERNEL);
	if (!state->frame[0]) {
		kfree(state);
		return -ENOMEM;
	}
	env->cur_state = state;
	init_func_state(env, state->frame[0],
			BPF_MAIN_FUNC /* callsite */,
			0 /* frameno */,
			subprog);

	regs = state->frame[state->curframe]->regs;
	if (subprog || env->prog->type == BPF_PROG_TYPE_EXT) {
		ret = btf_prepare_func_args(env, subprog, regs);
		if (ret)
			goto out;
		for (i = BPF_REG_1; i <= BPF_REG_5; i++) {
			if (regs[i].type == PTR_TO_CTX)
				mark_reg_known_zero(env, regs, i);
			else if (regs[i].type == SCALAR_VALUE)
				mark_reg_unknown(env, regs, i);
			else if (regs[i].type == PTR_TO_MEM_OR_NULL) {
				const u32 mem_size = regs[i].mem_size;

				mark_reg_known_zero(env, regs, i);
				regs[i].mem_size = mem_size;
				regs[i].id = ++env->id_gen;
			}
		}
	} else {
		/* 1st arg to a function */
		regs[BPF_REG_1].type = PTR_TO_CTX;
		mark_reg_known_zero(env, regs, BPF_REG_1);
		ret = btf_check_func_arg_match(env, subprog, regs);
		if (ret == -EFAULT)
			/* unlikely verifier bug. abort.
			 * ret == 0 and ret < 0 are sadly acceptable for
			 * main() function due to backward compatibility.
			 * Like socket filter program may be written as:
			 * int bpf_prog(struct pt_regs *ctx)
			 * and never dereference that ctx in the program.
			 * 'struct pt_regs' is a type mismatch for socket
			 * filter that should be using 'struct __sk_buff'.
			 */
			goto out;
	}

	ret = do_check(env);
out:
	/* check for NULL is necessary, since cur_state can be freed inside
	 * do_check() under memory pressure.
	 */
	if (env->cur_state) {
		free_verifier_state(env->cur_state, true);
		env->cur_state = NULL;
	}
	while (!pop_stack(env, NULL, NULL, false));
	if (!ret && pop_log)
		bpf_vlog_reset(&env->log, 0);
	free_states(env);
	if (ret)
		/* clean aux data in case subprog was rejected */
		sanitize_insn_aux_data(env);
	return ret;
}

/* Verify all global functions in a BPF program one by one based on their BTF.
 * All global functions must pass verification. Otherwise the whole program is rejected.
 * Consider:
 * int bar(int);
 * int foo(int f)
 * {
 *    return bar(f);
 * }
 * int bar(int b)
 * {
 *    ...
 * }
 * foo() will be verified first for R1=any_scalar_value. During verification it
 * will be assumed that bar() already verified successfully and call to bar()
 * from foo() will be checked for type match only. Later bar() will be verified
 * independently to check that it's safe for R1=any_scalar_value.
 */
static int do_check_subprogs(struct bpf_verifier_env *env)
{
	struct bpf_prog_aux *aux = env->prog->aux;
	int i, ret;

	if (!aux->func_info)
		return 0;

	for (i = 1; i < env->subprog_cnt; i++) {
		if (aux->func_info_aux[i].linkage != BTF_FUNC_GLOBAL)
			continue;
		env->insn_idx = env->subprog_info[i].start;
		WARN_ON_ONCE(env->insn_idx == 0);
		ret = do_check_common(env, i);
		if (ret) {
			return ret;
		} else if (env->log.level & BPF_LOG_LEVEL) {
			verbose(env,
				"Func#%d is safe for any args that match its prototype\n",
				i);
		}
	}
	return 0;
}

static int do_check_main(struct bpf_verifier_env *env)
{
	int ret;

	env->insn_idx = 0;
	ret = do_check_common(env, 0);
	if (!ret)
		env->prog->aux->stack_depth = env->subprog_info[0].stack_depth;
	return ret;
}


static void print_verification_stats(struct bpf_verifier_env *env)
{
	int i;

	if (env->log.level & BPF_LOG_STATS) {
		verbose(env, "verification time %lld usec\n",
			div_u64(env->verification_time, 1000));
		verbose(env, "stack depth ");
		for (i = 0; i < env->subprog_cnt; i++) {
			u32 depth = env->subprog_info[i].stack_depth;

			verbose(env, "%d", depth);
			if (i + 1 < env->subprog_cnt)
				verbose(env, "+");
		}
		verbose(env, "\n");
	}
	verbose(env, "processed %d insns (limit %d) max_states_per_insn %d "
		"total_states %d peak_states %d mark_read %d\n",
		env->insn_processed, BPF_COMPLEXITY_LIMIT_INSNS,
		env->max_states_per_insn, env->total_states,
		env->peak_states, env->longest_mark_read_walk);
}

static int check_struct_ops_btf_id(struct bpf_verifier_env *env)
{
	const struct btf_type *t, *func_proto;
	const struct bpf_struct_ops *st_ops;
	const struct btf_member *member;
	struct bpf_prog *prog = env->prog;
	u32 btf_id, member_idx;
	const char *mname;

	btf_id = prog->aux->attach_btf_id;
	st_ops = bpf_struct_ops_find(btf_id);
	if (!st_ops) {
		verbose(env, "attach_btf_id %u is not a supported struct\n",
			btf_id);
		return -ENOTSUPP;
	}

	t = st_ops->type;
	member_idx = prog->expected_attach_type;
	if (member_idx >= btf_type_vlen(t)) {
		verbose(env, "attach to invalid member idx %u of struct %s\n",
			member_idx, st_ops->name);
		return -EINVAL;
	}

	member = &btf_type_member(t)[member_idx];
	mname = btf_name_by_offset(btf_vmlinux, member->name_off);
	func_proto = btf_type_resolve_func_ptr(btf_vmlinux, member->type,
					       NULL);
	if (!func_proto) {
		verbose(env, "attach to invalid member %s(@idx %u) of struct %s\n",
			mname, member_idx, st_ops->name);
		return -EINVAL;
	}

	if (st_ops->check_member) {
		int err = st_ops->check_member(t, member);

		if (err) {
			verbose(env, "attach to unsupported member %s of struct %s\n",
				mname, st_ops->name);
			return err;
		}
	}

	prog->aux->attach_func_proto = func_proto;
	prog->aux->attach_func_name = mname;
	env->ops = st_ops->verifier_ops;

	return 0;
}
#define SECURITY_PREFIX "security_"

static int check_attach_modify_return(unsigned long addr, const char *func_name)
{
	if (within_error_injection_list(addr) ||
	    !strncmp(SECURITY_PREFIX, func_name, sizeof(SECURITY_PREFIX) - 1))
		return 0;

	return -EINVAL;
}

<<<<<<< HEAD
/* non exhaustive list of sleepable bpf_lsm_*() functions */
BTF_SET_START(btf_sleepable_lsm_hooks)
#ifdef CONFIG_BPF_LSM
BTF_ID(func, bpf_lsm_bprm_committed_creds)
#else
BTF_ID_UNUSED
#endif
BTF_SET_END(btf_sleepable_lsm_hooks)

static int check_sleepable_lsm_hook(u32 btf_id)
{
	return btf_id_set_contains(&btf_sleepable_lsm_hooks, btf_id);
}

=======
>>>>>>> f642729d
/* list of non-sleepable functions that are otherwise on
 * ALLOW_ERROR_INJECTION list
 */
BTF_SET_START(btf_non_sleepable_error_inject)
/* Three functions below can be called from sleepable and non-sleepable context.
 * Assume non-sleepable from bpf safety point of view.
 */
BTF_ID(func, __add_to_page_cache_locked)
BTF_ID(func, should_fail_alloc_page)
BTF_ID(func, should_failslab)
BTF_SET_END(btf_non_sleepable_error_inject)

static int check_non_sleepable_error_inject(u32 btf_id)
{
	return btf_id_set_contains(&btf_non_sleepable_error_inject, btf_id);
}

int bpf_check_attach_target(struct bpf_verifier_log *log,
			    const struct bpf_prog *prog,
			    const struct bpf_prog *tgt_prog,
			    u32 btf_id,
			    struct bpf_attach_target_info *tgt_info)
{
	bool prog_extension = prog->type == BPF_PROG_TYPE_EXT;
	const char prefix[] = "btf_trace_";
	int ret = 0, subprog = -1, i;
	const struct btf_type *t;
	bool conservative = true;
	const char *tname;
	struct btf *btf;
	long addr = 0;

	if (!btf_id) {
		bpf_log(log, "Tracing programs must provide btf_id\n");
		return -EINVAL;
	}
<<<<<<< HEAD
	btf = tgt_prog ? tgt_prog->aux->btf : btf_vmlinux;
=======
	btf = tgt_prog ? tgt_prog->aux->btf : prog->aux->attach_btf;
>>>>>>> f642729d
	if (!btf) {
		bpf_log(log,
			"FENTRY/FEXIT program can only be attached to another program annotated with BTF\n");
		return -EINVAL;
	}
	t = btf_type_by_id(btf, btf_id);
	if (!t) {
		bpf_log(log, "attach_btf_id %u is invalid\n", btf_id);
		return -EINVAL;
	}
	tname = btf_name_by_offset(btf, t->name_off);
	if (!tname) {
		bpf_log(log, "attach_btf_id %u doesn't have a name\n", btf_id);
		return -EINVAL;
	}
	if (tgt_prog) {
		struct bpf_prog_aux *aux = tgt_prog->aux;

		for (i = 0; i < aux->func_info_cnt; i++)
			if (aux->func_info[i].type_id == btf_id) {
				subprog = i;
				break;
			}
		if (subprog == -1) {
			bpf_log(log, "Subprog %s doesn't exist\n", tname);
			return -EINVAL;
		}
		conservative = aux->func_info_aux[subprog].unreliable;
		if (prog_extension) {
			if (conservative) {
				bpf_log(log,
					"Cannot replace static functions\n");
				return -EINVAL;
			}
			if (!prog->jit_requested) {
				bpf_log(log,
					"Extension programs should be JITed\n");
				return -EINVAL;
			}
		}
		if (!tgt_prog->jited) {
			bpf_log(log, "Can attach to only JITed progs\n");
			return -EINVAL;
		}
		if (tgt_prog->type == prog->type) {
			/* Cannot fentry/fexit another fentry/fexit program.
			 * Cannot attach program extension to another extension.
			 * It's ok to attach fentry/fexit to extension program.
			 */
			bpf_log(log, "Cannot recursively attach\n");
			return -EINVAL;
		}
		if (tgt_prog->type == BPF_PROG_TYPE_TRACING &&
		    prog_extension &&
		    (tgt_prog->expected_attach_type == BPF_TRACE_FENTRY ||
		     tgt_prog->expected_attach_type == BPF_TRACE_FEXIT)) {
			/* Program extensions can extend all program types
			 * except fentry/fexit. The reason is the following.
			 * The fentry/fexit programs are used for performance
			 * analysis, stats and can be attached to any program
			 * type except themselves. When extension program is
			 * replacing XDP function it is necessary to allow
			 * performance analysis of all functions. Both original
			 * XDP program and its program extension. Hence
			 * attaching fentry/fexit to BPF_PROG_TYPE_EXT is
			 * allowed. If extending of fentry/fexit was allowed it
			 * would be possible to create long call chain
			 * fentry->extension->fentry->extension beyond
			 * reasonable stack size. Hence extending fentry is not
			 * allowed.
			 */
			bpf_log(log, "Cannot extend fentry/fexit\n");
			return -EINVAL;
		}
	} else {
		if (prog_extension) {
			bpf_log(log, "Cannot replace kernel functions\n");
			return -EINVAL;
		}
	}

	switch (prog->expected_attach_type) {
	case BPF_TRACE_RAW_TP:
		if (tgt_prog) {
			bpf_log(log,
				"Only FENTRY/FEXIT progs are attachable to another BPF prog\n");
			return -EINVAL;
		}
		if (!btf_type_is_typedef(t)) {
			bpf_log(log, "attach_btf_id %u is not a typedef\n",
				btf_id);
			return -EINVAL;
		}
		if (strncmp(prefix, tname, sizeof(prefix) - 1)) {
			bpf_log(log, "attach_btf_id %u points to wrong type name %s\n",
				btf_id, tname);
			return -EINVAL;
		}
		tname += sizeof(prefix) - 1;
		t = btf_type_by_id(btf, t->type);
		if (!btf_type_is_ptr(t))
			/* should never happen in valid vmlinux build */
			return -EINVAL;
		t = btf_type_by_id(btf, t->type);
		if (!btf_type_is_func_proto(t))
			/* should never happen in valid vmlinux build */
			return -EINVAL;

		break;
	case BPF_TRACE_ITER:
		if (!btf_type_is_func(t)) {
			bpf_log(log, "attach_btf_id %u is not a function\n",
				btf_id);
			return -EINVAL;
		}
		t = btf_type_by_id(btf, t->type);
		if (!btf_type_is_func_proto(t))
			return -EINVAL;
		ret = btf_distill_func_proto(log, btf, t, tname, &tgt_info->fmodel);
		if (ret)
			return ret;
		break;
	default:
		if (!prog_extension)
			return -EINVAL;
		fallthrough;
	case BPF_MODIFY_RETURN:
	case BPF_LSM_MAC:
	case BPF_TRACE_FENTRY:
	case BPF_TRACE_FEXIT:
		if (!btf_type_is_func(t)) {
			bpf_log(log, "attach_btf_id %u is not a function\n",
				btf_id);
			return -EINVAL;
		}
		if (prog_extension &&
		    btf_check_type_match(log, prog, btf, t))
			return -EINVAL;
		t = btf_type_by_id(btf, t->type);
		if (!btf_type_is_func_proto(t))
			return -EINVAL;

		if ((prog->aux->saved_dst_prog_type || prog->aux->saved_dst_attach_type) &&
		    (!tgt_prog || prog->aux->saved_dst_prog_type != tgt_prog->type ||
		     prog->aux->saved_dst_attach_type != tgt_prog->expected_attach_type))
			return -EINVAL;

		if (tgt_prog && conservative)
			t = NULL;

		ret = btf_distill_func_proto(log, btf, t, tname, &tgt_info->fmodel);
		if (ret < 0)
			return ret;

		if (tgt_prog) {
			if (subprog == 0)
				addr = (long) tgt_prog->bpf_func;
			else
				addr = (long) tgt_prog->aux->func[subprog]->bpf_func;
		} else {
			addr = kallsyms_lookup_name(tname);
			if (!addr) {
				bpf_log(log,
					"The address of function %s cannot be found\n",
					tname);
				return -ENOENT;
			}
		}

		if (prog->aux->sleepable) {
			ret = -EINVAL;
			switch (prog->type) {
			case BPF_PROG_TYPE_TRACING:
				/* fentry/fexit/fmod_ret progs can be sleepable only if they are
				 * attached to ALLOW_ERROR_INJECTION and are not in denylist.
				 */
				if (!check_non_sleepable_error_inject(btf_id) &&
				    within_error_injection_list(addr))
					ret = 0;
				break;
			case BPF_PROG_TYPE_LSM:
				/* LSM progs check that they are attached to bpf_lsm_*() funcs.
				 * Only some of them are sleepable.
				 */
<<<<<<< HEAD
				if (check_sleepable_lsm_hook(btf_id))
=======
				if (bpf_lsm_is_sleepable_hook(btf_id))
>>>>>>> f642729d
					ret = 0;
				break;
			default:
				break;
			}
			if (ret) {
				bpf_log(log, "%s is not sleepable\n", tname);
				return ret;
			}
		} else if (prog->expected_attach_type == BPF_MODIFY_RETURN) {
			if (tgt_prog) {
				bpf_log(log, "can't modify return codes of BPF programs\n");
				return -EINVAL;
			}
			ret = check_attach_modify_return(addr, tname);
			if (ret) {
				bpf_log(log, "%s() is not modifiable\n", tname);
				return ret;
			}
		}

		break;
	}
	tgt_info->tgt_addr = addr;
	tgt_info->tgt_name = tname;
	tgt_info->tgt_type = t;
	return 0;
}

static int check_attach_btf_id(struct bpf_verifier_env *env)
{
	struct bpf_prog *prog = env->prog;
	struct bpf_prog *tgt_prog = prog->aux->dst_prog;
	struct bpf_attach_target_info tgt_info = {};
	u32 btf_id = prog->aux->attach_btf_id;
	struct bpf_trampoline *tr;
	int ret;
	u64 key;

	if (prog->aux->sleepable && prog->type != BPF_PROG_TYPE_TRACING &&
	    prog->type != BPF_PROG_TYPE_LSM) {
		verbose(env, "Only fentry/fexit/fmod_ret and lsm programs can be sleepable\n");
		return -EINVAL;
	}

	if (prog->type == BPF_PROG_TYPE_STRUCT_OPS)
		return check_struct_ops_btf_id(env);

	if (prog->type != BPF_PROG_TYPE_TRACING &&
	    prog->type != BPF_PROG_TYPE_LSM &&
	    prog->type != BPF_PROG_TYPE_EXT)
		return 0;

	ret = bpf_check_attach_target(&env->log, prog, tgt_prog, btf_id, &tgt_info);
	if (ret)
		return ret;

	if (tgt_prog && prog->type == BPF_PROG_TYPE_EXT) {
		/* to make freplace equivalent to their targets, they need to
		 * inherit env->ops and expected_attach_type for the rest of the
		 * verification
		 */
		env->ops = bpf_verifier_ops[tgt_prog->type];
		prog->expected_attach_type = tgt_prog->expected_attach_type;
	}

	/* store info about the attachment target that will be used later */
	prog->aux->attach_func_proto = tgt_info.tgt_type;
	prog->aux->attach_func_name = tgt_info.tgt_name;

	if (tgt_prog) {
		prog->aux->saved_dst_prog_type = tgt_prog->type;
		prog->aux->saved_dst_attach_type = tgt_prog->expected_attach_type;
	}

	if (prog->expected_attach_type == BPF_TRACE_RAW_TP) {
		prog->aux->attach_btf_trace = true;
		return 0;
	} else if (prog->expected_attach_type == BPF_TRACE_ITER) {
		if (!bpf_iter_prog_supported(prog))
			return -EINVAL;
		return 0;
	}

	if (prog->type == BPF_PROG_TYPE_LSM) {
		ret = bpf_lsm_verify_prog(&env->log, prog);
		if (ret < 0)
			return ret;
	}

<<<<<<< HEAD
	key = bpf_trampoline_compute_key(tgt_prog, btf_id);
=======
	key = bpf_trampoline_compute_key(tgt_prog, prog->aux->attach_btf, btf_id);
>>>>>>> f642729d
	tr = bpf_trampoline_get(key, &tgt_info);
	if (!tr)
		return -ENOMEM;

	prog->aux->dst_trampoline = tr;
	return 0;
}

struct btf *bpf_get_btf_vmlinux(void)
{
	if (!btf_vmlinux && IS_ENABLED(CONFIG_DEBUG_INFO_BTF)) {
		mutex_lock(&bpf_verifier_lock);
		if (!btf_vmlinux)
			btf_vmlinux = btf_parse_vmlinux();
		mutex_unlock(&bpf_verifier_lock);
	}
	return btf_vmlinux;
}

int bpf_check(struct bpf_prog **prog, union bpf_attr *attr,
	      union bpf_attr __user *uattr)
{
	u64 start_time = ktime_get_ns();
	struct bpf_verifier_env *env;
	struct bpf_verifier_log *log;
	int i, len, ret = -EINVAL;
	bool is_priv;

	/* no program is valid */
	if (ARRAY_SIZE(bpf_verifier_ops) == 0)
		return -EINVAL;

	/* 'struct bpf_verifier_env' can be global, but since it's not small,
	 * allocate/free it every time bpf_check() is called
	 */
	env = kzalloc(sizeof(struct bpf_verifier_env), GFP_KERNEL);
	if (!env)
		return -ENOMEM;
	log = &env->log;

	len = (*prog)->len;
	env->insn_aux_data =
		vzalloc(array_size(sizeof(struct bpf_insn_aux_data), len));
	ret = -ENOMEM;
	if (!env->insn_aux_data)
		goto err_free_env;
	for (i = 0; i < len; i++)
		env->insn_aux_data[i].orig_idx = i;
	env->prog = *prog;
	env->ops = bpf_verifier_ops[env->prog->type];
	is_priv = bpf_capable();

	bpf_get_btf_vmlinux();

	/* grab the mutex to protect few globals used by verifier */
	if (!is_priv)
		mutex_lock(&bpf_verifier_lock);

	if (attr->log_level || attr->log_buf || attr->log_size) {
		/* user requested verbose verifier output
		 * and supplied buffer to store the verification trace
		 */
		log->level = attr->log_level;
		log->ubuf = (char __user *) (unsigned long) attr->log_buf;
		log->len_total = attr->log_size;

		ret = -EINVAL;
		/* log attributes have to be sane */
		if (log->len_total < 128 || log->len_total > UINT_MAX >> 2 ||
		    !log->level || !log->ubuf || log->level & ~BPF_LOG_MASK)
			goto err_unlock;
	}

	if (IS_ERR(btf_vmlinux)) {
		/* Either gcc or pahole or kernel are broken. */
		verbose(env, "in-kernel BTF is malformed\n");
		ret = PTR_ERR(btf_vmlinux);
		goto skip_full_check;
	}

	env->strict_alignment = !!(attr->prog_flags & BPF_F_STRICT_ALIGNMENT);
	if (!IS_ENABLED(CONFIG_HAVE_EFFICIENT_UNALIGNED_ACCESS))
		env->strict_alignment = true;
	if (attr->prog_flags & BPF_F_ANY_ALIGNMENT)
		env->strict_alignment = false;

	env->allow_ptr_leaks = bpf_allow_ptr_leaks();
	env->allow_uninit_stack = bpf_allow_uninit_stack();
	env->allow_ptr_to_map_access = bpf_allow_ptr_to_map_access();
	env->bypass_spec_v1 = bpf_bypass_spec_v1();
	env->bypass_spec_v4 = bpf_bypass_spec_v4();
	env->bpf_capable = bpf_capable();

	if (is_priv)
		env->test_state_freq = attr->prog_flags & BPF_F_TEST_STATE_FREQ;

	if (bpf_prog_is_dev_bound(env->prog->aux)) {
		ret = bpf_prog_offload_verifier_prep(env->prog);
		if (ret)
			goto skip_full_check;
	}

	env->explored_states = kvcalloc(state_htab_size(env),
				       sizeof(struct bpf_verifier_state_list *),
				       GFP_USER);
	ret = -ENOMEM;
	if (!env->explored_states)
		goto skip_full_check;

	ret = check_subprogs(env);
	if (ret < 0)
		goto skip_full_check;

	ret = check_btf_info(env, attr, uattr);
	if (ret < 0)
		goto skip_full_check;

	ret = check_attach_btf_id(env);
	if (ret)
		goto skip_full_check;

	ret = resolve_pseudo_ldimm64(env);
	if (ret < 0)
		goto skip_full_check;

	ret = check_cfg(env);
	if (ret < 0)
		goto skip_full_check;

	ret = do_check_subprogs(env);
	ret = ret ?: do_check_main(env);

	if (ret == 0 && bpf_prog_is_dev_bound(env->prog->aux))
		ret = bpf_prog_offload_finalize(env);

skip_full_check:
	kvfree(env->explored_states);

	if (ret == 0)
		ret = check_max_stack_depth(env);

	/* instruction rewrites happen after this point */
	if (is_priv) {
		if (ret == 0)
			opt_hard_wire_dead_code_branches(env);
		if (ret == 0)
			ret = opt_remove_dead_code(env);
		if (ret == 0)
			ret = opt_remove_nops(env);
	} else {
		if (ret == 0)
			sanitize_dead_code(env);
	}

	if (ret == 0)
		/* program is valid, convert *(u32*)(ctx + off) accesses */
		ret = convert_ctx_accesses(env);

	if (ret == 0)
		ret = fixup_bpf_calls(env);

	/* do 32-bit optimization after insn patching has done so those patched
	 * insns could be handled correctly.
	 */
	if (ret == 0 && !bpf_prog_is_dev_bound(env->prog->aux)) {
		ret = opt_subreg_zext_lo32_rnd_hi32(env, attr);
		env->prog->aux->verifier_zext = bpf_jit_needs_zext() ? !ret
								     : false;
	}

	if (ret == 0)
		ret = fixup_call_args(env);

	env->verification_time = ktime_get_ns() - start_time;
	print_verification_stats(env);

	if (log->level && bpf_verifier_log_full(log))
		ret = -ENOSPC;
	if (log->level && !log->ubuf) {
		ret = -EFAULT;
		goto err_release_maps;
	}

	if (ret)
		goto err_release_maps;

	if (env->used_map_cnt) {
		/* if program passed verifier, update used_maps in bpf_prog_info */
		env->prog->aux->used_maps = kmalloc_array(env->used_map_cnt,
							  sizeof(env->used_maps[0]),
							  GFP_KERNEL);

		if (!env->prog->aux->used_maps) {
			ret = -ENOMEM;
			goto err_release_maps;
		}

		memcpy(env->prog->aux->used_maps, env->used_maps,
		       sizeof(env->used_maps[0]) * env->used_map_cnt);
		env->prog->aux->used_map_cnt = env->used_map_cnt;
	}
	if (env->used_btf_cnt) {
		/* if program passed verifier, update used_btfs in bpf_prog_aux */
		env->prog->aux->used_btfs = kmalloc_array(env->used_btf_cnt,
							  sizeof(env->used_btfs[0]),
							  GFP_KERNEL);
		if (!env->prog->aux->used_btfs) {
			ret = -ENOMEM;
			goto err_release_maps;
		}

		memcpy(env->prog->aux->used_btfs, env->used_btfs,
		       sizeof(env->used_btfs[0]) * env->used_btf_cnt);
		env->prog->aux->used_btf_cnt = env->used_btf_cnt;
	}
	if (env->used_map_cnt || env->used_btf_cnt) {
		/* program is valid. Convert pseudo bpf_ld_imm64 into generic
		 * bpf_ld_imm64 instructions
		 */
		convert_pseudo_ld_imm64(env);
	}

	adjust_btf_func(env);

err_release_maps:
	if (!env->prog->aux->used_maps)
		/* if we didn't copy map pointers into bpf_prog_info, release
		 * them now. Otherwise free_used_maps() will release them.
		 */
		release_maps(env);
	if (!env->prog->aux->used_btfs)
		release_btfs(env);

	/* extension progs temporarily inherit the attach_type of their targets
	   for verification purposes, so set it back to zero before returning
	 */
	if (env->prog->type == BPF_PROG_TYPE_EXT)
		env->prog->expected_attach_type = 0;

	*prog = env->prog;
err_unlock:
	if (!is_priv)
		mutex_unlock(&bpf_verifier_lock);
	vfree(env->insn_aux_data);
err_free_env:
	kfree(env);
	return ret;
}<|MERGE_RESOLUTION|>--- conflicted
+++ resolved
@@ -246,10 +246,7 @@
 	int func_id;
 	struct btf *btf;
 	u32 btf_id;
-<<<<<<< HEAD
-=======
 	struct btf *ret_btf;
->>>>>>> f642729d
 	u32 ret_btf_id;
 };
 
@@ -505,8 +502,6 @@
 		func_id == BPF_FUNC_skc_to_udp6_sock ||
 		func_id == BPF_FUNC_skc_to_tcp_timewait_sock ||
 		func_id == BPF_FUNC_skc_to_tcp_request_sock;
-<<<<<<< HEAD
-=======
 }
 
 static bool is_cmpxchg_insn(const struct bpf_insn *insn)
@@ -514,7 +509,6 @@
 	return BPF_CLASS(insn->code) == BPF_STX &&
 	       BPF_MODE(insn->code) == BPF_ATOMIC &&
 	       insn->imm == BPF_CMPXCHG;
->>>>>>> f642729d
 }
 
 /* string representation of 'enum bpf_reg_type' */
@@ -609,11 +603,7 @@
 			if (t == PTR_TO_BTF_ID ||
 			    t == PTR_TO_BTF_ID_OR_NULL ||
 			    t == PTR_TO_PERCPU_BTF_ID)
-<<<<<<< HEAD
-				verbose(env, "%s", kernel_type_name(reg->btf_id));
-=======
 				verbose(env, "%s", kernel_type_name(reg->btf, reg->btf_id));
->>>>>>> f642729d
 			verbose(env, "(id=%d", reg->id);
 			if (reg_type_may_be_refcounted_or_null(t))
 				verbose(env, ",ref_obj_id=%d", reg->ref_obj_id);
@@ -2303,11 +2293,8 @@
 	case PTR_TO_RDWR_BUF:
 	case PTR_TO_RDWR_BUF_OR_NULL:
 	case PTR_TO_PERCPU_BTF_ID:
-<<<<<<< HEAD
-=======
 	case PTR_TO_MEM:
 	case PTR_TO_MEM_OR_NULL:
->>>>>>> f642729d
 		return true;
 	default:
 		return false;
@@ -4148,8 +4135,6 @@
 	 */
 	bool clobber = false;
 
-<<<<<<< HEAD
-=======
 	if (access_size == 0 && !zero_size_allowed) {
 		verbose(env, "invalid zero-sized read\n");
 		return -EACCES;
@@ -4171,7 +4156,6 @@
 		return err;
 
 
->>>>>>> f642729d
 	if (tnum_is_const(reg->var_off)) {
 		min_off = max_off = reg->var_off.value + off;
 	} else {
@@ -4298,15 +4282,10 @@
 					   "rdwr",
 					   &env->prog->aux->max_rdwr_access);
 	case PTR_TO_STACK:
-<<<<<<< HEAD
-		return check_stack_boundary(env, regno, access_size,
-					    zero_size_allowed, meta);
-=======
 		return check_stack_range_initialized(
 				env,
 				regno, reg->off, access_size,
 				zero_size_allowed, ACCESS_HELPER, meta);
->>>>>>> f642729d
 	default: /* scalar_value or invalid ptr */
 		/* Allow zero-byte read from NULL, regardless of pointer type */
 		if (zero_size_allowed && access_size == 0 &&
@@ -4317,8 +4296,6 @@
 			reg_type_str[reg->type],
 			reg_type_str[PTR_TO_STACK]);
 		return -EACCES;
-<<<<<<< HEAD
-=======
 	}
 }
 
@@ -4340,7 +4317,6 @@
 		rv = check_helper_mem_access(env, regno, mem_size, true, NULL);
 		*reg = saved_reg;
 		return rv;
->>>>>>> f642729d
 	}
 
 	return check_helper_mem_access(env, regno, mem_size, true, NULL);
@@ -4623,19 +4599,11 @@
 			arg_btf_id = compatible->btf_id;
 		}
 
-<<<<<<< HEAD
-		if (!btf_struct_ids_match(&env->log, reg->off, reg->btf_id,
-					  *arg_btf_id)) {
-			verbose(env, "R%d is of type %s but %s is expected\n",
-				regno, kernel_type_name(reg->btf_id),
-				kernel_type_name(*arg_btf_id));
-=======
 		if (!btf_struct_ids_match(&env->log, reg->btf, reg->btf_id, reg->off,
 					  btf_vmlinux, *arg_btf_id)) {
 			verbose(env, "R%d is of type %s but %s is expected\n",
 				regno, kernel_type_name(reg->btf, reg->btf_id),
 				kernel_type_name(btf_vmlinux, *arg_btf_id));
->>>>>>> f642729d
 			return -EACCES;
 		}
 
@@ -4757,10 +4725,7 @@
 			verbose(env, "Helper has invalid btf_id in R%d\n", regno);
 			return -EACCES;
 		}
-<<<<<<< HEAD
-=======
 		meta->ret_btf = reg->btf;
->>>>>>> f642729d
 		meta->ret_btf_id = reg->btf_id;
 	} else if (arg_type == ARG_PTR_TO_SPIN_LOCK) {
 		if (meta->func_id == BPF_FUNC_spin_lock) {
@@ -4988,14 +4953,11 @@
 		    func_id != BPF_FUNC_inode_storage_delete)
 			goto error;
 		break;
-<<<<<<< HEAD
-=======
 	case BPF_MAP_TYPE_TASK_STORAGE:
 		if (func_id != BPF_FUNC_task_storage_get &&
 		    func_id != BPF_FUNC_task_storage_delete)
 			goto error;
 		break;
->>>>>>> f642729d
 	default:
 		break;
 	}
@@ -5074,14 +5036,11 @@
 		if (map->map_type != BPF_MAP_TYPE_INODE_STORAGE)
 			goto error;
 		break;
-<<<<<<< HEAD
-=======
 	case BPF_FUNC_task_storage_get:
 	case BPF_FUNC_task_storage_delete:
 		if (map->map_type != BPF_MAP_TYPE_TASK_STORAGE)
 			goto error;
 		break;
->>>>>>> f642729d
 	default:
 		break;
 	}
@@ -5716,26 +5675,16 @@
 		const struct btf_type *t;
 
 		mark_reg_known_zero(env, regs, BPF_REG_0);
-<<<<<<< HEAD
-		t = btf_type_skip_modifiers(btf_vmlinux, meta.ret_btf_id, NULL);
-=======
 		t = btf_type_skip_modifiers(meta.ret_btf, meta.ret_btf_id, NULL);
->>>>>>> f642729d
 		if (!btf_type_is_struct(t)) {
 			u32 tsize;
 			const struct btf_type *ret;
 			const char *tname;
 
 			/* resolve the type size of ksym. */
-<<<<<<< HEAD
-			ret = btf_resolve_size(btf_vmlinux, t, &tsize);
-			if (IS_ERR(ret)) {
-				tname = btf_name_by_offset(btf_vmlinux, t->name_off);
-=======
 			ret = btf_resolve_size(meta.ret_btf, t, &tsize);
 			if (IS_ERR(ret)) {
 				tname = btf_name_by_offset(meta.ret_btf, t->name_off);
->>>>>>> f642729d
 				verbose(env, "unable to resolve the size of type '%s': %ld\n",
 					tname, PTR_ERR(ret));
 				return -EINVAL;
@@ -5748,17 +5697,11 @@
 			regs[BPF_REG_0].type =
 				fn->ret_type == RET_PTR_TO_MEM_OR_BTF_ID ?
 				PTR_TO_BTF_ID : PTR_TO_BTF_ID_OR_NULL;
-<<<<<<< HEAD
-			regs[BPF_REG_0].btf_id = meta.ret_btf_id;
-		}
-	} else if (fn->ret_type == RET_PTR_TO_BTF_ID_OR_NULL) {
-=======
 			regs[BPF_REG_0].btf = meta.ret_btf;
 			regs[BPF_REG_0].btf_id = meta.ret_btf_id;
 		}
 	} else if (fn->ret_type == RET_PTR_TO_BTF_ID_OR_NULL ||
 		   fn->ret_type == RET_PTR_TO_BTF_ID) {
->>>>>>> f642729d
 		int ret_btf_id;
 
 		mark_reg_known_zero(env, regs, BPF_REG_0);
@@ -6633,70 +6576,6 @@
 
 static void scalar32_min_max_xor(struct bpf_reg_state *dst_reg,
 				 struct bpf_reg_state *src_reg)
-<<<<<<< HEAD
-=======
-{
-	bool src_known = tnum_subreg_is_const(src_reg->var_off);
-	bool dst_known = tnum_subreg_is_const(dst_reg->var_off);
-	struct tnum var32_off = tnum_subreg(dst_reg->var_off);
-	s32 smin_val = src_reg->s32_min_value;
-
-	/* Assuming scalar64_min_max_xor will be called so it is safe
-	 * to skip updating register for known case.
-	 */
-	if (src_known && dst_known)
-		return;
-
-	/* We get both minimum and maximum from the var32_off. */
-	dst_reg->u32_min_value = var32_off.value;
-	dst_reg->u32_max_value = var32_off.value | var32_off.mask;
-
-	if (dst_reg->s32_min_value >= 0 && smin_val >= 0) {
-		/* XORing two positive sign numbers gives a positive,
-		 * so safe to cast u32 result into s32.
-		 */
-		dst_reg->s32_min_value = dst_reg->u32_min_value;
-		dst_reg->s32_max_value = dst_reg->u32_max_value;
-	} else {
-		dst_reg->s32_min_value = S32_MIN;
-		dst_reg->s32_max_value = S32_MAX;
-	}
-}
-
-static void scalar_min_max_xor(struct bpf_reg_state *dst_reg,
-			       struct bpf_reg_state *src_reg)
-{
-	bool src_known = tnum_is_const(src_reg->var_off);
-	bool dst_known = tnum_is_const(dst_reg->var_off);
-	s64 smin_val = src_reg->smin_value;
-
-	if (src_known && dst_known) {
-		/* dst_reg->var_off.value has been updated earlier */
-		__mark_reg_known(dst_reg, dst_reg->var_off.value);
-		return;
-	}
-
-	/* We get both minimum and maximum from the var_off. */
-	dst_reg->umin_value = dst_reg->var_off.value;
-	dst_reg->umax_value = dst_reg->var_off.value | dst_reg->var_off.mask;
-
-	if (dst_reg->smin_value >= 0 && smin_val >= 0) {
-		/* XORing two positive sign numbers gives a positive,
-		 * so safe to cast u64 result into s64.
-		 */
-		dst_reg->smin_value = dst_reg->umin_value;
-		dst_reg->smax_value = dst_reg->umax_value;
-	} else {
-		dst_reg->smin_value = S64_MIN;
-		dst_reg->smax_value = S64_MAX;
-	}
-
-	__update_reg_bounds(dst_reg);
-}
-
-static void __scalar32_min_max_lsh(struct bpf_reg_state *dst_reg,
-				   u64 umin_val, u64 umax_val)
->>>>>>> f642729d
 {
 	bool src_known = tnum_subreg_is_const(src_reg->var_off);
 	bool dst_known = tnum_subreg_is_const(dst_reg->var_off);
@@ -8365,10 +8244,7 @@
 			break;
 		case PTR_TO_BTF_ID:
 		case PTR_TO_PERCPU_BTF_ID:
-<<<<<<< HEAD
-=======
 			dst_reg->btf = aux->btf_var.btf;
->>>>>>> f642729d
 			dst_reg->btf_id = aux->btf_var.btf_id;
 			break;
 		default:
@@ -8512,12 +8388,8 @@
 	const bool is_subprog = env->cur_state->frame[0]->subprogno;
 
 	/* LSM and struct_ops func-ptr's return type could be "void" */
-<<<<<<< HEAD
-	if ((prog_type == BPF_PROG_TYPE_STRUCT_OPS ||
-=======
 	if (!is_subprog &&
 	    (prog_type == BPF_PROG_TYPE_STRUCT_OPS ||
->>>>>>> f642729d
 	     prog_type == BPF_PROG_TYPE_LSM) &&
 	    !prog->aux->attach_func_proto->type)
 		return 0;
@@ -8537,8 +8409,6 @@
 		return -EACCES;
 	}
 
-<<<<<<< HEAD
-=======
 	reg = cur_regs(env) + BPF_REG_0;
 	if (is_subprog) {
 		if (reg->type != SCALAR_VALUE) {
@@ -8549,7 +8419,6 @@
 		return 0;
 	}
 
->>>>>>> f642729d
 	switch (prog_type) {
 	case BPF_PROG_TYPE_CGROUP_SOCK_ADDR:
 		if (env->prog->expected_attach_type == BPF_CGROUP_UDP4_RECVMSG ||
@@ -10492,92 +10361,6 @@
 	return err;
 }
 
-/* replace pseudo btf_id with kernel symbol address */
-static int check_pseudo_btf_id(struct bpf_verifier_env *env,
-			       struct bpf_insn *insn,
-			       struct bpf_insn_aux_data *aux)
-{
-	u32 datasec_id, type, id = insn->imm;
-	const struct btf_var_secinfo *vsi;
-	const struct btf_type *datasec;
-	const struct btf_type *t;
-	const char *sym_name;
-	bool percpu = false;
-	u64 addr;
-	int i;
-
-	if (!btf_vmlinux) {
-		verbose(env, "kernel is missing BTF, make sure CONFIG_DEBUG_INFO_BTF=y is specified in Kconfig.\n");
-		return -EINVAL;
-	}
-
-	if (insn[1].imm != 0) {
-		verbose(env, "reserved field (insn[1].imm) is used in pseudo_btf_id ldimm64 insn.\n");
-		return -EINVAL;
-	}
-
-	t = btf_type_by_id(btf_vmlinux, id);
-	if (!t) {
-		verbose(env, "ldimm64 insn specifies invalid btf_id %d.\n", id);
-		return -ENOENT;
-	}
-
-	if (!btf_type_is_var(t)) {
-		verbose(env, "pseudo btf_id %d in ldimm64 isn't KIND_VAR.\n",
-			id);
-		return -EINVAL;
-	}
-
-	sym_name = btf_name_by_offset(btf_vmlinux, t->name_off);
-	addr = kallsyms_lookup_name(sym_name);
-	if (!addr) {
-		verbose(env, "ldimm64 failed to find the address for kernel symbol '%s'.\n",
-			sym_name);
-		return -ENOENT;
-	}
-
-	datasec_id = btf_find_by_name_kind(btf_vmlinux, ".data..percpu",
-					   BTF_KIND_DATASEC);
-	if (datasec_id > 0) {
-		datasec = btf_type_by_id(btf_vmlinux, datasec_id);
-		for_each_vsi(i, datasec, vsi) {
-			if (vsi->type == id) {
-				percpu = true;
-				break;
-			}
-		}
-	}
-
-	insn[0].imm = (u32)addr;
-	insn[1].imm = addr >> 32;
-
-	type = t->type;
-	t = btf_type_skip_modifiers(btf_vmlinux, type, NULL);
-	if (percpu) {
-		aux->btf_var.reg_type = PTR_TO_PERCPU_BTF_ID;
-		aux->btf_var.btf_id = type;
-	} else if (!btf_type_is_struct(t)) {
-		const struct btf_type *ret;
-		const char *tname;
-		u32 tsize;
-
-		/* resolve the type size of ksym. */
-		ret = btf_resolve_size(btf_vmlinux, t, &tsize);
-		if (IS_ERR(ret)) {
-			tname = btf_name_by_offset(btf_vmlinux, t->name_off);
-			verbose(env, "ldimm64 unable to resolve the size of type '%s': %ld\n",
-				tname, PTR_ERR(ret));
-			return -EINVAL;
-		}
-		aux->btf_var.reg_type = PTR_TO_MEM;
-		aux->btf_var.mem_size = tsize;
-	} else {
-		aux->btf_var.reg_type = PTR_TO_BTF_ID;
-		aux->btf_var.btf_id = type;
-	}
-	return 0;
-}
-
 static int check_map_prealloc(struct bpf_map *map)
 {
 	return (map->map_type != BPF_MAP_TYPE_HASH &&
@@ -10644,13 +10427,6 @@
 		verbose(env, "trace type programs with run-time allocated hash maps are unsafe. Switch to preallocated hash maps.\n");
 	}
 
-<<<<<<< HEAD
-	if ((is_tracing_prog_type(prog_type) ||
-	     prog_type == BPF_PROG_TYPE_SOCKET_FILTER) &&
-	    map_value_has_spin_lock(map)) {
-		verbose(env, "tracing progs cannot use bpf_spin_lock yet\n");
-		return -EINVAL;
-=======
 	if (map_value_has_spin_lock(map)) {
 		if (prog_type == BPF_PROG_TYPE_SOCKET_FILTER) {
 			verbose(env, "socket filter progs cannot use bpf_spin_lock yet\n");
@@ -10666,7 +10442,6 @@
 			verbose(env, "sleepable progs cannot use bpf_spin_lock yet\n");
 			return -EINVAL;
 		}
->>>>>>> f642729d
 	}
 
 	if ((bpf_prog_is_dev_bound(prog->aux) || bpf_map_is_dev_bound(map)) &&
@@ -10685,17 +10460,6 @@
 		case BPF_MAP_TYPE_HASH:
 		case BPF_MAP_TYPE_LRU_HASH:
 		case BPF_MAP_TYPE_ARRAY:
-<<<<<<< HEAD
-			if (!is_preallocated_map(map)) {
-				verbose(env,
-					"Sleepable programs can only use preallocated hash maps\n");
-				return -EINVAL;
-			}
-			break;
-		default:
-			verbose(env,
-				"Sleepable programs can only use array and hash maps\n");
-=======
 		case BPF_MAP_TYPE_PERCPU_HASH:
 		case BPF_MAP_TYPE_PERCPU_ARRAY:
 		case BPF_MAP_TYPE_LRU_PERCPU_HASH:
@@ -10712,7 +10476,6 @@
 		default:
 			verbose(env,
 				"Sleepable programs can only use array, hash, and ringbuf maps\n");
->>>>>>> f642729d
 			return -EINVAL;
 		}
 
@@ -12435,23 +12198,6 @@
 	return -EINVAL;
 }
 
-<<<<<<< HEAD
-/* non exhaustive list of sleepable bpf_lsm_*() functions */
-BTF_SET_START(btf_sleepable_lsm_hooks)
-#ifdef CONFIG_BPF_LSM
-BTF_ID(func, bpf_lsm_bprm_committed_creds)
-#else
-BTF_ID_UNUSED
-#endif
-BTF_SET_END(btf_sleepable_lsm_hooks)
-
-static int check_sleepable_lsm_hook(u32 btf_id)
-{
-	return btf_id_set_contains(&btf_sleepable_lsm_hooks, btf_id);
-}
-
-=======
->>>>>>> f642729d
 /* list of non-sleepable functions that are otherwise on
  * ALLOW_ERROR_INJECTION list
  */
@@ -12488,11 +12234,7 @@
 		bpf_log(log, "Tracing programs must provide btf_id\n");
 		return -EINVAL;
 	}
-<<<<<<< HEAD
-	btf = tgt_prog ? tgt_prog->aux->btf : btf_vmlinux;
-=======
 	btf = tgt_prog ? tgt_prog->aux->btf : prog->aux->attach_btf;
->>>>>>> f642729d
 	if (!btf) {
 		bpf_log(log,
 			"FENTRY/FEXIT program can only be attached to another program annotated with BTF\n");
@@ -12677,11 +12419,7 @@
 				/* LSM progs check that they are attached to bpf_lsm_*() funcs.
 				 * Only some of them are sleepable.
 				 */
-<<<<<<< HEAD
-				if (check_sleepable_lsm_hook(btf_id))
-=======
 				if (bpf_lsm_is_sleepable_hook(btf_id))
->>>>>>> f642729d
 					ret = 0;
 				break;
 			default:
@@ -12772,11 +12510,7 @@
 			return ret;
 	}
 
-<<<<<<< HEAD
-	key = bpf_trampoline_compute_key(tgt_prog, btf_id);
-=======
 	key = bpf_trampoline_compute_key(tgt_prog, prog->aux->attach_btf, btf_id);
->>>>>>> f642729d
 	tr = bpf_trampoline_get(key, &tgt_info);
 	if (!tr)
 		return -ENOMEM;

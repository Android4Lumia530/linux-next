--- conflicted
+++ resolved
@@ -539,166 +539,6 @@
 	bool			noboot;
 };
 
-<<<<<<< HEAD
-
-/* Only current can touch trace_recursion */
-
-/*
- * For function tracing recursion:
- *  The order of these bits are important.
- *
- *  When function tracing occurs, the following steps are made:
- *   If arch does not support a ftrace feature:
- *    call internal function (uses INTERNAL bits) which calls...
- *   If callback is registered to the "global" list, the list
- *    function is called and recursion checks the GLOBAL bits.
- *    then this function calls...
- *   The function callback, which can use the FTRACE bits to
- *    check for recursion.
- *
- * Now if the arch does not support a feature, and it calls
- * the global list function which calls the ftrace callback
- * all three of these steps will do a recursion protection.
- * There's no reason to do one if the previous caller already
- * did. The recursion that we are protecting against will
- * go through the same steps again.
- *
- * To prevent the multiple recursion checks, if a recursion
- * bit is set that is higher than the MAX bit of the current
- * check, then we know that the check was made by the previous
- * caller, and we can skip the current check.
- */
-enum {
-	/* Function recursion bits */
-	TRACE_FTRACE_BIT,
-	TRACE_FTRACE_NMI_BIT,
-	TRACE_FTRACE_IRQ_BIT,
-	TRACE_FTRACE_SIRQ_BIT,
-
-	/* INTERNAL_BITs must be greater than FTRACE_BITs */
-	TRACE_INTERNAL_BIT,
-	TRACE_INTERNAL_NMI_BIT,
-	TRACE_INTERNAL_IRQ_BIT,
-	TRACE_INTERNAL_SIRQ_BIT,
-
-	TRACE_BRANCH_BIT,
-/*
- * Abuse of the trace_recursion.
- * As we need a way to maintain state if we are tracing the function
- * graph in irq because we want to trace a particular function that
- * was called in irq context but we have irq tracing off. Since this
- * can only be modified by current, we can reuse trace_recursion.
- */
-	TRACE_IRQ_BIT,
-
-	/* Set if the function is in the set_graph_function file */
-	TRACE_GRAPH_BIT,
-
-	/*
-	 * In the very unlikely case that an interrupt came in
-	 * at a start of graph tracing, and we want to trace
-	 * the function in that interrupt, the depth can be greater
-	 * than zero, because of the preempted start of a previous
-	 * trace. In an even more unlikely case, depth could be 2
-	 * if a softirq interrupted the start of graph tracing,
-	 * followed by an interrupt preempting a start of graph
-	 * tracing in the softirq, and depth can even be 3
-	 * if an NMI came in at the start of an interrupt function
-	 * that preempted a softirq start of a function that
-	 * preempted normal context!!!! Luckily, it can't be
-	 * greater than 3, so the next two bits are a mask
-	 * of what the depth is when we set TRACE_GRAPH_BIT
-	 */
-
-	TRACE_GRAPH_DEPTH_START_BIT,
-	TRACE_GRAPH_DEPTH_END_BIT,
-
-	/*
-	 * To implement set_graph_notrace, if this bit is set, we ignore
-	 * function graph tracing of called functions, until the return
-	 * function is called to clear it.
-	 */
-	TRACE_GRAPH_NOTRACE_BIT,
-};
-
-#define trace_recursion_set(bit)	do { (current)->trace_recursion |= (1<<(bit)); } while (0)
-#define trace_recursion_clear(bit)	do { (current)->trace_recursion &= ~(1<<(bit)); } while (0)
-#define trace_recursion_test(bit)	((current)->trace_recursion & (1<<(bit)))
-
-#define trace_recursion_depth() \
-	(((current)->trace_recursion >> TRACE_GRAPH_DEPTH_START_BIT) & 3)
-#define trace_recursion_set_depth(depth) \
-	do {								\
-		current->trace_recursion &=				\
-			~(3 << TRACE_GRAPH_DEPTH_START_BIT);		\
-		current->trace_recursion |=				\
-			((depth) & 3) << TRACE_GRAPH_DEPTH_START_BIT;	\
-	} while (0)
-
-#define TRACE_CONTEXT_BITS	4
-
-#define TRACE_FTRACE_START	TRACE_FTRACE_BIT
-#define TRACE_FTRACE_MAX	((1 << (TRACE_FTRACE_START + TRACE_CONTEXT_BITS)) - 1)
-
-#define TRACE_LIST_START	TRACE_INTERNAL_BIT
-#define TRACE_LIST_MAX		((1 << (TRACE_LIST_START + TRACE_CONTEXT_BITS)) - 1)
-
-#define TRACE_CONTEXT_MASK	TRACE_LIST_MAX
-
-static __always_inline int trace_get_context_bit(void)
-{
-	int bit;
-
-	if (in_interrupt()) {
-		if (in_nmi())
-			bit = 0;
-
-		else if (in_irq())
-			bit = 1;
-		else
-			bit = 2;
-	} else
-		bit = 3;
-
-	return bit;
-}
-
-static __always_inline int trace_test_and_set_recursion(int start, int max)
-{
-	unsigned int val = current->trace_recursion;
-	int bit;
-
-	/* A previous recursion check was made */
-	if ((val & TRACE_CONTEXT_MASK) > max)
-		return 0;
-
-	bit = trace_get_context_bit() + start;
-	if (unlikely(val & (1 << bit)))
-		return -1;
-
-	val |= 1 << bit;
-	current->trace_recursion = val;
-	barrier();
-
-	return bit;
-}
-
-static __always_inline void trace_clear_recursion(int bit)
-{
-	unsigned int val = current->trace_recursion;
-
-	if (!bit)
-		return;
-
-	bit = 1 << bit;
-	val &= ~bit;
-
-	barrier();
-	current->trace_recursion = val;
-}
-
-=======
->>>>>>> f642729d
 static inline struct ring_buffer_iter *
 trace_buffer_iter(struct trace_iterator *iter, int cpu)
 {

// SPDX-License-Identifier: GPL-2.0
/* Copyright (c) 2011-2015 PLUMgrid, http://plumgrid.com
 * Copyright (c) 2016 Facebook
 */
#include <linux/kernel.h>
#include <linux/types.h>
#include <linux/slab.h>
#include <linux/bpf.h>
#include <linux/bpf_perf_event.h>
#include <linux/btf.h>
#include <linux/filter.h>
#include <linux/uaccess.h>
#include <linux/ctype.h>
#include <linux/kprobes.h>
#include <linux/spinlock.h>
#include <linux/syscalls.h>
#include <linux/error-injection.h>
#include <linux/btf_ids.h>
#include <linux/bpf_lsm.h>

#include <net/bpf_sk_storage.h>

#include <uapi/linux/bpf.h>
#include <uapi/linux/btf.h>

#include <asm/tlb.h>

#include "trace_probe.h"
#include "trace.h"

#define CREATE_TRACE_POINTS
#include "bpf_trace.h"

#define bpf_event_rcu_dereference(p)					\
	rcu_dereference_protected(p, lockdep_is_held(&bpf_event_mutex))

#ifdef CONFIG_MODULES
struct bpf_trace_module {
	struct module *module;
	struct list_head list;
};

static LIST_HEAD(bpf_trace_modules);
static DEFINE_MUTEX(bpf_module_mutex);

static struct bpf_raw_event_map *bpf_get_raw_tracepoint_module(const char *name)
{
	struct bpf_raw_event_map *btp, *ret = NULL;
	struct bpf_trace_module *btm;
	unsigned int i;

	mutex_lock(&bpf_module_mutex);
	list_for_each_entry(btm, &bpf_trace_modules, list) {
		for (i = 0; i < btm->module->num_bpf_raw_events; ++i) {
			btp = &btm->module->bpf_raw_events[i];
			if (!strcmp(btp->tp->name, name)) {
				if (try_module_get(btm->module))
					ret = btp;
				goto out;
			}
		}
	}
out:
	mutex_unlock(&bpf_module_mutex);
	return ret;
}
#else
static struct bpf_raw_event_map *bpf_get_raw_tracepoint_module(const char *name)
{
	return NULL;
}
#endif /* CONFIG_MODULES */

u64 bpf_get_stackid(u64 r1, u64 r2, u64 r3, u64 r4, u64 r5);
u64 bpf_get_stack(u64 r1, u64 r2, u64 r3, u64 r4, u64 r5);

static int bpf_btf_printf_prepare(struct btf_ptr *ptr, u32 btf_ptr_size,
				  u64 flags, const struct btf **btf,
				  s32 *btf_id);

/**
 * trace_call_bpf - invoke BPF program
 * @call: tracepoint event
 * @ctx: opaque context pointer
 *
 * kprobe handlers execute BPF programs via this helper.
 * Can be used from static tracepoints in the future.
 *
 * Return: BPF programs always return an integer which is interpreted by
 * kprobe handler as:
 * 0 - return from kprobe (event is filtered out)
 * 1 - store kprobe event into ring buffer
 * Other values are reserved and currently alias to 1
 */
unsigned int trace_call_bpf(struct trace_event_call *call, void *ctx)
{
	unsigned int ret;

	cant_sleep();

	if (unlikely(__this_cpu_inc_return(bpf_prog_active) != 1)) {
		/*
		 * since some bpf program is already running on this cpu,
		 * don't call into another bpf program (same or different)
		 * and don't send kprobe event into ring-buffer,
		 * so return zero here
		 */
		ret = 0;
		goto out;
	}

	/*
	 * Instead of moving rcu_read_lock/rcu_dereference/rcu_read_unlock
	 * to all call sites, we did a bpf_prog_array_valid() there to check
	 * whether call->prog_array is empty or not, which is
	 * a heuristic to speed up execution.
	 *
	 * If bpf_prog_array_valid() fetched prog_array was
	 * non-NULL, we go into trace_call_bpf() and do the actual
	 * proper rcu_dereference() under RCU lock.
	 * If it turns out that prog_array is NULL then, we bail out.
	 * For the opposite, if the bpf_prog_array_valid() fetched pointer
	 * was NULL, you'll skip the prog_array with the risk of missing
	 * out of events when it was updated in between this and the
	 * rcu_dereference() which is accepted risk.
	 */
	ret = BPF_PROG_RUN_ARRAY_CHECK(call->prog_array, ctx, BPF_PROG_RUN);

 out:
	__this_cpu_dec(bpf_prog_active);

	return ret;
}

#ifdef CONFIG_BPF_KPROBE_OVERRIDE
BPF_CALL_2(bpf_override_return, struct pt_regs *, regs, unsigned long, rc)
{
	regs_set_return_value(regs, rc);
	override_function_with_return(regs);
	return 0;
}

static const struct bpf_func_proto bpf_override_return_proto = {
	.func		= bpf_override_return,
	.gpl_only	= true,
	.ret_type	= RET_INTEGER,
	.arg1_type	= ARG_PTR_TO_CTX,
	.arg2_type	= ARG_ANYTHING,
};
#endif

static __always_inline int
bpf_probe_read_user_common(void *dst, u32 size, const void __user *unsafe_ptr)
{
	int ret;

	ret = copy_from_user_nofault(dst, unsafe_ptr, size);
	if (unlikely(ret < 0))
		memset(dst, 0, size);
	return ret;
}

BPF_CALL_3(bpf_probe_read_user, void *, dst, u32, size,
	   const void __user *, unsafe_ptr)
{
	return bpf_probe_read_user_common(dst, size, unsafe_ptr);
}

const struct bpf_func_proto bpf_probe_read_user_proto = {
	.func		= bpf_probe_read_user,
	.gpl_only	= true,
	.ret_type	= RET_INTEGER,
	.arg1_type	= ARG_PTR_TO_UNINIT_MEM,
	.arg2_type	= ARG_CONST_SIZE_OR_ZERO,
	.arg3_type	= ARG_ANYTHING,
};

static __always_inline int
bpf_probe_read_user_str_common(void *dst, u32 size,
			       const void __user *unsafe_ptr)
{
	int ret;

	/*
	 * NB: We rely on strncpy_from_user() not copying junk past the NUL
	 * terminator into `dst`.
	 *
	 * strncpy_from_user() does long-sized strides in the fast path. If the
	 * strncpy does not mask out the bytes after the NUL in `unsafe_ptr`,
	 * then there could be junk after the NUL in `dst`. If user takes `dst`
	 * and keys a hash map with it, then semantically identical strings can
	 * occupy multiple entries in the map.
	 */
	ret = strncpy_from_user_nofault(dst, unsafe_ptr, size);
	if (unlikely(ret < 0))
		memset(dst, 0, size);
	return ret;
}

BPF_CALL_3(bpf_probe_read_user_str, void *, dst, u32, size,
	   const void __user *, unsafe_ptr)
{
	return bpf_probe_read_user_str_common(dst, size, unsafe_ptr);
}

const struct bpf_func_proto bpf_probe_read_user_str_proto = {
	.func		= bpf_probe_read_user_str,
	.gpl_only	= true,
	.ret_type	= RET_INTEGER,
	.arg1_type	= ARG_PTR_TO_UNINIT_MEM,
	.arg2_type	= ARG_CONST_SIZE_OR_ZERO,
	.arg3_type	= ARG_ANYTHING,
};

static __always_inline int
bpf_probe_read_kernel_common(void *dst, u32 size, const void *unsafe_ptr)
{
	int ret = security_locked_down(LOCKDOWN_BPF_READ);

	if (unlikely(ret < 0))
		goto fail;
	ret = copy_from_kernel_nofault(dst, unsafe_ptr, size);
	if (unlikely(ret < 0))
		goto fail;
	return ret;
fail:
	memset(dst, 0, size);
	return ret;
}

BPF_CALL_3(bpf_probe_read_kernel, void *, dst, u32, size,
	   const void *, unsafe_ptr)
{
	return bpf_probe_read_kernel_common(dst, size, unsafe_ptr);
}

const struct bpf_func_proto bpf_probe_read_kernel_proto = {
	.func		= bpf_probe_read_kernel,
	.gpl_only	= true,
	.ret_type	= RET_INTEGER,
	.arg1_type	= ARG_PTR_TO_UNINIT_MEM,
	.arg2_type	= ARG_CONST_SIZE_OR_ZERO,
	.arg3_type	= ARG_ANYTHING,
};

static __always_inline int
bpf_probe_read_kernel_str_common(void *dst, u32 size, const void *unsafe_ptr)
{
	int ret = security_locked_down(LOCKDOWN_BPF_READ);

	if (unlikely(ret < 0))
		goto fail;

	/*
	 * The strncpy_from_kernel_nofault() call will likely not fill the
	 * entire buffer, but that's okay in this circumstance as we're probing
	 * arbitrary memory anyway similar to bpf_probe_read_*() and might
	 * as well probe the stack. Thus, memory is explicitly cleared
	 * only in error case, so that improper users ignoring return
	 * code altogether don't copy garbage; otherwise length of string
	 * is returned that can be used for bpf_perf_event_output() et al.
	 */
	ret = strncpy_from_kernel_nofault(dst, unsafe_ptr, size);
	if (unlikely(ret < 0))
		goto fail;

	return ret;
fail:
	memset(dst, 0, size);
	return ret;
}

BPF_CALL_3(bpf_probe_read_kernel_str, void *, dst, u32, size,
	   const void *, unsafe_ptr)
{
	return bpf_probe_read_kernel_str_common(dst, size, unsafe_ptr);
}

const struct bpf_func_proto bpf_probe_read_kernel_str_proto = {
	.func		= bpf_probe_read_kernel_str,
	.gpl_only	= true,
	.ret_type	= RET_INTEGER,
	.arg1_type	= ARG_PTR_TO_UNINIT_MEM,
	.arg2_type	= ARG_CONST_SIZE_OR_ZERO,
	.arg3_type	= ARG_ANYTHING,
};

#ifdef CONFIG_ARCH_HAS_NON_OVERLAPPING_ADDRESS_SPACE
BPF_CALL_3(bpf_probe_read_compat, void *, dst, u32, size,
	   const void *, unsafe_ptr)
{
	if ((unsigned long)unsafe_ptr < TASK_SIZE) {
		return bpf_probe_read_user_common(dst, size,
				(__force void __user *)unsafe_ptr);
	}
	return bpf_probe_read_kernel_common(dst, size, unsafe_ptr);
}

static const struct bpf_func_proto bpf_probe_read_compat_proto = {
	.func		= bpf_probe_read_compat,
	.gpl_only	= true,
	.ret_type	= RET_INTEGER,
	.arg1_type	= ARG_PTR_TO_UNINIT_MEM,
	.arg2_type	= ARG_CONST_SIZE_OR_ZERO,
	.arg3_type	= ARG_ANYTHING,
};

BPF_CALL_3(bpf_probe_read_compat_str, void *, dst, u32, size,
	   const void *, unsafe_ptr)
{
	if ((unsigned long)unsafe_ptr < TASK_SIZE) {
		return bpf_probe_read_user_str_common(dst, size,
				(__force void __user *)unsafe_ptr);
	}
	return bpf_probe_read_kernel_str_common(dst, size, unsafe_ptr);
}

static const struct bpf_func_proto bpf_probe_read_compat_str_proto = {
	.func		= bpf_probe_read_compat_str,
	.gpl_only	= true,
	.ret_type	= RET_INTEGER,
	.arg1_type	= ARG_PTR_TO_UNINIT_MEM,
	.arg2_type	= ARG_CONST_SIZE_OR_ZERO,
	.arg3_type	= ARG_ANYTHING,
};
#endif /* CONFIG_ARCH_HAS_NON_OVERLAPPING_ADDRESS_SPACE */

BPF_CALL_3(bpf_probe_write_user, void __user *, unsafe_ptr, const void *, src,
	   u32, size)
{
	/*
	 * Ensure we're in user context which is safe for the helper to
	 * run. This helper has no business in a kthread.
	 *
	 * access_ok() should prevent writing to non-user memory, but in
	 * some situations (nommu, temporary switch, etc) access_ok() does
	 * not provide enough validation, hence the check on KERNEL_DS.
	 *
	 * nmi_uaccess_okay() ensures the probe is not run in an interim
	 * state, when the task or mm are switched. This is specifically
	 * required to prevent the use of temporary mm.
	 */

	if (unlikely(in_interrupt() ||
		     current->flags & (PF_KTHREAD | PF_EXITING)))
		return -EPERM;
	if (unlikely(uaccess_kernel()))
		return -EPERM;
	if (unlikely(!nmi_uaccess_okay()))
		return -EPERM;

	return copy_to_user_nofault(unsafe_ptr, src, size);
}

static const struct bpf_func_proto bpf_probe_write_user_proto = {
	.func		= bpf_probe_write_user,
	.gpl_only	= true,
	.ret_type	= RET_INTEGER,
	.arg1_type	= ARG_ANYTHING,
	.arg2_type	= ARG_PTR_TO_MEM,
	.arg3_type	= ARG_CONST_SIZE,
};

static const struct bpf_func_proto *bpf_get_probe_write_proto(void)
{
	if (!capable(CAP_SYS_ADMIN))
		return NULL;

	pr_warn_ratelimited("%s[%d] is installing a program with bpf_probe_write_user helper that may corrupt user memory!",
			    current->comm, task_pid_nr(current));

	return &bpf_probe_write_user_proto;
}

static DEFINE_RAW_SPINLOCK(trace_printk_lock);

#define MAX_TRACE_PRINTK_VARARGS	3
#define BPF_TRACE_PRINTK_SIZE		1024

BPF_CALL_5(bpf_trace_printk, char *, fmt, u32, fmt_size, u64, arg1,
	   u64, arg2, u64, arg3)
{
	u64 args[MAX_TRACE_PRINTK_VARARGS] = { arg1, arg2, arg3 };
	enum bpf_printf_mod_type mod[MAX_TRACE_PRINTK_VARARGS];
	static char buf[BPF_TRACE_PRINTK_SIZE];
	unsigned long flags;
	int ret;

	ret = bpf_printf_prepare(fmt, fmt_size, args, args, mod,
				 MAX_TRACE_PRINTK_VARARGS);
	if (ret < 0)
		return ret;

	ret = snprintf(buf, sizeof(buf), fmt, BPF_CAST_FMT_ARG(0, args, mod),
		BPF_CAST_FMT_ARG(1, args, mod), BPF_CAST_FMT_ARG(2, args, mod));
	/* snprintf() will not append null for zero-length strings */
	if (ret == 0)
		buf[0] = '\0';

	raw_spin_lock_irqsave(&trace_printk_lock, flags);
	trace_bpf_trace_printk(buf);
	raw_spin_unlock_irqrestore(&trace_printk_lock, flags);

	bpf_printf_cleanup();

	return ret;
}

static const struct bpf_func_proto bpf_trace_printk_proto = {
	.func		= bpf_trace_printk,
	.gpl_only	= true,
	.ret_type	= RET_INTEGER,
	.arg1_type	= ARG_PTR_TO_MEM,
	.arg2_type	= ARG_CONST_SIZE,
};

const struct bpf_func_proto *bpf_get_trace_printk_proto(void)
{
	/*
	 * This program might be calling bpf_trace_printk,
	 * so enable the associated bpf_trace/bpf_trace_printk event.
	 * Repeat this each time as it is possible a user has
	 * disabled bpf_trace_printk events.  By loading a program
	 * calling bpf_trace_printk() however the user has expressed
	 * the intent to see such events.
	 */
	if (trace_set_clr_event("bpf_trace", "bpf_trace_printk", 1))
		pr_warn_ratelimited("could not enable bpf_trace_printk events");

	return &bpf_trace_printk_proto;
}

#define MAX_SEQ_PRINTF_VARARGS		12

BPF_CALL_5(bpf_seq_printf, struct seq_file *, m, char *, fmt, u32, fmt_size,
	   const void *, data, u32, data_len)
{
	enum bpf_printf_mod_type mod[MAX_SEQ_PRINTF_VARARGS];
	u64 args[MAX_SEQ_PRINTF_VARARGS];
	int err, num_args;

	if (data_len & 7 || data_len > MAX_SEQ_PRINTF_VARARGS * 8 ||
	    (data_len && !data))
		return -EINVAL;
	num_args = data_len / 8;

<<<<<<< HEAD
	err = bpf_printf_prepare(fmt, fmt_size, data, args, mod, num_args);
	if (err < 0)
		return err;
=======
	/* check format string for allowed specifiers */
	for (i = 0; i < fmt_size; i++) {
		/* only printable ascii for now. */
		if ((!isprint(fmt[i]) && !isspace(fmt[i])) || !isascii(fmt[i])) {
			err = -EINVAL;
			goto out;
		}

		if (fmt[i] != '%')
			continue;

		if (fmt[i + 1] == '%') {
			i++;
			continue;
		}

		if (fmt_cnt >= MAX_SEQ_PRINTF_VARARGS) {
			err = -E2BIG;
			goto out;
		}

		if (fmt_cnt >= num_args) {
			err = -EINVAL;
			goto out;
		}

		/* fmt[i] != 0 && fmt[last] == 0, so we can access fmt[i + 1] */
		i++;

		/* skip optional "[0 +-][num]" width formatting field */
		while (fmt[i] == '0' || fmt[i] == '+'  || fmt[i] == '-' ||
		       fmt[i] == ' ')
			i++;
		if (fmt[i] >= '1' && fmt[i] <= '9') {
			i++;
			while (fmt[i] >= '0' && fmt[i] <= '9')
				i++;
		}

		if (fmt[i] == 's') {
			void *unsafe_ptr;

			/* try our best to copy */
			if (memcpy_cnt >= MAX_SEQ_PRINTF_MAX_MEMCPY) {
				err = -E2BIG;
				goto out;
			}

			unsafe_ptr = (void *)(long)args[fmt_cnt];
			err = strncpy_from_kernel_nofault(bufs->buf[memcpy_cnt],
					unsafe_ptr, MAX_SEQ_PRINTF_STR_LEN);
			if (err < 0)
				bufs->buf[memcpy_cnt][0] = '\0';
			params[fmt_cnt] = (u64)(long)bufs->buf[memcpy_cnt];

			fmt_cnt++;
			memcpy_cnt++;
			continue;
		}

		if (fmt[i] == 'p') {
			if (fmt[i + 1] == 0 ||
			    fmt[i + 1] == 'K' ||
			    fmt[i + 1] == 'x' ||
			    fmt[i + 1] == 'B') {
				/* just kernel pointers */
				params[fmt_cnt] = args[fmt_cnt];
				fmt_cnt++;
				continue;
			}

			/* only support "%pI4", "%pi4", "%pI6" and "%pi6". */
			if (fmt[i + 1] != 'i' && fmt[i + 1] != 'I') {
				err = -EINVAL;
				goto out;
			}
			if (fmt[i + 2] != '4' && fmt[i + 2] != '6') {
				err = -EINVAL;
				goto out;
			}

			if (memcpy_cnt >= MAX_SEQ_PRINTF_MAX_MEMCPY) {
				err = -E2BIG;
				goto out;
			}


			copy_size = (fmt[i + 2] == '4') ? 4 : 16;

			err = copy_from_kernel_nofault(bufs->buf[memcpy_cnt],
						(void *) (long) args[fmt_cnt],
						copy_size);
			if (err < 0)
				memset(bufs->buf[memcpy_cnt], 0, copy_size);
			params[fmt_cnt] = (u64)(long)bufs->buf[memcpy_cnt];

			i += 2;
			fmt_cnt++;
			memcpy_cnt++;
			continue;
		}

		if (fmt[i] == 'l') {
			i++;
			if (fmt[i] == 'l')
				i++;
		}

		if (fmt[i] != 'i' && fmt[i] != 'd' &&
		    fmt[i] != 'u' && fmt[i] != 'x' &&
		    fmt[i] != 'X') {
			err = -EINVAL;
			goto out;
		}

		params[fmt_cnt] = args[fmt_cnt];
		fmt_cnt++;
	}
>>>>>>> e1db6338

	/*
	 * The maximum we can have is MAX_SEQ_PRINTF_VARARGS parameters, so just give
	 * all of them to seq_printf().
	 */
	seq_printf(m, fmt, BPF_CAST_FMT_ARG(0, args, mod),
		BPF_CAST_FMT_ARG(1, args, mod), BPF_CAST_FMT_ARG(2, args, mod),
		BPF_CAST_FMT_ARG(3, args, mod), BPF_CAST_FMT_ARG(4, args, mod),
		BPF_CAST_FMT_ARG(5, args, mod), BPF_CAST_FMT_ARG(6, args, mod),
		BPF_CAST_FMT_ARG(7, args, mod), BPF_CAST_FMT_ARG(8, args, mod),
		BPF_CAST_FMT_ARG(9, args, mod), BPF_CAST_FMT_ARG(10, args, mod),
		BPF_CAST_FMT_ARG(11, args, mod));

	bpf_printf_cleanup();

	return seq_has_overflowed(m) ? -EOVERFLOW : 0;
}

BTF_ID_LIST_SINGLE(btf_seq_file_ids, struct, seq_file)

static const struct bpf_func_proto bpf_seq_printf_proto = {
	.func		= bpf_seq_printf,
	.gpl_only	= true,
	.ret_type	= RET_INTEGER,
	.arg1_type	= ARG_PTR_TO_BTF_ID,
	.arg1_btf_id	= &btf_seq_file_ids[0],
	.arg2_type	= ARG_PTR_TO_MEM,
	.arg3_type	= ARG_CONST_SIZE,
	.arg4_type      = ARG_PTR_TO_MEM_OR_NULL,
	.arg5_type      = ARG_CONST_SIZE_OR_ZERO,
};

BPF_CALL_3(bpf_seq_write, struct seq_file *, m, const void *, data, u32, len)
{
	return seq_write(m, data, len) ? -EOVERFLOW : 0;
}

static const struct bpf_func_proto bpf_seq_write_proto = {
	.func		= bpf_seq_write,
	.gpl_only	= true,
	.ret_type	= RET_INTEGER,
	.arg1_type	= ARG_PTR_TO_BTF_ID,
	.arg1_btf_id	= &btf_seq_file_ids[0],
	.arg2_type	= ARG_PTR_TO_MEM,
	.arg3_type	= ARG_CONST_SIZE_OR_ZERO,
};

BPF_CALL_4(bpf_seq_printf_btf, struct seq_file *, m, struct btf_ptr *, ptr,
	   u32, btf_ptr_size, u64, flags)
{
	const struct btf *btf;
	s32 btf_id;
	int ret;

	ret = bpf_btf_printf_prepare(ptr, btf_ptr_size, flags, &btf, &btf_id);
	if (ret)
		return ret;

	return btf_type_seq_show_flags(btf, btf_id, ptr->ptr, m, flags);
}

static const struct bpf_func_proto bpf_seq_printf_btf_proto = {
	.func		= bpf_seq_printf_btf,
	.gpl_only	= true,
	.ret_type	= RET_INTEGER,
	.arg1_type	= ARG_PTR_TO_BTF_ID,
	.arg1_btf_id	= &btf_seq_file_ids[0],
	.arg2_type	= ARG_PTR_TO_MEM,
	.arg3_type	= ARG_CONST_SIZE_OR_ZERO,
	.arg4_type	= ARG_ANYTHING,
};

static __always_inline int
get_map_perf_counter(struct bpf_map *map, u64 flags,
		     u64 *value, u64 *enabled, u64 *running)
{
	struct bpf_array *array = container_of(map, struct bpf_array, map);
	unsigned int cpu = smp_processor_id();
	u64 index = flags & BPF_F_INDEX_MASK;
	struct bpf_event_entry *ee;

	if (unlikely(flags & ~(BPF_F_INDEX_MASK)))
		return -EINVAL;
	if (index == BPF_F_CURRENT_CPU)
		index = cpu;
	if (unlikely(index >= array->map.max_entries))
		return -E2BIG;

	ee = READ_ONCE(array->ptrs[index]);
	if (!ee)
		return -ENOENT;

	return perf_event_read_local(ee->event, value, enabled, running);
}

BPF_CALL_2(bpf_perf_event_read, struct bpf_map *, map, u64, flags)
{
	u64 value = 0;
	int err;

	err = get_map_perf_counter(map, flags, &value, NULL, NULL);
	/*
	 * this api is ugly since we miss [-22..-2] range of valid
	 * counter values, but that's uapi
	 */
	if (err)
		return err;
	return value;
}

static const struct bpf_func_proto bpf_perf_event_read_proto = {
	.func		= bpf_perf_event_read,
	.gpl_only	= true,
	.ret_type	= RET_INTEGER,
	.arg1_type	= ARG_CONST_MAP_PTR,
	.arg2_type	= ARG_ANYTHING,
};

BPF_CALL_4(bpf_perf_event_read_value, struct bpf_map *, map, u64, flags,
	   struct bpf_perf_event_value *, buf, u32, size)
{
	int err = -EINVAL;

	if (unlikely(size != sizeof(struct bpf_perf_event_value)))
		goto clear;
	err = get_map_perf_counter(map, flags, &buf->counter, &buf->enabled,
				   &buf->running);
	if (unlikely(err))
		goto clear;
	return 0;
clear:
	memset(buf, 0, size);
	return err;
}

static const struct bpf_func_proto bpf_perf_event_read_value_proto = {
	.func		= bpf_perf_event_read_value,
	.gpl_only	= true,
	.ret_type	= RET_INTEGER,
	.arg1_type	= ARG_CONST_MAP_PTR,
	.arg2_type	= ARG_ANYTHING,
	.arg3_type	= ARG_PTR_TO_UNINIT_MEM,
	.arg4_type	= ARG_CONST_SIZE,
};

static __always_inline u64
__bpf_perf_event_output(struct pt_regs *regs, struct bpf_map *map,
			u64 flags, struct perf_sample_data *sd)
{
	struct bpf_array *array = container_of(map, struct bpf_array, map);
	unsigned int cpu = smp_processor_id();
	u64 index = flags & BPF_F_INDEX_MASK;
	struct bpf_event_entry *ee;
	struct perf_event *event;

	if (index == BPF_F_CURRENT_CPU)
		index = cpu;
	if (unlikely(index >= array->map.max_entries))
		return -E2BIG;

	ee = READ_ONCE(array->ptrs[index]);
	if (!ee)
		return -ENOENT;

	event = ee->event;
	if (unlikely(event->attr.type != PERF_TYPE_SOFTWARE ||
		     event->attr.config != PERF_COUNT_SW_BPF_OUTPUT))
		return -EINVAL;

	if (unlikely(event->oncpu != cpu))
		return -EOPNOTSUPP;

	return perf_event_output(event, sd, regs);
}

/*
 * Support executing tracepoints in normal, irq, and nmi context that each call
 * bpf_perf_event_output
 */
struct bpf_trace_sample_data {
	struct perf_sample_data sds[3];
};

static DEFINE_PER_CPU(struct bpf_trace_sample_data, bpf_trace_sds);
static DEFINE_PER_CPU(int, bpf_trace_nest_level);
BPF_CALL_5(bpf_perf_event_output, struct pt_regs *, regs, struct bpf_map *, map,
	   u64, flags, void *, data, u64, size)
{
	struct bpf_trace_sample_data *sds = this_cpu_ptr(&bpf_trace_sds);
	int nest_level = this_cpu_inc_return(bpf_trace_nest_level);
	struct perf_raw_record raw = {
		.frag = {
			.size = size,
			.data = data,
		},
	};
	struct perf_sample_data *sd;
	int err;

	if (WARN_ON_ONCE(nest_level > ARRAY_SIZE(sds->sds))) {
		err = -EBUSY;
		goto out;
	}

	sd = &sds->sds[nest_level - 1];

	if (unlikely(flags & ~(BPF_F_INDEX_MASK))) {
		err = -EINVAL;
		goto out;
	}

	perf_sample_data_init(sd, 0, 0);
	sd->raw = &raw;

	err = __bpf_perf_event_output(regs, map, flags, sd);

out:
	this_cpu_dec(bpf_trace_nest_level);
	return err;
}

static const struct bpf_func_proto bpf_perf_event_output_proto = {
	.func		= bpf_perf_event_output,
	.gpl_only	= true,
	.ret_type	= RET_INTEGER,
	.arg1_type	= ARG_PTR_TO_CTX,
	.arg2_type	= ARG_CONST_MAP_PTR,
	.arg3_type	= ARG_ANYTHING,
	.arg4_type	= ARG_PTR_TO_MEM,
	.arg5_type	= ARG_CONST_SIZE_OR_ZERO,
};

static DEFINE_PER_CPU(int, bpf_event_output_nest_level);
struct bpf_nested_pt_regs {
	struct pt_regs regs[3];
};
static DEFINE_PER_CPU(struct bpf_nested_pt_regs, bpf_pt_regs);
static DEFINE_PER_CPU(struct bpf_trace_sample_data, bpf_misc_sds);

u64 bpf_event_output(struct bpf_map *map, u64 flags, void *meta, u64 meta_size,
		     void *ctx, u64 ctx_size, bpf_ctx_copy_t ctx_copy)
{
	int nest_level = this_cpu_inc_return(bpf_event_output_nest_level);
	struct perf_raw_frag frag = {
		.copy		= ctx_copy,
		.size		= ctx_size,
		.data		= ctx,
	};
	struct perf_raw_record raw = {
		.frag = {
			{
				.next	= ctx_size ? &frag : NULL,
			},
			.size	= meta_size,
			.data	= meta,
		},
	};
	struct perf_sample_data *sd;
	struct pt_regs *regs;
	u64 ret;

	if (WARN_ON_ONCE(nest_level > ARRAY_SIZE(bpf_misc_sds.sds))) {
		ret = -EBUSY;
		goto out;
	}
	sd = this_cpu_ptr(&bpf_misc_sds.sds[nest_level - 1]);
	regs = this_cpu_ptr(&bpf_pt_regs.regs[nest_level - 1]);

	perf_fetch_caller_regs(regs);
	perf_sample_data_init(sd, 0, 0);
	sd->raw = &raw;

	ret = __bpf_perf_event_output(regs, map, flags, sd);
out:
	this_cpu_dec(bpf_event_output_nest_level);
	return ret;
}

BPF_CALL_0(bpf_get_current_task)
{
	return (long) current;
}

const struct bpf_func_proto bpf_get_current_task_proto = {
	.func		= bpf_get_current_task,
	.gpl_only	= true,
	.ret_type	= RET_INTEGER,
};

BPF_CALL_0(bpf_get_current_task_btf)
{
	return (unsigned long) current;
}

BTF_ID_LIST_SINGLE(bpf_get_current_btf_ids, struct, task_struct)

static const struct bpf_func_proto bpf_get_current_task_btf_proto = {
	.func		= bpf_get_current_task_btf,
	.gpl_only	= true,
	.ret_type	= RET_PTR_TO_BTF_ID,
	.ret_btf_id	= &bpf_get_current_btf_ids[0],
};

BPF_CALL_2(bpf_current_task_under_cgroup, struct bpf_map *, map, u32, idx)
{
	struct bpf_array *array = container_of(map, struct bpf_array, map);
	struct cgroup *cgrp;

	if (unlikely(idx >= array->map.max_entries))
		return -E2BIG;

	cgrp = READ_ONCE(array->ptrs[idx]);
	if (unlikely(!cgrp))
		return -EAGAIN;

	return task_under_cgroup_hierarchy(current, cgrp);
}

static const struct bpf_func_proto bpf_current_task_under_cgroup_proto = {
	.func           = bpf_current_task_under_cgroup,
	.gpl_only       = false,
	.ret_type       = RET_INTEGER,
	.arg1_type      = ARG_CONST_MAP_PTR,
	.arg2_type      = ARG_ANYTHING,
};

struct send_signal_irq_work {
	struct irq_work irq_work;
	struct task_struct *task;
	u32 sig;
	enum pid_type type;
};

static DEFINE_PER_CPU(struct send_signal_irq_work, send_signal_work);

static void do_bpf_send_signal(struct irq_work *entry)
{
	struct send_signal_irq_work *work;

	work = container_of(entry, struct send_signal_irq_work, irq_work);
	group_send_sig_info(work->sig, SEND_SIG_PRIV, work->task, work->type);
}

static int bpf_send_signal_common(u32 sig, enum pid_type type)
{
	struct send_signal_irq_work *work = NULL;

	/* Similar to bpf_probe_write_user, task needs to be
	 * in a sound condition and kernel memory access be
	 * permitted in order to send signal to the current
	 * task.
	 */
	if (unlikely(current->flags & (PF_KTHREAD | PF_EXITING)))
		return -EPERM;
	if (unlikely(uaccess_kernel()))
		return -EPERM;
	if (unlikely(!nmi_uaccess_okay()))
		return -EPERM;

	if (irqs_disabled()) {
		/* Do an early check on signal validity. Otherwise,
		 * the error is lost in deferred irq_work.
		 */
		if (unlikely(!valid_signal(sig)))
			return -EINVAL;

		work = this_cpu_ptr(&send_signal_work);
		if (irq_work_is_busy(&work->irq_work))
			return -EBUSY;

		/* Add the current task, which is the target of sending signal,
		 * to the irq_work. The current task may change when queued
		 * irq works get executed.
		 */
		work->task = current;
		work->sig = sig;
		work->type = type;
		irq_work_queue(&work->irq_work);
		return 0;
	}

	return group_send_sig_info(sig, SEND_SIG_PRIV, current, type);
}

BPF_CALL_1(bpf_send_signal, u32, sig)
{
	return bpf_send_signal_common(sig, PIDTYPE_TGID);
}

static const struct bpf_func_proto bpf_send_signal_proto = {
	.func		= bpf_send_signal,
	.gpl_only	= false,
	.ret_type	= RET_INTEGER,
	.arg1_type	= ARG_ANYTHING,
};

BPF_CALL_1(bpf_send_signal_thread, u32, sig)
{
	return bpf_send_signal_common(sig, PIDTYPE_PID);
}

static const struct bpf_func_proto bpf_send_signal_thread_proto = {
	.func		= bpf_send_signal_thread,
	.gpl_only	= false,
	.ret_type	= RET_INTEGER,
	.arg1_type	= ARG_ANYTHING,
};

BPF_CALL_3(bpf_d_path, struct path *, path, char *, buf, u32, sz)
{
	long len;
	char *p;

	if (!sz)
		return 0;

	p = d_path(path, buf, sz);
	if (IS_ERR(p)) {
		len = PTR_ERR(p);
	} else {
		len = buf + sz - p;
		memmove(buf, p, len);
	}

	return len;
}

BTF_SET_START(btf_allowlist_d_path)
#ifdef CONFIG_SECURITY
BTF_ID(func, security_file_permission)
BTF_ID(func, security_inode_getattr)
BTF_ID(func, security_file_open)
#endif
#ifdef CONFIG_SECURITY_PATH
BTF_ID(func, security_path_truncate)
#endif
BTF_ID(func, vfs_truncate)
BTF_ID(func, vfs_fallocate)
BTF_ID(func, dentry_open)
BTF_ID(func, vfs_getattr)
BTF_ID(func, filp_close)
BTF_SET_END(btf_allowlist_d_path)

static bool bpf_d_path_allowed(const struct bpf_prog *prog)
{
	if (prog->type == BPF_PROG_TYPE_TRACING &&
	    prog->expected_attach_type == BPF_TRACE_ITER)
		return true;

	if (prog->type == BPF_PROG_TYPE_LSM)
		return bpf_lsm_is_sleepable_hook(prog->aux->attach_btf_id);

	return btf_id_set_contains(&btf_allowlist_d_path,
				   prog->aux->attach_btf_id);
}

BTF_ID_LIST_SINGLE(bpf_d_path_btf_ids, struct, path)

static const struct bpf_func_proto bpf_d_path_proto = {
	.func		= bpf_d_path,
	.gpl_only	= false,
	.ret_type	= RET_INTEGER,
	.arg1_type	= ARG_PTR_TO_BTF_ID,
	.arg1_btf_id	= &bpf_d_path_btf_ids[0],
	.arg2_type	= ARG_PTR_TO_MEM,
	.arg3_type	= ARG_CONST_SIZE_OR_ZERO,
	.allowed	= bpf_d_path_allowed,
};

#define BTF_F_ALL	(BTF_F_COMPACT  | BTF_F_NONAME | \
			 BTF_F_PTR_RAW | BTF_F_ZERO)

static int bpf_btf_printf_prepare(struct btf_ptr *ptr, u32 btf_ptr_size,
				  u64 flags, const struct btf **btf,
				  s32 *btf_id)
{
	const struct btf_type *t;

	if (unlikely(flags & ~(BTF_F_ALL)))
		return -EINVAL;

	if (btf_ptr_size != sizeof(struct btf_ptr))
		return -EINVAL;

	*btf = bpf_get_btf_vmlinux();

	if (IS_ERR_OR_NULL(*btf))
		return IS_ERR(*btf) ? PTR_ERR(*btf) : -EINVAL;

	if (ptr->type_id > 0)
		*btf_id = ptr->type_id;
	else
		return -EINVAL;

	if (*btf_id > 0)
		t = btf_type_by_id(*btf, *btf_id);
	if (*btf_id <= 0 || !t)
		return -ENOENT;

	return 0;
}

BPF_CALL_5(bpf_snprintf_btf, char *, str, u32, str_size, struct btf_ptr *, ptr,
	   u32, btf_ptr_size, u64, flags)
{
	const struct btf *btf;
	s32 btf_id;
	int ret;

	ret = bpf_btf_printf_prepare(ptr, btf_ptr_size, flags, &btf, &btf_id);
	if (ret)
		return ret;

	return btf_type_snprintf_show(btf, btf_id, ptr->ptr, str, str_size,
				      flags);
}

const struct bpf_func_proto bpf_snprintf_btf_proto = {
	.func		= bpf_snprintf_btf,
	.gpl_only	= false,
	.ret_type	= RET_INTEGER,
	.arg1_type	= ARG_PTR_TO_MEM,
	.arg2_type	= ARG_CONST_SIZE,
	.arg3_type	= ARG_PTR_TO_MEM,
	.arg4_type	= ARG_CONST_SIZE,
	.arg5_type	= ARG_ANYTHING,
};

const struct bpf_func_proto *
bpf_tracing_func_proto(enum bpf_func_id func_id, const struct bpf_prog *prog)
{
	switch (func_id) {
	case BPF_FUNC_map_lookup_elem:
		return &bpf_map_lookup_elem_proto;
	case BPF_FUNC_map_update_elem:
		return &bpf_map_update_elem_proto;
	case BPF_FUNC_map_delete_elem:
		return &bpf_map_delete_elem_proto;
	case BPF_FUNC_map_push_elem:
		return &bpf_map_push_elem_proto;
	case BPF_FUNC_map_pop_elem:
		return &bpf_map_pop_elem_proto;
	case BPF_FUNC_map_peek_elem:
		return &bpf_map_peek_elem_proto;
	case BPF_FUNC_ktime_get_ns:
		return &bpf_ktime_get_ns_proto;
	case BPF_FUNC_ktime_get_boot_ns:
		return &bpf_ktime_get_boot_ns_proto;
	case BPF_FUNC_ktime_get_coarse_ns:
		return &bpf_ktime_get_coarse_ns_proto;
	case BPF_FUNC_tail_call:
		return &bpf_tail_call_proto;
	case BPF_FUNC_get_current_pid_tgid:
		return &bpf_get_current_pid_tgid_proto;
	case BPF_FUNC_get_current_task:
		return &bpf_get_current_task_proto;
	case BPF_FUNC_get_current_task_btf:
		return &bpf_get_current_task_btf_proto;
	case BPF_FUNC_get_current_uid_gid:
		return &bpf_get_current_uid_gid_proto;
	case BPF_FUNC_get_current_comm:
		return &bpf_get_current_comm_proto;
	case BPF_FUNC_trace_printk:
		return bpf_get_trace_printk_proto();
	case BPF_FUNC_get_smp_processor_id:
		return &bpf_get_smp_processor_id_proto;
	case BPF_FUNC_get_numa_node_id:
		return &bpf_get_numa_node_id_proto;
	case BPF_FUNC_perf_event_read:
		return &bpf_perf_event_read_proto;
	case BPF_FUNC_probe_write_user:
		return bpf_get_probe_write_proto();
	case BPF_FUNC_current_task_under_cgroup:
		return &bpf_current_task_under_cgroup_proto;
	case BPF_FUNC_get_prandom_u32:
		return &bpf_get_prandom_u32_proto;
	case BPF_FUNC_probe_read_user:
		return &bpf_probe_read_user_proto;
	case BPF_FUNC_probe_read_kernel:
		return &bpf_probe_read_kernel_proto;
	case BPF_FUNC_probe_read_user_str:
		return &bpf_probe_read_user_str_proto;
	case BPF_FUNC_probe_read_kernel_str:
		return &bpf_probe_read_kernel_str_proto;
#ifdef CONFIG_ARCH_HAS_NON_OVERLAPPING_ADDRESS_SPACE
	case BPF_FUNC_probe_read:
		return &bpf_probe_read_compat_proto;
	case BPF_FUNC_probe_read_str:
		return &bpf_probe_read_compat_str_proto;
#endif
#ifdef CONFIG_CGROUPS
	case BPF_FUNC_get_current_cgroup_id:
		return &bpf_get_current_cgroup_id_proto;
#endif
	case BPF_FUNC_send_signal:
		return &bpf_send_signal_proto;
	case BPF_FUNC_send_signal_thread:
		return &bpf_send_signal_thread_proto;
	case BPF_FUNC_perf_event_read_value:
		return &bpf_perf_event_read_value_proto;
	case BPF_FUNC_get_ns_current_pid_tgid:
		return &bpf_get_ns_current_pid_tgid_proto;
	case BPF_FUNC_ringbuf_output:
		return &bpf_ringbuf_output_proto;
	case BPF_FUNC_ringbuf_reserve:
		return &bpf_ringbuf_reserve_proto;
	case BPF_FUNC_ringbuf_submit:
		return &bpf_ringbuf_submit_proto;
	case BPF_FUNC_ringbuf_discard:
		return &bpf_ringbuf_discard_proto;
	case BPF_FUNC_ringbuf_query:
		return &bpf_ringbuf_query_proto;
	case BPF_FUNC_jiffies64:
		return &bpf_jiffies64_proto;
	case BPF_FUNC_get_task_stack:
		return &bpf_get_task_stack_proto;
	case BPF_FUNC_copy_from_user:
		return prog->aux->sleepable ? &bpf_copy_from_user_proto : NULL;
	case BPF_FUNC_snprintf_btf:
		return &bpf_snprintf_btf_proto;
	case BPF_FUNC_per_cpu_ptr:
		return &bpf_per_cpu_ptr_proto;
	case BPF_FUNC_this_cpu_ptr:
		return &bpf_this_cpu_ptr_proto;
	case BPF_FUNC_task_storage_get:
		return &bpf_task_storage_get_proto;
	case BPF_FUNC_task_storage_delete:
		return &bpf_task_storage_delete_proto;
	case BPF_FUNC_for_each_map_elem:
		return &bpf_for_each_map_elem_proto;
	case BPF_FUNC_snprintf:
		return &bpf_snprintf_proto;
	default:
		return NULL;
	}
}

static const struct bpf_func_proto *
kprobe_prog_func_proto(enum bpf_func_id func_id, const struct bpf_prog *prog)
{
	switch (func_id) {
	case BPF_FUNC_perf_event_output:
		return &bpf_perf_event_output_proto;
	case BPF_FUNC_get_stackid:
		return &bpf_get_stackid_proto;
	case BPF_FUNC_get_stack:
		return &bpf_get_stack_proto;
#ifdef CONFIG_BPF_KPROBE_OVERRIDE
	case BPF_FUNC_override_return:
		return &bpf_override_return_proto;
#endif
	default:
		return bpf_tracing_func_proto(func_id, prog);
	}
}

/* bpf+kprobe programs can access fields of 'struct pt_regs' */
static bool kprobe_prog_is_valid_access(int off, int size, enum bpf_access_type type,
					const struct bpf_prog *prog,
					struct bpf_insn_access_aux *info)
{
	if (off < 0 || off >= sizeof(struct pt_regs))
		return false;
	if (type != BPF_READ)
		return false;
	if (off % size != 0)
		return false;
	/*
	 * Assertion for 32 bit to make sure last 8 byte access
	 * (BPF_DW) to the last 4 byte member is disallowed.
	 */
	if (off + size > sizeof(struct pt_regs))
		return false;

	return true;
}

const struct bpf_verifier_ops kprobe_verifier_ops = {
	.get_func_proto  = kprobe_prog_func_proto,
	.is_valid_access = kprobe_prog_is_valid_access,
};

const struct bpf_prog_ops kprobe_prog_ops = {
};

BPF_CALL_5(bpf_perf_event_output_tp, void *, tp_buff, struct bpf_map *, map,
	   u64, flags, void *, data, u64, size)
{
	struct pt_regs *regs = *(struct pt_regs **)tp_buff;

	/*
	 * r1 points to perf tracepoint buffer where first 8 bytes are hidden
	 * from bpf program and contain a pointer to 'struct pt_regs'. Fetch it
	 * from there and call the same bpf_perf_event_output() helper inline.
	 */
	return ____bpf_perf_event_output(regs, map, flags, data, size);
}

static const struct bpf_func_proto bpf_perf_event_output_proto_tp = {
	.func		= bpf_perf_event_output_tp,
	.gpl_only	= true,
	.ret_type	= RET_INTEGER,
	.arg1_type	= ARG_PTR_TO_CTX,
	.arg2_type	= ARG_CONST_MAP_PTR,
	.arg3_type	= ARG_ANYTHING,
	.arg4_type	= ARG_PTR_TO_MEM,
	.arg5_type	= ARG_CONST_SIZE_OR_ZERO,
};

BPF_CALL_3(bpf_get_stackid_tp, void *, tp_buff, struct bpf_map *, map,
	   u64, flags)
{
	struct pt_regs *regs = *(struct pt_regs **)tp_buff;

	/*
	 * Same comment as in bpf_perf_event_output_tp(), only that this time
	 * the other helper's function body cannot be inlined due to being
	 * external, thus we need to call raw helper function.
	 */
	return bpf_get_stackid((unsigned long) regs, (unsigned long) map,
			       flags, 0, 0);
}

static const struct bpf_func_proto bpf_get_stackid_proto_tp = {
	.func		= bpf_get_stackid_tp,
	.gpl_only	= true,
	.ret_type	= RET_INTEGER,
	.arg1_type	= ARG_PTR_TO_CTX,
	.arg2_type	= ARG_CONST_MAP_PTR,
	.arg3_type	= ARG_ANYTHING,
};

BPF_CALL_4(bpf_get_stack_tp, void *, tp_buff, void *, buf, u32, size,
	   u64, flags)
{
	struct pt_regs *regs = *(struct pt_regs **)tp_buff;

	return bpf_get_stack((unsigned long) regs, (unsigned long) buf,
			     (unsigned long) size, flags, 0);
}

static const struct bpf_func_proto bpf_get_stack_proto_tp = {
	.func		= bpf_get_stack_tp,
	.gpl_only	= true,
	.ret_type	= RET_INTEGER,
	.arg1_type	= ARG_PTR_TO_CTX,
	.arg2_type	= ARG_PTR_TO_UNINIT_MEM,
	.arg3_type	= ARG_CONST_SIZE_OR_ZERO,
	.arg4_type	= ARG_ANYTHING,
};

static const struct bpf_func_proto *
tp_prog_func_proto(enum bpf_func_id func_id, const struct bpf_prog *prog)
{
	switch (func_id) {
	case BPF_FUNC_perf_event_output:
		return &bpf_perf_event_output_proto_tp;
	case BPF_FUNC_get_stackid:
		return &bpf_get_stackid_proto_tp;
	case BPF_FUNC_get_stack:
		return &bpf_get_stack_proto_tp;
	default:
		return bpf_tracing_func_proto(func_id, prog);
	}
}

static bool tp_prog_is_valid_access(int off, int size, enum bpf_access_type type,
				    const struct bpf_prog *prog,
				    struct bpf_insn_access_aux *info)
{
	if (off < sizeof(void *) || off >= PERF_MAX_TRACE_SIZE)
		return false;
	if (type != BPF_READ)
		return false;
	if (off % size != 0)
		return false;

	BUILD_BUG_ON(PERF_MAX_TRACE_SIZE % sizeof(__u64));
	return true;
}

const struct bpf_verifier_ops tracepoint_verifier_ops = {
	.get_func_proto  = tp_prog_func_proto,
	.is_valid_access = tp_prog_is_valid_access,
};

const struct bpf_prog_ops tracepoint_prog_ops = {
};

BPF_CALL_3(bpf_perf_prog_read_value, struct bpf_perf_event_data_kern *, ctx,
	   struct bpf_perf_event_value *, buf, u32, size)
{
	int err = -EINVAL;

	if (unlikely(size != sizeof(struct bpf_perf_event_value)))
		goto clear;
	err = perf_event_read_local(ctx->event, &buf->counter, &buf->enabled,
				    &buf->running);
	if (unlikely(err))
		goto clear;
	return 0;
clear:
	memset(buf, 0, size);
	return err;
}

static const struct bpf_func_proto bpf_perf_prog_read_value_proto = {
         .func           = bpf_perf_prog_read_value,
         .gpl_only       = true,
         .ret_type       = RET_INTEGER,
         .arg1_type      = ARG_PTR_TO_CTX,
         .arg2_type      = ARG_PTR_TO_UNINIT_MEM,
         .arg3_type      = ARG_CONST_SIZE,
};

BPF_CALL_4(bpf_read_branch_records, struct bpf_perf_event_data_kern *, ctx,
	   void *, buf, u32, size, u64, flags)
{
#ifndef CONFIG_X86
	return -ENOENT;
#else
	static const u32 br_entry_size = sizeof(struct perf_branch_entry);
	struct perf_branch_stack *br_stack = ctx->data->br_stack;
	u32 to_copy;

	if (unlikely(flags & ~BPF_F_GET_BRANCH_RECORDS_SIZE))
		return -EINVAL;

	if (unlikely(!br_stack))
		return -EINVAL;

	if (flags & BPF_F_GET_BRANCH_RECORDS_SIZE)
		return br_stack->nr * br_entry_size;

	if (!buf || (size % br_entry_size != 0))
		return -EINVAL;

	to_copy = min_t(u32, br_stack->nr * br_entry_size, size);
	memcpy(buf, br_stack->entries, to_copy);

	return to_copy;
#endif
}

static const struct bpf_func_proto bpf_read_branch_records_proto = {
	.func           = bpf_read_branch_records,
	.gpl_only       = true,
	.ret_type       = RET_INTEGER,
	.arg1_type      = ARG_PTR_TO_CTX,
	.arg2_type      = ARG_PTR_TO_MEM_OR_NULL,
	.arg3_type      = ARG_CONST_SIZE_OR_ZERO,
	.arg4_type      = ARG_ANYTHING,
};

static const struct bpf_func_proto *
pe_prog_func_proto(enum bpf_func_id func_id, const struct bpf_prog *prog)
{
	switch (func_id) {
	case BPF_FUNC_perf_event_output:
		return &bpf_perf_event_output_proto_tp;
	case BPF_FUNC_get_stackid:
		return &bpf_get_stackid_proto_pe;
	case BPF_FUNC_get_stack:
		return &bpf_get_stack_proto_pe;
	case BPF_FUNC_perf_prog_read_value:
		return &bpf_perf_prog_read_value_proto;
	case BPF_FUNC_read_branch_records:
		return &bpf_read_branch_records_proto;
	default:
		return bpf_tracing_func_proto(func_id, prog);
	}
}

/*
 * bpf_raw_tp_regs are separate from bpf_pt_regs used from skb/xdp
 * to avoid potential recursive reuse issue when/if tracepoints are added
 * inside bpf_*_event_output, bpf_get_stackid and/or bpf_get_stack.
 *
 * Since raw tracepoints run despite bpf_prog_active, support concurrent usage
 * in normal, irq, and nmi context.
 */
struct bpf_raw_tp_regs {
	struct pt_regs regs[3];
};
static DEFINE_PER_CPU(struct bpf_raw_tp_regs, bpf_raw_tp_regs);
static DEFINE_PER_CPU(int, bpf_raw_tp_nest_level);
static struct pt_regs *get_bpf_raw_tp_regs(void)
{
	struct bpf_raw_tp_regs *tp_regs = this_cpu_ptr(&bpf_raw_tp_regs);
	int nest_level = this_cpu_inc_return(bpf_raw_tp_nest_level);

	if (WARN_ON_ONCE(nest_level > ARRAY_SIZE(tp_regs->regs))) {
		this_cpu_dec(bpf_raw_tp_nest_level);
		return ERR_PTR(-EBUSY);
	}

	return &tp_regs->regs[nest_level - 1];
}

static void put_bpf_raw_tp_regs(void)
{
	this_cpu_dec(bpf_raw_tp_nest_level);
}

BPF_CALL_5(bpf_perf_event_output_raw_tp, struct bpf_raw_tracepoint_args *, args,
	   struct bpf_map *, map, u64, flags, void *, data, u64, size)
{
	struct pt_regs *regs = get_bpf_raw_tp_regs();
	int ret;

	if (IS_ERR(regs))
		return PTR_ERR(regs);

	perf_fetch_caller_regs(regs);
	ret = ____bpf_perf_event_output(regs, map, flags, data, size);

	put_bpf_raw_tp_regs();
	return ret;
}

static const struct bpf_func_proto bpf_perf_event_output_proto_raw_tp = {
	.func		= bpf_perf_event_output_raw_tp,
	.gpl_only	= true,
	.ret_type	= RET_INTEGER,
	.arg1_type	= ARG_PTR_TO_CTX,
	.arg2_type	= ARG_CONST_MAP_PTR,
	.arg3_type	= ARG_ANYTHING,
	.arg4_type	= ARG_PTR_TO_MEM,
	.arg5_type	= ARG_CONST_SIZE_OR_ZERO,
};

extern const struct bpf_func_proto bpf_skb_output_proto;
extern const struct bpf_func_proto bpf_xdp_output_proto;

BPF_CALL_3(bpf_get_stackid_raw_tp, struct bpf_raw_tracepoint_args *, args,
	   struct bpf_map *, map, u64, flags)
{
	struct pt_regs *regs = get_bpf_raw_tp_regs();
	int ret;

	if (IS_ERR(regs))
		return PTR_ERR(regs);

	perf_fetch_caller_regs(regs);
	/* similar to bpf_perf_event_output_tp, but pt_regs fetched differently */
	ret = bpf_get_stackid((unsigned long) regs, (unsigned long) map,
			      flags, 0, 0);
	put_bpf_raw_tp_regs();
	return ret;
}

static const struct bpf_func_proto bpf_get_stackid_proto_raw_tp = {
	.func		= bpf_get_stackid_raw_tp,
	.gpl_only	= true,
	.ret_type	= RET_INTEGER,
	.arg1_type	= ARG_PTR_TO_CTX,
	.arg2_type	= ARG_CONST_MAP_PTR,
	.arg3_type	= ARG_ANYTHING,
};

BPF_CALL_4(bpf_get_stack_raw_tp, struct bpf_raw_tracepoint_args *, args,
	   void *, buf, u32, size, u64, flags)
{
	struct pt_regs *regs = get_bpf_raw_tp_regs();
	int ret;

	if (IS_ERR(regs))
		return PTR_ERR(regs);

	perf_fetch_caller_regs(regs);
	ret = bpf_get_stack((unsigned long) regs, (unsigned long) buf,
			    (unsigned long) size, flags, 0);
	put_bpf_raw_tp_regs();
	return ret;
}

static const struct bpf_func_proto bpf_get_stack_proto_raw_tp = {
	.func		= bpf_get_stack_raw_tp,
	.gpl_only	= true,
	.ret_type	= RET_INTEGER,
	.arg1_type	= ARG_PTR_TO_CTX,
	.arg2_type	= ARG_PTR_TO_MEM,
	.arg3_type	= ARG_CONST_SIZE_OR_ZERO,
	.arg4_type	= ARG_ANYTHING,
};

static const struct bpf_func_proto *
raw_tp_prog_func_proto(enum bpf_func_id func_id, const struct bpf_prog *prog)
{
	switch (func_id) {
	case BPF_FUNC_perf_event_output:
		return &bpf_perf_event_output_proto_raw_tp;
	case BPF_FUNC_get_stackid:
		return &bpf_get_stackid_proto_raw_tp;
	case BPF_FUNC_get_stack:
		return &bpf_get_stack_proto_raw_tp;
	default:
		return bpf_tracing_func_proto(func_id, prog);
	}
}

const struct bpf_func_proto *
tracing_prog_func_proto(enum bpf_func_id func_id, const struct bpf_prog *prog)
{
	switch (func_id) {
#ifdef CONFIG_NET
	case BPF_FUNC_skb_output:
		return &bpf_skb_output_proto;
	case BPF_FUNC_xdp_output:
		return &bpf_xdp_output_proto;
	case BPF_FUNC_skc_to_tcp6_sock:
		return &bpf_skc_to_tcp6_sock_proto;
	case BPF_FUNC_skc_to_tcp_sock:
		return &bpf_skc_to_tcp_sock_proto;
	case BPF_FUNC_skc_to_tcp_timewait_sock:
		return &bpf_skc_to_tcp_timewait_sock_proto;
	case BPF_FUNC_skc_to_tcp_request_sock:
		return &bpf_skc_to_tcp_request_sock_proto;
	case BPF_FUNC_skc_to_udp6_sock:
		return &bpf_skc_to_udp6_sock_proto;
	case BPF_FUNC_sk_storage_get:
		return &bpf_sk_storage_get_tracing_proto;
	case BPF_FUNC_sk_storage_delete:
		return &bpf_sk_storage_delete_tracing_proto;
	case BPF_FUNC_sock_from_file:
		return &bpf_sock_from_file_proto;
	case BPF_FUNC_get_socket_cookie:
		return &bpf_get_socket_ptr_cookie_proto;
#endif
	case BPF_FUNC_seq_printf:
		return prog->expected_attach_type == BPF_TRACE_ITER ?
		       &bpf_seq_printf_proto :
		       NULL;
	case BPF_FUNC_seq_write:
		return prog->expected_attach_type == BPF_TRACE_ITER ?
		       &bpf_seq_write_proto :
		       NULL;
	case BPF_FUNC_seq_printf_btf:
		return prog->expected_attach_type == BPF_TRACE_ITER ?
		       &bpf_seq_printf_btf_proto :
		       NULL;
	case BPF_FUNC_d_path:
		return &bpf_d_path_proto;
	default:
		return raw_tp_prog_func_proto(func_id, prog);
	}
}

static bool raw_tp_prog_is_valid_access(int off, int size,
					enum bpf_access_type type,
					const struct bpf_prog *prog,
					struct bpf_insn_access_aux *info)
{
	if (off < 0 || off >= sizeof(__u64) * MAX_BPF_FUNC_ARGS)
		return false;
	if (type != BPF_READ)
		return false;
	if (off % size != 0)
		return false;
	return true;
}

static bool tracing_prog_is_valid_access(int off, int size,
					 enum bpf_access_type type,
					 const struct bpf_prog *prog,
					 struct bpf_insn_access_aux *info)
{
	if (off < 0 || off >= sizeof(__u64) * MAX_BPF_FUNC_ARGS)
		return false;
	if (type != BPF_READ)
		return false;
	if (off % size != 0)
		return false;
	return btf_ctx_access(off, size, type, prog, info);
}

int __weak bpf_prog_test_run_tracing(struct bpf_prog *prog,
				     const union bpf_attr *kattr,
				     union bpf_attr __user *uattr)
{
	return -ENOTSUPP;
}

const struct bpf_verifier_ops raw_tracepoint_verifier_ops = {
	.get_func_proto  = raw_tp_prog_func_proto,
	.is_valid_access = raw_tp_prog_is_valid_access,
};

const struct bpf_prog_ops raw_tracepoint_prog_ops = {
#ifdef CONFIG_NET
	.test_run = bpf_prog_test_run_raw_tp,
#endif
};

const struct bpf_verifier_ops tracing_verifier_ops = {
	.get_func_proto  = tracing_prog_func_proto,
	.is_valid_access = tracing_prog_is_valid_access,
};

const struct bpf_prog_ops tracing_prog_ops = {
	.test_run = bpf_prog_test_run_tracing,
};

static bool raw_tp_writable_prog_is_valid_access(int off, int size,
						 enum bpf_access_type type,
						 const struct bpf_prog *prog,
						 struct bpf_insn_access_aux *info)
{
	if (off == 0) {
		if (size != sizeof(u64) || type != BPF_READ)
			return false;
		info->reg_type = PTR_TO_TP_BUFFER;
	}
	return raw_tp_prog_is_valid_access(off, size, type, prog, info);
}

const struct bpf_verifier_ops raw_tracepoint_writable_verifier_ops = {
	.get_func_proto  = raw_tp_prog_func_proto,
	.is_valid_access = raw_tp_writable_prog_is_valid_access,
};

const struct bpf_prog_ops raw_tracepoint_writable_prog_ops = {
};

static bool pe_prog_is_valid_access(int off, int size, enum bpf_access_type type,
				    const struct bpf_prog *prog,
				    struct bpf_insn_access_aux *info)
{
	const int size_u64 = sizeof(u64);

	if (off < 0 || off >= sizeof(struct bpf_perf_event_data))
		return false;
	if (type != BPF_READ)
		return false;
	if (off % size != 0) {
		if (sizeof(unsigned long) != 4)
			return false;
		if (size != 8)
			return false;
		if (off % size != 4)
			return false;
	}

	switch (off) {
	case bpf_ctx_range(struct bpf_perf_event_data, sample_period):
		bpf_ctx_record_field_size(info, size_u64);
		if (!bpf_ctx_narrow_access_ok(off, size, size_u64))
			return false;
		break;
	case bpf_ctx_range(struct bpf_perf_event_data, addr):
		bpf_ctx_record_field_size(info, size_u64);
		if (!bpf_ctx_narrow_access_ok(off, size, size_u64))
			return false;
		break;
	default:
		if (size != sizeof(long))
			return false;
	}

	return true;
}

static u32 pe_prog_convert_ctx_access(enum bpf_access_type type,
				      const struct bpf_insn *si,
				      struct bpf_insn *insn_buf,
				      struct bpf_prog *prog, u32 *target_size)
{
	struct bpf_insn *insn = insn_buf;

	switch (si->off) {
	case offsetof(struct bpf_perf_event_data, sample_period):
		*insn++ = BPF_LDX_MEM(BPF_FIELD_SIZEOF(struct bpf_perf_event_data_kern,
						       data), si->dst_reg, si->src_reg,
				      offsetof(struct bpf_perf_event_data_kern, data));
		*insn++ = BPF_LDX_MEM(BPF_DW, si->dst_reg, si->dst_reg,
				      bpf_target_off(struct perf_sample_data, period, 8,
						     target_size));
		break;
	case offsetof(struct bpf_perf_event_data, addr):
		*insn++ = BPF_LDX_MEM(BPF_FIELD_SIZEOF(struct bpf_perf_event_data_kern,
						       data), si->dst_reg, si->src_reg,
				      offsetof(struct bpf_perf_event_data_kern, data));
		*insn++ = BPF_LDX_MEM(BPF_DW, si->dst_reg, si->dst_reg,
				      bpf_target_off(struct perf_sample_data, addr, 8,
						     target_size));
		break;
	default:
		*insn++ = BPF_LDX_MEM(BPF_FIELD_SIZEOF(struct bpf_perf_event_data_kern,
						       regs), si->dst_reg, si->src_reg,
				      offsetof(struct bpf_perf_event_data_kern, regs));
		*insn++ = BPF_LDX_MEM(BPF_SIZEOF(long), si->dst_reg, si->dst_reg,
				      si->off);
		break;
	}

	return insn - insn_buf;
}

const struct bpf_verifier_ops perf_event_verifier_ops = {
	.get_func_proto		= pe_prog_func_proto,
	.is_valid_access	= pe_prog_is_valid_access,
	.convert_ctx_access	= pe_prog_convert_ctx_access,
};

const struct bpf_prog_ops perf_event_prog_ops = {
};

static DEFINE_MUTEX(bpf_event_mutex);

#define BPF_TRACE_MAX_PROGS 64

int perf_event_attach_bpf_prog(struct perf_event *event,
			       struct bpf_prog *prog)
{
	struct bpf_prog_array *old_array;
	struct bpf_prog_array *new_array;
	int ret = -EEXIST;

	/*
	 * Kprobe override only works if they are on the function entry,
	 * and only if they are on the opt-in list.
	 */
	if (prog->kprobe_override &&
	    (!trace_kprobe_on_func_entry(event->tp_event) ||
	     !trace_kprobe_error_injectable(event->tp_event)))
		return -EINVAL;

	mutex_lock(&bpf_event_mutex);

	if (event->prog)
		goto unlock;

	old_array = bpf_event_rcu_dereference(event->tp_event->prog_array);
	if (old_array &&
	    bpf_prog_array_length(old_array) >= BPF_TRACE_MAX_PROGS) {
		ret = -E2BIG;
		goto unlock;
	}

	ret = bpf_prog_array_copy(old_array, NULL, prog, &new_array);
	if (ret < 0)
		goto unlock;

	/* set the new array to event->tp_event and set event->prog */
	event->prog = prog;
	rcu_assign_pointer(event->tp_event->prog_array, new_array);
	bpf_prog_array_free(old_array);

unlock:
	mutex_unlock(&bpf_event_mutex);
	return ret;
}

void perf_event_detach_bpf_prog(struct perf_event *event)
{
	struct bpf_prog_array *old_array;
	struct bpf_prog_array *new_array;
	int ret;

	mutex_lock(&bpf_event_mutex);

	if (!event->prog)
		goto unlock;

	old_array = bpf_event_rcu_dereference(event->tp_event->prog_array);
	ret = bpf_prog_array_copy(old_array, event->prog, NULL, &new_array);
	if (ret == -ENOENT)
		goto unlock;
	if (ret < 0) {
		bpf_prog_array_delete_safe(old_array, event->prog);
	} else {
		rcu_assign_pointer(event->tp_event->prog_array, new_array);
		bpf_prog_array_free(old_array);
	}

	bpf_prog_put(event->prog);
	event->prog = NULL;

unlock:
	mutex_unlock(&bpf_event_mutex);
}

int perf_event_query_prog_array(struct perf_event *event, void __user *info)
{
	struct perf_event_query_bpf __user *uquery = info;
	struct perf_event_query_bpf query = {};
	struct bpf_prog_array *progs;
	u32 *ids, prog_cnt, ids_len;
	int ret;

	if (!perfmon_capable())
		return -EPERM;
	if (event->attr.type != PERF_TYPE_TRACEPOINT)
		return -EINVAL;
	if (copy_from_user(&query, uquery, sizeof(query)))
		return -EFAULT;

	ids_len = query.ids_len;
	if (ids_len > BPF_TRACE_MAX_PROGS)
		return -E2BIG;
	ids = kcalloc(ids_len, sizeof(u32), GFP_USER | __GFP_NOWARN);
	if (!ids)
		return -ENOMEM;
	/*
	 * The above kcalloc returns ZERO_SIZE_PTR when ids_len = 0, which
	 * is required when user only wants to check for uquery->prog_cnt.
	 * There is no need to check for it since the case is handled
	 * gracefully in bpf_prog_array_copy_info.
	 */

	mutex_lock(&bpf_event_mutex);
	progs = bpf_event_rcu_dereference(event->tp_event->prog_array);
	ret = bpf_prog_array_copy_info(progs, ids, ids_len, &prog_cnt);
	mutex_unlock(&bpf_event_mutex);

	if (copy_to_user(&uquery->prog_cnt, &prog_cnt, sizeof(prog_cnt)) ||
	    copy_to_user(uquery->ids, ids, ids_len * sizeof(u32)))
		ret = -EFAULT;

	kfree(ids);
	return ret;
}

extern struct bpf_raw_event_map __start__bpf_raw_tp[];
extern struct bpf_raw_event_map __stop__bpf_raw_tp[];

struct bpf_raw_event_map *bpf_get_raw_tracepoint(const char *name)
{
	struct bpf_raw_event_map *btp = __start__bpf_raw_tp;

	for (; btp < __stop__bpf_raw_tp; btp++) {
		if (!strcmp(btp->tp->name, name))
			return btp;
	}

	return bpf_get_raw_tracepoint_module(name);
}

void bpf_put_raw_tracepoint(struct bpf_raw_event_map *btp)
{
	struct module *mod;

	preempt_disable();
	mod = __module_address((unsigned long)btp);
	module_put(mod);
	preempt_enable();
}

static __always_inline
void __bpf_trace_run(struct bpf_prog *prog, u64 *args)
{
	cant_sleep();
	rcu_read_lock();
	(void) BPF_PROG_RUN(prog, args);
	rcu_read_unlock();
}

#define UNPACK(...)			__VA_ARGS__
#define REPEAT_1(FN, DL, X, ...)	FN(X)
#define REPEAT_2(FN, DL, X, ...)	FN(X) UNPACK DL REPEAT_1(FN, DL, __VA_ARGS__)
#define REPEAT_3(FN, DL, X, ...)	FN(X) UNPACK DL REPEAT_2(FN, DL, __VA_ARGS__)
#define REPEAT_4(FN, DL, X, ...)	FN(X) UNPACK DL REPEAT_3(FN, DL, __VA_ARGS__)
#define REPEAT_5(FN, DL, X, ...)	FN(X) UNPACK DL REPEAT_4(FN, DL, __VA_ARGS__)
#define REPEAT_6(FN, DL, X, ...)	FN(X) UNPACK DL REPEAT_5(FN, DL, __VA_ARGS__)
#define REPEAT_7(FN, DL, X, ...)	FN(X) UNPACK DL REPEAT_6(FN, DL, __VA_ARGS__)
#define REPEAT_8(FN, DL, X, ...)	FN(X) UNPACK DL REPEAT_7(FN, DL, __VA_ARGS__)
#define REPEAT_9(FN, DL, X, ...)	FN(X) UNPACK DL REPEAT_8(FN, DL, __VA_ARGS__)
#define REPEAT_10(FN, DL, X, ...)	FN(X) UNPACK DL REPEAT_9(FN, DL, __VA_ARGS__)
#define REPEAT_11(FN, DL, X, ...)	FN(X) UNPACK DL REPEAT_10(FN, DL, __VA_ARGS__)
#define REPEAT_12(FN, DL, X, ...)	FN(X) UNPACK DL REPEAT_11(FN, DL, __VA_ARGS__)
#define REPEAT(X, FN, DL, ...)		REPEAT_##X(FN, DL, __VA_ARGS__)

#define SARG(X)		u64 arg##X
#define COPY(X)		args[X] = arg##X

#define __DL_COM	(,)
#define __DL_SEM	(;)

#define __SEQ_0_11	0, 1, 2, 3, 4, 5, 6, 7, 8, 9, 10, 11

#define BPF_TRACE_DEFN_x(x)						\
	void bpf_trace_run##x(struct bpf_prog *prog,			\
			      REPEAT(x, SARG, __DL_COM, __SEQ_0_11))	\
	{								\
		u64 args[x];						\
		REPEAT(x, COPY, __DL_SEM, __SEQ_0_11);			\
		__bpf_trace_run(prog, args);				\
	}								\
	EXPORT_SYMBOL_GPL(bpf_trace_run##x)
BPF_TRACE_DEFN_x(1);
BPF_TRACE_DEFN_x(2);
BPF_TRACE_DEFN_x(3);
BPF_TRACE_DEFN_x(4);
BPF_TRACE_DEFN_x(5);
BPF_TRACE_DEFN_x(6);
BPF_TRACE_DEFN_x(7);
BPF_TRACE_DEFN_x(8);
BPF_TRACE_DEFN_x(9);
BPF_TRACE_DEFN_x(10);
BPF_TRACE_DEFN_x(11);
BPF_TRACE_DEFN_x(12);

static int __bpf_probe_register(struct bpf_raw_event_map *btp, struct bpf_prog *prog)
{
	struct tracepoint *tp = btp->tp;

	/*
	 * check that program doesn't access arguments beyond what's
	 * available in this tracepoint
	 */
	if (prog->aux->max_ctx_offset > btp->num_args * sizeof(u64))
		return -EINVAL;

	if (prog->aux->max_tp_access > btp->writable_size)
		return -EINVAL;

	return tracepoint_probe_register(tp, (void *)btp->bpf_func, prog);
}

int bpf_probe_register(struct bpf_raw_event_map *btp, struct bpf_prog *prog)
{
	return __bpf_probe_register(btp, prog);
}

int bpf_probe_unregister(struct bpf_raw_event_map *btp, struct bpf_prog *prog)
{
	return tracepoint_probe_unregister(btp->tp, (void *)btp->bpf_func, prog);
}

int bpf_get_perf_event_info(const struct perf_event *event, u32 *prog_id,
			    u32 *fd_type, const char **buf,
			    u64 *probe_offset, u64 *probe_addr)
{
	bool is_tracepoint, is_syscall_tp;
	struct bpf_prog *prog;
	int flags, err = 0;

	prog = event->prog;
	if (!prog)
		return -ENOENT;

	/* not supporting BPF_PROG_TYPE_PERF_EVENT yet */
	if (prog->type == BPF_PROG_TYPE_PERF_EVENT)
		return -EOPNOTSUPP;

	*prog_id = prog->aux->id;
	flags = event->tp_event->flags;
	is_tracepoint = flags & TRACE_EVENT_FL_TRACEPOINT;
	is_syscall_tp = is_syscall_trace_event(event->tp_event);

	if (is_tracepoint || is_syscall_tp) {
		*buf = is_tracepoint ? event->tp_event->tp->name
				     : event->tp_event->name;
		*fd_type = BPF_FD_TYPE_TRACEPOINT;
		*probe_offset = 0x0;
		*probe_addr = 0x0;
	} else {
		/* kprobe/uprobe */
		err = -EOPNOTSUPP;
#ifdef CONFIG_KPROBE_EVENTS
		if (flags & TRACE_EVENT_FL_KPROBE)
			err = bpf_get_kprobe_info(event, fd_type, buf,
						  probe_offset, probe_addr,
						  event->attr.type == PERF_TYPE_TRACEPOINT);
#endif
#ifdef CONFIG_UPROBE_EVENTS
		if (flags & TRACE_EVENT_FL_UPROBE)
			err = bpf_get_uprobe_info(event, fd_type, buf,
						  probe_offset,
						  event->attr.type == PERF_TYPE_TRACEPOINT);
#endif
	}

	return err;
}

static int __init send_signal_irq_work_init(void)
{
	int cpu;
	struct send_signal_irq_work *work;

	for_each_possible_cpu(cpu) {
		work = per_cpu_ptr(&send_signal_work, cpu);
		init_irq_work(&work->irq_work, do_bpf_send_signal);
	}
	return 0;
}

subsys_initcall(send_signal_irq_work_init);

#ifdef CONFIG_MODULES
static int bpf_event_notify(struct notifier_block *nb, unsigned long op,
			    void *module)
{
	struct bpf_trace_module *btm, *tmp;
	struct module *mod = module;
	int ret = 0;

	if (mod->num_bpf_raw_events == 0 ||
	    (op != MODULE_STATE_COMING && op != MODULE_STATE_GOING))
		goto out;

	mutex_lock(&bpf_module_mutex);

	switch (op) {
	case MODULE_STATE_COMING:
		btm = kzalloc(sizeof(*btm), GFP_KERNEL);
		if (btm) {
			btm->module = module;
			list_add(&btm->list, &bpf_trace_modules);
		} else {
			ret = -ENOMEM;
		}
		break;
	case MODULE_STATE_GOING:
		list_for_each_entry_safe(btm, tmp, &bpf_trace_modules, list) {
			if (btm->module == module) {
				list_del(&btm->list);
				kfree(btm);
				break;
			}
		}
		break;
	}

	mutex_unlock(&bpf_module_mutex);

out:
	return notifier_from_errno(ret);
}

static struct notifier_block bpf_module_nb = {
	.notifier_call = bpf_event_notify,
};

static int __init bpf_event_init(void)
{
	register_module_notifier(&bpf_module_nb);
	return 0;
}

fs_initcall(bpf_event_init);
#endif /* CONFIG_MODULES */<|MERGE_RESOLUTION|>--- conflicted
+++ resolved
@@ -444,130 +444,9 @@
 		return -EINVAL;
 	num_args = data_len / 8;
 
-<<<<<<< HEAD
 	err = bpf_printf_prepare(fmt, fmt_size, data, args, mod, num_args);
 	if (err < 0)
 		return err;
-=======
-	/* check format string for allowed specifiers */
-	for (i = 0; i < fmt_size; i++) {
-		/* only printable ascii for now. */
-		if ((!isprint(fmt[i]) && !isspace(fmt[i])) || !isascii(fmt[i])) {
-			err = -EINVAL;
-			goto out;
-		}
-
-		if (fmt[i] != '%')
-			continue;
-
-		if (fmt[i + 1] == '%') {
-			i++;
-			continue;
-		}
-
-		if (fmt_cnt >= MAX_SEQ_PRINTF_VARARGS) {
-			err = -E2BIG;
-			goto out;
-		}
-
-		if (fmt_cnt >= num_args) {
-			err = -EINVAL;
-			goto out;
-		}
-
-		/* fmt[i] != 0 && fmt[last] == 0, so we can access fmt[i + 1] */
-		i++;
-
-		/* skip optional "[0 +-][num]" width formatting field */
-		while (fmt[i] == '0' || fmt[i] == '+'  || fmt[i] == '-' ||
-		       fmt[i] == ' ')
-			i++;
-		if (fmt[i] >= '1' && fmt[i] <= '9') {
-			i++;
-			while (fmt[i] >= '0' && fmt[i] <= '9')
-				i++;
-		}
-
-		if (fmt[i] == 's') {
-			void *unsafe_ptr;
-
-			/* try our best to copy */
-			if (memcpy_cnt >= MAX_SEQ_PRINTF_MAX_MEMCPY) {
-				err = -E2BIG;
-				goto out;
-			}
-
-			unsafe_ptr = (void *)(long)args[fmt_cnt];
-			err = strncpy_from_kernel_nofault(bufs->buf[memcpy_cnt],
-					unsafe_ptr, MAX_SEQ_PRINTF_STR_LEN);
-			if (err < 0)
-				bufs->buf[memcpy_cnt][0] = '\0';
-			params[fmt_cnt] = (u64)(long)bufs->buf[memcpy_cnt];
-
-			fmt_cnt++;
-			memcpy_cnt++;
-			continue;
-		}
-
-		if (fmt[i] == 'p') {
-			if (fmt[i + 1] == 0 ||
-			    fmt[i + 1] == 'K' ||
-			    fmt[i + 1] == 'x' ||
-			    fmt[i + 1] == 'B') {
-				/* just kernel pointers */
-				params[fmt_cnt] = args[fmt_cnt];
-				fmt_cnt++;
-				continue;
-			}
-
-			/* only support "%pI4", "%pi4", "%pI6" and "%pi6". */
-			if (fmt[i + 1] != 'i' && fmt[i + 1] != 'I') {
-				err = -EINVAL;
-				goto out;
-			}
-			if (fmt[i + 2] != '4' && fmt[i + 2] != '6') {
-				err = -EINVAL;
-				goto out;
-			}
-
-			if (memcpy_cnt >= MAX_SEQ_PRINTF_MAX_MEMCPY) {
-				err = -E2BIG;
-				goto out;
-			}
-
-
-			copy_size = (fmt[i + 2] == '4') ? 4 : 16;
-
-			err = copy_from_kernel_nofault(bufs->buf[memcpy_cnt],
-						(void *) (long) args[fmt_cnt],
-						copy_size);
-			if (err < 0)
-				memset(bufs->buf[memcpy_cnt], 0, copy_size);
-			params[fmt_cnt] = (u64)(long)bufs->buf[memcpy_cnt];
-
-			i += 2;
-			fmt_cnt++;
-			memcpy_cnt++;
-			continue;
-		}
-
-		if (fmt[i] == 'l') {
-			i++;
-			if (fmt[i] == 'l')
-				i++;
-		}
-
-		if (fmt[i] != 'i' && fmt[i] != 'd' &&
-		    fmt[i] != 'u' && fmt[i] != 'x' &&
-		    fmt[i] != 'X') {
-			err = -EINVAL;
-			goto out;
-		}
-
-		params[fmt_cnt] = args[fmt_cnt];
-		fmt_cnt++;
-	}
->>>>>>> e1db6338
 
 	/*
 	 * The maximum we can have is MAX_SEQ_PRINTF_VARARGS parameters, so just give

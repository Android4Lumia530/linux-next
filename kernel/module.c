// SPDX-License-Identifier: GPL-2.0-or-later
/*
 * Copyright (C) 2002 Richard Henderson
 * Copyright (C) 2001 Rusty Russell, 2002, 2010 Rusty Russell IBM.
 */

#define INCLUDE_VERMAGIC

#include <linux/export.h>
#include <linux/extable.h>
#include <linux/moduleloader.h>
#include <linux/module_signature.h>
#include <linux/trace_events.h>
#include <linux/init.h>
#include <linux/kallsyms.h>
#include <linux/file.h>
#include <linux/fs.h>
#include <linux/sysfs.h>
#include <linux/kernel.h>
#include <linux/kernel_read_file.h>
#include <linux/slab.h>
#include <linux/vmalloc.h>
#include <linux/elf.h>
#include <linux/proc_fs.h>
#include <linux/security.h>
#include <linux/seq_file.h>
#include <linux/syscalls.h>
#include <linux/fcntl.h>
#include <linux/rcupdate.h>
#include <linux/capability.h>
#include <linux/cpu.h>
#include <linux/moduleparam.h>
#include <linux/errno.h>
#include <linux/err.h>
#include <linux/vermagic.h>
#include <linux/notifier.h>
#include <linux/sched.h>
#include <linux/device.h>
#include <linux/string.h>
#include <linux/mutex.h>
#include <linux/rculist.h>
#include <linux/uaccess.h>
#include <asm/cacheflush.h>
#include <linux/set_memory.h>
#include <asm/mmu_context.h>
#include <linux/license.h>
#include <asm/sections.h>
#include <linux/tracepoint.h>
#include <linux/ftrace.h>
#include <linux/livepatch.h>
#include <linux/async.h>
#include <linux/percpu.h>
#include <linux/kmemleak.h>
#include <linux/jump_label.h>
#include <linux/pfn.h>
#include <linux/bsearch.h>
#include <linux/dynamic_debug.h>
#include <linux/audit.h>
#include <uapi/linux/module.h>
#include "module-internal.h"

#define CREATE_TRACE_POINTS
#include <trace/events/module.h>

#ifndef ARCH_SHF_SMALL
#define ARCH_SHF_SMALL 0
#endif

/*
 * Modules' sections will be aligned on page boundaries
 * to ensure complete separation of code and data, but
 * only when CONFIG_ARCH_HAS_STRICT_MODULE_RWX=y
 */
#ifdef CONFIG_ARCH_HAS_STRICT_MODULE_RWX
# define debug_align(X) ALIGN(X, PAGE_SIZE)
#else
# define debug_align(X) (X)
#endif

/* If this is set, the section belongs in the init part of the module */
#define INIT_OFFSET_MASK (1UL << (BITS_PER_LONG-1))

/*
 * Mutex protects:
 * 1) List of modules (also safely readable with preempt_disable),
 * 2) module_use links,
 * 3) module_addr_min/module_addr_max.
 * (delete and add uses RCU list operations).
 */
static DEFINE_MUTEX(module_mutex);
static LIST_HEAD(modules);

/* Work queue for freeing init sections in success case */
static void do_free_init(struct work_struct *w);
static DECLARE_WORK(init_free_wq, do_free_init);
static LLIST_HEAD(init_free_list);

#ifdef CONFIG_MODULES_TREE_LOOKUP

/*
 * Use a latched RB-tree for __module_address(); this allows us to use
 * RCU-sched lookups of the address from any context.
 *
 * This is conditional on PERF_EVENTS || TRACING because those can really hit
 * __module_address() hard by doing a lot of stack unwinding; potentially from
 * NMI context.
 */

static __always_inline unsigned long __mod_tree_val(struct latch_tree_node *n)
{
	struct module_layout *layout = container_of(n, struct module_layout, mtn.node);

	return (unsigned long)layout->base;
}

static __always_inline unsigned long __mod_tree_size(struct latch_tree_node *n)
{
	struct module_layout *layout = container_of(n, struct module_layout, mtn.node);

	return (unsigned long)layout->size;
}

static __always_inline bool
mod_tree_less(struct latch_tree_node *a, struct latch_tree_node *b)
{
	return __mod_tree_val(a) < __mod_tree_val(b);
}

static __always_inline int
mod_tree_comp(void *key, struct latch_tree_node *n)
{
	unsigned long val = (unsigned long)key;
	unsigned long start, end;

	start = __mod_tree_val(n);
	if (val < start)
		return -1;

	end = start + __mod_tree_size(n);
	if (val >= end)
		return 1;

	return 0;
}

static const struct latch_tree_ops mod_tree_ops = {
	.less = mod_tree_less,
	.comp = mod_tree_comp,
};

static struct mod_tree_root {
	struct latch_tree_root root;
	unsigned long addr_min;
	unsigned long addr_max;
} mod_tree __cacheline_aligned = {
	.addr_min = -1UL,
};

#define module_addr_min mod_tree.addr_min
#define module_addr_max mod_tree.addr_max

static noinline void __mod_tree_insert(struct mod_tree_node *node)
{
	latch_tree_insert(&node->node, &mod_tree.root, &mod_tree_ops);
}

static void __mod_tree_remove(struct mod_tree_node *node)
{
	latch_tree_erase(&node->node, &mod_tree.root, &mod_tree_ops);
}

/*
 * These modifications: insert, remove_init and remove; are serialized by the
 * module_mutex.
 */
static void mod_tree_insert(struct module *mod)
{
	mod->core_layout.mtn.mod = mod;
	mod->init_layout.mtn.mod = mod;

	__mod_tree_insert(&mod->core_layout.mtn);
	if (mod->init_layout.size)
		__mod_tree_insert(&mod->init_layout.mtn);
}

static void mod_tree_remove_init(struct module *mod)
{
	if (mod->init_layout.size)
		__mod_tree_remove(&mod->init_layout.mtn);
}

static void mod_tree_remove(struct module *mod)
{
	__mod_tree_remove(&mod->core_layout.mtn);
	mod_tree_remove_init(mod);
}

static struct module *mod_find(unsigned long addr)
{
	struct latch_tree_node *ltn;

	ltn = latch_tree_find((void *)addr, &mod_tree.root, &mod_tree_ops);
	if (!ltn)
		return NULL;

	return container_of(ltn, struct mod_tree_node, node)->mod;
}

#else /* MODULES_TREE_LOOKUP */

static unsigned long module_addr_min = -1UL, module_addr_max = 0;

static void mod_tree_insert(struct module *mod) { }
static void mod_tree_remove_init(struct module *mod) { }
static void mod_tree_remove(struct module *mod) { }

static struct module *mod_find(unsigned long addr)
{
	struct module *mod;

	list_for_each_entry_rcu(mod, &modules, list,
				lockdep_is_held(&module_mutex)) {
		if (within_module(addr, mod))
			return mod;
	}

	return NULL;
}

#endif /* MODULES_TREE_LOOKUP */

/*
 * Bounds of module text, for speeding up __module_address.
 * Protected by module_mutex.
 */
static void __mod_update_bounds(void *base, unsigned int size)
{
	unsigned long min = (unsigned long)base;
	unsigned long max = min + size;

	if (min < module_addr_min)
		module_addr_min = min;
	if (max > module_addr_max)
		module_addr_max = max;
}

static void mod_update_bounds(struct module *mod)
{
	__mod_update_bounds(mod->core_layout.base, mod->core_layout.size);
	if (mod->init_layout.size)
		__mod_update_bounds(mod->init_layout.base, mod->init_layout.size);
}

#ifdef CONFIG_KGDB_KDB
struct list_head *kdb_modules = &modules; /* kdb needs the list of modules */
#endif /* CONFIG_KGDB_KDB */

static void module_assert_mutex_or_preempt(void)
{
#ifdef CONFIG_LOCKDEP
	if (unlikely(!debug_locks))
		return;

	WARN_ON_ONCE(!rcu_read_lock_sched_held() &&
		!lockdep_is_held(&module_mutex));
#endif
}

static bool sig_enforce = IS_ENABLED(CONFIG_MODULE_SIG_FORCE);
module_param(sig_enforce, bool_enable_only, 0644);

/*
 * Export sig_enforce kernel cmdline parameter to allow other subsystems rely
 * on that instead of directly to CONFIG_MODULE_SIG_FORCE config.
 */
bool is_module_sig_enforced(void)
{
	return sig_enforce;
}
EXPORT_SYMBOL(is_module_sig_enforced);

void set_module_sig_enforced(void)
{
	sig_enforce = true;
}

/* Block module loading/unloading? */
int modules_disabled = 0;
core_param(nomodule, modules_disabled, bint, 0);

/* Waiting for a module to finish initializing? */
static DECLARE_WAIT_QUEUE_HEAD(module_wq);

static BLOCKING_NOTIFIER_HEAD(module_notify_list);

int register_module_notifier(struct notifier_block *nb)
{
	return blocking_notifier_chain_register(&module_notify_list, nb);
}
EXPORT_SYMBOL(register_module_notifier);

int unregister_module_notifier(struct notifier_block *nb)
{
	return blocking_notifier_chain_unregister(&module_notify_list, nb);
}
EXPORT_SYMBOL(unregister_module_notifier);

/*
 * We require a truly strong try_module_get(): 0 means success.
 * Otherwise an error is returned due to ongoing or failed
 * initialization etc.
 */
static inline int strong_try_module_get(struct module *mod)
{
	BUG_ON(mod && mod->state == MODULE_STATE_UNFORMED);
	if (mod && mod->state == MODULE_STATE_COMING)
		return -EBUSY;
	if (try_module_get(mod))
		return 0;
	else
		return -ENOENT;
}

static inline void add_taint_module(struct module *mod, unsigned flag,
				    enum lockdep_ok lockdep_ok)
{
	add_taint(flag, lockdep_ok);
	set_bit(flag, &mod->taints);
}

/*
 * A thread that wants to hold a reference to a module only while it
 * is running can call this to safely exit.  nfsd and lockd use this.
 */
void __noreturn __module_put_and_exit(struct module *mod, long code)
{
	module_put(mod);
	do_exit(code);
}
EXPORT_SYMBOL(__module_put_and_exit);

/* Find a module section: 0 means not found. */
static unsigned int find_sec(const struct load_info *info, const char *name)
{
	unsigned int i;

	for (i = 1; i < info->hdr->e_shnum; i++) {
		Elf_Shdr *shdr = &info->sechdrs[i];
		/* Alloc bit cleared means "ignore it." */
		if ((shdr->sh_flags & SHF_ALLOC)
		    && strcmp(info->secstrings + shdr->sh_name, name) == 0)
			return i;
	}
	return 0;
}

/* Find a module section, or NULL. */
static void *section_addr(const struct load_info *info, const char *name)
{
	/* Section 0 has sh_addr 0. */
	return (void *)info->sechdrs[find_sec(info, name)].sh_addr;
}

/* Find a module section, or NULL.  Fill in number of "objects" in section. */
static void *section_objs(const struct load_info *info,
			  const char *name,
			  size_t object_size,
			  unsigned int *num)
{
	unsigned int sec = find_sec(info, name);

	/* Section 0 has sh_addr 0 and sh_size 0. */
	*num = info->sechdrs[sec].sh_size / object_size;
	return (void *)info->sechdrs[sec].sh_addr;
}

/* Find a module section: 0 means not found. Ignores SHF_ALLOC flag. */
static unsigned int find_any_sec(const struct load_info *info, const char *name)
{
	unsigned int i;

	for (i = 1; i < info->hdr->e_shnum; i++) {
		Elf_Shdr *shdr = &info->sechdrs[i];
		if (strcmp(info->secstrings + shdr->sh_name, name) == 0)
			return i;
	}
	return 0;
}

/*
 * Find a module section, or NULL. Fill in number of "objects" in section.
 * Ignores SHF_ALLOC flag.
 */
static __maybe_unused void *any_section_objs(const struct load_info *info,
					     const char *name,
					     size_t object_size,
					     unsigned int *num)
{
	unsigned int sec = find_any_sec(info, name);

	/* Section 0 has sh_addr 0 and sh_size 0. */
	*num = info->sechdrs[sec].sh_size / object_size;
	return (void *)info->sechdrs[sec].sh_addr;
}

/* Provided by the linker */
extern const struct kernel_symbol __start___ksymtab[];
extern const struct kernel_symbol __stop___ksymtab[];
extern const struct kernel_symbol __start___ksymtab_gpl[];
extern const struct kernel_symbol __stop___ksymtab_gpl[];
extern const s32 __start___kcrctab[];
extern const s32 __start___kcrctab_gpl[];

#ifndef CONFIG_MODVERSIONS
#define symversion(base, idx) NULL
#else
#define symversion(base, idx) ((base != NULL) ? ((base) + (idx)) : NULL)
#endif

struct symsearch {
	const struct kernel_symbol *start, *stop;
	const s32 *crcs;
	enum mod_license {
		NOT_GPL_ONLY,
		GPL_ONLY,
	} license;
};

struct find_symbol_arg {
	/* Input */
	const char *name;
	bool gplok;
	bool warn;

	/* Output */
	struct module *owner;
	const s32 *crc;
	const struct kernel_symbol *sym;
	enum mod_license license;
};

static bool check_exported_symbol(const struct symsearch *syms,
				  struct module *owner,
				  unsigned int symnum, void *data)
{
	struct find_symbol_arg *fsa = data;

	if (!fsa->gplok && syms->license == GPL_ONLY)
		return false;
	fsa->owner = owner;
	fsa->crc = symversion(syms->crcs, symnum);
	fsa->sym = &syms->start[symnum];
	fsa->license = syms->license;
	return true;
}

static unsigned long kernel_symbol_value(const struct kernel_symbol *sym)
{
#ifdef CONFIG_HAVE_ARCH_PREL32_RELOCATIONS
	return (unsigned long)offset_to_ptr(&sym->value_offset);
#else
	return sym->value;
#endif
}

static const char *kernel_symbol_name(const struct kernel_symbol *sym)
{
#ifdef CONFIG_HAVE_ARCH_PREL32_RELOCATIONS
	return offset_to_ptr(&sym->name_offset);
#else
	return sym->name;
#endif
}

static const char *kernel_symbol_namespace(const struct kernel_symbol *sym)
{
#ifdef CONFIG_HAVE_ARCH_PREL32_RELOCATIONS
	if (!sym->namespace_offset)
		return NULL;
	return offset_to_ptr(&sym->namespace_offset);
#else
	return sym->namespace;
#endif
}

static int cmp_name(const void *name, const void *sym)
{
	return strcmp(name, kernel_symbol_name(sym));
}

static bool find_exported_symbol_in_section(const struct symsearch *syms,
					    struct module *owner,
					    void *data)
{
	struct find_symbol_arg *fsa = data;
	struct kernel_symbol *sym;

	sym = bsearch(fsa->name, syms->start, syms->stop - syms->start,
			sizeof(struct kernel_symbol), cmp_name);

	if (sym != NULL && check_exported_symbol(syms, owner,
						 sym - syms->start, data))
		return true;

	return false;
}

/*
 * Find an exported symbol and return it, along with, (optional) crc and
 * (optional) module which owns it.  Needs preempt disabled or module_mutex.
 */
static bool find_symbol(struct find_symbol_arg *fsa)
{
	static const struct symsearch arr[] = {
		{ __start___ksymtab, __stop___ksymtab, __start___kcrctab,
		  NOT_GPL_ONLY },
		{ __start___ksymtab_gpl, __stop___ksymtab_gpl,
		  __start___kcrctab_gpl,
		  GPL_ONLY },
	};
	struct module *mod;
	unsigned int i;

	module_assert_mutex_or_preempt();

	for (i = 0; i < ARRAY_SIZE(arr); i++)
		if (find_exported_symbol_in_section(&arr[i], NULL, fsa))
			return true;

	list_for_each_entry_rcu(mod, &modules, list,
				lockdep_is_held(&module_mutex)) {
		struct symsearch arr[] = {
			{ mod->syms, mod->syms + mod->num_syms, mod->crcs,
			  NOT_GPL_ONLY },
			{ mod->gpl_syms, mod->gpl_syms + mod->num_gpl_syms,
			  mod->gpl_crcs,
			  GPL_ONLY },
		};

		if (mod->state == MODULE_STATE_UNFORMED)
			continue;

		for (i = 0; i < ARRAY_SIZE(arr); i++)
			if (find_exported_symbol_in_section(&arr[i], mod, fsa))
				return true;
	}

	pr_debug("Failed to find symbol %s\n", fsa->name);
	return false;
}

/*
 * Search for module by name: must hold module_mutex (or preempt disabled
 * for read-only access).
 */
static struct module *find_module_all(const char *name, size_t len,
				      bool even_unformed)
{
	struct module *mod;

	module_assert_mutex_or_preempt();

	list_for_each_entry_rcu(mod, &modules, list,
				lockdep_is_held(&module_mutex)) {
		if (!even_unformed && mod->state == MODULE_STATE_UNFORMED)
			continue;
		if (strlen(mod->name) == len && !memcmp(mod->name, name, len))
			return mod;
	}
	return NULL;
}

struct module *find_module(const char *name)
{
	return find_module_all(name, strlen(name), false);
}

#ifdef CONFIG_SMP

static inline void __percpu *mod_percpu(struct module *mod)
{
	return mod->percpu;
}

static int percpu_modalloc(struct module *mod, struct load_info *info)
{
	Elf_Shdr *pcpusec = &info->sechdrs[info->index.pcpu];
	unsigned long align = pcpusec->sh_addralign;

	if (!pcpusec->sh_size)
		return 0;

	if (align > PAGE_SIZE) {
		pr_warn("%s: per-cpu alignment %li > %li\n",
			mod->name, align, PAGE_SIZE);
		align = PAGE_SIZE;
	}

	mod->percpu = __alloc_reserved_percpu(pcpusec->sh_size, align);
	if (!mod->percpu) {
		pr_warn("%s: Could not allocate %lu bytes percpu data\n",
			mod->name, (unsigned long)pcpusec->sh_size);
		return -ENOMEM;
	}
	mod->percpu_size = pcpusec->sh_size;
	return 0;
}

static void percpu_modfree(struct module *mod)
{
	free_percpu(mod->percpu);
}

static unsigned int find_pcpusec(struct load_info *info)
{
	return find_sec(info, ".data..percpu");
}

static void percpu_modcopy(struct module *mod,
			   const void *from, unsigned long size)
{
	int cpu;

	for_each_possible_cpu(cpu)
		memcpy(per_cpu_ptr(mod->percpu, cpu), from, size);
}

bool __is_module_percpu_address(unsigned long addr, unsigned long *can_addr)
{
	struct module *mod;
	unsigned int cpu;

	preempt_disable();

	list_for_each_entry_rcu(mod, &modules, list) {
		if (mod->state == MODULE_STATE_UNFORMED)
			continue;
		if (!mod->percpu_size)
			continue;
		for_each_possible_cpu(cpu) {
			void *start = per_cpu_ptr(mod->percpu, cpu);
			void *va = (void *)addr;

			if (va >= start && va < start + mod->percpu_size) {
				if (can_addr) {
					*can_addr = (unsigned long) (va - start);
					*can_addr += (unsigned long)
						per_cpu_ptr(mod->percpu,
							    get_boot_cpu_id());
				}
				preempt_enable();
				return true;
			}
		}
	}

	preempt_enable();
	return false;
}

/**
 * is_module_percpu_address() - test whether address is from module static percpu
 * @addr: address to test
 *
 * Test whether @addr belongs to module static percpu area.
 *
 * Return: %true if @addr is from module static percpu area
 */
bool is_module_percpu_address(unsigned long addr)
{
	return __is_module_percpu_address(addr, NULL);
}

#else /* ... !CONFIG_SMP */

static inline void __percpu *mod_percpu(struct module *mod)
{
	return NULL;
}
static int percpu_modalloc(struct module *mod, struct load_info *info)
{
	/* UP modules shouldn't have this section: ENOMEM isn't quite right */
	if (info->sechdrs[info->index.pcpu].sh_size != 0)
		return -ENOMEM;
	return 0;
}
static inline void percpu_modfree(struct module *mod)
{
}
static unsigned int find_pcpusec(struct load_info *info)
{
	return 0;
}
static inline void percpu_modcopy(struct module *mod,
				  const void *from, unsigned long size)
{
	/* pcpusec should be 0, and size of that section should be 0. */
	BUG_ON(size != 0);
}
bool is_module_percpu_address(unsigned long addr)
{
	return false;
}

bool __is_module_percpu_address(unsigned long addr, unsigned long *can_addr)
{
	return false;
}

#endif /* CONFIG_SMP */

#define MODINFO_ATTR(field)	\
static void setup_modinfo_##field(struct module *mod, const char *s)  \
{                                                                     \
	mod->field = kstrdup(s, GFP_KERNEL);                          \
}                                                                     \
static ssize_t show_modinfo_##field(struct module_attribute *mattr,   \
			struct module_kobject *mk, char *buffer)      \
{                                                                     \
	return scnprintf(buffer, PAGE_SIZE, "%s\n", mk->mod->field);  \
}                                                                     \
static int modinfo_##field##_exists(struct module *mod)               \
{                                                                     \
	return mod->field != NULL;                                    \
}                                                                     \
static void free_modinfo_##field(struct module *mod)                  \
{                                                                     \
	kfree(mod->field);                                            \
	mod->field = NULL;                                            \
}                                                                     \
static struct module_attribute modinfo_##field = {                    \
	.attr = { .name = __stringify(field), .mode = 0444 },         \
	.show = show_modinfo_##field,                                 \
	.setup = setup_modinfo_##field,                               \
	.test = modinfo_##field##_exists,                             \
	.free = free_modinfo_##field,                                 \
};

MODINFO_ATTR(version);
MODINFO_ATTR(srcversion);

static char last_unloaded_module[MODULE_NAME_LEN+1];

#ifdef CONFIG_MODULE_UNLOAD

EXPORT_TRACEPOINT_SYMBOL(module_get);

/* MODULE_REF_BASE is the base reference count by kmodule loader. */
#define MODULE_REF_BASE	1

/* Init the unload section of the module. */
static int module_unload_init(struct module *mod)
{
	/*
	 * Initialize reference counter to MODULE_REF_BASE.
	 * refcnt == 0 means module is going.
	 */
	atomic_set(&mod->refcnt, MODULE_REF_BASE);

	INIT_LIST_HEAD(&mod->source_list);
	INIT_LIST_HEAD(&mod->target_list);

	/* Hold reference count during initialization. */
	atomic_inc(&mod->refcnt);

	return 0;
}

/* Does a already use b? */
static int already_uses(struct module *a, struct module *b)
{
	struct module_use *use;

	list_for_each_entry(use, &b->source_list, source_list) {
		if (use->source == a) {
			pr_debug("%s uses %s!\n", a->name, b->name);
			return 1;
		}
	}
	pr_debug("%s does not use %s!\n", a->name, b->name);
	return 0;
}

/*
 * Module a uses b
 *  - we add 'a' as a "source", 'b' as a "target" of module use
 *  - the module_use is added to the list of 'b' sources (so
 *    'b' can walk the list to see who sourced them), and of 'a'
 *    targets (so 'a' can see what modules it targets).
 */
static int add_module_usage(struct module *a, struct module *b)
{
	struct module_use *use;

	pr_debug("Allocating new usage for %s.\n", a->name);
	use = kmalloc(sizeof(*use), GFP_ATOMIC);
	if (!use)
		return -ENOMEM;

	use->source = a;
	use->target = b;
	list_add(&use->source_list, &b->source_list);
	list_add(&use->target_list, &a->target_list);
	return 0;
}

/* Module a uses b: caller needs module_mutex() */
static int ref_module(struct module *a, struct module *b)
{
	int err;

	if (b == NULL || already_uses(a, b))
		return 0;

	/* If module isn't available, we fail. */
	err = strong_try_module_get(b);
	if (err)
		return err;

	err = add_module_usage(a, b);
	if (err) {
		module_put(b);
		return err;
	}
	return 0;
}

/* Clear the unload stuff of the module. */
static void module_unload_free(struct module *mod)
{
	struct module_use *use, *tmp;

	mutex_lock(&module_mutex);
	list_for_each_entry_safe(use, tmp, &mod->target_list, target_list) {
		struct module *i = use->target;
		pr_debug("%s unusing %s\n", mod->name, i->name);
		module_put(i);
		list_del(&use->source_list);
		list_del(&use->target_list);
		kfree(use);
	}
	mutex_unlock(&module_mutex);
}

#ifdef CONFIG_MODULE_FORCE_UNLOAD
static inline int try_force_unload(unsigned int flags)
{
	int ret = (flags & O_TRUNC);
	if (ret)
		add_taint(TAINT_FORCED_RMMOD, LOCKDEP_NOW_UNRELIABLE);
	return ret;
}
#else
static inline int try_force_unload(unsigned int flags)
{
	return 0;
}
#endif /* CONFIG_MODULE_FORCE_UNLOAD */

/* Try to release refcount of module, 0 means success. */
static int try_release_module_ref(struct module *mod)
{
	int ret;

	/* Try to decrement refcnt which we set at loading */
	ret = atomic_sub_return(MODULE_REF_BASE, &mod->refcnt);
	BUG_ON(ret < 0);
	if (ret)
		/* Someone can put this right now, recover with checking */
		ret = atomic_add_unless(&mod->refcnt, MODULE_REF_BASE, 0);

	return ret;
}

static int try_stop_module(struct module *mod, int flags, int *forced)
{
	/* If it's not unused, quit unless we're forcing. */
	if (try_release_module_ref(mod) != 0) {
		*forced = try_force_unload(flags);
		if (!(*forced))
			return -EWOULDBLOCK;
	}

	/* Mark it as dying. */
	mod->state = MODULE_STATE_GOING;

	return 0;
}

/**
 * module_refcount() - return the refcount or -1 if unloading
 * @mod:	the module we're checking
 *
 * Return:
 *	-1 if the module is in the process of unloading
 *	otherwise the number of references in the kernel to the module
 */
int module_refcount(struct module *mod)
{
	return atomic_read(&mod->refcnt) - MODULE_REF_BASE;
}
EXPORT_SYMBOL(module_refcount);

/* This exists whether we can unload or not */
static void free_module(struct module *mod);

SYSCALL_DEFINE2(delete_module, const char __user *, name_user,
		unsigned int, flags)
{
	struct module *mod;
	char name[MODULE_NAME_LEN];
	int ret, forced = 0;

	if (!capable(CAP_SYS_MODULE) || modules_disabled)
		return -EPERM;

	if (strncpy_from_user(name, name_user, MODULE_NAME_LEN-1) < 0)
		return -EFAULT;
	name[MODULE_NAME_LEN-1] = '\0';

	audit_log_kern_module(name);

	if (mutex_lock_interruptible(&module_mutex) != 0)
		return -EINTR;

	mod = find_module(name);
	if (!mod) {
		ret = -ENOENT;
		goto out;
	}

	if (!list_empty(&mod->source_list)) {
		/* Other modules depend on us: get rid of them first. */
		ret = -EWOULDBLOCK;
		goto out;
	}

	/* Doing init or already dying? */
	if (mod->state != MODULE_STATE_LIVE) {
		/* FIXME: if (force), slam module count damn the torpedoes */
		pr_debug("%s already dying\n", mod->name);
		ret = -EBUSY;
		goto out;
	}

	/* If it has an init func, it must have an exit func to unload */
	if (mod->init && !mod->exit) {
		forced = try_force_unload(flags);
		if (!forced) {
			/* This module can't be removed */
			ret = -EBUSY;
			goto out;
		}
	}

	/* Stop the machine so refcounts can't move and disable module. */
	ret = try_stop_module(mod, flags, &forced);
	if (ret != 0)
		goto out;

	mutex_unlock(&module_mutex);
	/* Final destruction now no one is using it. */
	if (mod->exit != NULL)
		mod->exit();
	blocking_notifier_call_chain(&module_notify_list,
				     MODULE_STATE_GOING, mod);
	klp_module_going(mod);
	ftrace_release_mod(mod);

	async_synchronize_full();

	/* Store the name of the last unloaded module for diagnostic purposes */
	strlcpy(last_unloaded_module, mod->name, sizeof(last_unloaded_module));

	free_module(mod);
	/* someone could wait for the module in add_unformed_module() */
	wake_up_all(&module_wq);
	return 0;
out:
	mutex_unlock(&module_mutex);
	return ret;
}

static inline void print_unload_info(struct seq_file *m, struct module *mod)
{
	struct module_use *use;
	int printed_something = 0;

	seq_printf(m, " %i ", module_refcount(mod));

	/*
	 * Always include a trailing , so userspace can differentiate
	 * between this and the old multi-field proc format.
	 */
	list_for_each_entry(use, &mod->source_list, source_list) {
		printed_something = 1;
		seq_printf(m, "%s,", use->source->name);
	}

	if (mod->init != NULL && mod->exit == NULL) {
		printed_something = 1;
		seq_puts(m, "[permanent],");
	}

	if (!printed_something)
		seq_puts(m, "-");
}

void __symbol_put(const char *symbol)
{
	struct find_symbol_arg fsa = {
		.name	= symbol,
		.gplok	= true,
	};

	preempt_disable();
	if (!find_symbol(&fsa))
		BUG();
	module_put(fsa.owner);
	preempt_enable();
}
EXPORT_SYMBOL(__symbol_put);

/* Note this assumes addr is a function, which it currently always is. */
void symbol_put_addr(void *addr)
{
	struct module *modaddr;
	unsigned long a = (unsigned long)dereference_function_descriptor(addr);

	if (core_kernel_text(a))
		return;

	/*
	 * Even though we hold a reference on the module; we still need to
	 * disable preemption in order to safely traverse the data structure.
	 */
	preempt_disable();
	modaddr = __module_text_address(a);
	BUG_ON(!modaddr);
	module_put(modaddr);
	preempt_enable();
}
EXPORT_SYMBOL_GPL(symbol_put_addr);

static ssize_t show_refcnt(struct module_attribute *mattr,
			   struct module_kobject *mk, char *buffer)
{
	return sprintf(buffer, "%i\n", module_refcount(mk->mod));
}

static struct module_attribute modinfo_refcnt =
	__ATTR(refcnt, 0444, show_refcnt, NULL);

void __module_get(struct module *module)
{
	if (module) {
		preempt_disable();
		atomic_inc(&module->refcnt);
		trace_module_get(module, _RET_IP_);
		preempt_enable();
	}
}
EXPORT_SYMBOL(__module_get);

bool try_module_get(struct module *module)
{
	bool ret = true;

	if (module) {
		preempt_disable();
		/* Note: here, we can fail to get a reference */
		if (likely(module_is_live(module) &&
			   atomic_inc_not_zero(&module->refcnt) != 0))
			trace_module_get(module, _RET_IP_);
		else
			ret = false;

		preempt_enable();
	}
	return ret;
}
EXPORT_SYMBOL(try_module_get);

void module_put(struct module *module)
{
	int ret;

	if (module) {
		preempt_disable();
		ret = atomic_dec_if_positive(&module->refcnt);
		WARN_ON(ret < 0);	/* Failed to put refcount */
		trace_module_put(module, _RET_IP_);
		preempt_enable();
	}
}
EXPORT_SYMBOL(module_put);

#else /* !CONFIG_MODULE_UNLOAD */
static inline void print_unload_info(struct seq_file *m, struct module *mod)
{
	/* We don't know the usage count, or what modules are using. */
	seq_puts(m, " - -");
}

static inline void module_unload_free(struct module *mod)
{
}

static int ref_module(struct module *a, struct module *b)
{
	return strong_try_module_get(b);
}

static inline int module_unload_init(struct module *mod)
{
	return 0;
}
#endif /* CONFIG_MODULE_UNLOAD */

static size_t module_flags_taint(struct module *mod, char *buf)
{
	size_t l = 0;
	int i;

	for (i = 0; i < TAINT_FLAGS_COUNT; i++) {
		if (taint_flags[i].module && test_bit(i, &mod->taints))
			buf[l++] = taint_flags[i].c_true;
	}

	return l;
}

static ssize_t show_initstate(struct module_attribute *mattr,
			      struct module_kobject *mk, char *buffer)
{
	const char *state = "unknown";

	switch (mk->mod->state) {
	case MODULE_STATE_LIVE:
		state = "live";
		break;
	case MODULE_STATE_COMING:
		state = "coming";
		break;
	case MODULE_STATE_GOING:
		state = "going";
		break;
	default:
		BUG();
	}
	return sprintf(buffer, "%s\n", state);
}

static struct module_attribute modinfo_initstate =
	__ATTR(initstate, 0444, show_initstate, NULL);

static ssize_t store_uevent(struct module_attribute *mattr,
			    struct module_kobject *mk,
			    const char *buffer, size_t count)
{
	int rc;

	rc = kobject_synth_uevent(&mk->kobj, buffer, count);
	return rc ? rc : count;
}

struct module_attribute module_uevent =
	__ATTR(uevent, 0200, NULL, store_uevent);

static ssize_t show_coresize(struct module_attribute *mattr,
			     struct module_kobject *mk, char *buffer)
{
	return sprintf(buffer, "%u\n", mk->mod->core_layout.size);
}

static struct module_attribute modinfo_coresize =
	__ATTR(coresize, 0444, show_coresize, NULL);

static ssize_t show_initsize(struct module_attribute *mattr,
			     struct module_kobject *mk, char *buffer)
{
	return sprintf(buffer, "%u\n", mk->mod->init_layout.size);
}

static struct module_attribute modinfo_initsize =
	__ATTR(initsize, 0444, show_initsize, NULL);

static ssize_t show_taint(struct module_attribute *mattr,
			  struct module_kobject *mk, char *buffer)
{
	size_t l;

	l = module_flags_taint(mk->mod, buffer);
	buffer[l++] = '\n';
	return l;
}

static struct module_attribute modinfo_taint =
	__ATTR(taint, 0444, show_taint, NULL);

static struct module_attribute *modinfo_attrs[] = {
	&module_uevent,
	&modinfo_version,
	&modinfo_srcversion,
	&modinfo_initstate,
	&modinfo_coresize,
	&modinfo_initsize,
	&modinfo_taint,
#ifdef CONFIG_MODULE_UNLOAD
	&modinfo_refcnt,
#endif
	NULL,
};

static const char vermagic[] = VERMAGIC_STRING;

static int try_to_force_load(struct module *mod, const char *reason)
{
#ifdef CONFIG_MODULE_FORCE_LOAD
	if (!test_taint(TAINT_FORCED_MODULE))
		pr_warn("%s: %s: kernel tainted.\n", mod->name, reason);
	add_taint_module(mod, TAINT_FORCED_MODULE, LOCKDEP_NOW_UNRELIABLE);
	return 0;
#else
	return -ENOEXEC;
#endif
}

#ifdef CONFIG_MODVERSIONS

static u32 resolve_rel_crc(const s32 *crc)
{
	return *(u32 *)((void *)crc + *crc);
}

static int check_version(const struct load_info *info,
			 const char *symname,
			 struct module *mod,
			 const s32 *crc)
{
	Elf_Shdr *sechdrs = info->sechdrs;
	unsigned int versindex = info->index.vers;
	unsigned int i, num_versions;
	struct modversion_info *versions;

	/* Exporting module didn't supply crcs?  OK, we're already tainted. */
	if (!crc)
		return 1;

	/* No versions at all?  modprobe --force does this. */
	if (versindex == 0)
		return try_to_force_load(mod, symname) == 0;

	versions = (void *) sechdrs[versindex].sh_addr;
	num_versions = sechdrs[versindex].sh_size
		/ sizeof(struct modversion_info);

	for (i = 0; i < num_versions; i++) {
		u32 crcval;

		if (strcmp(versions[i].name, symname) != 0)
			continue;

		if (IS_ENABLED(CONFIG_MODULE_REL_CRCS))
			crcval = resolve_rel_crc(crc);
		else
			crcval = *crc;
		if (versions[i].crc == crcval)
			return 1;
		pr_debug("Found checksum %X vs module %lX\n",
			 crcval, versions[i].crc);
		goto bad_version;
	}

	/* Broken toolchain. Warn once, then let it go.. */
	pr_warn_once("%s: no symbol version for %s\n", info->name, symname);
	return 1;

bad_version:
	pr_warn("%s: disagrees about version of symbol %s\n",
	       info->name, symname);
	return 0;
}

static inline int check_modstruct_version(const struct load_info *info,
					  struct module *mod)
{
	struct find_symbol_arg fsa = {
		.name	= "module_layout",
		.gplok	= true,
	};

	/*
	 * Since this should be found in kernel (which can't be removed), no
	 * locking is necessary -- use preempt_disable() to placate lockdep.
	 */
	preempt_disable();
	if (!find_symbol(&fsa)) {
		preempt_enable();
		BUG();
	}
	preempt_enable();
	return check_version(info, "module_layout", mod, fsa.crc);
}

/* First part is kernel version, which we ignore if module has crcs. */
static inline int same_magic(const char *amagic, const char *bmagic,
			     bool has_crcs)
{
	if (has_crcs) {
		amagic += strcspn(amagic, " ");
		bmagic += strcspn(bmagic, " ");
	}
	return strcmp(amagic, bmagic) == 0;
}
#else
static inline int check_version(const struct load_info *info,
				const char *symname,
				struct module *mod,
				const s32 *crc)
{
	return 1;
}

static inline int check_modstruct_version(const struct load_info *info,
					  struct module *mod)
{
	return 1;
}

static inline int same_magic(const char *amagic, const char *bmagic,
			     bool has_crcs)
{
	return strcmp(amagic, bmagic) == 0;
}
#endif /* CONFIG_MODVERSIONS */

static char *get_modinfo(const struct load_info *info, const char *tag);
static char *get_next_modinfo(const struct load_info *info, const char *tag,
			      char *prev);

static int verify_namespace_is_imported(const struct load_info *info,
					const struct kernel_symbol *sym,
					struct module *mod)
{
	const char *namespace;
	char *imported_namespace;

	namespace = kernel_symbol_namespace(sym);
	if (namespace && namespace[0]) {
		imported_namespace = get_modinfo(info, "import_ns");
		while (imported_namespace) {
			if (strcmp(namespace, imported_namespace) == 0)
				return 0;
			imported_namespace = get_next_modinfo(
				info, "import_ns", imported_namespace);
		}
#ifdef CONFIG_MODULE_ALLOW_MISSING_NAMESPACE_IMPORTS
		pr_warn(
#else
		pr_err(
#endif
			"%s: module uses symbol (%s) from namespace %s, but does not import it.\n",
			mod->name, kernel_symbol_name(sym), namespace);
#ifndef CONFIG_MODULE_ALLOW_MISSING_NAMESPACE_IMPORTS
		return -EINVAL;
#endif
	}
	return 0;
}

static bool inherit_taint(struct module *mod, struct module *owner)
{
	if (!owner || !test_bit(TAINT_PROPRIETARY_MODULE, &owner->taints))
		return true;

	if (mod->using_gplonly_symbols) {
		pr_err("%s: module using GPL-only symbols uses symbols from proprietary module %s.\n",
			mod->name, owner->name);
		return false;
	}

	if (!test_bit(TAINT_PROPRIETARY_MODULE, &mod->taints)) {
		pr_warn("%s: module uses symbols from proprietary module %s, inheriting taint.\n",
			mod->name, owner->name);
		set_bit(TAINT_PROPRIETARY_MODULE, &mod->taints);
	}
	return true;
}

/* Resolve a symbol for this module.  I.e. if we find one, record usage. */
static const struct kernel_symbol *resolve_symbol(struct module *mod,
						  const struct load_info *info,
						  const char *name,
						  char ownername[])
{
	struct find_symbol_arg fsa = {
		.name	= name,
		.gplok	= !(mod->taints & (1 << TAINT_PROPRIETARY_MODULE)),
		.warn	= true,
	};
	int err;

	/*
	 * The module_mutex should not be a heavily contended lock;
	 * if we get the occasional sleep here, we'll go an extra iteration
	 * in the wait_event_interruptible(), which is harmless.
	 */
	sched_annotate_sleep();
	mutex_lock(&module_mutex);
	if (!find_symbol(&fsa))
		goto unlock;

	if (fsa.license == GPL_ONLY)
		mod->using_gplonly_symbols = true;

	if (!inherit_taint(mod, fsa.owner)) {
		fsa.sym = NULL;
		goto getname;
	}

	if (!check_version(info, name, mod, fsa.crc)) {
		fsa.sym = ERR_PTR(-EINVAL);
		goto getname;
	}

	err = verify_namespace_is_imported(info, fsa.sym, mod);
	if (err) {
		fsa.sym = ERR_PTR(err);
		goto getname;
	}

	err = ref_module(mod, fsa.owner);
	if (err) {
		fsa.sym = ERR_PTR(err);
		goto getname;
	}

getname:
	/* We must make copy under the lock if we failed to get ref. */
	strncpy(ownername, module_name(fsa.owner), MODULE_NAME_LEN);
unlock:
	mutex_unlock(&module_mutex);
	return fsa.sym;
}

static const struct kernel_symbol *
resolve_symbol_wait(struct module *mod,
		    const struct load_info *info,
		    const char *name)
{
	const struct kernel_symbol *ksym;
	char owner[MODULE_NAME_LEN];

	if (wait_event_interruptible_timeout(module_wq,
			!IS_ERR(ksym = resolve_symbol(mod, info, name, owner))
			|| PTR_ERR(ksym) != -EBUSY,
					     30 * HZ) <= 0) {
		pr_warn("%s: gave up waiting for init of module %s.\n",
			mod->name, owner);
	}
	return ksym;
}

/*
 * /sys/module/foo/sections stuff
 * J. Corbet <corbet@lwn.net>
 */
#ifdef CONFIG_SYSFS

#ifdef CONFIG_KALLSYMS
static inline bool sect_empty(const Elf_Shdr *sect)
{
	return !(sect->sh_flags & SHF_ALLOC) || sect->sh_size == 0;
}

struct module_sect_attr {
	struct bin_attribute battr;
	unsigned long address;
};

struct module_sect_attrs {
	struct attribute_group grp;
	unsigned int nsections;
	struct module_sect_attr attrs[];
};

#define MODULE_SECT_READ_SIZE (3 /* "0x", "\n" */ + (BITS_PER_LONG / 4))
static ssize_t module_sect_read(struct file *file, struct kobject *kobj,
				struct bin_attribute *battr,
				char *buf, loff_t pos, size_t count)
{
	struct module_sect_attr *sattr =
		container_of(battr, struct module_sect_attr, battr);
	char bounce[MODULE_SECT_READ_SIZE + 1];
	size_t wrote;

	if (pos != 0)
		return -EINVAL;

	/*
	 * Since we're a binary read handler, we must account for the
	 * trailing NUL byte that sprintf will write: if "buf" is
	 * too small to hold the NUL, or the NUL is exactly the last
	 * byte, the read will look like it got truncated by one byte.
	 * Since there is no way to ask sprintf nicely to not write
	 * the NUL, we have to use a bounce buffer.
	 */
	wrote = scnprintf(bounce, sizeof(bounce), "0x%px\n",
			 kallsyms_show_value(file->f_cred)
				? (void *)sattr->address : NULL);
	count = min(count, wrote);
	memcpy(buf, bounce, count);

	return count;
}

static void free_sect_attrs(struct module_sect_attrs *sect_attrs)
{
	unsigned int section;

	for (section = 0; section < sect_attrs->nsections; section++)
		kfree(sect_attrs->attrs[section].battr.attr.name);
	kfree(sect_attrs);
}

static void add_sect_attrs(struct module *mod, const struct load_info *info)
{
	unsigned int nloaded = 0, i, size[2];
	struct module_sect_attrs *sect_attrs;
	struct module_sect_attr *sattr;
	struct bin_attribute **gattr;

	/* Count loaded sections and allocate structures */
	for (i = 0; i < info->hdr->e_shnum; i++)
		if (!sect_empty(&info->sechdrs[i]))
			nloaded++;
	size[0] = ALIGN(struct_size(sect_attrs, attrs, nloaded),
			sizeof(sect_attrs->grp.bin_attrs[0]));
	size[1] = (nloaded + 1) * sizeof(sect_attrs->grp.bin_attrs[0]);
	sect_attrs = kzalloc(size[0] + size[1], GFP_KERNEL);
	if (sect_attrs == NULL)
		return;

	/* Setup section attributes. */
	sect_attrs->grp.name = "sections";
	sect_attrs->grp.bin_attrs = (void *)sect_attrs + size[0];

	sect_attrs->nsections = 0;
	sattr = &sect_attrs->attrs[0];
	gattr = &sect_attrs->grp.bin_attrs[0];
	for (i = 0; i < info->hdr->e_shnum; i++) {
		Elf_Shdr *sec = &info->sechdrs[i];
		if (sect_empty(sec))
			continue;
		sysfs_bin_attr_init(&sattr->battr);
		sattr->address = sec->sh_addr;
		sattr->battr.attr.name =
			kstrdup(info->secstrings + sec->sh_name, GFP_KERNEL);
		if (sattr->battr.attr.name == NULL)
			goto out;
		sect_attrs->nsections++;
		sattr->battr.read = module_sect_read;
		sattr->battr.size = MODULE_SECT_READ_SIZE;
		sattr->battr.attr.mode = 0400;
		*(gattr++) = &(sattr++)->battr;
	}
	*gattr = NULL;

	if (sysfs_create_group(&mod->mkobj.kobj, &sect_attrs->grp))
		goto out;

	mod->sect_attrs = sect_attrs;
	return;
  out:
	free_sect_attrs(sect_attrs);
}

static void remove_sect_attrs(struct module *mod)
{
	if (mod->sect_attrs) {
		sysfs_remove_group(&mod->mkobj.kobj,
				   &mod->sect_attrs->grp);
		/*
		 * We are positive that no one is using any sect attrs
		 * at this point.  Deallocate immediately.
		 */
		free_sect_attrs(mod->sect_attrs);
		mod->sect_attrs = NULL;
	}
}

/*
 * /sys/module/foo/notes/.section.name gives contents of SHT_NOTE sections.
 */

struct module_notes_attrs {
	struct kobject *dir;
	unsigned int notes;
	struct bin_attribute attrs[];
};

static ssize_t module_notes_read(struct file *filp, struct kobject *kobj,
				 struct bin_attribute *bin_attr,
				 char *buf, loff_t pos, size_t count)
{
	/*
	 * The caller checked the pos and count against our size.
	 */
	memcpy(buf, bin_attr->private + pos, count);
	return count;
}

static void free_notes_attrs(struct module_notes_attrs *notes_attrs,
			     unsigned int i)
{
	if (notes_attrs->dir) {
		while (i-- > 0)
			sysfs_remove_bin_file(notes_attrs->dir,
					      &notes_attrs->attrs[i]);
		kobject_put(notes_attrs->dir);
	}
	kfree(notes_attrs);
}

static void add_notes_attrs(struct module *mod, const struct load_info *info)
{
	unsigned int notes, loaded, i;
	struct module_notes_attrs *notes_attrs;
	struct bin_attribute *nattr;

	/* failed to create section attributes, so can't create notes */
	if (!mod->sect_attrs)
		return;

	/* Count notes sections and allocate structures.  */
	notes = 0;
	for (i = 0; i < info->hdr->e_shnum; i++)
		if (!sect_empty(&info->sechdrs[i]) &&
		    (info->sechdrs[i].sh_type == SHT_NOTE))
			++notes;

	if (notes == 0)
		return;

	notes_attrs = kzalloc(struct_size(notes_attrs, attrs, notes),
			      GFP_KERNEL);
	if (notes_attrs == NULL)
		return;

	notes_attrs->notes = notes;
	nattr = &notes_attrs->attrs[0];
	for (loaded = i = 0; i < info->hdr->e_shnum; ++i) {
		if (sect_empty(&info->sechdrs[i]))
			continue;
		if (info->sechdrs[i].sh_type == SHT_NOTE) {
			sysfs_bin_attr_init(nattr);
			nattr->attr.name = mod->sect_attrs->attrs[loaded].battr.attr.name;
			nattr->attr.mode = S_IRUGO;
			nattr->size = info->sechdrs[i].sh_size;
			nattr->private = (void *) info->sechdrs[i].sh_addr;
			nattr->read = module_notes_read;
			++nattr;
		}
		++loaded;
	}

	notes_attrs->dir = kobject_create_and_add("notes", &mod->mkobj.kobj);
	if (!notes_attrs->dir)
		goto out;

	for (i = 0; i < notes; ++i)
		if (sysfs_create_bin_file(notes_attrs->dir,
					  &notes_attrs->attrs[i]))
			goto out;

	mod->notes_attrs = notes_attrs;
	return;

  out:
	free_notes_attrs(notes_attrs, i);
}

static void remove_notes_attrs(struct module *mod)
{
	if (mod->notes_attrs)
		free_notes_attrs(mod->notes_attrs, mod->notes_attrs->notes);
}

#else

static inline void add_sect_attrs(struct module *mod,
				  const struct load_info *info)
{
}

static inline void remove_sect_attrs(struct module *mod)
{
}

static inline void add_notes_attrs(struct module *mod,
				   const struct load_info *info)
{
}

static inline void remove_notes_attrs(struct module *mod)
{
}
#endif /* CONFIG_KALLSYMS */

static void del_usage_links(struct module *mod)
{
#ifdef CONFIG_MODULE_UNLOAD
	struct module_use *use;

	mutex_lock(&module_mutex);
	list_for_each_entry(use, &mod->target_list, target_list)
		sysfs_remove_link(use->target->holders_dir, mod->name);
	mutex_unlock(&module_mutex);
#endif
}

static int add_usage_links(struct module *mod)
{
	int ret = 0;
#ifdef CONFIG_MODULE_UNLOAD
	struct module_use *use;

	mutex_lock(&module_mutex);
	list_for_each_entry(use, &mod->target_list, target_list) {
		ret = sysfs_create_link(use->target->holders_dir,
					&mod->mkobj.kobj, mod->name);
		if (ret)
			break;
	}
	mutex_unlock(&module_mutex);
	if (ret)
		del_usage_links(mod);
#endif
	return ret;
}

static void module_remove_modinfo_attrs(struct module *mod, int end);

static int module_add_modinfo_attrs(struct module *mod)
{
	struct module_attribute *attr;
	struct module_attribute *temp_attr;
	int error = 0;
	int i;

	mod->modinfo_attrs = kzalloc((sizeof(struct module_attribute) *
					(ARRAY_SIZE(modinfo_attrs) + 1)),
					GFP_KERNEL);
	if (!mod->modinfo_attrs)
		return -ENOMEM;

	temp_attr = mod->modinfo_attrs;
	for (i = 0; (attr = modinfo_attrs[i]); i++) {
		if (!attr->test || attr->test(mod)) {
			memcpy(temp_attr, attr, sizeof(*temp_attr));
			sysfs_attr_init(&temp_attr->attr);
			error = sysfs_create_file(&mod->mkobj.kobj,
					&temp_attr->attr);
			if (error)
				goto error_out;
			++temp_attr;
		}
	}

	return 0;

error_out:
	if (i > 0)
		module_remove_modinfo_attrs(mod, --i);
	else
		kfree(mod->modinfo_attrs);
	return error;
}

static void module_remove_modinfo_attrs(struct module *mod, int end)
{
	struct module_attribute *attr;
	int i;

	for (i = 0; (attr = &mod->modinfo_attrs[i]); i++) {
		if (end >= 0 && i > end)
			break;
		/* pick a field to test for end of list */
		if (!attr->attr.name)
			break;
		sysfs_remove_file(&mod->mkobj.kobj, &attr->attr);
		if (attr->free)
			attr->free(mod);
	}
	kfree(mod->modinfo_attrs);
}

static void mod_kobject_put(struct module *mod)
{
	DECLARE_COMPLETION_ONSTACK(c);
	mod->mkobj.kobj_completion = &c;
	kobject_put(&mod->mkobj.kobj);
	wait_for_completion(&c);
}

static int mod_sysfs_init(struct module *mod)
{
	int err;
	struct kobject *kobj;

	if (!module_sysfs_initialized) {
		pr_err("%s: module sysfs not initialized\n", mod->name);
		err = -EINVAL;
		goto out;
	}

	kobj = kset_find_obj(module_kset, mod->name);
	if (kobj) {
		pr_err("%s: module is already loaded\n", mod->name);
		kobject_put(kobj);
		err = -EINVAL;
		goto out;
	}

	mod->mkobj.mod = mod;

	memset(&mod->mkobj.kobj, 0, sizeof(mod->mkobj.kobj));
	mod->mkobj.kobj.kset = module_kset;
	err = kobject_init_and_add(&mod->mkobj.kobj, &module_ktype, NULL,
				   "%s", mod->name);
	if (err)
		mod_kobject_put(mod);

out:
	return err;
}

static int mod_sysfs_setup(struct module *mod,
			   const struct load_info *info,
			   struct kernel_param *kparam,
			   unsigned int num_params)
{
	int err;

	err = mod_sysfs_init(mod);
	if (err)
		goto out;

	mod->holders_dir = kobject_create_and_add("holders", &mod->mkobj.kobj);
	if (!mod->holders_dir) {
		err = -ENOMEM;
		goto out_unreg;
	}

	err = module_param_sysfs_setup(mod, kparam, num_params);
	if (err)
		goto out_unreg_holders;

	err = module_add_modinfo_attrs(mod);
	if (err)
		goto out_unreg_param;

	err = add_usage_links(mod);
	if (err)
		goto out_unreg_modinfo_attrs;

	add_sect_attrs(mod, info);
	add_notes_attrs(mod, info);

	return 0;

out_unreg_modinfo_attrs:
	module_remove_modinfo_attrs(mod, -1);
out_unreg_param:
	module_param_sysfs_remove(mod);
out_unreg_holders:
	kobject_put(mod->holders_dir);
out_unreg:
	mod_kobject_put(mod);
out:
	return err;
}

static void mod_sysfs_fini(struct module *mod)
{
	remove_notes_attrs(mod);
	remove_sect_attrs(mod);
	mod_kobject_put(mod);
}

static void init_param_lock(struct module *mod)
{
	mutex_init(&mod->param_lock);
}
#else /* !CONFIG_SYSFS */

static int mod_sysfs_setup(struct module *mod,
			   const struct load_info *info,
			   struct kernel_param *kparam,
			   unsigned int num_params)
{
	return 0;
}

static void mod_sysfs_fini(struct module *mod)
{
}

static void module_remove_modinfo_attrs(struct module *mod, int end)
{
}

static void del_usage_links(struct module *mod)
{
}

static void init_param_lock(struct module *mod)
{
}
#endif /* CONFIG_SYSFS */

static void mod_sysfs_teardown(struct module *mod)
{
	del_usage_links(mod);
	module_remove_modinfo_attrs(mod, -1);
	module_param_sysfs_remove(mod);
	kobject_put(mod->mkobj.drivers_dir);
	kobject_put(mod->holders_dir);
	mod_sysfs_fini(mod);
}

/*
 * LKM RO/NX protection: protect module's text/ro-data
 * from modification and any data from execution.
 *
 * General layout of module is:
 *          [text] [read-only-data] [ro-after-init] [writable data]
 * text_size -----^                ^               ^               ^
 * ro_size ------------------------|               |               |
 * ro_after_init_size -----------------------------|               |
 * size -----------------------------------------------------------|
 *
 * These values are always page-aligned (as is base)
 */

/*
 * Since some arches are moving towards PAGE_KERNEL module allocations instead
 * of PAGE_KERNEL_EXEC, keep frob_text() and module_enable_x() outside of the
 * CONFIG_STRICT_MODULE_RWX block below because they are needed regardless of
 * whether we are strict.
 */
#ifdef CONFIG_ARCH_HAS_STRICT_MODULE_RWX
static void frob_text(const struct module_layout *layout,
		      int (*set_memory)(unsigned long start, int num_pages))
{
	BUG_ON((unsigned long)layout->base & (PAGE_SIZE-1));
	BUG_ON((unsigned long)layout->text_size & (PAGE_SIZE-1));
	set_memory((unsigned long)layout->base,
		   layout->text_size >> PAGE_SHIFT);
}

static void module_enable_x(const struct module *mod)
{
	frob_text(&mod->core_layout, set_memory_x);
	frob_text(&mod->init_layout, set_memory_x);
}
#else /* !CONFIG_ARCH_HAS_STRICT_MODULE_RWX */
static void module_enable_x(const struct module *mod) { }
#endif /* CONFIG_ARCH_HAS_STRICT_MODULE_RWX */

#ifdef CONFIG_STRICT_MODULE_RWX
static void frob_rodata(const struct module_layout *layout,
			int (*set_memory)(unsigned long start, int num_pages))
{
	BUG_ON((unsigned long)layout->base & (PAGE_SIZE-1));
	BUG_ON((unsigned long)layout->text_size & (PAGE_SIZE-1));
	BUG_ON((unsigned long)layout->ro_size & (PAGE_SIZE-1));
	set_memory((unsigned long)layout->base + layout->text_size,
		   (layout->ro_size - layout->text_size) >> PAGE_SHIFT);
}

static void frob_ro_after_init(const struct module_layout *layout,
				int (*set_memory)(unsigned long start, int num_pages))
{
	BUG_ON((unsigned long)layout->base & (PAGE_SIZE-1));
	BUG_ON((unsigned long)layout->ro_size & (PAGE_SIZE-1));
	BUG_ON((unsigned long)layout->ro_after_init_size & (PAGE_SIZE-1));
	set_memory((unsigned long)layout->base + layout->ro_size,
		   (layout->ro_after_init_size - layout->ro_size) >> PAGE_SHIFT);
}

static void frob_writable_data(const struct module_layout *layout,
			       int (*set_memory)(unsigned long start, int num_pages))
{
	BUG_ON((unsigned long)layout->base & (PAGE_SIZE-1));
	BUG_ON((unsigned long)layout->ro_after_init_size & (PAGE_SIZE-1));
	BUG_ON((unsigned long)layout->size & (PAGE_SIZE-1));
	set_memory((unsigned long)layout->base + layout->ro_after_init_size,
		   (layout->size - layout->ro_after_init_size) >> PAGE_SHIFT);
}

static void module_enable_ro(const struct module *mod, bool after_init)
{
	if (!rodata_enabled)
		return;

	set_vm_flush_reset_perms(mod->core_layout.base);
	set_vm_flush_reset_perms(mod->init_layout.base);
	frob_text(&mod->core_layout, set_memory_ro);

	frob_rodata(&mod->core_layout, set_memory_ro);
	frob_text(&mod->init_layout, set_memory_ro);
	frob_rodata(&mod->init_layout, set_memory_ro);

	if (after_init)
		frob_ro_after_init(&mod->core_layout, set_memory_ro);
}

static void module_enable_nx(const struct module *mod)
{
	frob_rodata(&mod->core_layout, set_memory_nx);
	frob_ro_after_init(&mod->core_layout, set_memory_nx);
	frob_writable_data(&mod->core_layout, set_memory_nx);
	frob_rodata(&mod->init_layout, set_memory_nx);
	frob_writable_data(&mod->init_layout, set_memory_nx);
}

static int module_enforce_rwx_sections(Elf_Ehdr *hdr, Elf_Shdr *sechdrs,
				       char *secstrings, struct module *mod)
{
	const unsigned long shf_wx = SHF_WRITE|SHF_EXECINSTR;
	int i;

	for (i = 0; i < hdr->e_shnum; i++) {
		if ((sechdrs[i].sh_flags & shf_wx) == shf_wx) {
			pr_err("%s: section %s (index %d) has invalid WRITE|EXEC flags\n",
				mod->name, secstrings + sechdrs[i].sh_name, i);
			return -ENOEXEC;
		}
	}

	return 0;
}

#else /* !CONFIG_STRICT_MODULE_RWX */
static void module_enable_nx(const struct module *mod) { }
static void module_enable_ro(const struct module *mod, bool after_init) {}
static int module_enforce_rwx_sections(Elf_Ehdr *hdr, Elf_Shdr *sechdrs,
				       char *secstrings, struct module *mod)
{
	return 0;
}
#endif /*  CONFIG_STRICT_MODULE_RWX */

#ifdef CONFIG_LIVEPATCH
/*
 * Persist Elf information about a module. Copy the Elf header,
 * section header table, section string table, and symtab section
 * index from info to mod->klp_info.
 */
static int copy_module_elf(struct module *mod, struct load_info *info)
{
	unsigned int size, symndx;
	int ret;

	size = sizeof(*mod->klp_info);
	mod->klp_info = kmalloc(size, GFP_KERNEL);
	if (mod->klp_info == NULL)
		return -ENOMEM;

	/* Elf header */
	size = sizeof(mod->klp_info->hdr);
	memcpy(&mod->klp_info->hdr, info->hdr, size);

	/* Elf section header table */
	size = sizeof(*info->sechdrs) * info->hdr->e_shnum;
	mod->klp_info->sechdrs = kmemdup(info->sechdrs, size, GFP_KERNEL);
	if (mod->klp_info->sechdrs == NULL) {
		ret = -ENOMEM;
		goto free_info;
	}

	/* Elf section name string table */
	size = info->sechdrs[info->hdr->e_shstrndx].sh_size;
	mod->klp_info->secstrings = kmemdup(info->secstrings, size, GFP_KERNEL);
	if (mod->klp_info->secstrings == NULL) {
		ret = -ENOMEM;
		goto free_sechdrs;
	}

	/* Elf symbol section index */
	symndx = info->index.sym;
	mod->klp_info->symndx = symndx;

	/*
	 * For livepatch modules, core_kallsyms.symtab is a complete
	 * copy of the original symbol table. Adjust sh_addr to point
	 * to core_kallsyms.symtab since the copy of the symtab in module
	 * init memory is freed at the end of do_init_module().
	 */
	mod->klp_info->sechdrs[symndx].sh_addr = \
		(unsigned long) mod->core_kallsyms.symtab;

	return 0;

free_sechdrs:
	kfree(mod->klp_info->sechdrs);
free_info:
	kfree(mod->klp_info);
	return ret;
}

static void free_module_elf(struct module *mod)
{
	kfree(mod->klp_info->sechdrs);
	kfree(mod->klp_info->secstrings);
	kfree(mod->klp_info);
}
#else /* !CONFIG_LIVEPATCH */
static int copy_module_elf(struct module *mod, struct load_info *info)
{
	return 0;
}

static void free_module_elf(struct module *mod)
{
}
#endif /* CONFIG_LIVEPATCH */

void __weak module_memfree(void *module_region)
{
	/*
	 * This memory may be RO, and freeing RO memory in an interrupt is not
	 * supported by vmalloc.
	 */
	WARN_ON(in_interrupt());
	vfree(module_region);
}

void __weak module_arch_cleanup(struct module *mod)
{
}

void __weak module_arch_freeing_init(struct module *mod)
{
}

/* Free a module, remove from lists, etc. */
static void free_module(struct module *mod)
{
	trace_module_free(mod);

	mod_sysfs_teardown(mod);

	/*
	 * We leave it in list to prevent duplicate loads, but make sure
	 * that noone uses it while it's being deconstructed.
	 */
	mutex_lock(&module_mutex);
	mod->state = MODULE_STATE_UNFORMED;
	mutex_unlock(&module_mutex);

	/* Remove dynamic debug info */
	ddebug_remove_module(mod->name);

	/* Arch-specific cleanup. */
	module_arch_cleanup(mod);

	/* Module unload stuff */
	module_unload_free(mod);

	/* Free any allocated parameters. */
	destroy_params(mod->kp, mod->num_kp);

	if (is_livepatch_module(mod))
		free_module_elf(mod);

	/* Now we can delete it from the lists */
	mutex_lock(&module_mutex);
	/* Unlink carefully: kallsyms could be walking list. */
	list_del_rcu(&mod->list);
	mod_tree_remove(mod);
	/* Remove this module from bug list, this uses list_del_rcu */
	module_bug_cleanup(mod);
	/* Wait for RCU-sched synchronizing before releasing mod->list and buglist. */
	synchronize_rcu();
	mutex_unlock(&module_mutex);

	/* This may be empty, but that's OK */
	module_arch_freeing_init(mod);
	module_memfree(mod->init_layout.base);
	kfree(mod->args);
	percpu_modfree(mod);

	/* Free lock-classes; relies on the preceding sync_rcu(). */
	lockdep_free_key_range(mod->core_layout.base, mod->core_layout.size);

	/* Finally, free the core (containing the module structure) */
	module_memfree(mod->core_layout.base);
}

void *__symbol_get(const char *symbol)
{
	struct find_symbol_arg fsa = {
		.name	= symbol,
		.gplok	= true,
		.warn	= true,
	};

	preempt_disable();
	if (!find_symbol(&fsa) || strong_try_module_get(fsa.owner)) {
		preempt_enable();
		return NULL;
	}
	preempt_enable();
	return (void *)kernel_symbol_value(fsa.sym);
}
EXPORT_SYMBOL_GPL(__symbol_get);

/*
 * Ensure that an exported symbol [global namespace] does not already exist
 * in the kernel or in some other module's exported symbol table.
 *
 * You must hold the module_mutex.
 */
static int verify_exported_symbols(struct module *mod)
{
	unsigned int i;
	const struct kernel_symbol *s;
	struct {
		const struct kernel_symbol *sym;
		unsigned int num;
	} arr[] = {
		{ mod->syms, mod->num_syms },
		{ mod->gpl_syms, mod->num_gpl_syms },
	};

	for (i = 0; i < ARRAY_SIZE(arr); i++) {
		for (s = arr[i].sym; s < arr[i].sym + arr[i].num; s++) {
			struct find_symbol_arg fsa = {
				.name	= kernel_symbol_name(s),
				.gplok	= true,
			};
			if (find_symbol(&fsa)) {
				pr_err("%s: exports duplicate symbol %s"
				       " (owned by %s)\n",
				       mod->name, kernel_symbol_name(s),
				       module_name(fsa.owner));
				return -ENOEXEC;
			}
		}
	}
	return 0;
}

static bool ignore_undef_symbol(Elf_Half emachine, const char *name)
{
	/*
	 * On x86, PIC code and Clang non-PIC code may have call foo@PLT. GNU as
	 * before 2.37 produces an unreferenced _GLOBAL_OFFSET_TABLE_ on x86-64.
	 * i386 has a similar problem but may not deserve a fix.
	 *
	 * If we ever have to ignore many symbols, consider refactoring the code to
	 * only warn if referenced by a relocation.
	 */
	if (emachine == EM_386 || emachine == EM_X86_64)
		return !strcmp(name, "_GLOBAL_OFFSET_TABLE_");
	return false;
}

/* Change all symbols so that st_value encodes the pointer directly. */
static int simplify_symbols(struct module *mod, const struct load_info *info)
{
	Elf_Shdr *symsec = &info->sechdrs[info->index.sym];
	Elf_Sym *sym = (void *)symsec->sh_addr;
	unsigned long secbase;
	unsigned int i;
	int ret = 0;
	const struct kernel_symbol *ksym;

	for (i = 1; i < symsec->sh_size / sizeof(Elf_Sym); i++) {
		const char *name = info->strtab + sym[i].st_name;

		switch (sym[i].st_shndx) {
		case SHN_COMMON:
			/* Ignore common symbols */
			if (!strncmp(name, "__gnu_lto", 9))
				break;

			/*
			 * We compiled with -fno-common.  These are not
			 * supposed to happen.
			 */
			pr_debug("Common symbol: %s\n", name);
			pr_warn("%s: please compile with -fno-common\n",
			       mod->name);
			ret = -ENOEXEC;
			break;

		case SHN_ABS:
			/* Don't need to do anything */
			pr_debug("Absolute symbol: 0x%08lx\n",
			       (long)sym[i].st_value);
			break;

		case SHN_LIVEPATCH:
			/* Livepatch symbols are resolved by livepatch */
			break;

		case SHN_UNDEF:
			ksym = resolve_symbol_wait(mod, info, name);
			/* Ok if resolved.  */
			if (ksym && !IS_ERR(ksym)) {
				sym[i].st_value = kernel_symbol_value(ksym);
				break;
			}

			/* Ok if weak or ignored.  */
			if (!ksym &&
			    (ELF_ST_BIND(sym[i].st_info) == STB_WEAK ||
			     ignore_undef_symbol(info->hdr->e_machine, name)))
				break;

			ret = PTR_ERR(ksym) ?: -ENOENT;
			pr_warn("%s: Unknown symbol %s (err %d)\n",
				mod->name, name, ret);
			break;

		default:
			/* Divert to percpu allocation if a percpu var. */
			if (sym[i].st_shndx == info->index.pcpu)
				secbase = (unsigned long)mod_percpu(mod);
			else
				secbase = info->sechdrs[sym[i].st_shndx].sh_addr;
			sym[i].st_value += secbase;
			break;
		}
	}

	return ret;
}

static int apply_relocations(struct module *mod, const struct load_info *info)
{
	unsigned int i;
	int err = 0;

	/* Now do relocations. */
	for (i = 1; i < info->hdr->e_shnum; i++) {
		unsigned int infosec = info->sechdrs[i].sh_info;

		/* Not a valid relocation section? */
		if (infosec >= info->hdr->e_shnum)
			continue;

		/* Don't bother with non-allocated sections */
		if (!(info->sechdrs[infosec].sh_flags & SHF_ALLOC))
			continue;

		if (info->sechdrs[i].sh_flags & SHF_RELA_LIVEPATCH)
			err = klp_apply_section_relocs(mod, info->sechdrs,
						       info->secstrings,
						       info->strtab,
						       info->index.sym, i,
						       NULL);
		else if (info->sechdrs[i].sh_type == SHT_REL)
			err = apply_relocate(info->sechdrs, info->strtab,
					     info->index.sym, i, mod);
		else if (info->sechdrs[i].sh_type == SHT_RELA)
			err = apply_relocate_add(info->sechdrs, info->strtab,
						 info->index.sym, i, mod);
		if (err < 0)
			break;
	}
	return err;
}

/* Additional bytes needed by arch in front of individual sections */
unsigned int __weak arch_mod_section_prepend(struct module *mod,
					     unsigned int section)
{
	/* default implementation just returns zero */
	return 0;
}

/* Update size with this section: return offset. */
static long get_offset(struct module *mod, unsigned int *size,
		       Elf_Shdr *sechdr, unsigned int section)
{
	long ret;

	*size += arch_mod_section_prepend(mod, section);
	ret = ALIGN(*size, sechdr->sh_addralign ?: 1);
	*size = ret + sechdr->sh_size;
	return ret;
}

/*
 * Lay out the SHF_ALLOC sections in a way not dissimilar to how ld
 * might -- code, read-only data, read-write data, small data.  Tally
 * sizes, and place the offsets into sh_entsize fields: high bit means it
 * belongs in init.
 */
static void layout_sections(struct module *mod, struct load_info *info)
{
	static unsigned long const masks[][2] = {
		/*
		 * NOTE: all executable code must be the first section
		 * in this array; otherwise modify the text_size
		 * finder in the two loops below
		 */
		{ SHF_EXECINSTR | SHF_ALLOC, ARCH_SHF_SMALL },
		{ SHF_ALLOC, SHF_WRITE | ARCH_SHF_SMALL },
		{ SHF_RO_AFTER_INIT | SHF_ALLOC, ARCH_SHF_SMALL },
		{ SHF_WRITE | SHF_ALLOC, ARCH_SHF_SMALL },
		{ ARCH_SHF_SMALL | SHF_ALLOC, 0 }
	};
	unsigned int m, i;

	for (i = 0; i < info->hdr->e_shnum; i++)
		info->sechdrs[i].sh_entsize = ~0UL;

	pr_debug("Core section allocation order:\n");
	for (m = 0; m < ARRAY_SIZE(masks); ++m) {
		for (i = 0; i < info->hdr->e_shnum; ++i) {
			Elf_Shdr *s = &info->sechdrs[i];
			const char *sname = info->secstrings + s->sh_name;

			if ((s->sh_flags & masks[m][0]) != masks[m][0]
			    || (s->sh_flags & masks[m][1])
			    || s->sh_entsize != ~0UL
			    || module_init_section(sname))
				continue;
			s->sh_entsize = get_offset(mod, &mod->core_layout.size, s, i);
			pr_debug("\t%s\n", sname);
		}
		switch (m) {
		case 0: /* executable */
			mod->core_layout.size = debug_align(mod->core_layout.size);
			mod->core_layout.text_size = mod->core_layout.size;
			break;
		case 1: /* RO: text and ro-data */
			mod->core_layout.size = debug_align(mod->core_layout.size);
			mod->core_layout.ro_size = mod->core_layout.size;
			break;
		case 2: /* RO after init */
			mod->core_layout.size = debug_align(mod->core_layout.size);
			mod->core_layout.ro_after_init_size = mod->core_layout.size;
			break;
		case 4: /* whole core */
			mod->core_layout.size = debug_align(mod->core_layout.size);
			break;
		}
	}

	pr_debug("Init section allocation order:\n");
	for (m = 0; m < ARRAY_SIZE(masks); ++m) {
		for (i = 0; i < info->hdr->e_shnum; ++i) {
			Elf_Shdr *s = &info->sechdrs[i];
			const char *sname = info->secstrings + s->sh_name;

			if ((s->sh_flags & masks[m][0]) != masks[m][0]
			    || (s->sh_flags & masks[m][1])
			    || s->sh_entsize != ~0UL
			    || !module_init_section(sname))
				continue;
			s->sh_entsize = (get_offset(mod, &mod->init_layout.size, s, i)
					 | INIT_OFFSET_MASK);
			pr_debug("\t%s\n", sname);
		}
		switch (m) {
		case 0: /* executable */
			mod->init_layout.size = debug_align(mod->init_layout.size);
			mod->init_layout.text_size = mod->init_layout.size;
			break;
		case 1: /* RO: text and ro-data */
			mod->init_layout.size = debug_align(mod->init_layout.size);
			mod->init_layout.ro_size = mod->init_layout.size;
			break;
		case 2:
			/*
			 * RO after init doesn't apply to init_layout (only
			 * core_layout), so it just takes the value of ro_size.
			 */
			mod->init_layout.ro_after_init_size = mod->init_layout.ro_size;
			break;
		case 4: /* whole init */
			mod->init_layout.size = debug_align(mod->init_layout.size);
			break;
		}
	}
}

static void set_license(struct module *mod, const char *license)
{
	if (!license)
		license = "unspecified";

	if (!license_is_gpl_compatible(license)) {
		if (!test_taint(TAINT_PROPRIETARY_MODULE))
			pr_warn("%s: module license '%s' taints kernel.\n",
				mod->name, license);
		add_taint_module(mod, TAINT_PROPRIETARY_MODULE,
				 LOCKDEP_NOW_UNRELIABLE);
	}
}

/* Parse tag=value strings from .modinfo section */
static char *next_string(char *string, unsigned long *secsize)
{
	/* Skip non-zero chars */
	while (string[0]) {
		string++;
		if ((*secsize)-- <= 1)
			return NULL;
	}

	/* Skip any zero padding. */
	while (!string[0]) {
		string++;
		if ((*secsize)-- <= 1)
			return NULL;
	}
	return string;
}

static char *get_next_modinfo(const struct load_info *info, const char *tag,
			      char *prev)
{
	char *p;
	unsigned int taglen = strlen(tag);
	Elf_Shdr *infosec = &info->sechdrs[info->index.info];
	unsigned long size = infosec->sh_size;

	/*
	 * get_modinfo() calls made before rewrite_section_headers()
	 * must use sh_offset, as sh_addr isn't set!
	 */
	char *modinfo = (char *)info->hdr + infosec->sh_offset;

	if (prev) {
		size -= prev - modinfo;
		modinfo = next_string(prev, &size);
	}

	for (p = modinfo; p; p = next_string(p, &size)) {
		if (strncmp(p, tag, taglen) == 0 && p[taglen] == '=')
			return p + taglen + 1;
	}
	return NULL;
}

static char *get_modinfo(const struct load_info *info, const char *tag)
{
	return get_next_modinfo(info, tag, NULL);
}

static void setup_modinfo(struct module *mod, struct load_info *info)
{
	struct module_attribute *attr;
	int i;

	for (i = 0; (attr = modinfo_attrs[i]); i++) {
		if (attr->setup)
			attr->setup(mod, get_modinfo(info, attr->attr.name));
	}
}

static void free_modinfo(struct module *mod)
{
	struct module_attribute *attr;
	int i;

	for (i = 0; (attr = modinfo_attrs[i]); i++) {
		if (attr->free)
			attr->free(mod);
	}
}

#ifdef CONFIG_KALLSYMS

/* Lookup exported symbol in given range of kernel_symbols */
static const struct kernel_symbol *lookup_exported_symbol(const char *name,
							  const struct kernel_symbol *start,
							  const struct kernel_symbol *stop)
{
	return bsearch(name, start, stop - start,
			sizeof(struct kernel_symbol), cmp_name);
}

static int is_exported(const char *name, unsigned long value,
		       const struct module *mod)
{
	const struct kernel_symbol *ks;
	if (!mod)
		ks = lookup_exported_symbol(name, __start___ksymtab, __stop___ksymtab);
	else
		ks = lookup_exported_symbol(name, mod->syms, mod->syms + mod->num_syms);

	return ks != NULL && kernel_symbol_value(ks) == value;
}

/* As per nm */
static char elf_type(const Elf_Sym *sym, const struct load_info *info)
{
	const Elf_Shdr *sechdrs = info->sechdrs;

	if (ELF_ST_BIND(sym->st_info) == STB_WEAK) {
		if (ELF_ST_TYPE(sym->st_info) == STT_OBJECT)
			return 'v';
		else
			return 'w';
	}
	if (sym->st_shndx == SHN_UNDEF)
		return 'U';
	if (sym->st_shndx == SHN_ABS || sym->st_shndx == info->index.pcpu)
		return 'a';
	if (sym->st_shndx >= SHN_LORESERVE)
		return '?';
	if (sechdrs[sym->st_shndx].sh_flags & SHF_EXECINSTR)
		return 't';
	if (sechdrs[sym->st_shndx].sh_flags & SHF_ALLOC
	    && sechdrs[sym->st_shndx].sh_type != SHT_NOBITS) {
		if (!(sechdrs[sym->st_shndx].sh_flags & SHF_WRITE))
			return 'r';
		else if (sechdrs[sym->st_shndx].sh_flags & ARCH_SHF_SMALL)
			return 'g';
		else
			return 'd';
	}
	if (sechdrs[sym->st_shndx].sh_type == SHT_NOBITS) {
		if (sechdrs[sym->st_shndx].sh_flags & ARCH_SHF_SMALL)
			return 's';
		else
			return 'b';
	}
	if (strstarts(info->secstrings + sechdrs[sym->st_shndx].sh_name,
		      ".debug")) {
		return 'n';
	}
	return '?';
}

static bool is_core_symbol(const Elf_Sym *src, const Elf_Shdr *sechdrs,
			unsigned int shnum, unsigned int pcpundx)
{
	const Elf_Shdr *sec;

	if (src->st_shndx == SHN_UNDEF
	    || src->st_shndx >= shnum
	    || !src->st_name)
		return false;

#ifdef CONFIG_KALLSYMS_ALL
	if (src->st_shndx == pcpundx)
		return true;
#endif

	sec = sechdrs + src->st_shndx;
	if (!(sec->sh_flags & SHF_ALLOC)
#ifndef CONFIG_KALLSYMS_ALL
	    || !(sec->sh_flags & SHF_EXECINSTR)
#endif
	    || (sec->sh_entsize & INIT_OFFSET_MASK))
		return false;

	return true;
}

/*
 * We only allocate and copy the strings needed by the parts of symtab
 * we keep.  This is simple, but has the effect of making multiple
 * copies of duplicates.  We could be more sophisticated, see
 * linux-kernel thread starting with
 * <73defb5e4bca04a6431392cc341112b1@localhost>.
 */
static void layout_symtab(struct module *mod, struct load_info *info)
{
	Elf_Shdr *symsect = info->sechdrs + info->index.sym;
	Elf_Shdr *strsect = info->sechdrs + info->index.str;
	const Elf_Sym *src;
	unsigned int i, nsrc, ndst, strtab_size = 0;

	/* Put symbol section at end of init part of module. */
	symsect->sh_flags |= SHF_ALLOC;
	symsect->sh_entsize = get_offset(mod, &mod->init_layout.size, symsect,
					 info->index.sym) | INIT_OFFSET_MASK;
	pr_debug("\t%s\n", info->secstrings + symsect->sh_name);

	src = (void *)info->hdr + symsect->sh_offset;
	nsrc = symsect->sh_size / sizeof(*src);

	/* Compute total space required for the core symbols' strtab. */
	for (ndst = i = 0; i < nsrc; i++) {
		if (i == 0 || is_livepatch_module(mod) ||
		    is_core_symbol(src+i, info->sechdrs, info->hdr->e_shnum,
				   info->index.pcpu)) {
			strtab_size += strlen(&info->strtab[src[i].st_name])+1;
			ndst++;
		}
	}

	/* Append room for core symbols at end of core part. */
	info->symoffs = ALIGN(mod->core_layout.size, symsect->sh_addralign ?: 1);
	info->stroffs = mod->core_layout.size = info->symoffs + ndst * sizeof(Elf_Sym);
	mod->core_layout.size += strtab_size;
	info->core_typeoffs = mod->core_layout.size;
	mod->core_layout.size += ndst * sizeof(char);
	mod->core_layout.size = debug_align(mod->core_layout.size);

	/* Put string table section at end of init part of module. */
	strsect->sh_flags |= SHF_ALLOC;
	strsect->sh_entsize = get_offset(mod, &mod->init_layout.size, strsect,
					 info->index.str) | INIT_OFFSET_MASK;
	pr_debug("\t%s\n", info->secstrings + strsect->sh_name);

	/* We'll tack temporary mod_kallsyms on the end. */
	mod->init_layout.size = ALIGN(mod->init_layout.size,
				      __alignof__(struct mod_kallsyms));
	info->mod_kallsyms_init_off = mod->init_layout.size;
	mod->init_layout.size += sizeof(struct mod_kallsyms);
	info->init_typeoffs = mod->init_layout.size;
	mod->init_layout.size += nsrc * sizeof(char);
	mod->init_layout.size = debug_align(mod->init_layout.size);
}

/*
 * We use the full symtab and strtab which layout_symtab arranged to
 * be appended to the init section.  Later we switch to the cut-down
 * core-only ones.
 */
static void add_kallsyms(struct module *mod, const struct load_info *info)
{
	unsigned int i, ndst;
	const Elf_Sym *src;
	Elf_Sym *dst;
	char *s;
	Elf_Shdr *symsec = &info->sechdrs[info->index.sym];

	/* Set up to point into init section. */
	mod->kallsyms = mod->init_layout.base + info->mod_kallsyms_init_off;

	mod->kallsyms->symtab = (void *)symsec->sh_addr;
	mod->kallsyms->num_symtab = symsec->sh_size / sizeof(Elf_Sym);
	/* Make sure we get permanent strtab: don't use info->strtab. */
	mod->kallsyms->strtab = (void *)info->sechdrs[info->index.str].sh_addr;
	mod->kallsyms->typetab = mod->init_layout.base + info->init_typeoffs;

	/*
	 * Now populate the cut down core kallsyms for after init
	 * and set types up while we still have access to sections.
	 */
	mod->core_kallsyms.symtab = dst = mod->core_layout.base + info->symoffs;
	mod->core_kallsyms.strtab = s = mod->core_layout.base + info->stroffs;
	mod->core_kallsyms.typetab = mod->core_layout.base + info->core_typeoffs;
	src = mod->kallsyms->symtab;
	for (ndst = i = 0; i < mod->kallsyms->num_symtab; i++) {
		mod->kallsyms->typetab[i] = elf_type(src + i, info);
		if (i == 0 || is_livepatch_module(mod) ||
		    is_core_symbol(src+i, info->sechdrs, info->hdr->e_shnum,
				   info->index.pcpu)) {
			mod->core_kallsyms.typetab[ndst] =
			    mod->kallsyms->typetab[i];
			dst[ndst] = src[i];
			dst[ndst++].st_name = s - mod->core_kallsyms.strtab;
			s += strlcpy(s, &mod->kallsyms->strtab[src[i].st_name],
				     KSYM_NAME_LEN) + 1;
		}
	}
	mod->core_kallsyms.num_symtab = ndst;
}
#else
static inline void layout_symtab(struct module *mod, struct load_info *info)
{
}

static void add_kallsyms(struct module *mod, const struct load_info *info)
{
}
#endif /* CONFIG_KALLSYMS */

static void dynamic_debug_setup(struct module *mod, struct _ddebug *debug, unsigned int num)
{
	if (!debug)
		return;
	ddebug_add_module(debug, num, mod->name);
}

static void dynamic_debug_remove(struct module *mod, struct _ddebug *debug)
{
	if (debug)
		ddebug_remove_module(mod->name);
}

void * __weak module_alloc(unsigned long size)
{
	return __vmalloc_node_range(size, 1, VMALLOC_START, VMALLOC_END,
			GFP_KERNEL, PAGE_KERNEL_EXEC, VM_FLUSH_RESET_PERMS,
			NUMA_NO_NODE, __builtin_return_address(0));
}

bool __weak module_init_section(const char *name)
{
	return strstarts(name, ".init");
}

bool __weak module_exit_section(const char *name)
{
	return strstarts(name, ".exit");
}

#ifdef CONFIG_DEBUG_KMEMLEAK
static void kmemleak_load_module(const struct module *mod,
				 const struct load_info *info)
{
	unsigned int i;

	/* only scan the sections containing data */
	kmemleak_scan_area(mod, sizeof(struct module), GFP_KERNEL);

	for (i = 1; i < info->hdr->e_shnum; i++) {
		/* Scan all writable sections that's not executable */
		if (!(info->sechdrs[i].sh_flags & SHF_ALLOC) ||
		    !(info->sechdrs[i].sh_flags & SHF_WRITE) ||
		    (info->sechdrs[i].sh_flags & SHF_EXECINSTR))
			continue;

		kmemleak_scan_area((void *)info->sechdrs[i].sh_addr,
				   info->sechdrs[i].sh_size, GFP_KERNEL);
	}
}
#else
static inline void kmemleak_load_module(const struct module *mod,
					const struct load_info *info)
{
}
#endif

#ifdef CONFIG_MODULE_SIG
static int module_sig_check(struct load_info *info, int flags)
{
	int err = -ENODATA;
	const unsigned long markerlen = sizeof(MODULE_SIG_STRING) - 1;
	const char *reason;
	const void *mod = info->hdr;

	/*
	 * Require flags == 0, as a module with version information
	 * removed is no longer the module that was signed
	 */
	if (flags == 0 &&
	    info->len > markerlen &&
	    memcmp(mod + info->len - markerlen, MODULE_SIG_STRING, markerlen) == 0) {
		/* We truncate the module to discard the signature */
		info->len -= markerlen;
		err = mod_verify_sig(mod, info);
		if (!err) {
			info->sig_ok = true;
			return 0;
		}
	}

	/*
	 * We don't permit modules to be loaded into the trusted kernels
	 * without a valid signature on them, but if we're not enforcing,
	 * certain errors are non-fatal.
	 */
	switch (err) {
	case -ENODATA:
		reason = "unsigned module";
		break;
	case -ENOPKG:
		reason = "module with unsupported crypto";
		break;
	case -ENOKEY:
		reason = "module with unavailable key";
		break;

	default:
		/*
		 * All other errors are fatal, including lack of memory,
		 * unparseable signatures, and signature check failures --
		 * even if signatures aren't required.
		 */
		return err;
	}

	if (is_module_sig_enforced()) {
		pr_notice("Loading of %s is rejected\n", reason);
		return -EKEYREJECTED;
	}

	return security_locked_down(LOCKDOWN_MODULE_SIGNATURE);
}
#else /* !CONFIG_MODULE_SIG */
static int module_sig_check(struct load_info *info, int flags)
{
	return 0;
}
#endif /* !CONFIG_MODULE_SIG */

static int validate_section_offset(struct load_info *info, Elf_Shdr *shdr)
{
	unsigned long secend;

	/*
	 * Check for both overflow and offset/size being
	 * too large.
	 */
	secend = shdr->sh_offset + shdr->sh_size;
	if (secend < shdr->sh_offset || secend > info->len)
		return -ENOEXEC;

	return 0;
}

/*
 * Sanity checks against invalid binaries, wrong arch, weird elf version.
 *
 * Also do basic validity checks against section offsets and sizes, the
 * section name string table, and the indices used for it (sh_name).
 */
static int elf_validity_check(struct load_info *info)
{
	unsigned int i;
	Elf_Shdr *shdr, *strhdr;
	int err;

	if (info->len < sizeof(*(info->hdr)))
		return -ENOEXEC;

	if (memcmp(info->hdr->e_ident, ELFMAG, SELFMAG) != 0
	    || info->hdr->e_type != ET_REL
	    || !elf_check_arch(info->hdr)
	    || info->hdr->e_shentsize != sizeof(Elf_Shdr))
		return -ENOEXEC;

	/*
	 * e_shnum is 16 bits, and sizeof(Elf_Shdr) is
	 * known and small. So e_shnum * sizeof(Elf_Shdr)
	 * will not overflow unsigned long on any platform.
	 */
	if (info->hdr->e_shoff >= info->len
	    || (info->hdr->e_shnum * sizeof(Elf_Shdr) >
		info->len - info->hdr->e_shoff))
		return -ENOEXEC;

	info->sechdrs = (void *)info->hdr + info->hdr->e_shoff;

	/*
	 * Verify if the section name table index is valid.
	 */
	if (info->hdr->e_shstrndx == SHN_UNDEF
	    || info->hdr->e_shstrndx >= info->hdr->e_shnum)
		return -ENOEXEC;

	strhdr = &info->sechdrs[info->hdr->e_shstrndx];
	err = validate_section_offset(info, strhdr);
	if (err < 0)
		return err;

	/*
	 * The section name table must be NUL-terminated, as required
	 * by the spec. This makes strcmp and pr_* calls that access
	 * strings in the section safe.
	 */
	info->secstrings = (void *)info->hdr + strhdr->sh_offset;
	if (info->secstrings[strhdr->sh_size - 1] != '\0')
		return -ENOEXEC;

	/*
	 * The code assumes that section 0 has a length of zero and
	 * an addr of zero, so check for it.
	 */
	if (info->sechdrs[0].sh_type != SHT_NULL
	    || info->sechdrs[0].sh_size != 0
	    || info->sechdrs[0].sh_addr != 0)
		return -ENOEXEC;

	for (i = 1; i < info->hdr->e_shnum; i++) {
		shdr = &info->sechdrs[i];
		switch (shdr->sh_type) {
		case SHT_NULL:
		case SHT_NOBITS:
			continue;
		case SHT_SYMTAB:
			if (shdr->sh_link == SHN_UNDEF
			    || shdr->sh_link >= info->hdr->e_shnum)
				return -ENOEXEC;
			fallthrough;
		default:
			err = validate_section_offset(info, shdr);
			if (err < 0) {
				pr_err("Invalid ELF section in module (section %u type %u)\n",
					i, shdr->sh_type);
				return err;
			}

			if (shdr->sh_flags & SHF_ALLOC) {
				if (shdr->sh_name >= strhdr->sh_size) {
					pr_err("Invalid ELF section name in module (section %u type %u)\n",
					       i, shdr->sh_type);
					return -ENOEXEC;
				}
			}
			break;
		}
	}

	return 0;
}

#define COPY_CHUNK_SIZE (16*PAGE_SIZE)

static int copy_chunked_from_user(void *dst, const void __user *usrc, unsigned long len)
{
	do {
		unsigned long n = min(len, COPY_CHUNK_SIZE);

		if (copy_from_user(dst, usrc, n) != 0)
			return -EFAULT;
		cond_resched();
		dst += n;
		usrc += n;
		len -= n;
	} while (len);
	return 0;
}

#ifdef CONFIG_LIVEPATCH
static int check_modinfo_livepatch(struct module *mod, struct load_info *info)
{
	if (get_modinfo(info, "livepatch")) {
		mod->klp = true;
		add_taint_module(mod, TAINT_LIVEPATCH, LOCKDEP_STILL_OK);
		pr_notice_once("%s: tainting kernel with TAINT_LIVEPATCH\n",
			       mod->name);
	}

	return 0;
}
#else /* !CONFIG_LIVEPATCH */
static int check_modinfo_livepatch(struct module *mod, struct load_info *info)
{
	if (get_modinfo(info, "livepatch")) {
		pr_err("%s: module is marked as livepatch module, but livepatch support is disabled",
		       mod->name);
		return -ENOEXEC;
	}

	return 0;
}
#endif /* CONFIG_LIVEPATCH */

static void check_modinfo_retpoline(struct module *mod, struct load_info *info)
{
	if (retpoline_module_ok(get_modinfo(info, "retpoline")))
		return;

	pr_warn("%s: loading module not compiled with retpoline compiler.\n",
		mod->name);
}

/* Sets info->hdr and info->len. */
static int copy_module_from_user(const void __user *umod, unsigned long len,
				  struct load_info *info)
{
	int err;

	info->len = len;
	if (info->len < sizeof(*(info->hdr)))
		return -ENOEXEC;

	err = security_kernel_load_data(LOADING_MODULE, true);
	if (err)
		return err;

	/* Suck in entire file: we'll want most of it. */
	info->hdr = __vmalloc(info->len, GFP_KERNEL | __GFP_NOWARN);
	if (!info->hdr)
		return -ENOMEM;

	if (copy_chunked_from_user(info->hdr, umod, info->len) != 0) {
		err = -EFAULT;
		goto out;
	}

	err = security_kernel_post_load_data((char *)info->hdr, info->len,
					     LOADING_MODULE, "init_module");
out:
	if (err)
		vfree(info->hdr);

	return err;
}

static void free_copy(struct load_info *info)
{
	vfree(info->hdr);
}

static int rewrite_section_headers(struct load_info *info, int flags)
{
	unsigned int i;

	/* This should always be true, but let's be sure. */
	info->sechdrs[0].sh_addr = 0;

	for (i = 1; i < info->hdr->e_shnum; i++) {
		Elf_Shdr *shdr = &info->sechdrs[i];

		/*
		 * Mark all sections sh_addr with their address in the
		 * temporary image.
		 */
		shdr->sh_addr = (size_t)info->hdr + shdr->sh_offset;

#ifndef CONFIG_MODULE_UNLOAD
		/* Don't load .exit sections */
		if (module_exit_section(info->secstrings+shdr->sh_name))
			shdr->sh_flags &= ~(unsigned long)SHF_ALLOC;
#endif
	}

	/* Track but don't keep modinfo and version sections. */
	info->sechdrs[info->index.vers].sh_flags &= ~(unsigned long)SHF_ALLOC;
	info->sechdrs[info->index.info].sh_flags &= ~(unsigned long)SHF_ALLOC;

	return 0;
}

/*
 * Set up our basic convenience variables (pointers to section headers,
 * search for module section index etc), and do some basic section
 * verification.
 *
 * Set info->mod to the temporary copy of the module in info->hdr. The final one
 * will be allocated in move_module().
 */
static int setup_load_info(struct load_info *info, int flags)
{
	unsigned int i;

	/* Try to find a name early so we can log errors with a module name */
	info->index.info = find_sec(info, ".modinfo");
	if (info->index.info)
		info->name = get_modinfo(info, "name");

	/* Find internal symbols and strings. */
	for (i = 1; i < info->hdr->e_shnum; i++) {
		if (info->sechdrs[i].sh_type == SHT_SYMTAB) {
			info->index.sym = i;
			info->index.str = info->sechdrs[i].sh_link;
			info->strtab = (char *)info->hdr
				+ info->sechdrs[info->index.str].sh_offset;
			break;
		}
	}

	if (info->index.sym == 0) {
		pr_warn("%s: module has no symbols (stripped?)\n",
			info->name ?: "(missing .modinfo section or name field)");
		return -ENOEXEC;
	}

	info->index.mod = find_sec(info, ".gnu.linkonce.this_module");
	if (!info->index.mod) {
		pr_warn("%s: No module found in object\n",
			info->name ?: "(missing .modinfo section or name field)");
		return -ENOEXEC;
	}
	/* This is temporary: point mod into copy of data. */
	info->mod = (void *)info->hdr + info->sechdrs[info->index.mod].sh_offset;

	/*
	 * If we didn't load the .modinfo 'name' field earlier, fall back to
	 * on-disk struct mod 'name' field.
	 */
	if (!info->name)
		info->name = info->mod->name;

	if (flags & MODULE_INIT_IGNORE_MODVERSIONS)
		info->index.vers = 0; /* Pretend no __versions section! */
	else
		info->index.vers = find_sec(info, "__versions");

	info->index.pcpu = find_pcpusec(info);

	return 0;
}

static int check_modinfo(struct module *mod, struct load_info *info, int flags)
{
	const char *modmagic = get_modinfo(info, "vermagic");
	int err;

	if (flags & MODULE_INIT_IGNORE_VERMAGIC)
		modmagic = NULL;

	/* This is allowed: modprobe --force will invalidate it. */
	if (!modmagic) {
		err = try_to_force_load(mod, "bad vermagic");
		if (err)
			return err;
	} else if (!same_magic(modmagic, vermagic, info->index.vers)) {
		pr_err("%s: version magic '%s' should be '%s'\n",
		       info->name, modmagic, vermagic);
		return -ENOEXEC;
	}

	if (!get_modinfo(info, "intree")) {
		if (!test_taint(TAINT_OOT_MODULE))
			pr_warn("%s: loading out-of-tree module taints kernel.\n",
				mod->name);
		add_taint_module(mod, TAINT_OOT_MODULE, LOCKDEP_STILL_OK);
	}

	check_modinfo_retpoline(mod, info);

	if (get_modinfo(info, "staging")) {
		add_taint_module(mod, TAINT_CRAP, LOCKDEP_STILL_OK);
		pr_warn("%s: module is from the staging directory, the quality "
			"is unknown, you have been warned.\n", mod->name);
	}

	err = check_modinfo_livepatch(mod, info);
	if (err)
		return err;

	/* Set up license info based on the info section */
	set_license(mod, get_modinfo(info, "license"));

	return 0;
}

static int find_module_sections(struct module *mod, struct load_info *info)
{
	mod->kp = section_objs(info, "__param",
			       sizeof(*mod->kp), &mod->num_kp);
	mod->syms = section_objs(info, "__ksymtab",
				 sizeof(*mod->syms), &mod->num_syms);
	mod->crcs = section_addr(info, "__kcrctab");
	mod->gpl_syms = section_objs(info, "__ksymtab_gpl",
				     sizeof(*mod->gpl_syms),
				     &mod->num_gpl_syms);
	mod->gpl_crcs = section_addr(info, "__kcrctab_gpl");

#ifdef CONFIG_CONSTRUCTORS
	mod->ctors = section_objs(info, ".ctors",
				  sizeof(*mod->ctors), &mod->num_ctors);
	if (!mod->ctors)
		mod->ctors = section_objs(info, ".init_array",
				sizeof(*mod->ctors), &mod->num_ctors);
	else if (find_sec(info, ".init_array")) {
		/*
		 * This shouldn't happen with same compiler and binutils
		 * building all parts of the module.
		 */
		pr_warn("%s: has both .ctors and .init_array.\n",
		       mod->name);
		return -EINVAL;
	}
#endif

	mod->noinstr_text_start = section_objs(info, ".noinstr.text", 1,
						&mod->noinstr_text_size);

#ifdef CONFIG_TRACEPOINTS
	mod->tracepoints_ptrs = section_objs(info, "__tracepoints_ptrs",
					     sizeof(*mod->tracepoints_ptrs),
					     &mod->num_tracepoints);
#endif
#ifdef CONFIG_TREE_SRCU
	mod->srcu_struct_ptrs = section_objs(info, "___srcu_struct_ptrs",
					     sizeof(*mod->srcu_struct_ptrs),
					     &mod->num_srcu_structs);
#endif
#ifdef CONFIG_BPF_EVENTS
	mod->bpf_raw_events = section_objs(info, "__bpf_raw_tp_map",
					   sizeof(*mod->bpf_raw_events),
					   &mod->num_bpf_raw_events);
#endif
#ifdef CONFIG_DEBUG_INFO_BTF_MODULES
	mod->btf_data = any_section_objs(info, ".BTF", 1, &mod->btf_data_size);
#endif
#ifdef CONFIG_JUMP_LABEL
	mod->jump_entries = section_objs(info, "__jump_table",
					sizeof(*mod->jump_entries),
					&mod->num_jump_entries);
#endif
#ifdef CONFIG_EVENT_TRACING
	mod->trace_events = section_objs(info, "_ftrace_events",
					 sizeof(*mod->trace_events),
					 &mod->num_trace_events);
	mod->trace_evals = section_objs(info, "_ftrace_eval_map",
					sizeof(*mod->trace_evals),
					&mod->num_trace_evals);
#endif
#ifdef CONFIG_TRACING
	mod->trace_bprintk_fmt_start = section_objs(info, "__trace_printk_fmt",
					 sizeof(*mod->trace_bprintk_fmt_start),
					 &mod->num_trace_bprintk_fmt);
#endif
#ifdef CONFIG_FTRACE_MCOUNT_RECORD
	/* sechdrs[0].sh_size is always zero */
	mod->ftrace_callsites = section_objs(info, FTRACE_CALLSITE_SECTION,
					     sizeof(*mod->ftrace_callsites),
					     &mod->num_ftrace_callsites);
#endif
#ifdef CONFIG_FUNCTION_ERROR_INJECTION
	mod->ei_funcs = section_objs(info, "_error_injection_whitelist",
					    sizeof(*mod->ei_funcs),
					    &mod->num_ei_funcs);
#endif
#ifdef CONFIG_KPROBES
	mod->kprobes_text_start = section_objs(info, ".kprobes.text", 1,
						&mod->kprobes_text_size);
	mod->kprobe_blacklist = section_objs(info, "_kprobe_blacklist",
						sizeof(unsigned long),
						&mod->num_kprobe_blacklist);
#endif
#ifdef CONFIG_HAVE_STATIC_CALL_INLINE
	mod->static_call_sites = section_objs(info, ".static_call_sites",
					      sizeof(*mod->static_call_sites),
					      &mod->num_static_call_sites);
#endif
	mod->extable = section_objs(info, "__ex_table",
				    sizeof(*mod->extable), &mod->num_exentries);

	if (section_addr(info, "__obsparm"))
		pr_warn("%s: Ignoring obsolete parameters\n", mod->name);

	info->debug = section_objs(info, "__dyndbg",
				   sizeof(*info->debug), &info->num_debug);

	return 0;
}

static int move_module(struct module *mod, struct load_info *info)
{
	int i;
	void *ptr;

	/* Do the allocs. */
	ptr = module_alloc(mod->core_layout.size);
	/*
	 * The pointer to this block is stored in the module structure
	 * which is inside the block. Just mark it as not being a
	 * leak.
	 */
	kmemleak_not_leak(ptr);
	if (!ptr)
		return -ENOMEM;

	memset(ptr, 0, mod->core_layout.size);
	mod->core_layout.base = ptr;

	if (mod->init_layout.size) {
		ptr = module_alloc(mod->init_layout.size);
		/*
		 * The pointer to this block is stored in the module structure
		 * which is inside the block. This block doesn't need to be
		 * scanned as it contains data and code that will be freed
		 * after the module is initialized.
		 */
		kmemleak_ignore(ptr);
		if (!ptr) {
			module_memfree(mod->core_layout.base);
			return -ENOMEM;
		}
		memset(ptr, 0, mod->init_layout.size);
		mod->init_layout.base = ptr;
	} else
		mod->init_layout.base = NULL;

	/* Transfer each section which specifies SHF_ALLOC */
	pr_debug("final section addresses:\n");
	for (i = 0; i < info->hdr->e_shnum; i++) {
		void *dest;
		Elf_Shdr *shdr = &info->sechdrs[i];

		if (!(shdr->sh_flags & SHF_ALLOC))
			continue;

		if (shdr->sh_entsize & INIT_OFFSET_MASK)
			dest = mod->init_layout.base
				+ (shdr->sh_entsize & ~INIT_OFFSET_MASK);
		else
			dest = mod->core_layout.base + shdr->sh_entsize;

		if (shdr->sh_type != SHT_NOBITS)
			memcpy(dest, (void *)shdr->sh_addr, shdr->sh_size);
		/* Update sh_addr to point to copy in image. */
		shdr->sh_addr = (unsigned long)dest;
		pr_debug("\t0x%lx %s\n",
			 (long)shdr->sh_addr, info->secstrings + shdr->sh_name);
	}

	return 0;
}

static int check_module_license_and_versions(struct module *mod)
{
	int prev_taint = test_taint(TAINT_PROPRIETARY_MODULE);

	/*
	 * ndiswrapper is under GPL by itself, but loads proprietary modules.
	 * Don't use add_taint_module(), as it would prevent ndiswrapper from
	 * using GPL-only symbols it needs.
	 */
	if (strcmp(mod->name, "ndiswrapper") == 0)
		add_taint(TAINT_PROPRIETARY_MODULE, LOCKDEP_NOW_UNRELIABLE);

	/* driverloader was caught wrongly pretending to be under GPL */
	if (strcmp(mod->name, "driverloader") == 0)
		add_taint_module(mod, TAINT_PROPRIETARY_MODULE,
				 LOCKDEP_NOW_UNRELIABLE);

	/* lve claims to be GPL but upstream won't provide source */
	if (strcmp(mod->name, "lve") == 0)
		add_taint_module(mod, TAINT_PROPRIETARY_MODULE,
				 LOCKDEP_NOW_UNRELIABLE);

	if (!prev_taint && test_taint(TAINT_PROPRIETARY_MODULE))
		pr_warn("%s: module license taints kernel.\n", mod->name);

#ifdef CONFIG_MODVERSIONS
	if ((mod->num_syms && !mod->crcs) ||
	    (mod->num_gpl_syms && !mod->gpl_crcs)) {
		return try_to_force_load(mod,
					 "no versions for exported symbols");
	}
#endif
	return 0;
}

static void flush_module_icache(const struct module *mod)
{
	/*
	 * Flush the instruction cache, since we've played with text.
	 * Do it before processing of module parameters, so the module
	 * can provide parameter accessor functions of its own.
	 */
	if (mod->init_layout.base)
		flush_icache_range((unsigned long)mod->init_layout.base,
				   (unsigned long)mod->init_layout.base
				   + mod->init_layout.size);
	flush_icache_range((unsigned long)mod->core_layout.base,
			   (unsigned long)mod->core_layout.base + mod->core_layout.size);
}

int __weak module_frob_arch_sections(Elf_Ehdr *hdr,
				     Elf_Shdr *sechdrs,
				     char *secstrings,
				     struct module *mod)
{
	return 0;
}

/* module_blacklist is a comma-separated list of module names */
static char *module_blacklist;
static bool blacklisted(const char *module_name)
{
	const char *p;
	size_t len;

	if (!module_blacklist)
		return false;

	for (p = module_blacklist; *p; p += len) {
		len = strcspn(p, ",");
		if (strlen(module_name) == len && !memcmp(module_name, p, len))
			return true;
		if (p[len] == ',')
			len++;
	}
	return false;
}
core_param(module_blacklist, module_blacklist, charp, 0400);

static struct module *layout_and_allocate(struct load_info *info, int flags)
{
	struct module *mod;
	unsigned int ndx;
	int err;

	err = check_modinfo(info->mod, info, flags);
	if (err)
		return ERR_PTR(err);

	/* Allow arches to frob section contents and sizes.  */
	err = module_frob_arch_sections(info->hdr, info->sechdrs,
					info->secstrings, info->mod);
	if (err < 0)
		return ERR_PTR(err);

	err = module_enforce_rwx_sections(info->hdr, info->sechdrs,
					  info->secstrings, info->mod);
	if (err < 0)
		return ERR_PTR(err);

	/* We will do a special allocation for per-cpu sections later. */
	info->sechdrs[info->index.pcpu].sh_flags &= ~(unsigned long)SHF_ALLOC;

	/*
	 * Mark ro_after_init section with SHF_RO_AFTER_INIT so that
	 * layout_sections() can put it in the right place.
	 * Note: ro_after_init sections also have SHF_{WRITE,ALLOC} set.
	 */
	ndx = find_sec(info, ".data..ro_after_init");
	if (ndx)
		info->sechdrs[ndx].sh_flags |= SHF_RO_AFTER_INIT;
	/*
	 * Mark the __jump_table section as ro_after_init as well: these data
	 * structures are never modified, with the exception of entries that
	 * refer to code in the __init section, which are annotated as such
	 * at module load time.
	 */
	ndx = find_sec(info, "__jump_table");
	if (ndx)
		info->sechdrs[ndx].sh_flags |= SHF_RO_AFTER_INIT;

	/*
	 * Determine total sizes, and put offsets in sh_entsize.  For now
	 * this is done generically; there doesn't appear to be any
	 * special cases for the architectures.
	 */
	layout_sections(info->mod, info);
	layout_symtab(info->mod, info);

	/* Allocate and move to the final place */
	err = move_module(info->mod, info);
	if (err)
		return ERR_PTR(err);

	/* Module has been copied to its final place now: return it. */
	mod = (void *)info->sechdrs[info->index.mod].sh_addr;
	kmemleak_load_module(mod, info);
	return mod;
}

/* mod is no longer valid after this! */
static void module_deallocate(struct module *mod, struct load_info *info)
{
	percpu_modfree(mod);
	module_arch_freeing_init(mod);
	module_memfree(mod->init_layout.base);
	module_memfree(mod->core_layout.base);
}

int __weak module_finalize(const Elf_Ehdr *hdr,
			   const Elf_Shdr *sechdrs,
			   struct module *me)
{
	return 0;
}

static int post_relocation(struct module *mod, const struct load_info *info)
{
	/* Sort exception table now relocations are done. */
	sort_extable(mod->extable, mod->extable + mod->num_exentries);

	/* Copy relocated percpu area over. */
	percpu_modcopy(mod, (void *)info->sechdrs[info->index.pcpu].sh_addr,
		       info->sechdrs[info->index.pcpu].sh_size);

	/* Setup kallsyms-specific fields. */
	add_kallsyms(mod, info);

	/* Arch-specific module finalizing. */
	return module_finalize(info->hdr, info->sechdrs, mod);
}

/* Is this module of this name done loading?  No locks held. */
static bool finished_loading(const char *name)
{
	struct module *mod;
	bool ret;

	/*
	 * The module_mutex should not be a heavily contended lock;
	 * if we get the occasional sleep here, we'll go an extra iteration
	 * in the wait_event_interruptible(), which is harmless.
	 */
	sched_annotate_sleep();
	mutex_lock(&module_mutex);
	mod = find_module_all(name, strlen(name), true);
	ret = !mod || mod->state == MODULE_STATE_LIVE;
	mutex_unlock(&module_mutex);

	return ret;
}

/* Call module constructors. */
static void do_mod_ctors(struct module *mod)
{
#ifdef CONFIG_CONSTRUCTORS
	unsigned long i;

	for (i = 0; i < mod->num_ctors; i++)
		mod->ctors[i]();
#endif
}

/* For freeing module_init on success, in case kallsyms traversing */
struct mod_initfree {
	struct llist_node node;
	void *module_init;
};

static void do_free_init(struct work_struct *w)
{
	struct llist_node *pos, *n, *list;
	struct mod_initfree *initfree;

	list = llist_del_all(&init_free_list);

	synchronize_rcu();

	llist_for_each_safe(pos, n, list) {
		initfree = container_of(pos, struct mod_initfree, node);
		module_memfree(initfree->module_init);
		kfree(initfree);
	}
}

/*
 * This is where the real work happens.
 *
 * Keep it uninlined to provide a reliable breakpoint target, e.g. for the gdb
 * helper command 'lx-symbols'.
 */
static noinline int do_init_module(struct module *mod)
{
	int ret = 0;
	struct mod_initfree *freeinit;

	freeinit = kmalloc(sizeof(*freeinit), GFP_KERNEL);
	if (!freeinit) {
		ret = -ENOMEM;
		goto fail;
	}
	freeinit->module_init = mod->init_layout.base;

	/*
	 * We want to find out whether @mod uses async during init.  Clear
	 * PF_USED_ASYNC.  async_schedule*() will set it.
	 */
	current->flags &= ~PF_USED_ASYNC;

	do_mod_ctors(mod);
	/* Start the module */
	if (mod->init != NULL)
		ret = do_one_initcall(mod->init);
	if (ret < 0) {
		goto fail_free_freeinit;
	}
	if (ret > 0) {
		pr_warn("%s: '%s'->init suspiciously returned %d, it should "
			"follow 0/-E convention\n"
			"%s: loading module anyway...\n",
			__func__, mod->name, ret, __func__);
		dump_stack();
	}

	/* Now it's a first class citizen! */
	mod->state = MODULE_STATE_LIVE;
	blocking_notifier_call_chain(&module_notify_list,
				     MODULE_STATE_LIVE, mod);

	/* Delay uevent until module has finished its init routine */
	kobject_uevent(&mod->mkobj.kobj, KOBJ_ADD);

	/*
	 * We need to finish all async code before the module init sequence
	 * is done.  This has potential to deadlock.  For example, a newly
	 * detected block device can trigger request_module() of the
	 * default iosched from async probing task.  Once userland helper
	 * reaches here, async_synchronize_full() will wait on the async
	 * task waiting on request_module() and deadlock.
	 *
	 * This deadlock is avoided by perfomring async_synchronize_full()
	 * iff module init queued any async jobs.  This isn't a full
	 * solution as it will deadlock the same if module loading from
	 * async jobs nests more than once; however, due to the various
	 * constraints, this hack seems to be the best option for now.
	 * Please refer to the following thread for details.
	 *
	 * http://thread.gmane.org/gmane.linux.kernel/1420814
	 */
	if (!mod->async_probe_requested && (current->flags & PF_USED_ASYNC))
		async_synchronize_full();

	ftrace_free_mem(mod, mod->init_layout.base, mod->init_layout.base +
			mod->init_layout.size);
	mutex_lock(&module_mutex);
	/* Drop initial reference. */
	module_put(mod);
	trim_init_extable(mod);
#ifdef CONFIG_KALLSYMS
	/* Switch to core kallsyms now init is done: kallsyms may be walking! */
	rcu_assign_pointer(mod->kallsyms, &mod->core_kallsyms);
#endif
	module_enable_ro(mod, true);
	mod_tree_remove_init(mod);
	module_arch_freeing_init(mod);
	mod->init_layout.base = NULL;
	mod->init_layout.size = 0;
	mod->init_layout.ro_size = 0;
	mod->init_layout.ro_after_init_size = 0;
	mod->init_layout.text_size = 0;
#ifdef CONFIG_DEBUG_INFO_BTF_MODULES
	/* .BTF is not SHF_ALLOC and will get removed, so sanitize pointer */
	mod->btf_data = NULL;
#endif
	/*
	 * We want to free module_init, but be aware that kallsyms may be
	 * walking this with preempt disabled.  In all the failure paths, we
	 * call synchronize_rcu(), but we don't want to slow down the success
	 * path. module_memfree() cannot be called in an interrupt, so do the
	 * work and call synchronize_rcu() in a work queue.
	 *
	 * Note that module_alloc() on most architectures creates W+X page
	 * mappings which won't be cleaned up until do_free_init() runs.  Any
	 * code such as mark_rodata_ro() which depends on those mappings to
	 * be cleaned up needs to sync with the queued work - ie
	 * rcu_barrier()
	 */
	if (llist_add(&freeinit->node, &init_free_list))
		schedule_work(&init_free_wq);

	mutex_unlock(&module_mutex);
	wake_up_all(&module_wq);

	return 0;

fail_free_freeinit:
	kfree(freeinit);
fail:
	/* Try to protect us from buggy refcounters. */
	mod->state = MODULE_STATE_GOING;
	synchronize_rcu();
	module_put(mod);
	blocking_notifier_call_chain(&module_notify_list,
				     MODULE_STATE_GOING, mod);
	klp_module_going(mod);
	ftrace_release_mod(mod);
	free_module(mod);
	wake_up_all(&module_wq);
	return ret;
}

static int may_init_module(void)
{
	if (!capable(CAP_SYS_MODULE) || modules_disabled)
		return -EPERM;

	return 0;
}

/*
 * We try to place it in the list now to make sure it's unique before
 * we dedicate too many resources.  In particular, temporary percpu
 * memory exhaustion.
 */
static int add_unformed_module(struct module *mod)
{
	int err;
	struct module *old;

	mod->state = MODULE_STATE_UNFORMED;

again:
	mutex_lock(&module_mutex);
	old = find_module_all(mod->name, strlen(mod->name), true);
	if (old != NULL) {
		if (old->state != MODULE_STATE_LIVE) {
			/* Wait in case it fails to load. */
			mutex_unlock(&module_mutex);
			err = wait_event_interruptible(module_wq,
					       finished_loading(mod->name));
			if (err)
				goto out_unlocked;
			goto again;
		}
		err = -EEXIST;
		goto out;
	}
	mod_update_bounds(mod);
	list_add_rcu(&mod->list, &modules);
	mod_tree_insert(mod);
	err = 0;

out:
	mutex_unlock(&module_mutex);
out_unlocked:
	return err;
}

static int complete_formation(struct module *mod, struct load_info *info)
{
	int err;

	mutex_lock(&module_mutex);

	/* Find duplicate symbols (must be called under lock). */
	err = verify_exported_symbols(mod);
	if (err < 0)
		goto out;

	/* This relies on module_mutex for list integrity. */
	module_bug_finalize(info->hdr, info->sechdrs, mod);

	module_enable_ro(mod, false);
	module_enable_nx(mod);
	module_enable_x(mod);

	/*
	 * Mark state as coming so strong_try_module_get() ignores us,
	 * but kallsyms etc. can see us.
	 */
	mod->state = MODULE_STATE_COMING;
	mutex_unlock(&module_mutex);

	return 0;

out:
	mutex_unlock(&module_mutex);
	return err;
}

static int prepare_coming_module(struct module *mod)
{
	int err;

	ftrace_module_enable(mod);
	err = klp_module_coming(mod);
	if (err)
		return err;

	err = blocking_notifier_call_chain_robust(&module_notify_list,
			MODULE_STATE_COMING, MODULE_STATE_GOING, mod);
	err = notifier_to_errno(err);
	if (err)
		klp_module_going(mod);

	return err;
}

static int unknown_module_param_cb(char *param, char *val, const char *modname,
				   void *arg)
{
	struct module *mod = arg;
	int ret;

	if (strcmp(param, "async_probe") == 0) {
		mod->async_probe_requested = true;
		return 0;
	}

	/* Check for magic 'dyndbg' arg */
	ret = ddebug_dyndbg_module_param_cb(param, val, modname);
	if (ret != 0)
		pr_warn("%s: unknown parameter '%s' ignored\n", modname, param);
	return 0;
}

/*
 * Allocate and load the module: note that size of section 0 is always
 * zero, and we rely on this for optional sections.
 */
static int load_module(struct load_info *info, const char __user *uargs,
		       int flags)
{
	struct module *mod;
	long err = 0;
	char *after_dashes;

<<<<<<< HEAD
	err = elf_header_check(info);
	if (err) {
		pr_err("Module has invalid ELF header\n");
=======
	/*
	 * Do the signature check (if any) first. All that
	 * the signature check needs is info->len, it does
	 * not need any of the section info. That can be
	 * set up later. This will minimize the chances
	 * of a corrupt module causing problems before
	 * we even get to the signature check.
	 *
	 * The check will also adjust info->len by stripping
	 * off the sig length at the end of the module, making
	 * checks against info->len more correct.
	 */
	err = module_sig_check(info, flags);
	if (err)
>>>>>>> f642729d
		goto free_copy;
	}

	/*
	 * Do basic sanity checks against the ELF header and
	 * sections.
	 */
	err = elf_validity_check(info);
	if (err) {
		pr_err("Module has invalid ELF structures\n");
		goto free_copy;
	}

	/*
	 * Everything checks out, so set up the section info
	 * in the info structure.
	 */
	err = setup_load_info(info, flags);
	if (err)
		goto free_copy;

	/*
	 * Now that we know we have the correct module name, check
	 * if it's blacklisted.
	 */
	if (blacklisted(info->name)) {
		err = -EPERM;
		pr_err("Module %s is blacklisted\n", info->name);
		goto free_copy;
	}

	err = rewrite_section_headers(info, flags);
	if (err)
		goto free_copy;

	/* Check module struct version now, before we try to use module. */
	if (!check_modstruct_version(info, info->mod)) {
		err = -ENOEXEC;
		goto free_copy;
	}

	/* Figure out module layout, and allocate all the memory. */
	mod = layout_and_allocate(info, flags);
	if (IS_ERR(mod)) {
		err = PTR_ERR(mod);
		goto free_copy;
	}

	audit_log_kern_module(mod->name);

	/* Reserve our place in the list. */
	err = add_unformed_module(mod);
	if (err)
		goto free_module;

#ifdef CONFIG_MODULE_SIG
	mod->sig_ok = info->sig_ok;
	if (!mod->sig_ok) {
		pr_notice_once("%s: module verification failed: signature "
			       "and/or required key missing - tainting "
			       "kernel\n", mod->name);
		add_taint_module(mod, TAINT_UNSIGNED_MODULE, LOCKDEP_STILL_OK);
	}
#endif

	/* To avoid stressing percpu allocator, do this once we're unique. */
	err = percpu_modalloc(mod, info);
	if (err)
		goto unlink_mod;

	/* Now module is in final location, initialize linked lists, etc. */
	err = module_unload_init(mod);
	if (err)
		goto unlink_mod;

	init_param_lock(mod);

	/*
	 * Now we've got everything in the final locations, we can
	 * find optional sections.
	 */
	err = find_module_sections(mod, info);
	if (err)
		goto free_unload;

	err = check_module_license_and_versions(mod);
	if (err)
		goto free_unload;

	/* Set up MODINFO_ATTR fields */
	setup_modinfo(mod, info);

	/* Fix up syms, so that st_value is a pointer to location. */
	err = simplify_symbols(mod, info);
	if (err < 0)
		goto free_modinfo;

	err = apply_relocations(mod, info);
	if (err < 0)
		goto free_modinfo;

	err = post_relocation(mod, info);
	if (err < 0)
		goto free_modinfo;

	flush_module_icache(mod);

	/* Now copy in args */
	mod->args = strndup_user(uargs, ~0UL >> 1);
	if (IS_ERR(mod->args)) {
		err = PTR_ERR(mod->args);
		goto free_arch_cleanup;
	}

	dynamic_debug_setup(mod, info->debug, info->num_debug);

	/* Ftrace init must be called in the MODULE_STATE_UNFORMED state */
	ftrace_module_init(mod);

	/* Finally it's fully formed, ready to start executing. */
	err = complete_formation(mod, info);
	if (err)
		goto ddebug_cleanup;

	err = prepare_coming_module(mod);
	if (err)
		goto bug_cleanup;

	/* Module is ready to execute: parsing args may do that. */
	after_dashes = parse_args(mod->name, mod->args, mod->kp, mod->num_kp,
				  -32768, 32767, mod,
				  unknown_module_param_cb);
	if (IS_ERR(after_dashes)) {
		err = PTR_ERR(after_dashes);
		goto coming_cleanup;
	} else if (after_dashes) {
		pr_warn("%s: parameters '%s' after `--' ignored\n",
		       mod->name, after_dashes);
	}

	/* Link in to sysfs. */
	err = mod_sysfs_setup(mod, info, mod->kp, mod->num_kp);
	if (err < 0)
		goto coming_cleanup;

	if (is_livepatch_module(mod)) {
		err = copy_module_elf(mod, info);
		if (err < 0)
			goto sysfs_cleanup;
	}

	/* Get rid of temporary copy. */
	free_copy(info);

	/* Done! */
	trace_module_load(mod);

	return do_init_module(mod);

 sysfs_cleanup:
	mod_sysfs_teardown(mod);
 coming_cleanup:
	mod->state = MODULE_STATE_GOING;
	destroy_params(mod->kp, mod->num_kp);
	blocking_notifier_call_chain(&module_notify_list,
				     MODULE_STATE_GOING, mod);
	klp_module_going(mod);
 bug_cleanup:
	mod->state = MODULE_STATE_GOING;
	/* module_bug_cleanup needs module_mutex protection */
	mutex_lock(&module_mutex);
	module_bug_cleanup(mod);
	mutex_unlock(&module_mutex);

 ddebug_cleanup:
	ftrace_release_mod(mod);
	dynamic_debug_remove(mod, info->debug);
	synchronize_rcu();
	kfree(mod->args);
 free_arch_cleanup:
	module_arch_cleanup(mod);
 free_modinfo:
	free_modinfo(mod);
 free_unload:
	module_unload_free(mod);
 unlink_mod:
	mutex_lock(&module_mutex);
	/* Unlink carefully: kallsyms could be walking list. */
	list_del_rcu(&mod->list);
	mod_tree_remove(mod);
	wake_up_all(&module_wq);
	/* Wait for RCU-sched synchronizing before releasing mod->list. */
	synchronize_rcu();
	mutex_unlock(&module_mutex);
 free_module:
	/* Free lock-classes; relies on the preceding sync_rcu() */
	lockdep_free_key_range(mod->core_layout.base, mod->core_layout.size);

	module_deallocate(mod, info);
 free_copy:
	free_copy(info);
	return err;
}

SYSCALL_DEFINE3(init_module, void __user *, umod,
		unsigned long, len, const char __user *, uargs)
{
	int err;
	struct load_info info = { };

	err = may_init_module();
	if (err)
		return err;

	pr_debug("init_module: umod=%p, len=%lu, uargs=%p\n",
	       umod, len, uargs);

	err = copy_module_from_user(umod, len, &info);
	if (err)
		return err;

	return load_module(&info, uargs, 0);
}

SYSCALL_DEFINE3(finit_module, int, fd, const char __user *, uargs, int, flags)
{
	struct load_info info = { };
	void *hdr = NULL;
	int err;

	err = may_init_module();
	if (err)
		return err;

	pr_debug("finit_module: fd=%d, uargs=%p, flags=%i\n", fd, uargs, flags);

	if (flags & ~(MODULE_INIT_IGNORE_MODVERSIONS
		      |MODULE_INIT_IGNORE_VERMAGIC))
		return -EINVAL;

	err = kernel_read_file_from_fd(fd, 0, &hdr, INT_MAX, NULL,
				       READING_MODULE);
	if (err < 0)
		return err;
	info.hdr = hdr;
	info.len = err;

	return load_module(&info, uargs, flags);
}

static inline int within(unsigned long addr, void *start, unsigned long size)
{
	return ((void *)addr >= start && (void *)addr < start + size);
}

#ifdef CONFIG_KALLSYMS
/*
 * This ignores the intensely annoying "mapping symbols" found
 * in ARM ELF files: $a, $t and $d.
 */
static inline int is_arm_mapping_symbol(const char *str)
{
	if (str[0] == '.' && str[1] == 'L')
		return true;
	return str[0] == '$' && strchr("axtd", str[1])
	       && (str[2] == '\0' || str[2] == '.');
}

static const char *kallsyms_symbol_name(struct mod_kallsyms *kallsyms, unsigned int symnum)
{
	return kallsyms->strtab + kallsyms->symtab[symnum].st_name;
}

/*
 * Given a module and address, find the corresponding symbol and return its name
 * while providing its size and offset if needed.
 */
static const char *find_kallsyms_symbol(struct module *mod,
					unsigned long addr,
					unsigned long *size,
					unsigned long *offset)
{
	unsigned int i, best = 0;
	unsigned long nextval, bestval;
	struct mod_kallsyms *kallsyms = rcu_dereference_sched(mod->kallsyms);

	/* At worse, next value is at end of module */
	if (within_module_init(addr, mod))
		nextval = (unsigned long)mod->init_layout.base+mod->init_layout.text_size;
	else
		nextval = (unsigned long)mod->core_layout.base+mod->core_layout.text_size;

	bestval = kallsyms_symbol_value(&kallsyms->symtab[best]);

	/*
	 * Scan for closest preceding symbol, and next symbol. (ELF
	 * starts real symbols at 1).
	 */
	for (i = 1; i < kallsyms->num_symtab; i++) {
		const Elf_Sym *sym = &kallsyms->symtab[i];
		unsigned long thisval = kallsyms_symbol_value(sym);

		if (sym->st_shndx == SHN_UNDEF)
			continue;

		/*
		 * We ignore unnamed symbols: they're uninformative
		 * and inserted at a whim.
		 */
		if (*kallsyms_symbol_name(kallsyms, i) == '\0'
		    || is_arm_mapping_symbol(kallsyms_symbol_name(kallsyms, i)))
			continue;

		if (thisval <= addr && thisval > bestval) {
			best = i;
			bestval = thisval;
		}
		if (thisval > addr && thisval < nextval)
			nextval = thisval;
	}

	if (!best)
		return NULL;

	if (size)
		*size = nextval - bestval;
	if (offset)
		*offset = addr - bestval;

	return kallsyms_symbol_name(kallsyms, best);
}

void * __weak dereference_module_function_descriptor(struct module *mod,
						     void *ptr)
{
	return ptr;
}

/*
 * For kallsyms to ask for address resolution.  NULL means not found.  Careful
 * not to lock to avoid deadlock on oopses, simply disable preemption.
 */
const char *module_address_lookup(unsigned long addr,
			    unsigned long *size,
			    unsigned long *offset,
			    char **modname,
			    char *namebuf)
{
	const char *ret = NULL;
	struct module *mod;

	preempt_disable();
	mod = __module_address(addr);
	if (mod) {
		if (modname)
			*modname = mod->name;

		ret = find_kallsyms_symbol(mod, addr, size, offset);
	}
	/* Make a copy in here where it's safe */
	if (ret) {
		strncpy(namebuf, ret, KSYM_NAME_LEN - 1);
		ret = namebuf;
	}
	preempt_enable();

	return ret;
}

int lookup_module_symbol_name(unsigned long addr, char *symname)
{
	struct module *mod;

	preempt_disable();
	list_for_each_entry_rcu(mod, &modules, list) {
		if (mod->state == MODULE_STATE_UNFORMED)
			continue;
		if (within_module(addr, mod)) {
			const char *sym;

			sym = find_kallsyms_symbol(mod, addr, NULL, NULL);
			if (!sym)
				goto out;

			strlcpy(symname, sym, KSYM_NAME_LEN);
			preempt_enable();
			return 0;
		}
	}
out:
	preempt_enable();
	return -ERANGE;
}

int lookup_module_symbol_attrs(unsigned long addr, unsigned long *size,
			unsigned long *offset, char *modname, char *name)
{
	struct module *mod;

	preempt_disable();
	list_for_each_entry_rcu(mod, &modules, list) {
		if (mod->state == MODULE_STATE_UNFORMED)
			continue;
		if (within_module(addr, mod)) {
			const char *sym;

			sym = find_kallsyms_symbol(mod, addr, size, offset);
			if (!sym)
				goto out;
			if (modname)
				strlcpy(modname, mod->name, MODULE_NAME_LEN);
			if (name)
				strlcpy(name, sym, KSYM_NAME_LEN);
			preempt_enable();
			return 0;
		}
	}
out:
	preempt_enable();
	return -ERANGE;
}

int module_get_kallsym(unsigned int symnum, unsigned long *value, char *type,
			char *name, char *module_name, int *exported)
{
	struct module *mod;

	preempt_disable();
	list_for_each_entry_rcu(mod, &modules, list) {
		struct mod_kallsyms *kallsyms;

		if (mod->state == MODULE_STATE_UNFORMED)
			continue;
		kallsyms = rcu_dereference_sched(mod->kallsyms);
		if (symnum < kallsyms->num_symtab) {
			const Elf_Sym *sym = &kallsyms->symtab[symnum];

			*value = kallsyms_symbol_value(sym);
			*type = kallsyms->typetab[symnum];
			strlcpy(name, kallsyms_symbol_name(kallsyms, symnum), KSYM_NAME_LEN);
			strlcpy(module_name, mod->name, MODULE_NAME_LEN);
			*exported = is_exported(name, *value, mod);
			preempt_enable();
			return 0;
		}
		symnum -= kallsyms->num_symtab;
	}
	preempt_enable();
	return -ERANGE;
}

/* Given a module and name of symbol, find and return the symbol's value */
static unsigned long find_kallsyms_symbol_value(struct module *mod, const char *name)
{
	unsigned int i;
	struct mod_kallsyms *kallsyms = rcu_dereference_sched(mod->kallsyms);

	for (i = 0; i < kallsyms->num_symtab; i++) {
		const Elf_Sym *sym = &kallsyms->symtab[i];

		if (strcmp(name, kallsyms_symbol_name(kallsyms, i)) == 0 &&
		    sym->st_shndx != SHN_UNDEF)
			return kallsyms_symbol_value(sym);
	}
	return 0;
}

/* Look for this name: can be of form module:name. */
unsigned long module_kallsyms_lookup_name(const char *name)
{
	struct module *mod;
	char *colon;
	unsigned long ret = 0;

	/* Don't lock: we're in enough trouble already. */
	preempt_disable();
	if ((colon = strnchr(name, MODULE_NAME_LEN, ':')) != NULL) {
		if ((mod = find_module_all(name, colon - name, false)) != NULL)
			ret = find_kallsyms_symbol_value(mod, colon+1);
	} else {
		list_for_each_entry_rcu(mod, &modules, list) {
			if (mod->state == MODULE_STATE_UNFORMED)
				continue;
			if ((ret = find_kallsyms_symbol_value(mod, name)) != 0)
				break;
		}
	}
	preempt_enable();
	return ret;
}

#ifdef CONFIG_LIVEPATCH
int module_kallsyms_on_each_symbol(int (*fn)(void *, const char *,
					     struct module *, unsigned long),
				   void *data)
{
	struct module *mod;
	unsigned int i;
	int ret = 0;

	mutex_lock(&module_mutex);
	list_for_each_entry(mod, &modules, list) {
		/* We hold module_mutex: no need for rcu_dereference_sched */
		struct mod_kallsyms *kallsyms = mod->kallsyms;

		if (mod->state == MODULE_STATE_UNFORMED)
			continue;
		for (i = 0; i < kallsyms->num_symtab; i++) {
			const Elf_Sym *sym = &kallsyms->symtab[i];

			if (sym->st_shndx == SHN_UNDEF)
				continue;

			ret = fn(data, kallsyms_symbol_name(kallsyms, i),
				 mod, kallsyms_symbol_value(sym));
			if (ret != 0)
				break;
		}
	}
	mutex_unlock(&module_mutex);
	return ret;
}
#endif /* CONFIG_LIVEPATCH */
#endif /* CONFIG_KALLSYMS */

/* Maximum number of characters written by module_flags() */
#define MODULE_FLAGS_BUF_SIZE (TAINT_FLAGS_COUNT + 4)

/* Keep in sync with MODULE_FLAGS_BUF_SIZE !!! */
static char *module_flags(struct module *mod, char *buf)
{
	int bx = 0;

	BUG_ON(mod->state == MODULE_STATE_UNFORMED);
	if (mod->taints ||
	    mod->state == MODULE_STATE_GOING ||
	    mod->state == MODULE_STATE_COMING) {
		buf[bx++] = '(';
		bx += module_flags_taint(mod, buf + bx);
		/* Show a - for module-is-being-unloaded */
		if (mod->state == MODULE_STATE_GOING)
			buf[bx++] = '-';
		/* Show a + for module-is-being-loaded */
		if (mod->state == MODULE_STATE_COMING)
			buf[bx++] = '+';
		buf[bx++] = ')';
	}
	buf[bx] = '\0';

	return buf;
}

#ifdef CONFIG_PROC_FS
/* Called by the /proc file system to return a list of modules. */
static void *m_start(struct seq_file *m, loff_t *pos)
{
	mutex_lock(&module_mutex);
	return seq_list_start(&modules, *pos);
}

static void *m_next(struct seq_file *m, void *p, loff_t *pos)
{
	return seq_list_next(p, &modules, pos);
}

static void m_stop(struct seq_file *m, void *p)
{
	mutex_unlock(&module_mutex);
}

static int m_show(struct seq_file *m, void *p)
{
	struct module *mod = list_entry(p, struct module, list);
	char buf[MODULE_FLAGS_BUF_SIZE];
	void *value;

	/* We always ignore unformed modules. */
	if (mod->state == MODULE_STATE_UNFORMED)
		return 0;

	seq_printf(m, "%s %u",
		   mod->name, mod->init_layout.size + mod->core_layout.size);
	print_unload_info(m, mod);

	/* Informative for users. */
	seq_printf(m, " %s",
		   mod->state == MODULE_STATE_GOING ? "Unloading" :
		   mod->state == MODULE_STATE_COMING ? "Loading" :
		   "Live");
	/* Used by oprofile and other similar tools. */
	value = m->private ? NULL : mod->core_layout.base;
	seq_printf(m, " 0x%px", value);

	/* Taints info */
	if (mod->taints)
		seq_printf(m, " %s", module_flags(mod, buf));

	seq_puts(m, "\n");
	return 0;
}

/*
 * Format: modulename size refcount deps address
 *
 * Where refcount is a number or -, and deps is a comma-separated list
 * of depends or -.
 */
static const struct seq_operations modules_op = {
	.start	= m_start,
	.next	= m_next,
	.stop	= m_stop,
	.show	= m_show
};

/*
 * This also sets the "private" pointer to non-NULL if the
 * kernel pointers should be hidden (so you can just test
 * "m->private" to see if you should keep the values private).
 *
 * We use the same logic as for /proc/kallsyms.
 */
static int modules_open(struct inode *inode, struct file *file)
{
	int err = seq_open(file, &modules_op);

	if (!err) {
		struct seq_file *m = file->private_data;
		m->private = kallsyms_show_value(file->f_cred) ? NULL : (void *)8ul;
	}

	return err;
}

static const struct proc_ops modules_proc_ops = {
	.proc_flags	= PROC_ENTRY_PERMANENT,
	.proc_open	= modules_open,
	.proc_read	= seq_read,
	.proc_lseek	= seq_lseek,
	.proc_release	= seq_release,
};

static int __init proc_modules_init(void)
{
	proc_create("modules", 0, NULL, &modules_proc_ops);
	return 0;
}
module_init(proc_modules_init);
#endif

/* Given an address, look for it in the module exception tables. */
const struct exception_table_entry *search_module_extables(unsigned long addr)
{
	const struct exception_table_entry *e = NULL;
	struct module *mod;

	preempt_disable();
	mod = __module_address(addr);
	if (!mod)
		goto out;

	if (!mod->num_exentries)
		goto out;

	e = search_extable(mod->extable,
			   mod->num_exentries,
			   addr);
out:
	preempt_enable();

	/*
	 * Now, if we found one, we are running inside it now, hence
	 * we cannot unload the module, hence no refcnt needed.
	 */
	return e;
}

/**
 * is_module_address() - is this address inside a module?
 * @addr: the address to check.
 *
 * See is_module_text_address() if you simply want to see if the address
 * is code (not data).
 */
bool is_module_address(unsigned long addr)
{
	bool ret;

	preempt_disable();
	ret = __module_address(addr) != NULL;
	preempt_enable();

	return ret;
}

/**
 * __module_address() - get the module which contains an address.
 * @addr: the address.
 *
 * Must be called with preempt disabled or module mutex held so that
 * module doesn't get freed during this.
 */
struct module *__module_address(unsigned long addr)
{
	struct module *mod;

	if (addr < module_addr_min || addr > module_addr_max)
		return NULL;

	module_assert_mutex_or_preempt();

	mod = mod_find(addr);
	if (mod) {
		BUG_ON(!within_module(addr, mod));
		if (mod->state == MODULE_STATE_UNFORMED)
			mod = NULL;
	}
	return mod;
}

/**
 * is_module_text_address() - is this address inside module code?
 * @addr: the address to check.
 *
 * See is_module_address() if you simply want to see if the address is
 * anywhere in a module.  See kernel_text_address() for testing if an
 * address corresponds to kernel or module code.
 */
bool is_module_text_address(unsigned long addr)
{
	bool ret;

	preempt_disable();
	ret = __module_text_address(addr) != NULL;
	preempt_enable();

	return ret;
}

/**
 * __module_text_address() - get the module whose code contains an address.
 * @addr: the address.
 *
 * Must be called with preempt disabled or module mutex held so that
 * module doesn't get freed during this.
 */
struct module *__module_text_address(unsigned long addr)
{
	struct module *mod = __module_address(addr);
	if (mod) {
		/* Make sure it's within the text section. */
		if (!within(addr, mod->init_layout.base, mod->init_layout.text_size)
		    && !within(addr, mod->core_layout.base, mod->core_layout.text_size))
			mod = NULL;
	}
	return mod;
}

/* Don't grab lock, we're oopsing. */
void print_modules(void)
{
	struct module *mod;
	char buf[MODULE_FLAGS_BUF_SIZE];

	printk(KERN_DEFAULT "Modules linked in:");
	/* Most callers should already have preempt disabled, but make sure */
	preempt_disable();
	list_for_each_entry_rcu(mod, &modules, list) {
		if (mod->state == MODULE_STATE_UNFORMED)
			continue;
		pr_cont(" %s%s", mod->name, module_flags(mod, buf));
	}
	preempt_enable();
	if (last_unloaded_module[0])
		pr_cont(" [last unloaded: %s]", last_unloaded_module);
	pr_cont("\n");
}

#ifdef CONFIG_MODVERSIONS
/*
 * Generate the signature for all relevant module structures here.
 * If these change, we don't want to try to parse the module.
 */
void module_layout(struct module *mod,
		   struct modversion_info *ver,
		   struct kernel_param *kp,
		   struct kernel_symbol *ks,
		   struct tracepoint * const *tp)
{
}
EXPORT_SYMBOL(module_layout);
#endif<|MERGE_RESOLUTION|>--- conflicted
+++ resolved
@@ -3877,11 +3877,6 @@
 	long err = 0;
 	char *after_dashes;
 
-<<<<<<< HEAD
-	err = elf_header_check(info);
-	if (err) {
-		pr_err("Module has invalid ELF header\n");
-=======
 	/*
 	 * Do the signature check (if any) first. All that
 	 * the signature check needs is info->len, it does
@@ -3896,9 +3891,7 @@
 	 */
 	err = module_sig_check(info, flags);
 	if (err)
->>>>>>> f642729d
 		goto free_copy;
-	}
 
 	/*
 	 * Do basic sanity checks against the ELF header and

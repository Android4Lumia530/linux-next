--- conflicted
+++ resolved
@@ -826,10 +826,7 @@
 	 */
 	page_ext_init_flatmem();
 	init_mem_debugging_and_hardening();
-<<<<<<< HEAD
-=======
 	kfence_alloc_pool();
->>>>>>> d82a9795
 	report_meminit();
 	mem_init();
 	/* page_owner must be initialized after buddy is ready */

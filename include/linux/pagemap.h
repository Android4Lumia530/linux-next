/* SPDX-License-Identifier: GPL-2.0 */
#ifndef _LINUX_PAGEMAP_H
#define _LINUX_PAGEMAP_H

/*
 * Copyright 1995 Linus Torvalds
 */
#include <linux/mm.h>
#include <linux/fs.h>
#include <linux/list.h>
#include <linux/highmem.h>
#include <linux/compiler.h>
#include <linux/uaccess.h>
#include <linux/gfp.h>
#include <linux/bitops.h>
#include <linux/hardirq.h> /* for in_interrupt() */
#include <linux/hugetlb_inline.h>

struct pagevec;

/*
 * Bits in mapping->flags.
 */
enum mapping_flags {
	AS_EIO		= 0,	/* IO error on async write */
	AS_ENOSPC	= 1,	/* ENOSPC on async write */
	AS_MM_ALL_LOCKS	= 2,	/* under mm_take_all_locks() */
	AS_UNEVICTABLE	= 3,	/* e.g., ramdisk, SHM_LOCK */
	AS_EXITING	= 4, 	/* final truncate in progress */
	/* writeback related tags are not used */
	AS_NO_WRITEBACK_TAGS = 5,
	AS_THP_SUPPORT = 6,	/* THPs supported */
};

/**
 * mapping_set_error - record a writeback error in the address_space
 * @mapping: the mapping in which an error should be set
 * @error: the error to set in the mapping
 *
 * When writeback fails in some way, we must record that error so that
 * userspace can be informed when fsync and the like are called.  We endeavor
 * to report errors on any file that was open at the time of the error.  Some
 * internal callers also need to know when writeback errors have occurred.
 *
 * When a writeback error occurs, most filesystems will want to call
 * mapping_set_error to record the error in the mapping so that it can be
 * reported when the application calls fsync(2).
 */
static inline void mapping_set_error(struct address_space *mapping, int error)
{
	if (likely(!error))
		return;

	/* Record in wb_err for checkers using errseq_t based tracking */
	__filemap_set_wb_err(mapping, error);

	/* Record it in superblock */
	if (mapping->host)
		errseq_set(&mapping->host->i_sb->s_wb_err, error);

	/* Record it in flags for now, for legacy callers */
	if (error == -ENOSPC)
		set_bit(AS_ENOSPC, &mapping->flags);
	else
		set_bit(AS_EIO, &mapping->flags);
}

static inline void mapping_set_unevictable(struct address_space *mapping)
{
	set_bit(AS_UNEVICTABLE, &mapping->flags);
}

static inline void mapping_clear_unevictable(struct address_space *mapping)
{
	clear_bit(AS_UNEVICTABLE, &mapping->flags);
}

static inline bool mapping_unevictable(struct address_space *mapping)
{
	return mapping && test_bit(AS_UNEVICTABLE, &mapping->flags);
}

static inline void mapping_set_exiting(struct address_space *mapping)
{
	set_bit(AS_EXITING, &mapping->flags);
}

static inline int mapping_exiting(struct address_space *mapping)
{
	return test_bit(AS_EXITING, &mapping->flags);
}

static inline void mapping_set_no_writeback_tags(struct address_space *mapping)
{
	set_bit(AS_NO_WRITEBACK_TAGS, &mapping->flags);
}

static inline int mapping_use_writeback_tags(struct address_space *mapping)
{
	return !test_bit(AS_NO_WRITEBACK_TAGS, &mapping->flags);
}

static inline gfp_t mapping_gfp_mask(struct address_space * mapping)
{
	return mapping->gfp_mask;
}

/* Restricts the given gfp_mask to what the mapping allows. */
static inline gfp_t mapping_gfp_constraint(struct address_space *mapping,
		gfp_t gfp_mask)
{
	return mapping_gfp_mask(mapping) & gfp_mask;
}

/*
 * This is non-atomic.  Only to be used before the mapping is activated.
 * Probably needs a barrier...
 */
static inline void mapping_set_gfp_mask(struct address_space *m, gfp_t mask)
{
	m->gfp_mask = mask;
}

static inline bool mapping_thp_support(struct address_space *mapping)
{
	return test_bit(AS_THP_SUPPORT, &mapping->flags);
}

static inline int filemap_nr_thps(struct address_space *mapping)
{
#ifdef CONFIG_READ_ONLY_THP_FOR_FS
	return atomic_read(&mapping->nr_thps);
#else
	return 0;
#endif
}

static inline void filemap_nr_thps_inc(struct address_space *mapping)
{
#ifdef CONFIG_READ_ONLY_THP_FOR_FS
	if (!mapping_thp_support(mapping))
		atomic_inc(&mapping->nr_thps);
#else
	WARN_ON_ONCE(1);
#endif
}

static inline void filemap_nr_thps_dec(struct address_space *mapping)
{
#ifdef CONFIG_READ_ONLY_THP_FOR_FS
	if (!mapping_thp_support(mapping))
		atomic_dec(&mapping->nr_thps);
#else
	WARN_ON_ONCE(1);
#endif
}

void release_pages(struct page **pages, int nr);

/*
 * speculatively take a reference to a page.
 * If the page is free (_refcount == 0), then _refcount is untouched, and 0
 * is returned. Otherwise, _refcount is incremented by 1 and 1 is returned.
 *
 * This function must be called inside the same rcu_read_lock() section as has
 * been used to lookup the page in the pagecache radix-tree (or page table):
 * this allows allocators to use a synchronize_rcu() to stabilize _refcount.
 *
 * Unless an RCU grace period has passed, the count of all pages coming out
 * of the allocator must be considered unstable. page_count may return higher
 * than expected, and put_page must be able to do the right thing when the
 * page has been finished with, no matter what it is subsequently allocated
 * for (because put_page is what is used here to drop an invalid speculative
 * reference).
 *
 * This is the interesting part of the lockless pagecache (and lockless
 * get_user_pages) locking protocol, where the lookup-side (eg. find_get_page)
 * has the following pattern:
 * 1. find page in radix tree
 * 2. conditionally increment refcount
 * 3. check the page is still in pagecache (if no, goto 1)
 *
 * Remove-side that cares about stability of _refcount (eg. reclaim) has the
 * following (with the i_pages lock held):
 * A. atomically check refcount is correct and set it to 0 (atomic_cmpxchg)
 * B. remove page from pagecache
 * C. free the page
 *
 * There are 2 critical interleavings that matter:
 * - 2 runs before A: in this case, A sees elevated refcount and bails out
 * - A runs before 2: in this case, 2 sees zero refcount and retries;
 *   subsequently, B will complete and 1 will find no page, causing the
 *   lookup to return NULL.
 *
 * It is possible that between 1 and 2, the page is removed then the exact same
 * page is inserted into the same position in pagecache. That's OK: the
 * old find_get_page using a lock could equally have run before or after
 * such a re-insertion, depending on order that locks are granted.
 *
 * Lookups racing against pagecache insertion isn't a big problem: either 1
 * will find the page or it will not. Likewise, the old find_get_page could run
 * either before the insertion or afterwards, depending on timing.
 */
static inline int __page_cache_add_speculative(struct page *page, int count)
{
#ifdef CONFIG_TINY_RCU
# ifdef CONFIG_PREEMPT_COUNT
	VM_BUG_ON(!in_atomic() && !irqs_disabled());
# endif
	/*
	 * Preempt must be disabled here - we rely on rcu_read_lock doing
	 * this for us.
	 *
	 * Pagecache won't be truncated from interrupt context, so if we have
	 * found a page in the radix tree here, we have pinned its refcount by
	 * disabling preempt, and hence no need for the "speculative get" that
	 * SMP requires.
	 */
	VM_BUG_ON_PAGE(page_count(page) == 0, page);
	page_ref_add(page, count);

#else
	if (unlikely(!page_ref_add_unless(page, count, 0))) {
		/*
		 * Either the page has been freed, or will be freed.
		 * In either case, retry here and the caller should
		 * do the right thing (see comments above).
		 */
		return 0;
	}
#endif
	VM_BUG_ON_PAGE(PageTail(page), page);

	return 1;
}

static inline int page_cache_get_speculative(struct page *page)
{
	return __page_cache_add_speculative(page, 1);
}

static inline int page_cache_add_speculative(struct page *page, int count)
{
	return __page_cache_add_speculative(page, count);
}

/**
 * attach_page_private - Attach private data to a page.
 * @page: Page to attach data to.
 * @data: Data to attach to page.
 *
 * Attaching private data to a page increments the page's reference count.
 * The data must be detached before the page will be freed.
 */
static inline void attach_page_private(struct page *page, void *data)
{
	get_page(page);
	set_page_private(page, (unsigned long)data);
	SetPagePrivate(page);
}

/**
 * detach_page_private - Detach private data from a page.
 * @page: Page to detach data from.
 *
 * Removes the data that was previously attached to the page and decrements
 * the refcount on the page.
 *
 * Return: Data that was attached to the page.
 */
static inline void *detach_page_private(struct page *page)
{
	void *data = (void *)page_private(page);

	if (!PagePrivate(page))
		return NULL;
	ClearPagePrivate(page);
	set_page_private(page, 0);
	put_page(page);

	return data;
}

#ifdef CONFIG_NUMA
extern struct page *__page_cache_alloc(gfp_t gfp);
#else
static inline struct page *__page_cache_alloc(gfp_t gfp)
{
	return alloc_pages(gfp, 0);
}
#endif

static inline struct page *page_cache_alloc(struct address_space *x)
{
	return __page_cache_alloc(mapping_gfp_mask(x));
}

static inline gfp_t readahead_gfp_mask(struct address_space *x)
{
	return mapping_gfp_mask(x) | __GFP_NORETRY | __GFP_NOWARN;
}

typedef int filler_t(void *, struct page *);

pgoff_t page_cache_next_miss(struct address_space *mapping,
			     pgoff_t index, unsigned long max_scan);
pgoff_t page_cache_prev_miss(struct address_space *mapping,
			     pgoff_t index, unsigned long max_scan);

#define FGP_ACCESSED		0x00000001
#define FGP_LOCK		0x00000002
#define FGP_CREAT		0x00000004
#define FGP_WRITE		0x00000008
#define FGP_NOFS		0x00000010
#define FGP_NOWAIT		0x00000020
#define FGP_FOR_MMAP		0x00000040
#define FGP_HEAD		0x00000080
#define FGP_ENTRY		0x00000100

struct page *pagecache_get_page(struct address_space *mapping, pgoff_t offset,
		int fgp_flags, gfp_t cache_gfp_mask);

/**
 * find_get_page - find and get a page reference
 * @mapping: the address_space to search
 * @offset: the page index
 *
 * Looks up the page cache slot at @mapping & @offset.  If there is a
 * page cache page, it is returned with an increased refcount.
 *
 * Otherwise, %NULL is returned.
 */
static inline struct page *find_get_page(struct address_space *mapping,
					pgoff_t offset)
{
	return pagecache_get_page(mapping, offset, 0, 0);
}

static inline struct page *find_get_page_flags(struct address_space *mapping,
					pgoff_t offset, int fgp_flags)
{
	return pagecache_get_page(mapping, offset, fgp_flags, 0);
}

/**
 * find_lock_page - locate, pin and lock a pagecache page
 * @mapping: the address_space to search
 * @index: the page index
 *
 * Looks up the page cache entry at @mapping & @index.  If there is a
 * page cache page, it is returned locked and with an increased
 * refcount.
 *
 * Context: May sleep.
 * Return: A struct page or %NULL if there is no page in the cache for this
 * index.
 */
static inline struct page *find_lock_page(struct address_space *mapping,
					pgoff_t index)
{
	return pagecache_get_page(mapping, index, FGP_LOCK, 0);
}

/**
 * find_lock_head - Locate, pin and lock a pagecache page.
 * @mapping: The address_space to search.
 * @index: The page index.
 *
 * Looks up the page cache entry at @mapping & @index.  If there is a
 * page cache page, its head page is returned locked and with an increased
 * refcount.
 *
 * Context: May sleep.
 * Return: A struct page which is !PageTail, or %NULL if there is no page
 * in the cache for this index.
 */
static inline struct page *find_lock_head(struct address_space *mapping,
					pgoff_t index)
{
	return pagecache_get_page(mapping, index, FGP_LOCK | FGP_HEAD, 0);
}

/**
 * find_or_create_page - locate or add a pagecache page
 * @mapping: the page's address_space
 * @index: the page's index into the mapping
 * @gfp_mask: page allocation mode
 *
 * Looks up the page cache slot at @mapping & @offset.  If there is a
 * page cache page, it is returned locked and with an increased
 * refcount.
 *
 * If the page is not present, a new page is allocated using @gfp_mask
 * and added to the page cache and the VM's LRU list.  The page is
 * returned locked and with an increased refcount.
 *
 * On memory exhaustion, %NULL is returned.
 *
 * find_or_create_page() may sleep, even if @gfp_flags specifies an
 * atomic allocation!
 */
static inline struct page *find_or_create_page(struct address_space *mapping,
					pgoff_t index, gfp_t gfp_mask)
{
	return pagecache_get_page(mapping, index,
					FGP_LOCK|FGP_ACCESSED|FGP_CREAT,
					gfp_mask);
}

/**
 * grab_cache_page_nowait - returns locked page at given index in given cache
 * @mapping: target address_space
 * @index: the page index
 *
 * Same as grab_cache_page(), but do not wait if the page is unavailable.
 * This is intended for speculative data generators, where the data can
 * be regenerated if the page couldn't be grabbed.  This routine should
 * be safe to call while holding the lock for another page.
 *
 * Clear __GFP_FS when allocating the page to avoid recursion into the fs
 * and deadlock against the caller's locked page.
 */
static inline struct page *grab_cache_page_nowait(struct address_space *mapping,
				pgoff_t index)
{
	return pagecache_get_page(mapping, index,
			FGP_LOCK|FGP_CREAT|FGP_NOFS|FGP_NOWAIT,
			mapping_gfp_mask(mapping));
}

/* Does this page contain this index? */
static inline bool thp_contains(struct page *head, pgoff_t index)
{
	/* HugeTLBfs indexes the page cache in units of hpage_size */
	if (PageHuge(head))
		return head->index == index;
	return page_index(head) == (index & ~(thp_nr_pages(head) - 1UL));
}

/*
 * Given the page we found in the page cache, return the page corresponding
 * to this index in the file
 */
static inline struct page *find_subpage(struct page *head, pgoff_t index)
{
	/* HugeTLBfs wants the head page regardless */
	if (PageHuge(head))
		return head;

	return head + (index & (thp_nr_pages(head) - 1));
}

unsigned find_get_entries(struct address_space *mapping, pgoff_t start,
		pgoff_t end, struct pagevec *pvec, pgoff_t *indices);
unsigned find_get_pages_range(struct address_space *mapping, pgoff_t *start,
			pgoff_t end, unsigned int nr_pages,
			struct page **pages);
static inline unsigned find_get_pages(struct address_space *mapping,
			pgoff_t *start, unsigned int nr_pages,
			struct page **pages)
{
	return find_get_pages_range(mapping, start, (pgoff_t)-1, nr_pages,
				    pages);
}
unsigned find_get_pages_contig(struct address_space *mapping, pgoff_t start,
			       unsigned int nr_pages, struct page **pages);
unsigned find_get_pages_range_tag(struct address_space *mapping, pgoff_t *index,
			pgoff_t end, xa_mark_t tag, unsigned int nr_pages,
			struct page **pages);
static inline unsigned find_get_pages_tag(struct address_space *mapping,
			pgoff_t *index, xa_mark_t tag, unsigned int nr_pages,
			struct page **pages)
{
	return find_get_pages_range_tag(mapping, index, (pgoff_t)-1, tag,
					nr_pages, pages);
}

struct page *grab_cache_page_write_begin(struct address_space *mapping,
			pgoff_t index, unsigned flags);

/*
 * Returns locked page at given index in given cache, creating it if needed.
 */
static inline struct page *grab_cache_page(struct address_space *mapping,
								pgoff_t index)
{
	return find_or_create_page(mapping, index, mapping_gfp_mask(mapping));
}

extern struct page * read_cache_page(struct address_space *mapping,
				pgoff_t index, filler_t *filler, void *data);
extern struct page * read_cache_page_gfp(struct address_space *mapping,
				pgoff_t index, gfp_t gfp_mask);
extern int read_cache_pages(struct address_space *mapping,
		struct list_head *pages, filler_t *filler, void *data);

static inline struct page *read_mapping_page(struct address_space *mapping,
				pgoff_t index, void *data)
{
	return read_cache_page(mapping, index, NULL, data);
}

/*
 * Get index of the page with in radix-tree
 * (TODO: remove once hugetlb pages will have ->index in PAGE_SIZE)
 */
static inline pgoff_t page_to_index(struct page *page)
{
	pgoff_t pgoff;

	if (likely(!PageTransTail(page)))
		return page->index;

	/*
	 *  We don't initialize ->index for tail pages: calculate based on
	 *  head page
	 */
	pgoff = compound_head(page)->index;
	pgoff += page - compound_head(page);
	return pgoff;
}

/*
 * Get the offset in PAGE_SIZE.
 * (TODO: hugepage should have ->index in PAGE_SIZE)
 */
static inline pgoff_t page_to_pgoff(struct page *page)
{
	if (unlikely(PageHeadHuge(page)))
		return page->index << compound_order(page);

	return page_to_index(page);
}

/*
 * Return byte-offset into filesystem object for page.
 */
static inline loff_t page_offset(struct page *page)
{
	return ((loff_t)page->index) << PAGE_SHIFT;
}

static inline loff_t page_file_offset(struct page *page)
{
	return ((loff_t)page_index(page)) << PAGE_SHIFT;
}

extern pgoff_t linear_hugepage_index(struct vm_area_struct *vma,
				     unsigned long address);

static inline pgoff_t linear_page_index(struct vm_area_struct *vma,
					unsigned long address)
{
	pgoff_t pgoff;
	if (unlikely(is_vm_hugetlb_page(vma)))
		return linear_hugepage_index(vma, address);
	pgoff = (address - vma->vm_start) >> PAGE_SHIFT;
	pgoff += vma->vm_pgoff;
	return pgoff;
}

/* This has the same layout as wait_bit_key - see fs/cachefiles/rdwr.c */
struct wait_page_key {
	struct page *page;
	int bit_nr;
	int page_match;
};

struct wait_page_queue {
	struct page *page;
	int bit_nr;
	wait_queue_entry_t wait;
};

static inline bool wake_page_match(struct wait_page_queue *wait_page,
				  struct wait_page_key *key)
{
	if (wait_page->page != key->page)
	       return false;
	key->page_match = 1;

	if (wait_page->bit_nr != key->bit_nr)
		return false;

	return true;
}

extern void __lock_page(struct page *page);
extern int __lock_page_killable(struct page *page);
extern int __lock_page_async(struct page *page, struct wait_page_queue *wait);
extern int __lock_page_or_retry(struct page *page, struct mm_struct *mm,
				unsigned int flags);
extern void unlock_page(struct page *page);
extern void unlock_page_fscache(struct page *page);

/*
 * Return true if the page was successfully locked
 */
static inline int trylock_page(struct page *page)
{
	page = compound_head(page);
	return (likely(!test_and_set_bit_lock(PG_locked, &page->flags)));
}

/*
 * lock_page may only be called if we have the page's inode pinned.
 */
static inline void lock_page(struct page *page)
{
	might_sleep();
	if (!trylock_page(page))
		__lock_page(page);
}

/*
 * lock_page_killable is like lock_page but can be interrupted by fatal
 * signals.  It returns 0 if it locked the page and -EINTR if it was
 * killed while waiting.
 */
static inline int lock_page_killable(struct page *page)
{
	might_sleep();
	if (!trylock_page(page))
		return __lock_page_killable(page);
	return 0;
}

/*
 * lock_page_async - Lock the page, unless this would block. If the page
 * is already locked, then queue a callback when the page becomes unlocked.
 * This callback can then retry the operation.
 *
 * Returns 0 if the page is locked successfully, or -EIOCBQUEUED if the page
 * was already locked and the callback defined in 'wait' was queued.
 */
static inline int lock_page_async(struct page *page,
				  struct wait_page_queue *wait)
{
	if (!trylock_page(page))
		return __lock_page_async(page, wait);
	return 0;
}

/*
 * lock_page_or_retry - Lock the page, unless this would block and the
 * caller indicated that it can handle a retry.
 *
 * Return value and mmap_lock implications depend on flags; see
 * __lock_page_or_retry().
 */
static inline int lock_page_or_retry(struct page *page, struct mm_struct *mm,
				     unsigned int flags)
{
	might_sleep();
	return trylock_page(page) || __lock_page_or_retry(page, mm, flags);
}

/*
 * This is exported only for wait_on_page_locked/wait_on_page_writeback, etc.,
 * and should not be used directly.
 */
extern void wait_on_page_bit(struct page *page, int bit_nr);
extern int wait_on_page_bit_killable(struct page *page, int bit_nr);

/* 
 * Wait for a page to be unlocked.
 *
 * This must be called with the caller "holding" the page,
 * ie with increased "page->count" so that the page won't
 * go away during the wait..
 */
static inline void wait_on_page_locked(struct page *page)
{
	if (PageLocked(page))
		wait_on_page_bit(compound_head(page), PG_locked);
}

static inline int wait_on_page_locked_killable(struct page *page)
{
	if (!PageLocked(page))
		return 0;
	return wait_on_page_bit_killable(compound_head(page), PG_locked);
}

<<<<<<< HEAD
/**
 * wait_on_page_fscache - Wait for PG_fscache to be cleared on a page
 * @page: The page
 *
 * Wait for the fscache mark to be removed from a page, usually signifying the
 * completion of a write from that page to the cache.
 */
static inline void wait_on_page_fscache(struct page *page)
{
	if (PagePrivate2(page))
		wait_on_page_bit(compound_head(page), PG_fscache);
}

extern void put_and_wait_on_page_locked(struct page *page);

=======
int put_and_wait_on_page_locked(struct page *page, int state);
>>>>>>> 725e5888
void wait_on_page_writeback(struct page *page);
extern void end_page_writeback(struct page *page);
void wait_for_stable_page(struct page *page);

void page_endio(struct page *page, bool is_write, int err);

/*
 * Add an arbitrary waiter to a page's wait queue
 */
extern void add_page_wait_queue(struct page *page, wait_queue_entry_t *waiter);

/*
 * Fault everything in given userspace address range in.
 */
static inline int fault_in_pages_writeable(char __user *uaddr, int size)
{
	char __user *end = uaddr + size - 1;

	if (unlikely(size == 0))
		return 0;

	if (unlikely(uaddr > end))
		return -EFAULT;
	/*
	 * Writing zeroes into userspace here is OK, because we know that if
	 * the zero gets there, we'll be overwriting it.
	 */
	do {
		if (unlikely(__put_user(0, uaddr) != 0))
			return -EFAULT;
		uaddr += PAGE_SIZE;
	} while (uaddr <= end);

	/* Check whether the range spilled into the next page. */
	if (((unsigned long)uaddr & PAGE_MASK) ==
			((unsigned long)end & PAGE_MASK))
		return __put_user(0, end);

	return 0;
}

static inline int fault_in_pages_readable(const char __user *uaddr, int size)
{
	volatile char c;
	const char __user *end = uaddr + size - 1;

	if (unlikely(size == 0))
		return 0;

	if (unlikely(uaddr > end))
		return -EFAULT;

	do {
		if (unlikely(__get_user(c, uaddr) != 0))
			return -EFAULT;
		uaddr += PAGE_SIZE;
	} while (uaddr <= end);

	/* Check whether the range spilled into the next page. */
	if (((unsigned long)uaddr & PAGE_MASK) ==
			((unsigned long)end & PAGE_MASK)) {
		return __get_user(c, end);
	}

	(void)c;
	return 0;
}

int add_to_page_cache_locked(struct page *page, struct address_space *mapping,
				pgoff_t index, gfp_t gfp_mask);
int add_to_page_cache_lru(struct page *page, struct address_space *mapping,
				pgoff_t index, gfp_t gfp_mask);
extern void delete_from_page_cache(struct page *page);
extern void __delete_from_page_cache(struct page *page, void *shadow);
void replace_page_cache_page(struct page *old, struct page *new);
void delete_from_page_cache_batch(struct address_space *mapping,
				  struct pagevec *pvec);
<<<<<<< HEAD
void readahead_expand(struct readahead_control *ractl,
		      loff_t new_start, size_t new_len);
=======
loff_t mapping_seek_hole_data(struct address_space *, loff_t start, loff_t end,
		int whence);
>>>>>>> 725e5888

/*
 * Like add_to_page_cache_locked, but used to add newly allocated pages:
 * the page is new, so we can just run __SetPageLocked() against it.
 */
static inline int add_to_page_cache(struct page *page,
		struct address_space *mapping, pgoff_t offset, gfp_t gfp_mask)
{
	int error;

	__SetPageLocked(page);
	error = add_to_page_cache_locked(page, mapping, offset, gfp_mask);
	if (unlikely(error))
		__ClearPageLocked(page);
	return error;
}

/**
 * struct readahead_control - Describes a readahead request.
 *
 * A readahead request is for consecutive pages.  Filesystems which
 * implement the ->readahead method should call readahead_page() or
 * readahead_page_batch() in a loop and attempt to start I/O against
 * each page in the request.
 *
 * Most of the fields in this struct are private and should be accessed
 * by the functions below.
 *
 * @file: The file, used primarily by network filesystems for authentication.
 *	  May be NULL if invoked internally by the filesystem.
 * @mapping: Readahead this filesystem object.
 */
struct readahead_control {
	struct file *file;
	struct address_space *mapping;
/* private: use the readahead_* accessors instead */
	pgoff_t _index;
	unsigned int _nr_pages;
	unsigned int _batch_count;
};

#define DEFINE_READAHEAD(rac, f, m, i)					\
	struct readahead_control rac = {				\
		.file = f,						\
		.mapping = m,						\
		._index = i,						\
	}

#define VM_READAHEAD_PAGES	(SZ_128K / PAGE_SIZE)

void page_cache_ra_unbounded(struct readahead_control *,
		unsigned long nr_to_read, unsigned long lookahead_count);
void page_cache_sync_ra(struct readahead_control *, struct file_ra_state *,
		unsigned long req_count);
void page_cache_async_ra(struct readahead_control *, struct file_ra_state *,
		struct page *, unsigned long req_count);

/**
 * page_cache_sync_readahead - generic file readahead
 * @mapping: address_space which holds the pagecache and I/O vectors
 * @ra: file_ra_state which holds the readahead state
 * @file: Used by the filesystem for authentication.
 * @index: Index of first page to be read.
 * @req_count: Total number of pages being read by the caller.
 *
 * page_cache_sync_readahead() should be called when a cache miss happened:
 * it will submit the read.  The readahead logic may decide to piggyback more
 * pages onto the read request if access patterns suggest it will improve
 * performance.
 */
static inline
void page_cache_sync_readahead(struct address_space *mapping,
		struct file_ra_state *ra, struct file *file, pgoff_t index,
		unsigned long req_count)
{
	DEFINE_READAHEAD(ractl, file, mapping, index);
	page_cache_sync_ra(&ractl, ra, req_count);
}

/**
 * page_cache_async_readahead - file readahead for marked pages
 * @mapping: address_space which holds the pagecache and I/O vectors
 * @ra: file_ra_state which holds the readahead state
 * @file: Used by the filesystem for authentication.
 * @page: The page at @index which triggered the readahead call.
 * @index: Index of first page to be read.
 * @req_count: Total number of pages being read by the caller.
 *
 * page_cache_async_readahead() should be called when a page is used which
 * is marked as PageReadahead; this is a marker to suggest that the application
 * has used up enough of the readahead window that we should start pulling in
 * more pages.
 */
static inline
void page_cache_async_readahead(struct address_space *mapping,
		struct file_ra_state *ra, struct file *file,
		struct page *page, pgoff_t index, unsigned long req_count)
{
	DEFINE_READAHEAD(ractl, file, mapping, index);
	page_cache_async_ra(&ractl, ra, page, req_count);
}

/**
 * readahead_page - Get the next page to read.
 * @rac: The current readahead request.
 *
 * Context: The page is locked and has an elevated refcount.  The caller
 * should decreases the refcount once the page has been submitted for I/O
 * and unlock the page once all I/O to that page has completed.
 * Return: A pointer to the next page, or %NULL if we are done.
 */
static inline struct page *readahead_page(struct readahead_control *rac)
{
	struct page *page;

	BUG_ON(rac->_batch_count > rac->_nr_pages);
	rac->_nr_pages -= rac->_batch_count;
	rac->_index += rac->_batch_count;

	if (!rac->_nr_pages) {
		rac->_batch_count = 0;
		return NULL;
	}

	page = xa_load(&rac->mapping->i_pages, rac->_index);
	VM_BUG_ON_PAGE(!PageLocked(page), page);
	rac->_batch_count = thp_nr_pages(page);

	return page;
}

static inline unsigned int __readahead_batch(struct readahead_control *rac,
		struct page **array, unsigned int array_sz)
{
	unsigned int i = 0;
	XA_STATE(xas, &rac->mapping->i_pages, 0);
	struct page *page;

	BUG_ON(rac->_batch_count > rac->_nr_pages);
	rac->_nr_pages -= rac->_batch_count;
	rac->_index += rac->_batch_count;
	rac->_batch_count = 0;

	xas_set(&xas, rac->_index);
	rcu_read_lock();
	xas_for_each(&xas, page, rac->_index + rac->_nr_pages - 1) {
		if (xas_retry(&xas, page))
			continue;
		VM_BUG_ON_PAGE(!PageLocked(page), page);
		VM_BUG_ON_PAGE(PageTail(page), page);
		array[i++] = page;
		rac->_batch_count += thp_nr_pages(page);

		/*
		 * The page cache isn't using multi-index entries yet,
		 * so the xas cursor needs to be manually moved to the
		 * next index.  This can be removed once the page cache
		 * is converted.
		 */
		if (PageHead(page))
			xas_set(&xas, rac->_index + rac->_batch_count);

		if (i == array_sz)
			break;
	}
	rcu_read_unlock();

	return i;
}

/**
 * readahead_page_batch - Get a batch of pages to read.
 * @rac: The current readahead request.
 * @array: An array of pointers to struct page.
 *
 * Context: The pages are locked and have an elevated refcount.  The caller
 * should decreases the refcount once the page has been submitted for I/O
 * and unlock the page once all I/O to that page has completed.
 * Return: The number of pages placed in the array.  0 indicates the request
 * is complete.
 */
#define readahead_page_batch(rac, array)				\
	__readahead_batch(rac, array, ARRAY_SIZE(array))

/**
 * readahead_pos - The byte offset into the file of this readahead request.
 * @rac: The readahead request.
 */
static inline loff_t readahead_pos(struct readahead_control *rac)
{
	return (loff_t)rac->_index * PAGE_SIZE;
}

/**
 * readahead_length - The number of bytes in this readahead request.
 * @rac: The readahead request.
 */
static inline loff_t readahead_length(struct readahead_control *rac)
{
	return (loff_t)rac->_nr_pages * PAGE_SIZE;
}

/**
 * readahead_index - The index of the first page in this readahead request.
 * @rac: The readahead request.
 */
static inline pgoff_t readahead_index(struct readahead_control *rac)
{
	return rac->_index;
}

/**
 * readahead_count - The number of pages in this readahead request.
 * @rac: The readahead request.
 */
static inline unsigned int readahead_count(struct readahead_control *rac)
{
	return rac->_nr_pages;
}

static inline unsigned long dir_pages(struct inode *inode)
{
	return (unsigned long)(inode->i_size + PAGE_SIZE - 1) >>
			       PAGE_SHIFT;
}

/**
 * page_mkwrite_check_truncate - check if page was truncated
 * @page: the page to check
 * @inode: the inode to check the page against
 *
 * Returns the number of bytes in the page up to EOF,
 * or -EFAULT if the page was truncated.
 */
static inline int page_mkwrite_check_truncate(struct page *page,
					      struct inode *inode)
{
	loff_t size = i_size_read(inode);
	pgoff_t index = size >> PAGE_SHIFT;
	int offset = offset_in_page(size);

	if (page->mapping != inode->i_mapping)
		return -EFAULT;

	/* page is wholly inside EOF */
	if (page->index < index)
		return PAGE_SIZE;
	/* page is wholly past EOF */
	if (page->index > index || !offset)
		return -EFAULT;
	/* page is partially inside EOF */
	return offset;
}

/**
 * i_blocks_per_page - How many blocks fit in this page.
 * @inode: The inode which contains the blocks.
 * @page: The page (head page if the page is a THP).
 *
 * If the block size is larger than the size of this page, return zero.
 *
 * Context: The caller should hold a refcount on the page to prevent it
 * from being split.
 * Return: The number of filesystem blocks covered by this page.
 */
static inline
unsigned int i_blocks_per_page(struct inode *inode, struct page *page)
{
	return thp_size(page) >> inode->i_blkbits;
}
#endif /* _LINUX_PAGEMAP_H */<|MERGE_RESOLUTION|>--- conflicted
+++ resolved
@@ -682,7 +682,6 @@
 	return wait_on_page_bit_killable(compound_head(page), PG_locked);
 }
 
-<<<<<<< HEAD
 /**
  * wait_on_page_fscache - Wait for PG_fscache to be cleared on a page
  * @page: The page
@@ -696,11 +695,7 @@
 		wait_on_page_bit(compound_head(page), PG_fscache);
 }
 
-extern void put_and_wait_on_page_locked(struct page *page);
-
-=======
 int put_and_wait_on_page_locked(struct page *page, int state);
->>>>>>> 725e5888
 void wait_on_page_writeback(struct page *page);
 extern void end_page_writeback(struct page *page);
 void wait_for_stable_page(struct page *page);
@@ -778,13 +773,10 @@
 void replace_page_cache_page(struct page *old, struct page *new);
 void delete_from_page_cache_batch(struct address_space *mapping,
 				  struct pagevec *pvec);
-<<<<<<< HEAD
 void readahead_expand(struct readahead_control *ractl,
 		      loff_t new_start, size_t new_len);
-=======
 loff_t mapping_seek_hole_data(struct address_space *, loff_t start, loff_t end,
 		int whence);
->>>>>>> 725e5888
 
 /*
  * Like add_to_page_cache_locked, but used to add newly allocated pages:

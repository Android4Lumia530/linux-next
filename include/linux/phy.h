--- conflicted
+++ resolved
@@ -743,12 +743,8 @@
 	/** @read_status: Determines the negotiated speed and duplex */
 	int (*read_status)(struct phy_device *phydev);
 
-<<<<<<< HEAD
-	/** @config_intr: Enables or disables interrupts.
-=======
 	/**
 	 * @config_intr: Enables or disables interrupts.
->>>>>>> 8a8109f3
 	 * It should also clear any pending interrupts prior to enabling the
 	 * IRQs and after disabling them.
 	 */

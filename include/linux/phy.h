--- conflicted
+++ resolved
@@ -104,15 +104,10 @@
  * @PHY_INTERFACE_MODE_MOCA: Multimedia over Coax
  * @PHY_INTERFACE_MODE_QSGMII: Quad SGMII
  * @PHY_INTERFACE_MODE_TRGMII: Turbo RGMII
-<<<<<<< HEAD
- * @PHY_INTERFACE_MODE_1000BASEX: 1000 BaseX
- * @PHY_INTERFACE_MODE_2500BASEX: 2500 BaseX
-=======
  * @PHY_INTERFACE_MODE_100BASEX: 100 BaseX
  * @PHY_INTERFACE_MODE_1000BASEX: 1000 BaseX
  * @PHY_INTERFACE_MODE_2500BASEX: 2500 BaseX
  * @PHY_INTERFACE_MODE_5GBASER: 5G BaseR
->>>>>>> f642729d
  * @PHY_INTERFACE_MODE_RXAUI: Reduced XAUI
  * @PHY_INTERFACE_MODE_XAUI: 10 Gigabit Attachment Unit Interface
  * @PHY_INTERFACE_MODE_10GBASER: 10G BaseR
@@ -156,21 +151,8 @@
 	PHY_INTERFACE_MODE_MAX,
 } phy_interface_t;
 
-<<<<<<< HEAD
-/**
- * phy_supported_speeds - return all speeds currently supported by a PHY device
- * @phy: The PHY device to return supported speeds of.
- * @speeds: buffer to store supported speeds in.
- * @size: size of speeds buffer.
- *
- * Description: Returns the number of supported speeds, and fills
- * the speeds buffer with the supported speeds. If speeds buffer is
- * too small to contain all currently supported speeds, will return as
- * many speeds as can fit.
-=======
 /*
  * phy_supported_speeds - return all speeds currently supported by a PHY device
->>>>>>> f642729d
  */
 unsigned int phy_supported_speeds(struct phy_device *phy,
 				      unsigned int *speeds,
@@ -510,10 +492,7 @@
  * @sysfs_links: Internal boolean tracking sysfs symbolic links setup/removal.
  * @loopback_enabled: Set true if this PHY has been loopbacked successfully.
  * @downshifted_rate: Set true if link speed has been downshifted.
-<<<<<<< HEAD
-=======
  * @is_on_sfp_module: Set true if PHY is located on an SFP module.
->>>>>>> f642729d
  * @state: State of the PHY for management purposes
  * @dev_flags: Device-specific flags used by the PHY driver.
  * @irq: IRQ number of the PHY's interrupt (-1 if none)
@@ -529,10 +508,7 @@
  *
  * @speed: Current link speed
  * @duplex: Current duplex
-<<<<<<< HEAD
-=======
  * @port: Current port
->>>>>>> f642729d
  * @pause: Current pause
  * @asym_pause: Current asymmetric pause
  * @supported: Combined MAC/PHY supported linkmodes
@@ -681,14 +657,11 @@
 #endif
 };
 
-<<<<<<< HEAD
-=======
 static inline struct phy_device *to_phy_device(const struct device *dev)
 {
 	return container_of(to_mdio_device(dev), struct phy_device, mdio);
 }
 
->>>>>>> f642729d
 /**
  * struct phy_tdr_config - Configuration of a TDR raw test
  *
@@ -785,23 +758,10 @@
 	/** @read_status: Determines the negotiated speed and duplex */
 	int (*read_status)(struct phy_device *phydev);
 
-<<<<<<< HEAD
-	/** @ack_interrupt: Clears any pending interrupts */
-	int (*ack_interrupt)(struct phy_device *phydev);
-
-	/** @config_intr: Enables or disables interrupts */
-	int (*config_intr)(struct phy_device *phydev);
-
-	/**
-	 * @did_interrupt: Checks if the PHY generated an interrupt.
-	 * For multi-PHY devices with shared PHY interrupt pin
-	 * Set interrupt bits have to be cleared.
-=======
 	/**
 	 * @config_intr: Enables or disables interrupts.
 	 * It should also clear any pending interrupts prior to enabling the
 	 * IRQs and after disabling them.
->>>>>>> f642729d
 	 */
 	int (*config_intr)(struct phy_device *phydev);
 

/* SPDX-License-Identifier: GPL-2.0-only */
/*
 * pm_domain.h - Definitions and headers related to device power domains.
 *
 * Copyright (C) 2011 Rafael J. Wysocki <rjw@sisk.pl>, Renesas Electronics Corp.
 */

#ifndef _LINUX_PM_DOMAIN_H
#define _LINUX_PM_DOMAIN_H

#include <linux/device.h>
#include <linux/ktime.h>
#include <linux/mutex.h>
#include <linux/pm.h>
#include <linux/err.h>
#include <linux/of.h>
#include <linux/notifier.h>
#include <linux/spinlock.h>
#include <linux/cpumask.h>

/*
 * Flags to control the behaviour of a genpd.
 *
 * These flags may be set in the struct generic_pm_domain's flags field by a
 * genpd backend driver. The flags must be set before it calls pm_genpd_init(),
 * which initializes a genpd.
 *
 * GENPD_FLAG_PM_CLK:		Instructs genpd to use the PM clk framework,
 *				while powering on/off attached devices.
 *
 * GENPD_FLAG_IRQ_SAFE:		This informs genpd that its backend callbacks,
 *				->power_on|off(), doesn't sleep. Hence, these
 *				can be invoked from within atomic context, which
 *				enables genpd to power on/off the PM domain,
 *				even when pm_runtime_is_irq_safe() returns true,
 *				for any of its attached devices. Note that, a
 *				genpd having this flag set, requires its
 *				masterdomains to also have it set.
 *
 * GENPD_FLAG_ALWAYS_ON:	Instructs genpd to always keep the PM domain
 *				powered on.
 *
 * GENPD_FLAG_ACTIVE_WAKEUP:	Instructs genpd to keep the PM domain powered
 *				on, in case any of its attached devices is used
 *				in the wakeup path to serve system wakeups.
 *
 * GENPD_FLAG_CPU_DOMAIN:	Instructs genpd that it should expect to get
 *				devices attached, which may belong to CPUs or
 *				possibly have subdomains with CPUs attached.
 *				This flag enables the genpd backend driver to
 *				deploy idle power management support for CPUs
 *				and groups of CPUs. Note that, the backend
 *				driver must then comply with the so called,
 *				last-man-standing algorithm, for the CPUs in the
 *				PM domain.
 *
 * GENPD_FLAG_RPM_ALWAYS_ON:	Instructs genpd to always keep the PM domain
 *				powered on except for system suspend.
 *
 * GENPD_FLAG_MIN_RESIDENCY:	Enable the genpd governor to consider its
 *				components' next wakeup when determining the
 *				optimal idle state.
 */
#define GENPD_FLAG_PM_CLK	 (1U << 0)
#define GENPD_FLAG_IRQ_SAFE	 (1U << 1)
#define GENPD_FLAG_ALWAYS_ON	 (1U << 2)
#define GENPD_FLAG_ACTIVE_WAKEUP (1U << 3)
#define GENPD_FLAG_CPU_DOMAIN	 (1U << 4)
#define GENPD_FLAG_RPM_ALWAYS_ON (1U << 5)
#define GENPD_FLAG_MIN_RESIDENCY (1U << 6)

enum gpd_status {
	GENPD_STATE_ON = 0,	/* PM domain is on */
	GENPD_STATE_OFF,	/* PM domain is off */
};

enum genpd_notication {
	GENPD_NOTIFY_PRE_OFF = 0,
	GENPD_NOTIFY_OFF,
	GENPD_NOTIFY_PRE_ON,
	GENPD_NOTIFY_ON,
};

struct dev_power_governor {
	bool (*power_down_ok)(struct dev_pm_domain *domain);
	bool (*suspend_ok)(struct device *dev);
};

struct gpd_dev_ops {
	int (*start)(struct device *dev);
	int (*stop)(struct device *dev);
};

struct genpd_power_state {
	s64 power_off_latency_ns;
	s64 power_on_latency_ns;
	s64 residency_ns;
	u64 usage;
	u64 rejected;
	struct fwnode_handle *fwnode;
	ktime_t idle_time;
	void *data;
};

struct genpd_lock_ops;
struct dev_pm_opp;
struct opp_table;

struct generic_pm_domain {
	struct device dev;
	struct dev_pm_domain domain;	/* PM domain operations */
	struct list_head gpd_list_node;	/* Node in the global PM domains list */
	struct list_head parent_links;	/* Links with PM domain as a parent */
	struct list_head child_links;	/* Links with PM domain as a child */
	struct list_head dev_list;	/* List of devices */
	struct dev_power_governor *gov;
	struct work_struct power_off_work;
	struct fwnode_handle *provider;	/* Identity of the domain provider */
	bool has_provider;
	const char *name;
	atomic_t sd_count;	/* Number of subdomains with power "on" */
	enum gpd_status status;	/* Current state of the domain */
	unsigned int device_count;	/* Number of devices */
	unsigned int suspended_count;	/* System suspend device counter */
	unsigned int prepared_count;	/* Suspend counter of prepared devices */
	unsigned int performance_state;	/* Aggregated max performance state */
	cpumask_var_t cpus;		/* A cpumask of the attached CPUs */
	int (*power_off)(struct generic_pm_domain *domain);
	int (*power_on)(struct generic_pm_domain *domain);
	struct raw_notifier_head power_notifiers; /* Power on/off notifiers */
	struct opp_table *opp_table;	/* OPP table of the genpd */
	unsigned int (*opp_to_performance_state)(struct generic_pm_domain *genpd,
						 struct dev_pm_opp *opp);
	int (*set_performance_state)(struct generic_pm_domain *genpd,
				     unsigned int state);
	struct gpd_dev_ops dev_ops;
	s64 max_off_time_ns;	/* Maximum allowed "suspended" time. */
	ktime_t next_wakeup;	/* Maintained by the domain governor */
	bool max_off_time_changed;
	bool cached_power_down_ok;
	bool cached_power_down_state_idx;
	int (*attach_dev)(struct generic_pm_domain *domain,
			  struct device *dev);
	void (*detach_dev)(struct generic_pm_domain *domain,
			   struct device *dev);
	unsigned int flags;		/* Bit field of configs for genpd */
	struct genpd_power_state *states;
	void (*free_states)(struct genpd_power_state *states,
			    unsigned int state_count);
	unsigned int state_count; /* number of states */
	unsigned int state_idx; /* state that genpd will go to when off */
	ktime_t on_time;
	ktime_t accounting_time;
	const struct genpd_lock_ops *lock_ops;
	union {
		struct mutex mlock;
		struct {
			spinlock_t slock;
			unsigned long lock_flags;
		};
	};

};

static inline struct generic_pm_domain *pd_to_genpd(struct dev_pm_domain *pd)
{
	return container_of(pd, struct generic_pm_domain, domain);
}

struct gpd_link {
	struct generic_pm_domain *parent;
	struct list_head parent_node;
	struct generic_pm_domain *child;
	struct list_head child_node;

	/* Sub-domain's per-master domain performance state */
	unsigned int performance_state;
	unsigned int prev_performance_state;
};

struct gpd_timing_data {
	s64 suspend_latency_ns;
	s64 resume_latency_ns;
	s64 effective_constraint_ns;
	bool constraint_changed;
	bool cached_suspend_ok;
};

struct pm_domain_data {
	struct list_head list_node;
	struct device *dev;
};

struct generic_pm_domain_data {
	struct pm_domain_data base;
	struct gpd_timing_data td;
	struct notifier_block nb;
	struct notifier_block *power_nb;
	int cpu;
	unsigned int performance_state;
	ktime_t	next_wakeup;
	void *data;
};

#ifdef CONFIG_PM_GENERIC_DOMAINS
static inline struct generic_pm_domain_data *to_gpd_data(struct pm_domain_data *pdd)
{
	return container_of(pdd, struct generic_pm_domain_data, base);
}

static inline struct generic_pm_domain_data *dev_gpd_data(struct device *dev)
{
	return to_gpd_data(dev->power.subsys_data->domain_data);
}

int pm_genpd_add_device(struct generic_pm_domain *genpd, struct device *dev);
int pm_genpd_remove_device(struct device *dev);
int pm_genpd_add_subdomain(struct generic_pm_domain *genpd,
			   struct generic_pm_domain *subdomain);
int pm_genpd_remove_subdomain(struct generic_pm_domain *genpd,
			      struct generic_pm_domain *subdomain);
int pm_genpd_init(struct generic_pm_domain *genpd,
		  struct dev_power_governor *gov, bool is_off);
int pm_genpd_remove(struct generic_pm_domain *genpd);
int dev_pm_genpd_set_performance_state(struct device *dev, unsigned int state);
int dev_pm_genpd_add_notifier(struct device *dev, struct notifier_block *nb);
int dev_pm_genpd_remove_notifier(struct device *dev);
<<<<<<< HEAD
=======
void dev_pm_genpd_set_next_wakeup(struct device *dev, ktime_t next);
>>>>>>> f642729d

extern struct dev_power_governor simple_qos_governor;
extern struct dev_power_governor pm_domain_always_on_gov;
#ifdef CONFIG_CPU_IDLE
extern struct dev_power_governor pm_domain_cpu_gov;
#endif
#else

static inline struct generic_pm_domain_data *dev_gpd_data(struct device *dev)
{
	return ERR_PTR(-ENOSYS);
}
static inline int pm_genpd_add_device(struct generic_pm_domain *genpd,
				      struct device *dev)
{
	return -ENOSYS;
}
static inline int pm_genpd_remove_device(struct device *dev)
{
	return -ENOSYS;
}
static inline int pm_genpd_add_subdomain(struct generic_pm_domain *genpd,
					 struct generic_pm_domain *subdomain)
{
	return -ENOSYS;
}
static inline int pm_genpd_remove_subdomain(struct generic_pm_domain *genpd,
					    struct generic_pm_domain *subdomain)
{
	return -ENOSYS;
}
static inline int pm_genpd_init(struct generic_pm_domain *genpd,
				struct dev_power_governor *gov, bool is_off)
{
	return -ENOSYS;
}
static inline int pm_genpd_remove(struct generic_pm_domain *genpd)
{
	return -EOPNOTSUPP;
}

static inline int dev_pm_genpd_set_performance_state(struct device *dev,
						     unsigned int state)
{
	return -EOPNOTSUPP;
}

static inline int dev_pm_genpd_add_notifier(struct device *dev,
					    struct notifier_block *nb)
{
	return -EOPNOTSUPP;
}

<<<<<<< HEAD
static inline int dev_pm_genpd_add_notifier(struct device *dev,
					    struct notifier_block *nb)
{
	return -ENOTSUPP;
}

static inline int dev_pm_genpd_remove_notifier(struct device *dev)
{
	return -ENOTSUPP;
}

=======
static inline int dev_pm_genpd_remove_notifier(struct device *dev)
{
	return -EOPNOTSUPP;
}

static inline void dev_pm_genpd_set_next_wakeup(struct device *dev, ktime_t next)
{ }

>>>>>>> f642729d
#define simple_qos_governor		(*(struct dev_power_governor *)(NULL))
#define pm_domain_always_on_gov		(*(struct dev_power_governor *)(NULL))
#endif

#ifdef CONFIG_PM_GENERIC_DOMAINS_SLEEP
void dev_pm_genpd_suspend(struct device *dev);
void dev_pm_genpd_resume(struct device *dev);
#else
static inline void dev_pm_genpd_suspend(struct device *dev) {}
static inline void dev_pm_genpd_resume(struct device *dev) {}
#endif

/* OF PM domain providers */
struct of_device_id;

typedef struct generic_pm_domain *(*genpd_xlate_t)(struct of_phandle_args *args,
						   void *data);

struct genpd_onecell_data {
	struct generic_pm_domain **domains;
	unsigned int num_domains;
	genpd_xlate_t xlate;
};

#ifdef CONFIG_PM_GENERIC_DOMAINS_OF
int of_genpd_add_provider_simple(struct device_node *np,
				 struct generic_pm_domain *genpd);
int of_genpd_add_provider_onecell(struct device_node *np,
				  struct genpd_onecell_data *data);
void of_genpd_del_provider(struct device_node *np);
int of_genpd_add_device(struct of_phandle_args *args, struct device *dev);
int of_genpd_add_subdomain(struct of_phandle_args *parent_spec,
			   struct of_phandle_args *subdomain_spec);
int of_genpd_remove_subdomain(struct of_phandle_args *parent_spec,
			      struct of_phandle_args *subdomain_spec);
struct generic_pm_domain *of_genpd_remove_last(struct device_node *np);
int of_genpd_parse_idle_states(struct device_node *dn,
			       struct genpd_power_state **states, int *n);
unsigned int pm_genpd_opp_to_performance_state(struct device *genpd_dev,
					       struct dev_pm_opp *opp);

int genpd_dev_pm_attach(struct device *dev);
struct device *genpd_dev_pm_attach_by_id(struct device *dev,
					 unsigned int index);
struct device *genpd_dev_pm_attach_by_name(struct device *dev,
					   const char *name);
#else /* !CONFIG_PM_GENERIC_DOMAINS_OF */
static inline int of_genpd_add_provider_simple(struct device_node *np,
					struct generic_pm_domain *genpd)
{
	return -EOPNOTSUPP;
}

static inline int of_genpd_add_provider_onecell(struct device_node *np,
					struct genpd_onecell_data *data)
{
	return -EOPNOTSUPP;
}

static inline void of_genpd_del_provider(struct device_node *np) {}

static inline int of_genpd_add_device(struct of_phandle_args *args,
				      struct device *dev)
{
	return -ENODEV;
}

static inline int of_genpd_add_subdomain(struct of_phandle_args *parent_spec,
					 struct of_phandle_args *subdomain_spec)
{
	return -ENODEV;
}

static inline int of_genpd_remove_subdomain(struct of_phandle_args *parent_spec,
					struct of_phandle_args *subdomain_spec)
{
	return -ENODEV;
}

static inline int of_genpd_parse_idle_states(struct device_node *dn,
			struct genpd_power_state **states, int *n)
{
	return -ENODEV;
}

static inline unsigned int
pm_genpd_opp_to_performance_state(struct device *genpd_dev,
				  struct dev_pm_opp *opp)
{
	return 0;
}

static inline int genpd_dev_pm_attach(struct device *dev)
{
	return 0;
}

static inline struct device *genpd_dev_pm_attach_by_id(struct device *dev,
						       unsigned int index)
{
	return NULL;
}

static inline struct device *genpd_dev_pm_attach_by_name(struct device *dev,
							 const char *name)
{
	return NULL;
}

static inline
struct generic_pm_domain *of_genpd_remove_last(struct device_node *np)
{
	return ERR_PTR(-EOPNOTSUPP);
}
#endif /* CONFIG_PM_GENERIC_DOMAINS_OF */

#ifdef CONFIG_PM
int dev_pm_domain_attach(struct device *dev, bool power_on);
struct device *dev_pm_domain_attach_by_id(struct device *dev,
					  unsigned int index);
struct device *dev_pm_domain_attach_by_name(struct device *dev,
					    const char *name);
void dev_pm_domain_detach(struct device *dev, bool power_off);
int dev_pm_domain_start(struct device *dev);
void dev_pm_domain_set(struct device *dev, struct dev_pm_domain *pd);
#else
static inline int dev_pm_domain_attach(struct device *dev, bool power_on)
{
	return 0;
}
static inline struct device *dev_pm_domain_attach_by_id(struct device *dev,
							unsigned int index)
{
	return NULL;
}
static inline struct device *dev_pm_domain_attach_by_name(struct device *dev,
							  const char *name)
{
	return NULL;
}
static inline void dev_pm_domain_detach(struct device *dev, bool power_off) {}
static inline int dev_pm_domain_start(struct device *dev)
{
	return 0;
}
static inline void dev_pm_domain_set(struct device *dev,
				     struct dev_pm_domain *pd) {}
#endif

#endif /* _LINUX_PM_DOMAIN_H */<|MERGE_RESOLUTION|>--- conflicted
+++ resolved
@@ -225,10 +225,7 @@
 int dev_pm_genpd_set_performance_state(struct device *dev, unsigned int state);
 int dev_pm_genpd_add_notifier(struct device *dev, struct notifier_block *nb);
 int dev_pm_genpd_remove_notifier(struct device *dev);
-<<<<<<< HEAD
-=======
 void dev_pm_genpd_set_next_wakeup(struct device *dev, ktime_t next);
->>>>>>> f642729d
 
 extern struct dev_power_governor simple_qos_governor;
 extern struct dev_power_governor pm_domain_always_on_gov;
@@ -282,19 +279,6 @@
 	return -EOPNOTSUPP;
 }
 
-<<<<<<< HEAD
-static inline int dev_pm_genpd_add_notifier(struct device *dev,
-					    struct notifier_block *nb)
-{
-	return -ENOTSUPP;
-}
-
-static inline int dev_pm_genpd_remove_notifier(struct device *dev)
-{
-	return -ENOTSUPP;
-}
-
-=======
 static inline int dev_pm_genpd_remove_notifier(struct device *dev)
 {
 	return -EOPNOTSUPP;
@@ -303,7 +287,6 @@
 static inline void dev_pm_genpd_set_next_wakeup(struct device *dev, ktime_t next)
 { }
 
->>>>>>> f642729d
 #define simple_qos_governor		(*(struct dev_power_governor *)(NULL))
 #define pm_domain_always_on_gov		(*(struct dev_power_governor *)(NULL))
 #endif

/* SPDX-License-Identifier: GPL-2.0 */
/*
 * Copyright (c) 2018 MediaTek Inc.
 *
 */

#ifndef __MTK_CMDQ_H__
#define __MTK_CMDQ_H__

#include <linux/mailbox_client.h>
#include <linux/mailbox/mtk-cmdq-mailbox.h>
#include <linux/timer.h>

<<<<<<< HEAD
#define CMDQ_NO_TIMEOUT		0xffffffffu
=======
>>>>>>> f642729d
#define CMDQ_ADDR_HIGH(addr)	((u32)(((addr) >> 16) & GENMASK(31, 0)))
#define CMDQ_ADDR_LOW(addr)	((u16)(addr) | BIT(1))

struct cmdq_pkt;

struct cmdq_client_reg {
	u8 subsys;
	u16 offset;
	u16 size;
};

struct cmdq_client {
	struct mbox_client client;
	struct mbox_chan *chan;
};

/**
 * cmdq_dev_get_client_reg() - parse cmdq client reg from the device
 *			       node of CMDQ client
 * @dev:	device of CMDQ mailbox client
 * @client_reg: CMDQ client reg pointer
 * @idx:	the index of desired reg
 *
 * Return: 0 for success; else the error code is returned
 *
 * Help CMDQ client parsing the cmdq client reg
 * from the device node of CMDQ client.
 */
int cmdq_dev_get_client_reg(struct device *dev,
			    struct cmdq_client_reg *client_reg, int idx);

/**
 * cmdq_mbox_create() - create CMDQ mailbox client and channel
 * @dev:	device of CMDQ mailbox client
 * @index:	index of CMDQ mailbox channel
 *
 * Return: CMDQ mailbox client pointer
 */
struct cmdq_client *cmdq_mbox_create(struct device *dev, int index);

/**
 * cmdq_mbox_destroy() - destroy CMDQ mailbox client and channel
 * @client:	the CMDQ mailbox client
 */
void cmdq_mbox_destroy(struct cmdq_client *client);

/**
 * cmdq_pkt_create() - create a CMDQ packet
 * @client:	the CMDQ mailbox client
 * @size:	required CMDQ buffer size
 *
 * Return: CMDQ packet pointer
 */
struct cmdq_pkt *cmdq_pkt_create(struct cmdq_client *client, size_t size);

/**
 * cmdq_pkt_destroy() - destroy the CMDQ packet
 * @pkt:	the CMDQ packet
 */
void cmdq_pkt_destroy(struct cmdq_pkt *pkt);

/**
 * cmdq_pkt_write() - append write command to the CMDQ packet
 * @pkt:	the CMDQ packet
 * @subsys:	the CMDQ sub system code
 * @offset:	register offset from CMDQ sub system
 * @value:	the specified target register value
 *
 * Return: 0 for success; else the error code is returned
 */
int cmdq_pkt_write(struct cmdq_pkt *pkt, u8 subsys, u16 offset, u32 value);

/**
 * cmdq_pkt_write_mask() - append write command with mask to the CMDQ packet
 * @pkt:	the CMDQ packet
 * @subsys:	the CMDQ sub system code
 * @offset:	register offset from CMDQ sub system
 * @value:	the specified target register value
 * @mask:	the specified target register mask
 *
 * Return: 0 for success; else the error code is returned
 */
int cmdq_pkt_write_mask(struct cmdq_pkt *pkt, u8 subsys,
			u16 offset, u32 value, u32 mask);

/*
 * cmdq_pkt_read_s() - append read_s command to the CMDQ packet
 * @pkt:	the CMDQ packet
 * @high_addr_reg_idx:	internal register ID which contains high address of pa
 * @addr_low:	low address of pa
 * @reg_idx:	the CMDQ internal register ID to cache read data
 *
 * Return: 0 for success; else the error code is returned
 */
int cmdq_pkt_read_s(struct cmdq_pkt *pkt, u16 high_addr_reg_idx, u16 addr_low,
		    u16 reg_idx);

/**
 * cmdq_pkt_write_s() - append write_s command to the CMDQ packet
 * @pkt:	the CMDQ packet
 * @high_addr_reg_idx:	internal register ID which contains high address of pa
 * @addr_low:	low address of pa
 * @src_reg_idx:	the CMDQ internal register ID which cache source value
 *
 * Return: 0 for success; else the error code is returned
 *
 * Support write value to physical address without subsys. Use CMDQ_ADDR_HIGH()
 * to get high address and call cmdq_pkt_assign() to assign value into internal
 * reg. Also use CMDQ_ADDR_LOW() to get low address for addr_low parameter when
 * call to this function.
 */
int cmdq_pkt_write_s(struct cmdq_pkt *pkt, u16 high_addr_reg_idx,
		     u16 addr_low, u16 src_reg_idx);

/**
 * cmdq_pkt_write_s_mask() - append write_s with mask command to the CMDQ packet
 * @pkt:	the CMDQ packet
 * @high_addr_reg_idx:	internal register ID which contains high address of pa
 * @addr_low:	low address of pa
 * @src_reg_idx:	the CMDQ internal register ID which cache source value
 * @mask:	the specified target address mask, use U32_MAX if no need
 *
 * Return: 0 for success; else the error code is returned
 *
 * Support write value to physical address without subsys. Use CMDQ_ADDR_HIGH()
 * to get high address and call cmdq_pkt_assign() to assign value into internal
 * reg. Also use CMDQ_ADDR_LOW() to get low address for addr_low parameter when
 * call to this function.
 */
int cmdq_pkt_write_s_mask(struct cmdq_pkt *pkt, u16 high_addr_reg_idx,
			  u16 addr_low, u16 src_reg_idx, u32 mask);

/**
 * cmdq_pkt_write_s_value() - append write_s command to the CMDQ packet which
 *			      write value to a physical address
 * @pkt:	the CMDQ packet
 * @high_addr_reg_idx:	internal register ID which contains high address of pa
 * @addr_low:	low address of pa
 * @value:	the specified target value
 *
 * Return: 0 for success; else the error code is returned
 */
int cmdq_pkt_write_s_value(struct cmdq_pkt *pkt, u8 high_addr_reg_idx,
			   u16 addr_low, u32 value);

/**
 * cmdq_pkt_write_s_mask_value() - append write_s command with mask to the CMDQ
 *				   packet which write value to a physical
 *				   address
 * @pkt:	the CMDQ packet
 * @high_addr_reg_idx:	internal register ID which contains high address of pa
 * @addr_low:	low address of pa
 * @value:	the specified target value
 * @mask:	the specified target mask
 *
 * Return: 0 for success; else the error code is returned
 */
int cmdq_pkt_write_s_mask_value(struct cmdq_pkt *pkt, u8 high_addr_reg_idx,
				u16 addr_low, u32 value, u32 mask);

/**
 * cmdq_pkt_wfe() - append wait for event command to the CMDQ packet
 * @pkt:	the CMDQ packet
 * @event:	the desired event type to wait
 * @clear:	clear event or not after event arrive
 *
 * Return: 0 for success; else the error code is returned
 */
int cmdq_pkt_wfe(struct cmdq_pkt *pkt, u16 event, bool clear);

/**
 * cmdq_pkt_clear_event() - append clear event command to the CMDQ packet
 * @pkt:	the CMDQ packet
 * @event:	the desired event to be cleared
 *
 * Return: 0 for success; else the error code is returned
 */
int cmdq_pkt_clear_event(struct cmdq_pkt *pkt, u16 event);

/**
 * cmdq_pkt_set_event() - append set event command to the CMDQ packet
 * @pkt:	the CMDQ packet
 * @event:	the desired event to be set
 *
 * Return: 0 for success; else the error code is returned
 */
int cmdq_pkt_set_event(struct cmdq_pkt *pkt, u16 event);

/**
 * cmdq_pkt_poll() - Append polling command to the CMDQ packet, ask GCE to
 *		     execute an instruction that wait for a specified
 *		     hardware register to check for the value w/o mask.
 *		     All GCE hardware threads will be blocked by this
 *		     instruction.
 * @pkt:	the CMDQ packet
 * @subsys:	the CMDQ sub system code
 * @offset:	register offset from CMDQ sub system
 * @value:	the specified target register value
 *
 * Return: 0 for success; else the error code is returned
 */
int cmdq_pkt_poll(struct cmdq_pkt *pkt, u8 subsys,
		  u16 offset, u32 value);

/**
 * cmdq_pkt_poll_mask() - Append polling command to the CMDQ packet, ask GCE to
 *		          execute an instruction that wait for a specified
 *		          hardware register to check for the value w/ mask.
 *		          All GCE hardware threads will be blocked by this
 *		          instruction.
 * @pkt:	the CMDQ packet
 * @subsys:	the CMDQ sub system code
 * @offset:	register offset from CMDQ sub system
 * @value:	the specified target register value
 * @mask:	the specified target register mask
 *
 * Return: 0 for success; else the error code is returned
 */
int cmdq_pkt_poll_mask(struct cmdq_pkt *pkt, u8 subsys,
		       u16 offset, u32 value, u32 mask);

/**
 * cmdq_pkt_assign() - Append logic assign command to the CMDQ packet, ask GCE
 *		       to execute an instruction that set a constant value into
 *		       internal register and use as value, mask or address in
 *		       read/write instruction.
 * @pkt:	the CMDQ packet
 * @reg_idx:	the CMDQ internal register ID
 * @value:	the specified value
 *
 * Return: 0 for success; else the error code is returned
 */
int cmdq_pkt_assign(struct cmdq_pkt *pkt, u16 reg_idx, u32 value);

/**
 * cmdq_pkt_jump() - Append jump command to the CMDQ packet, ask GCE
 *		     to execute an instruction that change current thread PC to
 *		     a physical address which should contains more instruction.
 * @pkt:        the CMDQ packet
 * @addr:       physical address of target instruction buffer
 *
 * Return: 0 for success; else the error code is returned
 */
int cmdq_pkt_jump(struct cmdq_pkt *pkt, dma_addr_t addr);

/**
 * cmdq_pkt_finalize() - Append EOC and jump command to pkt.
 * @pkt:	the CMDQ packet
 *
 * Return: 0 for success; else the error code is returned
 */
int cmdq_pkt_finalize(struct cmdq_pkt *pkt);

/**
 * cmdq_pkt_flush_async() - trigger CMDQ to asynchronously execute the CMDQ
 *                          packet and call back at the end of done packet
 * @pkt:	the CMDQ packet
 * @cb:		called at the end of done packet
 * @data:	this data will pass back to cb
 *
 * Return: 0 for success; else the error code is returned
 *
 * Trigger CMDQ to asynchronously execute the CMDQ packet and call back
 * at the end of done packet. Note that this is an ASYNC function. When the
 * function returned, it may or may not be finished.
 */
int cmdq_pkt_flush_async(struct cmdq_pkt *pkt, cmdq_async_flush_cb cb,
			 void *data);

#endif	/* __MTK_CMDQ_H__ */<|MERGE_RESOLUTION|>--- conflicted
+++ resolved
@@ -11,10 +11,6 @@
 #include <linux/mailbox/mtk-cmdq-mailbox.h>
 #include <linux/timer.h>
 
-<<<<<<< HEAD
-#define CMDQ_NO_TIMEOUT		0xffffffffu
-=======
->>>>>>> f642729d
 #define CMDQ_ADDR_HIGH(addr)	((u32)(((addr) >> 16) & GENMASK(31, 0)))
 #define CMDQ_ADDR_LOW(addr)	((u16)(addr) | BIT(1))
 

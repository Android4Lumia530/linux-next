/* SPDX-License-Identifier: GPL-2.0 */
#ifndef _LINUX_SCHED_SIGNAL_H
#define _LINUX_SCHED_SIGNAL_H

#include <linux/rculist.h>
#include <linux/signal.h>
#include <linux/sched.h>
#include <linux/sched/jobctl.h>
#include <linux/sched/task.h>
#include <linux/cred.h>
#include <linux/refcount.h>
#include <linux/posix-timers.h>
#include <linux/mm_types.h>
#include <asm/ptrace.h>

/*
 * Types defining task->signal and task->sighand and APIs using them:
 */

struct sighand_struct {
	spinlock_t		siglock;
	refcount_t		count;
	wait_queue_head_t	signalfd_wqh;
	struct k_sigaction	action[_NSIG];
};

/*
 * Per-process accounting stats:
 */
struct pacct_struct {
	int			ac_flag;
	long			ac_exitcode;
	unsigned long		ac_mem;
	u64			ac_utime, ac_stime;
	unsigned long		ac_minflt, ac_majflt;
};

struct cpu_itimer {
	u64 expires;
	u64 incr;
};

/*
 * This is the atomic variant of task_cputime, which can be used for
 * storing and updating task_cputime statistics without locking.
 */
struct task_cputime_atomic {
	atomic64_t utime;
	atomic64_t stime;
	atomic64_t sum_exec_runtime;
};

#define INIT_CPUTIME_ATOMIC \
	(struct task_cputime_atomic) {				\
		.utime = ATOMIC64_INIT(0),			\
		.stime = ATOMIC64_INIT(0),			\
		.sum_exec_runtime = ATOMIC64_INIT(0),		\
	}
/**
 * struct thread_group_cputimer - thread group interval timer counts
 * @cputime_atomic:	atomic thread group interval timers.
 *
 * This structure contains the version of task_cputime, above, that is
 * used for thread group CPU timer calculations.
 */
struct thread_group_cputimer {
	struct task_cputime_atomic cputime_atomic;
};

struct multiprocess_signals {
	sigset_t signal;
	struct hlist_node node;
};

/*
 * NOTE! "signal_struct" does not have its own
 * locking, because a shared signal_struct always
 * implies a shared sighand_struct, so locking
 * sighand_struct is always a proper superset of
 * the locking of signal_struct.
 */
struct signal_struct {
	refcount_t		sigcnt;
	atomic_t		live;
	int			nr_threads;
	struct list_head	thread_head;

	wait_queue_head_t	wait_chldexit;	/* for wait4() */

	/* current thread group signal load-balancing target: */
	struct task_struct	*curr_target;

	/* shared signal handling: */
	struct sigpending	shared_pending;

	/* For collecting multiprocess signals during fork */
	struct hlist_head	multiprocess;

	/* thread group exit support */
	int			group_exit_code;
	/* overloaded:
	 * - notify group_exit_task when ->count is equal to notify_count
	 * - everyone except group_exit_task is stopped during signal delivery
	 *   of fatal signals, group_exit_task processes the signal.
	 */
	int			notify_count;
	struct task_struct	*group_exit_task;

	/* thread group stop support, overloads group_exit_code too */
	int			group_stop_count;
	unsigned int		flags; /* see SIGNAL_* flags below */

	/*
	 * PR_SET_CHILD_SUBREAPER marks a process, like a service
	 * manager, to re-parent orphan (double-forking) child processes
	 * to this process instead of 'init'. The service manager is
	 * able to receive SIGCHLD signals and is able to investigate
	 * the process until it calls wait(). All children of this
	 * process will inherit a flag if they should look for a
	 * child_subreaper process at exit.
	 */
	unsigned int		is_child_subreaper:1;
	unsigned int		has_child_subreaper:1;

#ifdef CONFIG_POSIX_TIMERS

	/* POSIX.1b Interval Timers */
	int			posix_timer_id;
	struct list_head	posix_timers;

	/* ITIMER_REAL timer for the process */
	struct hrtimer real_timer;
	ktime_t it_real_incr;

	/*
	 * ITIMER_PROF and ITIMER_VIRTUAL timers for the process, we use
	 * CPUCLOCK_PROF and CPUCLOCK_VIRT for indexing array as these
	 * values are defined to 0 and 1 respectively
	 */
	struct cpu_itimer it[2];

	/*
	 * Thread group totals for process CPU timers.
	 * See thread_group_cputimer(), et al, for details.
	 */
	struct thread_group_cputimer cputimer;

#endif
	/* Empty if CONFIG_POSIX_TIMERS=n */
	struct posix_cputimers posix_cputimers;

	/* PID/PID hash table linkage. */
	struct pid *pids[PIDTYPE_MAX];

#ifdef CONFIG_NO_HZ_FULL
	atomic_t tick_dep_mask;
#endif

	struct pid *tty_old_pgrp;

	/* boolean value for session group leader */
	int leader;

	struct tty_struct *tty; /* NULL if no tty */

#ifdef CONFIG_SCHED_AUTOGROUP
	struct autogroup *autogroup;
#endif
	/*
	 * Cumulative resource counters for dead threads in the group,
	 * and for reaped dead child processes forked by this group.
	 * Live threads maintain their own counters and add to these
	 * in __exit_signal, except for the group leader.
	 */
	seqlock_t stats_lock;
	u64 utime, stime, cutime, cstime;
	u64 gtime;
	u64 cgtime;
	struct prev_cputime prev_cputime;
	unsigned long nvcsw, nivcsw, cnvcsw, cnivcsw;
	unsigned long min_flt, maj_flt, cmin_flt, cmaj_flt;
	unsigned long inblock, oublock, cinblock, coublock;
	unsigned long maxrss, cmaxrss;
	struct task_io_accounting ioac;

	/*
	 * Cumulative ns of schedule CPU time fo dead threads in the
	 * group, not including a zombie group leader, (This only differs
	 * from jiffies_to_ns(utime + stime) if sched_clock uses something
	 * other than jiffies.)
	 */
	unsigned long long sum_sched_runtime;

	/*
	 * We don't bother to synchronize most readers of this at all,
	 * because there is no reader checking a limit that actually needs
	 * to get both rlim_cur and rlim_max atomically, and either one
	 * alone is a single word that can safely be read normally.
	 * getrlimit/setrlimit use task_lock(current->group_leader) to
	 * protect this instead of the siglock, because they really
	 * have no need to disable irqs.
	 */
	struct rlimit rlim[RLIM_NLIMITS];

#ifdef CONFIG_BSD_PROCESS_ACCT
	struct pacct_struct pacct;	/* per-process accounting information */
#endif
#ifdef CONFIG_TASKSTATS
	struct taskstats *stats;
#endif
#ifdef CONFIG_AUDIT
	unsigned audit_tty;
	struct tty_audit_buf *tty_audit_buf;
#endif

	/*
	 * Thread is the potential origin of an oom condition; kill first on
	 * oom
	 */
	bool oom_flag_origin;
	short oom_score_adj;		/* OOM kill score adjustment */
	short oom_score_adj_min;	/* OOM kill score adjustment min value.
					 * Only settable by CAP_SYS_RESOURCE. */
	struct mm_struct *oom_mm;	/* recorded mm when the thread group got
					 * killed by the oom killer */

	struct mutex cred_guard_mutex;	/* guard against foreign influences on
					 * credential calculations
					 * (notably. ptrace)
					 * Deprecated do not use in new code.
					 * Use exec_update_lock instead.
					 */
	struct rw_semaphore exec_update_lock;	/* Held while task_struct is
						 * being updated during exec,
						 * and may have inconsistent
						 * permissions.
						 */
} __randomize_layout;

/*
 * Bits in flags field of signal_struct.
 */
#define SIGNAL_STOP_STOPPED	0x00000001 /* job control stop in effect */
#define SIGNAL_STOP_CONTINUED	0x00000002 /* SIGCONT since WCONTINUED reap */
#define SIGNAL_GROUP_EXIT	0x00000004 /* group exit in progress */
#define SIGNAL_GROUP_COREDUMP	0x00000008 /* coredump in progress */
/*
 * Pending notifications to parent.
 */
#define SIGNAL_CLD_STOPPED	0x00000010
#define SIGNAL_CLD_CONTINUED	0x00000020
#define SIGNAL_CLD_MASK		(SIGNAL_CLD_STOPPED|SIGNAL_CLD_CONTINUED)

#define SIGNAL_UNKILLABLE	0x00000040 /* for init: ignore fatal signals */

#define SIGNAL_STOP_MASK (SIGNAL_CLD_MASK | SIGNAL_STOP_STOPPED | \
			  SIGNAL_STOP_CONTINUED)

static inline void signal_set_stop_flags(struct signal_struct *sig,
					 unsigned int flags)
{
	WARN_ON(sig->flags & (SIGNAL_GROUP_EXIT|SIGNAL_GROUP_COREDUMP));
	sig->flags = (sig->flags & ~SIGNAL_STOP_MASK) | flags;
}

/* If true, all threads except ->group_exit_task have pending SIGKILL */
static inline int signal_group_exit(const struct signal_struct *sig)
{
	return	(sig->flags & SIGNAL_GROUP_EXIT) ||
		(sig->group_exit_task != NULL);
}

extern void flush_signals(struct task_struct *);
extern void ignore_signals(struct task_struct *);
extern void flush_signal_handlers(struct task_struct *, int force_default);
extern int dequeue_signal(struct task_struct *task,
			  sigset_t *mask, kernel_siginfo_t *info);

static inline int kernel_dequeue_signal(void)
{
	struct task_struct *task = current;
	kernel_siginfo_t __info;
	int ret;

	spin_lock_irq(&task->sighand->siglock);
	ret = dequeue_signal(task, &task->blocked, &__info);
	spin_unlock_irq(&task->sighand->siglock);

	return ret;
}

static inline void kernel_signal_stop(void)
{
	spin_lock_irq(&current->sighand->siglock);
	if (current->jobctl & JOBCTL_STOP_DEQUEUED)
		set_special_state(TASK_STOPPED);
	spin_unlock_irq(&current->sighand->siglock);

	schedule();
}
#ifdef __ia64__
# define ___ARCH_SI_IA64(_a1, _a2, _a3) , _a1, _a2, _a3
#else
# define ___ARCH_SI_IA64(_a1, _a2, _a3)
#endif

int force_sig_fault_to_task(int sig, int code, void __user *addr
	___ARCH_SI_IA64(int imm, unsigned int flags, unsigned long isr)
	, struct task_struct *t);
int force_sig_fault(int sig, int code, void __user *addr
	___ARCH_SI_IA64(int imm, unsigned int flags, unsigned long isr));
int send_sig_fault(int sig, int code, void __user *addr
	___ARCH_SI_IA64(int imm, unsigned int flags, unsigned long isr)
	, struct task_struct *t);

int force_sig_mceerr(int code, void __user *, short);
int send_sig_mceerr(int code, void __user *, short, struct task_struct *);

int force_sig_bnderr(void __user *addr, void __user *lower, void __user *upper);
int force_sig_pkuerr(void __user *addr, u32 pkey);
int force_sig_perf(void __user *addr, u32 type, u64 sig_data);

int force_sig_ptrace_errno_trap(int errno, void __user *addr);
<<<<<<< HEAD
int force_sig_fault_trapno(int sig, int code, void __user *addr, int trapno);
int send_sig_fault_trapno(int sig, int code, void __user *addr, int trapno,
			struct task_struct *t);
=======
int force_sig_seccomp(int syscall, int reason, bool force_coredump);
>>>>>>> d21918e5

extern int send_sig_info(int, struct kernel_siginfo *, struct task_struct *);
extern void force_sigsegv(int sig);
extern int force_sig_info(struct kernel_siginfo *);
extern int __kill_pgrp_info(int sig, struct kernel_siginfo *info, struct pid *pgrp);
extern int kill_pid_info(int sig, struct kernel_siginfo *info, struct pid *pid);
extern int kill_pid_usb_asyncio(int sig, int errno, sigval_t addr, struct pid *,
				const struct cred *);
extern int kill_pgrp(struct pid *pid, int sig, int priv);
extern int kill_pid(struct pid *pid, int sig, int priv);
extern __must_check bool do_notify_parent(struct task_struct *, int);
extern void __wake_up_parent(struct task_struct *p, struct task_struct *parent);
extern void force_sig(int);
extern int send_sig(int, struct task_struct *, int);
extern int zap_other_threads(struct task_struct *p);
extern struct sigqueue *sigqueue_alloc(void);
extern void sigqueue_free(struct sigqueue *);
extern int send_sigqueue(struct sigqueue *, struct pid *, enum pid_type);
extern int do_sigaction(int, struct k_sigaction *, struct k_sigaction *);

static inline int restart_syscall(void)
{
	set_tsk_thread_flag(current, TIF_SIGPENDING);
	return -ERESTARTNOINTR;
}

static inline int task_sigpending(struct task_struct *p)
{
	return unlikely(test_tsk_thread_flag(p,TIF_SIGPENDING));
}

static inline int signal_pending(struct task_struct *p)
{
	/*
	 * TIF_NOTIFY_SIGNAL isn't really a signal, but it requires the same
	 * behavior in terms of ensuring that we break out of wait loops
	 * so that notify signal callbacks can be processed.
	 */
	if (unlikely(test_tsk_thread_flag(p, TIF_NOTIFY_SIGNAL)))
		return 1;
	return task_sigpending(p);
}

static inline int __fatal_signal_pending(struct task_struct *p)
{
	return unlikely(sigismember(&p->pending.signal, SIGKILL));
}

static inline int fatal_signal_pending(struct task_struct *p)
{
	return task_sigpending(p) && __fatal_signal_pending(p);
}

static inline int signal_pending_state(unsigned int state, struct task_struct *p)
{
	if (!(state & (TASK_INTERRUPTIBLE | TASK_WAKEKILL)))
		return 0;
	if (!signal_pending(p))
		return 0;

	return (state & TASK_INTERRUPTIBLE) || __fatal_signal_pending(p);
}

/*
 * This should only be used in fault handlers to decide whether we
 * should stop the current fault routine to handle the signals
 * instead, especially with the case where we've got interrupted with
 * a VM_FAULT_RETRY.
 */
static inline bool fault_signal_pending(vm_fault_t fault_flags,
					struct pt_regs *regs)
{
	return unlikely((fault_flags & VM_FAULT_RETRY) &&
			(fatal_signal_pending(current) ||
			 (user_mode(regs) && signal_pending(current))));
}

/*
 * Reevaluate whether the task has signals pending delivery.
 * Wake the task if so.
 * This is required every time the blocked sigset_t changes.
 * callers must hold sighand->siglock.
 */
extern void recalc_sigpending_and_wake(struct task_struct *t);
extern void recalc_sigpending(void);
extern void calculate_sigpending(void);

extern void signal_wake_up_state(struct task_struct *t, unsigned int state);

static inline void signal_wake_up(struct task_struct *t, bool resume)
{
	signal_wake_up_state(t, resume ? TASK_WAKEKILL : 0);
}
static inline void ptrace_signal_wake_up(struct task_struct *t, bool resume)
{
	signal_wake_up_state(t, resume ? __TASK_TRACED : 0);
}

void task_join_group_stop(struct task_struct *task);

#ifdef TIF_RESTORE_SIGMASK
/*
 * Legacy restore_sigmask accessors.  These are inefficient on
 * SMP architectures because they require atomic operations.
 */

/**
 * set_restore_sigmask() - make sure saved_sigmask processing gets done
 *
 * This sets TIF_RESTORE_SIGMASK and ensures that the arch signal code
 * will run before returning to user mode, to process the flag.  For
 * all callers, TIF_SIGPENDING is already set or it's no harm to set
 * it.  TIF_RESTORE_SIGMASK need not be in the set of bits that the
 * arch code will notice on return to user mode, in case those bits
 * are scarce.  We set TIF_SIGPENDING here to ensure that the arch
 * signal code always gets run when TIF_RESTORE_SIGMASK is set.
 */
static inline void set_restore_sigmask(void)
{
	set_thread_flag(TIF_RESTORE_SIGMASK);
}

static inline void clear_tsk_restore_sigmask(struct task_struct *task)
{
	clear_tsk_thread_flag(task, TIF_RESTORE_SIGMASK);
}

static inline void clear_restore_sigmask(void)
{
	clear_thread_flag(TIF_RESTORE_SIGMASK);
}
static inline bool test_tsk_restore_sigmask(struct task_struct *task)
{
	return test_tsk_thread_flag(task, TIF_RESTORE_SIGMASK);
}
static inline bool test_restore_sigmask(void)
{
	return test_thread_flag(TIF_RESTORE_SIGMASK);
}
static inline bool test_and_clear_restore_sigmask(void)
{
	return test_and_clear_thread_flag(TIF_RESTORE_SIGMASK);
}

#else	/* TIF_RESTORE_SIGMASK */

/* Higher-quality implementation, used if TIF_RESTORE_SIGMASK doesn't exist. */
static inline void set_restore_sigmask(void)
{
	current->restore_sigmask = true;
}
static inline void clear_tsk_restore_sigmask(struct task_struct *task)
{
	task->restore_sigmask = false;
}
static inline void clear_restore_sigmask(void)
{
	current->restore_sigmask = false;
}
static inline bool test_restore_sigmask(void)
{
	return current->restore_sigmask;
}
static inline bool test_tsk_restore_sigmask(struct task_struct *task)
{
	return task->restore_sigmask;
}
static inline bool test_and_clear_restore_sigmask(void)
{
	if (!current->restore_sigmask)
		return false;
	current->restore_sigmask = false;
	return true;
}
#endif

static inline void restore_saved_sigmask(void)
{
	if (test_and_clear_restore_sigmask())
		__set_current_blocked(&current->saved_sigmask);
}

extern int set_user_sigmask(const sigset_t __user *umask, size_t sigsetsize);

static inline void restore_saved_sigmask_unless(bool interrupted)
{
	if (interrupted)
		WARN_ON(!signal_pending(current));
	else
		restore_saved_sigmask();
}

static inline sigset_t *sigmask_to_save(void)
{
	sigset_t *res = &current->blocked;
	if (unlikely(test_restore_sigmask()))
		res = &current->saved_sigmask;
	return res;
}

static inline int kill_cad_pid(int sig, int priv)
{
	return kill_pid(cad_pid, sig, priv);
}

/* These can be the second arg to send_sig_info/send_group_sig_info.  */
#define SEND_SIG_NOINFO ((struct kernel_siginfo *) 0)
#define SEND_SIG_PRIV	((struct kernel_siginfo *) 1)

static inline int __on_sig_stack(unsigned long sp)
{
#ifdef CONFIG_STACK_GROWSUP
	return sp >= current->sas_ss_sp &&
		sp - current->sas_ss_sp < current->sas_ss_size;
#else
	return sp > current->sas_ss_sp &&
		sp - current->sas_ss_sp <= current->sas_ss_size;
#endif
}

/*
 * True if we are on the alternate signal stack.
 */
static inline int on_sig_stack(unsigned long sp)
{
	/*
	 * If the signal stack is SS_AUTODISARM then, by construction, we
	 * can't be on the signal stack unless user code deliberately set
	 * SS_AUTODISARM when we were already on it.
	 *
	 * This improves reliability: if user state gets corrupted such that
	 * the stack pointer points very close to the end of the signal stack,
	 * then this check will enable the signal to be handled anyway.
	 */
	if (current->sas_ss_flags & SS_AUTODISARM)
		return 0;

	return __on_sig_stack(sp);
}

static inline int sas_ss_flags(unsigned long sp)
{
	if (!current->sas_ss_size)
		return SS_DISABLE;

	return on_sig_stack(sp) ? SS_ONSTACK : 0;
}

static inline void sas_ss_reset(struct task_struct *p)
{
	p->sas_ss_sp = 0;
	p->sas_ss_size = 0;
	p->sas_ss_flags = SS_DISABLE;
}

static inline unsigned long sigsp(unsigned long sp, struct ksignal *ksig)
{
	if (unlikely((ksig->ka.sa.sa_flags & SA_ONSTACK)) && ! sas_ss_flags(sp))
#ifdef CONFIG_STACK_GROWSUP
		return current->sas_ss_sp;
#else
		return current->sas_ss_sp + current->sas_ss_size;
#endif
	return sp;
}

extern void __cleanup_sighand(struct sighand_struct *);
extern void flush_itimer_signals(void);

#define tasklist_empty() \
	list_empty(&init_task.tasks)

#define next_task(p) \
	list_entry_rcu((p)->tasks.next, struct task_struct, tasks)

#define for_each_process(p) \
	for (p = &init_task ; (p = next_task(p)) != &init_task ; )

extern bool current_is_single_threaded(void);

/*
 * Careful: do_each_thread/while_each_thread is a double loop so
 *          'break' will not work as expected - use goto instead.
 */
#define do_each_thread(g, t) \
	for (g = t = &init_task ; (g = t = next_task(g)) != &init_task ; ) do

#define while_each_thread(g, t) \
	while ((t = next_thread(t)) != g)

#define __for_each_thread(signal, t)	\
	list_for_each_entry_rcu(t, &(signal)->thread_head, thread_node)

#define for_each_thread(p, t)		\
	__for_each_thread((p)->signal, t)

/* Careful: this is a double loop, 'break' won't work as expected. */
#define for_each_process_thread(p, t)	\
	for_each_process(p) for_each_thread(p, t)

typedef int (*proc_visitor)(struct task_struct *p, void *data);
void walk_process_tree(struct task_struct *top, proc_visitor, void *);

static inline
struct pid *task_pid_type(struct task_struct *task, enum pid_type type)
{
	struct pid *pid;
	if (type == PIDTYPE_PID)
		pid = task_pid(task);
	else
		pid = task->signal->pids[type];
	return pid;
}

static inline struct pid *task_tgid(struct task_struct *task)
{
	return task->signal->pids[PIDTYPE_TGID];
}

/*
 * Without tasklist or RCU lock it is not safe to dereference
 * the result of task_pgrp/task_session even if task == current,
 * we can race with another thread doing sys_setsid/sys_setpgid.
 */
static inline struct pid *task_pgrp(struct task_struct *task)
{
	return task->signal->pids[PIDTYPE_PGID];
}

static inline struct pid *task_session(struct task_struct *task)
{
	return task->signal->pids[PIDTYPE_SID];
}

static inline int get_nr_threads(struct task_struct *task)
{
	return task->signal->nr_threads;
}

static inline bool thread_group_leader(struct task_struct *p)
{
	return p->exit_signal >= 0;
}

static inline
bool same_thread_group(struct task_struct *p1, struct task_struct *p2)
{
	return p1->signal == p2->signal;
}

static inline struct task_struct *next_thread(const struct task_struct *p)
{
	return list_entry_rcu(p->thread_group.next,
			      struct task_struct, thread_group);
}

static inline int thread_group_empty(struct task_struct *p)
{
	return list_empty(&p->thread_group);
}

#define delay_group_leader(p) \
		(thread_group_leader(p) && !thread_group_empty(p))

extern bool thread_group_exited(struct pid *pid);

extern struct sighand_struct *__lock_task_sighand(struct task_struct *task,
							unsigned long *flags);

static inline struct sighand_struct *lock_task_sighand(struct task_struct *task,
						       unsigned long *flags)
{
	struct sighand_struct *ret;

	ret = __lock_task_sighand(task, flags);
	(void)__cond_lock(&task->sighand->siglock, ret);
	return ret;
}

static inline void unlock_task_sighand(struct task_struct *task,
						unsigned long *flags)
{
	spin_unlock_irqrestore(&task->sighand->siglock, *flags);
}

#ifdef CONFIG_LOCKDEP
extern void lockdep_assert_task_sighand_held(struct task_struct *task);
#else
static inline void lockdep_assert_task_sighand_held(struct task_struct *task) { }
#endif

static inline unsigned long task_rlimit(const struct task_struct *task,
		unsigned int limit)
{
	return READ_ONCE(task->signal->rlim[limit].rlim_cur);
}

static inline unsigned long task_rlimit_max(const struct task_struct *task,
		unsigned int limit)
{
	return READ_ONCE(task->signal->rlim[limit].rlim_max);
}

static inline unsigned long rlimit(unsigned int limit)
{
	return task_rlimit(current, limit);
}

static inline unsigned long rlimit_max(unsigned int limit)
{
	return task_rlimit_max(current, limit);
}

#endif /* _LINUX_SCHED_SIGNAL_H */<|MERGE_RESOLUTION|>--- conflicted
+++ resolved
@@ -321,13 +321,10 @@
 int force_sig_perf(void __user *addr, u32 type, u64 sig_data);
 
 int force_sig_ptrace_errno_trap(int errno, void __user *addr);
-<<<<<<< HEAD
 int force_sig_fault_trapno(int sig, int code, void __user *addr, int trapno);
 int send_sig_fault_trapno(int sig, int code, void __user *addr, int trapno,
 			struct task_struct *t);
-=======
 int force_sig_seccomp(int syscall, int reason, bool force_coredump);
->>>>>>> d21918e5
 
 extern int send_sig_info(int, struct kernel_siginfo *, struct task_struct *);
 extern void force_sigsegv(int sig);

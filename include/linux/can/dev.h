/* SPDX-License-Identifier: GPL-2.0 */
/*
 * linux/can/dev.h
 *
 * Definitions for the CAN network device driver interface
 *
 * Copyright (C) 2006 Andrey Volkov <avolkov@varma-el.com>
 *               Varma Electronics Oy
 *
 * Copyright (C) 2008 Wolfgang Grandegger <wg@grandegger.com>
 *
 */

#ifndef _CAN_DEV_H
#define _CAN_DEV_H

#include <linux/can.h>
#include <linux/can/bittiming.h>
#include <linux/can/error.h>
#include <linux/can/led.h>
#include <linux/can/length.h>
#include <linux/can/netlink.h>
#include <linux/can/skb.h>
#include <linux/netdevice.h>

/*
 * CAN mode
 */
enum can_mode {
	CAN_MODE_STOP = 0,
	CAN_MODE_START,
	CAN_MODE_SLEEP
};

/*
 * CAN common private data
 */
struct can_priv {
	struct net_device *dev;
	struct can_device_stats can_stats;

	struct can_bittiming bittiming, data_bittiming;
	const struct can_bittiming_const *bittiming_const,
		*data_bittiming_const;
	const u16 *termination_const;
	unsigned int termination_const_cnt;
	u16 termination;
	const u32 *bitrate_const;
	unsigned int bitrate_const_cnt;
	const u32 *data_bitrate_const;
	unsigned int data_bitrate_const_cnt;
	u32 bitrate_max;
	struct can_clock clock;

	enum can_state state;

	/* CAN controller features - see include/uapi/linux/can/netlink.h */
	u32 ctrlmode;		/* current options setting */
	u32 ctrlmode_supported;	/* options that can be modified by netlink */
	u32 ctrlmode_static;	/* static enabled options for driver/hardware */

	int restart_ms;
	struct delayed_work restart_work;

	int (*do_set_bittiming)(struct net_device *dev);
	int (*do_set_data_bittiming)(struct net_device *dev);
	int (*do_set_mode)(struct net_device *dev, enum can_mode mode);
	int (*do_set_termination)(struct net_device *dev, u16 term);
	int (*do_get_state)(const struct net_device *dev,
			    enum can_state *state);
	int (*do_get_berr_counter)(const struct net_device *dev,
				   struct can_berr_counter *bec);

	unsigned int echo_skb_max;
	struct sk_buff **echo_skb;

#ifdef CONFIG_CAN_LEDS
	struct led_trigger *tx_led_trig;
	char tx_led_trig_name[CAN_LED_NAME_SZ];
	struct led_trigger *rx_led_trig;
	char rx_led_trig_name[CAN_LED_NAME_SZ];
	struct led_trigger *rxtx_led_trig;
	char rxtx_led_trig_name[CAN_LED_NAME_SZ];
#endif
};

<<<<<<< HEAD
#define CAN_SYNC_SEG 1

/*
 * can_bit_time() - Duration of one bit
 *
 * Please refer to ISO 11898-1:2015, section 11.3.1.1 "Bit time" for
 * additional information.
 *
 * Return: the number of time quanta in one bit.
 */
static inline unsigned int can_bit_time(const struct can_bittiming *bt)
{
	return CAN_SYNC_SEG + bt->prop_seg + bt->phase_seg1 + bt->phase_seg2;
}

/*
 * get_can_dlc(value) - helper macro to cast a given data length code (dlc)
 * to u8 and ensure the dlc value to be max. 8 bytes.
 *
 * To be used in the CAN netdriver receive path to ensure conformance with
 * ISO 11898-1 Chapter 8.4.2.3 (DLC field)
 */
#define get_can_dlc(i)		(min_t(u8, (i), CAN_MAX_DLC))
#define get_canfd_dlc(i)	(min_t(u8, (i), CANFD_MAX_DLC))

/* Check for outgoing skbs that have not been created by the CAN subsystem */
static inline bool can_skb_headroom_valid(struct net_device *dev,
					  struct sk_buff *skb)
{
	/* af_packet creates a headroom of HH_DATA_MOD bytes which is fine */
	if (WARN_ON_ONCE(skb_headroom(skb) < sizeof(struct can_skb_priv)))
		return false;

	/* af_packet does not apply CAN skb specific settings */
	if (skb->ip_summed == CHECKSUM_NONE) {
		/* init headroom */
		can_skb_prv(skb)->ifindex = dev->ifindex;
		can_skb_prv(skb)->skbcnt = 0;

		skb->ip_summed = CHECKSUM_UNNECESSARY;

		/* perform proper loopback on capable devices */
		if (dev->flags & IFF_ECHO)
			skb->pkt_type = PACKET_LOOPBACK;
		else
			skb->pkt_type = PACKET_HOST;

		skb_reset_mac_header(skb);
		skb_reset_network_header(skb);
		skb_reset_transport_header(skb);
	}

	return true;
}

/* Drop a given socketbuffer if it does not contain a valid CAN frame. */
static inline bool can_dropped_invalid_skb(struct net_device *dev,
					  struct sk_buff *skb)
{
	const struct canfd_frame *cfd = (struct canfd_frame *)skb->data;

	if (skb->protocol == htons(ETH_P_CAN)) {
		if (unlikely(skb->len != CAN_MTU ||
			     cfd->len > CAN_MAX_DLEN))
			goto inval_skb;
	} else if (skb->protocol == htons(ETH_P_CANFD)) {
		if (unlikely(skb->len != CANFD_MTU ||
			     cfd->len > CANFD_MAX_DLEN))
			goto inval_skb;
	} else
		goto inval_skb;

	if (!can_skb_headroom_valid(dev, skb))
		goto inval_skb;

	return false;

inval_skb:
	kfree_skb(skb);
	dev->stats.tx_dropped++;
	return true;
}

static inline bool can_is_canfd_skb(const struct sk_buff *skb)
{
	/* the CAN specific type of skb is identified by its data length */
	return skb->len == CANFD_MTU;
}
=======
>>>>>>> f642729d

/* helper to define static CAN controller features at device creation time */
static inline void can_set_static_ctrlmode(struct net_device *dev,
					   u32 static_mode)
{
	struct can_priv *priv = netdev_priv(dev);

	/* alloc_candev() succeeded => netdev_priv() is valid at this point */
	priv->ctrlmode = static_mode;
	priv->ctrlmode_static = static_mode;

	/* override MTU which was set by default in can_setup()? */
	if (static_mode & CAN_CTRLMODE_FD)
		dev->mtu = CANFD_MTU;
}

void can_setup(struct net_device *dev);

struct net_device *alloc_candev_mqs(int sizeof_priv, unsigned int echo_skb_max,
				    unsigned int txqs, unsigned int rxqs);
#define alloc_candev(sizeof_priv, echo_skb_max) \
	alloc_candev_mqs(sizeof_priv, echo_skb_max, 1, 1)
#define alloc_candev_mq(sizeof_priv, echo_skb_max, count) \
	alloc_candev_mqs(sizeof_priv, echo_skb_max, count, count)
void free_candev(struct net_device *dev);

/* a candev safe wrapper around netdev_priv */
struct can_priv *safe_candev_priv(struct net_device *dev);

int open_candev(struct net_device *dev);
void close_candev(struct net_device *dev);
int can_change_mtu(struct net_device *dev, int new_mtu);

int register_candev(struct net_device *dev);
void unregister_candev(struct net_device *dev);

int can_restart_now(struct net_device *dev);
void can_bus_off(struct net_device *dev);

const char *can_get_state_str(const enum can_state state);
void can_change_state(struct net_device *dev, struct can_frame *cf,
		      enum can_state tx_state, enum can_state rx_state);

<<<<<<< HEAD
int can_put_echo_skb(struct sk_buff *skb, struct net_device *dev,
		     unsigned int idx);
struct sk_buff *__can_get_echo_skb(struct net_device *dev, unsigned int idx,
				   u8 *len_ptr);
unsigned int can_get_echo_skb(struct net_device *dev, unsigned int idx);
void can_free_echo_skb(struct net_device *dev, unsigned int idx);

=======
>>>>>>> f642729d
#ifdef CONFIG_OF
void of_can_transceiver(struct net_device *dev);
#else
static inline void of_can_transceiver(struct net_device *dev) { }
#endif

extern struct rtnl_link_ops can_link_ops;
int can_netlink_register(void);
void can_netlink_unregister(void);

#endif /* !_CAN_DEV_H */<|MERGE_RESOLUTION|>--- conflicted
+++ resolved
@@ -84,97 +84,6 @@
 #endif
 };
 
-<<<<<<< HEAD
-#define CAN_SYNC_SEG 1
-
-/*
- * can_bit_time() - Duration of one bit
- *
- * Please refer to ISO 11898-1:2015, section 11.3.1.1 "Bit time" for
- * additional information.
- *
- * Return: the number of time quanta in one bit.
- */
-static inline unsigned int can_bit_time(const struct can_bittiming *bt)
-{
-	return CAN_SYNC_SEG + bt->prop_seg + bt->phase_seg1 + bt->phase_seg2;
-}
-
-/*
- * get_can_dlc(value) - helper macro to cast a given data length code (dlc)
- * to u8 and ensure the dlc value to be max. 8 bytes.
- *
- * To be used in the CAN netdriver receive path to ensure conformance with
- * ISO 11898-1 Chapter 8.4.2.3 (DLC field)
- */
-#define get_can_dlc(i)		(min_t(u8, (i), CAN_MAX_DLC))
-#define get_canfd_dlc(i)	(min_t(u8, (i), CANFD_MAX_DLC))
-
-/* Check for outgoing skbs that have not been created by the CAN subsystem */
-static inline bool can_skb_headroom_valid(struct net_device *dev,
-					  struct sk_buff *skb)
-{
-	/* af_packet creates a headroom of HH_DATA_MOD bytes which is fine */
-	if (WARN_ON_ONCE(skb_headroom(skb) < sizeof(struct can_skb_priv)))
-		return false;
-
-	/* af_packet does not apply CAN skb specific settings */
-	if (skb->ip_summed == CHECKSUM_NONE) {
-		/* init headroom */
-		can_skb_prv(skb)->ifindex = dev->ifindex;
-		can_skb_prv(skb)->skbcnt = 0;
-
-		skb->ip_summed = CHECKSUM_UNNECESSARY;
-
-		/* perform proper loopback on capable devices */
-		if (dev->flags & IFF_ECHO)
-			skb->pkt_type = PACKET_LOOPBACK;
-		else
-			skb->pkt_type = PACKET_HOST;
-
-		skb_reset_mac_header(skb);
-		skb_reset_network_header(skb);
-		skb_reset_transport_header(skb);
-	}
-
-	return true;
-}
-
-/* Drop a given socketbuffer if it does not contain a valid CAN frame. */
-static inline bool can_dropped_invalid_skb(struct net_device *dev,
-					  struct sk_buff *skb)
-{
-	const struct canfd_frame *cfd = (struct canfd_frame *)skb->data;
-
-	if (skb->protocol == htons(ETH_P_CAN)) {
-		if (unlikely(skb->len != CAN_MTU ||
-			     cfd->len > CAN_MAX_DLEN))
-			goto inval_skb;
-	} else if (skb->protocol == htons(ETH_P_CANFD)) {
-		if (unlikely(skb->len != CANFD_MTU ||
-			     cfd->len > CANFD_MAX_DLEN))
-			goto inval_skb;
-	} else
-		goto inval_skb;
-
-	if (!can_skb_headroom_valid(dev, skb))
-		goto inval_skb;
-
-	return false;
-
-inval_skb:
-	kfree_skb(skb);
-	dev->stats.tx_dropped++;
-	return true;
-}
-
-static inline bool can_is_canfd_skb(const struct sk_buff *skb)
-{
-	/* the CAN specific type of skb is identified by its data length */
-	return skb->len == CANFD_MTU;
-}
-=======
->>>>>>> f642729d
 
 /* helper to define static CAN controller features at device creation time */
 static inline void can_set_static_ctrlmode(struct net_device *dev,
@@ -218,16 +127,6 @@
 void can_change_state(struct net_device *dev, struct can_frame *cf,
 		      enum can_state tx_state, enum can_state rx_state);
 
-<<<<<<< HEAD
-int can_put_echo_skb(struct sk_buff *skb, struct net_device *dev,
-		     unsigned int idx);
-struct sk_buff *__can_get_echo_skb(struct net_device *dev, unsigned int idx,
-				   u8 *len_ptr);
-unsigned int can_get_echo_skb(struct net_device *dev, unsigned int idx);
-void can_free_echo_skb(struct net_device *dev, unsigned int idx);
-
-=======
->>>>>>> f642729d
 #ifdef CONFIG_OF
 void of_can_transceiver(struct net_device *dev);
 #else

--- conflicted
+++ resolved
@@ -1715,12 +1715,8 @@
 	u8	   reserved_at_6e0[0x10];
 	u8	   sf_base_id[0x10];
 
-<<<<<<< HEAD
-	u8	   reserved_at_700[0x8];
-=======
 	u8         flex_parser_id_gtpu_dw_2[0x4];
 	u8         flex_parser_id_gtpu_first_ext_dw_0[0x4];
->>>>>>> 6d72e7c7
 	u8	   num_total_dynamic_vf_msix[0x18];
 	u8	   reserved_at_720[0x14];
 	u8	   dynamic_msix_table_size[0xc];

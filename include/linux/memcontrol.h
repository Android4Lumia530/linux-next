/* SPDX-License-Identifier: GPL-2.0-or-later */
/* memcontrol.h - Memory Controller
 *
 * Copyright IBM Corporation, 2007
 * Author Balbir Singh <balbir@linux.vnet.ibm.com>
 *
 * Copyright 2007 OpenVZ SWsoft Inc
 * Author: Pavel Emelianov <xemul@openvz.org>
 */

#ifndef _LINUX_MEMCONTROL_H
#define _LINUX_MEMCONTROL_H
#include <linux/cgroup.h>
#include <linux/vm_event_item.h>
#include <linux/hardirq.h>
#include <linux/jump_label.h>
#include <linux/page_counter.h>
#include <linux/vmpressure.h>
#include <linux/eventfd.h>
#include <linux/mm.h>
#include <linux/vmstat.h>
#include <linux/writeback.h>
#include <linux/page-flags.h>

struct mem_cgroup;
struct obj_cgroup;
struct page;
struct mm_struct;
struct kmem_cache;

/* Cgroup-specific page state, on top of universal node page state */
enum memcg_stat_item {
	MEMCG_SWAP = NR_VM_NODE_STAT_ITEMS,
	MEMCG_SOCK,
	MEMCG_PERCPU_B,
	MEMCG_NR_STAT,
};

enum memcg_memory_event {
	MEMCG_LOW,
	MEMCG_HIGH,
	MEMCG_MAX,
	MEMCG_OOM,
	MEMCG_OOM_KILL,
	MEMCG_SWAP_HIGH,
	MEMCG_SWAP_MAX,
	MEMCG_SWAP_FAIL,
	MEMCG_NR_MEMORY_EVENTS,
};

struct mem_cgroup_reclaim_cookie {
	pg_data_t *pgdat;
	unsigned int generation;
};

#ifdef CONFIG_MEMCG

#define MEM_CGROUP_ID_SHIFT	16
#define MEM_CGROUP_ID_MAX	USHRT_MAX

struct mem_cgroup_id {
	int id;
	refcount_t ref;
};

/*
 * Per memcg event counter is incremented at every pagein/pageout. With THP,
 * it will be incremented by the number of pages. This counter is used
 * to trigger some periodic events. This is straightforward and better
 * than using jiffies etc. to handle periodic memcg event.
 */
enum mem_cgroup_events_target {
	MEM_CGROUP_TARGET_THRESH,
	MEM_CGROUP_TARGET_SOFTLIMIT,
	MEM_CGROUP_NTARGETS,
};

struct memcg_vmstats_percpu {
	long stat[MEMCG_NR_STAT];
	unsigned long events[NR_VM_EVENT_ITEMS];
	unsigned long nr_page_events;
	unsigned long targets[MEM_CGROUP_NTARGETS];
};

struct mem_cgroup_reclaim_iter {
	struct mem_cgroup *position;
	/* scan generation, increased every round-trip */
	unsigned int generation;
};

struct lruvec_stat {
	long count[NR_VM_NODE_STAT_ITEMS];
};

/*
 * Bitmap of shrinker::id corresponding to memcg-aware shrinkers,
 * which have elements charged to this memcg.
 */
struct memcg_shrinker_map {
	struct rcu_head rcu;
	unsigned long map[];
};

/*
 * per-node information in memory controller.
 */
struct mem_cgroup_per_node {
	struct lruvec		lruvec;

	/* Legacy local VM stats */
	struct lruvec_stat __percpu *lruvec_stat_local;

	/* Subtree VM stats (batched updates) */
	struct lruvec_stat __percpu *lruvec_stat_cpu;
	atomic_long_t		lruvec_stat[NR_VM_NODE_STAT_ITEMS];

	unsigned long		lru_zone_size[MAX_NR_ZONES][NR_LRU_LISTS];

	struct mem_cgroup_reclaim_iter	iter;

	struct memcg_shrinker_map __rcu	*shrinker_map;

	struct rb_node		tree_node;	/* RB tree node */
	unsigned long		usage_in_excess;/* Set to the value by which */
						/* the soft limit is exceeded*/
	bool			on_tree;
	struct mem_cgroup	*memcg;		/* Back pointer, we cannot */
						/* use container_of	   */
};

struct mem_cgroup_threshold {
	struct eventfd_ctx *eventfd;
	unsigned long threshold;
};

/* For threshold */
struct mem_cgroup_threshold_ary {
	/* An array index points to threshold just below or equal to usage. */
	int current_threshold;
	/* Size of entries[] */
	unsigned int size;
	/* Array of thresholds */
	struct mem_cgroup_threshold entries[];
};

struct mem_cgroup_thresholds {
	/* Primary thresholds array */
	struct mem_cgroup_threshold_ary *primary;
	/*
	 * Spare threshold array.
	 * This is needed to make mem_cgroup_unregister_event() "never fail".
	 * It must be able to store at least primary->size - 1 entries.
	 */
	struct mem_cgroup_threshold_ary *spare;
};

enum memcg_kmem_state {
	KMEM_NONE,
	KMEM_ALLOCATED,
	KMEM_ONLINE,
};

#if defined(CONFIG_SMP)
struct memcg_padding {
	char x[0];
} ____cacheline_internodealigned_in_smp;
#define MEMCG_PADDING(name)      struct memcg_padding name;
#else
#define MEMCG_PADDING(name)
#endif

/*
 * Remember four most recent foreign writebacks with dirty pages in this
 * cgroup.  Inode sharing is expected to be uncommon and, even if we miss
 * one in a given round, we're likely to catch it later if it keeps
 * foreign-dirtying, so a fairly low count should be enough.
 *
 * See mem_cgroup_track_foreign_dirty_slowpath() for details.
 */
#define MEMCG_CGWB_FRN_CNT	4

struct memcg_cgwb_frn {
	u64 bdi_id;			/* bdi->id of the foreign inode */
	int memcg_id;			/* memcg->css.id of foreign inode */
	u64 at;				/* jiffies_64 at the time of dirtying */
	struct wb_completion done;	/* tracks in-flight foreign writebacks */
};

/*
 * Bucket for arbitrarily byte-sized objects charged to a memory
 * cgroup. The bucket can be reparented in one piece when the cgroup
 * is destroyed, without having to round up the individual references
 * of all live memory objects in the wild.
 */
struct obj_cgroup {
	struct percpu_ref refcnt;
	struct mem_cgroup *memcg;
	atomic_t nr_charged_bytes;
	union {
		struct list_head list;
		struct rcu_head rcu;
	};
};

/*
 * The memory controller data structure. The memory controller controls both
 * page cache and RSS per cgroup. We would eventually like to provide
 * statistics based on the statistics developed by Rik Van Riel for clock-pro,
 * to help the administrator determine what knobs to tune.
 */
struct mem_cgroup {
	struct cgroup_subsys_state css;

	/* Private memcg ID. Used to ID objects that outlive the cgroup */
	struct mem_cgroup_id id;

	/* Accounted resources */
	struct page_counter memory;		/* Both v1 & v2 */

	union {
		struct page_counter swap;	/* v2 only */
		struct page_counter memsw;	/* v1 only */
	};

	/* Legacy consumer-oriented counters */
	struct page_counter kmem;		/* v1 only */
	struct page_counter tcpmem;		/* v1 only */

	/* Range enforcement for interrupt charges */
	struct work_struct high_work;

	unsigned long soft_limit;

	/* vmpressure notifications */
	struct vmpressure vmpressure;

	/*
	 * Should the OOM killer kill all belonging tasks, had it kill one?
	 */
	bool oom_group;

	/* protected by memcg_oom_lock */
	bool		oom_lock;
	int		under_oom;

	int	swappiness;
	/* OOM-Killer disable */
	int		oom_kill_disable;

	/* memory.events and memory.events.local */
	struct cgroup_file events_file;
	struct cgroup_file events_local_file;

	/* handle for "memory.swap.events" */
	struct cgroup_file swap_events_file;

	/* protect arrays of thresholds */
	struct mutex thresholds_lock;

	/* thresholds for memory usage. RCU-protected */
	struct mem_cgroup_thresholds thresholds;

	/* thresholds for mem+swap usage. RCU-protected */
	struct mem_cgroup_thresholds memsw_thresholds;

	/* For oom notifier event fd */
	struct list_head oom_notify;

	/*
	 * Should we move charges of a task when a task is moved into this
	 * mem_cgroup ? And what type of charges should we move ?
	 */
	unsigned long move_charge_at_immigrate;
	/* taken only while moving_account > 0 */
	spinlock_t		move_lock;
	unsigned long		move_lock_flags;

	MEMCG_PADDING(_pad1_);

	atomic_long_t		vmstats[MEMCG_NR_STAT];
	atomic_long_t		vmevents[NR_VM_EVENT_ITEMS];

	/* memory.events */
	atomic_long_t		memory_events[MEMCG_NR_MEMORY_EVENTS];
	atomic_long_t		memory_events_local[MEMCG_NR_MEMORY_EVENTS];

	unsigned long		socket_pressure;

	/* Legacy tcp memory accounting */
	bool			tcpmem_active;
	int			tcpmem_pressure;

#ifdef CONFIG_MEMCG_KMEM
	int kmemcg_id;
	enum memcg_kmem_state kmem_state;
	struct obj_cgroup __rcu *objcg;
	struct list_head objcg_list; /* list of inherited objcgs */
#endif

	MEMCG_PADDING(_pad2_);

	/*
	 * set > 0 if pages under this cgroup are moving to other cgroup.
	 */
	atomic_t		moving_account;
	struct task_struct	*move_lock_task;

	/* Legacy local VM stats and events */
	struct memcg_vmstats_percpu __percpu *vmstats_local;

	/* Subtree VM stats and events (batched updates) */
	struct memcg_vmstats_percpu __percpu *vmstats_percpu;

#ifdef CONFIG_CGROUP_WRITEBACK
	struct list_head cgwb_list;
	struct wb_domain cgwb_domain;
	struct memcg_cgwb_frn cgwb_frn[MEMCG_CGWB_FRN_CNT];
#endif

	/* List of events which userspace want to receive */
	struct list_head event_list;
	spinlock_t event_list_lock;

#ifdef CONFIG_TRANSPARENT_HUGEPAGE
	struct deferred_split deferred_split_queue;
#endif

	struct mem_cgroup_per_node *nodeinfo[0];
	/* WARNING: nodeinfo must be the last member here */
};

/*
 * size of first charge trial. "32" comes from vmscan.c's magic value.
 * TODO: maybe necessary to use big numbers in big irons.
 */
#define MEMCG_CHARGE_BATCH 32U

extern struct mem_cgroup *root_mem_cgroup;

enum page_memcg_data_flags {
	/* page->memcg_data is a pointer to an objcgs vector */
	MEMCG_DATA_OBJCGS = (1UL << 0),
	/* page has been accounted as a non-slab kernel page */
	MEMCG_DATA_KMEM = (1UL << 1),
	/* the next bit after the last actual flag */
	__NR_MEMCG_DATA_FLAGS  = (1UL << 2),
};

#define MEMCG_DATA_FLAGS_MASK (__NR_MEMCG_DATA_FLAGS - 1)

/*
 * page_memcg - get the memory cgroup associated with a page
 * @page: a pointer to the page struct
 *
 * Returns a pointer to the memory cgroup associated with the page,
 * or NULL. This function assumes that the page is known to have a
 * proper memory cgroup pointer. It's not safe to call this function
 * against some type of pages, e.g. slab pages or ex-slab pages.
 *
 * Any of the following ensures page and memcg binding stability:
 * - the page lock
 * - LRU isolation
 * - lock_page_memcg()
 * - exclusive reference
 */
static inline struct mem_cgroup *page_memcg(struct page *page)
{
	unsigned long memcg_data = page->memcg_data;

	VM_BUG_ON_PAGE(PageSlab(page), page);
	VM_BUG_ON_PAGE(memcg_data & MEMCG_DATA_OBJCGS, page);

	return (struct mem_cgroup *)(memcg_data & ~MEMCG_DATA_FLAGS_MASK);
}

/*
 * page_memcg_rcu - locklessly get the memory cgroup associated with a page
 * @page: a pointer to the page struct
 *
 * Returns a pointer to the memory cgroup associated with the page,
 * or NULL. This function assumes that the page is known to have a
 * proper memory cgroup pointer. It's not safe to call this function
 * against some type of pages, e.g. slab pages or ex-slab pages.
 */
static inline struct mem_cgroup *page_memcg_rcu(struct page *page)
{
	VM_BUG_ON_PAGE(PageSlab(page), page);
	WARN_ON_ONCE(!rcu_read_lock_held());

	return (struct mem_cgroup *)(READ_ONCE(page->memcg_data) &
				     ~MEMCG_DATA_FLAGS_MASK);
}

/*
 * page_memcg_check - get the memory cgroup associated with a page
 * @page: a pointer to the page struct
 *
 * Returns a pointer to the memory cgroup associated with the page,
 * or NULL. This function unlike page_memcg() can take any  page
 * as an argument. It has to be used in cases when it's not known if a page
 * has an associated memory cgroup pointer or an object cgroups vector.
 *
 * Any of the following ensures page and memcg binding stability:
 * - the page lock
 * - LRU isolation
 * - lock_page_memcg()
 * - exclusive reference
 */
static inline struct mem_cgroup *page_memcg_check(struct page *page)
{
	/*
	 * Because page->memcg_data might be changed asynchronously
	 * for slab pages, READ_ONCE() should be used here.
	 */
	unsigned long memcg_data = READ_ONCE(page->memcg_data);

	if (memcg_data & MEMCG_DATA_OBJCGS)
		return NULL;

	return (struct mem_cgroup *)(memcg_data & ~MEMCG_DATA_FLAGS_MASK);
}

/*
 * PageMemcgKmem - check if the page has MemcgKmem flag set
 * @page: a pointer to the page struct
 *
 * Checks if the page has MemcgKmem flag set. The caller must ensure that
 * the page has an associated memory cgroup. It's not safe to call this function
 * against some types of pages, e.g. slab pages.
 */
static inline bool PageMemcgKmem(struct page *page)
{
	VM_BUG_ON_PAGE(page->memcg_data & MEMCG_DATA_OBJCGS, page);
	return page->memcg_data & MEMCG_DATA_KMEM;
}

#ifdef CONFIG_MEMCG_KMEM
/*
 * page_objcgs - get the object cgroups vector associated with a page
 * @page: a pointer to the page struct
 *
 * Returns a pointer to the object cgroups vector associated with the page,
 * or NULL. This function assumes that the page is known to have an
 * associated object cgroups vector. It's not safe to call this function
 * against pages, which might have an associated memory cgroup: e.g.
 * kernel stack pages.
 */
static inline struct obj_cgroup **page_objcgs(struct page *page)
{
	unsigned long memcg_data = READ_ONCE(page->memcg_data);

	VM_BUG_ON_PAGE(memcg_data && !(memcg_data & MEMCG_DATA_OBJCGS), page);
	VM_BUG_ON_PAGE(memcg_data & MEMCG_DATA_KMEM, page);

	return (struct obj_cgroup **)(memcg_data & ~MEMCG_DATA_FLAGS_MASK);
}

/*
 * page_objcgs_check - get the object cgroups vector associated with a page
 * @page: a pointer to the page struct
 *
 * Returns a pointer to the object cgroups vector associated with the page,
 * or NULL. This function is safe to use if the page can be directly associated
 * with a memory cgroup.
 */
static inline struct obj_cgroup **page_objcgs_check(struct page *page)
{
	unsigned long memcg_data = READ_ONCE(page->memcg_data);

	if (!memcg_data || !(memcg_data & MEMCG_DATA_OBJCGS))
		return NULL;

	VM_BUG_ON_PAGE(memcg_data & MEMCG_DATA_KMEM, page);

	return (struct obj_cgroup **)(memcg_data & ~MEMCG_DATA_FLAGS_MASK);
}

/*
 * set_page_objcgs - associate a page with a object cgroups vector
 * @page: a pointer to the page struct
 * @objcgs: a pointer to the object cgroups vector
 *
 * Atomically associates a page with a vector of object cgroups.
 */
static inline bool set_page_objcgs(struct page *page,
					struct obj_cgroup **objcgs)
{
	return !cmpxchg(&page->memcg_data, 0, (unsigned long)objcgs |
			MEMCG_DATA_OBJCGS);
}
#else
static inline struct obj_cgroup **page_objcgs(struct page *page)
{
	return NULL;
}

static inline struct obj_cgroup **page_objcgs_check(struct page *page)
{
	return NULL;
}

static inline bool set_page_objcgs(struct page *page,
					struct obj_cgroup **objcgs)
{
	return true;
}
#endif

static __always_inline bool memcg_stat_item_in_bytes(int idx)
{
	if (idx == MEMCG_PERCPU_B)
		return true;
	return vmstat_item_in_bytes(idx);
}

static inline bool mem_cgroup_is_root(struct mem_cgroup *memcg)
{
	return (memcg == root_mem_cgroup);
}

static inline bool mem_cgroup_disabled(void)
{
	return !cgroup_subsys_enabled(memory_cgrp_subsys);
}

static inline unsigned long mem_cgroup_protection(struct mem_cgroup *root,
						  struct mem_cgroup *memcg,
						  bool in_low_reclaim)
{
	if (mem_cgroup_disabled())
		return 0;

	/*
	 * There is no reclaim protection applied to a targeted reclaim.
	 * We are special casing this specific case here because
	 * mem_cgroup_protected calculation is not robust enough to keep
	 * the protection invariant for calculated effective values for
	 * parallel reclaimers with different reclaim target. This is
	 * especially a problem for tail memcgs (as they have pages on LRU)
	 * which would want to have effective values 0 for targeted reclaim
	 * but a different value for external reclaim.
	 *
	 * Example
	 * Let's have global and A's reclaim in parallel:
	 *  |
	 *  A (low=2G, usage = 3G, max = 3G, children_low_usage = 1.5G)
	 *  |\
	 *  | C (low = 1G, usage = 2.5G)
	 *  B (low = 1G, usage = 0.5G)
	 *
	 * For the global reclaim
	 * A.elow = A.low
	 * B.elow = min(B.usage, B.low) because children_low_usage <= A.elow
	 * C.elow = min(C.usage, C.low)
	 *
	 * With the effective values resetting we have A reclaim
	 * A.elow = 0
	 * B.elow = B.low
	 * C.elow = C.low
	 *
	 * If the global reclaim races with A's reclaim then
	 * B.elow = C.elow = 0 because children_low_usage > A.elow)
	 * is possible and reclaiming B would be violating the protection.
	 *
	 */
	if (root == memcg)
		return 0;

	if (in_low_reclaim)
		return READ_ONCE(memcg->memory.emin);

	return max(READ_ONCE(memcg->memory.emin),
		   READ_ONCE(memcg->memory.elow));
}

void mem_cgroup_calculate_protection(struct mem_cgroup *root,
				     struct mem_cgroup *memcg);

static inline bool mem_cgroup_supports_protection(struct mem_cgroup *memcg)
{
	/*
	 * The root memcg doesn't account charges, and doesn't support
	 * protection.
	 */
	return !mem_cgroup_disabled() && !mem_cgroup_is_root(memcg);

}

static inline bool mem_cgroup_below_low(struct mem_cgroup *memcg)
{
	if (!mem_cgroup_supports_protection(memcg))
		return false;

	return READ_ONCE(memcg->memory.elow) >=
		page_counter_read(&memcg->memory);
}

static inline bool mem_cgroup_below_min(struct mem_cgroup *memcg)
{
	if (!mem_cgroup_supports_protection(memcg))
		return false;

	return READ_ONCE(memcg->memory.emin) >=
		page_counter_read(&memcg->memory);
}

int mem_cgroup_charge(struct page *page, struct mm_struct *mm, gfp_t gfp_mask);

void mem_cgroup_uncharge(struct page *page);
void mem_cgroup_uncharge_list(struct list_head *page_list);

void mem_cgroup_migrate(struct page *oldpage, struct page *newpage);

static struct mem_cgroup_per_node *
mem_cgroup_nodeinfo(struct mem_cgroup *memcg, int nid)
{
	return memcg->nodeinfo[nid];
}

/**
 * mem_cgroup_lruvec - get the lru list vector for a memcg & node
 * @memcg: memcg of the wanted lruvec
 *
 * Returns the lru list vector holding pages for a given @memcg &
 * @node combination. This can be the node lruvec, if the memory
 * controller is disabled.
 */
static inline struct lruvec *mem_cgroup_lruvec(struct mem_cgroup *memcg,
					       struct pglist_data *pgdat)
{
	struct mem_cgroup_per_node *mz;
	struct lruvec *lruvec;

	if (mem_cgroup_disabled()) {
		lruvec = &pgdat->__lruvec;
		goto out;
	}

	if (!memcg)
		memcg = root_mem_cgroup;

	mz = mem_cgroup_nodeinfo(memcg, pgdat->node_id);
	lruvec = &mz->lruvec;
out:
	/*
	 * Since a node can be onlined after the mem_cgroup was created,
	 * we have to be prepared to initialize lruvec->pgdat here;
	 * and if offlined then reonlined, we need to reinitialize it.
	 */
	if (unlikely(lruvec->pgdat != pgdat))
		lruvec->pgdat = pgdat;
	return lruvec;
}

struct lruvec *mem_cgroup_page_lruvec(struct page *, struct pglist_data *);

static inline bool lruvec_holds_page_lru_lock(struct page *page,
					      struct lruvec *lruvec)
{
	pg_data_t *pgdat = page_pgdat(page);
	const struct mem_cgroup *memcg;
	struct mem_cgroup_per_node *mz;

	if (mem_cgroup_disabled())
		return lruvec == &pgdat->__lruvec;

	mz = container_of(lruvec, struct mem_cgroup_per_node, lruvec);
	memcg = page_memcg(page) ? : root_mem_cgroup;

	return lruvec->pgdat == pgdat && mz->memcg == memcg;
}

struct mem_cgroup *mem_cgroup_from_task(struct task_struct *p);

struct mem_cgroup *get_mem_cgroup_from_mm(struct mm_struct *mm);

struct mem_cgroup *get_mem_cgroup_from_page(struct page *page);

struct lruvec *lock_page_lruvec(struct page *page);
struct lruvec *lock_page_lruvec_irq(struct page *page);
struct lruvec *lock_page_lruvec_irqsave(struct page *page,
						unsigned long *flags);

#ifdef CONFIG_DEBUG_VM
void lruvec_memcg_debug(struct lruvec *lruvec, struct page *page);
#else
static inline void lruvec_memcg_debug(struct lruvec *lruvec, struct page *page)
{
}
#endif

static inline
struct mem_cgroup *mem_cgroup_from_css(struct cgroup_subsys_state *css){
	return css ? container_of(css, struct mem_cgroup, css) : NULL;
}

static inline bool obj_cgroup_tryget(struct obj_cgroup *objcg)
{
	return percpu_ref_tryget(&objcg->refcnt);
}

static inline void obj_cgroup_get(struct obj_cgroup *objcg)
{
	percpu_ref_get(&objcg->refcnt);
}

static inline void obj_cgroup_put(struct obj_cgroup *objcg)
{
	percpu_ref_put(&objcg->refcnt);
}

/*
 * After the initialization objcg->memcg is always pointing at
 * a valid memcg, but can be atomically swapped to the parent memcg.
 *
 * The caller must ensure that the returned memcg won't be released:
 * e.g. acquire the rcu_read_lock or css_set_lock.
 */
static inline struct mem_cgroup *obj_cgroup_memcg(struct obj_cgroup *objcg)
{
	return READ_ONCE(objcg->memcg);
}

static inline void mem_cgroup_put(struct mem_cgroup *memcg)
{
	if (memcg)
		css_put(&memcg->css);
}

#define mem_cgroup_from_counter(counter, member)	\
	container_of(counter, struct mem_cgroup, member)

struct mem_cgroup *mem_cgroup_iter(struct mem_cgroup *,
				   struct mem_cgroup *,
				   struct mem_cgroup_reclaim_cookie *);
void mem_cgroup_iter_break(struct mem_cgroup *, struct mem_cgroup *);
int mem_cgroup_scan_tasks(struct mem_cgroup *,
			  int (*)(struct task_struct *, void *), void *);

static inline unsigned short mem_cgroup_id(struct mem_cgroup *memcg)
{
	if (mem_cgroup_disabled())
		return 0;

	return memcg->id.id;
}
struct mem_cgroup *mem_cgroup_from_id(unsigned short id);

static inline struct mem_cgroup *mem_cgroup_from_seq(struct seq_file *m)
{
	return mem_cgroup_from_css(seq_css(m));
}

static inline struct mem_cgroup *lruvec_memcg(struct lruvec *lruvec)
{
	struct mem_cgroup_per_node *mz;

	if (mem_cgroup_disabled())
		return NULL;

	mz = container_of(lruvec, struct mem_cgroup_per_node, lruvec);
	return mz->memcg;
}

/**
 * parent_mem_cgroup - find the accounting parent of a memcg
 * @memcg: memcg whose parent to find
 *
 * Returns the parent memcg, or NULL if this is the root or the memory
 * controller is in legacy no-hierarchy mode.
 */
static inline struct mem_cgroup *parent_mem_cgroup(struct mem_cgroup *memcg)
{
	if (!memcg->memory.parent)
		return NULL;
	return mem_cgroup_from_counter(memcg->memory.parent, memory);
}

static inline bool mem_cgroup_is_descendant(struct mem_cgroup *memcg,
			      struct mem_cgroup *root)
{
	if (root == memcg)
		return true;
	return cgroup_is_descendant(memcg->css.cgroup, root->css.cgroup);
}

static inline bool mm_match_cgroup(struct mm_struct *mm,
				   struct mem_cgroup *memcg)
{
	struct mem_cgroup *task_memcg;
	bool match = false;

	rcu_read_lock();
	task_memcg = mem_cgroup_from_task(rcu_dereference(mm->owner));
	if (task_memcg)
		match = mem_cgroup_is_descendant(task_memcg, memcg);
	rcu_read_unlock();
	return match;
}

struct cgroup_subsys_state *mem_cgroup_css_from_page(struct page *page);
ino_t page_cgroup_ino(struct page *page);

static inline bool mem_cgroup_online(struct mem_cgroup *memcg)
{
	if (mem_cgroup_disabled())
		return true;
	return !!(memcg->css.flags & CSS_ONLINE);
}

/*
 * For memory reclaim.
 */
int mem_cgroup_select_victim_node(struct mem_cgroup *memcg);

void mem_cgroup_update_lru_size(struct lruvec *lruvec, enum lru_list lru,
		int zid, int nr_pages);

static inline
unsigned long mem_cgroup_get_zone_lru_size(struct lruvec *lruvec,
		enum lru_list lru, int zone_idx)
{
	struct mem_cgroup_per_node *mz;

	mz = container_of(lruvec, struct mem_cgroup_per_node, lruvec);
	return READ_ONCE(mz->lru_zone_size[zone_idx][lru]);
}

void mem_cgroup_handle_over_high(void);

unsigned long mem_cgroup_get_max(struct mem_cgroup *memcg);

unsigned long mem_cgroup_size(struct mem_cgroup *memcg);

void mem_cgroup_print_oom_context(struct mem_cgroup *memcg,
				struct task_struct *p);

void mem_cgroup_print_oom_meminfo(struct mem_cgroup *memcg);

static inline void mem_cgroup_enter_user_fault(void)
{
	WARN_ON(current->in_user_fault);
	current->in_user_fault = 1;
}

static inline void mem_cgroup_exit_user_fault(void)
{
	WARN_ON(!current->in_user_fault);
	current->in_user_fault = 0;
}

static inline bool task_in_memcg_oom(struct task_struct *p)
{
	return p->memcg_in_oom;
}

bool mem_cgroup_oom_synchronize(bool wait);
struct mem_cgroup *mem_cgroup_get_oom_group(struct task_struct *victim,
					    struct mem_cgroup *oom_domain);
void mem_cgroup_print_oom_group(struct mem_cgroup *memcg);

#ifdef CONFIG_MEMCG_SWAP
extern bool cgroup_memory_noswap;
#endif

struct mem_cgroup *lock_page_memcg(struct page *page);
void __unlock_page_memcg(struct mem_cgroup *memcg);
void unlock_page_memcg(struct page *page);

/*
 * idx can be of type enum memcg_stat_item or node_stat_item.
 * Keep in sync with memcg_exact_page_state().
 */
static inline unsigned long memcg_page_state(struct mem_cgroup *memcg, int idx)
{
	long x = atomic_long_read(&memcg->vmstats[idx]);
#ifdef CONFIG_SMP
	if (x < 0)
		x = 0;
#endif
	return x;
}

/*
 * idx can be of type enum memcg_stat_item or node_stat_item.
 * Keep in sync with memcg_exact_page_state().
 */
static inline unsigned long memcg_page_state_local(struct mem_cgroup *memcg,
						   int idx)
{
	long x = 0;
	int cpu;

	for_each_possible_cpu(cpu)
		x += per_cpu(memcg->vmstats_local->stat[idx], cpu);
#ifdef CONFIG_SMP
	if (x < 0)
		x = 0;
#endif
	return x;
}

void __mod_memcg_state(struct mem_cgroup *memcg, int idx, int val);

/* idx can be of type enum memcg_stat_item or node_stat_item */
static inline void mod_memcg_state(struct mem_cgroup *memcg,
				   int idx, int val)
{
	unsigned long flags;

	local_irq_save(flags);
	__mod_memcg_state(memcg, idx, val);
	local_irq_restore(flags);
}

/**
 * mod_memcg_page_state - update page state statistics
 * @page: the page
 * @idx: page state item to account
 * @val: number of pages (positive or negative)
 *
 * The @page must be locked or the caller must use lock_page_memcg()
 * to prevent double accounting when the page is concurrently being
 * moved to another memcg:
 *
 *   lock_page(page) or lock_page_memcg(page)
 *   if (TestClearPageState(page))
 *     mod_memcg_page_state(page, state, -1);
 *   unlock_page(page) or unlock_page_memcg(page)
 *
 * Kernel pages are an exception to this, since they'll never move.
 */
static inline void __mod_memcg_page_state(struct page *page,
					  int idx, int val)
{
	struct mem_cgroup *memcg = page_memcg(page);

	if (memcg)
		__mod_memcg_state(memcg, idx, val);
}

static inline void mod_memcg_page_state(struct page *page,
					int idx, int val)
{
	struct mem_cgroup *memcg = page_memcg(page);

	if (memcg)
		mod_memcg_state(memcg, idx, val);
}

static inline unsigned long lruvec_page_state(struct lruvec *lruvec,
					      enum node_stat_item idx)
{
	struct mem_cgroup_per_node *pn;
	long x;

	if (mem_cgroup_disabled())
		return node_page_state(lruvec_pgdat(lruvec), idx);

	pn = container_of(lruvec, struct mem_cgroup_per_node, lruvec);
	x = atomic_long_read(&pn->lruvec_stat[idx]);
#ifdef CONFIG_SMP
	if (x < 0)
		x = 0;
#endif
	return x;
}

static inline unsigned long lruvec_page_state_local(struct lruvec *lruvec,
						    enum node_stat_item idx)
{
	struct mem_cgroup_per_node *pn;
	long x = 0;
	int cpu;

	if (mem_cgroup_disabled())
		return node_page_state(lruvec_pgdat(lruvec), idx);

	pn = container_of(lruvec, struct mem_cgroup_per_node, lruvec);
	for_each_possible_cpu(cpu)
		x += per_cpu(pn->lruvec_stat_local->count[idx], cpu);
#ifdef CONFIG_SMP
	if (x < 0)
		x = 0;
#endif
	return x;
}

void __mod_memcg_lruvec_state(struct lruvec *lruvec, enum node_stat_item idx,
			      int val);
void __mod_lruvec_kmem_state(void *p, enum node_stat_item idx, int val);

static inline void mod_lruvec_kmem_state(void *p, enum node_stat_item idx,
					 int val)
{
	unsigned long flags;

	local_irq_save(flags);
	__mod_lruvec_kmem_state(p, idx, val);
	local_irq_restore(flags);
}

static inline void mod_memcg_lruvec_state(struct lruvec *lruvec,
					  enum node_stat_item idx, int val)
{
	unsigned long flags;

	local_irq_save(flags);
	__mod_memcg_lruvec_state(lruvec, idx, val);
	local_irq_restore(flags);
}

unsigned long mem_cgroup_soft_limit_reclaim(pg_data_t *pgdat, int order,
						gfp_t gfp_mask,
						unsigned long *total_scanned);

void __count_memcg_events(struct mem_cgroup *memcg, enum vm_event_item idx,
			  unsigned long count);

static inline void count_memcg_events(struct mem_cgroup *memcg,
				      enum vm_event_item idx,
				      unsigned long count)
{
	unsigned long flags;

	local_irq_save(flags);
	__count_memcg_events(memcg, idx, count);
	local_irq_restore(flags);
}

static inline void count_memcg_page_event(struct page *page,
					  enum vm_event_item idx)
{
	struct mem_cgroup *memcg = page_memcg(page);

	if (memcg)
		count_memcg_events(memcg, idx, 1);
}

static inline void count_memcg_event_mm(struct mm_struct *mm,
					enum vm_event_item idx)
{
	struct mem_cgroup *memcg;

	if (mem_cgroup_disabled())
		return;

	rcu_read_lock();
	memcg = mem_cgroup_from_task(rcu_dereference(mm->owner));
	if (likely(memcg))
		count_memcg_events(memcg, idx, 1);
	rcu_read_unlock();
}

static inline void memcg_memory_event(struct mem_cgroup *memcg,
				      enum memcg_memory_event event)
{
	bool swap_event = event == MEMCG_SWAP_HIGH || event == MEMCG_SWAP_MAX ||
			  event == MEMCG_SWAP_FAIL;

	atomic_long_inc(&memcg->memory_events_local[event]);
	if (!swap_event)
		cgroup_file_notify(&memcg->events_local_file);

	do {
		atomic_long_inc(&memcg->memory_events[event]);
		if (swap_event)
			cgroup_file_notify(&memcg->swap_events_file);
		else
			cgroup_file_notify(&memcg->events_file);

		if (!cgroup_subsys_on_dfl(memory_cgrp_subsys))
			break;
		if (cgrp_dfl_root.flags & CGRP_ROOT_MEMORY_LOCAL_EVENTS)
			break;
	} while ((memcg = parent_mem_cgroup(memcg)) &&
		 !mem_cgroup_is_root(memcg));
}

static inline void memcg_memory_event_mm(struct mm_struct *mm,
					 enum memcg_memory_event event)
{
	struct mem_cgroup *memcg;

	if (mem_cgroup_disabled())
		return;

	rcu_read_lock();
	memcg = mem_cgroup_from_task(rcu_dereference(mm->owner));
	if (likely(memcg))
		memcg_memory_event(memcg, event);
	rcu_read_unlock();
}

#ifdef CONFIG_TRANSPARENT_HUGEPAGE
void mem_cgroup_split_huge_fixup(struct page *head);
#endif

#else /* CONFIG_MEMCG */

#define MEM_CGROUP_ID_SHIFT	0
#define MEM_CGROUP_ID_MAX	0

struct mem_cgroup;

static inline struct mem_cgroup *page_memcg(struct page *page)
{
	return NULL;
}

static inline struct mem_cgroup *page_memcg_rcu(struct page *page)
{
	WARN_ON_ONCE(!rcu_read_lock_held());
	return NULL;
}

static inline struct mem_cgroup *page_memcg_check(struct page *page)
{
	return NULL;
}

static inline bool PageMemcgKmem(struct page *page)
{
	return false;
}

static inline bool mem_cgroup_is_root(struct mem_cgroup *memcg)
{
	return true;
}

static inline bool mem_cgroup_disabled(void)
{
	return true;
}

static inline void memcg_memory_event(struct mem_cgroup *memcg,
				      enum memcg_memory_event event)
{
}

static inline void memcg_memory_event_mm(struct mm_struct *mm,
					 enum memcg_memory_event event)
{
}

static inline unsigned long mem_cgroup_protection(struct mem_cgroup *root,
						  struct mem_cgroup *memcg,
						  bool in_low_reclaim)
{
	return 0;
}

static inline void mem_cgroup_calculate_protection(struct mem_cgroup *root,
						   struct mem_cgroup *memcg)
{
}

static inline bool mem_cgroup_below_low(struct mem_cgroup *memcg)
{
	return false;
}

static inline bool mem_cgroup_below_min(struct mem_cgroup *memcg)
{
	return false;
}

static inline int mem_cgroup_charge(struct page *page, struct mm_struct *mm,
				    gfp_t gfp_mask)
{
	return 0;
}

static inline void mem_cgroup_uncharge(struct page *page)
{
}

static inline void mem_cgroup_uncharge_list(struct list_head *page_list)
{
}

static inline void mem_cgroup_migrate(struct page *old, struct page *new)
{
}

static inline struct lruvec *mem_cgroup_lruvec(struct mem_cgroup *memcg,
					       struct pglist_data *pgdat)
{
	return &pgdat->__lruvec;
}

static inline struct lruvec *mem_cgroup_page_lruvec(struct page *page,
						    struct pglist_data *pgdat)
{
	return &pgdat->__lruvec;
}

static inline bool lruvec_holds_page_lru_lock(struct page *page,
					      struct lruvec *lruvec)
{
	pg_data_t *pgdat = page_pgdat(page);

	return lruvec == &pgdat->__lruvec;
}

static inline struct mem_cgroup *parent_mem_cgroup(struct mem_cgroup *memcg)
{
	return NULL;
}

static inline bool mm_match_cgroup(struct mm_struct *mm,
		struct mem_cgroup *memcg)
{
	return true;
}

static inline struct mem_cgroup *get_mem_cgroup_from_mm(struct mm_struct *mm)
{
	return NULL;
}

static inline struct mem_cgroup *get_mem_cgroup_from_page(struct page *page)
{
	return NULL;
}

static inline void mem_cgroup_put(struct mem_cgroup *memcg)
{
}

static inline struct lruvec *lock_page_lruvec(struct page *page)
{
	struct pglist_data *pgdat = page_pgdat(page);

	spin_lock(&pgdat->__lruvec.lru_lock);
	return &pgdat->__lruvec;
}

static inline struct lruvec *lock_page_lruvec_irq(struct page *page)
{
	struct pglist_data *pgdat = page_pgdat(page);

	spin_lock_irq(&pgdat->__lruvec.lru_lock);
	return &pgdat->__lruvec;
}

static inline struct lruvec *lock_page_lruvec_irqsave(struct page *page,
		unsigned long *flagsp)
{
	struct pglist_data *pgdat = page_pgdat(page);

	spin_lock_irqsave(&pgdat->__lruvec.lru_lock, *flagsp);
	return &pgdat->__lruvec;
}

static inline struct mem_cgroup *
mem_cgroup_iter(struct mem_cgroup *root,
		struct mem_cgroup *prev,
		struct mem_cgroup_reclaim_cookie *reclaim)
{
	return NULL;
}

static inline void mem_cgroup_iter_break(struct mem_cgroup *root,
					 struct mem_cgroup *prev)
{
}

static inline int mem_cgroup_scan_tasks(struct mem_cgroup *memcg,
		int (*fn)(struct task_struct *, void *), void *arg)
{
	return 0;
}

static inline unsigned short mem_cgroup_id(struct mem_cgroup *memcg)
{
	return 0;
}

static inline struct mem_cgroup *mem_cgroup_from_id(unsigned short id)
{
	WARN_ON_ONCE(id);
	/* XXX: This should always return root_mem_cgroup */
	return NULL;
}

static inline struct mem_cgroup *mem_cgroup_from_seq(struct seq_file *m)
{
	return NULL;
}

static inline struct mem_cgroup *lruvec_memcg(struct lruvec *lruvec)
{
	return NULL;
}

static inline bool mem_cgroup_online(struct mem_cgroup *memcg)
{
	return true;
}

static inline
unsigned long mem_cgroup_get_zone_lru_size(struct lruvec *lruvec,
		enum lru_list lru, int zone_idx)
{
	return 0;
}

static inline unsigned long mem_cgroup_get_max(struct mem_cgroup *memcg)
{
	return 0;
}

static inline unsigned long mem_cgroup_size(struct mem_cgroup *memcg)
{
	return 0;
}

static inline void
mem_cgroup_print_oom_context(struct mem_cgroup *memcg, struct task_struct *p)
{
}

static inline void
mem_cgroup_print_oom_meminfo(struct mem_cgroup *memcg)
{
}

static inline struct mem_cgroup *lock_page_memcg(struct page *page)
{
	return NULL;
}

static inline void __unlock_page_memcg(struct mem_cgroup *memcg)
{
}

static inline void unlock_page_memcg(struct page *page)
{
}

static inline void mem_cgroup_handle_over_high(void)
{
}

static inline void mem_cgroup_enter_user_fault(void)
{
}

static inline void mem_cgroup_exit_user_fault(void)
{
}

static inline bool task_in_memcg_oom(struct task_struct *p)
{
	return false;
}

static inline bool mem_cgroup_oom_synchronize(bool wait)
{
	return false;
}

static inline struct mem_cgroup *mem_cgroup_get_oom_group(
	struct task_struct *victim, struct mem_cgroup *oom_domain)
{
	return NULL;
}

static inline void mem_cgroup_print_oom_group(struct mem_cgroup *memcg)
{
}

static inline unsigned long memcg_page_state(struct mem_cgroup *memcg, int idx)
{
	return 0;
}

static inline unsigned long memcg_page_state_local(struct mem_cgroup *memcg,
						   int idx)
{
	return 0;
}

static inline void __mod_memcg_state(struct mem_cgroup *memcg,
				     int idx,
				     int nr)
{
}

static inline void mod_memcg_state(struct mem_cgroup *memcg,
				   int idx,
				   int nr)
{
}

static inline void __mod_memcg_page_state(struct page *page,
					  int idx,
					  int nr)
{
}

static inline void mod_memcg_page_state(struct page *page,
					int idx,
					int nr)
{
}

static inline unsigned long lruvec_page_state(struct lruvec *lruvec,
					      enum node_stat_item idx)
{
	return node_page_state(lruvec_pgdat(lruvec), idx);
}

static inline unsigned long lruvec_page_state_local(struct lruvec *lruvec,
						    enum node_stat_item idx)
{
	return node_page_state(lruvec_pgdat(lruvec), idx);
}

static inline void __mod_memcg_lruvec_state(struct lruvec *lruvec,
					    enum node_stat_item idx, int val)
{
}

static inline void __mod_lruvec_kmem_state(void *p, enum node_stat_item idx,
					   int val)
{
	struct page *page = virt_to_head_page(p);

	__mod_node_page_state(page_pgdat(page), idx, val);
}

static inline void mod_lruvec_kmem_state(void *p, enum node_stat_item idx,
					 int val)
{
	struct page *page = virt_to_head_page(p);

	mod_node_page_state(page_pgdat(page), idx, val);
}

static inline
unsigned long mem_cgroup_soft_limit_reclaim(pg_data_t *pgdat, int order,
					    gfp_t gfp_mask,
					    unsigned long *total_scanned)
{
	return 0;
}

static inline void mem_cgroup_split_huge_fixup(struct page *head)
{
}

static inline void count_memcg_events(struct mem_cgroup *memcg,
				      enum vm_event_item idx,
				      unsigned long count)
{
}

static inline void __count_memcg_events(struct mem_cgroup *memcg,
					enum vm_event_item idx,
					unsigned long count)
{
}

static inline void count_memcg_page_event(struct page *page,
					  int idx)
{
}

static inline
void count_memcg_event_mm(struct mm_struct *mm, enum vm_event_item idx)
{
}

static inline void lruvec_memcg_debug(struct lruvec *lruvec, struct page *page)
{
}
#endif /* CONFIG_MEMCG */

/* idx can be of type enum memcg_stat_item or node_stat_item */
static inline void __inc_memcg_state(struct mem_cgroup *memcg,
				     int idx)
{
	__mod_memcg_state(memcg, idx, 1);
}

/* idx can be of type enum memcg_stat_item or node_stat_item */
static inline void __dec_memcg_state(struct mem_cgroup *memcg,
				     int idx)
{
	__mod_memcg_state(memcg, idx, -1);
}

/* idx can be of type enum memcg_stat_item or node_stat_item */
static inline void __inc_memcg_page_state(struct page *page,
					  int idx)
{
	__mod_memcg_page_state(page, idx, 1);
}

/* idx can be of type enum memcg_stat_item or node_stat_item */
static inline void __dec_memcg_page_state(struct page *page,
					  int idx)
{
	__mod_memcg_page_state(page, idx, -1);
}

static inline void __inc_lruvec_kmem_state(void *p, enum node_stat_item idx)
{
	__mod_lruvec_kmem_state(p, idx, 1);
}

static inline void __dec_lruvec_kmem_state(void *p, enum node_stat_item idx)
{
	__mod_lruvec_kmem_state(p, idx, -1);
}

/* idx can be of type enum memcg_stat_item or node_stat_item */
static inline void inc_memcg_state(struct mem_cgroup *memcg,
				   int idx)
{
	mod_memcg_state(memcg, idx, 1);
}

/* idx can be of type enum memcg_stat_item or node_stat_item */
static inline void dec_memcg_state(struct mem_cgroup *memcg,
				   int idx)
{
	mod_memcg_state(memcg, idx, -1);
}

/* idx can be of type enum memcg_stat_item or node_stat_item */
static inline void inc_memcg_page_state(struct page *page,
					int idx)
{
	mod_memcg_page_state(page, idx, 1);
}

/* idx can be of type enum memcg_stat_item or node_stat_item */
static inline void dec_memcg_page_state(struct page *page,
					int idx)
{
	mod_memcg_page_state(page, idx, -1);
}

static inline struct lruvec *parent_lruvec(struct lruvec *lruvec)
<<<<<<< HEAD
=======
{
	struct mem_cgroup *memcg;

	memcg = lruvec_memcg(lruvec);
	if (!memcg)
		return NULL;
	memcg = parent_mem_cgroup(memcg);
	if (!memcg)
		return NULL;
	return mem_cgroup_lruvec(memcg, lruvec_pgdat(lruvec));
}

static inline void unlock_page_lruvec(struct lruvec *lruvec)
{
	spin_unlock(&lruvec->lru_lock);
}

static inline void unlock_page_lruvec_irq(struct lruvec *lruvec)
{
	spin_unlock_irq(&lruvec->lru_lock);
}

static inline void unlock_page_lruvec_irqrestore(struct lruvec *lruvec,
		unsigned long flags)
{
	spin_unlock_irqrestore(&lruvec->lru_lock, flags);
}

/* Don't lock again iff page's lruvec locked */
static inline struct lruvec *relock_page_lruvec_irq(struct page *page,
		struct lruvec *locked_lruvec)
>>>>>>> d82a9795
{
	if (locked_lruvec) {
		if (lruvec_holds_page_lru_lock(page, locked_lruvec))
			return locked_lruvec;

		unlock_page_lruvec_irq(locked_lruvec);
	}

	return lock_page_lruvec_irq(page);
}

/* Don't lock again iff page's lruvec locked */
static inline struct lruvec *relock_page_lruvec_irqsave(struct page *page,
		struct lruvec *locked_lruvec, unsigned long *flags)
{
	if (locked_lruvec) {
		if (lruvec_holds_page_lru_lock(page, locked_lruvec))
			return locked_lruvec;

		unlock_page_lruvec_irqrestore(locked_lruvec, *flags);
	}

	return lock_page_lruvec_irqsave(page, flags);
}

#ifdef CONFIG_CGROUP_WRITEBACK

struct wb_domain *mem_cgroup_wb_domain(struct bdi_writeback *wb);
void mem_cgroup_wb_stats(struct bdi_writeback *wb, unsigned long *pfilepages,
			 unsigned long *pheadroom, unsigned long *pdirty,
			 unsigned long *pwriteback);

void mem_cgroup_track_foreign_dirty_slowpath(struct page *page,
					     struct bdi_writeback *wb);

static inline void mem_cgroup_track_foreign_dirty(struct page *page,
						  struct bdi_writeback *wb)
{
	if (mem_cgroup_disabled())
		return;

	if (unlikely(&page_memcg(page)->css != wb->memcg_css))
		mem_cgroup_track_foreign_dirty_slowpath(page, wb);
}

void mem_cgroup_flush_foreign(struct bdi_writeback *wb);

#else	/* CONFIG_CGROUP_WRITEBACK */

static inline struct wb_domain *mem_cgroup_wb_domain(struct bdi_writeback *wb)
{
	return NULL;
}

static inline void mem_cgroup_wb_stats(struct bdi_writeback *wb,
				       unsigned long *pfilepages,
				       unsigned long *pheadroom,
				       unsigned long *pdirty,
				       unsigned long *pwriteback)
{
}

static inline void mem_cgroup_track_foreign_dirty(struct page *page,
						  struct bdi_writeback *wb)
{
}

static inline void mem_cgroup_flush_foreign(struct bdi_writeback *wb)
{
}

#endif	/* CONFIG_CGROUP_WRITEBACK */

struct sock;
bool mem_cgroup_charge_skmem(struct mem_cgroup *memcg, unsigned int nr_pages);
void mem_cgroup_uncharge_skmem(struct mem_cgroup *memcg, unsigned int nr_pages);
#ifdef CONFIG_MEMCG
extern struct static_key_false memcg_sockets_enabled_key;
#define mem_cgroup_sockets_enabled static_branch_unlikely(&memcg_sockets_enabled_key)
void mem_cgroup_sk_alloc(struct sock *sk);
void mem_cgroup_sk_free(struct sock *sk);
static inline bool mem_cgroup_under_socket_pressure(struct mem_cgroup *memcg)
{
	if (!cgroup_subsys_on_dfl(memory_cgrp_subsys) && memcg->tcpmem_pressure)
		return true;
	do {
		if (time_before(jiffies, memcg->socket_pressure))
			return true;
	} while ((memcg = parent_mem_cgroup(memcg)));
	return false;
}

extern int memcg_expand_shrinker_maps(int new_id);

extern void memcg_set_shrinker_bit(struct mem_cgroup *memcg,
				   int nid, int shrinker_id);
#else
#define mem_cgroup_sockets_enabled 0
static inline void mem_cgroup_sk_alloc(struct sock *sk) { };
static inline void mem_cgroup_sk_free(struct sock *sk) { };
static inline bool mem_cgroup_under_socket_pressure(struct mem_cgroup *memcg)
{
	return false;
}

static inline void memcg_set_shrinker_bit(struct mem_cgroup *memcg,
					  int nid, int shrinker_id)
{
}
#endif

#ifdef CONFIG_MEMCG_KMEM
int __memcg_kmem_charge(struct mem_cgroup *memcg, gfp_t gfp,
			unsigned int nr_pages);
void __memcg_kmem_uncharge(struct mem_cgroup *memcg, unsigned int nr_pages);
int __memcg_kmem_charge_page(struct page *page, gfp_t gfp, int order);
void __memcg_kmem_uncharge_page(struct page *page, int order);

struct obj_cgroup *get_obj_cgroup_from_current(void);

int obj_cgroup_charge(struct obj_cgroup *objcg, gfp_t gfp, size_t size);
void obj_cgroup_uncharge(struct obj_cgroup *objcg, size_t size);

extern struct static_key_false memcg_kmem_enabled_key;

extern int memcg_nr_cache_ids;
void memcg_get_cache_ids(void);
void memcg_put_cache_ids(void);

/*
 * Helper macro to loop through all memcg-specific caches. Callers must still
 * check if the cache is valid (it is either valid or NULL).
 * the slab_mutex must be held when looping through those caches
 */
#define for_each_memcg_cache_index(_idx)	\
	for ((_idx) = 0; (_idx) < memcg_nr_cache_ids; (_idx)++)

static inline bool memcg_kmem_enabled(void)
{
	return static_branch_likely(&memcg_kmem_enabled_key);
}

static inline int memcg_kmem_charge_page(struct page *page, gfp_t gfp,
					 int order)
{
	if (memcg_kmem_enabled())
		return __memcg_kmem_charge_page(page, gfp, order);
	return 0;
}

static inline void memcg_kmem_uncharge_page(struct page *page, int order)
{
	if (memcg_kmem_enabled())
		__memcg_kmem_uncharge_page(page, order);
}

static inline int memcg_kmem_charge(struct mem_cgroup *memcg, gfp_t gfp,
				    unsigned int nr_pages)
{
	if (memcg_kmem_enabled())
		return __memcg_kmem_charge(memcg, gfp, nr_pages);
	return 0;
}

static inline void memcg_kmem_uncharge(struct mem_cgroup *memcg,
				       unsigned int nr_pages)
{
	if (memcg_kmem_enabled())
		__memcg_kmem_uncharge(memcg, nr_pages);
}

/*
 * A helper for accessing memcg's kmem_id, used for getting
 * corresponding LRU lists.
 */
static inline int memcg_cache_id(struct mem_cgroup *memcg)
{
	return memcg ? memcg->kmemcg_id : -1;
}

struct mem_cgroup *mem_cgroup_from_obj(void *p);

#else

static inline int memcg_kmem_charge_page(struct page *page, gfp_t gfp,
					 int order)
{
	return 0;
}

static inline void memcg_kmem_uncharge_page(struct page *page, int order)
{
}

static inline int __memcg_kmem_charge_page(struct page *page, gfp_t gfp,
					   int order)
{
	return 0;
}

static inline void __memcg_kmem_uncharge_page(struct page *page, int order)
{
}

#define for_each_memcg_cache_index(_idx)	\
	for (; NULL; )

static inline bool memcg_kmem_enabled(void)
{
	return false;
}

static inline int memcg_cache_id(struct mem_cgroup *memcg)
{
	return -1;
}

static inline void memcg_get_cache_ids(void)
{
}

static inline void memcg_put_cache_ids(void)
{
}

static inline struct mem_cgroup *mem_cgroup_from_obj(void *p)
{
       return NULL;
}

#endif /* CONFIG_MEMCG_KMEM */

#endif /* _LINUX_MEMCONTROL_H */<|MERGE_RESOLUTION|>--- conflicted
+++ resolved
@@ -1546,8 +1546,6 @@
 }
 
 static inline struct lruvec *parent_lruvec(struct lruvec *lruvec)
-<<<<<<< HEAD
-=======
 {
 	struct mem_cgroup *memcg;
 
@@ -1579,7 +1577,6 @@
 /* Don't lock again iff page's lruvec locked */
 static inline struct lruvec *relock_page_lruvec_irq(struct page *page,
 		struct lruvec *locked_lruvec)
->>>>>>> d82a9795
 {
 	if (locked_lruvec) {
 		if (lruvec_holds_page_lru_lock(page, locked_lruvec))

/* SPDX-License-Identifier: GPL-2.0 */
#ifndef BLK_MQ_H
#define BLK_MQ_H

#include <linux/blkdev.h>
#include <linux/sbitmap.h>
#include <linux/srcu.h>
#include <linux/lockdep.h>

struct blk_mq_tags;
struct blk_flush_queue;

/**
 * struct blk_mq_hw_ctx - State for a hardware queue facing the hardware
 * block device
 */
struct blk_mq_hw_ctx {
	struct {
		/** @lock: Protects the dispatch list. */
		spinlock_t		lock;
		/**
		 * @dispatch: Used for requests that are ready to be
		 * dispatched to the hardware but for some reason (e.g. lack of
		 * resources) could not be sent to the hardware. As soon as the
		 * driver can send new requests, requests at this list will
		 * be sent first for a fairer dispatch.
		 */
		struct list_head	dispatch;
		 /**
		  * @state: BLK_MQ_S_* flags. Defines the state of the hw
		  * queue (active, scheduled to restart, stopped).
		  */
		unsigned long		state;
	} ____cacheline_aligned_in_smp;

	/**
	 * @run_work: Used for scheduling a hardware queue run at a later time.
	 */
	struct delayed_work	run_work;
	/** @cpumask: Map of available CPUs where this hctx can run. */
	cpumask_var_t		cpumask;
	/**
	 * @next_cpu: Used by blk_mq_hctx_next_cpu() for round-robin CPU
	 * selection from @cpumask.
	 */
	int			next_cpu;
	/**
	 * @next_cpu_batch: Counter of how many works left in the batch before
	 * changing to the next CPU.
	 */
	int			next_cpu_batch;

	/** @flags: BLK_MQ_F_* flags. Defines the behaviour of the queue. */
	unsigned long		flags;

	/**
	 * @sched_data: Pointer owned by the IO scheduler attached to a request
	 * queue. It's up to the IO scheduler how to use this pointer.
	 */
	void			*sched_data;
	/**
	 * @queue: Pointer to the request queue that owns this hardware context.
	 */
	struct request_queue	*queue;
	/** @fq: Queue of requests that need to perform a flush operation. */
	struct blk_flush_queue	*fq;

	/**
	 * @driver_data: Pointer to data owned by the block driver that created
	 * this hctx
	 */
	void			*driver_data;

	/**
	 * @ctx_map: Bitmap for each software queue. If bit is on, there is a
	 * pending request in that software queue.
	 */
	struct sbitmap		ctx_map;

	/**
	 * @dispatch_from: Software queue to be used when no scheduler was
	 * selected.
	 */
	struct blk_mq_ctx	*dispatch_from;
	/**
	 * @dispatch_busy: Number used by blk_mq_update_dispatch_busy() to
	 * decide if the hw_queue is busy using Exponential Weighted Moving
	 * Average algorithm.
	 */
	unsigned int		dispatch_busy;

	/** @type: HCTX_TYPE_* flags. Type of hardware queue. */
	unsigned short		type;
	/** @nr_ctx: Number of software queues. */
	unsigned short		nr_ctx;
	/** @ctxs: Array of software queues. */
	struct blk_mq_ctx	**ctxs;

	/** @dispatch_wait_lock: Lock for dispatch_wait queue. */
	spinlock_t		dispatch_wait_lock;
	/**
	 * @dispatch_wait: Waitqueue to put requests when there is no tag
	 * available at the moment, to wait for another try in the future.
	 */
	wait_queue_entry_t	dispatch_wait;

	/**
	 * @wait_index: Index of next available dispatch_wait queue to insert
	 * requests.
	 */
	atomic_t		wait_index;

	/**
	 * @tags: Tags owned by the block driver. A tag at this set is only
	 * assigned when a request is dispatched from a hardware queue.
	 */
	struct blk_mq_tags	*tags;
	/**
	 * @sched_tags: Tags owned by I/O scheduler. If there is an I/O
	 * scheduler associated with a request queue, a tag is assigned when
	 * that request is allocated. Else, this member is not used.
	 */
	struct blk_mq_tags	*sched_tags;

	/** @queued: Number of queued requests. */
	unsigned long		queued;
	/** @run: Number of dispatched requests. */
	unsigned long		run;
#define BLK_MQ_MAX_DISPATCH_ORDER	7
	/** @dispatched: Number of dispatch requests by queue. */
	unsigned long		dispatched[BLK_MQ_MAX_DISPATCH_ORDER];

	/** @numa_node: NUMA node the storage adapter has been connected to. */
	unsigned int		numa_node;
	/** @queue_num: Index of this hardware queue. */
	unsigned int		queue_num;

	/**
	 * @nr_active: Number of active requests. Only used when a tag set is
	 * shared across request queues.
	 */
	atomic_t		nr_active;
	/**
	 * @elevator_queued: Number of queued requests on hctx.
	 */
	atomic_t                elevator_queued;

	/** @cpuhp_online: List to store request if CPU is going to die */
	struct hlist_node	cpuhp_online;
	/** @cpuhp_dead: List to store request if some CPU die. */
	struct hlist_node	cpuhp_dead;
	/** @kobj: Kernel object for sysfs. */
	struct kobject		kobj;

	/** @poll_considered: Count times blk_poll() was called. */
	unsigned long		poll_considered;
	/** @poll_invoked: Count how many requests blk_poll() polled. */
	unsigned long		poll_invoked;
	/** @poll_success: Count how many polled requests were completed. */
	unsigned long		poll_success;

#ifdef CONFIG_BLK_DEBUG_FS
	/**
	 * @debugfs_dir: debugfs directory for this hardware queue. Named
	 * as cpu<cpu_number>.
	 */
	struct dentry		*debugfs_dir;
	/** @sched_debugfs_dir:	debugfs directory for the scheduler. */
	struct dentry		*sched_debugfs_dir;
#endif

	/**
	 * @hctx_list: if this hctx is not in use, this is an entry in
	 * q->unused_hctx_list.
	 */
	struct list_head	hctx_list;

	/**
	 * @srcu: Sleepable RCU. Use as lock when type of the hardware queue is
	 * blocking (BLK_MQ_F_BLOCKING). Must be the last member - see also
	 * blk_mq_hw_ctx_size().
	 */
	struct srcu_struct	srcu[];
};

/**
 * struct blk_mq_queue_map - Map software queues to hardware queues
 * @mq_map:       CPU ID to hardware queue index map. This is an array
 *	with nr_cpu_ids elements. Each element has a value in the range
 *	[@queue_offset, @queue_offset + @nr_queues).
 * @nr_queues:    Number of hardware queues to map CPU IDs onto.
 * @queue_offset: First hardware queue to map onto. Used by the PCIe NVMe
 *	driver to map each hardware queue type (enum hctx_type) onto a distinct
 *	set of hardware queues.
 */
struct blk_mq_queue_map {
	unsigned int *mq_map;
	unsigned int nr_queues;
	unsigned int queue_offset;
};

/**
 * enum hctx_type - Type of hardware queue
 * @HCTX_TYPE_DEFAULT:	All I/O not otherwise accounted for.
 * @HCTX_TYPE_READ:	Just for READ I/O.
 * @HCTX_TYPE_POLL:	Polled I/O of any kind.
 * @HCTX_MAX_TYPES:	Number of types of hctx.
 */
enum hctx_type {
	HCTX_TYPE_DEFAULT,
	HCTX_TYPE_READ,
	HCTX_TYPE_POLL,

	HCTX_MAX_TYPES,
};

/**
 * struct blk_mq_tag_set - tag set that can be shared between request queues
 * @map:	   One or more ctx -> hctx mappings. One map exists for each
 *		   hardware queue type (enum hctx_type) that the driver wishes
 *		   to support. There are no restrictions on maps being of the
 *		   same size, and it's perfectly legal to share maps between
 *		   types.
 * @nr_maps:	   Number of elements in the @map array. A number in the range
 *		   [1, HCTX_MAX_TYPES].
 * @ops:	   Pointers to functions that implement block driver behavior.
 * @nr_hw_queues:  Number of hardware queues supported by the block driver that
 *		   owns this data structure.
 * @queue_depth:   Number of tags per hardware queue, reserved tags included.
 * @reserved_tags: Number of tags to set aside for BLK_MQ_REQ_RESERVED tag
 *		   allocations.
 * @cmd_size:	   Number of additional bytes to allocate per request. The block
 *		   driver owns these additional bytes.
 * @numa_node:	   NUMA node the storage adapter has been connected to.
 * @timeout:	   Request processing timeout in jiffies.
 * @flags:	   Zero or more BLK_MQ_F_* flags.
 * @driver_data:   Pointer to data owned by the block driver that created this
 *		   tag set.
<<<<<<< HEAD
=======
 * @active_queues_shared_sbitmap:
 * 		   number of active request queues per tag set.
>>>>>>> f642729d
 * @__bitmap_tags: A shared tags sbitmap, used over all hctx's
 * @__breserved_tags:
 *		   A shared reserved tags sbitmap, used over all hctx's
 * @tags:	   Tag sets. One tag set per hardware queue. Has @nr_hw_queues
 *		   elements.
 * @tag_list_lock: Serializes tag_list accesses.
 * @tag_list:	   List of the request queues that use this tag set. See also
 *		   request_queue.tag_set_list.
 */
struct blk_mq_tag_set {
	struct blk_mq_queue_map	map[HCTX_MAX_TYPES];
	unsigned int		nr_maps;
	const struct blk_mq_ops	*ops;
	unsigned int		nr_hw_queues;
	unsigned int		queue_depth;
	unsigned int		reserved_tags;
	unsigned int		cmd_size;
	int			numa_node;
	unsigned int		timeout;
	unsigned int		flags;
	void			*driver_data;
	atomic_t		active_queues_shared_sbitmap;

	struct sbitmap_queue	__bitmap_tags;
	struct sbitmap_queue	__breserved_tags;
	struct blk_mq_tags	**tags;

	struct mutex		tag_list_lock;
	struct list_head	tag_list;
};

/**
 * struct blk_mq_queue_data - Data about a request inserted in a queue
 *
 * @rq:   Request pointer.
 * @last: If it is the last request in the queue.
 */
struct blk_mq_queue_data {
	struct request *rq;
	bool last;
};

typedef bool (busy_iter_fn)(struct blk_mq_hw_ctx *, struct request *, void *,
		bool);
typedef bool (busy_tag_iter_fn)(struct request *, void *, bool);

/**
 * struct blk_mq_ops - Callback functions that implements block driver
 * behaviour.
 */
struct blk_mq_ops {
	/**
	 * @queue_rq: Queue a new request from block IO.
	 */
	blk_status_t (*queue_rq)(struct blk_mq_hw_ctx *,
				 const struct blk_mq_queue_data *);

	/**
	 * @commit_rqs: If a driver uses bd->last to judge when to submit
	 * requests to hardware, it must define this function. In case of errors
	 * that make us stop issuing further requests, this hook serves the
	 * purpose of kicking the hardware (which the last request otherwise
	 * would have done).
	 */
	void (*commit_rqs)(struct blk_mq_hw_ctx *);

	/**
	 * @get_budget: Reserve budget before queue request, once .queue_rq is
	 * run, it is driver's responsibility to release the
	 * reserved budget. Also we have to handle failure case
	 * of .get_budget for avoiding I/O deadlock.
	 */
	bool (*get_budget)(struct request_queue *);

	/**
	 * @put_budget: Release the reserved budget.
	 */
	void (*put_budget)(struct request_queue *);

	/**
	 * @timeout: Called on request timeout.
	 */
	enum blk_eh_timer_return (*timeout)(struct request *, bool);

	/**
	 * @poll: Called to poll for completion of a specific tag.
	 */
	int (*poll)(struct blk_mq_hw_ctx *);

	/**
	 * @complete: Mark the request as complete.
	 */
	void (*complete)(struct request *);

	/**
	 * @init_hctx: Called when the block layer side of a hardware queue has
	 * been set up, allowing the driver to allocate/init matching
	 * structures.
	 */
	int (*init_hctx)(struct blk_mq_hw_ctx *, void *, unsigned int);
	/**
	 * @exit_hctx: Ditto for exit/teardown.
	 */
	void (*exit_hctx)(struct blk_mq_hw_ctx *, unsigned int);

	/**
	 * @init_request: Called for every command allocated by the block layer
	 * to allow the driver to set up driver specific data.
	 *
	 * Tag greater than or equal to queue_depth is for setting up
	 * flush request.
	 */
	int (*init_request)(struct blk_mq_tag_set *set, struct request *,
			    unsigned int, unsigned int);
	/**
	 * @exit_request: Ditto for exit/teardown.
	 */
	void (*exit_request)(struct blk_mq_tag_set *set, struct request *,
			     unsigned int);

	/**
	 * @initialize_rq_fn: Called from inside blk_get_request().
	 */
	void (*initialize_rq_fn)(struct request *rq);

	/**
	 * @cleanup_rq: Called before freeing one request which isn't completed
	 * yet, and usually for freeing the driver private data.
	 */
	void (*cleanup_rq)(struct request *);

	/**
	 * @busy: If set, returns whether or not this queue currently is busy.
	 */
	bool (*busy)(struct request_queue *);

	/**
	 * @map_queues: This allows drivers specify their own queue mapping by
	 * overriding the setup-time function that builds the mq_map.
	 */
	int (*map_queues)(struct blk_mq_tag_set *set);

#ifdef CONFIG_BLK_DEBUG_FS
	/**
	 * @show_rq: Used by the debugfs implementation to show driver-specific
	 * information about a request.
	 */
	void (*show_rq)(struct seq_file *m, struct request *rq);
#endif
};

enum {
	BLK_MQ_F_SHOULD_MERGE	= 1 << 0,
	BLK_MQ_F_TAG_QUEUE_SHARED = 1 << 1,
	/*
	 * Set when this device requires underlying blk-mq device for
	 * completing IO:
	 */
	BLK_MQ_F_STACKING	= 1 << 2,
	BLK_MQ_F_TAG_HCTX_SHARED = 1 << 3,
	BLK_MQ_F_BLOCKING	= 1 << 5,
	BLK_MQ_F_NO_SCHED	= 1 << 6,
	BLK_MQ_F_ALLOC_POLICY_START_BIT = 8,
	BLK_MQ_F_ALLOC_POLICY_BITS = 1,

	BLK_MQ_S_STOPPED	= 0,
	BLK_MQ_S_TAG_ACTIVE	= 1,
	BLK_MQ_S_SCHED_RESTART	= 2,

	/* hw queue is inactive after all its CPUs become offline */
	BLK_MQ_S_INACTIVE	= 3,

	BLK_MQ_MAX_DEPTH	= 10240,

	BLK_MQ_CPU_WORK_BATCH	= 8,
};
#define BLK_MQ_FLAG_TO_ALLOC_POLICY(flags) \
	((flags >> BLK_MQ_F_ALLOC_POLICY_START_BIT) & \
		((1 << BLK_MQ_F_ALLOC_POLICY_BITS) - 1))
#define BLK_ALLOC_POLICY_TO_MQ_FLAG(policy) \
	((policy & ((1 << BLK_MQ_F_ALLOC_POLICY_BITS) - 1)) \
		<< BLK_MQ_F_ALLOC_POLICY_START_BIT)

struct request_queue *blk_mq_init_queue(struct blk_mq_tag_set *);
struct request_queue *blk_mq_init_queue_data(struct blk_mq_tag_set *set,
		void *queuedata);
struct request_queue *blk_mq_init_allocated_queue(struct blk_mq_tag_set *set,
						  struct request_queue *q,
						  bool elevator_init);
struct request_queue *blk_mq_init_sq_queue(struct blk_mq_tag_set *set,
						const struct blk_mq_ops *ops,
						unsigned int queue_depth,
						unsigned int set_flags);
void blk_mq_unregister_dev(struct device *, struct request_queue *);

int blk_mq_alloc_tag_set(struct blk_mq_tag_set *set);
void blk_mq_free_tag_set(struct blk_mq_tag_set *set);

void blk_mq_flush_plug_list(struct blk_plug *plug, bool from_schedule);

void blk_mq_free_request(struct request *rq);

bool blk_mq_queue_inflight(struct request_queue *q);

enum {
	/* return when out of requests */
	BLK_MQ_REQ_NOWAIT	= (__force blk_mq_req_flags_t)(1 << 0),
	/* allocate from reserved pool */
	BLK_MQ_REQ_RESERVED	= (__force blk_mq_req_flags_t)(1 << 1),
	/* set RQF_PM */
	BLK_MQ_REQ_PM		= (__force blk_mq_req_flags_t)(1 << 2),
};

struct request *blk_mq_alloc_request(struct request_queue *q, unsigned int op,
		blk_mq_req_flags_t flags);
struct request *blk_mq_alloc_request_hctx(struct request_queue *q,
		unsigned int op, blk_mq_req_flags_t flags,
		unsigned int hctx_idx);
struct request *blk_mq_tag_to_rq(struct blk_mq_tags *tags, unsigned int tag);

enum {
	BLK_MQ_UNIQUE_TAG_BITS = 16,
	BLK_MQ_UNIQUE_TAG_MASK = (1 << BLK_MQ_UNIQUE_TAG_BITS) - 1,
};

u32 blk_mq_unique_tag(struct request *rq);

static inline u16 blk_mq_unique_tag_to_hwq(u32 unique_tag)
{
	return unique_tag >> BLK_MQ_UNIQUE_TAG_BITS;
}

static inline u16 blk_mq_unique_tag_to_tag(u32 unique_tag)
{
	return unique_tag & BLK_MQ_UNIQUE_TAG_MASK;
}

/**
 * blk_mq_rq_state() - read the current MQ_RQ_* state of a request
 * @rq: target request.
 */
static inline enum mq_rq_state blk_mq_rq_state(struct request *rq)
{
	return READ_ONCE(rq->state);
}

static inline int blk_mq_request_started(struct request *rq)
{
	return blk_mq_rq_state(rq) != MQ_RQ_IDLE;
}

static inline int blk_mq_request_completed(struct request *rq)
{
	return blk_mq_rq_state(rq) == MQ_RQ_COMPLETE;
}

/*
 * 
 * Set the state to complete when completing a request from inside ->queue_rq.
 * This is used by drivers that want to ensure special complete actions that
 * need access to the request are called on failure, e.g. by nvme for
 * multipathing.
 */
static inline void blk_mq_set_request_complete(struct request *rq)
{
	WRITE_ONCE(rq->state, MQ_RQ_COMPLETE);
}

void blk_mq_start_request(struct request *rq);
void blk_mq_end_request(struct request *rq, blk_status_t error);
void __blk_mq_end_request(struct request *rq, blk_status_t error);

void blk_mq_requeue_request(struct request *rq, bool kick_requeue_list);
void blk_mq_kick_requeue_list(struct request_queue *q);
void blk_mq_delay_kick_requeue_list(struct request_queue *q, unsigned long msecs);
void blk_mq_complete_request(struct request *rq);
bool blk_mq_complete_request_remote(struct request *rq);
bool blk_mq_queue_stopped(struct request_queue *q);
void blk_mq_stop_hw_queue(struct blk_mq_hw_ctx *hctx);
void blk_mq_start_hw_queue(struct blk_mq_hw_ctx *hctx);
void blk_mq_stop_hw_queues(struct request_queue *q);
void blk_mq_start_hw_queues(struct request_queue *q);
void blk_mq_start_stopped_hw_queue(struct blk_mq_hw_ctx *hctx, bool async);
void blk_mq_start_stopped_hw_queues(struct request_queue *q, bool async);
void blk_mq_quiesce_queue(struct request_queue *q);
void blk_mq_unquiesce_queue(struct request_queue *q);
void blk_mq_delay_run_hw_queue(struct blk_mq_hw_ctx *hctx, unsigned long msecs);
void blk_mq_run_hw_queue(struct blk_mq_hw_ctx *hctx, bool async);
void blk_mq_run_hw_queues(struct request_queue *q, bool async);
void blk_mq_delay_run_hw_queues(struct request_queue *q, unsigned long msecs);
void blk_mq_tagset_busy_iter(struct blk_mq_tag_set *tagset,
		busy_tag_iter_fn *fn, void *priv);
void blk_mq_tagset_wait_completed_request(struct blk_mq_tag_set *tagset);
void blk_mq_freeze_queue(struct request_queue *q);
void blk_mq_unfreeze_queue(struct request_queue *q);
void blk_freeze_queue_start(struct request_queue *q);
void blk_mq_freeze_queue_wait(struct request_queue *q);
int blk_mq_freeze_queue_wait_timeout(struct request_queue *q,
				     unsigned long timeout);

int blk_mq_map_queues(struct blk_mq_queue_map *qmap);
void blk_mq_update_nr_hw_queues(struct blk_mq_tag_set *set, int nr_hw_queues);

void blk_mq_quiesce_queue_nowait(struct request_queue *q);

unsigned int blk_mq_rq_cpu(struct request *rq);

bool __blk_should_fake_timeout(struct request_queue *q);
static inline bool blk_should_fake_timeout(struct request_queue *q)
{
	if (IS_ENABLED(CONFIG_FAIL_IO_TIMEOUT) &&
	    test_bit(QUEUE_FLAG_FAIL_IO, &q->queue_flags))
		return __blk_should_fake_timeout(q);
	return false;
}

/**
 * blk_mq_rq_from_pdu - cast a PDU to a request
 * @pdu: the PDU (Protocol Data Unit) to be casted
 *
 * Return: request
 *
 * Driver command data is immediately after the request. So subtract request
 * size to get back to the original request.
 */
static inline struct request *blk_mq_rq_from_pdu(void *pdu)
{
	return pdu - sizeof(struct request);
}

/**
 * blk_mq_rq_to_pdu - cast a request to a PDU
 * @rq: the request to be casted
 *
 * Return: pointer to the PDU
 *
 * Driver command data is immediately after the request. So add request to get
 * the PDU.
 */
static inline void *blk_mq_rq_to_pdu(struct request *rq)
{
	return rq + 1;
}

#define queue_for_each_hw_ctx(q, hctx, i)				\
	for ((i) = 0; (i) < (q)->nr_hw_queues &&			\
	     ({ hctx = (q)->queue_hw_ctx[i]; 1; }); (i)++)

#define hctx_for_each_ctx(hctx, ctx, i)					\
	for ((i) = 0; (i) < (hctx)->nr_ctx &&				\
	     ({ ctx = (hctx)->ctxs[(i)]; 1; }); (i)++)

static inline blk_qc_t request_to_qc_t(struct blk_mq_hw_ctx *hctx,
		struct request *rq)
{
	if (rq->tag != -1)
		return rq->tag | (hctx->queue_num << BLK_QC_T_SHIFT);

	return rq->internal_tag | (hctx->queue_num << BLK_QC_T_SHIFT) |
			BLK_QC_T_INTERNAL;
}

static inline void blk_mq_cleanup_rq(struct request *rq)
{
	if (rq->q->mq_ops->cleanup_rq)
		rq->q->mq_ops->cleanup_rq(rq);
}

static inline void blk_rq_bio_prep(struct request *rq, struct bio *bio,
		unsigned int nr_segs)
{
	rq->nr_phys_segments = nr_segs;
	rq->__data_len = bio->bi_iter.bi_size;
	rq->bio = rq->biotail = bio;
	rq->ioprio = bio_prio(bio);

	if (bio->bi_bdev)
		rq->rq_disk = bio->bi_bdev->bd_disk;
}

blk_qc_t blk_mq_submit_bio(struct bio *bio);
void blk_mq_hctx_set_fq_lock_class(struct blk_mq_hw_ctx *hctx,
		struct lock_class_key *key);

#endif<|MERGE_RESOLUTION|>--- conflicted
+++ resolved
@@ -140,10 +140,6 @@
 	 * shared across request queues.
 	 */
 	atomic_t		nr_active;
-	/**
-	 * @elevator_queued: Number of queued requests on hctx.
-	 */
-	atomic_t                elevator_queued;
 
 	/** @cpuhp_online: List to store request if CPU is going to die */
 	struct hlist_node	cpuhp_online;
@@ -236,11 +232,8 @@
  * @flags:	   Zero or more BLK_MQ_F_* flags.
  * @driver_data:   Pointer to data owned by the block driver that created this
  *		   tag set.
-<<<<<<< HEAD
-=======
  * @active_queues_shared_sbitmap:
  * 		   number of active request queues per tag set.
->>>>>>> f642729d
  * @__bitmap_tags: A shared tags sbitmap, used over all hctx's
  * @__breserved_tags:
  *		   A shared reserved tags sbitmap, used over all hctx's

/* SPDX-License-Identifier: GPL-2.0 */
#ifndef __LINUX_ENTRYCOMMON_H
#define __LINUX_ENTRYCOMMON_H

#include <linux/static_call_types.h>
#include <linux/tracehook.h>
#include <linux/syscalls.h>
#include <linux/seccomp.h>
#include <linux/sched.h>

#include <asm/entry-common.h>

/*
 * Define dummy _TIF work flags if not defined by the architecture or for
 * disabled functionality.
 */
#ifndef _TIF_PATCH_PENDING
# define _TIF_PATCH_PENDING		(0)
#endif

#ifndef _TIF_UPROBE
# define _TIF_UPROBE			(0)
#endif

/*
<<<<<<< HEAD
 * TIF flags handled in syscall_enter_from_user_mode()
=======
 * SYSCALL_WORK flags handled in syscall_enter_from_user_mode()
>>>>>>> f642729d
 */
#ifndef ARCH_SYSCALL_WORK_ENTER
# define ARCH_SYSCALL_WORK_ENTER	(0)
#endif

/*
 * SYSCALL_WORK flags handled in syscall_exit_to_user_mode()
 */
#ifndef ARCH_SYSCALL_WORK_EXIT
# define ARCH_SYSCALL_WORK_EXIT		(0)
#endif

#define SYSCALL_WORK_ENTER	(SYSCALL_WORK_SECCOMP |			\
				 SYSCALL_WORK_SYSCALL_TRACEPOINT |	\
				 SYSCALL_WORK_SYSCALL_TRACE |		\
				 SYSCALL_WORK_SYSCALL_EMU |		\
				 SYSCALL_WORK_SYSCALL_AUDIT |		\
				 SYSCALL_WORK_SYSCALL_USER_DISPATCH |	\
				 ARCH_SYSCALL_WORK_ENTER)
#define SYSCALL_WORK_EXIT	(SYSCALL_WORK_SYSCALL_TRACEPOINT |	\
				 SYSCALL_WORK_SYSCALL_TRACE |		\
				 SYSCALL_WORK_SYSCALL_AUDIT |		\
				 SYSCALL_WORK_SYSCALL_USER_DISPATCH |	\
				 SYSCALL_WORK_SYSCALL_EXIT_TRAP	|	\
				 ARCH_SYSCALL_WORK_EXIT)

/*
 * TIF flags handled in exit_to_user_mode_loop()
 */
#ifndef ARCH_EXIT_TO_USER_MODE_WORK
# define ARCH_EXIT_TO_USER_MODE_WORK		(0)
#endif

#define EXIT_TO_USER_MODE_WORK						\
	(_TIF_SIGPENDING | _TIF_NOTIFY_RESUME | _TIF_UPROBE |		\
	 _TIF_NEED_RESCHED | _TIF_PATCH_PENDING | _TIF_NOTIFY_SIGNAL |	\
	 ARCH_EXIT_TO_USER_MODE_WORK)

/**
 * arch_check_user_regs - Architecture specific sanity check for user mode regs
 * @regs:	Pointer to currents pt_regs
 *
 * Defaults to an empty implementation. Can be replaced by architecture
 * specific code.
 *
 * Invoked from syscall_enter_from_user_mode() in the non-instrumentable
 * section. Use __always_inline so the compiler cannot push it out of line
 * and make it instrumentable.
 */
static __always_inline void arch_check_user_regs(struct pt_regs *regs);

#ifndef arch_check_user_regs
static __always_inline void arch_check_user_regs(struct pt_regs *regs) {}
#endif

/**
 * arch_syscall_enter_tracehook - Wrapper around tracehook_report_syscall_entry()
 * @regs:	Pointer to currents pt_regs
 *
 * Returns: 0 on success or an error code to skip the syscall.
 *
 * Defaults to tracehook_report_syscall_entry(). Can be replaced by
 * architecture specific code.
 *
 * Invoked from syscall_enter_from_user_mode()
 */
static inline __must_check int arch_syscall_enter_tracehook(struct pt_regs *regs);

#ifndef arch_syscall_enter_tracehook
static inline __must_check int arch_syscall_enter_tracehook(struct pt_regs *regs)
{
	return tracehook_report_syscall_entry(regs);
}
#endif

/**
 * enter_from_user_mode - Establish state when coming from user mode
 *
 * Syscall/interrupt entry disables interrupts, but user mode is traced as
 * interrupts enabled. Also with NO_HZ_FULL RCU might be idle.
 *
 * 1) Tell lockdep that interrupts are disabled
 * 2) Invoke context tracking if enabled to reactivate RCU
 * 3) Trace interrupts off state
 *
 * Invoked from architecture specific syscall entry code with interrupts
 * disabled. The calling code has to be non-instrumentable. When the
 * function returns all state is correct and interrupts are still
 * disabled. The subsequent functions can be instrumented.
 *
 * This is invoked when there is architecture specific functionality to be
 * done between establishing state and enabling interrupts. The caller must
 * enable interrupts before invoking syscall_enter_from_user_mode_work().
 */
void enter_from_user_mode(struct pt_regs *regs);

/**
 * syscall_enter_from_user_mode_prepare - Establish state and enable interrupts
 * @regs:	Pointer to currents pt_regs
 *
 * Invoked from architecture specific syscall entry code with interrupts
 * disabled. The calling code has to be non-instrumentable. When the
 * function returns all state is correct, interrupts are enabled and the
 * subsequent functions can be instrumented.
 *
 * This handles lockdep, RCU (context tracking) and tracing state, i.e.
 * the functionality provided by enter_from_user_mode().
 *
 * This is invoked when there is extra architecture specific functionality
 * to be done between establishing state and handling user mode entry work.
 */
void syscall_enter_from_user_mode_prepare(struct pt_regs *regs);

/**
 * syscall_enter_from_user_mode_work - Check and handle work before invoking
 *				       a syscall
 * @regs:	Pointer to currents pt_regs
 * @syscall:	The syscall number
 *
 * Invoked from architecture specific syscall entry code with interrupts
 * enabled after invoking syscall_enter_from_user_mode_prepare() and extra
 * architecture specific work.
 *
 * Returns: The original or a modified syscall number
 *
 * If the returned syscall number is -1 then the syscall should be
 * skipped. In this case the caller may invoke syscall_set_error() or
 * syscall_set_return_value() first.  If neither of those are called and -1
 * is returned, then the syscall will fail with ENOSYS.
 *
 * It handles the following work items:
 *
 *  1) syscall_work flag dependent invocations of
 *     arch_syscall_enter_tracehook(), __secure_computing(), trace_sys_enter()
 *  2) Invocation of audit_syscall_entry()
 */
long syscall_enter_from_user_mode_work(struct pt_regs *regs, long syscall);

/**
 * syscall_enter_from_user_mode - Establish state and check and handle work
 *				  before invoking a syscall
 * @regs:	Pointer to currents pt_regs
 * @syscall:	The syscall number
 *
 * Invoked from architecture specific syscall entry code with interrupts
 * disabled. The calling code has to be non-instrumentable. When the
 * function returns all state is correct, interrupts are enabled and the
 * subsequent functions can be instrumented.
 *
 * This is combination of syscall_enter_from_user_mode_prepare() and
 * syscall_enter_from_user_mode_work().
 *
 * Returns: The original or a modified syscall number. See
 * syscall_enter_from_user_mode_work() for further explanation.
 */
long syscall_enter_from_user_mode(struct pt_regs *regs, long syscall);

/**
 * local_irq_enable_exit_to_user - Exit to user variant of local_irq_enable()
 * @ti_work:	Cached TIF flags gathered with interrupts disabled
 *
 * Defaults to local_irq_enable(). Can be supplied by architecture specific
 * code.
 */
static inline void local_irq_enable_exit_to_user(unsigned long ti_work);

#ifndef local_irq_enable_exit_to_user
static inline void local_irq_enable_exit_to_user(unsigned long ti_work)
{
	local_irq_enable();
}
#endif

/**
 * local_irq_disable_exit_to_user - Exit to user variant of local_irq_disable()
 *
 * Defaults to local_irq_disable(). Can be supplied by architecture specific
 * code.
 */
static inline void local_irq_disable_exit_to_user(void);

#ifndef local_irq_disable_exit_to_user
static inline void local_irq_disable_exit_to_user(void)
{
	local_irq_disable();
}
#endif

/**
 * arch_exit_to_user_mode_work - Architecture specific TIF work for exit
 *				 to user mode.
 * @regs:	Pointer to currents pt_regs
 * @ti_work:	Cached TIF flags gathered with interrupts disabled
 *
 * Invoked from exit_to_user_mode_loop() with interrupt enabled
 *
 * Defaults to NOOP. Can be supplied by architecture specific code.
 */
static inline void arch_exit_to_user_mode_work(struct pt_regs *regs,
					       unsigned long ti_work);

#ifndef arch_exit_to_user_mode_work
static inline void arch_exit_to_user_mode_work(struct pt_regs *regs,
					       unsigned long ti_work)
{
}
#endif

/**
 * arch_exit_to_user_mode_prepare - Architecture specific preparation for
 *				    exit to user mode.
 * @regs:	Pointer to currents pt_regs
 * @ti_work:	Cached TIF flags gathered with interrupts disabled
 *
 * Invoked from exit_to_user_mode_prepare() with interrupt disabled as the last
 * function before return. Defaults to NOOP.
 */
static inline void arch_exit_to_user_mode_prepare(struct pt_regs *regs,
						  unsigned long ti_work);

#ifndef arch_exit_to_user_mode_prepare
static inline void arch_exit_to_user_mode_prepare(struct pt_regs *regs,
						  unsigned long ti_work)
{
}
#endif

/**
 * arch_exit_to_user_mode - Architecture specific final work before
 *			    exit to user mode.
 *
 * Invoked from exit_to_user_mode() with interrupt disabled as the last
 * function before return. Defaults to NOOP.
 *
 * This needs to be __always_inline because it is non-instrumentable code
 * invoked after context tracking switched to user mode.
 *
 * An architecture implementation must not do anything complex, no locking
 * etc. The main purpose is for speculation mitigations.
 */
static __always_inline void arch_exit_to_user_mode(void);

#ifndef arch_exit_to_user_mode
static __always_inline void arch_exit_to_user_mode(void) { }
#endif

/**
 * arch_do_signal_or_restart -  Architecture specific signal delivery function
 * @regs:	Pointer to currents pt_regs
 * @has_signal:	actual signal to handle
 *
 * Invoked from exit_to_user_mode_loop().
 */
void arch_do_signal_or_restart(struct pt_regs *regs, bool has_signal);

/**
 * arch_syscall_exit_tracehook - Wrapper around tracehook_report_syscall_exit()
 * @regs:	Pointer to currents pt_regs
 * @step:	Indicator for single step
 *
 * Defaults to tracehook_report_syscall_exit(). Can be replaced by
 * architecture specific code.
 *
 * Invoked from syscall_exit_to_user_mode()
 */
static inline void arch_syscall_exit_tracehook(struct pt_regs *regs, bool step);

#ifndef arch_syscall_exit_tracehook
static inline void arch_syscall_exit_tracehook(struct pt_regs *regs, bool step)
{
	tracehook_report_syscall_exit(regs, step);
}
#endif

/**
 * exit_to_user_mode - Fixup state when exiting to user mode
 *
 * Syscall/interrupt exit enables interrupts, but the kernel state is
 * interrupts disabled when this is invoked. Also tell RCU about it.
 *
 * 1) Trace interrupts on state
 * 2) Invoke context tracking if enabled to adjust RCU state
 * 3) Invoke architecture specific last minute exit code, e.g. speculation
 *    mitigations, etc.: arch_exit_to_user_mode()
 * 4) Tell lockdep that interrupts are enabled
 *
 * Invoked from architecture specific code when syscall_exit_to_user_mode()
 * is not suitable as the last step before returning to userspace. Must be
 * invoked with interrupts disabled and the caller must be
 * non-instrumentable.
 * The caller has to invoke syscall_exit_to_user_mode_work() before this.
 */
void exit_to_user_mode(void);

/**
 * syscall_exit_to_user_mode_work - Handle work before returning to user mode
 * @regs:	Pointer to currents pt_regs
 *
 * Same as step 1 and 2 of syscall_exit_to_user_mode() but without calling
 * exit_to_user_mode() to perform the final transition to user mode.
 *
 * Calling convention is the same as for syscall_exit_to_user_mode() and it
 * returns with all work handled and interrupts disabled. The caller must
 * invoke exit_to_user_mode() before actually switching to user mode to
 * make the final state transitions. Interrupts must stay disabled between
 * return from this function and the invocation of exit_to_user_mode().
 */
void syscall_exit_to_user_mode_work(struct pt_regs *regs);

/**
 * syscall_exit_to_user_mode - Handle work before returning to user mode
 * @regs:	Pointer to currents pt_regs
 *
 * Invoked with interrupts enabled and fully valid regs. Returns with all
 * work handled, interrupts disabled such that the caller can immediately
 * switch to user mode. Called from architecture specific syscall and ret
 * from fork code.
 *
 * The call order is:
 *  1) One-time syscall exit work:
 *	- rseq syscall exit
 *      - audit
 *	- syscall tracing
 *	- tracehook (single stepping)
 *
 *  2) Preparatory work
 *	- Exit to user mode loop (common TIF handling). Invokes
 *	  arch_exit_to_user_mode_work() for architecture specific TIF work
 *	- Architecture specific one time work arch_exit_to_user_mode_prepare()
 *	- Address limit and lockdep checks
 *
 *  3) Final transition (lockdep, tracing, context tracking, RCU), i.e. the
 *     functionality in exit_to_user_mode().
 *
 * This is a combination of syscall_exit_to_user_mode_work() (1,2) and
 * exit_to_user_mode(). This function is preferred unless there is a
 * compelling architectural reason to use the seperate functions.
 */
void syscall_exit_to_user_mode(struct pt_regs *regs);

/**
 * irqentry_enter_from_user_mode - Establish state before invoking the irq handler
 * @regs:	Pointer to currents pt_regs
 *
 * Invoked from architecture specific entry code with interrupts disabled.
 * Can only be called when the interrupt entry came from user mode. The
 * calling code must be non-instrumentable.  When the function returns all
 * state is correct and the subsequent functions can be instrumented.
 *
 * The function establishes state (lockdep, RCU (context tracking), tracing)
 */
void irqentry_enter_from_user_mode(struct pt_regs *regs);

/**
 * irqentry_exit_to_user_mode - Interrupt exit work
 * @regs:	Pointer to current's pt_regs
 *
 * Invoked with interrupts disbled and fully valid regs. Returns with all
 * work handled, interrupts disabled such that the caller can immediately
 * switch to user mode. Called from architecture specific interrupt
 * handling code.
 *
 * The call order is #2 and #3 as described in syscall_exit_to_user_mode().
 * Interrupt exit is not invoking #1 which is the syscall specific one time
 * work.
 */
void irqentry_exit_to_user_mode(struct pt_regs *regs);

#ifndef irqentry_state
/**
 * struct irqentry_state - Opaque object for exception state storage
 * @exit_rcu: Used exclusively in the irqentry_*() calls; signals whether the
 *            exit path has to invoke rcu_irq_exit().
 * @lockdep: Used exclusively in the irqentry_nmi_*() calls; ensures that
 *           lockdep state is restored correctly on exit from nmi.
 *
 * This opaque object is filled in by the irqentry_*_enter() functions and
 * must be passed back into the corresponding irqentry_*_exit() functions
 * when the exception is complete.
 *
 * Callers of irqentry_*_[enter|exit]() must consider this structure opaque
 * and all members private.  Descriptions of the members are provided to aid in
 * the maintenance of the irqentry_*() functions.
 */
typedef struct irqentry_state {
	union {
		bool	exit_rcu;
		bool	lockdep;
	};
} irqentry_state_t;
#endif

/**
 * irqentry_enter - Handle state tracking on ordinary interrupt entries
 * @regs:	Pointer to pt_regs of interrupted context
 *
 * Invokes:
 *  - lockdep irqflag state tracking as low level ASM entry disabled
 *    interrupts.
 *
 *  - Context tracking if the exception hit user mode.
 *
 *  - The hardirq tracer to keep the state consistent as low level ASM
 *    entry disabled interrupts.
 *
 * As a precondition, this requires that the entry came from user mode,
 * idle, or a kernel context in which RCU is watching.
 *
 * For kernel mode entries RCU handling is done conditional. If RCU is
 * watching then the only RCU requirement is to check whether the tick has
 * to be restarted. If RCU is not watching then rcu_irq_enter() has to be
 * invoked on entry and rcu_irq_exit() on exit.
 *
 * Avoiding the rcu_irq_enter/exit() calls is an optimization but also
 * solves the problem of kernel mode pagefaults which can schedule, which
 * is not possible after invoking rcu_irq_enter() without undoing it.
 *
 * For user mode entries irqentry_enter_from_user_mode() is invoked to
 * establish the proper context for NOHZ_FULL. Otherwise scheduling on exit
 * would not be possible.
 *
 * Returns: An opaque object that must be passed to idtentry_exit()
 */
irqentry_state_t noinstr irqentry_enter(struct pt_regs *regs);

/**
 * irqentry_exit_cond_resched - Conditionally reschedule on return from interrupt
 *
 * Conditional reschedule with additional sanity checks.
 */
void irqentry_exit_cond_resched(void);
#ifdef CONFIG_PREEMPT_DYNAMIC
DECLARE_STATIC_CALL(irqentry_exit_cond_resched, irqentry_exit_cond_resched);
#endif

/**
 * irqentry_exit - Handle return from exception that used irqentry_enter()
 * @regs:	Pointer to pt_regs (exception entry regs)
 * @state:	Return value from matching call to irqentry_enter()
 *
 * Depending on the return target (kernel/user) this runs the necessary
 * preemption and work checks if possible and required and returns to
 * the caller with interrupts disabled and no further work pending.
 *
 * This is the last action before returning to the low level ASM code which
 * just needs to return to the appropriate context.
 *
 * Counterpart to irqentry_enter().
 */
void noinstr irqentry_exit(struct pt_regs *regs, irqentry_state_t state);

/**
 * irqentry_nmi_enter - Handle NMI entry
 * @regs:	Pointer to currents pt_regs
 *
 * Similar to irqentry_enter() but taking care of the NMI constraints.
 */
irqentry_state_t noinstr irqentry_nmi_enter(struct pt_regs *regs);

/**
 * irqentry_nmi_exit - Handle return from NMI handling
 * @regs:	Pointer to pt_regs (NMI entry regs)
 * @irq_state:	Return value from matching call to irqentry_nmi_enter()
 *
 * Last action before returning to the low level assembly code.
 *
 * Counterpart to irqentry_nmi_enter().
 */
void noinstr irqentry_nmi_exit(struct pt_regs *regs, irqentry_state_t irq_state);

#endif<|MERGE_RESOLUTION|>--- conflicted
+++ resolved
@@ -23,11 +23,7 @@
 #endif
 
 /*
-<<<<<<< HEAD
- * TIF flags handled in syscall_enter_from_user_mode()
-=======
  * SYSCALL_WORK flags handled in syscall_enter_from_user_mode()
->>>>>>> f642729d
  */
 #ifndef ARCH_SYSCALL_WORK_ENTER
 # define ARCH_SYSCALL_WORK_ENTER	(0)

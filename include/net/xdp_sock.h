/* SPDX-License-Identifier: GPL-2.0 */
/* AF_XDP internal functions
 * Copyright(c) 2018 Intel Corporation.
 */

#ifndef _LINUX_XDP_SOCK_H
#define _LINUX_XDP_SOCK_H

#include <linux/workqueue.h>
#include <linux/if_xdp.h>
#include <linux/mutex.h>
#include <linux/spinlock.h>
#include <linux/mm.h>
#include <net/sock.h>

struct net_device;
struct xsk_queue;
struct xdp_buff;

struct xdp_umem {
	void *addrs;
	u64 size;
	u32 headroom;
	u32 chunk_size;
	u32 chunks;
	u32 npgs;
	struct user_struct *user;
	refcount_t users;
	u8 flags;
	bool zc;
	struct page **pgs;
	int id;
	struct list_head xsk_dma_list;
<<<<<<< HEAD
=======
	struct work_struct work;
>>>>>>> f642729d
};

struct xsk_map {
	struct bpf_map map;
	spinlock_t lock; /* Synchronize map updates */
	struct xdp_sock *xsk_map[];
};

struct xdp_sock {
	/* struct sock must be the first member of struct xdp_sock */
	struct sock sk;
	struct xsk_queue *rx ____cacheline_aligned_in_smp;
	struct net_device *dev;
	struct xdp_umem *umem;
	struct list_head flush_node;
	struct xsk_buff_pool *pool;
	u16 queue_id;
	bool zc;
	enum {
		XSK_READY = 0,
		XSK_BOUND,
		XSK_UNBOUND,
	} state;

	struct xsk_queue *tx ____cacheline_aligned_in_smp;
	struct list_head tx_list;
<<<<<<< HEAD
	/* Mutual exclusion of NAPI TX thread and sendmsg error paths
	 * in the SKB destructor callback.
	 */
	spinlock_t tx_completion_lock;
=======
>>>>>>> f642729d
	/* Protects generic receive. */
	spinlock_t rx_lock;

	/* Statistics */
	u64 rx_dropped;
	u64 rx_queue_full;

	struct list_head map_list;
	/* Protects map_list */
	spinlock_t map_list_lock;
	/* Protects multiple processes in the control path */
	struct mutex mutex;
	struct xsk_queue *fq_tmp; /* Only as tmp storage before bind */
	struct xsk_queue *cq_tmp; /* Only as tmp storage before bind */
};

#ifdef CONFIG_XDP_SOCKETS

int xsk_generic_rcv(struct xdp_sock *xs, struct xdp_buff *xdp);
int __xsk_map_redirect(struct xdp_sock *xs, struct xdp_buff *xdp);
void __xsk_map_flush(void);

static inline struct xdp_sock *__xsk_map_lookup_elem(struct bpf_map *map,
						     u32 key)
{
	struct xsk_map *m = container_of(map, struct xsk_map, map);
	struct xdp_sock *xs;

	if (key >= map->max_entries)
		return NULL;

	xs = READ_ONCE(m->xsk_map[key]);
	return xs;
}

#else

static inline int xsk_generic_rcv(struct xdp_sock *xs, struct xdp_buff *xdp)
{
	return -ENOTSUPP;
}

static inline int __xsk_map_redirect(struct xdp_sock *xs, struct xdp_buff *xdp)
{
	return -EOPNOTSUPP;
}

static inline void __xsk_map_flush(void)
{
}

static inline struct xdp_sock *__xsk_map_lookup_elem(struct bpf_map *map,
						     u32 key)
{
	return NULL;
}

#endif /* CONFIG_XDP_SOCKETS */

#endif /* _LINUX_XDP_SOCK_H */<|MERGE_RESOLUTION|>--- conflicted
+++ resolved
@@ -31,10 +31,7 @@
 	struct page **pgs;
 	int id;
 	struct list_head xsk_dma_list;
-<<<<<<< HEAD
-=======
 	struct work_struct work;
->>>>>>> f642729d
 };
 
 struct xsk_map {
@@ -61,13 +58,6 @@
 
 	struct xsk_queue *tx ____cacheline_aligned_in_smp;
 	struct list_head tx_list;
-<<<<<<< HEAD
-	/* Mutual exclusion of NAPI TX thread and sendmsg error paths
-	 * in the SKB destructor callback.
-	 */
-	spinlock_t tx_completion_lock;
-=======
->>>>>>> f642729d
 	/* Protects generic receive. */
 	spinlock_t rx_lock;
 

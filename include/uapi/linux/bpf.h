/* SPDX-License-Identifier: GPL-2.0 WITH Linux-syscall-note */
/* Copyright (c) 2011-2014 PLUMgrid, http://plumgrid.com
 *
 * This program is free software; you can redistribute it and/or
 * modify it under the terms of version 2 of the GNU General Public
 * License as published by the Free Software Foundation.
 */
#ifndef _UAPI__LINUX_BPF_H__
#define _UAPI__LINUX_BPF_H__

#include <linux/types.h>
#include <linux/bpf_common.h>

/* Extended instruction set based on top of classic BPF */

/* instruction classes */
#define BPF_JMP32	0x06	/* jmp mode in word width */
#define BPF_ALU64	0x07	/* alu mode in double word width */

/* ld/ldx fields */
#define BPF_DW		0x18	/* double word (64-bit) */
#define BPF_XADD	0xc0	/* exclusive add */

/* alu/jmp fields */
#define BPF_MOV		0xb0	/* mov reg to reg */
#define BPF_ARSH	0xc0	/* sign extending arithmetic shift right */

/* change endianness of a register */
#define BPF_END		0xd0	/* flags for endianness conversion: */
#define BPF_TO_LE	0x00	/* convert to little-endian */
#define BPF_TO_BE	0x08	/* convert to big-endian */
#define BPF_FROM_LE	BPF_TO_LE
#define BPF_FROM_BE	BPF_TO_BE

/* jmp encodings */
#define BPF_JNE		0x50	/* jump != */
#define BPF_JLT		0xa0	/* LT is unsigned, '<' */
#define BPF_JLE		0xb0	/* LE is unsigned, '<=' */
#define BPF_JSGT	0x60	/* SGT is signed '>', GT in x86 */
#define BPF_JSGE	0x70	/* SGE is signed '>=', GE in x86 */
#define BPF_JSLT	0xc0	/* SLT is signed, '<' */
#define BPF_JSLE	0xd0	/* SLE is signed, '<=' */
#define BPF_CALL	0x80	/* function call */
#define BPF_EXIT	0x90	/* function return */

/* Register numbers */
enum {
	BPF_REG_0 = 0,
	BPF_REG_1,
	BPF_REG_2,
	BPF_REG_3,
	BPF_REG_4,
	BPF_REG_5,
	BPF_REG_6,
	BPF_REG_7,
	BPF_REG_8,
	BPF_REG_9,
	BPF_REG_10,
	__MAX_BPF_REG,
};

/* BPF has 10 general purpose 64-bit registers and stack frame. */
#define MAX_BPF_REG	__MAX_BPF_REG

struct bpf_insn {
	__u8	code;		/* opcode */
	__u8	dst_reg:4;	/* dest register */
	__u8	src_reg:4;	/* source register */
	__s16	off;		/* signed offset */
	__s32	imm;		/* signed immediate constant */
};

/* Key of an a BPF_MAP_TYPE_LPM_TRIE entry */
struct bpf_lpm_trie_key {
	__u32	prefixlen;	/* up to 32 for AF_INET, 128 for AF_INET6 */
	__u8	data[0];	/* Arbitrary size */
};

struct bpf_cgroup_storage_key {
	__u64	cgroup_inode_id;	/* cgroup inode id */
	__u32	attach_type;		/* program attach type */
};

union bpf_iter_link_info {
	struct {
		__u32	map_fd;
	} map;
};

/* BPF syscall commands, see bpf(2) man-page for details. */
enum bpf_cmd {
	BPF_MAP_CREATE,
	BPF_MAP_LOOKUP_ELEM,
	BPF_MAP_UPDATE_ELEM,
	BPF_MAP_DELETE_ELEM,
	BPF_MAP_GET_NEXT_KEY,
	BPF_PROG_LOAD,
	BPF_OBJ_PIN,
	BPF_OBJ_GET,
	BPF_PROG_ATTACH,
	BPF_PROG_DETACH,
	BPF_PROG_TEST_RUN,
	BPF_PROG_GET_NEXT_ID,
	BPF_MAP_GET_NEXT_ID,
	BPF_PROG_GET_FD_BY_ID,
	BPF_MAP_GET_FD_BY_ID,
	BPF_OBJ_GET_INFO_BY_FD,
	BPF_PROG_QUERY,
	BPF_RAW_TRACEPOINT_OPEN,
	BPF_BTF_LOAD,
	BPF_BTF_GET_FD_BY_ID,
	BPF_TASK_FD_QUERY,
	BPF_MAP_LOOKUP_AND_DELETE_ELEM,
	BPF_MAP_FREEZE,
	BPF_BTF_GET_NEXT_ID,
	BPF_MAP_LOOKUP_BATCH,
	BPF_MAP_LOOKUP_AND_DELETE_BATCH,
	BPF_MAP_UPDATE_BATCH,
	BPF_MAP_DELETE_BATCH,
	BPF_LINK_CREATE,
	BPF_LINK_UPDATE,
	BPF_LINK_GET_FD_BY_ID,
	BPF_LINK_GET_NEXT_ID,
	BPF_ENABLE_STATS,
	BPF_ITER_CREATE,
	BPF_LINK_DETACH,
	BPF_PROG_BIND_MAP,
};

enum bpf_map_type {
	BPF_MAP_TYPE_UNSPEC,
	BPF_MAP_TYPE_HASH,
	BPF_MAP_TYPE_ARRAY,
	BPF_MAP_TYPE_PROG_ARRAY,
	BPF_MAP_TYPE_PERF_EVENT_ARRAY,
	BPF_MAP_TYPE_PERCPU_HASH,
	BPF_MAP_TYPE_PERCPU_ARRAY,
	BPF_MAP_TYPE_STACK_TRACE,
	BPF_MAP_TYPE_CGROUP_ARRAY,
	BPF_MAP_TYPE_LRU_HASH,
	BPF_MAP_TYPE_LRU_PERCPU_HASH,
	BPF_MAP_TYPE_LPM_TRIE,
	BPF_MAP_TYPE_ARRAY_OF_MAPS,
	BPF_MAP_TYPE_HASH_OF_MAPS,
	BPF_MAP_TYPE_DEVMAP,
	BPF_MAP_TYPE_SOCKMAP,
	BPF_MAP_TYPE_CPUMAP,
	BPF_MAP_TYPE_XSKMAP,
	BPF_MAP_TYPE_SOCKHASH,
	BPF_MAP_TYPE_CGROUP_STORAGE,
	BPF_MAP_TYPE_REUSEPORT_SOCKARRAY,
	BPF_MAP_TYPE_PERCPU_CGROUP_STORAGE,
	BPF_MAP_TYPE_QUEUE,
	BPF_MAP_TYPE_STACK,
	BPF_MAP_TYPE_SK_STORAGE,
	BPF_MAP_TYPE_DEVMAP_HASH,
	BPF_MAP_TYPE_STRUCT_OPS,
	BPF_MAP_TYPE_RINGBUF,
	BPF_MAP_TYPE_INODE_STORAGE,
<<<<<<< HEAD
=======
	BPF_MAP_TYPE_TASK_STORAGE,
>>>>>>> 356006a6
};

/* Note that tracing related programs such as
 * BPF_PROG_TYPE_{KPROBE,TRACEPOINT,PERF_EVENT,RAW_TRACEPOINT}
 * are not subject to a stable API since kernel internal data
 * structures can change from release to release and may
 * therefore break existing tracing BPF programs. Tracing BPF
 * programs correspond to /a/ specific kernel which is to be
 * analyzed, and not /a/ specific kernel /and/ all future ones.
 */
enum bpf_prog_type {
	BPF_PROG_TYPE_UNSPEC,
	BPF_PROG_TYPE_SOCKET_FILTER,
	BPF_PROG_TYPE_KPROBE,
	BPF_PROG_TYPE_SCHED_CLS,
	BPF_PROG_TYPE_SCHED_ACT,
	BPF_PROG_TYPE_TRACEPOINT,
	BPF_PROG_TYPE_XDP,
	BPF_PROG_TYPE_PERF_EVENT,
	BPF_PROG_TYPE_CGROUP_SKB,
	BPF_PROG_TYPE_CGROUP_SOCK,
	BPF_PROG_TYPE_LWT_IN,
	BPF_PROG_TYPE_LWT_OUT,
	BPF_PROG_TYPE_LWT_XMIT,
	BPF_PROG_TYPE_SOCK_OPS,
	BPF_PROG_TYPE_SK_SKB,
	BPF_PROG_TYPE_CGROUP_DEVICE,
	BPF_PROG_TYPE_SK_MSG,
	BPF_PROG_TYPE_RAW_TRACEPOINT,
	BPF_PROG_TYPE_CGROUP_SOCK_ADDR,
	BPF_PROG_TYPE_LWT_SEG6LOCAL,
	BPF_PROG_TYPE_LIRC_MODE2,
	BPF_PROG_TYPE_SK_REUSEPORT,
	BPF_PROG_TYPE_FLOW_DISSECTOR,
	BPF_PROG_TYPE_CGROUP_SYSCTL,
	BPF_PROG_TYPE_RAW_TRACEPOINT_WRITABLE,
	BPF_PROG_TYPE_CGROUP_SOCKOPT,
	BPF_PROG_TYPE_TRACING,
	BPF_PROG_TYPE_STRUCT_OPS,
	BPF_PROG_TYPE_EXT,
	BPF_PROG_TYPE_LSM,
	BPF_PROG_TYPE_SK_LOOKUP,
};

enum bpf_attach_type {
	BPF_CGROUP_INET_INGRESS,
	BPF_CGROUP_INET_EGRESS,
	BPF_CGROUP_INET_SOCK_CREATE,
	BPF_CGROUP_SOCK_OPS,
	BPF_SK_SKB_STREAM_PARSER,
	BPF_SK_SKB_STREAM_VERDICT,
	BPF_CGROUP_DEVICE,
	BPF_SK_MSG_VERDICT,
	BPF_CGROUP_INET4_BIND,
	BPF_CGROUP_INET6_BIND,
	BPF_CGROUP_INET4_CONNECT,
	BPF_CGROUP_INET6_CONNECT,
	BPF_CGROUP_INET4_POST_BIND,
	BPF_CGROUP_INET6_POST_BIND,
	BPF_CGROUP_UDP4_SENDMSG,
	BPF_CGROUP_UDP6_SENDMSG,
	BPF_LIRC_MODE2,
	BPF_FLOW_DISSECTOR,
	BPF_CGROUP_SYSCTL,
	BPF_CGROUP_UDP4_RECVMSG,
	BPF_CGROUP_UDP6_RECVMSG,
	BPF_CGROUP_GETSOCKOPT,
	BPF_CGROUP_SETSOCKOPT,
	BPF_TRACE_RAW_TP,
	BPF_TRACE_FENTRY,
	BPF_TRACE_FEXIT,
	BPF_MODIFY_RETURN,
	BPF_LSM_MAC,
	BPF_TRACE_ITER,
	BPF_CGROUP_INET4_GETPEERNAME,
	BPF_CGROUP_INET6_GETPEERNAME,
	BPF_CGROUP_INET4_GETSOCKNAME,
	BPF_CGROUP_INET6_GETSOCKNAME,
	BPF_XDP_DEVMAP,
	BPF_CGROUP_INET_SOCK_RELEASE,
	BPF_XDP_CPUMAP,
	BPF_SK_LOOKUP,
	BPF_XDP,
	__MAX_BPF_ATTACH_TYPE
};

#define MAX_BPF_ATTACH_TYPE __MAX_BPF_ATTACH_TYPE

enum bpf_link_type {
	BPF_LINK_TYPE_UNSPEC = 0,
	BPF_LINK_TYPE_RAW_TRACEPOINT = 1,
	BPF_LINK_TYPE_TRACING = 2,
	BPF_LINK_TYPE_CGROUP = 3,
	BPF_LINK_TYPE_ITER = 4,
	BPF_LINK_TYPE_NETNS = 5,
	BPF_LINK_TYPE_XDP = 6,

	MAX_BPF_LINK_TYPE,
};

/* cgroup-bpf attach flags used in BPF_PROG_ATTACH command
 *
 * NONE(default): No further bpf programs allowed in the subtree.
 *
 * BPF_F_ALLOW_OVERRIDE: If a sub-cgroup installs some bpf program,
 * the program in this cgroup yields to sub-cgroup program.
 *
 * BPF_F_ALLOW_MULTI: If a sub-cgroup installs some bpf program,
 * that cgroup program gets run in addition to the program in this cgroup.
 *
 * Only one program is allowed to be attached to a cgroup with
 * NONE or BPF_F_ALLOW_OVERRIDE flag.
 * Attaching another program on top of NONE or BPF_F_ALLOW_OVERRIDE will
 * release old program and attach the new one. Attach flags has to match.
 *
 * Multiple programs are allowed to be attached to a cgroup with
 * BPF_F_ALLOW_MULTI flag. They are executed in FIFO order
 * (those that were attached first, run first)
 * The programs of sub-cgroup are executed first, then programs of
 * this cgroup and then programs of parent cgroup.
 * When children program makes decision (like picking TCP CA or sock bind)
 * parent program has a chance to override it.
 *
 * With BPF_F_ALLOW_MULTI a new program is added to the end of the list of
 * programs for a cgroup. Though it's possible to replace an old program at
 * any position by also specifying BPF_F_REPLACE flag and position itself in
 * replace_bpf_fd attribute. Old program at this position will be released.
 *
 * A cgroup with MULTI or OVERRIDE flag allows any attach flags in sub-cgroups.
 * A cgroup with NONE doesn't allow any programs in sub-cgroups.
 * Ex1:
 * cgrp1 (MULTI progs A, B) ->
 *    cgrp2 (OVERRIDE prog C) ->
 *      cgrp3 (MULTI prog D) ->
 *        cgrp4 (OVERRIDE prog E) ->
 *          cgrp5 (NONE prog F)
 * the event in cgrp5 triggers execution of F,D,A,B in that order.
 * if prog F is detached, the execution is E,D,A,B
 * if prog F and D are detached, the execution is E,A,B
 * if prog F, E and D are detached, the execution is C,A,B
 *
 * All eligible programs are executed regardless of return code from
 * earlier programs.
 */
#define BPF_F_ALLOW_OVERRIDE	(1U << 0)
#define BPF_F_ALLOW_MULTI	(1U << 1)
#define BPF_F_REPLACE		(1U << 2)

/* If BPF_F_STRICT_ALIGNMENT is used in BPF_PROG_LOAD command, the
 * verifier will perform strict alignment checking as if the kernel
 * has been built with CONFIG_EFFICIENT_UNALIGNED_ACCESS not set,
 * and NET_IP_ALIGN defined to 2.
 */
#define BPF_F_STRICT_ALIGNMENT	(1U << 0)

/* If BPF_F_ANY_ALIGNMENT is used in BPF_PROF_LOAD command, the
 * verifier will allow any alignment whatsoever.  On platforms
 * with strict alignment requirements for loads ands stores (such
 * as sparc and mips) the verifier validates that all loads and
 * stores provably follow this requirement.  This flag turns that
 * checking and enforcement off.
 *
 * It is mostly used for testing when we want to validate the
 * context and memory access aspects of the verifier, but because
 * of an unaligned access the alignment check would trigger before
 * the one we are interested in.
 */
#define BPF_F_ANY_ALIGNMENT	(1U << 1)

/* BPF_F_TEST_RND_HI32 is used in BPF_PROG_LOAD command for testing purpose.
 * Verifier does sub-register def/use analysis and identifies instructions whose
 * def only matters for low 32-bit, high 32-bit is never referenced later
 * through implicit zero extension. Therefore verifier notifies JIT back-ends
 * that it is safe to ignore clearing high 32-bit for these instructions. This
 * saves some back-ends a lot of code-gen. However such optimization is not
 * necessary on some arches, for example x86_64, arm64 etc, whose JIT back-ends
 * hence hasn't used verifier's analysis result. But, we really want to have a
 * way to be able to verify the correctness of the described optimization on
 * x86_64 on which testsuites are frequently exercised.
 *
 * So, this flag is introduced. Once it is set, verifier will randomize high
 * 32-bit for those instructions who has been identified as safe to ignore them.
 * Then, if verifier is not doing correct analysis, such randomization will
 * regress tests to expose bugs.
 */
#define BPF_F_TEST_RND_HI32	(1U << 2)

/* The verifier internal test flag. Behavior is undefined */
#define BPF_F_TEST_STATE_FREQ	(1U << 3)

/* If BPF_F_SLEEPABLE is used in BPF_PROG_LOAD command, the verifier will
 * restrict map and helper usage for such programs. Sleepable BPF programs can
 * only be attached to hooks where kernel execution context allows sleeping.
 * Such programs are allowed to use helpers that may sleep like
 * bpf_copy_from_user().
 */
#define BPF_F_SLEEPABLE		(1U << 4)

/* When BPF ldimm64's insn[0].src_reg != 0 then this can have
 * the following extensions:
 *
 * insn[0].src_reg:  BPF_PSEUDO_MAP_FD
 * insn[0].imm:      map fd
 * insn[1].imm:      0
 * insn[0].off:      0
 * insn[1].off:      0
 * ldimm64 rewrite:  address of map
 * verifier type:    CONST_PTR_TO_MAP
 */
#define BPF_PSEUDO_MAP_FD	1
/* insn[0].src_reg:  BPF_PSEUDO_MAP_VALUE
 * insn[0].imm:      map fd
 * insn[1].imm:      offset into value
 * insn[0].off:      0
 * insn[1].off:      0
 * ldimm64 rewrite:  address of map[0]+offset
 * verifier type:    PTR_TO_MAP_VALUE
 */
#define BPF_PSEUDO_MAP_VALUE	2
/* insn[0].src_reg:  BPF_PSEUDO_BTF_ID
 * insn[0].imm:      kernel btd id of VAR
 * insn[1].imm:      0
 * insn[0].off:      0
 * insn[1].off:      0
 * ldimm64 rewrite:  address of the kernel variable
 * verifier type:    PTR_TO_BTF_ID or PTR_TO_MEM, depending on whether the var
 *                   is struct/union.
 */
#define BPF_PSEUDO_BTF_ID	3

/* when bpf_call->src_reg == BPF_PSEUDO_CALL, bpf_call->imm == pc-relative
 * offset to another bpf function
 */
#define BPF_PSEUDO_CALL		1

/* flags for BPF_MAP_UPDATE_ELEM command */
enum {
	BPF_ANY		= 0, /* create new element or update existing */
	BPF_NOEXIST	= 1, /* create new element if it didn't exist */
	BPF_EXIST	= 2, /* update existing element */
	BPF_F_LOCK	= 4, /* spin_lock-ed map_lookup/map_update */
};

/* flags for BPF_MAP_CREATE command */
enum {
	BPF_F_NO_PREALLOC	= (1U << 0),
/* Instead of having one common LRU list in the
 * BPF_MAP_TYPE_LRU_[PERCPU_]HASH map, use a percpu LRU list
 * which can scale and perform better.
 * Note, the LRU nodes (including free nodes) cannot be moved
 * across different LRU lists.
 */
	BPF_F_NO_COMMON_LRU	= (1U << 1),
/* Specify numa node during map creation */
	BPF_F_NUMA_NODE		= (1U << 2),

/* Flags for accessing BPF object from syscall side. */
	BPF_F_RDONLY		= (1U << 3),
	BPF_F_WRONLY		= (1U << 4),

/* Flag for stack_map, store build_id+offset instead of pointer */
	BPF_F_STACK_BUILD_ID	= (1U << 5),

/* Zero-initialize hash function seed. This should only be used for testing. */
	BPF_F_ZERO_SEED		= (1U << 6),

/* Flags for accessing BPF object from program side. */
	BPF_F_RDONLY_PROG	= (1U << 7),
	BPF_F_WRONLY_PROG	= (1U << 8),

/* Clone map from listener for newly accepted socket */
	BPF_F_CLONE		= (1U << 9),

/* Enable memory-mapping BPF map */
	BPF_F_MMAPABLE		= (1U << 10),

/* Share perf_event among processes */
	BPF_F_PRESERVE_ELEMS	= (1U << 11),

/* Create a map that is suitable to be an inner map with dynamic max entries */
	BPF_F_INNER_MAP		= (1U << 12),
};

/* Flags for BPF_PROG_QUERY. */

/* Query effective (directly attached + inherited from ancestor cgroups)
 * programs that will be executed for events within a cgroup.
 * attach_flags with this flag are returned only for directly attached programs.
 */
#define BPF_F_QUERY_EFFECTIVE	(1U << 0)

/* Flags for BPF_PROG_TEST_RUN */

/* If set, run the test on the cpu specified by bpf_attr.test.cpu */
#define BPF_F_TEST_RUN_ON_CPU	(1U << 0)

/* type for BPF_ENABLE_STATS */
enum bpf_stats_type {
	/* enabled run_time_ns and run_cnt */
	BPF_STATS_RUN_TIME = 0,
};

enum bpf_stack_build_id_status {
	/* user space need an empty entry to identify end of a trace */
	BPF_STACK_BUILD_ID_EMPTY = 0,
	/* with valid build_id and offset */
	BPF_STACK_BUILD_ID_VALID = 1,
	/* couldn't get build_id, fallback to ip */
	BPF_STACK_BUILD_ID_IP = 2,
};

#define BPF_BUILD_ID_SIZE 20
struct bpf_stack_build_id {
	__s32		status;
	unsigned char	build_id[BPF_BUILD_ID_SIZE];
	union {
		__u64	offset;
		__u64	ip;
	};
};

#define BPF_OBJ_NAME_LEN 16U

union bpf_attr {
	struct { /* anonymous struct used by BPF_MAP_CREATE command */
		__u32	map_type;	/* one of enum bpf_map_type */
		__u32	key_size;	/* size of key in bytes */
		__u32	value_size;	/* size of value in bytes */
		__u32	max_entries;	/* max number of entries in a map */
		__u32	map_flags;	/* BPF_MAP_CREATE related
					 * flags defined above.
					 */
		__u32	inner_map_fd;	/* fd pointing to the inner map */
		__u32	numa_node;	/* numa node (effective only if
					 * BPF_F_NUMA_NODE is set).
					 */
		char	map_name[BPF_OBJ_NAME_LEN];
		__u32	map_ifindex;	/* ifindex of netdev to create on */
		__u32	btf_fd;		/* fd pointing to a BTF type data */
		__u32	btf_key_type_id;	/* BTF type_id of the key */
		__u32	btf_value_type_id;	/* BTF type_id of the value */
		__u32	btf_vmlinux_value_type_id;/* BTF type_id of a kernel-
						   * struct stored as the
						   * map value
						   */
	};

	struct { /* anonymous struct used by BPF_MAP_*_ELEM commands */
		__u32		map_fd;
		__aligned_u64	key;
		union {
			__aligned_u64 value;
			__aligned_u64 next_key;
		};
		__u64		flags;
	};

	struct { /* struct used by BPF_MAP_*_BATCH commands */
		__aligned_u64	in_batch;	/* start batch,
						 * NULL to start from beginning
						 */
		__aligned_u64	out_batch;	/* output: next start batch */
		__aligned_u64	keys;
		__aligned_u64	values;
		__u32		count;		/* input/output:
						 * input: # of key/value
						 * elements
						 * output: # of filled elements
						 */
		__u32		map_fd;
		__u64		elem_flags;
		__u64		flags;
	} batch;

	struct { /* anonymous struct used by BPF_PROG_LOAD command */
		__u32		prog_type;	/* one of enum bpf_prog_type */
		__u32		insn_cnt;
		__aligned_u64	insns;
		__aligned_u64	license;
		__u32		log_level;	/* verbosity level of verifier */
		__u32		log_size;	/* size of user buffer */
		__aligned_u64	log_buf;	/* user supplied buffer */
		__u32		kern_version;	/* not used */
		__u32		prog_flags;
		char		prog_name[BPF_OBJ_NAME_LEN];
		__u32		prog_ifindex;	/* ifindex of netdev to prep for */
		/* For some prog types expected attach type must be known at
		 * load time to verify attach type specific parts of prog
		 * (context accesses, allowed helpers, etc).
		 */
		__u32		expected_attach_type;
		__u32		prog_btf_fd;	/* fd pointing to BTF type data */
		__u32		func_info_rec_size;	/* userspace bpf_func_info size */
		__aligned_u64	func_info;	/* func info */
		__u32		func_info_cnt;	/* number of bpf_func_info records */
		__u32		line_info_rec_size;	/* userspace bpf_line_info size */
		__aligned_u64	line_info;	/* line info */
		__u32		line_info_cnt;	/* number of bpf_line_info records */
		__u32		attach_btf_id;	/* in-kernel BTF type id to attach to */
		union {
			/* valid prog_fd to attach to bpf prog */
			__u32		attach_prog_fd;
			/* or valid module BTF object fd or 0 to attach to vmlinux */
			__u32		attach_btf_obj_fd;
		};
	};

	struct { /* anonymous struct used by BPF_OBJ_* commands */
		__aligned_u64	pathname;
		__u32		bpf_fd;
		__u32		file_flags;
	};

	struct { /* anonymous struct used by BPF_PROG_ATTACH/DETACH commands */
		__u32		target_fd;	/* container object to attach to */
		__u32		attach_bpf_fd;	/* eBPF program to attach */
		__u32		attach_type;
		__u32		attach_flags;
		__u32		replace_bpf_fd;	/* previously attached eBPF
						 * program to replace if
						 * BPF_F_REPLACE is used
						 */
	};

	struct { /* anonymous struct used by BPF_PROG_TEST_RUN command */
		__u32		prog_fd;
		__u32		retval;
		__u32		data_size_in;	/* input: len of data_in */
		__u32		data_size_out;	/* input/output: len of data_out
						 *   returns ENOSPC if data_out
						 *   is too small.
						 */
		__aligned_u64	data_in;
		__aligned_u64	data_out;
		__u32		repeat;
		__u32		duration;
		__u32		ctx_size_in;	/* input: len of ctx_in */
		__u32		ctx_size_out;	/* input/output: len of ctx_out
						 *   returns ENOSPC if ctx_out
						 *   is too small.
						 */
		__aligned_u64	ctx_in;
		__aligned_u64	ctx_out;
		__u32		flags;
		__u32		cpu;
	} test;

	struct { /* anonymous struct used by BPF_*_GET_*_ID */
		union {
			__u32		start_id;
			__u32		prog_id;
			__u32		map_id;
			__u32		btf_id;
			__u32		link_id;
		};
		__u32		next_id;
		__u32		open_flags;
	};

	struct { /* anonymous struct used by BPF_OBJ_GET_INFO_BY_FD */
		__u32		bpf_fd;
		__u32		info_len;
		__aligned_u64	info;
	} info;

	struct { /* anonymous struct used by BPF_PROG_QUERY command */
		__u32		target_fd;	/* container object to query */
		__u32		attach_type;
		__u32		query_flags;
		__u32		attach_flags;
		__aligned_u64	prog_ids;
		__u32		prog_cnt;
	} query;

	struct { /* anonymous struct used by BPF_RAW_TRACEPOINT_OPEN command */
		__u64 name;
		__u32 prog_fd;
	} raw_tracepoint;

	struct { /* anonymous struct for BPF_BTF_LOAD */
		__aligned_u64	btf;
		__aligned_u64	btf_log_buf;
		__u32		btf_size;
		__u32		btf_log_size;
		__u32		btf_log_level;
	};

	struct {
		__u32		pid;		/* input: pid */
		__u32		fd;		/* input: fd */
		__u32		flags;		/* input: flags */
		__u32		buf_len;	/* input/output: buf len */
		__aligned_u64	buf;		/* input/output:
						 *   tp_name for tracepoint
						 *   symbol for kprobe
						 *   filename for uprobe
						 */
		__u32		prog_id;	/* output: prod_id */
		__u32		fd_type;	/* output: BPF_FD_TYPE_* */
		__u64		probe_offset;	/* output: probe_offset */
		__u64		probe_addr;	/* output: probe_addr */
	} task_fd_query;

	struct { /* struct used by BPF_LINK_CREATE command */
		__u32		prog_fd;	/* eBPF program to attach */
		union {
			__u32		target_fd;	/* object to attach to */
			__u32		target_ifindex; /* target ifindex */
		};
		__u32		attach_type;	/* attach type */
		__u32		flags;		/* extra flags */
		union {
			__u32		target_btf_id;	/* btf_id of target to attach to */
			struct {
				__aligned_u64	iter_info;	/* extra bpf_iter_link_info */
				__u32		iter_info_len;	/* iter_info length */
			};
		};
	} link_create;

	struct { /* struct used by BPF_LINK_UPDATE command */
		__u32		link_fd;	/* link fd */
		/* new program fd to update link with */
		__u32		new_prog_fd;
		__u32		flags;		/* extra flags */
		/* expected link's program fd; is specified only if
		 * BPF_F_REPLACE flag is set in flags */
		__u32		old_prog_fd;
	} link_update;

	struct {
		__u32		link_fd;
	} link_detach;

	struct { /* struct used by BPF_ENABLE_STATS command */
		__u32		type;
	} enable_stats;

	struct { /* struct used by BPF_ITER_CREATE command */
		__u32		link_fd;
		__u32		flags;
	} iter_create;

	struct { /* struct used by BPF_PROG_BIND_MAP command */
		__u32		prog_fd;
		__u32		map_fd;
		__u32		flags;		/* extra flags */
	} prog_bind_map;

} __attribute__((aligned(8)));

/* The description below is an attempt at providing documentation to eBPF
 * developers about the multiple available eBPF helper functions. It can be
 * parsed and used to produce a manual page. The workflow is the following,
 * and requires the rst2man utility:
 *
 *     $ ./scripts/bpf_helpers_doc.py \
 *             --filename include/uapi/linux/bpf.h > /tmp/bpf-helpers.rst
 *     $ rst2man /tmp/bpf-helpers.rst > /tmp/bpf-helpers.7
 *     $ man /tmp/bpf-helpers.7
 *
 * Note that in order to produce this external documentation, some RST
 * formatting is used in the descriptions to get "bold" and "italics" in
 * manual pages. Also note that the few trailing white spaces are
 * intentional, removing them would break paragraphs for rst2man.
 *
 * Start of BPF helper function descriptions:
 *
 * void *bpf_map_lookup_elem(struct bpf_map *map, const void *key)
 * 	Description
 * 		Perform a lookup in *map* for an entry associated to *key*.
 * 	Return
 * 		Map value associated to *key*, or **NULL** if no entry was
 * 		found.
 *
 * long bpf_map_update_elem(struct bpf_map *map, const void *key, const void *value, u64 flags)
 * 	Description
 * 		Add or update the value of the entry associated to *key* in
 * 		*map* with *value*. *flags* is one of:
 *
 * 		**BPF_NOEXIST**
 * 			The entry for *key* must not exist in the map.
 * 		**BPF_EXIST**
 * 			The entry for *key* must already exist in the map.
 * 		**BPF_ANY**
 * 			No condition on the existence of the entry for *key*.
 *
 * 		Flag value **BPF_NOEXIST** cannot be used for maps of types
 * 		**BPF_MAP_TYPE_ARRAY** or **BPF_MAP_TYPE_PERCPU_ARRAY**  (all
 * 		elements always exist), the helper would return an error.
 * 	Return
 * 		0 on success, or a negative error in case of failure.
 *
 * long bpf_map_delete_elem(struct bpf_map *map, const void *key)
 * 	Description
 * 		Delete entry with *key* from *map*.
 * 	Return
 * 		0 on success, or a negative error in case of failure.
 *
 * long bpf_probe_read(void *dst, u32 size, const void *unsafe_ptr)
 * 	Description
 * 		For tracing programs, safely attempt to read *size* bytes from
 * 		kernel space address *unsafe_ptr* and store the data in *dst*.
 *
 * 		Generally, use **bpf_probe_read_user**\ () or
 * 		**bpf_probe_read_kernel**\ () instead.
 * 	Return
 * 		0 on success, or a negative error in case of failure.
 *
 * u64 bpf_ktime_get_ns(void)
 * 	Description
 * 		Return the time elapsed since system boot, in nanoseconds.
 * 		Does not include time the system was suspended.
 * 		See: **clock_gettime**\ (**CLOCK_MONOTONIC**)
 * 	Return
 * 		Current *ktime*.
 *
 * long bpf_trace_printk(const char *fmt, u32 fmt_size, ...)
 * 	Description
 * 		This helper is a "printk()-like" facility for debugging. It
 * 		prints a message defined by format *fmt* (of size *fmt_size*)
 * 		to file *\/sys/kernel/debug/tracing/trace* from DebugFS, if
 * 		available. It can take up to three additional **u64**
 * 		arguments (as an eBPF helpers, the total number of arguments is
 * 		limited to five).
 *
 * 		Each time the helper is called, it appends a line to the trace.
 * 		Lines are discarded while *\/sys/kernel/debug/tracing/trace* is
 * 		open, use *\/sys/kernel/debug/tracing/trace_pipe* to avoid this.
 * 		The format of the trace is customizable, and the exact output
 * 		one will get depends on the options set in
 * 		*\/sys/kernel/debug/tracing/trace_options* (see also the
 * 		*README* file under the same directory). However, it usually
 * 		defaults to something like:
 *
 * 		::
 *
 * 			telnet-470   [001] .N.. 419421.045894: 0x00000001: <formatted msg>
 *
 * 		In the above:
 *
 * 			* ``telnet`` is the name of the current task.
 * 			* ``470`` is the PID of the current task.
 * 			* ``001`` is the CPU number on which the task is
 * 			  running.
 * 			* In ``.N..``, each character refers to a set of
 * 			  options (whether irqs are enabled, scheduling
 * 			  options, whether hard/softirqs are running, level of
 * 			  preempt_disabled respectively). **N** means that
 * 			  **TIF_NEED_RESCHED** and **PREEMPT_NEED_RESCHED**
 * 			  are set.
 * 			* ``419421.045894`` is a timestamp.
 * 			* ``0x00000001`` is a fake value used by BPF for the
 * 			  instruction pointer register.
 * 			* ``<formatted msg>`` is the message formatted with
 * 			  *fmt*.
 *
 * 		The conversion specifiers supported by *fmt* are similar, but
 * 		more limited than for printk(). They are **%d**, **%i**,
 * 		**%u**, **%x**, **%ld**, **%li**, **%lu**, **%lx**, **%lld**,
 * 		**%lli**, **%llu**, **%llx**, **%p**, **%s**. No modifier (size
 * 		of field, padding with zeroes, etc.) is available, and the
 * 		helper will return **-EINVAL** (but print nothing) if it
 * 		encounters an unknown specifier.
 *
 * 		Also, note that **bpf_trace_printk**\ () is slow, and should
 * 		only be used for debugging purposes. For this reason, a notice
 * 		block (spanning several lines) is printed to kernel logs and
 * 		states that the helper should not be used "for production use"
 * 		the first time this helper is used (or more precisely, when
 * 		**trace_printk**\ () buffers are allocated). For passing values
 * 		to user space, perf events should be preferred.
 * 	Return
 * 		The number of bytes written to the buffer, or a negative error
 * 		in case of failure.
 *
 * u32 bpf_get_prandom_u32(void)
 * 	Description
 * 		Get a pseudo-random number.
 *
 * 		From a security point of view, this helper uses its own
 * 		pseudo-random internal state, and cannot be used to infer the
 * 		seed of other random functions in the kernel. However, it is
 * 		essential to note that the generator used by the helper is not
 * 		cryptographically secure.
 * 	Return
 * 		A random 32-bit unsigned value.
 *
 * u32 bpf_get_smp_processor_id(void)
 * 	Description
 * 		Get the SMP (symmetric multiprocessing) processor id. Note that
 * 		all programs run with preemption disabled, which means that the
 * 		SMP processor id is stable during all the execution of the
 * 		program.
 * 	Return
 * 		The SMP id of the processor running the program.
 *
 * long bpf_skb_store_bytes(struct sk_buff *skb, u32 offset, const void *from, u32 len, u64 flags)
 * 	Description
 * 		Store *len* bytes from address *from* into the packet
 * 		associated to *skb*, at *offset*. *flags* are a combination of
 * 		**BPF_F_RECOMPUTE_CSUM** (automatically recompute the
 * 		checksum for the packet after storing the bytes) and
 * 		**BPF_F_INVALIDATE_HASH** (set *skb*\ **->hash**, *skb*\
 * 		**->swhash** and *skb*\ **->l4hash** to 0).
 *
 * 		A call to this helper is susceptible to change the underlying
 * 		packet buffer. Therefore, at load time, all checks on pointers
 * 		previously done by the verifier are invalidated and must be
 * 		performed again, if the helper is used in combination with
 * 		direct packet access.
 * 	Return
 * 		0 on success, or a negative error in case of failure.
 *
 * long bpf_l3_csum_replace(struct sk_buff *skb, u32 offset, u64 from, u64 to, u64 size)
 * 	Description
 * 		Recompute the layer 3 (e.g. IP) checksum for the packet
 * 		associated to *skb*. Computation is incremental, so the helper
 * 		must know the former value of the header field that was
 * 		modified (*from*), the new value of this field (*to*), and the
 * 		number of bytes (2 or 4) for this field, stored in *size*.
 * 		Alternatively, it is possible to store the difference between
 * 		the previous and the new values of the header field in *to*, by
 * 		setting *from* and *size* to 0. For both methods, *offset*
 * 		indicates the location of the IP checksum within the packet.
 *
 * 		This helper works in combination with **bpf_csum_diff**\ (),
 * 		which does not update the checksum in-place, but offers more
 * 		flexibility and can handle sizes larger than 2 or 4 for the
 * 		checksum to update.
 *
 * 		A call to this helper is susceptible to change the underlying
 * 		packet buffer. Therefore, at load time, all checks on pointers
 * 		previously done by the verifier are invalidated and must be
 * 		performed again, if the helper is used in combination with
 * 		direct packet access.
 * 	Return
 * 		0 on success, or a negative error in case of failure.
 *
 * long bpf_l4_csum_replace(struct sk_buff *skb, u32 offset, u64 from, u64 to, u64 flags)
 * 	Description
 * 		Recompute the layer 4 (e.g. TCP, UDP or ICMP) checksum for the
 * 		packet associated to *skb*. Computation is incremental, so the
 * 		helper must know the former value of the header field that was
 * 		modified (*from*), the new value of this field (*to*), and the
 * 		number of bytes (2 or 4) for this field, stored on the lowest
 * 		four bits of *flags*. Alternatively, it is possible to store
 * 		the difference between the previous and the new values of the
 * 		header field in *to*, by setting *from* and the four lowest
 * 		bits of *flags* to 0. For both methods, *offset* indicates the
 * 		location of the IP checksum within the packet. In addition to
 * 		the size of the field, *flags* can be added (bitwise OR) actual
 * 		flags. With **BPF_F_MARK_MANGLED_0**, a null checksum is left
 * 		untouched (unless **BPF_F_MARK_ENFORCE** is added as well), and
 * 		for updates resulting in a null checksum the value is set to
 * 		**CSUM_MANGLED_0** instead. Flag **BPF_F_PSEUDO_HDR** indicates
 * 		the checksum is to be computed against a pseudo-header.
 *
 * 		This helper works in combination with **bpf_csum_diff**\ (),
 * 		which does not update the checksum in-place, but offers more
 * 		flexibility and can handle sizes larger than 2 or 4 for the
 * 		checksum to update.
 *
 * 		A call to this helper is susceptible to change the underlying
 * 		packet buffer. Therefore, at load time, all checks on pointers
 * 		previously done by the verifier are invalidated and must be
 * 		performed again, if the helper is used in combination with
 * 		direct packet access.
 * 	Return
 * 		0 on success, or a negative error in case of failure.
 *
 * long bpf_tail_call(void *ctx, struct bpf_map *prog_array_map, u32 index)
 * 	Description
 * 		This special helper is used to trigger a "tail call", or in
 * 		other words, to jump into another eBPF program. The same stack
 * 		frame is used (but values on stack and in registers for the
 * 		caller are not accessible to the callee). This mechanism allows
 * 		for program chaining, either for raising the maximum number of
 * 		available eBPF instructions, or to execute given programs in
 * 		conditional blocks. For security reasons, there is an upper
 * 		limit to the number of successive tail calls that can be
 * 		performed.
 *
 * 		Upon call of this helper, the program attempts to jump into a
 * 		program referenced at index *index* in *prog_array_map*, a
 * 		special map of type **BPF_MAP_TYPE_PROG_ARRAY**, and passes
 * 		*ctx*, a pointer to the context.
 *
 * 		If the call succeeds, the kernel immediately runs the first
 * 		instruction of the new program. This is not a function call,
 * 		and it never returns to the previous program. If the call
 * 		fails, then the helper has no effect, and the caller continues
 * 		to run its subsequent instructions. A call can fail if the
 * 		destination program for the jump does not exist (i.e. *index*
 * 		is superior to the number of entries in *prog_array_map*), or
 * 		if the maximum number of tail calls has been reached for this
 * 		chain of programs. This limit is defined in the kernel by the
 * 		macro **MAX_TAIL_CALL_CNT** (not accessible to user space),
 * 		which is currently set to 32.
 * 	Return
 * 		0 on success, or a negative error in case of failure.
 *
 * long bpf_clone_redirect(struct sk_buff *skb, u32 ifindex, u64 flags)
 * 	Description
 * 		Clone and redirect the packet associated to *skb* to another
 * 		net device of index *ifindex*. Both ingress and egress
 * 		interfaces can be used for redirection. The **BPF_F_INGRESS**
 * 		value in *flags* is used to make the distinction (ingress path
 * 		is selected if the flag is present, egress path otherwise).
 * 		This is the only flag supported for now.
 *
 * 		In comparison with **bpf_redirect**\ () helper,
 * 		**bpf_clone_redirect**\ () has the associated cost of
 * 		duplicating the packet buffer, but this can be executed out of
 * 		the eBPF program. Conversely, **bpf_redirect**\ () is more
 * 		efficient, but it is handled through an action code where the
 * 		redirection happens only after the eBPF program has returned.
 *
 * 		A call to this helper is susceptible to change the underlying
 * 		packet buffer. Therefore, at load time, all checks on pointers
 * 		previously done by the verifier are invalidated and must be
 * 		performed again, if the helper is used in combination with
 * 		direct packet access.
 * 	Return
 * 		0 on success, or a negative error in case of failure.
 *
 * u64 bpf_get_current_pid_tgid(void)
 * 	Return
 * 		A 64-bit integer containing the current tgid and pid, and
 * 		created as such:
 * 		*current_task*\ **->tgid << 32 \|**
 * 		*current_task*\ **->pid**.
 *
 * u64 bpf_get_current_uid_gid(void)
 * 	Return
 * 		A 64-bit integer containing the current GID and UID, and
 * 		created as such: *current_gid* **<< 32 \|** *current_uid*.
 *
 * long bpf_get_current_comm(void *buf, u32 size_of_buf)
 * 	Description
 * 		Copy the **comm** attribute of the current task into *buf* of
 * 		*size_of_buf*. The **comm** attribute contains the name of
 * 		the executable (excluding the path) for the current task. The
 * 		*size_of_buf* must be strictly positive. On success, the
 * 		helper makes sure that the *buf* is NUL-terminated. On failure,
 * 		it is filled with zeroes.
 * 	Return
 * 		0 on success, or a negative error in case of failure.
 *
 * u32 bpf_get_cgroup_classid(struct sk_buff *skb)
 * 	Description
 * 		Retrieve the classid for the current task, i.e. for the net_cls
 * 		cgroup to which *skb* belongs.
 *
 * 		This helper can be used on TC egress path, but not on ingress.
 *
 * 		The net_cls cgroup provides an interface to tag network packets
 * 		based on a user-provided identifier for all traffic coming from
 * 		the tasks belonging to the related cgroup. See also the related
 * 		kernel documentation, available from the Linux sources in file
 * 		*Documentation/admin-guide/cgroup-v1/net_cls.rst*.
 *
 * 		The Linux kernel has two versions for cgroups: there are
 * 		cgroups v1 and cgroups v2. Both are available to users, who can
 * 		use a mixture of them, but note that the net_cls cgroup is for
 * 		cgroup v1 only. This makes it incompatible with BPF programs
 * 		run on cgroups, which is a cgroup-v2-only feature (a socket can
 * 		only hold data for one version of cgroups at a time).
 *
 * 		This helper is only available is the kernel was compiled with
 * 		the **CONFIG_CGROUP_NET_CLASSID** configuration option set to
 * 		"**y**" or to "**m**".
 * 	Return
 * 		The classid, or 0 for the default unconfigured classid.
 *
 * long bpf_skb_vlan_push(struct sk_buff *skb, __be16 vlan_proto, u16 vlan_tci)
 * 	Description
 * 		Push a *vlan_tci* (VLAN tag control information) of protocol
 * 		*vlan_proto* to the packet associated to *skb*, then update
 * 		the checksum. Note that if *vlan_proto* is different from
 * 		**ETH_P_8021Q** and **ETH_P_8021AD**, it is considered to
 * 		be **ETH_P_8021Q**.
 *
 * 		A call to this helper is susceptible to change the underlying
 * 		packet buffer. Therefore, at load time, all checks on pointers
 * 		previously done by the verifier are invalidated and must be
 * 		performed again, if the helper is used in combination with
 * 		direct packet access.
 * 	Return
 * 		0 on success, or a negative error in case of failure.
 *
 * long bpf_skb_vlan_pop(struct sk_buff *skb)
 * 	Description
 * 		Pop a VLAN header from the packet associated to *skb*.
 *
 * 		A call to this helper is susceptible to change the underlying
 * 		packet buffer. Therefore, at load time, all checks on pointers
 * 		previously done by the verifier are invalidated and must be
 * 		performed again, if the helper is used in combination with
 * 		direct packet access.
 * 	Return
 * 		0 on success, or a negative error in case of failure.
 *
 * long bpf_skb_get_tunnel_key(struct sk_buff *skb, struct bpf_tunnel_key *key, u32 size, u64 flags)
 * 	Description
 * 		Get tunnel metadata. This helper takes a pointer *key* to an
 * 		empty **struct bpf_tunnel_key** of **size**, that will be
 * 		filled with tunnel metadata for the packet associated to *skb*.
 * 		The *flags* can be set to **BPF_F_TUNINFO_IPV6**, which
 * 		indicates that the tunnel is based on IPv6 protocol instead of
 * 		IPv4.
 *
 * 		The **struct bpf_tunnel_key** is an object that generalizes the
 * 		principal parameters used by various tunneling protocols into a
 * 		single struct. This way, it can be used to easily make a
 * 		decision based on the contents of the encapsulation header,
 * 		"summarized" in this struct. In particular, it holds the IP
 * 		address of the remote end (IPv4 or IPv6, depending on the case)
 * 		in *key*\ **->remote_ipv4** or *key*\ **->remote_ipv6**. Also,
 * 		this struct exposes the *key*\ **->tunnel_id**, which is
 * 		generally mapped to a VNI (Virtual Network Identifier), making
 * 		it programmable together with the **bpf_skb_set_tunnel_key**\
 * 		() helper.
 *
 * 		Let's imagine that the following code is part of a program
 * 		attached to the TC ingress interface, on one end of a GRE
 * 		tunnel, and is supposed to filter out all messages coming from
 * 		remote ends with IPv4 address other than 10.0.0.1:
 *
 * 		::
 *
 * 			int ret;
 * 			struct bpf_tunnel_key key = {};
 *
 * 			ret = bpf_skb_get_tunnel_key(skb, &key, sizeof(key), 0);
 * 			if (ret < 0)
 * 				return TC_ACT_SHOT;	// drop packet
 *
 * 			if (key.remote_ipv4 != 0x0a000001)
 * 				return TC_ACT_SHOT;	// drop packet
 *
 * 			return TC_ACT_OK;		// accept packet
 *
 * 		This interface can also be used with all encapsulation devices
 * 		that can operate in "collect metadata" mode: instead of having
 * 		one network device per specific configuration, the "collect
 * 		metadata" mode only requires a single device where the
 * 		configuration can be extracted from this helper.
 *
 * 		This can be used together with various tunnels such as VXLan,
 * 		Geneve, GRE or IP in IP (IPIP).
 * 	Return
 * 		0 on success, or a negative error in case of failure.
 *
 * long bpf_skb_set_tunnel_key(struct sk_buff *skb, struct bpf_tunnel_key *key, u32 size, u64 flags)
 * 	Description
 * 		Populate tunnel metadata for packet associated to *skb.* The
 * 		tunnel metadata is set to the contents of *key*, of *size*. The
 * 		*flags* can be set to a combination of the following values:
 *
 * 		**BPF_F_TUNINFO_IPV6**
 * 			Indicate that the tunnel is based on IPv6 protocol
 * 			instead of IPv4.
 * 		**BPF_F_ZERO_CSUM_TX**
 * 			For IPv4 packets, add a flag to tunnel metadata
 * 			indicating that checksum computation should be skipped
 * 			and checksum set to zeroes.
 * 		**BPF_F_DONT_FRAGMENT**
 * 			Add a flag to tunnel metadata indicating that the
 * 			packet should not be fragmented.
 * 		**BPF_F_SEQ_NUMBER**
 * 			Add a flag to tunnel metadata indicating that a
 * 			sequence number should be added to tunnel header before
 * 			sending the packet. This flag was added for GRE
 * 			encapsulation, but might be used with other protocols
 * 			as well in the future.
 *
 * 		Here is a typical usage on the transmit path:
 *
 * 		::
 *
 * 			struct bpf_tunnel_key key;
 * 			     populate key ...
 * 			bpf_skb_set_tunnel_key(skb, &key, sizeof(key), 0);
 * 			bpf_clone_redirect(skb, vxlan_dev_ifindex, 0);
 *
 * 		See also the description of the **bpf_skb_get_tunnel_key**\ ()
 * 		helper for additional information.
 * 	Return
 * 		0 on success, or a negative error in case of failure.
 *
 * u64 bpf_perf_event_read(struct bpf_map *map, u64 flags)
 * 	Description
 * 		Read the value of a perf event counter. This helper relies on a
 * 		*map* of type **BPF_MAP_TYPE_PERF_EVENT_ARRAY**. The nature of
 * 		the perf event counter is selected when *map* is updated with
 * 		perf event file descriptors. The *map* is an array whose size
 * 		is the number of available CPUs, and each cell contains a value
 * 		relative to one CPU. The value to retrieve is indicated by
 * 		*flags*, that contains the index of the CPU to look up, masked
 * 		with **BPF_F_INDEX_MASK**. Alternatively, *flags* can be set to
 * 		**BPF_F_CURRENT_CPU** to indicate that the value for the
 * 		current CPU should be retrieved.
 *
 * 		Note that before Linux 4.13, only hardware perf event can be
 * 		retrieved.
 *
 * 		Also, be aware that the newer helper
 * 		**bpf_perf_event_read_value**\ () is recommended over
 * 		**bpf_perf_event_read**\ () in general. The latter has some ABI
 * 		quirks where error and counter value are used as a return code
 * 		(which is wrong to do since ranges may overlap). This issue is
 * 		fixed with **bpf_perf_event_read_value**\ (), which at the same
 * 		time provides more features over the **bpf_perf_event_read**\
 * 		() interface. Please refer to the description of
 * 		**bpf_perf_event_read_value**\ () for details.
 * 	Return
 * 		The value of the perf event counter read from the map, or a
 * 		negative error code in case of failure.
 *
 * long bpf_redirect(u32 ifindex, u64 flags)
 * 	Description
 * 		Redirect the packet to another net device of index *ifindex*.
 * 		This helper is somewhat similar to **bpf_clone_redirect**\
 * 		(), except that the packet is not cloned, which provides
 * 		increased performance.
 *
 * 		Except for XDP, both ingress and egress interfaces can be used
 * 		for redirection. The **BPF_F_INGRESS** value in *flags* is used
 * 		to make the distinction (ingress path is selected if the flag
 * 		is present, egress path otherwise). Currently, XDP only
 * 		supports redirection to the egress interface, and accepts no
 * 		flag at all.
 *
 * 		The same effect can also be attained with the more generic
 * 		**bpf_redirect_map**\ (), which uses a BPF map to store the
 * 		redirect target instead of providing it directly to the helper.
 * 	Return
 * 		For XDP, the helper returns **XDP_REDIRECT** on success or
 * 		**XDP_ABORTED** on error. For other program types, the values
 * 		are **TC_ACT_REDIRECT** on success or **TC_ACT_SHOT** on
 * 		error.
 *
 * u32 bpf_get_route_realm(struct sk_buff *skb)
 * 	Description
 * 		Retrieve the realm or the route, that is to say the
 * 		**tclassid** field of the destination for the *skb*. The
 * 		identifier retrieved is a user-provided tag, similar to the
 * 		one used with the net_cls cgroup (see description for
 * 		**bpf_get_cgroup_classid**\ () helper), but here this tag is
 * 		held by a route (a destination entry), not by a task.
 *
 * 		Retrieving this identifier works with the clsact TC egress hook
 * 		(see also **tc-bpf(8)**), or alternatively on conventional
 * 		classful egress qdiscs, but not on TC ingress path. In case of
 * 		clsact TC egress hook, this has the advantage that, internally,
 * 		the destination entry has not been dropped yet in the transmit
 * 		path. Therefore, the destination entry does not need to be
 * 		artificially held via **netif_keep_dst**\ () for a classful
 * 		qdisc until the *skb* is freed.
 *
 * 		This helper is available only if the kernel was compiled with
 * 		**CONFIG_IP_ROUTE_CLASSID** configuration option.
 * 	Return
 * 		The realm of the route for the packet associated to *skb*, or 0
 * 		if none was found.
 *
 * long bpf_perf_event_output(void *ctx, struct bpf_map *map, u64 flags, void *data, u64 size)
 * 	Description
 * 		Write raw *data* blob into a special BPF perf event held by
 * 		*map* of type **BPF_MAP_TYPE_PERF_EVENT_ARRAY**. This perf
 * 		event must have the following attributes: **PERF_SAMPLE_RAW**
 * 		as **sample_type**, **PERF_TYPE_SOFTWARE** as **type**, and
 * 		**PERF_COUNT_SW_BPF_OUTPUT** as **config**.
 *
 * 		The *flags* are used to indicate the index in *map* for which
 * 		the value must be put, masked with **BPF_F_INDEX_MASK**.
 * 		Alternatively, *flags* can be set to **BPF_F_CURRENT_CPU**
 * 		to indicate that the index of the current CPU core should be
 * 		used.
 *
 * 		The value to write, of *size*, is passed through eBPF stack and
 * 		pointed by *data*.
 *
 * 		The context of the program *ctx* needs also be passed to the
 * 		helper.
 *
 * 		On user space, a program willing to read the values needs to
 * 		call **perf_event_open**\ () on the perf event (either for
 * 		one or for all CPUs) and to store the file descriptor into the
 * 		*map*. This must be done before the eBPF program can send data
 * 		into it. An example is available in file
 * 		*samples/bpf/trace_output_user.c* in the Linux kernel source
 * 		tree (the eBPF program counterpart is in
 * 		*samples/bpf/trace_output_kern.c*).
 *
 * 		**bpf_perf_event_output**\ () achieves better performance
 * 		than **bpf_trace_printk**\ () for sharing data with user
 * 		space, and is much better suitable for streaming data from eBPF
 * 		programs.
 *
 * 		Note that this helper is not restricted to tracing use cases
 * 		and can be used with programs attached to TC or XDP as well,
 * 		where it allows for passing data to user space listeners. Data
 * 		can be:
 *
 * 		* Only custom structs,
 * 		* Only the packet payload, or
 * 		* A combination of both.
 * 	Return
 * 		0 on success, or a negative error in case of failure.
 *
 * long bpf_skb_load_bytes(const void *skb, u32 offset, void *to, u32 len)
 * 	Description
 * 		This helper was provided as an easy way to load data from a
 * 		packet. It can be used to load *len* bytes from *offset* from
 * 		the packet associated to *skb*, into the buffer pointed by
 * 		*to*.
 *
 * 		Since Linux 4.7, usage of this helper has mostly been replaced
 * 		by "direct packet access", enabling packet data to be
 * 		manipulated with *skb*\ **->data** and *skb*\ **->data_end**
 * 		pointing respectively to the first byte of packet data and to
 * 		the byte after the last byte of packet data. However, it
 * 		remains useful if one wishes to read large quantities of data
 * 		at once from a packet into the eBPF stack.
 * 	Return
 * 		0 on success, or a negative error in case of failure.
 *
 * long bpf_get_stackid(void *ctx, struct bpf_map *map, u64 flags)
 * 	Description
 * 		Walk a user or a kernel stack and return its id. To achieve
 * 		this, the helper needs *ctx*, which is a pointer to the context
 * 		on which the tracing program is executed, and a pointer to a
 * 		*map* of type **BPF_MAP_TYPE_STACK_TRACE**.
 *
 * 		The last argument, *flags*, holds the number of stack frames to
 * 		skip (from 0 to 255), masked with
 * 		**BPF_F_SKIP_FIELD_MASK**. The next bits can be used to set
 * 		a combination of the following flags:
 *
 * 		**BPF_F_USER_STACK**
 * 			Collect a user space stack instead of a kernel stack.
 * 		**BPF_F_FAST_STACK_CMP**
 * 			Compare stacks by hash only.
 * 		**BPF_F_REUSE_STACKID**
 * 			If two different stacks hash into the same *stackid*,
 * 			discard the old one.
 *
 * 		The stack id retrieved is a 32 bit long integer handle which
 * 		can be further combined with other data (including other stack
 * 		ids) and used as a key into maps. This can be useful for
 * 		generating a variety of graphs (such as flame graphs or off-cpu
 * 		graphs).
 *
 * 		For walking a stack, this helper is an improvement over
 * 		**bpf_probe_read**\ (), which can be used with unrolled loops
 * 		but is not efficient and consumes a lot of eBPF instructions.
 * 		Instead, **bpf_get_stackid**\ () can collect up to
 * 		**PERF_MAX_STACK_DEPTH** both kernel and user frames. Note that
 * 		this limit can be controlled with the **sysctl** program, and
 * 		that it should be manually increased in order to profile long
 * 		user stacks (such as stacks for Java programs). To do so, use:
 *
 * 		::
 *
 * 			# sysctl kernel.perf_event_max_stack=<new value>
 * 	Return
 * 		The positive or null stack id on success, or a negative error
 * 		in case of failure.
 *
 * s64 bpf_csum_diff(__be32 *from, u32 from_size, __be32 *to, u32 to_size, __wsum seed)
 * 	Description
 * 		Compute a checksum difference, from the raw buffer pointed by
 * 		*from*, of length *from_size* (that must be a multiple of 4),
 * 		towards the raw buffer pointed by *to*, of size *to_size*
 * 		(same remark). An optional *seed* can be added to the value
 * 		(this can be cascaded, the seed may come from a previous call
 * 		to the helper).
 *
 * 		This is flexible enough to be used in several ways:
 *
 * 		* With *from_size* == 0, *to_size* > 0 and *seed* set to
 * 		  checksum, it can be used when pushing new data.
 * 		* With *from_size* > 0, *to_size* == 0 and *seed* set to
 * 		  checksum, it can be used when removing data from a packet.
 * 		* With *from_size* > 0, *to_size* > 0 and *seed* set to 0, it
 * 		  can be used to compute a diff. Note that *from_size* and
 * 		  *to_size* do not need to be equal.
 *
 * 		This helper can be used in combination with
 * 		**bpf_l3_csum_replace**\ () and **bpf_l4_csum_replace**\ (), to
 * 		which one can feed in the difference computed with
 * 		**bpf_csum_diff**\ ().
 * 	Return
 * 		The checksum result, or a negative error code in case of
 * 		failure.
 *
 * long bpf_skb_get_tunnel_opt(struct sk_buff *skb, void *opt, u32 size)
 * 	Description
 * 		Retrieve tunnel options metadata for the packet associated to
 * 		*skb*, and store the raw tunnel option data to the buffer *opt*
 * 		of *size*.
 *
 * 		This helper can be used with encapsulation devices that can
 * 		operate in "collect metadata" mode (please refer to the related
 * 		note in the description of **bpf_skb_get_tunnel_key**\ () for
 * 		more details). A particular example where this can be used is
 * 		in combination with the Geneve encapsulation protocol, where it
 * 		allows for pushing (with **bpf_skb_get_tunnel_opt**\ () helper)
 * 		and retrieving arbitrary TLVs (Type-Length-Value headers) from
 * 		the eBPF program. This allows for full customization of these
 * 		headers.
 * 	Return
 * 		The size of the option data retrieved.
 *
 * long bpf_skb_set_tunnel_opt(struct sk_buff *skb, void *opt, u32 size)
 * 	Description
 * 		Set tunnel options metadata for the packet associated to *skb*
 * 		to the option data contained in the raw buffer *opt* of *size*.
 *
 * 		See also the description of the **bpf_skb_get_tunnel_opt**\ ()
 * 		helper for additional information.
 * 	Return
 * 		0 on success, or a negative error in case of failure.
 *
 * long bpf_skb_change_proto(struct sk_buff *skb, __be16 proto, u64 flags)
 * 	Description
 * 		Change the protocol of the *skb* to *proto*. Currently
 * 		supported are transition from IPv4 to IPv6, and from IPv6 to
 * 		IPv4. The helper takes care of the groundwork for the
 * 		transition, including resizing the socket buffer. The eBPF
 * 		program is expected to fill the new headers, if any, via
 * 		**skb_store_bytes**\ () and to recompute the checksums with
 * 		**bpf_l3_csum_replace**\ () and **bpf_l4_csum_replace**\
 * 		(). The main case for this helper is to perform NAT64
 * 		operations out of an eBPF program.
 *
 * 		Internally, the GSO type is marked as dodgy so that headers are
 * 		checked and segments are recalculated by the GSO/GRO engine.
 * 		The size for GSO target is adapted as well.
 *
 * 		All values for *flags* are reserved for future usage, and must
 * 		be left at zero.
 *
 * 		A call to this helper is susceptible to change the underlying
 * 		packet buffer. Therefore, at load time, all checks on pointers
 * 		previously done by the verifier are invalidated and must be
 * 		performed again, if the helper is used in combination with
 * 		direct packet access.
 * 	Return
 * 		0 on success, or a negative error in case of failure.
 *
 * long bpf_skb_change_type(struct sk_buff *skb, u32 type)
 * 	Description
 * 		Change the packet type for the packet associated to *skb*. This
 * 		comes down to setting *skb*\ **->pkt_type** to *type*, except
 * 		the eBPF program does not have a write access to *skb*\
 * 		**->pkt_type** beside this helper. Using a helper here allows
 * 		for graceful handling of errors.
 *
 * 		The major use case is to change incoming *skb*s to
 * 		**PACKET_HOST** in a programmatic way instead of having to
 * 		recirculate via **redirect**\ (..., **BPF_F_INGRESS**), for
 * 		example.
 *
 * 		Note that *type* only allows certain values. At this time, they
 * 		are:
 *
 * 		**PACKET_HOST**
 * 			Packet is for us.
 * 		**PACKET_BROADCAST**
 * 			Send packet to all.
 * 		**PACKET_MULTICAST**
 * 			Send packet to group.
 * 		**PACKET_OTHERHOST**
 * 			Send packet to someone else.
 * 	Return
 * 		0 on success, or a negative error in case of failure.
 *
 * long bpf_skb_under_cgroup(struct sk_buff *skb, struct bpf_map *map, u32 index)
 * 	Description
 * 		Check whether *skb* is a descendant of the cgroup2 held by
 * 		*map* of type **BPF_MAP_TYPE_CGROUP_ARRAY**, at *index*.
 * 	Return
 * 		The return value depends on the result of the test, and can be:
 *
 * 		* 0, if the *skb* failed the cgroup2 descendant test.
 * 		* 1, if the *skb* succeeded the cgroup2 descendant test.
 * 		* A negative error code, if an error occurred.
 *
 * u32 bpf_get_hash_recalc(struct sk_buff *skb)
 * 	Description
 * 		Retrieve the hash of the packet, *skb*\ **->hash**. If it is
 * 		not set, in particular if the hash was cleared due to mangling,
 * 		recompute this hash. Later accesses to the hash can be done
 * 		directly with *skb*\ **->hash**.
 *
 * 		Calling **bpf_set_hash_invalid**\ (), changing a packet
 * 		prototype with **bpf_skb_change_proto**\ (), or calling
 * 		**bpf_skb_store_bytes**\ () with the
 * 		**BPF_F_INVALIDATE_HASH** are actions susceptible to clear
 * 		the hash and to trigger a new computation for the next call to
 * 		**bpf_get_hash_recalc**\ ().
 * 	Return
 * 		The 32-bit hash.
 *
 * u64 bpf_get_current_task(void)
 * 	Return
 * 		A pointer to the current task struct.
 *
 * long bpf_probe_write_user(void *dst, const void *src, u32 len)
 * 	Description
 * 		Attempt in a safe way to write *len* bytes from the buffer
 * 		*src* to *dst* in memory. It only works for threads that are in
 * 		user context, and *dst* must be a valid user space address.
 *
 * 		This helper should not be used to implement any kind of
 * 		security mechanism because of TOC-TOU attacks, but rather to
 * 		debug, divert, and manipulate execution of semi-cooperative
 * 		processes.
 *
 * 		Keep in mind that this feature is meant for experiments, and it
 * 		has a risk of crashing the system and running programs.
 * 		Therefore, when an eBPF program using this helper is attached,
 * 		a warning including PID and process name is printed to kernel
 * 		logs.
 * 	Return
 * 		0 on success, or a negative error in case of failure.
 *
 * long bpf_current_task_under_cgroup(struct bpf_map *map, u32 index)
 * 	Description
 * 		Check whether the probe is being run is the context of a given
 * 		subset of the cgroup2 hierarchy. The cgroup2 to test is held by
 * 		*map* of type **BPF_MAP_TYPE_CGROUP_ARRAY**, at *index*.
 * 	Return
 * 		The return value depends on the result of the test, and can be:
 *
 *		* 0, if current task belongs to the cgroup2.
 *		* 1, if current task does not belong to the cgroup2.
 * 		* A negative error code, if an error occurred.
 *
 * long bpf_skb_change_tail(struct sk_buff *skb, u32 len, u64 flags)
 * 	Description
 * 		Resize (trim or grow) the packet associated to *skb* to the
 * 		new *len*. The *flags* are reserved for future usage, and must
 * 		be left at zero.
 *
 * 		The basic idea is that the helper performs the needed work to
 * 		change the size of the packet, then the eBPF program rewrites
 * 		the rest via helpers like **bpf_skb_store_bytes**\ (),
 * 		**bpf_l3_csum_replace**\ (), **bpf_l3_csum_replace**\ ()
 * 		and others. This helper is a slow path utility intended for
 * 		replies with control messages. And because it is targeted for
 * 		slow path, the helper itself can afford to be slow: it
 * 		implicitly linearizes, unclones and drops offloads from the
 * 		*skb*.
 *
 * 		A call to this helper is susceptible to change the underlying
 * 		packet buffer. Therefore, at load time, all checks on pointers
 * 		previously done by the verifier are invalidated and must be
 * 		performed again, if the helper is used in combination with
 * 		direct packet access.
 * 	Return
 * 		0 on success, or a negative error in case of failure.
 *
 * long bpf_skb_pull_data(struct sk_buff *skb, u32 len)
 * 	Description
 * 		Pull in non-linear data in case the *skb* is non-linear and not
 * 		all of *len* are part of the linear section. Make *len* bytes
 * 		from *skb* readable and writable. If a zero value is passed for
 * 		*len*, then the whole length of the *skb* is pulled.
 *
 * 		This helper is only needed for reading and writing with direct
 * 		packet access.
 *
 * 		For direct packet access, testing that offsets to access
 * 		are within packet boundaries (test on *skb*\ **->data_end**) is
 * 		susceptible to fail if offsets are invalid, or if the requested
 * 		data is in non-linear parts of the *skb*. On failure the
 * 		program can just bail out, or in the case of a non-linear
 * 		buffer, use a helper to make the data available. The
 * 		**bpf_skb_load_bytes**\ () helper is a first solution to access
 * 		the data. Another one consists in using **bpf_skb_pull_data**
 * 		to pull in once the non-linear parts, then retesting and
 * 		eventually access the data.
 *
 * 		At the same time, this also makes sure the *skb* is uncloned,
 * 		which is a necessary condition for direct write. As this needs
 * 		to be an invariant for the write part only, the verifier
 * 		detects writes and adds a prologue that is calling
 * 		**bpf_skb_pull_data()** to effectively unclone the *skb* from
 * 		the very beginning in case it is indeed cloned.
 *
 * 		A call to this helper is susceptible to change the underlying
 * 		packet buffer. Therefore, at load time, all checks on pointers
 * 		previously done by the verifier are invalidated and must be
 * 		performed again, if the helper is used in combination with
 * 		direct packet access.
 * 	Return
 * 		0 on success, or a negative error in case of failure.
 *
 * s64 bpf_csum_update(struct sk_buff *skb, __wsum csum)
 * 	Description
 * 		Add the checksum *csum* into *skb*\ **->csum** in case the
 * 		driver has supplied a checksum for the entire packet into that
 * 		field. Return an error otherwise. This helper is intended to be
 * 		used in combination with **bpf_csum_diff**\ (), in particular
 * 		when the checksum needs to be updated after data has been
 * 		written into the packet through direct packet access.
 * 	Return
 * 		The checksum on success, or a negative error code in case of
 * 		failure.
 *
 * void bpf_set_hash_invalid(struct sk_buff *skb)
 * 	Description
 * 		Invalidate the current *skb*\ **->hash**. It can be used after
 * 		mangling on headers through direct packet access, in order to
 * 		indicate that the hash is outdated and to trigger a
 * 		recalculation the next time the kernel tries to access this
 * 		hash or when the **bpf_get_hash_recalc**\ () helper is called.
 *
 * long bpf_get_numa_node_id(void)
 * 	Description
 * 		Return the id of the current NUMA node. The primary use case
 * 		for this helper is the selection of sockets for the local NUMA
 * 		node, when the program is attached to sockets using the
 * 		**SO_ATTACH_REUSEPORT_EBPF** option (see also **socket(7)**),
 * 		but the helper is also available to other eBPF program types,
 * 		similarly to **bpf_get_smp_processor_id**\ ().
 * 	Return
 * 		The id of current NUMA node.
 *
 * long bpf_skb_change_head(struct sk_buff *skb, u32 len, u64 flags)
 * 	Description
 * 		Grows headroom of packet associated to *skb* and adjusts the
 * 		offset of the MAC header accordingly, adding *len* bytes of
 * 		space. It automatically extends and reallocates memory as
 * 		required.
 *
 * 		This helper can be used on a layer 3 *skb* to push a MAC header
 * 		for redirection into a layer 2 device.
 *
 * 		All values for *flags* are reserved for future usage, and must
 * 		be left at zero.
 *
 * 		A call to this helper is susceptible to change the underlying
 * 		packet buffer. Therefore, at load time, all checks on pointers
 * 		previously done by the verifier are invalidated and must be
 * 		performed again, if the helper is used in combination with
 * 		direct packet access.
 * 	Return
 * 		0 on success, or a negative error in case of failure.
 *
 * long bpf_xdp_adjust_head(struct xdp_buff *xdp_md, int delta)
 * 	Description
 * 		Adjust (move) *xdp_md*\ **->data** by *delta* bytes. Note that
 * 		it is possible to use a negative value for *delta*. This helper
 * 		can be used to prepare the packet for pushing or popping
 * 		headers.
 *
 * 		A call to this helper is susceptible to change the underlying
 * 		packet buffer. Therefore, at load time, all checks on pointers
 * 		previously done by the verifier are invalidated and must be
 * 		performed again, if the helper is used in combination with
 * 		direct packet access.
 * 	Return
 * 		0 on success, or a negative error in case of failure.
 *
 * long bpf_probe_read_str(void *dst, u32 size, const void *unsafe_ptr)
 * 	Description
 * 		Copy a NUL terminated string from an unsafe kernel address
 * 		*unsafe_ptr* to *dst*. See **bpf_probe_read_kernel_str**\ () for
 * 		more details.
 *
 * 		Generally, use **bpf_probe_read_user_str**\ () or
 * 		**bpf_probe_read_kernel_str**\ () instead.
 * 	Return
 * 		On success, the strictly positive length of the string,
 * 		including the trailing NUL character. On error, a negative
 * 		value.
 *
 * u64 bpf_get_socket_cookie(struct sk_buff *skb)
 * 	Description
 * 		If the **struct sk_buff** pointed by *skb* has a known socket,
 * 		retrieve the cookie (generated by the kernel) of this socket.
 * 		If no cookie has been set yet, generate a new cookie. Once
 * 		generated, the socket cookie remains stable for the life of the
 * 		socket. This helper can be useful for monitoring per socket
 * 		networking traffic statistics as it provides a global socket
 * 		identifier that can be assumed unique.
 * 	Return
 * 		A 8-byte long non-decreasing number on success, or 0 if the
 * 		socket field is missing inside *skb*.
 *
 * u64 bpf_get_socket_cookie(struct bpf_sock_addr *ctx)
 * 	Description
 * 		Equivalent to bpf_get_socket_cookie() helper that accepts
 * 		*skb*, but gets socket from **struct bpf_sock_addr** context.
 * 	Return
 * 		A 8-byte long non-decreasing number.
 *
 * u64 bpf_get_socket_cookie(struct bpf_sock_ops *ctx)
 * 	Description
 * 		Equivalent to **bpf_get_socket_cookie**\ () helper that accepts
 * 		*skb*, but gets socket from **struct bpf_sock_ops** context.
 * 	Return
 * 		A 8-byte long non-decreasing number.
 *
 * u32 bpf_get_socket_uid(struct sk_buff *skb)
 * 	Return
 * 		The owner UID of the socket associated to *skb*. If the socket
 * 		is **NULL**, or if it is not a full socket (i.e. if it is a
 * 		time-wait or a request socket instead), **overflowuid** value
 * 		is returned (note that **overflowuid** might also be the actual
 * 		UID value for the socket).
 *
 * long bpf_set_hash(struct sk_buff *skb, u32 hash)
 * 	Description
 * 		Set the full hash for *skb* (set the field *skb*\ **->hash**)
 * 		to value *hash*.
 * 	Return
 * 		0
 *
 * long bpf_setsockopt(void *bpf_socket, int level, int optname, void *optval, int optlen)
 * 	Description
 * 		Emulate a call to **setsockopt()** on the socket associated to
 * 		*bpf_socket*, which must be a full socket. The *level* at
 * 		which the option resides and the name *optname* of the option
 * 		must be specified, see **setsockopt(2)** for more information.
 * 		The option value of length *optlen* is pointed by *optval*.
 *
 * 		*bpf_socket* should be one of the following:
 *
 * 		* **struct bpf_sock_ops** for **BPF_PROG_TYPE_SOCK_OPS**.
 * 		* **struct bpf_sock_addr** for **BPF_CGROUP_INET4_CONNECT**
 * 		  and **BPF_CGROUP_INET6_CONNECT**.
 *
 * 		This helper actually implements a subset of **setsockopt()**.
 * 		It supports the following *level*\ s:
 *
 * 		* **SOL_SOCKET**, which supports the following *optname*\ s:
 * 		  **SO_RCVBUF**, **SO_SNDBUF**, **SO_MAX_PACING_RATE**,
 * 		  **SO_PRIORITY**, **SO_RCVLOWAT**, **SO_MARK**,
 * 		  **SO_BINDTODEVICE**, **SO_KEEPALIVE**.
 * 		* **IPPROTO_TCP**, which supports the following *optname*\ s:
 * 		  **TCP_CONGESTION**, **TCP_BPF_IW**,
 * 		  **TCP_BPF_SNDCWND_CLAMP**, **TCP_SAVE_SYN**,
 * 		  **TCP_KEEPIDLE**, **TCP_KEEPINTVL**, **TCP_KEEPCNT**,
 *		  **TCP_SYNCNT**, **TCP_USER_TIMEOUT**, **TCP_NOTSENT_LOWAT**.
 * 		* **IPPROTO_IP**, which supports *optname* **IP_TOS**.
 * 		* **IPPROTO_IPV6**, which supports *optname* **IPV6_TCLASS**.
 * 	Return
 * 		0 on success, or a negative error in case of failure.
 *
 * long bpf_skb_adjust_room(struct sk_buff *skb, s32 len_diff, u32 mode, u64 flags)
 * 	Description
 * 		Grow or shrink the room for data in the packet associated to
 * 		*skb* by *len_diff*, and according to the selected *mode*.
 *
 * 		By default, the helper will reset any offloaded checksum
 * 		indicator of the skb to CHECKSUM_NONE. This can be avoided
 * 		by the following flag:
 *
 * 		* **BPF_F_ADJ_ROOM_NO_CSUM_RESET**: Do not reset offloaded
 * 		  checksum data of the skb to CHECKSUM_NONE.
 *
 *		There are two supported modes at this time:
 *
 *		* **BPF_ADJ_ROOM_MAC**: Adjust room at the mac layer
 *		  (room space is added or removed below the layer 2 header).
 *
 * 		* **BPF_ADJ_ROOM_NET**: Adjust room at the network layer
 * 		  (room space is added or removed below the layer 3 header).
 *
 *		The following flags are supported at this time:
 *
 *		* **BPF_F_ADJ_ROOM_FIXED_GSO**: Do not adjust gso_size.
 *		  Adjusting mss in this way is not allowed for datagrams.
 *
 *		* **BPF_F_ADJ_ROOM_ENCAP_L3_IPV4**,
 *		  **BPF_F_ADJ_ROOM_ENCAP_L3_IPV6**:
 *		  Any new space is reserved to hold a tunnel header.
 *		  Configure skb offsets and other fields accordingly.
 *
 *		* **BPF_F_ADJ_ROOM_ENCAP_L4_GRE**,
 *		  **BPF_F_ADJ_ROOM_ENCAP_L4_UDP**:
 *		  Use with ENCAP_L3 flags to further specify the tunnel type.
 *
 *		* **BPF_F_ADJ_ROOM_ENCAP_L2**\ (*len*):
 *		  Use with ENCAP_L3/L4 flags to further specify the tunnel
 *		  type; *len* is the length of the inner MAC header.
 *
 * 		A call to this helper is susceptible to change the underlying
 * 		packet buffer. Therefore, at load time, all checks on pointers
 * 		previously done by the verifier are invalidated and must be
 * 		performed again, if the helper is used in combination with
 * 		direct packet access.
 * 	Return
 * 		0 on success, or a negative error in case of failure.
 *
 * long bpf_redirect_map(struct bpf_map *map, u32 key, u64 flags)
 * 	Description
 * 		Redirect the packet to the endpoint referenced by *map* at
 * 		index *key*. Depending on its type, this *map* can contain
 * 		references to net devices (for forwarding packets through other
 * 		ports), or to CPUs (for redirecting XDP frames to another CPU;
 * 		but this is only implemented for native XDP (with driver
 * 		support) as of this writing).
 *
 * 		The lower two bits of *flags* are used as the return code if
 * 		the map lookup fails. This is so that the return value can be
 * 		one of the XDP program return codes up to **XDP_TX**, as chosen
 * 		by the caller. Any higher bits in the *flags* argument must be
 * 		unset.
 *
 * 		See also **bpf_redirect**\ (), which only supports redirecting
 * 		to an ifindex, but doesn't require a map to do so.
 * 	Return
 * 		**XDP_REDIRECT** on success, or the value of the two lower bits
 * 		of the *flags* argument on error.
 *
 * long bpf_sk_redirect_map(struct sk_buff *skb, struct bpf_map *map, u32 key, u64 flags)
 * 	Description
 * 		Redirect the packet to the socket referenced by *map* (of type
 * 		**BPF_MAP_TYPE_SOCKMAP**) at index *key*. Both ingress and
 * 		egress interfaces can be used for redirection. The
 * 		**BPF_F_INGRESS** value in *flags* is used to make the
 * 		distinction (ingress path is selected if the flag is present,
 * 		egress path otherwise). This is the only flag supported for now.
 * 	Return
 * 		**SK_PASS** on success, or **SK_DROP** on error.
 *
 * long bpf_sock_map_update(struct bpf_sock_ops *skops, struct bpf_map *map, void *key, u64 flags)
 * 	Description
 * 		Add an entry to, or update a *map* referencing sockets. The
 * 		*skops* is used as a new value for the entry associated to
 * 		*key*. *flags* is one of:
 *
 * 		**BPF_NOEXIST**
 * 			The entry for *key* must not exist in the map.
 * 		**BPF_EXIST**
 * 			The entry for *key* must already exist in the map.
 * 		**BPF_ANY**
 * 			No condition on the existence of the entry for *key*.
 *
 * 		If the *map* has eBPF programs (parser and verdict), those will
 * 		be inherited by the socket being added. If the socket is
 * 		already attached to eBPF programs, this results in an error.
 * 	Return
 * 		0 on success, or a negative error in case of failure.
 *
 * long bpf_xdp_adjust_meta(struct xdp_buff *xdp_md, int delta)
 * 	Description
 * 		Adjust the address pointed by *xdp_md*\ **->data_meta** by
 * 		*delta* (which can be positive or negative). Note that this
 * 		operation modifies the address stored in *xdp_md*\ **->data**,
 * 		so the latter must be loaded only after the helper has been
 * 		called.
 *
 * 		The use of *xdp_md*\ **->data_meta** is optional and programs
 * 		are not required to use it. The rationale is that when the
 * 		packet is processed with XDP (e.g. as DoS filter), it is
 * 		possible to push further meta data along with it before passing
 * 		to the stack, and to give the guarantee that an ingress eBPF
 * 		program attached as a TC classifier on the same device can pick
 * 		this up for further post-processing. Since TC works with socket
 * 		buffers, it remains possible to set from XDP the **mark** or
 * 		**priority** pointers, or other pointers for the socket buffer.
 * 		Having this scratch space generic and programmable allows for
 * 		more flexibility as the user is free to store whatever meta
 * 		data they need.
 *
 * 		A call to this helper is susceptible to change the underlying
 * 		packet buffer. Therefore, at load time, all checks on pointers
 * 		previously done by the verifier are invalidated and must be
 * 		performed again, if the helper is used in combination with
 * 		direct packet access.
 * 	Return
 * 		0 on success, or a negative error in case of failure.
 *
 * long bpf_perf_event_read_value(struct bpf_map *map, u64 flags, struct bpf_perf_event_value *buf, u32 buf_size)
 * 	Description
 * 		Read the value of a perf event counter, and store it into *buf*
 * 		of size *buf_size*. This helper relies on a *map* of type
 * 		**BPF_MAP_TYPE_PERF_EVENT_ARRAY**. The nature of the perf event
 * 		counter is selected when *map* is updated with perf event file
 * 		descriptors. The *map* is an array whose size is the number of
 * 		available CPUs, and each cell contains a value relative to one
 * 		CPU. The value to retrieve is indicated by *flags*, that
 * 		contains the index of the CPU to look up, masked with
 * 		**BPF_F_INDEX_MASK**. Alternatively, *flags* can be set to
 * 		**BPF_F_CURRENT_CPU** to indicate that the value for the
 * 		current CPU should be retrieved.
 *
 * 		This helper behaves in a way close to
 * 		**bpf_perf_event_read**\ () helper, save that instead of
 * 		just returning the value observed, it fills the *buf*
 * 		structure. This allows for additional data to be retrieved: in
 * 		particular, the enabled and running times (in *buf*\
 * 		**->enabled** and *buf*\ **->running**, respectively) are
 * 		copied. In general, **bpf_perf_event_read_value**\ () is
 * 		recommended over **bpf_perf_event_read**\ (), which has some
 * 		ABI issues and provides fewer functionalities.
 *
 * 		These values are interesting, because hardware PMU (Performance
 * 		Monitoring Unit) counters are limited resources. When there are
 * 		more PMU based perf events opened than available counters,
 * 		kernel will multiplex these events so each event gets certain
 * 		percentage (but not all) of the PMU time. In case that
 * 		multiplexing happens, the number of samples or counter value
 * 		will not reflect the case compared to when no multiplexing
 * 		occurs. This makes comparison between different runs difficult.
 * 		Typically, the counter value should be normalized before
 * 		comparing to other experiments. The usual normalization is done
 * 		as follows.
 *
 * 		::
 *
 * 			normalized_counter = counter * t_enabled / t_running
 *
 * 		Where t_enabled is the time enabled for event and t_running is
 * 		the time running for event since last normalization. The
 * 		enabled and running times are accumulated since the perf event
 * 		open. To achieve scaling factor between two invocations of an
 * 		eBPF program, users can use CPU id as the key (which is
 * 		typical for perf array usage model) to remember the previous
 * 		value and do the calculation inside the eBPF program.
 * 	Return
 * 		0 on success, or a negative error in case of failure.
 *
 * long bpf_perf_prog_read_value(struct bpf_perf_event_data *ctx, struct bpf_perf_event_value *buf, u32 buf_size)
 * 	Description
 * 		For en eBPF program attached to a perf event, retrieve the
 * 		value of the event counter associated to *ctx* and store it in
 * 		the structure pointed by *buf* and of size *buf_size*. Enabled
 * 		and running times are also stored in the structure (see
 * 		description of helper **bpf_perf_event_read_value**\ () for
 * 		more details).
 * 	Return
 * 		0 on success, or a negative error in case of failure.
 *
 * long bpf_getsockopt(void *bpf_socket, int level, int optname, void *optval, int optlen)
 * 	Description
 * 		Emulate a call to **getsockopt()** on the socket associated to
 * 		*bpf_socket*, which must be a full socket. The *level* at
 * 		which the option resides and the name *optname* of the option
 * 		must be specified, see **getsockopt(2)** for more information.
 * 		The retrieved value is stored in the structure pointed by
 * 		*opval* and of length *optlen*.
 *
 * 		*bpf_socket* should be one of the following:
 *
 * 		* **struct bpf_sock_ops** for **BPF_PROG_TYPE_SOCK_OPS**.
 * 		* **struct bpf_sock_addr** for **BPF_CGROUP_INET4_CONNECT**
 * 		  and **BPF_CGROUP_INET6_CONNECT**.
 *
 * 		This helper actually implements a subset of **getsockopt()**.
 * 		It supports the following *level*\ s:
 *
 * 		* **IPPROTO_TCP**, which supports *optname*
 * 		  **TCP_CONGESTION**.
 * 		* **IPPROTO_IP**, which supports *optname* **IP_TOS**.
 * 		* **IPPROTO_IPV6**, which supports *optname* **IPV6_TCLASS**.
 * 	Return
 * 		0 on success, or a negative error in case of failure.
 *
 * long bpf_override_return(struct pt_regs *regs, u64 rc)
 * 	Description
 * 		Used for error injection, this helper uses kprobes to override
 * 		the return value of the probed function, and to set it to *rc*.
 * 		The first argument is the context *regs* on which the kprobe
 * 		works.
 *
 * 		This helper works by setting the PC (program counter)
 * 		to an override function which is run in place of the original
 * 		probed function. This means the probed function is not run at
 * 		all. The replacement function just returns with the required
 * 		value.
 *
 * 		This helper has security implications, and thus is subject to
 * 		restrictions. It is only available if the kernel was compiled
 * 		with the **CONFIG_BPF_KPROBE_OVERRIDE** configuration
 * 		option, and in this case it only works on functions tagged with
 * 		**ALLOW_ERROR_INJECTION** in the kernel code.
 *
 * 		Also, the helper is only available for the architectures having
 * 		the CONFIG_FUNCTION_ERROR_INJECTION option. As of this writing,
 * 		x86 architecture is the only one to support this feature.
 * 	Return
 * 		0
 *
 * long bpf_sock_ops_cb_flags_set(struct bpf_sock_ops *bpf_sock, int argval)
 * 	Description
 * 		Attempt to set the value of the **bpf_sock_ops_cb_flags** field
 * 		for the full TCP socket associated to *bpf_sock_ops* to
 * 		*argval*.
 *
 * 		The primary use of this field is to determine if there should
 * 		be calls to eBPF programs of type
 * 		**BPF_PROG_TYPE_SOCK_OPS** at various points in the TCP
 * 		code. A program of the same type can change its value, per
 * 		connection and as necessary, when the connection is
 * 		established. This field is directly accessible for reading, but
 * 		this helper must be used for updates in order to return an
 * 		error if an eBPF program tries to set a callback that is not
 * 		supported in the current kernel.
 *
 * 		*argval* is a flag array which can combine these flags:
 *
 * 		* **BPF_SOCK_OPS_RTO_CB_FLAG** (retransmission time out)
 * 		* **BPF_SOCK_OPS_RETRANS_CB_FLAG** (retransmission)
 * 		* **BPF_SOCK_OPS_STATE_CB_FLAG** (TCP state change)
 * 		* **BPF_SOCK_OPS_RTT_CB_FLAG** (every RTT)
 *
 * 		Therefore, this function can be used to clear a callback flag by
 * 		setting the appropriate bit to zero. e.g. to disable the RTO
 * 		callback:
 *
 * 		**bpf_sock_ops_cb_flags_set(bpf_sock,**
 * 			**bpf_sock->bpf_sock_ops_cb_flags & ~BPF_SOCK_OPS_RTO_CB_FLAG)**
 *
 * 		Here are some examples of where one could call such eBPF
 * 		program:
 *
 * 		* When RTO fires.
 * 		* When a packet is retransmitted.
 * 		* When the connection terminates.
 * 		* When a packet is sent.
 * 		* When a packet is received.
 * 	Return
 * 		Code **-EINVAL** if the socket is not a full TCP socket;
 * 		otherwise, a positive number containing the bits that could not
 * 		be set is returned (which comes down to 0 if all bits were set
 * 		as required).
 *
 * long bpf_msg_redirect_map(struct sk_msg_buff *msg, struct bpf_map *map, u32 key, u64 flags)
 * 	Description
 * 		This helper is used in programs implementing policies at the
 * 		socket level. If the message *msg* is allowed to pass (i.e. if
 * 		the verdict eBPF program returns **SK_PASS**), redirect it to
 * 		the socket referenced by *map* (of type
 * 		**BPF_MAP_TYPE_SOCKMAP**) at index *key*. Both ingress and
 * 		egress interfaces can be used for redirection. The
 * 		**BPF_F_INGRESS** value in *flags* is used to make the
 * 		distinction (ingress path is selected if the flag is present,
 * 		egress path otherwise). This is the only flag supported for now.
 * 	Return
 * 		**SK_PASS** on success, or **SK_DROP** on error.
 *
 * long bpf_msg_apply_bytes(struct sk_msg_buff *msg, u32 bytes)
 * 	Description
 * 		For socket policies, apply the verdict of the eBPF program to
 * 		the next *bytes* (number of bytes) of message *msg*.
 *
 * 		For example, this helper can be used in the following cases:
 *
 * 		* A single **sendmsg**\ () or **sendfile**\ () system call
 * 		  contains multiple logical messages that the eBPF program is
 * 		  supposed to read and for which it should apply a verdict.
 * 		* An eBPF program only cares to read the first *bytes* of a
 * 		  *msg*. If the message has a large payload, then setting up
 * 		  and calling the eBPF program repeatedly for all bytes, even
 * 		  though the verdict is already known, would create unnecessary
 * 		  overhead.
 *
 * 		When called from within an eBPF program, the helper sets a
 * 		counter internal to the BPF infrastructure, that is used to
 * 		apply the last verdict to the next *bytes*. If *bytes* is
 * 		smaller than the current data being processed from a
 * 		**sendmsg**\ () or **sendfile**\ () system call, the first
 * 		*bytes* will be sent and the eBPF program will be re-run with
 * 		the pointer for start of data pointing to byte number *bytes*
 * 		**+ 1**. If *bytes* is larger than the current data being
 * 		processed, then the eBPF verdict will be applied to multiple
 * 		**sendmsg**\ () or **sendfile**\ () calls until *bytes* are
 * 		consumed.
 *
 * 		Note that if a socket closes with the internal counter holding
 * 		a non-zero value, this is not a problem because data is not
 * 		being buffered for *bytes* and is sent as it is received.
 * 	Return
 * 		0
 *
 * long bpf_msg_cork_bytes(struct sk_msg_buff *msg, u32 bytes)
 * 	Description
 * 		For socket policies, prevent the execution of the verdict eBPF
 * 		program for message *msg* until *bytes* (byte number) have been
 * 		accumulated.
 *
 * 		This can be used when one needs a specific number of bytes
 * 		before a verdict can be assigned, even if the data spans
 * 		multiple **sendmsg**\ () or **sendfile**\ () calls. The extreme
 * 		case would be a user calling **sendmsg**\ () repeatedly with
 * 		1-byte long message segments. Obviously, this is bad for
 * 		performance, but it is still valid. If the eBPF program needs
 * 		*bytes* bytes to validate a header, this helper can be used to
 * 		prevent the eBPF program to be called again until *bytes* have
 * 		been accumulated.
 * 	Return
 * 		0
 *
 * long bpf_msg_pull_data(struct sk_msg_buff *msg, u32 start, u32 end, u64 flags)
 * 	Description
 * 		For socket policies, pull in non-linear data from user space
 * 		for *msg* and set pointers *msg*\ **->data** and *msg*\
 * 		**->data_end** to *start* and *end* bytes offsets into *msg*,
 * 		respectively.
 *
 * 		If a program of type **BPF_PROG_TYPE_SK_MSG** is run on a
 * 		*msg* it can only parse data that the (**data**, **data_end**)
 * 		pointers have already consumed. For **sendmsg**\ () hooks this
 * 		is likely the first scatterlist element. But for calls relying
 * 		on the **sendpage** handler (e.g. **sendfile**\ ()) this will
 * 		be the range (**0**, **0**) because the data is shared with
 * 		user space and by default the objective is to avoid allowing
 * 		user space to modify data while (or after) eBPF verdict is
 * 		being decided. This helper can be used to pull in data and to
 * 		set the start and end pointer to given values. Data will be
 * 		copied if necessary (i.e. if data was not linear and if start
 * 		and end pointers do not point to the same chunk).
 *
 * 		A call to this helper is susceptible to change the underlying
 * 		packet buffer. Therefore, at load time, all checks on pointers
 * 		previously done by the verifier are invalidated and must be
 * 		performed again, if the helper is used in combination with
 * 		direct packet access.
 *
 * 		All values for *flags* are reserved for future usage, and must
 * 		be left at zero.
 * 	Return
 * 		0 on success, or a negative error in case of failure.
 *
 * long bpf_bind(struct bpf_sock_addr *ctx, struct sockaddr *addr, int addr_len)
 * 	Description
 * 		Bind the socket associated to *ctx* to the address pointed by
 * 		*addr*, of length *addr_len*. This allows for making outgoing
 * 		connection from the desired IP address, which can be useful for
 * 		example when all processes inside a cgroup should use one
 * 		single IP address on a host that has multiple IP configured.
 *
 * 		This helper works for IPv4 and IPv6, TCP and UDP sockets. The
 * 		domain (*addr*\ **->sa_family**) must be **AF_INET** (or
 * 		**AF_INET6**). It's advised to pass zero port (**sin_port**
 * 		or **sin6_port**) which triggers IP_BIND_ADDRESS_NO_PORT-like
 * 		behavior and lets the kernel efficiently pick up an unused
 * 		port as long as 4-tuple is unique. Passing non-zero port might
 * 		lead to degraded performance.
 * 	Return
 * 		0 on success, or a negative error in case of failure.
 *
 * long bpf_xdp_adjust_tail(struct xdp_buff *xdp_md, int delta)
 * 	Description
 * 		Adjust (move) *xdp_md*\ **->data_end** by *delta* bytes. It is
 * 		possible to both shrink and grow the packet tail.
 * 		Shrink done via *delta* being a negative integer.
 *
 * 		A call to this helper is susceptible to change the underlying
 * 		packet buffer. Therefore, at load time, all checks on pointers
 * 		previously done by the verifier are invalidated and must be
 * 		performed again, if the helper is used in combination with
 * 		direct packet access.
 * 	Return
 * 		0 on success, or a negative error in case of failure.
 *
 * long bpf_skb_get_xfrm_state(struct sk_buff *skb, u32 index, struct bpf_xfrm_state *xfrm_state, u32 size, u64 flags)
 * 	Description
 * 		Retrieve the XFRM state (IP transform framework, see also
 * 		**ip-xfrm(8)**) at *index* in XFRM "security path" for *skb*.
 *
 * 		The retrieved value is stored in the **struct bpf_xfrm_state**
 * 		pointed by *xfrm_state* and of length *size*.
 *
 * 		All values for *flags* are reserved for future usage, and must
 * 		be left at zero.
 *
 * 		This helper is available only if the kernel was compiled with
 * 		**CONFIG_XFRM** configuration option.
 * 	Return
 * 		0 on success, or a negative error in case of failure.
 *
 * long bpf_get_stack(void *ctx, void *buf, u32 size, u64 flags)
 * 	Description
 * 		Return a user or a kernel stack in bpf program provided buffer.
 * 		To achieve this, the helper needs *ctx*, which is a pointer
 * 		to the context on which the tracing program is executed.
 * 		To store the stacktrace, the bpf program provides *buf* with
 * 		a nonnegative *size*.
 *
 * 		The last argument, *flags*, holds the number of stack frames to
 * 		skip (from 0 to 255), masked with
 * 		**BPF_F_SKIP_FIELD_MASK**. The next bits can be used to set
 * 		the following flags:
 *
 * 		**BPF_F_USER_STACK**
 * 			Collect a user space stack instead of a kernel stack.
 * 		**BPF_F_USER_BUILD_ID**
 * 			Collect buildid+offset instead of ips for user stack,
 * 			only valid if **BPF_F_USER_STACK** is also specified.
 *
 * 		**bpf_get_stack**\ () can collect up to
 * 		**PERF_MAX_STACK_DEPTH** both kernel and user frames, subject
 * 		to sufficient large buffer size. Note that
 * 		this limit can be controlled with the **sysctl** program, and
 * 		that it should be manually increased in order to profile long
 * 		user stacks (such as stacks for Java programs). To do so, use:
 *
 * 		::
 *
 * 			# sysctl kernel.perf_event_max_stack=<new value>
 * 	Return
 * 		A non-negative value equal to or less than *size* on success,
 * 		or a negative error in case of failure.
 *
 * long bpf_skb_load_bytes_relative(const void *skb, u32 offset, void *to, u32 len, u32 start_header)
 * 	Description
 * 		This helper is similar to **bpf_skb_load_bytes**\ () in that
 * 		it provides an easy way to load *len* bytes from *offset*
 * 		from the packet associated to *skb*, into the buffer pointed
 * 		by *to*. The difference to **bpf_skb_load_bytes**\ () is that
 * 		a fifth argument *start_header* exists in order to select a
 * 		base offset to start from. *start_header* can be one of:
 *
 * 		**BPF_HDR_START_MAC**
 * 			Base offset to load data from is *skb*'s mac header.
 * 		**BPF_HDR_START_NET**
 * 			Base offset to load data from is *skb*'s network header.
 *
 * 		In general, "direct packet access" is the preferred method to
 * 		access packet data, however, this helper is in particular useful
 * 		in socket filters where *skb*\ **->data** does not always point
 * 		to the start of the mac header and where "direct packet access"
 * 		is not available.
 * 	Return
 * 		0 on success, or a negative error in case of failure.
 *
 * long bpf_fib_lookup(void *ctx, struct bpf_fib_lookup *params, int plen, u32 flags)
 *	Description
 *		Do FIB lookup in kernel tables using parameters in *params*.
 *		If lookup is successful and result shows packet is to be
 *		forwarded, the neighbor tables are searched for the nexthop.
 *		If successful (ie., FIB lookup shows forwarding and nexthop
 *		is resolved), the nexthop address is returned in ipv4_dst
 *		or ipv6_dst based on family, smac is set to mac address of
 *		egress device, dmac is set to nexthop mac address, rt_metric
 *		is set to metric from route (IPv4/IPv6 only), and ifindex
 *		is set to the device index of the nexthop from the FIB lookup.
 *
 *		*plen* argument is the size of the passed in struct.
 *		*flags* argument can be a combination of one or more of the
 *		following values:
 *
 *		**BPF_FIB_LOOKUP_DIRECT**
 *			Do a direct table lookup vs full lookup using FIB
 *			rules.
 *		**BPF_FIB_LOOKUP_OUTPUT**
 *			Perform lookup from an egress perspective (default is
 *			ingress).
 *
 *		*ctx* is either **struct xdp_md** for XDP programs or
 *		**struct sk_buff** tc cls_act programs.
 *	Return
 *		* < 0 if any input argument is invalid
 *		*   0 on success (packet is forwarded, nexthop neighbor exists)
 *		* > 0 one of **BPF_FIB_LKUP_RET_** codes explaining why the
 *		  packet is not forwarded or needs assist from full stack
 *
 * long bpf_sock_hash_update(struct bpf_sock_ops *skops, struct bpf_map *map, void *key, u64 flags)
 *	Description
 *		Add an entry to, or update a sockhash *map* referencing sockets.
 *		The *skops* is used as a new value for the entry associated to
 *		*key*. *flags* is one of:
 *
 *		**BPF_NOEXIST**
 *			The entry for *key* must not exist in the map.
 *		**BPF_EXIST**
 *			The entry for *key* must already exist in the map.
 *		**BPF_ANY**
 *			No condition on the existence of the entry for *key*.
 *
 *		If the *map* has eBPF programs (parser and verdict), those will
 *		be inherited by the socket being added. If the socket is
 *		already attached to eBPF programs, this results in an error.
 *	Return
 *		0 on success, or a negative error in case of failure.
 *
 * long bpf_msg_redirect_hash(struct sk_msg_buff *msg, struct bpf_map *map, void *key, u64 flags)
 *	Description
 *		This helper is used in programs implementing policies at the
 *		socket level. If the message *msg* is allowed to pass (i.e. if
 *		the verdict eBPF program returns **SK_PASS**), redirect it to
 *		the socket referenced by *map* (of type
 *		**BPF_MAP_TYPE_SOCKHASH**) using hash *key*. Both ingress and
 *		egress interfaces can be used for redirection. The
 *		**BPF_F_INGRESS** value in *flags* is used to make the
 *		distinction (ingress path is selected if the flag is present,
 *		egress path otherwise). This is the only flag supported for now.
 *	Return
 *		**SK_PASS** on success, or **SK_DROP** on error.
 *
 * long bpf_sk_redirect_hash(struct sk_buff *skb, struct bpf_map *map, void *key, u64 flags)
 *	Description
 *		This helper is used in programs implementing policies at the
 *		skb socket level. If the sk_buff *skb* is allowed to pass (i.e.
 *		if the verdict eBPF program returns **SK_PASS**), redirect it
 *		to the socket referenced by *map* (of type
 *		**BPF_MAP_TYPE_SOCKHASH**) using hash *key*. Both ingress and
 *		egress interfaces can be used for redirection. The
 *		**BPF_F_INGRESS** value in *flags* is used to make the
 *		distinction (ingress path is selected if the flag is present,
 *		egress otherwise). This is the only flag supported for now.
 *	Return
 *		**SK_PASS** on success, or **SK_DROP** on error.
 *
 * long bpf_lwt_push_encap(struct sk_buff *skb, u32 type, void *hdr, u32 len)
 *	Description
 *		Encapsulate the packet associated to *skb* within a Layer 3
 *		protocol header. This header is provided in the buffer at
 *		address *hdr*, with *len* its size in bytes. *type* indicates
 *		the protocol of the header and can be one of:
 *
 *		**BPF_LWT_ENCAP_SEG6**
 *			IPv6 encapsulation with Segment Routing Header
 *			(**struct ipv6_sr_hdr**). *hdr* only contains the SRH,
 *			the IPv6 header is computed by the kernel.
 *		**BPF_LWT_ENCAP_SEG6_INLINE**
 *			Only works if *skb* contains an IPv6 packet. Insert a
 *			Segment Routing Header (**struct ipv6_sr_hdr**) inside
 *			the IPv6 header.
 *		**BPF_LWT_ENCAP_IP**
 *			IP encapsulation (GRE/GUE/IPIP/etc). The outer header
 *			must be IPv4 or IPv6, followed by zero or more
 *			additional headers, up to **LWT_BPF_MAX_HEADROOM**
 *			total bytes in all prepended headers. Please note that
 *			if **skb_is_gso**\ (*skb*) is true, no more than two
 *			headers can be prepended, and the inner header, if
 *			present, should be either GRE or UDP/GUE.
 *
 *		**BPF_LWT_ENCAP_SEG6**\ \* types can be called by BPF programs
 *		of type **BPF_PROG_TYPE_LWT_IN**; **BPF_LWT_ENCAP_IP** type can
 *		be called by bpf programs of types **BPF_PROG_TYPE_LWT_IN** and
 *		**BPF_PROG_TYPE_LWT_XMIT**.
 *
 * 		A call to this helper is susceptible to change the underlying
 * 		packet buffer. Therefore, at load time, all checks on pointers
 * 		previously done by the verifier are invalidated and must be
 * 		performed again, if the helper is used in combination with
 * 		direct packet access.
 *	Return
 * 		0 on success, or a negative error in case of failure.
 *
 * long bpf_lwt_seg6_store_bytes(struct sk_buff *skb, u32 offset, const void *from, u32 len)
 *	Description
 *		Store *len* bytes from address *from* into the packet
 *		associated to *skb*, at *offset*. Only the flags, tag and TLVs
 *		inside the outermost IPv6 Segment Routing Header can be
 *		modified through this helper.
 *
 * 		A call to this helper is susceptible to change the underlying
 * 		packet buffer. Therefore, at load time, all checks on pointers
 * 		previously done by the verifier are invalidated and must be
 * 		performed again, if the helper is used in combination with
 * 		direct packet access.
 *	Return
 * 		0 on success, or a negative error in case of failure.
 *
 * long bpf_lwt_seg6_adjust_srh(struct sk_buff *skb, u32 offset, s32 delta)
 *	Description
 *		Adjust the size allocated to TLVs in the outermost IPv6
 *		Segment Routing Header contained in the packet associated to
 *		*skb*, at position *offset* by *delta* bytes. Only offsets
 *		after the segments are accepted. *delta* can be as well
 *		positive (growing) as negative (shrinking).
 *
 * 		A call to this helper is susceptible to change the underlying
 * 		packet buffer. Therefore, at load time, all checks on pointers
 * 		previously done by the verifier are invalidated and must be
 * 		performed again, if the helper is used in combination with
 * 		direct packet access.
 *	Return
 * 		0 on success, or a negative error in case of failure.
 *
 * long bpf_lwt_seg6_action(struct sk_buff *skb, u32 action, void *param, u32 param_len)
 *	Description
 *		Apply an IPv6 Segment Routing action of type *action* to the
 *		packet associated to *skb*. Each action takes a parameter
 *		contained at address *param*, and of length *param_len* bytes.
 *		*action* can be one of:
 *
 *		**SEG6_LOCAL_ACTION_END_X**
 *			End.X action: Endpoint with Layer-3 cross-connect.
 *			Type of *param*: **struct in6_addr**.
 *		**SEG6_LOCAL_ACTION_END_T**
 *			End.T action: Endpoint with specific IPv6 table lookup.
 *			Type of *param*: **int**.
 *		**SEG6_LOCAL_ACTION_END_B6**
 *			End.B6 action: Endpoint bound to an SRv6 policy.
 *			Type of *param*: **struct ipv6_sr_hdr**.
 *		**SEG6_LOCAL_ACTION_END_B6_ENCAP**
 *			End.B6.Encap action: Endpoint bound to an SRv6
 *			encapsulation policy.
 *			Type of *param*: **struct ipv6_sr_hdr**.
 *
 * 		A call to this helper is susceptible to change the underlying
 * 		packet buffer. Therefore, at load time, all checks on pointers
 * 		previously done by the verifier are invalidated and must be
 * 		performed again, if the helper is used in combination with
 * 		direct packet access.
 *	Return
 * 		0 on success, or a negative error in case of failure.
 *
 * long bpf_rc_repeat(void *ctx)
 *	Description
 *		This helper is used in programs implementing IR decoding, to
 *		report a successfully decoded repeat key message. This delays
 *		the generation of a key up event for previously generated
 *		key down event.
 *
 *		Some IR protocols like NEC have a special IR message for
 *		repeating last button, for when a button is held down.
 *
 *		The *ctx* should point to the lirc sample as passed into
 *		the program.
 *
 *		This helper is only available is the kernel was compiled with
 *		the **CONFIG_BPF_LIRC_MODE2** configuration option set to
 *		"**y**".
 *	Return
 *		0
 *
 * long bpf_rc_keydown(void *ctx, u32 protocol, u64 scancode, u32 toggle)
 *	Description
 *		This helper is used in programs implementing IR decoding, to
 *		report a successfully decoded key press with *scancode*,
 *		*toggle* value in the given *protocol*. The scancode will be
 *		translated to a keycode using the rc keymap, and reported as
 *		an input key down event. After a period a key up event is
 *		generated. This period can be extended by calling either
 *		**bpf_rc_keydown**\ () again with the same values, or calling
 *		**bpf_rc_repeat**\ ().
 *
 *		Some protocols include a toggle bit, in case the button was
 *		released and pressed again between consecutive scancodes.
 *
 *		The *ctx* should point to the lirc sample as passed into
 *		the program.
 *
 *		The *protocol* is the decoded protocol number (see
 *		**enum rc_proto** for some predefined values).
 *
 *		This helper is only available is the kernel was compiled with
 *		the **CONFIG_BPF_LIRC_MODE2** configuration option set to
 *		"**y**".
 *	Return
 *		0
 *
 * u64 bpf_skb_cgroup_id(struct sk_buff *skb)
 * 	Description
 * 		Return the cgroup v2 id of the socket associated with the *skb*.
 * 		This is roughly similar to the **bpf_get_cgroup_classid**\ ()
 * 		helper for cgroup v1 by providing a tag resp. identifier that
 * 		can be matched on or used for map lookups e.g. to implement
 * 		policy. The cgroup v2 id of a given path in the hierarchy is
 * 		exposed in user space through the f_handle API in order to get
 * 		to the same 64-bit id.
 *
 * 		This helper can be used on TC egress path, but not on ingress,
 * 		and is available only if the kernel was compiled with the
 * 		**CONFIG_SOCK_CGROUP_DATA** configuration option.
 * 	Return
 * 		The id is returned or 0 in case the id could not be retrieved.
 *
 * u64 bpf_get_current_cgroup_id(void)
 * 	Return
 * 		A 64-bit integer containing the current cgroup id based
 * 		on the cgroup within which the current task is running.
 *
 * void *bpf_get_local_storage(void *map, u64 flags)
 *	Description
 *		Get the pointer to the local storage area.
 *		The type and the size of the local storage is defined
 *		by the *map* argument.
 *		The *flags* meaning is specific for each map type,
 *		and has to be 0 for cgroup local storage.
 *
 *		Depending on the BPF program type, a local storage area
 *		can be shared between multiple instances of the BPF program,
 *		running simultaneously.
 *
 *		A user should care about the synchronization by himself.
 *		For example, by using the **BPF_STX_XADD** instruction to alter
 *		the shared data.
 *	Return
 *		A pointer to the local storage area.
 *
 * long bpf_sk_select_reuseport(struct sk_reuseport_md *reuse, struct bpf_map *map, void *key, u64 flags)
 *	Description
 *		Select a **SO_REUSEPORT** socket from a
 *		**BPF_MAP_TYPE_REUSEPORT_ARRAY** *map*.
 *		It checks the selected socket is matching the incoming
 *		request in the socket buffer.
 *	Return
 *		0 on success, or a negative error in case of failure.
 *
 * u64 bpf_skb_ancestor_cgroup_id(struct sk_buff *skb, int ancestor_level)
 *	Description
 *		Return id of cgroup v2 that is ancestor of cgroup associated
 *		with the *skb* at the *ancestor_level*.  The root cgroup is at
 *		*ancestor_level* zero and each step down the hierarchy
 *		increments the level. If *ancestor_level* == level of cgroup
 *		associated with *skb*, then return value will be same as that
 *		of **bpf_skb_cgroup_id**\ ().
 *
 *		The helper is useful to implement policies based on cgroups
 *		that are upper in hierarchy than immediate cgroup associated
 *		with *skb*.
 *
 *		The format of returned id and helper limitations are same as in
 *		**bpf_skb_cgroup_id**\ ().
 *	Return
 *		The id is returned or 0 in case the id could not be retrieved.
 *
 * struct bpf_sock *bpf_sk_lookup_tcp(void *ctx, struct bpf_sock_tuple *tuple, u32 tuple_size, u64 netns, u64 flags)
 *	Description
 *		Look for TCP socket matching *tuple*, optionally in a child
 *		network namespace *netns*. The return value must be checked,
 *		and if non-**NULL**, released via **bpf_sk_release**\ ().
 *
 *		The *ctx* should point to the context of the program, such as
 *		the skb or socket (depending on the hook in use). This is used
 *		to determine the base network namespace for the lookup.
 *
 *		*tuple_size* must be one of:
 *
 *		**sizeof**\ (*tuple*\ **->ipv4**)
 *			Look for an IPv4 socket.
 *		**sizeof**\ (*tuple*\ **->ipv6**)
 *			Look for an IPv6 socket.
 *
 *		If the *netns* is a negative signed 32-bit integer, then the
 *		socket lookup table in the netns associated with the *ctx*
 *		will be used. For the TC hooks, this is the netns of the device
 *		in the skb. For socket hooks, this is the netns of the socket.
 *		If *netns* is any other signed 32-bit value greater than or
 *		equal to zero then it specifies the ID of the netns relative to
 *		the netns associated with the *ctx*. *netns* values beyond the
 *		range of 32-bit integers are reserved for future use.
 *
 *		All values for *flags* are reserved for future usage, and must
 *		be left at zero.
 *
 *		This helper is available only if the kernel was compiled with
 *		**CONFIG_NET** configuration option.
 *	Return
 *		Pointer to **struct bpf_sock**, or **NULL** in case of failure.
 *		For sockets with reuseport option, the **struct bpf_sock**
 *		result is from *reuse*\ **->socks**\ [] using the hash of the
 *		tuple.
 *
 * struct bpf_sock *bpf_sk_lookup_udp(void *ctx, struct bpf_sock_tuple *tuple, u32 tuple_size, u64 netns, u64 flags)
 *	Description
 *		Look for UDP socket matching *tuple*, optionally in a child
 *		network namespace *netns*. The return value must be checked,
 *		and if non-**NULL**, released via **bpf_sk_release**\ ().
 *
 *		The *ctx* should point to the context of the program, such as
 *		the skb or socket (depending on the hook in use). This is used
 *		to determine the base network namespace for the lookup.
 *
 *		*tuple_size* must be one of:
 *
 *		**sizeof**\ (*tuple*\ **->ipv4**)
 *			Look for an IPv4 socket.
 *		**sizeof**\ (*tuple*\ **->ipv6**)
 *			Look for an IPv6 socket.
 *
 *		If the *netns* is a negative signed 32-bit integer, then the
 *		socket lookup table in the netns associated with the *ctx*
 *		will be used. For the TC hooks, this is the netns of the device
 *		in the skb. For socket hooks, this is the netns of the socket.
 *		If *netns* is any other signed 32-bit value greater than or
 *		equal to zero then it specifies the ID of the netns relative to
 *		the netns associated with the *ctx*. *netns* values beyond the
 *		range of 32-bit integers are reserved for future use.
 *
 *		All values for *flags* are reserved for future usage, and must
 *		be left at zero.
 *
 *		This helper is available only if the kernel was compiled with
 *		**CONFIG_NET** configuration option.
 *	Return
 *		Pointer to **struct bpf_sock**, or **NULL** in case of failure.
 *		For sockets with reuseport option, the **struct bpf_sock**
 *		result is from *reuse*\ **->socks**\ [] using the hash of the
 *		tuple.
 *
 * long bpf_sk_release(void *sock)
 *	Description
 *		Release the reference held by *sock*. *sock* must be a
 *		non-**NULL** pointer that was returned from
 *		**bpf_sk_lookup_xxx**\ ().
 *	Return
 *		0 on success, or a negative error in case of failure.
 *
 * long bpf_map_push_elem(struct bpf_map *map, const void *value, u64 flags)
 * 	Description
 * 		Push an element *value* in *map*. *flags* is one of:
 *
 * 		**BPF_EXIST**
 * 			If the queue/stack is full, the oldest element is
 * 			removed to make room for this.
 * 	Return
 * 		0 on success, or a negative error in case of failure.
 *
 * long bpf_map_pop_elem(struct bpf_map *map, void *value)
 * 	Description
 * 		Pop an element from *map*.
 * 	Return
 * 		0 on success, or a negative error in case of failure.
 *
 * long bpf_map_peek_elem(struct bpf_map *map, void *value)
 * 	Description
 * 		Get an element from *map* without removing it.
 * 	Return
 * 		0 on success, or a negative error in case of failure.
 *
 * long bpf_msg_push_data(struct sk_msg_buff *msg, u32 start, u32 len, u64 flags)
 *	Description
 *		For socket policies, insert *len* bytes into *msg* at offset
 *		*start*.
 *
 *		If a program of type **BPF_PROG_TYPE_SK_MSG** is run on a
 *		*msg* it may want to insert metadata or options into the *msg*.
 *		This can later be read and used by any of the lower layer BPF
 *		hooks.
 *
 *		This helper may fail if under memory pressure (a malloc
 *		fails) in these cases BPF programs will get an appropriate
 *		error and BPF programs will need to handle them.
 *	Return
 *		0 on success, or a negative error in case of failure.
 *
 * long bpf_msg_pop_data(struct sk_msg_buff *msg, u32 start, u32 len, u64 flags)
 *	Description
 *		Will remove *len* bytes from a *msg* starting at byte *start*.
 *		This may result in **ENOMEM** errors under certain situations if
 *		an allocation and copy are required due to a full ring buffer.
 *		However, the helper will try to avoid doing the allocation
 *		if possible. Other errors can occur if input parameters are
 *		invalid either due to *start* byte not being valid part of *msg*
 *		payload and/or *pop* value being to large.
 *	Return
 *		0 on success, or a negative error in case of failure.
 *
 * long bpf_rc_pointer_rel(void *ctx, s32 rel_x, s32 rel_y)
 *	Description
 *		This helper is used in programs implementing IR decoding, to
 *		report a successfully decoded pointer movement.
 *
 *		The *ctx* should point to the lirc sample as passed into
 *		the program.
 *
 *		This helper is only available is the kernel was compiled with
 *		the **CONFIG_BPF_LIRC_MODE2** configuration option set to
 *		"**y**".
 *	Return
 *		0
 *
 * long bpf_spin_lock(struct bpf_spin_lock *lock)
 *	Description
 *		Acquire a spinlock represented by the pointer *lock*, which is
 *		stored as part of a value of a map. Taking the lock allows to
 *		safely update the rest of the fields in that value. The
 *		spinlock can (and must) later be released with a call to
 *		**bpf_spin_unlock**\ (\ *lock*\ ).
 *
 *		Spinlocks in BPF programs come with a number of restrictions
 *		and constraints:
 *
 *		* **bpf_spin_lock** objects are only allowed inside maps of
 *		  types **BPF_MAP_TYPE_HASH** and **BPF_MAP_TYPE_ARRAY** (this
 *		  list could be extended in the future).
 *		* BTF description of the map is mandatory.
 *		* The BPF program can take ONE lock at a time, since taking two
 *		  or more could cause dead locks.
 *		* Only one **struct bpf_spin_lock** is allowed per map element.
 *		* When the lock is taken, calls (either BPF to BPF or helpers)
 *		  are not allowed.
 *		* The **BPF_LD_ABS** and **BPF_LD_IND** instructions are not
 *		  allowed inside a spinlock-ed region.
 *		* The BPF program MUST call **bpf_spin_unlock**\ () to release
 *		  the lock, on all execution paths, before it returns.
 *		* The BPF program can access **struct bpf_spin_lock** only via
 *		  the **bpf_spin_lock**\ () and **bpf_spin_unlock**\ ()
 *		  helpers. Loading or storing data into the **struct
 *		  bpf_spin_lock** *lock*\ **;** field of a map is not allowed.
 *		* To use the **bpf_spin_lock**\ () helper, the BTF description
 *		  of the map value must be a struct and have **struct
 *		  bpf_spin_lock** *anyname*\ **;** field at the top level.
 *		  Nested lock inside another struct is not allowed.
 *		* The **struct bpf_spin_lock** *lock* field in a map value must
 *		  be aligned on a multiple of 4 bytes in that value.
 *		* Syscall with command **BPF_MAP_LOOKUP_ELEM** does not copy
 *		  the **bpf_spin_lock** field to user space.
 *		* Syscall with command **BPF_MAP_UPDATE_ELEM**, or update from
 *		  a BPF program, do not update the **bpf_spin_lock** field.
 *		* **bpf_spin_lock** cannot be on the stack or inside a
 *		  networking packet (it can only be inside of a map values).
 *		* **bpf_spin_lock** is available to root only.
 *		* Tracing programs and socket filter programs cannot use
 *		  **bpf_spin_lock**\ () due to insufficient preemption checks
 *		  (but this may change in the future).
 *		* **bpf_spin_lock** is not allowed in inner maps of map-in-map.
 *	Return
 *		0
 *
 * long bpf_spin_unlock(struct bpf_spin_lock *lock)
 *	Description
 *		Release the *lock* previously locked by a call to
 *		**bpf_spin_lock**\ (\ *lock*\ ).
 *	Return
 *		0
 *
 * struct bpf_sock *bpf_sk_fullsock(struct bpf_sock *sk)
 *	Description
 *		This helper gets a **struct bpf_sock** pointer such
 *		that all the fields in this **bpf_sock** can be accessed.
 *	Return
 *		A **struct bpf_sock** pointer on success, or **NULL** in
 *		case of failure.
 *
 * struct bpf_tcp_sock *bpf_tcp_sock(struct bpf_sock *sk)
 *	Description
 *		This helper gets a **struct bpf_tcp_sock** pointer from a
 *		**struct bpf_sock** pointer.
 *	Return
 *		A **struct bpf_tcp_sock** pointer on success, or **NULL** in
 *		case of failure.
 *
 * long bpf_skb_ecn_set_ce(struct sk_buff *skb)
 *	Description
 *		Set ECN (Explicit Congestion Notification) field of IP header
 *		to **CE** (Congestion Encountered) if current value is **ECT**
 *		(ECN Capable Transport). Otherwise, do nothing. Works with IPv6
 *		and IPv4.
 *	Return
 *		1 if the **CE** flag is set (either by the current helper call
 *		or because it was already present), 0 if it is not set.
 *
 * struct bpf_sock *bpf_get_listener_sock(struct bpf_sock *sk)
 *	Description
 *		Return a **struct bpf_sock** pointer in **TCP_LISTEN** state.
 *		**bpf_sk_release**\ () is unnecessary and not allowed.
 *	Return
 *		A **struct bpf_sock** pointer on success, or **NULL** in
 *		case of failure.
 *
 * struct bpf_sock *bpf_skc_lookup_tcp(void *ctx, struct bpf_sock_tuple *tuple, u32 tuple_size, u64 netns, u64 flags)
 *	Description
 *		Look for TCP socket matching *tuple*, optionally in a child
 *		network namespace *netns*. The return value must be checked,
 *		and if non-**NULL**, released via **bpf_sk_release**\ ().
 *
 *		This function is identical to **bpf_sk_lookup_tcp**\ (), except
 *		that it also returns timewait or request sockets. Use
 *		**bpf_sk_fullsock**\ () or **bpf_tcp_sock**\ () to access the
 *		full structure.
 *
 *		This helper is available only if the kernel was compiled with
 *		**CONFIG_NET** configuration option.
 *	Return
 *		Pointer to **struct bpf_sock**, or **NULL** in case of failure.
 *		For sockets with reuseport option, the **struct bpf_sock**
 *		result is from *reuse*\ **->socks**\ [] using the hash of the
 *		tuple.
 *
 * long bpf_tcp_check_syncookie(void *sk, void *iph, u32 iph_len, struct tcphdr *th, u32 th_len)
 * 	Description
 * 		Check whether *iph* and *th* contain a valid SYN cookie ACK for
 * 		the listening socket in *sk*.
 *
 * 		*iph* points to the start of the IPv4 or IPv6 header, while
 * 		*iph_len* contains **sizeof**\ (**struct iphdr**) or
 * 		**sizeof**\ (**struct ip6hdr**).
 *
 * 		*th* points to the start of the TCP header, while *th_len*
 * 		contains **sizeof**\ (**struct tcphdr**).
 * 	Return
 * 		0 if *iph* and *th* are a valid SYN cookie ACK, or a negative
 * 		error otherwise.
 *
 * long bpf_sysctl_get_name(struct bpf_sysctl *ctx, char *buf, size_t buf_len, u64 flags)
 *	Description
 *		Get name of sysctl in /proc/sys/ and copy it into provided by
 *		program buffer *buf* of size *buf_len*.
 *
 *		The buffer is always NUL terminated, unless it's zero-sized.
 *
 *		If *flags* is zero, full name (e.g. "net/ipv4/tcp_mem") is
 *		copied. Use **BPF_F_SYSCTL_BASE_NAME** flag to copy base name
 *		only (e.g. "tcp_mem").
 *	Return
 *		Number of character copied (not including the trailing NUL).
 *
 *		**-E2BIG** if the buffer wasn't big enough (*buf* will contain
 *		truncated name in this case).
 *
 * long bpf_sysctl_get_current_value(struct bpf_sysctl *ctx, char *buf, size_t buf_len)
 *	Description
 *		Get current value of sysctl as it is presented in /proc/sys
 *		(incl. newline, etc), and copy it as a string into provided
 *		by program buffer *buf* of size *buf_len*.
 *
 *		The whole value is copied, no matter what file position user
 *		space issued e.g. sys_read at.
 *
 *		The buffer is always NUL terminated, unless it's zero-sized.
 *	Return
 *		Number of character copied (not including the trailing NUL).
 *
 *		**-E2BIG** if the buffer wasn't big enough (*buf* will contain
 *		truncated name in this case).
 *
 *		**-EINVAL** if current value was unavailable, e.g. because
 *		sysctl is uninitialized and read returns -EIO for it.
 *
 * long bpf_sysctl_get_new_value(struct bpf_sysctl *ctx, char *buf, size_t buf_len)
 *	Description
 *		Get new value being written by user space to sysctl (before
 *		the actual write happens) and copy it as a string into
 *		provided by program buffer *buf* of size *buf_len*.
 *
 *		User space may write new value at file position > 0.
 *
 *		The buffer is always NUL terminated, unless it's zero-sized.
 *	Return
 *		Number of character copied (not including the trailing NUL).
 *
 *		**-E2BIG** if the buffer wasn't big enough (*buf* will contain
 *		truncated name in this case).
 *
 *		**-EINVAL** if sysctl is being read.
 *
 * long bpf_sysctl_set_new_value(struct bpf_sysctl *ctx, const char *buf, size_t buf_len)
 *	Description
 *		Override new value being written by user space to sysctl with
 *		value provided by program in buffer *buf* of size *buf_len*.
 *
 *		*buf* should contain a string in same form as provided by user
 *		space on sysctl write.
 *
 *		User space may write new value at file position > 0. To override
 *		the whole sysctl value file position should be set to zero.
 *	Return
 *		0 on success.
 *
 *		**-E2BIG** if the *buf_len* is too big.
 *
 *		**-EINVAL** if sysctl is being read.
 *
 * long bpf_strtol(const char *buf, size_t buf_len, u64 flags, long *res)
 *	Description
 *		Convert the initial part of the string from buffer *buf* of
 *		size *buf_len* to a long integer according to the given base
 *		and save the result in *res*.
 *
 *		The string may begin with an arbitrary amount of white space
 *		(as determined by **isspace**\ (3)) followed by a single
 *		optional '**-**' sign.
 *
 *		Five least significant bits of *flags* encode base, other bits
 *		are currently unused.
 *
 *		Base must be either 8, 10, 16 or 0 to detect it automatically
 *		similar to user space **strtol**\ (3).
 *	Return
 *		Number of characters consumed on success. Must be positive but
 *		no more than *buf_len*.
 *
 *		**-EINVAL** if no valid digits were found or unsupported base
 *		was provided.
 *
 *		**-ERANGE** if resulting value was out of range.
 *
 * long bpf_strtoul(const char *buf, size_t buf_len, u64 flags, unsigned long *res)
 *	Description
 *		Convert the initial part of the string from buffer *buf* of
 *		size *buf_len* to an unsigned long integer according to the
 *		given base and save the result in *res*.
 *
 *		The string may begin with an arbitrary amount of white space
 *		(as determined by **isspace**\ (3)).
 *
 *		Five least significant bits of *flags* encode base, other bits
 *		are currently unused.
 *
 *		Base must be either 8, 10, 16 or 0 to detect it automatically
 *		similar to user space **strtoul**\ (3).
 *	Return
 *		Number of characters consumed on success. Must be positive but
 *		no more than *buf_len*.
 *
 *		**-EINVAL** if no valid digits were found or unsupported base
 *		was provided.
 *
 *		**-ERANGE** if resulting value was out of range.
 *
 * void *bpf_sk_storage_get(struct bpf_map *map, void *sk, void *value, u64 flags)
 *	Description
 *		Get a bpf-local-storage from a *sk*.
 *
 *		Logically, it could be thought of getting the value from
 *		a *map* with *sk* as the **key**.  From this
 *		perspective,  the usage is not much different from
 *		**bpf_map_lookup_elem**\ (*map*, **&**\ *sk*) except this
 *		helper enforces the key must be a full socket and the map must
 *		be a **BPF_MAP_TYPE_SK_STORAGE** also.
 *
 *		Underneath, the value is stored locally at *sk* instead of
 *		the *map*.  The *map* is used as the bpf-local-storage
 *		"type". The bpf-local-storage "type" (i.e. the *map*) is
 *		searched against all bpf-local-storages residing at *sk*.
 *
 *		*sk* is a kernel **struct sock** pointer for LSM program.
 *		*sk* is a **struct bpf_sock** pointer for other program types.
 *
 *		An optional *flags* (**BPF_SK_STORAGE_GET_F_CREATE**) can be
 *		used such that a new bpf-local-storage will be
 *		created if one does not exist.  *value* can be used
 *		together with **BPF_SK_STORAGE_GET_F_CREATE** to specify
 *		the initial value of a bpf-local-storage.  If *value* is
 *		**NULL**, the new bpf-local-storage will be zero initialized.
 *	Return
 *		A bpf-local-storage pointer is returned on success.
 *
 *		**NULL** if not found or there was an error in adding
 *		a new bpf-local-storage.
 *
 * long bpf_sk_storage_delete(struct bpf_map *map, void *sk)
 *	Description
 *		Delete a bpf-local-storage from a *sk*.
 *	Return
 *		0 on success.
 *
 *		**-ENOENT** if the bpf-local-storage cannot be found.
 *		**-EINVAL** if sk is not a fullsock (e.g. a request_sock).
 *
 * long bpf_send_signal(u32 sig)
 *	Description
 *		Send signal *sig* to the process of the current task.
 *		The signal may be delivered to any of this process's threads.
 *	Return
 *		0 on success or successfully queued.
 *
 *		**-EBUSY** if work queue under nmi is full.
 *
 *		**-EINVAL** if *sig* is invalid.
 *
 *		**-EPERM** if no permission to send the *sig*.
 *
 *		**-EAGAIN** if bpf program can try again.
 *
 * s64 bpf_tcp_gen_syncookie(void *sk, void *iph, u32 iph_len, struct tcphdr *th, u32 th_len)
 *	Description
 *		Try to issue a SYN cookie for the packet with corresponding
 *		IP/TCP headers, *iph* and *th*, on the listening socket in *sk*.
 *
 *		*iph* points to the start of the IPv4 or IPv6 header, while
 *		*iph_len* contains **sizeof**\ (**struct iphdr**) or
 *		**sizeof**\ (**struct ip6hdr**).
 *
 *		*th* points to the start of the TCP header, while *th_len*
 *		contains the length of the TCP header.
 *	Return
 *		On success, lower 32 bits hold the generated SYN cookie in
 *		followed by 16 bits which hold the MSS value for that cookie,
 *		and the top 16 bits are unused.
 *
 *		On failure, the returned value is one of the following:
 *
 *		**-EINVAL** SYN cookie cannot be issued due to error
 *
 *		**-ENOENT** SYN cookie should not be issued (no SYN flood)
 *
 *		**-EOPNOTSUPP** kernel configuration does not enable SYN cookies
 *
 *		**-EPROTONOSUPPORT** IP packet version is not 4 or 6
 *
 * long bpf_skb_output(void *ctx, struct bpf_map *map, u64 flags, void *data, u64 size)
 * 	Description
 * 		Write raw *data* blob into a special BPF perf event held by
 * 		*map* of type **BPF_MAP_TYPE_PERF_EVENT_ARRAY**. This perf
 * 		event must have the following attributes: **PERF_SAMPLE_RAW**
 * 		as **sample_type**, **PERF_TYPE_SOFTWARE** as **type**, and
 * 		**PERF_COUNT_SW_BPF_OUTPUT** as **config**.
 *
 * 		The *flags* are used to indicate the index in *map* for which
 * 		the value must be put, masked with **BPF_F_INDEX_MASK**.
 * 		Alternatively, *flags* can be set to **BPF_F_CURRENT_CPU**
 * 		to indicate that the index of the current CPU core should be
 * 		used.
 *
 * 		The value to write, of *size*, is passed through eBPF stack and
 * 		pointed by *data*.
 *
 * 		*ctx* is a pointer to in-kernel struct sk_buff.
 *
 * 		This helper is similar to **bpf_perf_event_output**\ () but
 * 		restricted to raw_tracepoint bpf programs.
 * 	Return
 * 		0 on success, or a negative error in case of failure.
 *
 * long bpf_probe_read_user(void *dst, u32 size, const void *unsafe_ptr)
 * 	Description
 * 		Safely attempt to read *size* bytes from user space address
 * 		*unsafe_ptr* and store the data in *dst*.
 * 	Return
 * 		0 on success, or a negative error in case of failure.
 *
 * long bpf_probe_read_kernel(void *dst, u32 size, const void *unsafe_ptr)
 * 	Description
 * 		Safely attempt to read *size* bytes from kernel space address
 * 		*unsafe_ptr* and store the data in *dst*.
 * 	Return
 * 		0 on success, or a negative error in case of failure.
 *
 * long bpf_probe_read_user_str(void *dst, u32 size, const void *unsafe_ptr)
 * 	Description
 * 		Copy a NUL terminated string from an unsafe user address
 * 		*unsafe_ptr* to *dst*. The *size* should include the
 * 		terminating NUL byte. In case the string length is smaller than
 * 		*size*, the target is not padded with further NUL bytes. If the
 * 		string length is larger than *size*, just *size*-1 bytes are
 * 		copied and the last byte is set to NUL.
 *
 * 		On success, the length of the copied string is returned. This
 * 		makes this helper useful in tracing programs for reading
 * 		strings, and more importantly to get its length at runtime. See
 * 		the following snippet:
 *
 * 		::
 *
 * 			SEC("kprobe/sys_open")
 * 			void bpf_sys_open(struct pt_regs *ctx)
 * 			{
 * 			        char buf[PATHLEN]; // PATHLEN is defined to 256
 * 			        int res = bpf_probe_read_user_str(buf, sizeof(buf),
 * 				                                  ctx->di);
 *
 * 				// Consume buf, for example push it to
 * 				// userspace via bpf_perf_event_output(); we
 * 				// can use res (the string length) as event
 * 				// size, after checking its boundaries.
 * 			}
 *
 * 		In comparison, using **bpf_probe_read_user**\ () helper here
 * 		instead to read the string would require to estimate the length
 * 		at compile time, and would often result in copying more memory
 * 		than necessary.
 *
 * 		Another useful use case is when parsing individual process
 * 		arguments or individual environment variables navigating
 * 		*current*\ **->mm->arg_start** and *current*\
 * 		**->mm->env_start**: using this helper and the return value,
 * 		one can quickly iterate at the right offset of the memory area.
 * 	Return
 * 		On success, the strictly positive length of the string,
 * 		including the trailing NUL character. On error, a negative
 * 		value.
 *
 * long bpf_probe_read_kernel_str(void *dst, u32 size, const void *unsafe_ptr)
 * 	Description
 * 		Copy a NUL terminated string from an unsafe kernel address *unsafe_ptr*
 * 		to *dst*. Same semantics as with **bpf_probe_read_user_str**\ () apply.
 * 	Return
 * 		On success, the strictly positive length of the string, including
 * 		the trailing NUL character. On error, a negative value.
 *
 * long bpf_tcp_send_ack(void *tp, u32 rcv_nxt)
 *	Description
 *		Send out a tcp-ack. *tp* is the in-kernel struct **tcp_sock**.
 *		*rcv_nxt* is the ack_seq to be sent out.
 *	Return
 *		0 on success, or a negative error in case of failure.
 *
 * long bpf_send_signal_thread(u32 sig)
 *	Description
 *		Send signal *sig* to the thread corresponding to the current task.
 *	Return
 *		0 on success or successfully queued.
 *
 *		**-EBUSY** if work queue under nmi is full.
 *
 *		**-EINVAL** if *sig* is invalid.
 *
 *		**-EPERM** if no permission to send the *sig*.
 *
 *		**-EAGAIN** if bpf program can try again.
 *
 * u64 bpf_jiffies64(void)
 *	Description
 *		Obtain the 64bit jiffies
 *	Return
 *		The 64 bit jiffies
 *
 * long bpf_read_branch_records(struct bpf_perf_event_data *ctx, void *buf, u32 size, u64 flags)
 *	Description
 *		For an eBPF program attached to a perf event, retrieve the
 *		branch records (**struct perf_branch_entry**) associated to *ctx*
 *		and store it in the buffer pointed by *buf* up to size
 *		*size* bytes.
 *	Return
 *		On success, number of bytes written to *buf*. On error, a
 *		negative value.
 *
 *		The *flags* can be set to **BPF_F_GET_BRANCH_RECORDS_SIZE** to
 *		instead return the number of bytes required to store all the
 *		branch entries. If this flag is set, *buf* may be NULL.
 *
 *		**-EINVAL** if arguments invalid or **size** not a multiple
 *		of **sizeof**\ (**struct perf_branch_entry**\ ).
 *
 *		**-ENOENT** if architecture does not support branch records.
 *
 * long bpf_get_ns_current_pid_tgid(u64 dev, u64 ino, struct bpf_pidns_info *nsdata, u32 size)
 *	Description
 *		Returns 0 on success, values for *pid* and *tgid* as seen from the current
 *		*namespace* will be returned in *nsdata*.
 *	Return
 *		0 on success, or one of the following in case of failure:
 *
 *		**-EINVAL** if dev and inum supplied don't match dev_t and inode number
 *              with nsfs of current task, or if dev conversion to dev_t lost high bits.
 *
 *		**-ENOENT** if pidns does not exists for the current task.
 *
 * long bpf_xdp_output(void *ctx, struct bpf_map *map, u64 flags, void *data, u64 size)
 *	Description
 *		Write raw *data* blob into a special BPF perf event held by
 *		*map* of type **BPF_MAP_TYPE_PERF_EVENT_ARRAY**. This perf
 *		event must have the following attributes: **PERF_SAMPLE_RAW**
 *		as **sample_type**, **PERF_TYPE_SOFTWARE** as **type**, and
 *		**PERF_COUNT_SW_BPF_OUTPUT** as **config**.
 *
 *		The *flags* are used to indicate the index in *map* for which
 *		the value must be put, masked with **BPF_F_INDEX_MASK**.
 *		Alternatively, *flags* can be set to **BPF_F_CURRENT_CPU**
 *		to indicate that the index of the current CPU core should be
 *		used.
 *
 *		The value to write, of *size*, is passed through eBPF stack and
 *		pointed by *data*.
 *
 *		*ctx* is a pointer to in-kernel struct xdp_buff.
 *
 *		This helper is similar to **bpf_perf_eventoutput**\ () but
 *		restricted to raw_tracepoint bpf programs.
 *	Return
 *		0 on success, or a negative error in case of failure.
 *
 * u64 bpf_get_netns_cookie(void *ctx)
 * 	Description
 * 		Retrieve the cookie (generated by the kernel) of the network
 * 		namespace the input *ctx* is associated with. The network
 * 		namespace cookie remains stable for its lifetime and provides
 * 		a global identifier that can be assumed unique. If *ctx* is
 * 		NULL, then the helper returns the cookie for the initial
 * 		network namespace. The cookie itself is very similar to that
 * 		of **bpf_get_socket_cookie**\ () helper, but for network
 * 		namespaces instead of sockets.
 * 	Return
 * 		A 8-byte long opaque number.
 *
 * u64 bpf_get_current_ancestor_cgroup_id(int ancestor_level)
 * 	Description
 * 		Return id of cgroup v2 that is ancestor of the cgroup associated
 * 		with the current task at the *ancestor_level*. The root cgroup
 * 		is at *ancestor_level* zero and each step down the hierarchy
 * 		increments the level. If *ancestor_level* == level of cgroup
 * 		associated with the current task, then return value will be the
 * 		same as that of **bpf_get_current_cgroup_id**\ ().
 *
 * 		The helper is useful to implement policies based on cgroups
 * 		that are upper in hierarchy than immediate cgroup associated
 * 		with the current task.
 *
 * 		The format of returned id and helper limitations are same as in
 * 		**bpf_get_current_cgroup_id**\ ().
 * 	Return
 * 		The id is returned or 0 in case the id could not be retrieved.
 *
 * long bpf_sk_assign(struct sk_buff *skb, void *sk, u64 flags)
 *	Description
 *		Helper is overloaded depending on BPF program type. This
 *		description applies to **BPF_PROG_TYPE_SCHED_CLS** and
 *		**BPF_PROG_TYPE_SCHED_ACT** programs.
 *
 *		Assign the *sk* to the *skb*. When combined with appropriate
 *		routing configuration to receive the packet towards the socket,
 *		will cause *skb* to be delivered to the specified socket.
 *		Subsequent redirection of *skb* via  **bpf_redirect**\ (),
 *		**bpf_clone_redirect**\ () or other methods outside of BPF may
 *		interfere with successful delivery to the socket.
 *
 *		This operation is only valid from TC ingress path.
 *
 *		The *flags* argument must be zero.
 *	Return
 *		0 on success, or a negative error in case of failure:
 *
 *		**-EINVAL** if specified *flags* are not supported.
 *
 *		**-ENOENT** if the socket is unavailable for assignment.
 *
 *		**-ENETUNREACH** if the socket is unreachable (wrong netns).
 *
 *		**-EOPNOTSUPP** if the operation is not supported, for example
 *		a call from outside of TC ingress.
 *
 *		**-ESOCKTNOSUPPORT** if the socket type is not supported
 *		(reuseport).
 *
 * long bpf_sk_assign(struct bpf_sk_lookup *ctx, struct bpf_sock *sk, u64 flags)
 *	Description
 *		Helper is overloaded depending on BPF program type. This
 *		description applies to **BPF_PROG_TYPE_SK_LOOKUP** programs.
 *
 *		Select the *sk* as a result of a socket lookup.
 *
 *		For the operation to succeed passed socket must be compatible
 *		with the packet description provided by the *ctx* object.
 *
 *		L4 protocol (**IPPROTO_TCP** or **IPPROTO_UDP**) must
 *		be an exact match. While IP family (**AF_INET** or
 *		**AF_INET6**) must be compatible, that is IPv6 sockets
 *		that are not v6-only can be selected for IPv4 packets.
 *
 *		Only TCP listeners and UDP unconnected sockets can be
 *		selected. *sk* can also be NULL to reset any previous
 *		selection.
 *
 *		*flags* argument can combination of following values:
 *
 *		* **BPF_SK_LOOKUP_F_REPLACE** to override the previous
 *		  socket selection, potentially done by a BPF program
 *		  that ran before us.
 *
 *		* **BPF_SK_LOOKUP_F_NO_REUSEPORT** to skip
 *		  load-balancing within reuseport group for the socket
 *		  being selected.
 *
 *		On success *ctx->sk* will point to the selected socket.
 *
 *	Return
 *		0 on success, or a negative errno in case of failure.
 *
 *		* **-EAFNOSUPPORT** if socket family (*sk->family*) is
 *		  not compatible with packet family (*ctx->family*).
 *
 *		* **-EEXIST** if socket has been already selected,
 *		  potentially by another program, and
 *		  **BPF_SK_LOOKUP_F_REPLACE** flag was not specified.
 *
 *		* **-EINVAL** if unsupported flags were specified.
 *
 *		* **-EPROTOTYPE** if socket L4 protocol
 *		  (*sk->protocol*) doesn't match packet protocol
 *		  (*ctx->protocol*).
 *
 *		* **-ESOCKTNOSUPPORT** if socket is not in allowed
 *		  state (TCP listening or UDP unconnected).
 *
 * u64 bpf_ktime_get_boot_ns(void)
 * 	Description
 * 		Return the time elapsed since system boot, in nanoseconds.
 * 		Does include the time the system was suspended.
 * 		See: **clock_gettime**\ (**CLOCK_BOOTTIME**)
 * 	Return
 * 		Current *ktime*.
 *
 * long bpf_seq_printf(struct seq_file *m, const char *fmt, u32 fmt_size, const void *data, u32 data_len)
 * 	Description
 * 		**bpf_seq_printf**\ () uses seq_file **seq_printf**\ () to print
 * 		out the format string.
 * 		The *m* represents the seq_file. The *fmt* and *fmt_size* are for
 * 		the format string itself. The *data* and *data_len* are format string
 * 		arguments. The *data* are a **u64** array and corresponding format string
 * 		values are stored in the array. For strings and pointers where pointees
 * 		are accessed, only the pointer values are stored in the *data* array.
 * 		The *data_len* is the size of *data* in bytes.
 *
 *		Formats **%s**, **%p{i,I}{4,6}** requires to read kernel memory.
 *		Reading kernel memory may fail due to either invalid address or
 *		valid address but requiring a major memory fault. If reading kernel memory
 *		fails, the string for **%s** will be an empty string, and the ip
 *		address for **%p{i,I}{4,6}** will be 0. Not returning error to
 *		bpf program is consistent with what **bpf_trace_printk**\ () does for now.
 * 	Return
 * 		0 on success, or a negative error in case of failure:
 *
 *		**-EBUSY** if per-CPU memory copy buffer is busy, can try again
 *		by returning 1 from bpf program.
 *
 *		**-EINVAL** if arguments are invalid, or if *fmt* is invalid/unsupported.
 *
 *		**-E2BIG** if *fmt* contains too many format specifiers.
 *
 *		**-EOVERFLOW** if an overflow happened: The same object will be tried again.
 *
 * long bpf_seq_write(struct seq_file *m, const void *data, u32 len)
 * 	Description
 * 		**bpf_seq_write**\ () uses seq_file **seq_write**\ () to write the data.
 * 		The *m* represents the seq_file. The *data* and *len* represent the
 * 		data to write in bytes.
 * 	Return
 * 		0 on success, or a negative error in case of failure:
 *
 *		**-EOVERFLOW** if an overflow happened: The same object will be tried again.
 *
 * u64 bpf_sk_cgroup_id(void *sk)
 *	Description
 *		Return the cgroup v2 id of the socket *sk*.
 *
 *		*sk* must be a non-**NULL** pointer to a socket, e.g. one
 *		returned from **bpf_sk_lookup_xxx**\ (),
 *		**bpf_sk_fullsock**\ (), etc. The format of returned id is
 *		same as in **bpf_skb_cgroup_id**\ ().
 *
 *		This helper is available only if the kernel was compiled with
 *		the **CONFIG_SOCK_CGROUP_DATA** configuration option.
 *	Return
 *		The id is returned or 0 in case the id could not be retrieved.
 *
 * u64 bpf_sk_ancestor_cgroup_id(void *sk, int ancestor_level)
 *	Description
 *		Return id of cgroup v2 that is ancestor of cgroup associated
 *		with the *sk* at the *ancestor_level*.  The root cgroup is at
 *		*ancestor_level* zero and each step down the hierarchy
 *		increments the level. If *ancestor_level* == level of cgroup
 *		associated with *sk*, then return value will be same as that
 *		of **bpf_sk_cgroup_id**\ ().
 *
 *		The helper is useful to implement policies based on cgroups
 *		that are upper in hierarchy than immediate cgroup associated
 *		with *sk*.
 *
 *		The format of returned id and helper limitations are same as in
 *		**bpf_sk_cgroup_id**\ ().
 *	Return
 *		The id is returned or 0 in case the id could not be retrieved.
 *
 * long bpf_ringbuf_output(void *ringbuf, void *data, u64 size, u64 flags)
 * 	Description
 * 		Copy *size* bytes from *data* into a ring buffer *ringbuf*.
 * 		If **BPF_RB_NO_WAKEUP** is specified in *flags*, no notification
 * 		of new data availability is sent.
 * 		If **BPF_RB_FORCE_WAKEUP** is specified in *flags*, notification
 * 		of new data availability is sent unconditionally.
 * 	Return
 * 		0 on success, or a negative error in case of failure.
 *
 * void *bpf_ringbuf_reserve(void *ringbuf, u64 size, u64 flags)
 * 	Description
 * 		Reserve *size* bytes of payload in a ring buffer *ringbuf*.
 * 	Return
 * 		Valid pointer with *size* bytes of memory available; NULL,
 * 		otherwise.
 *
 * void bpf_ringbuf_submit(void *data, u64 flags)
 * 	Description
 * 		Submit reserved ring buffer sample, pointed to by *data*.
 * 		If **BPF_RB_NO_WAKEUP** is specified in *flags*, no notification
 * 		of new data availability is sent.
 * 		If **BPF_RB_FORCE_WAKEUP** is specified in *flags*, notification
 * 		of new data availability is sent unconditionally.
 * 	Return
 * 		Nothing. Always succeeds.
 *
 * void bpf_ringbuf_discard(void *data, u64 flags)
 * 	Description
 * 		Discard reserved ring buffer sample, pointed to by *data*.
 * 		If **BPF_RB_NO_WAKEUP** is specified in *flags*, no notification
 * 		of new data availability is sent.
 * 		If **BPF_RB_FORCE_WAKEUP** is specified in *flags*, notification
 * 		of new data availability is sent unconditionally.
 * 	Return
 * 		Nothing. Always succeeds.
 *
 * u64 bpf_ringbuf_query(void *ringbuf, u64 flags)
 *	Description
 *		Query various characteristics of provided ring buffer. What
 *		exactly is queries is determined by *flags*:
 *
 *		* **BPF_RB_AVAIL_DATA**: Amount of data not yet consumed.
 *		* **BPF_RB_RING_SIZE**: The size of ring buffer.
 *		* **BPF_RB_CONS_POS**: Consumer position (can wrap around).
 *		* **BPF_RB_PROD_POS**: Producer(s) position (can wrap around).
 *
 *		Data returned is just a momentary snapshot of actual values
 *		and could be inaccurate, so this facility should be used to
 *		power heuristics and for reporting, not to make 100% correct
 *		calculation.
 *	Return
 *		Requested value, or 0, if *flags* are not recognized.
 *
 * long bpf_csum_level(struct sk_buff *skb, u64 level)
 * 	Description
 * 		Change the skbs checksum level by one layer up or down, or
 * 		reset it entirely to none in order to have the stack perform
 * 		checksum validation. The level is applicable to the following
 * 		protocols: TCP, UDP, GRE, SCTP, FCOE. For example, a decap of
 * 		| ETH | IP | UDP | GUE | IP | TCP | into | ETH | IP | TCP |
 * 		through **bpf_skb_adjust_room**\ () helper with passing in
 * 		**BPF_F_ADJ_ROOM_NO_CSUM_RESET** flag would require one	call
 * 		to **bpf_csum_level**\ () with **BPF_CSUM_LEVEL_DEC** since
 * 		the UDP header is removed. Similarly, an encap of the latter
 * 		into the former could be accompanied by a helper call to
 * 		**bpf_csum_level**\ () with **BPF_CSUM_LEVEL_INC** if the
 * 		skb is still intended to be processed in higher layers of the
 * 		stack instead of just egressing at tc.
 *
 * 		There are three supported level settings at this time:
 *
 * 		* **BPF_CSUM_LEVEL_INC**: Increases skb->csum_level for skbs
 * 		  with CHECKSUM_UNNECESSARY.
 * 		* **BPF_CSUM_LEVEL_DEC**: Decreases skb->csum_level for skbs
 * 		  with CHECKSUM_UNNECESSARY.
 * 		* **BPF_CSUM_LEVEL_RESET**: Resets skb->csum_level to 0 and
 * 		  sets CHECKSUM_NONE to force checksum validation by the stack.
 * 		* **BPF_CSUM_LEVEL_QUERY**: No-op, returns the current
 * 		  skb->csum_level.
 * 	Return
 * 		0 on success, or a negative error in case of failure. In the
 * 		case of **BPF_CSUM_LEVEL_QUERY**, the current skb->csum_level
 * 		is returned or the error code -EACCES in case the skb is not
 * 		subject to CHECKSUM_UNNECESSARY.
 *
 * struct tcp6_sock *bpf_skc_to_tcp6_sock(void *sk)
 *	Description
 *		Dynamically cast a *sk* pointer to a *tcp6_sock* pointer.
 *	Return
 *		*sk* if casting is valid, or **NULL** otherwise.
 *
 * struct tcp_sock *bpf_skc_to_tcp_sock(void *sk)
 *	Description
 *		Dynamically cast a *sk* pointer to a *tcp_sock* pointer.
 *	Return
 *		*sk* if casting is valid, or **NULL** otherwise.
 *
 * struct tcp_timewait_sock *bpf_skc_to_tcp_timewait_sock(void *sk)
 * 	Description
 *		Dynamically cast a *sk* pointer to a *tcp_timewait_sock* pointer.
 *	Return
 *		*sk* if casting is valid, or **NULL** otherwise.
 *
 * struct tcp_request_sock *bpf_skc_to_tcp_request_sock(void *sk)
 * 	Description
 *		Dynamically cast a *sk* pointer to a *tcp_request_sock* pointer.
 *	Return
 *		*sk* if casting is valid, or **NULL** otherwise.
 *
 * struct udp6_sock *bpf_skc_to_udp6_sock(void *sk)
 * 	Description
 *		Dynamically cast a *sk* pointer to a *udp6_sock* pointer.
 *	Return
 *		*sk* if casting is valid, or **NULL** otherwise.
 *
 * long bpf_get_task_stack(struct task_struct *task, void *buf, u32 size, u64 flags)
 *	Description
 *		Return a user or a kernel stack in bpf program provided buffer.
 *		To achieve this, the helper needs *task*, which is a valid
 *		pointer to **struct task_struct**. To store the stacktrace, the
 *		bpf program provides *buf* with a nonnegative *size*.
 *
 *		The last argument, *flags*, holds the number of stack frames to
 *		skip (from 0 to 255), masked with
 *		**BPF_F_SKIP_FIELD_MASK**. The next bits can be used to set
 *		the following flags:
 *
 *		**BPF_F_USER_STACK**
 *			Collect a user space stack instead of a kernel stack.
 *		**BPF_F_USER_BUILD_ID**
 *			Collect buildid+offset instead of ips for user stack,
 *			only valid if **BPF_F_USER_STACK** is also specified.
 *
 *		**bpf_get_task_stack**\ () can collect up to
 *		**PERF_MAX_STACK_DEPTH** both kernel and user frames, subject
 *		to sufficient large buffer size. Note that
 *		this limit can be controlled with the **sysctl** program, and
 *		that it should be manually increased in order to profile long
 *		user stacks (such as stacks for Java programs). To do so, use:
 *
 *		::
 *
 *			# sysctl kernel.perf_event_max_stack=<new value>
 *	Return
 *		A non-negative value equal to or less than *size* on success,
 *		or a negative error in case of failure.
 *
 * long bpf_load_hdr_opt(struct bpf_sock_ops *skops, void *searchby_res, u32 len, u64 flags)
 *	Description
 *		Load header option.  Support reading a particular TCP header
 *		option for bpf program (**BPF_PROG_TYPE_SOCK_OPS**).
 *
 *		If *flags* is 0, it will search the option from the
 *		*skops*\ **->skb_data**.  The comment in **struct bpf_sock_ops**
 *		has details on what skb_data contains under different
 *		*skops*\ **->op**.
 *
 *		The first byte of the *searchby_res* specifies the
 *		kind that it wants to search.
 *
 *		If the searching kind is an experimental kind
 *		(i.e. 253 or 254 according to RFC6994).  It also
 *		needs to specify the "magic" which is either
 *		2 bytes or 4 bytes.  It then also needs to
 *		specify the size of the magic by using
 *		the 2nd byte which is "kind-length" of a TCP
 *		header option and the "kind-length" also
 *		includes the first 2 bytes "kind" and "kind-length"
 *		itself as a normal TCP header option also does.
 *
 *		For example, to search experimental kind 254 with
 *		2 byte magic 0xeB9F, the searchby_res should be
 *		[ 254, 4, 0xeB, 0x9F, 0, 0, .... 0 ].
 *
 *		To search for the standard window scale option (3),
 *		the *searchby_res* should be [ 3, 0, 0, .... 0 ].
 *		Note, kind-length must be 0 for regular option.
 *
 *		Searching for No-Op (0) and End-of-Option-List (1) are
 *		not supported.
 *
 *		*len* must be at least 2 bytes which is the minimal size
 *		of a header option.
 *
 *		Supported flags:
 *
 *		* **BPF_LOAD_HDR_OPT_TCP_SYN** to search from the
 *		  saved_syn packet or the just-received syn packet.
 *
 *	Return
 *		> 0 when found, the header option is copied to *searchby_res*.
 *		The return value is the total length copied. On failure, a
 *		negative error code is returned:
 *
 *		**-EINVAL** if a parameter is invalid.
 *
 *		**-ENOMSG** if the option is not found.
 *
 *		**-ENOENT** if no syn packet is available when
 *		**BPF_LOAD_HDR_OPT_TCP_SYN** is used.
 *
 *		**-ENOSPC** if there is not enough space.  Only *len* number of
 *		bytes are copied.
 *
 *		**-EFAULT** on failure to parse the header options in the
 *		packet.
 *
 *		**-EPERM** if the helper cannot be used under the current
 *		*skops*\ **->op**.
 *
 * long bpf_store_hdr_opt(struct bpf_sock_ops *skops, const void *from, u32 len, u64 flags)
 *	Description
 *		Store header option.  The data will be copied
 *		from buffer *from* with length *len* to the TCP header.
 *
 *		The buffer *from* should have the whole option that
 *		includes the kind, kind-length, and the actual
 *		option data.  The *len* must be at least kind-length
 *		long.  The kind-length does not have to be 4 byte
 *		aligned.  The kernel will take care of the padding
 *		and setting the 4 bytes aligned value to th->doff.
 *
 *		This helper will check for duplicated option
 *		by searching the same option in the outgoing skb.
 *
 *		This helper can only be called during
 *		**BPF_SOCK_OPS_WRITE_HDR_OPT_CB**.
 *
 *	Return
 *		0 on success, or negative error in case of failure:
 *
 *		**-EINVAL** If param is invalid.
 *
 *		**-ENOSPC** if there is not enough space in the header.
 *		Nothing has been written
 *
 *		**-EEXIST** if the option already exists.
 *
 *		**-EFAULT** on failrue to parse the existing header options.
 *
 *		**-EPERM** if the helper cannot be used under the current
 *		*skops*\ **->op**.
 *
 * long bpf_reserve_hdr_opt(struct bpf_sock_ops *skops, u32 len, u64 flags)
 *	Description
 *		Reserve *len* bytes for the bpf header option.  The
 *		space will be used by **bpf_store_hdr_opt**\ () later in
 *		**BPF_SOCK_OPS_WRITE_HDR_OPT_CB**.
 *
 *		If **bpf_reserve_hdr_opt**\ () is called multiple times,
 *		the total number of bytes will be reserved.
 *
 *		This helper can only be called during
 *		**BPF_SOCK_OPS_HDR_OPT_LEN_CB**.
 *
 *	Return
 *		0 on success, or negative error in case of failure:
 *
 *		**-EINVAL** if a parameter is invalid.
 *
 *		**-ENOSPC** if there is not enough space in the header.
 *
 *		**-EPERM** if the helper cannot be used under the current
 *		*skops*\ **->op**.
 *
 * void *bpf_inode_storage_get(struct bpf_map *map, void *inode, void *value, u64 flags)
 *	Description
 *		Get a bpf_local_storage from an *inode*.
 *
 *		Logically, it could be thought of as getting the value from
 *		a *map* with *inode* as the **key**.  From this
 *		perspective,  the usage is not much different from
 *		**bpf_map_lookup_elem**\ (*map*, **&**\ *inode*) except this
 *		helper enforces the key must be an inode and the map must also
 *		be a **BPF_MAP_TYPE_INODE_STORAGE**.
 *
 *		Underneath, the value is stored locally at *inode* instead of
 *		the *map*.  The *map* is used as the bpf-local-storage
 *		"type". The bpf-local-storage "type" (i.e. the *map*) is
 *		searched against all bpf_local_storage residing at *inode*.
 *
 *		An optional *flags* (**BPF_LOCAL_STORAGE_GET_F_CREATE**) can be
 *		used such that a new bpf_local_storage will be
 *		created if one does not exist.  *value* can be used
 *		together with **BPF_LOCAL_STORAGE_GET_F_CREATE** to specify
 *		the initial value of a bpf_local_storage.  If *value* is
 *		**NULL**, the new bpf_local_storage will be zero initialized.
 *	Return
 *		A bpf_local_storage pointer is returned on success.
 *
 *		**NULL** if not found or there was an error in adding
 *		a new bpf_local_storage.
 *
 * int bpf_inode_storage_delete(struct bpf_map *map, void *inode)
 *	Description
 *		Delete a bpf_local_storage from an *inode*.
 *	Return
 *		0 on success.
 *
 *		**-ENOENT** if the bpf_local_storage cannot be found.
 *
 * long bpf_d_path(struct path *path, char *buf, u32 sz)
 *	Description
 *		Return full path for given **struct path** object, which
 *		needs to be the kernel BTF *path* object. The path is
 *		returned in the provided buffer *buf* of size *sz* and
 *		is zero terminated.
 *
 *	Return
 *		On success, the strictly positive length of the string,
 *		including the trailing NUL character. On error, a negative
 *		value.
 *
 * long bpf_copy_from_user(void *dst, u32 size, const void *user_ptr)
 * 	Description
 * 		Read *size* bytes from user space address *user_ptr* and store
 * 		the data in *dst*. This is a wrapper of **copy_from_user**\ ().
 * 	Return
 * 		0 on success, or a negative error in case of failure.
 *
 * long bpf_snprintf_btf(char *str, u32 str_size, struct btf_ptr *ptr, u32 btf_ptr_size, u64 flags)
 *	Description
 *		Use BTF to store a string representation of *ptr*->ptr in *str*,
 *		using *ptr*->type_id.  This value should specify the type
 *		that *ptr*->ptr points to. LLVM __builtin_btf_type_id(type, 1)
 *		can be used to look up vmlinux BTF type ids. Traversing the
 *		data structure using BTF, the type information and values are
 *		stored in the first *str_size* - 1 bytes of *str*.  Safe copy of
 *		the pointer data is carried out to avoid kernel crashes during
 *		operation.  Smaller types can use string space on the stack;
 *		larger programs can use map data to store the string
 *		representation.
 *
 *		The string can be subsequently shared with userspace via
 *		bpf_perf_event_output() or ring buffer interfaces.
 *		bpf_trace_printk() is to be avoided as it places too small
 *		a limit on string size to be useful.
 *
 *		*flags* is a combination of
 *
 *		**BTF_F_COMPACT**
 *			no formatting around type information
 *		**BTF_F_NONAME**
 *			no struct/union member names/types
 *		**BTF_F_PTR_RAW**
 *			show raw (unobfuscated) pointer values;
 *			equivalent to printk specifier %px.
 *		**BTF_F_ZERO**
 *			show zero-valued struct/union members; they
 *			are not displayed by default
 *
 *	Return
 *		The number of bytes that were written (or would have been
 *		written if output had to be truncated due to string size),
 *		or a negative error in cases of failure.
 *
 * long bpf_seq_printf_btf(struct seq_file *m, struct btf_ptr *ptr, u32 ptr_size, u64 flags)
 *	Description
 *		Use BTF to write to seq_write a string representation of
 *		*ptr*->ptr, using *ptr*->type_id as per bpf_snprintf_btf().
 *		*flags* are identical to those used for bpf_snprintf_btf.
 *	Return
 *		0 on success or a negative error in case of failure.
 *
 * u64 bpf_skb_cgroup_classid(struct sk_buff *skb)
 * 	Description
 * 		See **bpf_get_cgroup_classid**\ () for the main description.
 * 		This helper differs from **bpf_get_cgroup_classid**\ () in that
 * 		the cgroup v1 net_cls class is retrieved only from the *skb*'s
 * 		associated socket instead of the current process.
 * 	Return
 * 		The id is returned or 0 in case the id could not be retrieved.
 *
 * long bpf_redirect_neigh(u32 ifindex, struct bpf_redir_neigh *params, int plen, u64 flags)
 * 	Description
 * 		Redirect the packet to another net device of index *ifindex*
 * 		and fill in L2 addresses from neighboring subsystem. This helper
 * 		is somewhat similar to **bpf_redirect**\ (), except that it
 * 		populates L2 addresses as well, meaning, internally, the helper
 * 		relies on the neighbor lookup for the L2 address of the nexthop.
 *
 * 		The helper will perform a FIB lookup based on the skb's
 * 		networking header to get the address of the next hop, unless
 * 		this is supplied by the caller in the *params* argument. The
 * 		*plen* argument indicates the len of *params* and should be set
 * 		to 0 if *params* is NULL.
 *
 * 		The *flags* argument is reserved and must be 0. The helper is
 * 		currently only supported for tc BPF program types, and enabled
 * 		for IPv4 and IPv6 protocols.
 * 	Return
 * 		The helper returns **TC_ACT_REDIRECT** on success or
 * 		**TC_ACT_SHOT** on error.
 *
 * void *bpf_per_cpu_ptr(const void *percpu_ptr, u32 cpu)
 *     Description
 *             Take a pointer to a percpu ksym, *percpu_ptr*, and return a
 *             pointer to the percpu kernel variable on *cpu*. A ksym is an
 *             extern variable decorated with '__ksym'. For ksym, there is a
 *             global var (either static or global) defined of the same name
 *             in the kernel. The ksym is percpu if the global var is percpu.
 *             The returned pointer points to the global percpu var on *cpu*.
 *
 *             bpf_per_cpu_ptr() has the same semantic as per_cpu_ptr() in the
 *             kernel, except that bpf_per_cpu_ptr() may return NULL. This
 *             happens if *cpu* is larger than nr_cpu_ids. The caller of
 *             bpf_per_cpu_ptr() must check the returned value.
 *     Return
 *             A pointer pointing to the kernel percpu variable on *cpu*, or
 *             NULL, if *cpu* is invalid.
 *
 * void *bpf_this_cpu_ptr(const void *percpu_ptr)
 *	Description
 *		Take a pointer to a percpu ksym, *percpu_ptr*, and return a
 *		pointer to the percpu kernel variable on this cpu. See the
 *		description of 'ksym' in **bpf_per_cpu_ptr**\ ().
 *
 *		bpf_this_cpu_ptr() has the same semantic as this_cpu_ptr() in
 *		the kernel. Different from **bpf_per_cpu_ptr**\ (), it would
 *		never return NULL.
 *	Return
 *		A pointer pointing to the kernel percpu variable on this cpu.
 *
 * long bpf_redirect_peer(u32 ifindex, u64 flags)
 * 	Description
 * 		Redirect the packet to another net device of index *ifindex*.
 * 		This helper is somewhat similar to **bpf_redirect**\ (), except
 * 		that the redirection happens to the *ifindex*' peer device and
 * 		the netns switch takes place from ingress to ingress without
 * 		going through the CPU's backlog queue.
 *
 * 		The *flags* argument is reserved and must be 0. The helper is
 * 		currently only supported for tc BPF program types at the ingress
 * 		hook and for veth device types. The peer device must reside in a
 * 		different network namespace.
 * 	Return
 * 		The helper returns **TC_ACT_REDIRECT** on success or
 * 		**TC_ACT_SHOT** on error.
<<<<<<< HEAD
=======
 *
 * void *bpf_task_storage_get(struct bpf_map *map, struct task_struct *task, void *value, u64 flags)
 *	Description
 *		Get a bpf_local_storage from the *task*.
 *
 *		Logically, it could be thought of as getting the value from
 *		a *map* with *task* as the **key**.  From this
 *		perspective,  the usage is not much different from
 *		**bpf_map_lookup_elem**\ (*map*, **&**\ *task*) except this
 *		helper enforces the key must be an task_struct and the map must also
 *		be a **BPF_MAP_TYPE_TASK_STORAGE**.
 *
 *		Underneath, the value is stored locally at *task* instead of
 *		the *map*.  The *map* is used as the bpf-local-storage
 *		"type". The bpf-local-storage "type" (i.e. the *map*) is
 *		searched against all bpf_local_storage residing at *task*.
 *
 *		An optional *flags* (**BPF_LOCAL_STORAGE_GET_F_CREATE**) can be
 *		used such that a new bpf_local_storage will be
 *		created if one does not exist.  *value* can be used
 *		together with **BPF_LOCAL_STORAGE_GET_F_CREATE** to specify
 *		the initial value of a bpf_local_storage.  If *value* is
 *		**NULL**, the new bpf_local_storage will be zero initialized.
 *	Return
 *		A bpf_local_storage pointer is returned on success.
 *
 *		**NULL** if not found or there was an error in adding
 *		a new bpf_local_storage.
 *
 * long bpf_task_storage_delete(struct bpf_map *map, struct task_struct *task)
 *	Description
 *		Delete a bpf_local_storage from a *task*.
 *	Return
 *		0 on success.
 *
 *		**-ENOENT** if the bpf_local_storage cannot be found.
 *
 * struct task_struct *bpf_get_current_task_btf(void)
 *	Description
 *		Return a BTF pointer to the "current" task.
 *		This pointer can also be used in helpers that accept an
 *		*ARG_PTR_TO_BTF_ID* of type *task_struct*.
 *	Return
 *		Pointer to the current task.
 *
 * long bpf_bprm_opts_set(struct linux_binprm *bprm, u64 flags)
 *	Description
 *		Set or clear certain options on *bprm*:
 *
 *		**BPF_F_BPRM_SECUREEXEC** Set the secureexec bit
 *		which sets the **AT_SECURE** auxv for glibc. The bit
 *		is cleared if the flag is not specified.
 *	Return
 *		**-EINVAL** if invalid *flags* are passed, zero otherwise.
 *
 * u64 bpf_ktime_get_coarse_ns(void)
 * 	Description
 * 		Return a coarse-grained version of the time elapsed since
 * 		system boot, in nanoseconds. Does not include time the system
 * 		was suspended.
 *
 * 		See: **clock_gettime**\ (**CLOCK_MONOTONIC_COARSE**)
 * 	Return
 * 		Current *ktime*.
 *
 * long bpf_ima_inode_hash(struct inode *inode, void *dst, u32 size)
 *	Description
 *		Returns the stored IMA hash of the *inode* (if it's avaialable).
 *		If the hash is larger than *size*, then only *size*
 *		bytes will be copied to *dst*
 *	Return
 *		The **hash_algo** is returned on success,
 *		**-EOPNOTSUP** if IMA is disabled or **-EINVAL** if
 *		invalid arguments are passed.
 *
 * struct socket *bpf_sock_from_file(struct file *file)
 *	Description
 *		If the given file represents a socket, returns the associated
 *		socket.
 *	Return
 *		A pointer to a struct socket on success or NULL if the file is
 *		not a socket.
>>>>>>> 356006a6
 */
#define __BPF_FUNC_MAPPER(FN)		\
	FN(unspec),			\
	FN(map_lookup_elem),		\
	FN(map_update_elem),		\
	FN(map_delete_elem),		\
	FN(probe_read),			\
	FN(ktime_get_ns),		\
	FN(trace_printk),		\
	FN(get_prandom_u32),		\
	FN(get_smp_processor_id),	\
	FN(skb_store_bytes),		\
	FN(l3_csum_replace),		\
	FN(l4_csum_replace),		\
	FN(tail_call),			\
	FN(clone_redirect),		\
	FN(get_current_pid_tgid),	\
	FN(get_current_uid_gid),	\
	FN(get_current_comm),		\
	FN(get_cgroup_classid),		\
	FN(skb_vlan_push),		\
	FN(skb_vlan_pop),		\
	FN(skb_get_tunnel_key),		\
	FN(skb_set_tunnel_key),		\
	FN(perf_event_read),		\
	FN(redirect),			\
	FN(get_route_realm),		\
	FN(perf_event_output),		\
	FN(skb_load_bytes),		\
	FN(get_stackid),		\
	FN(csum_diff),			\
	FN(skb_get_tunnel_opt),		\
	FN(skb_set_tunnel_opt),		\
	FN(skb_change_proto),		\
	FN(skb_change_type),		\
	FN(skb_under_cgroup),		\
	FN(get_hash_recalc),		\
	FN(get_current_task),		\
	FN(probe_write_user),		\
	FN(current_task_under_cgroup),	\
	FN(skb_change_tail),		\
	FN(skb_pull_data),		\
	FN(csum_update),		\
	FN(set_hash_invalid),		\
	FN(get_numa_node_id),		\
	FN(skb_change_head),		\
	FN(xdp_adjust_head),		\
	FN(probe_read_str),		\
	FN(get_socket_cookie),		\
	FN(get_socket_uid),		\
	FN(set_hash),			\
	FN(setsockopt),			\
	FN(skb_adjust_room),		\
	FN(redirect_map),		\
	FN(sk_redirect_map),		\
	FN(sock_map_update),		\
	FN(xdp_adjust_meta),		\
	FN(perf_event_read_value),	\
	FN(perf_prog_read_value),	\
	FN(getsockopt),			\
	FN(override_return),		\
	FN(sock_ops_cb_flags_set),	\
	FN(msg_redirect_map),		\
	FN(msg_apply_bytes),		\
	FN(msg_cork_bytes),		\
	FN(msg_pull_data),		\
	FN(bind),			\
	FN(xdp_adjust_tail),		\
	FN(skb_get_xfrm_state),		\
	FN(get_stack),			\
	FN(skb_load_bytes_relative),	\
	FN(fib_lookup),			\
	FN(sock_hash_update),		\
	FN(msg_redirect_hash),		\
	FN(sk_redirect_hash),		\
	FN(lwt_push_encap),		\
	FN(lwt_seg6_store_bytes),	\
	FN(lwt_seg6_adjust_srh),	\
	FN(lwt_seg6_action),		\
	FN(rc_repeat),			\
	FN(rc_keydown),			\
	FN(skb_cgroup_id),		\
	FN(get_current_cgroup_id),	\
	FN(get_local_storage),		\
	FN(sk_select_reuseport),	\
	FN(skb_ancestor_cgroup_id),	\
	FN(sk_lookup_tcp),		\
	FN(sk_lookup_udp),		\
	FN(sk_release),			\
	FN(map_push_elem),		\
	FN(map_pop_elem),		\
	FN(map_peek_elem),		\
	FN(msg_push_data),		\
	FN(msg_pop_data),		\
	FN(rc_pointer_rel),		\
	FN(spin_lock),			\
	FN(spin_unlock),		\
	FN(sk_fullsock),		\
	FN(tcp_sock),			\
	FN(skb_ecn_set_ce),		\
	FN(get_listener_sock),		\
	FN(skc_lookup_tcp),		\
	FN(tcp_check_syncookie),	\
	FN(sysctl_get_name),		\
	FN(sysctl_get_current_value),	\
	FN(sysctl_get_new_value),	\
	FN(sysctl_set_new_value),	\
	FN(strtol),			\
	FN(strtoul),			\
	FN(sk_storage_get),		\
	FN(sk_storage_delete),		\
	FN(send_signal),		\
	FN(tcp_gen_syncookie),		\
	FN(skb_output),			\
	FN(probe_read_user),		\
	FN(probe_read_kernel),		\
	FN(probe_read_user_str),	\
	FN(probe_read_kernel_str),	\
	FN(tcp_send_ack),		\
	FN(send_signal_thread),		\
	FN(jiffies64),			\
	FN(read_branch_records),	\
	FN(get_ns_current_pid_tgid),	\
	FN(xdp_output),			\
	FN(get_netns_cookie),		\
	FN(get_current_ancestor_cgroup_id),	\
	FN(sk_assign),			\
	FN(ktime_get_boot_ns),		\
	FN(seq_printf),			\
	FN(seq_write),			\
	FN(sk_cgroup_id),		\
	FN(sk_ancestor_cgroup_id),	\
	FN(ringbuf_output),		\
	FN(ringbuf_reserve),		\
	FN(ringbuf_submit),		\
	FN(ringbuf_discard),		\
	FN(ringbuf_query),		\
	FN(csum_level),			\
	FN(skc_to_tcp6_sock),		\
	FN(skc_to_tcp_sock),		\
	FN(skc_to_tcp_timewait_sock),	\
	FN(skc_to_tcp_request_sock),	\
	FN(skc_to_udp6_sock),		\
	FN(get_task_stack),		\
	FN(load_hdr_opt),		\
	FN(store_hdr_opt),		\
	FN(reserve_hdr_opt),		\
	FN(inode_storage_get),		\
	FN(inode_storage_delete),	\
	FN(d_path),			\
	FN(copy_from_user),		\
	FN(snprintf_btf),		\
	FN(seq_printf_btf),		\
	FN(skb_cgroup_classid),		\
	FN(redirect_neigh),		\
<<<<<<< HEAD
	FN(bpf_per_cpu_ptr),            \
	FN(bpf_this_cpu_ptr),		\
	FN(redirect_peer),		\
=======
	FN(per_cpu_ptr),		\
	FN(this_cpu_ptr),		\
	FN(redirect_peer),		\
	FN(task_storage_get),		\
	FN(task_storage_delete),	\
	FN(get_current_task_btf),	\
	FN(bprm_opts_set),		\
	FN(ktime_get_coarse_ns),	\
	FN(ima_inode_hash),		\
	FN(sock_from_file),		\
>>>>>>> 356006a6
	/* */

/* integer value in 'imm' field of BPF_CALL instruction selects which helper
 * function eBPF program intends to call
 */
#define __BPF_ENUM_FN(x) BPF_FUNC_ ## x
enum bpf_func_id {
	__BPF_FUNC_MAPPER(__BPF_ENUM_FN)
	__BPF_FUNC_MAX_ID,
};
#undef __BPF_ENUM_FN

/* All flags used by eBPF helper functions, placed here. */

/* BPF_FUNC_skb_store_bytes flags. */
enum {
	BPF_F_RECOMPUTE_CSUM		= (1ULL << 0),
	BPF_F_INVALIDATE_HASH		= (1ULL << 1),
};

/* BPF_FUNC_l3_csum_replace and BPF_FUNC_l4_csum_replace flags.
 * First 4 bits are for passing the header field size.
 */
enum {
	BPF_F_HDR_FIELD_MASK		= 0xfULL,
};

/* BPF_FUNC_l4_csum_replace flags. */
enum {
	BPF_F_PSEUDO_HDR		= (1ULL << 4),
	BPF_F_MARK_MANGLED_0		= (1ULL << 5),
	BPF_F_MARK_ENFORCE		= (1ULL << 6),
};

/* BPF_FUNC_clone_redirect and BPF_FUNC_redirect flags. */
enum {
	BPF_F_INGRESS			= (1ULL << 0),
};

/* BPF_FUNC_skb_set_tunnel_key and BPF_FUNC_skb_get_tunnel_key flags. */
enum {
	BPF_F_TUNINFO_IPV6		= (1ULL << 0),
};

/* flags for both BPF_FUNC_get_stackid and BPF_FUNC_get_stack. */
enum {
	BPF_F_SKIP_FIELD_MASK		= 0xffULL,
	BPF_F_USER_STACK		= (1ULL << 8),
/* flags used by BPF_FUNC_get_stackid only. */
	BPF_F_FAST_STACK_CMP		= (1ULL << 9),
	BPF_F_REUSE_STACKID		= (1ULL << 10),
/* flags used by BPF_FUNC_get_stack only. */
	BPF_F_USER_BUILD_ID		= (1ULL << 11),
};

/* BPF_FUNC_skb_set_tunnel_key flags. */
enum {
	BPF_F_ZERO_CSUM_TX		= (1ULL << 1),
	BPF_F_DONT_FRAGMENT		= (1ULL << 2),
	BPF_F_SEQ_NUMBER		= (1ULL << 3),
};

/* BPF_FUNC_perf_event_output, BPF_FUNC_perf_event_read and
 * BPF_FUNC_perf_event_read_value flags.
 */
enum {
	BPF_F_INDEX_MASK		= 0xffffffffULL,
	BPF_F_CURRENT_CPU		= BPF_F_INDEX_MASK,
/* BPF_FUNC_perf_event_output for sk_buff input context. */
	BPF_F_CTXLEN_MASK		= (0xfffffULL << 32),
};

/* Current network namespace */
enum {
	BPF_F_CURRENT_NETNS		= (-1L),
};

/* BPF_FUNC_csum_level level values. */
enum {
	BPF_CSUM_LEVEL_QUERY,
	BPF_CSUM_LEVEL_INC,
	BPF_CSUM_LEVEL_DEC,
	BPF_CSUM_LEVEL_RESET,
};

/* BPF_FUNC_skb_adjust_room flags. */
enum {
	BPF_F_ADJ_ROOM_FIXED_GSO	= (1ULL << 0),
	BPF_F_ADJ_ROOM_ENCAP_L3_IPV4	= (1ULL << 1),
	BPF_F_ADJ_ROOM_ENCAP_L3_IPV6	= (1ULL << 2),
	BPF_F_ADJ_ROOM_ENCAP_L4_GRE	= (1ULL << 3),
	BPF_F_ADJ_ROOM_ENCAP_L4_UDP	= (1ULL << 4),
	BPF_F_ADJ_ROOM_NO_CSUM_RESET	= (1ULL << 5),
};

enum {
	BPF_ADJ_ROOM_ENCAP_L2_MASK	= 0xff,
	BPF_ADJ_ROOM_ENCAP_L2_SHIFT	= 56,
};

#define BPF_F_ADJ_ROOM_ENCAP_L2(len)	(((__u64)len & \
					  BPF_ADJ_ROOM_ENCAP_L2_MASK) \
					 << BPF_ADJ_ROOM_ENCAP_L2_SHIFT)

/* BPF_FUNC_sysctl_get_name flags. */
enum {
	BPF_F_SYSCTL_BASE_NAME		= (1ULL << 0),
};

/* BPF_FUNC_<kernel_obj>_storage_get flags */
enum {
	BPF_LOCAL_STORAGE_GET_F_CREATE	= (1ULL << 0),
	/* BPF_SK_STORAGE_GET_F_CREATE is only kept for backward compatibility
	 * and BPF_LOCAL_STORAGE_GET_F_CREATE must be used instead.
	 */
	BPF_SK_STORAGE_GET_F_CREATE  = BPF_LOCAL_STORAGE_GET_F_CREATE,
};

/* BPF_FUNC_read_branch_records flags. */
enum {
	BPF_F_GET_BRANCH_RECORDS_SIZE	= (1ULL << 0),
};

/* BPF_FUNC_bpf_ringbuf_commit, BPF_FUNC_bpf_ringbuf_discard, and
 * BPF_FUNC_bpf_ringbuf_output flags.
 */
enum {
	BPF_RB_NO_WAKEUP		= (1ULL << 0),
	BPF_RB_FORCE_WAKEUP		= (1ULL << 1),
};

/* BPF_FUNC_bpf_ringbuf_query flags */
enum {
	BPF_RB_AVAIL_DATA = 0,
	BPF_RB_RING_SIZE = 1,
	BPF_RB_CONS_POS = 2,
	BPF_RB_PROD_POS = 3,
};

/* BPF ring buffer constants */
enum {
	BPF_RINGBUF_BUSY_BIT		= (1U << 31),
	BPF_RINGBUF_DISCARD_BIT		= (1U << 30),
	BPF_RINGBUF_HDR_SZ		= 8,
};

/* BPF_FUNC_sk_assign flags in bpf_sk_lookup context. */
enum {
	BPF_SK_LOOKUP_F_REPLACE		= (1ULL << 0),
	BPF_SK_LOOKUP_F_NO_REUSEPORT	= (1ULL << 1),
};

/* Mode for BPF_FUNC_skb_adjust_room helper. */
enum bpf_adj_room_mode {
	BPF_ADJ_ROOM_NET,
	BPF_ADJ_ROOM_MAC,
};

/* Mode for BPF_FUNC_skb_load_bytes_relative helper. */
enum bpf_hdr_start_off {
	BPF_HDR_START_MAC,
	BPF_HDR_START_NET,
};

/* Encapsulation type for BPF_FUNC_lwt_push_encap helper. */
enum bpf_lwt_encap_mode {
	BPF_LWT_ENCAP_SEG6,
	BPF_LWT_ENCAP_SEG6_INLINE,
	BPF_LWT_ENCAP_IP,
};

/* Flags for bpf_bprm_opts_set helper */
enum {
	BPF_F_BPRM_SECUREEXEC	= (1ULL << 0),
};

#define __bpf_md_ptr(type, name)	\
union {					\
	type name;			\
	__u64 :64;			\
} __attribute__((aligned(8)))

/* user accessible mirror of in-kernel sk_buff.
 * new fields can only be added to the end of this structure
 */
struct __sk_buff {
	__u32 len;
	__u32 pkt_type;
	__u32 mark;
	__u32 queue_mapping;
	__u32 protocol;
	__u32 vlan_present;
	__u32 vlan_tci;
	__u32 vlan_proto;
	__u32 priority;
	__u32 ingress_ifindex;
	__u32 ifindex;
	__u32 tc_index;
	__u32 cb[5];
	__u32 hash;
	__u32 tc_classid;
	__u32 data;
	__u32 data_end;
	__u32 napi_id;

	/* Accessed by BPF_PROG_TYPE_sk_skb types from here to ... */
	__u32 family;
	__u32 remote_ip4;	/* Stored in network byte order */
	__u32 local_ip4;	/* Stored in network byte order */
	__u32 remote_ip6[4];	/* Stored in network byte order */
	__u32 local_ip6[4];	/* Stored in network byte order */
	__u32 remote_port;	/* Stored in network byte order */
	__u32 local_port;	/* stored in host byte order */
	/* ... here. */

	__u32 data_meta;
	__bpf_md_ptr(struct bpf_flow_keys *, flow_keys);
	__u64 tstamp;
	__u32 wire_len;
	__u32 gso_segs;
	__bpf_md_ptr(struct bpf_sock *, sk);
	__u32 gso_size;
};

struct bpf_tunnel_key {
	__u32 tunnel_id;
	union {
		__u32 remote_ipv4;
		__u32 remote_ipv6[4];
	};
	__u8 tunnel_tos;
	__u8 tunnel_ttl;
	__u16 tunnel_ext;	/* Padding, future use. */
	__u32 tunnel_label;
};

/* user accessible mirror of in-kernel xfrm_state.
 * new fields can only be added to the end of this structure
 */
struct bpf_xfrm_state {
	__u32 reqid;
	__u32 spi;	/* Stored in network byte order */
	__u16 family;
	__u16 ext;	/* Padding, future use. */
	union {
		__u32 remote_ipv4;	/* Stored in network byte order */
		__u32 remote_ipv6[4];	/* Stored in network byte order */
	};
};

/* Generic BPF return codes which all BPF program types may support.
 * The values are binary compatible with their TC_ACT_* counter-part to
 * provide backwards compatibility with existing SCHED_CLS and SCHED_ACT
 * programs.
 *
 * XDP is handled seprately, see XDP_*.
 */
enum bpf_ret_code {
	BPF_OK = 0,
	/* 1 reserved */
	BPF_DROP = 2,
	/* 3-6 reserved */
	BPF_REDIRECT = 7,
	/* >127 are reserved for prog type specific return codes.
	 *
	 * BPF_LWT_REROUTE: used by BPF_PROG_TYPE_LWT_IN and
	 *    BPF_PROG_TYPE_LWT_XMIT to indicate that skb had been
	 *    changed and should be routed based on its new L3 header.
	 *    (This is an L3 redirect, as opposed to L2 redirect
	 *    represented by BPF_REDIRECT above).
	 */
	BPF_LWT_REROUTE = 128,
};

struct bpf_sock {
	__u32 bound_dev_if;
	__u32 family;
	__u32 type;
	__u32 protocol;
	__u32 mark;
	__u32 priority;
	/* IP address also allows 1 and 2 bytes access */
	__u32 src_ip4;
	__u32 src_ip6[4];
	__u32 src_port;		/* host byte order */
	__u32 dst_port;		/* network byte order */
	__u32 dst_ip4;
	__u32 dst_ip6[4];
	__u32 state;
	__s32 rx_queue_mapping;
};

struct bpf_tcp_sock {
	__u32 snd_cwnd;		/* Sending congestion window		*/
	__u32 srtt_us;		/* smoothed round trip time << 3 in usecs */
	__u32 rtt_min;
	__u32 snd_ssthresh;	/* Slow start size threshold		*/
	__u32 rcv_nxt;		/* What we want to receive next		*/
	__u32 snd_nxt;		/* Next sequence we send		*/
	__u32 snd_una;		/* First byte we want an ack for	*/
	__u32 mss_cache;	/* Cached effective mss, not including SACKS */
	__u32 ecn_flags;	/* ECN status bits.			*/
	__u32 rate_delivered;	/* saved rate sample: packets delivered */
	__u32 rate_interval_us;	/* saved rate sample: time elapsed */
	__u32 packets_out;	/* Packets which are "in flight"	*/
	__u32 retrans_out;	/* Retransmitted packets out		*/
	__u32 total_retrans;	/* Total retransmits for entire connection */
	__u32 segs_in;		/* RFC4898 tcpEStatsPerfSegsIn
				 * total number of segments in.
				 */
	__u32 data_segs_in;	/* RFC4898 tcpEStatsPerfDataSegsIn
				 * total number of data segments in.
				 */
	__u32 segs_out;		/* RFC4898 tcpEStatsPerfSegsOut
				 * The total number of segments sent.
				 */
	__u32 data_segs_out;	/* RFC4898 tcpEStatsPerfDataSegsOut
				 * total number of data segments sent.
				 */
	__u32 lost_out;		/* Lost packets			*/
	__u32 sacked_out;	/* SACK'd packets			*/
	__u64 bytes_received;	/* RFC4898 tcpEStatsAppHCThruOctetsReceived
				 * sum(delta(rcv_nxt)), or how many bytes
				 * were acked.
				 */
	__u64 bytes_acked;	/* RFC4898 tcpEStatsAppHCThruOctetsAcked
				 * sum(delta(snd_una)), or how many bytes
				 * were acked.
				 */
	__u32 dsack_dups;	/* RFC4898 tcpEStatsStackDSACKDups
				 * total number of DSACK blocks received
				 */
	__u32 delivered;	/* Total data packets delivered incl. rexmits */
	__u32 delivered_ce;	/* Like the above but only ECE marked packets */
	__u32 icsk_retransmits;	/* Number of unrecovered [RTO] timeouts */
};

struct bpf_sock_tuple {
	union {
		struct {
			__be32 saddr;
			__be32 daddr;
			__be16 sport;
			__be16 dport;
		} ipv4;
		struct {
			__be32 saddr[4];
			__be32 daddr[4];
			__be16 sport;
			__be16 dport;
		} ipv6;
	};
};

struct bpf_xdp_sock {
	__u32 queue_id;
};

#define XDP_PACKET_HEADROOM 256

/* User return codes for XDP prog type.
 * A valid XDP program must return one of these defined values. All other
 * return codes are reserved for future use. Unknown return codes will
 * result in packet drops and a warning via bpf_warn_invalid_xdp_action().
 */
enum xdp_action {
	XDP_ABORTED = 0,
	XDP_DROP,
	XDP_PASS,
	XDP_TX,
	XDP_REDIRECT,
};

/* user accessible metadata for XDP packet hook
 * new fields must be added to the end of this structure
 */
struct xdp_md {
	__u32 data;
	__u32 data_end;
	__u32 data_meta;
	/* Below access go through struct xdp_rxq_info */
	__u32 ingress_ifindex; /* rxq->dev->ifindex */
	__u32 rx_queue_index;  /* rxq->queue_index  */

	__u32 egress_ifindex;  /* txq->dev->ifindex */
};

/* DEVMAP map-value layout
 *
 * The struct data-layout of map-value is a configuration interface.
 * New members can only be added to the end of this structure.
 */
struct bpf_devmap_val {
	__u32 ifindex;   /* device index */
	union {
		int   fd;  /* prog fd on map write */
		__u32 id;  /* prog id on map read */
	} bpf_prog;
};

/* CPUMAP map-value layout
 *
 * The struct data-layout of map-value is a configuration interface.
 * New members can only be added to the end of this structure.
 */
struct bpf_cpumap_val {
	__u32 qsize;	/* queue size to remote target CPU */
	union {
		int   fd;	/* prog fd on map write */
		__u32 id;	/* prog id on map read */
	} bpf_prog;
};

enum sk_action {
	SK_DROP = 0,
	SK_PASS,
};

/* user accessible metadata for SK_MSG packet hook, new fields must
 * be added to the end of this structure
 */
struct sk_msg_md {
	__bpf_md_ptr(void *, data);
	__bpf_md_ptr(void *, data_end);

	__u32 family;
	__u32 remote_ip4;	/* Stored in network byte order */
	__u32 local_ip4;	/* Stored in network byte order */
	__u32 remote_ip6[4];	/* Stored in network byte order */
	__u32 local_ip6[4];	/* Stored in network byte order */
	__u32 remote_port;	/* Stored in network byte order */
	__u32 local_port;	/* stored in host byte order */
	__u32 size;		/* Total size of sk_msg */

	__bpf_md_ptr(struct bpf_sock *, sk); /* current socket */
};

struct sk_reuseport_md {
	/*
	 * Start of directly accessible data. It begins from
	 * the tcp/udp header.
	 */
	__bpf_md_ptr(void *, data);
	/* End of directly accessible data */
	__bpf_md_ptr(void *, data_end);
	/*
	 * Total length of packet (starting from the tcp/udp header).
	 * Note that the directly accessible bytes (data_end - data)
	 * could be less than this "len".  Those bytes could be
	 * indirectly read by a helper "bpf_skb_load_bytes()".
	 */
	__u32 len;
	/*
	 * Eth protocol in the mac header (network byte order). e.g.
	 * ETH_P_IP(0x0800) and ETH_P_IPV6(0x86DD)
	 */
	__u32 eth_protocol;
	__u32 ip_protocol;	/* IP protocol. e.g. IPPROTO_TCP, IPPROTO_UDP */
	__u32 bind_inany;	/* Is sock bound to an INANY address? */
	__u32 hash;		/* A hash of the packet 4 tuples */
};

#define BPF_TAG_SIZE	8

struct bpf_prog_info {
	__u32 type;
	__u32 id;
	__u8  tag[BPF_TAG_SIZE];
	__u32 jited_prog_len;
	__u32 xlated_prog_len;
	__aligned_u64 jited_prog_insns;
	__aligned_u64 xlated_prog_insns;
	__u64 load_time;	/* ns since boottime */
	__u32 created_by_uid;
	__u32 nr_map_ids;
	__aligned_u64 map_ids;
	char name[BPF_OBJ_NAME_LEN];
	__u32 ifindex;
	__u32 gpl_compatible:1;
	__u32 :31; /* alignment pad */
	__u64 netns_dev;
	__u64 netns_ino;
	__u32 nr_jited_ksyms;
	__u32 nr_jited_func_lens;
	__aligned_u64 jited_ksyms;
	__aligned_u64 jited_func_lens;
	__u32 btf_id;
	__u32 func_info_rec_size;
	__aligned_u64 func_info;
	__u32 nr_func_info;
	__u32 nr_line_info;
	__aligned_u64 line_info;
	__aligned_u64 jited_line_info;
	__u32 nr_jited_line_info;
	__u32 line_info_rec_size;
	__u32 jited_line_info_rec_size;
	__u32 nr_prog_tags;
	__aligned_u64 prog_tags;
	__u64 run_time_ns;
	__u64 run_cnt;
} __attribute__((aligned(8)));

struct bpf_map_info {
	__u32 type;
	__u32 id;
	__u32 key_size;
	__u32 value_size;
	__u32 max_entries;
	__u32 map_flags;
	char  name[BPF_OBJ_NAME_LEN];
	__u32 ifindex;
	__u32 btf_vmlinux_value_type_id;
	__u64 netns_dev;
	__u64 netns_ino;
	__u32 btf_id;
	__u32 btf_key_type_id;
	__u32 btf_value_type_id;
} __attribute__((aligned(8)));

struct bpf_btf_info {
	__aligned_u64 btf;
	__u32 btf_size;
	__u32 id;
	__aligned_u64 name;
	__u32 name_len;
	__u32 kernel_btf;
} __attribute__((aligned(8)));

struct bpf_link_info {
	__u32 type;
	__u32 id;
	__u32 prog_id;
	union {
		struct {
			__aligned_u64 tp_name; /* in/out: tp_name buffer ptr */
			__u32 tp_name_len;     /* in/out: tp_name buffer len */
		} raw_tracepoint;
		struct {
			__u32 attach_type;
		} tracing;
		struct {
			__u64 cgroup_id;
			__u32 attach_type;
		} cgroup;
		struct {
			__aligned_u64 target_name; /* in/out: target_name buffer ptr */
			__u32 target_name_len;	   /* in/out: target_name buffer len */
			union {
				struct {
					__u32 map_id;
				} map;
			};
		} iter;
		struct  {
			__u32 netns_ino;
			__u32 attach_type;
		} netns;
		struct {
			__u32 ifindex;
		} xdp;
	};
} __attribute__((aligned(8)));

/* User bpf_sock_addr struct to access socket fields and sockaddr struct passed
 * by user and intended to be used by socket (e.g. to bind to, depends on
 * attach type).
 */
struct bpf_sock_addr {
	__u32 user_family;	/* Allows 4-byte read, but no write. */
	__u32 user_ip4;		/* Allows 1,2,4-byte read and 4-byte write.
				 * Stored in network byte order.
				 */
	__u32 user_ip6[4];	/* Allows 1,2,4,8-byte read and 4,8-byte write.
				 * Stored in network byte order.
				 */
	__u32 user_port;	/* Allows 1,2,4-byte read and 4-byte write.
				 * Stored in network byte order
				 */
	__u32 family;		/* Allows 4-byte read, but no write */
	__u32 type;		/* Allows 4-byte read, but no write */
	__u32 protocol;		/* Allows 4-byte read, but no write */
	__u32 msg_src_ip4;	/* Allows 1,2,4-byte read and 4-byte write.
				 * Stored in network byte order.
				 */
	__u32 msg_src_ip6[4];	/* Allows 1,2,4,8-byte read and 4,8-byte write.
				 * Stored in network byte order.
				 */
	__bpf_md_ptr(struct bpf_sock *, sk);
};

/* User bpf_sock_ops struct to access socket values and specify request ops
 * and their replies.
 * Some of this fields are in network (bigendian) byte order and may need
 * to be converted before use (bpf_ntohl() defined in samples/bpf/bpf_endian.h).
 * New fields can only be added at the end of this structure
 */
struct bpf_sock_ops {
	__u32 op;
	union {
		__u32 args[4];		/* Optionally passed to bpf program */
		__u32 reply;		/* Returned by bpf program	    */
		__u32 replylong[4];	/* Optionally returned by bpf prog  */
	};
	__u32 family;
	__u32 remote_ip4;	/* Stored in network byte order */
	__u32 local_ip4;	/* Stored in network byte order */
	__u32 remote_ip6[4];	/* Stored in network byte order */
	__u32 local_ip6[4];	/* Stored in network byte order */
	__u32 remote_port;	/* Stored in network byte order */
	__u32 local_port;	/* stored in host byte order */
	__u32 is_fullsock;	/* Some TCP fields are only valid if
				 * there is a full socket. If not, the
				 * fields read as zero.
				 */
	__u32 snd_cwnd;
	__u32 srtt_us;		/* Averaged RTT << 3 in usecs */
	__u32 bpf_sock_ops_cb_flags; /* flags defined in uapi/linux/tcp.h */
	__u32 state;
	__u32 rtt_min;
	__u32 snd_ssthresh;
	__u32 rcv_nxt;
	__u32 snd_nxt;
	__u32 snd_una;
	__u32 mss_cache;
	__u32 ecn_flags;
	__u32 rate_delivered;
	__u32 rate_interval_us;
	__u32 packets_out;
	__u32 retrans_out;
	__u32 total_retrans;
	__u32 segs_in;
	__u32 data_segs_in;
	__u32 segs_out;
	__u32 data_segs_out;
	__u32 lost_out;
	__u32 sacked_out;
	__u32 sk_txhash;
	__u64 bytes_received;
	__u64 bytes_acked;
	__bpf_md_ptr(struct bpf_sock *, sk);
	/* [skb_data, skb_data_end) covers the whole TCP header.
	 *
	 * BPF_SOCK_OPS_PARSE_HDR_OPT_CB: The packet received
	 * BPF_SOCK_OPS_HDR_OPT_LEN_CB:   Not useful because the
	 *                                header has not been written.
	 * BPF_SOCK_OPS_WRITE_HDR_OPT_CB: The header and options have
	 *				  been written so far.
	 * BPF_SOCK_OPS_ACTIVE_ESTABLISHED_CB:  The SYNACK that concludes
	 *					the 3WHS.
	 * BPF_SOCK_OPS_PASSIVE_ESTABLISHED_CB: The ACK that concludes
	 *					the 3WHS.
	 *
	 * bpf_load_hdr_opt() can also be used to read a particular option.
	 */
	__bpf_md_ptr(void *, skb_data);
	__bpf_md_ptr(void *, skb_data_end);
	__u32 skb_len;		/* The total length of a packet.
				 * It includes the header, options,
				 * and payload.
				 */
	__u32 skb_tcp_flags;	/* tcp_flags of the header.  It provides
				 * an easy way to check for tcp_flags
				 * without parsing skb_data.
				 *
				 * In particular, the skb_tcp_flags
				 * will still be available in
				 * BPF_SOCK_OPS_HDR_OPT_LEN even though
				 * the outgoing header has not
				 * been written yet.
				 */
};

/* Definitions for bpf_sock_ops_cb_flags */
enum {
	BPF_SOCK_OPS_RTO_CB_FLAG	= (1<<0),
	BPF_SOCK_OPS_RETRANS_CB_FLAG	= (1<<1),
	BPF_SOCK_OPS_STATE_CB_FLAG	= (1<<2),
	BPF_SOCK_OPS_RTT_CB_FLAG	= (1<<3),
	/* Call bpf for all received TCP headers.  The bpf prog will be
	 * called under sock_ops->op == BPF_SOCK_OPS_PARSE_HDR_OPT_CB
	 *
	 * Please refer to the comment in BPF_SOCK_OPS_PARSE_HDR_OPT_CB
	 * for the header option related helpers that will be useful
	 * to the bpf programs.
	 *
	 * It could be used at the client/active side (i.e. connect() side)
	 * when the server told it that the server was in syncookie
	 * mode and required the active side to resend the bpf-written
	 * options.  The active side can keep writing the bpf-options until
	 * it received a valid packet from the server side to confirm
	 * the earlier packet (and options) has been received.  The later
	 * example patch is using it like this at the active side when the
	 * server is in syncookie mode.
	 *
	 * The bpf prog will usually turn this off in the common cases.
	 */
	BPF_SOCK_OPS_PARSE_ALL_HDR_OPT_CB_FLAG	= (1<<4),
	/* Call bpf when kernel has received a header option that
	 * the kernel cannot handle.  The bpf prog will be called under
	 * sock_ops->op == BPF_SOCK_OPS_PARSE_HDR_OPT_CB.
	 *
	 * Please refer to the comment in BPF_SOCK_OPS_PARSE_HDR_OPT_CB
	 * for the header option related helpers that will be useful
	 * to the bpf programs.
	 */
	BPF_SOCK_OPS_PARSE_UNKNOWN_HDR_OPT_CB_FLAG = (1<<5),
	/* Call bpf when the kernel is writing header options for the
	 * outgoing packet.  The bpf prog will first be called
	 * to reserve space in a skb under
	 * sock_ops->op == BPF_SOCK_OPS_HDR_OPT_LEN_CB.  Then
	 * the bpf prog will be called to write the header option(s)
	 * under sock_ops->op == BPF_SOCK_OPS_WRITE_HDR_OPT_CB.
	 *
	 * Please refer to the comment in BPF_SOCK_OPS_HDR_OPT_LEN_CB
	 * and BPF_SOCK_OPS_WRITE_HDR_OPT_CB for the header option
	 * related helpers that will be useful to the bpf programs.
	 *
	 * The kernel gets its chance to reserve space and write
	 * options first before the BPF program does.
	 */
	BPF_SOCK_OPS_WRITE_HDR_OPT_CB_FLAG = (1<<6),
/* Mask of all currently supported cb flags */
	BPF_SOCK_OPS_ALL_CB_FLAGS       = 0x7F,
};

/* List of known BPF sock_ops operators.
 * New entries can only be added at the end
 */
enum {
	BPF_SOCK_OPS_VOID,
	BPF_SOCK_OPS_TIMEOUT_INIT,	/* Should return SYN-RTO value to use or
					 * -1 if default value should be used
					 */
	BPF_SOCK_OPS_RWND_INIT,		/* Should return initial advertized
					 * window (in packets) or -1 if default
					 * value should be used
					 */
	BPF_SOCK_OPS_TCP_CONNECT_CB,	/* Calls BPF program right before an
					 * active connection is initialized
					 */
	BPF_SOCK_OPS_ACTIVE_ESTABLISHED_CB,	/* Calls BPF program when an
						 * active connection is
						 * established
						 */
	BPF_SOCK_OPS_PASSIVE_ESTABLISHED_CB,	/* Calls BPF program when a
						 * passive connection is
						 * established
						 */
	BPF_SOCK_OPS_NEEDS_ECN,		/* If connection's congestion control
					 * needs ECN
					 */
	BPF_SOCK_OPS_BASE_RTT,		/* Get base RTT. The correct value is
					 * based on the path and may be
					 * dependent on the congestion control
					 * algorithm. In general it indicates
					 * a congestion threshold. RTTs above
					 * this indicate congestion
					 */
	BPF_SOCK_OPS_RTO_CB,		/* Called when an RTO has triggered.
					 * Arg1: value of icsk_retransmits
					 * Arg2: value of icsk_rto
					 * Arg3: whether RTO has expired
					 */
	BPF_SOCK_OPS_RETRANS_CB,	/* Called when skb is retransmitted.
					 * Arg1: sequence number of 1st byte
					 * Arg2: # segments
					 * Arg3: return value of
					 *       tcp_transmit_skb (0 => success)
					 */
	BPF_SOCK_OPS_STATE_CB,		/* Called when TCP changes state.
					 * Arg1: old_state
					 * Arg2: new_state
					 */
	BPF_SOCK_OPS_TCP_LISTEN_CB,	/* Called on listen(2), right after
					 * socket transition to LISTEN state.
					 */
	BPF_SOCK_OPS_RTT_CB,		/* Called on every RTT.
					 */
	BPF_SOCK_OPS_PARSE_HDR_OPT_CB,	/* Parse the header option.
					 * It will be called to handle
					 * the packets received at
					 * an already established
					 * connection.
					 *
					 * sock_ops->skb_data:
					 * Referring to the received skb.
					 * It covers the TCP header only.
					 *
					 * bpf_load_hdr_opt() can also
					 * be used to search for a
					 * particular option.
					 */
	BPF_SOCK_OPS_HDR_OPT_LEN_CB,	/* Reserve space for writing the
					 * header option later in
					 * BPF_SOCK_OPS_WRITE_HDR_OPT_CB.
					 * Arg1: bool want_cookie. (in
					 *       writing SYNACK only)
					 *
					 * sock_ops->skb_data:
					 * Not available because no header has
					 * been	written yet.
					 *
					 * sock_ops->skb_tcp_flags:
					 * The tcp_flags of the
					 * outgoing skb. (e.g. SYN, ACK, FIN).
					 *
					 * bpf_reserve_hdr_opt() should
					 * be used to reserve space.
					 */
	BPF_SOCK_OPS_WRITE_HDR_OPT_CB,	/* Write the header options
					 * Arg1: bool want_cookie. (in
					 *       writing SYNACK only)
					 *
					 * sock_ops->skb_data:
					 * Referring to the outgoing skb.
					 * It covers the TCP header
					 * that has already been written
					 * by the kernel and the
					 * earlier bpf-progs.
					 *
					 * sock_ops->skb_tcp_flags:
					 * The tcp_flags of the outgoing
					 * skb. (e.g. SYN, ACK, FIN).
					 *
					 * bpf_store_hdr_opt() should
					 * be used to write the
					 * option.
					 *
					 * bpf_load_hdr_opt() can also
					 * be used to search for a
					 * particular option that
					 * has already been written
					 * by the kernel or the
					 * earlier bpf-progs.
					 */
};

/* List of TCP states. There is a build check in net/ipv4/tcp.c to detect
 * changes between the TCP and BPF versions. Ideally this should never happen.
 * If it does, we need to add code to convert them before calling
 * the BPF sock_ops function.
 */
enum {
	BPF_TCP_ESTABLISHED = 1,
	BPF_TCP_SYN_SENT,
	BPF_TCP_SYN_RECV,
	BPF_TCP_FIN_WAIT1,
	BPF_TCP_FIN_WAIT2,
	BPF_TCP_TIME_WAIT,
	BPF_TCP_CLOSE,
	BPF_TCP_CLOSE_WAIT,
	BPF_TCP_LAST_ACK,
	BPF_TCP_LISTEN,
	BPF_TCP_CLOSING,	/* Now a valid state */
	BPF_TCP_NEW_SYN_RECV,

	BPF_TCP_MAX_STATES	/* Leave at the end! */
};

enum {
	TCP_BPF_IW		= 1001,	/* Set TCP initial congestion window */
	TCP_BPF_SNDCWND_CLAMP	= 1002,	/* Set sndcwnd_clamp */
	TCP_BPF_DELACK_MAX	= 1003, /* Max delay ack in usecs */
	TCP_BPF_RTO_MIN		= 1004, /* Min delay ack in usecs */
	/* Copy the SYN pkt to optval
	 *
	 * BPF_PROG_TYPE_SOCK_OPS only.  It is similar to the
	 * bpf_getsockopt(TCP_SAVED_SYN) but it does not limit
	 * to only getting from the saved_syn.  It can either get the
	 * syn packet from:
	 *
	 * 1. the just-received SYN packet (only available when writing the
	 *    SYNACK).  It will be useful when it is not necessary to
	 *    save the SYN packet for latter use.  It is also the only way
	 *    to get the SYN during syncookie mode because the syn
	 *    packet cannot be saved during syncookie.
	 *
	 * OR
	 *
	 * 2. the earlier saved syn which was done by
	 *    bpf_setsockopt(TCP_SAVE_SYN).
	 *
	 * The bpf_getsockopt(TCP_BPF_SYN*) option will hide where the
	 * SYN packet is obtained.
	 *
	 * If the bpf-prog does not need the IP[46] header,  the
	 * bpf-prog can avoid parsing the IP header by using
	 * TCP_BPF_SYN.  Otherwise, the bpf-prog can get both
	 * IP[46] and TCP header by using TCP_BPF_SYN_IP.
	 *
	 *      >0: Total number of bytes copied
	 * -ENOSPC: Not enough space in optval. Only optlen number of
	 *          bytes is copied.
	 * -ENOENT: The SYN skb is not available now and the earlier SYN pkt
	 *	    is not saved by setsockopt(TCP_SAVE_SYN).
	 */
	TCP_BPF_SYN		= 1005, /* Copy the TCP header */
	TCP_BPF_SYN_IP		= 1006, /* Copy the IP[46] and TCP header */
	TCP_BPF_SYN_MAC         = 1007, /* Copy the MAC, IP[46], and TCP header */
};

enum {
	BPF_LOAD_HDR_OPT_TCP_SYN = (1ULL << 0),
};

/* args[0] value during BPF_SOCK_OPS_HDR_OPT_LEN_CB and
 * BPF_SOCK_OPS_WRITE_HDR_OPT_CB.
 */
enum {
	BPF_WRITE_HDR_TCP_CURRENT_MSS = 1,	/* Kernel is finding the
						 * total option spaces
						 * required for an established
						 * sk in order to calculate the
						 * MSS.  No skb is actually
						 * sent.
						 */
	BPF_WRITE_HDR_TCP_SYNACK_COOKIE = 2,	/* Kernel is in syncookie mode
						 * when sending a SYN.
						 */
};

struct bpf_perf_event_value {
	__u64 counter;
	__u64 enabled;
	__u64 running;
};

enum {
	BPF_DEVCG_ACC_MKNOD	= (1ULL << 0),
	BPF_DEVCG_ACC_READ	= (1ULL << 1),
	BPF_DEVCG_ACC_WRITE	= (1ULL << 2),
};

enum {
	BPF_DEVCG_DEV_BLOCK	= (1ULL << 0),
	BPF_DEVCG_DEV_CHAR	= (1ULL << 1),
};

struct bpf_cgroup_dev_ctx {
	/* access_type encoded as (BPF_DEVCG_ACC_* << 16) | BPF_DEVCG_DEV_* */
	__u32 access_type;
	__u32 major;
	__u32 minor;
};

struct bpf_raw_tracepoint_args {
	__u64 args[0];
};

/* DIRECT:  Skip the FIB rules and go to FIB table associated with device
 * OUTPUT:  Do lookup from egress perspective; default is ingress
 */
enum {
	BPF_FIB_LOOKUP_DIRECT  = (1U << 0),
	BPF_FIB_LOOKUP_OUTPUT  = (1U << 1),
};

enum {
	BPF_FIB_LKUP_RET_SUCCESS,      /* lookup successful */
	BPF_FIB_LKUP_RET_BLACKHOLE,    /* dest is blackholed; can be dropped */
	BPF_FIB_LKUP_RET_UNREACHABLE,  /* dest is unreachable; can be dropped */
	BPF_FIB_LKUP_RET_PROHIBIT,     /* dest not allowed; can be dropped */
	BPF_FIB_LKUP_RET_NOT_FWDED,    /* packet is not forwarded */
	BPF_FIB_LKUP_RET_FWD_DISABLED, /* fwding is not enabled on ingress */
	BPF_FIB_LKUP_RET_UNSUPP_LWT,   /* fwd requires encapsulation */
	BPF_FIB_LKUP_RET_NO_NEIGH,     /* no neighbor entry for nh */
	BPF_FIB_LKUP_RET_FRAG_NEEDED,  /* fragmentation required to fwd */
};

struct bpf_fib_lookup {
	/* input:  network family for lookup (AF_INET, AF_INET6)
	 * output: network family of egress nexthop
	 */
	__u8	family;

	/* set if lookup is to consider L4 data - e.g., FIB rules */
	__u8	l4_protocol;
	__be16	sport;
	__be16	dport;

	/* total length of packet from network header - used for MTU check */
	__u16	tot_len;

	/* input: L3 device index for lookup
	 * output: device index from FIB lookup
	 */
	__u32	ifindex;

	union {
		/* inputs to lookup */
		__u8	tos;		/* AF_INET  */
		__be32	flowinfo;	/* AF_INET6, flow_label + priority */

		/* output: metric of fib result (IPv4/IPv6 only) */
		__u32	rt_metric;
	};

	union {
		__be32		ipv4_src;
		__u32		ipv6_src[4];  /* in6_addr; network order */
	};

	/* input to bpf_fib_lookup, ipv{4,6}_dst is destination address in
	 * network header. output: bpf_fib_lookup sets to gateway address
	 * if FIB lookup returns gateway route
	 */
	union {
		__be32		ipv4_dst;
		__u32		ipv6_dst[4];  /* in6_addr; network order */
	};

	/* output */
	__be16	h_vlan_proto;
	__be16	h_vlan_TCI;
	__u8	smac[6];     /* ETH_ALEN */
	__u8	dmac[6];     /* ETH_ALEN */
};

struct bpf_redir_neigh {
	/* network family for lookup (AF_INET, AF_INET6) */
	__u32 nh_family;
	/* network address of nexthop; skips fib lookup to find gateway */
	union {
		__be32		ipv4_nh;
		__u32		ipv6_nh[4];  /* in6_addr; network order */
	};
};

enum bpf_task_fd_type {
	BPF_FD_TYPE_RAW_TRACEPOINT,	/* tp name */
	BPF_FD_TYPE_TRACEPOINT,		/* tp name */
	BPF_FD_TYPE_KPROBE,		/* (symbol + offset) or addr */
	BPF_FD_TYPE_KRETPROBE,		/* (symbol + offset) or addr */
	BPF_FD_TYPE_UPROBE,		/* filename + offset */
	BPF_FD_TYPE_URETPROBE,		/* filename + offset */
};

enum {
	BPF_FLOW_DISSECTOR_F_PARSE_1ST_FRAG		= (1U << 0),
	BPF_FLOW_DISSECTOR_F_STOP_AT_FLOW_LABEL		= (1U << 1),
	BPF_FLOW_DISSECTOR_F_STOP_AT_ENCAP		= (1U << 2),
};

struct bpf_flow_keys {
	__u16	nhoff;
	__u16	thoff;
	__u16	addr_proto;			/* ETH_P_* of valid addrs */
	__u8	is_frag;
	__u8	is_first_frag;
	__u8	is_encap;
	__u8	ip_proto;
	__be16	n_proto;
	__be16	sport;
	__be16	dport;
	union {
		struct {
			__be32	ipv4_src;
			__be32	ipv4_dst;
		};
		struct {
			__u32	ipv6_src[4];	/* in6_addr; network order */
			__u32	ipv6_dst[4];	/* in6_addr; network order */
		};
	};
	__u32	flags;
	__be32	flow_label;
};

struct bpf_func_info {
	__u32	insn_off;
	__u32	type_id;
};

#define BPF_LINE_INFO_LINE_NUM(line_col)	((line_col) >> 10)
#define BPF_LINE_INFO_LINE_COL(line_col)	((line_col) & 0x3ff)

struct bpf_line_info {
	__u32	insn_off;
	__u32	file_name_off;
	__u32	line_off;
	__u32	line_col;
};

struct bpf_spin_lock {
	__u32	val;
};

struct bpf_sysctl {
	__u32	write;		/* Sysctl is being read (= 0) or written (= 1).
				 * Allows 1,2,4-byte read, but no write.
				 */
	__u32	file_pos;	/* Sysctl file position to read from, write to.
				 * Allows 1,2,4-byte read an 4-byte write.
				 */
};

struct bpf_sockopt {
	__bpf_md_ptr(struct bpf_sock *, sk);
	__bpf_md_ptr(void *, optval);
	__bpf_md_ptr(void *, optval_end);

	__s32	level;
	__s32	optname;
	__s32	optlen;
	__s32	retval;
};

struct bpf_pidns_info {
	__u32 pid;
	__u32 tgid;
};

/* User accessible data for SK_LOOKUP programs. Add new fields at the end. */
struct bpf_sk_lookup {
	__bpf_md_ptr(struct bpf_sock *, sk); /* Selected socket */

	__u32 family;		/* Protocol family (AF_INET, AF_INET6) */
	__u32 protocol;		/* IP protocol (IPPROTO_TCP, IPPROTO_UDP) */
	__u32 remote_ip4;	/* Network byte order */
	__u32 remote_ip6[4];	/* Network byte order */
	__u32 remote_port;	/* Network byte order */
	__u32 local_ip4;	/* Network byte order */
	__u32 local_ip6[4];	/* Network byte order */
	__u32 local_port;	/* Host byte order */
};

/*
 * struct btf_ptr is used for typed pointer representation; the
 * type id is used to render the pointer data as the appropriate type
 * via the bpf_snprintf_btf() helper described above.  A flags field -
 * potentially to specify additional details about the BTF pointer
 * (rather than its mode of display) - is included for future use.
 * Display flags - BTF_F_* - are passed to bpf_snprintf_btf separately.
 */
struct btf_ptr {
	void *ptr;
	__u32 type_id;
	__u32 flags;		/* BTF ptr flags; unused at present. */
};

/*
 * Flags to control bpf_snprintf_btf() behaviour.
 *     - BTF_F_COMPACT: no formatting around type information
 *     - BTF_F_NONAME: no struct/union member names/types
 *     - BTF_F_PTR_RAW: show raw (unobfuscated) pointer values;
 *       equivalent to %px.
 *     - BTF_F_ZERO: show zero-valued struct/union members; they
 *       are not displayed by default
 */
enum {
	BTF_F_COMPACT	=	(1ULL << 0),
	BTF_F_NONAME	=	(1ULL << 1),
	BTF_F_PTR_RAW	=	(1ULL << 2),
	BTF_F_ZERO	=	(1ULL << 3),
};

#endif /* _UAPI__LINUX_BPF_H__ */<|MERGE_RESOLUTION|>--- conflicted
+++ resolved
@@ -157,10 +157,7 @@
 	BPF_MAP_TYPE_STRUCT_OPS,
 	BPF_MAP_TYPE_RINGBUF,
 	BPF_MAP_TYPE_INODE_STORAGE,
-<<<<<<< HEAD
-=======
 	BPF_MAP_TYPE_TASK_STORAGE,
->>>>>>> 356006a6
 };
 
 /* Note that tracing related programs such as
@@ -3751,8 +3748,6 @@
  * 	Return
  * 		The helper returns **TC_ACT_REDIRECT** on success or
  * 		**TC_ACT_SHOT** on error.
-<<<<<<< HEAD
-=======
  *
  * void *bpf_task_storage_get(struct bpf_map *map, struct task_struct *task, void *value, u64 flags)
  *	Description
@@ -3835,7 +3830,6 @@
  *	Return
  *		A pointer to a struct socket on success or NULL if the file is
  *		not a socket.
->>>>>>> 356006a6
  */
 #define __BPF_FUNC_MAPPER(FN)		\
 	FN(unspec),			\
@@ -3991,11 +3985,6 @@
 	FN(seq_printf_btf),		\
 	FN(skb_cgroup_classid),		\
 	FN(redirect_neigh),		\
-<<<<<<< HEAD
-	FN(bpf_per_cpu_ptr),            \
-	FN(bpf_this_cpu_ptr),		\
-	FN(redirect_peer),		\
-=======
 	FN(per_cpu_ptr),		\
 	FN(this_cpu_ptr),		\
 	FN(redirect_peer),		\
@@ -4006,7 +3995,6 @@
 	FN(ktime_get_coarse_ns),	\
 	FN(ima_inode_hash),		\
 	FN(sock_from_file),		\
->>>>>>> 356006a6
 	/* */
 
 /* integer value in 'imm' field of BPF_CALL instruction selects which helper

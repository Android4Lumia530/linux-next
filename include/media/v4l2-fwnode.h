/* SPDX-License-Identifier: GPL-2.0-only */
/*
 * V4L2 fwnode binding parsing library
 *
 * Copyright (c) 2016 Intel Corporation.
 * Author: Sakari Ailus <sakari.ailus@linux.intel.com>
 *
 * Copyright (C) 2012 - 2013 Samsung Electronics Co., Ltd.
 * Author: Sylwester Nawrocki <s.nawrocki@samsung.com>
 *
 * Copyright (C) 2012 Renesas Electronics Corp.
 * Author: Guennadi Liakhovetski <g.liakhovetski@gmx.de>
 */
#ifndef _V4L2_FWNODE_H
#define _V4L2_FWNODE_H

#include <linux/errno.h>
#include <linux/fwnode.h>
#include <linux/list.h>
#include <linux/types.h>

#include <media/v4l2-mediabus.h>

struct fwnode_handle;
struct v4l2_async_notifier;
struct v4l2_async_subdev;

#define V4L2_FWNODE_CSI2_MAX_DATA_LANES	8

/**
 * struct v4l2_fwnode_bus_mipi_csi2 - MIPI CSI-2 bus data structure
 * @flags: media bus (V4L2_MBUS_*) flags
 * @data_lanes: an array of physical data lane indexes
 * @clock_lane: physical lane index of the clock lane
 * @num_data_lanes: number of data lanes
 * @lane_polarities: polarity of the lanes. The order is the same of
 *		   the physical lanes.
 */
struct v4l2_fwnode_bus_mipi_csi2 {
	unsigned int flags;
	unsigned char data_lanes[V4L2_FWNODE_CSI2_MAX_DATA_LANES];
	unsigned char clock_lane;
	unsigned char num_data_lanes;
	bool lane_polarities[1 + V4L2_FWNODE_CSI2_MAX_DATA_LANES];
};

/**
 * struct v4l2_fwnode_bus_parallel - parallel data bus data structure
 * @flags: media bus (V4L2_MBUS_*) flags
 * @bus_width: bus width in bits
 * @data_shift: data shift in bits
 */
struct v4l2_fwnode_bus_parallel {
	unsigned int flags;
	unsigned char bus_width;
	unsigned char data_shift;
};

/**
 * struct v4l2_fwnode_bus_mipi_csi1 - CSI-1/CCP2 data bus structure
 * @clock_inv: polarity of clock/strobe signal
 *	       false - not inverted, true - inverted
 * @strobe: false - data/clock, true - data/strobe
 * @lane_polarity: the polarities of the clock (index 0) and data lanes
 *		   index (1)
 * @data_lane: the number of the data lane
 * @clock_lane: the number of the clock lane
 */
struct v4l2_fwnode_bus_mipi_csi1 {
	unsigned char clock_inv:1;
	unsigned char strobe:1;
	bool lane_polarity[2];
	unsigned char data_lane;
	unsigned char clock_lane;
};

/**
 * struct v4l2_fwnode_endpoint - the endpoint data structure
 * @base: fwnode endpoint of the v4l2_fwnode
 * @bus_type: bus type
 * @bus: bus configuration data structure
 * @bus.parallel: embedded &struct v4l2_fwnode_bus_parallel.
 *		  Used if the bus is parallel.
 * @bus.mipi_csi1: embedded &struct v4l2_fwnode_bus_mipi_csi1.
 *		   Used if the bus is MIPI Alliance's Camera Serial
 *		   Interface version 1 (MIPI CSI1) or Standard
 *		   Mobile Imaging Architecture's Compact Camera Port 2
 *		   (SMIA CCP2).
 * @bus.mipi_csi2: embedded &struct v4l2_fwnode_bus_mipi_csi2.
 *		   Used if the bus is MIPI Alliance's Camera Serial
 *		   Interface version 2 (MIPI CSI2).
 * @link_frequencies: array of supported link frequencies
 * @nr_of_link_frequencies: number of elements in link_frequenccies array
 */
struct v4l2_fwnode_endpoint {
	struct fwnode_endpoint base;
	/*
	 * Fields below this line will be zeroed by
	 * v4l2_fwnode_endpoint_parse()
	 */
	enum v4l2_mbus_type bus_type;
	struct {
		struct v4l2_fwnode_bus_parallel parallel;
		struct v4l2_fwnode_bus_mipi_csi1 mipi_csi1;
		struct v4l2_fwnode_bus_mipi_csi2 mipi_csi2;
	} bus;
	u64 *link_frequencies;
	unsigned int nr_of_link_frequencies;
};

/**
 * V4L2_FWNODE_PROPERTY_UNSET - identify a non initialized property
 *
 * All properties in &struct v4l2_fwnode_device_properties are initialized
 * to this value.
 */
#define V4L2_FWNODE_PROPERTY_UNSET   (-1U)

/**
 * enum v4l2_fwnode_orientation - possible device orientation
 * @V4L2_FWNODE_ORIENTATION_FRONT: device installed on the front side
 * @V4L2_FWNODE_ORIENTATION_BACK: device installed on the back side
 * @V4L2_FWNODE_ORIENTATION_EXTERNAL: device externally located
 */
enum v4l2_fwnode_orientation {
	V4L2_FWNODE_ORIENTATION_FRONT,
	V4L2_FWNODE_ORIENTATION_BACK,
	V4L2_FWNODE_ORIENTATION_EXTERNAL
};

/**
 * struct v4l2_fwnode_device_properties - fwnode device properties
 * @orientation: device orientation. See &enum v4l2_fwnode_orientation
 * @rotation: device rotation
 */
struct v4l2_fwnode_device_properties {
	enum v4l2_fwnode_orientation orientation;
	unsigned int rotation;
};

/**
 * struct v4l2_fwnode_link - a link between two endpoints
 * @local_node: pointer to device_node of this endpoint
 * @local_port: identifier of the port this endpoint belongs to
 * @local_id: identifier of the id this endpoint belongs to
 * @remote_node: pointer to device_node of the remote endpoint
 * @remote_port: identifier of the port the remote endpoint belongs to
 * @remote_id: identifier of the id the remote endpoint belongs to
 */
struct v4l2_fwnode_link {
	struct fwnode_handle *local_node;
	unsigned int local_port;
	unsigned int local_id;
	struct fwnode_handle *remote_node;
	unsigned int remote_port;
	unsigned int remote_id;
};

/**
 * enum v4l2_connector_type - connector type
 * @V4L2_CONN_UNKNOWN:   unknown connector type, no V4L2 connector configuration
 * @V4L2_CONN_COMPOSITE: analog composite connector
 * @V4L2_CONN_SVIDEO:    analog svideo connector
 */
enum v4l2_connector_type {
	V4L2_CONN_UNKNOWN,
	V4L2_CONN_COMPOSITE,
	V4L2_CONN_SVIDEO,
};

/**
 * struct v4l2_connector_link - connector link data structure
 * @head: structure to be used to add the link to the
 *        &struct v4l2_fwnode_connector
 * @fwnode_link: &struct v4l2_fwnode_link link between the connector and the
 *               device the connector belongs to.
 */
struct v4l2_connector_link {
	struct list_head head;
	struct v4l2_fwnode_link fwnode_link;
};

/**
 * struct v4l2_fwnode_connector_analog - analog connector data structure
 * @sdtv_stds: sdtv standards this connector supports, set to V4L2_STD_ALL
 *             if no restrictions are specified.
 */
struct v4l2_fwnode_connector_analog {
	v4l2_std_id sdtv_stds;
};

/**
 * struct v4l2_fwnode_connector - the connector data structure
 * @name: the connector device name
 * @label: optional connector label
 * @type: connector type
 * @links: list of all connector &struct v4l2_connector_link links
 * @nr_of_links: total number of links
 * @connector: connector configuration
 * @connector.analog: analog connector configuration
 *                    &struct v4l2_fwnode_connector_analog
 */
struct v4l2_fwnode_connector {
	const char *name;
	const char *label;
	enum v4l2_connector_type type;
	struct list_head links;
	unsigned int nr_of_links;

	union {
		struct v4l2_fwnode_connector_analog analog;
		/* future connectors */
	} connector;
};

/**
 * enum v4l2_fwnode_bus_type - Video bus types defined by firmware properties
 * @V4L2_FWNODE_BUS_TYPE_GUESS: Default value if no bus-type fwnode property
 * @V4L2_FWNODE_BUS_TYPE_CSI2_CPHY: MIPI CSI-2 bus, C-PHY physical layer
 * @V4L2_FWNODE_BUS_TYPE_CSI1: MIPI CSI-1 bus
 * @V4L2_FWNODE_BUS_TYPE_CCP2: SMIA Compact Camera Port 2 bus
 * @V4L2_FWNODE_BUS_TYPE_CSI2_DPHY: MIPI CSI-2 bus, D-PHY physical layer
 * @V4L2_FWNODE_BUS_TYPE_PARALLEL: Camera Parallel Interface bus
 * @V4L2_FWNODE_BUS_TYPE_BT656: BT.656 video format bus-type
 * @NR_OF_V4L2_FWNODE_BUS_TYPE: Number of bus-types
 */
enum v4l2_fwnode_bus_type {
	V4L2_FWNODE_BUS_TYPE_GUESS = 0,
	V4L2_FWNODE_BUS_TYPE_CSI2_CPHY,
	V4L2_FWNODE_BUS_TYPE_CSI1,
	V4L2_FWNODE_BUS_TYPE_CCP2,
	V4L2_FWNODE_BUS_TYPE_CSI2_DPHY,
	V4L2_FWNODE_BUS_TYPE_PARALLEL,
	V4L2_FWNODE_BUS_TYPE_BT656,
	NR_OF_V4L2_FWNODE_BUS_TYPE
};

/**
 * v4l2_fwnode_endpoint_parse() - parse all fwnode node properties
 * @fwnode: pointer to the endpoint's fwnode handle
 * @vep: pointer to the V4L2 fwnode data structure
 *
 * This function parses the V4L2 fwnode endpoint specific parameters from the
<<<<<<< HEAD
 * firmware. The caller is responsible for assigning @vep.bus_type to a valid
 * media bus type. The caller may also set the default configuration for the
 * endpoint --- a configuration that shall be in line with the DT binding
 * documentation. Should a device support multiple bus types, the caller may
 * call this function once the correct type is found --- with a default
 * configuration valid for that type.
 *
 * It is also allowed to set @vep.bus_type to V4L2_MBUS_UNKNOWN. USING THIS
 * FEATURE REQUIRES "bus-type" PROPERTY IN DT BINDINGS. For old drivers,
 * guessing @vep.bus_type between CSI-2 D-PHY, parallel and BT.656 busses is
 * supported. NEVER RELY ON GUESSING @vep.bus_type IN NEW DRIVERS!
=======
 * firmware. There are two ways to use this function, either by letting it
 * obtain the type of the bus (by setting the @vep.bus_type field to
 * V4L2_MBUS_UNKNOWN) or specifying the bus type explicitly to one of the &enum
 * v4l2_mbus_type types.
 *
 * When @vep.bus_type is V4L2_MBUS_UNKNOWN, the function will use the "bus-type"
 * property to determine the type when it is available. The caller is
 * responsible for validating the contents of @vep.bus_type field after the call
 * returns.
 *
 * As a deprecated functionality to support older DT bindings without "bus-type"
 * property for devices that support multiple types, if the "bus-type" property
 * does not exist, the function will attempt to guess the type based on the
 * endpoint properties available. NEVER RELY ON GUESSING THE BUS TYPE IN NEW
 * DRIVERS OR BINDINGS.
 *
 * It is also possible to set @vep.bus_type corresponding to an actual bus. In
 * this case the function will only attempt to parse properties related to this
 * bus, and it will return an error if the value of the "bus-type" property
 * corresponds to a different bus.
 *
 * The caller is required to initialise all fields of @vep, either with
 * explicitly values, or by zeroing them.
>>>>>>> f642729d
 *
 * The function does not change the V4L2 fwnode endpoint state if it fails.
 *
 * NOTE: This function does not parse "link-frequencies" property as its size is
 * not known in advance. Please use v4l2_fwnode_endpoint_alloc_parse() if you
 * need properties of variable size.
 *
 * Return: %0 on success or a negative error code on failure:
 *	   %-ENOMEM on memory allocation failure
 *	   %-EINVAL on parsing failure
 *	   %-ENXIO on mismatching bus types
 */
int v4l2_fwnode_endpoint_parse(struct fwnode_handle *fwnode,
			       struct v4l2_fwnode_endpoint *vep);

/**
 * v4l2_fwnode_endpoint_free() - free the V4L2 fwnode acquired by
 * v4l2_fwnode_endpoint_alloc_parse()
 * @vep: the V4L2 fwnode the resources of which are to be released
 *
 * It is safe to call this function with NULL argument or on a V4L2 fwnode the
 * parsing of which failed.
 */
void v4l2_fwnode_endpoint_free(struct v4l2_fwnode_endpoint *vep);

/**
 * v4l2_fwnode_endpoint_alloc_parse() - parse all fwnode node properties
 * @fwnode: pointer to the endpoint's fwnode handle
 * @vep: pointer to the V4L2 fwnode data structure
 *
 * This function parses the V4L2 fwnode endpoint specific parameters from the
<<<<<<< HEAD
 * firmware. The caller is responsible for assigning @vep.bus_type to a valid
 * media bus type. The caller may also set the default configuration for the
 * endpoint --- a configuration that shall be in line with the DT binding
 * documentation. Should a device support multiple bus types, the caller may
 * call this function once the correct type is found --- with a default
 * configuration valid for that type.
 *
 * It is also allowed to set @vep.bus_type to V4L2_MBUS_UNKNOWN. USING THIS
 * FEATURE REQUIRES "bus-type" PROPERTY IN DT BINDINGS. For old drivers,
 * guessing @vep.bus_type between CSI-2 D-PHY, parallel and BT.656 busses is
 * supported. NEVER RELY ON GUESSING @vep.bus_type IN NEW DRIVERS!
=======
 * firmware. There are two ways to use this function, either by letting it
 * obtain the type of the bus (by setting the @vep.bus_type field to
 * V4L2_MBUS_UNKNOWN) or specifying the bus type explicitly to one of the &enum
 * v4l2_mbus_type types.
 *
 * When @vep.bus_type is V4L2_MBUS_UNKNOWN, the function will use the "bus-type"
 * property to determine the type when it is available. The caller is
 * responsible for validating the contents of @vep.bus_type field after the call
 * returns.
 *
 * As a deprecated functionality to support older DT bindings without "bus-type"
 * property for devices that support multiple types, if the "bus-type" property
 * does not exist, the function will attempt to guess the type based on the
 * endpoint properties available. NEVER RELY ON GUESSING THE BUS TYPE IN NEW
 * DRIVERS OR BINDINGS.
 *
 * It is also possible to set @vep.bus_type corresponding to an actual bus. In
 * this case the function will only attempt to parse properties related to this
 * bus, and it will return an error if the value of the "bus-type" property
 * corresponds to a different bus.
 *
 * The caller is required to initialise all fields of @vep, either with
 * explicitly values, or by zeroing them.
>>>>>>> f642729d
 *
 * The function does not change the V4L2 fwnode endpoint state if it fails.
 *
 * v4l2_fwnode_endpoint_alloc_parse() has two important differences to
 * v4l2_fwnode_endpoint_parse():
 *
 * 1. It also parses variable size data.
 *
 * 2. The memory it has allocated to store the variable size data must be freed
 *    using v4l2_fwnode_endpoint_free() when no longer needed.
 *
 * Return: %0 on success or a negative error code on failure:
 *	   %-ENOMEM on memory allocation failure
 *	   %-EINVAL on parsing failure
 *	   %-ENXIO on mismatching bus types
 */
int v4l2_fwnode_endpoint_alloc_parse(struct fwnode_handle *fwnode,
				     struct v4l2_fwnode_endpoint *vep);

/**
 * v4l2_fwnode_parse_link() - parse a link between two endpoints
 * @fwnode: pointer to the endpoint's fwnode at the local end of the link
 * @link: pointer to the V4L2 fwnode link data structure
 *
 * Fill the link structure with the local and remote nodes and port numbers.
 * The local_node and remote_node fields are set to point to the local and
 * remote port's parent nodes respectively (the port parent node being the
 * parent node of the port node if that node isn't a 'ports' node, or the
 * grand-parent node of the port node otherwise).
 *
 * A reference is taken to both the local and remote nodes, the caller must use
 * v4l2_fwnode_put_link() to drop the references when done with the
 * link.
 *
 * Return: 0 on success, or -ENOLINK if the remote endpoint fwnode can't be
 * found.
 */
int v4l2_fwnode_parse_link(struct fwnode_handle *fwnode,
			   struct v4l2_fwnode_link *link);

/**
 * v4l2_fwnode_put_link() - drop references to nodes in a link
 * @link: pointer to the V4L2 fwnode link data structure
 *
 * Drop references to the local and remote nodes in the link. This function
 * must be called on every link parsed with v4l2_fwnode_parse_link().
 */
void v4l2_fwnode_put_link(struct v4l2_fwnode_link *link);

/**
 * v4l2_fwnode_connector_free() - free the V4L2 connector acquired memory
 * @connector: the V4L2 connector resources of which are to be released
 *
 * Free all allocated memory and put all links acquired by
 * v4l2_fwnode_connector_parse() and v4l2_fwnode_connector_add_link().
 *
 * It is safe to call this function with NULL argument or on a V4L2 connector
 * the parsing of which failed.
 */
void v4l2_fwnode_connector_free(struct v4l2_fwnode_connector *connector);

/**
 * v4l2_fwnode_connector_parse() - initialize the 'struct v4l2_fwnode_connector'
 * @fwnode: pointer to the subdev endpoint's fwnode handle where the connector
 *	    is connected to or to the connector endpoint fwnode handle.
 * @connector: pointer to the V4L2 fwnode connector data structure
 *
 * Fill the &struct v4l2_fwnode_connector with the connector type, label and
 * all &enum v4l2_connector_type specific connector data. The label is optional
 * so it is set to %NULL if no one was found. The function initialize the links
 * to zero. Adding links to the connector is done by calling
 * v4l2_fwnode_connector_add_link().
 *
 * The memory allocated for the label must be freed when no longer needed.
 * Freeing the memory is done by v4l2_fwnode_connector_free().
 *
 * Return:
 * * %0 on success or a negative error code on failure:
 * * %-EINVAL if @fwnode is invalid
 * * %-ENOTCONN if connector type is unknown or connector device can't be found
 */
int v4l2_fwnode_connector_parse(struct fwnode_handle *fwnode,
				struct v4l2_fwnode_connector *connector);

/**
 * v4l2_fwnode_connector_add_link - add a link between a connector node and
 *				    a v4l2-subdev node.
 * @fwnode: pointer to the subdev endpoint's fwnode handle where the connector
 *          is connected to
 * @connector: pointer to the V4L2 fwnode connector data structure
 *
 * Add a new &struct v4l2_connector_link link to the
 * &struct v4l2_fwnode_connector connector links list. The link local_node
 * points to the connector node, the remote_node to the host v4l2 (sub)dev.
 *
 * The taken references to remote_node and local_node must be dropped and the
 * allocated memory must be freed when no longer needed. Both is done by calling
 * v4l2_fwnode_connector_free().
 *
 * Return:
 * * %0 on success or a negative error code on failure:
 * * %-EINVAL if @fwnode or @connector is invalid or @connector type is unknown
 * * %-ENOMEM on link memory allocation failure
 * * %-ENOTCONN if remote connector device can't be found
 * * %-ENOLINK if link parsing between v4l2 (sub)dev and connector fails
 */
int v4l2_fwnode_connector_add_link(struct fwnode_handle *fwnode,
				   struct v4l2_fwnode_connector *connector);

/**
 * v4l2_fwnode_device_parse() - parse fwnode device properties
 * @dev: pointer to &struct device
 * @props: pointer to &struct v4l2_fwnode_device_properties where to store the
 *	   parsed properties values
 *
 * This function parses and validates the V4L2 fwnode device properties from the
 * firmware interface, and fills the @struct v4l2_fwnode_device_properties
 * provided by the caller.
 *
 * Return:
 *	% 0 on success
 *	%-EINVAL if a parsed property value is not valid
 */
int v4l2_fwnode_device_parse(struct device *dev,
			     struct v4l2_fwnode_device_properties *props);

/**
 * typedef parse_endpoint_func - Driver's callback function to be called on
 *	each V4L2 fwnode endpoint.
 *
 * @dev: pointer to &struct device
 * @vep: pointer to &struct v4l2_fwnode_endpoint
 * @asd: pointer to &struct v4l2_async_subdev
 *
 * Return:
 * * %0 on success
 * * %-ENOTCONN if the endpoint is to be skipped but this
 *   should not be considered as an error
 * * %-EINVAL if the endpoint configuration is invalid
 */
typedef int (*parse_endpoint_func)(struct device *dev,
				  struct v4l2_fwnode_endpoint *vep,
				  struct v4l2_async_subdev *asd);

/**
 * v4l2_async_notifier_parse_fwnode_endpoints - Parse V4L2 fwnode endpoints in a
 *						device node
 * @dev: the device the endpoints of which are to be parsed
 * @notifier: notifier for @dev
 * @asd_struct_size: size of the driver's async sub-device struct, including
 *		     sizeof(struct v4l2_async_subdev). The &struct
 *		     v4l2_async_subdev shall be the first member of
 *		     the driver's async sub-device struct, i.e. both
 *		     begin at the same memory address.
 * @parse_endpoint: Driver's callback function called on each V4L2 fwnode
 *		    endpoint. Optional.
 *
 * DEPRECATED! This function is deprecated. Don't use it in new drivers.
 * Instead see an example in cio2_parse_firmware() function in
 * drivers/media/pci/intel/ipu3/ipu3-cio2.c .
 *
 * Parse the fwnode endpoints of the @dev device and populate the async sub-
 * devices list in the notifier. The @parse_endpoint callback function is
 * called for each endpoint with the corresponding async sub-device pointer to
 * let the caller initialize the driver-specific part of the async sub-device
 * structure.
 *
 * The notifier memory shall be zeroed before this function is called on the
 * notifier.
 *
 * This function may not be called on a registered notifier and may be called on
 * a notifier only once.
 *
 * The &struct v4l2_fwnode_endpoint passed to the callback function
 * @parse_endpoint is released once the function is finished. If there is a need
 * to retain that configuration, the user needs to allocate memory for it.
 *
 * Any notifier populated using this function must be released with a call to
 * v4l2_async_notifier_cleanup() after it has been unregistered and the async
 * sub-devices are no longer in use, even if the function returned an error.
 *
 * Return: %0 on success, including when no async sub-devices are found
 *	   %-ENOMEM if memory allocation failed
 *	   %-EINVAL if graph or endpoint parsing failed
 *	   Other error codes as returned by @parse_endpoint
 */
int
v4l2_async_notifier_parse_fwnode_endpoints(struct device *dev,
					   struct v4l2_async_notifier *notifier,
					   size_t asd_struct_size,
					   parse_endpoint_func parse_endpoint);

/**
 * v4l2_async_notifier_parse_fwnode_sensor_common - parse common references on
 *					       sensors for async sub-devices
 * @dev: the device node the properties of which are parsed for references
 * @notifier: the async notifier where the async subdevs will be added
 *
 * Parse common sensor properties for remote devices related to the
 * sensor and set up async sub-devices for them.
 *
 * Any notifier populated using this function must be released with a call to
 * v4l2_async_notifier_release() after it has been unregistered and the async
 * sub-devices are no longer in use, even in the case the function returned an
 * error.
 *
 * Return: 0 on success
 *	   -ENOMEM if memory allocation failed
 *	   -EINVAL if property parsing failed
 */
int v4l2_async_notifier_parse_fwnode_sensor_common(struct device *dev,
						   struct v4l2_async_notifier *notifier);

/* Helper macros to access the connector links. */

/** v4l2_connector_last_link - Helper macro to get the first
 *                             &struct v4l2_fwnode_connector link
 * @v4l2c: &struct v4l2_fwnode_connector owning the connector links
 *
 * This marco returns the first added &struct v4l2_connector_link connector
 * link or @NULL if the connector has no links.
 */
#define v4l2_connector_first_link(v4l2c)				       \
	list_first_entry_or_null(&(v4l2c)->links,			       \
				 struct v4l2_connector_link, head)

/** v4l2_connector_last_link - Helper macro to get the last
 *                             &struct v4l2_fwnode_connector link
 * @v4l2c: &struct v4l2_fwnode_connector owning the connector links
 *
 * This marco returns the last &struct v4l2_connector_link added connector link.
 */
#define v4l2_connector_last_link(v4l2c)					       \
	list_last_entry(&(v4l2c)->links, struct v4l2_connector_link, head)

#endif /* _V4L2_FWNODE_H */<|MERGE_RESOLUTION|>--- conflicted
+++ resolved
@@ -241,19 +241,6 @@
  * @vep: pointer to the V4L2 fwnode data structure
  *
  * This function parses the V4L2 fwnode endpoint specific parameters from the
-<<<<<<< HEAD
- * firmware. The caller is responsible for assigning @vep.bus_type to a valid
- * media bus type. The caller may also set the default configuration for the
- * endpoint --- a configuration that shall be in line with the DT binding
- * documentation. Should a device support multiple bus types, the caller may
- * call this function once the correct type is found --- with a default
- * configuration valid for that type.
- *
- * It is also allowed to set @vep.bus_type to V4L2_MBUS_UNKNOWN. USING THIS
- * FEATURE REQUIRES "bus-type" PROPERTY IN DT BINDINGS. For old drivers,
- * guessing @vep.bus_type between CSI-2 D-PHY, parallel and BT.656 busses is
- * supported. NEVER RELY ON GUESSING @vep.bus_type IN NEW DRIVERS!
-=======
  * firmware. There are two ways to use this function, either by letting it
  * obtain the type of the bus (by setting the @vep.bus_type field to
  * V4L2_MBUS_UNKNOWN) or specifying the bus type explicitly to one of the &enum
@@ -277,7 +264,6 @@
  *
  * The caller is required to initialise all fields of @vep, either with
  * explicitly values, or by zeroing them.
->>>>>>> f642729d
  *
  * The function does not change the V4L2 fwnode endpoint state if it fails.
  *
@@ -309,19 +295,6 @@
  * @vep: pointer to the V4L2 fwnode data structure
  *
  * This function parses the V4L2 fwnode endpoint specific parameters from the
-<<<<<<< HEAD
- * firmware. The caller is responsible for assigning @vep.bus_type to a valid
- * media bus type. The caller may also set the default configuration for the
- * endpoint --- a configuration that shall be in line with the DT binding
- * documentation. Should a device support multiple bus types, the caller may
- * call this function once the correct type is found --- with a default
- * configuration valid for that type.
- *
- * It is also allowed to set @vep.bus_type to V4L2_MBUS_UNKNOWN. USING THIS
- * FEATURE REQUIRES "bus-type" PROPERTY IN DT BINDINGS. For old drivers,
- * guessing @vep.bus_type between CSI-2 D-PHY, parallel and BT.656 busses is
- * supported. NEVER RELY ON GUESSING @vep.bus_type IN NEW DRIVERS!
-=======
  * firmware. There are two ways to use this function, either by letting it
  * obtain the type of the bus (by setting the @vep.bus_type field to
  * V4L2_MBUS_UNKNOWN) or specifying the bus type explicitly to one of the &enum
@@ -345,7 +318,6 @@
  *
  * The caller is required to initialise all fields of @vep, either with
  * explicitly values, or by zeroing them.
->>>>>>> f642729d
  *
  * The function does not change the V4L2 fwnode endpoint state if it fails.
  *

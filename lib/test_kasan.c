--- conflicted
+++ resolved
@@ -89,53 +89,29 @@
  * by asserting !fail_data.report_found at the start of KUNIT_EXPECT_KASAN_FAIL
  * and in kasan_test_exit.
  */
-<<<<<<< HEAD
-#define KUNIT_EXPECT_KASAN_FAIL(test, expression) do {		\
-	if (IS_ENABLED(CONFIG_KASAN_HW_TAGS) &&			\
-	    !kasan_async_mode_enabled())			\
-		migrate_disable();				\
-	WRITE_ONCE(fail_data.report_expected, true);		\
-	WRITE_ONCE(fail_data.report_found, false);		\
-	kunit_add_named_resource(test,				\
-				NULL,				\
-				NULL,				\
-				&resource,			\
-				"kasan_data", &fail_data);	\
-	barrier();						\
-	expression;						\
-	barrier();						\
-	if (kasan_async_mode_enabled())				\
-		kasan_force_async_fault();			\
-	barrier();						\
-	KUNIT_EXPECT_EQ(test,					\
-			READ_ONCE(fail_data.report_expected),	\
-			READ_ONCE(fail_data.report_found));	\
-	if (IS_ENABLED(CONFIG_KASAN_HW_TAGS) &&			\
-	    !kasan_async_mode_enabled()) {			\
-		if (READ_ONCE(fail_data.report_found))		\
-			kasan_enable_tagging_sync();		\
-		migrate_enable();				\
-	}							\
-=======
 #define KUNIT_EXPECT_KASAN_FAIL(test, expression) do {			\
-	if (IS_ENABLED(CONFIG_KASAN_HW_TAGS))				\
+	if (IS_ENABLED(CONFIG_KASAN_HW_TAGS) &&				\
+	    !kasan_async_mode_enabled())				\
 		migrate_disable();					\
 	KUNIT_EXPECT_FALSE(test, READ_ONCE(fail_data.report_found));	\
 	WRITE_ONCE(fail_data.report_expected, true);			\
 	barrier();							\
 	expression;							\
 	barrier();							\
+	if (kasan_async_mode_enabled())					\
+		kasan_force_async_fault();				\
+	barrier();							\
 	KUNIT_EXPECT_EQ(test,						\
 			READ_ONCE(fail_data.report_expected),		\
 			READ_ONCE(fail_data.report_found));		\
-	if (IS_ENABLED(CONFIG_KASAN_HW_TAGS)) {				\
+	if (IS_ENABLED(CONFIG_KASAN_HW_TAGS) &&				\
+	    !kasan_async_mode_enabled()) {				\
 		if (READ_ONCE(fail_data.report_found))			\
-			kasan_enable_tagging();				\
+			kasan_enable_tagging_sync();			\
 		migrate_enable();					\
 	}								\
 	WRITE_ONCE(fail_data.report_found, false);			\
 	WRITE_ONCE(fail_data.report_expected, false);			\
->>>>>>> a639a800
 } while (0)
 
 #define KASAN_TEST_NEEDS_CONFIG_ON(test, config) do {			\

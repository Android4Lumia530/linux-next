--- conflicted
+++ resolved
@@ -32,29 +32,6 @@
  * Some tests use these global variables to store return values from function
  * calls that could otherwise be eliminated by the compiler as dead code.
  */
-<<<<<<< HEAD
-
-void *kasan_ptr_result;
-int kasan_int_result;
-
-static struct kunit_resource resource;
-static struct kunit_kasan_expectation fail_data;
-static bool multishot;
-
-static int kasan_test_init(struct kunit *test)
-{
-	/*
-	 * Temporarily enable multi-shot mode and set panic_on_warn=0.
-	 * Otherwise, we'd only get a report for the first case.
-	 */
-	multishot = kasan_save_enable_multi_shot();
-
-	return 0;
-}
-
-static void kasan_test_exit(struct kunit *test)
-{
-=======
 void *kasan_ptr_result;
 int kasan_int_result;
 
@@ -83,30 +60,10 @@
 static void kasan_test_exit(struct kunit *test)
 {
 	kasan_set_tagging_report_once(true);
->>>>>>> f642729d
 	kasan_restore_multi_shot(multishot);
 }
 
 /**
-<<<<<<< HEAD
- * KUNIT_EXPECT_KASAN_FAIL() - Causes a test failure when the expression does
- * not cause a KASAN error. This uses a KUnit resource named "kasan_data." Do
- * Do not use this name for a KUnit resource outside here.
- *
- */
-#define KUNIT_EXPECT_KASAN_FAIL(test, condition) do { \
-	fail_data.report_expected = true; \
-	fail_data.report_found = false; \
-	kunit_add_named_resource(test, \
-				NULL, \
-				NULL, \
-				&resource, \
-				"kasan_data", &fail_data); \
-	condition; \
-	KUNIT_EXPECT_EQ(test, \
-			fail_data.report_expected, \
-			fail_data.report_found); \
-=======
  * KUNIT_EXPECT_KASAN_FAIL() - check that the executed expression produces a
  * KASAN report; causes a test failure otherwise. This relies on a KUnit
  * resource named "kasan_data". Do not use this name for KUnit resources
@@ -157,7 +114,6 @@
 		kunit_info((test), "skipping, " #config " enabled");	\
 		return;							\
 	}								\
->>>>>>> f642729d
 } while (0)
 
 static void kmalloc_oob_right(struct kunit *test)
@@ -196,41 +152,24 @@
 	kfree(ptr);
 }
 
-<<<<<<< HEAD
-=======
 /*
  * These kmalloc_pagealloc_* tests try allocating a memory chunk that doesn't
  * fit into a slab cache and therefore is allocated via the page allocator
  * fallback. Since this kind of fallback is only implemented for SLUB, these
  * tests are limited to that allocator.
  */
->>>>>>> f642729d
 static void kmalloc_pagealloc_oob_right(struct kunit *test)
 {
 	char *ptr;
 	size_t size = KMALLOC_MAX_CACHE_SIZE + 10;
 
-<<<<<<< HEAD
-	if (!IS_ENABLED(CONFIG_SLUB)) {
-		kunit_info(test, "CONFIG_SLUB is not enabled.");
-		return;
-	}
-
-	/* Allocate a chunk that does not fit into a SLUB cache to trigger
-	 * the page allocator fallback.
-	 */
-	ptr = kmalloc(size, GFP_KERNEL);
-	KUNIT_ASSERT_NOT_ERR_OR_NULL(test, ptr);
-=======
 	KASAN_TEST_NEEDS_CONFIG_ON(test, CONFIG_SLUB);
 
 	ptr = kmalloc(size, GFP_KERNEL);
 	KUNIT_ASSERT_NOT_ERR_OR_NULL(test, ptr);
 
 	KUNIT_EXPECT_KASAN_FAIL(test, ptr[size + OOB_TAG_OFF] = 0);
->>>>>>> f642729d
-
-	KUNIT_EXPECT_KASAN_FAIL(test, ptr[size + OOB_TAG_OFF] = 0);
+
 	kfree(ptr);
 }
 
@@ -239,24 +178,12 @@
 	char *ptr;
 	size_t size = KMALLOC_MAX_CACHE_SIZE + 10;
 
-<<<<<<< HEAD
-	if (!IS_ENABLED(CONFIG_SLUB)) {
-		kunit_info(test, "CONFIG_SLUB is not enabled.");
-		return;
-	}
-
-	ptr = kmalloc(size, GFP_KERNEL);
-	KUNIT_ASSERT_NOT_ERR_OR_NULL(test, ptr);
-
-	kfree(ptr);
-=======
 	KASAN_TEST_NEEDS_CONFIG_ON(test, CONFIG_SLUB);
 
 	ptr = kmalloc(size, GFP_KERNEL);
 	KUNIT_ASSERT_NOT_ERR_OR_NULL(test, ptr);
 	kfree(ptr);
 
->>>>>>> f642729d
 	KUNIT_EXPECT_KASAN_FAIL(test, ptr[0] = 0);
 }
 
@@ -265,19 +192,6 @@
 	char *ptr;
 	size_t size = KMALLOC_MAX_CACHE_SIZE + 10;
 
-<<<<<<< HEAD
-	if (!IS_ENABLED(CONFIG_SLUB)) {
-		kunit_info(test, "CONFIG_SLUB is not enabled.");
-		return;
-	}
-
-	ptr = kmalloc(size, GFP_KERNEL);
-	KUNIT_ASSERT_NOT_ERR_OR_NULL(test, ptr);
-
-	KUNIT_EXPECT_KASAN_FAIL(test, kfree(ptr + 1));
-}
-
-=======
 	KASAN_TEST_NEEDS_CONFIG_ON(test, CONFIG_SLUB);
 
 	ptr = kmalloc(size, GFP_KERNEL);
@@ -322,7 +236,6 @@
 	KUNIT_EXPECT_KASAN_FAIL(test, ptr[0] = 0);
 }
 
->>>>>>> f642729d
 static void kmalloc_large_oob_right(struct kunit *test)
 {
 	char *ptr;
@@ -339,12 +252,8 @@
 	kfree(ptr);
 }
 
-<<<<<<< HEAD
-static void kmalloc_oob_krealloc_more(struct kunit *test)
-=======
 static void krealloc_more_oob_helper(struct kunit *test,
 					size_t size1, size_t size2)
->>>>>>> f642729d
 {
 	char *ptr1, *ptr2;
 	size_t middle;
@@ -354,11 +263,6 @@
 
 	ptr1 = kmalloc(size1, GFP_KERNEL);
 	KUNIT_ASSERT_NOT_ERR_OR_NULL(test, ptr1);
-<<<<<<< HEAD
-
-	ptr2 = krealloc(ptr1, size2, GFP_KERNEL);
-	KUNIT_ASSERT_NOT_ERR_OR_NULL(test, ptr2);
-=======
 
 	ptr2 = krealloc(ptr1, size2, GFP_KERNEL);
 	KUNIT_ASSERT_NOT_ERR_OR_NULL(test, ptr2);
@@ -376,18 +280,12 @@
 	/* For all modes first aligned offset after size2 must be inaccessible. */
 	KUNIT_EXPECT_KASAN_FAIL(test,
 		ptr2[round_up(size2, KASAN_GRANULE_SIZE)] = 'x');
->>>>>>> f642729d
-
-	KUNIT_EXPECT_KASAN_FAIL(test, ptr2[size2 + OOB_TAG_OFF] = 'x');
+
 	kfree(ptr2);
 }
 
-<<<<<<< HEAD
-static void kmalloc_oob_krealloc_less(struct kunit *test)
-=======
 static void krealloc_less_oob_helper(struct kunit *test,
 					size_t size1, size_t size2)
->>>>>>> f642729d
 {
 	char *ptr1, *ptr2;
 	size_t middle;
@@ -397,11 +295,6 @@
 
 	ptr1 = kmalloc(size1, GFP_KERNEL);
 	KUNIT_ASSERT_NOT_ERR_OR_NULL(test, ptr1);
-<<<<<<< HEAD
-
-	ptr2 = krealloc(ptr1, size2, GFP_KERNEL);
-	KUNIT_ASSERT_NOT_ERR_OR_NULL(test, ptr2);
-=======
 
 	ptr2 = krealloc(ptr1, size2, GFP_KERNEL);
 	KUNIT_ASSERT_NOT_ERR_OR_NULL(test, ptr2);
@@ -428,14 +321,10 @@
 	KUNIT_EXPECT_KASAN_FAIL(test, ptr2[middle] = 'x');
 	KUNIT_EXPECT_KASAN_FAIL(test, ptr2[size1 - 1] = 'x');
 	KUNIT_EXPECT_KASAN_FAIL(test, ptr2[size1] = 'x');
->>>>>>> f642729d
-
-	KUNIT_EXPECT_KASAN_FAIL(test, ptr2[size2 + OOB_TAG_OFF] = 'x');
+
 	kfree(ptr2);
 }
 
-<<<<<<< HEAD
-=======
 static void krealloc_more_oob(struct kunit *test)
 {
 	krealloc_more_oob_helper(test, 201, 235);
@@ -483,19 +372,15 @@
 	KUNIT_EXPECT_KASAN_FAIL(test, *(volatile char *)ptr1);
 }
 
->>>>>>> f642729d
 static void kmalloc_oob_16(struct kunit *test)
 {
 	struct {
 		u64 words[2];
 	} *ptr1, *ptr2;
 
-<<<<<<< HEAD
-=======
 	/* This test is specifically crafted for the generic mode. */
 	KASAN_TEST_NEEDS_CONFIG_ON(test, CONFIG_KASAN_GENERIC);
 
->>>>>>> f642729d
 	ptr1 = kmalloc(sizeof(*ptr1) - 3, GFP_KERNEL);
 	KUNIT_ASSERT_NOT_ERR_OR_NULL(test, ptr1);
 
@@ -507,8 +392,6 @@
 	kfree(ptr2);
 }
 
-<<<<<<< HEAD
-=======
 static void kmalloc_uaf_16(struct kunit *test)
 {
 	struct {
@@ -526,7 +409,6 @@
 	kfree(ptr1);
 }
 
->>>>>>> f642729d
 static void kmalloc_oob_memset_2(struct kunit *test)
 {
 	char *ptr;
@@ -634,10 +516,7 @@
 	size_t size = 43;
 	int counter = 0;
 
-<<<<<<< HEAD
-=======
 again:
->>>>>>> f642729d
 	ptr1 = kmalloc(size, GFP_KERNEL);
 	KUNIT_ASSERT_NOT_ERR_OR_NULL(test, ptr1);
 
@@ -646,11 +525,6 @@
 	ptr2 = kmalloc(size, GFP_KERNEL);
 	KUNIT_ASSERT_NOT_ERR_OR_NULL(test, ptr2);
 
-<<<<<<< HEAD
-	KUNIT_EXPECT_KASAN_FAIL(test, ptr1[40] = 'x');
-	KUNIT_EXPECT_PTR_NE(test, ptr1, ptr2);
-
-=======
 	/*
 	 * For tag-based KASAN ptr1 and ptr2 tags might happen to be the same.
 	 * Allow up to 16 attempts at generating different tags.
@@ -663,7 +537,6 @@
 	KUNIT_EXPECT_KASAN_FAIL(test, ptr1[40] = 'x');
 	KUNIT_EXPECT_PTR_NE(test, ptr1, ptr2);
 
->>>>>>> f642729d
 	kfree(ptr2);
 }
 
@@ -699,18 +572,11 @@
 {
 	char *p;
 	size_t size = 200;
-<<<<<<< HEAD
-	struct kmem_cache *cache = kmem_cache_create("test_cache",
-						size, 0,
-						0, NULL);
-	KUNIT_ASSERT_NOT_ERR_OR_NULL(test, cache);
-=======
 	struct kmem_cache *cache;
 
 	cache = kmem_cache_create("test_cache", size, 0, 0, NULL);
 	KUNIT_ASSERT_NOT_ERR_OR_NULL(test, cache);
 
->>>>>>> f642729d
 	p = kmem_cache_alloc(cache, GFP_KERNEL);
 	if (!p) {
 		kunit_err(test, "Allocation failed: %s\n", __func__);
@@ -719,19 +585,12 @@
 	}
 
 	KUNIT_EXPECT_KASAN_FAIL(test, *p = p[size + OOB_TAG_OFF]);
-<<<<<<< HEAD
-=======
-
->>>>>>> f642729d
+
 	kmem_cache_free(cache, p);
 	kmem_cache_destroy(cache);
 }
 
-<<<<<<< HEAD
-static void memcg_accounted_kmem_cache(struct kunit *test)
-=======
 static void kmem_cache_accounted(struct kunit *test)
->>>>>>> f642729d
 {
 	int i;
 	char *p;
@@ -790,11 +649,6 @@
 	volatile int i = 3;
 	char *p = &global_array[ARRAY_SIZE(global_array) + i];
 
-<<<<<<< HEAD
-	KUNIT_EXPECT_KASAN_FAIL(test, *(volatile char *)p);
-}
-
-=======
 	/* Only generic mode instruments globals. */
 	KASAN_TEST_NEEDS_CONFIG_ON(test, CONFIG_KASAN_GENERIC);
 
@@ -802,7 +656,6 @@
 }
 
 /* Check that ksize() makes the whole object accessible. */
->>>>>>> f642729d
 static void ksize_unpoisons_memory(struct kunit *test)
 {
 	char *ptr;
@@ -814,15 +667,6 @@
 
 	/* This access shouldn't trigger a KASAN report. */
 	ptr[size] = 'x';
-<<<<<<< HEAD
-	/* This one does. */
-	KUNIT_EXPECT_KASAN_FAIL(test, ptr[real_size] = 'y');
-	kfree(ptr);
-}
-
-static void kasan_stack_oob(struct kunit *test)
-{
-=======
 
 	/* This one must. */
 	KUNIT_EXPECT_KASAN_FAIL(test, ptr[real_size] = 'y');
@@ -850,19 +694,11 @@
 
 static void kasan_stack_oob(struct kunit *test)
 {
->>>>>>> f642729d
 	char stack_array[10];
 	volatile int i = OOB_TAG_OFF;
 	char *p = &stack_array[ARRAY_SIZE(stack_array) + i];
 
-<<<<<<< HEAD
-	if (!IS_ENABLED(CONFIG_KASAN_STACK)) {
-		kunit_info(test, "CONFIG_KASAN_STACK is not enabled");
-		return;
-	}
-=======
 	KASAN_TEST_NEEDS_CONFIG_ON(test, CONFIG_KASAN_STACK);
->>>>>>> f642729d
 
 	KUNIT_EXPECT_KASAN_FAIL(test, *(volatile char *)p);
 }
@@ -873,16 +709,9 @@
 	char alloca_array[i];
 	char *p = alloca_array - 1;
 
-<<<<<<< HEAD
-	if (!IS_ENABLED(CONFIG_KASAN_STACK)) {
-		kunit_info(test, "CONFIG_KASAN_STACK is not enabled");
-		return;
-	}
-=======
 	/* Only generic mode instruments dynamic allocas. */
 	KASAN_TEST_NEEDS_CONFIG_ON(test, CONFIG_KASAN_GENERIC);
 	KASAN_TEST_NEEDS_CONFIG_ON(test, CONFIG_KASAN_STACK);
->>>>>>> f642729d
 
 	KUNIT_EXPECT_KASAN_FAIL(test, *(volatile char *)p);
 }
@@ -893,16 +722,9 @@
 	char alloca_array[i];
 	char *p = alloca_array + i;
 
-<<<<<<< HEAD
-	if (!IS_ENABLED(CONFIG_KASAN_STACK)) {
-		kunit_info(test, "CONFIG_KASAN_STACK is not enabled");
-		return;
-	}
-=======
 	/* Only generic mode instruments dynamic allocas. */
 	KASAN_TEST_NEEDS_CONFIG_ON(test, CONFIG_KASAN_GENERIC);
 	KASAN_TEST_NEEDS_CONFIG_ON(test, CONFIG_KASAN_STACK);
->>>>>>> f642729d
 
 	KUNIT_EXPECT_KASAN_FAIL(test, *(volatile char *)p);
 }
@@ -945,11 +767,7 @@
 		return;
 	}
 
-<<<<<<< HEAD
-	/* Trigger invalid free, the object doesn't get freed */
-=======
 	/* Trigger invalid free, the object doesn't get freed. */
->>>>>>> f642729d
 	KUNIT_EXPECT_KASAN_FAIL(test, kmem_cache_free(cache, p + 1));
 
 	/*
@@ -966,14 +784,6 @@
 	char *ptr;
 	size_t size = 24;
 
-<<<<<<< HEAD
-	/* See https://bugzilla.kernel.org/show_bug.cgi?id=206337 */
-	if (IS_ENABLED(CONFIG_AMD_MEM_ENCRYPT)) {
-		kunit_info(test,
-			"str* functions are not instrumented with CONFIG_AMD_MEM_ENCRYPT");
-		return;
-	}
-=======
 	/*
 	 * str* functions are not instrumented with CONFIG_AMD_MEM_ENCRYPT.
 	 * See https://bugzilla.kernel.org/show_bug.cgi?id=206337 for details.
@@ -982,7 +792,6 @@
 
 	if (OOB_TAG_OFF)
 		size = round_up(size, OOB_TAG_OFF);
->>>>>>> f642729d
 
 	ptr = kmalloc(size, GFP_KERNEL | __GFP_ZERO);
 	KUNIT_ASSERT_NOT_ERR_OR_NULL(test, ptr);
@@ -999,14 +808,6 @@
 	size_t size = 24;
 	int arr[9];
 
-<<<<<<< HEAD
-	/* See https://bugzilla.kernel.org/show_bug.cgi?id=206337 */
-	if (IS_ENABLED(CONFIG_AMD_MEM_ENCRYPT)) {
-		kunit_info(test,
-			"str* functions are not instrumented with CONFIG_AMD_MEM_ENCRYPT");
-		return;
-	}
-=======
 	/*
 	 * str* functions are not instrumented with CONFIG_AMD_MEM_ENCRYPT.
 	 * See https://bugzilla.kernel.org/show_bug.cgi?id=206337 for details.
@@ -1015,7 +816,6 @@
 
 	if (OOB_TAG_OFF)
 		size = round_up(size, OOB_TAG_OFF);
->>>>>>> f642729d
 
 	ptr = kmalloc(size, GFP_KERNEL | __GFP_ZERO);
 	KUNIT_ASSERT_NOT_ERR_OR_NULL(test, ptr);
@@ -1031,20 +831,11 @@
 	char *ptr;
 	size_t size = 24;
 
-<<<<<<< HEAD
-	/* See https://bugzilla.kernel.org/show_bug.cgi?id=206337 */
-	if (IS_ENABLED(CONFIG_AMD_MEM_ENCRYPT)) {
-		kunit_info(test,
-			"str* functions are not instrumented with CONFIG_AMD_MEM_ENCRYPT");
-		return;
-	}
-=======
 	/*
 	 * str* functions are not instrumented with CONFIG_AMD_MEM_ENCRYPT.
 	 * See https://bugzilla.kernel.org/show_bug.cgi?id=206337 for details.
 	 */
 	KASAN_TEST_NEEDS_CONFIG_OFF(test, CONFIG_AMD_MEM_ENCRYPT);
->>>>>>> f642729d
 
 	ptr = kmalloc(size, GFP_KERNEL | __GFP_ZERO);
 	KUNIT_ASSERT_NOT_ERR_OR_NULL(test, ptr);
@@ -1059,21 +850,6 @@
 	 */
 	ptr += 16;
 	KUNIT_EXPECT_KASAN_FAIL(test, kasan_ptr_result = strchr(ptr, '1'));
-<<<<<<< HEAD
-
-	KUNIT_EXPECT_KASAN_FAIL(test, kasan_ptr_result = strrchr(ptr, '1'));
-
-	KUNIT_EXPECT_KASAN_FAIL(test, kasan_int_result = strcmp(ptr, "2"));
-
-	KUNIT_EXPECT_KASAN_FAIL(test, kasan_int_result = strncmp(ptr, "2", 1));
-
-	KUNIT_EXPECT_KASAN_FAIL(test, kasan_int_result = strlen(ptr));
-
-	KUNIT_EXPECT_KASAN_FAIL(test, kasan_int_result = strnlen(ptr, 1));
-}
-
-static void kasan_bitops(struct kunit *test)
-=======
 
 	KUNIT_EXPECT_KASAN_FAIL(test, kasan_ptr_result = strrchr(ptr, '1'));
 
@@ -1116,7 +892,6 @@
 }
 
 static void kasan_bitops_generic(struct kunit *test)
->>>>>>> f642729d
 {
 	long *bits;
 
@@ -1127,11 +902,7 @@
 	 * Allocate 1 more byte, which causes kzalloc to round up to 16 bytes;
 	 * this way we do not actually corrupt other memory.
 	 */
-<<<<<<< HEAD
-	long *bits = kzalloc(sizeof(*bits) + 1, GFP_KERNEL);
-=======
 	bits = kzalloc(sizeof(*bits) + 1, GFP_KERNEL);
->>>>>>> f642729d
 	KUNIT_ASSERT_NOT_ERR_OR_NULL(test, bits);
 
 	/*
@@ -1139,61 +910,11 @@
 	 * below accesses are still out-of-bounds, since bitops are defined to
 	 * operate on the whole long the bit is in.
 	 */
-<<<<<<< HEAD
-	KUNIT_EXPECT_KASAN_FAIL(test, set_bit(BITS_PER_LONG, bits));
-
-	KUNIT_EXPECT_KASAN_FAIL(test, __set_bit(BITS_PER_LONG, bits));
-
-	KUNIT_EXPECT_KASAN_FAIL(test, clear_bit(BITS_PER_LONG, bits));
-
-	KUNIT_EXPECT_KASAN_FAIL(test, __clear_bit(BITS_PER_LONG, bits));
-
-	KUNIT_EXPECT_KASAN_FAIL(test, clear_bit_unlock(BITS_PER_LONG, bits));
-
-	KUNIT_EXPECT_KASAN_FAIL(test, __clear_bit_unlock(BITS_PER_LONG, bits));
-
-	KUNIT_EXPECT_KASAN_FAIL(test, change_bit(BITS_PER_LONG, bits));
-
-	KUNIT_EXPECT_KASAN_FAIL(test, __change_bit(BITS_PER_LONG, bits));
-=======
 	kasan_bitops_modify(test, BITS_PER_LONG, bits);
->>>>>>> f642729d
 
 	/*
 	 * Below calls try to access bit beyond allocated memory.
 	 */
-<<<<<<< HEAD
-	KUNIT_EXPECT_KASAN_FAIL(test,
-		test_and_set_bit(BITS_PER_LONG + BITS_PER_BYTE, bits));
-
-	KUNIT_EXPECT_KASAN_FAIL(test,
-		__test_and_set_bit(BITS_PER_LONG + BITS_PER_BYTE, bits));
-
-	KUNIT_EXPECT_KASAN_FAIL(test,
-		test_and_set_bit_lock(BITS_PER_LONG + BITS_PER_BYTE, bits));
-
-	KUNIT_EXPECT_KASAN_FAIL(test,
-		test_and_clear_bit(BITS_PER_LONG + BITS_PER_BYTE, bits));
-
-	KUNIT_EXPECT_KASAN_FAIL(test,
-		__test_and_clear_bit(BITS_PER_LONG + BITS_PER_BYTE, bits));
-
-	KUNIT_EXPECT_KASAN_FAIL(test,
-		test_and_change_bit(BITS_PER_LONG + BITS_PER_BYTE, bits));
-
-	KUNIT_EXPECT_KASAN_FAIL(test,
-		__test_and_change_bit(BITS_PER_LONG + BITS_PER_BYTE, bits));
-
-	KUNIT_EXPECT_KASAN_FAIL(test,
-		kasan_int_result =
-			test_bit(BITS_PER_LONG + BITS_PER_BYTE, bits));
-
-#if defined(clear_bit_unlock_is_negative_byte)
-	KUNIT_EXPECT_KASAN_FAIL(test,
-		kasan_int_result = clear_bit_unlock_is_negative_byte(
-			BITS_PER_LONG + BITS_PER_BYTE, bits));
-#endif
-=======
 	kasan_bitops_test_and_modify(test, BITS_PER_LONG + BITS_PER_BYTE, bits);
 
 	kfree(bits);
@@ -1214,7 +935,6 @@
 	kasan_bitops_modify(test, BITS_PER_LONG, (void *)bits + 48);
 	kasan_bitops_test_and_modify(test, BITS_PER_LONG + BITS_PER_BYTE, (void *)bits + 48);
 
->>>>>>> f642729d
 	kfree(bits);
 }
 
@@ -1234,14 +954,7 @@
 {
 	void *area;
 
-<<<<<<< HEAD
-	if (!IS_ENABLED(CONFIG_KASAN_VMALLOC)) {
-		kunit_info(test, "CONFIG_KASAN_VMALLOC is not enabled.");
-		return;
-	}
-=======
 	KASAN_TEST_NEEDS_CONFIG_ON(test, CONFIG_KASAN_VMALLOC);
->>>>>>> f642729d
 
 	/*
 	 * We have to be careful not to hit the guard page.
@@ -1254,57 +967,6 @@
 	vfree(area);
 }
 
-<<<<<<< HEAD
-static struct kunit_case kasan_kunit_test_cases[] = {
-	KUNIT_CASE(kmalloc_oob_right),
-	KUNIT_CASE(kmalloc_oob_left),
-	KUNIT_CASE(kmalloc_node_oob_right),
-	KUNIT_CASE(kmalloc_pagealloc_oob_right),
-	KUNIT_CASE(kmalloc_pagealloc_uaf),
-	KUNIT_CASE(kmalloc_pagealloc_invalid_free),
-	KUNIT_CASE(kmalloc_large_oob_right),
-	KUNIT_CASE(kmalloc_oob_krealloc_more),
-	KUNIT_CASE(kmalloc_oob_krealloc_less),
-	KUNIT_CASE(kmalloc_oob_16),
-	KUNIT_CASE(kmalloc_oob_in_memset),
-	KUNIT_CASE(kmalloc_oob_memset_2),
-	KUNIT_CASE(kmalloc_oob_memset_4),
-	KUNIT_CASE(kmalloc_oob_memset_8),
-	KUNIT_CASE(kmalloc_oob_memset_16),
-	KUNIT_CASE(kmalloc_memmove_invalid_size),
-	KUNIT_CASE(kmalloc_uaf),
-	KUNIT_CASE(kmalloc_uaf_memset),
-	KUNIT_CASE(kmalloc_uaf2),
-	KUNIT_CASE(kfree_via_page),
-	KUNIT_CASE(kfree_via_phys),
-	KUNIT_CASE(kmem_cache_oob),
-	KUNIT_CASE(memcg_accounted_kmem_cache),
-	KUNIT_CASE(kasan_global_oob),
-	KUNIT_CASE(kasan_stack_oob),
-	KUNIT_CASE(kasan_alloca_oob_left),
-	KUNIT_CASE(kasan_alloca_oob_right),
-	KUNIT_CASE(ksize_unpoisons_memory),
-	KUNIT_CASE(kmem_cache_double_free),
-	KUNIT_CASE(kmem_cache_invalid_free),
-	KUNIT_CASE(kasan_memchr),
-	KUNIT_CASE(kasan_memcmp),
-	KUNIT_CASE(kasan_strings),
-	KUNIT_CASE(kasan_bitops),
-	KUNIT_CASE(kmalloc_double_kzfree),
-	KUNIT_CASE(vmalloc_oob),
-	{}
-};
-
-static struct kunit_suite kasan_kunit_test_suite = {
-	.name = "kasan",
-	.init = kasan_test_init,
-	.test_cases = kasan_kunit_test_cases,
-	.exit = kasan_test_exit,
-};
-
-kunit_test_suite(kasan_kunit_test_suite);
-
-=======
 /*
  * Check that the assigned pointer tag falls within the [KASAN_TAG_MIN,
  * KASAN_TAG_KERNEL) range (note: excluding the match-all tag) for tag-based
@@ -1454,5 +1116,4 @@
 
 kunit_test_suite(kasan_kunit_test_suite);
 
->>>>>>> f642729d
 MODULE_LICENSE("GPL");
--- conflicted
+++ resolved
@@ -275,21 +275,6 @@
 
 config DEBUG_INFO_DWARF4
 	bool "Generate DWARF Version 4 debuginfo"
-<<<<<<< HEAD
-	help
-	  Generate DWARF v4 debug info. This requires gcc 4.5+ and gdb 7.0+.
-
-	  If you have consumers of DWARF debug info that are not ready for
-	  newer revisions of DWARF, you may wish to choose this or have your
-	  config select this.
-
-config DEBUG_INFO_DWARF5
-	bool "Generate DWARF Version 5 debuginfo"
-	depends on GCC_VERSION >= 50000 || CC_IS_CLANG
-	depends on CC_IS_GCC || $(success,$(srctree)/scripts/test_dwarf5_support.sh $(CC) $(CLANG_FLAGS))
-	depends on !DEBUG_INFO_BTF
-	help
-=======
 	help
 	  Generate DWARF v4 debug info. This requires gcc 4.5+ and gdb 7.0+.
 
@@ -302,7 +287,6 @@
 	depends on GCC_VERSION >= 50000 || (CC_IS_CLANG && (AS_IS_LLVM || (AS_IS_GNU && AS_VERSION >= 23502)))
 	depends on !DEBUG_INFO_BTF
 	help
->>>>>>> 6be388f4
 	  Generate DWARF v5 debug info. Requires binutils 2.35.2, gcc 5.0+ (gcc
 	  5.0+ accepts the -gdwarf-5 flag but only had partial support for some
 	  draft features until 7.0), and gdb 8.0+.

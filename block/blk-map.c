// SPDX-License-Identifier: GPL-2.0
/*
 * Functions related to mapping data to requests
 */
#include <linux/kernel.h>
#include <linux/sched/task_stack.h>
#include <linux/module.h>
#include <linux/bio.h>
#include <linux/blkdev.h>
#include <linux/uio.h>

#include "blk.h"

struct bio_map_data {
	bool is_our_pages : 1;
	bool is_null_mapped : 1;
	struct iov_iter iter;
	struct iovec iov[];
};

static struct bio_map_data *bio_alloc_map_data(struct iov_iter *data,
					       gfp_t gfp_mask)
{
	struct bio_map_data *bmd;

	if (data->nr_segs > UIO_MAXIOV)
		return NULL;

	bmd = kmalloc(struct_size(bmd, iov, data->nr_segs), gfp_mask);
	if (!bmd)
		return NULL;
	memcpy(bmd->iov, data->iov, sizeof(struct iovec) * data->nr_segs);
	bmd->iter = *data;
	bmd->iter.iov = bmd->iov;
	return bmd;
}

/**
 * bio_copy_from_iter - copy all pages from iov_iter to bio
 * @bio: The &struct bio which describes the I/O as destination
 * @iter: iov_iter as source
 *
 * Copy all pages from iov_iter to bio.
 * Returns 0 on success, or error on failure.
 */
static int bio_copy_from_iter(struct bio *bio, struct iov_iter *iter)
{
	struct bio_vec *bvec;
	struct bvec_iter_all iter_all;

	bio_for_each_segment_all(bvec, bio, iter_all) {
		ssize_t ret;

		ret = copy_page_from_iter(bvec->bv_page,
					  bvec->bv_offset,
					  bvec->bv_len,
					  iter);

		if (!iov_iter_count(iter))
			break;

		if (ret < bvec->bv_len)
			return -EFAULT;
	}

	return 0;
}

/**
 * bio_copy_to_iter - copy all pages from bio to iov_iter
 * @bio: The &struct bio which describes the I/O as source
 * @iter: iov_iter as destination
 *
 * Copy all pages from bio to iov_iter.
 * Returns 0 on success, or error on failure.
 */
static int bio_copy_to_iter(struct bio *bio, struct iov_iter iter)
{
	struct bio_vec *bvec;
	struct bvec_iter_all iter_all;

	bio_for_each_segment_all(bvec, bio, iter_all) {
		ssize_t ret;

		ret = copy_page_to_iter(bvec->bv_page,
					bvec->bv_offset,
					bvec->bv_len,
					&iter);

		if (!iov_iter_count(&iter))
			break;

		if (ret < bvec->bv_len)
			return -EFAULT;
	}

	return 0;
}

/**
 *	bio_uncopy_user	-	finish previously mapped bio
 *	@bio: bio being terminated
 *
 *	Free pages allocated from bio_copy_user_iov() and write back data
 *	to user space in case of a read.
 */
static int bio_uncopy_user(struct bio *bio)
{
	struct bio_map_data *bmd = bio->bi_private;
	int ret = 0;

	if (!bmd->is_null_mapped) {
		/*
		 * if we're in a workqueue, the request is orphaned, so
		 * don't copy into a random user address space, just free
		 * and return -EINTR so user space doesn't expect any data.
		 */
		if (!current->mm)
			ret = -EINTR;
		else if (bio_data_dir(bio) == READ)
			ret = bio_copy_to_iter(bio, bmd->iter);
		if (bmd->is_our_pages)
			bio_free_pages(bio);
	}
	kfree(bmd);
	bio_put(bio);
	return ret;
}

static int bio_copy_user_iov(struct request *rq, struct rq_map_data *map_data,
		struct iov_iter *iter, gfp_t gfp_mask)
{
	struct bio_map_data *bmd;
	struct page *page;
	struct bio *bio, *bounce_bio;
	int i = 0, ret;
	int nr_pages;
	unsigned int len = iter->count;
	unsigned int offset = map_data ? offset_in_page(map_data->offset) : 0;

	bmd = bio_alloc_map_data(iter, gfp_mask);
	if (!bmd)
		return -ENOMEM;

	/*
	 * We need to do a deep copy of the iov_iter including the iovecs.
	 * The caller provided iov might point to an on-stack or otherwise
	 * shortlived one.
	 */
	bmd->is_our_pages = !map_data;
<<<<<<< HEAD
=======
	bmd->is_null_mapped = (map_data && map_data->null_mapped);
>>>>>>> 3ad11d7a

	nr_pages = DIV_ROUND_UP(offset + len, PAGE_SIZE);
	if (nr_pages > BIO_MAX_PAGES)
		nr_pages = BIO_MAX_PAGES;

	ret = -ENOMEM;
	bio = bio_kmalloc(gfp_mask, nr_pages);
	if (!bio)
		goto out_bmd;
	bio->bi_opf |= req_op(rq);

	if (map_data) {
		nr_pages = 1 << map_data->page_order;
		i = map_data->offset / PAGE_SIZE;
	}
	while (len) {
		unsigned int bytes = PAGE_SIZE;

		bytes -= offset;

		if (bytes > len)
			bytes = len;

		if (map_data) {
			if (i == map_data->nr_entries * nr_pages) {
				ret = -ENOMEM;
				goto cleanup;
			}

			page = map_data->pages[i / nr_pages];
			page += (i % nr_pages);

			i++;
		} else {
			page = alloc_page(rq->q->bounce_gfp | gfp_mask);
			if (!page) {
				ret = -ENOMEM;
				goto cleanup;
			}
		}

		if (bio_add_pc_page(rq->q, bio, page, bytes, offset) < bytes) {
			if (!map_data)
				__free_page(page);
			break;
		}

		len -= bytes;
		offset = 0;
	}

	if (map_data)
		map_data->offset += bio->bi_iter.bi_size;

	/*
	 * success
	 */
	if ((iov_iter_rw(iter) == WRITE &&
	     (!map_data || !map_data->null_mapped)) ||
	    (map_data && map_data->from_user)) {
		ret = bio_copy_from_iter(bio, iter);
		if (ret)
			goto cleanup;
	} else {
		if (bmd->is_our_pages)
			zero_fill_bio(bio);
		iov_iter_advance(iter, bio->bi_iter.bi_size);
	}

	bio->bi_private = bmd;
<<<<<<< HEAD
	if (map_data && map_data->null_mapped)
		bmd->is_null_mapped = true;
=======
>>>>>>> 3ad11d7a

	bounce_bio = bio;
	ret = blk_rq_append_bio(rq, &bounce_bio);
	if (ret)
		goto cleanup;

	/*
	 * We link the bounce buffer in and could have to traverse it later, so
	 * we have to get a ref to prevent it from being freed
	 */
	bio_get(bounce_bio);
	return 0;
cleanup:
	if (!map_data)
		bio_free_pages(bio);
	bio_put(bio);
out_bmd:
	kfree(bmd);
	return ret;
}

static int bio_map_user_iov(struct request *rq, struct iov_iter *iter,
		gfp_t gfp_mask)
{
	unsigned int max_sectors = queue_max_hw_sectors(rq->q);
	struct bio *bio, *bounce_bio;
	int ret;
	int j;

	if (!iov_iter_count(iter))
		return -EINVAL;

	bio = bio_kmalloc(gfp_mask, iov_iter_npages(iter, BIO_MAX_PAGES));
	if (!bio)
		return -ENOMEM;
	bio->bi_opf |= req_op(rq);

	while (iov_iter_count(iter)) {
		struct page **pages;
		ssize_t bytes;
		size_t offs, added = 0;
		int npages;

		bytes = iov_iter_get_pages_alloc(iter, &pages, LONG_MAX, &offs);
		if (unlikely(bytes <= 0)) {
			ret = bytes ? bytes : -EFAULT;
			goto out_unmap;
		}

		npages = DIV_ROUND_UP(offs + bytes, PAGE_SIZE);

		if (unlikely(offs & queue_dma_alignment(rq->q))) {
			ret = -EINVAL;
			j = 0;
		} else {
			for (j = 0; j < npages; j++) {
				struct page *page = pages[j];
				unsigned int n = PAGE_SIZE - offs;
				bool same_page = false;

				if (n > bytes)
					n = bytes;

				if (!bio_add_hw_page(rq->q, bio, page, n, offs,
						     max_sectors, &same_page)) {
					if (same_page)
						put_page(page);
					break;
				}

				added += n;
				bytes -= n;
				offs = 0;
			}
			iov_iter_advance(iter, added);
		}
		/*
		 * release the pages we didn't map into the bio, if any
		 */
		while (j < npages)
			put_page(pages[j++]);
		kvfree(pages);
		/* couldn't stuff something into bio? */
		if (bytes)
			break;
	}

	/*
	 * Subtle: if we end up needing to bounce a bio, it would normally
	 * disappear when its bi_end_io is run.  However, we need the original
	 * bio for the unmap, so grab an extra reference to it
	 */
	bio_get(bio);

	bounce_bio = bio;
	ret = blk_rq_append_bio(rq, &bounce_bio);
	if (ret)
		goto out_put_orig;

	/*
	 * We link the bounce buffer in and could have to traverse it
	 * later, so we have to get a ref to prevent it from being freed
	 */
	bio_get(bounce_bio);
	return 0;

 out_put_orig:
	bio_put(bio);
 out_unmap:
	bio_release_pages(bio, false);
	bio_put(bio);
	return ret;
}

/**
 *	bio_unmap_user	-	unmap a bio
 *	@bio:		the bio being unmapped
 *
 *	Unmap a bio previously mapped by bio_map_user_iov(). Must be called from
 *	process context.
 *
 *	bio_unmap_user() may sleep.
 */
static void bio_unmap_user(struct bio *bio)
{
	bio_release_pages(bio, bio_data_dir(bio) == READ);
	bio_put(bio);
	bio_put(bio);
}

static void bio_invalidate_vmalloc_pages(struct bio *bio)
{
#ifdef ARCH_HAS_FLUSH_KERNEL_DCACHE_PAGE
	if (bio->bi_private && !op_is_write(bio_op(bio))) {
		unsigned long i, len = 0;

		for (i = 0; i < bio->bi_vcnt; i++)
			len += bio->bi_io_vec[i].bv_len;
		invalidate_kernel_vmap_range(bio->bi_private, len);
	}
#endif
}

static void bio_map_kern_endio(struct bio *bio)
{
	bio_invalidate_vmalloc_pages(bio);
	bio_put(bio);
}

/**
 *	bio_map_kern	-	map kernel address into bio
 *	@q: the struct request_queue for the bio
 *	@data: pointer to buffer to map
 *	@len: length in bytes
 *	@gfp_mask: allocation flags for bio allocation
 *
 *	Map the kernel address into a bio suitable for io to a block
 *	device. Returns an error pointer in case of error.
 */
static struct bio *bio_map_kern(struct request_queue *q, void *data,
		unsigned int len, gfp_t gfp_mask)
{
	unsigned long kaddr = (unsigned long)data;
	unsigned long end = (kaddr + len + PAGE_SIZE - 1) >> PAGE_SHIFT;
	unsigned long start = kaddr >> PAGE_SHIFT;
	const int nr_pages = end - start;
	bool is_vmalloc = is_vmalloc_addr(data);
	struct page *page;
	int offset, i;
	struct bio *bio;

	bio = bio_kmalloc(gfp_mask, nr_pages);
	if (!bio)
		return ERR_PTR(-ENOMEM);

	if (is_vmalloc) {
		flush_kernel_vmap_range(data, len);
		bio->bi_private = data;
	}

	offset = offset_in_page(kaddr);
	for (i = 0; i < nr_pages; i++) {
		unsigned int bytes = PAGE_SIZE - offset;

		if (len <= 0)
			break;

		if (bytes > len)
			bytes = len;

		if (!is_vmalloc)
			page = virt_to_page(data);
		else
			page = vmalloc_to_page(data);
		if (bio_add_pc_page(q, bio, page, bytes,
				    offset) < bytes) {
			/* we don't support partial mappings */
			bio_put(bio);
			return ERR_PTR(-EINVAL);
		}

		data += bytes;
		len -= bytes;
		offset = 0;
	}

	bio->bi_end_io = bio_map_kern_endio;
	return bio;
}

static void bio_copy_kern_endio(struct bio *bio)
{
	bio_free_pages(bio);
	bio_put(bio);
}

static void bio_copy_kern_endio_read(struct bio *bio)
{
	char *p = bio->bi_private;
	struct bio_vec *bvec;
	struct bvec_iter_all iter_all;

	bio_for_each_segment_all(bvec, bio, iter_all) {
		memcpy(p, page_address(bvec->bv_page), bvec->bv_len);
		p += bvec->bv_len;
	}

	bio_copy_kern_endio(bio);
}

/**
 *	bio_copy_kern	-	copy kernel address into bio
 *	@q: the struct request_queue for the bio
 *	@data: pointer to buffer to copy
 *	@len: length in bytes
 *	@gfp_mask: allocation flags for bio and page allocation
 *	@reading: data direction is READ
 *
 *	copy the kernel address into a bio suitable for io to a block
 *	device. Returns an error pointer in case of error.
 */
static struct bio *bio_copy_kern(struct request_queue *q, void *data,
		unsigned int len, gfp_t gfp_mask, int reading)
{
	unsigned long kaddr = (unsigned long)data;
	unsigned long end = (kaddr + len + PAGE_SIZE - 1) >> PAGE_SHIFT;
	unsigned long start = kaddr >> PAGE_SHIFT;
	struct bio *bio;
	void *p = data;
	int nr_pages = 0;

	/*
	 * Overflow, abort
	 */
	if (end < start)
		return ERR_PTR(-EINVAL);

	nr_pages = end - start;
	bio = bio_kmalloc(gfp_mask, nr_pages);
	if (!bio)
		return ERR_PTR(-ENOMEM);

	while (len) {
		struct page *page;
		unsigned int bytes = PAGE_SIZE;

		if (bytes > len)
			bytes = len;

		page = alloc_page(q->bounce_gfp | gfp_mask);
		if (!page)
			goto cleanup;

		if (!reading)
			memcpy(page_address(page), p, bytes);

		if (bio_add_pc_page(q, bio, page, bytes, 0) < bytes)
			break;

		len -= bytes;
		p += bytes;
	}

	if (reading) {
		bio->bi_end_io = bio_copy_kern_endio_read;
		bio->bi_private = data;
	} else {
		bio->bi_end_io = bio_copy_kern_endio;
	}

	return bio;

cleanup:
	bio_free_pages(bio);
	bio_put(bio);
	return ERR_PTR(-ENOMEM);
}

/*
 * Append a bio to a passthrough request.  Only works if the bio can be merged
 * into the request based on the driver constraints.
 */
int blk_rq_append_bio(struct request *rq, struct bio **bio)
{
	struct bio *orig_bio = *bio;
	struct bvec_iter iter;
	struct bio_vec bv;
	unsigned int nr_segs = 0;

	blk_queue_bounce(rq->q, bio);

	bio_for_each_bvec(bv, *bio, iter)
		nr_segs++;

	if (!rq->bio) {
		blk_rq_bio_prep(rq, *bio, nr_segs);
	} else {
		if (!ll_back_merge_fn(rq, *bio, nr_segs)) {
			if (orig_bio != *bio) {
				bio_put(*bio);
				*bio = orig_bio;
			}
			return -EINVAL;
		}

		rq->biotail->bi_next = *bio;
		rq->biotail = *bio;
		rq->__data_len += (*bio)->bi_iter.bi_size;
		bio_crypt_free_ctx(*bio);
	}

	return 0;
}
EXPORT_SYMBOL(blk_rq_append_bio);

/**
 * blk_rq_map_user_iov - map user data to a request, for passthrough requests
 * @q:		request queue where request should be inserted
 * @rq:		request to map data to
 * @map_data:   pointer to the rq_map_data holding pages (if necessary)
 * @iter:	iovec iterator
 * @gfp_mask:	memory allocation flags
 *
 * Description:
 *    Data will be mapped directly for zero copy I/O, if possible. Otherwise
 *    a kernel bounce buffer is used.
 *
 *    A matching blk_rq_unmap_user() must be issued at the end of I/O, while
 *    still in process context.
 *
 *    Note: The mapped bio may need to be bounced through blk_queue_bounce()
 *    before being submitted to the device, as pages mapped may be out of
 *    reach. It's the callers responsibility to make sure this happens. The
 *    original bio must be passed back in to blk_rq_unmap_user() for proper
 *    unmapping.
 */
int blk_rq_map_user_iov(struct request_queue *q, struct request *rq,
			struct rq_map_data *map_data,
			const struct iov_iter *iter, gfp_t gfp_mask)
{
	bool copy = false;
	unsigned long align = q->dma_pad_mask | queue_dma_alignment(q);
	struct bio *bio = NULL;
	struct iov_iter i;
	int ret = -EINVAL;

	if (!iter_is_iovec(iter))
		goto fail;

	if (map_data)
		copy = true;
	else if (iov_iter_alignment(iter) & align)
		copy = true;
	else if (queue_virt_boundary(q))
		copy = queue_virt_boundary(q) & iov_iter_gap_alignment(iter);

	i = *iter;
	do {
		if (copy)
			ret = bio_copy_user_iov(rq, map_data, &i, gfp_mask);
		else
			ret = bio_map_user_iov(rq, &i, gfp_mask);
		if (ret)
			goto unmap_rq;
		if (!bio)
			bio = rq->bio;
	} while (iov_iter_count(&i));

	return 0;

unmap_rq:
	blk_rq_unmap_user(bio);
fail:
	rq->bio = NULL;
	return ret;
}
EXPORT_SYMBOL(blk_rq_map_user_iov);

int blk_rq_map_user(struct request_queue *q, struct request *rq,
		    struct rq_map_data *map_data, void __user *ubuf,
		    unsigned long len, gfp_t gfp_mask)
{
	struct iovec iov;
	struct iov_iter i;
	int ret = import_single_range(rq_data_dir(rq), ubuf, len, &iov, &i);

	if (unlikely(ret < 0))
		return ret;

	return blk_rq_map_user_iov(q, rq, map_data, &i, gfp_mask);
}
EXPORT_SYMBOL(blk_rq_map_user);

/**
 * blk_rq_unmap_user - unmap a request with user data
 * @bio:	       start of bio list
 *
 * Description:
 *    Unmap a rq previously mapped by blk_rq_map_user(). The caller must
 *    supply the original rq->bio from the blk_rq_map_user() return, since
 *    the I/O completion may have changed rq->bio.
 */
int blk_rq_unmap_user(struct bio *bio)
{
	struct bio *mapped_bio;
	int ret = 0, ret2;

	while (bio) {
		mapped_bio = bio;
		if (unlikely(bio_flagged(bio, BIO_BOUNCED)))
			mapped_bio = bio->bi_private;

		if (bio->bi_private) {
			ret2 = bio_uncopy_user(mapped_bio);
			if (ret2 && !ret)
				ret = ret2;
		} else {
			bio_unmap_user(mapped_bio);
		}

		mapped_bio = bio;
		bio = bio->bi_next;
		bio_put(mapped_bio);
	}

	return ret;
}
EXPORT_SYMBOL(blk_rq_unmap_user);

/**
 * blk_rq_map_kern - map kernel data to a request, for passthrough requests
 * @q:		request queue where request should be inserted
 * @rq:		request to fill
 * @kbuf:	the kernel buffer
 * @len:	length of user data
 * @gfp_mask:	memory allocation flags
 *
 * Description:
 *    Data will be mapped directly if possible. Otherwise a bounce
 *    buffer is used. Can be called multiple times to append multiple
 *    buffers.
 */
int blk_rq_map_kern(struct request_queue *q, struct request *rq, void *kbuf,
		    unsigned int len, gfp_t gfp_mask)
{
	int reading = rq_data_dir(rq) == READ;
	unsigned long addr = (unsigned long) kbuf;
	struct bio *bio, *orig_bio;
	int ret;

	if (len > (queue_max_hw_sectors(q) << 9))
		return -EINVAL;
	if (!len || !kbuf)
		return -EINVAL;

	if (!blk_rq_aligned(q, addr, len) || object_is_on_stack(kbuf))
		bio = bio_copy_kern(q, kbuf, len, gfp_mask, reading);
	else
		bio = bio_map_kern(q, kbuf, len, gfp_mask);

	if (IS_ERR(bio))
		return PTR_ERR(bio);

	bio->bi_opf &= ~REQ_OP_MASK;
	bio->bi_opf |= req_op(rq);

	orig_bio = bio;
	ret = blk_rq_append_bio(rq, &bio);
	if (unlikely(ret)) {
		/* request is too big */
		bio_put(orig_bio);
		return ret;
	}

	return 0;
}
EXPORT_SYMBOL(blk_rq_map_kern);<|MERGE_RESOLUTION|>--- conflicted
+++ resolved
@@ -148,10 +148,7 @@
 	 * shortlived one.
 	 */
 	bmd->is_our_pages = !map_data;
-<<<<<<< HEAD
-=======
 	bmd->is_null_mapped = (map_data && map_data->null_mapped);
->>>>>>> 3ad11d7a
 
 	nr_pages = DIV_ROUND_UP(offset + len, PAGE_SIZE);
 	if (nr_pages > BIO_MAX_PAGES)
@@ -222,11 +219,6 @@
 	}
 
 	bio->bi_private = bmd;
-<<<<<<< HEAD
-	if (map_data && map_data->null_mapped)
-		bmd->is_null_mapped = true;
-=======
->>>>>>> 3ad11d7a
 
 	bounce_bio = bio;
 	ret = blk_rq_append_bio(rq, &bounce_bio);

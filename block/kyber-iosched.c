// SPDX-License-Identifier: GPL-2.0
/*
 * The Kyber I/O scheduler. Controls latency by throttling queue depths using
 * scalable techniques.
 *
 * Copyright (C) 2017 Facebook
 */

#include <linux/kernel.h>
#include <linux/blkdev.h>
#include <linux/blk-mq.h>
#include <linux/elevator.h>
#include <linux/module.h>
#include <linux/sbitmap.h>

#include <trace/events/block.h>

#include "blk.h"
#include "blk-mq.h"
#include "blk-mq-debugfs.h"
#include "blk-mq-sched.h"
#include "blk-mq-tag.h"

#define CREATE_TRACE_POINTS
#include <trace/events/kyber.h>

/*
 * Scheduling domains: the device is divided into multiple domains based on the
 * request type.
 */
enum {
	KYBER_READ,
	KYBER_WRITE,
	KYBER_DISCARD,
	KYBER_OTHER,
	KYBER_NUM_DOMAINS,
};

static const char *kyber_domain_names[] = {
	[KYBER_READ] = "READ",
	[KYBER_WRITE] = "WRITE",
	[KYBER_DISCARD] = "DISCARD",
	[KYBER_OTHER] = "OTHER",
};

enum {
	/*
	 * In order to prevent starvation of synchronous requests by a flood of
	 * asynchronous requests, we reserve 25% of requests for synchronous
	 * operations.
	 */
	KYBER_ASYNC_PERCENT = 75,
};

/*
 * Maximum device-wide depth for each scheduling domain.
 *
 * Even for fast devices with lots of tags like NVMe, you can saturate the
 * device with only a fraction of the maximum possible queue depth. So, we cap
 * these to a reasonable value.
 */
static const unsigned int kyber_depth[] = {
	[KYBER_READ] = 256,
	[KYBER_WRITE] = 128,
	[KYBER_DISCARD] = 64,
	[KYBER_OTHER] = 16,
};

/*
 * Default latency targets for each scheduling domain.
 */
static const u64 kyber_latency_targets[] = {
	[KYBER_READ] = 2ULL * NSEC_PER_MSEC,
	[KYBER_WRITE] = 10ULL * NSEC_PER_MSEC,
	[KYBER_DISCARD] = 5ULL * NSEC_PER_SEC,
};

/*
 * Batch size (number of requests we'll dispatch in a row) for each scheduling
 * domain.
 */
static const unsigned int kyber_batch_size[] = {
	[KYBER_READ] = 16,
	[KYBER_WRITE] = 8,
	[KYBER_DISCARD] = 1,
	[KYBER_OTHER] = 1,
};

/*
 * Requests latencies are recorded in a histogram with buckets defined relative
 * to the target latency:
 *
 * <= 1/4 * target latency
 * <= 1/2 * target latency
 * <= 3/4 * target latency
 * <= target latency
 * <= 1 1/4 * target latency
 * <= 1 1/2 * target latency
 * <= 1 3/4 * target latency
 * > 1 3/4 * target latency
 */
enum {
	/*
	 * The width of the latency histogram buckets is
	 * 1 / (1 << KYBER_LATENCY_SHIFT) * target latency.
	 */
	KYBER_LATENCY_SHIFT = 2,
	/*
	 * The first (1 << KYBER_LATENCY_SHIFT) buckets are <= target latency,
	 * thus, "good".
	 */
	KYBER_GOOD_BUCKETS = 1 << KYBER_LATENCY_SHIFT,
	/* There are also (1 << KYBER_LATENCY_SHIFT) "bad" buckets. */
	KYBER_LATENCY_BUCKETS = 2 << KYBER_LATENCY_SHIFT,
};

/*
 * We measure both the total latency and the I/O latency (i.e., latency after
 * submitting to the device).
 */
enum {
	KYBER_TOTAL_LATENCY,
	KYBER_IO_LATENCY,
};

static const char *kyber_latency_type_names[] = {
	[KYBER_TOTAL_LATENCY] = "total",
	[KYBER_IO_LATENCY] = "I/O",
};

/*
 * Per-cpu latency histograms: total latency and I/O latency for each scheduling
 * domain except for KYBER_OTHER.
 */
struct kyber_cpu_latency {
	atomic_t buckets[KYBER_OTHER][2][KYBER_LATENCY_BUCKETS];
};

/*
 * There is a same mapping between ctx & hctx and kcq & khd,
 * we use request->mq_ctx->index_hw to index the kcq in khd.
 */
struct kyber_ctx_queue {
	/*
	 * Used to ensure operations on rq_list and kcq_map to be an atmoic one.
	 * Also protect the rqs on rq_list when merge.
	 */
	spinlock_t lock;
	struct list_head rq_list[KYBER_NUM_DOMAINS];
} ____cacheline_aligned_in_smp;

struct kyber_queue_data {
	struct request_queue *q;

	/*
	 * Each scheduling domain has a limited number of in-flight requests
	 * device-wide, limited by these tokens.
	 */
	struct sbitmap_queue domain_tokens[KYBER_NUM_DOMAINS];

	/*
	 * Async request percentage, converted to per-word depth for
	 * sbitmap_get_shallow().
	 */
	unsigned int async_depth;

	struct kyber_cpu_latency __percpu *cpu_latency;

	/* Timer for stats aggregation and adjusting domain tokens. */
	struct timer_list timer;

	unsigned int latency_buckets[KYBER_OTHER][2][KYBER_LATENCY_BUCKETS];

	unsigned long latency_timeout[KYBER_OTHER];

	int domain_p99[KYBER_OTHER];

	/* Target latencies in nanoseconds. */
	u64 latency_targets[KYBER_OTHER];
};

struct kyber_hctx_data {
	spinlock_t lock;
	struct list_head rqs[KYBER_NUM_DOMAINS];
	unsigned int cur_domain;
	unsigned int batching;
	struct kyber_ctx_queue *kcqs;
	struct sbitmap kcq_map[KYBER_NUM_DOMAINS];
	struct sbq_wait domain_wait[KYBER_NUM_DOMAINS];
	struct sbq_wait_state *domain_ws[KYBER_NUM_DOMAINS];
	atomic_t wait_index[KYBER_NUM_DOMAINS];
};

static int kyber_domain_wake(wait_queue_entry_t *wait, unsigned mode, int flags,
			     void *key);

static unsigned int kyber_sched_domain(unsigned int op)
{
	switch (op & REQ_OP_MASK) {
	case REQ_OP_READ:
		return KYBER_READ;
	case REQ_OP_WRITE:
		return KYBER_WRITE;
	case REQ_OP_DISCARD:
		return KYBER_DISCARD;
	default:
		return KYBER_OTHER;
	}
}

static void flush_latency_buckets(struct kyber_queue_data *kqd,
				  struct kyber_cpu_latency *cpu_latency,
				  unsigned int sched_domain, unsigned int type)
{
	unsigned int *buckets = kqd->latency_buckets[sched_domain][type];
	atomic_t *cpu_buckets = cpu_latency->buckets[sched_domain][type];
	unsigned int bucket;

	for (bucket = 0; bucket < KYBER_LATENCY_BUCKETS; bucket++)
		buckets[bucket] += atomic_xchg(&cpu_buckets[bucket], 0);
}

/*
 * Calculate the histogram bucket with the given percentile rank, or -1 if there
 * aren't enough samples yet.
 */
static int calculate_percentile(struct kyber_queue_data *kqd,
				unsigned int sched_domain, unsigned int type,
				unsigned int percentile)
{
	unsigned int *buckets = kqd->latency_buckets[sched_domain][type];
	unsigned int bucket, samples = 0, percentile_samples;

	for (bucket = 0; bucket < KYBER_LATENCY_BUCKETS; bucket++)
		samples += buckets[bucket];

	if (!samples)
		return -1;

	/*
	 * We do the calculation once we have 500 samples or one second passes
	 * since the first sample was recorded, whichever comes first.
	 */
	if (!kqd->latency_timeout[sched_domain])
		kqd->latency_timeout[sched_domain] = max(jiffies + HZ, 1UL);
	if (samples < 500 &&
	    time_is_after_jiffies(kqd->latency_timeout[sched_domain])) {
		return -1;
	}
	kqd->latency_timeout[sched_domain] = 0;

	percentile_samples = DIV_ROUND_UP(samples * percentile, 100);
	for (bucket = 0; bucket < KYBER_LATENCY_BUCKETS - 1; bucket++) {
		if (buckets[bucket] >= percentile_samples)
			break;
		percentile_samples -= buckets[bucket];
	}
	memset(buckets, 0, sizeof(kqd->latency_buckets[sched_domain][type]));

	trace_kyber_latency(kqd->q, kyber_domain_names[sched_domain],
			    kyber_latency_type_names[type], percentile,
			    bucket + 1, 1 << KYBER_LATENCY_SHIFT, samples);

	return bucket;
}

static void kyber_resize_domain(struct kyber_queue_data *kqd,
				unsigned int sched_domain, unsigned int depth)
{
	depth = clamp(depth, 1U, kyber_depth[sched_domain]);
	if (depth != kqd->domain_tokens[sched_domain].sb.depth) {
		sbitmap_queue_resize(&kqd->domain_tokens[sched_domain], depth);
		trace_kyber_adjust(kqd->q, kyber_domain_names[sched_domain],
				   depth);
	}
}

static void kyber_timer_fn(struct timer_list *t)
{
	struct kyber_queue_data *kqd = from_timer(kqd, t, timer);
	unsigned int sched_domain;
	int cpu;
	bool bad = false;

	/* Sum all of the per-cpu latency histograms. */
	for_each_online_cpu(cpu) {
		struct kyber_cpu_latency *cpu_latency;

		cpu_latency = per_cpu_ptr(kqd->cpu_latency, cpu);
		for (sched_domain = 0; sched_domain < KYBER_OTHER; sched_domain++) {
			flush_latency_buckets(kqd, cpu_latency, sched_domain,
					      KYBER_TOTAL_LATENCY);
			flush_latency_buckets(kqd, cpu_latency, sched_domain,
					      KYBER_IO_LATENCY);
		}
	}

	/*
	 * Check if any domains have a high I/O latency, which might indicate
	 * congestion in the device. Note that we use the p90; we don't want to
	 * be too sensitive to outliers here.
	 */
	for (sched_domain = 0; sched_domain < KYBER_OTHER; sched_domain++) {
		int p90;

		p90 = calculate_percentile(kqd, sched_domain, KYBER_IO_LATENCY,
					   90);
		if (p90 >= KYBER_GOOD_BUCKETS)
			bad = true;
	}

	/*
	 * Adjust the scheduling domain depths. If we determined that there was
	 * congestion, we throttle all domains with good latencies. Either way,
	 * we ease up on throttling domains with bad latencies.
	 */
	for (sched_domain = 0; sched_domain < KYBER_OTHER; sched_domain++) {
		unsigned int orig_depth, depth;
		int p99;

		p99 = calculate_percentile(kqd, sched_domain,
					   KYBER_TOTAL_LATENCY, 99);
		/*
		 * This is kind of subtle: different domains will not
		 * necessarily have enough samples to calculate the latency
		 * percentiles during the same window, so we have to remember
		 * the p99 for the next time we observe congestion; once we do,
		 * we don't want to throttle again until we get more data, so we
		 * reset it to -1.
		 */
		if (bad) {
			if (p99 < 0)
				p99 = kqd->domain_p99[sched_domain];
			kqd->domain_p99[sched_domain] = -1;
		} else if (p99 >= 0) {
			kqd->domain_p99[sched_domain] = p99;
		}
		if (p99 < 0)
			continue;

		/*
		 * If this domain has bad latency, throttle less. Otherwise,
		 * throttle more iff we determined that there is congestion.
		 *
		 * The new depth is scaled linearly with the p99 latency vs the
		 * latency target. E.g., if the p99 is 3/4 of the target, then
		 * we throttle down to 3/4 of the current depth, and if the p99
		 * is 2x the target, then we double the depth.
		 */
		if (bad || p99 >= KYBER_GOOD_BUCKETS) {
			orig_depth = kqd->domain_tokens[sched_domain].sb.depth;
			depth = (orig_depth * (p99 + 1)) >> KYBER_LATENCY_SHIFT;
			kyber_resize_domain(kqd, sched_domain, depth);
		}
	}
}

<<<<<<< HEAD
static unsigned int kyber_sched_tags_shift(struct request_queue *q)
{
	/*
	 * All of the hardware queues have the same depth, so we can just grab
	 * the shift of the first one.
	 */
	return q->queue_hw_ctx[0]->sched_tags->bitmap_tags->sb.shift;
}

=======
>>>>>>> f642729d
static struct kyber_queue_data *kyber_queue_data_alloc(struct request_queue *q)
{
	struct kyber_queue_data *kqd;
	int ret = -ENOMEM;
	int i;

	kqd = kzalloc_node(sizeof(*kqd), GFP_KERNEL, q->node);
	if (!kqd)
		goto err;

	kqd->q = q;

	kqd->cpu_latency = alloc_percpu_gfp(struct kyber_cpu_latency,
					    GFP_KERNEL | __GFP_ZERO);
	if (!kqd->cpu_latency)
		goto err_kqd;

	timer_setup(&kqd->timer, kyber_timer_fn, 0);

	for (i = 0; i < KYBER_NUM_DOMAINS; i++) {
		WARN_ON(!kyber_depth[i]);
		WARN_ON(!kyber_batch_size[i]);
		ret = sbitmap_queue_init_node(&kqd->domain_tokens[i],
					      kyber_depth[i], -1, false,
					      GFP_KERNEL, q->node);
		if (ret) {
			while (--i >= 0)
				sbitmap_queue_free(&kqd->domain_tokens[i]);
			goto err_buckets;
		}
	}

	for (i = 0; i < KYBER_OTHER; i++) {
		kqd->domain_p99[i] = -1;
		kqd->latency_targets[i] = kyber_latency_targets[i];
	}

	return kqd;

err_buckets:
	free_percpu(kqd->cpu_latency);
err_kqd:
	kfree(kqd);
err:
	return ERR_PTR(ret);
}

static int kyber_init_sched(struct request_queue *q, struct elevator_type *e)
{
	struct kyber_queue_data *kqd;
	struct elevator_queue *eq;

	eq = elevator_alloc(q, e);
	if (!eq)
		return -ENOMEM;

	kqd = kyber_queue_data_alloc(q);
	if (IS_ERR(kqd)) {
		kobject_put(&eq->kobj);
		return PTR_ERR(kqd);
	}

	blk_stat_enable_accounting(q);

	eq->elevator_data = kqd;
	q->elevator = eq;

	return 0;
}

static void kyber_exit_sched(struct elevator_queue *e)
{
	struct kyber_queue_data *kqd = e->elevator_data;
	int i;

	del_timer_sync(&kqd->timer);

	for (i = 0; i < KYBER_NUM_DOMAINS; i++)
		sbitmap_queue_free(&kqd->domain_tokens[i]);
	free_percpu(kqd->cpu_latency);
	kfree(kqd);
}

static void kyber_ctx_queue_init(struct kyber_ctx_queue *kcq)
{
	unsigned int i;

	spin_lock_init(&kcq->lock);
	for (i = 0; i < KYBER_NUM_DOMAINS; i++)
		INIT_LIST_HEAD(&kcq->rq_list[i]);
}

static void kyber_depth_updated(struct blk_mq_hw_ctx *hctx)
{
	struct kyber_queue_data *kqd = hctx->queue->elevator->elevator_data;
	struct blk_mq_tags *tags = hctx->sched_tags;
	unsigned int shift = tags->bitmap_tags->sb.shift;

	kqd->async_depth = (1U << shift) * KYBER_ASYNC_PERCENT / 100U;

	sbitmap_queue_min_shallow_depth(tags->bitmap_tags, kqd->async_depth);
}

static int kyber_init_hctx(struct blk_mq_hw_ctx *hctx, unsigned int hctx_idx)
{
	struct kyber_hctx_data *khd;
	int i;

	khd = kmalloc_node(sizeof(*khd), GFP_KERNEL, hctx->numa_node);
	if (!khd)
		return -ENOMEM;

	khd->kcqs = kmalloc_array_node(hctx->nr_ctx,
				       sizeof(struct kyber_ctx_queue),
				       GFP_KERNEL, hctx->numa_node);
	if (!khd->kcqs)
		goto err_khd;

	for (i = 0; i < hctx->nr_ctx; i++)
		kyber_ctx_queue_init(&khd->kcqs[i]);

	for (i = 0; i < KYBER_NUM_DOMAINS; i++) {
		if (sbitmap_init_node(&khd->kcq_map[i], hctx->nr_ctx,
				      ilog2(8), GFP_KERNEL, hctx->numa_node)) {
			while (--i >= 0)
				sbitmap_free(&khd->kcq_map[i]);
			goto err_kcqs;
		}
	}

	spin_lock_init(&khd->lock);

	for (i = 0; i < KYBER_NUM_DOMAINS; i++) {
		INIT_LIST_HEAD(&khd->rqs[i]);
		khd->domain_wait[i].sbq = NULL;
		init_waitqueue_func_entry(&khd->domain_wait[i].wait,
					  kyber_domain_wake);
		khd->domain_wait[i].wait.private = hctx;
		INIT_LIST_HEAD(&khd->domain_wait[i].wait.entry);
		atomic_set(&khd->wait_index[i], 0);
	}

	khd->cur_domain = 0;
	khd->batching = 0;

	hctx->sched_data = khd;
<<<<<<< HEAD
	sbitmap_queue_min_shallow_depth(hctx->sched_tags->bitmap_tags,
					kqd->async_depth);
=======
	kyber_depth_updated(hctx);
>>>>>>> f642729d

	return 0;

err_kcqs:
	kfree(khd->kcqs);
err_khd:
	kfree(khd);
	return -ENOMEM;
}

static void kyber_exit_hctx(struct blk_mq_hw_ctx *hctx, unsigned int hctx_idx)
{
	struct kyber_hctx_data *khd = hctx->sched_data;
	int i;

	for (i = 0; i < KYBER_NUM_DOMAINS; i++)
		sbitmap_free(&khd->kcq_map[i]);
	kfree(khd->kcqs);
	kfree(hctx->sched_data);
}

static int rq_get_domain_token(struct request *rq)
{
	return (long)rq->elv.priv[0];
}

static void rq_set_domain_token(struct request *rq, int token)
{
	rq->elv.priv[0] = (void *)(long)token;
}

static void rq_clear_domain_token(struct kyber_queue_data *kqd,
				  struct request *rq)
{
	unsigned int sched_domain;
	int nr;

	nr = rq_get_domain_token(rq);
	if (nr != -1) {
		sched_domain = kyber_sched_domain(rq->cmd_flags);
		sbitmap_queue_clear(&kqd->domain_tokens[sched_domain], nr,
				    rq->mq_ctx->cpu);
	}
}

static void kyber_limit_depth(unsigned int op, struct blk_mq_alloc_data *data)
{
	/*
	 * We use the scheduler tags as per-hardware queue queueing tokens.
	 * Async requests can be limited at this stage.
	 */
	if (!op_is_sync(op)) {
		struct kyber_queue_data *kqd = data->q->elevator->elevator_data;

		data->shallow_depth = kqd->async_depth;
	}
}

static bool kyber_bio_merge(struct blk_mq_hw_ctx *hctx, struct bio *bio,
		unsigned int nr_segs)
{
	struct kyber_hctx_data *khd = hctx->sched_data;
	struct blk_mq_ctx *ctx = blk_mq_get_ctx(hctx->queue);
	struct kyber_ctx_queue *kcq = &khd->kcqs[ctx->index_hw[hctx->type]];
	unsigned int sched_domain = kyber_sched_domain(bio->bi_opf);
	struct list_head *rq_list = &kcq->rq_list[sched_domain];
	bool merged;

	spin_lock(&kcq->lock);
	merged = blk_bio_list_merge(hctx->queue, rq_list, bio, nr_segs);
	spin_unlock(&kcq->lock);

	return merged;
}

static void kyber_prepare_request(struct request *rq)
{
	rq_set_domain_token(rq, -1);
}

static void kyber_insert_requests(struct blk_mq_hw_ctx *hctx,
				  struct list_head *rq_list, bool at_head)
{
	struct kyber_hctx_data *khd = hctx->sched_data;
	struct request *rq, *next;

	list_for_each_entry_safe(rq, next, rq_list, queuelist) {
		unsigned int sched_domain = kyber_sched_domain(rq->cmd_flags);
		struct kyber_ctx_queue *kcq = &khd->kcqs[rq->mq_ctx->index_hw[hctx->type]];
		struct list_head *head = &kcq->rq_list[sched_domain];

		spin_lock(&kcq->lock);
		if (at_head)
			list_move(&rq->queuelist, head);
		else
			list_move_tail(&rq->queuelist, head);
		sbitmap_set_bit(&khd->kcq_map[sched_domain],
				rq->mq_ctx->index_hw[hctx->type]);
		trace_block_rq_insert(rq);
		spin_unlock(&kcq->lock);
	}
}

static void kyber_finish_request(struct request *rq)
{
	struct kyber_queue_data *kqd = rq->q->elevator->elevator_data;

	rq_clear_domain_token(kqd, rq);
}

static void add_latency_sample(struct kyber_cpu_latency *cpu_latency,
			       unsigned int sched_domain, unsigned int type,
			       u64 target, u64 latency)
{
	unsigned int bucket;
	u64 divisor;

	if (latency > 0) {
		divisor = max_t(u64, target >> KYBER_LATENCY_SHIFT, 1);
		bucket = min_t(unsigned int, div64_u64(latency - 1, divisor),
			       KYBER_LATENCY_BUCKETS - 1);
	} else {
		bucket = 0;
	}

	atomic_inc(&cpu_latency->buckets[sched_domain][type][bucket]);
}

static void kyber_completed_request(struct request *rq, u64 now)
{
	struct kyber_queue_data *kqd = rq->q->elevator->elevator_data;
	struct kyber_cpu_latency *cpu_latency;
	unsigned int sched_domain;
	u64 target;

	sched_domain = kyber_sched_domain(rq->cmd_flags);
	if (sched_domain == KYBER_OTHER)
		return;

	cpu_latency = get_cpu_ptr(kqd->cpu_latency);
	target = kqd->latency_targets[sched_domain];
	add_latency_sample(cpu_latency, sched_domain, KYBER_TOTAL_LATENCY,
			   target, now - rq->start_time_ns);
	add_latency_sample(cpu_latency, sched_domain, KYBER_IO_LATENCY, target,
			   now - rq->io_start_time_ns);
	put_cpu_ptr(kqd->cpu_latency);

	timer_reduce(&kqd->timer, jiffies + HZ / 10);
}

struct flush_kcq_data {
	struct kyber_hctx_data *khd;
	unsigned int sched_domain;
	struct list_head *list;
};

static bool flush_busy_kcq(struct sbitmap *sb, unsigned int bitnr, void *data)
{
	struct flush_kcq_data *flush_data = data;
	struct kyber_ctx_queue *kcq = &flush_data->khd->kcqs[bitnr];

	spin_lock(&kcq->lock);
	list_splice_tail_init(&kcq->rq_list[flush_data->sched_domain],
			      flush_data->list);
	sbitmap_clear_bit(sb, bitnr);
	spin_unlock(&kcq->lock);

	return true;
}

static void kyber_flush_busy_kcqs(struct kyber_hctx_data *khd,
				  unsigned int sched_domain,
				  struct list_head *list)
{
	struct flush_kcq_data data = {
		.khd = khd,
		.sched_domain = sched_domain,
		.list = list,
	};

	sbitmap_for_each_set(&khd->kcq_map[sched_domain],
			     flush_busy_kcq, &data);
}

static int kyber_domain_wake(wait_queue_entry_t *wqe, unsigned mode, int flags,
			     void *key)
{
	struct blk_mq_hw_ctx *hctx = READ_ONCE(wqe->private);
	struct sbq_wait *wait = container_of(wqe, struct sbq_wait, wait);

	sbitmap_del_wait_queue(wait);
	blk_mq_run_hw_queue(hctx, true);
	return 1;
}

static int kyber_get_domain_token(struct kyber_queue_data *kqd,
				  struct kyber_hctx_data *khd,
				  struct blk_mq_hw_ctx *hctx)
{
	unsigned int sched_domain = khd->cur_domain;
	struct sbitmap_queue *domain_tokens = &kqd->domain_tokens[sched_domain];
	struct sbq_wait *wait = &khd->domain_wait[sched_domain];
	struct sbq_wait_state *ws;
	int nr;

	nr = __sbitmap_queue_get(domain_tokens);

	/*
	 * If we failed to get a domain token, make sure the hardware queue is
	 * run when one becomes available. Note that this is serialized on
	 * khd->lock, but we still need to be careful about the waker.
	 */
	if (nr < 0 && list_empty_careful(&wait->wait.entry)) {
		ws = sbq_wait_ptr(domain_tokens,
				  &khd->wait_index[sched_domain]);
		khd->domain_ws[sched_domain] = ws;
		sbitmap_add_wait_queue(domain_tokens, ws, wait);

		/*
		 * Try again in case a token was freed before we got on the wait
		 * queue.
		 */
		nr = __sbitmap_queue_get(domain_tokens);
	}

	/*
	 * If we got a token while we were on the wait queue, remove ourselves
	 * from the wait queue to ensure that all wake ups make forward
	 * progress. It's possible that the waker already deleted the entry
	 * between the !list_empty_careful() check and us grabbing the lock, but
	 * list_del_init() is okay with that.
	 */
	if (nr >= 0 && !list_empty_careful(&wait->wait.entry)) {
		ws = khd->domain_ws[sched_domain];
		spin_lock_irq(&ws->wait.lock);
		sbitmap_del_wait_queue(wait);
		spin_unlock_irq(&ws->wait.lock);
	}

	return nr;
}

static struct request *
kyber_dispatch_cur_domain(struct kyber_queue_data *kqd,
			  struct kyber_hctx_data *khd,
			  struct blk_mq_hw_ctx *hctx)
{
	struct list_head *rqs;
	struct request *rq;
	int nr;

	rqs = &khd->rqs[khd->cur_domain];

	/*
	 * If we already have a flushed request, then we just need to get a
	 * token for it. Otherwise, if there are pending requests in the kcqs,
	 * flush the kcqs, but only if we can get a token. If not, we should
	 * leave the requests in the kcqs so that they can be merged. Note that
	 * khd->lock serializes the flushes, so if we observed any bit set in
	 * the kcq_map, we will always get a request.
	 */
	rq = list_first_entry_or_null(rqs, struct request, queuelist);
	if (rq) {
		nr = kyber_get_domain_token(kqd, khd, hctx);
		if (nr >= 0) {
			khd->batching++;
			rq_set_domain_token(rq, nr);
			list_del_init(&rq->queuelist);
			return rq;
		} else {
			trace_kyber_throttled(kqd->q,
					      kyber_domain_names[khd->cur_domain]);
		}
	} else if (sbitmap_any_bit_set(&khd->kcq_map[khd->cur_domain])) {
		nr = kyber_get_domain_token(kqd, khd, hctx);
		if (nr >= 0) {
			kyber_flush_busy_kcqs(khd, khd->cur_domain, rqs);
			rq = list_first_entry(rqs, struct request, queuelist);
			khd->batching++;
			rq_set_domain_token(rq, nr);
			list_del_init(&rq->queuelist);
			return rq;
		} else {
			trace_kyber_throttled(kqd->q,
					      kyber_domain_names[khd->cur_domain]);
		}
	}

	/* There were either no pending requests or no tokens. */
	return NULL;
}

static struct request *kyber_dispatch_request(struct blk_mq_hw_ctx *hctx)
{
	struct kyber_queue_data *kqd = hctx->queue->elevator->elevator_data;
	struct kyber_hctx_data *khd = hctx->sched_data;
	struct request *rq;
	int i;

	spin_lock(&khd->lock);

	/*
	 * First, if we are still entitled to batch, try to dispatch a request
	 * from the batch.
	 */
	if (khd->batching < kyber_batch_size[khd->cur_domain]) {
		rq = kyber_dispatch_cur_domain(kqd, khd, hctx);
		if (rq)
			goto out;
	}

	/*
	 * Either,
	 * 1. We were no longer entitled to a batch.
	 * 2. The domain we were batching didn't have any requests.
	 * 3. The domain we were batching was out of tokens.
	 *
	 * Start another batch. Note that this wraps back around to the original
	 * domain if no other domains have requests or tokens.
	 */
	khd->batching = 0;
	for (i = 0; i < KYBER_NUM_DOMAINS; i++) {
		if (khd->cur_domain == KYBER_NUM_DOMAINS - 1)
			khd->cur_domain = 0;
		else
			khd->cur_domain++;

		rq = kyber_dispatch_cur_domain(kqd, khd, hctx);
		if (rq)
			goto out;
	}

	rq = NULL;
out:
	spin_unlock(&khd->lock);
	return rq;
}

static bool kyber_has_work(struct blk_mq_hw_ctx *hctx)
{
	struct kyber_hctx_data *khd = hctx->sched_data;
	int i;

	for (i = 0; i < KYBER_NUM_DOMAINS; i++) {
		if (!list_empty_careful(&khd->rqs[i]) ||
		    sbitmap_any_bit_set(&khd->kcq_map[i]))
			return true;
	}

	return false;
}

#define KYBER_LAT_SHOW_STORE(domain, name)				\
static ssize_t kyber_##name##_lat_show(struct elevator_queue *e,	\
				       char *page)			\
{									\
	struct kyber_queue_data *kqd = e->elevator_data;		\
									\
	return sprintf(page, "%llu\n", kqd->latency_targets[domain]);	\
}									\
									\
static ssize_t kyber_##name##_lat_store(struct elevator_queue *e,	\
					const char *page, size_t count)	\
{									\
	struct kyber_queue_data *kqd = e->elevator_data;		\
	unsigned long long nsec;					\
	int ret;							\
									\
	ret = kstrtoull(page, 10, &nsec);				\
	if (ret)							\
		return ret;						\
									\
	kqd->latency_targets[domain] = nsec;				\
									\
	return count;							\
}
KYBER_LAT_SHOW_STORE(KYBER_READ, read);
KYBER_LAT_SHOW_STORE(KYBER_WRITE, write);
#undef KYBER_LAT_SHOW_STORE

#define KYBER_LAT_ATTR(op) __ATTR(op##_lat_nsec, 0644, kyber_##op##_lat_show, kyber_##op##_lat_store)
static struct elv_fs_entry kyber_sched_attrs[] = {
	KYBER_LAT_ATTR(read),
	KYBER_LAT_ATTR(write),
	__ATTR_NULL
};
#undef KYBER_LAT_ATTR

#ifdef CONFIG_BLK_DEBUG_FS
#define KYBER_DEBUGFS_DOMAIN_ATTRS(domain, name)			\
static int kyber_##name##_tokens_show(void *data, struct seq_file *m)	\
{									\
	struct request_queue *q = data;					\
	struct kyber_queue_data *kqd = q->elevator->elevator_data;	\
									\
	sbitmap_queue_show(&kqd->domain_tokens[domain], m);		\
	return 0;							\
}									\
									\
static void *kyber_##name##_rqs_start(struct seq_file *m, loff_t *pos)	\
	__acquires(&khd->lock)						\
{									\
	struct blk_mq_hw_ctx *hctx = m->private;			\
	struct kyber_hctx_data *khd = hctx->sched_data;			\
									\
	spin_lock(&khd->lock);						\
	return seq_list_start(&khd->rqs[domain], *pos);			\
}									\
									\
static void *kyber_##name##_rqs_next(struct seq_file *m, void *v,	\
				     loff_t *pos)			\
{									\
	struct blk_mq_hw_ctx *hctx = m->private;			\
	struct kyber_hctx_data *khd = hctx->sched_data;			\
									\
	return seq_list_next(v, &khd->rqs[domain], pos);		\
}									\
									\
static void kyber_##name##_rqs_stop(struct seq_file *m, void *v)	\
	__releases(&khd->lock)						\
{									\
	struct blk_mq_hw_ctx *hctx = m->private;			\
	struct kyber_hctx_data *khd = hctx->sched_data;			\
									\
	spin_unlock(&khd->lock);					\
}									\
									\
static const struct seq_operations kyber_##name##_rqs_seq_ops = {	\
	.start	= kyber_##name##_rqs_start,				\
	.next	= kyber_##name##_rqs_next,				\
	.stop	= kyber_##name##_rqs_stop,				\
	.show	= blk_mq_debugfs_rq_show,				\
};									\
									\
static int kyber_##name##_waiting_show(void *data, struct seq_file *m)	\
{									\
	struct blk_mq_hw_ctx *hctx = data;				\
	struct kyber_hctx_data *khd = hctx->sched_data;			\
	wait_queue_entry_t *wait = &khd->domain_wait[domain].wait;	\
									\
	seq_printf(m, "%d\n", !list_empty_careful(&wait->entry));	\
	return 0;							\
}
KYBER_DEBUGFS_DOMAIN_ATTRS(KYBER_READ, read)
KYBER_DEBUGFS_DOMAIN_ATTRS(KYBER_WRITE, write)
KYBER_DEBUGFS_DOMAIN_ATTRS(KYBER_DISCARD, discard)
KYBER_DEBUGFS_DOMAIN_ATTRS(KYBER_OTHER, other)
#undef KYBER_DEBUGFS_DOMAIN_ATTRS

static int kyber_async_depth_show(void *data, struct seq_file *m)
{
	struct request_queue *q = data;
	struct kyber_queue_data *kqd = q->elevator->elevator_data;

	seq_printf(m, "%u\n", kqd->async_depth);
	return 0;
}

static int kyber_cur_domain_show(void *data, struct seq_file *m)
{
	struct blk_mq_hw_ctx *hctx = data;
	struct kyber_hctx_data *khd = hctx->sched_data;

	seq_printf(m, "%s\n", kyber_domain_names[khd->cur_domain]);
	return 0;
}

static int kyber_batching_show(void *data, struct seq_file *m)
{
	struct blk_mq_hw_ctx *hctx = data;
	struct kyber_hctx_data *khd = hctx->sched_data;

	seq_printf(m, "%u\n", khd->batching);
	return 0;
}

#define KYBER_QUEUE_DOMAIN_ATTRS(name)	\
	{#name "_tokens", 0400, kyber_##name##_tokens_show}
static const struct blk_mq_debugfs_attr kyber_queue_debugfs_attrs[] = {
	KYBER_QUEUE_DOMAIN_ATTRS(read),
	KYBER_QUEUE_DOMAIN_ATTRS(write),
	KYBER_QUEUE_DOMAIN_ATTRS(discard),
	KYBER_QUEUE_DOMAIN_ATTRS(other),
	{"async_depth", 0400, kyber_async_depth_show},
	{},
};
#undef KYBER_QUEUE_DOMAIN_ATTRS

#define KYBER_HCTX_DOMAIN_ATTRS(name)					\
	{#name "_rqs", 0400, .seq_ops = &kyber_##name##_rqs_seq_ops},	\
	{#name "_waiting", 0400, kyber_##name##_waiting_show}
static const struct blk_mq_debugfs_attr kyber_hctx_debugfs_attrs[] = {
	KYBER_HCTX_DOMAIN_ATTRS(read),
	KYBER_HCTX_DOMAIN_ATTRS(write),
	KYBER_HCTX_DOMAIN_ATTRS(discard),
	KYBER_HCTX_DOMAIN_ATTRS(other),
	{"cur_domain", 0400, kyber_cur_domain_show},
	{"batching", 0400, kyber_batching_show},
	{},
};
#undef KYBER_HCTX_DOMAIN_ATTRS
#endif

static struct elevator_type kyber_sched = {
	.ops = {
		.init_sched = kyber_init_sched,
		.exit_sched = kyber_exit_sched,
		.init_hctx = kyber_init_hctx,
		.exit_hctx = kyber_exit_hctx,
		.limit_depth = kyber_limit_depth,
		.bio_merge = kyber_bio_merge,
		.prepare_request = kyber_prepare_request,
		.insert_requests = kyber_insert_requests,
		.finish_request = kyber_finish_request,
		.requeue_request = kyber_finish_request,
		.completed_request = kyber_completed_request,
		.dispatch_request = kyber_dispatch_request,
		.has_work = kyber_has_work,
		.depth_updated = kyber_depth_updated,
	},
#ifdef CONFIG_BLK_DEBUG_FS
	.queue_debugfs_attrs = kyber_queue_debugfs_attrs,
	.hctx_debugfs_attrs = kyber_hctx_debugfs_attrs,
#endif
	.elevator_attrs = kyber_sched_attrs,
	.elevator_name = "kyber",
	.elevator_features = ELEVATOR_F_MQ_AWARE,
	.elevator_owner = THIS_MODULE,
};

static int __init kyber_init(void)
{
	return elv_register(&kyber_sched);
}

static void __exit kyber_exit(void)
{
	elv_unregister(&kyber_sched);
}

module_init(kyber_init);
module_exit(kyber_exit);

MODULE_AUTHOR("Omar Sandoval");
MODULE_LICENSE("GPL");
MODULE_DESCRIPTION("Kyber I/O scheduler");<|MERGE_RESOLUTION|>--- conflicted
+++ resolved
@@ -355,18 +355,6 @@
 	}
 }
 
-<<<<<<< HEAD
-static unsigned int kyber_sched_tags_shift(struct request_queue *q)
-{
-	/*
-	 * All of the hardware queues have the same depth, so we can just grab
-	 * the shift of the first one.
-	 */
-	return q->queue_hw_ctx[0]->sched_tags->bitmap_tags->sb.shift;
-}
-
-=======
->>>>>>> f642729d
 static struct kyber_queue_data *kyber_queue_data_alloc(struct request_queue *q)
 {
 	struct kyber_queue_data *kqd;
@@ -513,12 +501,7 @@
 	khd->batching = 0;
 
 	hctx->sched_data = khd;
-<<<<<<< HEAD
-	sbitmap_queue_min_shallow_depth(hctx->sched_tags->bitmap_tags,
-					kqd->async_depth);
-=======
 	kyber_depth_updated(hctx);
->>>>>>> f642729d
 
 	return 0;
 

// SPDX-License-Identifier: GPL-2.0
/*
 * Copyright (C) 2007 Oracle.  All rights reserved.
 */

#include <crypto/hash.h>
#include <linux/kernel.h>
#include <linux/bio.h>
#include <linux/file.h>
#include <linux/fs.h>
#include <linux/pagemap.h>
#include <linux/highmem.h>
#include <linux/time.h>
#include <linux/init.h>
#include <linux/string.h>
#include <linux/backing-dev.h>
#include <linux/writeback.h>
#include <linux/compat.h>
#include <linux/xattr.h>
#include <linux/posix_acl.h>
#include <linux/falloc.h>
#include <linux/slab.h>
#include <linux/ratelimit.h>
#include <linux/btrfs.h>
#include <linux/blkdev.h>
#include <linux/posix_acl_xattr.h>
#include <linux/uio.h>
#include <linux/magic.h>
#include <linux/iversion.h>
#include <linux/swap.h>
#include <linux/migrate.h>
#include <linux/sched/mm.h>
#include <linux/iomap.h>
#include <asm/unaligned.h>
#include "misc.h"
#include "ctree.h"
#include "disk-io.h"
#include "transaction.h"
#include "btrfs_inode.h"
#include "print-tree.h"
#include "ordered-data.h"
#include "xattr.h"
#include "tree-log.h"
#include "volumes.h"
#include "compression.h"
#include "locking.h"
#include "free-space-cache.h"
#include "inode-map.h"
#include "props.h"
#include "qgroup.h"
#include "delalloc-space.h"
#include "block-group.h"
#include "space-info.h"

struct btrfs_iget_args {
	u64 ino;
	struct btrfs_root *root;
};

struct btrfs_dio_data {
	u64 reserve;
	loff_t length;
	ssize_t submitted;
	struct extent_changeset *data_reserved;
};

static const struct inode_operations btrfs_dir_inode_operations;
static const struct inode_operations btrfs_symlink_inode_operations;
static const struct inode_operations btrfs_special_inode_operations;
static const struct inode_operations btrfs_file_inode_operations;
static const struct address_space_operations btrfs_aops;
static const struct file_operations btrfs_dir_file_operations;

static struct kmem_cache *btrfs_inode_cachep;
struct kmem_cache *btrfs_trans_handle_cachep;
struct kmem_cache *btrfs_path_cachep;
struct kmem_cache *btrfs_free_space_cachep;
struct kmem_cache *btrfs_free_space_bitmap_cachep;

static int btrfs_setsize(struct inode *inode, struct iattr *attr);
static int btrfs_truncate(struct inode *inode, bool skip_writeback);
static int btrfs_finish_ordered_io(struct btrfs_ordered_extent *ordered_extent);
static noinline int cow_file_range(struct btrfs_inode *inode,
				   struct page *locked_page,
				   u64 start, u64 end, int *page_started,
				   unsigned long *nr_written, int unlock);
static struct extent_map *create_io_em(struct btrfs_inode *inode, u64 start,
				       u64 len, u64 orig_start, u64 block_start,
				       u64 block_len, u64 orig_block_len,
				       u64 ram_bytes, int compress_type,
				       int type);

static void __endio_write_update_ordered(struct btrfs_inode *inode,
					 const u64 offset, const u64 bytes,
					 const bool uptodate);

/*
 * btrfs_inode_lock - lock inode i_rwsem based on arguments passed
 *
 * ilock_flags can have the following bit set:
 *
 * BTRFS_ILOCK_SHARED - acquire a shared lock on the inode
 * BTRFS_ILOCK_TRY - try to acquire the lock, if fails on first attempt
 *		     return -EAGAIN
 */
int btrfs_inode_lock(struct inode *inode, unsigned int ilock_flags)
{
	if (ilock_flags & BTRFS_ILOCK_SHARED) {
		if (ilock_flags & BTRFS_ILOCK_TRY) {
			if (!inode_trylock_shared(inode))
				return -EAGAIN;
			else
				return 0;
		}
		inode_lock_shared(inode);
	} else {
		if (ilock_flags & BTRFS_ILOCK_TRY) {
			if (!inode_trylock(inode))
				return -EAGAIN;
			else
				return 0;
		}
		inode_lock(inode);
	}
	return 0;
}

/*
 * btrfs_inode_unlock - unock inode i_rwsem
 *
 * ilock_flags should contain the same bits set as passed to btrfs_inode_lock()
 * to decide whether the lock acquired is shared or exclusive.
 */
void btrfs_inode_unlock(struct inode *inode, unsigned int ilock_flags)
{
	if (ilock_flags & BTRFS_ILOCK_SHARED)
		inode_unlock_shared(inode);
	else
		inode_unlock(inode);
}

/*
 * Cleanup all submitted ordered extents in specified range to handle errors
 * from the btrfs_run_delalloc_range() callback.
 *
 * NOTE: caller must ensure that when an error happens, it can not call
 * extent_clear_unlock_delalloc() to clear both the bits EXTENT_DO_ACCOUNTING
 * and EXTENT_DELALLOC simultaneously, because that causes the reserved metadata
 * to be released, which we want to happen only when finishing the ordered
 * extent (btrfs_finish_ordered_io()).
 */
static inline void btrfs_cleanup_ordered_extents(struct btrfs_inode *inode,
						 struct page *locked_page,
						 u64 offset, u64 bytes)
{
	unsigned long index = offset >> PAGE_SHIFT;
	unsigned long end_index = (offset + bytes - 1) >> PAGE_SHIFT;
	u64 page_start = page_offset(locked_page);
	u64 page_end = page_start + PAGE_SIZE - 1;

	struct page *page;

	while (index <= end_index) {
		page = find_get_page(inode->vfs_inode.i_mapping, index);
		index++;
		if (!page)
			continue;
		ClearPagePrivate2(page);
		put_page(page);
	}

	/*
	 * In case this page belongs to the delalloc range being instantiated
	 * then skip it, since the first page of a range is going to be
	 * properly cleaned up by the caller of run_delalloc_range
	 */
	if (page_start >= offset && page_end <= (offset + bytes - 1)) {
		offset += PAGE_SIZE;
		bytes -= PAGE_SIZE;
	}

	return __endio_write_update_ordered(inode, offset, bytes, false);
}

static int btrfs_dirty_inode(struct inode *inode);

static int btrfs_init_inode_security(struct btrfs_trans_handle *trans,
				     struct inode *inode,  struct inode *dir,
				     const struct qstr *qstr)
{
	int err;

	err = btrfs_init_acl(trans, inode, dir);
	if (!err)
		err = btrfs_xattr_security_init(trans, inode, dir, qstr);
	return err;
}

/*
 * this does all the hard work for inserting an inline extent into
 * the btree.  The caller should have done a btrfs_drop_extents so that
 * no overlapping inline items exist in the btree
 */
static int insert_inline_extent(struct btrfs_trans_handle *trans,
				struct btrfs_path *path, bool extent_inserted,
				struct btrfs_root *root, struct inode *inode,
				u64 start, size_t size, size_t compressed_size,
				int compress_type,
				struct page **compressed_pages)
{
	struct extent_buffer *leaf;
	struct page *page = NULL;
	char *kaddr;
	unsigned long ptr;
	struct btrfs_file_extent_item *ei;
	int ret;
	size_t cur_size = size;
	unsigned long offset;

	ASSERT((compressed_size > 0 && compressed_pages) ||
	       (compressed_size == 0 && !compressed_pages));

	if (compressed_size && compressed_pages)
		cur_size = compressed_size;

	if (!extent_inserted) {
		struct btrfs_key key;
		size_t datasize;

		key.objectid = btrfs_ino(BTRFS_I(inode));
		key.offset = start;
		key.type = BTRFS_EXTENT_DATA_KEY;

		datasize = btrfs_file_extent_calc_inline_size(cur_size);
		ret = btrfs_insert_empty_item(trans, root, path, &key,
					      datasize);
		if (ret)
			goto fail;
	}
	leaf = path->nodes[0];
	ei = btrfs_item_ptr(leaf, path->slots[0],
			    struct btrfs_file_extent_item);
	btrfs_set_file_extent_generation(leaf, ei, trans->transid);
	btrfs_set_file_extent_type(leaf, ei, BTRFS_FILE_EXTENT_INLINE);
	btrfs_set_file_extent_encryption(leaf, ei, 0);
	btrfs_set_file_extent_other_encoding(leaf, ei, 0);
	btrfs_set_file_extent_ram_bytes(leaf, ei, size);
	ptr = btrfs_file_extent_inline_start(ei);

	if (compress_type != BTRFS_COMPRESS_NONE) {
		struct page *cpage;
		int i = 0;
		while (compressed_size > 0) {
			cpage = compressed_pages[i];
			cur_size = min_t(unsigned long, compressed_size,
				       PAGE_SIZE);

			kaddr = kmap_atomic(cpage);
			write_extent_buffer(leaf, kaddr, ptr, cur_size);
			kunmap_atomic(kaddr);

			i++;
			ptr += cur_size;
			compressed_size -= cur_size;
		}
		btrfs_set_file_extent_compression(leaf, ei,
						  compress_type);
	} else {
		page = find_get_page(inode->i_mapping,
				     start >> PAGE_SHIFT);
		btrfs_set_file_extent_compression(leaf, ei, 0);
		kaddr = kmap_atomic(page);
		offset = offset_in_page(start);
		write_extent_buffer(leaf, kaddr + offset, ptr, size);
		kunmap_atomic(kaddr);
		put_page(page);
	}
	btrfs_mark_buffer_dirty(leaf);
	btrfs_release_path(path);

	/*
	 * We align size to sectorsize for inline extents just for simplicity
	 * sake.
	 */
	size = ALIGN(size, root->fs_info->sectorsize);
	ret = btrfs_inode_set_file_extent_range(BTRFS_I(inode), start, size);
	if (ret)
		goto fail;

	/*
	 * we're an inline extent, so nobody can
	 * extend the file past i_size without locking
	 * a page we already have locked.
	 *
	 * We must do any isize and inode updates
	 * before we unlock the pages.  Otherwise we
	 * could end up racing with unlink.
	 */
	BTRFS_I(inode)->disk_i_size = inode->i_size;
fail:
	return ret;
}


/*
 * conditionally insert an inline extent into the file.  This
 * does the checks required to make sure the data is small enough
 * to fit as an inline extent.
 */
static noinline int cow_file_range_inline(struct btrfs_inode *inode, u64 start,
					  u64 end, size_t compressed_size,
					  int compress_type,
					  struct page **compressed_pages)
{
	struct btrfs_drop_extents_args drop_args = { 0 };
	struct btrfs_root *root = inode->root;
	struct btrfs_fs_info *fs_info = root->fs_info;
	struct btrfs_trans_handle *trans;
	u64 isize = i_size_read(&inode->vfs_inode);
	u64 actual_end = min(end + 1, isize);
	u64 inline_len = actual_end - start;
	u64 aligned_end = ALIGN(end, fs_info->sectorsize);
	u64 data_len = inline_len;
	int ret;
	struct btrfs_path *path;

	if (compressed_size)
		data_len = compressed_size;

	if (start > 0 ||
	    actual_end > fs_info->sectorsize ||
	    data_len > BTRFS_MAX_INLINE_DATA_SIZE(fs_info) ||
	    (!compressed_size &&
	    (actual_end & (fs_info->sectorsize - 1)) == 0) ||
	    end + 1 < isize ||
	    data_len > fs_info->max_inline) {
		return 1;
	}

	path = btrfs_alloc_path();
	if (!path)
		return -ENOMEM;

	trans = btrfs_join_transaction(root);
	if (IS_ERR(trans)) {
		btrfs_free_path(path);
		return PTR_ERR(trans);
	}
	trans->block_rsv = &inode->block_rsv;

	drop_args.path = path;
	drop_args.start = start;
	drop_args.end = aligned_end;
	drop_args.drop_cache = true;
	drop_args.replace_extent = true;

	if (compressed_size && compressed_pages)
		drop_args.extent_item_size = btrfs_file_extent_calc_inline_size(
		   compressed_size);
	else
		drop_args.extent_item_size = btrfs_file_extent_calc_inline_size(
		    inline_len);

	ret = btrfs_drop_extents(trans, root, inode, &drop_args);
	if (ret) {
		btrfs_abort_transaction(trans, ret);
		goto out;
	}

	if (isize > actual_end)
		inline_len = min_t(u64, isize, actual_end);
	ret = insert_inline_extent(trans, path, drop_args.extent_inserted,
				   root, &inode->vfs_inode, start,
				   inline_len, compressed_size,
				   compress_type, compressed_pages);
	if (ret && ret != -ENOSPC) {
		btrfs_abort_transaction(trans, ret);
		goto out;
	} else if (ret == -ENOSPC) {
		ret = 1;
		goto out;
	}

	btrfs_update_inode_bytes(inode, inline_len, drop_args.bytes_found);
	ret = btrfs_update_inode(trans, root, inode);
	if (ret && ret != -ENOSPC) {
		btrfs_abort_transaction(trans, ret);
		goto out;
	} else if (ret == -ENOSPC) {
		ret = 1;
		goto out;
	}

	set_bit(BTRFS_INODE_NEEDS_FULL_SYNC, &inode->runtime_flags);
out:
	/*
	 * Don't forget to free the reserved space, as for inlined extent
	 * it won't count as data extent, free them directly here.
	 * And at reserve time, it's always aligned to page size, so
	 * just free one page here.
	 */
	btrfs_qgroup_free_data(inode, NULL, 0, PAGE_SIZE);
	btrfs_free_path(path);
	btrfs_end_transaction(trans);
	return ret;
}

struct async_extent {
	u64 start;
	u64 ram_size;
	u64 compressed_size;
	struct page **pages;
	unsigned long nr_pages;
	int compress_type;
	struct list_head list;
};

struct async_chunk {
	struct inode *inode;
	struct page *locked_page;
	u64 start;
	u64 end;
	unsigned int write_flags;
	struct list_head extents;
	struct cgroup_subsys_state *blkcg_css;
	struct btrfs_work work;
	atomic_t *pending;
};

struct async_cow {
	/* Number of chunks in flight; must be first in the structure */
	atomic_t num_chunks;
	struct async_chunk chunks[];
};

static noinline int add_async_extent(struct async_chunk *cow,
				     u64 start, u64 ram_size,
				     u64 compressed_size,
				     struct page **pages,
				     unsigned long nr_pages,
				     int compress_type)
{
	struct async_extent *async_extent;

	async_extent = kmalloc(sizeof(*async_extent), GFP_NOFS);
	BUG_ON(!async_extent); /* -ENOMEM */
	async_extent->start = start;
	async_extent->ram_size = ram_size;
	async_extent->compressed_size = compressed_size;
	async_extent->pages = pages;
	async_extent->nr_pages = nr_pages;
	async_extent->compress_type = compress_type;
	list_add_tail(&async_extent->list, &cow->extents);
	return 0;
}

/*
 * Check if the inode has flags compatible with compression
 */
static inline bool inode_can_compress(struct btrfs_inode *inode)
{
	if (inode->flags & BTRFS_INODE_NODATACOW ||
	    inode->flags & BTRFS_INODE_NODATASUM)
		return false;
	return true;
}

/*
 * Check if the inode needs to be submitted to compression, based on mount
 * options, defragmentation, properties or heuristics.
 */
static inline int inode_need_compress(struct btrfs_inode *inode, u64 start,
				      u64 end)
{
	struct btrfs_fs_info *fs_info = inode->root->fs_info;

	if (!inode_can_compress(inode)) {
		WARN(IS_ENABLED(CONFIG_BTRFS_DEBUG),
			KERN_ERR "BTRFS: unexpected compression for ino %llu\n",
			btrfs_ino(inode));
		return 0;
	}
	/* force compress */
	if (btrfs_test_opt(fs_info, FORCE_COMPRESS))
		return 1;
	/* defrag ioctl */
	if (inode->defrag_compress)
		return 1;
	/* bad compression ratios */
	if (inode->flags & BTRFS_INODE_NOCOMPRESS)
		return 0;
	if (btrfs_test_opt(fs_info, COMPRESS) ||
	    inode->flags & BTRFS_INODE_COMPRESS ||
	    inode->prop_compress)
		return btrfs_compress_heuristic(&inode->vfs_inode, start, end);
	return 0;
}

static inline void inode_should_defrag(struct btrfs_inode *inode,
		u64 start, u64 end, u64 num_bytes, u64 small_write)
{
	/* If this is a small write inside eof, kick off a defrag */
	if (num_bytes < small_write &&
	    (start > 0 || end + 1 < inode->disk_i_size))
		btrfs_add_inode_defrag(NULL, inode);
}

/*
 * we create compressed extents in two phases.  The first
 * phase compresses a range of pages that have already been
 * locked (both pages and state bits are locked).
 *
 * This is done inside an ordered work queue, and the compression
 * is spread across many cpus.  The actual IO submission is step
 * two, and the ordered work queue takes care of making sure that
 * happens in the same order things were put onto the queue by
 * writepages and friends.
 *
 * If this code finds it can't get good compression, it puts an
 * entry onto the work queue to write the uncompressed bytes.  This
 * makes sure that both compressed inodes and uncompressed inodes
 * are written in the same order that the flusher thread sent them
 * down.
 */
static noinline int compress_file_range(struct async_chunk *async_chunk)
{
	struct inode *inode = async_chunk->inode;
	struct btrfs_fs_info *fs_info = btrfs_sb(inode->i_sb);
	u64 blocksize = fs_info->sectorsize;
	u64 start = async_chunk->start;
	u64 end = async_chunk->end;
	u64 actual_end;
	u64 i_size;
	int ret = 0;
	struct page **pages = NULL;
	unsigned long nr_pages;
	unsigned long total_compressed = 0;
	unsigned long total_in = 0;
	int i;
	int will_compress;
	int compress_type = fs_info->compress_type;
	int compressed_extents = 0;
	int redirty = 0;

	inode_should_defrag(BTRFS_I(inode), start, end, end - start + 1,
			SZ_16K);

	/*
	 * We need to save i_size before now because it could change in between
	 * us evaluating the size and assigning it.  This is because we lock and
	 * unlock the page in truncate and fallocate, and then modify the i_size
	 * later on.
	 *
	 * The barriers are to emulate READ_ONCE, remove that once i_size_read
	 * does that for us.
	 */
	barrier();
	i_size = i_size_read(inode);
	barrier();
	actual_end = min_t(u64, i_size, end + 1);
again:
	will_compress = 0;
	nr_pages = (end >> PAGE_SHIFT) - (start >> PAGE_SHIFT) + 1;
	BUILD_BUG_ON((BTRFS_MAX_COMPRESSED % PAGE_SIZE) != 0);
	nr_pages = min_t(unsigned long, nr_pages,
			BTRFS_MAX_COMPRESSED / PAGE_SIZE);

	/*
	 * we don't want to send crud past the end of i_size through
	 * compression, that's just a waste of CPU time.  So, if the
	 * end of the file is before the start of our current
	 * requested range of bytes, we bail out to the uncompressed
	 * cleanup code that can deal with all of this.
	 *
	 * It isn't really the fastest way to fix things, but this is a
	 * very uncommon corner.
	 */
	if (actual_end <= start)
		goto cleanup_and_bail_uncompressed;

	total_compressed = actual_end - start;

	/*
	 * skip compression for a small file range(<=blocksize) that
	 * isn't an inline extent, since it doesn't save disk space at all.
	 */
	if (total_compressed <= blocksize &&
	   (start > 0 || end + 1 < BTRFS_I(inode)->disk_i_size))
		goto cleanup_and_bail_uncompressed;

	total_compressed = min_t(unsigned long, total_compressed,
			BTRFS_MAX_UNCOMPRESSED);
	total_in = 0;
	ret = 0;

	/*
	 * we do compression for mount -o compress and when the
	 * inode has not been flagged as nocompress.  This flag can
	 * change at any time if we discover bad compression ratios.
	 */
	if (inode_need_compress(BTRFS_I(inode), start, end)) {
		WARN_ON(pages);
		pages = kcalloc(nr_pages, sizeof(struct page *), GFP_NOFS);
		if (!pages) {
			/* just bail out to the uncompressed code */
			nr_pages = 0;
			goto cont;
		}

		if (BTRFS_I(inode)->defrag_compress)
			compress_type = BTRFS_I(inode)->defrag_compress;
		else if (BTRFS_I(inode)->prop_compress)
			compress_type = BTRFS_I(inode)->prop_compress;

		/*
		 * we need to call clear_page_dirty_for_io on each
		 * page in the range.  Otherwise applications with the file
		 * mmap'd can wander in and change the page contents while
		 * we are compressing them.
		 *
		 * If the compression fails for any reason, we set the pages
		 * dirty again later on.
		 *
		 * Note that the remaining part is redirtied, the start pointer
		 * has moved, the end is the original one.
		 */
		if (!redirty) {
			extent_range_clear_dirty_for_io(inode, start, end);
			redirty = 1;
		}

		/* Compression level is applied here and only here */
		ret = btrfs_compress_pages(
			compress_type | (fs_info->compress_level << 4),
					   inode->i_mapping, start,
					   pages,
					   &nr_pages,
					   &total_in,
					   &total_compressed);

		if (!ret) {
			unsigned long offset = offset_in_page(total_compressed);
			struct page *page = pages[nr_pages - 1];
			char *kaddr;

			/* zero the tail end of the last page, we might be
			 * sending it down to disk
			 */
			if (offset) {
				kaddr = kmap_atomic(page);
				memset(kaddr + offset, 0,
				       PAGE_SIZE - offset);
				kunmap_atomic(kaddr);
			}
			will_compress = 1;
		}
	}
cont:
	if (start == 0) {
		/* lets try to make an inline extent */
		if (ret || total_in < actual_end) {
			/* we didn't compress the entire range, try
			 * to make an uncompressed inline extent.
			 */
			ret = cow_file_range_inline(BTRFS_I(inode), start, end,
						    0, BTRFS_COMPRESS_NONE,
						    NULL);
		} else {
			/* try making a compressed inline extent */
			ret = cow_file_range_inline(BTRFS_I(inode), start, end,
						    total_compressed,
						    compress_type, pages);
		}
		if (ret <= 0) {
			unsigned long clear_flags = EXTENT_DELALLOC |
				EXTENT_DELALLOC_NEW | EXTENT_DEFRAG |
				EXTENT_DO_ACCOUNTING;
			unsigned long page_error_op;

			page_error_op = ret < 0 ? PAGE_SET_ERROR : 0;

			/*
			 * inline extent creation worked or returned error,
			 * we don't need to create any more async work items.
			 * Unlock and free up our temp pages.
			 *
			 * We use DO_ACCOUNTING here because we need the
			 * delalloc_release_metadata to be done _after_ we drop
			 * our outstanding extent for clearing delalloc for this
			 * range.
			 */
			extent_clear_unlock_delalloc(BTRFS_I(inode), start, end,
						     NULL,
						     clear_flags,
						     PAGE_UNLOCK |
						     PAGE_CLEAR_DIRTY |
						     PAGE_SET_WRITEBACK |
						     page_error_op |
						     PAGE_END_WRITEBACK);

			/*
			 * Ensure we only free the compressed pages if we have
			 * them allocated, as we can still reach here with
			 * inode_need_compress() == false.
			 */
			if (pages) {
				for (i = 0; i < nr_pages; i++) {
					WARN_ON(pages[i]->mapping);
					put_page(pages[i]);
				}
				kfree(pages);
			}
			return 0;
		}
	}

	if (will_compress) {
		/*
		 * we aren't doing an inline extent round the compressed size
		 * up to a block size boundary so the allocator does sane
		 * things
		 */
		total_compressed = ALIGN(total_compressed, blocksize);

		/*
		 * one last check to make sure the compression is really a
		 * win, compare the page count read with the blocks on disk,
		 * compression must free at least one sector size
		 */
		total_in = ALIGN(total_in, PAGE_SIZE);
		if (total_compressed + blocksize <= total_in) {
			compressed_extents++;

			/*
			 * The async work queues will take care of doing actual
			 * allocation on disk for these compressed pages, and
			 * will submit them to the elevator.
			 */
			add_async_extent(async_chunk, start, total_in,
					total_compressed, pages, nr_pages,
					compress_type);

			if (start + total_in < end) {
				start += total_in;
				pages = NULL;
				cond_resched();
				goto again;
			}
			return compressed_extents;
		}
	}
	if (pages) {
		/*
		 * the compression code ran but failed to make things smaller,
		 * free any pages it allocated and our page pointer array
		 */
		for (i = 0; i < nr_pages; i++) {
			WARN_ON(pages[i]->mapping);
			put_page(pages[i]);
		}
		kfree(pages);
		pages = NULL;
		total_compressed = 0;
		nr_pages = 0;

		/* flag the file so we don't compress in the future */
		if (!btrfs_test_opt(fs_info, FORCE_COMPRESS) &&
		    !(BTRFS_I(inode)->prop_compress)) {
			BTRFS_I(inode)->flags |= BTRFS_INODE_NOCOMPRESS;
		}
	}
cleanup_and_bail_uncompressed:
	/*
	 * No compression, but we still need to write the pages in the file
	 * we've been given so far.  redirty the locked page if it corresponds
	 * to our extent and set things up for the async work queue to run
	 * cow_file_range to do the normal delalloc dance.
	 */
	if (async_chunk->locked_page &&
	    (page_offset(async_chunk->locked_page) >= start &&
	     page_offset(async_chunk->locked_page)) <= end) {
		__set_page_dirty_nobuffers(async_chunk->locked_page);
		/* unlocked later on in the async handlers */
	}

	if (redirty)
		extent_range_redirty_for_io(inode, start, end);
	add_async_extent(async_chunk, start, end - start + 1, 0, NULL, 0,
			 BTRFS_COMPRESS_NONE);
	compressed_extents++;

	return compressed_extents;
}

static void free_async_extent_pages(struct async_extent *async_extent)
{
	int i;

	if (!async_extent->pages)
		return;

	for (i = 0; i < async_extent->nr_pages; i++) {
		WARN_ON(async_extent->pages[i]->mapping);
		put_page(async_extent->pages[i]);
	}
	kfree(async_extent->pages);
	async_extent->nr_pages = 0;
	async_extent->pages = NULL;
}

/*
 * phase two of compressed writeback.  This is the ordered portion
 * of the code, which only gets called in the order the work was
 * queued.  We walk all the async extents created by compress_file_range
 * and send them down to the disk.
 */
static noinline void submit_compressed_extents(struct async_chunk *async_chunk)
{
	struct btrfs_inode *inode = BTRFS_I(async_chunk->inode);
	struct btrfs_fs_info *fs_info = inode->root->fs_info;
	struct async_extent *async_extent;
	u64 alloc_hint = 0;
	struct btrfs_key ins;
	struct extent_map *em;
	struct btrfs_root *root = inode->root;
	struct extent_io_tree *io_tree = &inode->io_tree;
	int ret = 0;

again:
	while (!list_empty(&async_chunk->extents)) {
		async_extent = list_entry(async_chunk->extents.next,
					  struct async_extent, list);
		list_del(&async_extent->list);

retry:
		lock_extent(io_tree, async_extent->start,
			    async_extent->start + async_extent->ram_size - 1);
		/* did the compression code fall back to uncompressed IO? */
		if (!async_extent->pages) {
			int page_started = 0;
			unsigned long nr_written = 0;

			/* allocate blocks */
			ret = cow_file_range(inode, async_chunk->locked_page,
					     async_extent->start,
					     async_extent->start +
					     async_extent->ram_size - 1,
					     &page_started, &nr_written, 0);

			/* JDM XXX */

			/*
			 * if page_started, cow_file_range inserted an
			 * inline extent and took care of all the unlocking
			 * and IO for us.  Otherwise, we need to submit
			 * all those pages down to the drive.
			 */
			if (!page_started && !ret)
				extent_write_locked_range(&inode->vfs_inode,
						  async_extent->start,
						  async_extent->start +
						  async_extent->ram_size - 1,
						  WB_SYNC_ALL);
			else if (ret && async_chunk->locked_page)
				unlock_page(async_chunk->locked_page);
			kfree(async_extent);
			cond_resched();
			continue;
		}

		ret = btrfs_reserve_extent(root, async_extent->ram_size,
					   async_extent->compressed_size,
					   async_extent->compressed_size,
					   0, alloc_hint, &ins, 1, 1);
		if (ret) {
			free_async_extent_pages(async_extent);

			if (ret == -ENOSPC) {
				unlock_extent(io_tree, async_extent->start,
					      async_extent->start +
					      async_extent->ram_size - 1);

				/*
				 * we need to redirty the pages if we decide to
				 * fallback to uncompressed IO, otherwise we
				 * will not submit these pages down to lower
				 * layers.
				 */
				extent_range_redirty_for_io(&inode->vfs_inode,
						async_extent->start,
						async_extent->start +
						async_extent->ram_size - 1);

				goto retry;
			}
			goto out_free;
		}
		/*
		 * here we're doing allocation and writeback of the
		 * compressed pages
		 */
		em = create_io_em(inode, async_extent->start,
				  async_extent->ram_size, /* len */
				  async_extent->start, /* orig_start */
				  ins.objectid, /* block_start */
				  ins.offset, /* block_len */
				  ins.offset, /* orig_block_len */
				  async_extent->ram_size, /* ram_bytes */
				  async_extent->compress_type,
				  BTRFS_ORDERED_COMPRESSED);
		if (IS_ERR(em))
			/* ret value is not necessary due to void function */
			goto out_free_reserve;
		free_extent_map(em);

		ret = btrfs_add_ordered_extent_compress(inode,
						async_extent->start,
						ins.objectid,
						async_extent->ram_size,
						ins.offset,
						BTRFS_ORDERED_COMPRESSED,
						async_extent->compress_type);
		if (ret) {
			btrfs_drop_extent_cache(inode, async_extent->start,
						async_extent->start +
						async_extent->ram_size - 1, 0);
			goto out_free_reserve;
		}
		btrfs_dec_block_group_reservations(fs_info, ins.objectid);

		/*
		 * clear dirty, set writeback and unlock the pages.
		 */
		extent_clear_unlock_delalloc(inode, async_extent->start,
				async_extent->start +
				async_extent->ram_size - 1,
				NULL, EXTENT_LOCKED | EXTENT_DELALLOC,
				PAGE_UNLOCK | PAGE_CLEAR_DIRTY |
				PAGE_SET_WRITEBACK);
		if (btrfs_submit_compressed_write(inode, async_extent->start,
				    async_extent->ram_size,
				    ins.objectid,
				    ins.offset, async_extent->pages,
				    async_extent->nr_pages,
				    async_chunk->write_flags,
				    async_chunk->blkcg_css)) {
			struct page *p = async_extent->pages[0];
			const u64 start = async_extent->start;
			const u64 end = start + async_extent->ram_size - 1;

			p->mapping = inode->vfs_inode.i_mapping;
			btrfs_writepage_endio_finish_ordered(p, start, end, 0);

			p->mapping = NULL;
			extent_clear_unlock_delalloc(inode, start, end, NULL, 0,
						     PAGE_END_WRITEBACK |
						     PAGE_SET_ERROR);
			free_async_extent_pages(async_extent);
		}
		alloc_hint = ins.objectid + ins.offset;
		kfree(async_extent);
		cond_resched();
	}
	return;
out_free_reserve:
	btrfs_dec_block_group_reservations(fs_info, ins.objectid);
	btrfs_free_reserved_extent(fs_info, ins.objectid, ins.offset, 1);
out_free:
	extent_clear_unlock_delalloc(inode, async_extent->start,
				     async_extent->start +
				     async_extent->ram_size - 1,
				     NULL, EXTENT_LOCKED | EXTENT_DELALLOC |
				     EXTENT_DELALLOC_NEW |
				     EXTENT_DEFRAG | EXTENT_DO_ACCOUNTING,
				     PAGE_UNLOCK | PAGE_CLEAR_DIRTY |
				     PAGE_SET_WRITEBACK | PAGE_END_WRITEBACK |
				     PAGE_SET_ERROR);
	free_async_extent_pages(async_extent);
	kfree(async_extent);
	goto again;
}

static u64 get_extent_allocation_hint(struct btrfs_inode *inode, u64 start,
				      u64 num_bytes)
{
	struct extent_map_tree *em_tree = &inode->extent_tree;
	struct extent_map *em;
	u64 alloc_hint = 0;

	read_lock(&em_tree->lock);
	em = search_extent_mapping(em_tree, start, num_bytes);
	if (em) {
		/*
		 * if block start isn't an actual block number then find the
		 * first block in this inode and use that as a hint.  If that
		 * block is also bogus then just don't worry about it.
		 */
		if (em->block_start >= EXTENT_MAP_LAST_BYTE) {
			free_extent_map(em);
			em = search_extent_mapping(em_tree, 0, 0);
			if (em && em->block_start < EXTENT_MAP_LAST_BYTE)
				alloc_hint = em->block_start;
			if (em)
				free_extent_map(em);
		} else {
			alloc_hint = em->block_start;
			free_extent_map(em);
		}
	}
	read_unlock(&em_tree->lock);

	return alloc_hint;
}

/*
 * when extent_io.c finds a delayed allocation range in the file,
 * the call backs end up in this code.  The basic idea is to
 * allocate extents on disk for the range, and create ordered data structs
 * in ram to track those extents.
 *
 * locked_page is the page that writepage had locked already.  We use
 * it to make sure we don't do extra locks or unlocks.
 *
 * *page_started is set to one if we unlock locked_page and do everything
 * required to start IO on it.  It may be clean and already done with
 * IO when we return.
 */
static noinline int cow_file_range(struct btrfs_inode *inode,
				   struct page *locked_page,
				   u64 start, u64 end, int *page_started,
				   unsigned long *nr_written, int unlock)
{
	struct btrfs_root *root = inode->root;
	struct btrfs_fs_info *fs_info = root->fs_info;
	u64 alloc_hint = 0;
	u64 num_bytes;
	unsigned long ram_size;
	u64 cur_alloc_size = 0;
	u64 min_alloc_size;
	u64 blocksize = fs_info->sectorsize;
	struct btrfs_key ins;
	struct extent_map *em;
	unsigned clear_bits;
	unsigned long page_ops;
	bool extent_reserved = false;
	int ret = 0;

	if (btrfs_is_free_space_inode(inode)) {
		WARN_ON_ONCE(1);
		ret = -EINVAL;
		goto out_unlock;
	}

	num_bytes = ALIGN(end - start + 1, blocksize);
	num_bytes = max(blocksize,  num_bytes);
	ASSERT(num_bytes <= btrfs_super_total_bytes(fs_info->super_copy));

	inode_should_defrag(inode, start, end, num_bytes, SZ_64K);

	if (start == 0) {
		/* lets try to make an inline extent */
		ret = cow_file_range_inline(inode, start, end, 0,
					    BTRFS_COMPRESS_NONE, NULL);
		if (ret == 0) {
			/*
			 * We use DO_ACCOUNTING here because we need the
			 * delalloc_release_metadata to be run _after_ we drop
			 * our outstanding extent for clearing delalloc for this
			 * range.
			 */
			extent_clear_unlock_delalloc(inode, start, end, NULL,
				     EXTENT_LOCKED | EXTENT_DELALLOC |
				     EXTENT_DELALLOC_NEW | EXTENT_DEFRAG |
				     EXTENT_DO_ACCOUNTING, PAGE_UNLOCK |
				     PAGE_CLEAR_DIRTY | PAGE_SET_WRITEBACK |
				     PAGE_END_WRITEBACK);
			*nr_written = *nr_written +
			     (end - start + PAGE_SIZE) / PAGE_SIZE;
			*page_started = 1;
			goto out;
		} else if (ret < 0) {
			goto out_unlock;
		}
	}

	alloc_hint = get_extent_allocation_hint(inode, start, num_bytes);
	btrfs_drop_extent_cache(inode, start, start + num_bytes - 1, 0);

	/*
	 * Relocation relies on the relocated extents to have exactly the same
	 * size as the original extents. Normally writeback for relocation data
	 * extents follows a NOCOW path because relocation preallocates the
	 * extents. However, due to an operation such as scrub turning a block
	 * group to RO mode, it may fallback to COW mode, so we must make sure
	 * an extent allocated during COW has exactly the requested size and can
	 * not be split into smaller extents, otherwise relocation breaks and
	 * fails during the stage where it updates the bytenr of file extent
	 * items.
	 */
	if (root->root_key.objectid == BTRFS_DATA_RELOC_TREE_OBJECTID)
		min_alloc_size = num_bytes;
	else
		min_alloc_size = fs_info->sectorsize;

	while (num_bytes > 0) {
		cur_alloc_size = num_bytes;
		ret = btrfs_reserve_extent(root, cur_alloc_size, cur_alloc_size,
					   min_alloc_size, 0, alloc_hint,
					   &ins, 1, 1);
		if (ret < 0)
			goto out_unlock;
		cur_alloc_size = ins.offset;
		extent_reserved = true;

		ram_size = ins.offset;
		em = create_io_em(inode, start, ins.offset, /* len */
				  start, /* orig_start */
				  ins.objectid, /* block_start */
				  ins.offset, /* block_len */
				  ins.offset, /* orig_block_len */
				  ram_size, /* ram_bytes */
				  BTRFS_COMPRESS_NONE, /* compress_type */
				  BTRFS_ORDERED_REGULAR /* type */);
		if (IS_ERR(em)) {
			ret = PTR_ERR(em);
			goto out_reserve;
		}
		free_extent_map(em);

		ret = btrfs_add_ordered_extent(inode, start, ins.objectid,
					       ram_size, cur_alloc_size, 0);
		if (ret)
			goto out_drop_extent_cache;

		if (root->root_key.objectid ==
		    BTRFS_DATA_RELOC_TREE_OBJECTID) {
			ret = btrfs_reloc_clone_csums(inode, start,
						      cur_alloc_size);
			/*
			 * Only drop cache here, and process as normal.
			 *
			 * We must not allow extent_clear_unlock_delalloc()
			 * at out_unlock label to free meta of this ordered
			 * extent, as its meta should be freed by
			 * btrfs_finish_ordered_io().
			 *
			 * So we must continue until @start is increased to
			 * skip current ordered extent.
			 */
			if (ret)
				btrfs_drop_extent_cache(inode, start,
						start + ram_size - 1, 0);
		}

		btrfs_dec_block_group_reservations(fs_info, ins.objectid);

		/* we're not doing compressed IO, don't unlock the first
		 * page (which the caller expects to stay locked), don't
		 * clear any dirty bits and don't set any writeback bits
		 *
		 * Do set the Private2 bit so we know this page was properly
		 * setup for writepage
		 */
		page_ops = unlock ? PAGE_UNLOCK : 0;
		page_ops |= PAGE_SET_PRIVATE2;

		extent_clear_unlock_delalloc(inode, start, start + ram_size - 1,
					     locked_page,
					     EXTENT_LOCKED | EXTENT_DELALLOC,
					     page_ops);
		if (num_bytes < cur_alloc_size)
			num_bytes = 0;
		else
			num_bytes -= cur_alloc_size;
		alloc_hint = ins.objectid + ins.offset;
		start += cur_alloc_size;
		extent_reserved = false;

		/*
		 * btrfs_reloc_clone_csums() error, since start is increased
		 * extent_clear_unlock_delalloc() at out_unlock label won't
		 * free metadata of current ordered extent, we're OK to exit.
		 */
		if (ret)
			goto out_unlock;
	}
out:
	return ret;

out_drop_extent_cache:
	btrfs_drop_extent_cache(inode, start, start + ram_size - 1, 0);
out_reserve:
	btrfs_dec_block_group_reservations(fs_info, ins.objectid);
	btrfs_free_reserved_extent(fs_info, ins.objectid, ins.offset, 1);
out_unlock:
	clear_bits = EXTENT_LOCKED | EXTENT_DELALLOC | EXTENT_DELALLOC_NEW |
		EXTENT_DEFRAG | EXTENT_CLEAR_META_RESV;
	page_ops = PAGE_UNLOCK | PAGE_CLEAR_DIRTY | PAGE_SET_WRITEBACK |
		PAGE_END_WRITEBACK;
	/*
	 * If we reserved an extent for our delalloc range (or a subrange) and
	 * failed to create the respective ordered extent, then it means that
	 * when we reserved the extent we decremented the extent's size from
	 * the data space_info's bytes_may_use counter and incremented the
	 * space_info's bytes_reserved counter by the same amount. We must make
	 * sure extent_clear_unlock_delalloc() does not try to decrement again
	 * the data space_info's bytes_may_use counter, therefore we do not pass
	 * it the flag EXTENT_CLEAR_DATA_RESV.
	 */
	if (extent_reserved) {
		extent_clear_unlock_delalloc(inode, start,
					     start + cur_alloc_size - 1,
					     locked_page,
					     clear_bits,
					     page_ops);
		start += cur_alloc_size;
		if (start >= end)
			goto out;
	}
	extent_clear_unlock_delalloc(inode, start, end, locked_page,
				     clear_bits | EXTENT_CLEAR_DATA_RESV,
				     page_ops);
	goto out;
}

/*
 * work queue call back to started compression on a file and pages
 */
static noinline void async_cow_start(struct btrfs_work *work)
{
	struct async_chunk *async_chunk;
	int compressed_extents;

	async_chunk = container_of(work, struct async_chunk, work);

	compressed_extents = compress_file_range(async_chunk);
	if (compressed_extents == 0) {
		btrfs_add_delayed_iput(async_chunk->inode);
		async_chunk->inode = NULL;
	}
}

/*
 * work queue call back to submit previously compressed pages
 */
static noinline void async_cow_submit(struct btrfs_work *work)
{
	struct async_chunk *async_chunk = container_of(work, struct async_chunk,
						     work);
	struct btrfs_fs_info *fs_info = btrfs_work_owner(work);
	unsigned long nr_pages;

	nr_pages = (async_chunk->end - async_chunk->start + PAGE_SIZE) >>
		PAGE_SHIFT;

	/* atomic_sub_return implies a barrier */
	if (atomic_sub_return(nr_pages, &fs_info->async_delalloc_pages) <
	    5 * SZ_1M)
		cond_wake_up_nomb(&fs_info->async_submit_wait);

	/*
	 * ->inode could be NULL if async_chunk_start has failed to compress,
	 * in which case we don't have anything to submit, yet we need to
	 * always adjust ->async_delalloc_pages as its paired with the init
	 * happening in cow_file_range_async
	 */
	if (async_chunk->inode)
		submit_compressed_extents(async_chunk);
}

static noinline void async_cow_free(struct btrfs_work *work)
{
	struct async_chunk *async_chunk;

	async_chunk = container_of(work, struct async_chunk, work);
	if (async_chunk->inode)
		btrfs_add_delayed_iput(async_chunk->inode);
	if (async_chunk->blkcg_css)
		css_put(async_chunk->blkcg_css);
	/*
	 * Since the pointer to 'pending' is at the beginning of the array of
	 * async_chunk's, freeing it ensures the whole array has been freed.
	 */
	if (atomic_dec_and_test(async_chunk->pending))
		kvfree(async_chunk->pending);
}

static int cow_file_range_async(struct btrfs_inode *inode,
				struct writeback_control *wbc,
				struct page *locked_page,
				u64 start, u64 end, int *page_started,
				unsigned long *nr_written)
{
	struct btrfs_fs_info *fs_info = inode->root->fs_info;
	struct cgroup_subsys_state *blkcg_css = wbc_blkcg_css(wbc);
	struct async_cow *ctx;
	struct async_chunk *async_chunk;
	unsigned long nr_pages;
	u64 cur_end;
	u64 num_chunks = DIV_ROUND_UP(end - start, SZ_512K);
	int i;
	bool should_compress;
	unsigned nofs_flag;
	const unsigned int write_flags = wbc_to_write_flags(wbc);

	unlock_extent(&inode->io_tree, start, end);

	if (inode->flags & BTRFS_INODE_NOCOMPRESS &&
	    !btrfs_test_opt(fs_info, FORCE_COMPRESS)) {
		num_chunks = 1;
		should_compress = false;
	} else {
		should_compress = true;
	}

	nofs_flag = memalloc_nofs_save();
	ctx = kvmalloc(struct_size(ctx, chunks, num_chunks), GFP_KERNEL);
	memalloc_nofs_restore(nofs_flag);

	if (!ctx) {
		unsigned clear_bits = EXTENT_LOCKED | EXTENT_DELALLOC |
			EXTENT_DELALLOC_NEW | EXTENT_DEFRAG |
			EXTENT_DO_ACCOUNTING;
		unsigned long page_ops = PAGE_UNLOCK | PAGE_CLEAR_DIRTY |
			PAGE_SET_WRITEBACK | PAGE_END_WRITEBACK |
			PAGE_SET_ERROR;

		extent_clear_unlock_delalloc(inode, start, end, locked_page,
					     clear_bits, page_ops);
		return -ENOMEM;
	}

	async_chunk = ctx->chunks;
	atomic_set(&ctx->num_chunks, num_chunks);

	for (i = 0; i < num_chunks; i++) {
		if (should_compress)
			cur_end = min(end, start + SZ_512K - 1);
		else
			cur_end = end;

		/*
		 * igrab is called higher up in the call chain, take only the
		 * lightweight reference for the callback lifetime
		 */
		ihold(&inode->vfs_inode);
		async_chunk[i].pending = &ctx->num_chunks;
		async_chunk[i].inode = &inode->vfs_inode;
		async_chunk[i].start = start;
		async_chunk[i].end = cur_end;
		async_chunk[i].write_flags = write_flags;
		INIT_LIST_HEAD(&async_chunk[i].extents);

		/*
		 * The locked_page comes all the way from writepage and its
		 * the original page we were actually given.  As we spread
		 * this large delalloc region across multiple async_chunk
		 * structs, only the first struct needs a pointer to locked_page
		 *
		 * This way we don't need racey decisions about who is supposed
		 * to unlock it.
		 */
		if (locked_page) {
			/*
			 * Depending on the compressibility, the pages might or
			 * might not go through async.  We want all of them to
			 * be accounted against wbc once.  Let's do it here
			 * before the paths diverge.  wbc accounting is used
			 * only for foreign writeback detection and doesn't
			 * need full accuracy.  Just account the whole thing
			 * against the first page.
			 */
			wbc_account_cgroup_owner(wbc, locked_page,
						 cur_end - start);
			async_chunk[i].locked_page = locked_page;
			locked_page = NULL;
		} else {
			async_chunk[i].locked_page = NULL;
		}

		if (blkcg_css != blkcg_root_css) {
			css_get(blkcg_css);
			async_chunk[i].blkcg_css = blkcg_css;
		} else {
			async_chunk[i].blkcg_css = NULL;
		}

		btrfs_init_work(&async_chunk[i].work, async_cow_start,
				async_cow_submit, async_cow_free);

		nr_pages = DIV_ROUND_UP(cur_end - start, PAGE_SIZE);
		atomic_add(nr_pages, &fs_info->async_delalloc_pages);

		btrfs_queue_work(fs_info->delalloc_workers, &async_chunk[i].work);

		*nr_written += nr_pages;
		start = cur_end + 1;
	}
	*page_started = 1;
	return 0;
}

static noinline int csum_exist_in_range(struct btrfs_fs_info *fs_info,
					u64 bytenr, u64 num_bytes)
{
	int ret;
	struct btrfs_ordered_sum *sums;
	LIST_HEAD(list);

	ret = btrfs_lookup_csums_range(fs_info->csum_root, bytenr,
				       bytenr + num_bytes - 1, &list, 0);
	if (ret == 0 && list_empty(&list))
		return 0;

	while (!list_empty(&list)) {
		sums = list_entry(list.next, struct btrfs_ordered_sum, list);
		list_del(&sums->list);
		kfree(sums);
	}
	if (ret < 0)
		return ret;
	return 1;
}

static int fallback_to_cow(struct btrfs_inode *inode, struct page *locked_page,
			   const u64 start, const u64 end,
			   int *page_started, unsigned long *nr_written)
{
	const bool is_space_ino = btrfs_is_free_space_inode(inode);
	const bool is_reloc_ino = (inode->root->root_key.objectid ==
				   BTRFS_DATA_RELOC_TREE_OBJECTID);
	const u64 range_bytes = end + 1 - start;
	struct extent_io_tree *io_tree = &inode->io_tree;
	u64 range_start = start;
	u64 count;

	/*
	 * If EXTENT_NORESERVE is set it means that when the buffered write was
	 * made we had not enough available data space and therefore we did not
	 * reserve data space for it, since we though we could do NOCOW for the
	 * respective file range (either there is prealloc extent or the inode
	 * has the NOCOW bit set).
	 *
	 * However when we need to fallback to COW mode (because for example the
	 * block group for the corresponding extent was turned to RO mode by a
	 * scrub or relocation) we need to do the following:
	 *
	 * 1) We increment the bytes_may_use counter of the data space info.
	 *    If COW succeeds, it allocates a new data extent and after doing
	 *    that it decrements the space info's bytes_may_use counter and
	 *    increments its bytes_reserved counter by the same amount (we do
	 *    this at btrfs_add_reserved_bytes()). So we need to increment the
	 *    bytes_may_use counter to compensate (when space is reserved at
	 *    buffered write time, the bytes_may_use counter is incremented);
	 *
	 * 2) We clear the EXTENT_NORESERVE bit from the range. We do this so
	 *    that if the COW path fails for any reason, it decrements (through
	 *    extent_clear_unlock_delalloc()) the bytes_may_use counter of the
	 *    data space info, which we incremented in the step above.
	 *
	 * If we need to fallback to cow and the inode corresponds to a free
	 * space cache inode or an inode of the data relocation tree, we must
	 * also increment bytes_may_use of the data space_info for the same
	 * reason. Space caches and relocated data extents always get a prealloc
	 * extent for them, however scrub or balance may have set the block
	 * group that contains that extent to RO mode and therefore force COW
	 * when starting writeback.
	 */
	count = count_range_bits(io_tree, &range_start, end, range_bytes,
				 EXTENT_NORESERVE, 0);
	if (count > 0 || is_space_ino || is_reloc_ino) {
		u64 bytes = count;
		struct btrfs_fs_info *fs_info = inode->root->fs_info;
		struct btrfs_space_info *sinfo = fs_info->data_sinfo;

		if (is_space_ino || is_reloc_ino)
			bytes = range_bytes;

		spin_lock(&sinfo->lock);
		btrfs_space_info_update_bytes_may_use(fs_info, sinfo, bytes);
		spin_unlock(&sinfo->lock);

		if (count > 0)
			clear_extent_bit(io_tree, start, end, EXTENT_NORESERVE,
					 0, 0, NULL);
	}

	return cow_file_range(inode, locked_page, start, end, page_started,
			      nr_written, 1);
}

/*
 * when nowcow writeback call back.  This checks for snapshots or COW copies
 * of the extents that exist in the file, and COWs the file as required.
 *
 * If no cow copies or snapshots exist, we write directly to the existing
 * blocks on disk
 */
static noinline int run_delalloc_nocow(struct btrfs_inode *inode,
				       struct page *locked_page,
				       const u64 start, const u64 end,
				       int *page_started, int force,
				       unsigned long *nr_written)
{
	struct btrfs_fs_info *fs_info = inode->root->fs_info;
	struct btrfs_root *root = inode->root;
	struct btrfs_path *path;
	u64 cow_start = (u64)-1;
	u64 cur_offset = start;
	int ret;
	bool check_prev = true;
	const bool freespace_inode = btrfs_is_free_space_inode(inode);
	u64 ino = btrfs_ino(inode);
	bool nocow = false;
	u64 disk_bytenr = 0;

	path = btrfs_alloc_path();
	if (!path) {
		extent_clear_unlock_delalloc(inode, start, end, locked_page,
					     EXTENT_LOCKED | EXTENT_DELALLOC |
					     EXTENT_DO_ACCOUNTING |
					     EXTENT_DEFRAG, PAGE_UNLOCK |
					     PAGE_CLEAR_DIRTY |
					     PAGE_SET_WRITEBACK |
					     PAGE_END_WRITEBACK);
		return -ENOMEM;
	}

	while (1) {
		struct btrfs_key found_key;
		struct btrfs_file_extent_item *fi;
		struct extent_buffer *leaf;
		u64 extent_end;
		u64 extent_offset;
		u64 num_bytes = 0;
		u64 disk_num_bytes;
		u64 ram_bytes;
		int extent_type;

		nocow = false;

		ret = btrfs_lookup_file_extent(NULL, root, path, ino,
					       cur_offset, 0);
		if (ret < 0)
			goto error;

		/*
		 * If there is no extent for our range when doing the initial
		 * search, then go back to the previous slot as it will be the
		 * one containing the search offset
		 */
		if (ret > 0 && path->slots[0] > 0 && check_prev) {
			leaf = path->nodes[0];
			btrfs_item_key_to_cpu(leaf, &found_key,
					      path->slots[0] - 1);
			if (found_key.objectid == ino &&
			    found_key.type == BTRFS_EXTENT_DATA_KEY)
				path->slots[0]--;
		}
		check_prev = false;
next_slot:
		/* Go to next leaf if we have exhausted the current one */
		leaf = path->nodes[0];
		if (path->slots[0] >= btrfs_header_nritems(leaf)) {
			ret = btrfs_next_leaf(root, path);
			if (ret < 0) {
				if (cow_start != (u64)-1)
					cur_offset = cow_start;
				goto error;
			}
			if (ret > 0)
				break;
			leaf = path->nodes[0];
		}

		btrfs_item_key_to_cpu(leaf, &found_key, path->slots[0]);

		/* Didn't find anything for our INO */
		if (found_key.objectid > ino)
			break;
		/*
		 * Keep searching until we find an EXTENT_ITEM or there are no
		 * more extents for this inode
		 */
		if (WARN_ON_ONCE(found_key.objectid < ino) ||
		    found_key.type < BTRFS_EXTENT_DATA_KEY) {
			path->slots[0]++;
			goto next_slot;
		}

		/* Found key is not EXTENT_DATA_KEY or starts after req range */
		if (found_key.type > BTRFS_EXTENT_DATA_KEY ||
		    found_key.offset > end)
			break;

		/*
		 * If the found extent starts after requested offset, then
		 * adjust extent_end to be right before this extent begins
		 */
		if (found_key.offset > cur_offset) {
			extent_end = found_key.offset;
			extent_type = 0;
			goto out_check;
		}

		/*
		 * Found extent which begins before our range and potentially
		 * intersect it
		 */
		fi = btrfs_item_ptr(leaf, path->slots[0],
				    struct btrfs_file_extent_item);
		extent_type = btrfs_file_extent_type(leaf, fi);

		ram_bytes = btrfs_file_extent_ram_bytes(leaf, fi);
		if (extent_type == BTRFS_FILE_EXTENT_REG ||
		    extent_type == BTRFS_FILE_EXTENT_PREALLOC) {
			disk_bytenr = btrfs_file_extent_disk_bytenr(leaf, fi);
			extent_offset = btrfs_file_extent_offset(leaf, fi);
			extent_end = found_key.offset +
				btrfs_file_extent_num_bytes(leaf, fi);
			disk_num_bytes =
				btrfs_file_extent_disk_num_bytes(leaf, fi);
			/*
			 * If the extent we got ends before our current offset,
			 * skip to the next extent.
			 */
			if (extent_end <= cur_offset) {
				path->slots[0]++;
				goto next_slot;
			}
			/* Skip holes */
			if (disk_bytenr == 0)
				goto out_check;
			/* Skip compressed/encrypted/encoded extents */
			if (btrfs_file_extent_compression(leaf, fi) ||
			    btrfs_file_extent_encryption(leaf, fi) ||
			    btrfs_file_extent_other_encoding(leaf, fi))
				goto out_check;
			/*
			 * If extent is created before the last volume's snapshot
			 * this implies the extent is shared, hence we can't do
			 * nocow. This is the same check as in
			 * btrfs_cross_ref_exist but without calling
			 * btrfs_search_slot.
			 */
			if (!freespace_inode &&
			    btrfs_file_extent_generation(leaf, fi) <=
			    btrfs_root_last_snapshot(&root->root_item))
				goto out_check;
			if (extent_type == BTRFS_FILE_EXTENT_REG && !force)
				goto out_check;

			/*
			 * The following checks can be expensive, as they need to
			 * take other locks and do btree or rbtree searches, so
			 * release the path to avoid blocking other tasks for too
			 * long.
			 */
			btrfs_release_path(path);

			/* If extent is RO, we must COW it */
			if (btrfs_extent_readonly(fs_info, disk_bytenr))
				goto out_check;
			ret = btrfs_cross_ref_exist(root, ino,
						    found_key.offset -
						    extent_offset, disk_bytenr, false);
			if (ret) {
				/*
				 * ret could be -EIO if the above fails to read
				 * metadata.
				 */
				if (ret < 0) {
					if (cow_start != (u64)-1)
						cur_offset = cow_start;
					goto error;
				}

				WARN_ON_ONCE(freespace_inode);
				goto out_check;
			}
			disk_bytenr += extent_offset;
			disk_bytenr += cur_offset - found_key.offset;
			num_bytes = min(end + 1, extent_end) - cur_offset;
			/*
			 * If there are pending snapshots for this root, we
			 * fall into common COW way
			 */
			if (!freespace_inode && atomic_read(&root->snapshot_force_cow))
				goto out_check;
			/*
			 * force cow if csum exists in the range.
			 * this ensure that csum for a given extent are
			 * either valid or do not exist.
			 */
			ret = csum_exist_in_range(fs_info, disk_bytenr,
						  num_bytes);
			if (ret) {
				/*
				 * ret could be -EIO if the above fails to read
				 * metadata.
				 */
				if (ret < 0) {
					if (cow_start != (u64)-1)
						cur_offset = cow_start;
					goto error;
				}
				WARN_ON_ONCE(freespace_inode);
				goto out_check;
			}
			if (!btrfs_inc_nocow_writers(fs_info, disk_bytenr))
				goto out_check;
			nocow = true;
		} else if (extent_type == BTRFS_FILE_EXTENT_INLINE) {
			extent_end = found_key.offset + ram_bytes;
			extent_end = ALIGN(extent_end, fs_info->sectorsize);
			/* Skip extents outside of our requested range */
			if (extent_end <= start) {
				path->slots[0]++;
				goto next_slot;
			}
		} else {
			/* If this triggers then we have a memory corruption */
			BUG();
		}
out_check:
		/*
		 * If nocow is false then record the beginning of the range
		 * that needs to be COWed
		 */
		if (!nocow) {
			if (cow_start == (u64)-1)
				cow_start = cur_offset;
			cur_offset = extent_end;
			if (cur_offset > end)
				break;
			if (!path->nodes[0])
				continue;
			path->slots[0]++;
			goto next_slot;
		}

		/*
		 * COW range from cow_start to found_key.offset - 1. As the key
		 * will contain the beginning of the first extent that can be
		 * NOCOW, following one which needs to be COW'ed
		 */
		if (cow_start != (u64)-1) {
			ret = fallback_to_cow(inode, locked_page,
					      cow_start, found_key.offset - 1,
					      page_started, nr_written);
			if (ret)
				goto error;
			cow_start = (u64)-1;
		}

		if (extent_type == BTRFS_FILE_EXTENT_PREALLOC) {
			u64 orig_start = found_key.offset - extent_offset;
			struct extent_map *em;

			em = create_io_em(inode, cur_offset, num_bytes,
					  orig_start,
					  disk_bytenr, /* block_start */
					  num_bytes, /* block_len */
					  disk_num_bytes, /* orig_block_len */
					  ram_bytes, BTRFS_COMPRESS_NONE,
					  BTRFS_ORDERED_PREALLOC);
			if (IS_ERR(em)) {
				ret = PTR_ERR(em);
				goto error;
			}
			free_extent_map(em);
			ret = btrfs_add_ordered_extent(inode, cur_offset,
						       disk_bytenr, num_bytes,
						       num_bytes,
						       BTRFS_ORDERED_PREALLOC);
			if (ret) {
				btrfs_drop_extent_cache(inode, cur_offset,
							cur_offset + num_bytes - 1,
							0);
				goto error;
			}
		} else {
			ret = btrfs_add_ordered_extent(inode, cur_offset,
						       disk_bytenr, num_bytes,
						       num_bytes,
						       BTRFS_ORDERED_NOCOW);
			if (ret)
				goto error;
		}

		if (nocow)
			btrfs_dec_nocow_writers(fs_info, disk_bytenr);
		nocow = false;

		if (root->root_key.objectid ==
		    BTRFS_DATA_RELOC_TREE_OBJECTID)
			/*
			 * Error handled later, as we must prevent
			 * extent_clear_unlock_delalloc() in error handler
			 * from freeing metadata of created ordered extent.
			 */
			ret = btrfs_reloc_clone_csums(inode, cur_offset,
						      num_bytes);

		extent_clear_unlock_delalloc(inode, cur_offset,
					     cur_offset + num_bytes - 1,
					     locked_page, EXTENT_LOCKED |
					     EXTENT_DELALLOC |
					     EXTENT_CLEAR_DATA_RESV,
					     PAGE_UNLOCK | PAGE_SET_PRIVATE2);

		cur_offset = extent_end;

		/*
		 * btrfs_reloc_clone_csums() error, now we're OK to call error
		 * handler, as metadata for created ordered extent will only
		 * be freed by btrfs_finish_ordered_io().
		 */
		if (ret)
			goto error;
		if (cur_offset > end)
			break;
	}
	btrfs_release_path(path);

	if (cur_offset <= end && cow_start == (u64)-1)
		cow_start = cur_offset;

	if (cow_start != (u64)-1) {
		cur_offset = end;
		ret = fallback_to_cow(inode, locked_page, cow_start, end,
				      page_started, nr_written);
		if (ret)
			goto error;
	}

error:
	if (nocow)
		btrfs_dec_nocow_writers(fs_info, disk_bytenr);

	if (ret && cur_offset < end)
		extent_clear_unlock_delalloc(inode, cur_offset, end,
					     locked_page, EXTENT_LOCKED |
					     EXTENT_DELALLOC | EXTENT_DEFRAG |
					     EXTENT_DO_ACCOUNTING, PAGE_UNLOCK |
					     PAGE_CLEAR_DIRTY |
					     PAGE_SET_WRITEBACK |
					     PAGE_END_WRITEBACK);
	btrfs_free_path(path);
	return ret;
}

static inline int need_force_cow(struct btrfs_inode *inode, u64 start, u64 end)
{

	if (!(inode->flags & BTRFS_INODE_NODATACOW) &&
	    !(inode->flags & BTRFS_INODE_PREALLOC))
		return 0;

	/*
	 * @defrag_bytes is a hint value, no spinlock held here,
	 * if is not zero, it means the file is defragging.
	 * Force cow if given extent needs to be defragged.
	 */
	if (inode->defrag_bytes &&
	    test_range_bit(&inode->io_tree, start, end, EXTENT_DEFRAG, 0, NULL))
		return 1;

	return 0;
}

/*
 * Function to process delayed allocation (create CoW) for ranges which are
 * being touched for the first time.
 */
int btrfs_run_delalloc_range(struct btrfs_inode *inode, struct page *locked_page,
		u64 start, u64 end, int *page_started, unsigned long *nr_written,
		struct writeback_control *wbc)
{
	int ret;
	int force_cow = need_force_cow(inode, start, end);

	if (inode->flags & BTRFS_INODE_NODATACOW && !force_cow) {
		ret = run_delalloc_nocow(inode, locked_page, start, end,
					 page_started, 1, nr_written);
	} else if (inode->flags & BTRFS_INODE_PREALLOC && !force_cow) {
		ret = run_delalloc_nocow(inode, locked_page, start, end,
					 page_started, 0, nr_written);
	} else if (!inode_can_compress(inode) ||
		   !inode_need_compress(inode, start, end)) {
		ret = cow_file_range(inode, locked_page, start, end,
				     page_started, nr_written, 1);
	} else {
		set_bit(BTRFS_INODE_HAS_ASYNC_EXTENT, &inode->runtime_flags);
		ret = cow_file_range_async(inode, wbc, locked_page, start, end,
					   page_started, nr_written);
	}
	if (ret)
		btrfs_cleanup_ordered_extents(inode, locked_page, start,
					      end - start + 1);
	return ret;
}

void btrfs_split_delalloc_extent(struct inode *inode,
				 struct extent_state *orig, u64 split)
{
	u64 size;

	/* not delalloc, ignore it */
	if (!(orig->state & EXTENT_DELALLOC))
		return;

	size = orig->end - orig->start + 1;
	if (size > BTRFS_MAX_EXTENT_SIZE) {
		u32 num_extents;
		u64 new_size;

		/*
		 * See the explanation in btrfs_merge_delalloc_extent, the same
		 * applies here, just in reverse.
		 */
		new_size = orig->end - split + 1;
		num_extents = count_max_extents(new_size);
		new_size = split - orig->start;
		num_extents += count_max_extents(new_size);
		if (count_max_extents(size) >= num_extents)
			return;
	}

	spin_lock(&BTRFS_I(inode)->lock);
	btrfs_mod_outstanding_extents(BTRFS_I(inode), 1);
	spin_unlock(&BTRFS_I(inode)->lock);
}

/*
 * Handle merged delayed allocation extents so we can keep track of new extents
 * that are just merged onto old extents, such as when we are doing sequential
 * writes, so we can properly account for the metadata space we'll need.
 */
void btrfs_merge_delalloc_extent(struct inode *inode, struct extent_state *new,
				 struct extent_state *other)
{
	u64 new_size, old_size;
	u32 num_extents;

	/* not delalloc, ignore it */
	if (!(other->state & EXTENT_DELALLOC))
		return;

	if (new->start > other->start)
		new_size = new->end - other->start + 1;
	else
		new_size = other->end - new->start + 1;

	/* we're not bigger than the max, unreserve the space and go */
	if (new_size <= BTRFS_MAX_EXTENT_SIZE) {
		spin_lock(&BTRFS_I(inode)->lock);
		btrfs_mod_outstanding_extents(BTRFS_I(inode), -1);
		spin_unlock(&BTRFS_I(inode)->lock);
		return;
	}

	/*
	 * We have to add up either side to figure out how many extents were
	 * accounted for before we merged into one big extent.  If the number of
	 * extents we accounted for is <= the amount we need for the new range
	 * then we can return, otherwise drop.  Think of it like this
	 *
	 * [ 4k][MAX_SIZE]
	 *
	 * So we've grown the extent by a MAX_SIZE extent, this would mean we
	 * need 2 outstanding extents, on one side we have 1 and the other side
	 * we have 1 so they are == and we can return.  But in this case
	 *
	 * [MAX_SIZE+4k][MAX_SIZE+4k]
	 *
	 * Each range on their own accounts for 2 extents, but merged together
	 * they are only 3 extents worth of accounting, so we need to drop in
	 * this case.
	 */
	old_size = other->end - other->start + 1;
	num_extents = count_max_extents(old_size);
	old_size = new->end - new->start + 1;
	num_extents += count_max_extents(old_size);
	if (count_max_extents(new_size) >= num_extents)
		return;

	spin_lock(&BTRFS_I(inode)->lock);
	btrfs_mod_outstanding_extents(BTRFS_I(inode), -1);
	spin_unlock(&BTRFS_I(inode)->lock);
}

static void btrfs_add_delalloc_inodes(struct btrfs_root *root,
				      struct inode *inode)
{
	struct btrfs_fs_info *fs_info = btrfs_sb(inode->i_sb);

	spin_lock(&root->delalloc_lock);
	if (list_empty(&BTRFS_I(inode)->delalloc_inodes)) {
		list_add_tail(&BTRFS_I(inode)->delalloc_inodes,
			      &root->delalloc_inodes);
		set_bit(BTRFS_INODE_IN_DELALLOC_LIST,
			&BTRFS_I(inode)->runtime_flags);
		root->nr_delalloc_inodes++;
		if (root->nr_delalloc_inodes == 1) {
			spin_lock(&fs_info->delalloc_root_lock);
			BUG_ON(!list_empty(&root->delalloc_root));
			list_add_tail(&root->delalloc_root,
				      &fs_info->delalloc_roots);
			spin_unlock(&fs_info->delalloc_root_lock);
		}
	}
	spin_unlock(&root->delalloc_lock);
}


void __btrfs_del_delalloc_inode(struct btrfs_root *root,
				struct btrfs_inode *inode)
{
	struct btrfs_fs_info *fs_info = root->fs_info;

	if (!list_empty(&inode->delalloc_inodes)) {
		list_del_init(&inode->delalloc_inodes);
		clear_bit(BTRFS_INODE_IN_DELALLOC_LIST,
			  &inode->runtime_flags);
		root->nr_delalloc_inodes--;
		if (!root->nr_delalloc_inodes) {
			ASSERT(list_empty(&root->delalloc_inodes));
			spin_lock(&fs_info->delalloc_root_lock);
			BUG_ON(list_empty(&root->delalloc_root));
			list_del_init(&root->delalloc_root);
			spin_unlock(&fs_info->delalloc_root_lock);
		}
	}
}

static void btrfs_del_delalloc_inode(struct btrfs_root *root,
				     struct btrfs_inode *inode)
{
	spin_lock(&root->delalloc_lock);
	__btrfs_del_delalloc_inode(root, inode);
	spin_unlock(&root->delalloc_lock);
}

/*
 * Properly track delayed allocation bytes in the inode and to maintain the
 * list of inodes that have pending delalloc work to be done.
 */
void btrfs_set_delalloc_extent(struct inode *inode, struct extent_state *state,
			       unsigned *bits)
{
	struct btrfs_fs_info *fs_info = btrfs_sb(inode->i_sb);

	if ((*bits & EXTENT_DEFRAG) && !(*bits & EXTENT_DELALLOC))
		WARN_ON(1);
	/*
	 * set_bit and clear bit hooks normally require _irqsave/restore
	 * but in this case, we are only testing for the DELALLOC
	 * bit, which is only set or cleared with irqs on
	 */
	if (!(state->state & EXTENT_DELALLOC) && (*bits & EXTENT_DELALLOC)) {
		struct btrfs_root *root = BTRFS_I(inode)->root;
		u64 len = state->end + 1 - state->start;
		u32 num_extents = count_max_extents(len);
		bool do_list = !btrfs_is_free_space_inode(BTRFS_I(inode));

		spin_lock(&BTRFS_I(inode)->lock);
		btrfs_mod_outstanding_extents(BTRFS_I(inode), num_extents);
		spin_unlock(&BTRFS_I(inode)->lock);

		/* For sanity tests */
		if (btrfs_is_testing(fs_info))
			return;

		percpu_counter_add_batch(&fs_info->delalloc_bytes, len,
					 fs_info->delalloc_batch);
		spin_lock(&BTRFS_I(inode)->lock);
		BTRFS_I(inode)->delalloc_bytes += len;
		if (*bits & EXTENT_DEFRAG)
			BTRFS_I(inode)->defrag_bytes += len;
		if (do_list && !test_bit(BTRFS_INODE_IN_DELALLOC_LIST,
					 &BTRFS_I(inode)->runtime_flags))
			btrfs_add_delalloc_inodes(root, inode);
		spin_unlock(&BTRFS_I(inode)->lock);
	}

	if (!(state->state & EXTENT_DELALLOC_NEW) &&
	    (*bits & EXTENT_DELALLOC_NEW)) {
		spin_lock(&BTRFS_I(inode)->lock);
		BTRFS_I(inode)->new_delalloc_bytes += state->end + 1 -
			state->start;
		spin_unlock(&BTRFS_I(inode)->lock);
	}
}

/*
 * Once a range is no longer delalloc this function ensures that proper
 * accounting happens.
 */
void btrfs_clear_delalloc_extent(struct inode *vfs_inode,
				 struct extent_state *state, unsigned *bits)
{
	struct btrfs_inode *inode = BTRFS_I(vfs_inode);
	struct btrfs_fs_info *fs_info = btrfs_sb(vfs_inode->i_sb);
	u64 len = state->end + 1 - state->start;
	u32 num_extents = count_max_extents(len);

	if ((state->state & EXTENT_DEFRAG) && (*bits & EXTENT_DEFRAG)) {
		spin_lock(&inode->lock);
		inode->defrag_bytes -= len;
		spin_unlock(&inode->lock);
	}

	/*
	 * set_bit and clear bit hooks normally require _irqsave/restore
	 * but in this case, we are only testing for the DELALLOC
	 * bit, which is only set or cleared with irqs on
	 */
	if ((state->state & EXTENT_DELALLOC) && (*bits & EXTENT_DELALLOC)) {
		struct btrfs_root *root = inode->root;
		bool do_list = !btrfs_is_free_space_inode(inode);

		spin_lock(&inode->lock);
		btrfs_mod_outstanding_extents(inode, -num_extents);
		spin_unlock(&inode->lock);

		/*
		 * We don't reserve metadata space for space cache inodes so we
		 * don't need to call delalloc_release_metadata if there is an
		 * error.
		 */
		if (*bits & EXTENT_CLEAR_META_RESV &&
		    root != fs_info->tree_root)
			btrfs_delalloc_release_metadata(inode, len, false);

		/* For sanity tests. */
		if (btrfs_is_testing(fs_info))
			return;

		if (root->root_key.objectid != BTRFS_DATA_RELOC_TREE_OBJECTID &&
		    do_list && !(state->state & EXTENT_NORESERVE) &&
		    (*bits & EXTENT_CLEAR_DATA_RESV))
			btrfs_free_reserved_data_space_noquota(fs_info, len);

		percpu_counter_add_batch(&fs_info->delalloc_bytes, -len,
					 fs_info->delalloc_batch);
		spin_lock(&inode->lock);
		inode->delalloc_bytes -= len;
		if (do_list && inode->delalloc_bytes == 0 &&
		    test_bit(BTRFS_INODE_IN_DELALLOC_LIST,
					&inode->runtime_flags))
			btrfs_del_delalloc_inode(root, inode);
		spin_unlock(&inode->lock);
	}

	if ((state->state & EXTENT_DELALLOC_NEW) &&
	    (*bits & EXTENT_DELALLOC_NEW)) {
		spin_lock(&inode->lock);
		ASSERT(inode->new_delalloc_bytes >= len);
		inode->new_delalloc_bytes -= len;
		if (*bits & EXTENT_ADD_INODE_BYTES)
			inode_add_bytes(&inode->vfs_inode, len);
		spin_unlock(&inode->lock);
	}
}

/*
 * btrfs_bio_fits_in_stripe - Checks whether the size of the given bio will fit
 * in a chunk's stripe. This function ensures that bios do not span a
 * stripe/chunk
 *
 * @page - The page we are about to add to the bio
 * @size - size we want to add to the bio
 * @bio - bio we want to ensure is smaller than a stripe
 * @bio_flags - flags of the bio
 *
 * return 1 if page cannot be added to the bio
 * return 0 if page can be added to the bio
 * return error otherwise
 */
int btrfs_bio_fits_in_stripe(struct page *page, size_t size, struct bio *bio,
			     unsigned long bio_flags)
{
	struct inode *inode = page->mapping->host;
	struct btrfs_fs_info *fs_info = btrfs_sb(inode->i_sb);
	u64 logical = (u64)bio->bi_iter.bi_sector << 9;
	u64 length = 0;
	u64 map_length;
	int ret;
	struct btrfs_io_geometry geom;

	if (bio_flags & EXTENT_BIO_COMPRESSED)
		return 0;

	length = bio->bi_iter.bi_size;
	map_length = length;
	ret = btrfs_get_io_geometry(fs_info, btrfs_op(bio), logical, map_length,
				    &geom);
	if (ret < 0)
		return ret;

	if (geom.len < length + size)
		return 1;
	return 0;
}

/*
 * in order to insert checksums into the metadata in large chunks,
 * we wait until bio submission time.   All the pages in the bio are
 * checksummed and sums are attached onto the ordered extent record.
 *
 * At IO completion time the cums attached on the ordered extent record
 * are inserted into the btree
 */
static blk_status_t btrfs_submit_bio_start(struct inode *inode, struct bio *bio,
					   u64 bio_offset)
{
	return btrfs_csum_one_bio(BTRFS_I(inode), bio, 0, 0);
}

/*
 * extent_io.c submission hook. This does the right thing for csum calculation
 * on write, or reading the csums from the tree before a read.
 *
 * Rules about async/sync submit,
 * a) read:				sync submit
 *
 * b) write without checksum:		sync submit
 *
 * c) write with checksum:
 *    c-1) if bio is issued by fsync:	sync submit
 *         (sync_writers != 0)
 *
 *    c-2) if root is reloc root:	sync submit
 *         (only in case of buffered IO)
 *
 *    c-3) otherwise:			async submit
 */
blk_status_t btrfs_submit_data_bio(struct inode *inode, struct bio *bio,
				   int mirror_num, unsigned long bio_flags)

{
	struct btrfs_fs_info *fs_info = btrfs_sb(inode->i_sb);
	struct btrfs_root *root = BTRFS_I(inode)->root;
	enum btrfs_wq_endio_type metadata = BTRFS_WQ_ENDIO_DATA;
	blk_status_t ret = 0;
	int skip_sum;
	int async = !atomic_read(&BTRFS_I(inode)->sync_writers);

	skip_sum = (BTRFS_I(inode)->flags & BTRFS_INODE_NODATASUM) ||
		   !fs_info->csum_root;

	if (btrfs_is_free_space_inode(BTRFS_I(inode)))
		metadata = BTRFS_WQ_ENDIO_FREE_SPACE;

	if (bio_op(bio) != REQ_OP_WRITE) {
		ret = btrfs_bio_wq_end_io(fs_info, bio, metadata);
		if (ret)
			goto out;

		if (bio_flags & EXTENT_BIO_COMPRESSED) {
			ret = btrfs_submit_compressed_read(inode, bio,
							   mirror_num,
							   bio_flags);
			goto out;
		} else {
			/*
			 * Lookup bio sums does extra checks around whether we
			 * need to csum or not, which is why we ignore skip_sum
			 * here.
			 */
			ret = btrfs_lookup_bio_sums(inode, bio, (u64)-1, NULL);
			if (ret)
				goto out;
		}
		goto mapit;
	} else if (async && !skip_sum) {
		/* csum items have already been cloned */
		if (root->root_key.objectid == BTRFS_DATA_RELOC_TREE_OBJECTID)
			goto mapit;
		/* we're doing a write, do the async checksumming */
		ret = btrfs_wq_submit_bio(inode, bio, mirror_num, bio_flags,
					  0, btrfs_submit_bio_start);
		goto out;
	} else if (!skip_sum) {
		ret = btrfs_csum_one_bio(BTRFS_I(inode), bio, 0, 0);
		if (ret)
			goto out;
	}

mapit:
	ret = btrfs_map_bio(fs_info, bio, mirror_num);

out:
	if (ret) {
		bio->bi_status = ret;
		bio_endio(bio);
	}
	return ret;
}

/*
 * given a list of ordered sums record them in the inode.  This happens
 * at IO completion time based on sums calculated at bio submission time.
 */
static int add_pending_csums(struct btrfs_trans_handle *trans,
			     struct list_head *list)
{
	struct btrfs_ordered_sum *sum;
	int ret;

	list_for_each_entry(sum, list, list) {
		trans->adding_csums = true;
		ret = btrfs_csum_file_blocks(trans, trans->fs_info->csum_root, sum);
		trans->adding_csums = false;
		if (ret)
			return ret;
	}
	return 0;
}

static int btrfs_find_new_delalloc_bytes(struct btrfs_inode *inode,
					 const u64 start,
					 const u64 len,
					 struct extent_state **cached_state)
{
	u64 search_start = start;
	const u64 end = start + len - 1;

	while (search_start < end) {
		const u64 search_len = end - search_start + 1;
		struct extent_map *em;
		u64 em_len;
		int ret = 0;

		em = btrfs_get_extent(inode, NULL, 0, search_start, search_len);
		if (IS_ERR(em))
			return PTR_ERR(em);

		if (em->block_start != EXTENT_MAP_HOLE)
			goto next;

		em_len = em->len;
		if (em->start < search_start)
			em_len -= search_start - em->start;
		if (em_len > search_len)
			em_len = search_len;

		ret = set_extent_bit(&inode->io_tree, search_start,
				     search_start + em_len - 1,
<<<<<<< HEAD
				     EXTENT_DELALLOC_NEW,
				     NULL, cached_state, GFP_NOFS);
=======
				     EXTENT_DELALLOC_NEW, 0, NULL, cached_state,
				     GFP_NOFS, NULL);
>>>>>>> 23f86657
next:
		search_start = extent_map_end(em);
		free_extent_map(em);
		if (ret)
			return ret;
	}
	return 0;
}

int btrfs_set_extent_delalloc(struct btrfs_inode *inode, u64 start, u64 end,
			      unsigned int extra_bits,
			      struct extent_state **cached_state)
{
	WARN_ON(PAGE_ALIGNED(end));

	if (start >= i_size_read(&inode->vfs_inode) &&
	    !(inode->flags & BTRFS_INODE_PREALLOC)) {
		/*
		 * There can't be any extents following eof in this case so just
		 * set the delalloc new bit for the range directly.
		 */
		extra_bits |= EXTENT_DELALLOC_NEW;
	} else {
		int ret;

		ret = btrfs_find_new_delalloc_bytes(inode, start,
						    end + 1 - start,
						    cached_state);
		if (ret)
			return ret;
	}

	return set_extent_delalloc(&inode->io_tree, start, end, extra_bits,
				   cached_state);
}

/* see btrfs_writepage_start_hook for details on why this is required */
struct btrfs_writepage_fixup {
	struct page *page;
	struct inode *inode;
	struct btrfs_work work;
};

static void btrfs_writepage_fixup_worker(struct btrfs_work *work)
{
	struct btrfs_writepage_fixup *fixup;
	struct btrfs_ordered_extent *ordered;
	struct extent_state *cached_state = NULL;
	struct extent_changeset *data_reserved = NULL;
	struct page *page;
	struct btrfs_inode *inode;
	u64 page_start;
	u64 page_end;
	int ret = 0;
	bool free_delalloc_space = true;

	fixup = container_of(work, struct btrfs_writepage_fixup, work);
	page = fixup->page;
	inode = BTRFS_I(fixup->inode);
	page_start = page_offset(page);
	page_end = page_offset(page) + PAGE_SIZE - 1;

	/*
	 * This is similar to page_mkwrite, we need to reserve the space before
	 * we take the page lock.
	 */
	ret = btrfs_delalloc_reserve_space(inode, &data_reserved, page_start,
					   PAGE_SIZE);
again:
	lock_page(page);

	/*
	 * Before we queued this fixup, we took a reference on the page.
	 * page->mapping may go NULL, but it shouldn't be moved to a different
	 * address space.
	 */
	if (!page->mapping || !PageDirty(page) || !PageChecked(page)) {
		/*
		 * Unfortunately this is a little tricky, either
		 *
		 * 1) We got here and our page had already been dealt with and
		 *    we reserved our space, thus ret == 0, so we need to just
		 *    drop our space reservation and bail.  This can happen the
		 *    first time we come into the fixup worker, or could happen
		 *    while waiting for the ordered extent.
		 * 2) Our page was already dealt with, but we happened to get an
		 *    ENOSPC above from the btrfs_delalloc_reserve_space.  In
		 *    this case we obviously don't have anything to release, but
		 *    because the page was already dealt with we don't want to
		 *    mark the page with an error, so make sure we're resetting
		 *    ret to 0.  This is why we have this check _before_ the ret
		 *    check, because we do not want to have a surprise ENOSPC
		 *    when the page was already properly dealt with.
		 */
		if (!ret) {
			btrfs_delalloc_release_extents(inode, PAGE_SIZE);
			btrfs_delalloc_release_space(inode, data_reserved,
						     page_start, PAGE_SIZE,
						     true);
		}
		ret = 0;
		goto out_page;
	}

	/*
	 * We can't mess with the page state unless it is locked, so now that
	 * it is locked bail if we failed to make our space reservation.
	 */
	if (ret)
		goto out_page;

	lock_extent_bits(&inode->io_tree, page_start, page_end, &cached_state);

	/* already ordered? We're done */
	if (PagePrivate2(page))
		goto out_reserved;

	ordered = btrfs_lookup_ordered_range(inode, page_start, PAGE_SIZE);
	if (ordered) {
		unlock_extent_cached(&inode->io_tree, page_start, page_end,
				     &cached_state);
		unlock_page(page);
		btrfs_start_ordered_extent(ordered, 1);
		btrfs_put_ordered_extent(ordered);
		goto again;
	}

	ret = btrfs_set_extent_delalloc(inode, page_start, page_end, 0,
					&cached_state);
	if (ret)
		goto out_reserved;

	/*
	 * Everything went as planned, we're now the owner of a dirty page with
	 * delayed allocation bits set and space reserved for our COW
	 * destination.
	 *
	 * The page was dirty when we started, nothing should have cleaned it.
	 */
	BUG_ON(!PageDirty(page));
	free_delalloc_space = false;
out_reserved:
	btrfs_delalloc_release_extents(inode, PAGE_SIZE);
	if (free_delalloc_space)
		btrfs_delalloc_release_space(inode, data_reserved, page_start,
					     PAGE_SIZE, true);
	unlock_extent_cached(&inode->io_tree, page_start, page_end,
			     &cached_state);
out_page:
	if (ret) {
		/*
		 * We hit ENOSPC or other errors.  Update the mapping and page
		 * to reflect the errors and clean the page.
		 */
		mapping_set_error(page->mapping, ret);
		end_extent_writepage(page, ret, page_start, page_end);
		clear_page_dirty_for_io(page);
		SetPageError(page);
	}
	ClearPageChecked(page);
	unlock_page(page);
	put_page(page);
	kfree(fixup);
	extent_changeset_free(data_reserved);
	/*
	 * As a precaution, do a delayed iput in case it would be the last iput
	 * that could need flushing space. Recursing back to fixup worker would
	 * deadlock.
	 */
	btrfs_add_delayed_iput(&inode->vfs_inode);
}

/*
 * There are a few paths in the higher layers of the kernel that directly
 * set the page dirty bit without asking the filesystem if it is a
 * good idea.  This causes problems because we want to make sure COW
 * properly happens and the data=ordered rules are followed.
 *
 * In our case any range that doesn't have the ORDERED bit set
 * hasn't been properly setup for IO.  We kick off an async process
 * to fix it up.  The async helper will wait for ordered extents, set
 * the delalloc bit and make it safe to write the page.
 */
int btrfs_writepage_cow_fixup(struct page *page, u64 start, u64 end)
{
	struct inode *inode = page->mapping->host;
	struct btrfs_fs_info *fs_info = btrfs_sb(inode->i_sb);
	struct btrfs_writepage_fixup *fixup;

	/* this page is properly in the ordered list */
	if (TestClearPagePrivate2(page))
		return 0;

	/*
	 * PageChecked is set below when we create a fixup worker for this page,
	 * don't try to create another one if we're already PageChecked()
	 *
	 * The extent_io writepage code will redirty the page if we send back
	 * EAGAIN.
	 */
	if (PageChecked(page))
		return -EAGAIN;

	fixup = kzalloc(sizeof(*fixup), GFP_NOFS);
	if (!fixup)
		return -EAGAIN;

	/*
	 * We are already holding a reference to this inode from
	 * write_cache_pages.  We need to hold it because the space reservation
	 * takes place outside of the page lock, and we can't trust
	 * page->mapping outside of the page lock.
	 */
	ihold(inode);
	SetPageChecked(page);
	get_page(page);
	btrfs_init_work(&fixup->work, btrfs_writepage_fixup_worker, NULL, NULL);
	fixup->page = page;
	fixup->inode = inode;
	btrfs_queue_work(fs_info->fixup_workers, &fixup->work);

	return -EAGAIN;
}

static int insert_reserved_file_extent(struct btrfs_trans_handle *trans,
				       struct btrfs_inode *inode, u64 file_pos,
				       struct btrfs_file_extent_item *stack_fi,
				       const bool update_inode_bytes,
				       u64 qgroup_reserved)
{
	struct btrfs_root *root = inode->root;
	const u64 sectorsize = root->fs_info->sectorsize;
	struct btrfs_path *path;
	struct extent_buffer *leaf;
	struct btrfs_key ins;
	u64 disk_num_bytes = btrfs_stack_file_extent_disk_num_bytes(stack_fi);
	u64 disk_bytenr = btrfs_stack_file_extent_disk_bytenr(stack_fi);
	u64 num_bytes = btrfs_stack_file_extent_num_bytes(stack_fi);
	u64 ram_bytes = btrfs_stack_file_extent_ram_bytes(stack_fi);
	struct btrfs_drop_extents_args drop_args = { 0 };
	int ret;

	path = btrfs_alloc_path();
	if (!path)
		return -ENOMEM;

	/*
	 * we may be replacing one extent in the tree with another.
	 * The new extent is pinned in the extent map, and we don't want
	 * to drop it from the cache until it is completely in the btree.
	 *
	 * So, tell btrfs_drop_extents to leave this extent in the cache.
	 * the caller is expected to unpin it and allow it to be merged
	 * with the others.
	 */
	drop_args.path = path;
	drop_args.start = file_pos;
	drop_args.end = file_pos + num_bytes;
	drop_args.replace_extent = true;
	drop_args.extent_item_size = sizeof(*stack_fi);
	ret = btrfs_drop_extents(trans, root, inode, &drop_args);
	if (ret)
		goto out;

	if (!drop_args.extent_inserted) {
		ins.objectid = btrfs_ino(inode);
		ins.offset = file_pos;
		ins.type = BTRFS_EXTENT_DATA_KEY;

		ret = btrfs_insert_empty_item(trans, root, path, &ins,
					      sizeof(*stack_fi));
		if (ret)
			goto out;
	}
	leaf = path->nodes[0];
	btrfs_set_stack_file_extent_generation(stack_fi, trans->transid);
	write_extent_buffer(leaf, stack_fi,
			btrfs_item_ptr_offset(leaf, path->slots[0]),
			sizeof(struct btrfs_file_extent_item));

	btrfs_mark_buffer_dirty(leaf);
	btrfs_release_path(path);

	/*
	 * If we dropped an inline extent here, we know the range where it is
	 * was not marked with the EXTENT_DELALLOC_NEW bit, so we update the
	 * number of bytes only for that range contaning the inline extent.
	 * The remaining of the range will be processed when clearning the
	 * EXTENT_DELALLOC_BIT bit through the ordered extent completion.
	 */
	if (file_pos == 0 && !IS_ALIGNED(drop_args.bytes_found, sectorsize)) {
		u64 inline_size = round_down(drop_args.bytes_found, sectorsize);

		inline_size = drop_args.bytes_found - inline_size;
		btrfs_update_inode_bytes(inode, sectorsize, inline_size);
		drop_args.bytes_found -= inline_size;
		num_bytes -= sectorsize;
	}

	if (update_inode_bytes)
		btrfs_update_inode_bytes(inode, num_bytes, drop_args.bytes_found);

	ins.objectid = disk_bytenr;
	ins.offset = disk_num_bytes;
	ins.type = BTRFS_EXTENT_ITEM_KEY;

	ret = btrfs_inode_set_file_extent_range(inode, file_pos, ram_bytes);
	if (ret)
		goto out;

	ret = btrfs_alloc_reserved_file_extent(trans, root, btrfs_ino(inode),
					       file_pos, qgroup_reserved, &ins);
out:
	btrfs_free_path(path);

	return ret;
}

static void btrfs_release_delalloc_bytes(struct btrfs_fs_info *fs_info,
					 u64 start, u64 len)
{
	struct btrfs_block_group *cache;

	cache = btrfs_lookup_block_group(fs_info, start);
	ASSERT(cache);

	spin_lock(&cache->lock);
	cache->delalloc_bytes -= len;
	spin_unlock(&cache->lock);

	btrfs_put_block_group(cache);
}

static int insert_ordered_extent_file_extent(struct btrfs_trans_handle *trans,
					     struct btrfs_ordered_extent *oe)
{
	struct btrfs_file_extent_item stack_fi;
	u64 logical_len;
	bool update_inode_bytes;

	memset(&stack_fi, 0, sizeof(stack_fi));
	btrfs_set_stack_file_extent_type(&stack_fi, BTRFS_FILE_EXTENT_REG);
	btrfs_set_stack_file_extent_disk_bytenr(&stack_fi, oe->disk_bytenr);
	btrfs_set_stack_file_extent_disk_num_bytes(&stack_fi,
						   oe->disk_num_bytes);
	if (test_bit(BTRFS_ORDERED_TRUNCATED, &oe->flags))
		logical_len = oe->truncated_len;
	else
		logical_len = oe->num_bytes;
	btrfs_set_stack_file_extent_num_bytes(&stack_fi, logical_len);
	btrfs_set_stack_file_extent_ram_bytes(&stack_fi, logical_len);
	btrfs_set_stack_file_extent_compression(&stack_fi, oe->compress_type);
	/* Encryption and other encoding is reserved and all 0 */

	/*
	 * For delalloc, when completing an ordered extent we update the inode's
	 * bytes when clearing the range in the inode's io tree, so pass false
	 * as the argument 'update_inode_bytes' to insert_reserved_file_extent(),
	 * except if the ordered extent was truncated.
	 */
	update_inode_bytes = test_bit(BTRFS_ORDERED_DIRECT, &oe->flags) ||
			     test_bit(BTRFS_ORDERED_TRUNCATED, &oe->flags);

	return insert_reserved_file_extent(trans, BTRFS_I(oe->inode),
					   oe->file_offset, &stack_fi,
					   update_inode_bytes, oe->qgroup_rsv);
}

/*
 * As ordered data IO finishes, this gets called so we can finish
 * an ordered extent if the range of bytes in the file it covers are
 * fully written.
 */
static int btrfs_finish_ordered_io(struct btrfs_ordered_extent *ordered_extent)
{
	struct btrfs_inode *inode = BTRFS_I(ordered_extent->inode);
	struct btrfs_root *root = inode->root;
	struct btrfs_fs_info *fs_info = root->fs_info;
	struct btrfs_trans_handle *trans = NULL;
	struct extent_io_tree *io_tree = &inode->io_tree;
	struct extent_state *cached_state = NULL;
	u64 start, end;
	int compress_type = 0;
	int ret = 0;
	u64 logical_len = ordered_extent->num_bytes;
	bool freespace_inode;
	bool truncated = false;
	bool clear_reserved_extent = true;
	unsigned int clear_bits = EXTENT_DEFRAG;

	start = ordered_extent->file_offset;
	end = start + ordered_extent->num_bytes - 1;

	if (!test_bit(BTRFS_ORDERED_NOCOW, &ordered_extent->flags) &&
	    !test_bit(BTRFS_ORDERED_PREALLOC, &ordered_extent->flags) &&
	    !test_bit(BTRFS_ORDERED_DIRECT, &ordered_extent->flags))
		clear_bits |= EXTENT_DELALLOC_NEW;

	freespace_inode = btrfs_is_free_space_inode(inode);

	if (test_bit(BTRFS_ORDERED_IOERR, &ordered_extent->flags)) {
		ret = -EIO;
		goto out;
	}

	btrfs_free_io_failure_record(inode, start, end);

	if (test_bit(BTRFS_ORDERED_TRUNCATED, &ordered_extent->flags)) {
		truncated = true;
		logical_len = ordered_extent->truncated_len;
		/* Truncated the entire extent, don't bother adding */
		if (!logical_len)
			goto out;
	}

	if (test_bit(BTRFS_ORDERED_NOCOW, &ordered_extent->flags)) {
		BUG_ON(!list_empty(&ordered_extent->list)); /* Logic error */

		btrfs_inode_safe_disk_i_size_write(inode, 0);
		if (freespace_inode)
			trans = btrfs_join_transaction_spacecache(root);
		else
			trans = btrfs_join_transaction(root);
		if (IS_ERR(trans)) {
			ret = PTR_ERR(trans);
			trans = NULL;
			goto out;
		}
		trans->block_rsv = &inode->block_rsv;
		ret = btrfs_update_inode_fallback(trans, root, inode);
		if (ret) /* -ENOMEM or corruption */
			btrfs_abort_transaction(trans, ret);
		goto out;
	}

	clear_bits |= EXTENT_LOCKED;
	lock_extent_bits(io_tree, start, end, &cached_state);

	if (freespace_inode)
		trans = btrfs_join_transaction_spacecache(root);
	else
		trans = btrfs_join_transaction(root);
	if (IS_ERR(trans)) {
		ret = PTR_ERR(trans);
		trans = NULL;
		goto out;
	}

	trans->block_rsv = &inode->block_rsv;

	if (test_bit(BTRFS_ORDERED_COMPRESSED, &ordered_extent->flags))
		compress_type = ordered_extent->compress_type;
	if (test_bit(BTRFS_ORDERED_PREALLOC, &ordered_extent->flags)) {
		BUG_ON(compress_type);
		ret = btrfs_mark_extent_written(trans, inode,
						ordered_extent->file_offset,
						ordered_extent->file_offset +
						logical_len);
	} else {
		BUG_ON(root == fs_info->tree_root);
		ret = insert_ordered_extent_file_extent(trans, ordered_extent);
		if (!ret) {
			clear_reserved_extent = false;
			btrfs_release_delalloc_bytes(fs_info,
						ordered_extent->disk_bytenr,
						ordered_extent->disk_num_bytes);
		}
	}
	unpin_extent_cache(&inode->extent_tree, ordered_extent->file_offset,
			   ordered_extent->num_bytes, trans->transid);
	if (ret < 0) {
		btrfs_abort_transaction(trans, ret);
		goto out;
	}

	ret = add_pending_csums(trans, &ordered_extent->list);
	if (ret) {
		btrfs_abort_transaction(trans, ret);
		goto out;
	}

	/*
	 * If this is a new delalloc range, clear its new delalloc flag to
	 * update the inode's number of bytes. This needs to be done first
	 * before updating the inode item.
	 */
	if ((clear_bits & EXTENT_DELALLOC_NEW) &&
	    !test_bit(BTRFS_ORDERED_TRUNCATED, &ordered_extent->flags))
		clear_extent_bit(&inode->io_tree, start, end,
				 EXTENT_DELALLOC_NEW | EXTENT_ADD_INODE_BYTES,
				 0, 0, &cached_state);

	btrfs_inode_safe_disk_i_size_write(inode, 0);
	ret = btrfs_update_inode_fallback(trans, root, inode);
	if (ret) { /* -ENOMEM or corruption */
		btrfs_abort_transaction(trans, ret);
		goto out;
	}
	ret = 0;
out:
	clear_extent_bit(&inode->io_tree, start, end, clear_bits,
			 (clear_bits & EXTENT_LOCKED) ? 1 : 0, 0,
			 &cached_state);

	if (trans)
		btrfs_end_transaction(trans);

	if (ret || truncated) {
		u64 unwritten_start = start;

		if (truncated)
			unwritten_start += logical_len;
		clear_extent_uptodate(io_tree, unwritten_start, end, NULL);

		/* Drop the cache for the part of the extent we didn't write. */
		btrfs_drop_extent_cache(inode, unwritten_start, end, 0);

		/*
		 * If the ordered extent had an IOERR or something else went
		 * wrong we need to return the space for this ordered extent
		 * back to the allocator.  We only free the extent in the
		 * truncated case if we didn't write out the extent at all.
		 *
		 * If we made it past insert_reserved_file_extent before we
		 * errored out then we don't need to do this as the accounting
		 * has already been done.
		 */
		if ((ret || !logical_len) &&
		    clear_reserved_extent &&
		    !test_bit(BTRFS_ORDERED_NOCOW, &ordered_extent->flags) &&
		    !test_bit(BTRFS_ORDERED_PREALLOC, &ordered_extent->flags)) {
			/*
			 * Discard the range before returning it back to the
			 * free space pool
			 */
			if (ret && btrfs_test_opt(fs_info, DISCARD_SYNC))
				btrfs_discard_extent(fs_info,
						ordered_extent->disk_bytenr,
						ordered_extent->disk_num_bytes,
						NULL);
			btrfs_free_reserved_extent(fs_info,
					ordered_extent->disk_bytenr,
					ordered_extent->disk_num_bytes, 1);
		}
	}

	/*
	 * This needs to be done to make sure anybody waiting knows we are done
	 * updating everything for this ordered extent.
	 */
	btrfs_remove_ordered_extent(inode, ordered_extent);

	/* once for us */
	btrfs_put_ordered_extent(ordered_extent);
	/* once for the tree */
	btrfs_put_ordered_extent(ordered_extent);

	return ret;
}

static void finish_ordered_fn(struct btrfs_work *work)
{
	struct btrfs_ordered_extent *ordered_extent;
	ordered_extent = container_of(work, struct btrfs_ordered_extent, work);
	btrfs_finish_ordered_io(ordered_extent);
}

void btrfs_writepage_endio_finish_ordered(struct page *page, u64 start,
					  u64 end, int uptodate)
{
	struct btrfs_inode *inode = BTRFS_I(page->mapping->host);
	struct btrfs_fs_info *fs_info = inode->root->fs_info;
	struct btrfs_ordered_extent *ordered_extent = NULL;
	struct btrfs_workqueue *wq;

	trace_btrfs_writepage_end_io_hook(page, start, end, uptodate);

	ClearPagePrivate2(page);
	if (!btrfs_dec_test_ordered_pending(inode, &ordered_extent, start,
					    end - start + 1, uptodate))
		return;

	if (btrfs_is_free_space_inode(inode))
		wq = fs_info->endio_freespace_worker;
	else
		wq = fs_info->endio_write_workers;

	btrfs_init_work(&ordered_extent->work, finish_ordered_fn, NULL, NULL);
	btrfs_queue_work(wq, &ordered_extent->work);
}

/*
 * check_data_csum - verify checksum of one sector of uncompressed data
 * @inode:	the inode
 * @io_bio:	btrfs_io_bio which contains the csum
 * @icsum:	checksum index in the io_bio->csum array, size of csum_size
 * @page:	page where is the data to be verified
 * @pgoff:	offset inside the page
 *
 * The length of such check is always one sector size.
 */
static int check_data_csum(struct inode *inode, struct btrfs_io_bio *io_bio,
			   int icsum, struct page *page, int pgoff)
{
	struct btrfs_fs_info *fs_info = btrfs_sb(inode->i_sb);
	SHASH_DESC_ON_STACK(shash, fs_info->csum_shash);
	char *kaddr;
	u32 len = fs_info->sectorsize;
	const u32 csum_size = fs_info->csum_size;
	u8 *csum_expected;
	u8 csum[BTRFS_CSUM_SIZE];

	ASSERT(pgoff + len <= PAGE_SIZE);

	csum_expected = ((u8 *)io_bio->csum) + icsum * csum_size;

	kaddr = kmap_atomic(page);
	shash->tfm = fs_info->csum_shash;

	crypto_shash_digest(shash, kaddr + pgoff, len, csum);

	if (memcmp(csum, csum_expected, csum_size))
		goto zeroit;

	kunmap_atomic(kaddr);
	return 0;
zeroit:
	btrfs_print_data_csum_error(BTRFS_I(inode), page_offset(page) + pgoff,
				    csum, csum_expected, io_bio->mirror_num);
	if (io_bio->device)
		btrfs_dev_stat_inc_and_print(io_bio->device,
					     BTRFS_DEV_STAT_CORRUPTION_ERRS);
	memset(kaddr + pgoff, 1, len);
	flush_dcache_page(page);
	kunmap_atomic(kaddr);
	return -EIO;
}

/*
 * when reads are done, we need to check csums to verify the data is correct
 * if there's a match, we allow the bio to finish.  If not, the code in
 * extent_io.c will try to find good copies for us.
 */
int btrfs_verify_data_csum(struct btrfs_io_bio *io_bio, u64 phy_offset,
			   struct page *page, u64 start, u64 end, int mirror)
{
	size_t offset = start - page_offset(page);
	struct inode *inode = page->mapping->host;
	struct extent_io_tree *io_tree = &BTRFS_I(inode)->io_tree;
	struct btrfs_root *root = BTRFS_I(inode)->root;

	if (PageChecked(page)) {
		ClearPageChecked(page);
		return 0;
	}

	if (BTRFS_I(inode)->flags & BTRFS_INODE_NODATASUM)
		return 0;

	if (!root->fs_info->csum_root)
		return 0;

	if (root->root_key.objectid == BTRFS_DATA_RELOC_TREE_OBJECTID &&
	    test_range_bit(io_tree, start, end, EXTENT_NODATASUM, 1, NULL)) {
		clear_extent_bits(io_tree, start, end, EXTENT_NODATASUM);
		return 0;
	}

	phy_offset >>= root->fs_info->sectorsize_bits;
	return check_data_csum(inode, io_bio, phy_offset, page, offset);
}

/*
 * btrfs_add_delayed_iput - perform a delayed iput on @inode
 *
 * @inode: The inode we want to perform iput on
 *
 * This function uses the generic vfs_inode::i_count to track whether we should
 * just decrement it (in case it's > 1) or if this is the last iput then link
 * the inode to the delayed iput machinery. Delayed iputs are processed at
 * transaction commit time/superblock commit/cleaner kthread.
 */
void btrfs_add_delayed_iput(struct inode *inode)
{
	struct btrfs_fs_info *fs_info = btrfs_sb(inode->i_sb);
	struct btrfs_inode *binode = BTRFS_I(inode);

	if (atomic_add_unless(&inode->i_count, -1, 1))
		return;

	atomic_inc(&fs_info->nr_delayed_iputs);
	spin_lock(&fs_info->delayed_iput_lock);
	ASSERT(list_empty(&binode->delayed_iput));
	list_add_tail(&binode->delayed_iput, &fs_info->delayed_iputs);
	spin_unlock(&fs_info->delayed_iput_lock);
	if (!test_bit(BTRFS_FS_CLEANER_RUNNING, &fs_info->flags))
		wake_up_process(fs_info->cleaner_kthread);
}

static void run_delayed_iput_locked(struct btrfs_fs_info *fs_info,
				    struct btrfs_inode *inode)
{
	list_del_init(&inode->delayed_iput);
	spin_unlock(&fs_info->delayed_iput_lock);
	iput(&inode->vfs_inode);
	if (atomic_dec_and_test(&fs_info->nr_delayed_iputs))
		wake_up(&fs_info->delayed_iputs_wait);
	spin_lock(&fs_info->delayed_iput_lock);
}

static void btrfs_run_delayed_iput(struct btrfs_fs_info *fs_info,
				   struct btrfs_inode *inode)
{
	if (!list_empty(&inode->delayed_iput)) {
		spin_lock(&fs_info->delayed_iput_lock);
		if (!list_empty(&inode->delayed_iput))
			run_delayed_iput_locked(fs_info, inode);
		spin_unlock(&fs_info->delayed_iput_lock);
	}
}

void btrfs_run_delayed_iputs(struct btrfs_fs_info *fs_info)
{

	spin_lock(&fs_info->delayed_iput_lock);
	while (!list_empty(&fs_info->delayed_iputs)) {
		struct btrfs_inode *inode;

		inode = list_first_entry(&fs_info->delayed_iputs,
				struct btrfs_inode, delayed_iput);
		run_delayed_iput_locked(fs_info, inode);
	}
	spin_unlock(&fs_info->delayed_iput_lock);
}

/**
 * btrfs_wait_on_delayed_iputs - wait on the delayed iputs to be done running
 * @fs_info - the fs_info for this fs
 * @return - EINTR if we were killed, 0 if nothing's pending
 *
 * This will wait on any delayed iputs that are currently running with KILLABLE
 * set.  Once they are all done running we will return, unless we are killed in
 * which case we return EINTR. This helps in user operations like fallocate etc
 * that might get blocked on the iputs.
 */
int btrfs_wait_on_delayed_iputs(struct btrfs_fs_info *fs_info)
{
	int ret = wait_event_killable(fs_info->delayed_iputs_wait,
			atomic_read(&fs_info->nr_delayed_iputs) == 0);
	if (ret)
		return -EINTR;
	return 0;
}

/*
 * This creates an orphan entry for the given inode in case something goes wrong
 * in the middle of an unlink.
 */
int btrfs_orphan_add(struct btrfs_trans_handle *trans,
		     struct btrfs_inode *inode)
{
	int ret;

	ret = btrfs_insert_orphan_item(trans, inode->root, btrfs_ino(inode));
	if (ret && ret != -EEXIST) {
		btrfs_abort_transaction(trans, ret);
		return ret;
	}

	return 0;
}

/*
 * We have done the delete so we can go ahead and remove the orphan item for
 * this particular inode.
 */
static int btrfs_orphan_del(struct btrfs_trans_handle *trans,
			    struct btrfs_inode *inode)
{
	return btrfs_del_orphan_item(trans, inode->root, btrfs_ino(inode));
}

/*
 * this cleans up any orphans that may be left on the list from the last use
 * of this root.
 */
int btrfs_orphan_cleanup(struct btrfs_root *root)
{
	struct btrfs_fs_info *fs_info = root->fs_info;
	struct btrfs_path *path;
	struct extent_buffer *leaf;
	struct btrfs_key key, found_key;
	struct btrfs_trans_handle *trans;
	struct inode *inode;
	u64 last_objectid = 0;
	int ret = 0, nr_unlink = 0;

	if (cmpxchg(&root->orphan_cleanup_state, 0, ORPHAN_CLEANUP_STARTED))
		return 0;

	path = btrfs_alloc_path();
	if (!path) {
		ret = -ENOMEM;
		goto out;
	}
	path->reada = READA_BACK;

	key.objectid = BTRFS_ORPHAN_OBJECTID;
	key.type = BTRFS_ORPHAN_ITEM_KEY;
	key.offset = (u64)-1;

	while (1) {
		ret = btrfs_search_slot(NULL, root, &key, path, 0, 0);
		if (ret < 0)
			goto out;

		/*
		 * if ret == 0 means we found what we were searching for, which
		 * is weird, but possible, so only screw with path if we didn't
		 * find the key and see if we have stuff that matches
		 */
		if (ret > 0) {
			ret = 0;
			if (path->slots[0] == 0)
				break;
			path->slots[0]--;
		}

		/* pull out the item */
		leaf = path->nodes[0];
		btrfs_item_key_to_cpu(leaf, &found_key, path->slots[0]);

		/* make sure the item matches what we want */
		if (found_key.objectid != BTRFS_ORPHAN_OBJECTID)
			break;
		if (found_key.type != BTRFS_ORPHAN_ITEM_KEY)
			break;

		/* release the path since we're done with it */
		btrfs_release_path(path);

		/*
		 * this is where we are basically btrfs_lookup, without the
		 * crossing root thing.  we store the inode number in the
		 * offset of the orphan item.
		 */

		if (found_key.offset == last_objectid) {
			btrfs_err(fs_info,
				  "Error removing orphan entry, stopping orphan cleanup");
			ret = -EINVAL;
			goto out;
		}

		last_objectid = found_key.offset;

		found_key.objectid = found_key.offset;
		found_key.type = BTRFS_INODE_ITEM_KEY;
		found_key.offset = 0;
		inode = btrfs_iget(fs_info->sb, last_objectid, root);
		ret = PTR_ERR_OR_ZERO(inode);
		if (ret && ret != -ENOENT)
			goto out;

		if (ret == -ENOENT && root == fs_info->tree_root) {
			struct btrfs_root *dead_root;
			int is_dead_root = 0;

			/*
			 * this is an orphan in the tree root. Currently these
			 * could come from 2 sources:
			 *  a) a snapshot deletion in progress
			 *  b) a free space cache inode
			 * We need to distinguish those two, as the snapshot
			 * orphan must not get deleted.
			 * find_dead_roots already ran before us, so if this
			 * is a snapshot deletion, we should find the root
			 * in the fs_roots radix tree.
			 */

			spin_lock(&fs_info->fs_roots_radix_lock);
			dead_root = radix_tree_lookup(&fs_info->fs_roots_radix,
							 (unsigned long)found_key.objectid);
			if (dead_root && btrfs_root_refs(&dead_root->root_item) == 0)
				is_dead_root = 1;
			spin_unlock(&fs_info->fs_roots_radix_lock);

			if (is_dead_root) {
				/* prevent this orphan from being found again */
				key.offset = found_key.objectid - 1;
				continue;
			}

		}

		/*
		 * If we have an inode with links, there are a couple of
		 * possibilities. Old kernels (before v3.12) used to create an
		 * orphan item for truncate indicating that there were possibly
		 * extent items past i_size that needed to be deleted. In v3.12,
		 * truncate was changed to update i_size in sync with the extent
		 * items, but the (useless) orphan item was still created. Since
		 * v4.18, we don't create the orphan item for truncate at all.
		 *
		 * So, this item could mean that we need to do a truncate, but
		 * only if this filesystem was last used on a pre-v3.12 kernel
		 * and was not cleanly unmounted. The odds of that are quite
		 * slim, and it's a pain to do the truncate now, so just delete
		 * the orphan item.
		 *
		 * It's also possible that this orphan item was supposed to be
		 * deleted but wasn't. The inode number may have been reused,
		 * but either way, we can delete the orphan item.
		 */
		if (ret == -ENOENT || inode->i_nlink) {
			if (!ret)
				iput(inode);
			trans = btrfs_start_transaction(root, 1);
			if (IS_ERR(trans)) {
				ret = PTR_ERR(trans);
				goto out;
			}
			btrfs_debug(fs_info, "auto deleting %Lu",
				    found_key.objectid);
			ret = btrfs_del_orphan_item(trans, root,
						    found_key.objectid);
			btrfs_end_transaction(trans);
			if (ret)
				goto out;
			continue;
		}

		nr_unlink++;

		/* this will do delete_inode and everything for us */
		iput(inode);
	}
	/* release the path since we're done with it */
	btrfs_release_path(path);

	root->orphan_cleanup_state = ORPHAN_CLEANUP_DONE;

	if (test_bit(BTRFS_ROOT_ORPHAN_ITEM_INSERTED, &root->state)) {
		trans = btrfs_join_transaction(root);
		if (!IS_ERR(trans))
			btrfs_end_transaction(trans);
	}

	if (nr_unlink)
		btrfs_debug(fs_info, "unlinked %d orphans", nr_unlink);

out:
	if (ret)
		btrfs_err(fs_info, "could not do orphan cleanup %d", ret);
	btrfs_free_path(path);
	return ret;
}

/*
 * very simple check to peek ahead in the leaf looking for xattrs.  If we
 * don't find any xattrs, we know there can't be any acls.
 *
 * slot is the slot the inode is in, objectid is the objectid of the inode
 */
static noinline int acls_after_inode_item(struct extent_buffer *leaf,
					  int slot, u64 objectid,
					  int *first_xattr_slot)
{
	u32 nritems = btrfs_header_nritems(leaf);
	struct btrfs_key found_key;
	static u64 xattr_access = 0;
	static u64 xattr_default = 0;
	int scanned = 0;

	if (!xattr_access) {
		xattr_access = btrfs_name_hash(XATTR_NAME_POSIX_ACL_ACCESS,
					strlen(XATTR_NAME_POSIX_ACL_ACCESS));
		xattr_default = btrfs_name_hash(XATTR_NAME_POSIX_ACL_DEFAULT,
					strlen(XATTR_NAME_POSIX_ACL_DEFAULT));
	}

	slot++;
	*first_xattr_slot = -1;
	while (slot < nritems) {
		btrfs_item_key_to_cpu(leaf, &found_key, slot);

		/* we found a different objectid, there must not be acls */
		if (found_key.objectid != objectid)
			return 0;

		/* we found an xattr, assume we've got an acl */
		if (found_key.type == BTRFS_XATTR_ITEM_KEY) {
			if (*first_xattr_slot == -1)
				*first_xattr_slot = slot;
			if (found_key.offset == xattr_access ||
			    found_key.offset == xattr_default)
				return 1;
		}

		/*
		 * we found a key greater than an xattr key, there can't
		 * be any acls later on
		 */
		if (found_key.type > BTRFS_XATTR_ITEM_KEY)
			return 0;

		slot++;
		scanned++;

		/*
		 * it goes inode, inode backrefs, xattrs, extents,
		 * so if there are a ton of hard links to an inode there can
		 * be a lot of backrefs.  Don't waste time searching too hard,
		 * this is just an optimization
		 */
		if (scanned >= 8)
			break;
	}
	/* we hit the end of the leaf before we found an xattr or
	 * something larger than an xattr.  We have to assume the inode
	 * has acls
	 */
	if (*first_xattr_slot == -1)
		*first_xattr_slot = slot;
	return 1;
}

/*
 * read an inode from the btree into the in-memory inode
 */
static int btrfs_read_locked_inode(struct inode *inode,
				   struct btrfs_path *in_path)
{
	struct btrfs_fs_info *fs_info = btrfs_sb(inode->i_sb);
	struct btrfs_path *path = in_path;
	struct extent_buffer *leaf;
	struct btrfs_inode_item *inode_item;
	struct btrfs_root *root = BTRFS_I(inode)->root;
	struct btrfs_key location;
	unsigned long ptr;
	int maybe_acls;
	u32 rdev;
	int ret;
	bool filled = false;
	int first_xattr_slot;

	ret = btrfs_fill_inode(inode, &rdev);
	if (!ret)
		filled = true;

	if (!path) {
		path = btrfs_alloc_path();
		if (!path)
			return -ENOMEM;
	}

	memcpy(&location, &BTRFS_I(inode)->location, sizeof(location));

	ret = btrfs_lookup_inode(NULL, root, path, &location, 0);
	if (ret) {
		if (path != in_path)
			btrfs_free_path(path);
		return ret;
	}

	leaf = path->nodes[0];

	if (filled)
		goto cache_index;

	inode_item = btrfs_item_ptr(leaf, path->slots[0],
				    struct btrfs_inode_item);
	inode->i_mode = btrfs_inode_mode(leaf, inode_item);
	set_nlink(inode, btrfs_inode_nlink(leaf, inode_item));
	i_uid_write(inode, btrfs_inode_uid(leaf, inode_item));
	i_gid_write(inode, btrfs_inode_gid(leaf, inode_item));
	btrfs_i_size_write(BTRFS_I(inode), btrfs_inode_size(leaf, inode_item));
	btrfs_inode_set_file_extent_range(BTRFS_I(inode), 0,
			round_up(i_size_read(inode), fs_info->sectorsize));

	inode->i_atime.tv_sec = btrfs_timespec_sec(leaf, &inode_item->atime);
	inode->i_atime.tv_nsec = btrfs_timespec_nsec(leaf, &inode_item->atime);

	inode->i_mtime.tv_sec = btrfs_timespec_sec(leaf, &inode_item->mtime);
	inode->i_mtime.tv_nsec = btrfs_timespec_nsec(leaf, &inode_item->mtime);

	inode->i_ctime.tv_sec = btrfs_timespec_sec(leaf, &inode_item->ctime);
	inode->i_ctime.tv_nsec = btrfs_timespec_nsec(leaf, &inode_item->ctime);

	BTRFS_I(inode)->i_otime.tv_sec =
		btrfs_timespec_sec(leaf, &inode_item->otime);
	BTRFS_I(inode)->i_otime.tv_nsec =
		btrfs_timespec_nsec(leaf, &inode_item->otime);

	inode_set_bytes(inode, btrfs_inode_nbytes(leaf, inode_item));
	BTRFS_I(inode)->generation = btrfs_inode_generation(leaf, inode_item);
	BTRFS_I(inode)->last_trans = btrfs_inode_transid(leaf, inode_item);

	inode_set_iversion_queried(inode,
				   btrfs_inode_sequence(leaf, inode_item));
	inode->i_generation = BTRFS_I(inode)->generation;
	inode->i_rdev = 0;
	rdev = btrfs_inode_rdev(leaf, inode_item);

	BTRFS_I(inode)->index_cnt = (u64)-1;
	BTRFS_I(inode)->flags = btrfs_inode_flags(leaf, inode_item);

cache_index:
	/*
	 * If we were modified in the current generation and evicted from memory
	 * and then re-read we need to do a full sync since we don't have any
	 * idea about which extents were modified before we were evicted from
	 * cache.
	 *
	 * This is required for both inode re-read from disk and delayed inode
	 * in delayed_nodes_tree.
	 */
	if (BTRFS_I(inode)->last_trans == fs_info->generation)
		set_bit(BTRFS_INODE_NEEDS_FULL_SYNC,
			&BTRFS_I(inode)->runtime_flags);

	/*
	 * We don't persist the id of the transaction where an unlink operation
	 * against the inode was last made. So here we assume the inode might
	 * have been evicted, and therefore the exact value of last_unlink_trans
	 * lost, and set it to last_trans to avoid metadata inconsistencies
	 * between the inode and its parent if the inode is fsync'ed and the log
	 * replayed. For example, in the scenario:
	 *
	 * touch mydir/foo
	 * ln mydir/foo mydir/bar
	 * sync
	 * unlink mydir/bar
	 * echo 2 > /proc/sys/vm/drop_caches   # evicts inode
	 * xfs_io -c fsync mydir/foo
	 * <power failure>
	 * mount fs, triggers fsync log replay
	 *
	 * We must make sure that when we fsync our inode foo we also log its
	 * parent inode, otherwise after log replay the parent still has the
	 * dentry with the "bar" name but our inode foo has a link count of 1
	 * and doesn't have an inode ref with the name "bar" anymore.
	 *
	 * Setting last_unlink_trans to last_trans is a pessimistic approach,
	 * but it guarantees correctness at the expense of occasional full
	 * transaction commits on fsync if our inode is a directory, or if our
	 * inode is not a directory, logging its parent unnecessarily.
	 */
	BTRFS_I(inode)->last_unlink_trans = BTRFS_I(inode)->last_trans;

	/*
	 * Same logic as for last_unlink_trans. We don't persist the generation
	 * of the last transaction where this inode was used for a reflink
	 * operation, so after eviction and reloading the inode we must be
	 * pessimistic and assume the last transaction that modified the inode.
	 */
	BTRFS_I(inode)->last_reflink_trans = BTRFS_I(inode)->last_trans;

	path->slots[0]++;
	if (inode->i_nlink != 1 ||
	    path->slots[0] >= btrfs_header_nritems(leaf))
		goto cache_acl;

	btrfs_item_key_to_cpu(leaf, &location, path->slots[0]);
	if (location.objectid != btrfs_ino(BTRFS_I(inode)))
		goto cache_acl;

	ptr = btrfs_item_ptr_offset(leaf, path->slots[0]);
	if (location.type == BTRFS_INODE_REF_KEY) {
		struct btrfs_inode_ref *ref;

		ref = (struct btrfs_inode_ref *)ptr;
		BTRFS_I(inode)->dir_index = btrfs_inode_ref_index(leaf, ref);
	} else if (location.type == BTRFS_INODE_EXTREF_KEY) {
		struct btrfs_inode_extref *extref;

		extref = (struct btrfs_inode_extref *)ptr;
		BTRFS_I(inode)->dir_index = btrfs_inode_extref_index(leaf,
								     extref);
	}
cache_acl:
	/*
	 * try to precache a NULL acl entry for files that don't have
	 * any xattrs or acls
	 */
	maybe_acls = acls_after_inode_item(leaf, path->slots[0],
			btrfs_ino(BTRFS_I(inode)), &first_xattr_slot);
	if (first_xattr_slot != -1) {
		path->slots[0] = first_xattr_slot;
		ret = btrfs_load_inode_props(inode, path);
		if (ret)
			btrfs_err(fs_info,
				  "error loading props for ino %llu (root %llu): %d",
				  btrfs_ino(BTRFS_I(inode)),
				  root->root_key.objectid, ret);
	}
	if (path != in_path)
		btrfs_free_path(path);

	if (!maybe_acls)
		cache_no_acl(inode);

	switch (inode->i_mode & S_IFMT) {
	case S_IFREG:
		inode->i_mapping->a_ops = &btrfs_aops;
		inode->i_fop = &btrfs_file_operations;
		inode->i_op = &btrfs_file_inode_operations;
		break;
	case S_IFDIR:
		inode->i_fop = &btrfs_dir_file_operations;
		inode->i_op = &btrfs_dir_inode_operations;
		break;
	case S_IFLNK:
		inode->i_op = &btrfs_symlink_inode_operations;
		inode_nohighmem(inode);
		inode->i_mapping->a_ops = &btrfs_aops;
		break;
	default:
		inode->i_op = &btrfs_special_inode_operations;
		init_special_inode(inode, inode->i_mode, rdev);
		break;
	}

	btrfs_sync_inode_flags_to_i_flags(inode);
	return 0;
}

/*
 * given a leaf and an inode, copy the inode fields into the leaf
 */
static void fill_inode_item(struct btrfs_trans_handle *trans,
			    struct extent_buffer *leaf,
			    struct btrfs_inode_item *item,
			    struct inode *inode)
{
	struct btrfs_map_token token;

	btrfs_init_map_token(&token, leaf);

	btrfs_set_token_inode_uid(&token, item, i_uid_read(inode));
	btrfs_set_token_inode_gid(&token, item, i_gid_read(inode));
	btrfs_set_token_inode_size(&token, item, BTRFS_I(inode)->disk_i_size);
	btrfs_set_token_inode_mode(&token, item, inode->i_mode);
	btrfs_set_token_inode_nlink(&token, item, inode->i_nlink);

	btrfs_set_token_timespec_sec(&token, &item->atime,
				     inode->i_atime.tv_sec);
	btrfs_set_token_timespec_nsec(&token, &item->atime,
				      inode->i_atime.tv_nsec);

	btrfs_set_token_timespec_sec(&token, &item->mtime,
				     inode->i_mtime.tv_sec);
	btrfs_set_token_timespec_nsec(&token, &item->mtime,
				      inode->i_mtime.tv_nsec);

	btrfs_set_token_timespec_sec(&token, &item->ctime,
				     inode->i_ctime.tv_sec);
	btrfs_set_token_timespec_nsec(&token, &item->ctime,
				      inode->i_ctime.tv_nsec);

	btrfs_set_token_timespec_sec(&token, &item->otime,
				     BTRFS_I(inode)->i_otime.tv_sec);
	btrfs_set_token_timespec_nsec(&token, &item->otime,
				      BTRFS_I(inode)->i_otime.tv_nsec);

	btrfs_set_token_inode_nbytes(&token, item, inode_get_bytes(inode));
	btrfs_set_token_inode_generation(&token, item,
					 BTRFS_I(inode)->generation);
	btrfs_set_token_inode_sequence(&token, item, inode_peek_iversion(inode));
	btrfs_set_token_inode_transid(&token, item, trans->transid);
	btrfs_set_token_inode_rdev(&token, item, inode->i_rdev);
	btrfs_set_token_inode_flags(&token, item, BTRFS_I(inode)->flags);
	btrfs_set_token_inode_block_group(&token, item, 0);
}

/*
 * copy everything in the in-memory inode into the btree.
 */
static noinline int btrfs_update_inode_item(struct btrfs_trans_handle *trans,
				struct btrfs_root *root,
				struct btrfs_inode *inode)
{
	struct btrfs_inode_item *inode_item;
	struct btrfs_path *path;
	struct extent_buffer *leaf;
	int ret;

	path = btrfs_alloc_path();
	if (!path)
		return -ENOMEM;

	ret = btrfs_lookup_inode(trans, root, path, &inode->location, 1);
	if (ret) {
		if (ret > 0)
			ret = -ENOENT;
		goto failed;
	}

	leaf = path->nodes[0];
	inode_item = btrfs_item_ptr(leaf, path->slots[0],
				    struct btrfs_inode_item);

	fill_inode_item(trans, leaf, inode_item, &inode->vfs_inode);
	btrfs_mark_buffer_dirty(leaf);
	btrfs_set_inode_last_trans(trans, inode);
	ret = 0;
failed:
	btrfs_free_path(path);
	return ret;
}

/*
 * copy everything in the in-memory inode into the btree.
 */
noinline int btrfs_update_inode(struct btrfs_trans_handle *trans,
				struct btrfs_root *root,
				struct btrfs_inode *inode)
{
	struct btrfs_fs_info *fs_info = root->fs_info;
	int ret;

	/*
	 * If the inode is a free space inode, we can deadlock during commit
	 * if we put it into the delayed code.
	 *
	 * The data relocation inode should also be directly updated
	 * without delay
	 */
	if (!btrfs_is_free_space_inode(inode)
	    && root->root_key.objectid != BTRFS_DATA_RELOC_TREE_OBJECTID
	    && !test_bit(BTRFS_FS_LOG_RECOVERING, &fs_info->flags)) {
		btrfs_update_root_times(trans, root);

		ret = btrfs_delayed_update_inode(trans, root, inode);
		if (!ret)
			btrfs_set_inode_last_trans(trans, inode);
		return ret;
	}

	return btrfs_update_inode_item(trans, root, inode);
}

int btrfs_update_inode_fallback(struct btrfs_trans_handle *trans,
				struct btrfs_root *root, struct btrfs_inode *inode)
{
	int ret;

	ret = btrfs_update_inode(trans, root, inode);
	if (ret == -ENOSPC)
		return btrfs_update_inode_item(trans, root, inode);
	return ret;
}

/*
 * unlink helper that gets used here in inode.c and in the tree logging
 * recovery code.  It remove a link in a directory with a given name, and
 * also drops the back refs in the inode to the directory
 */
static int __btrfs_unlink_inode(struct btrfs_trans_handle *trans,
				struct btrfs_root *root,
				struct btrfs_inode *dir,
				struct btrfs_inode *inode,
				const char *name, int name_len)
{
	struct btrfs_fs_info *fs_info = root->fs_info;
	struct btrfs_path *path;
	int ret = 0;
	struct btrfs_dir_item *di;
	u64 index;
	u64 ino = btrfs_ino(inode);
	u64 dir_ino = btrfs_ino(dir);

	path = btrfs_alloc_path();
	if (!path) {
		ret = -ENOMEM;
		goto out;
	}

	di = btrfs_lookup_dir_item(trans, root, path, dir_ino,
				    name, name_len, -1);
	if (IS_ERR_OR_NULL(di)) {
		ret = di ? PTR_ERR(di) : -ENOENT;
		goto err;
	}
	ret = btrfs_delete_one_dir_name(trans, root, path, di);
	if (ret)
		goto err;
	btrfs_release_path(path);

	/*
	 * If we don't have dir index, we have to get it by looking up
	 * the inode ref, since we get the inode ref, remove it directly,
	 * it is unnecessary to do delayed deletion.
	 *
	 * But if we have dir index, needn't search inode ref to get it.
	 * Since the inode ref is close to the inode item, it is better
	 * that we delay to delete it, and just do this deletion when
	 * we update the inode item.
	 */
	if (inode->dir_index) {
		ret = btrfs_delayed_delete_inode_ref(inode);
		if (!ret) {
			index = inode->dir_index;
			goto skip_backref;
		}
	}

	ret = btrfs_del_inode_ref(trans, root, name, name_len, ino,
				  dir_ino, &index);
	if (ret) {
		btrfs_info(fs_info,
			"failed to delete reference to %.*s, inode %llu parent %llu",
			name_len, name, ino, dir_ino);
		btrfs_abort_transaction(trans, ret);
		goto err;
	}
skip_backref:
	ret = btrfs_delete_delayed_dir_index(trans, dir, index);
	if (ret) {
		btrfs_abort_transaction(trans, ret);
		goto err;
	}

	ret = btrfs_del_inode_ref_in_log(trans, root, name, name_len, inode,
			dir_ino);
	if (ret != 0 && ret != -ENOENT) {
		btrfs_abort_transaction(trans, ret);
		goto err;
	}

	ret = btrfs_del_dir_entries_in_log(trans, root, name, name_len, dir,
			index);
	if (ret == -ENOENT)
		ret = 0;
	else if (ret)
		btrfs_abort_transaction(trans, ret);

	/*
	 * If we have a pending delayed iput we could end up with the final iput
	 * being run in btrfs-cleaner context.  If we have enough of these built
	 * up we can end up burning a lot of time in btrfs-cleaner without any
	 * way to throttle the unlinks.  Since we're currently holding a ref on
	 * the inode we can run the delayed iput here without any issues as the
	 * final iput won't be done until after we drop the ref we're currently
	 * holding.
	 */
	btrfs_run_delayed_iput(fs_info, inode);
err:
	btrfs_free_path(path);
	if (ret)
		goto out;

	btrfs_i_size_write(dir, dir->vfs_inode.i_size - name_len * 2);
	inode_inc_iversion(&inode->vfs_inode);
	inode_inc_iversion(&dir->vfs_inode);
	inode->vfs_inode.i_ctime = dir->vfs_inode.i_mtime =
		dir->vfs_inode.i_ctime = current_time(&inode->vfs_inode);
	ret = btrfs_update_inode(trans, root, dir);
out:
	return ret;
}

int btrfs_unlink_inode(struct btrfs_trans_handle *trans,
		       struct btrfs_root *root,
		       struct btrfs_inode *dir, struct btrfs_inode *inode,
		       const char *name, int name_len)
{
	int ret;
	ret = __btrfs_unlink_inode(trans, root, dir, inode, name, name_len);
	if (!ret) {
		drop_nlink(&inode->vfs_inode);
		ret = btrfs_update_inode(trans, root, inode);
	}
	return ret;
}

/*
 * helper to start transaction for unlink and rmdir.
 *
 * unlink and rmdir are special in btrfs, they do not always free space, so
 * if we cannot make our reservations the normal way try and see if there is
 * plenty of slack room in the global reserve to migrate, otherwise we cannot
 * allow the unlink to occur.
 */
static struct btrfs_trans_handle *__unlink_start_trans(struct inode *dir)
{
	struct btrfs_root *root = BTRFS_I(dir)->root;

	/*
	 * 1 for the possible orphan item
	 * 1 for the dir item
	 * 1 for the dir index
	 * 1 for the inode ref
	 * 1 for the inode
	 */
	return btrfs_start_transaction_fallback_global_rsv(root, 5);
}

static int btrfs_unlink(struct inode *dir, struct dentry *dentry)
{
	struct btrfs_root *root = BTRFS_I(dir)->root;
	struct btrfs_trans_handle *trans;
	struct inode *inode = d_inode(dentry);
	int ret;

	trans = __unlink_start_trans(dir);
	if (IS_ERR(trans))
		return PTR_ERR(trans);

	btrfs_record_unlink_dir(trans, BTRFS_I(dir), BTRFS_I(d_inode(dentry)),
			0);

	ret = btrfs_unlink_inode(trans, root, BTRFS_I(dir),
			BTRFS_I(d_inode(dentry)), dentry->d_name.name,
			dentry->d_name.len);
	if (ret)
		goto out;

	if (inode->i_nlink == 0) {
		ret = btrfs_orphan_add(trans, BTRFS_I(inode));
		if (ret)
			goto out;
	}

out:
	btrfs_end_transaction(trans);
	btrfs_btree_balance_dirty(root->fs_info);
	return ret;
}

static int btrfs_unlink_subvol(struct btrfs_trans_handle *trans,
			       struct inode *dir, struct dentry *dentry)
{
	struct btrfs_root *root = BTRFS_I(dir)->root;
	struct btrfs_inode *inode = BTRFS_I(d_inode(dentry));
	struct btrfs_path *path;
	struct extent_buffer *leaf;
	struct btrfs_dir_item *di;
	struct btrfs_key key;
	const char *name = dentry->d_name.name;
	int name_len = dentry->d_name.len;
	u64 index;
	int ret;
	u64 objectid;
	u64 dir_ino = btrfs_ino(BTRFS_I(dir));

	if (btrfs_ino(inode) == BTRFS_FIRST_FREE_OBJECTID) {
		objectid = inode->root->root_key.objectid;
	} else if (btrfs_ino(inode) == BTRFS_EMPTY_SUBVOL_DIR_OBJECTID) {
		objectid = inode->location.objectid;
	} else {
		WARN_ON(1);
		return -EINVAL;
	}

	path = btrfs_alloc_path();
	if (!path)
		return -ENOMEM;

	di = btrfs_lookup_dir_item(trans, root, path, dir_ino,
				   name, name_len, -1);
	if (IS_ERR_OR_NULL(di)) {
		ret = di ? PTR_ERR(di) : -ENOENT;
		goto out;
	}

	leaf = path->nodes[0];
	btrfs_dir_item_key_to_cpu(leaf, di, &key);
	WARN_ON(key.type != BTRFS_ROOT_ITEM_KEY || key.objectid != objectid);
	ret = btrfs_delete_one_dir_name(trans, root, path, di);
	if (ret) {
		btrfs_abort_transaction(trans, ret);
		goto out;
	}
	btrfs_release_path(path);

	/*
	 * This is a placeholder inode for a subvolume we didn't have a
	 * reference to at the time of the snapshot creation.  In the meantime
	 * we could have renamed the real subvol link into our snapshot, so
	 * depending on btrfs_del_root_ref to return -ENOENT here is incorret.
	 * Instead simply lookup the dir_index_item for this entry so we can
	 * remove it.  Otherwise we know we have a ref to the root and we can
	 * call btrfs_del_root_ref, and it _shouldn't_ fail.
	 */
	if (btrfs_ino(inode) == BTRFS_EMPTY_SUBVOL_DIR_OBJECTID) {
		di = btrfs_search_dir_index_item(root, path, dir_ino,
						 name, name_len);
		if (IS_ERR_OR_NULL(di)) {
			if (!di)
				ret = -ENOENT;
			else
				ret = PTR_ERR(di);
			btrfs_abort_transaction(trans, ret);
			goto out;
		}

		leaf = path->nodes[0];
		btrfs_item_key_to_cpu(leaf, &key, path->slots[0]);
		index = key.offset;
		btrfs_release_path(path);
	} else {
		ret = btrfs_del_root_ref(trans, objectid,
					 root->root_key.objectid, dir_ino,
					 &index, name, name_len);
		if (ret) {
			btrfs_abort_transaction(trans, ret);
			goto out;
		}
	}

	ret = btrfs_delete_delayed_dir_index(trans, BTRFS_I(dir), index);
	if (ret) {
		btrfs_abort_transaction(trans, ret);
		goto out;
	}

	btrfs_i_size_write(BTRFS_I(dir), dir->i_size - name_len * 2);
	inode_inc_iversion(dir);
	dir->i_mtime = dir->i_ctime = current_time(dir);
	ret = btrfs_update_inode_fallback(trans, root, BTRFS_I(dir));
	if (ret)
		btrfs_abort_transaction(trans, ret);
out:
	btrfs_free_path(path);
	return ret;
}

/*
 * Helper to check if the subvolume references other subvolumes or if it's
 * default.
 */
static noinline int may_destroy_subvol(struct btrfs_root *root)
{
	struct btrfs_fs_info *fs_info = root->fs_info;
	struct btrfs_path *path;
	struct btrfs_dir_item *di;
	struct btrfs_key key;
	u64 dir_id;
	int ret;

	path = btrfs_alloc_path();
	if (!path)
		return -ENOMEM;

	/* Make sure this root isn't set as the default subvol */
	dir_id = btrfs_super_root_dir(fs_info->super_copy);
	di = btrfs_lookup_dir_item(NULL, fs_info->tree_root, path,
				   dir_id, "default", 7, 0);
	if (di && !IS_ERR(di)) {
		btrfs_dir_item_key_to_cpu(path->nodes[0], di, &key);
		if (key.objectid == root->root_key.objectid) {
			ret = -EPERM;
			btrfs_err(fs_info,
				  "deleting default subvolume %llu is not allowed",
				  key.objectid);
			goto out;
		}
		btrfs_release_path(path);
	}

	key.objectid = root->root_key.objectid;
	key.type = BTRFS_ROOT_REF_KEY;
	key.offset = (u64)-1;

	ret = btrfs_search_slot(NULL, fs_info->tree_root, &key, path, 0, 0);
	if (ret < 0)
		goto out;
	BUG_ON(ret == 0);

	ret = 0;
	if (path->slots[0] > 0) {
		path->slots[0]--;
		btrfs_item_key_to_cpu(path->nodes[0], &key, path->slots[0]);
		if (key.objectid == root->root_key.objectid &&
		    key.type == BTRFS_ROOT_REF_KEY)
			ret = -ENOTEMPTY;
	}
out:
	btrfs_free_path(path);
	return ret;
}

/* Delete all dentries for inodes belonging to the root */
static void btrfs_prune_dentries(struct btrfs_root *root)
{
	struct btrfs_fs_info *fs_info = root->fs_info;
	struct rb_node *node;
	struct rb_node *prev;
	struct btrfs_inode *entry;
	struct inode *inode;
	u64 objectid = 0;

	if (!test_bit(BTRFS_FS_STATE_ERROR, &fs_info->fs_state))
		WARN_ON(btrfs_root_refs(&root->root_item) != 0);

	spin_lock(&root->inode_lock);
again:
	node = root->inode_tree.rb_node;
	prev = NULL;
	while (node) {
		prev = node;
		entry = rb_entry(node, struct btrfs_inode, rb_node);

		if (objectid < btrfs_ino(entry))
			node = node->rb_left;
		else if (objectid > btrfs_ino(entry))
			node = node->rb_right;
		else
			break;
	}
	if (!node) {
		while (prev) {
			entry = rb_entry(prev, struct btrfs_inode, rb_node);
			if (objectid <= btrfs_ino(entry)) {
				node = prev;
				break;
			}
			prev = rb_next(prev);
		}
	}
	while (node) {
		entry = rb_entry(node, struct btrfs_inode, rb_node);
		objectid = btrfs_ino(entry) + 1;
		inode = igrab(&entry->vfs_inode);
		if (inode) {
			spin_unlock(&root->inode_lock);
			if (atomic_read(&inode->i_count) > 1)
				d_prune_aliases(inode);
			/*
			 * btrfs_drop_inode will have it removed from the inode
			 * cache when its usage count hits zero.
			 */
			iput(inode);
			cond_resched();
			spin_lock(&root->inode_lock);
			goto again;
		}

		if (cond_resched_lock(&root->inode_lock))
			goto again;

		node = rb_next(node);
	}
	spin_unlock(&root->inode_lock);
}

int btrfs_delete_subvolume(struct inode *dir, struct dentry *dentry)
{
	struct btrfs_fs_info *fs_info = btrfs_sb(dentry->d_sb);
	struct btrfs_root *root = BTRFS_I(dir)->root;
	struct inode *inode = d_inode(dentry);
	struct btrfs_root *dest = BTRFS_I(inode)->root;
	struct btrfs_trans_handle *trans;
	struct btrfs_block_rsv block_rsv;
	u64 root_flags;
	int ret;

	/*
	 * Don't allow to delete a subvolume with send in progress. This is
	 * inside the inode lock so the error handling that has to drop the bit
	 * again is not run concurrently.
	 */
	spin_lock(&dest->root_item_lock);
	if (dest->send_in_progress) {
		spin_unlock(&dest->root_item_lock);
		btrfs_warn(fs_info,
			   "attempt to delete subvolume %llu during send",
			   dest->root_key.objectid);
		return -EPERM;
	}
	root_flags = btrfs_root_flags(&dest->root_item);
	btrfs_set_root_flags(&dest->root_item,
			     root_flags | BTRFS_ROOT_SUBVOL_DEAD);
	spin_unlock(&dest->root_item_lock);

	down_write(&fs_info->subvol_sem);

	ret = may_destroy_subvol(dest);
	if (ret)
		goto out_up_write;

	btrfs_init_block_rsv(&block_rsv, BTRFS_BLOCK_RSV_TEMP);
	/*
	 * One for dir inode,
	 * two for dir entries,
	 * two for root ref/backref.
	 */
	ret = btrfs_subvolume_reserve_metadata(root, &block_rsv, 5, true);
	if (ret)
		goto out_up_write;

	trans = btrfs_start_transaction(root, 0);
	if (IS_ERR(trans)) {
		ret = PTR_ERR(trans);
		goto out_release;
	}
	trans->block_rsv = &block_rsv;
	trans->bytes_reserved = block_rsv.size;

	btrfs_record_snapshot_destroy(trans, BTRFS_I(dir));

	ret = btrfs_unlink_subvol(trans, dir, dentry);
	if (ret) {
		btrfs_abort_transaction(trans, ret);
		goto out_end_trans;
	}

	btrfs_record_root_in_trans(trans, dest);

	memset(&dest->root_item.drop_progress, 0,
		sizeof(dest->root_item.drop_progress));
	btrfs_set_root_drop_level(&dest->root_item, 0);
	btrfs_set_root_refs(&dest->root_item, 0);

	if (!test_and_set_bit(BTRFS_ROOT_ORPHAN_ITEM_INSERTED, &dest->state)) {
		ret = btrfs_insert_orphan_item(trans,
					fs_info->tree_root,
					dest->root_key.objectid);
		if (ret) {
			btrfs_abort_transaction(trans, ret);
			goto out_end_trans;
		}
	}

	ret = btrfs_uuid_tree_remove(trans, dest->root_item.uuid,
				  BTRFS_UUID_KEY_SUBVOL,
				  dest->root_key.objectid);
	if (ret && ret != -ENOENT) {
		btrfs_abort_transaction(trans, ret);
		goto out_end_trans;
	}
	if (!btrfs_is_empty_uuid(dest->root_item.received_uuid)) {
		ret = btrfs_uuid_tree_remove(trans,
					  dest->root_item.received_uuid,
					  BTRFS_UUID_KEY_RECEIVED_SUBVOL,
					  dest->root_key.objectid);
		if (ret && ret != -ENOENT) {
			btrfs_abort_transaction(trans, ret);
			goto out_end_trans;
		}
	}

	free_anon_bdev(dest->anon_dev);
	dest->anon_dev = 0;
out_end_trans:
	trans->block_rsv = NULL;
	trans->bytes_reserved = 0;
	ret = btrfs_end_transaction(trans);
	inode->i_flags |= S_DEAD;
out_release:
	btrfs_subvolume_release_metadata(root, &block_rsv);
out_up_write:
	up_write(&fs_info->subvol_sem);
	if (ret) {
		spin_lock(&dest->root_item_lock);
		root_flags = btrfs_root_flags(&dest->root_item);
		btrfs_set_root_flags(&dest->root_item,
				root_flags & ~BTRFS_ROOT_SUBVOL_DEAD);
		spin_unlock(&dest->root_item_lock);
	} else {
		d_invalidate(dentry);
		btrfs_prune_dentries(dest);
		ASSERT(dest->send_in_progress == 0);

		/* the last ref */
		if (dest->ino_cache_inode) {
			iput(dest->ino_cache_inode);
			dest->ino_cache_inode = NULL;
		}
	}

	return ret;
}

static int btrfs_rmdir(struct inode *dir, struct dentry *dentry)
{
	struct inode *inode = d_inode(dentry);
	int err = 0;
	struct btrfs_root *root = BTRFS_I(dir)->root;
	struct btrfs_trans_handle *trans;
	u64 last_unlink_trans;

	if (inode->i_size > BTRFS_EMPTY_DIR_SIZE)
		return -ENOTEMPTY;
	if (btrfs_ino(BTRFS_I(inode)) == BTRFS_FIRST_FREE_OBJECTID)
		return btrfs_delete_subvolume(dir, dentry);

	trans = __unlink_start_trans(dir);
	if (IS_ERR(trans))
		return PTR_ERR(trans);

	if (unlikely(btrfs_ino(BTRFS_I(inode)) == BTRFS_EMPTY_SUBVOL_DIR_OBJECTID)) {
		err = btrfs_unlink_subvol(trans, dir, dentry);
		goto out;
	}

	err = btrfs_orphan_add(trans, BTRFS_I(inode));
	if (err)
		goto out;

	last_unlink_trans = BTRFS_I(inode)->last_unlink_trans;

	/* now the directory is empty */
	err = btrfs_unlink_inode(trans, root, BTRFS_I(dir),
			BTRFS_I(d_inode(dentry)), dentry->d_name.name,
			dentry->d_name.len);
	if (!err) {
		btrfs_i_size_write(BTRFS_I(inode), 0);
		/*
		 * Propagate the last_unlink_trans value of the deleted dir to
		 * its parent directory. This is to prevent an unrecoverable
		 * log tree in the case we do something like this:
		 * 1) create dir foo
		 * 2) create snapshot under dir foo
		 * 3) delete the snapshot
		 * 4) rmdir foo
		 * 5) mkdir foo
		 * 6) fsync foo or some file inside foo
		 */
		if (last_unlink_trans >= trans->transid)
			BTRFS_I(dir)->last_unlink_trans = last_unlink_trans;
	}
out:
	btrfs_end_transaction(trans);
	btrfs_btree_balance_dirty(root->fs_info);

	return err;
}

/*
 * Return this if we need to call truncate_block for the last bit of the
 * truncate.
 */
#define NEED_TRUNCATE_BLOCK 1

/*
 * this can truncate away extent items, csum items and directory items.
 * It starts at a high offset and removes keys until it can't find
 * any higher than new_size
 *
 * csum items that cross the new i_size are truncated to the new size
 * as well.
 *
 * min_type is the minimum key type to truncate down to.  If set to 0, this
 * will kill all the items on this inode, including the INODE_ITEM_KEY.
 */
int btrfs_truncate_inode_items(struct btrfs_trans_handle *trans,
			       struct btrfs_root *root,
			       struct btrfs_inode *inode,
			       u64 new_size, u32 min_type)
{
	struct btrfs_fs_info *fs_info = root->fs_info;
	struct btrfs_path *path;
	struct extent_buffer *leaf;
	struct btrfs_file_extent_item *fi;
	struct btrfs_key key;
	struct btrfs_key found_key;
	u64 extent_start = 0;
	u64 extent_num_bytes = 0;
	u64 extent_offset = 0;
	u64 item_end = 0;
	u64 last_size = new_size;
	u32 found_type = (u8)-1;
	int found_extent;
	int del_item;
	int pending_del_nr = 0;
	int pending_del_slot = 0;
	int extent_type = -1;
	int ret;
	u64 ino = btrfs_ino(inode);
	u64 bytes_deleted = 0;
	bool be_nice = false;
	bool should_throttle = false;
	const u64 lock_start = ALIGN_DOWN(new_size, fs_info->sectorsize);
	struct extent_state *cached_state = NULL;

	BUG_ON(new_size > 0 && min_type != BTRFS_EXTENT_DATA_KEY);

	/*
	 * For non-free space inodes and non-shareable roots, we want to back
	 * off from time to time.  This means all inodes in subvolume roots,
	 * reloc roots, and data reloc roots.
	 */
	if (!btrfs_is_free_space_inode(inode) &&
	    test_bit(BTRFS_ROOT_SHAREABLE, &root->state))
		be_nice = true;

	path = btrfs_alloc_path();
	if (!path)
		return -ENOMEM;
	path->reada = READA_BACK;

	if (root->root_key.objectid != BTRFS_TREE_LOG_OBJECTID) {
		lock_extent_bits(&inode->io_tree, lock_start, (u64)-1,
				 &cached_state);

		/*
		 * We want to drop from the next block forward in case this
		 * new size is not block aligned since we will be keeping the
		 * last block of the extent just the way it is.
		 */
		btrfs_drop_extent_cache(inode, ALIGN(new_size,
					fs_info->sectorsize),
					(u64)-1, 0);
	}

	/*
	 * This function is also used to drop the items in the log tree before
	 * we relog the inode, so if root != BTRFS_I(inode)->root, it means
	 * it is used to drop the logged items. So we shouldn't kill the delayed
	 * items.
	 */
	if (min_type == 0 && root == inode->root)
		btrfs_kill_delayed_inode_items(inode);

	key.objectid = ino;
	key.offset = (u64)-1;
	key.type = (u8)-1;

search_again:
	/*
	 * with a 16K leaf size and 128MB extents, you can actually queue
	 * up a huge file in a single leaf.  Most of the time that
	 * bytes_deleted is > 0, it will be huge by the time we get here
	 */
	if (be_nice && bytes_deleted > SZ_32M &&
	    btrfs_should_end_transaction(trans)) {
		ret = -EAGAIN;
		goto out;
	}

	ret = btrfs_search_slot(trans, root, &key, path, -1, 1);
	if (ret < 0)
		goto out;

	if (ret > 0) {
		ret = 0;
		/* there are no items in the tree for us to truncate, we're
		 * done
		 */
		if (path->slots[0] == 0)
			goto out;
		path->slots[0]--;
	}

	while (1) {
		u64 clear_start = 0, clear_len = 0;

		fi = NULL;
		leaf = path->nodes[0];
		btrfs_item_key_to_cpu(leaf, &found_key, path->slots[0]);
		found_type = found_key.type;

		if (found_key.objectid != ino)
			break;

		if (found_type < min_type)
			break;

		item_end = found_key.offset;
		if (found_type == BTRFS_EXTENT_DATA_KEY) {
			fi = btrfs_item_ptr(leaf, path->slots[0],
					    struct btrfs_file_extent_item);
			extent_type = btrfs_file_extent_type(leaf, fi);
			if (extent_type != BTRFS_FILE_EXTENT_INLINE) {
				item_end +=
				    btrfs_file_extent_num_bytes(leaf, fi);

				trace_btrfs_truncate_show_fi_regular(
					inode, leaf, fi, found_key.offset);
			} else if (extent_type == BTRFS_FILE_EXTENT_INLINE) {
				item_end += btrfs_file_extent_ram_bytes(leaf,
									fi);

				trace_btrfs_truncate_show_fi_inline(
					inode, leaf, fi, path->slots[0],
					found_key.offset);
			}
			item_end--;
		}
		if (found_type > min_type) {
			del_item = 1;
		} else {
			if (item_end < new_size)
				break;
			if (found_key.offset >= new_size)
				del_item = 1;
			else
				del_item = 0;
		}
		found_extent = 0;
		/* FIXME, shrink the extent if the ref count is only 1 */
		if (found_type != BTRFS_EXTENT_DATA_KEY)
			goto delete;

		if (extent_type != BTRFS_FILE_EXTENT_INLINE) {
			u64 num_dec;

			clear_start = found_key.offset;
			extent_start = btrfs_file_extent_disk_bytenr(leaf, fi);
			if (!del_item) {
				u64 orig_num_bytes =
					btrfs_file_extent_num_bytes(leaf, fi);
				extent_num_bytes = ALIGN(new_size -
						found_key.offset,
						fs_info->sectorsize);
				clear_start = ALIGN(new_size, fs_info->sectorsize);
				btrfs_set_file_extent_num_bytes(leaf, fi,
							 extent_num_bytes);
				num_dec = (orig_num_bytes -
					   extent_num_bytes);
				if (test_bit(BTRFS_ROOT_SHAREABLE,
					     &root->state) &&
				    extent_start != 0)
					inode_sub_bytes(&inode->vfs_inode,
							num_dec);
				btrfs_mark_buffer_dirty(leaf);
			} else {
				extent_num_bytes =
					btrfs_file_extent_disk_num_bytes(leaf,
									 fi);
				extent_offset = found_key.offset -
					btrfs_file_extent_offset(leaf, fi);

				/* FIXME blocksize != 4096 */
				num_dec = btrfs_file_extent_num_bytes(leaf, fi);
				if (extent_start != 0) {
					found_extent = 1;
					if (test_bit(BTRFS_ROOT_SHAREABLE,
						     &root->state))
						inode_sub_bytes(&inode->vfs_inode,
								num_dec);
				}
			}
			clear_len = num_dec;
		} else if (extent_type == BTRFS_FILE_EXTENT_INLINE) {
			/*
			 * we can't truncate inline items that have had
			 * special encodings
			 */
			if (!del_item &&
			    btrfs_file_extent_encryption(leaf, fi) == 0 &&
			    btrfs_file_extent_other_encoding(leaf, fi) == 0 &&
			    btrfs_file_extent_compression(leaf, fi) == 0) {
				u32 size = (u32)(new_size - found_key.offset);

				btrfs_set_file_extent_ram_bytes(leaf, fi, size);
				size = btrfs_file_extent_calc_inline_size(size);
				btrfs_truncate_item(path, size, 1);
			} else if (!del_item) {
				/*
				 * We have to bail so the last_size is set to
				 * just before this extent.
				 */
				ret = NEED_TRUNCATE_BLOCK;
				break;
			} else {
				/*
				 * Inline extents are special, we just treat
				 * them as a full sector worth in the file
				 * extent tree just for simplicity sake.
				 */
				clear_len = fs_info->sectorsize;
			}

			if (test_bit(BTRFS_ROOT_SHAREABLE, &root->state))
				inode_sub_bytes(&inode->vfs_inode,
						item_end + 1 - new_size);
		}
delete:
		/*
		 * We use btrfs_truncate_inode_items() to clean up log trees for
		 * multiple fsyncs, and in this case we don't want to clear the
		 * file extent range because it's just the log.
		 */
		if (root == inode->root) {
			ret = btrfs_inode_clear_file_extent_range(inode,
						  clear_start, clear_len);
			if (ret) {
				btrfs_abort_transaction(trans, ret);
				break;
			}
		}

		if (del_item)
			last_size = found_key.offset;
		else
			last_size = new_size;
		if (del_item) {
			if (!pending_del_nr) {
				/* no pending yet, add ourselves */
				pending_del_slot = path->slots[0];
				pending_del_nr = 1;
			} else if (pending_del_nr &&
				   path->slots[0] + 1 == pending_del_slot) {
				/* hop on the pending chunk */
				pending_del_nr++;
				pending_del_slot = path->slots[0];
			} else {
				BUG();
			}
		} else {
			break;
		}
		should_throttle = false;

		if (found_extent &&
		    root->root_key.objectid != BTRFS_TREE_LOG_OBJECTID) {
			struct btrfs_ref ref = { 0 };

			bytes_deleted += extent_num_bytes;

			btrfs_init_generic_ref(&ref, BTRFS_DROP_DELAYED_REF,
					extent_start, extent_num_bytes, 0);
			ref.real_root = root->root_key.objectid;
			btrfs_init_data_ref(&ref, btrfs_header_owner(leaf),
					ino, extent_offset);
			ret = btrfs_free_extent(trans, &ref);
			if (ret) {
				btrfs_abort_transaction(trans, ret);
				break;
			}
			if (be_nice) {
				if (btrfs_should_throttle_delayed_refs(trans))
					should_throttle = true;
			}
		}

		if (found_type == BTRFS_INODE_ITEM_KEY)
			break;

		if (path->slots[0] == 0 ||
		    path->slots[0] != pending_del_slot ||
		    should_throttle) {
			if (pending_del_nr) {
				ret = btrfs_del_items(trans, root, path,
						pending_del_slot,
						pending_del_nr);
				if (ret) {
					btrfs_abort_transaction(trans, ret);
					break;
				}
				pending_del_nr = 0;
			}
			btrfs_release_path(path);

			/*
			 * We can generate a lot of delayed refs, so we need to
			 * throttle every once and a while and make sure we're
			 * adding enough space to keep up with the work we are
			 * generating.  Since we hold a transaction here we
			 * can't flush, and we don't want to FLUSH_LIMIT because
			 * we could have generated too many delayed refs to
			 * actually allocate, so just bail if we're short and
			 * let the normal reservation dance happen higher up.
			 */
			if (should_throttle) {
				ret = btrfs_delayed_refs_rsv_refill(fs_info,
							BTRFS_RESERVE_NO_FLUSH);
				if (ret) {
					ret = -EAGAIN;
					break;
				}
			}
			goto search_again;
		} else {
			path->slots[0]--;
		}
	}
out:
	if (ret >= 0 && pending_del_nr) {
		int err;

		err = btrfs_del_items(trans, root, path, pending_del_slot,
				      pending_del_nr);
		if (err) {
			btrfs_abort_transaction(trans, err);
			ret = err;
		}
	}
	if (root->root_key.objectid != BTRFS_TREE_LOG_OBJECTID) {
		ASSERT(last_size >= new_size);
		if (!ret && last_size > new_size)
			last_size = new_size;
		btrfs_inode_safe_disk_i_size_write(inode, last_size);
		unlock_extent_cached(&inode->io_tree, lock_start, (u64)-1,
				     &cached_state);
	}

	btrfs_free_path(path);
	return ret;
}

/*
 * btrfs_truncate_block - read, zero a chunk and write a block
 * @inode - inode that we're zeroing
 * @from - the offset to start zeroing
 * @len - the length to zero, 0 to zero the entire range respective to the
 *	offset
 * @front - zero up to the offset instead of from the offset on
 *
 * This will find the block for the "from" offset and cow the block and zero the
 * part we want to zero.  This is used with truncate and hole punching.
 */
int btrfs_truncate_block(struct btrfs_inode *inode, loff_t from, loff_t len,
			 int front)
{
	struct btrfs_fs_info *fs_info = inode->root->fs_info;
	struct address_space *mapping = inode->vfs_inode.i_mapping;
	struct extent_io_tree *io_tree = &inode->io_tree;
	struct btrfs_ordered_extent *ordered;
	struct extent_state *cached_state = NULL;
	struct extent_changeset *data_reserved = NULL;
	char *kaddr;
	bool only_release_metadata = false;
	u32 blocksize = fs_info->sectorsize;
	pgoff_t index = from >> PAGE_SHIFT;
	unsigned offset = from & (blocksize - 1);
	struct page *page;
	gfp_t mask = btrfs_alloc_write_mask(mapping);
	size_t write_bytes = blocksize;
	int ret = 0;
	u64 block_start;
	u64 block_end;

	if (IS_ALIGNED(offset, blocksize) &&
	    (!len || IS_ALIGNED(len, blocksize)))
		goto out;

	block_start = round_down(from, blocksize);
	block_end = block_start + blocksize - 1;

	ret = btrfs_check_data_free_space(inode, &data_reserved, block_start,
					  blocksize);
	if (ret < 0) {
		if (btrfs_check_nocow_lock(inode, block_start, &write_bytes) > 0) {
			/* For nocow case, no need to reserve data space */
			only_release_metadata = true;
		} else {
			goto out;
		}
	}
	ret = btrfs_delalloc_reserve_metadata(inode, blocksize);
	if (ret < 0) {
		if (!only_release_metadata)
			btrfs_free_reserved_data_space(inode, data_reserved,
						       block_start, blocksize);
		goto out;
	}
again:
	page = find_or_create_page(mapping, index, mask);
	if (!page) {
		btrfs_delalloc_release_space(inode, data_reserved, block_start,
					     blocksize, true);
		btrfs_delalloc_release_extents(inode, blocksize);
		ret = -ENOMEM;
		goto out;
	}

	if (!PageUptodate(page)) {
		ret = btrfs_readpage(NULL, page);
		lock_page(page);
		if (page->mapping != mapping) {
			unlock_page(page);
			put_page(page);
			goto again;
		}
		if (!PageUptodate(page)) {
			ret = -EIO;
			goto out_unlock;
		}
	}
	wait_on_page_writeback(page);

	lock_extent_bits(io_tree, block_start, block_end, &cached_state);
	set_page_extent_mapped(page);

	ordered = btrfs_lookup_ordered_extent(inode, block_start);
	if (ordered) {
		unlock_extent_cached(io_tree, block_start, block_end,
				     &cached_state);
		unlock_page(page);
		put_page(page);
		btrfs_start_ordered_extent(ordered, 1);
		btrfs_put_ordered_extent(ordered);
		goto again;
	}

	clear_extent_bit(&inode->io_tree, block_start, block_end,
			 EXTENT_DELALLOC | EXTENT_DO_ACCOUNTING | EXTENT_DEFRAG,
			 0, 0, &cached_state);

	ret = btrfs_set_extent_delalloc(inode, block_start, block_end, 0,
					&cached_state);
	if (ret) {
		unlock_extent_cached(io_tree, block_start, block_end,
				     &cached_state);
		goto out_unlock;
	}

	if (offset != blocksize) {
		if (!len)
			len = blocksize - offset;
		kaddr = kmap(page);
		if (front)
			memset(kaddr + (block_start - page_offset(page)),
				0, offset);
		else
			memset(kaddr + (block_start - page_offset(page)) +  offset,
				0, len);
		flush_dcache_page(page);
		kunmap(page);
	}
	ClearPageChecked(page);
	set_page_dirty(page);
	unlock_extent_cached(io_tree, block_start, block_end, &cached_state);

	if (only_release_metadata)
		set_extent_bit(&inode->io_tree, block_start, block_end,
			       EXTENT_NORESERVE, 0, NULL, NULL, GFP_NOFS, NULL);

out_unlock:
	if (ret) {
		if (only_release_metadata)
			btrfs_delalloc_release_metadata(inode, blocksize, true);
		else
			btrfs_delalloc_release_space(inode, data_reserved,
					block_start, blocksize, true);
	}
	btrfs_delalloc_release_extents(inode, blocksize);
	unlock_page(page);
	put_page(page);
out:
	if (only_release_metadata)
		btrfs_check_nocow_unlock(inode);
	extent_changeset_free(data_reserved);
	return ret;
}

static int maybe_insert_hole(struct btrfs_root *root, struct btrfs_inode *inode,
			     u64 offset, u64 len)
{
	struct btrfs_fs_info *fs_info = root->fs_info;
	struct btrfs_trans_handle *trans;
	struct btrfs_drop_extents_args drop_args = { 0 };
	int ret;

	/*
	 * Still need to make sure the inode looks like it's been updated so
	 * that any holes get logged if we fsync.
	 */
	if (btrfs_fs_incompat(fs_info, NO_HOLES)) {
		inode->last_trans = fs_info->generation;
		inode->last_sub_trans = root->log_transid;
		inode->last_log_commit = root->last_log_commit;
		return 0;
	}

	/*
	 * 1 - for the one we're dropping
	 * 1 - for the one we're adding
	 * 1 - for updating the inode.
	 */
	trans = btrfs_start_transaction(root, 3);
	if (IS_ERR(trans))
		return PTR_ERR(trans);

	drop_args.start = offset;
	drop_args.end = offset + len;
	drop_args.drop_cache = true;

	ret = btrfs_drop_extents(trans, root, inode, &drop_args);
	if (ret) {
		btrfs_abort_transaction(trans, ret);
		btrfs_end_transaction(trans);
		return ret;
	}

	ret = btrfs_insert_file_extent(trans, root, btrfs_ino(inode),
			offset, 0, 0, len, 0, len, 0, 0, 0);
	if (ret) {
		btrfs_abort_transaction(trans, ret);
	} else {
		btrfs_update_inode_bytes(inode, 0, drop_args.bytes_found);
		btrfs_update_inode(trans, root, inode);
	}
	btrfs_end_transaction(trans);
	return ret;
}

/*
 * This function puts in dummy file extents for the area we're creating a hole
 * for.  So if we are truncating this file to a larger size we need to insert
 * these file extents so that btrfs_get_extent will return a EXTENT_MAP_HOLE for
 * the range between oldsize and size
 */
int btrfs_cont_expand(struct btrfs_inode *inode, loff_t oldsize, loff_t size)
{
	struct btrfs_root *root = inode->root;
	struct btrfs_fs_info *fs_info = root->fs_info;
	struct extent_io_tree *io_tree = &inode->io_tree;
	struct extent_map *em = NULL;
	struct extent_state *cached_state = NULL;
	struct extent_map_tree *em_tree = &inode->extent_tree;
	u64 hole_start = ALIGN(oldsize, fs_info->sectorsize);
	u64 block_end = ALIGN(size, fs_info->sectorsize);
	u64 last_byte;
	u64 cur_offset;
	u64 hole_size;
	int err = 0;

	/*
	 * If our size started in the middle of a block we need to zero out the
	 * rest of the block before we expand the i_size, otherwise we could
	 * expose stale data.
	 */
	err = btrfs_truncate_block(inode, oldsize, 0, 0);
	if (err)
		return err;

	if (size <= hole_start)
		return 0;

	btrfs_lock_and_flush_ordered_range(inode, hole_start, block_end - 1,
					   &cached_state);
	cur_offset = hole_start;
	while (1) {
		em = btrfs_get_extent(inode, NULL, 0, cur_offset,
				      block_end - cur_offset);
		if (IS_ERR(em)) {
			err = PTR_ERR(em);
			em = NULL;
			break;
		}
		last_byte = min(extent_map_end(em), block_end);
		last_byte = ALIGN(last_byte, fs_info->sectorsize);
		hole_size = last_byte - cur_offset;

		if (!test_bit(EXTENT_FLAG_PREALLOC, &em->flags)) {
			struct extent_map *hole_em;

			err = maybe_insert_hole(root, inode, cur_offset,
						hole_size);
			if (err)
				break;

			err = btrfs_inode_set_file_extent_range(inode,
							cur_offset, hole_size);
			if (err)
				break;

			btrfs_drop_extent_cache(inode, cur_offset,
						cur_offset + hole_size - 1, 0);
			hole_em = alloc_extent_map();
			if (!hole_em) {
				set_bit(BTRFS_INODE_NEEDS_FULL_SYNC,
					&inode->runtime_flags);
				goto next;
			}
			hole_em->start = cur_offset;
			hole_em->len = hole_size;
			hole_em->orig_start = cur_offset;

			hole_em->block_start = EXTENT_MAP_HOLE;
			hole_em->block_len = 0;
			hole_em->orig_block_len = 0;
			hole_em->ram_bytes = hole_size;
			hole_em->compress_type = BTRFS_COMPRESS_NONE;
			hole_em->generation = fs_info->generation;

			while (1) {
				write_lock(&em_tree->lock);
				err = add_extent_mapping(em_tree, hole_em, 1);
				write_unlock(&em_tree->lock);
				if (err != -EEXIST)
					break;
				btrfs_drop_extent_cache(inode, cur_offset,
							cur_offset +
							hole_size - 1, 0);
			}
			free_extent_map(hole_em);
		} else {
			err = btrfs_inode_set_file_extent_range(inode,
							cur_offset, hole_size);
			if (err)
				break;
		}
next:
		free_extent_map(em);
		em = NULL;
		cur_offset = last_byte;
		if (cur_offset >= block_end)
			break;
	}
	free_extent_map(em);
	unlock_extent_cached(io_tree, hole_start, block_end - 1, &cached_state);
	return err;
}

static int btrfs_setsize(struct inode *inode, struct iattr *attr)
{
	struct btrfs_root *root = BTRFS_I(inode)->root;
	struct btrfs_trans_handle *trans;
	loff_t oldsize = i_size_read(inode);
	loff_t newsize = attr->ia_size;
	int mask = attr->ia_valid;
	int ret;

	/*
	 * The regular truncate() case without ATTR_CTIME and ATTR_MTIME is a
	 * special case where we need to update the times despite not having
	 * these flags set.  For all other operations the VFS set these flags
	 * explicitly if it wants a timestamp update.
	 */
	if (newsize != oldsize) {
		inode_inc_iversion(inode);
		if (!(mask & (ATTR_CTIME | ATTR_MTIME)))
			inode->i_ctime = inode->i_mtime =
				current_time(inode);
	}

	if (newsize > oldsize) {
		/*
		 * Don't do an expanding truncate while snapshotting is ongoing.
		 * This is to ensure the snapshot captures a fully consistent
		 * state of this file - if the snapshot captures this expanding
		 * truncation, it must capture all writes that happened before
		 * this truncation.
		 */
		btrfs_drew_write_lock(&root->snapshot_lock);
		ret = btrfs_cont_expand(BTRFS_I(inode), oldsize, newsize);
		if (ret) {
			btrfs_drew_write_unlock(&root->snapshot_lock);
			return ret;
		}

		trans = btrfs_start_transaction(root, 1);
		if (IS_ERR(trans)) {
			btrfs_drew_write_unlock(&root->snapshot_lock);
			return PTR_ERR(trans);
		}

		i_size_write(inode, newsize);
		btrfs_inode_safe_disk_i_size_write(BTRFS_I(inode), 0);
		pagecache_isize_extended(inode, oldsize, newsize);
		ret = btrfs_update_inode(trans, root, BTRFS_I(inode));
		btrfs_drew_write_unlock(&root->snapshot_lock);
		btrfs_end_transaction(trans);
	} else {

		/*
		 * We're truncating a file that used to have good data down to
		 * zero. Make sure any new writes to the file get on disk
		 * on close.
		 */
		if (newsize == 0)
			set_bit(BTRFS_INODE_FLUSH_ON_CLOSE,
				&BTRFS_I(inode)->runtime_flags);

		truncate_setsize(inode, newsize);

		inode_dio_wait(inode);

		ret = btrfs_truncate(inode, newsize == oldsize);
		if (ret && inode->i_nlink) {
			int err;

			/*
			 * Truncate failed, so fix up the in-memory size. We
			 * adjusted disk_i_size down as we removed extents, so
			 * wait for disk_i_size to be stable and then update the
			 * in-memory size to match.
			 */
			err = btrfs_wait_ordered_range(inode, 0, (u64)-1);
			if (err)
				return err;
			i_size_write(inode, BTRFS_I(inode)->disk_i_size);
		}
	}

	return ret;
}

static int btrfs_setattr(struct dentry *dentry, struct iattr *attr)
{
	struct inode *inode = d_inode(dentry);
	struct btrfs_root *root = BTRFS_I(inode)->root;
	int err;

	if (btrfs_root_readonly(root))
		return -EROFS;

	err = setattr_prepare(dentry, attr);
	if (err)
		return err;

	if (S_ISREG(inode->i_mode) && (attr->ia_valid & ATTR_SIZE)) {
		err = btrfs_setsize(inode, attr);
		if (err)
			return err;
	}

	if (attr->ia_valid) {
		setattr_copy(inode, attr);
		inode_inc_iversion(inode);
		err = btrfs_dirty_inode(inode);

		if (!err && attr->ia_valid & ATTR_MODE)
			err = posix_acl_chmod(inode, inode->i_mode);
	}

	return err;
}

/*
 * While truncating the inode pages during eviction, we get the VFS calling
 * btrfs_invalidatepage() against each page of the inode. This is slow because
 * the calls to btrfs_invalidatepage() result in a huge amount of calls to
 * lock_extent_bits() and clear_extent_bit(), which keep merging and splitting
 * extent_state structures over and over, wasting lots of time.
 *
 * Therefore if the inode is being evicted, let btrfs_invalidatepage() skip all
 * those expensive operations on a per page basis and do only the ordered io
 * finishing, while we release here the extent_map and extent_state structures,
 * without the excessive merging and splitting.
 */
static void evict_inode_truncate_pages(struct inode *inode)
{
	struct extent_io_tree *io_tree = &BTRFS_I(inode)->io_tree;
	struct extent_map_tree *map_tree = &BTRFS_I(inode)->extent_tree;
	struct rb_node *node;

	ASSERT(inode->i_state & I_FREEING);
	truncate_inode_pages_final(&inode->i_data);

	write_lock(&map_tree->lock);
	while (!RB_EMPTY_ROOT(&map_tree->map.rb_root)) {
		struct extent_map *em;

		node = rb_first_cached(&map_tree->map);
		em = rb_entry(node, struct extent_map, rb_node);
		clear_bit(EXTENT_FLAG_PINNED, &em->flags);
		clear_bit(EXTENT_FLAG_LOGGING, &em->flags);
		remove_extent_mapping(map_tree, em);
		free_extent_map(em);
		if (need_resched()) {
			write_unlock(&map_tree->lock);
			cond_resched();
			write_lock(&map_tree->lock);
		}
	}
	write_unlock(&map_tree->lock);

	/*
	 * Keep looping until we have no more ranges in the io tree.
	 * We can have ongoing bios started by readahead that have
	 * their endio callback (extent_io.c:end_bio_extent_readpage)
	 * still in progress (unlocked the pages in the bio but did not yet
	 * unlocked the ranges in the io tree). Therefore this means some
	 * ranges can still be locked and eviction started because before
	 * submitting those bios, which are executed by a separate task (work
	 * queue kthread), inode references (inode->i_count) were not taken
	 * (which would be dropped in the end io callback of each bio).
	 * Therefore here we effectively end up waiting for those bios and
	 * anyone else holding locked ranges without having bumped the inode's
	 * reference count - if we don't do it, when they access the inode's
	 * io_tree to unlock a range it may be too late, leading to an
	 * use-after-free issue.
	 */
	spin_lock(&io_tree->lock);
	while (!RB_EMPTY_ROOT(&io_tree->state)) {
		struct extent_state *state;
		struct extent_state *cached_state = NULL;
		u64 start;
		u64 end;
		unsigned state_flags;

		node = rb_first(&io_tree->state);
		state = rb_entry(node, struct extent_state, rb_node);
		start = state->start;
		end = state->end;
		state_flags = state->state;
		spin_unlock(&io_tree->lock);

		lock_extent_bits(io_tree, start, end, &cached_state);

		/*
		 * If still has DELALLOC flag, the extent didn't reach disk,
		 * and its reserved space won't be freed by delayed_ref.
		 * So we need to free its reserved space here.
		 * (Refer to comment in btrfs_invalidatepage, case 2)
		 *
		 * Note, end is the bytenr of last byte, so we need + 1 here.
		 */
		if (state_flags & EXTENT_DELALLOC)
			btrfs_qgroup_free_data(BTRFS_I(inode), NULL, start,
					       end - start + 1);

		clear_extent_bit(io_tree, start, end,
				 EXTENT_LOCKED | EXTENT_DELALLOC |
				 EXTENT_DO_ACCOUNTING | EXTENT_DEFRAG, 1, 1,
				 &cached_state);

		cond_resched();
		spin_lock(&io_tree->lock);
	}
	spin_unlock(&io_tree->lock);
}

static struct btrfs_trans_handle *evict_refill_and_join(struct btrfs_root *root,
							struct btrfs_block_rsv *rsv)
{
	struct btrfs_fs_info *fs_info = root->fs_info;
	struct btrfs_block_rsv *global_rsv = &fs_info->global_block_rsv;
	struct btrfs_trans_handle *trans;
	u64 delayed_refs_extra = btrfs_calc_insert_metadata_size(fs_info, 1);
	int ret;

	/*
	 * Eviction should be taking place at some place safe because of our
	 * delayed iputs.  However the normal flushing code will run delayed
	 * iputs, so we cannot use FLUSH_ALL otherwise we'll deadlock.
	 *
	 * We reserve the delayed_refs_extra here again because we can't use
	 * btrfs_start_transaction(root, 0) for the same deadlocky reason as
	 * above.  We reserve our extra bit here because we generate a ton of
	 * delayed refs activity by truncating.
	 *
	 * If we cannot make our reservation we'll attempt to steal from the
	 * global reserve, because we really want to be able to free up space.
	 */
	ret = btrfs_block_rsv_refill(root, rsv, rsv->size + delayed_refs_extra,
				     BTRFS_RESERVE_FLUSH_EVICT);
	if (ret) {
		/*
		 * Try to steal from the global reserve if there is space for
		 * it.
		 */
		if (btrfs_check_space_for_delayed_refs(fs_info) ||
		    btrfs_block_rsv_migrate(global_rsv, rsv, rsv->size, 0)) {
			btrfs_warn(fs_info,
				   "could not allocate space for delete; will truncate on mount");
			return ERR_PTR(-ENOSPC);
		}
		delayed_refs_extra = 0;
	}

	trans = btrfs_join_transaction(root);
	if (IS_ERR(trans))
		return trans;

	if (delayed_refs_extra) {
		trans->block_rsv = &fs_info->trans_block_rsv;
		trans->bytes_reserved = delayed_refs_extra;
		btrfs_block_rsv_migrate(rsv, trans->block_rsv,
					delayed_refs_extra, 1);
	}
	return trans;
}

void btrfs_evict_inode(struct inode *inode)
{
	struct btrfs_fs_info *fs_info = btrfs_sb(inode->i_sb);
	struct btrfs_trans_handle *trans;
	struct btrfs_root *root = BTRFS_I(inode)->root;
	struct btrfs_block_rsv *rsv;
	int ret;

	trace_btrfs_inode_evict(inode);

	if (!root) {
		clear_inode(inode);
		return;
	}

	evict_inode_truncate_pages(inode);

	if (inode->i_nlink &&
	    ((btrfs_root_refs(&root->root_item) != 0 &&
	      root->root_key.objectid != BTRFS_ROOT_TREE_OBJECTID) ||
	     btrfs_is_free_space_inode(BTRFS_I(inode))))
		goto no_delete;

	if (is_bad_inode(inode))
		goto no_delete;

	btrfs_free_io_failure_record(BTRFS_I(inode), 0, (u64)-1);

	if (test_bit(BTRFS_FS_LOG_RECOVERING, &fs_info->flags))
		goto no_delete;

	if (inode->i_nlink > 0) {
		BUG_ON(btrfs_root_refs(&root->root_item) != 0 &&
		       root->root_key.objectid != BTRFS_ROOT_TREE_OBJECTID);
		goto no_delete;
	}

	ret = btrfs_commit_inode_delayed_inode(BTRFS_I(inode));
	if (ret)
		goto no_delete;

	rsv = btrfs_alloc_block_rsv(fs_info, BTRFS_BLOCK_RSV_TEMP);
	if (!rsv)
		goto no_delete;
	rsv->size = btrfs_calc_metadata_size(fs_info, 1);
	rsv->failfast = 1;

	btrfs_i_size_write(BTRFS_I(inode), 0);

	while (1) {
		trans = evict_refill_and_join(root, rsv);
		if (IS_ERR(trans))
			goto free_rsv;

		trans->block_rsv = rsv;

		ret = btrfs_truncate_inode_items(trans, root, BTRFS_I(inode),
						 0, 0);
		trans->block_rsv = &fs_info->trans_block_rsv;
		btrfs_end_transaction(trans);
		btrfs_btree_balance_dirty(fs_info);
		if (ret && ret != -ENOSPC && ret != -EAGAIN)
			goto free_rsv;
		else if (!ret)
			break;
	}

	/*
	 * Errors here aren't a big deal, it just means we leave orphan items in
	 * the tree. They will be cleaned up on the next mount. If the inode
	 * number gets reused, cleanup deletes the orphan item without doing
	 * anything, and unlink reuses the existing orphan item.
	 *
	 * If it turns out that we are dropping too many of these, we might want
	 * to add a mechanism for retrying these after a commit.
	 */
	trans = evict_refill_and_join(root, rsv);
	if (!IS_ERR(trans)) {
		trans->block_rsv = rsv;
		btrfs_orphan_del(trans, BTRFS_I(inode));
		trans->block_rsv = &fs_info->trans_block_rsv;
		btrfs_end_transaction(trans);
	}

	if (!(root == fs_info->tree_root ||
	      root->root_key.objectid == BTRFS_TREE_RELOC_OBJECTID))
		btrfs_return_ino(root, btrfs_ino(BTRFS_I(inode)));

free_rsv:
	btrfs_free_block_rsv(fs_info, rsv);
no_delete:
	/*
	 * If we didn't successfully delete, the orphan item will still be in
	 * the tree and we'll retry on the next mount. Again, we might also want
	 * to retry these periodically in the future.
	 */
	btrfs_remove_delayed_node(BTRFS_I(inode));
	clear_inode(inode);
}

/*
 * Return the key found in the dir entry in the location pointer, fill @type
 * with BTRFS_FT_*, and return 0.
 *
 * If no dir entries were found, returns -ENOENT.
 * If found a corrupted location in dir entry, returns -EUCLEAN.
 */
static int btrfs_inode_by_name(struct inode *dir, struct dentry *dentry,
			       struct btrfs_key *location, u8 *type)
{
	const char *name = dentry->d_name.name;
	int namelen = dentry->d_name.len;
	struct btrfs_dir_item *di;
	struct btrfs_path *path;
	struct btrfs_root *root = BTRFS_I(dir)->root;
	int ret = 0;

	path = btrfs_alloc_path();
	if (!path)
		return -ENOMEM;

	di = btrfs_lookup_dir_item(NULL, root, path, btrfs_ino(BTRFS_I(dir)),
			name, namelen, 0);
	if (IS_ERR_OR_NULL(di)) {
		ret = di ? PTR_ERR(di) : -ENOENT;
		goto out;
	}

	btrfs_dir_item_key_to_cpu(path->nodes[0], di, location);
	if (location->type != BTRFS_INODE_ITEM_KEY &&
	    location->type != BTRFS_ROOT_ITEM_KEY) {
		ret = -EUCLEAN;
		btrfs_warn(root->fs_info,
"%s gets something invalid in DIR_ITEM (name %s, directory ino %llu, location(%llu %u %llu))",
			   __func__, name, btrfs_ino(BTRFS_I(dir)),
			   location->objectid, location->type, location->offset);
	}
	if (!ret)
		*type = btrfs_dir_type(path->nodes[0], di);
out:
	btrfs_free_path(path);
	return ret;
}

/*
 * when we hit a tree root in a directory, the btrfs part of the inode
 * needs to be changed to reflect the root directory of the tree root.  This
 * is kind of like crossing a mount point.
 */
static int fixup_tree_root_location(struct btrfs_fs_info *fs_info,
				    struct inode *dir,
				    struct dentry *dentry,
				    struct btrfs_key *location,
				    struct btrfs_root **sub_root)
{
	struct btrfs_path *path;
	struct btrfs_root *new_root;
	struct btrfs_root_ref *ref;
	struct extent_buffer *leaf;
	struct btrfs_key key;
	int ret;
	int err = 0;

	path = btrfs_alloc_path();
	if (!path) {
		err = -ENOMEM;
		goto out;
	}

	err = -ENOENT;
	key.objectid = BTRFS_I(dir)->root->root_key.objectid;
	key.type = BTRFS_ROOT_REF_KEY;
	key.offset = location->objectid;

	ret = btrfs_search_slot(NULL, fs_info->tree_root, &key, path, 0, 0);
	if (ret) {
		if (ret < 0)
			err = ret;
		goto out;
	}

	leaf = path->nodes[0];
	ref = btrfs_item_ptr(leaf, path->slots[0], struct btrfs_root_ref);
	if (btrfs_root_ref_dirid(leaf, ref) != btrfs_ino(BTRFS_I(dir)) ||
	    btrfs_root_ref_name_len(leaf, ref) != dentry->d_name.len)
		goto out;

	ret = memcmp_extent_buffer(leaf, dentry->d_name.name,
				   (unsigned long)(ref + 1),
				   dentry->d_name.len);
	if (ret)
		goto out;

	btrfs_release_path(path);

	new_root = btrfs_get_fs_root(fs_info, location->objectid, true);
	if (IS_ERR(new_root)) {
		err = PTR_ERR(new_root);
		goto out;
	}

	*sub_root = new_root;
	location->objectid = btrfs_root_dirid(&new_root->root_item);
	location->type = BTRFS_INODE_ITEM_KEY;
	location->offset = 0;
	err = 0;
out:
	btrfs_free_path(path);
	return err;
}

static void inode_tree_add(struct inode *inode)
{
	struct btrfs_root *root = BTRFS_I(inode)->root;
	struct btrfs_inode *entry;
	struct rb_node **p;
	struct rb_node *parent;
	struct rb_node *new = &BTRFS_I(inode)->rb_node;
	u64 ino = btrfs_ino(BTRFS_I(inode));

	if (inode_unhashed(inode))
		return;
	parent = NULL;
	spin_lock(&root->inode_lock);
	p = &root->inode_tree.rb_node;
	while (*p) {
		parent = *p;
		entry = rb_entry(parent, struct btrfs_inode, rb_node);

		if (ino < btrfs_ino(entry))
			p = &parent->rb_left;
		else if (ino > btrfs_ino(entry))
			p = &parent->rb_right;
		else {
			WARN_ON(!(entry->vfs_inode.i_state &
				  (I_WILL_FREE | I_FREEING)));
			rb_replace_node(parent, new, &root->inode_tree);
			RB_CLEAR_NODE(parent);
			spin_unlock(&root->inode_lock);
			return;
		}
	}
	rb_link_node(new, parent, p);
	rb_insert_color(new, &root->inode_tree);
	spin_unlock(&root->inode_lock);
}

static void inode_tree_del(struct btrfs_inode *inode)
{
	struct btrfs_root *root = inode->root;
	int empty = 0;

	spin_lock(&root->inode_lock);
	if (!RB_EMPTY_NODE(&inode->rb_node)) {
		rb_erase(&inode->rb_node, &root->inode_tree);
		RB_CLEAR_NODE(&inode->rb_node);
		empty = RB_EMPTY_ROOT(&root->inode_tree);
	}
	spin_unlock(&root->inode_lock);

	if (empty && btrfs_root_refs(&root->root_item) == 0) {
		spin_lock(&root->inode_lock);
		empty = RB_EMPTY_ROOT(&root->inode_tree);
		spin_unlock(&root->inode_lock);
		if (empty)
			btrfs_add_dead_root(root);
	}
}


static int btrfs_init_locked_inode(struct inode *inode, void *p)
{
	struct btrfs_iget_args *args = p;

	inode->i_ino = args->ino;
	BTRFS_I(inode)->location.objectid = args->ino;
	BTRFS_I(inode)->location.type = BTRFS_INODE_ITEM_KEY;
	BTRFS_I(inode)->location.offset = 0;
	BTRFS_I(inode)->root = btrfs_grab_root(args->root);
	BUG_ON(args->root && !BTRFS_I(inode)->root);
	return 0;
}

static int btrfs_find_actor(struct inode *inode, void *opaque)
{
	struct btrfs_iget_args *args = opaque;

	return args->ino == BTRFS_I(inode)->location.objectid &&
		args->root == BTRFS_I(inode)->root;
}

static struct inode *btrfs_iget_locked(struct super_block *s, u64 ino,
				       struct btrfs_root *root)
{
	struct inode *inode;
	struct btrfs_iget_args args;
	unsigned long hashval = btrfs_inode_hash(ino, root);

	args.ino = ino;
	args.root = root;

	inode = iget5_locked(s, hashval, btrfs_find_actor,
			     btrfs_init_locked_inode,
			     (void *)&args);
	return inode;
}

/*
 * Get an inode object given its inode number and corresponding root.
 * Path can be preallocated to prevent recursing back to iget through
 * allocator. NULL is also valid but may require an additional allocation
 * later.
 */
struct inode *btrfs_iget_path(struct super_block *s, u64 ino,
			      struct btrfs_root *root, struct btrfs_path *path)
{
	struct inode *inode;

	inode = btrfs_iget_locked(s, ino, root);
	if (!inode)
		return ERR_PTR(-ENOMEM);

	if (inode->i_state & I_NEW) {
		int ret;

		ret = btrfs_read_locked_inode(inode, path);
		if (!ret) {
			inode_tree_add(inode);
			unlock_new_inode(inode);
		} else {
			iget_failed(inode);
			/*
			 * ret > 0 can come from btrfs_search_slot called by
			 * btrfs_read_locked_inode, this means the inode item
			 * was not found.
			 */
			if (ret > 0)
				ret = -ENOENT;
			inode = ERR_PTR(ret);
		}
	}

	return inode;
}

struct inode *btrfs_iget(struct super_block *s, u64 ino, struct btrfs_root *root)
{
	return btrfs_iget_path(s, ino, root, NULL);
}

static struct inode *new_simple_dir(struct super_block *s,
				    struct btrfs_key *key,
				    struct btrfs_root *root)
{
	struct inode *inode = new_inode(s);

	if (!inode)
		return ERR_PTR(-ENOMEM);

	BTRFS_I(inode)->root = btrfs_grab_root(root);
	memcpy(&BTRFS_I(inode)->location, key, sizeof(*key));
	set_bit(BTRFS_INODE_DUMMY, &BTRFS_I(inode)->runtime_flags);

	inode->i_ino = BTRFS_EMPTY_SUBVOL_DIR_OBJECTID;
	/*
	 * We only need lookup, the rest is read-only and there's no inode
	 * associated with the dentry
	 */
	inode->i_op = &simple_dir_inode_operations;
	inode->i_opflags &= ~IOP_XATTR;
	inode->i_fop = &simple_dir_operations;
	inode->i_mode = S_IFDIR | S_IRUGO | S_IWUSR | S_IXUGO;
	inode->i_mtime = current_time(inode);
	inode->i_atime = inode->i_mtime;
	inode->i_ctime = inode->i_mtime;
	BTRFS_I(inode)->i_otime = inode->i_mtime;

	return inode;
}

static inline u8 btrfs_inode_type(struct inode *inode)
{
	/*
	 * Compile-time asserts that generic FT_* types still match
	 * BTRFS_FT_* types
	 */
	BUILD_BUG_ON(BTRFS_FT_UNKNOWN != FT_UNKNOWN);
	BUILD_BUG_ON(BTRFS_FT_REG_FILE != FT_REG_FILE);
	BUILD_BUG_ON(BTRFS_FT_DIR != FT_DIR);
	BUILD_BUG_ON(BTRFS_FT_CHRDEV != FT_CHRDEV);
	BUILD_BUG_ON(BTRFS_FT_BLKDEV != FT_BLKDEV);
	BUILD_BUG_ON(BTRFS_FT_FIFO != FT_FIFO);
	BUILD_BUG_ON(BTRFS_FT_SOCK != FT_SOCK);
	BUILD_BUG_ON(BTRFS_FT_SYMLINK != FT_SYMLINK);

	return fs_umode_to_ftype(inode->i_mode);
}

struct inode *btrfs_lookup_dentry(struct inode *dir, struct dentry *dentry)
{
	struct btrfs_fs_info *fs_info = btrfs_sb(dir->i_sb);
	struct inode *inode;
	struct btrfs_root *root = BTRFS_I(dir)->root;
	struct btrfs_root *sub_root = root;
	struct btrfs_key location;
	u8 di_type = 0;
	int ret = 0;

	if (dentry->d_name.len > BTRFS_NAME_LEN)
		return ERR_PTR(-ENAMETOOLONG);

	ret = btrfs_inode_by_name(dir, dentry, &location, &di_type);
	if (ret < 0)
		return ERR_PTR(ret);

	if (location.type == BTRFS_INODE_ITEM_KEY) {
		inode = btrfs_iget(dir->i_sb, location.objectid, root);
		if (IS_ERR(inode))
			return inode;

		/* Do extra check against inode mode with di_type */
		if (btrfs_inode_type(inode) != di_type) {
			btrfs_crit(fs_info,
"inode mode mismatch with dir: inode mode=0%o btrfs type=%u dir type=%u",
				  inode->i_mode, btrfs_inode_type(inode),
				  di_type);
			iput(inode);
			return ERR_PTR(-EUCLEAN);
		}
		return inode;
	}

	ret = fixup_tree_root_location(fs_info, dir, dentry,
				       &location, &sub_root);
	if (ret < 0) {
		if (ret != -ENOENT)
			inode = ERR_PTR(ret);
		else
			inode = new_simple_dir(dir->i_sb, &location, sub_root);
	} else {
		inode = btrfs_iget(dir->i_sb, location.objectid, sub_root);
	}
	if (root != sub_root)
		btrfs_put_root(sub_root);

	if (!IS_ERR(inode) && root != sub_root) {
		down_read(&fs_info->cleanup_work_sem);
		if (!sb_rdonly(inode->i_sb))
			ret = btrfs_orphan_cleanup(sub_root);
		up_read(&fs_info->cleanup_work_sem);
		if (ret) {
			iput(inode);
			inode = ERR_PTR(ret);
		}
	}

	return inode;
}

static int btrfs_dentry_delete(const struct dentry *dentry)
{
	struct btrfs_root *root;
	struct inode *inode = d_inode(dentry);

	if (!inode && !IS_ROOT(dentry))
		inode = d_inode(dentry->d_parent);

	if (inode) {
		root = BTRFS_I(inode)->root;
		if (btrfs_root_refs(&root->root_item) == 0)
			return 1;

		if (btrfs_ino(BTRFS_I(inode)) == BTRFS_EMPTY_SUBVOL_DIR_OBJECTID)
			return 1;
	}
	return 0;
}

static struct dentry *btrfs_lookup(struct inode *dir, struct dentry *dentry,
				   unsigned int flags)
{
	struct inode *inode = btrfs_lookup_dentry(dir, dentry);

	if (inode == ERR_PTR(-ENOENT))
		inode = NULL;
	return d_splice_alias(inode, dentry);
}

/*
 * All this infrastructure exists because dir_emit can fault, and we are holding
 * the tree lock when doing readdir.  For now just allocate a buffer and copy
 * our information into that, and then dir_emit from the buffer.  This is
 * similar to what NFS does, only we don't keep the buffer around in pagecache
 * because I'm afraid I'll mess that up.  Long term we need to make filldir do
 * copy_to_user_inatomic so we don't have to worry about page faulting under the
 * tree lock.
 */
static int btrfs_opendir(struct inode *inode, struct file *file)
{
	struct btrfs_file_private *private;

	private = kzalloc(sizeof(struct btrfs_file_private), GFP_KERNEL);
	if (!private)
		return -ENOMEM;
	private->filldir_buf = kzalloc(PAGE_SIZE, GFP_KERNEL);
	if (!private->filldir_buf) {
		kfree(private);
		return -ENOMEM;
	}
	file->private_data = private;
	return 0;
}

struct dir_entry {
	u64 ino;
	u64 offset;
	unsigned type;
	int name_len;
};

static int btrfs_filldir(void *addr, int entries, struct dir_context *ctx)
{
	while (entries--) {
		struct dir_entry *entry = addr;
		char *name = (char *)(entry + 1);

		ctx->pos = get_unaligned(&entry->offset);
		if (!dir_emit(ctx, name, get_unaligned(&entry->name_len),
					 get_unaligned(&entry->ino),
					 get_unaligned(&entry->type)))
			return 1;
		addr += sizeof(struct dir_entry) +
			get_unaligned(&entry->name_len);
		ctx->pos++;
	}
	return 0;
}

static int btrfs_real_readdir(struct file *file, struct dir_context *ctx)
{
	struct inode *inode = file_inode(file);
	struct btrfs_root *root = BTRFS_I(inode)->root;
	struct btrfs_file_private *private = file->private_data;
	struct btrfs_dir_item *di;
	struct btrfs_key key;
	struct btrfs_key found_key;
	struct btrfs_path *path;
	void *addr;
	struct list_head ins_list;
	struct list_head del_list;
	int ret;
	struct extent_buffer *leaf;
	int slot;
	char *name_ptr;
	int name_len;
	int entries = 0;
	int total_len = 0;
	bool put = false;
	struct btrfs_key location;

	if (!dir_emit_dots(file, ctx))
		return 0;

	path = btrfs_alloc_path();
	if (!path)
		return -ENOMEM;

	addr = private->filldir_buf;
	path->reada = READA_FORWARD;

	INIT_LIST_HEAD(&ins_list);
	INIT_LIST_HEAD(&del_list);
	put = btrfs_readdir_get_delayed_items(inode, &ins_list, &del_list);

again:
	key.type = BTRFS_DIR_INDEX_KEY;
	key.offset = ctx->pos;
	key.objectid = btrfs_ino(BTRFS_I(inode));

	ret = btrfs_search_slot(NULL, root, &key, path, 0, 0);
	if (ret < 0)
		goto err;

	while (1) {
		struct dir_entry *entry;

		leaf = path->nodes[0];
		slot = path->slots[0];
		if (slot >= btrfs_header_nritems(leaf)) {
			ret = btrfs_next_leaf(root, path);
			if (ret < 0)
				goto err;
			else if (ret > 0)
				break;
			continue;
		}

		btrfs_item_key_to_cpu(leaf, &found_key, slot);

		if (found_key.objectid != key.objectid)
			break;
		if (found_key.type != BTRFS_DIR_INDEX_KEY)
			break;
		if (found_key.offset < ctx->pos)
			goto next;
		if (btrfs_should_delete_dir_index(&del_list, found_key.offset))
			goto next;
		di = btrfs_item_ptr(leaf, slot, struct btrfs_dir_item);
		name_len = btrfs_dir_name_len(leaf, di);
		if ((total_len + sizeof(struct dir_entry) + name_len) >=
		    PAGE_SIZE) {
			btrfs_release_path(path);
			ret = btrfs_filldir(private->filldir_buf, entries, ctx);
			if (ret)
				goto nopos;
			addr = private->filldir_buf;
			entries = 0;
			total_len = 0;
			goto again;
		}

		entry = addr;
		put_unaligned(name_len, &entry->name_len);
		name_ptr = (char *)(entry + 1);
		read_extent_buffer(leaf, name_ptr, (unsigned long)(di + 1),
				   name_len);
		put_unaligned(fs_ftype_to_dtype(btrfs_dir_type(leaf, di)),
				&entry->type);
		btrfs_dir_item_key_to_cpu(leaf, di, &location);
		put_unaligned(location.objectid, &entry->ino);
		put_unaligned(found_key.offset, &entry->offset);
		entries++;
		addr += sizeof(struct dir_entry) + name_len;
		total_len += sizeof(struct dir_entry) + name_len;
next:
		path->slots[0]++;
	}
	btrfs_release_path(path);

	ret = btrfs_filldir(private->filldir_buf, entries, ctx);
	if (ret)
		goto nopos;

	ret = btrfs_readdir_delayed_dir_index(ctx, &ins_list);
	if (ret)
		goto nopos;

	/*
	 * Stop new entries from being returned after we return the last
	 * entry.
	 *
	 * New directory entries are assigned a strictly increasing
	 * offset.  This means that new entries created during readdir
	 * are *guaranteed* to be seen in the future by that readdir.
	 * This has broken buggy programs which operate on names as
	 * they're returned by readdir.  Until we re-use freed offsets
	 * we have this hack to stop new entries from being returned
	 * under the assumption that they'll never reach this huge
	 * offset.
	 *
	 * This is being careful not to overflow 32bit loff_t unless the
	 * last entry requires it because doing so has broken 32bit apps
	 * in the past.
	 */
	if (ctx->pos >= INT_MAX)
		ctx->pos = LLONG_MAX;
	else
		ctx->pos = INT_MAX;
nopos:
	ret = 0;
err:
	if (put)
		btrfs_readdir_put_delayed_items(inode, &ins_list, &del_list);
	btrfs_free_path(path);
	return ret;
}

/*
 * This is somewhat expensive, updating the tree every time the
 * inode changes.  But, it is most likely to find the inode in cache.
 * FIXME, needs more benchmarking...there are no reasons other than performance
 * to keep or drop this code.
 */
static int btrfs_dirty_inode(struct inode *inode)
{
	struct btrfs_fs_info *fs_info = btrfs_sb(inode->i_sb);
	struct btrfs_root *root = BTRFS_I(inode)->root;
	struct btrfs_trans_handle *trans;
	int ret;

	if (test_bit(BTRFS_INODE_DUMMY, &BTRFS_I(inode)->runtime_flags))
		return 0;

	trans = btrfs_join_transaction(root);
	if (IS_ERR(trans))
		return PTR_ERR(trans);

	ret = btrfs_update_inode(trans, root, BTRFS_I(inode));
	if (ret && ret == -ENOSPC) {
		/* whoops, lets try again with the full transaction */
		btrfs_end_transaction(trans);
		trans = btrfs_start_transaction(root, 1);
		if (IS_ERR(trans))
			return PTR_ERR(trans);

		ret = btrfs_update_inode(trans, root, BTRFS_I(inode));
	}
	btrfs_end_transaction(trans);
	if (BTRFS_I(inode)->delayed_node)
		btrfs_balance_delayed_items(fs_info);

	return ret;
}

/*
 * This is a copy of file_update_time.  We need this so we can return error on
 * ENOSPC for updating the inode in the case of file write and mmap writes.
 */
static int btrfs_update_time(struct inode *inode, struct timespec64 *now,
			     int flags)
{
	struct btrfs_root *root = BTRFS_I(inode)->root;
	bool dirty = flags & ~S_VERSION;

	if (btrfs_root_readonly(root))
		return -EROFS;

	if (flags & S_VERSION)
		dirty |= inode_maybe_inc_iversion(inode, dirty);
	if (flags & S_CTIME)
		inode->i_ctime = *now;
	if (flags & S_MTIME)
		inode->i_mtime = *now;
	if (flags & S_ATIME)
		inode->i_atime = *now;
	return dirty ? btrfs_dirty_inode(inode) : 0;
}

/*
 * find the highest existing sequence number in a directory
 * and then set the in-memory index_cnt variable to reflect
 * free sequence numbers
 */
static int btrfs_set_inode_index_count(struct btrfs_inode *inode)
{
	struct btrfs_root *root = inode->root;
	struct btrfs_key key, found_key;
	struct btrfs_path *path;
	struct extent_buffer *leaf;
	int ret;

	key.objectid = btrfs_ino(inode);
	key.type = BTRFS_DIR_INDEX_KEY;
	key.offset = (u64)-1;

	path = btrfs_alloc_path();
	if (!path)
		return -ENOMEM;

	ret = btrfs_search_slot(NULL, root, &key, path, 0, 0);
	if (ret < 0)
		goto out;
	/* FIXME: we should be able to handle this */
	if (ret == 0)
		goto out;
	ret = 0;

	/*
	 * MAGIC NUMBER EXPLANATION:
	 * since we search a directory based on f_pos we have to start at 2
	 * since '.' and '..' have f_pos of 0 and 1 respectively, so everybody
	 * else has to start at 2
	 */
	if (path->slots[0] == 0) {
		inode->index_cnt = 2;
		goto out;
	}

	path->slots[0]--;

	leaf = path->nodes[0];
	btrfs_item_key_to_cpu(leaf, &found_key, path->slots[0]);

	if (found_key.objectid != btrfs_ino(inode) ||
	    found_key.type != BTRFS_DIR_INDEX_KEY) {
		inode->index_cnt = 2;
		goto out;
	}

	inode->index_cnt = found_key.offset + 1;
out:
	btrfs_free_path(path);
	return ret;
}

/*
 * helper to find a free sequence number in a given directory.  This current
 * code is very simple, later versions will do smarter things in the btree
 */
int btrfs_set_inode_index(struct btrfs_inode *dir, u64 *index)
{
	int ret = 0;

	if (dir->index_cnt == (u64)-1) {
		ret = btrfs_inode_delayed_dir_index_count(dir);
		if (ret) {
			ret = btrfs_set_inode_index_count(dir);
			if (ret)
				return ret;
		}
	}

	*index = dir->index_cnt;
	dir->index_cnt++;

	return ret;
}

static int btrfs_insert_inode_locked(struct inode *inode)
{
	struct btrfs_iget_args args;

	args.ino = BTRFS_I(inode)->location.objectid;
	args.root = BTRFS_I(inode)->root;

	return insert_inode_locked4(inode,
		   btrfs_inode_hash(inode->i_ino, BTRFS_I(inode)->root),
		   btrfs_find_actor, &args);
}

/*
 * Inherit flags from the parent inode.
 *
 * Currently only the compression flags and the cow flags are inherited.
 */
static void btrfs_inherit_iflags(struct inode *inode, struct inode *dir)
{
	unsigned int flags;

	if (!dir)
		return;

	flags = BTRFS_I(dir)->flags;

	if (flags & BTRFS_INODE_NOCOMPRESS) {
		BTRFS_I(inode)->flags &= ~BTRFS_INODE_COMPRESS;
		BTRFS_I(inode)->flags |= BTRFS_INODE_NOCOMPRESS;
	} else if (flags & BTRFS_INODE_COMPRESS) {
		BTRFS_I(inode)->flags &= ~BTRFS_INODE_NOCOMPRESS;
		BTRFS_I(inode)->flags |= BTRFS_INODE_COMPRESS;
	}

	if (flags & BTRFS_INODE_NODATACOW) {
		BTRFS_I(inode)->flags |= BTRFS_INODE_NODATACOW;
		if (S_ISREG(inode->i_mode))
			BTRFS_I(inode)->flags |= BTRFS_INODE_NODATASUM;
	}

	btrfs_sync_inode_flags_to_i_flags(inode);
}

static struct inode *btrfs_new_inode(struct btrfs_trans_handle *trans,
				     struct btrfs_root *root,
				     struct inode *dir,
				     const char *name, int name_len,
				     u64 ref_objectid, u64 objectid,
				     umode_t mode, u64 *index)
{
	struct btrfs_fs_info *fs_info = root->fs_info;
	struct inode *inode;
	struct btrfs_inode_item *inode_item;
	struct btrfs_key *location;
	struct btrfs_path *path;
	struct btrfs_inode_ref *ref;
	struct btrfs_key key[2];
	u32 sizes[2];
	int nitems = name ? 2 : 1;
	unsigned long ptr;
	unsigned int nofs_flag;
	int ret;

	path = btrfs_alloc_path();
	if (!path)
		return ERR_PTR(-ENOMEM);

	nofs_flag = memalloc_nofs_save();
	inode = new_inode(fs_info->sb);
	memalloc_nofs_restore(nofs_flag);
	if (!inode) {
		btrfs_free_path(path);
		return ERR_PTR(-ENOMEM);
	}

	/*
	 * O_TMPFILE, set link count to 0, so that after this point,
	 * we fill in an inode item with the correct link count.
	 */
	if (!name)
		set_nlink(inode, 0);

	/*
	 * we have to initialize this early, so we can reclaim the inode
	 * number if we fail afterwards in this function.
	 */
	inode->i_ino = objectid;

	if (dir && name) {
		trace_btrfs_inode_request(dir);

		ret = btrfs_set_inode_index(BTRFS_I(dir), index);
		if (ret) {
			btrfs_free_path(path);
			iput(inode);
			return ERR_PTR(ret);
		}
	} else if (dir) {
		*index = 0;
	}
	/*
	 * index_cnt is ignored for everything but a dir,
	 * btrfs_set_inode_index_count has an explanation for the magic
	 * number
	 */
	BTRFS_I(inode)->index_cnt = 2;
	BTRFS_I(inode)->dir_index = *index;
	BTRFS_I(inode)->root = btrfs_grab_root(root);
	BTRFS_I(inode)->generation = trans->transid;
	inode->i_generation = BTRFS_I(inode)->generation;

	/*
	 * We could have gotten an inode number from somebody who was fsynced
	 * and then removed in this same transaction, so let's just set full
	 * sync since it will be a full sync anyway and this will blow away the
	 * old info in the log.
	 */
	set_bit(BTRFS_INODE_NEEDS_FULL_SYNC, &BTRFS_I(inode)->runtime_flags);

	key[0].objectid = objectid;
	key[0].type = BTRFS_INODE_ITEM_KEY;
	key[0].offset = 0;

	sizes[0] = sizeof(struct btrfs_inode_item);

	if (name) {
		/*
		 * Start new inodes with an inode_ref. This is slightly more
		 * efficient for small numbers of hard links since they will
		 * be packed into one item. Extended refs will kick in if we
		 * add more hard links than can fit in the ref item.
		 */
		key[1].objectid = objectid;
		key[1].type = BTRFS_INODE_REF_KEY;
		key[1].offset = ref_objectid;

		sizes[1] = name_len + sizeof(*ref);
	}

	location = &BTRFS_I(inode)->location;
	location->objectid = objectid;
	location->offset = 0;
	location->type = BTRFS_INODE_ITEM_KEY;

	ret = btrfs_insert_inode_locked(inode);
	if (ret < 0) {
		iput(inode);
		goto fail;
	}

	ret = btrfs_insert_empty_items(trans, root, path, key, sizes, nitems);
	if (ret != 0)
		goto fail_unlock;

	inode_init_owner(inode, dir, mode);
	inode_set_bytes(inode, 0);

	inode->i_mtime = current_time(inode);
	inode->i_atime = inode->i_mtime;
	inode->i_ctime = inode->i_mtime;
	BTRFS_I(inode)->i_otime = inode->i_mtime;

	inode_item = btrfs_item_ptr(path->nodes[0], path->slots[0],
				  struct btrfs_inode_item);
	memzero_extent_buffer(path->nodes[0], (unsigned long)inode_item,
			     sizeof(*inode_item));
	fill_inode_item(trans, path->nodes[0], inode_item, inode);

	if (name) {
		ref = btrfs_item_ptr(path->nodes[0], path->slots[0] + 1,
				     struct btrfs_inode_ref);
		btrfs_set_inode_ref_name_len(path->nodes[0], ref, name_len);
		btrfs_set_inode_ref_index(path->nodes[0], ref, *index);
		ptr = (unsigned long)(ref + 1);
		write_extent_buffer(path->nodes[0], name, ptr, name_len);
	}

	btrfs_mark_buffer_dirty(path->nodes[0]);
	btrfs_free_path(path);

	btrfs_inherit_iflags(inode, dir);

	if (S_ISREG(mode)) {
		if (btrfs_test_opt(fs_info, NODATASUM))
			BTRFS_I(inode)->flags |= BTRFS_INODE_NODATASUM;
		if (btrfs_test_opt(fs_info, NODATACOW))
			BTRFS_I(inode)->flags |= BTRFS_INODE_NODATACOW |
				BTRFS_INODE_NODATASUM;
	}

	inode_tree_add(inode);

	trace_btrfs_inode_new(inode);
	btrfs_set_inode_last_trans(trans, BTRFS_I(inode));

	btrfs_update_root_times(trans, root);

	ret = btrfs_inode_inherit_props(trans, inode, dir);
	if (ret)
		btrfs_err(fs_info,
			  "error inheriting props for ino %llu (root %llu): %d",
			btrfs_ino(BTRFS_I(inode)), root->root_key.objectid, ret);

	return inode;

fail_unlock:
	discard_new_inode(inode);
fail:
	if (dir && name)
		BTRFS_I(dir)->index_cnt--;
	btrfs_free_path(path);
	return ERR_PTR(ret);
}

/*
 * utility function to add 'inode' into 'parent_inode' with
 * a give name and a given sequence number.
 * if 'add_backref' is true, also insert a backref from the
 * inode to the parent directory.
 */
int btrfs_add_link(struct btrfs_trans_handle *trans,
		   struct btrfs_inode *parent_inode, struct btrfs_inode *inode,
		   const char *name, int name_len, int add_backref, u64 index)
{
	int ret = 0;
	struct btrfs_key key;
	struct btrfs_root *root = parent_inode->root;
	u64 ino = btrfs_ino(inode);
	u64 parent_ino = btrfs_ino(parent_inode);

	if (unlikely(ino == BTRFS_FIRST_FREE_OBJECTID)) {
		memcpy(&key, &inode->root->root_key, sizeof(key));
	} else {
		key.objectid = ino;
		key.type = BTRFS_INODE_ITEM_KEY;
		key.offset = 0;
	}

	if (unlikely(ino == BTRFS_FIRST_FREE_OBJECTID)) {
		ret = btrfs_add_root_ref(trans, key.objectid,
					 root->root_key.objectid, parent_ino,
					 index, name, name_len);
	} else if (add_backref) {
		ret = btrfs_insert_inode_ref(trans, root, name, name_len, ino,
					     parent_ino, index);
	}

	/* Nothing to clean up yet */
	if (ret)
		return ret;

	ret = btrfs_insert_dir_item(trans, name, name_len, parent_inode, &key,
				    btrfs_inode_type(&inode->vfs_inode), index);
	if (ret == -EEXIST || ret == -EOVERFLOW)
		goto fail_dir_item;
	else if (ret) {
		btrfs_abort_transaction(trans, ret);
		return ret;
	}

	btrfs_i_size_write(parent_inode, parent_inode->vfs_inode.i_size +
			   name_len * 2);
	inode_inc_iversion(&parent_inode->vfs_inode);
	/*
	 * If we are replaying a log tree, we do not want to update the mtime
	 * and ctime of the parent directory with the current time, since the
	 * log replay procedure is responsible for setting them to their correct
	 * values (the ones it had when the fsync was done).
	 */
	if (!test_bit(BTRFS_FS_LOG_RECOVERING, &root->fs_info->flags)) {
		struct timespec64 now = current_time(&parent_inode->vfs_inode);

		parent_inode->vfs_inode.i_mtime = now;
		parent_inode->vfs_inode.i_ctime = now;
	}
	ret = btrfs_update_inode(trans, root, parent_inode);
	if (ret)
		btrfs_abort_transaction(trans, ret);
	return ret;

fail_dir_item:
	if (unlikely(ino == BTRFS_FIRST_FREE_OBJECTID)) {
		u64 local_index;
		int err;
		err = btrfs_del_root_ref(trans, key.objectid,
					 root->root_key.objectid, parent_ino,
					 &local_index, name, name_len);
		if (err)
			btrfs_abort_transaction(trans, err);
	} else if (add_backref) {
		u64 local_index;
		int err;

		err = btrfs_del_inode_ref(trans, root, name, name_len,
					  ino, parent_ino, &local_index);
		if (err)
			btrfs_abort_transaction(trans, err);
	}

	/* Return the original error code */
	return ret;
}

static int btrfs_add_nondir(struct btrfs_trans_handle *trans,
			    struct btrfs_inode *dir, struct dentry *dentry,
			    struct btrfs_inode *inode, int backref, u64 index)
{
	int err = btrfs_add_link(trans, dir, inode,
				 dentry->d_name.name, dentry->d_name.len,
				 backref, index);
	if (err > 0)
		err = -EEXIST;
	return err;
}

static int btrfs_mknod(struct inode *dir, struct dentry *dentry,
			umode_t mode, dev_t rdev)
{
	struct btrfs_fs_info *fs_info = btrfs_sb(dir->i_sb);
	struct btrfs_trans_handle *trans;
	struct btrfs_root *root = BTRFS_I(dir)->root;
	struct inode *inode = NULL;
	int err;
	u64 objectid;
	u64 index = 0;

	/*
	 * 2 for inode item and ref
	 * 2 for dir items
	 * 1 for xattr if selinux is on
	 */
	trans = btrfs_start_transaction(root, 5);
	if (IS_ERR(trans))
		return PTR_ERR(trans);

	err = btrfs_find_free_ino(root, &objectid);
	if (err)
		goto out_unlock;

	inode = btrfs_new_inode(trans, root, dir, dentry->d_name.name,
			dentry->d_name.len, btrfs_ino(BTRFS_I(dir)), objectid,
			mode, &index);
	if (IS_ERR(inode)) {
		err = PTR_ERR(inode);
		inode = NULL;
		goto out_unlock;
	}

	/*
	* If the active LSM wants to access the inode during
	* d_instantiate it needs these. Smack checks to see
	* if the filesystem supports xattrs by looking at the
	* ops vector.
	*/
	inode->i_op = &btrfs_special_inode_operations;
	init_special_inode(inode, inode->i_mode, rdev);

	err = btrfs_init_inode_security(trans, inode, dir, &dentry->d_name);
	if (err)
		goto out_unlock;

	err = btrfs_add_nondir(trans, BTRFS_I(dir), dentry, BTRFS_I(inode),
			0, index);
	if (err)
		goto out_unlock;

	btrfs_update_inode(trans, root, BTRFS_I(inode));
	d_instantiate_new(dentry, inode);

out_unlock:
	btrfs_end_transaction(trans);
	btrfs_btree_balance_dirty(fs_info);
	if (err && inode) {
		inode_dec_link_count(inode);
		discard_new_inode(inode);
	}
	return err;
}

static int btrfs_create(struct inode *dir, struct dentry *dentry,
			umode_t mode, bool excl)
{
	struct btrfs_fs_info *fs_info = btrfs_sb(dir->i_sb);
	struct btrfs_trans_handle *trans;
	struct btrfs_root *root = BTRFS_I(dir)->root;
	struct inode *inode = NULL;
	int err;
	u64 objectid;
	u64 index = 0;

	/*
	 * 2 for inode item and ref
	 * 2 for dir items
	 * 1 for xattr if selinux is on
	 */
	trans = btrfs_start_transaction(root, 5);
	if (IS_ERR(trans))
		return PTR_ERR(trans);

	err = btrfs_find_free_ino(root, &objectid);
	if (err)
		goto out_unlock;

	inode = btrfs_new_inode(trans, root, dir, dentry->d_name.name,
			dentry->d_name.len, btrfs_ino(BTRFS_I(dir)), objectid,
			mode, &index);
	if (IS_ERR(inode)) {
		err = PTR_ERR(inode);
		inode = NULL;
		goto out_unlock;
	}
	/*
	* If the active LSM wants to access the inode during
	* d_instantiate it needs these. Smack checks to see
	* if the filesystem supports xattrs by looking at the
	* ops vector.
	*/
	inode->i_fop = &btrfs_file_operations;
	inode->i_op = &btrfs_file_inode_operations;
	inode->i_mapping->a_ops = &btrfs_aops;

	err = btrfs_init_inode_security(trans, inode, dir, &dentry->d_name);
	if (err)
		goto out_unlock;

	err = btrfs_update_inode(trans, root, BTRFS_I(inode));
	if (err)
		goto out_unlock;

	err = btrfs_add_nondir(trans, BTRFS_I(dir), dentry, BTRFS_I(inode),
			0, index);
	if (err)
		goto out_unlock;

	d_instantiate_new(dentry, inode);

out_unlock:
	btrfs_end_transaction(trans);
	if (err && inode) {
		inode_dec_link_count(inode);
		discard_new_inode(inode);
	}
	btrfs_btree_balance_dirty(fs_info);
	return err;
}

static int btrfs_link(struct dentry *old_dentry, struct inode *dir,
		      struct dentry *dentry)
{
	struct btrfs_trans_handle *trans = NULL;
	struct btrfs_root *root = BTRFS_I(dir)->root;
	struct inode *inode = d_inode(old_dentry);
	struct btrfs_fs_info *fs_info = btrfs_sb(inode->i_sb);
	u64 index;
	int err;
	int drop_inode = 0;

	/* do not allow sys_link's with other subvols of the same device */
	if (root->root_key.objectid != BTRFS_I(inode)->root->root_key.objectid)
		return -EXDEV;

	if (inode->i_nlink >= BTRFS_LINK_MAX)
		return -EMLINK;

	err = btrfs_set_inode_index(BTRFS_I(dir), &index);
	if (err)
		goto fail;

	/*
	 * 2 items for inode and inode ref
	 * 2 items for dir items
	 * 1 item for parent inode
	 * 1 item for orphan item deletion if O_TMPFILE
	 */
	trans = btrfs_start_transaction(root, inode->i_nlink ? 5 : 6);
	if (IS_ERR(trans)) {
		err = PTR_ERR(trans);
		trans = NULL;
		goto fail;
	}

	/* There are several dir indexes for this inode, clear the cache. */
	BTRFS_I(inode)->dir_index = 0ULL;
	inc_nlink(inode);
	inode_inc_iversion(inode);
	inode->i_ctime = current_time(inode);
	ihold(inode);
	set_bit(BTRFS_INODE_COPY_EVERYTHING, &BTRFS_I(inode)->runtime_flags);

	err = btrfs_add_nondir(trans, BTRFS_I(dir), dentry, BTRFS_I(inode),
			1, index);

	if (err) {
		drop_inode = 1;
	} else {
		struct dentry *parent = dentry->d_parent;

		err = btrfs_update_inode(trans, root, BTRFS_I(inode));
		if (err)
			goto fail;
		if (inode->i_nlink == 1) {
			/*
			 * If new hard link count is 1, it's a file created
			 * with open(2) O_TMPFILE flag.
			 */
			err = btrfs_orphan_del(trans, BTRFS_I(inode));
			if (err)
				goto fail;
		}
		d_instantiate(dentry, inode);
		btrfs_log_new_name(trans, BTRFS_I(inode), NULL, parent);
	}

fail:
	if (trans)
		btrfs_end_transaction(trans);
	if (drop_inode) {
		inode_dec_link_count(inode);
		iput(inode);
	}
	btrfs_btree_balance_dirty(fs_info);
	return err;
}

static int btrfs_mkdir(struct inode *dir, struct dentry *dentry, umode_t mode)
{
	struct btrfs_fs_info *fs_info = btrfs_sb(dir->i_sb);
	struct inode *inode = NULL;
	struct btrfs_trans_handle *trans;
	struct btrfs_root *root = BTRFS_I(dir)->root;
	int err = 0;
	u64 objectid = 0;
	u64 index = 0;

	/*
	 * 2 items for inode and ref
	 * 2 items for dir items
	 * 1 for xattr if selinux is on
	 */
	trans = btrfs_start_transaction(root, 5);
	if (IS_ERR(trans))
		return PTR_ERR(trans);

	err = btrfs_find_free_ino(root, &objectid);
	if (err)
		goto out_fail;

	inode = btrfs_new_inode(trans, root, dir, dentry->d_name.name,
			dentry->d_name.len, btrfs_ino(BTRFS_I(dir)), objectid,
			S_IFDIR | mode, &index);
	if (IS_ERR(inode)) {
		err = PTR_ERR(inode);
		inode = NULL;
		goto out_fail;
	}

	/* these must be set before we unlock the inode */
	inode->i_op = &btrfs_dir_inode_operations;
	inode->i_fop = &btrfs_dir_file_operations;

	err = btrfs_init_inode_security(trans, inode, dir, &dentry->d_name);
	if (err)
		goto out_fail;

	btrfs_i_size_write(BTRFS_I(inode), 0);
	err = btrfs_update_inode(trans, root, BTRFS_I(inode));
	if (err)
		goto out_fail;

	err = btrfs_add_link(trans, BTRFS_I(dir), BTRFS_I(inode),
			dentry->d_name.name,
			dentry->d_name.len, 0, index);
	if (err)
		goto out_fail;

	d_instantiate_new(dentry, inode);

out_fail:
	btrfs_end_transaction(trans);
	if (err && inode) {
		inode_dec_link_count(inode);
		discard_new_inode(inode);
	}
	btrfs_btree_balance_dirty(fs_info);
	return err;
}

static noinline int uncompress_inline(struct btrfs_path *path,
				      struct page *page,
				      size_t pg_offset, u64 extent_offset,
				      struct btrfs_file_extent_item *item)
{
	int ret;
	struct extent_buffer *leaf = path->nodes[0];
	char *tmp;
	size_t max_size;
	unsigned long inline_size;
	unsigned long ptr;
	int compress_type;

	WARN_ON(pg_offset != 0);
	compress_type = btrfs_file_extent_compression(leaf, item);
	max_size = btrfs_file_extent_ram_bytes(leaf, item);
	inline_size = btrfs_file_extent_inline_item_len(leaf,
					btrfs_item_nr(path->slots[0]));
	tmp = kmalloc(inline_size, GFP_NOFS);
	if (!tmp)
		return -ENOMEM;
	ptr = btrfs_file_extent_inline_start(item);

	read_extent_buffer(leaf, tmp, ptr, inline_size);

	max_size = min_t(unsigned long, PAGE_SIZE, max_size);
	ret = btrfs_decompress(compress_type, tmp, page,
			       extent_offset, inline_size, max_size);

	/*
	 * decompression code contains a memset to fill in any space between the end
	 * of the uncompressed data and the end of max_size in case the decompressed
	 * data ends up shorter than ram_bytes.  That doesn't cover the hole between
	 * the end of an inline extent and the beginning of the next block, so we
	 * cover that region here.
	 */

	if (max_size + pg_offset < PAGE_SIZE) {
		char *map = kmap(page);
		memset(map + pg_offset + max_size, 0, PAGE_SIZE - max_size - pg_offset);
		kunmap(page);
	}
	kfree(tmp);
	return ret;
}

/**
 * btrfs_get_extent - Lookup the first extent overlapping a range in a file.
 * @inode:	file to search in
 * @page:	page to read extent data into if the extent is inline
 * @pg_offset:	offset into @page to copy to
 * @start:	file offset
 * @len:	length of range starting at @start
 *
 * This returns the first &struct extent_map which overlaps with the given
 * range, reading it from the B-tree and caching it if necessary. Note that
 * there may be more extents which overlap the given range after the returned
 * extent_map.
 *
 * If @page is not NULL and the extent is inline, this also reads the extent
 * data directly into the page and marks the extent up to date in the io_tree.
 *
 * Return: ERR_PTR on error, non-NULL extent_map on success.
 */
struct extent_map *btrfs_get_extent(struct btrfs_inode *inode,
				    struct page *page, size_t pg_offset,
				    u64 start, u64 len)
{
	struct btrfs_fs_info *fs_info = inode->root->fs_info;
	int ret = 0;
	u64 extent_start = 0;
	u64 extent_end = 0;
	u64 objectid = btrfs_ino(inode);
	int extent_type = -1;
	struct btrfs_path *path = NULL;
	struct btrfs_root *root = inode->root;
	struct btrfs_file_extent_item *item;
	struct extent_buffer *leaf;
	struct btrfs_key found_key;
	struct extent_map *em = NULL;
	struct extent_map_tree *em_tree = &inode->extent_tree;
	struct extent_io_tree *io_tree = &inode->io_tree;

	read_lock(&em_tree->lock);
	em = lookup_extent_mapping(em_tree, start, len);
	read_unlock(&em_tree->lock);

	if (em) {
		if (em->start > start || em->start + em->len <= start)
			free_extent_map(em);
		else if (em->block_start == EXTENT_MAP_INLINE && page)
			free_extent_map(em);
		else
			goto out;
	}
	em = alloc_extent_map();
	if (!em) {
		ret = -ENOMEM;
		goto out;
	}
	em->start = EXTENT_MAP_HOLE;
	em->orig_start = EXTENT_MAP_HOLE;
	em->len = (u64)-1;
	em->block_len = (u64)-1;

	path = btrfs_alloc_path();
	if (!path) {
		ret = -ENOMEM;
		goto out;
	}

	/* Chances are we'll be called again, so go ahead and do readahead */
	path->reada = READA_FORWARD;

	/*
	 * The same explanation in load_free_space_cache applies here as well,
	 * we only read when we're loading the free space cache, and at that
	 * point the commit_root has everything we need.
	 */
	if (btrfs_is_free_space_inode(inode)) {
		path->search_commit_root = 1;
		path->skip_locking = 1;
	}

	ret = btrfs_lookup_file_extent(NULL, root, path, objectid, start, 0);
	if (ret < 0) {
		goto out;
	} else if (ret > 0) {
		if (path->slots[0] == 0)
			goto not_found;
		path->slots[0]--;
		ret = 0;
	}

	leaf = path->nodes[0];
	item = btrfs_item_ptr(leaf, path->slots[0],
			      struct btrfs_file_extent_item);
	btrfs_item_key_to_cpu(leaf, &found_key, path->slots[0]);
	if (found_key.objectid != objectid ||
	    found_key.type != BTRFS_EXTENT_DATA_KEY) {
		/*
		 * If we backup past the first extent we want to move forward
		 * and see if there is an extent in front of us, otherwise we'll
		 * say there is a hole for our whole search range which can
		 * cause problems.
		 */
		extent_end = start;
		goto next;
	}

	extent_type = btrfs_file_extent_type(leaf, item);
	extent_start = found_key.offset;
	extent_end = btrfs_file_extent_end(path);
	if (extent_type == BTRFS_FILE_EXTENT_REG ||
	    extent_type == BTRFS_FILE_EXTENT_PREALLOC) {
		/* Only regular file could have regular/prealloc extent */
		if (!S_ISREG(inode->vfs_inode.i_mode)) {
			ret = -EUCLEAN;
			btrfs_crit(fs_info,
		"regular/prealloc extent found for non-regular inode %llu",
				   btrfs_ino(inode));
			goto out;
		}
		trace_btrfs_get_extent_show_fi_regular(inode, leaf, item,
						       extent_start);
	} else if (extent_type == BTRFS_FILE_EXTENT_INLINE) {
		trace_btrfs_get_extent_show_fi_inline(inode, leaf, item,
						      path->slots[0],
						      extent_start);
	}
next:
	if (start >= extent_end) {
		path->slots[0]++;
		if (path->slots[0] >= btrfs_header_nritems(leaf)) {
			ret = btrfs_next_leaf(root, path);
			if (ret < 0)
				goto out;
			else if (ret > 0)
				goto not_found;

			leaf = path->nodes[0];
		}
		btrfs_item_key_to_cpu(leaf, &found_key, path->slots[0]);
		if (found_key.objectid != objectid ||
		    found_key.type != BTRFS_EXTENT_DATA_KEY)
			goto not_found;
		if (start + len <= found_key.offset)
			goto not_found;
		if (start > found_key.offset)
			goto next;

		/* New extent overlaps with existing one */
		em->start = start;
		em->orig_start = start;
		em->len = found_key.offset - start;
		em->block_start = EXTENT_MAP_HOLE;
		goto insert;
	}

	btrfs_extent_item_to_extent_map(inode, path, item, !page, em);

	if (extent_type == BTRFS_FILE_EXTENT_REG ||
	    extent_type == BTRFS_FILE_EXTENT_PREALLOC) {
		goto insert;
	} else if (extent_type == BTRFS_FILE_EXTENT_INLINE) {
		unsigned long ptr;
		char *map;
		size_t size;
		size_t extent_offset;
		size_t copy_size;

		if (!page)
			goto out;

		size = btrfs_file_extent_ram_bytes(leaf, item);
		extent_offset = page_offset(page) + pg_offset - extent_start;
		copy_size = min_t(u64, PAGE_SIZE - pg_offset,
				  size - extent_offset);
		em->start = extent_start + extent_offset;
		em->len = ALIGN(copy_size, fs_info->sectorsize);
		em->orig_block_len = em->len;
		em->orig_start = em->start;
		ptr = btrfs_file_extent_inline_start(item) + extent_offset;

		if (!PageUptodate(page)) {
			if (btrfs_file_extent_compression(leaf, item) !=
			    BTRFS_COMPRESS_NONE) {
				ret = uncompress_inline(path, page, pg_offset,
							extent_offset, item);
				if (ret)
					goto out;
			} else {
				map = kmap(page);
				read_extent_buffer(leaf, map + pg_offset, ptr,
						   copy_size);
				if (pg_offset + copy_size < PAGE_SIZE) {
					memset(map + pg_offset + copy_size, 0,
					       PAGE_SIZE - pg_offset -
					       copy_size);
				}
				kunmap(page);
			}
			flush_dcache_page(page);
		}
		set_extent_uptodate(io_tree, em->start,
				    extent_map_end(em) - 1, NULL, GFP_NOFS);
		goto insert;
	}
not_found:
	em->start = start;
	em->orig_start = start;
	em->len = len;
	em->block_start = EXTENT_MAP_HOLE;
insert:
	ret = 0;
	btrfs_release_path(path);
	if (em->start > start || extent_map_end(em) <= start) {
		btrfs_err(fs_info,
			  "bad extent! em: [%llu %llu] passed [%llu %llu]",
			  em->start, em->len, start, len);
		ret = -EIO;
		goto out;
	}

	write_lock(&em_tree->lock);
	ret = btrfs_add_extent_mapping(fs_info, em_tree, &em, start, len);
	write_unlock(&em_tree->lock);
out:
	btrfs_free_path(path);

	trace_btrfs_get_extent(root, inode, em);

	if (ret) {
		free_extent_map(em);
		return ERR_PTR(ret);
	}
	return em;
}

struct extent_map *btrfs_get_extent_fiemap(struct btrfs_inode *inode,
					   u64 start, u64 len)
{
	struct extent_map *em;
	struct extent_map *hole_em = NULL;
	u64 delalloc_start = start;
	u64 end;
	u64 delalloc_len;
	u64 delalloc_end;
	int err = 0;

	em = btrfs_get_extent(inode, NULL, 0, start, len);
	if (IS_ERR(em))
		return em;
	/*
	 * If our em maps to:
	 * - a hole or
	 * - a pre-alloc extent,
	 * there might actually be delalloc bytes behind it.
	 */
	if (em->block_start != EXTENT_MAP_HOLE &&
	    !test_bit(EXTENT_FLAG_PREALLOC, &em->flags))
		return em;
	else
		hole_em = em;

	/* check to see if we've wrapped (len == -1 or similar) */
	end = start + len;
	if (end < start)
		end = (u64)-1;
	else
		end -= 1;

	em = NULL;

	/* ok, we didn't find anything, lets look for delalloc */
	delalloc_len = count_range_bits(&inode->io_tree, &delalloc_start,
				 end, len, EXTENT_DELALLOC, 1);
	delalloc_end = delalloc_start + delalloc_len;
	if (delalloc_end < delalloc_start)
		delalloc_end = (u64)-1;

	/*
	 * We didn't find anything useful, return the original results from
	 * get_extent()
	 */
	if (delalloc_start > end || delalloc_end <= start) {
		em = hole_em;
		hole_em = NULL;
		goto out;
	}

	/*
	 * Adjust the delalloc_start to make sure it doesn't go backwards from
	 * the start they passed in
	 */
	delalloc_start = max(start, delalloc_start);
	delalloc_len = delalloc_end - delalloc_start;

	if (delalloc_len > 0) {
		u64 hole_start;
		u64 hole_len;
		const u64 hole_end = extent_map_end(hole_em);

		em = alloc_extent_map();
		if (!em) {
			err = -ENOMEM;
			goto out;
		}

		ASSERT(hole_em);
		/*
		 * When btrfs_get_extent can't find anything it returns one
		 * huge hole
		 *
		 * Make sure what it found really fits our range, and adjust to
		 * make sure it is based on the start from the caller
		 */
		if (hole_end <= start || hole_em->start > end) {
		       free_extent_map(hole_em);
		       hole_em = NULL;
		} else {
		       hole_start = max(hole_em->start, start);
		       hole_len = hole_end - hole_start;
		}

		if (hole_em && delalloc_start > hole_start) {
			/*
			 * Our hole starts before our delalloc, so we have to
			 * return just the parts of the hole that go until the
			 * delalloc starts
			 */
			em->len = min(hole_len, delalloc_start - hole_start);
			em->start = hole_start;
			em->orig_start = hole_start;
			/*
			 * Don't adjust block start at all, it is fixed at
			 * EXTENT_MAP_HOLE
			 */
			em->block_start = hole_em->block_start;
			em->block_len = hole_len;
			if (test_bit(EXTENT_FLAG_PREALLOC, &hole_em->flags))
				set_bit(EXTENT_FLAG_PREALLOC, &em->flags);
		} else {
			/*
			 * Hole is out of passed range or it starts after
			 * delalloc range
			 */
			em->start = delalloc_start;
			em->len = delalloc_len;
			em->orig_start = delalloc_start;
			em->block_start = EXTENT_MAP_DELALLOC;
			em->block_len = delalloc_len;
		}
	} else {
		return hole_em;
	}
out:

	free_extent_map(hole_em);
	if (err) {
		free_extent_map(em);
		return ERR_PTR(err);
	}
	return em;
}

static struct extent_map *btrfs_create_dio_extent(struct btrfs_inode *inode,
						  const u64 start,
						  const u64 len,
						  const u64 orig_start,
						  const u64 block_start,
						  const u64 block_len,
						  const u64 orig_block_len,
						  const u64 ram_bytes,
						  const int type)
{
	struct extent_map *em = NULL;
	int ret;

	if (type != BTRFS_ORDERED_NOCOW) {
		em = create_io_em(inode, start, len, orig_start, block_start,
				  block_len, orig_block_len, ram_bytes,
				  BTRFS_COMPRESS_NONE, /* compress_type */
				  type);
		if (IS_ERR(em))
			goto out;
	}
	ret = btrfs_add_ordered_extent_dio(inode, start, block_start, len,
					   block_len, type);
	if (ret) {
		if (em) {
			free_extent_map(em);
			btrfs_drop_extent_cache(inode, start, start + len - 1, 0);
		}
		em = ERR_PTR(ret);
	}
 out:

	return em;
}

static struct extent_map *btrfs_new_extent_direct(struct btrfs_inode *inode,
						  u64 start, u64 len)
{
	struct btrfs_root *root = inode->root;
	struct btrfs_fs_info *fs_info = root->fs_info;
	struct extent_map *em;
	struct btrfs_key ins;
	u64 alloc_hint;
	int ret;

	alloc_hint = get_extent_allocation_hint(inode, start, len);
	ret = btrfs_reserve_extent(root, len, len, fs_info->sectorsize,
				   0, alloc_hint, &ins, 1, 1);
	if (ret)
		return ERR_PTR(ret);

	em = btrfs_create_dio_extent(inode, start, ins.offset, start,
				     ins.objectid, ins.offset, ins.offset,
				     ins.offset, BTRFS_ORDERED_REGULAR);
	btrfs_dec_block_group_reservations(fs_info, ins.objectid);
	if (IS_ERR(em))
		btrfs_free_reserved_extent(fs_info, ins.objectid, ins.offset,
					   1);

	return em;
}

/*
 * Check if we can do nocow write into the range [@offset, @offset + @len)
 *
 * @offset:	File offset
 * @len:	The length to write, will be updated to the nocow writeable
 *		range
 * @orig_start:	(optional) Return the original file offset of the file extent
 * @orig_len:	(optional) Return the original on-disk length of the file extent
 * @ram_bytes:	(optional) Return the ram_bytes of the file extent
 * @strict:	if true, omit optimizations that might force us into unnecessary
 *		cow. e.g., don't trust generation number.
 *
 * This function will flush ordered extents in the range to ensure proper
 * nocow checks for (nowait == false) case.
 *
 * Return:
 * >0	and update @len if we can do nocow write
 *  0	if we can't do nocow write
 * <0	if error happened
 *
 * NOTE: This only checks the file extents, caller is responsible to wait for
 *	 any ordered extents.
 */
noinline int can_nocow_extent(struct inode *inode, u64 offset, u64 *len,
			      u64 *orig_start, u64 *orig_block_len,
			      u64 *ram_bytes, bool strict)
{
	struct btrfs_fs_info *fs_info = btrfs_sb(inode->i_sb);
	struct btrfs_path *path;
	int ret;
	struct extent_buffer *leaf;
	struct btrfs_root *root = BTRFS_I(inode)->root;
	struct extent_io_tree *io_tree = &BTRFS_I(inode)->io_tree;
	struct btrfs_file_extent_item *fi;
	struct btrfs_key key;
	u64 disk_bytenr;
	u64 backref_offset;
	u64 extent_end;
	u64 num_bytes;
	int slot;
	int found_type;
	bool nocow = (BTRFS_I(inode)->flags & BTRFS_INODE_NODATACOW);

	path = btrfs_alloc_path();
	if (!path)
		return -ENOMEM;

	ret = btrfs_lookup_file_extent(NULL, root, path,
			btrfs_ino(BTRFS_I(inode)), offset, 0);
	if (ret < 0)
		goto out;

	slot = path->slots[0];
	if (ret == 1) {
		if (slot == 0) {
			/* can't find the item, must cow */
			ret = 0;
			goto out;
		}
		slot--;
	}
	ret = 0;
	leaf = path->nodes[0];
	btrfs_item_key_to_cpu(leaf, &key, slot);
	if (key.objectid != btrfs_ino(BTRFS_I(inode)) ||
	    key.type != BTRFS_EXTENT_DATA_KEY) {
		/* not our file or wrong item type, must cow */
		goto out;
	}

	if (key.offset > offset) {
		/* Wrong offset, must cow */
		goto out;
	}

	fi = btrfs_item_ptr(leaf, slot, struct btrfs_file_extent_item);
	found_type = btrfs_file_extent_type(leaf, fi);
	if (found_type != BTRFS_FILE_EXTENT_REG &&
	    found_type != BTRFS_FILE_EXTENT_PREALLOC) {
		/* not a regular extent, must cow */
		goto out;
	}

	if (!nocow && found_type == BTRFS_FILE_EXTENT_REG)
		goto out;

	extent_end = key.offset + btrfs_file_extent_num_bytes(leaf, fi);
	if (extent_end <= offset)
		goto out;

	disk_bytenr = btrfs_file_extent_disk_bytenr(leaf, fi);
	if (disk_bytenr == 0)
		goto out;

	if (btrfs_file_extent_compression(leaf, fi) ||
	    btrfs_file_extent_encryption(leaf, fi) ||
	    btrfs_file_extent_other_encoding(leaf, fi))
		goto out;

	/*
	 * Do the same check as in btrfs_cross_ref_exist but without the
	 * unnecessary search.
	 */
	if (!strict &&
	    (btrfs_file_extent_generation(leaf, fi) <=
	     btrfs_root_last_snapshot(&root->root_item)))
		goto out;

	backref_offset = btrfs_file_extent_offset(leaf, fi);

	if (orig_start) {
		*orig_start = key.offset - backref_offset;
		*orig_block_len = btrfs_file_extent_disk_num_bytes(leaf, fi);
		*ram_bytes = btrfs_file_extent_ram_bytes(leaf, fi);
	}

	if (btrfs_extent_readonly(fs_info, disk_bytenr))
		goto out;

	num_bytes = min(offset + *len, extent_end) - offset;
	if (!nocow && found_type == BTRFS_FILE_EXTENT_PREALLOC) {
		u64 range_end;

		range_end = round_up(offset + num_bytes,
				     root->fs_info->sectorsize) - 1;
		ret = test_range_bit(io_tree, offset, range_end,
				     EXTENT_DELALLOC, 0, NULL);
		if (ret) {
			ret = -EAGAIN;
			goto out;
		}
	}

	btrfs_release_path(path);

	/*
	 * look for other files referencing this extent, if we
	 * find any we must cow
	 */

	ret = btrfs_cross_ref_exist(root, btrfs_ino(BTRFS_I(inode)),
				    key.offset - backref_offset, disk_bytenr,
				    strict);
	if (ret) {
		ret = 0;
		goto out;
	}

	/*
	 * adjust disk_bytenr and num_bytes to cover just the bytes
	 * in this extent we are about to write.  If there
	 * are any csums in that range we have to cow in order
	 * to keep the csums correct
	 */
	disk_bytenr += backref_offset;
	disk_bytenr += offset - key.offset;
	if (csum_exist_in_range(fs_info, disk_bytenr, num_bytes))
		goto out;
	/*
	 * all of the above have passed, it is safe to overwrite this extent
	 * without cow
	 */
	*len = num_bytes;
	ret = 1;
out:
	btrfs_free_path(path);
	return ret;
}

static int lock_extent_direct(struct inode *inode, u64 lockstart, u64 lockend,
			      struct extent_state **cached_state, bool writing)
{
	struct btrfs_ordered_extent *ordered;
	int ret = 0;

	while (1) {
		lock_extent_bits(&BTRFS_I(inode)->io_tree, lockstart, lockend,
				 cached_state);
		/*
		 * We're concerned with the entire range that we're going to be
		 * doing DIO to, so we need to make sure there's no ordered
		 * extents in this range.
		 */
		ordered = btrfs_lookup_ordered_range(BTRFS_I(inode), lockstart,
						     lockend - lockstart + 1);

		/*
		 * We need to make sure there are no buffered pages in this
		 * range either, we could have raced between the invalidate in
		 * generic_file_direct_write and locking the extent.  The
		 * invalidate needs to happen so that reads after a write do not
		 * get stale data.
		 */
		if (!ordered &&
		    (!writing || !filemap_range_has_page(inode->i_mapping,
							 lockstart, lockend)))
			break;

		unlock_extent_cached(&BTRFS_I(inode)->io_tree, lockstart, lockend,
				     cached_state);

		if (ordered) {
			/*
			 * If we are doing a DIO read and the ordered extent we
			 * found is for a buffered write, we can not wait for it
			 * to complete and retry, because if we do so we can
			 * deadlock with concurrent buffered writes on page
			 * locks. This happens only if our DIO read covers more
			 * than one extent map, if at this point has already
			 * created an ordered extent for a previous extent map
			 * and locked its range in the inode's io tree, and a
			 * concurrent write against that previous extent map's
			 * range and this range started (we unlock the ranges
			 * in the io tree only when the bios complete and
			 * buffered writes always lock pages before attempting
			 * to lock range in the io tree).
			 */
			if (writing ||
			    test_bit(BTRFS_ORDERED_DIRECT, &ordered->flags))
				btrfs_start_ordered_extent(ordered, 1);
			else
				ret = -ENOTBLK;
			btrfs_put_ordered_extent(ordered);
		} else {
			/*
			 * We could trigger writeback for this range (and wait
			 * for it to complete) and then invalidate the pages for
			 * this range (through invalidate_inode_pages2_range()),
			 * but that can lead us to a deadlock with a concurrent
			 * call to readahead (a buffered read or a defrag call
			 * triggered a readahead) on a page lock due to an
			 * ordered dio extent we created before but did not have
			 * yet a corresponding bio submitted (whence it can not
			 * complete), which makes readahead wait for that
			 * ordered extent to complete while holding a lock on
			 * that page.
			 */
			ret = -ENOTBLK;
		}

		if (ret)
			break;

		cond_resched();
	}

	return ret;
}

/* The callers of this must take lock_extent() */
static struct extent_map *create_io_em(struct btrfs_inode *inode, u64 start,
				       u64 len, u64 orig_start, u64 block_start,
				       u64 block_len, u64 orig_block_len,
				       u64 ram_bytes, int compress_type,
				       int type)
{
	struct extent_map_tree *em_tree;
	struct extent_map *em;
	int ret;

	ASSERT(type == BTRFS_ORDERED_PREALLOC ||
	       type == BTRFS_ORDERED_COMPRESSED ||
	       type == BTRFS_ORDERED_NOCOW ||
	       type == BTRFS_ORDERED_REGULAR);

	em_tree = &inode->extent_tree;
	em = alloc_extent_map();
	if (!em)
		return ERR_PTR(-ENOMEM);

	em->start = start;
	em->orig_start = orig_start;
	em->len = len;
	em->block_len = block_len;
	em->block_start = block_start;
	em->orig_block_len = orig_block_len;
	em->ram_bytes = ram_bytes;
	em->generation = -1;
	set_bit(EXTENT_FLAG_PINNED, &em->flags);
	if (type == BTRFS_ORDERED_PREALLOC) {
		set_bit(EXTENT_FLAG_FILLING, &em->flags);
	} else if (type == BTRFS_ORDERED_COMPRESSED) {
		set_bit(EXTENT_FLAG_COMPRESSED, &em->flags);
		em->compress_type = compress_type;
	}

	do {
		btrfs_drop_extent_cache(inode, em->start,
					em->start + em->len - 1, 0);
		write_lock(&em_tree->lock);
		ret = add_extent_mapping(em_tree, em, 1);
		write_unlock(&em_tree->lock);
		/*
		 * The caller has taken lock_extent(), who could race with us
		 * to add em?
		 */
	} while (ret == -EEXIST);

	if (ret) {
		free_extent_map(em);
		return ERR_PTR(ret);
	}

	/* em got 2 refs now, callers needs to do free_extent_map once. */
	return em;
}


static int btrfs_get_blocks_direct_write(struct extent_map **map,
					 struct inode *inode,
					 struct btrfs_dio_data *dio_data,
					 u64 start, u64 len)
{
	struct btrfs_fs_info *fs_info = btrfs_sb(inode->i_sb);
	struct extent_map *em = *map;
	int ret = 0;

	/*
	 * We don't allocate a new extent in the following cases
	 *
	 * 1) The inode is marked as NODATACOW. In this case we'll just use the
	 * existing extent.
	 * 2) The extent is marked as PREALLOC. We're good to go here and can
	 * just use the extent.
	 *
	 */
	if (test_bit(EXTENT_FLAG_PREALLOC, &em->flags) ||
	    ((BTRFS_I(inode)->flags & BTRFS_INODE_NODATACOW) &&
	     em->block_start != EXTENT_MAP_HOLE)) {
		int type;
		u64 block_start, orig_start, orig_block_len, ram_bytes;

		if (test_bit(EXTENT_FLAG_PREALLOC, &em->flags))
			type = BTRFS_ORDERED_PREALLOC;
		else
			type = BTRFS_ORDERED_NOCOW;
		len = min(len, em->len - (start - em->start));
		block_start = em->block_start + (start - em->start);

		if (can_nocow_extent(inode, start, &len, &orig_start,
				     &orig_block_len, &ram_bytes, false) == 1 &&
		    btrfs_inc_nocow_writers(fs_info, block_start)) {
			struct extent_map *em2;

			em2 = btrfs_create_dio_extent(BTRFS_I(inode), start, len,
						      orig_start, block_start,
						      len, orig_block_len,
						      ram_bytes, type);
			btrfs_dec_nocow_writers(fs_info, block_start);
			if (type == BTRFS_ORDERED_PREALLOC) {
				free_extent_map(em);
				*map = em = em2;
			}

			if (em2 && IS_ERR(em2)) {
				ret = PTR_ERR(em2);
				goto out;
			}
			/*
			 * For inode marked NODATACOW or extent marked PREALLOC,
			 * use the existing or preallocated extent, so does not
			 * need to adjust btrfs_space_info's bytes_may_use.
			 */
			btrfs_free_reserved_data_space_noquota(fs_info, len);
			goto skip_cow;
		}
	}

	/* this will cow the extent */
	free_extent_map(em);
	*map = em = btrfs_new_extent_direct(BTRFS_I(inode), start, len);
	if (IS_ERR(em)) {
		ret = PTR_ERR(em);
		goto out;
	}

	len = min(len, em->len - (start - em->start));

skip_cow:
	/*
	 * Need to update the i_size under the extent lock so buffered
	 * readers will get the updated i_size when we unlock.
	 */
	if (start + len > i_size_read(inode))
		i_size_write(inode, start + len);

	dio_data->reserve -= len;
out:
	return ret;
}

static int btrfs_dio_iomap_begin(struct inode *inode, loff_t start,
		loff_t length, unsigned int flags, struct iomap *iomap,
		struct iomap *srcmap)
{
	struct btrfs_fs_info *fs_info = btrfs_sb(inode->i_sb);
	struct extent_map *em;
	struct extent_state *cached_state = NULL;
	struct btrfs_dio_data *dio_data = NULL;
	u64 lockstart, lockend;
	const bool write = !!(flags & IOMAP_WRITE);
	int ret = 0;
	u64 len = length;
	bool unlock_extents = false;

	if (!write)
		len = min_t(u64, len, fs_info->sectorsize);

	lockstart = start;
	lockend = start + len - 1;

	/*
	 * The generic stuff only does filemap_write_and_wait_range, which
	 * isn't enough if we've written compressed pages to this area, so we
	 * need to flush the dirty pages again to make absolutely sure that any
	 * outstanding dirty pages are on disk.
	 */
	if (test_bit(BTRFS_INODE_HAS_ASYNC_EXTENT,
		     &BTRFS_I(inode)->runtime_flags)) {
		ret = filemap_fdatawrite_range(inode->i_mapping, start,
					       start + length - 1);
		if (ret)
			return ret;
	}

	dio_data = kzalloc(sizeof(*dio_data), GFP_NOFS);
	if (!dio_data)
		return -ENOMEM;

	dio_data->length = length;
	if (write) {
		dio_data->reserve = round_up(length, fs_info->sectorsize);
		ret = btrfs_delalloc_reserve_space(BTRFS_I(inode),
				&dio_data->data_reserved,
				start, dio_data->reserve);
		if (ret) {
			extent_changeset_free(dio_data->data_reserved);
			kfree(dio_data);
			return ret;
		}
	}
	iomap->private = dio_data;


	/*
	 * If this errors out it's because we couldn't invalidate pagecache for
	 * this range and we need to fallback to buffered.
	 */
	if (lock_extent_direct(inode, lockstart, lockend, &cached_state, write)) {
		ret = -ENOTBLK;
		goto err;
	}

	em = btrfs_get_extent(BTRFS_I(inode), NULL, 0, start, len);
	if (IS_ERR(em)) {
		ret = PTR_ERR(em);
		goto unlock_err;
	}

	/*
	 * Ok for INLINE and COMPRESSED extents we need to fallback on buffered
	 * io.  INLINE is special, and we could probably kludge it in here, but
	 * it's still buffered so for safety lets just fall back to the generic
	 * buffered path.
	 *
	 * For COMPRESSED we _have_ to read the entire extent in so we can
	 * decompress it, so there will be buffering required no matter what we
	 * do, so go ahead and fallback to buffered.
	 *
	 * We return -ENOTBLK because that's what makes DIO go ahead and go back
	 * to buffered IO.  Don't blame me, this is the price we pay for using
	 * the generic code.
	 */
	if (test_bit(EXTENT_FLAG_COMPRESSED, &em->flags) ||
	    em->block_start == EXTENT_MAP_INLINE) {
		free_extent_map(em);
		ret = -ENOTBLK;
		goto unlock_err;
	}

	len = min(len, em->len - (start - em->start));
	if (write) {
		ret = btrfs_get_blocks_direct_write(&em, inode, dio_data,
						    start, len);
		if (ret < 0)
			goto unlock_err;
		unlock_extents = true;
		/* Recalc len in case the new em is smaller than requested */
		len = min(len, em->len - (start - em->start));
	} else {
		/*
		 * We need to unlock only the end area that we aren't using.
		 * The rest is going to be unlocked by the endio routine.
		 */
		lockstart = start + len;
		if (lockstart < lockend)
			unlock_extents = true;
	}

	if (unlock_extents)
		unlock_extent_cached(&BTRFS_I(inode)->io_tree,
				     lockstart, lockend, &cached_state);
	else
		free_extent_state(cached_state);

	/*
	 * Translate extent map information to iomap.
	 * We trim the extents (and move the addr) even though iomap code does
	 * that, since we have locked only the parts we are performing I/O in.
	 */
	if ((em->block_start == EXTENT_MAP_HOLE) ||
	    (test_bit(EXTENT_FLAG_PREALLOC, &em->flags) && !write)) {
		iomap->addr = IOMAP_NULL_ADDR;
		iomap->type = IOMAP_HOLE;
	} else {
		iomap->addr = em->block_start + (start - em->start);
		iomap->type = IOMAP_MAPPED;
	}
	iomap->offset = start;
	iomap->bdev = fs_info->fs_devices->latest_bdev;
	iomap->length = len;

	free_extent_map(em);

	return 0;

unlock_err:
	unlock_extent_cached(&BTRFS_I(inode)->io_tree, lockstart, lockend,
			     &cached_state);
err:
	if (dio_data) {
		btrfs_delalloc_release_space(BTRFS_I(inode),
				dio_data->data_reserved, start,
				dio_data->reserve, true);
		btrfs_delalloc_release_extents(BTRFS_I(inode), dio_data->reserve);
		extent_changeset_free(dio_data->data_reserved);
		kfree(dio_data);
	}
	return ret;
}

static int btrfs_dio_iomap_end(struct inode *inode, loff_t pos, loff_t length,
		ssize_t written, unsigned int flags, struct iomap *iomap)
{
	int ret = 0;
	struct btrfs_dio_data *dio_data = iomap->private;
	size_t submitted = dio_data->submitted;
	const bool write = !!(flags & IOMAP_WRITE);

	if (!write && (iomap->type == IOMAP_HOLE)) {
		/* If reading from a hole, unlock and return */
		unlock_extent(&BTRFS_I(inode)->io_tree, pos, pos + length - 1);
		goto out;
	}

	if (submitted < length) {
		pos += submitted;
		length -= submitted;
		if (write)
			__endio_write_update_ordered(BTRFS_I(inode), pos,
					length, false);
		else
			unlock_extent(&BTRFS_I(inode)->io_tree, pos,
				      pos + length - 1);
		ret = -ENOTBLK;
	}

	if (write) {
		if (dio_data->reserve)
			btrfs_delalloc_release_space(BTRFS_I(inode),
					dio_data->data_reserved, pos,
					dio_data->reserve, true);
		btrfs_delalloc_release_extents(BTRFS_I(inode), dio_data->length);
		extent_changeset_free(dio_data->data_reserved);
	}
out:
	kfree(dio_data);
	iomap->private = NULL;

	return ret;
}

static void btrfs_dio_private_put(struct btrfs_dio_private *dip)
{
	/*
	 * This implies a barrier so that stores to dio_bio->bi_status before
	 * this and loads of dio_bio->bi_status after this are fully ordered.
	 */
	if (!refcount_dec_and_test(&dip->refs))
		return;

	if (bio_op(dip->dio_bio) == REQ_OP_WRITE) {
		__endio_write_update_ordered(BTRFS_I(dip->inode),
					     dip->logical_offset,
					     dip->bytes,
					     !dip->dio_bio->bi_status);
	} else {
		unlock_extent(&BTRFS_I(dip->inode)->io_tree,
			      dip->logical_offset,
			      dip->logical_offset + dip->bytes - 1);
	}

	bio_endio(dip->dio_bio);
	kfree(dip);
}

static blk_status_t submit_dio_repair_bio(struct inode *inode, struct bio *bio,
					  int mirror_num,
					  unsigned long bio_flags)
{
	struct btrfs_dio_private *dip = bio->bi_private;
	struct btrfs_fs_info *fs_info = btrfs_sb(inode->i_sb);
	blk_status_t ret;

	BUG_ON(bio_op(bio) == REQ_OP_WRITE);

	ret = btrfs_bio_wq_end_io(fs_info, bio, BTRFS_WQ_ENDIO_DATA);
	if (ret)
		return ret;

	refcount_inc(&dip->refs);
	ret = btrfs_map_bio(fs_info, bio, mirror_num);
	if (ret)
		refcount_dec(&dip->refs);
	return ret;
}

static blk_status_t btrfs_check_read_dio_bio(struct inode *inode,
					     struct btrfs_io_bio *io_bio,
					     const bool uptodate)
{
	struct btrfs_fs_info *fs_info = BTRFS_I(inode)->root->fs_info;
	const u32 sectorsize = fs_info->sectorsize;
	struct extent_io_tree *failure_tree = &BTRFS_I(inode)->io_failure_tree;
	struct extent_io_tree *io_tree = &BTRFS_I(inode)->io_tree;
	const bool csum = !(BTRFS_I(inode)->flags & BTRFS_INODE_NODATASUM);
	struct bio_vec bvec;
	struct bvec_iter iter;
	u64 start = io_bio->logical;
	int icsum = 0;
	blk_status_t err = BLK_STS_OK;

	__bio_for_each_segment(bvec, &io_bio->bio, iter, io_bio->iter) {
		unsigned int i, nr_sectors, pgoff;

		nr_sectors = BTRFS_BYTES_TO_BLKS(fs_info, bvec.bv_len);
		pgoff = bvec.bv_offset;
		for (i = 0; i < nr_sectors; i++) {
			ASSERT(pgoff < PAGE_SIZE);
			if (uptodate &&
			    (!csum || !check_data_csum(inode, io_bio, icsum,
						       bvec.bv_page, pgoff))) {
				clean_io_failure(fs_info, failure_tree, io_tree,
						 start, bvec.bv_page,
						 btrfs_ino(BTRFS_I(inode)),
						 pgoff);
			} else {
				blk_status_t status;

				status = btrfs_submit_read_repair(inode,
							&io_bio->bio,
							start - io_bio->logical,
							bvec.bv_page, pgoff,
							start,
							start + sectorsize - 1,
							io_bio->mirror_num,
							submit_dio_repair_bio);
				if (status)
					err = status;
			}
			start += sectorsize;
			icsum++;
			pgoff += sectorsize;
		}
	}
	return err;
}

static void __endio_write_update_ordered(struct btrfs_inode *inode,
					 const u64 offset, const u64 bytes,
					 const bool uptodate)
{
	struct btrfs_fs_info *fs_info = inode->root->fs_info;
	struct btrfs_ordered_extent *ordered = NULL;
	struct btrfs_workqueue *wq;
	u64 ordered_offset = offset;
	u64 ordered_bytes = bytes;
	u64 last_offset;

	if (btrfs_is_free_space_inode(inode))
		wq = fs_info->endio_freespace_worker;
	else
		wq = fs_info->endio_write_workers;

	while (ordered_offset < offset + bytes) {
		last_offset = ordered_offset;
		if (btrfs_dec_test_first_ordered_pending(inode, &ordered,
							 &ordered_offset,
							 ordered_bytes,
							 uptodate)) {
			btrfs_init_work(&ordered->work, finish_ordered_fn, NULL,
					NULL);
			btrfs_queue_work(wq, &ordered->work);
		}
		/*
		 * If btrfs_dec_test_ordered_pending does not find any ordered
		 * extent in the range, we can exit.
		 */
		if (ordered_offset == last_offset)
			return;
		/*
		 * Our bio might span multiple ordered extents. In this case
		 * we keep going until we have accounted the whole dio.
		 */
		if (ordered_offset < offset + bytes) {
			ordered_bytes = offset + bytes - ordered_offset;
			ordered = NULL;
		}
	}
}

static blk_status_t btrfs_submit_bio_start_direct_io(struct inode *inode,
						     struct bio *bio, u64 offset)
{
	return btrfs_csum_one_bio(BTRFS_I(inode), bio, offset, 1);
}

static void btrfs_end_dio_bio(struct bio *bio)
{
	struct btrfs_dio_private *dip = bio->bi_private;
	blk_status_t err = bio->bi_status;

	if (err)
		btrfs_warn(BTRFS_I(dip->inode)->root->fs_info,
			   "direct IO failed ino %llu rw %d,%u sector %#Lx len %u err no %d",
			   btrfs_ino(BTRFS_I(dip->inode)), bio_op(bio),
			   bio->bi_opf,
			   (unsigned long long)bio->bi_iter.bi_sector,
			   bio->bi_iter.bi_size, err);

	if (bio_op(bio) == REQ_OP_READ) {
		err = btrfs_check_read_dio_bio(dip->inode, btrfs_io_bio(bio),
					       !err);
	}

	if (err)
		dip->dio_bio->bi_status = err;

	bio_put(bio);
	btrfs_dio_private_put(dip);
}

static inline blk_status_t btrfs_submit_dio_bio(struct bio *bio,
		struct inode *inode, u64 file_offset, int async_submit)
{
	struct btrfs_fs_info *fs_info = btrfs_sb(inode->i_sb);
	struct btrfs_dio_private *dip = bio->bi_private;
	bool write = bio_op(bio) == REQ_OP_WRITE;
	blk_status_t ret;

	/* Check btrfs_submit_bio_hook() for rules about async submit. */
	if (async_submit)
		async_submit = !atomic_read(&BTRFS_I(inode)->sync_writers);

	if (!write) {
		ret = btrfs_bio_wq_end_io(fs_info, bio, BTRFS_WQ_ENDIO_DATA);
		if (ret)
			goto err;
	}

	if (BTRFS_I(inode)->flags & BTRFS_INODE_NODATASUM)
		goto map;

	if (write && async_submit) {
		ret = btrfs_wq_submit_bio(inode, bio, 0, 0,
					  file_offset,
					  btrfs_submit_bio_start_direct_io);
		goto err;
	} else if (write) {
		/*
		 * If we aren't doing async submit, calculate the csum of the
		 * bio now.
		 */
		ret = btrfs_csum_one_bio(BTRFS_I(inode), bio, file_offset, 1);
		if (ret)
			goto err;
	} else {
		u64 csum_offset;

		csum_offset = file_offset - dip->logical_offset;
		csum_offset >>= fs_info->sectorsize_bits;
		csum_offset *= fs_info->csum_size;
		btrfs_io_bio(bio)->csum = dip->csums + csum_offset;
	}
map:
	ret = btrfs_map_bio(fs_info, bio, 0);
err:
	return ret;
}

/*
 * If this succeeds, the btrfs_dio_private is responsible for cleaning up locked
 * or ordered extents whether or not we submit any bios.
 */
static struct btrfs_dio_private *btrfs_create_dio_private(struct bio *dio_bio,
							  struct inode *inode,
							  loff_t file_offset)
{
	const bool write = (bio_op(dio_bio) == REQ_OP_WRITE);
	const bool csum = !(BTRFS_I(inode)->flags & BTRFS_INODE_NODATASUM);
	size_t dip_size;
	struct btrfs_dio_private *dip;

	dip_size = sizeof(*dip);
	if (!write && csum) {
		struct btrfs_fs_info *fs_info = btrfs_sb(inode->i_sb);
		size_t nblocks;

		nblocks = dio_bio->bi_iter.bi_size >> fs_info->sectorsize_bits;
		dip_size += fs_info->csum_size * nblocks;
	}

	dip = kzalloc(dip_size, GFP_NOFS);
	if (!dip)
		return NULL;

	dip->inode = inode;
	dip->logical_offset = file_offset;
	dip->bytes = dio_bio->bi_iter.bi_size;
	dip->disk_bytenr = (u64)dio_bio->bi_iter.bi_sector << 9;
	dip->dio_bio = dio_bio;
	refcount_set(&dip->refs, 1);
	return dip;
}

static blk_qc_t btrfs_submit_direct(struct inode *inode, struct iomap *iomap,
		struct bio *dio_bio, loff_t file_offset)
{
	const bool write = (bio_op(dio_bio) == REQ_OP_WRITE);
	struct btrfs_fs_info *fs_info = btrfs_sb(inode->i_sb);
	const bool raid56 = (btrfs_data_alloc_profile(fs_info) &
			     BTRFS_BLOCK_GROUP_RAID56_MASK);
	struct btrfs_dio_private *dip;
	struct bio *bio;
	u64 start_sector;
	int async_submit = 0;
	u64 submit_len;
	int clone_offset = 0;
	int clone_len;
	int ret;
	blk_status_t status;
	struct btrfs_io_geometry geom;
	struct btrfs_dio_data *dio_data = iomap->private;

	dip = btrfs_create_dio_private(dio_bio, inode, file_offset);
	if (!dip) {
		if (!write) {
			unlock_extent(&BTRFS_I(inode)->io_tree, file_offset,
				file_offset + dio_bio->bi_iter.bi_size - 1);
		}
		dio_bio->bi_status = BLK_STS_RESOURCE;
		bio_endio(dio_bio);
		return BLK_QC_T_NONE;
	}

	if (!write) {
		/*
		 * Load the csums up front to reduce csum tree searches and
		 * contention when submitting bios.
		 *
		 * If we have csums disabled this will do nothing.
		 */
		status = btrfs_lookup_bio_sums(inode, dio_bio, file_offset,
					       dip->csums);
		if (status != BLK_STS_OK)
			goto out_err;
	}

	start_sector = dio_bio->bi_iter.bi_sector;
	submit_len = dio_bio->bi_iter.bi_size;

	do {
		ret = btrfs_get_io_geometry(fs_info, btrfs_op(dio_bio),
					    start_sector << 9, submit_len,
					    &geom);
		if (ret) {
			status = errno_to_blk_status(ret);
			goto out_err;
		}
		ASSERT(geom.len <= INT_MAX);

		clone_len = min_t(int, submit_len, geom.len);

		/*
		 * This will never fail as it's passing GPF_NOFS and
		 * the allocation is backed by btrfs_bioset.
		 */
		bio = btrfs_bio_clone_partial(dio_bio, clone_offset, clone_len);
		bio->bi_private = dip;
		bio->bi_end_io = btrfs_end_dio_bio;
		btrfs_io_bio(bio)->logical = file_offset;

		ASSERT(submit_len >= clone_len);
		submit_len -= clone_len;

		/*
		 * Increase the count before we submit the bio so we know
		 * the end IO handler won't happen before we increase the
		 * count. Otherwise, the dip might get freed before we're
		 * done setting it up.
		 *
		 * We transfer the initial reference to the last bio, so we
		 * don't need to increment the reference count for the last one.
		 */
		if (submit_len > 0) {
			refcount_inc(&dip->refs);
			/*
			 * If we are submitting more than one bio, submit them
			 * all asynchronously. The exception is RAID 5 or 6, as
			 * asynchronous checksums make it difficult to collect
			 * full stripe writes.
			 */
			if (!raid56)
				async_submit = 1;
		}

		status = btrfs_submit_dio_bio(bio, inode, file_offset,
						async_submit);
		if (status) {
			bio_put(bio);
			if (submit_len > 0)
				refcount_dec(&dip->refs);
			goto out_err;
		}

		dio_data->submitted += clone_len;
		clone_offset += clone_len;
		start_sector += clone_len >> 9;
		file_offset += clone_len;
	} while (submit_len > 0);
	return BLK_QC_T_NONE;

out_err:
	dip->dio_bio->bi_status = status;
	btrfs_dio_private_put(dip);
	return BLK_QC_T_NONE;
}

const struct iomap_ops btrfs_dio_iomap_ops = {
	.iomap_begin            = btrfs_dio_iomap_begin,
	.iomap_end              = btrfs_dio_iomap_end,
};

const struct iomap_dio_ops btrfs_dio_ops = {
	.submit_io		= btrfs_submit_direct,
};

static int btrfs_fiemap(struct inode *inode, struct fiemap_extent_info *fieinfo,
			u64 start, u64 len)
{
	int	ret;

	ret = fiemap_prep(inode, fieinfo, start, &len, 0);
	if (ret)
		return ret;

	return extent_fiemap(BTRFS_I(inode), fieinfo, start, len);
}

int btrfs_readpage(struct file *file, struct page *page)
{
	struct btrfs_inode *inode = BTRFS_I(page->mapping->host);
	u64 start = page_offset(page);
	u64 end = start + PAGE_SIZE - 1;
	unsigned long bio_flags = 0;
	struct bio *bio = NULL;
	int ret;

	btrfs_lock_and_flush_ordered_range(inode, start, end, NULL);

	ret = btrfs_do_readpage(page, NULL, &bio, &bio_flags, 0, NULL);
	if (bio)
		ret = submit_one_bio(bio, 0, bio_flags);
	return ret;
}

static int btrfs_writepage(struct page *page, struct writeback_control *wbc)
{
	struct inode *inode = page->mapping->host;
	int ret;

	if (current->flags & PF_MEMALLOC) {
		redirty_page_for_writepage(wbc, page);
		unlock_page(page);
		return 0;
	}

	/*
	 * If we are under memory pressure we will call this directly from the
	 * VM, we need to make sure we have the inode referenced for the ordered
	 * extent.  If not just return like we didn't do anything.
	 */
	if (!igrab(inode)) {
		redirty_page_for_writepage(wbc, page);
		return AOP_WRITEPAGE_ACTIVATE;
	}
	ret = extent_write_full_page(page, wbc);
	btrfs_add_delayed_iput(inode);
	return ret;
}

static int btrfs_writepages(struct address_space *mapping,
			    struct writeback_control *wbc)
{
	return extent_writepages(mapping, wbc);
}

static void btrfs_readahead(struct readahead_control *rac)
{
	extent_readahead(rac);
}

static int __btrfs_releasepage(struct page *page, gfp_t gfp_flags)
{
	int ret = try_release_extent_mapping(page, gfp_flags);
	if (ret == 1)
		detach_page_private(page);
	return ret;
}

static int btrfs_releasepage(struct page *page, gfp_t gfp_flags)
{
	if (PageWriteback(page) || PageDirty(page))
		return 0;
	return __btrfs_releasepage(page, gfp_flags);
}

#ifdef CONFIG_MIGRATION
static int btrfs_migratepage(struct address_space *mapping,
			     struct page *newpage, struct page *page,
			     enum migrate_mode mode)
{
	int ret;

	ret = migrate_page_move_mapping(mapping, newpage, page, 0);
	if (ret != MIGRATEPAGE_SUCCESS)
		return ret;

	if (page_has_private(page))
		attach_page_private(newpage, detach_page_private(page));

	if (PagePrivate2(page)) {
		ClearPagePrivate2(page);
		SetPagePrivate2(newpage);
	}

	if (mode != MIGRATE_SYNC_NO_COPY)
		migrate_page_copy(newpage, page);
	else
		migrate_page_states(newpage, page);
	return MIGRATEPAGE_SUCCESS;
}
#endif

static void btrfs_invalidatepage(struct page *page, unsigned int offset,
				 unsigned int length)
{
	struct btrfs_inode *inode = BTRFS_I(page->mapping->host);
	struct extent_io_tree *tree = &inode->io_tree;
	struct btrfs_ordered_extent *ordered;
	struct extent_state *cached_state = NULL;
	u64 page_start = page_offset(page);
	u64 page_end = page_start + PAGE_SIZE - 1;
	u64 start;
	u64 end;
	int inode_evicting = inode->vfs_inode.i_state & I_FREEING;
	bool found_ordered = false;
	bool completed_ordered = false;

	/*
	 * we have the page locked, so new writeback can't start,
	 * and the dirty bit won't be cleared while we are here.
	 *
	 * Wait for IO on this page so that we can safely clear
	 * the PagePrivate2 bit and do ordered accounting
	 */
	wait_on_page_writeback(page);

	if (offset) {
		btrfs_releasepage(page, GFP_NOFS);
		return;
	}

	if (!inode_evicting)
		lock_extent_bits(tree, page_start, page_end, &cached_state);
again:
	start = page_start;
	ordered = btrfs_lookup_ordered_range(inode, start, page_end - start + 1);
	if (ordered) {
		found_ordered = true;
		end = min(page_end,
			  ordered->file_offset + ordered->num_bytes - 1);
		/*
		 * IO on this page will never be started, so we need to account
		 * for any ordered extents now. Don't clear EXTENT_DELALLOC_NEW
		 * here, must leave that up for the ordered extent completion.
		 */
		if (!inode_evicting)
			clear_extent_bit(tree, start, end,
					 EXTENT_DELALLOC |
					 EXTENT_LOCKED | EXTENT_DO_ACCOUNTING |
					 EXTENT_DEFRAG, 1, 0, &cached_state);
		/*
		 * whoever cleared the private bit is responsible
		 * for the finish_ordered_io
		 */
		if (TestClearPagePrivate2(page)) {
			struct btrfs_ordered_inode_tree *tree;
			u64 new_len;

			tree = &inode->ordered_tree;

			spin_lock_irq(&tree->lock);
			set_bit(BTRFS_ORDERED_TRUNCATED, &ordered->flags);
			new_len = start - ordered->file_offset;
			if (new_len < ordered->truncated_len)
				ordered->truncated_len = new_len;
			spin_unlock_irq(&tree->lock);

			if (btrfs_dec_test_ordered_pending(inode, &ordered,
							   start,
							   end - start + 1, 1)) {
				btrfs_finish_ordered_io(ordered);
				completed_ordered = true;
			}
		}
		btrfs_put_ordered_extent(ordered);
		if (!inode_evicting) {
			cached_state = NULL;
			lock_extent_bits(tree, start, end,
					 &cached_state);
		}

		start = end + 1;
		if (start < page_end)
			goto again;
	}

	/*
	 * Qgroup reserved space handler
	 * Page here will be either
	 * 1) Already written to disk or ordered extent already submitted
	 *    Then its QGROUP_RESERVED bit in io_tree is already cleaned.
	 *    Qgroup will be handled by its qgroup_record then.
	 *    btrfs_qgroup_free_data() call will do nothing here.
	 *
	 * 2) Not written to disk yet
	 *    Then btrfs_qgroup_free_data() call will clear the QGROUP_RESERVED
	 *    bit of its io_tree, and free the qgroup reserved data space.
	 *    Since the IO will never happen for this page.
	 */
	btrfs_qgroup_free_data(inode, NULL, page_start, PAGE_SIZE);
	if (!inode_evicting) {
		bool delete = true;

		/*
		 * If there's an ordered extent for this range and we have not
		 * finished it ourselves, we must leave EXTENT_DELALLOC_NEW set
		 * in the range for the ordered extent completion. We must also
		 * not delete the range, otherwise we would lose that bit (and
		 * any other bits set in the range). Make sure EXTENT_UPTODATE
		 * is cleared if we don't delete, otherwise it can lead to
		 * corruptions if the i_size is extented later.
		 */
		if (found_ordered && !completed_ordered)
			delete = false;
		clear_extent_bit(tree, page_start, page_end, EXTENT_LOCKED |
				 EXTENT_DELALLOC | EXTENT_UPTODATE |
				 EXTENT_DO_ACCOUNTING | EXTENT_DEFRAG, 1,
				 delete, &cached_state);

		__btrfs_releasepage(page, GFP_NOFS);
	}

	ClearPageChecked(page);
	detach_page_private(page);
}

/*
 * btrfs_page_mkwrite() is not allowed to change the file size as it gets
 * called from a page fault handler when a page is first dirtied. Hence we must
 * be careful to check for EOF conditions here. We set the page up correctly
 * for a written page which means we get ENOSPC checking when writing into
 * holes and correct delalloc and unwritten extent mapping on filesystems that
 * support these features.
 *
 * We are not allowed to take the i_mutex here so we have to play games to
 * protect against truncate races as the page could now be beyond EOF.  Because
 * truncate_setsize() writes the inode size before removing pages, once we have
 * the page lock we can determine safely if the page is beyond EOF. If it is not
 * beyond EOF, then the page is guaranteed safe against truncation until we
 * unlock the page.
 */
vm_fault_t btrfs_page_mkwrite(struct vm_fault *vmf)
{
	struct page *page = vmf->page;
	struct inode *inode = file_inode(vmf->vma->vm_file);
	struct btrfs_fs_info *fs_info = btrfs_sb(inode->i_sb);
	struct extent_io_tree *io_tree = &BTRFS_I(inode)->io_tree;
	struct btrfs_ordered_extent *ordered;
	struct extent_state *cached_state = NULL;
	struct extent_changeset *data_reserved = NULL;
	char *kaddr;
	unsigned long zero_start;
	loff_t size;
	vm_fault_t ret;
	int ret2;
	int reserved = 0;
	u64 reserved_space;
	u64 page_start;
	u64 page_end;
	u64 end;

	reserved_space = PAGE_SIZE;

	sb_start_pagefault(inode->i_sb);
	page_start = page_offset(page);
	page_end = page_start + PAGE_SIZE - 1;
	end = page_end;

	/*
	 * Reserving delalloc space after obtaining the page lock can lead to
	 * deadlock. For example, if a dirty page is locked by this function
	 * and the call to btrfs_delalloc_reserve_space() ends up triggering
	 * dirty page write out, then the btrfs_writepage() function could
	 * end up waiting indefinitely to get a lock on the page currently
	 * being processed by btrfs_page_mkwrite() function.
	 */
	ret2 = btrfs_delalloc_reserve_space(BTRFS_I(inode), &data_reserved,
					    page_start, reserved_space);
	if (!ret2) {
		ret2 = file_update_time(vmf->vma->vm_file);
		reserved = 1;
	}
	if (ret2) {
		ret = vmf_error(ret2);
		if (reserved)
			goto out;
		goto out_noreserve;
	}

	ret = VM_FAULT_NOPAGE; /* make the VM retry the fault */
again:
	lock_page(page);
	size = i_size_read(inode);

	if ((page->mapping != inode->i_mapping) ||
	    (page_start >= size)) {
		/* page got truncated out from underneath us */
		goto out_unlock;
	}
	wait_on_page_writeback(page);

	lock_extent_bits(io_tree, page_start, page_end, &cached_state);
	set_page_extent_mapped(page);

	/*
	 * we can't set the delalloc bits if there are pending ordered
	 * extents.  Drop our locks and wait for them to finish
	 */
	ordered = btrfs_lookup_ordered_range(BTRFS_I(inode), page_start,
			PAGE_SIZE);
	if (ordered) {
		unlock_extent_cached(io_tree, page_start, page_end,
				     &cached_state);
		unlock_page(page);
		btrfs_start_ordered_extent(ordered, 1);
		btrfs_put_ordered_extent(ordered);
		goto again;
	}

	if (page->index == ((size - 1) >> PAGE_SHIFT)) {
		reserved_space = round_up(size - page_start,
					  fs_info->sectorsize);
		if (reserved_space < PAGE_SIZE) {
			end = page_start + reserved_space - 1;
			btrfs_delalloc_release_space(BTRFS_I(inode),
					data_reserved, page_start,
					PAGE_SIZE - reserved_space, true);
		}
	}

	/*
	 * page_mkwrite gets called when the page is firstly dirtied after it's
	 * faulted in, but write(2) could also dirty a page and set delalloc
	 * bits, thus in this case for space account reason, we still need to
	 * clear any delalloc bits within this page range since we have to
	 * reserve data&meta space before lock_page() (see above comments).
	 */
	clear_extent_bit(&BTRFS_I(inode)->io_tree, page_start, end,
			  EXTENT_DELALLOC | EXTENT_DO_ACCOUNTING |
			  EXTENT_DEFRAG, 0, 0, &cached_state);

	ret2 = btrfs_set_extent_delalloc(BTRFS_I(inode), page_start, end, 0,
					&cached_state);
	if (ret2) {
		unlock_extent_cached(io_tree, page_start, page_end,
				     &cached_state);
		ret = VM_FAULT_SIGBUS;
		goto out_unlock;
	}

	/* page is wholly or partially inside EOF */
	if (page_start + PAGE_SIZE > size)
		zero_start = offset_in_page(size);
	else
		zero_start = PAGE_SIZE;

	if (zero_start != PAGE_SIZE) {
		kaddr = kmap(page);
		memset(kaddr + zero_start, 0, PAGE_SIZE - zero_start);
		flush_dcache_page(page);
		kunmap(page);
	}
	ClearPageChecked(page);
	set_page_dirty(page);
	SetPageUptodate(page);

	BTRFS_I(inode)->last_trans = fs_info->generation;
	BTRFS_I(inode)->last_sub_trans = BTRFS_I(inode)->root->log_transid;
	BTRFS_I(inode)->last_log_commit = BTRFS_I(inode)->root->last_log_commit;

	unlock_extent_cached(io_tree, page_start, page_end, &cached_state);

	btrfs_delalloc_release_extents(BTRFS_I(inode), PAGE_SIZE);
	sb_end_pagefault(inode->i_sb);
	extent_changeset_free(data_reserved);
	return VM_FAULT_LOCKED;

out_unlock:
	unlock_page(page);
out:
	btrfs_delalloc_release_extents(BTRFS_I(inode), PAGE_SIZE);
	btrfs_delalloc_release_space(BTRFS_I(inode), data_reserved, page_start,
				     reserved_space, (ret != 0));
out_noreserve:
	sb_end_pagefault(inode->i_sb);
	extent_changeset_free(data_reserved);
	return ret;
}

static int btrfs_truncate(struct inode *inode, bool skip_writeback)
{
	struct btrfs_fs_info *fs_info = btrfs_sb(inode->i_sb);
	struct btrfs_root *root = BTRFS_I(inode)->root;
	struct btrfs_block_rsv *rsv;
	int ret;
	struct btrfs_trans_handle *trans;
	u64 mask = fs_info->sectorsize - 1;
	u64 min_size = btrfs_calc_metadata_size(fs_info, 1);

	if (!skip_writeback) {
		ret = btrfs_wait_ordered_range(inode, inode->i_size & (~mask),
					       (u64)-1);
		if (ret)
			return ret;
	}

	/*
	 * Yes ladies and gentlemen, this is indeed ugly.  We have a couple of
	 * things going on here:
	 *
	 * 1) We need to reserve space to update our inode.
	 *
	 * 2) We need to have something to cache all the space that is going to
	 * be free'd up by the truncate operation, but also have some slack
	 * space reserved in case it uses space during the truncate (thank you
	 * very much snapshotting).
	 *
	 * And we need these to be separate.  The fact is we can use a lot of
	 * space doing the truncate, and we have no earthly idea how much space
	 * we will use, so we need the truncate reservation to be separate so it
	 * doesn't end up using space reserved for updating the inode.  We also
	 * need to be able to stop the transaction and start a new one, which
	 * means we need to be able to update the inode several times, and we
	 * have no idea of knowing how many times that will be, so we can't just
	 * reserve 1 item for the entirety of the operation, so that has to be
	 * done separately as well.
	 *
	 * So that leaves us with
	 *
	 * 1) rsv - for the truncate reservation, which we will steal from the
	 * transaction reservation.
	 * 2) fs_info->trans_block_rsv - this will have 1 items worth left for
	 * updating the inode.
	 */
	rsv = btrfs_alloc_block_rsv(fs_info, BTRFS_BLOCK_RSV_TEMP);
	if (!rsv)
		return -ENOMEM;
	rsv->size = min_size;
	rsv->failfast = 1;

	/*
	 * 1 for the truncate slack space
	 * 1 for updating the inode.
	 */
	trans = btrfs_start_transaction(root, 2);
	if (IS_ERR(trans)) {
		ret = PTR_ERR(trans);
		goto out;
	}

	/* Migrate the slack space for the truncate to our reserve */
	ret = btrfs_block_rsv_migrate(&fs_info->trans_block_rsv, rsv,
				      min_size, false);
	BUG_ON(ret);

	/*
	 * So if we truncate and then write and fsync we normally would just
	 * write the extents that changed, which is a problem if we need to
	 * first truncate that entire inode.  So set this flag so we write out
	 * all of the extents in the inode to the sync log so we're completely
	 * safe.
	 */
	set_bit(BTRFS_INODE_NEEDS_FULL_SYNC, &BTRFS_I(inode)->runtime_flags);
	trans->block_rsv = rsv;

	while (1) {
		ret = btrfs_truncate_inode_items(trans, root, BTRFS_I(inode),
						 inode->i_size,
						 BTRFS_EXTENT_DATA_KEY);
		trans->block_rsv = &fs_info->trans_block_rsv;
		if (ret != -ENOSPC && ret != -EAGAIN)
			break;

		ret = btrfs_update_inode(trans, root, BTRFS_I(inode));
		if (ret)
			break;

		btrfs_end_transaction(trans);
		btrfs_btree_balance_dirty(fs_info);

		trans = btrfs_start_transaction(root, 2);
		if (IS_ERR(trans)) {
			ret = PTR_ERR(trans);
			trans = NULL;
			break;
		}

		btrfs_block_rsv_release(fs_info, rsv, -1, NULL);
		ret = btrfs_block_rsv_migrate(&fs_info->trans_block_rsv,
					      rsv, min_size, false);
		BUG_ON(ret);	/* shouldn't happen */
		trans->block_rsv = rsv;
	}

	/*
	 * We can't call btrfs_truncate_block inside a trans handle as we could
	 * deadlock with freeze, if we got NEED_TRUNCATE_BLOCK then we know
	 * we've truncated everything except the last little bit, and can do
	 * btrfs_truncate_block and then update the disk_i_size.
	 */
	if (ret == NEED_TRUNCATE_BLOCK) {
		btrfs_end_transaction(trans);
		btrfs_btree_balance_dirty(fs_info);

		ret = btrfs_truncate_block(BTRFS_I(inode), inode->i_size, 0, 0);
		if (ret)
			goto out;
		trans = btrfs_start_transaction(root, 1);
		if (IS_ERR(trans)) {
			ret = PTR_ERR(trans);
			goto out;
		}
		btrfs_inode_safe_disk_i_size_write(BTRFS_I(inode), 0);
	}

	if (trans) {
		int ret2;

		trans->block_rsv = &fs_info->trans_block_rsv;
		ret2 = btrfs_update_inode(trans, root, BTRFS_I(inode));
		if (ret2 && !ret)
			ret = ret2;

		ret2 = btrfs_end_transaction(trans);
		if (ret2 && !ret)
			ret = ret2;
		btrfs_btree_balance_dirty(fs_info);
	}
out:
	btrfs_free_block_rsv(fs_info, rsv);

	return ret;
}

/*
 * create a new subvolume directory/inode (helper for the ioctl).
 */
int btrfs_create_subvol_root(struct btrfs_trans_handle *trans,
			     struct btrfs_root *new_root,
			     struct btrfs_root *parent_root,
			     u64 new_dirid)
{
	struct inode *inode;
	int err;
	u64 index = 0;

	inode = btrfs_new_inode(trans, new_root, NULL, "..", 2,
				new_dirid, new_dirid,
				S_IFDIR | (~current_umask() & S_IRWXUGO),
				&index);
	if (IS_ERR(inode))
		return PTR_ERR(inode);
	inode->i_op = &btrfs_dir_inode_operations;
	inode->i_fop = &btrfs_dir_file_operations;

	set_nlink(inode, 1);
	btrfs_i_size_write(BTRFS_I(inode), 0);
	unlock_new_inode(inode);

	err = btrfs_subvol_inherit_props(trans, new_root, parent_root);
	if (err)
		btrfs_err(new_root->fs_info,
			  "error inheriting subvolume %llu properties: %d",
			  new_root->root_key.objectid, err);

	err = btrfs_update_inode(trans, new_root, BTRFS_I(inode));

	iput(inode);
	return err;
}

struct inode *btrfs_alloc_inode(struct super_block *sb)
{
	struct btrfs_fs_info *fs_info = btrfs_sb(sb);
	struct btrfs_inode *ei;
	struct inode *inode;

	ei = kmem_cache_alloc(btrfs_inode_cachep, GFP_KERNEL);
	if (!ei)
		return NULL;

	ei->root = NULL;
	ei->generation = 0;
	ei->last_trans = 0;
	ei->last_sub_trans = 0;
	ei->logged_trans = 0;
	ei->delalloc_bytes = 0;
	ei->new_delalloc_bytes = 0;
	ei->defrag_bytes = 0;
	ei->disk_i_size = 0;
	ei->flags = 0;
	ei->csum_bytes = 0;
	ei->index_cnt = (u64)-1;
	ei->dir_index = 0;
	ei->last_unlink_trans = 0;
	ei->last_reflink_trans = 0;
	ei->last_log_commit = 0;

	spin_lock_init(&ei->lock);
	ei->outstanding_extents = 0;
	if (sb->s_magic != BTRFS_TEST_MAGIC)
		btrfs_init_metadata_block_rsv(fs_info, &ei->block_rsv,
					      BTRFS_BLOCK_RSV_DELALLOC);
	ei->runtime_flags = 0;
	ei->prop_compress = BTRFS_COMPRESS_NONE;
	ei->defrag_compress = BTRFS_COMPRESS_NONE;

	ei->delayed_node = NULL;

	ei->i_otime.tv_sec = 0;
	ei->i_otime.tv_nsec = 0;

	inode = &ei->vfs_inode;
	extent_map_tree_init(&ei->extent_tree);
	extent_io_tree_init(fs_info, &ei->io_tree, IO_TREE_INODE_IO, inode);
	extent_io_tree_init(fs_info, &ei->io_failure_tree,
			    IO_TREE_INODE_IO_FAILURE, inode);
	extent_io_tree_init(fs_info, &ei->file_extent_tree,
			    IO_TREE_INODE_FILE_EXTENT, inode);
	ei->io_tree.track_uptodate = true;
	ei->io_failure_tree.track_uptodate = true;
	atomic_set(&ei->sync_writers, 0);
	mutex_init(&ei->log_mutex);
	btrfs_ordered_inode_tree_init(&ei->ordered_tree);
	INIT_LIST_HEAD(&ei->delalloc_inodes);
	INIT_LIST_HEAD(&ei->delayed_iput);
	RB_CLEAR_NODE(&ei->rb_node);

	return inode;
}

#ifdef CONFIG_BTRFS_FS_RUN_SANITY_TESTS
void btrfs_test_destroy_inode(struct inode *inode)
{
	btrfs_drop_extent_cache(BTRFS_I(inode), 0, (u64)-1, 0);
	kmem_cache_free(btrfs_inode_cachep, BTRFS_I(inode));
}
#endif

void btrfs_free_inode(struct inode *inode)
{
	kmem_cache_free(btrfs_inode_cachep, BTRFS_I(inode));
}

void btrfs_destroy_inode(struct inode *vfs_inode)
{
	struct btrfs_ordered_extent *ordered;
	struct btrfs_inode *inode = BTRFS_I(vfs_inode);
	struct btrfs_root *root = inode->root;

	WARN_ON(!hlist_empty(&vfs_inode->i_dentry));
	WARN_ON(vfs_inode->i_data.nrpages);
	WARN_ON(inode->block_rsv.reserved);
	WARN_ON(inode->block_rsv.size);
	WARN_ON(inode->outstanding_extents);
	WARN_ON(inode->delalloc_bytes);
	WARN_ON(inode->new_delalloc_bytes);
	WARN_ON(inode->csum_bytes);
	WARN_ON(inode->defrag_bytes);

	/*
	 * This can happen where we create an inode, but somebody else also
	 * created the same inode and we need to destroy the one we already
	 * created.
	 */
	if (!root)
		return;

	while (1) {
		ordered = btrfs_lookup_first_ordered_extent(inode, (u64)-1);
		if (!ordered)
			break;
		else {
			btrfs_err(root->fs_info,
				  "found ordered extent %llu %llu on inode cleanup",
				  ordered->file_offset, ordered->num_bytes);
			btrfs_remove_ordered_extent(inode, ordered);
			btrfs_put_ordered_extent(ordered);
			btrfs_put_ordered_extent(ordered);
		}
	}
	btrfs_qgroup_check_reserved_leak(inode);
	inode_tree_del(inode);
	btrfs_drop_extent_cache(inode, 0, (u64)-1, 0);
	btrfs_inode_clear_file_extent_range(inode, 0, (u64)-1);
	btrfs_put_root(inode->root);
}

int btrfs_drop_inode(struct inode *inode)
{
	struct btrfs_root *root = BTRFS_I(inode)->root;

	if (root == NULL)
		return 1;

	/* the snap/subvol tree is on deleting */
	if (btrfs_root_refs(&root->root_item) == 0)
		return 1;
	else
		return generic_drop_inode(inode);
}

static void init_once(void *foo)
{
	struct btrfs_inode *ei = (struct btrfs_inode *) foo;

	inode_init_once(&ei->vfs_inode);
}

void __cold btrfs_destroy_cachep(void)
{
	/*
	 * Make sure all delayed rcu free inodes are flushed before we
	 * destroy cache.
	 */
	rcu_barrier();
	kmem_cache_destroy(btrfs_inode_cachep);
	kmem_cache_destroy(btrfs_trans_handle_cachep);
	kmem_cache_destroy(btrfs_path_cachep);
	kmem_cache_destroy(btrfs_free_space_cachep);
	kmem_cache_destroy(btrfs_free_space_bitmap_cachep);
}

int __init btrfs_init_cachep(void)
{
	btrfs_inode_cachep = kmem_cache_create("btrfs_inode",
			sizeof(struct btrfs_inode), 0,
			SLAB_RECLAIM_ACCOUNT | SLAB_MEM_SPREAD | SLAB_ACCOUNT,
			init_once);
	if (!btrfs_inode_cachep)
		goto fail;

	btrfs_trans_handle_cachep = kmem_cache_create("btrfs_trans_handle",
			sizeof(struct btrfs_trans_handle), 0,
			SLAB_TEMPORARY | SLAB_MEM_SPREAD, NULL);
	if (!btrfs_trans_handle_cachep)
		goto fail;

	btrfs_path_cachep = kmem_cache_create("btrfs_path",
			sizeof(struct btrfs_path), 0,
			SLAB_MEM_SPREAD, NULL);
	if (!btrfs_path_cachep)
		goto fail;

	btrfs_free_space_cachep = kmem_cache_create("btrfs_free_space",
			sizeof(struct btrfs_free_space), 0,
			SLAB_MEM_SPREAD, NULL);
	if (!btrfs_free_space_cachep)
		goto fail;

	btrfs_free_space_bitmap_cachep = kmem_cache_create("btrfs_free_space_bitmap",
							PAGE_SIZE, PAGE_SIZE,
							SLAB_RED_ZONE, NULL);
	if (!btrfs_free_space_bitmap_cachep)
		goto fail;

	return 0;
fail:
	btrfs_destroy_cachep();
	return -ENOMEM;
}

static int btrfs_getattr(const struct path *path, struct kstat *stat,
			 u32 request_mask, unsigned int flags)
{
	u64 delalloc_bytes;
	u64 inode_bytes;
	struct inode *inode = d_inode(path->dentry);
	u32 blocksize = inode->i_sb->s_blocksize;
	u32 bi_flags = BTRFS_I(inode)->flags;

	stat->result_mask |= STATX_BTIME;
	stat->btime.tv_sec = BTRFS_I(inode)->i_otime.tv_sec;
	stat->btime.tv_nsec = BTRFS_I(inode)->i_otime.tv_nsec;
	if (bi_flags & BTRFS_INODE_APPEND)
		stat->attributes |= STATX_ATTR_APPEND;
	if (bi_flags & BTRFS_INODE_COMPRESS)
		stat->attributes |= STATX_ATTR_COMPRESSED;
	if (bi_flags & BTRFS_INODE_IMMUTABLE)
		stat->attributes |= STATX_ATTR_IMMUTABLE;
	if (bi_flags & BTRFS_INODE_NODUMP)
		stat->attributes |= STATX_ATTR_NODUMP;

	stat->attributes_mask |= (STATX_ATTR_APPEND |
				  STATX_ATTR_COMPRESSED |
				  STATX_ATTR_IMMUTABLE |
				  STATX_ATTR_NODUMP);

	generic_fillattr(inode, stat);
	stat->dev = BTRFS_I(inode)->root->anon_dev;

	spin_lock(&BTRFS_I(inode)->lock);
	delalloc_bytes = BTRFS_I(inode)->new_delalloc_bytes;
	inode_bytes = inode_get_bytes(inode);
	spin_unlock(&BTRFS_I(inode)->lock);
	stat->blocks = (ALIGN(inode_bytes, blocksize) +
			ALIGN(delalloc_bytes, blocksize)) >> 9;
	return 0;
}

static int btrfs_rename_exchange(struct inode *old_dir,
			      struct dentry *old_dentry,
			      struct inode *new_dir,
			      struct dentry *new_dentry)
{
	struct btrfs_fs_info *fs_info = btrfs_sb(old_dir->i_sb);
	struct btrfs_trans_handle *trans;
	struct btrfs_root *root = BTRFS_I(old_dir)->root;
	struct btrfs_root *dest = BTRFS_I(new_dir)->root;
	struct inode *new_inode = new_dentry->d_inode;
	struct inode *old_inode = old_dentry->d_inode;
	struct timespec64 ctime = current_time(old_inode);
	u64 old_ino = btrfs_ino(BTRFS_I(old_inode));
	u64 new_ino = btrfs_ino(BTRFS_I(new_inode));
	u64 old_idx = 0;
	u64 new_idx = 0;
	int ret;
	int ret2;
	bool root_log_pinned = false;
	bool dest_log_pinned = false;

	/* we only allow rename subvolume link between subvolumes */
	if (old_ino != BTRFS_FIRST_FREE_OBJECTID && root != dest)
		return -EXDEV;

	/* close the race window with snapshot create/destroy ioctl */
	if (old_ino == BTRFS_FIRST_FREE_OBJECTID ||
	    new_ino == BTRFS_FIRST_FREE_OBJECTID)
		down_read(&fs_info->subvol_sem);

	/*
	 * We want to reserve the absolute worst case amount of items.  So if
	 * both inodes are subvols and we need to unlink them then that would
	 * require 4 item modifications, but if they are both normal inodes it
	 * would require 5 item modifications, so we'll assume their normal
	 * inodes.  So 5 * 2 is 10, plus 2 for the new links, so 12 total items
	 * should cover the worst case number of items we'll modify.
	 */
	trans = btrfs_start_transaction(root, 12);
	if (IS_ERR(trans)) {
		ret = PTR_ERR(trans);
		goto out_notrans;
	}

	if (dest != root)
		btrfs_record_root_in_trans(trans, dest);

	/*
	 * We need to find a free sequence number both in the source and
	 * in the destination directory for the exchange.
	 */
	ret = btrfs_set_inode_index(BTRFS_I(new_dir), &old_idx);
	if (ret)
		goto out_fail;
	ret = btrfs_set_inode_index(BTRFS_I(old_dir), &new_idx);
	if (ret)
		goto out_fail;

	BTRFS_I(old_inode)->dir_index = 0ULL;
	BTRFS_I(new_inode)->dir_index = 0ULL;

	/* Reference for the source. */
	if (old_ino == BTRFS_FIRST_FREE_OBJECTID) {
		/* force full log commit if subvolume involved. */
		btrfs_set_log_full_commit(trans);
	} else {
		btrfs_pin_log_trans(root);
		root_log_pinned = true;
		ret = btrfs_insert_inode_ref(trans, dest,
					     new_dentry->d_name.name,
					     new_dentry->d_name.len,
					     old_ino,
					     btrfs_ino(BTRFS_I(new_dir)),
					     old_idx);
		if (ret)
			goto out_fail;
	}

	/* And now for the dest. */
	if (new_ino == BTRFS_FIRST_FREE_OBJECTID) {
		/* force full log commit if subvolume involved. */
		btrfs_set_log_full_commit(trans);
	} else {
		btrfs_pin_log_trans(dest);
		dest_log_pinned = true;
		ret = btrfs_insert_inode_ref(trans, root,
					     old_dentry->d_name.name,
					     old_dentry->d_name.len,
					     new_ino,
					     btrfs_ino(BTRFS_I(old_dir)),
					     new_idx);
		if (ret)
			goto out_fail;
	}

	/* Update inode version and ctime/mtime. */
	inode_inc_iversion(old_dir);
	inode_inc_iversion(new_dir);
	inode_inc_iversion(old_inode);
	inode_inc_iversion(new_inode);
	old_dir->i_ctime = old_dir->i_mtime = ctime;
	new_dir->i_ctime = new_dir->i_mtime = ctime;
	old_inode->i_ctime = ctime;
	new_inode->i_ctime = ctime;

	if (old_dentry->d_parent != new_dentry->d_parent) {
		btrfs_record_unlink_dir(trans, BTRFS_I(old_dir),
				BTRFS_I(old_inode), 1);
		btrfs_record_unlink_dir(trans, BTRFS_I(new_dir),
				BTRFS_I(new_inode), 1);
	}

	/* src is a subvolume */
	if (old_ino == BTRFS_FIRST_FREE_OBJECTID) {
		ret = btrfs_unlink_subvol(trans, old_dir, old_dentry);
	} else { /* src is an inode */
		ret = __btrfs_unlink_inode(trans, root, BTRFS_I(old_dir),
					   BTRFS_I(old_dentry->d_inode),
					   old_dentry->d_name.name,
					   old_dentry->d_name.len);
		if (!ret)
			ret = btrfs_update_inode(trans, root, BTRFS_I(old_inode));
	}
	if (ret) {
		btrfs_abort_transaction(trans, ret);
		goto out_fail;
	}

	/* dest is a subvolume */
	if (new_ino == BTRFS_FIRST_FREE_OBJECTID) {
		ret = btrfs_unlink_subvol(trans, new_dir, new_dentry);
	} else { /* dest is an inode */
		ret = __btrfs_unlink_inode(trans, dest, BTRFS_I(new_dir),
					   BTRFS_I(new_dentry->d_inode),
					   new_dentry->d_name.name,
					   new_dentry->d_name.len);
		if (!ret)
			ret = btrfs_update_inode(trans, dest, BTRFS_I(new_inode));
	}
	if (ret) {
		btrfs_abort_transaction(trans, ret);
		goto out_fail;
	}

	ret = btrfs_add_link(trans, BTRFS_I(new_dir), BTRFS_I(old_inode),
			     new_dentry->d_name.name,
			     new_dentry->d_name.len, 0, old_idx);
	if (ret) {
		btrfs_abort_transaction(trans, ret);
		goto out_fail;
	}

	ret = btrfs_add_link(trans, BTRFS_I(old_dir), BTRFS_I(new_inode),
			     old_dentry->d_name.name,
			     old_dentry->d_name.len, 0, new_idx);
	if (ret) {
		btrfs_abort_transaction(trans, ret);
		goto out_fail;
	}

	if (old_inode->i_nlink == 1)
		BTRFS_I(old_inode)->dir_index = old_idx;
	if (new_inode->i_nlink == 1)
		BTRFS_I(new_inode)->dir_index = new_idx;

	if (root_log_pinned) {
		btrfs_log_new_name(trans, BTRFS_I(old_inode), BTRFS_I(old_dir),
				   new_dentry->d_parent);
		btrfs_end_log_trans(root);
		root_log_pinned = false;
	}
	if (dest_log_pinned) {
		btrfs_log_new_name(trans, BTRFS_I(new_inode), BTRFS_I(new_dir),
				   old_dentry->d_parent);
		btrfs_end_log_trans(dest);
		dest_log_pinned = false;
	}
out_fail:
	/*
	 * If we have pinned a log and an error happened, we unpin tasks
	 * trying to sync the log and force them to fallback to a transaction
	 * commit if the log currently contains any of the inodes involved in
	 * this rename operation (to ensure we do not persist a log with an
	 * inconsistent state for any of these inodes or leading to any
	 * inconsistencies when replayed). If the transaction was aborted, the
	 * abortion reason is propagated to userspace when attempting to commit
	 * the transaction. If the log does not contain any of these inodes, we
	 * allow the tasks to sync it.
	 */
	if (ret && (root_log_pinned || dest_log_pinned)) {
		if (btrfs_inode_in_log(BTRFS_I(old_dir), fs_info->generation) ||
		    btrfs_inode_in_log(BTRFS_I(new_dir), fs_info->generation) ||
		    btrfs_inode_in_log(BTRFS_I(old_inode), fs_info->generation) ||
		    (new_inode &&
		     btrfs_inode_in_log(BTRFS_I(new_inode), fs_info->generation)))
			btrfs_set_log_full_commit(trans);

		if (root_log_pinned) {
			btrfs_end_log_trans(root);
			root_log_pinned = false;
		}
		if (dest_log_pinned) {
			btrfs_end_log_trans(dest);
			dest_log_pinned = false;
		}
	}
	ret2 = btrfs_end_transaction(trans);
	ret = ret ? ret : ret2;
out_notrans:
	if (new_ino == BTRFS_FIRST_FREE_OBJECTID ||
	    old_ino == BTRFS_FIRST_FREE_OBJECTID)
		up_read(&fs_info->subvol_sem);

	return ret;
}

static int btrfs_whiteout_for_rename(struct btrfs_trans_handle *trans,
				     struct btrfs_root *root,
				     struct inode *dir,
				     struct dentry *dentry)
{
	int ret;
	struct inode *inode;
	u64 objectid;
	u64 index;

	ret = btrfs_find_free_ino(root, &objectid);
	if (ret)
		return ret;

	inode = btrfs_new_inode(trans, root, dir,
				dentry->d_name.name,
				dentry->d_name.len,
				btrfs_ino(BTRFS_I(dir)),
				objectid,
				S_IFCHR | WHITEOUT_MODE,
				&index);

	if (IS_ERR(inode)) {
		ret = PTR_ERR(inode);
		return ret;
	}

	inode->i_op = &btrfs_special_inode_operations;
	init_special_inode(inode, inode->i_mode,
		WHITEOUT_DEV);

	ret = btrfs_init_inode_security(trans, inode, dir,
				&dentry->d_name);
	if (ret)
		goto out;

	ret = btrfs_add_nondir(trans, BTRFS_I(dir), dentry,
				BTRFS_I(inode), 0, index);
	if (ret)
		goto out;

	ret = btrfs_update_inode(trans, root, BTRFS_I(inode));
out:
	unlock_new_inode(inode);
	if (ret)
		inode_dec_link_count(inode);
	iput(inode);

	return ret;
}

static int btrfs_rename(struct inode *old_dir, struct dentry *old_dentry,
			   struct inode *new_dir, struct dentry *new_dentry,
			   unsigned int flags)
{
	struct btrfs_fs_info *fs_info = btrfs_sb(old_dir->i_sb);
	struct btrfs_trans_handle *trans;
	unsigned int trans_num_items;
	struct btrfs_root *root = BTRFS_I(old_dir)->root;
	struct btrfs_root *dest = BTRFS_I(new_dir)->root;
	struct inode *new_inode = d_inode(new_dentry);
	struct inode *old_inode = d_inode(old_dentry);
	u64 index = 0;
	int ret;
	int ret2;
	u64 old_ino = btrfs_ino(BTRFS_I(old_inode));
	bool log_pinned = false;

	if (btrfs_ino(BTRFS_I(new_dir)) == BTRFS_EMPTY_SUBVOL_DIR_OBJECTID)
		return -EPERM;

	/* we only allow rename subvolume link between subvolumes */
	if (old_ino != BTRFS_FIRST_FREE_OBJECTID && root != dest)
		return -EXDEV;

	if (old_ino == BTRFS_EMPTY_SUBVOL_DIR_OBJECTID ||
	    (new_inode && btrfs_ino(BTRFS_I(new_inode)) == BTRFS_FIRST_FREE_OBJECTID))
		return -ENOTEMPTY;

	if (S_ISDIR(old_inode->i_mode) && new_inode &&
	    new_inode->i_size > BTRFS_EMPTY_DIR_SIZE)
		return -ENOTEMPTY;


	/* check for collisions, even if the  name isn't there */
	ret = btrfs_check_dir_item_collision(dest, new_dir->i_ino,
			     new_dentry->d_name.name,
			     new_dentry->d_name.len);

	if (ret) {
		if (ret == -EEXIST) {
			/* we shouldn't get
			 * eexist without a new_inode */
			if (WARN_ON(!new_inode)) {
				return ret;
			}
		} else {
			/* maybe -EOVERFLOW */
			return ret;
		}
	}
	ret = 0;

	/*
	 * we're using rename to replace one file with another.  Start IO on it
	 * now so  we don't add too much work to the end of the transaction
	 */
	if (new_inode && S_ISREG(old_inode->i_mode) && new_inode->i_size)
		filemap_flush(old_inode->i_mapping);

	/* close the racy window with snapshot create/destroy ioctl */
	if (old_ino == BTRFS_FIRST_FREE_OBJECTID)
		down_read(&fs_info->subvol_sem);
	/*
	 * We want to reserve the absolute worst case amount of items.  So if
	 * both inodes are subvols and we need to unlink them then that would
	 * require 4 item modifications, but if they are both normal inodes it
	 * would require 5 item modifications, so we'll assume they are normal
	 * inodes.  So 5 * 2 is 10, plus 1 for the new link, so 11 total items
	 * should cover the worst case number of items we'll modify.
	 * If our rename has the whiteout flag, we need more 5 units for the
	 * new inode (1 inode item, 1 inode ref, 2 dir items and 1 xattr item
	 * when selinux is enabled).
	 */
	trans_num_items = 11;
	if (flags & RENAME_WHITEOUT)
		trans_num_items += 5;
	trans = btrfs_start_transaction(root, trans_num_items);
	if (IS_ERR(trans)) {
		ret = PTR_ERR(trans);
		goto out_notrans;
	}

	if (dest != root)
		btrfs_record_root_in_trans(trans, dest);

	ret = btrfs_set_inode_index(BTRFS_I(new_dir), &index);
	if (ret)
		goto out_fail;

	BTRFS_I(old_inode)->dir_index = 0ULL;
	if (unlikely(old_ino == BTRFS_FIRST_FREE_OBJECTID)) {
		/* force full log commit if subvolume involved. */
		btrfs_set_log_full_commit(trans);
	} else {
		btrfs_pin_log_trans(root);
		log_pinned = true;
		ret = btrfs_insert_inode_ref(trans, dest,
					     new_dentry->d_name.name,
					     new_dentry->d_name.len,
					     old_ino,
					     btrfs_ino(BTRFS_I(new_dir)), index);
		if (ret)
			goto out_fail;
	}

	inode_inc_iversion(old_dir);
	inode_inc_iversion(new_dir);
	inode_inc_iversion(old_inode);
	old_dir->i_ctime = old_dir->i_mtime =
	new_dir->i_ctime = new_dir->i_mtime =
	old_inode->i_ctime = current_time(old_dir);

	if (old_dentry->d_parent != new_dentry->d_parent)
		btrfs_record_unlink_dir(trans, BTRFS_I(old_dir),
				BTRFS_I(old_inode), 1);

	if (unlikely(old_ino == BTRFS_FIRST_FREE_OBJECTID)) {
		ret = btrfs_unlink_subvol(trans, old_dir, old_dentry);
	} else {
		ret = __btrfs_unlink_inode(trans, root, BTRFS_I(old_dir),
					BTRFS_I(d_inode(old_dentry)),
					old_dentry->d_name.name,
					old_dentry->d_name.len);
		if (!ret)
			ret = btrfs_update_inode(trans, root, BTRFS_I(old_inode));
	}
	if (ret) {
		btrfs_abort_transaction(trans, ret);
		goto out_fail;
	}

	if (new_inode) {
		inode_inc_iversion(new_inode);
		new_inode->i_ctime = current_time(new_inode);
		if (unlikely(btrfs_ino(BTRFS_I(new_inode)) ==
			     BTRFS_EMPTY_SUBVOL_DIR_OBJECTID)) {
			ret = btrfs_unlink_subvol(trans, new_dir, new_dentry);
			BUG_ON(new_inode->i_nlink == 0);
		} else {
			ret = btrfs_unlink_inode(trans, dest, BTRFS_I(new_dir),
						 BTRFS_I(d_inode(new_dentry)),
						 new_dentry->d_name.name,
						 new_dentry->d_name.len);
		}
		if (!ret && new_inode->i_nlink == 0)
			ret = btrfs_orphan_add(trans,
					BTRFS_I(d_inode(new_dentry)));
		if (ret) {
			btrfs_abort_transaction(trans, ret);
			goto out_fail;
		}
	}

	ret = btrfs_add_link(trans, BTRFS_I(new_dir), BTRFS_I(old_inode),
			     new_dentry->d_name.name,
			     new_dentry->d_name.len, 0, index);
	if (ret) {
		btrfs_abort_transaction(trans, ret);
		goto out_fail;
	}

	if (old_inode->i_nlink == 1)
		BTRFS_I(old_inode)->dir_index = index;

	if (log_pinned) {
		btrfs_log_new_name(trans, BTRFS_I(old_inode), BTRFS_I(old_dir),
				   new_dentry->d_parent);
		btrfs_end_log_trans(root);
		log_pinned = false;
	}

	if (flags & RENAME_WHITEOUT) {
		ret = btrfs_whiteout_for_rename(trans, root, old_dir,
						old_dentry);

		if (ret) {
			btrfs_abort_transaction(trans, ret);
			goto out_fail;
		}
	}
out_fail:
	/*
	 * If we have pinned the log and an error happened, we unpin tasks
	 * trying to sync the log and force them to fallback to a transaction
	 * commit if the log currently contains any of the inodes involved in
	 * this rename operation (to ensure we do not persist a log with an
	 * inconsistent state for any of these inodes or leading to any
	 * inconsistencies when replayed). If the transaction was aborted, the
	 * abortion reason is propagated to userspace when attempting to commit
	 * the transaction. If the log does not contain any of these inodes, we
	 * allow the tasks to sync it.
	 */
	if (ret && log_pinned) {
		if (btrfs_inode_in_log(BTRFS_I(old_dir), fs_info->generation) ||
		    btrfs_inode_in_log(BTRFS_I(new_dir), fs_info->generation) ||
		    btrfs_inode_in_log(BTRFS_I(old_inode), fs_info->generation) ||
		    (new_inode &&
		     btrfs_inode_in_log(BTRFS_I(new_inode), fs_info->generation)))
			btrfs_set_log_full_commit(trans);

		btrfs_end_log_trans(root);
		log_pinned = false;
	}
	ret2 = btrfs_end_transaction(trans);
	ret = ret ? ret : ret2;
out_notrans:
	if (old_ino == BTRFS_FIRST_FREE_OBJECTID)
		up_read(&fs_info->subvol_sem);

	return ret;
}

static int btrfs_rename2(struct inode *old_dir, struct dentry *old_dentry,
			 struct inode *new_dir, struct dentry *new_dentry,
			 unsigned int flags)
{
	if (flags & ~(RENAME_NOREPLACE | RENAME_EXCHANGE | RENAME_WHITEOUT))
		return -EINVAL;

	if (flags & RENAME_EXCHANGE)
		return btrfs_rename_exchange(old_dir, old_dentry, new_dir,
					  new_dentry);

	return btrfs_rename(old_dir, old_dentry, new_dir, new_dentry, flags);
}

struct btrfs_delalloc_work {
	struct inode *inode;
	struct completion completion;
	struct list_head list;
	struct btrfs_work work;
};

static void btrfs_run_delalloc_work(struct btrfs_work *work)
{
	struct btrfs_delalloc_work *delalloc_work;
	struct inode *inode;

	delalloc_work = container_of(work, struct btrfs_delalloc_work,
				     work);
	inode = delalloc_work->inode;
	filemap_flush(inode->i_mapping);
	if (test_bit(BTRFS_INODE_HAS_ASYNC_EXTENT,
				&BTRFS_I(inode)->runtime_flags))
		filemap_flush(inode->i_mapping);

	iput(inode);
	complete(&delalloc_work->completion);
}

static struct btrfs_delalloc_work *btrfs_alloc_delalloc_work(struct inode *inode)
{
	struct btrfs_delalloc_work *work;

	work = kmalloc(sizeof(*work), GFP_NOFS);
	if (!work)
		return NULL;

	init_completion(&work->completion);
	INIT_LIST_HEAD(&work->list);
	work->inode = inode;
	btrfs_init_work(&work->work, btrfs_run_delalloc_work, NULL, NULL);

	return work;
}

/*
 * some fairly slow code that needs optimization. This walks the list
 * of all the inodes with pending delalloc and forces them to disk.
 */
static int start_delalloc_inodes(struct btrfs_root *root, u64 *nr, bool snapshot)
{
	struct btrfs_inode *binode;
	struct inode *inode;
	struct btrfs_delalloc_work *work, *next;
	struct list_head works;
	struct list_head splice;
	int ret = 0;

	INIT_LIST_HEAD(&works);
	INIT_LIST_HEAD(&splice);

	mutex_lock(&root->delalloc_mutex);
	spin_lock(&root->delalloc_lock);
	list_splice_init(&root->delalloc_inodes, &splice);
	while (!list_empty(&splice)) {
		binode = list_entry(splice.next, struct btrfs_inode,
				    delalloc_inodes);

		list_move_tail(&binode->delalloc_inodes,
			       &root->delalloc_inodes);
		inode = igrab(&binode->vfs_inode);
		if (!inode) {
			cond_resched_lock(&root->delalloc_lock);
			continue;
		}
		spin_unlock(&root->delalloc_lock);

		if (snapshot)
			set_bit(BTRFS_INODE_SNAPSHOT_FLUSH,
				&binode->runtime_flags);
		work = btrfs_alloc_delalloc_work(inode);
		if (!work) {
			iput(inode);
			ret = -ENOMEM;
			goto out;
		}
		list_add_tail(&work->list, &works);
		btrfs_queue_work(root->fs_info->flush_workers,
				 &work->work);
		if (*nr != U64_MAX) {
			(*nr)--;
			if (*nr == 0)
				goto out;
		}
		cond_resched();
		spin_lock(&root->delalloc_lock);
	}
	spin_unlock(&root->delalloc_lock);

out:
	list_for_each_entry_safe(work, next, &works, list) {
		list_del_init(&work->list);
		wait_for_completion(&work->completion);
		kfree(work);
	}

	if (!list_empty(&splice)) {
		spin_lock(&root->delalloc_lock);
		list_splice_tail(&splice, &root->delalloc_inodes);
		spin_unlock(&root->delalloc_lock);
	}
	mutex_unlock(&root->delalloc_mutex);
	return ret;
}

int btrfs_start_delalloc_snapshot(struct btrfs_root *root)
{
	struct btrfs_fs_info *fs_info = root->fs_info;
	u64 nr = U64_MAX;

	if (test_bit(BTRFS_FS_STATE_ERROR, &fs_info->fs_state))
		return -EROFS;

	return start_delalloc_inodes(root, &nr, true);
}

int btrfs_start_delalloc_roots(struct btrfs_fs_info *fs_info, u64 nr)
{
	struct btrfs_root *root;
	struct list_head splice;
	int ret;

	if (test_bit(BTRFS_FS_STATE_ERROR, &fs_info->fs_state))
		return -EROFS;

	INIT_LIST_HEAD(&splice);

	mutex_lock(&fs_info->delalloc_root_mutex);
	spin_lock(&fs_info->delalloc_root_lock);
	list_splice_init(&fs_info->delalloc_roots, &splice);
	while (!list_empty(&splice) && nr) {
		root = list_first_entry(&splice, struct btrfs_root,
					delalloc_root);
		root = btrfs_grab_root(root);
		BUG_ON(!root);
		list_move_tail(&root->delalloc_root,
			       &fs_info->delalloc_roots);
		spin_unlock(&fs_info->delalloc_root_lock);

		ret = start_delalloc_inodes(root, &nr, false);
		btrfs_put_root(root);
		if (ret < 0)
			goto out;
		spin_lock(&fs_info->delalloc_root_lock);
	}
	spin_unlock(&fs_info->delalloc_root_lock);

	ret = 0;
out:
	if (!list_empty(&splice)) {
		spin_lock(&fs_info->delalloc_root_lock);
		list_splice_tail(&splice, &fs_info->delalloc_roots);
		spin_unlock(&fs_info->delalloc_root_lock);
	}
	mutex_unlock(&fs_info->delalloc_root_mutex);
	return ret;
}

static int btrfs_symlink(struct inode *dir, struct dentry *dentry,
			 const char *symname)
{
	struct btrfs_fs_info *fs_info = btrfs_sb(dir->i_sb);
	struct btrfs_trans_handle *trans;
	struct btrfs_root *root = BTRFS_I(dir)->root;
	struct btrfs_path *path;
	struct btrfs_key key;
	struct inode *inode = NULL;
	int err;
	u64 objectid;
	u64 index = 0;
	int name_len;
	int datasize;
	unsigned long ptr;
	struct btrfs_file_extent_item *ei;
	struct extent_buffer *leaf;

	name_len = strlen(symname);
	if (name_len > BTRFS_MAX_INLINE_DATA_SIZE(fs_info))
		return -ENAMETOOLONG;

	/*
	 * 2 items for inode item and ref
	 * 2 items for dir items
	 * 1 item for updating parent inode item
	 * 1 item for the inline extent item
	 * 1 item for xattr if selinux is on
	 */
	trans = btrfs_start_transaction(root, 7);
	if (IS_ERR(trans))
		return PTR_ERR(trans);

	err = btrfs_find_free_ino(root, &objectid);
	if (err)
		goto out_unlock;

	inode = btrfs_new_inode(trans, root, dir, dentry->d_name.name,
				dentry->d_name.len, btrfs_ino(BTRFS_I(dir)),
				objectid, S_IFLNK|S_IRWXUGO, &index);
	if (IS_ERR(inode)) {
		err = PTR_ERR(inode);
		inode = NULL;
		goto out_unlock;
	}

	/*
	* If the active LSM wants to access the inode during
	* d_instantiate it needs these. Smack checks to see
	* if the filesystem supports xattrs by looking at the
	* ops vector.
	*/
	inode->i_fop = &btrfs_file_operations;
	inode->i_op = &btrfs_file_inode_operations;
	inode->i_mapping->a_ops = &btrfs_aops;

	err = btrfs_init_inode_security(trans, inode, dir, &dentry->d_name);
	if (err)
		goto out_unlock;

	path = btrfs_alloc_path();
	if (!path) {
		err = -ENOMEM;
		goto out_unlock;
	}
	key.objectid = btrfs_ino(BTRFS_I(inode));
	key.offset = 0;
	key.type = BTRFS_EXTENT_DATA_KEY;
	datasize = btrfs_file_extent_calc_inline_size(name_len);
	err = btrfs_insert_empty_item(trans, root, path, &key,
				      datasize);
	if (err) {
		btrfs_free_path(path);
		goto out_unlock;
	}
	leaf = path->nodes[0];
	ei = btrfs_item_ptr(leaf, path->slots[0],
			    struct btrfs_file_extent_item);
	btrfs_set_file_extent_generation(leaf, ei, trans->transid);
	btrfs_set_file_extent_type(leaf, ei,
				   BTRFS_FILE_EXTENT_INLINE);
	btrfs_set_file_extent_encryption(leaf, ei, 0);
	btrfs_set_file_extent_compression(leaf, ei, 0);
	btrfs_set_file_extent_other_encoding(leaf, ei, 0);
	btrfs_set_file_extent_ram_bytes(leaf, ei, name_len);

	ptr = btrfs_file_extent_inline_start(ei);
	write_extent_buffer(leaf, symname, ptr, name_len);
	btrfs_mark_buffer_dirty(leaf);
	btrfs_free_path(path);

	inode->i_op = &btrfs_symlink_inode_operations;
	inode_nohighmem(inode);
	inode_set_bytes(inode, name_len);
	btrfs_i_size_write(BTRFS_I(inode), name_len);
	err = btrfs_update_inode(trans, root, BTRFS_I(inode));
	/*
	 * Last step, add directory indexes for our symlink inode. This is the
	 * last step to avoid extra cleanup of these indexes if an error happens
	 * elsewhere above.
	 */
	if (!err)
		err = btrfs_add_nondir(trans, BTRFS_I(dir), dentry,
				BTRFS_I(inode), 0, index);
	if (err)
		goto out_unlock;

	d_instantiate_new(dentry, inode);

out_unlock:
	btrfs_end_transaction(trans);
	if (err && inode) {
		inode_dec_link_count(inode);
		discard_new_inode(inode);
	}
	btrfs_btree_balance_dirty(fs_info);
	return err;
}

static struct btrfs_trans_handle *insert_prealloc_file_extent(
				       struct btrfs_trans_handle *trans_in,
				       struct btrfs_inode *inode,
				       struct btrfs_key *ins,
				       u64 file_offset)
{
	struct btrfs_file_extent_item stack_fi;
	struct btrfs_replace_extent_info extent_info;
	struct btrfs_trans_handle *trans = trans_in;
	struct btrfs_path *path;
	u64 start = ins->objectid;
	u64 len = ins->offset;
	int ret;

	memset(&stack_fi, 0, sizeof(stack_fi));

	btrfs_set_stack_file_extent_type(&stack_fi, BTRFS_FILE_EXTENT_PREALLOC);
	btrfs_set_stack_file_extent_disk_bytenr(&stack_fi, start);
	btrfs_set_stack_file_extent_disk_num_bytes(&stack_fi, len);
	btrfs_set_stack_file_extent_num_bytes(&stack_fi, len);
	btrfs_set_stack_file_extent_ram_bytes(&stack_fi, len);
	btrfs_set_stack_file_extent_compression(&stack_fi, BTRFS_COMPRESS_NONE);
	/* Encryption and other encoding is reserved and all 0 */

	ret = btrfs_qgroup_release_data(inode, file_offset, len);
	if (ret < 0)
		return ERR_PTR(ret);

	if (trans) {
		ret = insert_reserved_file_extent(trans, inode,
						  file_offset, &stack_fi,
						  true, ret);
		if (ret)
			return ERR_PTR(ret);
		return trans;
	}

	extent_info.disk_offset = start;
	extent_info.disk_len = len;
	extent_info.data_offset = 0;
	extent_info.data_len = len;
	extent_info.file_offset = file_offset;
	extent_info.extent_buf = (char *)&stack_fi;
	extent_info.is_new_extent = true;
	extent_info.qgroup_reserved = ret;
	extent_info.insertions = 0;

	path = btrfs_alloc_path();
	if (!path)
		return ERR_PTR(-ENOMEM);

	ret = btrfs_replace_file_extents(&inode->vfs_inode, path, file_offset,
				     file_offset + len - 1, &extent_info,
				     &trans);
	btrfs_free_path(path);
	if (ret)
		return ERR_PTR(ret);

	return trans;
}

static int __btrfs_prealloc_file_range(struct inode *inode, int mode,
				       u64 start, u64 num_bytes, u64 min_size,
				       loff_t actual_len, u64 *alloc_hint,
				       struct btrfs_trans_handle *trans)
{
	struct btrfs_fs_info *fs_info = btrfs_sb(inode->i_sb);
	struct extent_map_tree *em_tree = &BTRFS_I(inode)->extent_tree;
	struct extent_map *em;
	struct btrfs_root *root = BTRFS_I(inode)->root;
	struct btrfs_key ins;
	u64 cur_offset = start;
	u64 clear_offset = start;
	u64 i_size;
	u64 cur_bytes;
	u64 last_alloc = (u64)-1;
	int ret = 0;
	bool own_trans = true;
	u64 end = start + num_bytes - 1;

	if (trans)
		own_trans = false;
	while (num_bytes > 0) {
		cur_bytes = min_t(u64, num_bytes, SZ_256M);
		cur_bytes = max(cur_bytes, min_size);
		/*
		 * If we are severely fragmented we could end up with really
		 * small allocations, so if the allocator is returning small
		 * chunks lets make its job easier by only searching for those
		 * sized chunks.
		 */
		cur_bytes = min(cur_bytes, last_alloc);
		ret = btrfs_reserve_extent(root, cur_bytes, cur_bytes,
				min_size, 0, *alloc_hint, &ins, 1, 0);
		if (ret)
			break;

		/*
		 * We've reserved this space, and thus converted it from
		 * ->bytes_may_use to ->bytes_reserved.  Any error that happens
		 * from here on out we will only need to clear our reservation
		 * for the remaining unreserved area, so advance our
		 * clear_offset by our extent size.
		 */
		clear_offset += ins.offset;

		last_alloc = ins.offset;
		trans = insert_prealloc_file_extent(trans, BTRFS_I(inode),
						    &ins, cur_offset);
		/*
		 * Now that we inserted the prealloc extent we can finally
		 * decrement the number of reservations in the block group.
		 * If we did it before, we could race with relocation and have
		 * relocation miss the reserved extent, making it fail later.
		 */
		btrfs_dec_block_group_reservations(fs_info, ins.objectid);
		if (IS_ERR(trans)) {
			ret = PTR_ERR(trans);
			btrfs_free_reserved_extent(fs_info, ins.objectid,
						   ins.offset, 0);
			break;
		}

		btrfs_drop_extent_cache(BTRFS_I(inode), cur_offset,
					cur_offset + ins.offset -1, 0);

		em = alloc_extent_map();
		if (!em) {
			set_bit(BTRFS_INODE_NEEDS_FULL_SYNC,
				&BTRFS_I(inode)->runtime_flags);
			goto next;
		}

		em->start = cur_offset;
		em->orig_start = cur_offset;
		em->len = ins.offset;
		em->block_start = ins.objectid;
		em->block_len = ins.offset;
		em->orig_block_len = ins.offset;
		em->ram_bytes = ins.offset;
		set_bit(EXTENT_FLAG_PREALLOC, &em->flags);
		em->generation = trans->transid;

		while (1) {
			write_lock(&em_tree->lock);
			ret = add_extent_mapping(em_tree, em, 1);
			write_unlock(&em_tree->lock);
			if (ret != -EEXIST)
				break;
			btrfs_drop_extent_cache(BTRFS_I(inode), cur_offset,
						cur_offset + ins.offset - 1,
						0);
		}
		free_extent_map(em);
next:
		num_bytes -= ins.offset;
		cur_offset += ins.offset;
		*alloc_hint = ins.objectid + ins.offset;

		inode_inc_iversion(inode);
		inode->i_ctime = current_time(inode);
		BTRFS_I(inode)->flags |= BTRFS_INODE_PREALLOC;
		if (!(mode & FALLOC_FL_KEEP_SIZE) &&
		    (actual_len > inode->i_size) &&
		    (cur_offset > inode->i_size)) {
			if (cur_offset > actual_len)
				i_size = actual_len;
			else
				i_size = cur_offset;
			i_size_write(inode, i_size);
			btrfs_inode_safe_disk_i_size_write(BTRFS_I(inode), 0);
		}

		ret = btrfs_update_inode(trans, root, BTRFS_I(inode));

		if (ret) {
			btrfs_abort_transaction(trans, ret);
			if (own_trans)
				btrfs_end_transaction(trans);
			break;
		}

		if (own_trans) {
			btrfs_end_transaction(trans);
			trans = NULL;
		}
	}
	if (clear_offset < end)
		btrfs_free_reserved_data_space(BTRFS_I(inode), NULL, clear_offset,
			end - clear_offset + 1);
	return ret;
}

int btrfs_prealloc_file_range(struct inode *inode, int mode,
			      u64 start, u64 num_bytes, u64 min_size,
			      loff_t actual_len, u64 *alloc_hint)
{
	return __btrfs_prealloc_file_range(inode, mode, start, num_bytes,
					   min_size, actual_len, alloc_hint,
					   NULL);
}

int btrfs_prealloc_file_range_trans(struct inode *inode,
				    struct btrfs_trans_handle *trans, int mode,
				    u64 start, u64 num_bytes, u64 min_size,
				    loff_t actual_len, u64 *alloc_hint)
{
	return __btrfs_prealloc_file_range(inode, mode, start, num_bytes,
					   min_size, actual_len, alloc_hint, trans);
}

static int btrfs_set_page_dirty(struct page *page)
{
	return __set_page_dirty_nobuffers(page);
}

static int btrfs_permission(struct inode *inode, int mask)
{
	struct btrfs_root *root = BTRFS_I(inode)->root;
	umode_t mode = inode->i_mode;

	if (mask & MAY_WRITE &&
	    (S_ISREG(mode) || S_ISDIR(mode) || S_ISLNK(mode))) {
		if (btrfs_root_readonly(root))
			return -EROFS;
		if (BTRFS_I(inode)->flags & BTRFS_INODE_READONLY)
			return -EACCES;
	}
	return generic_permission(inode, mask);
}

static int btrfs_tmpfile(struct inode *dir, struct dentry *dentry, umode_t mode)
{
	struct btrfs_fs_info *fs_info = btrfs_sb(dir->i_sb);
	struct btrfs_trans_handle *trans;
	struct btrfs_root *root = BTRFS_I(dir)->root;
	struct inode *inode = NULL;
	u64 objectid;
	u64 index;
	int ret = 0;

	/*
	 * 5 units required for adding orphan entry
	 */
	trans = btrfs_start_transaction(root, 5);
	if (IS_ERR(trans))
		return PTR_ERR(trans);

	ret = btrfs_find_free_ino(root, &objectid);
	if (ret)
		goto out;

	inode = btrfs_new_inode(trans, root, dir, NULL, 0,
			btrfs_ino(BTRFS_I(dir)), objectid, mode, &index);
	if (IS_ERR(inode)) {
		ret = PTR_ERR(inode);
		inode = NULL;
		goto out;
	}

	inode->i_fop = &btrfs_file_operations;
	inode->i_op = &btrfs_file_inode_operations;

	inode->i_mapping->a_ops = &btrfs_aops;

	ret = btrfs_init_inode_security(trans, inode, dir, NULL);
	if (ret)
		goto out;

	ret = btrfs_update_inode(trans, root, BTRFS_I(inode));
	if (ret)
		goto out;
	ret = btrfs_orphan_add(trans, BTRFS_I(inode));
	if (ret)
		goto out;

	/*
	 * We set number of links to 0 in btrfs_new_inode(), and here we set
	 * it to 1 because d_tmpfile() will issue a warning if the count is 0,
	 * through:
	 *
	 *    d_tmpfile() -> inode_dec_link_count() -> drop_nlink()
	 */
	set_nlink(inode, 1);
	d_tmpfile(dentry, inode);
	unlock_new_inode(inode);
	mark_inode_dirty(inode);
out:
	btrfs_end_transaction(trans);
	if (ret && inode)
		discard_new_inode(inode);
	btrfs_btree_balance_dirty(fs_info);
	return ret;
}

void btrfs_set_range_writeback(struct extent_io_tree *tree, u64 start, u64 end)
{
	struct inode *inode = tree->private_data;
	unsigned long index = start >> PAGE_SHIFT;
	unsigned long end_index = end >> PAGE_SHIFT;
	struct page *page;

	while (index <= end_index) {
		page = find_get_page(inode->i_mapping, index);
		ASSERT(page); /* Pages should be in the extent_io_tree */
		set_page_writeback(page);
		put_page(page);
		index++;
	}
}

#ifdef CONFIG_SWAP
/*
 * Add an entry indicating a block group or device which is pinned by a
 * swapfile. Returns 0 on success, 1 if there is already an entry for it, or a
 * negative errno on failure.
 */
static int btrfs_add_swapfile_pin(struct inode *inode, void *ptr,
				  bool is_block_group)
{
	struct btrfs_fs_info *fs_info = BTRFS_I(inode)->root->fs_info;
	struct btrfs_swapfile_pin *sp, *entry;
	struct rb_node **p;
	struct rb_node *parent = NULL;

	sp = kmalloc(sizeof(*sp), GFP_NOFS);
	if (!sp)
		return -ENOMEM;
	sp->ptr = ptr;
	sp->inode = inode;
	sp->is_block_group = is_block_group;

	spin_lock(&fs_info->swapfile_pins_lock);
	p = &fs_info->swapfile_pins.rb_node;
	while (*p) {
		parent = *p;
		entry = rb_entry(parent, struct btrfs_swapfile_pin, node);
		if (sp->ptr < entry->ptr ||
		    (sp->ptr == entry->ptr && sp->inode < entry->inode)) {
			p = &(*p)->rb_left;
		} else if (sp->ptr > entry->ptr ||
			   (sp->ptr == entry->ptr && sp->inode > entry->inode)) {
			p = &(*p)->rb_right;
		} else {
			spin_unlock(&fs_info->swapfile_pins_lock);
			kfree(sp);
			return 1;
		}
	}
	rb_link_node(&sp->node, parent, p);
	rb_insert_color(&sp->node, &fs_info->swapfile_pins);
	spin_unlock(&fs_info->swapfile_pins_lock);
	return 0;
}

/* Free all of the entries pinned by this swapfile. */
static void btrfs_free_swapfile_pins(struct inode *inode)
{
	struct btrfs_fs_info *fs_info = BTRFS_I(inode)->root->fs_info;
	struct btrfs_swapfile_pin *sp;
	struct rb_node *node, *next;

	spin_lock(&fs_info->swapfile_pins_lock);
	node = rb_first(&fs_info->swapfile_pins);
	while (node) {
		next = rb_next(node);
		sp = rb_entry(node, struct btrfs_swapfile_pin, node);
		if (sp->inode == inode) {
			rb_erase(&sp->node, &fs_info->swapfile_pins);
			if (sp->is_block_group)
				btrfs_put_block_group(sp->ptr);
			kfree(sp);
		}
		node = next;
	}
	spin_unlock(&fs_info->swapfile_pins_lock);
}

struct btrfs_swap_info {
	u64 start;
	u64 block_start;
	u64 block_len;
	u64 lowest_ppage;
	u64 highest_ppage;
	unsigned long nr_pages;
	int nr_extents;
};

static int btrfs_add_swap_extent(struct swap_info_struct *sis,
				 struct btrfs_swap_info *bsi)
{
	unsigned long nr_pages;
	u64 first_ppage, first_ppage_reported, next_ppage;
	int ret;

	first_ppage = ALIGN(bsi->block_start, PAGE_SIZE) >> PAGE_SHIFT;
	next_ppage = ALIGN_DOWN(bsi->block_start + bsi->block_len,
				PAGE_SIZE) >> PAGE_SHIFT;

	if (first_ppage >= next_ppage)
		return 0;
	nr_pages = next_ppage - first_ppage;

	first_ppage_reported = first_ppage;
	if (bsi->start == 0)
		first_ppage_reported++;
	if (bsi->lowest_ppage > first_ppage_reported)
		bsi->lowest_ppage = first_ppage_reported;
	if (bsi->highest_ppage < (next_ppage - 1))
		bsi->highest_ppage = next_ppage - 1;

	ret = add_swap_extent(sis, bsi->nr_pages, nr_pages, first_ppage);
	if (ret < 0)
		return ret;
	bsi->nr_extents += ret;
	bsi->nr_pages += nr_pages;
	return 0;
}

static void btrfs_swap_deactivate(struct file *file)
{
	struct inode *inode = file_inode(file);

	btrfs_free_swapfile_pins(inode);
	atomic_dec(&BTRFS_I(inode)->root->nr_swapfiles);
}

static int btrfs_swap_activate(struct swap_info_struct *sis, struct file *file,
			       sector_t *span)
{
	struct inode *inode = file_inode(file);
	struct btrfs_fs_info *fs_info = BTRFS_I(inode)->root->fs_info;
	struct extent_io_tree *io_tree = &BTRFS_I(inode)->io_tree;
	struct extent_state *cached_state = NULL;
	struct extent_map *em = NULL;
	struct btrfs_device *device = NULL;
	struct btrfs_swap_info bsi = {
		.lowest_ppage = (sector_t)-1ULL,
	};
	int ret = 0;
	u64 isize;
	u64 start;

	/*
	 * If the swap file was just created, make sure delalloc is done. If the
	 * file changes again after this, the user is doing something stupid and
	 * we don't really care.
	 */
	ret = btrfs_wait_ordered_range(inode, 0, (u64)-1);
	if (ret)
		return ret;

	/*
	 * The inode is locked, so these flags won't change after we check them.
	 */
	if (BTRFS_I(inode)->flags & BTRFS_INODE_COMPRESS) {
		btrfs_warn(fs_info, "swapfile must not be compressed");
		return -EINVAL;
	}
	if (!(BTRFS_I(inode)->flags & BTRFS_INODE_NODATACOW)) {
		btrfs_warn(fs_info, "swapfile must not be copy-on-write");
		return -EINVAL;
	}
	if (!(BTRFS_I(inode)->flags & BTRFS_INODE_NODATASUM)) {
		btrfs_warn(fs_info, "swapfile must not be checksummed");
		return -EINVAL;
	}

	/*
	 * Balance or device remove/replace/resize can move stuff around from
	 * under us. The exclop protection makes sure they aren't running/won't
	 * run concurrently while we are mapping the swap extents, and
	 * fs_info->swapfile_pins prevents them from running while the swap
	 * file is active and moving the extents. Note that this also prevents
	 * a concurrent device add which isn't actually necessary, but it's not
	 * really worth the trouble to allow it.
	 */
	if (!btrfs_exclop_start(fs_info, BTRFS_EXCLOP_SWAP_ACTIVATE)) {
		btrfs_warn(fs_info,
	   "cannot activate swapfile while exclusive operation is running");
		return -EBUSY;
	}
	/*
	 * Snapshots can create extents which require COW even if NODATACOW is
	 * set. We use this counter to prevent snapshots. We must increment it
	 * before walking the extents because we don't want a concurrent
	 * snapshot to run after we've already checked the extents.
	 */
	atomic_inc(&BTRFS_I(inode)->root->nr_swapfiles);

	isize = ALIGN_DOWN(inode->i_size, fs_info->sectorsize);

	lock_extent_bits(io_tree, 0, isize - 1, &cached_state);
	start = 0;
	while (start < isize) {
		u64 logical_block_start, physical_block_start;
		struct btrfs_block_group *bg;
		u64 len = isize - start;

		em = btrfs_get_extent(BTRFS_I(inode), NULL, 0, start, len);
		if (IS_ERR(em)) {
			ret = PTR_ERR(em);
			goto out;
		}

		if (em->block_start == EXTENT_MAP_HOLE) {
			btrfs_warn(fs_info, "swapfile must not have holes");
			ret = -EINVAL;
			goto out;
		}
		if (em->block_start == EXTENT_MAP_INLINE) {
			/*
			 * It's unlikely we'll ever actually find ourselves
			 * here, as a file small enough to fit inline won't be
			 * big enough to store more than the swap header, but in
			 * case something changes in the future, let's catch it
			 * here rather than later.
			 */
			btrfs_warn(fs_info, "swapfile must not be inline");
			ret = -EINVAL;
			goto out;
		}
		if (test_bit(EXTENT_FLAG_COMPRESSED, &em->flags)) {
			btrfs_warn(fs_info, "swapfile must not be compressed");
			ret = -EINVAL;
			goto out;
		}

		logical_block_start = em->block_start + (start - em->start);
		len = min(len, em->len - (start - em->start));
		free_extent_map(em);
		em = NULL;

		ret = can_nocow_extent(inode, start, &len, NULL, NULL, NULL, true);
		if (ret < 0) {
			goto out;
		} else if (ret) {
			ret = 0;
		} else {
			btrfs_warn(fs_info,
				   "swapfile must not be copy-on-write");
			ret = -EINVAL;
			goto out;
		}

		em = btrfs_get_chunk_map(fs_info, logical_block_start, len);
		if (IS_ERR(em)) {
			ret = PTR_ERR(em);
			goto out;
		}

		if (em->map_lookup->type & BTRFS_BLOCK_GROUP_PROFILE_MASK) {
			btrfs_warn(fs_info,
				   "swapfile must have single data profile");
			ret = -EINVAL;
			goto out;
		}

		if (device == NULL) {
			device = em->map_lookup->stripes[0].dev;
			ret = btrfs_add_swapfile_pin(inode, device, false);
			if (ret == 1)
				ret = 0;
			else if (ret)
				goto out;
		} else if (device != em->map_lookup->stripes[0].dev) {
			btrfs_warn(fs_info, "swapfile must be on one device");
			ret = -EINVAL;
			goto out;
		}

		physical_block_start = (em->map_lookup->stripes[0].physical +
					(logical_block_start - em->start));
		len = min(len, em->len - (logical_block_start - em->start));
		free_extent_map(em);
		em = NULL;

		bg = btrfs_lookup_block_group(fs_info, logical_block_start);
		if (!bg) {
			btrfs_warn(fs_info,
			   "could not find block group containing swapfile");
			ret = -EINVAL;
			goto out;
		}

		ret = btrfs_add_swapfile_pin(inode, bg, true);
		if (ret) {
			btrfs_put_block_group(bg);
			if (ret == 1)
				ret = 0;
			else
				goto out;
		}

		if (bsi.block_len &&
		    bsi.block_start + bsi.block_len == physical_block_start) {
			bsi.block_len += len;
		} else {
			if (bsi.block_len) {
				ret = btrfs_add_swap_extent(sis, &bsi);
				if (ret)
					goto out;
			}
			bsi.start = start;
			bsi.block_start = physical_block_start;
			bsi.block_len = len;
		}

		start += len;
	}

	if (bsi.block_len)
		ret = btrfs_add_swap_extent(sis, &bsi);

out:
	if (!IS_ERR_OR_NULL(em))
		free_extent_map(em);

	unlock_extent_cached(io_tree, 0, isize - 1, &cached_state);

	if (ret)
		btrfs_swap_deactivate(file);

	btrfs_exclop_finish(fs_info);

	if (ret)
		return ret;

	if (device)
		sis->bdev = device->bdev;
	*span = bsi.highest_ppage - bsi.lowest_ppage + 1;
	sis->max = bsi.nr_pages;
	sis->pages = bsi.nr_pages - 1;
	sis->highest_bit = bsi.nr_pages - 1;
	return bsi.nr_extents;
}
#else
static void btrfs_swap_deactivate(struct file *file)
{
}

static int btrfs_swap_activate(struct swap_info_struct *sis, struct file *file,
			       sector_t *span)
{
	return -EOPNOTSUPP;
}
#endif

/*
 * Update the number of bytes used in the VFS' inode. When we replace extents in
 * a range (clone, dedupe, fallocate's zero range), we must update the number of
 * bytes used by the inode in an atomic manner, so that concurrent stat(2) calls
 * always get a correct value.
 */
void btrfs_update_inode_bytes(struct btrfs_inode *inode,
			      const u64 add_bytes,
			      const u64 del_bytes)
{
	if (add_bytes == del_bytes)
		return;

	spin_lock(&inode->lock);
	if (del_bytes > 0)
		inode_sub_bytes(&inode->vfs_inode, del_bytes);
	if (add_bytes > 0)
		inode_add_bytes(&inode->vfs_inode, add_bytes);
	spin_unlock(&inode->lock);
}

static const struct inode_operations btrfs_dir_inode_operations = {
	.getattr	= btrfs_getattr,
	.lookup		= btrfs_lookup,
	.create		= btrfs_create,
	.unlink		= btrfs_unlink,
	.link		= btrfs_link,
	.mkdir		= btrfs_mkdir,
	.rmdir		= btrfs_rmdir,
	.rename		= btrfs_rename2,
	.symlink	= btrfs_symlink,
	.setattr	= btrfs_setattr,
	.mknod		= btrfs_mknod,
	.listxattr	= btrfs_listxattr,
	.permission	= btrfs_permission,
	.get_acl	= btrfs_get_acl,
	.set_acl	= btrfs_set_acl,
	.update_time	= btrfs_update_time,
	.tmpfile        = btrfs_tmpfile,
};

static const struct file_operations btrfs_dir_file_operations = {
	.llseek		= generic_file_llseek,
	.read		= generic_read_dir,
	.iterate_shared	= btrfs_real_readdir,
	.open		= btrfs_opendir,
	.unlocked_ioctl	= btrfs_ioctl,
#ifdef CONFIG_COMPAT
	.compat_ioctl	= btrfs_compat_ioctl,
#endif
	.release        = btrfs_release_file,
	.fsync		= btrfs_sync_file,
};

/*
 * btrfs doesn't support the bmap operation because swapfiles
 * use bmap to make a mapping of extents in the file.  They assume
 * these extents won't change over the life of the file and they
 * use the bmap result to do IO directly to the drive.
 *
 * the btrfs bmap call would return logical addresses that aren't
 * suitable for IO and they also will change frequently as COW
 * operations happen.  So, swapfile + btrfs == corruption.
 *
 * For now we're avoiding this by dropping bmap.
 */
static const struct address_space_operations btrfs_aops = {
	.readpage	= btrfs_readpage,
	.writepage	= btrfs_writepage,
	.writepages	= btrfs_writepages,
	.readahead	= btrfs_readahead,
	.direct_IO	= noop_direct_IO,
	.invalidatepage = btrfs_invalidatepage,
	.releasepage	= btrfs_releasepage,
#ifdef CONFIG_MIGRATION
	.migratepage	= btrfs_migratepage,
#endif
	.set_page_dirty	= btrfs_set_page_dirty,
	.error_remove_page = generic_error_remove_page,
	.swap_activate	= btrfs_swap_activate,
	.swap_deactivate = btrfs_swap_deactivate,
};

static const struct inode_operations btrfs_file_inode_operations = {
	.getattr	= btrfs_getattr,
	.setattr	= btrfs_setattr,
	.listxattr      = btrfs_listxattr,
	.permission	= btrfs_permission,
	.fiemap		= btrfs_fiemap,
	.get_acl	= btrfs_get_acl,
	.set_acl	= btrfs_set_acl,
	.update_time	= btrfs_update_time,
};
static const struct inode_operations btrfs_special_inode_operations = {
	.getattr	= btrfs_getattr,
	.setattr	= btrfs_setattr,
	.permission	= btrfs_permission,
	.listxattr	= btrfs_listxattr,
	.get_acl	= btrfs_get_acl,
	.set_acl	= btrfs_set_acl,
	.update_time	= btrfs_update_time,
};
static const struct inode_operations btrfs_symlink_inode_operations = {
	.get_link	= page_get_link,
	.getattr	= btrfs_getattr,
	.setattr	= btrfs_setattr,
	.permission	= btrfs_permission,
	.listxattr	= btrfs_listxattr,
	.update_time	= btrfs_update_time,
};

const struct dentry_operations btrfs_dentry_operations = {
	.d_delete	= btrfs_dentry_delete,
};<|MERGE_RESOLUTION|>--- conflicted
+++ resolved
@@ -2348,13 +2348,8 @@
 
 		ret = set_extent_bit(&inode->io_tree, search_start,
 				     search_start + em_len - 1,
-<<<<<<< HEAD
-				     EXTENT_DELALLOC_NEW,
-				     NULL, cached_state, GFP_NOFS);
-=======
 				     EXTENT_DELALLOC_NEW, 0, NULL, cached_state,
 				     GFP_NOFS, NULL);
->>>>>>> 23f86657
 next:
 		search_start = extent_map_end(em);
 		free_extent_map(em);

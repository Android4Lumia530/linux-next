// SPDX-License-Identifier: GPL-2.0
/*
 * Copyright (C) 2007 Oracle.  All rights reserved.
 */

#include <linux/sched.h>
#include <linux/sched/signal.h>
#include <linux/pagemap.h>
#include <linux/writeback.h>
#include <linux/blkdev.h>
#include <linux/sort.h>
#include <linux/rcupdate.h>
#include <linux/kthread.h>
#include <linux/slab.h>
#include <linux/ratelimit.h>
#include <linux/percpu_counter.h>
#include <linux/lockdep.h>
#include <linux/crc32c.h>
#include "misc.h"
#include "tree-log.h"
#include "disk-io.h"
#include "print-tree.h"
#include "volumes.h"
#include "raid56.h"
#include "locking.h"
#include "free-space-cache.h"
#include "free-space-tree.h"
#include "sysfs.h"
#include "qgroup.h"
#include "ref-verify.h"
#include "space-info.h"
#include "block-rsv.h"
#include "delalloc-space.h"
#include "block-group.h"
#include "discard.h"
#include "rcu-string.h"
#include "zoned.h"
#include "dev-replace.h"

#undef SCRAMBLE_DELAYED_REFS


static int __btrfs_free_extent(struct btrfs_trans_handle *trans,
			       struct btrfs_delayed_ref_node *node, u64 parent,
			       u64 root_objectid, u64 owner_objectid,
			       u64 owner_offset, int refs_to_drop,
			       struct btrfs_delayed_extent_op *extra_op);
static void __run_delayed_extent_op(struct btrfs_delayed_extent_op *extent_op,
				    struct extent_buffer *leaf,
				    struct btrfs_extent_item *ei);
static int alloc_reserved_file_extent(struct btrfs_trans_handle *trans,
				      u64 parent, u64 root_objectid,
				      u64 flags, u64 owner, u64 offset,
				      struct btrfs_key *ins, int ref_mod);
static int alloc_reserved_tree_block(struct btrfs_trans_handle *trans,
				     struct btrfs_delayed_ref_node *node,
				     struct btrfs_delayed_extent_op *extent_op);
static int find_next_key(struct btrfs_path *path, int level,
			 struct btrfs_key *key);

static int block_group_bits(struct btrfs_block_group *cache, u64 bits)
{
	return (cache->flags & bits) == bits;
}

int btrfs_add_excluded_extent(struct btrfs_fs_info *fs_info,
			      u64 start, u64 num_bytes)
{
	u64 end = start + num_bytes - 1;
	set_extent_bits(&fs_info->excluded_extents, start, end,
			EXTENT_UPTODATE);
	return 0;
}

void btrfs_free_excluded_extents(struct btrfs_block_group *cache)
{
	struct btrfs_fs_info *fs_info = cache->fs_info;
	u64 start, end;

	start = cache->start;
	end = start + cache->length - 1;

	clear_extent_bits(&fs_info->excluded_extents, start, end,
			  EXTENT_UPTODATE);
}

/* simple helper to search for an existing data extent at a given offset */
int btrfs_lookup_data_extent(struct btrfs_fs_info *fs_info, u64 start, u64 len)
{
	int ret;
	struct btrfs_key key;
	struct btrfs_path *path;

	path = btrfs_alloc_path();
	if (!path)
		return -ENOMEM;

	key.objectid = start;
	key.offset = len;
	key.type = BTRFS_EXTENT_ITEM_KEY;
	ret = btrfs_search_slot(NULL, fs_info->extent_root, &key, path, 0, 0);
	btrfs_free_path(path);
	return ret;
}

/*
 * helper function to lookup reference count and flags of a tree block.
 *
 * the head node for delayed ref is used to store the sum of all the
 * reference count modifications queued up in the rbtree. the head
 * node may also store the extent flags to set. This way you can check
 * to see what the reference count and extent flags would be if all of
 * the delayed refs are not processed.
 */
int btrfs_lookup_extent_info(struct btrfs_trans_handle *trans,
			     struct btrfs_fs_info *fs_info, u64 bytenr,
			     u64 offset, int metadata, u64 *refs, u64 *flags)
{
	struct btrfs_delayed_ref_head *head;
	struct btrfs_delayed_ref_root *delayed_refs;
	struct btrfs_path *path;
	struct btrfs_extent_item *ei;
	struct extent_buffer *leaf;
	struct btrfs_key key;
	u32 item_size;
	u64 num_refs;
	u64 extent_flags;
	int ret;

	/*
	 * If we don't have skinny metadata, don't bother doing anything
	 * different
	 */
	if (metadata && !btrfs_fs_incompat(fs_info, SKINNY_METADATA)) {
		offset = fs_info->nodesize;
		metadata = 0;
	}

	path = btrfs_alloc_path();
	if (!path)
		return -ENOMEM;

	if (!trans) {
		path->skip_locking = 1;
		path->search_commit_root = 1;
	}

search_again:
	key.objectid = bytenr;
	key.offset = offset;
	if (metadata)
		key.type = BTRFS_METADATA_ITEM_KEY;
	else
		key.type = BTRFS_EXTENT_ITEM_KEY;

	ret = btrfs_search_slot(trans, fs_info->extent_root, &key, path, 0, 0);
	if (ret < 0)
		goto out_free;

	if (ret > 0 && metadata && key.type == BTRFS_METADATA_ITEM_KEY) {
		if (path->slots[0]) {
			path->slots[0]--;
			btrfs_item_key_to_cpu(path->nodes[0], &key,
					      path->slots[0]);
			if (key.objectid == bytenr &&
			    key.type == BTRFS_EXTENT_ITEM_KEY &&
			    key.offset == fs_info->nodesize)
				ret = 0;
		}
	}

	if (ret == 0) {
		leaf = path->nodes[0];
		item_size = btrfs_item_size_nr(leaf, path->slots[0]);
		if (item_size >= sizeof(*ei)) {
			ei = btrfs_item_ptr(leaf, path->slots[0],
					    struct btrfs_extent_item);
			num_refs = btrfs_extent_refs(leaf, ei);
			extent_flags = btrfs_extent_flags(leaf, ei);
		} else {
			ret = -EINVAL;
			btrfs_print_v0_err(fs_info);
			if (trans)
				btrfs_abort_transaction(trans, ret);
			else
				btrfs_handle_fs_error(fs_info, ret, NULL);

			goto out_free;
		}

		BUG_ON(num_refs == 0);
	} else {
		num_refs = 0;
		extent_flags = 0;
		ret = 0;
	}

	if (!trans)
		goto out;

	delayed_refs = &trans->transaction->delayed_refs;
	spin_lock(&delayed_refs->lock);
	head = btrfs_find_delayed_ref_head(delayed_refs, bytenr);
	if (head) {
		if (!mutex_trylock(&head->mutex)) {
			refcount_inc(&head->refs);
			spin_unlock(&delayed_refs->lock);

			btrfs_release_path(path);

			/*
			 * Mutex was contended, block until it's released and try
			 * again
			 */
			mutex_lock(&head->mutex);
			mutex_unlock(&head->mutex);
			btrfs_put_delayed_ref_head(head);
			goto search_again;
		}
		spin_lock(&head->lock);
		if (head->extent_op && head->extent_op->update_flags)
			extent_flags |= head->extent_op->flags_to_set;
		else
			BUG_ON(num_refs == 0);

		num_refs += head->ref_mod;
		spin_unlock(&head->lock);
		mutex_unlock(&head->mutex);
	}
	spin_unlock(&delayed_refs->lock);
out:
	WARN_ON(num_refs == 0);
	if (refs)
		*refs = num_refs;
	if (flags)
		*flags = extent_flags;
out_free:
	btrfs_free_path(path);
	return ret;
}

/*
 * Back reference rules.  Back refs have three main goals:
 *
 * 1) differentiate between all holders of references to an extent so that
 *    when a reference is dropped we can make sure it was a valid reference
 *    before freeing the extent.
 *
 * 2) Provide enough information to quickly find the holders of an extent
 *    if we notice a given block is corrupted or bad.
 *
 * 3) Make it easy to migrate blocks for FS shrinking or storage pool
 *    maintenance.  This is actually the same as #2, but with a slightly
 *    different use case.
 *
 * There are two kinds of back refs. The implicit back refs is optimized
 * for pointers in non-shared tree blocks. For a given pointer in a block,
 * back refs of this kind provide information about the block's owner tree
 * and the pointer's key. These information allow us to find the block by
 * b-tree searching. The full back refs is for pointers in tree blocks not
 * referenced by their owner trees. The location of tree block is recorded
 * in the back refs. Actually the full back refs is generic, and can be
 * used in all cases the implicit back refs is used. The major shortcoming
 * of the full back refs is its overhead. Every time a tree block gets
 * COWed, we have to update back refs entry for all pointers in it.
 *
 * For a newly allocated tree block, we use implicit back refs for
 * pointers in it. This means most tree related operations only involve
 * implicit back refs. For a tree block created in old transaction, the
 * only way to drop a reference to it is COW it. So we can detect the
 * event that tree block loses its owner tree's reference and do the
 * back refs conversion.
 *
 * When a tree block is COWed through a tree, there are four cases:
 *
 * The reference count of the block is one and the tree is the block's
 * owner tree. Nothing to do in this case.
 *
 * The reference count of the block is one and the tree is not the
 * block's owner tree. In this case, full back refs is used for pointers
 * in the block. Remove these full back refs, add implicit back refs for
 * every pointers in the new block.
 *
 * The reference count of the block is greater than one and the tree is
 * the block's owner tree. In this case, implicit back refs is used for
 * pointers in the block. Add full back refs for every pointers in the
 * block, increase lower level extents' reference counts. The original
 * implicit back refs are entailed to the new block.
 *
 * The reference count of the block is greater than one and the tree is
 * not the block's owner tree. Add implicit back refs for every pointer in
 * the new block, increase lower level extents' reference count.
 *
 * Back Reference Key composing:
 *
 * The key objectid corresponds to the first byte in the extent,
 * The key type is used to differentiate between types of back refs.
 * There are different meanings of the key offset for different types
 * of back refs.
 *
 * File extents can be referenced by:
 *
 * - multiple snapshots, subvolumes, or different generations in one subvol
 * - different files inside a single subvolume
 * - different offsets inside a file (bookend extents in file.c)
 *
 * The extent ref structure for the implicit back refs has fields for:
 *
 * - Objectid of the subvolume root
 * - objectid of the file holding the reference
 * - original offset in the file
 * - how many bookend extents
 *
 * The key offset for the implicit back refs is hash of the first
 * three fields.
 *
 * The extent ref structure for the full back refs has field for:
 *
 * - number of pointers in the tree leaf
 *
 * The key offset for the implicit back refs is the first byte of
 * the tree leaf
 *
 * When a file extent is allocated, The implicit back refs is used.
 * the fields are filled in:
 *
 *     (root_key.objectid, inode objectid, offset in file, 1)
 *
 * When a file extent is removed file truncation, we find the
 * corresponding implicit back refs and check the following fields:
 *
 *     (btrfs_header_owner(leaf), inode objectid, offset in file)
 *
 * Btree extents can be referenced by:
 *
 * - Different subvolumes
 *
 * Both the implicit back refs and the full back refs for tree blocks
 * only consist of key. The key offset for the implicit back refs is
 * objectid of block's owner tree. The key offset for the full back refs
 * is the first byte of parent block.
 *
 * When implicit back refs is used, information about the lowest key and
 * level of the tree block are required. These information are stored in
 * tree block info structure.
 */

/*
 * is_data == BTRFS_REF_TYPE_BLOCK, tree block type is required,
 * is_data == BTRFS_REF_TYPE_DATA, data type is requiried,
 * is_data == BTRFS_REF_TYPE_ANY, either type is OK.
 */
int btrfs_get_extent_inline_ref_type(const struct extent_buffer *eb,
				     struct btrfs_extent_inline_ref *iref,
				     enum btrfs_inline_ref_type is_data)
{
	int type = btrfs_extent_inline_ref_type(eb, iref);
	u64 offset = btrfs_extent_inline_ref_offset(eb, iref);

	if (type == BTRFS_TREE_BLOCK_REF_KEY ||
	    type == BTRFS_SHARED_BLOCK_REF_KEY ||
	    type == BTRFS_SHARED_DATA_REF_KEY ||
	    type == BTRFS_EXTENT_DATA_REF_KEY) {
		if (is_data == BTRFS_REF_TYPE_BLOCK) {
			if (type == BTRFS_TREE_BLOCK_REF_KEY)
				return type;
			if (type == BTRFS_SHARED_BLOCK_REF_KEY) {
				ASSERT(eb->fs_info);
				/*
				 * Every shared one has parent tree block,
				 * which must be aligned to sector size.
				 */
				if (offset &&
				    IS_ALIGNED(offset, eb->fs_info->sectorsize))
					return type;
			}
		} else if (is_data == BTRFS_REF_TYPE_DATA) {
			if (type == BTRFS_EXTENT_DATA_REF_KEY)
				return type;
			if (type == BTRFS_SHARED_DATA_REF_KEY) {
				ASSERT(eb->fs_info);
				/*
				 * Every shared one has parent tree block,
				 * which must be aligned to sector size.
				 */
				if (offset &&
				    IS_ALIGNED(offset, eb->fs_info->sectorsize))
					return type;
			}
		} else {
			ASSERT(is_data == BTRFS_REF_TYPE_ANY);
			return type;
		}
	}

	btrfs_print_leaf((struct extent_buffer *)eb);
	btrfs_err(eb->fs_info,
		  "eb %llu iref 0x%lx invalid extent inline ref type %d",
		  eb->start, (unsigned long)iref, type);
	WARN_ON(1);

	return BTRFS_REF_TYPE_INVALID;
}

u64 hash_extent_data_ref(u64 root_objectid, u64 owner, u64 offset)
{
	u32 high_crc = ~(u32)0;
	u32 low_crc = ~(u32)0;
	__le64 lenum;

	lenum = cpu_to_le64(root_objectid);
	high_crc = btrfs_crc32c(high_crc, &lenum, sizeof(lenum));
	lenum = cpu_to_le64(owner);
	low_crc = btrfs_crc32c(low_crc, &lenum, sizeof(lenum));
	lenum = cpu_to_le64(offset);
	low_crc = btrfs_crc32c(low_crc, &lenum, sizeof(lenum));

	return ((u64)high_crc << 31) ^ (u64)low_crc;
}

static u64 hash_extent_data_ref_item(struct extent_buffer *leaf,
				     struct btrfs_extent_data_ref *ref)
{
	return hash_extent_data_ref(btrfs_extent_data_ref_root(leaf, ref),
				    btrfs_extent_data_ref_objectid(leaf, ref),
				    btrfs_extent_data_ref_offset(leaf, ref));
}

static int match_extent_data_ref(struct extent_buffer *leaf,
				 struct btrfs_extent_data_ref *ref,
				 u64 root_objectid, u64 owner, u64 offset)
{
	if (btrfs_extent_data_ref_root(leaf, ref) != root_objectid ||
	    btrfs_extent_data_ref_objectid(leaf, ref) != owner ||
	    btrfs_extent_data_ref_offset(leaf, ref) != offset)
		return 0;
	return 1;
}

static noinline int lookup_extent_data_ref(struct btrfs_trans_handle *trans,
					   struct btrfs_path *path,
					   u64 bytenr, u64 parent,
					   u64 root_objectid,
					   u64 owner, u64 offset)
{
	struct btrfs_root *root = trans->fs_info->extent_root;
	struct btrfs_key key;
	struct btrfs_extent_data_ref *ref;
	struct extent_buffer *leaf;
	u32 nritems;
	int ret;
	int recow;
	int err = -ENOENT;

	key.objectid = bytenr;
	if (parent) {
		key.type = BTRFS_SHARED_DATA_REF_KEY;
		key.offset = parent;
	} else {
		key.type = BTRFS_EXTENT_DATA_REF_KEY;
		key.offset = hash_extent_data_ref(root_objectid,
						  owner, offset);
	}
again:
	recow = 0;
	ret = btrfs_search_slot(trans, root, &key, path, -1, 1);
	if (ret < 0) {
		err = ret;
		goto fail;
	}

	if (parent) {
		if (!ret)
			return 0;
		goto fail;
	}

	leaf = path->nodes[0];
	nritems = btrfs_header_nritems(leaf);
	while (1) {
		if (path->slots[0] >= nritems) {
			ret = btrfs_next_leaf(root, path);
			if (ret < 0)
				err = ret;
			if (ret)
				goto fail;

			leaf = path->nodes[0];
			nritems = btrfs_header_nritems(leaf);
			recow = 1;
		}

		btrfs_item_key_to_cpu(leaf, &key, path->slots[0]);
		if (key.objectid != bytenr ||
		    key.type != BTRFS_EXTENT_DATA_REF_KEY)
			goto fail;

		ref = btrfs_item_ptr(leaf, path->slots[0],
				     struct btrfs_extent_data_ref);

		if (match_extent_data_ref(leaf, ref, root_objectid,
					  owner, offset)) {
			if (recow) {
				btrfs_release_path(path);
				goto again;
			}
			err = 0;
			break;
		}
		path->slots[0]++;
	}
fail:
	return err;
}

static noinline int insert_extent_data_ref(struct btrfs_trans_handle *trans,
					   struct btrfs_path *path,
					   u64 bytenr, u64 parent,
					   u64 root_objectid, u64 owner,
					   u64 offset, int refs_to_add)
{
	struct btrfs_root *root = trans->fs_info->extent_root;
	struct btrfs_key key;
	struct extent_buffer *leaf;
	u32 size;
	u32 num_refs;
	int ret;

	key.objectid = bytenr;
	if (parent) {
		key.type = BTRFS_SHARED_DATA_REF_KEY;
		key.offset = parent;
		size = sizeof(struct btrfs_shared_data_ref);
	} else {
		key.type = BTRFS_EXTENT_DATA_REF_KEY;
		key.offset = hash_extent_data_ref(root_objectid,
						  owner, offset);
		size = sizeof(struct btrfs_extent_data_ref);
	}

	ret = btrfs_insert_empty_item(trans, root, path, &key, size);
	if (ret && ret != -EEXIST)
		goto fail;

	leaf = path->nodes[0];
	if (parent) {
		struct btrfs_shared_data_ref *ref;
		ref = btrfs_item_ptr(leaf, path->slots[0],
				     struct btrfs_shared_data_ref);
		if (ret == 0) {
			btrfs_set_shared_data_ref_count(leaf, ref, refs_to_add);
		} else {
			num_refs = btrfs_shared_data_ref_count(leaf, ref);
			num_refs += refs_to_add;
			btrfs_set_shared_data_ref_count(leaf, ref, num_refs);
		}
	} else {
		struct btrfs_extent_data_ref *ref;
		while (ret == -EEXIST) {
			ref = btrfs_item_ptr(leaf, path->slots[0],
					     struct btrfs_extent_data_ref);
			if (match_extent_data_ref(leaf, ref, root_objectid,
						  owner, offset))
				break;
			btrfs_release_path(path);
			key.offset++;
			ret = btrfs_insert_empty_item(trans, root, path, &key,
						      size);
			if (ret && ret != -EEXIST)
				goto fail;

			leaf = path->nodes[0];
		}
		ref = btrfs_item_ptr(leaf, path->slots[0],
				     struct btrfs_extent_data_ref);
		if (ret == 0) {
			btrfs_set_extent_data_ref_root(leaf, ref,
						       root_objectid);
			btrfs_set_extent_data_ref_objectid(leaf, ref, owner);
			btrfs_set_extent_data_ref_offset(leaf, ref, offset);
			btrfs_set_extent_data_ref_count(leaf, ref, refs_to_add);
		} else {
			num_refs = btrfs_extent_data_ref_count(leaf, ref);
			num_refs += refs_to_add;
			btrfs_set_extent_data_ref_count(leaf, ref, num_refs);
		}
	}
	btrfs_mark_buffer_dirty(leaf);
	ret = 0;
fail:
	btrfs_release_path(path);
	return ret;
}

static noinline int remove_extent_data_ref(struct btrfs_trans_handle *trans,
					   struct btrfs_path *path,
					   int refs_to_drop, int *last_ref)
{
	struct btrfs_key key;
	struct btrfs_extent_data_ref *ref1 = NULL;
	struct btrfs_shared_data_ref *ref2 = NULL;
	struct extent_buffer *leaf;
	u32 num_refs = 0;
	int ret = 0;

	leaf = path->nodes[0];
	btrfs_item_key_to_cpu(leaf, &key, path->slots[0]);

	if (key.type == BTRFS_EXTENT_DATA_REF_KEY) {
		ref1 = btrfs_item_ptr(leaf, path->slots[0],
				      struct btrfs_extent_data_ref);
		num_refs = btrfs_extent_data_ref_count(leaf, ref1);
	} else if (key.type == BTRFS_SHARED_DATA_REF_KEY) {
		ref2 = btrfs_item_ptr(leaf, path->slots[0],
				      struct btrfs_shared_data_ref);
		num_refs = btrfs_shared_data_ref_count(leaf, ref2);
	} else if (unlikely(key.type == BTRFS_EXTENT_REF_V0_KEY)) {
		btrfs_print_v0_err(trans->fs_info);
		btrfs_abort_transaction(trans, -EINVAL);
		return -EINVAL;
	} else {
		BUG();
	}

	BUG_ON(num_refs < refs_to_drop);
	num_refs -= refs_to_drop;

	if (num_refs == 0) {
		ret = btrfs_del_item(trans, trans->fs_info->extent_root, path);
		*last_ref = 1;
	} else {
		if (key.type == BTRFS_EXTENT_DATA_REF_KEY)
			btrfs_set_extent_data_ref_count(leaf, ref1, num_refs);
		else if (key.type == BTRFS_SHARED_DATA_REF_KEY)
			btrfs_set_shared_data_ref_count(leaf, ref2, num_refs);
		btrfs_mark_buffer_dirty(leaf);
	}
	return ret;
}

static noinline u32 extent_data_ref_count(struct btrfs_path *path,
					  struct btrfs_extent_inline_ref *iref)
{
	struct btrfs_key key;
	struct extent_buffer *leaf;
	struct btrfs_extent_data_ref *ref1;
	struct btrfs_shared_data_ref *ref2;
	u32 num_refs = 0;
	int type;

	leaf = path->nodes[0];
	btrfs_item_key_to_cpu(leaf, &key, path->slots[0]);

	BUG_ON(key.type == BTRFS_EXTENT_REF_V0_KEY);
	if (iref) {
		/*
		 * If type is invalid, we should have bailed out earlier than
		 * this call.
		 */
		type = btrfs_get_extent_inline_ref_type(leaf, iref, BTRFS_REF_TYPE_DATA);
		ASSERT(type != BTRFS_REF_TYPE_INVALID);
		if (type == BTRFS_EXTENT_DATA_REF_KEY) {
			ref1 = (struct btrfs_extent_data_ref *)(&iref->offset);
			num_refs = btrfs_extent_data_ref_count(leaf, ref1);
		} else {
			ref2 = (struct btrfs_shared_data_ref *)(iref + 1);
			num_refs = btrfs_shared_data_ref_count(leaf, ref2);
		}
	} else if (key.type == BTRFS_EXTENT_DATA_REF_KEY) {
		ref1 = btrfs_item_ptr(leaf, path->slots[0],
				      struct btrfs_extent_data_ref);
		num_refs = btrfs_extent_data_ref_count(leaf, ref1);
	} else if (key.type == BTRFS_SHARED_DATA_REF_KEY) {
		ref2 = btrfs_item_ptr(leaf, path->slots[0],
				      struct btrfs_shared_data_ref);
		num_refs = btrfs_shared_data_ref_count(leaf, ref2);
	} else {
		WARN_ON(1);
	}
	return num_refs;
}

static noinline int lookup_tree_block_ref(struct btrfs_trans_handle *trans,
					  struct btrfs_path *path,
					  u64 bytenr, u64 parent,
					  u64 root_objectid)
{
	struct btrfs_root *root = trans->fs_info->extent_root;
	struct btrfs_key key;
	int ret;

	key.objectid = bytenr;
	if (parent) {
		key.type = BTRFS_SHARED_BLOCK_REF_KEY;
		key.offset = parent;
	} else {
		key.type = BTRFS_TREE_BLOCK_REF_KEY;
		key.offset = root_objectid;
	}

	ret = btrfs_search_slot(trans, root, &key, path, -1, 1);
	if (ret > 0)
		ret = -ENOENT;
	return ret;
}

static noinline int insert_tree_block_ref(struct btrfs_trans_handle *trans,
					  struct btrfs_path *path,
					  u64 bytenr, u64 parent,
					  u64 root_objectid)
{
	struct btrfs_key key;
	int ret;

	key.objectid = bytenr;
	if (parent) {
		key.type = BTRFS_SHARED_BLOCK_REF_KEY;
		key.offset = parent;
	} else {
		key.type = BTRFS_TREE_BLOCK_REF_KEY;
		key.offset = root_objectid;
	}

	ret = btrfs_insert_empty_item(trans, trans->fs_info->extent_root,
				      path, &key, 0);
	btrfs_release_path(path);
	return ret;
}

static inline int extent_ref_type(u64 parent, u64 owner)
{
	int type;
	if (owner < BTRFS_FIRST_FREE_OBJECTID) {
		if (parent > 0)
			type = BTRFS_SHARED_BLOCK_REF_KEY;
		else
			type = BTRFS_TREE_BLOCK_REF_KEY;
	} else {
		if (parent > 0)
			type = BTRFS_SHARED_DATA_REF_KEY;
		else
			type = BTRFS_EXTENT_DATA_REF_KEY;
	}
	return type;
}

static int find_next_key(struct btrfs_path *path, int level,
			 struct btrfs_key *key)

{
	for (; level < BTRFS_MAX_LEVEL; level++) {
		if (!path->nodes[level])
			break;
		if (path->slots[level] + 1 >=
		    btrfs_header_nritems(path->nodes[level]))
			continue;
		if (level == 0)
			btrfs_item_key_to_cpu(path->nodes[level], key,
					      path->slots[level] + 1);
		else
			btrfs_node_key_to_cpu(path->nodes[level], key,
					      path->slots[level] + 1);
		return 0;
	}
	return 1;
}

/*
 * look for inline back ref. if back ref is found, *ref_ret is set
 * to the address of inline back ref, and 0 is returned.
 *
 * if back ref isn't found, *ref_ret is set to the address where it
 * should be inserted, and -ENOENT is returned.
 *
 * if insert is true and there are too many inline back refs, the path
 * points to the extent item, and -EAGAIN is returned.
 *
 * NOTE: inline back refs are ordered in the same way that back ref
 *	 items in the tree are ordered.
 */
static noinline_for_stack
int lookup_inline_extent_backref(struct btrfs_trans_handle *trans,
				 struct btrfs_path *path,
				 struct btrfs_extent_inline_ref **ref_ret,
				 u64 bytenr, u64 num_bytes,
				 u64 parent, u64 root_objectid,
				 u64 owner, u64 offset, int insert)
{
	struct btrfs_fs_info *fs_info = trans->fs_info;
	struct btrfs_root *root = fs_info->extent_root;
	struct btrfs_key key;
	struct extent_buffer *leaf;
	struct btrfs_extent_item *ei;
	struct btrfs_extent_inline_ref *iref;
	u64 flags;
	u64 item_size;
	unsigned long ptr;
	unsigned long end;
	int extra_size;
	int type;
	int want;
	int ret;
	int err = 0;
	bool skinny_metadata = btrfs_fs_incompat(fs_info, SKINNY_METADATA);
	int needed;

	key.objectid = bytenr;
	key.type = BTRFS_EXTENT_ITEM_KEY;
	key.offset = num_bytes;

	want = extent_ref_type(parent, owner);
	if (insert) {
		extra_size = btrfs_extent_inline_ref_size(want);
		path->search_for_extension = 1;
		path->keep_locks = 1;
	} else
		extra_size = -1;

	/*
	 * Owner is our level, so we can just add one to get the level for the
	 * block we are interested in.
	 */
	if (skinny_metadata && owner < BTRFS_FIRST_FREE_OBJECTID) {
		key.type = BTRFS_METADATA_ITEM_KEY;
		key.offset = owner;
	}

again:
	ret = btrfs_search_slot(trans, root, &key, path, extra_size, 1);
	if (ret < 0) {
		err = ret;
		goto out;
	}

	/*
	 * We may be a newly converted file system which still has the old fat
	 * extent entries for metadata, so try and see if we have one of those.
	 */
	if (ret > 0 && skinny_metadata) {
		skinny_metadata = false;
		if (path->slots[0]) {
			path->slots[0]--;
			btrfs_item_key_to_cpu(path->nodes[0], &key,
					      path->slots[0]);
			if (key.objectid == bytenr &&
			    key.type == BTRFS_EXTENT_ITEM_KEY &&
			    key.offset == num_bytes)
				ret = 0;
		}
		if (ret) {
			key.objectid = bytenr;
			key.type = BTRFS_EXTENT_ITEM_KEY;
			key.offset = num_bytes;
			btrfs_release_path(path);
			goto again;
		}
	}

	if (ret && !insert) {
		err = -ENOENT;
		goto out;
	} else if (WARN_ON(ret)) {
		err = -EIO;
		goto out;
	}

	leaf = path->nodes[0];
	item_size = btrfs_item_size_nr(leaf, path->slots[0]);
	if (unlikely(item_size < sizeof(*ei))) {
		err = -EINVAL;
		btrfs_print_v0_err(fs_info);
		btrfs_abort_transaction(trans, err);
		goto out;
	}

	ei = btrfs_item_ptr(leaf, path->slots[0], struct btrfs_extent_item);
	flags = btrfs_extent_flags(leaf, ei);

	ptr = (unsigned long)(ei + 1);
	end = (unsigned long)ei + item_size;

	if (flags & BTRFS_EXTENT_FLAG_TREE_BLOCK && !skinny_metadata) {
		ptr += sizeof(struct btrfs_tree_block_info);
		BUG_ON(ptr > end);
	}

	if (owner >= BTRFS_FIRST_FREE_OBJECTID)
		needed = BTRFS_REF_TYPE_DATA;
	else
		needed = BTRFS_REF_TYPE_BLOCK;

	err = -ENOENT;
	while (1) {
		if (ptr >= end) {
			WARN_ON(ptr > end);
			break;
		}
		iref = (struct btrfs_extent_inline_ref *)ptr;
		type = btrfs_get_extent_inline_ref_type(leaf, iref, needed);
		if (type == BTRFS_REF_TYPE_INVALID) {
			err = -EUCLEAN;
			goto out;
		}

		if (want < type)
			break;
		if (want > type) {
			ptr += btrfs_extent_inline_ref_size(type);
			continue;
		}

		if (type == BTRFS_EXTENT_DATA_REF_KEY) {
			struct btrfs_extent_data_ref *dref;
			dref = (struct btrfs_extent_data_ref *)(&iref->offset);
			if (match_extent_data_ref(leaf, dref, root_objectid,
						  owner, offset)) {
				err = 0;
				break;
			}
			if (hash_extent_data_ref_item(leaf, dref) <
			    hash_extent_data_ref(root_objectid, owner, offset))
				break;
		} else {
			u64 ref_offset;
			ref_offset = btrfs_extent_inline_ref_offset(leaf, iref);
			if (parent > 0) {
				if (parent == ref_offset) {
					err = 0;
					break;
				}
				if (ref_offset < parent)
					break;
			} else {
				if (root_objectid == ref_offset) {
					err = 0;
					break;
				}
				if (ref_offset < root_objectid)
					break;
			}
		}
		ptr += btrfs_extent_inline_ref_size(type);
	}
	if (err == -ENOENT && insert) {
		if (item_size + extra_size >=
		    BTRFS_MAX_EXTENT_ITEM_SIZE(root)) {
			err = -EAGAIN;
			goto out;
		}
		/*
		 * To add new inline back ref, we have to make sure
		 * there is no corresponding back ref item.
		 * For simplicity, we just do not add new inline back
		 * ref if there is any kind of item for this block
		 */
		if (find_next_key(path, 0, &key) == 0 &&
		    key.objectid == bytenr &&
		    key.type < BTRFS_BLOCK_GROUP_ITEM_KEY) {
			err = -EAGAIN;
			goto out;
		}
	}
	*ref_ret = (struct btrfs_extent_inline_ref *)ptr;
out:
	if (insert) {
		path->keep_locks = 0;
		path->search_for_extension = 0;
		btrfs_unlock_up_safe(path, 1);
	}
	return err;
}

/*
 * helper to add new inline back ref
 */
static noinline_for_stack
void setup_inline_extent_backref(struct btrfs_fs_info *fs_info,
				 struct btrfs_path *path,
				 struct btrfs_extent_inline_ref *iref,
				 u64 parent, u64 root_objectid,
				 u64 owner, u64 offset, int refs_to_add,
				 struct btrfs_delayed_extent_op *extent_op)
{
	struct extent_buffer *leaf;
	struct btrfs_extent_item *ei;
	unsigned long ptr;
	unsigned long end;
	unsigned long item_offset;
	u64 refs;
	int size;
	int type;

	leaf = path->nodes[0];
	ei = btrfs_item_ptr(leaf, path->slots[0], struct btrfs_extent_item);
	item_offset = (unsigned long)iref - (unsigned long)ei;

	type = extent_ref_type(parent, owner);
	size = btrfs_extent_inline_ref_size(type);

	btrfs_extend_item(path, size);

	ei = btrfs_item_ptr(leaf, path->slots[0], struct btrfs_extent_item);
	refs = btrfs_extent_refs(leaf, ei);
	refs += refs_to_add;
	btrfs_set_extent_refs(leaf, ei, refs);
	if (extent_op)
		__run_delayed_extent_op(extent_op, leaf, ei);

	ptr = (unsigned long)ei + item_offset;
	end = (unsigned long)ei + btrfs_item_size_nr(leaf, path->slots[0]);
	if (ptr < end - size)
		memmove_extent_buffer(leaf, ptr + size, ptr,
				      end - size - ptr);

	iref = (struct btrfs_extent_inline_ref *)ptr;
	btrfs_set_extent_inline_ref_type(leaf, iref, type);
	if (type == BTRFS_EXTENT_DATA_REF_KEY) {
		struct btrfs_extent_data_ref *dref;
		dref = (struct btrfs_extent_data_ref *)(&iref->offset);
		btrfs_set_extent_data_ref_root(leaf, dref, root_objectid);
		btrfs_set_extent_data_ref_objectid(leaf, dref, owner);
		btrfs_set_extent_data_ref_offset(leaf, dref, offset);
		btrfs_set_extent_data_ref_count(leaf, dref, refs_to_add);
	} else if (type == BTRFS_SHARED_DATA_REF_KEY) {
		struct btrfs_shared_data_ref *sref;
		sref = (struct btrfs_shared_data_ref *)(iref + 1);
		btrfs_set_shared_data_ref_count(leaf, sref, refs_to_add);
		btrfs_set_extent_inline_ref_offset(leaf, iref, parent);
	} else if (type == BTRFS_SHARED_BLOCK_REF_KEY) {
		btrfs_set_extent_inline_ref_offset(leaf, iref, parent);
	} else {
		btrfs_set_extent_inline_ref_offset(leaf, iref, root_objectid);
	}
	btrfs_mark_buffer_dirty(leaf);
}

static int lookup_extent_backref(struct btrfs_trans_handle *trans,
				 struct btrfs_path *path,
				 struct btrfs_extent_inline_ref **ref_ret,
				 u64 bytenr, u64 num_bytes, u64 parent,
				 u64 root_objectid, u64 owner, u64 offset)
{
	int ret;

	ret = lookup_inline_extent_backref(trans, path, ref_ret, bytenr,
					   num_bytes, parent, root_objectid,
					   owner, offset, 0);
	if (ret != -ENOENT)
		return ret;

	btrfs_release_path(path);
	*ref_ret = NULL;

	if (owner < BTRFS_FIRST_FREE_OBJECTID) {
		ret = lookup_tree_block_ref(trans, path, bytenr, parent,
					    root_objectid);
	} else {
		ret = lookup_extent_data_ref(trans, path, bytenr, parent,
					     root_objectid, owner, offset);
	}
	return ret;
}

/*
 * helper to update/remove inline back ref
 */
static noinline_for_stack
void update_inline_extent_backref(struct btrfs_path *path,
				  struct btrfs_extent_inline_ref *iref,
				  int refs_to_mod,
				  struct btrfs_delayed_extent_op *extent_op,
				  int *last_ref)
{
	struct extent_buffer *leaf = path->nodes[0];
	struct btrfs_extent_item *ei;
	struct btrfs_extent_data_ref *dref = NULL;
	struct btrfs_shared_data_ref *sref = NULL;
	unsigned long ptr;
	unsigned long end;
	u32 item_size;
	int size;
	int type;
	u64 refs;

	ei = btrfs_item_ptr(leaf, path->slots[0], struct btrfs_extent_item);
	refs = btrfs_extent_refs(leaf, ei);
	WARN_ON(refs_to_mod < 0 && refs + refs_to_mod <= 0);
	refs += refs_to_mod;
	btrfs_set_extent_refs(leaf, ei, refs);
	if (extent_op)
		__run_delayed_extent_op(extent_op, leaf, ei);

	/*
	 * If type is invalid, we should have bailed out after
	 * lookup_inline_extent_backref().
	 */
	type = btrfs_get_extent_inline_ref_type(leaf, iref, BTRFS_REF_TYPE_ANY);
	ASSERT(type != BTRFS_REF_TYPE_INVALID);

	if (type == BTRFS_EXTENT_DATA_REF_KEY) {
		dref = (struct btrfs_extent_data_ref *)(&iref->offset);
		refs = btrfs_extent_data_ref_count(leaf, dref);
	} else if (type == BTRFS_SHARED_DATA_REF_KEY) {
		sref = (struct btrfs_shared_data_ref *)(iref + 1);
		refs = btrfs_shared_data_ref_count(leaf, sref);
	} else {
		refs = 1;
		BUG_ON(refs_to_mod != -1);
	}

	BUG_ON(refs_to_mod < 0 && refs < -refs_to_mod);
	refs += refs_to_mod;

	if (refs > 0) {
		if (type == BTRFS_EXTENT_DATA_REF_KEY)
			btrfs_set_extent_data_ref_count(leaf, dref, refs);
		else
			btrfs_set_shared_data_ref_count(leaf, sref, refs);
	} else {
		*last_ref = 1;
		size =  btrfs_extent_inline_ref_size(type);
		item_size = btrfs_item_size_nr(leaf, path->slots[0]);
		ptr = (unsigned long)iref;
		end = (unsigned long)ei + item_size;
		if (ptr + size < end)
			memmove_extent_buffer(leaf, ptr, ptr + size,
					      end - ptr - size);
		item_size -= size;
		btrfs_truncate_item(path, item_size, 1);
	}
	btrfs_mark_buffer_dirty(leaf);
}

static noinline_for_stack
int insert_inline_extent_backref(struct btrfs_trans_handle *trans,
				 struct btrfs_path *path,
				 u64 bytenr, u64 num_bytes, u64 parent,
				 u64 root_objectid, u64 owner,
				 u64 offset, int refs_to_add,
				 struct btrfs_delayed_extent_op *extent_op)
{
	struct btrfs_extent_inline_ref *iref;
	int ret;

	ret = lookup_inline_extent_backref(trans, path, &iref, bytenr,
					   num_bytes, parent, root_objectid,
					   owner, offset, 1);
	if (ret == 0) {
		/*
		 * We're adding refs to a tree block we already own, this
		 * should not happen at all.
		 */
		if (owner < BTRFS_FIRST_FREE_OBJECTID) {
			btrfs_crit(trans->fs_info,
"adding refs to an existing tree ref, bytenr %llu num_bytes %llu root_objectid %llu",
				   bytenr, num_bytes, root_objectid);
			if (IS_ENABLED(CONFIG_BTRFS_DEBUG)) {
				WARN_ON(1);
				btrfs_crit(trans->fs_info,
			"path->slots[0]=%d path->nodes[0]:", path->slots[0]);
				btrfs_print_leaf(path->nodes[0]);
			}
			return -EUCLEAN;
		}
		update_inline_extent_backref(path, iref, refs_to_add,
					     extent_op, NULL);
	} else if (ret == -ENOENT) {
		setup_inline_extent_backref(trans->fs_info, path, iref, parent,
					    root_objectid, owner, offset,
					    refs_to_add, extent_op);
		ret = 0;
	}
	return ret;
}

static int remove_extent_backref(struct btrfs_trans_handle *trans,
				 struct btrfs_path *path,
				 struct btrfs_extent_inline_ref *iref,
				 int refs_to_drop, int is_data, int *last_ref)
{
	int ret = 0;

	BUG_ON(!is_data && refs_to_drop != 1);
	if (iref) {
		update_inline_extent_backref(path, iref, -refs_to_drop, NULL,
					     last_ref);
	} else if (is_data) {
		ret = remove_extent_data_ref(trans, path, refs_to_drop,
					     last_ref);
	} else {
		*last_ref = 1;
		ret = btrfs_del_item(trans, trans->fs_info->extent_root, path);
	}
	return ret;
}

static int btrfs_issue_discard(struct block_device *bdev, u64 start, u64 len,
			       u64 *discarded_bytes)
{
	int j, ret = 0;
	u64 bytes_left, end;
	u64 aligned_start = ALIGN(start, 1 << 9);

	if (WARN_ON(start != aligned_start)) {
		len -= aligned_start - start;
		len = round_down(len, 1 << 9);
		start = aligned_start;
	}

	*discarded_bytes = 0;

	if (!len)
		return 0;

	end = start + len;
	bytes_left = len;

	/* Skip any superblocks on this device. */
	for (j = 0; j < BTRFS_SUPER_MIRROR_MAX; j++) {
		u64 sb_start = btrfs_sb_offset(j);
		u64 sb_end = sb_start + BTRFS_SUPER_INFO_SIZE;
		u64 size = sb_start - start;

		if (!in_range(sb_start, start, bytes_left) &&
		    !in_range(sb_end, start, bytes_left) &&
		    !in_range(start, sb_start, BTRFS_SUPER_INFO_SIZE))
			continue;

		/*
		 * Superblock spans beginning of range.  Adjust start and
		 * try again.
		 */
		if (sb_start <= start) {
			start += sb_end - start;
			if (start > end) {
				bytes_left = 0;
				break;
			}
			bytes_left = end - start;
			continue;
		}

		if (size) {
			ret = blkdev_issue_discard(bdev, start >> 9, size >> 9,
						   GFP_NOFS, 0);
			if (!ret)
				*discarded_bytes += size;
			else if (ret != -EOPNOTSUPP)
				return ret;
		}

		start = sb_end;
		if (start > end) {
			bytes_left = 0;
			break;
		}
		bytes_left = end - start;
	}

	if (bytes_left) {
		ret = blkdev_issue_discard(bdev, start >> 9, bytes_left >> 9,
					   GFP_NOFS, 0);
		if (!ret)
			*discarded_bytes += bytes_left;
	}
	return ret;
}

static int do_discard_extent(struct btrfs_bio_stripe *stripe, u64 *bytes)
{
	struct btrfs_device *dev = stripe->dev;
	struct btrfs_fs_info *fs_info = dev->fs_info;
	struct btrfs_dev_replace *dev_replace = &fs_info->dev_replace;
	u64 phys = stripe->physical;
	u64 len = stripe->length;
	u64 discarded = 0;
	int ret = 0;

	/* Zone reset on a zoned filesystem */
	if (btrfs_can_zone_reset(dev, phys, len)) {
		u64 src_disc;

		ret = btrfs_reset_device_zone(dev, phys, len, &discarded);
		if (ret)
			goto out;

		if (!btrfs_dev_replace_is_ongoing(dev_replace) ||
		    dev != dev_replace->srcdev)
			goto out;

		src_disc = discarded;

		/* Send to replace target as well */
		ret = btrfs_reset_device_zone(dev_replace->tgtdev, phys, len,
					      &discarded);
		discarded += src_disc;
	} else if (blk_queue_discard(bdev_get_queue(stripe->dev->bdev))) {
		ret = btrfs_issue_discard(dev->bdev, phys, len, &discarded);
	} else {
		ret = 0;
		*bytes = 0;
	}

out:
	*bytes = discarded;
	return ret;
}

int btrfs_discard_extent(struct btrfs_fs_info *fs_info, u64 bytenr,
			 u64 num_bytes, u64 *actual_bytes)
{
	int ret = 0;
	u64 discarded_bytes = 0;
	u64 end = bytenr + num_bytes;
	u64 cur = bytenr;
	struct btrfs_bio *bbio = NULL;


	/*
	 * Avoid races with device replace and make sure our bbio has devices
	 * associated to its stripes that don't go away while we are discarding.
	 */
	btrfs_bio_counter_inc_blocked(fs_info);
	while (cur < end) {
		struct btrfs_bio_stripe *stripe;
		int i;

		num_bytes = end - cur;
		/* Tell the block device(s) that the sectors can be discarded */
		ret = btrfs_map_block(fs_info, BTRFS_MAP_DISCARD, cur,
				      &num_bytes, &bbio, 0);
		/*
		 * Error can be -ENOMEM, -ENOENT (no such chunk mapping) or
		 * -EOPNOTSUPP. For any such error, @num_bytes is not updated,
		 * thus we can't continue anyway.
		 */
		if (ret < 0)
			goto out;

		stripe = bbio->stripes;
		for (i = 0; i < bbio->num_stripes; i++, stripe++) {
			u64 bytes;

			if (!stripe->dev->bdev) {
				ASSERT(btrfs_test_opt(fs_info, DEGRADED));
				continue;
			}

			ret = do_discard_extent(stripe, &bytes);
			if (!ret) {
				discarded_bytes += bytes;
			} else if (ret != -EOPNOTSUPP) {
				/*
				 * Logic errors or -ENOMEM, or -EIO, but
				 * unlikely to happen.
				 *
				 * And since there are two loops, explicitly
				 * go to out to avoid confusion.
				 */
				btrfs_put_bbio(bbio);
				goto out;
			}

			/*
			 * Just in case we get back EOPNOTSUPP for some reason,
			 * just ignore the return value so we don't screw up
			 * people calling discard_extent.
			 */
			ret = 0;
		}
		btrfs_put_bbio(bbio);
		cur += num_bytes;
	}
out:
	btrfs_bio_counter_dec(fs_info);

	if (actual_bytes)
		*actual_bytes = discarded_bytes;


	if (ret == -EOPNOTSUPP)
		ret = 0;
	return ret;
}

/* Can return -ENOMEM */
int btrfs_inc_extent_ref(struct btrfs_trans_handle *trans,
			 struct btrfs_ref *generic_ref)
{
	struct btrfs_fs_info *fs_info = trans->fs_info;
	int ret;

	ASSERT(generic_ref->type != BTRFS_REF_NOT_SET &&
	       generic_ref->action);
	BUG_ON(generic_ref->type == BTRFS_REF_METADATA &&
	       generic_ref->tree_ref.root == BTRFS_TREE_LOG_OBJECTID);

	if (generic_ref->type == BTRFS_REF_METADATA)
		ret = btrfs_add_delayed_tree_ref(trans, generic_ref, NULL);
	else
		ret = btrfs_add_delayed_data_ref(trans, generic_ref, 0);

	btrfs_ref_tree_mod(fs_info, generic_ref);

	return ret;
}

/*
 * __btrfs_inc_extent_ref - insert backreference for a given extent
 *
 * The counterpart is in __btrfs_free_extent(), with examples and more details
 * how it works.
 *
 * @trans:	    Handle of transaction
 *
 * @node:	    The delayed ref node used to get the bytenr/length for
 *		    extent whose references are incremented.
 *
 * @parent:	    If this is a shared extent (BTRFS_SHARED_DATA_REF_KEY/
 *		    BTRFS_SHARED_BLOCK_REF_KEY) then it holds the logical
 *		    bytenr of the parent block. Since new extents are always
 *		    created with indirect references, this will only be the case
 *		    when relocating a shared extent. In that case, root_objectid
 *		    will be BTRFS_TREE_RELOC_OBJECTID. Otheriwse, parent must
 *		    be 0
 *
 * @root_objectid:  The id of the root where this modification has originated,
 *		    this can be either one of the well-known metadata trees or
 *		    the subvolume id which references this extent.
 *
 * @owner:	    For data extents it is the inode number of the owning file.
 *		    For metadata extents this parameter holds the level in the
 *		    tree of the extent.
 *
 * @offset:	    For metadata extents the offset is ignored and is currently
 *		    always passed as 0. For data extents it is the fileoffset
 *		    this extent belongs to.
 *
 * @refs_to_add     Number of references to add
 *
 * @extent_op       Pointer to a structure, holding information necessary when
 *                  updating a tree block's flags
 *
 */
static int __btrfs_inc_extent_ref(struct btrfs_trans_handle *trans,
				  struct btrfs_delayed_ref_node *node,
				  u64 parent, u64 root_objectid,
				  u64 owner, u64 offset, int refs_to_add,
				  struct btrfs_delayed_extent_op *extent_op)
{
	struct btrfs_path *path;
	struct extent_buffer *leaf;
	struct btrfs_extent_item *item;
	struct btrfs_key key;
	u64 bytenr = node->bytenr;
	u64 num_bytes = node->num_bytes;
	u64 refs;
	int ret;

	path = btrfs_alloc_path();
	if (!path)
		return -ENOMEM;

	/* this will setup the path even if it fails to insert the back ref */
	ret = insert_inline_extent_backref(trans, path, bytenr, num_bytes,
					   parent, root_objectid, owner,
					   offset, refs_to_add, extent_op);
	if ((ret < 0 && ret != -EAGAIN) || !ret)
		goto out;

	/*
	 * Ok we had -EAGAIN which means we didn't have space to insert and
	 * inline extent ref, so just update the reference count and add a
	 * normal backref.
	 */
	leaf = path->nodes[0];
	btrfs_item_key_to_cpu(leaf, &key, path->slots[0]);
	item = btrfs_item_ptr(leaf, path->slots[0], struct btrfs_extent_item);
	refs = btrfs_extent_refs(leaf, item);
	btrfs_set_extent_refs(leaf, item, refs + refs_to_add);
	if (extent_op)
		__run_delayed_extent_op(extent_op, leaf, item);

	btrfs_mark_buffer_dirty(leaf);
	btrfs_release_path(path);

	/* now insert the actual backref */
	if (owner < BTRFS_FIRST_FREE_OBJECTID) {
		BUG_ON(refs_to_add != 1);
		ret = insert_tree_block_ref(trans, path, bytenr, parent,
					    root_objectid);
	} else {
		ret = insert_extent_data_ref(trans, path, bytenr, parent,
					     root_objectid, owner, offset,
					     refs_to_add);
	}
	if (ret)
		btrfs_abort_transaction(trans, ret);
out:
	btrfs_free_path(path);
	return ret;
}

static int run_delayed_data_ref(struct btrfs_trans_handle *trans,
				struct btrfs_delayed_ref_node *node,
				struct btrfs_delayed_extent_op *extent_op,
				int insert_reserved)
{
	int ret = 0;
	struct btrfs_delayed_data_ref *ref;
	struct btrfs_key ins;
	u64 parent = 0;
	u64 ref_root = 0;
	u64 flags = 0;

	ins.objectid = node->bytenr;
	ins.offset = node->num_bytes;
	ins.type = BTRFS_EXTENT_ITEM_KEY;

	ref = btrfs_delayed_node_to_data_ref(node);
	trace_run_delayed_data_ref(trans->fs_info, node, ref, node->action);

	if (node->type == BTRFS_SHARED_DATA_REF_KEY)
		parent = ref->parent;
	ref_root = ref->root;

	if (node->action == BTRFS_ADD_DELAYED_REF && insert_reserved) {
		if (extent_op)
			flags |= extent_op->flags_to_set;
		ret = alloc_reserved_file_extent(trans, parent, ref_root,
						 flags, ref->objectid,
						 ref->offset, &ins,
						 node->ref_mod);
	} else if (node->action == BTRFS_ADD_DELAYED_REF) {
		ret = __btrfs_inc_extent_ref(trans, node, parent, ref_root,
					     ref->objectid, ref->offset,
					     node->ref_mod, extent_op);
	} else if (node->action == BTRFS_DROP_DELAYED_REF) {
		ret = __btrfs_free_extent(trans, node, parent,
					  ref_root, ref->objectid,
					  ref->offset, node->ref_mod,
					  extent_op);
	} else {
		BUG();
	}
	return ret;
}

static void __run_delayed_extent_op(struct btrfs_delayed_extent_op *extent_op,
				    struct extent_buffer *leaf,
				    struct btrfs_extent_item *ei)
{
	u64 flags = btrfs_extent_flags(leaf, ei);
	if (extent_op->update_flags) {
		flags |= extent_op->flags_to_set;
		btrfs_set_extent_flags(leaf, ei, flags);
	}

	if (extent_op->update_key) {
		struct btrfs_tree_block_info *bi;
		BUG_ON(!(flags & BTRFS_EXTENT_FLAG_TREE_BLOCK));
		bi = (struct btrfs_tree_block_info *)(ei + 1);
		btrfs_set_tree_block_key(leaf, bi, &extent_op->key);
	}
}

static int run_delayed_extent_op(struct btrfs_trans_handle *trans,
				 struct btrfs_delayed_ref_head *head,
				 struct btrfs_delayed_extent_op *extent_op)
{
	struct btrfs_fs_info *fs_info = trans->fs_info;
	struct btrfs_key key;
	struct btrfs_path *path;
	struct btrfs_extent_item *ei;
	struct extent_buffer *leaf;
	u32 item_size;
	int ret;
	int err = 0;
	int metadata = !extent_op->is_data;

	if (TRANS_ABORTED(trans))
		return 0;

	if (metadata && !btrfs_fs_incompat(fs_info, SKINNY_METADATA))
		metadata = 0;

	path = btrfs_alloc_path();
	if (!path)
		return -ENOMEM;

	key.objectid = head->bytenr;

	if (metadata) {
		key.type = BTRFS_METADATA_ITEM_KEY;
		key.offset = extent_op->level;
	} else {
		key.type = BTRFS_EXTENT_ITEM_KEY;
		key.offset = head->num_bytes;
	}

again:
	ret = btrfs_search_slot(trans, fs_info->extent_root, &key, path, 0, 1);
	if (ret < 0) {
		err = ret;
		goto out;
	}
	if (ret > 0) {
		if (metadata) {
			if (path->slots[0] > 0) {
				path->slots[0]--;
				btrfs_item_key_to_cpu(path->nodes[0], &key,
						      path->slots[0]);
				if (key.objectid == head->bytenr &&
				    key.type == BTRFS_EXTENT_ITEM_KEY &&
				    key.offset == head->num_bytes)
					ret = 0;
			}
			if (ret > 0) {
				btrfs_release_path(path);
				metadata = 0;

				key.objectid = head->bytenr;
				key.offset = head->num_bytes;
				key.type = BTRFS_EXTENT_ITEM_KEY;
				goto again;
			}
		} else {
			err = -EIO;
			goto out;
		}
	}

	leaf = path->nodes[0];
	item_size = btrfs_item_size_nr(leaf, path->slots[0]);

	if (unlikely(item_size < sizeof(*ei))) {
		err = -EINVAL;
		btrfs_print_v0_err(fs_info);
		btrfs_abort_transaction(trans, err);
		goto out;
	}

	ei = btrfs_item_ptr(leaf, path->slots[0], struct btrfs_extent_item);
	__run_delayed_extent_op(extent_op, leaf, ei);

	btrfs_mark_buffer_dirty(leaf);
out:
	btrfs_free_path(path);
	return err;
}

static int run_delayed_tree_ref(struct btrfs_trans_handle *trans,
				struct btrfs_delayed_ref_node *node,
				struct btrfs_delayed_extent_op *extent_op,
				int insert_reserved)
{
	int ret = 0;
	struct btrfs_delayed_tree_ref *ref;
	u64 parent = 0;
	u64 ref_root = 0;

	ref = btrfs_delayed_node_to_tree_ref(node);
	trace_run_delayed_tree_ref(trans->fs_info, node, ref, node->action);

	if (node->type == BTRFS_SHARED_BLOCK_REF_KEY)
		parent = ref->parent;
	ref_root = ref->root;

	if (node->ref_mod != 1) {
		btrfs_err(trans->fs_info,
	"btree block(%llu) has %d references rather than 1: action %d ref_root %llu parent %llu",
			  node->bytenr, node->ref_mod, node->action, ref_root,
			  parent);
		return -EIO;
	}
	if (node->action == BTRFS_ADD_DELAYED_REF && insert_reserved) {
		BUG_ON(!extent_op || !extent_op->update_flags);
		ret = alloc_reserved_tree_block(trans, node, extent_op);
	} else if (node->action == BTRFS_ADD_DELAYED_REF) {
		ret = __btrfs_inc_extent_ref(trans, node, parent, ref_root,
					     ref->level, 0, 1, extent_op);
	} else if (node->action == BTRFS_DROP_DELAYED_REF) {
		ret = __btrfs_free_extent(trans, node, parent, ref_root,
					  ref->level, 0, 1, extent_op);
	} else {
		BUG();
	}
	return ret;
}

/* helper function to actually process a single delayed ref entry */
static int run_one_delayed_ref(struct btrfs_trans_handle *trans,
			       struct btrfs_delayed_ref_node *node,
			       struct btrfs_delayed_extent_op *extent_op,
			       int insert_reserved)
{
	int ret = 0;

	if (TRANS_ABORTED(trans)) {
		if (insert_reserved)
			btrfs_pin_extent(trans, node->bytenr, node->num_bytes, 1);
		return 0;
	}

	if (node->type == BTRFS_TREE_BLOCK_REF_KEY ||
	    node->type == BTRFS_SHARED_BLOCK_REF_KEY)
		ret = run_delayed_tree_ref(trans, node, extent_op,
					   insert_reserved);
	else if (node->type == BTRFS_EXTENT_DATA_REF_KEY ||
		 node->type == BTRFS_SHARED_DATA_REF_KEY)
		ret = run_delayed_data_ref(trans, node, extent_op,
					   insert_reserved);
	else
		BUG();
	if (ret && insert_reserved)
		btrfs_pin_extent(trans, node->bytenr, node->num_bytes, 1);
	return ret;
}

static inline struct btrfs_delayed_ref_node *
select_delayed_ref(struct btrfs_delayed_ref_head *head)
{
	struct btrfs_delayed_ref_node *ref;

	if (RB_EMPTY_ROOT(&head->ref_tree.rb_root))
		return NULL;

	/*
	 * Select a delayed ref of type BTRFS_ADD_DELAYED_REF first.
	 * This is to prevent a ref count from going down to zero, which deletes
	 * the extent item from the extent tree, when there still are references
	 * to add, which would fail because they would not find the extent item.
	 */
	if (!list_empty(&head->ref_add_list))
		return list_first_entry(&head->ref_add_list,
				struct btrfs_delayed_ref_node, add_list);

	ref = rb_entry(rb_first_cached(&head->ref_tree),
		       struct btrfs_delayed_ref_node, ref_node);
	ASSERT(list_empty(&ref->add_list));
	return ref;
}

static void unselect_delayed_ref_head(struct btrfs_delayed_ref_root *delayed_refs,
				      struct btrfs_delayed_ref_head *head)
{
	spin_lock(&delayed_refs->lock);
	head->processing = 0;
	delayed_refs->num_heads_ready++;
	spin_unlock(&delayed_refs->lock);
	btrfs_delayed_ref_unlock(head);
}

static struct btrfs_delayed_extent_op *cleanup_extent_op(
				struct btrfs_delayed_ref_head *head)
{
	struct btrfs_delayed_extent_op *extent_op = head->extent_op;

	if (!extent_op)
		return NULL;

	if (head->must_insert_reserved) {
		head->extent_op = NULL;
		btrfs_free_delayed_extent_op(extent_op);
		return NULL;
	}
	return extent_op;
}

static int run_and_cleanup_extent_op(struct btrfs_trans_handle *trans,
				     struct btrfs_delayed_ref_head *head)
{
	struct btrfs_delayed_extent_op *extent_op;
	int ret;

	extent_op = cleanup_extent_op(head);
	if (!extent_op)
		return 0;
	head->extent_op = NULL;
	spin_unlock(&head->lock);
	ret = run_delayed_extent_op(trans, head, extent_op);
	btrfs_free_delayed_extent_op(extent_op);
	return ret ? ret : 1;
}

void btrfs_cleanup_ref_head_accounting(struct btrfs_fs_info *fs_info,
				  struct btrfs_delayed_ref_root *delayed_refs,
				  struct btrfs_delayed_ref_head *head)
{
	int nr_items = 1;	/* Dropping this ref head update. */

	/*
	 * We had csum deletions accounted for in our delayed refs rsv, we need
	 * to drop the csum leaves for this update from our delayed_refs_rsv.
	 */
	if (head->total_ref_mod < 0 && head->is_data) {
		spin_lock(&delayed_refs->lock);
		delayed_refs->pending_csums -= head->num_bytes;
		spin_unlock(&delayed_refs->lock);
		nr_items += btrfs_csum_bytes_to_leaves(fs_info, head->num_bytes);
	}

	/*
	 * We were dropping refs, or had a new ref and dropped it, and thus must
	 * adjust down our total_bytes_pinned, the space may or may not have
	 * been pinned and so is accounted for properly in the pinned space by
	 * now.
	 */
	if (head->total_ref_mod < 0 ||
	    (head->total_ref_mod == 0 && head->must_insert_reserved)) {
		u64 flags = btrfs_ref_head_to_space_flags(head);

		btrfs_mod_total_bytes_pinned(fs_info, flags, -head->num_bytes);
	}

	btrfs_delayed_refs_rsv_release(fs_info, nr_items);
}

static int cleanup_ref_head(struct btrfs_trans_handle *trans,
			    struct btrfs_delayed_ref_head *head)
{

	struct btrfs_fs_info *fs_info = trans->fs_info;
	struct btrfs_delayed_ref_root *delayed_refs;
	int ret;

	delayed_refs = &trans->transaction->delayed_refs;

	ret = run_and_cleanup_extent_op(trans, head);
	if (ret < 0) {
		unselect_delayed_ref_head(delayed_refs, head);
		btrfs_debug(fs_info, "run_delayed_extent_op returned %d", ret);
		return ret;
	} else if (ret) {
		return ret;
	}

	/*
	 * Need to drop our head ref lock and re-acquire the delayed ref lock
	 * and then re-check to make sure nobody got added.
	 */
	spin_unlock(&head->lock);
	spin_lock(&delayed_refs->lock);
	spin_lock(&head->lock);
	if (!RB_EMPTY_ROOT(&head->ref_tree.rb_root) || head->extent_op) {
		spin_unlock(&head->lock);
		spin_unlock(&delayed_refs->lock);
		return 1;
	}
	btrfs_delete_ref_head(delayed_refs, head);
	spin_unlock(&head->lock);
	spin_unlock(&delayed_refs->lock);

	if (head->must_insert_reserved) {
		btrfs_pin_extent(trans, head->bytenr, head->num_bytes, 1);
		if (head->is_data) {
			ret = btrfs_del_csums(trans, fs_info->csum_root,
					      head->bytenr, head->num_bytes);
		}
	}

	btrfs_cleanup_ref_head_accounting(fs_info, delayed_refs, head);

	trace_run_delayed_ref_head(fs_info, head, 0);
	btrfs_delayed_ref_unlock(head);
	btrfs_put_delayed_ref_head(head);
	return 0;
}

static struct btrfs_delayed_ref_head *btrfs_obtain_ref_head(
					struct btrfs_trans_handle *trans)
{
	struct btrfs_delayed_ref_root *delayed_refs =
		&trans->transaction->delayed_refs;
	struct btrfs_delayed_ref_head *head = NULL;
	int ret;

	spin_lock(&delayed_refs->lock);
	head = btrfs_select_ref_head(delayed_refs);
	if (!head) {
		spin_unlock(&delayed_refs->lock);
		return head;
	}

	/*
	 * Grab the lock that says we are going to process all the refs for
	 * this head
	 */
	ret = btrfs_delayed_ref_lock(delayed_refs, head);
	spin_unlock(&delayed_refs->lock);

	/*
	 * We may have dropped the spin lock to get the head mutex lock, and
	 * that might have given someone else time to free the head.  If that's
	 * true, it has been removed from our list and we can move on.
	 */
	if (ret == -EAGAIN)
		head = ERR_PTR(-EAGAIN);

	return head;
}

static int btrfs_run_delayed_refs_for_head(struct btrfs_trans_handle *trans,
				    struct btrfs_delayed_ref_head *locked_ref,
				    unsigned long *run_refs)
{
	struct btrfs_fs_info *fs_info = trans->fs_info;
	struct btrfs_delayed_ref_root *delayed_refs;
	struct btrfs_delayed_extent_op *extent_op;
	struct btrfs_delayed_ref_node *ref;
	int must_insert_reserved = 0;
	int ret;

	delayed_refs = &trans->transaction->delayed_refs;

	lockdep_assert_held(&locked_ref->mutex);
	lockdep_assert_held(&locked_ref->lock);

	while ((ref = select_delayed_ref(locked_ref))) {
		if (ref->seq &&
		    btrfs_check_delayed_seq(fs_info, ref->seq)) {
			spin_unlock(&locked_ref->lock);
			unselect_delayed_ref_head(delayed_refs, locked_ref);
			return -EAGAIN;
		}

		(*run_refs)++;
		ref->in_tree = 0;
		rb_erase_cached(&ref->ref_node, &locked_ref->ref_tree);
		RB_CLEAR_NODE(&ref->ref_node);
		if (!list_empty(&ref->add_list))
			list_del(&ref->add_list);
		/*
		 * When we play the delayed ref, also correct the ref_mod on
		 * head
		 */
		switch (ref->action) {
		case BTRFS_ADD_DELAYED_REF:
		case BTRFS_ADD_DELAYED_EXTENT:
			locked_ref->ref_mod -= ref->ref_mod;
			break;
		case BTRFS_DROP_DELAYED_REF:
			locked_ref->ref_mod += ref->ref_mod;
			break;
		default:
			WARN_ON(1);
		}
		atomic_dec(&delayed_refs->num_entries);

		/*
		 * Record the must_insert_reserved flag before we drop the
		 * spin lock.
		 */
		must_insert_reserved = locked_ref->must_insert_reserved;
		locked_ref->must_insert_reserved = 0;

		extent_op = locked_ref->extent_op;
		locked_ref->extent_op = NULL;
		spin_unlock(&locked_ref->lock);

		ret = run_one_delayed_ref(trans, ref, extent_op,
					  must_insert_reserved);

		btrfs_free_delayed_extent_op(extent_op);
		if (ret) {
			unselect_delayed_ref_head(delayed_refs, locked_ref);
			btrfs_put_delayed_ref(ref);
			btrfs_debug(fs_info, "run_one_delayed_ref returned %d",
				    ret);
			return ret;
		}

		btrfs_put_delayed_ref(ref);
		cond_resched();

		spin_lock(&locked_ref->lock);
		btrfs_merge_delayed_refs(trans, delayed_refs, locked_ref);
	}

	return 0;
}

/*
 * Returns 0 on success or if called with an already aborted transaction.
 * Returns -ENOMEM or -EIO on failure and will abort the transaction.
 */
static noinline int __btrfs_run_delayed_refs(struct btrfs_trans_handle *trans,
					     unsigned long nr)
{
	struct btrfs_fs_info *fs_info = trans->fs_info;
	struct btrfs_delayed_ref_root *delayed_refs;
	struct btrfs_delayed_ref_head *locked_ref = NULL;
	ktime_t start = ktime_get();
	int ret;
	unsigned long count = 0;
	unsigned long actual_count = 0;

	delayed_refs = &trans->transaction->delayed_refs;
	do {
		if (!locked_ref) {
			locked_ref = btrfs_obtain_ref_head(trans);
			if (IS_ERR_OR_NULL(locked_ref)) {
				if (PTR_ERR(locked_ref) == -EAGAIN) {
					continue;
				} else {
					break;
				}
			}
			count++;
		}
		/*
		 * We need to try and merge add/drops of the same ref since we
		 * can run into issues with relocate dropping the implicit ref
		 * and then it being added back again before the drop can
		 * finish.  If we merged anything we need to re-loop so we can
		 * get a good ref.
		 * Or we can get node references of the same type that weren't
		 * merged when created due to bumps in the tree mod seq, and
		 * we need to merge them to prevent adding an inline extent
		 * backref before dropping it (triggering a BUG_ON at
		 * insert_inline_extent_backref()).
		 */
		spin_lock(&locked_ref->lock);
		btrfs_merge_delayed_refs(trans, delayed_refs, locked_ref);

		ret = btrfs_run_delayed_refs_for_head(trans, locked_ref,
						      &actual_count);
		if (ret < 0 && ret != -EAGAIN) {
			/*
			 * Error, btrfs_run_delayed_refs_for_head already
			 * unlocked everything so just bail out
			 */
			return ret;
		} else if (!ret) {
			/*
			 * Success, perform the usual cleanup of a processed
			 * head
			 */
			ret = cleanup_ref_head(trans, locked_ref);
			if (ret > 0 ) {
				/* We dropped our lock, we need to loop. */
				ret = 0;
				continue;
			} else if (ret) {
				return ret;
			}
		}

		/*
		 * Either success case or btrfs_run_delayed_refs_for_head
		 * returned -EAGAIN, meaning we need to select another head
		 */

		locked_ref = NULL;
		cond_resched();
	} while ((nr != -1 && count < nr) || locked_ref);

	/*
	 * We don't want to include ref heads since we can have empty ref heads
	 * and those will drastically skew our runtime down since we just do
	 * accounting, no actual extent tree updates.
	 */
	if (actual_count > 0) {
		u64 runtime = ktime_to_ns(ktime_sub(ktime_get(), start));
		u64 avg;

		/*
		 * We weigh the current average higher than our current runtime
		 * to avoid large swings in the average.
		 */
		spin_lock(&delayed_refs->lock);
		avg = fs_info->avg_delayed_ref_runtime * 3 + runtime;
		fs_info->avg_delayed_ref_runtime = avg >> 2;	/* div by 4 */
		spin_unlock(&delayed_refs->lock);
	}
	return 0;
}

#ifdef SCRAMBLE_DELAYED_REFS
/*
 * Normally delayed refs get processed in ascending bytenr order. This
 * correlates in most cases to the order added. To expose dependencies on this
 * order, we start to process the tree in the middle instead of the beginning
 */
static u64 find_middle(struct rb_root *root)
{
	struct rb_node *n = root->rb_node;
	struct btrfs_delayed_ref_node *entry;
	int alt = 1;
	u64 middle;
	u64 first = 0, last = 0;

	n = rb_first(root);
	if (n) {
		entry = rb_entry(n, struct btrfs_delayed_ref_node, rb_node);
		first = entry->bytenr;
	}
	n = rb_last(root);
	if (n) {
		entry = rb_entry(n, struct btrfs_delayed_ref_node, rb_node);
		last = entry->bytenr;
	}
	n = root->rb_node;

	while (n) {
		entry = rb_entry(n, struct btrfs_delayed_ref_node, rb_node);
		WARN_ON(!entry->in_tree);

		middle = entry->bytenr;

		if (alt)
			n = n->rb_left;
		else
			n = n->rb_right;

		alt = 1 - alt;
	}
	return middle;
}
#endif

/*
 * this starts processing the delayed reference count updates and
 * extent insertions we have queued up so far.  count can be
 * 0, which means to process everything in the tree at the start
 * of the run (but not newly added entries), or it can be some target
 * number you'd like to process.
 *
 * Returns 0 on success or if called with an aborted transaction
 * Returns <0 on error and aborts the transaction
 */
int btrfs_run_delayed_refs(struct btrfs_trans_handle *trans,
			   unsigned long count)
{
	struct btrfs_fs_info *fs_info = trans->fs_info;
	struct rb_node *node;
	struct btrfs_delayed_ref_root *delayed_refs;
	struct btrfs_delayed_ref_head *head;
	int ret;
	int run_all = count == (unsigned long)-1;

	/* We'll clean this up in btrfs_cleanup_transaction */
	if (TRANS_ABORTED(trans))
		return 0;

	if (test_bit(BTRFS_FS_CREATING_FREE_SPACE_TREE, &fs_info->flags))
		return 0;

	delayed_refs = &trans->transaction->delayed_refs;
	if (count == 0)
		count = delayed_refs->num_heads_ready;

again:
#ifdef SCRAMBLE_DELAYED_REFS
	delayed_refs->run_delayed_start = find_middle(&delayed_refs->root);
#endif
	ret = __btrfs_run_delayed_refs(trans, count);
	if (ret < 0) {
		btrfs_abort_transaction(trans, ret);
		return ret;
	}

	if (run_all) {
		btrfs_create_pending_block_groups(trans);

		spin_lock(&delayed_refs->lock);
		node = rb_first_cached(&delayed_refs->href_root);
		if (!node) {
			spin_unlock(&delayed_refs->lock);
			goto out;
		}
		head = rb_entry(node, struct btrfs_delayed_ref_head,
				href_node);
		refcount_inc(&head->refs);
		spin_unlock(&delayed_refs->lock);

		/* Mutex was contended, block until it's released and retry. */
		mutex_lock(&head->mutex);
		mutex_unlock(&head->mutex);

		btrfs_put_delayed_ref_head(head);
		cond_resched();
		goto again;
	}
out:
	return 0;
}

int btrfs_set_disk_extent_flags(struct btrfs_trans_handle *trans,
				struct extent_buffer *eb, u64 flags,
				int level, int is_data)
{
	struct btrfs_delayed_extent_op *extent_op;
	int ret;

	extent_op = btrfs_alloc_delayed_extent_op();
	if (!extent_op)
		return -ENOMEM;

	extent_op->flags_to_set = flags;
	extent_op->update_flags = true;
	extent_op->update_key = false;
	extent_op->is_data = is_data ? true : false;
	extent_op->level = level;

	ret = btrfs_add_delayed_extent_op(trans, eb->start, eb->len, extent_op);
	if (ret)
		btrfs_free_delayed_extent_op(extent_op);
	return ret;
}

static noinline int check_delayed_ref(struct btrfs_root *root,
				      struct btrfs_path *path,
				      u64 objectid, u64 offset, u64 bytenr)
{
	struct btrfs_delayed_ref_head *head;
	struct btrfs_delayed_ref_node *ref;
	struct btrfs_delayed_data_ref *data_ref;
	struct btrfs_delayed_ref_root *delayed_refs;
	struct btrfs_transaction *cur_trans;
	struct rb_node *node;
	int ret = 0;

	spin_lock(&root->fs_info->trans_lock);
	cur_trans = root->fs_info->running_transaction;
	if (cur_trans)
		refcount_inc(&cur_trans->use_count);
	spin_unlock(&root->fs_info->trans_lock);
	if (!cur_trans)
		return 0;

	delayed_refs = &cur_trans->delayed_refs;
	spin_lock(&delayed_refs->lock);
	head = btrfs_find_delayed_ref_head(delayed_refs, bytenr);
	if (!head) {
		spin_unlock(&delayed_refs->lock);
		btrfs_put_transaction(cur_trans);
		return 0;
	}

	if (!mutex_trylock(&head->mutex)) {
		refcount_inc(&head->refs);
		spin_unlock(&delayed_refs->lock);

		btrfs_release_path(path);

		/*
		 * Mutex was contended, block until it's released and let
		 * caller try again
		 */
		mutex_lock(&head->mutex);
		mutex_unlock(&head->mutex);
		btrfs_put_delayed_ref_head(head);
		btrfs_put_transaction(cur_trans);
		return -EAGAIN;
	}
	spin_unlock(&delayed_refs->lock);

	spin_lock(&head->lock);
	/*
	 * XXX: We should replace this with a proper search function in the
	 * future.
	 */
	for (node = rb_first_cached(&head->ref_tree); node;
	     node = rb_next(node)) {
		ref = rb_entry(node, struct btrfs_delayed_ref_node, ref_node);
		/* If it's a shared ref we know a cross reference exists */
		if (ref->type != BTRFS_EXTENT_DATA_REF_KEY) {
			ret = 1;
			break;
		}

		data_ref = btrfs_delayed_node_to_data_ref(ref);

		/*
		 * If our ref doesn't match the one we're currently looking at
		 * then we have a cross reference.
		 */
		if (data_ref->root != root->root_key.objectid ||
		    data_ref->objectid != objectid ||
		    data_ref->offset != offset) {
			ret = 1;
			break;
		}
	}
	spin_unlock(&head->lock);
	mutex_unlock(&head->mutex);
	btrfs_put_transaction(cur_trans);
	return ret;
}

static noinline int check_committed_ref(struct btrfs_root *root,
					struct btrfs_path *path,
					u64 objectid, u64 offset, u64 bytenr,
					bool strict)
{
	struct btrfs_fs_info *fs_info = root->fs_info;
	struct btrfs_root *extent_root = fs_info->extent_root;
	struct extent_buffer *leaf;
	struct btrfs_extent_data_ref *ref;
	struct btrfs_extent_inline_ref *iref;
	struct btrfs_extent_item *ei;
	struct btrfs_key key;
	u32 item_size;
	int type;
	int ret;

	key.objectid = bytenr;
	key.offset = (u64)-1;
	key.type = BTRFS_EXTENT_ITEM_KEY;

	ret = btrfs_search_slot(NULL, extent_root, &key, path, 0, 0);
	if (ret < 0)
		goto out;
	BUG_ON(ret == 0); /* Corruption */

	ret = -ENOENT;
	if (path->slots[0] == 0)
		goto out;

	path->slots[0]--;
	leaf = path->nodes[0];
	btrfs_item_key_to_cpu(leaf, &key, path->slots[0]);

	if (key.objectid != bytenr || key.type != BTRFS_EXTENT_ITEM_KEY)
		goto out;

	ret = 1;
	item_size = btrfs_item_size_nr(leaf, path->slots[0]);
	ei = btrfs_item_ptr(leaf, path->slots[0], struct btrfs_extent_item);

	/* If extent item has more than 1 inline ref then it's shared */
	if (item_size != sizeof(*ei) +
	    btrfs_extent_inline_ref_size(BTRFS_EXTENT_DATA_REF_KEY))
		goto out;

	/*
	 * If extent created before last snapshot => it's shared unless the
	 * snapshot has been deleted. Use the heuristic if strict is false.
	 */
	if (!strict &&
	    (btrfs_extent_generation(leaf, ei) <=
	     btrfs_root_last_snapshot(&root->root_item)))
		goto out;

	iref = (struct btrfs_extent_inline_ref *)(ei + 1);

	/* If this extent has SHARED_DATA_REF then it's shared */
	type = btrfs_get_extent_inline_ref_type(leaf, iref, BTRFS_REF_TYPE_DATA);
	if (type != BTRFS_EXTENT_DATA_REF_KEY)
		goto out;

	ref = (struct btrfs_extent_data_ref *)(&iref->offset);
	if (btrfs_extent_refs(leaf, ei) !=
	    btrfs_extent_data_ref_count(leaf, ref) ||
	    btrfs_extent_data_ref_root(leaf, ref) !=
	    root->root_key.objectid ||
	    btrfs_extent_data_ref_objectid(leaf, ref) != objectid ||
	    btrfs_extent_data_ref_offset(leaf, ref) != offset)
		goto out;

	ret = 0;
out:
	return ret;
}

int btrfs_cross_ref_exist(struct btrfs_root *root, u64 objectid, u64 offset,
			  u64 bytenr, bool strict)
{
	struct btrfs_path *path;
	int ret;

	path = btrfs_alloc_path();
	if (!path)
		return -ENOMEM;

	do {
		ret = check_committed_ref(root, path, objectid,
					  offset, bytenr, strict);
		if (ret && ret != -ENOENT)
			goto out;

		ret = check_delayed_ref(root, path, objectid, offset, bytenr);
	} while (ret == -EAGAIN);

out:
	btrfs_free_path(path);
	if (root->root_key.objectid == BTRFS_DATA_RELOC_TREE_OBJECTID)
		WARN_ON(ret > 0);
	return ret;
}

static int __btrfs_mod_ref(struct btrfs_trans_handle *trans,
			   struct btrfs_root *root,
			   struct extent_buffer *buf,
			   int full_backref, int inc)
{
	struct btrfs_fs_info *fs_info = root->fs_info;
	u64 bytenr;
	u64 num_bytes;
	u64 parent;
	u64 ref_root;
	u32 nritems;
	struct btrfs_key key;
	struct btrfs_file_extent_item *fi;
	struct btrfs_ref generic_ref = { 0 };
	bool for_reloc = btrfs_header_flag(buf, BTRFS_HEADER_FLAG_RELOC);
	int i;
	int action;
	int level;
	int ret = 0;

	if (btrfs_is_testing(fs_info))
		return 0;

	ref_root = btrfs_header_owner(buf);
	nritems = btrfs_header_nritems(buf);
	level = btrfs_header_level(buf);

	if (!test_bit(BTRFS_ROOT_SHAREABLE, &root->state) && level == 0)
		return 0;

	if (full_backref)
		parent = buf->start;
	else
		parent = 0;
	if (inc)
		action = BTRFS_ADD_DELAYED_REF;
	else
		action = BTRFS_DROP_DELAYED_REF;

	for (i = 0; i < nritems; i++) {
		if (level == 0) {
			btrfs_item_key_to_cpu(buf, &key, i);
			if (key.type != BTRFS_EXTENT_DATA_KEY)
				continue;
			fi = btrfs_item_ptr(buf, i,
					    struct btrfs_file_extent_item);
			if (btrfs_file_extent_type(buf, fi) ==
			    BTRFS_FILE_EXTENT_INLINE)
				continue;
			bytenr = btrfs_file_extent_disk_bytenr(buf, fi);
			if (bytenr == 0)
				continue;

			num_bytes = btrfs_file_extent_disk_num_bytes(buf, fi);
			key.offset -= btrfs_file_extent_offset(buf, fi);
			btrfs_init_generic_ref(&generic_ref, action, bytenr,
					       num_bytes, parent);
			generic_ref.real_root = root->root_key.objectid;
			btrfs_init_data_ref(&generic_ref, ref_root, key.objectid,
					    key.offset);
			generic_ref.skip_qgroup = for_reloc;
			if (inc)
				ret = btrfs_inc_extent_ref(trans, &generic_ref);
			else
				ret = btrfs_free_extent(trans, &generic_ref);
			if (ret)
				goto fail;
		} else {
			bytenr = btrfs_node_blockptr(buf, i);
			num_bytes = fs_info->nodesize;
			btrfs_init_generic_ref(&generic_ref, action, bytenr,
					       num_bytes, parent);
			generic_ref.real_root = root->root_key.objectid;
			btrfs_init_tree_ref(&generic_ref, level - 1, ref_root);
			generic_ref.skip_qgroup = for_reloc;
			if (inc)
				ret = btrfs_inc_extent_ref(trans, &generic_ref);
			else
				ret = btrfs_free_extent(trans, &generic_ref);
			if (ret)
				goto fail;
		}
	}
	return 0;
fail:
	return ret;
}

int btrfs_inc_ref(struct btrfs_trans_handle *trans, struct btrfs_root *root,
		  struct extent_buffer *buf, int full_backref)
{
	return __btrfs_mod_ref(trans, root, buf, full_backref, 1);
}

int btrfs_dec_ref(struct btrfs_trans_handle *trans, struct btrfs_root *root,
		  struct extent_buffer *buf, int full_backref)
{
	return __btrfs_mod_ref(trans, root, buf, full_backref, 0);
}

static u64 get_alloc_profile_by_root(struct btrfs_root *root, int data)
{
	struct btrfs_fs_info *fs_info = root->fs_info;
	u64 flags;
	u64 ret;

	if (data)
		flags = BTRFS_BLOCK_GROUP_DATA;
	else if (root == fs_info->chunk_root)
		flags = BTRFS_BLOCK_GROUP_SYSTEM;
	else
		flags = BTRFS_BLOCK_GROUP_METADATA;

	ret = btrfs_get_alloc_profile(fs_info, flags);
	return ret;
}

static u64 first_logical_byte(struct btrfs_fs_info *fs_info, u64 search_start)
{
	struct btrfs_block_group *cache;
	u64 bytenr;

	spin_lock(&fs_info->block_group_cache_lock);
	bytenr = fs_info->first_logical_byte;
	spin_unlock(&fs_info->block_group_cache_lock);

	if (bytenr < (u64)-1)
		return bytenr;

	cache = btrfs_lookup_first_block_group(fs_info, search_start);
	if (!cache)
		return 0;

	bytenr = cache->start;
	btrfs_put_block_group(cache);

	return bytenr;
}

static int pin_down_extent(struct btrfs_trans_handle *trans,
			   struct btrfs_block_group *cache,
			   u64 bytenr, u64 num_bytes, int reserved)
{
	struct btrfs_fs_info *fs_info = cache->fs_info;

	spin_lock(&cache->space_info->lock);
	spin_lock(&cache->lock);
	cache->pinned += num_bytes;
	btrfs_space_info_update_bytes_pinned(fs_info, cache->space_info,
					     num_bytes);
	if (reserved) {
		cache->reserved -= num_bytes;
		cache->space_info->bytes_reserved -= num_bytes;
	}
	spin_unlock(&cache->lock);
	spin_unlock(&cache->space_info->lock);

	__btrfs_mod_total_bytes_pinned(cache->space_info, num_bytes);
	set_extent_dirty(&trans->transaction->pinned_extents, bytenr,
			 bytenr + num_bytes - 1, GFP_NOFS | __GFP_NOFAIL);
	return 0;
}

int btrfs_pin_extent(struct btrfs_trans_handle *trans,
		     u64 bytenr, u64 num_bytes, int reserved)
{
	struct btrfs_block_group *cache;

	cache = btrfs_lookup_block_group(trans->fs_info, bytenr);
	BUG_ON(!cache); /* Logic error */

	pin_down_extent(trans, cache, bytenr, num_bytes, reserved);

	btrfs_put_block_group(cache);
	return 0;
}

/*
 * this function must be called within transaction
 */
int btrfs_pin_extent_for_log_replay(struct btrfs_trans_handle *trans,
				    u64 bytenr, u64 num_bytes)
{
	struct btrfs_block_group *cache;
	int ret;

	cache = btrfs_lookup_block_group(trans->fs_info, bytenr);
	if (!cache)
		return -EINVAL;

	/*
	 * pull in the free space cache (if any) so that our pin
	 * removes the free space from the cache.  We have load_only set
	 * to one because the slow code to read in the free extents does check
	 * the pinned extents.
	 */
	btrfs_cache_block_group(cache, 1);
	/*
	 * Make sure we wait until the cache is completely built in case it is
	 * missing or is invalid and therefore needs to be rebuilt.
	 */
	ret = btrfs_wait_block_group_cache_done(cache);
	if (ret)
		goto out;

	pin_down_extent(trans, cache, bytenr, num_bytes, 0);

	/* remove us from the free space cache (if we're there at all) */
	ret = btrfs_remove_free_space(cache, bytenr, num_bytes);
out:
	btrfs_put_block_group(cache);
	return ret;
}

static int __exclude_logged_extent(struct btrfs_fs_info *fs_info,
				   u64 start, u64 num_bytes)
{
	int ret;
	struct btrfs_block_group *block_group;

	block_group = btrfs_lookup_block_group(fs_info, start);
	if (!block_group)
		return -EINVAL;

	btrfs_cache_block_group(block_group, 1);
	/*
	 * Make sure we wait until the cache is completely built in case it is
	 * missing or is invalid and therefore needs to be rebuilt.
	 */
	ret = btrfs_wait_block_group_cache_done(block_group);
	if (ret)
		goto out;

	ret = btrfs_remove_free_space(block_group, start, num_bytes);
out:
	btrfs_put_block_group(block_group);
	return ret;
}

int btrfs_exclude_logged_extents(struct extent_buffer *eb)
{
	struct btrfs_fs_info *fs_info = eb->fs_info;
	struct btrfs_file_extent_item *item;
	struct btrfs_key key;
	int found_type;
	int i;
	int ret = 0;

	if (!btrfs_fs_incompat(fs_info, MIXED_GROUPS))
		return 0;

	for (i = 0; i < btrfs_header_nritems(eb); i++) {
		btrfs_item_key_to_cpu(eb, &key, i);
		if (key.type != BTRFS_EXTENT_DATA_KEY)
			continue;
		item = btrfs_item_ptr(eb, i, struct btrfs_file_extent_item);
		found_type = btrfs_file_extent_type(eb, item);
		if (found_type == BTRFS_FILE_EXTENT_INLINE)
			continue;
		if (btrfs_file_extent_disk_bytenr(eb, item) == 0)
			continue;
		key.objectid = btrfs_file_extent_disk_bytenr(eb, item);
		key.offset = btrfs_file_extent_disk_num_bytes(eb, item);
		ret = __exclude_logged_extent(fs_info, key.objectid, key.offset);
		if (ret)
			break;
	}

	return ret;
}

static void
btrfs_inc_block_group_reservations(struct btrfs_block_group *bg)
{
	atomic_inc(&bg->reservations);
}

/*
 * Returns the free cluster for the given space info and sets empty_cluster to
 * what it should be based on the mount options.
 */
static struct btrfs_free_cluster *
fetch_cluster_info(struct btrfs_fs_info *fs_info,
		   struct btrfs_space_info *space_info, u64 *empty_cluster)
{
	struct btrfs_free_cluster *ret = NULL;

	*empty_cluster = 0;
	if (btrfs_mixed_space_info(space_info))
		return ret;

	if (space_info->flags & BTRFS_BLOCK_GROUP_METADATA) {
		ret = &fs_info->meta_alloc_cluster;
		if (btrfs_test_opt(fs_info, SSD))
			*empty_cluster = SZ_2M;
		else
			*empty_cluster = SZ_64K;
	} else if ((space_info->flags & BTRFS_BLOCK_GROUP_DATA) &&
		   btrfs_test_opt(fs_info, SSD_SPREAD)) {
		*empty_cluster = SZ_2M;
		ret = &fs_info->data_alloc_cluster;
	}

	return ret;
}

static int unpin_extent_range(struct btrfs_fs_info *fs_info,
			      u64 start, u64 end,
			      const bool return_free_space)
{
	struct btrfs_block_group *cache = NULL;
	struct btrfs_space_info *space_info;
	struct btrfs_block_rsv *global_rsv = &fs_info->global_block_rsv;
	struct btrfs_free_cluster *cluster = NULL;
	u64 len;
	u64 total_unpinned = 0;
	u64 empty_cluster = 0;
	bool readonly;

	while (start <= end) {
		readonly = false;
		if (!cache ||
		    start >= cache->start + cache->length) {
			if (cache)
				btrfs_put_block_group(cache);
			total_unpinned = 0;
			cache = btrfs_lookup_block_group(fs_info, start);
			BUG_ON(!cache); /* Logic error */

			cluster = fetch_cluster_info(fs_info,
						     cache->space_info,
						     &empty_cluster);
			empty_cluster <<= 1;
		}

		len = cache->start + cache->length - start;
		len = min(len, end + 1 - start);

		down_read(&fs_info->commit_root_sem);
		if (start < cache->last_byte_to_unpin && return_free_space) {
			u64 add_len = min(len, cache->last_byte_to_unpin - start);

			btrfs_add_free_space(cache, start, add_len);
		}
		up_read(&fs_info->commit_root_sem);

		start += len;
		total_unpinned += len;
		space_info = cache->space_info;

		/*
		 * If this space cluster has been marked as fragmented and we've
		 * unpinned enough in this block group to potentially allow a
		 * cluster to be created inside of it go ahead and clear the
		 * fragmented check.
		 */
		if (cluster && cluster->fragmented &&
		    total_unpinned > empty_cluster) {
			spin_lock(&cluster->lock);
			cluster->fragmented = 0;
			spin_unlock(&cluster->lock);
		}

		spin_lock(&space_info->lock);
		spin_lock(&cache->lock);
		cache->pinned -= len;
		btrfs_space_info_update_bytes_pinned(fs_info, space_info, -len);
		space_info->max_extent_size = 0;
		__btrfs_mod_total_bytes_pinned(space_info, -len);
		if (cache->ro) {
			space_info->bytes_readonly += len;
			readonly = true;
		} else if (btrfs_is_zoned(fs_info)) {
			/* Need reset before reusing in a zoned block group */
			space_info->bytes_zone_unusable += len;
			readonly = true;
		}
		spin_unlock(&cache->lock);
		if (!readonly && return_free_space &&
		    global_rsv->space_info == space_info) {
			u64 to_add = len;

			spin_lock(&global_rsv->lock);
			if (!global_rsv->full) {
				to_add = min(len, global_rsv->size -
					     global_rsv->reserved);
				global_rsv->reserved += to_add;
				btrfs_space_info_update_bytes_may_use(fs_info,
						space_info, to_add);
				if (global_rsv->reserved >= global_rsv->size)
					global_rsv->full = 1;
				len -= to_add;
			}
			spin_unlock(&global_rsv->lock);
		}
		/* Add to any tickets we may have */
		if (!readonly && return_free_space && len)
			btrfs_try_granting_tickets(fs_info, space_info);
		spin_unlock(&space_info->lock);
	}

	if (cache)
		btrfs_put_block_group(cache);
	return 0;
}

int btrfs_finish_extent_commit(struct btrfs_trans_handle *trans)
{
	struct btrfs_fs_info *fs_info = trans->fs_info;
	struct btrfs_block_group *block_group, *tmp;
	struct list_head *deleted_bgs;
	struct extent_io_tree *unpin;
	u64 start;
	u64 end;
	int ret;

	unpin = &trans->transaction->pinned_extents;

	while (!TRANS_ABORTED(trans)) {
		struct extent_state *cached_state = NULL;

		mutex_lock(&fs_info->unused_bg_unpin_mutex);
		ret = find_first_extent_bit(unpin, 0, &start, &end,
					    EXTENT_DIRTY, &cached_state);
		if (ret) {
			mutex_unlock(&fs_info->unused_bg_unpin_mutex);
			break;
		}

		if (btrfs_test_opt(fs_info, DISCARD_SYNC))
			ret = btrfs_discard_extent(fs_info, start,
						   end + 1 - start, NULL);

		clear_extent_dirty(unpin, start, end, &cached_state);
		unpin_extent_range(fs_info, start, end, true);
		mutex_unlock(&fs_info->unused_bg_unpin_mutex);
		free_extent_state(cached_state);
		cond_resched();
	}

	if (btrfs_test_opt(fs_info, DISCARD_ASYNC)) {
		btrfs_discard_calc_delay(&fs_info->discard_ctl);
		btrfs_discard_schedule_work(&fs_info->discard_ctl, true);
	}

	/*
	 * Transaction is finished.  We don't need the lock anymore.  We
	 * do need to clean up the block groups in case of a transaction
	 * abort.
	 */
	deleted_bgs = &trans->transaction->deleted_bgs;
	list_for_each_entry_safe(block_group, tmp, deleted_bgs, bg_list) {
		u64 trimmed = 0;

		ret = -EROFS;
		if (!TRANS_ABORTED(trans))
			ret = btrfs_discard_extent(fs_info,
						   block_group->start,
						   block_group->length,
						   &trimmed);

		list_del_init(&block_group->bg_list);
		btrfs_unfreeze_block_group(block_group);
		btrfs_put_block_group(block_group);

		if (ret) {
			const char *errstr = btrfs_decode_error(ret);
			btrfs_warn(fs_info,
			   "discard failed while removing blockgroup: errno=%d %s",
				   ret, errstr);
		}
	}

	return 0;
}

/*
 * Drop one or more refs of @node.
 *
 * 1. Locate the extent refs.
 *    It's either inline in EXTENT/METADATA_ITEM or in keyed SHARED_* item.
 *    Locate it, then reduce the refs number or remove the ref line completely.
 *
 * 2. Update the refs count in EXTENT/METADATA_ITEM
 *
 * Inline backref case:
 *
 * in extent tree we have:
 *
 * 	item 0 key (13631488 EXTENT_ITEM 1048576) itemoff 16201 itemsize 82
 *		refs 2 gen 6 flags DATA
 *		extent data backref root FS_TREE objectid 258 offset 0 count 1
 *		extent data backref root FS_TREE objectid 257 offset 0 count 1
 *
 * This function gets called with:
 *
 *    node->bytenr = 13631488
 *    node->num_bytes = 1048576
 *    root_objectid = FS_TREE
 *    owner_objectid = 257
 *    owner_offset = 0
 *    refs_to_drop = 1
 *
 * Then we should get some like:
 *
 * 	item 0 key (13631488 EXTENT_ITEM 1048576) itemoff 16201 itemsize 82
 *		refs 1 gen 6 flags DATA
 *		extent data backref root FS_TREE objectid 258 offset 0 count 1
 *
 * Keyed backref case:
 *
 * in extent tree we have:
 *
 *	item 0 key (13631488 EXTENT_ITEM 1048576) itemoff 3971 itemsize 24
 *		refs 754 gen 6 flags DATA
 *	[...]
 *	item 2 key (13631488 EXTENT_DATA_REF <HASH>) itemoff 3915 itemsize 28
 *		extent data backref root FS_TREE objectid 866 offset 0 count 1
 *
 * This function get called with:
 *
 *    node->bytenr = 13631488
 *    node->num_bytes = 1048576
 *    root_objectid = FS_TREE
 *    owner_objectid = 866
 *    owner_offset = 0
 *    refs_to_drop = 1
 *
 * Then we should get some like:
 *
 *	item 0 key (13631488 EXTENT_ITEM 1048576) itemoff 3971 itemsize 24
 *		refs 753 gen 6 flags DATA
 *
 * And that (13631488 EXTENT_DATA_REF <HASH>) gets removed.
 */
static int __btrfs_free_extent(struct btrfs_trans_handle *trans,
			       struct btrfs_delayed_ref_node *node, u64 parent,
			       u64 root_objectid, u64 owner_objectid,
			       u64 owner_offset, int refs_to_drop,
			       struct btrfs_delayed_extent_op *extent_op)
{
	struct btrfs_fs_info *info = trans->fs_info;
	struct btrfs_key key;
	struct btrfs_path *path;
	struct btrfs_root *extent_root = info->extent_root;
	struct extent_buffer *leaf;
	struct btrfs_extent_item *ei;
	struct btrfs_extent_inline_ref *iref;
	int ret;
	int is_data;
	int extent_slot = 0;
	int found_extent = 0;
	int num_to_del = 1;
	u32 item_size;
	u64 refs;
	u64 bytenr = node->bytenr;
	u64 num_bytes = node->num_bytes;
	int last_ref = 0;
	bool skinny_metadata = btrfs_fs_incompat(info, SKINNY_METADATA);

	path = btrfs_alloc_path();
	if (!path)
		return -ENOMEM;

	is_data = owner_objectid >= BTRFS_FIRST_FREE_OBJECTID;

	if (!is_data && refs_to_drop != 1) {
		btrfs_crit(info,
"invalid refs_to_drop, dropping more than 1 refs for tree block %llu refs_to_drop %u",
			   node->bytenr, refs_to_drop);
		ret = -EINVAL;
		btrfs_abort_transaction(trans, ret);
		goto out;
	}

	if (is_data)
		skinny_metadata = false;

	ret = lookup_extent_backref(trans, path, &iref, bytenr, num_bytes,
				    parent, root_objectid, owner_objectid,
				    owner_offset);
	if (ret == 0) {
		/*
		 * Either the inline backref or the SHARED_DATA_REF/
		 * SHARED_BLOCK_REF is found
		 *
		 * Here is a quick path to locate EXTENT/METADATA_ITEM.
		 * It's possible the EXTENT/METADATA_ITEM is near current slot.
		 */
		extent_slot = path->slots[0];
		while (extent_slot >= 0) {
			btrfs_item_key_to_cpu(path->nodes[0], &key,
					      extent_slot);
			if (key.objectid != bytenr)
				break;
			if (key.type == BTRFS_EXTENT_ITEM_KEY &&
			    key.offset == num_bytes) {
				found_extent = 1;
				break;
			}
			if (key.type == BTRFS_METADATA_ITEM_KEY &&
			    key.offset == owner_objectid) {
				found_extent = 1;
				break;
			}

			/* Quick path didn't find the EXTEMT/METADATA_ITEM */
			if (path->slots[0] - extent_slot > 5)
				break;
			extent_slot--;
		}

		if (!found_extent) {
			if (iref) {
				btrfs_crit(info,
"invalid iref, no EXTENT/METADATA_ITEM found but has inline extent ref");
				btrfs_abort_transaction(trans, -EUCLEAN);
				goto err_dump;
			}
			/* Must be SHARED_* item, remove the backref first */
			ret = remove_extent_backref(trans, path, NULL,
						    refs_to_drop,
						    is_data, &last_ref);
			if (ret) {
				btrfs_abort_transaction(trans, ret);
				goto out;
			}
			btrfs_release_path(path);

			/* Slow path to locate EXTENT/METADATA_ITEM */
			key.objectid = bytenr;
			key.type = BTRFS_EXTENT_ITEM_KEY;
			key.offset = num_bytes;

			if (!is_data && skinny_metadata) {
				key.type = BTRFS_METADATA_ITEM_KEY;
				key.offset = owner_objectid;
			}

			ret = btrfs_search_slot(trans, extent_root,
						&key, path, -1, 1);
			if (ret > 0 && skinny_metadata && path->slots[0]) {
				/*
				 * Couldn't find our skinny metadata item,
				 * see if we have ye olde extent item.
				 */
				path->slots[0]--;
				btrfs_item_key_to_cpu(path->nodes[0], &key,
						      path->slots[0]);
				if (key.objectid == bytenr &&
				    key.type == BTRFS_EXTENT_ITEM_KEY &&
				    key.offset == num_bytes)
					ret = 0;
			}

			if (ret > 0 && skinny_metadata) {
				skinny_metadata = false;
				key.objectid = bytenr;
				key.type = BTRFS_EXTENT_ITEM_KEY;
				key.offset = num_bytes;
				btrfs_release_path(path);
				ret = btrfs_search_slot(trans, extent_root,
							&key, path, -1, 1);
			}

			if (ret) {
				btrfs_err(info,
					  "umm, got %d back from search, was looking for %llu",
					  ret, bytenr);
				if (ret > 0)
					btrfs_print_leaf(path->nodes[0]);
			}
			if (ret < 0) {
				btrfs_abort_transaction(trans, ret);
				goto out;
			}
			extent_slot = path->slots[0];
		}
	} else if (WARN_ON(ret == -ENOENT)) {
		btrfs_print_leaf(path->nodes[0]);
		btrfs_err(info,
			"unable to find ref byte nr %llu parent %llu root %llu  owner %llu offset %llu",
			bytenr, parent, root_objectid, owner_objectid,
			owner_offset);
		btrfs_abort_transaction(trans, ret);
		goto out;
	} else {
		btrfs_abort_transaction(trans, ret);
		goto out;
	}

	leaf = path->nodes[0];
	item_size = btrfs_item_size_nr(leaf, extent_slot);
	if (unlikely(item_size < sizeof(*ei))) {
		ret = -EINVAL;
		btrfs_print_v0_err(info);
		btrfs_abort_transaction(trans, ret);
		goto out;
	}
	ei = btrfs_item_ptr(leaf, extent_slot,
			    struct btrfs_extent_item);
	if (owner_objectid < BTRFS_FIRST_FREE_OBJECTID &&
	    key.type == BTRFS_EXTENT_ITEM_KEY) {
		struct btrfs_tree_block_info *bi;
		if (item_size < sizeof(*ei) + sizeof(*bi)) {
			btrfs_crit(info,
"invalid extent item size for key (%llu, %u, %llu) owner %llu, has %u expect >= %zu",
				   key.objectid, key.type, key.offset,
				   owner_objectid, item_size,
				   sizeof(*ei) + sizeof(*bi));
			btrfs_abort_transaction(trans, -EUCLEAN);
			goto err_dump;
		}
		bi = (struct btrfs_tree_block_info *)(ei + 1);
		WARN_ON(owner_objectid != btrfs_tree_block_level(leaf, bi));
	}

	refs = btrfs_extent_refs(leaf, ei);
	if (refs < refs_to_drop) {
		btrfs_crit(info,
		"trying to drop %d refs but we only have %llu for bytenr %llu",
			  refs_to_drop, refs, bytenr);
		btrfs_abort_transaction(trans, -EUCLEAN);
		goto err_dump;
	}
	refs -= refs_to_drop;

	if (refs > 0) {
		if (extent_op)
			__run_delayed_extent_op(extent_op, leaf, ei);
		/*
		 * In the case of inline back ref, reference count will
		 * be updated by remove_extent_backref
		 */
		if (iref) {
			if (!found_extent) {
				btrfs_crit(info,
"invalid iref, got inlined extent ref but no EXTENT/METADATA_ITEM found");
				btrfs_abort_transaction(trans, -EUCLEAN);
				goto err_dump;
			}
		} else {
			btrfs_set_extent_refs(leaf, ei, refs);
			btrfs_mark_buffer_dirty(leaf);
		}
		if (found_extent) {
			ret = remove_extent_backref(trans, path, iref,
						    refs_to_drop, is_data,
						    &last_ref);
			if (ret) {
				btrfs_abort_transaction(trans, ret);
				goto out;
			}
		}
	} else {
		/* In this branch refs == 1 */
		if (found_extent) {
			if (is_data && refs_to_drop !=
			    extent_data_ref_count(path, iref)) {
				btrfs_crit(info,
		"invalid refs_to_drop, current refs %u refs_to_drop %u",
					   extent_data_ref_count(path, iref),
					   refs_to_drop);
				btrfs_abort_transaction(trans, -EUCLEAN);
				goto err_dump;
			}
			if (iref) {
				if (path->slots[0] != extent_slot) {
					btrfs_crit(info,
"invalid iref, extent item key (%llu %u %llu) doesn't have wanted iref",
						   key.objectid, key.type,
						   key.offset);
					btrfs_abort_transaction(trans, -EUCLEAN);
					goto err_dump;
				}
			} else {
				/*
				 * No inline ref, we must be at SHARED_* item,
				 * And it's single ref, it must be:
				 * |	extent_slot	  ||extent_slot + 1|
				 * [ EXTENT/METADATA_ITEM ][ SHARED_* ITEM ]
				 */
				if (path->slots[0] != extent_slot + 1) {
					btrfs_crit(info,
	"invalid SHARED_* item, previous item is not EXTENT/METADATA_ITEM");
					btrfs_abort_transaction(trans, -EUCLEAN);
					goto err_dump;
				}
				path->slots[0] = extent_slot;
				num_to_del = 2;
			}
		}

		last_ref = 1;
		ret = btrfs_del_items(trans, extent_root, path, path->slots[0],
				      num_to_del);
		if (ret) {
			btrfs_abort_transaction(trans, ret);
			goto out;
		}
		btrfs_release_path(path);

		if (is_data) {
			ret = btrfs_del_csums(trans, info->csum_root, bytenr,
					      num_bytes);
			if (ret) {
				btrfs_abort_transaction(trans, ret);
				goto out;
			}
		}

		ret = add_to_free_space_tree(trans, bytenr, num_bytes);
		if (ret) {
			btrfs_abort_transaction(trans, ret);
			goto out;
		}

		ret = btrfs_update_block_group(trans, bytenr, num_bytes, 0);
		if (ret) {
			btrfs_abort_transaction(trans, ret);
			goto out;
		}
	}
	btrfs_release_path(path);

out:
	btrfs_free_path(path);
	return ret;
err_dump:
	/*
	 * Leaf dump can take up a lot of log buffer, so we only do full leaf
	 * dump for debug build.
	 */
	if (IS_ENABLED(CONFIG_BTRFS_DEBUG)) {
		btrfs_crit(info, "path->slots[0]=%d extent_slot=%d",
			   path->slots[0], extent_slot);
		btrfs_print_leaf(path->nodes[0]);
	}

	btrfs_free_path(path);
	return -EUCLEAN;
}

/*
 * when we free an block, it is possible (and likely) that we free the last
 * delayed ref for that extent as well.  This searches the delayed ref tree for
 * a given extent, and if there are no other delayed refs to be processed, it
 * removes it from the tree.
 */
static noinline int check_ref_cleanup(struct btrfs_trans_handle *trans,
				      u64 bytenr)
{
	struct btrfs_delayed_ref_head *head;
	struct btrfs_delayed_ref_root *delayed_refs;
	int ret = 0;

	delayed_refs = &trans->transaction->delayed_refs;
	spin_lock(&delayed_refs->lock);
	head = btrfs_find_delayed_ref_head(delayed_refs, bytenr);
	if (!head)
		goto out_delayed_unlock;

	spin_lock(&head->lock);
	if (!RB_EMPTY_ROOT(&head->ref_tree.rb_root))
		goto out;

	if (cleanup_extent_op(head) != NULL)
		goto out;

	/*
	 * waiting for the lock here would deadlock.  If someone else has it
	 * locked they are already in the process of dropping it anyway
	 */
	if (!mutex_trylock(&head->mutex))
		goto out;

	btrfs_delete_ref_head(delayed_refs, head);
	head->processing = 0;

	spin_unlock(&head->lock);
	spin_unlock(&delayed_refs->lock);

	BUG_ON(head->extent_op);
	if (head->must_insert_reserved)
		ret = 1;

	btrfs_cleanup_ref_head_accounting(trans->fs_info, delayed_refs, head);
	mutex_unlock(&head->mutex);
	btrfs_put_delayed_ref_head(head);
	return ret;
out:
	spin_unlock(&head->lock);

out_delayed_unlock:
	spin_unlock(&delayed_refs->lock);
	return 0;
}

void btrfs_free_tree_block(struct btrfs_trans_handle *trans,
			   struct btrfs_root *root,
			   struct extent_buffer *buf,
			   u64 parent, int last_ref)
{
	struct btrfs_fs_info *fs_info = root->fs_info;
	struct btrfs_ref generic_ref = { 0 };
	int ret;

	btrfs_init_generic_ref(&generic_ref, BTRFS_DROP_DELAYED_REF,
			       buf->start, buf->len, parent);
	btrfs_init_tree_ref(&generic_ref, btrfs_header_level(buf),
			    root->root_key.objectid);

	if (root->root_key.objectid != BTRFS_TREE_LOG_OBJECTID) {
		btrfs_ref_tree_mod(fs_info, &generic_ref);
		ret = btrfs_add_delayed_tree_ref(trans, &generic_ref, NULL);
		BUG_ON(ret); /* -ENOMEM */
	}

	if (last_ref && btrfs_header_generation(buf) == trans->transid) {
		struct btrfs_block_group *cache;
		bool must_pin = false;

		if (root->root_key.objectid != BTRFS_TREE_LOG_OBJECTID) {
			ret = check_ref_cleanup(trans, buf->start);
			if (!ret) {
				btrfs_redirty_list_add(trans->transaction, buf);
				goto out;
			}
		}

		cache = btrfs_lookup_block_group(fs_info, buf->start);

		if (btrfs_header_flag(buf, BTRFS_HEADER_FLAG_WRITTEN)) {
			pin_down_extent(trans, cache, buf->start, buf->len, 1);
			btrfs_put_block_group(cache);
			goto out;
		}

		/*
		 * If this is a leaf and there are tree mod log users, we may
		 * have recorded mod log operations that point to this leaf.
		 * So we must make sure no one reuses this leaf's extent before
		 * mod log operations are applied to a node, otherwise after
		 * rewinding a node using the mod log operations we get an
		 * inconsistent btree, as the leaf's extent may now be used as
		 * a node or leaf for another different btree.
		 * We are safe from races here because at this point no other
		 * node or root points to this extent buffer, so if after this
		 * check a new tree mod log user joins, it will not be able to
		 * find a node pointing to this leaf and record operations that
		 * point to this leaf.
		 */
<<<<<<< HEAD
		if (btrfs_header_level(buf) == 0) {
			read_lock(&fs_info->tree_mod_log_lock);
			must_pin = !list_empty(&fs_info->tree_mod_seq_list);
			read_unlock(&fs_info->tree_mod_log_lock);
		}
=======
		if (btrfs_header_level(buf) == 0 &&
		    test_bit(BTRFS_FS_TREE_MOD_LOG_USERS, &fs_info->flags))
			must_pin = true;
>>>>>>> 5b04043e

		if (must_pin || btrfs_is_zoned(fs_info)) {
			btrfs_redirty_list_add(trans->transaction, buf);
			pin_down_extent(trans, cache, buf->start, buf->len, 1);
			btrfs_put_block_group(cache);
			goto out;
		}

		WARN_ON(test_bit(EXTENT_BUFFER_DIRTY, &buf->bflags));

		btrfs_add_free_space(cache, buf->start, buf->len);
		btrfs_free_reserved_bytes(cache, buf->len, 0);
		btrfs_put_block_group(cache);
		trace_btrfs_reserved_extent_free(fs_info, buf->start, buf->len);
	}
out:
	if (last_ref) {
		/*
		 * Deleting the buffer, clear the corrupt flag since it doesn't
		 * matter anymore.
		 */
		clear_bit(EXTENT_BUFFER_CORRUPT, &buf->bflags);
	}
}

/* Can return -ENOMEM */
int btrfs_free_extent(struct btrfs_trans_handle *trans, struct btrfs_ref *ref)
{
	struct btrfs_fs_info *fs_info = trans->fs_info;
	int ret;

	if (btrfs_is_testing(fs_info))
		return 0;

	/*
	 * tree log blocks never actually go into the extent allocation
	 * tree, just update pinning info and exit early.
	 */
	if ((ref->type == BTRFS_REF_METADATA &&
	     ref->tree_ref.root == BTRFS_TREE_LOG_OBJECTID) ||
	    (ref->type == BTRFS_REF_DATA &&
	     ref->data_ref.ref_root == BTRFS_TREE_LOG_OBJECTID)) {
		/* unlocks the pinned mutex */
		btrfs_pin_extent(trans, ref->bytenr, ref->len, 1);
		ret = 0;
	} else if (ref->type == BTRFS_REF_METADATA) {
		ret = btrfs_add_delayed_tree_ref(trans, ref, NULL);
	} else {
		ret = btrfs_add_delayed_data_ref(trans, ref, 0);
	}

	if (!((ref->type == BTRFS_REF_METADATA &&
	       ref->tree_ref.root == BTRFS_TREE_LOG_OBJECTID) ||
	      (ref->type == BTRFS_REF_DATA &&
	       ref->data_ref.ref_root == BTRFS_TREE_LOG_OBJECTID)))
		btrfs_ref_tree_mod(fs_info, ref);

	return ret;
}

enum btrfs_loop_type {
	LOOP_CACHING_NOWAIT,
	LOOP_CACHING_WAIT,
	LOOP_ALLOC_CHUNK,
	LOOP_NO_EMPTY_SIZE,
};

static inline void
btrfs_lock_block_group(struct btrfs_block_group *cache,
		       int delalloc)
{
	if (delalloc)
		down_read(&cache->data_rwsem);
}

static inline void btrfs_grab_block_group(struct btrfs_block_group *cache,
		       int delalloc)
{
	btrfs_get_block_group(cache);
	if (delalloc)
		down_read(&cache->data_rwsem);
}

static struct btrfs_block_group *btrfs_lock_cluster(
		   struct btrfs_block_group *block_group,
		   struct btrfs_free_cluster *cluster,
		   int delalloc)
	__acquires(&cluster->refill_lock)
{
	struct btrfs_block_group *used_bg = NULL;

	spin_lock(&cluster->refill_lock);
	while (1) {
		used_bg = cluster->block_group;
		if (!used_bg)
			return NULL;

		if (used_bg == block_group)
			return used_bg;

		btrfs_get_block_group(used_bg);

		if (!delalloc)
			return used_bg;

		if (down_read_trylock(&used_bg->data_rwsem))
			return used_bg;

		spin_unlock(&cluster->refill_lock);

		/* We should only have one-level nested. */
		down_read_nested(&used_bg->data_rwsem, SINGLE_DEPTH_NESTING);

		spin_lock(&cluster->refill_lock);
		if (used_bg == cluster->block_group)
			return used_bg;

		up_read(&used_bg->data_rwsem);
		btrfs_put_block_group(used_bg);
	}
}

static inline void
btrfs_release_block_group(struct btrfs_block_group *cache,
			 int delalloc)
{
	if (delalloc)
		up_read(&cache->data_rwsem);
	btrfs_put_block_group(cache);
}

enum btrfs_extent_allocation_policy {
	BTRFS_EXTENT_ALLOC_CLUSTERED,
	BTRFS_EXTENT_ALLOC_ZONED,
};

/*
 * Structure used internally for find_free_extent() function.  Wraps needed
 * parameters.
 */
struct find_free_extent_ctl {
	/* Basic allocation info */
	u64 num_bytes;
	u64 empty_size;
	u64 flags;
	int delalloc;

	/* Where to start the search inside the bg */
	u64 search_start;

	/* For clustered allocation */
	u64 empty_cluster;
	struct btrfs_free_cluster *last_ptr;
	bool use_cluster;

	bool have_caching_bg;
	bool orig_have_caching_bg;

	/* Allocation is called for tree-log */
	bool for_treelog;

	/* RAID index, converted from flags */
	int index;

	/*
	 * Current loop number, check find_free_extent_update_loop() for details
	 */
	int loop;

	/*
	 * Whether we're refilling a cluster, if true we need to re-search
	 * current block group but don't try to refill the cluster again.
	 */
	bool retry_clustered;

	/*
	 * Whether we're updating free space cache, if true we need to re-search
	 * current block group but don't try updating free space cache again.
	 */
	bool retry_unclustered;

	/* If current block group is cached */
	int cached;

	/* Max contiguous hole found */
	u64 max_extent_size;

	/* Total free space from free space cache, not always contiguous */
	u64 total_free_space;

	/* Found result */
	u64 found_offset;

	/* Hint where to start looking for an empty space */
	u64 hint_byte;

	/* Allocation policy */
	enum btrfs_extent_allocation_policy policy;
};


/*
 * Helper function for find_free_extent().
 *
 * Return -ENOENT to inform caller that we need fallback to unclustered mode.
 * Return -EAGAIN to inform caller that we need to re-search this block group
 * Return >0 to inform caller that we find nothing
 * Return 0 means we have found a location and set ffe_ctl->found_offset.
 */
static int find_free_extent_clustered(struct btrfs_block_group *bg,
				      struct find_free_extent_ctl *ffe_ctl,
				      struct btrfs_block_group **cluster_bg_ret)
{
	struct btrfs_block_group *cluster_bg;
	struct btrfs_free_cluster *last_ptr = ffe_ctl->last_ptr;
	u64 aligned_cluster;
	u64 offset;
	int ret;

	cluster_bg = btrfs_lock_cluster(bg, last_ptr, ffe_ctl->delalloc);
	if (!cluster_bg)
		goto refill_cluster;
	if (cluster_bg != bg && (cluster_bg->ro ||
	    !block_group_bits(cluster_bg, ffe_ctl->flags)))
		goto release_cluster;

	offset = btrfs_alloc_from_cluster(cluster_bg, last_ptr,
			ffe_ctl->num_bytes, cluster_bg->start,
			&ffe_ctl->max_extent_size);
	if (offset) {
		/* We have a block, we're done */
		spin_unlock(&last_ptr->refill_lock);
		trace_btrfs_reserve_extent_cluster(cluster_bg,
				ffe_ctl->search_start, ffe_ctl->num_bytes);
		*cluster_bg_ret = cluster_bg;
		ffe_ctl->found_offset = offset;
		return 0;
	}
	WARN_ON(last_ptr->block_group != cluster_bg);

release_cluster:
	/*
	 * If we are on LOOP_NO_EMPTY_SIZE, we can't set up a new clusters, so
	 * lets just skip it and let the allocator find whatever block it can
	 * find. If we reach this point, we will have tried the cluster
	 * allocator plenty of times and not have found anything, so we are
	 * likely way too fragmented for the clustering stuff to find anything.
	 *
	 * However, if the cluster is taken from the current block group,
	 * release the cluster first, so that we stand a better chance of
	 * succeeding in the unclustered allocation.
	 */
	if (ffe_ctl->loop >= LOOP_NO_EMPTY_SIZE && cluster_bg != bg) {
		spin_unlock(&last_ptr->refill_lock);
		btrfs_release_block_group(cluster_bg, ffe_ctl->delalloc);
		return -ENOENT;
	}

	/* This cluster didn't work out, free it and start over */
	btrfs_return_cluster_to_free_space(NULL, last_ptr);

	if (cluster_bg != bg)
		btrfs_release_block_group(cluster_bg, ffe_ctl->delalloc);

refill_cluster:
	if (ffe_ctl->loop >= LOOP_NO_EMPTY_SIZE) {
		spin_unlock(&last_ptr->refill_lock);
		return -ENOENT;
	}

	aligned_cluster = max_t(u64,
			ffe_ctl->empty_cluster + ffe_ctl->empty_size,
			bg->full_stripe_len);
	ret = btrfs_find_space_cluster(bg, last_ptr, ffe_ctl->search_start,
			ffe_ctl->num_bytes, aligned_cluster);
	if (ret == 0) {
		/* Now pull our allocation out of this cluster */
		offset = btrfs_alloc_from_cluster(bg, last_ptr,
				ffe_ctl->num_bytes, ffe_ctl->search_start,
				&ffe_ctl->max_extent_size);
		if (offset) {
			/* We found one, proceed */
			spin_unlock(&last_ptr->refill_lock);
			trace_btrfs_reserve_extent_cluster(bg,
					ffe_ctl->search_start,
					ffe_ctl->num_bytes);
			ffe_ctl->found_offset = offset;
			return 0;
		}
	} else if (!ffe_ctl->cached && ffe_ctl->loop > LOOP_CACHING_NOWAIT &&
		   !ffe_ctl->retry_clustered) {
		spin_unlock(&last_ptr->refill_lock);

		ffe_ctl->retry_clustered = true;
		btrfs_wait_block_group_cache_progress(bg, ffe_ctl->num_bytes +
				ffe_ctl->empty_cluster + ffe_ctl->empty_size);
		return -EAGAIN;
	}
	/*
	 * At this point we either didn't find a cluster or we weren't able to
	 * allocate a block from our cluster.  Free the cluster we've been
	 * trying to use, and go to the next block group.
	 */
	btrfs_return_cluster_to_free_space(NULL, last_ptr);
	spin_unlock(&last_ptr->refill_lock);
	return 1;
}

/*
 * Return >0 to inform caller that we find nothing
 * Return 0 when we found an free extent and set ffe_ctrl->found_offset
 * Return -EAGAIN to inform caller that we need to re-search this block group
 */
static int find_free_extent_unclustered(struct btrfs_block_group *bg,
					struct find_free_extent_ctl *ffe_ctl)
{
	struct btrfs_free_cluster *last_ptr = ffe_ctl->last_ptr;
	u64 offset;

	/*
	 * We are doing an unclustered allocation, set the fragmented flag so
	 * we don't bother trying to setup a cluster again until we get more
	 * space.
	 */
	if (unlikely(last_ptr)) {
		spin_lock(&last_ptr->lock);
		last_ptr->fragmented = 1;
		spin_unlock(&last_ptr->lock);
	}
	if (ffe_ctl->cached) {
		struct btrfs_free_space_ctl *free_space_ctl;

		free_space_ctl = bg->free_space_ctl;
		spin_lock(&free_space_ctl->tree_lock);
		if (free_space_ctl->free_space <
		    ffe_ctl->num_bytes + ffe_ctl->empty_cluster +
		    ffe_ctl->empty_size) {
			ffe_ctl->total_free_space = max_t(u64,
					ffe_ctl->total_free_space,
					free_space_ctl->free_space);
			spin_unlock(&free_space_ctl->tree_lock);
			return 1;
		}
		spin_unlock(&free_space_ctl->tree_lock);
	}

	offset = btrfs_find_space_for_alloc(bg, ffe_ctl->search_start,
			ffe_ctl->num_bytes, ffe_ctl->empty_size,
			&ffe_ctl->max_extent_size);

	/*
	 * If we didn't find a chunk, and we haven't failed on this block group
	 * before, and this block group is in the middle of caching and we are
	 * ok with waiting, then go ahead and wait for progress to be made, and
	 * set @retry_unclustered to true.
	 *
	 * If @retry_unclustered is true then we've already waited on this
	 * block group once and should move on to the next block group.
	 */
	if (!offset && !ffe_ctl->retry_unclustered && !ffe_ctl->cached &&
	    ffe_ctl->loop > LOOP_CACHING_NOWAIT) {
		btrfs_wait_block_group_cache_progress(bg, ffe_ctl->num_bytes +
						      ffe_ctl->empty_size);
		ffe_ctl->retry_unclustered = true;
		return -EAGAIN;
	} else if (!offset) {
		return 1;
	}
	ffe_ctl->found_offset = offset;
	return 0;
}

static int do_allocation_clustered(struct btrfs_block_group *block_group,
				   struct find_free_extent_ctl *ffe_ctl,
				   struct btrfs_block_group **bg_ret)
{
	int ret;

	/* We want to try and use the cluster allocator, so lets look there */
	if (ffe_ctl->last_ptr && ffe_ctl->use_cluster) {
		ret = find_free_extent_clustered(block_group, ffe_ctl, bg_ret);
		if (ret >= 0 || ret == -EAGAIN)
			return ret;
		/* ret == -ENOENT case falls through */
	}

	return find_free_extent_unclustered(block_group, ffe_ctl);
}

/*
 * Tree-log block group locking
 * ============================
 *
 * fs_info::treelog_bg_lock protects the fs_info::treelog_bg which
 * indicates the starting address of a block group, which is reserved only
 * for tree-log metadata.
 *
 * Lock nesting
 * ============
 *
 * space_info::lock
 *   block_group::lock
 *     fs_info::treelog_bg_lock
 */

/*
 * Simple allocator for sequential-only block group. It only allows sequential
 * allocation. No need to play with trees. This function also reserves the
 * bytes as in btrfs_add_reserved_bytes.
 */
static int do_allocation_zoned(struct btrfs_block_group *block_group,
			       struct find_free_extent_ctl *ffe_ctl,
			       struct btrfs_block_group **bg_ret)
{
	struct btrfs_fs_info *fs_info = block_group->fs_info;
	struct btrfs_space_info *space_info = block_group->space_info;
	struct btrfs_free_space_ctl *ctl = block_group->free_space_ctl;
	u64 start = block_group->start;
	u64 num_bytes = ffe_ctl->num_bytes;
	u64 avail;
	u64 bytenr = block_group->start;
	u64 log_bytenr;
	int ret = 0;
	bool skip;

	ASSERT(btrfs_is_zoned(block_group->fs_info));

	/*
	 * Do not allow non-tree-log blocks in the dedicated tree-log block
	 * group, and vice versa.
	 */
	spin_lock(&fs_info->treelog_bg_lock);
	log_bytenr = fs_info->treelog_bg;
	skip = log_bytenr && ((ffe_ctl->for_treelog && bytenr != log_bytenr) ||
			      (!ffe_ctl->for_treelog && bytenr == log_bytenr));
	spin_unlock(&fs_info->treelog_bg_lock);
	if (skip)
		return 1;

	spin_lock(&space_info->lock);
	spin_lock(&block_group->lock);
	spin_lock(&fs_info->treelog_bg_lock);

	ASSERT(!ffe_ctl->for_treelog ||
	       block_group->start == fs_info->treelog_bg ||
	       fs_info->treelog_bg == 0);

	if (block_group->ro) {
		ret = 1;
		goto out;
	}

	/*
	 * Do not allow currently using block group to be tree-log dedicated
	 * block group.
	 */
	if (ffe_ctl->for_treelog && !fs_info->treelog_bg &&
	    (block_group->used || block_group->reserved)) {
		ret = 1;
		goto out;
	}

	avail = block_group->length - block_group->alloc_offset;
	if (avail < num_bytes) {
		if (ffe_ctl->max_extent_size < avail) {
			/*
			 * With sequential allocator, free space is always
			 * contiguous
			 */
			ffe_ctl->max_extent_size = avail;
			ffe_ctl->total_free_space = avail;
		}
		ret = 1;
		goto out;
	}

	if (ffe_ctl->for_treelog && !fs_info->treelog_bg)
		fs_info->treelog_bg = block_group->start;

	ffe_ctl->found_offset = start + block_group->alloc_offset;
	block_group->alloc_offset += num_bytes;
	spin_lock(&ctl->tree_lock);
	ctl->free_space -= num_bytes;
	spin_unlock(&ctl->tree_lock);

	/*
	 * We do not check if found_offset is aligned to stripesize. The
	 * address is anyway rewritten when using zone append writing.
	 */

	ffe_ctl->search_start = ffe_ctl->found_offset;

out:
	if (ret && ffe_ctl->for_treelog)
		fs_info->treelog_bg = 0;
	spin_unlock(&fs_info->treelog_bg_lock);
	spin_unlock(&block_group->lock);
	spin_unlock(&space_info->lock);
	return ret;
}

static int do_allocation(struct btrfs_block_group *block_group,
			 struct find_free_extent_ctl *ffe_ctl,
			 struct btrfs_block_group **bg_ret)
{
	switch (ffe_ctl->policy) {
	case BTRFS_EXTENT_ALLOC_CLUSTERED:
		return do_allocation_clustered(block_group, ffe_ctl, bg_ret);
	case BTRFS_EXTENT_ALLOC_ZONED:
		return do_allocation_zoned(block_group, ffe_ctl, bg_ret);
	default:
		BUG();
	}
}

static void release_block_group(struct btrfs_block_group *block_group,
				struct find_free_extent_ctl *ffe_ctl,
				int delalloc)
{
	switch (ffe_ctl->policy) {
	case BTRFS_EXTENT_ALLOC_CLUSTERED:
		ffe_ctl->retry_clustered = false;
		ffe_ctl->retry_unclustered = false;
		break;
	case BTRFS_EXTENT_ALLOC_ZONED:
		/* Nothing to do */
		break;
	default:
		BUG();
	}

	BUG_ON(btrfs_bg_flags_to_raid_index(block_group->flags) !=
	       ffe_ctl->index);
	btrfs_release_block_group(block_group, delalloc);
}

static void found_extent_clustered(struct find_free_extent_ctl *ffe_ctl,
				   struct btrfs_key *ins)
{
	struct btrfs_free_cluster *last_ptr = ffe_ctl->last_ptr;

	if (!ffe_ctl->use_cluster && last_ptr) {
		spin_lock(&last_ptr->lock);
		last_ptr->window_start = ins->objectid;
		spin_unlock(&last_ptr->lock);
	}
}

static void found_extent(struct find_free_extent_ctl *ffe_ctl,
			 struct btrfs_key *ins)
{
	switch (ffe_ctl->policy) {
	case BTRFS_EXTENT_ALLOC_CLUSTERED:
		found_extent_clustered(ffe_ctl, ins);
		break;
	case BTRFS_EXTENT_ALLOC_ZONED:
		/* Nothing to do */
		break;
	default:
		BUG();
	}
}

static int chunk_allocation_failed(struct find_free_extent_ctl *ffe_ctl)
{
	switch (ffe_ctl->policy) {
	case BTRFS_EXTENT_ALLOC_CLUSTERED:
		/*
		 * If we can't allocate a new chunk we've already looped through
		 * at least once, move on to the NO_EMPTY_SIZE case.
		 */
		ffe_ctl->loop = LOOP_NO_EMPTY_SIZE;
		return 0;
	case BTRFS_EXTENT_ALLOC_ZONED:
		/* Give up here */
		return -ENOSPC;
	default:
		BUG();
	}
}

/*
 * Return >0 means caller needs to re-search for free extent
 * Return 0 means we have the needed free extent.
 * Return <0 means we failed to locate any free extent.
 */
static int find_free_extent_update_loop(struct btrfs_fs_info *fs_info,
					struct btrfs_key *ins,
					struct find_free_extent_ctl *ffe_ctl,
					bool full_search)
{
	struct btrfs_root *root = fs_info->extent_root;
	int ret;

	if ((ffe_ctl->loop == LOOP_CACHING_NOWAIT) &&
	    ffe_ctl->have_caching_bg && !ffe_ctl->orig_have_caching_bg)
		ffe_ctl->orig_have_caching_bg = true;

	if (!ins->objectid && ffe_ctl->loop >= LOOP_CACHING_WAIT &&
	    ffe_ctl->have_caching_bg)
		return 1;

	if (!ins->objectid && ++(ffe_ctl->index) < BTRFS_NR_RAID_TYPES)
		return 1;

	if (ins->objectid) {
		found_extent(ffe_ctl, ins);
		return 0;
	}

	/*
	 * LOOP_CACHING_NOWAIT, search partially cached block groups, kicking
	 *			caching kthreads as we move along
	 * LOOP_CACHING_WAIT, search everything, and wait if our bg is caching
	 * LOOP_ALLOC_CHUNK, force a chunk allocation and try again
	 * LOOP_NO_EMPTY_SIZE, set empty_size and empty_cluster to 0 and try
	 *		       again
	 */
	if (ffe_ctl->loop < LOOP_NO_EMPTY_SIZE) {
		ffe_ctl->index = 0;
		if (ffe_ctl->loop == LOOP_CACHING_NOWAIT) {
			/*
			 * We want to skip the LOOP_CACHING_WAIT step if we
			 * don't have any uncached bgs and we've already done a
			 * full search through.
			 */
			if (ffe_ctl->orig_have_caching_bg || !full_search)
				ffe_ctl->loop = LOOP_CACHING_WAIT;
			else
				ffe_ctl->loop = LOOP_ALLOC_CHUNK;
		} else {
			ffe_ctl->loop++;
		}

		if (ffe_ctl->loop == LOOP_ALLOC_CHUNK) {
			struct btrfs_trans_handle *trans;
			int exist = 0;

			trans = current->journal_info;
			if (trans)
				exist = 1;
			else
				trans = btrfs_join_transaction(root);

			if (IS_ERR(trans)) {
				ret = PTR_ERR(trans);
				return ret;
			}

			ret = btrfs_chunk_alloc(trans, ffe_ctl->flags,
						CHUNK_ALLOC_FORCE);

			/* Do not bail out on ENOSPC since we can do more. */
			if (ret == -ENOSPC)
				ret = chunk_allocation_failed(ffe_ctl);
			else if (ret < 0)
				btrfs_abort_transaction(trans, ret);
			else
				ret = 0;
			if (!exist)
				btrfs_end_transaction(trans);
			if (ret)
				return ret;
		}

		if (ffe_ctl->loop == LOOP_NO_EMPTY_SIZE) {
			if (ffe_ctl->policy != BTRFS_EXTENT_ALLOC_CLUSTERED)
				return -ENOSPC;

			/*
			 * Don't loop again if we already have no empty_size and
			 * no empty_cluster.
			 */
			if (ffe_ctl->empty_size == 0 &&
			    ffe_ctl->empty_cluster == 0)
				return -ENOSPC;
			ffe_ctl->empty_size = 0;
			ffe_ctl->empty_cluster = 0;
		}
		return 1;
	}
	return -ENOSPC;
}

static int prepare_allocation_clustered(struct btrfs_fs_info *fs_info,
					struct find_free_extent_ctl *ffe_ctl,
					struct btrfs_space_info *space_info,
					struct btrfs_key *ins)
{
	/*
	 * If our free space is heavily fragmented we may not be able to make
	 * big contiguous allocations, so instead of doing the expensive search
	 * for free space, simply return ENOSPC with our max_extent_size so we
	 * can go ahead and search for a more manageable chunk.
	 *
	 * If our max_extent_size is large enough for our allocation simply
	 * disable clustering since we will likely not be able to find enough
	 * space to create a cluster and induce latency trying.
	 */
	if (space_info->max_extent_size) {
		spin_lock(&space_info->lock);
		if (space_info->max_extent_size &&
		    ffe_ctl->num_bytes > space_info->max_extent_size) {
			ins->offset = space_info->max_extent_size;
			spin_unlock(&space_info->lock);
			return -ENOSPC;
		} else if (space_info->max_extent_size) {
			ffe_ctl->use_cluster = false;
		}
		spin_unlock(&space_info->lock);
	}

	ffe_ctl->last_ptr = fetch_cluster_info(fs_info, space_info,
					       &ffe_ctl->empty_cluster);
	if (ffe_ctl->last_ptr) {
		struct btrfs_free_cluster *last_ptr = ffe_ctl->last_ptr;

		spin_lock(&last_ptr->lock);
		if (last_ptr->block_group)
			ffe_ctl->hint_byte = last_ptr->window_start;
		if (last_ptr->fragmented) {
			/*
			 * We still set window_start so we can keep track of the
			 * last place we found an allocation to try and save
			 * some time.
			 */
			ffe_ctl->hint_byte = last_ptr->window_start;
			ffe_ctl->use_cluster = false;
		}
		spin_unlock(&last_ptr->lock);
	}

	return 0;
}

static int prepare_allocation(struct btrfs_fs_info *fs_info,
			      struct find_free_extent_ctl *ffe_ctl,
			      struct btrfs_space_info *space_info,
			      struct btrfs_key *ins)
{
	switch (ffe_ctl->policy) {
	case BTRFS_EXTENT_ALLOC_CLUSTERED:
		return prepare_allocation_clustered(fs_info, ffe_ctl,
						    space_info, ins);
	case BTRFS_EXTENT_ALLOC_ZONED:
		if (ffe_ctl->for_treelog) {
			spin_lock(&fs_info->treelog_bg_lock);
			if (fs_info->treelog_bg)
				ffe_ctl->hint_byte = fs_info->treelog_bg;
			spin_unlock(&fs_info->treelog_bg_lock);
		}
		return 0;
	default:
		BUG();
	}
}

/*
 * walks the btree of allocated extents and find a hole of a given size.
 * The key ins is changed to record the hole:
 * ins->objectid == start position
 * ins->flags = BTRFS_EXTENT_ITEM_KEY
 * ins->offset == the size of the hole.
 * Any available blocks before search_start are skipped.
 *
 * If there is no suitable free space, we will record the max size of
 * the free space extent currently.
 *
 * The overall logic and call chain:
 *
 * find_free_extent()
 * |- Iterate through all block groups
 * |  |- Get a valid block group
 * |  |- Try to do clustered allocation in that block group
 * |  |- Try to do unclustered allocation in that block group
 * |  |- Check if the result is valid
 * |  |  |- If valid, then exit
 * |  |- Jump to next block group
 * |
 * |- Push harder to find free extents
 *    |- If not found, re-iterate all block groups
 */
static noinline int find_free_extent(struct btrfs_root *root,
				u64 ram_bytes, u64 num_bytes, u64 empty_size,
				u64 hint_byte_orig, struct btrfs_key *ins,
				u64 flags, int delalloc)
{
	struct btrfs_fs_info *fs_info = root->fs_info;
	int ret = 0;
	int cache_block_group_error = 0;
	struct btrfs_block_group *block_group = NULL;
	struct find_free_extent_ctl ffe_ctl = {0};
	struct btrfs_space_info *space_info;
	bool full_search = false;
	bool for_treelog = (root->root_key.objectid == BTRFS_TREE_LOG_OBJECTID);

	WARN_ON(num_bytes < fs_info->sectorsize);

	ffe_ctl.num_bytes = num_bytes;
	ffe_ctl.empty_size = empty_size;
	ffe_ctl.flags = flags;
	ffe_ctl.search_start = 0;
	ffe_ctl.delalloc = delalloc;
	ffe_ctl.index = btrfs_bg_flags_to_raid_index(flags);
	ffe_ctl.have_caching_bg = false;
	ffe_ctl.orig_have_caching_bg = false;
	ffe_ctl.found_offset = 0;
	ffe_ctl.hint_byte = hint_byte_orig;
	ffe_ctl.for_treelog = for_treelog;
	ffe_ctl.policy = BTRFS_EXTENT_ALLOC_CLUSTERED;

	/* For clustered allocation */
	ffe_ctl.retry_clustered = false;
	ffe_ctl.retry_unclustered = false;
	ffe_ctl.last_ptr = NULL;
	ffe_ctl.use_cluster = true;

	if (btrfs_is_zoned(fs_info))
		ffe_ctl.policy = BTRFS_EXTENT_ALLOC_ZONED;

	ins->type = BTRFS_EXTENT_ITEM_KEY;
	ins->objectid = 0;
	ins->offset = 0;

	trace_find_free_extent(root, num_bytes, empty_size, flags);

	space_info = btrfs_find_space_info(fs_info, flags);
	if (!space_info) {
		btrfs_err(fs_info, "No space info for %llu", flags);
		return -ENOSPC;
	}

	ret = prepare_allocation(fs_info, &ffe_ctl, space_info, ins);
	if (ret < 0)
		return ret;

	ffe_ctl.search_start = max(ffe_ctl.search_start,
				   first_logical_byte(fs_info, 0));
	ffe_ctl.search_start = max(ffe_ctl.search_start, ffe_ctl.hint_byte);
	if (ffe_ctl.search_start == ffe_ctl.hint_byte) {
		block_group = btrfs_lookup_block_group(fs_info,
						       ffe_ctl.search_start);
		/*
		 * we don't want to use the block group if it doesn't match our
		 * allocation bits, or if its not cached.
		 *
		 * However if we are re-searching with an ideal block group
		 * picked out then we don't care that the block group is cached.
		 */
		if (block_group && block_group_bits(block_group, flags) &&
		    block_group->cached != BTRFS_CACHE_NO) {
			down_read(&space_info->groups_sem);
			if (list_empty(&block_group->list) ||
			    block_group->ro) {
				/*
				 * someone is removing this block group,
				 * we can't jump into the have_block_group
				 * target because our list pointers are not
				 * valid
				 */
				btrfs_put_block_group(block_group);
				up_read(&space_info->groups_sem);
			} else {
				ffe_ctl.index = btrfs_bg_flags_to_raid_index(
						block_group->flags);
				btrfs_lock_block_group(block_group, delalloc);
				goto have_block_group;
			}
		} else if (block_group) {
			btrfs_put_block_group(block_group);
		}
	}
search:
	ffe_ctl.have_caching_bg = false;
	if (ffe_ctl.index == btrfs_bg_flags_to_raid_index(flags) ||
	    ffe_ctl.index == 0)
		full_search = true;
	down_read(&space_info->groups_sem);
	list_for_each_entry(block_group,
			    &space_info->block_groups[ffe_ctl.index], list) {
		struct btrfs_block_group *bg_ret;

		/* If the block group is read-only, we can skip it entirely. */
		if (unlikely(block_group->ro)) {
			if (for_treelog)
				btrfs_clear_treelog_bg(block_group);
			continue;
		}

		btrfs_grab_block_group(block_group, delalloc);
		ffe_ctl.search_start = block_group->start;

		/*
		 * this can happen if we end up cycling through all the
		 * raid types, but we want to make sure we only allocate
		 * for the proper type.
		 */
		if (!block_group_bits(block_group, flags)) {
			u64 extra = BTRFS_BLOCK_GROUP_DUP |
				BTRFS_BLOCK_GROUP_RAID1_MASK |
				BTRFS_BLOCK_GROUP_RAID56_MASK |
				BTRFS_BLOCK_GROUP_RAID10;

			/*
			 * if they asked for extra copies and this block group
			 * doesn't provide them, bail.  This does allow us to
			 * fill raid0 from raid1.
			 */
			if ((flags & extra) && !(block_group->flags & extra))
				goto loop;

			/*
			 * This block group has different flags than we want.
			 * It's possible that we have MIXED_GROUP flag but no
			 * block group is mixed.  Just skip such block group.
			 */
			btrfs_release_block_group(block_group, delalloc);
			continue;
		}

have_block_group:
		ffe_ctl.cached = btrfs_block_group_done(block_group);
		if (unlikely(!ffe_ctl.cached)) {
			ffe_ctl.have_caching_bg = true;
			ret = btrfs_cache_block_group(block_group, 0);

			/*
			 * If we get ENOMEM here or something else we want to
			 * try other block groups, because it may not be fatal.
			 * However if we can't find anything else we need to
			 * save our return here so that we return the actual
			 * error that caused problems, not ENOSPC.
			 */
			if (ret < 0) {
				if (!cache_block_group_error)
					cache_block_group_error = ret;
				ret = 0;
				goto loop;
			}
			ret = 0;
		}

		if (unlikely(block_group->cached == BTRFS_CACHE_ERROR))
			goto loop;

		bg_ret = NULL;
		ret = do_allocation(block_group, &ffe_ctl, &bg_ret);
		if (ret == 0) {
			if (bg_ret && bg_ret != block_group) {
				btrfs_release_block_group(block_group, delalloc);
				block_group = bg_ret;
			}
		} else if (ret == -EAGAIN) {
			goto have_block_group;
		} else if (ret > 0) {
			goto loop;
		}

		/* Checks */
		ffe_ctl.search_start = round_up(ffe_ctl.found_offset,
					     fs_info->stripesize);

		/* move on to the next group */
		if (ffe_ctl.search_start + num_bytes >
		    block_group->start + block_group->length) {
			btrfs_add_free_space_unused(block_group,
					    ffe_ctl.found_offset, num_bytes);
			goto loop;
		}

		if (ffe_ctl.found_offset < ffe_ctl.search_start)
			btrfs_add_free_space_unused(block_group,
					ffe_ctl.found_offset,
					ffe_ctl.search_start - ffe_ctl.found_offset);

		ret = btrfs_add_reserved_bytes(block_group, ram_bytes,
				num_bytes, delalloc);
		if (ret == -EAGAIN) {
			btrfs_add_free_space_unused(block_group,
					ffe_ctl.found_offset, num_bytes);
			goto loop;
		}
		btrfs_inc_block_group_reservations(block_group);

		/* we are all good, lets return */
		ins->objectid = ffe_ctl.search_start;
		ins->offset = num_bytes;

		trace_btrfs_reserve_extent(block_group, ffe_ctl.search_start,
					   num_bytes);
		btrfs_release_block_group(block_group, delalloc);
		break;
loop:
		release_block_group(block_group, &ffe_ctl, delalloc);
		cond_resched();
	}
	up_read(&space_info->groups_sem);

	ret = find_free_extent_update_loop(fs_info, ins, &ffe_ctl, full_search);
	if (ret > 0)
		goto search;

	if (ret == -ENOSPC && !cache_block_group_error) {
		/*
		 * Use ffe_ctl->total_free_space as fallback if we can't find
		 * any contiguous hole.
		 */
		if (!ffe_ctl.max_extent_size)
			ffe_ctl.max_extent_size = ffe_ctl.total_free_space;
		spin_lock(&space_info->lock);
		space_info->max_extent_size = ffe_ctl.max_extent_size;
		spin_unlock(&space_info->lock);
		ins->offset = ffe_ctl.max_extent_size;
	} else if (ret == -ENOSPC) {
		ret = cache_block_group_error;
	}
	return ret;
}

/*
 * btrfs_reserve_extent - entry point to the extent allocator. Tries to find a
 *			  hole that is at least as big as @num_bytes.
 *
 * @root           -	The root that will contain this extent
 *
 * @ram_bytes      -	The amount of space in ram that @num_bytes take. This
 *			is used for accounting purposes. This value differs
 *			from @num_bytes only in the case of compressed extents.
 *
 * @num_bytes      -	Number of bytes to allocate on-disk.
 *
 * @min_alloc_size -	Indicates the minimum amount of space that the
 *			allocator should try to satisfy. In some cases
 *			@num_bytes may be larger than what is required and if
 *			the filesystem is fragmented then allocation fails.
 *			However, the presence of @min_alloc_size gives a
 *			chance to try and satisfy the smaller allocation.
 *
 * @empty_size     -	A hint that you plan on doing more COW. This is the
 *			size in bytes the allocator should try to find free
 *			next to the block it returns.  This is just a hint and
 *			may be ignored by the allocator.
 *
 * @hint_byte      -	Hint to the allocator to start searching above the byte
 *			address passed. It might be ignored.
 *
 * @ins            -	This key is modified to record the found hole. It will
 *			have the following values:
 *			ins->objectid == start position
 *			ins->flags = BTRFS_EXTENT_ITEM_KEY
 *			ins->offset == the size of the hole.
 *
 * @is_data        -	Boolean flag indicating whether an extent is
 *			allocated for data (true) or metadata (false)
 *
 * @delalloc       -	Boolean flag indicating whether this allocation is for
 *			delalloc or not. If 'true' data_rwsem of block groups
 *			is going to be acquired.
 *
 *
 * Returns 0 when an allocation succeeded or < 0 when an error occurred. In
 * case -ENOSPC is returned then @ins->offset will contain the size of the
 * largest available hole the allocator managed to find.
 */
int btrfs_reserve_extent(struct btrfs_root *root, u64 ram_bytes,
			 u64 num_bytes, u64 min_alloc_size,
			 u64 empty_size, u64 hint_byte,
			 struct btrfs_key *ins, int is_data, int delalloc)
{
	struct btrfs_fs_info *fs_info = root->fs_info;
	bool final_tried = num_bytes == min_alloc_size;
	u64 flags;
	int ret;
	bool for_treelog = (root->root_key.objectid == BTRFS_TREE_LOG_OBJECTID);

	flags = get_alloc_profile_by_root(root, is_data);
again:
	WARN_ON(num_bytes < fs_info->sectorsize);
	ret = find_free_extent(root, ram_bytes, num_bytes, empty_size,
			       hint_byte, ins, flags, delalloc);
	if (!ret && !is_data) {
		btrfs_dec_block_group_reservations(fs_info, ins->objectid);
	} else if (ret == -ENOSPC) {
		if (!final_tried && ins->offset) {
			num_bytes = min(num_bytes >> 1, ins->offset);
			num_bytes = round_down(num_bytes,
					       fs_info->sectorsize);
			num_bytes = max(num_bytes, min_alloc_size);
			ram_bytes = num_bytes;
			if (num_bytes == min_alloc_size)
				final_tried = true;
			goto again;
		} else if (btrfs_test_opt(fs_info, ENOSPC_DEBUG)) {
			struct btrfs_space_info *sinfo;

			sinfo = btrfs_find_space_info(fs_info, flags);
			btrfs_err(fs_info,
			"allocation failed flags %llu, wanted %llu tree-log %d",
				  flags, num_bytes, for_treelog);
			if (sinfo)
				btrfs_dump_space_info(fs_info, sinfo,
						      num_bytes, 1);
		}
	}

	return ret;
}

int btrfs_free_reserved_extent(struct btrfs_fs_info *fs_info,
			       u64 start, u64 len, int delalloc)
{
	struct btrfs_block_group *cache;

	cache = btrfs_lookup_block_group(fs_info, start);
	if (!cache) {
		btrfs_err(fs_info, "Unable to find block group for %llu",
			  start);
		return -ENOSPC;
	}

	btrfs_add_free_space(cache, start, len);
	btrfs_free_reserved_bytes(cache, len, delalloc);
	trace_btrfs_reserved_extent_free(fs_info, start, len);

	btrfs_put_block_group(cache);
	return 0;
}

int btrfs_pin_reserved_extent(struct btrfs_trans_handle *trans, u64 start,
			      u64 len)
{
	struct btrfs_block_group *cache;
	int ret = 0;

	cache = btrfs_lookup_block_group(trans->fs_info, start);
	if (!cache) {
		btrfs_err(trans->fs_info, "unable to find block group for %llu",
			  start);
		return -ENOSPC;
	}

	ret = pin_down_extent(trans, cache, start, len, 1);
	btrfs_put_block_group(cache);
	return ret;
}

static int alloc_reserved_file_extent(struct btrfs_trans_handle *trans,
				      u64 parent, u64 root_objectid,
				      u64 flags, u64 owner, u64 offset,
				      struct btrfs_key *ins, int ref_mod)
{
	struct btrfs_fs_info *fs_info = trans->fs_info;
	int ret;
	struct btrfs_extent_item *extent_item;
	struct btrfs_extent_inline_ref *iref;
	struct btrfs_path *path;
	struct extent_buffer *leaf;
	int type;
	u32 size;

	if (parent > 0)
		type = BTRFS_SHARED_DATA_REF_KEY;
	else
		type = BTRFS_EXTENT_DATA_REF_KEY;

	size = sizeof(*extent_item) + btrfs_extent_inline_ref_size(type);

	path = btrfs_alloc_path();
	if (!path)
		return -ENOMEM;

	ret = btrfs_insert_empty_item(trans, fs_info->extent_root, path,
				      ins, size);
	if (ret) {
		btrfs_free_path(path);
		return ret;
	}

	leaf = path->nodes[0];
	extent_item = btrfs_item_ptr(leaf, path->slots[0],
				     struct btrfs_extent_item);
	btrfs_set_extent_refs(leaf, extent_item, ref_mod);
	btrfs_set_extent_generation(leaf, extent_item, trans->transid);
	btrfs_set_extent_flags(leaf, extent_item,
			       flags | BTRFS_EXTENT_FLAG_DATA);

	iref = (struct btrfs_extent_inline_ref *)(extent_item + 1);
	btrfs_set_extent_inline_ref_type(leaf, iref, type);
	if (parent > 0) {
		struct btrfs_shared_data_ref *ref;
		ref = (struct btrfs_shared_data_ref *)(iref + 1);
		btrfs_set_extent_inline_ref_offset(leaf, iref, parent);
		btrfs_set_shared_data_ref_count(leaf, ref, ref_mod);
	} else {
		struct btrfs_extent_data_ref *ref;
		ref = (struct btrfs_extent_data_ref *)(&iref->offset);
		btrfs_set_extent_data_ref_root(leaf, ref, root_objectid);
		btrfs_set_extent_data_ref_objectid(leaf, ref, owner);
		btrfs_set_extent_data_ref_offset(leaf, ref, offset);
		btrfs_set_extent_data_ref_count(leaf, ref, ref_mod);
	}

	btrfs_mark_buffer_dirty(path->nodes[0]);
	btrfs_free_path(path);

	ret = remove_from_free_space_tree(trans, ins->objectid, ins->offset);
	if (ret)
		return ret;

	ret = btrfs_update_block_group(trans, ins->objectid, ins->offset, 1);
	if (ret) { /* -ENOENT, logic error */
		btrfs_err(fs_info, "update block group failed for %llu %llu",
			ins->objectid, ins->offset);
		BUG();
	}
	trace_btrfs_reserved_extent_alloc(fs_info, ins->objectid, ins->offset);
	return ret;
}

static int alloc_reserved_tree_block(struct btrfs_trans_handle *trans,
				     struct btrfs_delayed_ref_node *node,
				     struct btrfs_delayed_extent_op *extent_op)
{
	struct btrfs_fs_info *fs_info = trans->fs_info;
	int ret;
	struct btrfs_extent_item *extent_item;
	struct btrfs_key extent_key;
	struct btrfs_tree_block_info *block_info;
	struct btrfs_extent_inline_ref *iref;
	struct btrfs_path *path;
	struct extent_buffer *leaf;
	struct btrfs_delayed_tree_ref *ref;
	u32 size = sizeof(*extent_item) + sizeof(*iref);
	u64 num_bytes;
	u64 flags = extent_op->flags_to_set;
	bool skinny_metadata = btrfs_fs_incompat(fs_info, SKINNY_METADATA);

	ref = btrfs_delayed_node_to_tree_ref(node);

	extent_key.objectid = node->bytenr;
	if (skinny_metadata) {
		extent_key.offset = ref->level;
		extent_key.type = BTRFS_METADATA_ITEM_KEY;
		num_bytes = fs_info->nodesize;
	} else {
		extent_key.offset = node->num_bytes;
		extent_key.type = BTRFS_EXTENT_ITEM_KEY;
		size += sizeof(*block_info);
		num_bytes = node->num_bytes;
	}

	path = btrfs_alloc_path();
	if (!path)
		return -ENOMEM;

	ret = btrfs_insert_empty_item(trans, fs_info->extent_root, path,
				      &extent_key, size);
	if (ret) {
		btrfs_free_path(path);
		return ret;
	}

	leaf = path->nodes[0];
	extent_item = btrfs_item_ptr(leaf, path->slots[0],
				     struct btrfs_extent_item);
	btrfs_set_extent_refs(leaf, extent_item, 1);
	btrfs_set_extent_generation(leaf, extent_item, trans->transid);
	btrfs_set_extent_flags(leaf, extent_item,
			       flags | BTRFS_EXTENT_FLAG_TREE_BLOCK);

	if (skinny_metadata) {
		iref = (struct btrfs_extent_inline_ref *)(extent_item + 1);
	} else {
		block_info = (struct btrfs_tree_block_info *)(extent_item + 1);
		btrfs_set_tree_block_key(leaf, block_info, &extent_op->key);
		btrfs_set_tree_block_level(leaf, block_info, ref->level);
		iref = (struct btrfs_extent_inline_ref *)(block_info + 1);
	}

	if (node->type == BTRFS_SHARED_BLOCK_REF_KEY) {
		btrfs_set_extent_inline_ref_type(leaf, iref,
						 BTRFS_SHARED_BLOCK_REF_KEY);
		btrfs_set_extent_inline_ref_offset(leaf, iref, ref->parent);
	} else {
		btrfs_set_extent_inline_ref_type(leaf, iref,
						 BTRFS_TREE_BLOCK_REF_KEY);
		btrfs_set_extent_inline_ref_offset(leaf, iref, ref->root);
	}

	btrfs_mark_buffer_dirty(leaf);
	btrfs_free_path(path);

	ret = remove_from_free_space_tree(trans, extent_key.objectid,
					  num_bytes);
	if (ret)
		return ret;

	ret = btrfs_update_block_group(trans, extent_key.objectid,
				       fs_info->nodesize, 1);
	if (ret) { /* -ENOENT, logic error */
		btrfs_err(fs_info, "update block group failed for %llu %llu",
			extent_key.objectid, extent_key.offset);
		BUG();
	}

	trace_btrfs_reserved_extent_alloc(fs_info, extent_key.objectid,
					  fs_info->nodesize);
	return ret;
}

int btrfs_alloc_reserved_file_extent(struct btrfs_trans_handle *trans,
				     struct btrfs_root *root, u64 owner,
				     u64 offset, u64 ram_bytes,
				     struct btrfs_key *ins)
{
	struct btrfs_ref generic_ref = { 0 };

	BUG_ON(root->root_key.objectid == BTRFS_TREE_LOG_OBJECTID);

	btrfs_init_generic_ref(&generic_ref, BTRFS_ADD_DELAYED_EXTENT,
			       ins->objectid, ins->offset, 0);
	btrfs_init_data_ref(&generic_ref, root->root_key.objectid, owner, offset);
	btrfs_ref_tree_mod(root->fs_info, &generic_ref);

	return btrfs_add_delayed_data_ref(trans, &generic_ref, ram_bytes);
}

/*
 * this is used by the tree logging recovery code.  It records that
 * an extent has been allocated and makes sure to clear the free
 * space cache bits as well
 */
int btrfs_alloc_logged_file_extent(struct btrfs_trans_handle *trans,
				   u64 root_objectid, u64 owner, u64 offset,
				   struct btrfs_key *ins)
{
	struct btrfs_fs_info *fs_info = trans->fs_info;
	int ret;
	struct btrfs_block_group *block_group;
	struct btrfs_space_info *space_info;

	/*
	 * Mixed block groups will exclude before processing the log so we only
	 * need to do the exclude dance if this fs isn't mixed.
	 */
	if (!btrfs_fs_incompat(fs_info, MIXED_GROUPS)) {
		ret = __exclude_logged_extent(fs_info, ins->objectid,
					      ins->offset);
		if (ret)
			return ret;
	}

	block_group = btrfs_lookup_block_group(fs_info, ins->objectid);
	if (!block_group)
		return -EINVAL;

	space_info = block_group->space_info;
	spin_lock(&space_info->lock);
	spin_lock(&block_group->lock);
	space_info->bytes_reserved += ins->offset;
	block_group->reserved += ins->offset;
	spin_unlock(&block_group->lock);
	spin_unlock(&space_info->lock);

	ret = alloc_reserved_file_extent(trans, 0, root_objectid, 0, owner,
					 offset, ins, 1);
	if (ret)
		btrfs_pin_extent(trans, ins->objectid, ins->offset, 1);
	btrfs_put_block_group(block_group);
	return ret;
}

static struct extent_buffer *
btrfs_init_new_buffer(struct btrfs_trans_handle *trans, struct btrfs_root *root,
		      u64 bytenr, int level, u64 owner,
		      enum btrfs_lock_nesting nest)
{
	struct btrfs_fs_info *fs_info = root->fs_info;
	struct extent_buffer *buf;

	buf = btrfs_find_create_tree_block(fs_info, bytenr, owner, level);
	if (IS_ERR(buf))
		return buf;

	/*
	 * Extra safety check in case the extent tree is corrupted and extent
	 * allocator chooses to use a tree block which is already used and
	 * locked.
	 */
	if (buf->lock_owner == current->pid) {
		btrfs_err_rl(fs_info,
"tree block %llu owner %llu already locked by pid=%d, extent tree corruption detected",
			buf->start, btrfs_header_owner(buf), current->pid);
		free_extent_buffer(buf);
		return ERR_PTR(-EUCLEAN);
	}

	/*
	 * This needs to stay, because we could allocate a freed block from an
	 * old tree into a new tree, so we need to make sure this new block is
	 * set to the appropriate level and owner.
	 */
	btrfs_set_buffer_lockdep_class(owner, buf, level);
	__btrfs_tree_lock(buf, nest);
	btrfs_clean_tree_block(buf);
	clear_bit(EXTENT_BUFFER_STALE, &buf->bflags);
	clear_bit(EXTENT_BUFFER_NO_CHECK, &buf->bflags);

	set_extent_buffer_uptodate(buf);

	memzero_extent_buffer(buf, 0, sizeof(struct btrfs_header));
	btrfs_set_header_level(buf, level);
	btrfs_set_header_bytenr(buf, buf->start);
	btrfs_set_header_generation(buf, trans->transid);
	btrfs_set_header_backref_rev(buf, BTRFS_MIXED_BACKREF_REV);
	btrfs_set_header_owner(buf, owner);
	write_extent_buffer_fsid(buf, fs_info->fs_devices->metadata_uuid);
	write_extent_buffer_chunk_tree_uuid(buf, fs_info->chunk_tree_uuid);
	if (root->root_key.objectid == BTRFS_TREE_LOG_OBJECTID) {
		buf->log_index = root->log_transid % 2;
		/*
		 * we allow two log transactions at a time, use different
		 * EXTENT bit to differentiate dirty pages.
		 */
		if (buf->log_index == 0)
			set_extent_dirty(&root->dirty_log_pages, buf->start,
					buf->start + buf->len - 1, GFP_NOFS);
		else
			set_extent_new(&root->dirty_log_pages, buf->start,
					buf->start + buf->len - 1);
	} else {
		buf->log_index = -1;
		set_extent_dirty(&trans->transaction->dirty_pages, buf->start,
			 buf->start + buf->len - 1, GFP_NOFS);
	}
	trans->dirty = true;
	/* this returns a buffer locked for blocking */
	return buf;
}

/*
 * finds a free extent and does all the dirty work required for allocation
 * returns the tree buffer or an ERR_PTR on error.
 */
struct extent_buffer *btrfs_alloc_tree_block(struct btrfs_trans_handle *trans,
					     struct btrfs_root *root,
					     u64 parent, u64 root_objectid,
					     const struct btrfs_disk_key *key,
					     int level, u64 hint,
					     u64 empty_size,
					     enum btrfs_lock_nesting nest)
{
	struct btrfs_fs_info *fs_info = root->fs_info;
	struct btrfs_key ins;
	struct btrfs_block_rsv *block_rsv;
	struct extent_buffer *buf;
	struct btrfs_delayed_extent_op *extent_op;
	struct btrfs_ref generic_ref = { 0 };
	u64 flags = 0;
	int ret;
	u32 blocksize = fs_info->nodesize;
	bool skinny_metadata = btrfs_fs_incompat(fs_info, SKINNY_METADATA);

#ifdef CONFIG_BTRFS_FS_RUN_SANITY_TESTS
	if (btrfs_is_testing(fs_info)) {
		buf = btrfs_init_new_buffer(trans, root, root->alloc_bytenr,
					    level, root_objectid, nest);
		if (!IS_ERR(buf))
			root->alloc_bytenr += blocksize;
		return buf;
	}
#endif

	block_rsv = btrfs_use_block_rsv(trans, root, blocksize);
	if (IS_ERR(block_rsv))
		return ERR_CAST(block_rsv);

	ret = btrfs_reserve_extent(root, blocksize, blocksize, blocksize,
				   empty_size, hint, &ins, 0, 0);
	if (ret)
		goto out_unuse;

	buf = btrfs_init_new_buffer(trans, root, ins.objectid, level,
				    root_objectid, nest);
	if (IS_ERR(buf)) {
		ret = PTR_ERR(buf);
		goto out_free_reserved;
	}

	if (root_objectid == BTRFS_TREE_RELOC_OBJECTID) {
		if (parent == 0)
			parent = ins.objectid;
		flags |= BTRFS_BLOCK_FLAG_FULL_BACKREF;
	} else
		BUG_ON(parent > 0);

	if (root_objectid != BTRFS_TREE_LOG_OBJECTID) {
		extent_op = btrfs_alloc_delayed_extent_op();
		if (!extent_op) {
			ret = -ENOMEM;
			goto out_free_buf;
		}
		if (key)
			memcpy(&extent_op->key, key, sizeof(extent_op->key));
		else
			memset(&extent_op->key, 0, sizeof(extent_op->key));
		extent_op->flags_to_set = flags;
		extent_op->update_key = skinny_metadata ? false : true;
		extent_op->update_flags = true;
		extent_op->is_data = false;
		extent_op->level = level;

		btrfs_init_generic_ref(&generic_ref, BTRFS_ADD_DELAYED_EXTENT,
				       ins.objectid, ins.offset, parent);
		generic_ref.real_root = root->root_key.objectid;
		btrfs_init_tree_ref(&generic_ref, level, root_objectid);
		btrfs_ref_tree_mod(fs_info, &generic_ref);
		ret = btrfs_add_delayed_tree_ref(trans, &generic_ref, extent_op);
		if (ret)
			goto out_free_delayed;
	}
	return buf;

out_free_delayed:
	btrfs_free_delayed_extent_op(extent_op);
out_free_buf:
	free_extent_buffer(buf);
out_free_reserved:
	btrfs_free_reserved_extent(fs_info, ins.objectid, ins.offset, 0);
out_unuse:
	btrfs_unuse_block_rsv(fs_info, block_rsv, blocksize);
	return ERR_PTR(ret);
}

struct walk_control {
	u64 refs[BTRFS_MAX_LEVEL];
	u64 flags[BTRFS_MAX_LEVEL];
	struct btrfs_key update_progress;
	struct btrfs_key drop_progress;
	int drop_level;
	int stage;
	int level;
	int shared_level;
	int update_ref;
	int keep_locks;
	int reada_slot;
	int reada_count;
	int restarted;
};

#define DROP_REFERENCE	1
#define UPDATE_BACKREF	2

static noinline void reada_walk_down(struct btrfs_trans_handle *trans,
				     struct btrfs_root *root,
				     struct walk_control *wc,
				     struct btrfs_path *path)
{
	struct btrfs_fs_info *fs_info = root->fs_info;
	u64 bytenr;
	u64 generation;
	u64 refs;
	u64 flags;
	u32 nritems;
	struct btrfs_key key;
	struct extent_buffer *eb;
	int ret;
	int slot;
	int nread = 0;

	if (path->slots[wc->level] < wc->reada_slot) {
		wc->reada_count = wc->reada_count * 2 / 3;
		wc->reada_count = max(wc->reada_count, 2);
	} else {
		wc->reada_count = wc->reada_count * 3 / 2;
		wc->reada_count = min_t(int, wc->reada_count,
					BTRFS_NODEPTRS_PER_BLOCK(fs_info));
	}

	eb = path->nodes[wc->level];
	nritems = btrfs_header_nritems(eb);

	for (slot = path->slots[wc->level]; slot < nritems; slot++) {
		if (nread >= wc->reada_count)
			break;

		cond_resched();
		bytenr = btrfs_node_blockptr(eb, slot);
		generation = btrfs_node_ptr_generation(eb, slot);

		if (slot == path->slots[wc->level])
			goto reada;

		if (wc->stage == UPDATE_BACKREF &&
		    generation <= root->root_key.offset)
			continue;

		/* We don't lock the tree block, it's OK to be racy here */
		ret = btrfs_lookup_extent_info(trans, fs_info, bytenr,
					       wc->level - 1, 1, &refs,
					       &flags);
		/* We don't care about errors in readahead. */
		if (ret < 0)
			continue;
		BUG_ON(refs == 0);

		if (wc->stage == DROP_REFERENCE) {
			if (refs == 1)
				goto reada;

			if (wc->level == 1 &&
			    (flags & BTRFS_BLOCK_FLAG_FULL_BACKREF))
				continue;
			if (!wc->update_ref ||
			    generation <= root->root_key.offset)
				continue;
			btrfs_node_key_to_cpu(eb, &key, slot);
			ret = btrfs_comp_cpu_keys(&key,
						  &wc->update_progress);
			if (ret < 0)
				continue;
		} else {
			if (wc->level == 1 &&
			    (flags & BTRFS_BLOCK_FLAG_FULL_BACKREF))
				continue;
		}
reada:
		btrfs_readahead_node_child(eb, slot);
		nread++;
	}
	wc->reada_slot = slot;
}

/*
 * helper to process tree block while walking down the tree.
 *
 * when wc->stage == UPDATE_BACKREF, this function updates
 * back refs for pointers in the block.
 *
 * NOTE: return value 1 means we should stop walking down.
 */
static noinline int walk_down_proc(struct btrfs_trans_handle *trans,
				   struct btrfs_root *root,
				   struct btrfs_path *path,
				   struct walk_control *wc, int lookup_info)
{
	struct btrfs_fs_info *fs_info = root->fs_info;
	int level = wc->level;
	struct extent_buffer *eb = path->nodes[level];
	u64 flag = BTRFS_BLOCK_FLAG_FULL_BACKREF;
	int ret;

	if (wc->stage == UPDATE_BACKREF &&
	    btrfs_header_owner(eb) != root->root_key.objectid)
		return 1;

	/*
	 * when reference count of tree block is 1, it won't increase
	 * again. once full backref flag is set, we never clear it.
	 */
	if (lookup_info &&
	    ((wc->stage == DROP_REFERENCE && wc->refs[level] != 1) ||
	     (wc->stage == UPDATE_BACKREF && !(wc->flags[level] & flag)))) {
		BUG_ON(!path->locks[level]);
		ret = btrfs_lookup_extent_info(trans, fs_info,
					       eb->start, level, 1,
					       &wc->refs[level],
					       &wc->flags[level]);
		BUG_ON(ret == -ENOMEM);
		if (ret)
			return ret;
		BUG_ON(wc->refs[level] == 0);
	}

	if (wc->stage == DROP_REFERENCE) {
		if (wc->refs[level] > 1)
			return 1;

		if (path->locks[level] && !wc->keep_locks) {
			btrfs_tree_unlock_rw(eb, path->locks[level]);
			path->locks[level] = 0;
		}
		return 0;
	}

	/* wc->stage == UPDATE_BACKREF */
	if (!(wc->flags[level] & flag)) {
		BUG_ON(!path->locks[level]);
		ret = btrfs_inc_ref(trans, root, eb, 1);
		BUG_ON(ret); /* -ENOMEM */
		ret = btrfs_dec_ref(trans, root, eb, 0);
		BUG_ON(ret); /* -ENOMEM */
		ret = btrfs_set_disk_extent_flags(trans, eb, flag,
						  btrfs_header_level(eb), 0);
		BUG_ON(ret); /* -ENOMEM */
		wc->flags[level] |= flag;
	}

	/*
	 * the block is shared by multiple trees, so it's not good to
	 * keep the tree lock
	 */
	if (path->locks[level] && level > 0) {
		btrfs_tree_unlock_rw(eb, path->locks[level]);
		path->locks[level] = 0;
	}
	return 0;
}

/*
 * This is used to verify a ref exists for this root to deal with a bug where we
 * would have a drop_progress key that hadn't been updated properly.
 */
static int check_ref_exists(struct btrfs_trans_handle *trans,
			    struct btrfs_root *root, u64 bytenr, u64 parent,
			    int level)
{
	struct btrfs_path *path;
	struct btrfs_extent_inline_ref *iref;
	int ret;

	path = btrfs_alloc_path();
	if (!path)
		return -ENOMEM;

	ret = lookup_extent_backref(trans, path, &iref, bytenr,
				    root->fs_info->nodesize, parent,
				    root->root_key.objectid, level, 0);
	btrfs_free_path(path);
	if (ret == -ENOENT)
		return 0;
	if (ret < 0)
		return ret;
	return 1;
}

/*
 * helper to process tree block pointer.
 *
 * when wc->stage == DROP_REFERENCE, this function checks
 * reference count of the block pointed to. if the block
 * is shared and we need update back refs for the subtree
 * rooted at the block, this function changes wc->stage to
 * UPDATE_BACKREF. if the block is shared and there is no
 * need to update back, this function drops the reference
 * to the block.
 *
 * NOTE: return value 1 means we should stop walking down.
 */
static noinline int do_walk_down(struct btrfs_trans_handle *trans,
				 struct btrfs_root *root,
				 struct btrfs_path *path,
				 struct walk_control *wc, int *lookup_info)
{
	struct btrfs_fs_info *fs_info = root->fs_info;
	u64 bytenr;
	u64 generation;
	u64 parent;
	struct btrfs_key key;
	struct btrfs_key first_key;
	struct btrfs_ref ref = { 0 };
	struct extent_buffer *next;
	int level = wc->level;
	int reada = 0;
	int ret = 0;
	bool need_account = false;

	generation = btrfs_node_ptr_generation(path->nodes[level],
					       path->slots[level]);
	/*
	 * if the lower level block was created before the snapshot
	 * was created, we know there is no need to update back refs
	 * for the subtree
	 */
	if (wc->stage == UPDATE_BACKREF &&
	    generation <= root->root_key.offset) {
		*lookup_info = 1;
		return 1;
	}

	bytenr = btrfs_node_blockptr(path->nodes[level], path->slots[level]);
	btrfs_node_key_to_cpu(path->nodes[level], &first_key,
			      path->slots[level]);

	next = find_extent_buffer(fs_info, bytenr);
	if (!next) {
		next = btrfs_find_create_tree_block(fs_info, bytenr,
				root->root_key.objectid, level - 1);
		if (IS_ERR(next))
			return PTR_ERR(next);
		reada = 1;
	}
	btrfs_tree_lock(next);

	ret = btrfs_lookup_extent_info(trans, fs_info, bytenr, level - 1, 1,
				       &wc->refs[level - 1],
				       &wc->flags[level - 1]);
	if (ret < 0)
		goto out_unlock;

	if (unlikely(wc->refs[level - 1] == 0)) {
		btrfs_err(fs_info, "Missing references.");
		ret = -EIO;
		goto out_unlock;
	}
	*lookup_info = 0;

	if (wc->stage == DROP_REFERENCE) {
		if (wc->refs[level - 1] > 1) {
			need_account = true;
			if (level == 1 &&
			    (wc->flags[0] & BTRFS_BLOCK_FLAG_FULL_BACKREF))
				goto skip;

			if (!wc->update_ref ||
			    generation <= root->root_key.offset)
				goto skip;

			btrfs_node_key_to_cpu(path->nodes[level], &key,
					      path->slots[level]);
			ret = btrfs_comp_cpu_keys(&key, &wc->update_progress);
			if (ret < 0)
				goto skip;

			wc->stage = UPDATE_BACKREF;
			wc->shared_level = level - 1;
		}
	} else {
		if (level == 1 &&
		    (wc->flags[0] & BTRFS_BLOCK_FLAG_FULL_BACKREF))
			goto skip;
	}

	if (!btrfs_buffer_uptodate(next, generation, 0)) {
		btrfs_tree_unlock(next);
		free_extent_buffer(next);
		next = NULL;
		*lookup_info = 1;
	}

	if (!next) {
		if (reada && level == 1)
			reada_walk_down(trans, root, wc, path);
		next = read_tree_block(fs_info, bytenr, root->root_key.objectid,
				       generation, level - 1, &first_key);
		if (IS_ERR(next)) {
			return PTR_ERR(next);
		} else if (!extent_buffer_uptodate(next)) {
			free_extent_buffer(next);
			return -EIO;
		}
		btrfs_tree_lock(next);
	}

	level--;
	ASSERT(level == btrfs_header_level(next));
	if (level != btrfs_header_level(next)) {
		btrfs_err(root->fs_info, "mismatched level");
		ret = -EIO;
		goto out_unlock;
	}
	path->nodes[level] = next;
	path->slots[level] = 0;
	path->locks[level] = BTRFS_WRITE_LOCK;
	wc->level = level;
	if (wc->level == 1)
		wc->reada_slot = 0;
	return 0;
skip:
	wc->refs[level - 1] = 0;
	wc->flags[level - 1] = 0;
	if (wc->stage == DROP_REFERENCE) {
		if (wc->flags[level] & BTRFS_BLOCK_FLAG_FULL_BACKREF) {
			parent = path->nodes[level]->start;
		} else {
			ASSERT(root->root_key.objectid ==
			       btrfs_header_owner(path->nodes[level]));
			if (root->root_key.objectid !=
			    btrfs_header_owner(path->nodes[level])) {
				btrfs_err(root->fs_info,
						"mismatched block owner");
				ret = -EIO;
				goto out_unlock;
			}
			parent = 0;
		}

		/*
		 * If we had a drop_progress we need to verify the refs are set
		 * as expected.  If we find our ref then we know that from here
		 * on out everything should be correct, and we can clear the
		 * ->restarted flag.
		 */
		if (wc->restarted) {
			ret = check_ref_exists(trans, root, bytenr, parent,
					       level - 1);
			if (ret < 0)
				goto out_unlock;
			if (ret == 0)
				goto no_delete;
			ret = 0;
			wc->restarted = 0;
		}

		/*
		 * Reloc tree doesn't contribute to qgroup numbers, and we have
		 * already accounted them at merge time (replace_path),
		 * thus we could skip expensive subtree trace here.
		 */
		if (root->root_key.objectid != BTRFS_TREE_RELOC_OBJECTID &&
		    need_account) {
			ret = btrfs_qgroup_trace_subtree(trans, next,
							 generation, level - 1);
			if (ret) {
				btrfs_err_rl(fs_info,
					     "Error %d accounting shared subtree. Quota is out of sync, rescan required.",
					     ret);
			}
		}

		/*
		 * We need to update the next key in our walk control so we can
		 * update the drop_progress key accordingly.  We don't care if
		 * find_next_key doesn't find a key because that means we're at
		 * the end and are going to clean up now.
		 */
		wc->drop_level = level;
		find_next_key(path, level, &wc->drop_progress);

		btrfs_init_generic_ref(&ref, BTRFS_DROP_DELAYED_REF, bytenr,
				       fs_info->nodesize, parent);
		btrfs_init_tree_ref(&ref, level - 1, root->root_key.objectid);
		ret = btrfs_free_extent(trans, &ref);
		if (ret)
			goto out_unlock;
	}
no_delete:
	*lookup_info = 1;
	ret = 1;

out_unlock:
	btrfs_tree_unlock(next);
	free_extent_buffer(next);

	return ret;
}

/*
 * helper to process tree block while walking up the tree.
 *
 * when wc->stage == DROP_REFERENCE, this function drops
 * reference count on the block.
 *
 * when wc->stage == UPDATE_BACKREF, this function changes
 * wc->stage back to DROP_REFERENCE if we changed wc->stage
 * to UPDATE_BACKREF previously while processing the block.
 *
 * NOTE: return value 1 means we should stop walking up.
 */
static noinline int walk_up_proc(struct btrfs_trans_handle *trans,
				 struct btrfs_root *root,
				 struct btrfs_path *path,
				 struct walk_control *wc)
{
	struct btrfs_fs_info *fs_info = root->fs_info;
	int ret;
	int level = wc->level;
	struct extent_buffer *eb = path->nodes[level];
	u64 parent = 0;

	if (wc->stage == UPDATE_BACKREF) {
		BUG_ON(wc->shared_level < level);
		if (level < wc->shared_level)
			goto out;

		ret = find_next_key(path, level + 1, &wc->update_progress);
		if (ret > 0)
			wc->update_ref = 0;

		wc->stage = DROP_REFERENCE;
		wc->shared_level = -1;
		path->slots[level] = 0;

		/*
		 * check reference count again if the block isn't locked.
		 * we should start walking down the tree again if reference
		 * count is one.
		 */
		if (!path->locks[level]) {
			BUG_ON(level == 0);
			btrfs_tree_lock(eb);
			path->locks[level] = BTRFS_WRITE_LOCK;

			ret = btrfs_lookup_extent_info(trans, fs_info,
						       eb->start, level, 1,
						       &wc->refs[level],
						       &wc->flags[level]);
			if (ret < 0) {
				btrfs_tree_unlock_rw(eb, path->locks[level]);
				path->locks[level] = 0;
				return ret;
			}
			BUG_ON(wc->refs[level] == 0);
			if (wc->refs[level] == 1) {
				btrfs_tree_unlock_rw(eb, path->locks[level]);
				path->locks[level] = 0;
				return 1;
			}
		}
	}

	/* wc->stage == DROP_REFERENCE */
	BUG_ON(wc->refs[level] > 1 && !path->locks[level]);

	if (wc->refs[level] == 1) {
		if (level == 0) {
			if (wc->flags[level] & BTRFS_BLOCK_FLAG_FULL_BACKREF)
				ret = btrfs_dec_ref(trans, root, eb, 1);
			else
				ret = btrfs_dec_ref(trans, root, eb, 0);
			BUG_ON(ret); /* -ENOMEM */
			if (is_fstree(root->root_key.objectid)) {
				ret = btrfs_qgroup_trace_leaf_items(trans, eb);
				if (ret) {
					btrfs_err_rl(fs_info,
	"error %d accounting leaf items, quota is out of sync, rescan required",
					     ret);
				}
			}
		}
		/* make block locked assertion in btrfs_clean_tree_block happy */
		if (!path->locks[level] &&
		    btrfs_header_generation(eb) == trans->transid) {
			btrfs_tree_lock(eb);
			path->locks[level] = BTRFS_WRITE_LOCK;
		}
		btrfs_clean_tree_block(eb);
	}

	if (eb == root->node) {
		if (wc->flags[level] & BTRFS_BLOCK_FLAG_FULL_BACKREF)
			parent = eb->start;
		else if (root->root_key.objectid != btrfs_header_owner(eb))
			goto owner_mismatch;
	} else {
		if (wc->flags[level + 1] & BTRFS_BLOCK_FLAG_FULL_BACKREF)
			parent = path->nodes[level + 1]->start;
		else if (root->root_key.objectid !=
			 btrfs_header_owner(path->nodes[level + 1]))
			goto owner_mismatch;
	}

	btrfs_free_tree_block(trans, root, eb, parent, wc->refs[level] == 1);
out:
	wc->refs[level] = 0;
	wc->flags[level] = 0;
	return 0;

owner_mismatch:
	btrfs_err_rl(fs_info, "unexpected tree owner, have %llu expect %llu",
		     btrfs_header_owner(eb), root->root_key.objectid);
	return -EUCLEAN;
}

static noinline int walk_down_tree(struct btrfs_trans_handle *trans,
				   struct btrfs_root *root,
				   struct btrfs_path *path,
				   struct walk_control *wc)
{
	int level = wc->level;
	int lookup_info = 1;
	int ret;

	while (level >= 0) {
		ret = walk_down_proc(trans, root, path, wc, lookup_info);
		if (ret > 0)
			break;

		if (level == 0)
			break;

		if (path->slots[level] >=
		    btrfs_header_nritems(path->nodes[level]))
			break;

		ret = do_walk_down(trans, root, path, wc, &lookup_info);
		if (ret > 0) {
			path->slots[level]++;
			continue;
		} else if (ret < 0)
			return ret;
		level = wc->level;
	}
	return 0;
}

static noinline int walk_up_tree(struct btrfs_trans_handle *trans,
				 struct btrfs_root *root,
				 struct btrfs_path *path,
				 struct walk_control *wc, int max_level)
{
	int level = wc->level;
	int ret;

	path->slots[level] = btrfs_header_nritems(path->nodes[level]);
	while (level < max_level && path->nodes[level]) {
		wc->level = level;
		if (path->slots[level] + 1 <
		    btrfs_header_nritems(path->nodes[level])) {
			path->slots[level]++;
			return 0;
		} else {
			ret = walk_up_proc(trans, root, path, wc);
			if (ret > 0)
				return 0;
			if (ret < 0)
				return ret;

			if (path->locks[level]) {
				btrfs_tree_unlock_rw(path->nodes[level],
						     path->locks[level]);
				path->locks[level] = 0;
			}
			free_extent_buffer(path->nodes[level]);
			path->nodes[level] = NULL;
			level++;
		}
	}
	return 1;
}

/*
 * drop a subvolume tree.
 *
 * this function traverses the tree freeing any blocks that only
 * referenced by the tree.
 *
 * when a shared tree block is found. this function decreases its
 * reference count by one. if update_ref is true, this function
 * also make sure backrefs for the shared block and all lower level
 * blocks are properly updated.
 *
 * If called with for_reloc == 0, may exit early with -EAGAIN
 */
int btrfs_drop_snapshot(struct btrfs_root *root, int update_ref, int for_reloc)
{
	struct btrfs_fs_info *fs_info = root->fs_info;
	struct btrfs_path *path;
	struct btrfs_trans_handle *trans;
	struct btrfs_root *tree_root = fs_info->tree_root;
	struct btrfs_root_item *root_item = &root->root_item;
	struct walk_control *wc;
	struct btrfs_key key;
	int err = 0;
	int ret;
	int level;
	bool root_dropped = false;

	btrfs_debug(fs_info, "Drop subvolume %llu", root->root_key.objectid);

	path = btrfs_alloc_path();
	if (!path) {
		err = -ENOMEM;
		goto out;
	}

	wc = kzalloc(sizeof(*wc), GFP_NOFS);
	if (!wc) {
		btrfs_free_path(path);
		err = -ENOMEM;
		goto out;
	}

	/*
	 * Use join to avoid potential EINTR from transaction start. See
	 * wait_reserve_ticket and the whole reservation callchain.
	 */
	if (for_reloc)
		trans = btrfs_join_transaction(tree_root);
	else
		trans = btrfs_start_transaction(tree_root, 0);
	if (IS_ERR(trans)) {
		err = PTR_ERR(trans);
		goto out_free;
	}

	err = btrfs_run_delayed_items(trans);
	if (err)
		goto out_end_trans;

	/*
	 * This will help us catch people modifying the fs tree while we're
	 * dropping it.  It is unsafe to mess with the fs tree while it's being
	 * dropped as we unlock the root node and parent nodes as we walk down
	 * the tree, assuming nothing will change.  If something does change
	 * then we'll have stale information and drop references to blocks we've
	 * already dropped.
	 */
	set_bit(BTRFS_ROOT_DELETING, &root->state);
	if (btrfs_disk_key_objectid(&root_item->drop_progress) == 0) {
		level = btrfs_header_level(root->node);
		path->nodes[level] = btrfs_lock_root_node(root);
		path->slots[level] = 0;
		path->locks[level] = BTRFS_WRITE_LOCK;
		memset(&wc->update_progress, 0,
		       sizeof(wc->update_progress));
	} else {
		btrfs_disk_key_to_cpu(&key, &root_item->drop_progress);
		memcpy(&wc->update_progress, &key,
		       sizeof(wc->update_progress));

		level = btrfs_root_drop_level(root_item);
		BUG_ON(level == 0);
		path->lowest_level = level;
		ret = btrfs_search_slot(NULL, root, &key, path, 0, 0);
		path->lowest_level = 0;
		if (ret < 0) {
			err = ret;
			goto out_end_trans;
		}
		WARN_ON(ret > 0);

		/*
		 * unlock our path, this is safe because only this
		 * function is allowed to delete this snapshot
		 */
		btrfs_unlock_up_safe(path, 0);

		level = btrfs_header_level(root->node);
		while (1) {
			btrfs_tree_lock(path->nodes[level]);
			path->locks[level] = BTRFS_WRITE_LOCK;

			ret = btrfs_lookup_extent_info(trans, fs_info,
						path->nodes[level]->start,
						level, 1, &wc->refs[level],
						&wc->flags[level]);
			if (ret < 0) {
				err = ret;
				goto out_end_trans;
			}
			BUG_ON(wc->refs[level] == 0);

			if (level == btrfs_root_drop_level(root_item))
				break;

			btrfs_tree_unlock(path->nodes[level]);
			path->locks[level] = 0;
			WARN_ON(wc->refs[level] != 1);
			level--;
		}
	}

	wc->restarted = test_bit(BTRFS_ROOT_DEAD_TREE, &root->state);
	wc->level = level;
	wc->shared_level = -1;
	wc->stage = DROP_REFERENCE;
	wc->update_ref = update_ref;
	wc->keep_locks = 0;
	wc->reada_count = BTRFS_NODEPTRS_PER_BLOCK(fs_info);

	while (1) {

		ret = walk_down_tree(trans, root, path, wc);
		if (ret < 0) {
			err = ret;
			break;
		}

		ret = walk_up_tree(trans, root, path, wc, BTRFS_MAX_LEVEL);
		if (ret < 0) {
			err = ret;
			break;
		}

		if (ret > 0) {
			BUG_ON(wc->stage != DROP_REFERENCE);
			break;
		}

		if (wc->stage == DROP_REFERENCE) {
			wc->drop_level = wc->level;
			btrfs_node_key_to_cpu(path->nodes[wc->drop_level],
					      &wc->drop_progress,
					      path->slots[wc->drop_level]);
		}
		btrfs_cpu_key_to_disk(&root_item->drop_progress,
				      &wc->drop_progress);
		btrfs_set_root_drop_level(root_item, wc->drop_level);

		BUG_ON(wc->level == 0);
		if (btrfs_should_end_transaction(trans) ||
		    (!for_reloc && btrfs_need_cleaner_sleep(fs_info))) {
			ret = btrfs_update_root(trans, tree_root,
						&root->root_key,
						root_item);
			if (ret) {
				btrfs_abort_transaction(trans, ret);
				err = ret;
				goto out_end_trans;
			}

			btrfs_end_transaction_throttle(trans);
			if (!for_reloc && btrfs_need_cleaner_sleep(fs_info)) {
				btrfs_debug(fs_info,
					    "drop snapshot early exit");
				err = -EAGAIN;
				goto out_free;
			}

		       /*
			* Use join to avoid potential EINTR from transaction
			* start. See wait_reserve_ticket and the whole
			* reservation callchain.
			*/
			if (for_reloc)
				trans = btrfs_join_transaction(tree_root);
			else
				trans = btrfs_start_transaction(tree_root, 0);
			if (IS_ERR(trans)) {
				err = PTR_ERR(trans);
				goto out_free;
			}
		}
	}
	btrfs_release_path(path);
	if (err)
		goto out_end_trans;

	ret = btrfs_del_root(trans, &root->root_key);
	if (ret) {
		btrfs_abort_transaction(trans, ret);
		err = ret;
		goto out_end_trans;
	}

	if (root->root_key.objectid != BTRFS_TREE_RELOC_OBJECTID) {
		ret = btrfs_find_root(tree_root, &root->root_key, path,
				      NULL, NULL);
		if (ret < 0) {
			btrfs_abort_transaction(trans, ret);
			err = ret;
			goto out_end_trans;
		} else if (ret > 0) {
			/* if we fail to delete the orphan item this time
			 * around, it'll get picked up the next time.
			 *
			 * The most common failure here is just -ENOENT.
			 */
			btrfs_del_orphan_item(trans, tree_root,
					      root->root_key.objectid);
		}
	}

	/*
	 * This subvolume is going to be completely dropped, and won't be
	 * recorded as dirty roots, thus pertrans meta rsv will not be freed at
	 * commit transaction time.  So free it here manually.
	 */
	btrfs_qgroup_convert_reserved_meta(root, INT_MAX);
	btrfs_qgroup_free_meta_all_pertrans(root);

	if (test_bit(BTRFS_ROOT_IN_RADIX, &root->state))
		btrfs_add_dropped_root(trans, root);
	else
		btrfs_put_root(root);
	root_dropped = true;
out_end_trans:
	btrfs_end_transaction_throttle(trans);
out_free:
	kfree(wc);
	btrfs_free_path(path);
out:
	/*
	 * So if we need to stop dropping the snapshot for whatever reason we
	 * need to make sure to add it back to the dead root list so that we
	 * keep trying to do the work later.  This also cleans up roots if we
	 * don't have it in the radix (like when we recover after a power fail
	 * or unmount) so we don't leak memory.
	 */
	if (!for_reloc && !root_dropped)
		btrfs_add_dead_root(root);
	return err;
}

/*
 * drop subtree rooted at tree block 'node'.
 *
 * NOTE: this function will unlock and release tree block 'node'
 * only used by relocation code
 */
int btrfs_drop_subtree(struct btrfs_trans_handle *trans,
			struct btrfs_root *root,
			struct extent_buffer *node,
			struct extent_buffer *parent)
{
	struct btrfs_fs_info *fs_info = root->fs_info;
	struct btrfs_path *path;
	struct walk_control *wc;
	int level;
	int parent_level;
	int ret = 0;
	int wret;

	BUG_ON(root->root_key.objectid != BTRFS_TREE_RELOC_OBJECTID);

	path = btrfs_alloc_path();
	if (!path)
		return -ENOMEM;

	wc = kzalloc(sizeof(*wc), GFP_NOFS);
	if (!wc) {
		btrfs_free_path(path);
		return -ENOMEM;
	}

	btrfs_assert_tree_locked(parent);
	parent_level = btrfs_header_level(parent);
	atomic_inc(&parent->refs);
	path->nodes[parent_level] = parent;
	path->slots[parent_level] = btrfs_header_nritems(parent);

	btrfs_assert_tree_locked(node);
	level = btrfs_header_level(node);
	path->nodes[level] = node;
	path->slots[level] = 0;
	path->locks[level] = BTRFS_WRITE_LOCK;

	wc->refs[parent_level] = 1;
	wc->flags[parent_level] = BTRFS_BLOCK_FLAG_FULL_BACKREF;
	wc->level = level;
	wc->shared_level = -1;
	wc->stage = DROP_REFERENCE;
	wc->update_ref = 0;
	wc->keep_locks = 1;
	wc->reada_count = BTRFS_NODEPTRS_PER_BLOCK(fs_info);

	while (1) {
		wret = walk_down_tree(trans, root, path, wc);
		if (wret < 0) {
			ret = wret;
			break;
		}

		wret = walk_up_tree(trans, root, path, wc, parent_level);
		if (wret < 0)
			ret = wret;
		if (wret != 0)
			break;
	}

	kfree(wc);
	btrfs_free_path(path);
	return ret;
}

/*
 * helper to account the unused space of all the readonly block group in the
 * space_info. takes mirrors into account.
 */
u64 btrfs_account_ro_block_groups_free_space(struct btrfs_space_info *sinfo)
{
	struct btrfs_block_group *block_group;
	u64 free_bytes = 0;
	int factor;

	/* It's df, we don't care if it's racy */
	if (list_empty(&sinfo->ro_bgs))
		return 0;

	spin_lock(&sinfo->lock);
	list_for_each_entry(block_group, &sinfo->ro_bgs, ro_list) {
		spin_lock(&block_group->lock);

		if (!block_group->ro) {
			spin_unlock(&block_group->lock);
			continue;
		}

		factor = btrfs_bg_type_to_factor(block_group->flags);
		free_bytes += (block_group->length -
			       block_group->used) * factor;

		spin_unlock(&block_group->lock);
	}
	spin_unlock(&sinfo->lock);

	return free_bytes;
}

int btrfs_error_unpin_extent_range(struct btrfs_fs_info *fs_info,
				   u64 start, u64 end)
{
	return unpin_extent_range(fs_info, start, end, false);
}

/*
 * It used to be that old block groups would be left around forever.
 * Iterating over them would be enough to trim unused space.  Since we
 * now automatically remove them, we also need to iterate over unallocated
 * space.
 *
 * We don't want a transaction for this since the discard may take a
 * substantial amount of time.  We don't require that a transaction be
 * running, but we do need to take a running transaction into account
 * to ensure that we're not discarding chunks that were released or
 * allocated in the current transaction.
 *
 * Holding the chunks lock will prevent other threads from allocating
 * or releasing chunks, but it won't prevent a running transaction
 * from committing and releasing the memory that the pending chunks
 * list head uses.  For that, we need to take a reference to the
 * transaction and hold the commit root sem.  We only need to hold
 * it while performing the free space search since we have already
 * held back allocations.
 */
static int btrfs_trim_free_extents(struct btrfs_device *device, u64 *trimmed)
{
	u64 start = SZ_1M, len = 0, end = 0;
	int ret;

	*trimmed = 0;

	/* Discard not supported = nothing to do. */
	if (!blk_queue_discard(bdev_get_queue(device->bdev)))
		return 0;

	/* Not writable = nothing to do. */
	if (!test_bit(BTRFS_DEV_STATE_WRITEABLE, &device->dev_state))
		return 0;

	/* No free space = nothing to do. */
	if (device->total_bytes <= device->bytes_used)
		return 0;

	ret = 0;

	while (1) {
		struct btrfs_fs_info *fs_info = device->fs_info;
		u64 bytes;

		ret = mutex_lock_interruptible(&fs_info->chunk_mutex);
		if (ret)
			break;

		find_first_clear_extent_bit(&device->alloc_state, start,
					    &start, &end,
					    CHUNK_TRIMMED | CHUNK_ALLOCATED);

		/* Check if there are any CHUNK_* bits left */
		if (start > device->total_bytes) {
			WARN_ON(IS_ENABLED(CONFIG_BTRFS_DEBUG));
			btrfs_warn_in_rcu(fs_info,
"ignoring attempt to trim beyond device size: offset %llu length %llu device %s device size %llu",
					  start, end - start + 1,
					  rcu_str_deref(device->name),
					  device->total_bytes);
			mutex_unlock(&fs_info->chunk_mutex);
			ret = 0;
			break;
		}

		/* Ensure we skip the reserved area in the first 1M */
		start = max_t(u64, start, SZ_1M);

		/*
		 * If find_first_clear_extent_bit find a range that spans the
		 * end of the device it will set end to -1, in this case it's up
		 * to the caller to trim the value to the size of the device.
		 */
		end = min(end, device->total_bytes - 1);

		len = end - start + 1;

		/* We didn't find any extents */
		if (!len) {
			mutex_unlock(&fs_info->chunk_mutex);
			ret = 0;
			break;
		}

		ret = btrfs_issue_discard(device->bdev, start, len,
					  &bytes);
		if (!ret)
			set_extent_bits(&device->alloc_state, start,
					start + bytes - 1,
					CHUNK_TRIMMED);
		mutex_unlock(&fs_info->chunk_mutex);

		if (ret)
			break;

		start += len;
		*trimmed += bytes;

		if (fatal_signal_pending(current)) {
			ret = -ERESTARTSYS;
			break;
		}

		cond_resched();
	}

	return ret;
}

/*
 * Trim the whole filesystem by:
 * 1) trimming the free space in each block group
 * 2) trimming the unallocated space on each device
 *
 * This will also continue trimming even if a block group or device encounters
 * an error.  The return value will be the last error, or 0 if nothing bad
 * happens.
 */
int btrfs_trim_fs(struct btrfs_fs_info *fs_info, struct fstrim_range *range)
{
	struct btrfs_block_group *cache = NULL;
	struct btrfs_device *device;
	struct list_head *devices;
	u64 group_trimmed;
	u64 range_end = U64_MAX;
	u64 start;
	u64 end;
	u64 trimmed = 0;
	u64 bg_failed = 0;
	u64 dev_failed = 0;
	int bg_ret = 0;
	int dev_ret = 0;
	int ret = 0;

	/*
	 * Check range overflow if range->len is set.
	 * The default range->len is U64_MAX.
	 */
	if (range->len != U64_MAX &&
	    check_add_overflow(range->start, range->len, &range_end))
		return -EINVAL;

	cache = btrfs_lookup_first_block_group(fs_info, range->start);
	for (; cache; cache = btrfs_next_block_group(cache)) {
		if (cache->start >= range_end) {
			btrfs_put_block_group(cache);
			break;
		}

		start = max(range->start, cache->start);
		end = min(range_end, cache->start + cache->length);

		if (end - start >= range->minlen) {
			if (!btrfs_block_group_done(cache)) {
				ret = btrfs_cache_block_group(cache, 0);
				if (ret) {
					bg_failed++;
					bg_ret = ret;
					continue;
				}
				ret = btrfs_wait_block_group_cache_done(cache);
				if (ret) {
					bg_failed++;
					bg_ret = ret;
					continue;
				}
			}
			ret = btrfs_trim_block_group(cache,
						     &group_trimmed,
						     start,
						     end,
						     range->minlen);

			trimmed += group_trimmed;
			if (ret) {
				bg_failed++;
				bg_ret = ret;
				continue;
			}
		}
	}

	if (bg_failed)
		btrfs_warn(fs_info,
			"failed to trim %llu block group(s), last error %d",
			bg_failed, bg_ret);
	mutex_lock(&fs_info->fs_devices->device_list_mutex);
	devices = &fs_info->fs_devices->devices;
	list_for_each_entry(device, devices, dev_list) {
		ret = btrfs_trim_free_extents(device, &group_trimmed);
		if (ret) {
			dev_failed++;
			dev_ret = ret;
			break;
		}

		trimmed += group_trimmed;
	}
	mutex_unlock(&fs_info->fs_devices->device_list_mutex);

	if (dev_failed)
		btrfs_warn(fs_info,
			"failed to trim %llu device(s), last error %d",
			dev_failed, dev_ret);
	range->len = trimmed;
	if (bg_ret)
		return bg_ret;
	return dev_ret;
}<|MERGE_RESOLUTION|>--- conflicted
+++ resolved
@@ -3342,17 +3342,9 @@
 		 * find a node pointing to this leaf and record operations that
 		 * point to this leaf.
 		 */
-<<<<<<< HEAD
-		if (btrfs_header_level(buf) == 0) {
-			read_lock(&fs_info->tree_mod_log_lock);
-			must_pin = !list_empty(&fs_info->tree_mod_seq_list);
-			read_unlock(&fs_info->tree_mod_log_lock);
-		}
-=======
 		if (btrfs_header_level(buf) == 0 &&
 		    test_bit(BTRFS_FS_TREE_MOD_LOG_USERS, &fs_info->flags))
 			must_pin = true;
->>>>>>> 5b04043e
 
 		if (must_pin || btrfs_is_zoned(fs_info)) {
 			btrfs_redirty_list_add(trans->transaction, buf);

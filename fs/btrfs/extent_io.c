// SPDX-License-Identifier: GPL-2.0

#include <linux/bitops.h>
#include <linux/slab.h>
#include <linux/bio.h>
#include <linux/mm.h>
#include <linux/pagemap.h>
#include <linux/page-flags.h>
#include <linux/spinlock.h>
#include <linux/blkdev.h>
#include <linux/swap.h>
#include <linux/writeback.h>
#include <linux/pagevec.h>
#include <linux/prefetch.h>
#include <linux/cleancache.h>
#include "extent_io.h"
#include "extent-io-tree.h"
#include "extent_map.h"
#include "ctree.h"
#include "btrfs_inode.h"
#include "volumes.h"
#include "check-integrity.h"
#include "locking.h"
#include "rcu-string.h"
#include "backref.h"
#include "disk-io.h"
#include "subpage.h"
#include "zoned.h"
#include "block-group.h"

static struct kmem_cache *extent_state_cache;
static struct kmem_cache *extent_buffer_cache;
static struct bio_set btrfs_bioset;

static inline bool extent_state_in_tree(const struct extent_state *state)
{
	return !RB_EMPTY_NODE(&state->rb_node);
}

#ifdef CONFIG_BTRFS_DEBUG
static LIST_HEAD(states);
static DEFINE_SPINLOCK(leak_lock);

static inline void btrfs_leak_debug_add(spinlock_t *lock,
					struct list_head *new,
					struct list_head *head)
{
	unsigned long flags;

	spin_lock_irqsave(lock, flags);
	list_add(new, head);
	spin_unlock_irqrestore(lock, flags);
}

static inline void btrfs_leak_debug_del(spinlock_t *lock,
					struct list_head *entry)
{
	unsigned long flags;

	spin_lock_irqsave(lock, flags);
	list_del(entry);
	spin_unlock_irqrestore(lock, flags);
}

void btrfs_extent_buffer_leak_debug_check(struct btrfs_fs_info *fs_info)
{
	struct extent_buffer *eb;
	unsigned long flags;

	/*
	 * If we didn't get into open_ctree our allocated_ebs will not be
	 * initialized, so just skip this.
	 */
	if (!fs_info->allocated_ebs.next)
		return;

	spin_lock_irqsave(&fs_info->eb_leak_lock, flags);
	while (!list_empty(&fs_info->allocated_ebs)) {
		eb = list_first_entry(&fs_info->allocated_ebs,
				      struct extent_buffer, leak_list);
		pr_err(
	"BTRFS: buffer leak start %llu len %lu refs %d bflags %lu owner %llu\n",
		       eb->start, eb->len, atomic_read(&eb->refs), eb->bflags,
		       btrfs_header_owner(eb));
		list_del(&eb->leak_list);
		kmem_cache_free(extent_buffer_cache, eb);
	}
	spin_unlock_irqrestore(&fs_info->eb_leak_lock, flags);
}

static inline void btrfs_extent_state_leak_debug_check(void)
{
	struct extent_state *state;

	while (!list_empty(&states)) {
		state = list_entry(states.next, struct extent_state, leak_list);
		pr_err("BTRFS: state leak: start %llu end %llu state %u in tree %d refs %d\n",
		       state->start, state->end, state->state,
		       extent_state_in_tree(state),
		       refcount_read(&state->refs));
		list_del(&state->leak_list);
		kmem_cache_free(extent_state_cache, state);
	}
}

#define btrfs_debug_check_extent_io_range(tree, start, end)		\
	__btrfs_debug_check_extent_io_range(__func__, (tree), (start), (end))
static inline void __btrfs_debug_check_extent_io_range(const char *caller,
		struct extent_io_tree *tree, u64 start, u64 end)
{
	struct inode *inode = tree->private_data;
	u64 isize;

	if (!inode || !is_data_inode(inode))
		return;

	isize = i_size_read(inode);
	if (end >= PAGE_SIZE && (end % 2) == 0 && end != isize - 1) {
		btrfs_debug_rl(BTRFS_I(inode)->root->fs_info,
		    "%s: ino %llu isize %llu odd range [%llu,%llu]",
			caller, btrfs_ino(BTRFS_I(inode)), isize, start, end);
	}
}
#else
#define btrfs_leak_debug_add(lock, new, head)	do {} while (0)
#define btrfs_leak_debug_del(lock, entry)	do {} while (0)
#define btrfs_extent_state_leak_debug_check()	do {} while (0)
#define btrfs_debug_check_extent_io_range(c, s, e)	do {} while (0)
#endif

struct tree_entry {
	u64 start;
	u64 end;
	struct rb_node rb_node;
};

struct extent_page_data {
	struct bio *bio;
	/* tells writepage not to lock the state bits for this range
	 * it still does the unlocking
	 */
	unsigned int extent_locked:1;

	/* tells the submit_bio code to use REQ_SYNC */
	unsigned int sync_io:1;
};

static int add_extent_changeset(struct extent_state *state, u32 bits,
				 struct extent_changeset *changeset,
				 int set)
{
	int ret;

	if (!changeset)
		return 0;
	if (set && (state->state & bits) == bits)
		return 0;
	if (!set && (state->state & bits) == 0)
		return 0;
	changeset->bytes_changed += state->end - state->start + 1;
	ret = ulist_add(&changeset->range_changed, state->start, state->end,
			GFP_ATOMIC);
	return ret;
}

int __must_check submit_one_bio(struct bio *bio, int mirror_num,
				unsigned long bio_flags)
{
	blk_status_t ret = 0;
	struct extent_io_tree *tree = bio->bi_private;

	bio->bi_private = NULL;

	if (is_data_inode(tree->private_data))
		ret = btrfs_submit_data_bio(tree->private_data, bio, mirror_num,
					    bio_flags);
	else
		ret = btrfs_submit_metadata_bio(tree->private_data, bio,
						mirror_num, bio_flags);

	return blk_status_to_errno(ret);
}

/* Cleanup unsubmitted bios */
static void end_write_bio(struct extent_page_data *epd, int ret)
{
	if (epd->bio) {
		epd->bio->bi_status = errno_to_blk_status(ret);
		bio_endio(epd->bio);
		epd->bio = NULL;
	}
}

/*
 * Submit bio from extent page data via submit_one_bio
 *
 * Return 0 if everything is OK.
 * Return <0 for error.
 */
static int __must_check flush_write_bio(struct extent_page_data *epd)
{
	int ret = 0;

	if (epd->bio) {
		ret = submit_one_bio(epd->bio, 0, 0);
		/*
		 * Clean up of epd->bio is handled by its endio function.
		 * And endio is either triggered by successful bio execution
		 * or the error handler of submit bio hook.
		 * So at this point, no matter what happened, we don't need
		 * to clean up epd->bio.
		 */
		epd->bio = NULL;
	}
	return ret;
}

int __init extent_state_cache_init(void)
{
	extent_state_cache = kmem_cache_create("btrfs_extent_state",
			sizeof(struct extent_state), 0,
			SLAB_MEM_SPREAD, NULL);
	if (!extent_state_cache)
		return -ENOMEM;
	return 0;
}

int __init extent_io_init(void)
{
	extent_buffer_cache = kmem_cache_create("btrfs_extent_buffer",
			sizeof(struct extent_buffer), 0,
			SLAB_MEM_SPREAD, NULL);
	if (!extent_buffer_cache)
		return -ENOMEM;

	if (bioset_init(&btrfs_bioset, BIO_POOL_SIZE,
			offsetof(struct btrfs_io_bio, bio),
			BIOSET_NEED_BVECS))
		goto free_buffer_cache;

	if (bioset_integrity_create(&btrfs_bioset, BIO_POOL_SIZE))
		goto free_bioset;

	return 0;

free_bioset:
	bioset_exit(&btrfs_bioset);

free_buffer_cache:
	kmem_cache_destroy(extent_buffer_cache);
	extent_buffer_cache = NULL;
	return -ENOMEM;
}

void __cold extent_state_cache_exit(void)
{
	btrfs_extent_state_leak_debug_check();
	kmem_cache_destroy(extent_state_cache);
}

void __cold extent_io_exit(void)
{
	/*
	 * Make sure all delayed rcu free are flushed before we
	 * destroy caches.
	 */
	rcu_barrier();
	kmem_cache_destroy(extent_buffer_cache);
	bioset_exit(&btrfs_bioset);
}

/*
 * For the file_extent_tree, we want to hold the inode lock when we lookup and
 * update the disk_i_size, but lockdep will complain because our io_tree we hold
 * the tree lock and get the inode lock when setting delalloc.  These two things
 * are unrelated, so make a class for the file_extent_tree so we don't get the
 * two locking patterns mixed up.
 */
static struct lock_class_key file_extent_tree_class;

void extent_io_tree_init(struct btrfs_fs_info *fs_info,
			 struct extent_io_tree *tree, unsigned int owner,
			 void *private_data)
{
	tree->fs_info = fs_info;
	tree->state = RB_ROOT;
	tree->dirty_bytes = 0;
	spin_lock_init(&tree->lock);
	tree->private_data = private_data;
	tree->owner = owner;
	if (owner == IO_TREE_INODE_FILE_EXTENT)
		lockdep_set_class(&tree->lock, &file_extent_tree_class);
}

void extent_io_tree_release(struct extent_io_tree *tree)
{
	spin_lock(&tree->lock);
	/*
	 * Do a single barrier for the waitqueue_active check here, the state
	 * of the waitqueue should not change once extent_io_tree_release is
	 * called.
	 */
	smp_mb();
	while (!RB_EMPTY_ROOT(&tree->state)) {
		struct rb_node *node;
		struct extent_state *state;

		node = rb_first(&tree->state);
		state = rb_entry(node, struct extent_state, rb_node);
		rb_erase(&state->rb_node, &tree->state);
		RB_CLEAR_NODE(&state->rb_node);
		/*
		 * btree io trees aren't supposed to have tasks waiting for
		 * changes in the flags of extent states ever.
		 */
		ASSERT(!waitqueue_active(&state->wq));
		free_extent_state(state);

		cond_resched_lock(&tree->lock);
	}
	spin_unlock(&tree->lock);
}

static struct extent_state *alloc_extent_state(gfp_t mask)
{
	struct extent_state *state;

	/*
	 * The given mask might be not appropriate for the slab allocator,
	 * drop the unsupported bits
	 */
	mask &= ~(__GFP_DMA32|__GFP_HIGHMEM);
	state = kmem_cache_alloc(extent_state_cache, mask);
	if (!state)
		return state;
	state->state = 0;
	state->failrec = NULL;
	RB_CLEAR_NODE(&state->rb_node);
	btrfs_leak_debug_add(&leak_lock, &state->leak_list, &states);
	refcount_set(&state->refs, 1);
	init_waitqueue_head(&state->wq);
	trace_alloc_extent_state(state, mask, _RET_IP_);
	return state;
}

void free_extent_state(struct extent_state *state)
{
	if (!state)
		return;
	if (refcount_dec_and_test(&state->refs)) {
		WARN_ON(extent_state_in_tree(state));
		btrfs_leak_debug_del(&leak_lock, &state->leak_list);
		trace_free_extent_state(state, _RET_IP_);
		kmem_cache_free(extent_state_cache, state);
	}
}

static struct rb_node *tree_insert(struct rb_root *root,
				   struct rb_node *search_start,
				   u64 offset,
				   struct rb_node *node,
				   struct rb_node ***p_in,
				   struct rb_node **parent_in)
{
	struct rb_node **p;
	struct rb_node *parent = NULL;
	struct tree_entry *entry;

	if (p_in && parent_in) {
		p = *p_in;
		parent = *parent_in;
		goto do_insert;
	}

	p = search_start ? &search_start : &root->rb_node;
	while (*p) {
		parent = *p;
		entry = rb_entry(parent, struct tree_entry, rb_node);

		if (offset < entry->start)
			p = &(*p)->rb_left;
		else if (offset > entry->end)
			p = &(*p)->rb_right;
		else
			return parent;
	}

do_insert:
	rb_link_node(node, parent, p);
	rb_insert_color(node, root);
	return NULL;
}

/**
 * Search @tree for an entry that contains @offset. Such entry would have
 * entry->start <= offset && entry->end >= offset.
 *
 * @tree:       the tree to search
 * @offset:     offset that should fall within an entry in @tree
 * @next_ret:   pointer to the first entry whose range ends after @offset
 * @prev_ret:   pointer to the first entry whose range begins before @offset
 * @p_ret:      pointer where new node should be anchored (used when inserting an
 *	        entry in the tree)
 * @parent_ret: points to entry which would have been the parent of the entry,
 *               containing @offset
 *
 * This function returns a pointer to the entry that contains @offset byte
 * address. If no such entry exists, then NULL is returned and the other
 * pointer arguments to the function are filled, otherwise the found entry is
 * returned and other pointers are left untouched.
 */
static struct rb_node *__etree_search(struct extent_io_tree *tree, u64 offset,
				      struct rb_node **next_ret,
				      struct rb_node **prev_ret,
				      struct rb_node ***p_ret,
				      struct rb_node **parent_ret)
{
	struct rb_root *root = &tree->state;
	struct rb_node **n = &root->rb_node;
	struct rb_node *prev = NULL;
	struct rb_node *orig_prev = NULL;
	struct tree_entry *entry;
	struct tree_entry *prev_entry = NULL;

	while (*n) {
		prev = *n;
		entry = rb_entry(prev, struct tree_entry, rb_node);
		prev_entry = entry;

		if (offset < entry->start)
			n = &(*n)->rb_left;
		else if (offset > entry->end)
			n = &(*n)->rb_right;
		else
			return *n;
	}

	if (p_ret)
		*p_ret = n;
	if (parent_ret)
		*parent_ret = prev;

	if (next_ret) {
		orig_prev = prev;
		while (prev && offset > prev_entry->end) {
			prev = rb_next(prev);
			prev_entry = rb_entry(prev, struct tree_entry, rb_node);
		}
		*next_ret = prev;
		prev = orig_prev;
	}

	if (prev_ret) {
		prev_entry = rb_entry(prev, struct tree_entry, rb_node);
		while (prev && offset < prev_entry->start) {
			prev = rb_prev(prev);
			prev_entry = rb_entry(prev, struct tree_entry, rb_node);
		}
		*prev_ret = prev;
	}
	return NULL;
}

static inline struct rb_node *
tree_search_for_insert(struct extent_io_tree *tree,
		       u64 offset,
		       struct rb_node ***p_ret,
		       struct rb_node **parent_ret)
{
	struct rb_node *next= NULL;
	struct rb_node *ret;

	ret = __etree_search(tree, offset, &next, NULL, p_ret, parent_ret);
	if (!ret)
		return next;
	return ret;
}

static inline struct rb_node *tree_search(struct extent_io_tree *tree,
					  u64 offset)
{
	return tree_search_for_insert(tree, offset, NULL, NULL);
}

/*
 * utility function to look for merge candidates inside a given range.
 * Any extents with matching state are merged together into a single
 * extent in the tree.  Extents with EXTENT_IO in their state field
 * are not merged because the end_io handlers need to be able to do
 * operations on them without sleeping (or doing allocations/splits).
 *
 * This should be called with the tree lock held.
 */
static void merge_state(struct extent_io_tree *tree,
		        struct extent_state *state)
{
	struct extent_state *other;
	struct rb_node *other_node;

	if (state->state & (EXTENT_LOCKED | EXTENT_BOUNDARY))
		return;

	other_node = rb_prev(&state->rb_node);
	if (other_node) {
		other = rb_entry(other_node, struct extent_state, rb_node);
		if (other->end == state->start - 1 &&
		    other->state == state->state) {
			if (tree->private_data &&
			    is_data_inode(tree->private_data))
				btrfs_merge_delalloc_extent(tree->private_data,
							    state, other);
			state->start = other->start;
			rb_erase(&other->rb_node, &tree->state);
			RB_CLEAR_NODE(&other->rb_node);
			free_extent_state(other);
		}
	}
	other_node = rb_next(&state->rb_node);
	if (other_node) {
		other = rb_entry(other_node, struct extent_state, rb_node);
		if (other->start == state->end + 1 &&
		    other->state == state->state) {
			if (tree->private_data &&
			    is_data_inode(tree->private_data))
				btrfs_merge_delalloc_extent(tree->private_data,
							    state, other);
			state->end = other->end;
			rb_erase(&other->rb_node, &tree->state);
			RB_CLEAR_NODE(&other->rb_node);
			free_extent_state(other);
		}
	}
}

static void set_state_bits(struct extent_io_tree *tree,
			   struct extent_state *state, u32 *bits,
			   struct extent_changeset *changeset);

/*
 * insert an extent_state struct into the tree.  'bits' are set on the
 * struct before it is inserted.
 *
 * This may return -EEXIST if the extent is already there, in which case the
 * state struct is freed.
 *
 * The tree lock is not taken internally.  This is a utility function and
 * probably isn't what you want to call (see set/clear_extent_bit).
 */
static int insert_state(struct extent_io_tree *tree,
			struct extent_state *state, u64 start, u64 end,
			struct rb_node ***p,
			struct rb_node **parent,
			u32 *bits, struct extent_changeset *changeset)
{
	struct rb_node *node;

	if (end < start) {
		btrfs_err(tree->fs_info,
			"insert state: end < start %llu %llu", end, start);
		WARN_ON(1);
	}
	state->start = start;
	state->end = end;

	set_state_bits(tree, state, bits, changeset);

	node = tree_insert(&tree->state, NULL, end, &state->rb_node, p, parent);
	if (node) {
		struct extent_state *found;
		found = rb_entry(node, struct extent_state, rb_node);
		btrfs_err(tree->fs_info,
		       "found node %llu %llu on insert of %llu %llu",
		       found->start, found->end, start, end);
		return -EEXIST;
	}
	merge_state(tree, state);
	return 0;
}

/*
 * split a given extent state struct in two, inserting the preallocated
 * struct 'prealloc' as the newly created second half.  'split' indicates an
 * offset inside 'orig' where it should be split.
 *
 * Before calling,
 * the tree has 'orig' at [orig->start, orig->end].  After calling, there
 * are two extent state structs in the tree:
 * prealloc: [orig->start, split - 1]
 * orig: [ split, orig->end ]
 *
 * The tree locks are not taken by this function. They need to be held
 * by the caller.
 */
static int split_state(struct extent_io_tree *tree, struct extent_state *orig,
		       struct extent_state *prealloc, u64 split)
{
	struct rb_node *node;

	if (tree->private_data && is_data_inode(tree->private_data))
		btrfs_split_delalloc_extent(tree->private_data, orig, split);

	prealloc->start = orig->start;
	prealloc->end = split - 1;
	prealloc->state = orig->state;
	orig->start = split;

	node = tree_insert(&tree->state, &orig->rb_node, prealloc->end,
			   &prealloc->rb_node, NULL, NULL);
	if (node) {
		free_extent_state(prealloc);
		return -EEXIST;
	}
	return 0;
}

static struct extent_state *next_state(struct extent_state *state)
{
	struct rb_node *next = rb_next(&state->rb_node);
	if (next)
		return rb_entry(next, struct extent_state, rb_node);
	else
		return NULL;
}

/*
 * utility function to clear some bits in an extent state struct.
 * it will optionally wake up anyone waiting on this state (wake == 1).
 *
 * If no bits are set on the state struct after clearing things, the
 * struct is freed and removed from the tree
 */
static struct extent_state *clear_state_bit(struct extent_io_tree *tree,
					    struct extent_state *state,
					    u32 *bits, int wake,
					    struct extent_changeset *changeset)
{
	struct extent_state *next;
	u32 bits_to_clear = *bits & ~EXTENT_CTLBITS;
	int ret;

	if ((bits_to_clear & EXTENT_DIRTY) && (state->state & EXTENT_DIRTY)) {
		u64 range = state->end - state->start + 1;
		WARN_ON(range > tree->dirty_bytes);
		tree->dirty_bytes -= range;
	}

	if (tree->private_data && is_data_inode(tree->private_data))
		btrfs_clear_delalloc_extent(tree->private_data, state, bits);

	ret = add_extent_changeset(state, bits_to_clear, changeset, 0);
	BUG_ON(ret < 0);
	state->state &= ~bits_to_clear;
	if (wake)
		wake_up(&state->wq);
	if (state->state == 0) {
		next = next_state(state);
		if (extent_state_in_tree(state)) {
			rb_erase(&state->rb_node, &tree->state);
			RB_CLEAR_NODE(&state->rb_node);
			free_extent_state(state);
		} else {
			WARN_ON(1);
		}
	} else {
		merge_state(tree, state);
		next = next_state(state);
	}
	return next;
}

static struct extent_state *
alloc_extent_state_atomic(struct extent_state *prealloc)
{
	if (!prealloc)
		prealloc = alloc_extent_state(GFP_ATOMIC);

	return prealloc;
}

static void extent_io_tree_panic(struct extent_io_tree *tree, int err)
{
	btrfs_panic(tree->fs_info, err,
	"locking error: extent tree was modified by another thread while locked");
}

/*
 * clear some bits on a range in the tree.  This may require splitting
 * or inserting elements in the tree, so the gfp mask is used to
 * indicate which allocations or sleeping are allowed.
 *
 * pass 'wake' == 1 to kick any sleepers, and 'delete' == 1 to remove
 * the given range from the tree regardless of state (ie for truncate).
 *
 * the range [start, end] is inclusive.
 *
 * This takes the tree lock, and returns 0 on success and < 0 on error.
 */
int __clear_extent_bit(struct extent_io_tree *tree, u64 start, u64 end,
		       u32 bits, int wake, int delete,
		       struct extent_state **cached_state,
		       gfp_t mask, struct extent_changeset *changeset)
{
	struct extent_state *state;
	struct extent_state *cached;
	struct extent_state *prealloc = NULL;
	struct rb_node *node;
	u64 last_end;
	int err;
	int clear = 0;

	btrfs_debug_check_extent_io_range(tree, start, end);
	trace_btrfs_clear_extent_bit(tree, start, end - start + 1, bits);

	if (bits & EXTENT_DELALLOC)
		bits |= EXTENT_NORESERVE;

	if (delete)
		bits |= ~EXTENT_CTLBITS;

	if (bits & (EXTENT_LOCKED | EXTENT_BOUNDARY))
		clear = 1;
again:
	if (!prealloc && gfpflags_allow_blocking(mask)) {
		/*
		 * Don't care for allocation failure here because we might end
		 * up not needing the pre-allocated extent state at all, which
		 * is the case if we only have in the tree extent states that
		 * cover our input range and don't cover too any other range.
		 * If we end up needing a new extent state we allocate it later.
		 */
		prealloc = alloc_extent_state(mask);
	}

	spin_lock(&tree->lock);
	if (cached_state) {
		cached = *cached_state;

		if (clear) {
			*cached_state = NULL;
			cached_state = NULL;
		}

		if (cached && extent_state_in_tree(cached) &&
		    cached->start <= start && cached->end > start) {
			if (clear)
				refcount_dec(&cached->refs);
			state = cached;
			goto hit_next;
		}
		if (clear)
			free_extent_state(cached);
	}
	/*
	 * this search will find the extents that end after
	 * our range starts
	 */
	node = tree_search(tree, start);
	if (!node)
		goto out;
	state = rb_entry(node, struct extent_state, rb_node);
hit_next:
	if (state->start > end)
		goto out;
	WARN_ON(state->end < start);
	last_end = state->end;

	/* the state doesn't have the wanted bits, go ahead */
	if (!(state->state & bits)) {
		state = next_state(state);
		goto next;
	}

	/*
	 *     | ---- desired range ---- |
	 *  | state | or
	 *  | ------------- state -------------- |
	 *
	 * We need to split the extent we found, and may flip
	 * bits on second half.
	 *
	 * If the extent we found extends past our range, we
	 * just split and search again.  It'll get split again
	 * the next time though.
	 *
	 * If the extent we found is inside our range, we clear
	 * the desired bit on it.
	 */

	if (state->start < start) {
		prealloc = alloc_extent_state_atomic(prealloc);
		BUG_ON(!prealloc);
		err = split_state(tree, state, prealloc, start);
		if (err)
			extent_io_tree_panic(tree, err);

		prealloc = NULL;
		if (err)
			goto out;
		if (state->end <= end) {
			state = clear_state_bit(tree, state, &bits, wake,
						changeset);
			goto next;
		}
		goto search_again;
	}
	/*
	 * | ---- desired range ---- |
	 *                        | state |
	 * We need to split the extent, and clear the bit
	 * on the first half
	 */
	if (state->start <= end && state->end > end) {
		prealloc = alloc_extent_state_atomic(prealloc);
		BUG_ON(!prealloc);
		err = split_state(tree, state, prealloc, end + 1);
		if (err)
			extent_io_tree_panic(tree, err);

		if (wake)
			wake_up(&state->wq);

		clear_state_bit(tree, prealloc, &bits, wake, changeset);

		prealloc = NULL;
		goto out;
	}

	state = clear_state_bit(tree, state, &bits, wake, changeset);
next:
	if (last_end == (u64)-1)
		goto out;
	start = last_end + 1;
	if (start <= end && state && !need_resched())
		goto hit_next;

search_again:
	if (start > end)
		goto out;
	spin_unlock(&tree->lock);
	if (gfpflags_allow_blocking(mask))
		cond_resched();
	goto again;

out:
	spin_unlock(&tree->lock);
	if (prealloc)
		free_extent_state(prealloc);

	return 0;

}

static void wait_on_state(struct extent_io_tree *tree,
			  struct extent_state *state)
		__releases(tree->lock)
		__acquires(tree->lock)
{
	DEFINE_WAIT(wait);
	prepare_to_wait(&state->wq, &wait, TASK_UNINTERRUPTIBLE);
	spin_unlock(&tree->lock);
	schedule();
	spin_lock(&tree->lock);
	finish_wait(&state->wq, &wait);
}

/*
 * waits for one or more bits to clear on a range in the state tree.
 * The range [start, end] is inclusive.
 * The tree lock is taken by this function
 */
static void wait_extent_bit(struct extent_io_tree *tree, u64 start, u64 end,
			    u32 bits)
{
	struct extent_state *state;
	struct rb_node *node;

	btrfs_debug_check_extent_io_range(tree, start, end);

	spin_lock(&tree->lock);
again:
	while (1) {
		/*
		 * this search will find all the extents that end after
		 * our range starts
		 */
		node = tree_search(tree, start);
process_node:
		if (!node)
			break;

		state = rb_entry(node, struct extent_state, rb_node);

		if (state->start > end)
			goto out;

		if (state->state & bits) {
			start = state->start;
			refcount_inc(&state->refs);
			wait_on_state(tree, state);
			free_extent_state(state);
			goto again;
		}
		start = state->end + 1;

		if (start > end)
			break;

		if (!cond_resched_lock(&tree->lock)) {
			node = rb_next(node);
			goto process_node;
		}
	}
out:
	spin_unlock(&tree->lock);
}

static void set_state_bits(struct extent_io_tree *tree,
			   struct extent_state *state,
			   u32 *bits, struct extent_changeset *changeset)
{
	u32 bits_to_set = *bits & ~EXTENT_CTLBITS;
	int ret;

	if (tree->private_data && is_data_inode(tree->private_data))
		btrfs_set_delalloc_extent(tree->private_data, state, bits);

	if ((bits_to_set & EXTENT_DIRTY) && !(state->state & EXTENT_DIRTY)) {
		u64 range = state->end - state->start + 1;
		tree->dirty_bytes += range;
	}
	ret = add_extent_changeset(state, bits_to_set, changeset, 1);
	BUG_ON(ret < 0);
	state->state |= bits_to_set;
}

static void cache_state_if_flags(struct extent_state *state,
				 struct extent_state **cached_ptr,
				 unsigned flags)
{
	if (cached_ptr && !(*cached_ptr)) {
		if (!flags || (state->state & flags)) {
			*cached_ptr = state;
			refcount_inc(&state->refs);
		}
	}
}

static void cache_state(struct extent_state *state,
			struct extent_state **cached_ptr)
{
	return cache_state_if_flags(state, cached_ptr,
				    EXTENT_LOCKED | EXTENT_BOUNDARY);
}

/*
 * set some bits on a range in the tree.  This may require allocations or
 * sleeping, so the gfp mask is used to indicate what is allowed.
 *
 * If any of the exclusive bits are set, this will fail with -EEXIST if some
 * part of the range already has the desired bits set.  The start of the
 * existing range is returned in failed_start in this case.
 *
 * [start, end] is inclusive This takes the tree lock.
 */
int set_extent_bit(struct extent_io_tree *tree, u64 start, u64 end, u32 bits,
		   u32 exclusive_bits, u64 *failed_start,
		   struct extent_state **cached_state, gfp_t mask,
		   struct extent_changeset *changeset)
{
	struct extent_state *state;
	struct extent_state *prealloc = NULL;
	struct rb_node *node;
	struct rb_node **p;
	struct rb_node *parent;
	int err = 0;
	u64 last_start;
	u64 last_end;

	btrfs_debug_check_extent_io_range(tree, start, end);
	trace_btrfs_set_extent_bit(tree, start, end - start + 1, bits);

	if (exclusive_bits)
		ASSERT(failed_start);
	else
		ASSERT(failed_start == NULL);
again:
	if (!prealloc && gfpflags_allow_blocking(mask)) {
		/*
		 * Don't care for allocation failure here because we might end
		 * up not needing the pre-allocated extent state at all, which
		 * is the case if we only have in the tree extent states that
		 * cover our input range and don't cover too any other range.
		 * If we end up needing a new extent state we allocate it later.
		 */
		prealloc = alloc_extent_state(mask);
	}

	spin_lock(&tree->lock);
	if (cached_state && *cached_state) {
		state = *cached_state;
		if (state->start <= start && state->end > start &&
		    extent_state_in_tree(state)) {
			node = &state->rb_node;
			goto hit_next;
		}
	}
	/*
	 * this search will find all the extents that end after
	 * our range starts.
	 */
	node = tree_search_for_insert(tree, start, &p, &parent);
	if (!node) {
		prealloc = alloc_extent_state_atomic(prealloc);
		BUG_ON(!prealloc);
		err = insert_state(tree, prealloc, start, end,
				   &p, &parent, &bits, changeset);
		if (err)
			extent_io_tree_panic(tree, err);

		cache_state(prealloc, cached_state);
		prealloc = NULL;
		goto out;
	}
	state = rb_entry(node, struct extent_state, rb_node);
hit_next:
	last_start = state->start;
	last_end = state->end;

	/*
	 * | ---- desired range ---- |
	 * | state |
	 *
	 * Just lock what we found and keep going
	 */
	if (state->start == start && state->end <= end) {
		if (state->state & exclusive_bits) {
			*failed_start = state->start;
			err = -EEXIST;
			goto out;
		}

		set_state_bits(tree, state, &bits, changeset);
		cache_state(state, cached_state);
		merge_state(tree, state);
		if (last_end == (u64)-1)
			goto out;
		start = last_end + 1;
		state = next_state(state);
		if (start < end && state && state->start == start &&
		    !need_resched())
			goto hit_next;
		goto search_again;
	}

	/*
	 *     | ---- desired range ---- |
	 * | state |
	 *   or
	 * | ------------- state -------------- |
	 *
	 * We need to split the extent we found, and may flip bits on
	 * second half.
	 *
	 * If the extent we found extends past our
	 * range, we just split and search again.  It'll get split
	 * again the next time though.
	 *
	 * If the extent we found is inside our range, we set the
	 * desired bit on it.
	 */
	if (state->start < start) {
		if (state->state & exclusive_bits) {
			*failed_start = start;
			err = -EEXIST;
			goto out;
		}

		/*
		 * If this extent already has all the bits we want set, then
		 * skip it, not necessary to split it or do anything with it.
		 */
		if ((state->state & bits) == bits) {
			start = state->end + 1;
			cache_state(state, cached_state);
			goto search_again;
		}

		prealloc = alloc_extent_state_atomic(prealloc);
		BUG_ON(!prealloc);
		err = split_state(tree, state, prealloc, start);
		if (err)
			extent_io_tree_panic(tree, err);

		prealloc = NULL;
		if (err)
			goto out;
		if (state->end <= end) {
			set_state_bits(tree, state, &bits, changeset);
			cache_state(state, cached_state);
			merge_state(tree, state);
			if (last_end == (u64)-1)
				goto out;
			start = last_end + 1;
			state = next_state(state);
			if (start < end && state && state->start == start &&
			    !need_resched())
				goto hit_next;
		}
		goto search_again;
	}
	/*
	 * | ---- desired range ---- |
	 *     | state | or               | state |
	 *
	 * There's a hole, we need to insert something in it and
	 * ignore the extent we found.
	 */
	if (state->start > start) {
		u64 this_end;
		if (end < last_start)
			this_end = end;
		else
			this_end = last_start - 1;

		prealloc = alloc_extent_state_atomic(prealloc);
		BUG_ON(!prealloc);

		/*
		 * Avoid to free 'prealloc' if it can be merged with
		 * the later extent.
		 */
		err = insert_state(tree, prealloc, start, this_end,
				   NULL, NULL, &bits, changeset);
		if (err)
			extent_io_tree_panic(tree, err);

		cache_state(prealloc, cached_state);
		prealloc = NULL;
		start = this_end + 1;
		goto search_again;
	}
	/*
	 * | ---- desired range ---- |
	 *                        | state |
	 * We need to split the extent, and set the bit
	 * on the first half
	 */
	if (state->start <= end && state->end > end) {
		if (state->state & exclusive_bits) {
			*failed_start = start;
			err = -EEXIST;
			goto out;
		}

		prealloc = alloc_extent_state_atomic(prealloc);
		BUG_ON(!prealloc);
		err = split_state(tree, state, prealloc, end + 1);
		if (err)
			extent_io_tree_panic(tree, err);

		set_state_bits(tree, prealloc, &bits, changeset);
		cache_state(prealloc, cached_state);
		merge_state(tree, prealloc);
		prealloc = NULL;
		goto out;
	}

search_again:
	if (start > end)
		goto out;
	spin_unlock(&tree->lock);
	if (gfpflags_allow_blocking(mask))
		cond_resched();
	goto again;

out:
	spin_unlock(&tree->lock);
	if (prealloc)
		free_extent_state(prealloc);

	return err;

}

/**
 * convert_extent_bit - convert all bits in a given range from one bit to
 * 			another
 * @tree:	the io tree to search
 * @start:	the start offset in bytes
 * @end:	the end offset in bytes (inclusive)
 * @bits:	the bits to set in this range
 * @clear_bits:	the bits to clear in this range
 * @cached_state:	state that we're going to cache
 *
 * This will go through and set bits for the given range.  If any states exist
 * already in this range they are set with the given bit and cleared of the
 * clear_bits.  This is only meant to be used by things that are mergeable, ie
 * converting from say DELALLOC to DIRTY.  This is not meant to be used with
 * boundary bits like LOCK.
 *
 * All allocations are done with GFP_NOFS.
 */
int convert_extent_bit(struct extent_io_tree *tree, u64 start, u64 end,
		       u32 bits, u32 clear_bits,
		       struct extent_state **cached_state)
{
	struct extent_state *state;
	struct extent_state *prealloc = NULL;
	struct rb_node *node;
	struct rb_node **p;
	struct rb_node *parent;
	int err = 0;
	u64 last_start;
	u64 last_end;
	bool first_iteration = true;

	btrfs_debug_check_extent_io_range(tree, start, end);
	trace_btrfs_convert_extent_bit(tree, start, end - start + 1, bits,
				       clear_bits);

again:
	if (!prealloc) {
		/*
		 * Best effort, don't worry if extent state allocation fails
		 * here for the first iteration. We might have a cached state
		 * that matches exactly the target range, in which case no
		 * extent state allocations are needed. We'll only know this
		 * after locking the tree.
		 */
		prealloc = alloc_extent_state(GFP_NOFS);
		if (!prealloc && !first_iteration)
			return -ENOMEM;
	}

	spin_lock(&tree->lock);
	if (cached_state && *cached_state) {
		state = *cached_state;
		if (state->start <= start && state->end > start &&
		    extent_state_in_tree(state)) {
			node = &state->rb_node;
			goto hit_next;
		}
	}

	/*
	 * this search will find all the extents that end after
	 * our range starts.
	 */
	node = tree_search_for_insert(tree, start, &p, &parent);
	if (!node) {
		prealloc = alloc_extent_state_atomic(prealloc);
		if (!prealloc) {
			err = -ENOMEM;
			goto out;
		}
		err = insert_state(tree, prealloc, start, end,
				   &p, &parent, &bits, NULL);
		if (err)
			extent_io_tree_panic(tree, err);
		cache_state(prealloc, cached_state);
		prealloc = NULL;
		goto out;
	}
	state = rb_entry(node, struct extent_state, rb_node);
hit_next:
	last_start = state->start;
	last_end = state->end;

	/*
	 * | ---- desired range ---- |
	 * | state |
	 *
	 * Just lock what we found and keep going
	 */
	if (state->start == start && state->end <= end) {
		set_state_bits(tree, state, &bits, NULL);
		cache_state(state, cached_state);
		state = clear_state_bit(tree, state, &clear_bits, 0, NULL);
		if (last_end == (u64)-1)
			goto out;
		start = last_end + 1;
		if (start < end && state && state->start == start &&
		    !need_resched())
			goto hit_next;
		goto search_again;
	}

	/*
	 *     | ---- desired range ---- |
	 * | state |
	 *   or
	 * | ------------- state -------------- |
	 *
	 * We need to split the extent we found, and may flip bits on
	 * second half.
	 *
	 * If the extent we found extends past our
	 * range, we just split and search again.  It'll get split
	 * again the next time though.
	 *
	 * If the extent we found is inside our range, we set the
	 * desired bit on it.
	 */
	if (state->start < start) {
		prealloc = alloc_extent_state_atomic(prealloc);
		if (!prealloc) {
			err = -ENOMEM;
			goto out;
		}
		err = split_state(tree, state, prealloc, start);
		if (err)
			extent_io_tree_panic(tree, err);
		prealloc = NULL;
		if (err)
			goto out;
		if (state->end <= end) {
			set_state_bits(tree, state, &bits, NULL);
			cache_state(state, cached_state);
			state = clear_state_bit(tree, state, &clear_bits, 0,
						NULL);
			if (last_end == (u64)-1)
				goto out;
			start = last_end + 1;
			if (start < end && state && state->start == start &&
			    !need_resched())
				goto hit_next;
		}
		goto search_again;
	}
	/*
	 * | ---- desired range ---- |
	 *     | state | or               | state |
	 *
	 * There's a hole, we need to insert something in it and
	 * ignore the extent we found.
	 */
	if (state->start > start) {
		u64 this_end;
		if (end < last_start)
			this_end = end;
		else
			this_end = last_start - 1;

		prealloc = alloc_extent_state_atomic(prealloc);
		if (!prealloc) {
			err = -ENOMEM;
			goto out;
		}

		/*
		 * Avoid to free 'prealloc' if it can be merged with
		 * the later extent.
		 */
		err = insert_state(tree, prealloc, start, this_end,
				   NULL, NULL, &bits, NULL);
		if (err)
			extent_io_tree_panic(tree, err);
		cache_state(prealloc, cached_state);
		prealloc = NULL;
		start = this_end + 1;
		goto search_again;
	}
	/*
	 * | ---- desired range ---- |
	 *                        | state |
	 * We need to split the extent, and set the bit
	 * on the first half
	 */
	if (state->start <= end && state->end > end) {
		prealloc = alloc_extent_state_atomic(prealloc);
		if (!prealloc) {
			err = -ENOMEM;
			goto out;
		}

		err = split_state(tree, state, prealloc, end + 1);
		if (err)
			extent_io_tree_panic(tree, err);

		set_state_bits(tree, prealloc, &bits, NULL);
		cache_state(prealloc, cached_state);
		clear_state_bit(tree, prealloc, &clear_bits, 0, NULL);
		prealloc = NULL;
		goto out;
	}

search_again:
	if (start > end)
		goto out;
	spin_unlock(&tree->lock);
	cond_resched();
	first_iteration = false;
	goto again;

out:
	spin_unlock(&tree->lock);
	if (prealloc)
		free_extent_state(prealloc);

	return err;
}

/* wrappers around set/clear extent bit */
int set_record_extent_bits(struct extent_io_tree *tree, u64 start, u64 end,
			   u32 bits, struct extent_changeset *changeset)
{
	/*
	 * We don't support EXTENT_LOCKED yet, as current changeset will
	 * record any bits changed, so for EXTENT_LOCKED case, it will
	 * either fail with -EEXIST or changeset will record the whole
	 * range.
	 */
	BUG_ON(bits & EXTENT_LOCKED);

	return set_extent_bit(tree, start, end, bits, 0, NULL, NULL, GFP_NOFS,
			      changeset);
}

int set_extent_bits_nowait(struct extent_io_tree *tree, u64 start, u64 end,
			   u32 bits)
{
	return set_extent_bit(tree, start, end, bits, 0, NULL, NULL,
			      GFP_NOWAIT, NULL);
}

int clear_extent_bit(struct extent_io_tree *tree, u64 start, u64 end,
		     u32 bits, int wake, int delete,
		     struct extent_state **cached)
{
	return __clear_extent_bit(tree, start, end, bits, wake, delete,
				  cached, GFP_NOFS, NULL);
}

int clear_record_extent_bits(struct extent_io_tree *tree, u64 start, u64 end,
		u32 bits, struct extent_changeset *changeset)
{
	/*
	 * Don't support EXTENT_LOCKED case, same reason as
	 * set_record_extent_bits().
	 */
	BUG_ON(bits & EXTENT_LOCKED);

	return __clear_extent_bit(tree, start, end, bits, 0, 0, NULL, GFP_NOFS,
				  changeset);
}

/*
 * either insert or lock state struct between start and end use mask to tell
 * us if waiting is desired.
 */
int lock_extent_bits(struct extent_io_tree *tree, u64 start, u64 end,
		     struct extent_state **cached_state)
{
	int err;
	u64 failed_start;

	while (1) {
		err = set_extent_bit(tree, start, end, EXTENT_LOCKED,
				     EXTENT_LOCKED, &failed_start,
				     cached_state, GFP_NOFS, NULL);
		if (err == -EEXIST) {
			wait_extent_bit(tree, failed_start, end, EXTENT_LOCKED);
			start = failed_start;
		} else
			break;
		WARN_ON(start > end);
	}
	return err;
}

int try_lock_extent(struct extent_io_tree *tree, u64 start, u64 end)
{
	int err;
	u64 failed_start;

	err = set_extent_bit(tree, start, end, EXTENT_LOCKED, EXTENT_LOCKED,
			     &failed_start, NULL, GFP_NOFS, NULL);
	if (err == -EEXIST) {
		if (failed_start > start)
			clear_extent_bit(tree, start, failed_start - 1,
					 EXTENT_LOCKED, 1, 0, NULL);
		return 0;
	}
	return 1;
}

void extent_range_clear_dirty_for_io(struct inode *inode, u64 start, u64 end)
{
	unsigned long index = start >> PAGE_SHIFT;
	unsigned long end_index = end >> PAGE_SHIFT;
	struct page *page;

	while (index <= end_index) {
		page = find_get_page(inode->i_mapping, index);
		BUG_ON(!page); /* Pages should be in the extent_io_tree */
		clear_page_dirty_for_io(page);
		put_page(page);
		index++;
	}
}

void extent_range_redirty_for_io(struct inode *inode, u64 start, u64 end)
{
	unsigned long index = start >> PAGE_SHIFT;
	unsigned long end_index = end >> PAGE_SHIFT;
	struct page *page;

	while (index <= end_index) {
		page = find_get_page(inode->i_mapping, index);
		BUG_ON(!page); /* Pages should be in the extent_io_tree */
		__set_page_dirty_nobuffers(page);
		account_page_redirty(page);
		put_page(page);
		index++;
	}
}

/* find the first state struct with 'bits' set after 'start', and
 * return it.  tree->lock must be held.  NULL will returned if
 * nothing was found after 'start'
 */
static struct extent_state *
find_first_extent_bit_state(struct extent_io_tree *tree, u64 start, u32 bits)
{
	struct rb_node *node;
	struct extent_state *state;

	/*
	 * this search will find all the extents that end after
	 * our range starts.
	 */
	node = tree_search(tree, start);
	if (!node)
		goto out;

	while (1) {
		state = rb_entry(node, struct extent_state, rb_node);
		if (state->end >= start && (state->state & bits))
			return state;

		node = rb_next(node);
		if (!node)
			break;
	}
out:
	return NULL;
}

/*
 * Find the first offset in the io tree with one or more @bits set.
 *
 * Note: If there are multiple bits set in @bits, any of them will match.
 *
 * Return 0 if we find something, and update @start_ret and @end_ret.
 * Return 1 if we found nothing.
 */
int find_first_extent_bit(struct extent_io_tree *tree, u64 start,
			  u64 *start_ret, u64 *end_ret, u32 bits,
			  struct extent_state **cached_state)
{
	struct extent_state *state;
	int ret = 1;

	spin_lock(&tree->lock);
	if (cached_state && *cached_state) {
		state = *cached_state;
		if (state->end == start - 1 && extent_state_in_tree(state)) {
			while ((state = next_state(state)) != NULL) {
				if (state->state & bits)
					goto got_it;
			}
			free_extent_state(*cached_state);
			*cached_state = NULL;
			goto out;
		}
		free_extent_state(*cached_state);
		*cached_state = NULL;
	}

	state = find_first_extent_bit_state(tree, start, bits);
got_it:
	if (state) {
		cache_state_if_flags(state, cached_state, 0);
		*start_ret = state->start;
		*end_ret = state->end;
		ret = 0;
	}
out:
	spin_unlock(&tree->lock);
	return ret;
}

/**
 * Find a contiguous area of bits
 *
 * @tree:      io tree to check
 * @start:     offset to start the search from
 * @start_ret: the first offset we found with the bits set
 * @end_ret:   the final contiguous range of the bits that were set
 * @bits:      bits to look for
 *
 * set_extent_bit and clear_extent_bit can temporarily split contiguous ranges
 * to set bits appropriately, and then merge them again.  During this time it
 * will drop the tree->lock, so use this helper if you want to find the actual
 * contiguous area for given bits.  We will search to the first bit we find, and
 * then walk down the tree until we find a non-contiguous area.  The area
 * returned will be the full contiguous area with the bits set.
 */
int find_contiguous_extent_bit(struct extent_io_tree *tree, u64 start,
			       u64 *start_ret, u64 *end_ret, u32 bits)
{
	struct extent_state *state;
	int ret = 1;

	spin_lock(&tree->lock);
	state = find_first_extent_bit_state(tree, start, bits);
	if (state) {
		*start_ret = state->start;
		*end_ret = state->end;
		while ((state = next_state(state)) != NULL) {
			if (state->start > (*end_ret + 1))
				break;
			*end_ret = state->end;
		}
		ret = 0;
	}
	spin_unlock(&tree->lock);
	return ret;
}

/**
 * Find the first range that has @bits not set. This range could start before
 * @start.
 *
 * @tree:      the tree to search
 * @start:     offset at/after which the found extent should start
 * @start_ret: records the beginning of the range
 * @end_ret:   records the end of the range (inclusive)
 * @bits:      the set of bits which must be unset
 *
 * Since unallocated range is also considered one which doesn't have the bits
 * set it's possible that @end_ret contains -1, this happens in case the range
 * spans (last_range_end, end of device]. In this case it's up to the caller to
 * trim @end_ret to the appropriate size.
 */
void find_first_clear_extent_bit(struct extent_io_tree *tree, u64 start,
				 u64 *start_ret, u64 *end_ret, u32 bits)
{
	struct extent_state *state;
	struct rb_node *node, *prev = NULL, *next;

	spin_lock(&tree->lock);

	/* Find first extent with bits cleared */
	while (1) {
		node = __etree_search(tree, start, &next, &prev, NULL, NULL);
		if (!node && !next && !prev) {
			/*
			 * Tree is completely empty, send full range and let
			 * caller deal with it
			 */
			*start_ret = 0;
			*end_ret = -1;
			goto out;
		} else if (!node && !next) {
			/*
			 * We are past the last allocated chunk, set start at
			 * the end of the last extent.
			 */
			state = rb_entry(prev, struct extent_state, rb_node);
			*start_ret = state->end + 1;
			*end_ret = -1;
			goto out;
		} else if (!node) {
			node = next;
		}
		/*
		 * At this point 'node' either contains 'start' or start is
		 * before 'node'
		 */
		state = rb_entry(node, struct extent_state, rb_node);

		if (in_range(start, state->start, state->end - state->start + 1)) {
			if (state->state & bits) {
				/*
				 * |--range with bits sets--|
				 *    |
				 *    start
				 */
				start = state->end + 1;
			} else {
				/*
				 * 'start' falls within a range that doesn't
				 * have the bits set, so take its start as
				 * the beginning of the desired range
				 *
				 * |--range with bits cleared----|
				 *      |
				 *      start
				 */
				*start_ret = state->start;
				break;
			}
		} else {
			/*
			 * |---prev range---|---hole/unset---|---node range---|
			 *                          |
			 *                        start
			 *
			 *                        or
			 *
			 * |---hole/unset--||--first node--|
			 * 0   |
			 *    start
			 */
			if (prev) {
				state = rb_entry(prev, struct extent_state,
						 rb_node);
				*start_ret = state->end + 1;
			} else {
				*start_ret = 0;
			}
			break;
		}
	}

	/*
	 * Find the longest stretch from start until an entry which has the
	 * bits set
	 */
	while (1) {
		state = rb_entry(node, struct extent_state, rb_node);
		if (state->end >= start && !(state->state & bits)) {
			*end_ret = state->end;
		} else {
			*end_ret = state->start - 1;
			break;
		}

		node = rb_next(node);
		if (!node)
			break;
	}
out:
	spin_unlock(&tree->lock);
}

/*
 * find a contiguous range of bytes in the file marked as delalloc, not
 * more than 'max_bytes'.  start and end are used to return the range,
 *
 * true is returned if we find something, false if nothing was in the tree
 */
bool btrfs_find_delalloc_range(struct extent_io_tree *tree, u64 *start,
			       u64 *end, u64 max_bytes,
			       struct extent_state **cached_state)
{
	struct rb_node *node;
	struct extent_state *state;
	u64 cur_start = *start;
	bool found = false;
	u64 total_bytes = 0;

	spin_lock(&tree->lock);

	/*
	 * this search will find all the extents that end after
	 * our range starts.
	 */
	node = tree_search(tree, cur_start);
	if (!node) {
		*end = (u64)-1;
		goto out;
	}

	while (1) {
		state = rb_entry(node, struct extent_state, rb_node);
		if (found && (state->start != cur_start ||
			      (state->state & EXTENT_BOUNDARY))) {
			goto out;
		}
		if (!(state->state & EXTENT_DELALLOC)) {
			if (!found)
				*end = state->end;
			goto out;
		}
		if (!found) {
			*start = state->start;
			*cached_state = state;
			refcount_inc(&state->refs);
		}
		found = true;
		*end = state->end;
		cur_start = state->end + 1;
		node = rb_next(node);
		total_bytes += state->end - state->start + 1;
		if (total_bytes >= max_bytes)
			break;
		if (!node)
			break;
	}
out:
	spin_unlock(&tree->lock);
	return found;
}

static int __process_pages_contig(struct address_space *mapping,
				  struct page *locked_page,
				  pgoff_t start_index, pgoff_t end_index,
				  unsigned long page_ops, pgoff_t *index_ret);

static noinline void __unlock_for_delalloc(struct inode *inode,
					   struct page *locked_page,
					   u64 start, u64 end)
{
	unsigned long index = start >> PAGE_SHIFT;
	unsigned long end_index = end >> PAGE_SHIFT;

	ASSERT(locked_page);
	if (index == locked_page->index && end_index == index)
		return;

	__process_pages_contig(inode->i_mapping, locked_page, index, end_index,
			       PAGE_UNLOCK, NULL);
}

static noinline int lock_delalloc_pages(struct inode *inode,
					struct page *locked_page,
					u64 delalloc_start,
					u64 delalloc_end)
{
	unsigned long index = delalloc_start >> PAGE_SHIFT;
	unsigned long index_ret = index;
	unsigned long end_index = delalloc_end >> PAGE_SHIFT;
	int ret;

	ASSERT(locked_page);
	if (index == locked_page->index && index == end_index)
		return 0;

	ret = __process_pages_contig(inode->i_mapping, locked_page, index,
				     end_index, PAGE_LOCK, &index_ret);
	if (ret == -EAGAIN)
		__unlock_for_delalloc(inode, locked_page, delalloc_start,
				      (u64)index_ret << PAGE_SHIFT);
	return ret;
}

/*
 * Find and lock a contiguous range of bytes in the file marked as delalloc, no
 * more than @max_bytes.  @Start and @end are used to return the range,
 *
 * Return: true if we find something
 *         false if nothing was in the tree
 */
EXPORT_FOR_TESTS
noinline_for_stack bool find_lock_delalloc_range(struct inode *inode,
				    struct page *locked_page, u64 *start,
				    u64 *end)
{
	struct extent_io_tree *tree = &BTRFS_I(inode)->io_tree;
	u64 max_bytes = BTRFS_MAX_EXTENT_SIZE;
	u64 delalloc_start;
	u64 delalloc_end;
	bool found;
	struct extent_state *cached_state = NULL;
	int ret;
	int loops = 0;

again:
	/* step one, find a bunch of delalloc bytes starting at start */
	delalloc_start = *start;
	delalloc_end = 0;
	found = btrfs_find_delalloc_range(tree, &delalloc_start, &delalloc_end,
					  max_bytes, &cached_state);
	if (!found || delalloc_end <= *start) {
		*start = delalloc_start;
		*end = delalloc_end;
		free_extent_state(cached_state);
		return false;
	}

	/*
	 * start comes from the offset of locked_page.  We have to lock
	 * pages in order, so we can't process delalloc bytes before
	 * locked_page
	 */
	if (delalloc_start < *start)
		delalloc_start = *start;

	/*
	 * make sure to limit the number of pages we try to lock down
	 */
	if (delalloc_end + 1 - delalloc_start > max_bytes)
		delalloc_end = delalloc_start + max_bytes - 1;

	/* step two, lock all the pages after the page that has start */
	ret = lock_delalloc_pages(inode, locked_page,
				  delalloc_start, delalloc_end);
	ASSERT(!ret || ret == -EAGAIN);
	if (ret == -EAGAIN) {
		/* some of the pages are gone, lets avoid looping by
		 * shortening the size of the delalloc range we're searching
		 */
		free_extent_state(cached_state);
		cached_state = NULL;
		if (!loops) {
			max_bytes = PAGE_SIZE;
			loops = 1;
			goto again;
		} else {
			found = false;
			goto out_failed;
		}
	}

	/* step three, lock the state bits for the whole range */
	lock_extent_bits(tree, delalloc_start, delalloc_end, &cached_state);

	/* then test to make sure it is all still delalloc */
	ret = test_range_bit(tree, delalloc_start, delalloc_end,
			     EXTENT_DELALLOC, 1, cached_state);
	if (!ret) {
		unlock_extent_cached(tree, delalloc_start, delalloc_end,
				     &cached_state);
		__unlock_for_delalloc(inode, locked_page,
			      delalloc_start, delalloc_end);
		cond_resched();
		goto again;
	}
	free_extent_state(cached_state);
	*start = delalloc_start;
	*end = delalloc_end;
out_failed:
	return found;
}

static int __process_pages_contig(struct address_space *mapping,
				  struct page *locked_page,
				  pgoff_t start_index, pgoff_t end_index,
				  unsigned long page_ops, pgoff_t *index_ret)
{
	unsigned long nr_pages = end_index - start_index + 1;
	unsigned long pages_processed = 0;
	pgoff_t index = start_index;
	struct page *pages[16];
	unsigned ret;
	int err = 0;
	int i;

	if (page_ops & PAGE_LOCK) {
		ASSERT(page_ops == PAGE_LOCK);
		ASSERT(index_ret && *index_ret == start_index);
	}

	if ((page_ops & PAGE_SET_ERROR) && nr_pages > 0)
		mapping_set_error(mapping, -EIO);

	while (nr_pages > 0) {
		ret = find_get_pages_contig(mapping, index,
				     min_t(unsigned long,
				     nr_pages, ARRAY_SIZE(pages)), pages);
		if (ret == 0) {
			/*
			 * Only if we're going to lock these pages,
			 * can we find nothing at @index.
			 */
			ASSERT(page_ops & PAGE_LOCK);
			err = -EAGAIN;
			goto out;
		}

		for (i = 0; i < ret; i++) {
			if (page_ops & PAGE_SET_PRIVATE2)
				SetPagePrivate2(pages[i]);

			if (locked_page && pages[i] == locked_page) {
				put_page(pages[i]);
				pages_processed++;
				continue;
			}
			if (page_ops & PAGE_START_WRITEBACK) {
				clear_page_dirty_for_io(pages[i]);
				set_page_writeback(pages[i]);
			}
			if (page_ops & PAGE_SET_ERROR)
				SetPageError(pages[i]);
			if (page_ops & PAGE_END_WRITEBACK)
				end_page_writeback(pages[i]);
			if (page_ops & PAGE_UNLOCK)
				unlock_page(pages[i]);
			if (page_ops & PAGE_LOCK) {
				lock_page(pages[i]);
				if (!PageDirty(pages[i]) ||
				    pages[i]->mapping != mapping) {
					unlock_page(pages[i]);
					for (; i < ret; i++)
						put_page(pages[i]);
					err = -EAGAIN;
					goto out;
				}
			}
			put_page(pages[i]);
			pages_processed++;
		}
		nr_pages -= ret;
		index += ret;
		cond_resched();
	}
out:
	if (err && index_ret)
		*index_ret = start_index + pages_processed - 1;
	return err;
}

void extent_clear_unlock_delalloc(struct btrfs_inode *inode, u64 start, u64 end,
				  struct page *locked_page,
				  u32 clear_bits, unsigned long page_ops)
{
	clear_extent_bit(&inode->io_tree, start, end, clear_bits, 1, 0, NULL);

	__process_pages_contig(inode->vfs_inode.i_mapping, locked_page,
			       start >> PAGE_SHIFT, end >> PAGE_SHIFT,
			       page_ops, NULL);
}

/*
 * count the number of bytes in the tree that have a given bit(s)
 * set.  This can be fairly slow, except for EXTENT_DIRTY which is
 * cached.  The total number found is returned.
 */
u64 count_range_bits(struct extent_io_tree *tree,
		     u64 *start, u64 search_end, u64 max_bytes,
		     u32 bits, int contig)
{
	struct rb_node *node;
	struct extent_state *state;
	u64 cur_start = *start;
	u64 total_bytes = 0;
	u64 last = 0;
	int found = 0;

	if (WARN_ON(search_end <= cur_start))
		return 0;

	spin_lock(&tree->lock);
	if (cur_start == 0 && bits == EXTENT_DIRTY) {
		total_bytes = tree->dirty_bytes;
		goto out;
	}
	/*
	 * this search will find all the extents that end after
	 * our range starts.
	 */
	node = tree_search(tree, cur_start);
	if (!node)
		goto out;

	while (1) {
		state = rb_entry(node, struct extent_state, rb_node);
		if (state->start > search_end)
			break;
		if (contig && found && state->start > last + 1)
			break;
		if (state->end >= cur_start && (state->state & bits) == bits) {
			total_bytes += min(search_end, state->end) + 1 -
				       max(cur_start, state->start);
			if (total_bytes >= max_bytes)
				break;
			if (!found) {
				*start = max(cur_start, state->start);
				found = 1;
			}
			last = state->end;
		} else if (contig && found) {
			break;
		}
		node = rb_next(node);
		if (!node)
			break;
	}
out:
	spin_unlock(&tree->lock);
	return total_bytes;
}

/*
 * set the private field for a given byte offset in the tree.  If there isn't
 * an extent_state there already, this does nothing.
 */
int set_state_failrec(struct extent_io_tree *tree, u64 start,
		      struct io_failure_record *failrec)
{
	struct rb_node *node;
	struct extent_state *state;
	int ret = 0;

	spin_lock(&tree->lock);
	/*
	 * this search will find all the extents that end after
	 * our range starts.
	 */
	node = tree_search(tree, start);
	if (!node) {
		ret = -ENOENT;
		goto out;
	}
	state = rb_entry(node, struct extent_state, rb_node);
	if (state->start != start) {
		ret = -ENOENT;
		goto out;
	}
	state->failrec = failrec;
out:
	spin_unlock(&tree->lock);
	return ret;
}

struct io_failure_record *get_state_failrec(struct extent_io_tree *tree, u64 start)
{
	struct rb_node *node;
	struct extent_state *state;
	struct io_failure_record *failrec;

	spin_lock(&tree->lock);
	/*
	 * this search will find all the extents that end after
	 * our range starts.
	 */
	node = tree_search(tree, start);
	if (!node) {
		failrec = ERR_PTR(-ENOENT);
		goto out;
	}
	state = rb_entry(node, struct extent_state, rb_node);
	if (state->start != start) {
		failrec = ERR_PTR(-ENOENT);
		goto out;
	}

	failrec = state->failrec;
out:
	spin_unlock(&tree->lock);
	return failrec;
}

/*
 * searches a range in the state tree for a given mask.
 * If 'filled' == 1, this returns 1 only if every extent in the tree
 * has the bits set.  Otherwise, 1 is returned if any bit in the
 * range is found set.
 */
int test_range_bit(struct extent_io_tree *tree, u64 start, u64 end,
		   u32 bits, int filled, struct extent_state *cached)
{
	struct extent_state *state = NULL;
	struct rb_node *node;
	int bitset = 0;

	spin_lock(&tree->lock);
	if (cached && extent_state_in_tree(cached) && cached->start <= start &&
	    cached->end > start)
		node = &cached->rb_node;
	else
		node = tree_search(tree, start);
	while (node && start <= end) {
		state = rb_entry(node, struct extent_state, rb_node);

		if (filled && state->start > start) {
			bitset = 0;
			break;
		}

		if (state->start > end)
			break;

		if (state->state & bits) {
			bitset = 1;
			if (!filled)
				break;
		} else if (filled) {
			bitset = 0;
			break;
		}

		if (state->end == (u64)-1)
			break;

		start = state->end + 1;
		if (start > end)
			break;
		node = rb_next(node);
		if (!node) {
			if (filled)
				bitset = 0;
			break;
		}
	}
	spin_unlock(&tree->lock);
	return bitset;
}

/*
 * helper function to set a given page up to date if all the
 * extents in the tree for that page are up to date
 */
static void check_page_uptodate(struct extent_io_tree *tree, struct page *page)
{
	u64 start = page_offset(page);
	u64 end = start + PAGE_SIZE - 1;
	if (test_range_bit(tree, start, end, EXTENT_UPTODATE, 1, NULL))
		SetPageUptodate(page);
}

int free_io_failure(struct extent_io_tree *failure_tree,
		    struct extent_io_tree *io_tree,
		    struct io_failure_record *rec)
{
	int ret;
	int err = 0;

	set_state_failrec(failure_tree, rec->start, NULL);
	ret = clear_extent_bits(failure_tree, rec->start,
				rec->start + rec->len - 1,
				EXTENT_LOCKED | EXTENT_DIRTY);
	if (ret)
		err = ret;

	ret = clear_extent_bits(io_tree, rec->start,
				rec->start + rec->len - 1,
				EXTENT_DAMAGED);
	if (ret && !err)
		err = ret;

	kfree(rec);
	return err;
}

/*
 * this bypasses the standard btrfs submit functions deliberately, as
 * the standard behavior is to write all copies in a raid setup. here we only
 * want to write the one bad copy. so we do the mapping for ourselves and issue
 * submit_bio directly.
 * to avoid any synchronization issues, wait for the data after writing, which
 * actually prevents the read that triggered the error from finishing.
 * currently, there can be no more than two copies of every data bit. thus,
 * exactly one rewrite is required.
 */
int repair_io_failure(struct btrfs_fs_info *fs_info, u64 ino, u64 start,
		      u64 length, u64 logical, struct page *page,
		      unsigned int pg_offset, int mirror_num)
{
	struct bio *bio;
	struct btrfs_device *dev;
	u64 map_length = 0;
	u64 sector;
	struct btrfs_bio *bbio = NULL;
	int ret;

	ASSERT(!(fs_info->sb->s_flags & SB_RDONLY));
	BUG_ON(!mirror_num);

	if (btrfs_is_zoned(fs_info))
		return btrfs_repair_one_zone(fs_info, logical);

	bio = btrfs_io_bio_alloc(1);
	bio->bi_iter.bi_size = 0;
	map_length = length;

	/*
	 * Avoid races with device replace and make sure our bbio has devices
	 * associated to its stripes that don't go away while we are doing the
	 * read repair operation.
	 */
	btrfs_bio_counter_inc_blocked(fs_info);
	if (btrfs_is_parity_mirror(fs_info, logical, length)) {
		/*
		 * Note that we don't use BTRFS_MAP_WRITE because it's supposed
		 * to update all raid stripes, but here we just want to correct
		 * bad stripe, thus BTRFS_MAP_READ is abused to only get the bad
		 * stripe's dev and sector.
		 */
		ret = btrfs_map_block(fs_info, BTRFS_MAP_READ, logical,
				      &map_length, &bbio, 0);
		if (ret) {
			btrfs_bio_counter_dec(fs_info);
			bio_put(bio);
			return -EIO;
		}
		ASSERT(bbio->mirror_num == 1);
	} else {
		ret = btrfs_map_block(fs_info, BTRFS_MAP_WRITE, logical,
				      &map_length, &bbio, mirror_num);
		if (ret) {
			btrfs_bio_counter_dec(fs_info);
			bio_put(bio);
			return -EIO;
		}
		BUG_ON(mirror_num != bbio->mirror_num);
	}

	sector = bbio->stripes[bbio->mirror_num - 1].physical >> 9;
	bio->bi_iter.bi_sector = sector;
	dev = bbio->stripes[bbio->mirror_num - 1].dev;
	btrfs_put_bbio(bbio);
	if (!dev || !dev->bdev ||
	    !test_bit(BTRFS_DEV_STATE_WRITEABLE, &dev->dev_state)) {
		btrfs_bio_counter_dec(fs_info);
		bio_put(bio);
		return -EIO;
	}
	bio_set_dev(bio, dev->bdev);
	bio->bi_opf = REQ_OP_WRITE | REQ_SYNC;
	bio_add_page(bio, page, length, pg_offset);

	if (btrfsic_submit_bio_wait(bio)) {
		/* try to remap that extent elsewhere? */
		btrfs_bio_counter_dec(fs_info);
		bio_put(bio);
		btrfs_dev_stat_inc_and_print(dev, BTRFS_DEV_STAT_WRITE_ERRS);
		return -EIO;
	}

	btrfs_info_rl_in_rcu(fs_info,
		"read error corrected: ino %llu off %llu (dev %s sector %llu)",
				  ino, start,
				  rcu_str_deref(dev->name), sector);
	btrfs_bio_counter_dec(fs_info);
	bio_put(bio);
	return 0;
}

int btrfs_repair_eb_io_failure(const struct extent_buffer *eb, int mirror_num)
{
	struct btrfs_fs_info *fs_info = eb->fs_info;
	u64 start = eb->start;
	int i, num_pages = num_extent_pages(eb);
	int ret = 0;

	if (sb_rdonly(fs_info->sb))
		return -EROFS;

	for (i = 0; i < num_pages; i++) {
		struct page *p = eb->pages[i];

		ret = repair_io_failure(fs_info, 0, start, PAGE_SIZE, start, p,
					start - page_offset(p), mirror_num);
		if (ret)
			break;
		start += PAGE_SIZE;
	}

	return ret;
}

/*
 * each time an IO finishes, we do a fast check in the IO failure tree
 * to see if we need to process or clean up an io_failure_record
 */
int clean_io_failure(struct btrfs_fs_info *fs_info,
		     struct extent_io_tree *failure_tree,
		     struct extent_io_tree *io_tree, u64 start,
		     struct page *page, u64 ino, unsigned int pg_offset)
{
	u64 private;
	struct io_failure_record *failrec;
	struct extent_state *state;
	int num_copies;
	int ret;

	private = 0;
	ret = count_range_bits(failure_tree, &private, (u64)-1, 1,
			       EXTENT_DIRTY, 0);
	if (!ret)
		return 0;

	failrec = get_state_failrec(failure_tree, start);
	if (IS_ERR(failrec))
		return 0;

	BUG_ON(!failrec->this_mirror);

	if (failrec->in_validation) {
		/* there was no real error, just free the record */
		btrfs_debug(fs_info,
			"clean_io_failure: freeing dummy error at %llu",
			failrec->start);
		goto out;
	}
	if (sb_rdonly(fs_info->sb))
		goto out;

	spin_lock(&io_tree->lock);
	state = find_first_extent_bit_state(io_tree,
					    failrec->start,
					    EXTENT_LOCKED);
	spin_unlock(&io_tree->lock);

	if (state && state->start <= failrec->start &&
	    state->end >= failrec->start + failrec->len - 1) {
		num_copies = btrfs_num_copies(fs_info, failrec->logical,
					      failrec->len);
		if (num_copies > 1)  {
			repair_io_failure(fs_info, ino, start, failrec->len,
					  failrec->logical, page, pg_offset,
					  failrec->failed_mirror);
		}
	}

out:
	free_io_failure(failure_tree, io_tree, failrec);

	return 0;
}

/*
 * Can be called when
 * - hold extent lock
 * - under ordered extent
 * - the inode is freeing
 */
void btrfs_free_io_failure_record(struct btrfs_inode *inode, u64 start, u64 end)
{
	struct extent_io_tree *failure_tree = &inode->io_failure_tree;
	struct io_failure_record *failrec;
	struct extent_state *state, *next;

	if (RB_EMPTY_ROOT(&failure_tree->state))
		return;

	spin_lock(&failure_tree->lock);
	state = find_first_extent_bit_state(failure_tree, start, EXTENT_DIRTY);
	while (state) {
		if (state->start > end)
			break;

		ASSERT(state->end <= end);

		next = next_state(state);

		failrec = state->failrec;
		free_extent_state(state);
		kfree(failrec);

		state = next;
	}
	spin_unlock(&failure_tree->lock);
}

static struct io_failure_record *btrfs_get_io_failure_record(struct inode *inode,
							     u64 start, u64 end)
{
	struct btrfs_fs_info *fs_info = btrfs_sb(inode->i_sb);
	struct io_failure_record *failrec;
	struct extent_map *em;
	struct extent_io_tree *failure_tree = &BTRFS_I(inode)->io_failure_tree;
	struct extent_io_tree *tree = &BTRFS_I(inode)->io_tree;
	struct extent_map_tree *em_tree = &BTRFS_I(inode)->extent_tree;
	int ret;
	u64 logical;

	failrec = get_state_failrec(failure_tree, start);
	if (!IS_ERR(failrec)) {
		btrfs_debug(fs_info,
			"Get IO Failure Record: (found) logical=%llu, start=%llu, len=%llu, validation=%d",
			failrec->logical, failrec->start, failrec->len,
			failrec->in_validation);
		/*
		 * when data can be on disk more than twice, add to failrec here
		 * (e.g. with a list for failed_mirror) to make
		 * clean_io_failure() clean all those errors at once.
		 */

		return failrec;
	}

	failrec = kzalloc(sizeof(*failrec), GFP_NOFS);
	if (!failrec)
		return ERR_PTR(-ENOMEM);

	failrec->start = start;
	failrec->len = end - start + 1;
	failrec->this_mirror = 0;
	failrec->bio_flags = 0;
	failrec->in_validation = 0;

	read_lock(&em_tree->lock);
	em = lookup_extent_mapping(em_tree, start, failrec->len);
	if (!em) {
		read_unlock(&em_tree->lock);
		kfree(failrec);
		return ERR_PTR(-EIO);
	}

	if (em->start > start || em->start + em->len <= start) {
		free_extent_map(em);
		em = NULL;
	}
	read_unlock(&em_tree->lock);
	if (!em) {
		kfree(failrec);
		return ERR_PTR(-EIO);
	}

	logical = start - em->start;
	logical = em->block_start + logical;
	if (test_bit(EXTENT_FLAG_COMPRESSED, &em->flags)) {
		logical = em->block_start;
		failrec->bio_flags = EXTENT_BIO_COMPRESSED;
		extent_set_compress_type(&failrec->bio_flags, em->compress_type);
	}

	btrfs_debug(fs_info,
		    "Get IO Failure Record: (new) logical=%llu, start=%llu, len=%llu",
		    logical, start, failrec->len);

	failrec->logical = logical;
	free_extent_map(em);

	/* Set the bits in the private failure tree */
	ret = set_extent_bits(failure_tree, start, end,
			      EXTENT_LOCKED | EXTENT_DIRTY);
	if (ret >= 0) {
		ret = set_state_failrec(failure_tree, start, failrec);
		/* Set the bits in the inode's tree */
		ret = set_extent_bits(tree, start, end, EXTENT_DAMAGED);
	} else if (ret < 0) {
		kfree(failrec);
		return ERR_PTR(ret);
	}

	return failrec;
}

static bool btrfs_check_repairable(struct inode *inode, bool needs_validation,
				   struct io_failure_record *failrec,
				   int failed_mirror)
{
	struct btrfs_fs_info *fs_info = btrfs_sb(inode->i_sb);
	int num_copies;

	num_copies = btrfs_num_copies(fs_info, failrec->logical, failrec->len);
	if (num_copies == 1) {
		/*
		 * we only have a single copy of the data, so don't bother with
		 * all the retry and error correction code that follows. no
		 * matter what the error is, it is very likely to persist.
		 */
		btrfs_debug(fs_info,
			"Check Repairable: cannot repair, num_copies=%d, next_mirror %d, failed_mirror %d",
			num_copies, failrec->this_mirror, failed_mirror);
		return false;
	}

	/*
	 * there are two premises:
	 *	a) deliver good data to the caller
	 *	b) correct the bad sectors on disk
	 */
	if (needs_validation) {
		/*
		 * to fulfill b), we need to know the exact failing sectors, as
		 * we don't want to rewrite any more than the failed ones. thus,
		 * we need separate read requests for the failed bio
		 *
		 * if the following BUG_ON triggers, our validation request got
		 * merged. we need separate requests for our algorithm to work.
		 */
		BUG_ON(failrec->in_validation);
		failrec->in_validation = 1;
		failrec->this_mirror = failed_mirror;
	} else {
		/*
		 * we're ready to fulfill a) and b) alongside. get a good copy
		 * of the failed sector and if we succeed, we have setup
		 * everything for repair_io_failure to do the rest for us.
		 */
		if (failrec->in_validation) {
			BUG_ON(failrec->this_mirror != failed_mirror);
			failrec->in_validation = 0;
			failrec->this_mirror = 0;
		}
		failrec->failed_mirror = failed_mirror;
		failrec->this_mirror++;
		if (failrec->this_mirror == failed_mirror)
			failrec->this_mirror++;
	}

	if (failrec->this_mirror > num_copies) {
		btrfs_debug(fs_info,
			"Check Repairable: (fail) num_copies=%d, next_mirror %d, failed_mirror %d",
			num_copies, failrec->this_mirror, failed_mirror);
		return false;
	}

	return true;
}

static bool btrfs_io_needs_validation(struct inode *inode, struct bio *bio)
{
	u64 len = 0;
	const u32 blocksize = inode->i_sb->s_blocksize;

	/*
	 * If bi_status is BLK_STS_OK, then this was a checksum error, not an
	 * I/O error. In this case, we already know exactly which sector was
	 * bad, so we don't need to validate.
	 */
	if (bio->bi_status == BLK_STS_OK)
		return false;

	/*
	 * We need to validate each sector individually if the failed I/O was
	 * for multiple sectors.
	 *
	 * There are a few possible bios that can end up here:
	 * 1. A buffered read bio, which is not cloned.
	 * 2. A direct I/O read bio, which is cloned.
	 * 3. A (buffered or direct) repair bio, which is not cloned.
	 *
	 * For cloned bios (case 2), we can get the size from
	 * btrfs_io_bio->iter; for non-cloned bios (cases 1 and 3), we can get
	 * it from the bvecs.
	 */
	if (bio_flagged(bio, BIO_CLONED)) {
		if (btrfs_io_bio(bio)->iter.bi_size > blocksize)
			return true;
	} else {
		struct bio_vec *bvec;
		int i;

		bio_for_each_bvec_all(bvec, bio, i) {
			len += bvec->bv_len;
			if (len > blocksize)
				return true;
		}
	}
	return false;
}

blk_status_t btrfs_submit_read_repair(struct inode *inode,
				      struct bio *failed_bio, u32 bio_offset,
				      struct page *page, unsigned int pgoff,
				      u64 start, u64 end, int failed_mirror,
				      submit_bio_hook_t *submit_bio_hook)
{
	struct io_failure_record *failrec;
	struct btrfs_fs_info *fs_info = btrfs_sb(inode->i_sb);
	struct extent_io_tree *tree = &BTRFS_I(inode)->io_tree;
	struct extent_io_tree *failure_tree = &BTRFS_I(inode)->io_failure_tree;
	struct btrfs_io_bio *failed_io_bio = btrfs_io_bio(failed_bio);
	const int icsum = bio_offset >> fs_info->sectorsize_bits;
	bool need_validation;
	struct bio *repair_bio;
	struct btrfs_io_bio *repair_io_bio;
	blk_status_t status;

	btrfs_debug(fs_info,
		   "repair read error: read error at %llu", start);

	BUG_ON(bio_op(failed_bio) == REQ_OP_WRITE);

	failrec = btrfs_get_io_failure_record(inode, start, end);
	if (IS_ERR(failrec))
		return errno_to_blk_status(PTR_ERR(failrec));

	need_validation = btrfs_io_needs_validation(inode, failed_bio);

	if (!btrfs_check_repairable(inode, need_validation, failrec,
				    failed_mirror)) {
		free_io_failure(failure_tree, tree, failrec);
		return BLK_STS_IOERR;
	}

	repair_bio = btrfs_io_bio_alloc(1);
	repair_io_bio = btrfs_io_bio(repair_bio);
	repair_bio->bi_opf = REQ_OP_READ;
	if (need_validation)
		repair_bio->bi_opf |= REQ_FAILFAST_DEV;
	repair_bio->bi_end_io = failed_bio->bi_end_io;
	repair_bio->bi_iter.bi_sector = failrec->logical >> 9;
	repair_bio->bi_private = failed_bio->bi_private;

	if (failed_io_bio->csum) {
		const u32 csum_size = fs_info->csum_size;

		repair_io_bio->csum = repair_io_bio->csum_inline;
		memcpy(repair_io_bio->csum,
		       failed_io_bio->csum + csum_size * icsum, csum_size);
	}

	bio_add_page(repair_bio, page, failrec->len, pgoff);
	repair_io_bio->logical = failrec->start;
	repair_io_bio->iter = repair_bio->bi_iter;

	btrfs_debug(btrfs_sb(inode->i_sb),
"repair read error: submitting new read to mirror %d, in_validation=%d",
		    failrec->this_mirror, failrec->in_validation);

	status = submit_bio_hook(inode, repair_bio, failrec->this_mirror,
				 failrec->bio_flags);
	if (status) {
		free_io_failure(failure_tree, tree, failrec);
		bio_put(repair_bio);
	}
	return status;
}

/* lots and lots of room for performance fixes in the end_bio funcs */

void end_extent_writepage(struct page *page, int err, u64 start, u64 end)
{
	int uptodate = (err == 0);
	int ret = 0;

	btrfs_writepage_endio_finish_ordered(page, start, end, uptodate);

	if (!uptodate) {
		ClearPageUptodate(page);
		SetPageError(page);
		ret = err < 0 ? err : -EIO;
		mapping_set_error(page->mapping, ret);
	}
}

/*
 * after a writepage IO is done, we need to:
 * clear the uptodate bits on error
 * clear the writeback bits in the extent tree for this IO
 * end_page_writeback if the page has no more pending IO
 *
 * Scheduling is not allowed, so the extent state tree is expected
 * to have one and only one object corresponding to this IO.
 */
static void end_bio_extent_writepage(struct bio *bio)
{
	int error = blk_status_to_errno(bio->bi_status);
	struct bio_vec *bvec;
	u64 start;
	u64 end;
	struct bvec_iter_all iter_all;
	bool first_bvec = true;

	ASSERT(!bio_flagged(bio, BIO_CLONED));
	bio_for_each_segment_all(bvec, bio, iter_all) {
		struct page *page = bvec->bv_page;
		struct inode *inode = page->mapping->host;
		struct btrfs_fs_info *fs_info = btrfs_sb(inode->i_sb);

		/* We always issue full-page reads, but if some block
		 * in a page fails to read, blk_update_request() will
		 * advance bv_offset and adjust bv_len to compensate.
		 * Print a warning for nonzero offsets, and an error
		 * if they don't add up to a full page.  */
		if (bvec->bv_offset || bvec->bv_len != PAGE_SIZE) {
			if (bvec->bv_offset + bvec->bv_len != PAGE_SIZE)
				btrfs_err(fs_info,
				   "partial page write in btrfs with offset %u and length %u",
					bvec->bv_offset, bvec->bv_len);
			else
				btrfs_info(fs_info,
				   "incomplete page write in btrfs with offset %u and length %u",
					bvec->bv_offset, bvec->bv_len);
		}

		start = page_offset(page);
		end = start + bvec->bv_offset + bvec->bv_len - 1;

		if (first_bvec) {
			btrfs_record_physical_zoned(inode, start, bio);
			first_bvec = false;
		}

		end_extent_writepage(page, error, start, end);
		end_page_writeback(page);
	}

	bio_put(bio);
}

/*
 * Record previously processed extent range
 *
 * For endio_readpage_release_extent() to handle a full extent range, reducing
 * the extent io operations.
 */
struct processed_extent {
	struct btrfs_inode *inode;
	/* Start of the range in @inode */
	u64 start;
	/* End of the range in @inode */
	u64 end;
	bool uptodate;
};

/*
 * Try to release processed extent range
 *
 * May not release the extent range right now if the current range is
 * contiguous to processed extent.
 *
 * Will release processed extent when any of @inode, @uptodate, the range is
 * no longer contiguous to the processed range.
 *
 * Passing @inode == NULL will force processed extent to be released.
 */
static void endio_readpage_release_extent(struct processed_extent *processed,
			      struct btrfs_inode *inode, u64 start, u64 end,
			      bool uptodate)
{
	struct extent_state *cached = NULL;
	struct extent_io_tree *tree;

	/* The first extent, initialize @processed */
	if (!processed->inode)
		goto update;

	/*
	 * Contiguous to processed extent, just uptodate the end.
	 *
	 * Several things to notice:
	 *
	 * - bio can be merged as long as on-disk bytenr is contiguous
	 *   This means we can have page belonging to other inodes, thus need to
	 *   check if the inode still matches.
	 * - bvec can contain range beyond current page for multi-page bvec
	 *   Thus we need to do processed->end + 1 >= start check
	 */
	if (processed->inode == inode && processed->uptodate == uptodate &&
	    processed->end + 1 >= start && end >= processed->end) {
		processed->end = end;
		return;
	}

	tree = &processed->inode->io_tree;
	/*
	 * Now we don't have range contiguous to the processed range, release
	 * the processed range now.
	 */
	if (processed->uptodate && tree->track_uptodate)
		set_extent_uptodate(tree, processed->start, processed->end,
				    &cached, GFP_ATOMIC);
	unlock_extent_cached_atomic(tree, processed->start, processed->end,
				    &cached);

update:
	/* Update processed to current range */
	processed->inode = inode;
	processed->start = start;
	processed->end = end;
	processed->uptodate = uptodate;
}

static void begin_page_read(struct btrfs_fs_info *fs_info, struct page *page)
{
	ASSERT(PageLocked(page));
	if (fs_info->sectorsize == PAGE_SIZE)
		return;

	ASSERT(PagePrivate(page));
	btrfs_subpage_start_reader(fs_info, page, page_offset(page), PAGE_SIZE);
}

static void end_page_read(struct page *page, bool uptodate, u64 start, u32 len)
{
	struct btrfs_fs_info *fs_info = btrfs_sb(page->mapping->host->i_sb);

	ASSERT(page_offset(page) <= start &&
		start + len <= page_offset(page) + PAGE_SIZE);

	if (uptodate) {
		btrfs_page_set_uptodate(fs_info, page, start, len);
	} else {
		btrfs_page_clear_uptodate(fs_info, page, start, len);
		btrfs_page_set_error(fs_info, page, start, len);
	}

	if (fs_info->sectorsize == PAGE_SIZE)
		unlock_page(page);
	else if (is_data_inode(page->mapping->host))
		/*
		 * For subpage data, unlock the page if we're the last reader.
		 * For subpage metadata, page lock is not utilized for read.
		 */
		btrfs_subpage_end_reader(fs_info, page, start, len);
}

/*
 * after a readpage IO is done, we need to:
 * clear the uptodate bits on error
 * set the uptodate bits if things worked
 * set the page up to date if all extents in the tree are uptodate
 * clear the lock bit in the extent tree
 * unlock the page if there are no other extents locked for it
 *
 * Scheduling is not allowed, so the extent state tree is expected
 * to have one and only one object corresponding to this IO.
 */
static void end_bio_extent_readpage(struct bio *bio)
{
	struct bio_vec *bvec;
	int uptodate = !bio->bi_status;
	struct btrfs_io_bio *io_bio = btrfs_io_bio(bio);
	struct extent_io_tree *tree, *failure_tree;
	struct processed_extent processed = { 0 };
	/*
	 * The offset to the beginning of a bio, since one bio can never be
	 * larger than UINT_MAX, u32 here is enough.
	 */
	u32 bio_offset = 0;
	int mirror;
	int ret;
	struct bvec_iter_all iter_all;

	ASSERT(!bio_flagged(bio, BIO_CLONED));
	bio_for_each_segment_all(bvec, bio, iter_all) {
		struct page *page = bvec->bv_page;
		struct inode *inode = page->mapping->host;
		struct btrfs_fs_info *fs_info = btrfs_sb(inode->i_sb);
		const u32 sectorsize = fs_info->sectorsize;
		u64 start;
		u64 end;
		u32 len;

		btrfs_debug(fs_info,
			"end_bio_extent_readpage: bi_sector=%llu, err=%d, mirror=%u",
			bio->bi_iter.bi_sector, bio->bi_status,
			io_bio->mirror_num);
		tree = &BTRFS_I(inode)->io_tree;
		failure_tree = &BTRFS_I(inode)->io_failure_tree;

		/*
		 * We always issue full-sector reads, but if some block in a
		 * page fails to read, blk_update_request() will advance
		 * bv_offset and adjust bv_len to compensate.  Print a warning
		 * for unaligned offsets, and an error if they don't add up to
		 * a full sector.
		 */
		if (!IS_ALIGNED(bvec->bv_offset, sectorsize))
			btrfs_err(fs_info,
		"partial page read in btrfs with offset %u and length %u",
				  bvec->bv_offset, bvec->bv_len);
		else if (!IS_ALIGNED(bvec->bv_offset + bvec->bv_len,
				     sectorsize))
			btrfs_info(fs_info,
		"incomplete page read with offset %u and length %u",
				   bvec->bv_offset, bvec->bv_len);

		start = page_offset(page) + bvec->bv_offset;
		end = start + bvec->bv_len - 1;
		len = bvec->bv_len;

		mirror = io_bio->mirror_num;
		if (likely(uptodate)) {
			if (is_data_inode(inode))
				ret = btrfs_verify_data_csum(io_bio,
						bio_offset, page, start, end,
						mirror);
			else
				ret = btrfs_validate_metadata_buffer(io_bio,
					page, start, end, mirror);
			if (ret)
				uptodate = 0;
			else
				clean_io_failure(BTRFS_I(inode)->root->fs_info,
						 failure_tree, tree, start,
						 page,
						 btrfs_ino(BTRFS_I(inode)), 0);
		}

		if (likely(uptodate))
			goto readpage_ok;

		if (is_data_inode(inode)) {

			/*
			 * The generic bio_readpage_error handles errors the
			 * following way: If possible, new read requests are
			 * created and submitted and will end up in
			 * end_bio_extent_readpage as well (if we're lucky,
			 * not in the !uptodate case). In that case it returns
			 * 0 and we just go on with the next page in our bio.
			 * If it can't handle the error it will return -EIO and
			 * we remain responsible for that page.
			 */
			if (!btrfs_submit_read_repair(inode, bio, bio_offset,
						page,
						start - page_offset(page),
						start, end, mirror,
						btrfs_submit_data_bio)) {
				uptodate = !bio->bi_status;
				ASSERT(bio_offset + len > bio_offset);
				bio_offset += len;
				continue;
			}
		} else {
			struct extent_buffer *eb;

			eb = (struct extent_buffer *)page->private;
			set_bit(EXTENT_BUFFER_READ_ERR, &eb->bflags);
			eb->read_mirror = mirror;
			atomic_dec(&eb->io_pages);
			if (test_and_clear_bit(EXTENT_BUFFER_READAHEAD,
					       &eb->bflags))
				btree_readahead_hook(eb, -EIO);
		}
readpage_ok:
		if (likely(uptodate)) {
			loff_t i_size = i_size_read(inode);
			pgoff_t end_index = i_size >> PAGE_SHIFT;

			/*
			 * Zero out the remaining part if this range straddles
			 * i_size.
			 *
			 * Here we should only zero the range inside the bvec,
			 * not touch anything else.
			 *
			 * NOTE: i_size is exclusive while end is inclusive.
			 */
			if (page->index == end_index && i_size <= end) {
				u32 zero_start = max(offset_in_page(i_size),
						     offset_in_page(end));

				zero_user_segment(page, zero_start,
						  offset_in_page(end) + 1);
			}
		}
		ASSERT(bio_offset + len > bio_offset);
		bio_offset += len;

		/* Update page status and unlock */
		end_page_read(page, uptodate, start, len);
		endio_readpage_release_extent(&processed, BTRFS_I(inode),
					      start, end, uptodate);
	}
	/* Release the last extent */
	endio_readpage_release_extent(&processed, NULL, 0, 0, false);
	btrfs_io_bio_free_csum(io_bio);
	bio_put(bio);
}

/*
 * Initialize the members up to but not including 'bio'. Use after allocating a
 * new bio by bio_alloc_bioset as it does not initialize the bytes outside of
 * 'bio' because use of __GFP_ZERO is not supported.
 */
static inline void btrfs_io_bio_init(struct btrfs_io_bio *btrfs_bio)
{
	memset(btrfs_bio, 0, offsetof(struct btrfs_io_bio, bio));
}

/*
 * The following helpers allocate a bio. As it's backed by a bioset, it'll
 * never fail.  We're returning a bio right now but you can call btrfs_io_bio
 * for the appropriate container_of magic
 */
struct bio *btrfs_bio_alloc(u64 first_byte)
{
	struct bio *bio;

	bio = bio_alloc_bioset(GFP_NOFS, BIO_MAX_PAGES, &btrfs_bioset);
	bio->bi_iter.bi_sector = first_byte >> 9;
	btrfs_io_bio_init(btrfs_io_bio(bio));
	return bio;
}

struct bio *btrfs_bio_clone(struct bio *bio)
{
	struct btrfs_io_bio *btrfs_bio;
	struct bio *new;

	/* Bio allocation backed by a bioset does not fail */
	new = bio_clone_fast(bio, GFP_NOFS, &btrfs_bioset);
	btrfs_bio = btrfs_io_bio(new);
	btrfs_io_bio_init(btrfs_bio);
	btrfs_bio->iter = bio->bi_iter;
	return new;
}

struct bio *btrfs_io_bio_alloc(unsigned int nr_iovecs)
{
	struct bio *bio;

	/* Bio allocation backed by a bioset does not fail */
	bio = bio_alloc_bioset(GFP_NOFS, nr_iovecs, &btrfs_bioset);
	btrfs_io_bio_init(btrfs_io_bio(bio));
	return bio;
}

struct bio *btrfs_bio_clone_partial(struct bio *orig, int offset, int size)
{
	struct bio *bio;
	struct btrfs_io_bio *btrfs_bio;

	/* this will never fail when it's backed by a bioset */
	bio = bio_clone_fast(orig, GFP_NOFS, &btrfs_bioset);
	ASSERT(bio);

	btrfs_bio = btrfs_io_bio(bio);
	btrfs_io_bio_init(btrfs_bio);

	bio_trim(bio, offset >> 9, size >> 9);
	btrfs_bio->iter = bio->bi_iter;
	return bio;
}

/**
 * Attempt to add a page to bio
 *
 * @bio:	destination bio
 * @page:	page to add to the bio
 * @disk_bytenr:  offset of the new bio or to check whether we are adding
 *                a contiguous page to the previous one
 * @pg_offset:	starting offset in the page
 * @size:	portion of page that we want to write
 * @prev_bio_flags:  flags of previous bio to see if we can merge the current one
 * @bio_flags:	flags of the current bio to see if we can merge them
 * @return:	true if page was added, false otherwise
 *
 * Attempt to add a page to bio considering stripe alignment etc.
 *
 * Return true if successfully page added. Otherwise, return false.
 */
static bool btrfs_bio_add_page(struct bio *bio, struct page *page,
			       u64 disk_bytenr, unsigned int size,
			       unsigned int pg_offset,
			       unsigned long prev_bio_flags,
			       unsigned long bio_flags)
{
	const sector_t sector = disk_bytenr >> SECTOR_SHIFT;
	bool contig;
	int ret;

	if (prev_bio_flags != bio_flags)
		return false;

	if (prev_bio_flags & EXTENT_BIO_COMPRESSED)
		contig = bio->bi_iter.bi_sector == sector;
	else
		contig = bio_end_sector(bio) == sector;
	if (!contig)
		return false;

	if (btrfs_bio_fits_in_stripe(page, size, bio, bio_flags))
		return false;

	if (bio_op(bio) == REQ_OP_ZONE_APPEND) {
		struct page *first_page = bio_first_bvec_all(bio)->bv_page;

		if (!btrfs_bio_fits_in_ordered_extent(first_page, bio, size))
			return false;
		ret = bio_add_zone_append_page(bio, page, size, pg_offset);
	} else {
		ret = bio_add_page(bio, page, size, pg_offset);
	}

	return ret == size;
}

/*
 * @opf:	bio REQ_OP_* and REQ_* flags as one value
 * @wbc:	optional writeback control for io accounting
 * @page:	page to add to the bio
 * @disk_bytenr: logical bytenr where the write will be
 * @size:	portion of page that we want to write to
 * @pg_offset:	offset of the new bio or to check whether we are adding
 *              a contiguous page to the previous one
 * @bio_ret:	must be valid pointer, newly allocated bio will be stored there
 * @end_io_func:     end_io callback for new bio
 * @mirror_num:	     desired mirror to read/write
 * @prev_bio_flags:  flags of previous bio to see if we can merge the current one
 * @bio_flags:	flags of the current bio to see if we can merge them
 */
static int submit_extent_page(unsigned int opf,
			      struct writeback_control *wbc,
			      struct page *page, u64 disk_bytenr,
			      size_t size, unsigned long pg_offset,
			      struct bio **bio_ret,
			      bio_end_io_t end_io_func,
			      int mirror_num,
			      unsigned long prev_bio_flags,
			      unsigned long bio_flags,
			      bool force_bio_submit)
{
	int ret = 0;
	struct bio *bio;
	size_t io_size = min_t(size_t, size, PAGE_SIZE);
	struct btrfs_inode *inode = BTRFS_I(page->mapping->host);
	struct extent_io_tree *tree = &inode->io_tree;
	struct btrfs_fs_info *fs_info = inode->root->fs_info;

	ASSERT(bio_ret);

	if (*bio_ret) {
		bio = *bio_ret;
		if (force_bio_submit ||
		    !btrfs_bio_add_page(bio, page, disk_bytenr, io_size,
					pg_offset, prev_bio_flags, bio_flags)) {
			ret = submit_one_bio(bio, mirror_num, prev_bio_flags);
			if (ret < 0) {
				*bio_ret = NULL;
				return ret;
			}
			bio = NULL;
		} else {
			if (wbc)
				wbc_account_cgroup_owner(wbc, page, io_size);
			return 0;
		}
	}

	bio = btrfs_bio_alloc(disk_bytenr);
	bio_add_page(bio, page, io_size, pg_offset);
	bio->bi_end_io = end_io_func;
	bio->bi_private = tree;
	bio->bi_write_hint = page->mapping->host->i_write_hint;
	bio->bi_opf = opf;
	if (wbc) {
		struct block_device *bdev;

		bdev = fs_info->fs_devices->latest_bdev;
		bio_set_dev(bio, bdev);
		wbc_init_bio(wbc, bio);
		wbc_account_cgroup_owner(wbc, page, io_size);
	}
	if (btrfs_is_zoned(fs_info) && bio_op(bio) == REQ_OP_ZONE_APPEND) {
		struct extent_map *em;
		struct map_lookup *map;

		em = btrfs_get_chunk_map(fs_info, disk_bytenr, io_size);
		if (IS_ERR(em))
			return PTR_ERR(em);

		map = em->map_lookup;
		/* We only support single profile for now */
		ASSERT(map->num_stripes == 1);
		btrfs_io_bio(bio)->device = map->stripes[0].dev;

		free_extent_map(em);
	}

	*bio_ret = bio;

	return ret;
}

static int attach_extent_buffer_page(struct extent_buffer *eb,
				     struct page *page,
				     struct btrfs_subpage *prealloc)
{
	struct btrfs_fs_info *fs_info = eb->fs_info;
	int ret = 0;

	/*
	 * If the page is mapped to btree inode, we should hold the private
	 * lock to prevent race.
	 * For cloned or dummy extent buffers, their pages are not mapped and
	 * will not race with any other ebs.
	 */
	if (page->mapping)
		lockdep_assert_held(&page->mapping->private_lock);

	if (fs_info->sectorsize == PAGE_SIZE) {
		if (!PagePrivate(page))
			attach_page_private(page, eb);
		else
			WARN_ON(page->private != (unsigned long)eb);
		return 0;
	}

	/* Already mapped, just free prealloc */
	if (PagePrivate(page)) {
		btrfs_free_subpage(prealloc);
		return 0;
	}

	if (prealloc)
		/* Has preallocated memory for subpage */
		attach_page_private(page, prealloc);
	else
		/* Do new allocation to attach subpage */
		ret = btrfs_attach_subpage(fs_info, page,
					   BTRFS_SUBPAGE_METADATA);
	return ret;
<<<<<<< HEAD
}

int set_page_extent_mapped(struct page *page)
{
	struct btrfs_fs_info *fs_info;

	ASSERT(page->mapping);

	if (PagePrivate(page))
		return 0;

	fs_info = btrfs_sb(page->mapping->host->i_sb);

	if (fs_info->sectorsize < PAGE_SIZE)
		return btrfs_attach_subpage(fs_info, page, BTRFS_SUBPAGE_DATA);

	attach_page_private(page, (void *)EXTENT_PAGE_PRIVATE);
	return 0;
}

void clear_page_extent_mapped(struct page *page)
=======
}

int set_page_extent_mapped(struct page *page)
>>>>>>> f8b22d5d
{
	struct btrfs_fs_info *fs_info;

	ASSERT(page->mapping);

<<<<<<< HEAD
=======
	if (PagePrivate(page))
		return 0;

	fs_info = btrfs_sb(page->mapping->host->i_sb);

	if (fs_info->sectorsize < PAGE_SIZE)
		return btrfs_attach_subpage(fs_info, page, BTRFS_SUBPAGE_DATA);

	attach_page_private(page, (void *)EXTENT_PAGE_PRIVATE);
	return 0;
}

void clear_page_extent_mapped(struct page *page)
{
	struct btrfs_fs_info *fs_info;

	ASSERT(page->mapping);

>>>>>>> f8b22d5d
	if (!PagePrivate(page))
		return;

	fs_info = btrfs_sb(page->mapping->host->i_sb);
	if (fs_info->sectorsize < PAGE_SIZE)
		return btrfs_detach_subpage(fs_info, page);

	detach_page_private(page);
}

static struct extent_map *
__get_extent_map(struct inode *inode, struct page *page, size_t pg_offset,
		 u64 start, u64 len, struct extent_map **em_cached)
{
	struct extent_map *em;

	if (em_cached && *em_cached) {
		em = *em_cached;
		if (extent_map_in_tree(em) && start >= em->start &&
		    start < extent_map_end(em)) {
			refcount_inc(&em->refs);
			return em;
		}

		free_extent_map(em);
		*em_cached = NULL;
	}

	em = btrfs_get_extent(BTRFS_I(inode), page, pg_offset, start, len);
	if (em_cached && !IS_ERR_OR_NULL(em)) {
		BUG_ON(*em_cached);
		refcount_inc(&em->refs);
		*em_cached = em;
	}
	return em;
}
/*
 * basic readpage implementation.  Locked extent state structs are inserted
 * into the tree that are removed when the IO is done (by the end_io
 * handlers)
 * XXX JDM: This needs looking at to ensure proper page locking
 * return 0 on success, otherwise return error
 */
int btrfs_do_readpage(struct page *page, struct extent_map **em_cached,
		      struct bio **bio, unsigned long *bio_flags,
		      unsigned int read_flags, u64 *prev_em_start)
{
	struct inode *inode = page->mapping->host;
	struct btrfs_fs_info *fs_info = btrfs_sb(inode->i_sb);
	u64 start = page_offset(page);
	const u64 end = start + PAGE_SIZE - 1;
	u64 cur = start;
	u64 extent_offset;
	u64 last_byte = i_size_read(inode);
	u64 block_start;
	u64 cur_end;
	struct extent_map *em;
	int ret = 0;
	int nr = 0;
	size_t pg_offset = 0;
	size_t iosize;
	size_t blocksize = inode->i_sb->s_blocksize;
	unsigned long this_bio_flag = 0;
	struct extent_io_tree *tree = &BTRFS_I(inode)->io_tree;

	ret = set_page_extent_mapped(page);
	if (ret < 0) {
		unlock_extent(tree, start, end);
		btrfs_page_set_error(fs_info, page, start, PAGE_SIZE);
		unlock_page(page);
		goto out;
	}

	if (!PageUptodate(page)) {
		if (cleancache_get_page(page) == 0) {
			BUG_ON(blocksize != PAGE_SIZE);
			unlock_extent(tree, start, end);
			unlock_page(page);
			goto out;
		}
	}

	if (page->index == last_byte >> PAGE_SHIFT) {
		char *userpage;
		size_t zero_offset = offset_in_page(last_byte);

		if (zero_offset) {
			iosize = PAGE_SIZE - zero_offset;
			userpage = kmap_atomic(page);
			memset(userpage + zero_offset, 0, iosize);
			flush_dcache_page(page);
			kunmap_atomic(userpage);
		}
	}
	begin_page_read(fs_info, page);
	while (cur <= end) {
		bool force_bio_submit = false;
		u64 disk_bytenr;

		if (cur >= last_byte) {
			char *userpage;
			struct extent_state *cached = NULL;

			iosize = PAGE_SIZE - pg_offset;
			userpage = kmap_atomic(page);
			memset(userpage + pg_offset, 0, iosize);
			flush_dcache_page(page);
			kunmap_atomic(userpage);
			set_extent_uptodate(tree, cur, cur + iosize - 1,
					    &cached, GFP_NOFS);
			unlock_extent_cached(tree, cur,
					     cur + iosize - 1, &cached);
			end_page_read(page, true, cur, iosize);
			break;
		}
		em = __get_extent_map(inode, page, pg_offset, cur,
				      end - cur + 1, em_cached);
		if (IS_ERR_OR_NULL(em)) {
			unlock_extent(tree, cur, end);
			end_page_read(page, false, cur, end + 1 - cur);
			break;
		}
		extent_offset = cur - em->start;
		BUG_ON(extent_map_end(em) <= cur);
		BUG_ON(end < cur);

		if (test_bit(EXTENT_FLAG_COMPRESSED, &em->flags)) {
			this_bio_flag |= EXTENT_BIO_COMPRESSED;
			extent_set_compress_type(&this_bio_flag,
						 em->compress_type);
		}

		iosize = min(extent_map_end(em) - cur, end - cur + 1);
		cur_end = min(extent_map_end(em) - 1, end);
		iosize = ALIGN(iosize, blocksize);
		if (this_bio_flag & EXTENT_BIO_COMPRESSED)
			disk_bytenr = em->block_start;
		else
			disk_bytenr = em->block_start + extent_offset;
		block_start = em->block_start;
		if (test_bit(EXTENT_FLAG_PREALLOC, &em->flags))
			block_start = EXTENT_MAP_HOLE;

		/*
		 * If we have a file range that points to a compressed extent
		 * and it's followed by a consecutive file range that points
		 * to the same compressed extent (possibly with a different
		 * offset and/or length, so it either points to the whole extent
		 * or only part of it), we must make sure we do not submit a
		 * single bio to populate the pages for the 2 ranges because
		 * this makes the compressed extent read zero out the pages
		 * belonging to the 2nd range. Imagine the following scenario:
		 *
		 *  File layout
		 *  [0 - 8K]                     [8K - 24K]
		 *    |                               |
		 *    |                               |
		 * points to extent X,         points to extent X,
		 * offset 4K, length of 8K     offset 0, length 16K
		 *
		 * [extent X, compressed length = 4K uncompressed length = 16K]
		 *
		 * If the bio to read the compressed extent covers both ranges,
		 * it will decompress extent X into the pages belonging to the
		 * first range and then it will stop, zeroing out the remaining
		 * pages that belong to the other range that points to extent X.
		 * So here we make sure we submit 2 bios, one for the first
		 * range and another one for the third range. Both will target
		 * the same physical extent from disk, but we can't currently
		 * make the compressed bio endio callback populate the pages
		 * for both ranges because each compressed bio is tightly
		 * coupled with a single extent map, and each range can have
		 * an extent map with a different offset value relative to the
		 * uncompressed data of our extent and different lengths. This
		 * is a corner case so we prioritize correctness over
		 * non-optimal behavior (submitting 2 bios for the same extent).
		 */
		if (test_bit(EXTENT_FLAG_COMPRESSED, &em->flags) &&
		    prev_em_start && *prev_em_start != (u64)-1 &&
		    *prev_em_start != em->start)
			force_bio_submit = true;

		if (prev_em_start)
			*prev_em_start = em->start;

		free_extent_map(em);
		em = NULL;

		/* we've found a hole, just zero and go on */
		if (block_start == EXTENT_MAP_HOLE) {
			char *userpage;
			struct extent_state *cached = NULL;

			userpage = kmap_atomic(page);
			memset(userpage + pg_offset, 0, iosize);
			flush_dcache_page(page);
			kunmap_atomic(userpage);

			set_extent_uptodate(tree, cur, cur + iosize - 1,
					    &cached, GFP_NOFS);
			unlock_extent_cached(tree, cur,
					     cur + iosize - 1, &cached);
			end_page_read(page, true, cur, iosize);
			cur = cur + iosize;
			pg_offset += iosize;
			continue;
		}
		/* the get_extent function already copied into the page */
		if (test_range_bit(tree, cur, cur_end,
				   EXTENT_UPTODATE, 1, NULL)) {
			check_page_uptodate(tree, page);
			unlock_extent(tree, cur, cur + iosize - 1);
			end_page_read(page, true, cur, iosize);
			cur = cur + iosize;
			pg_offset += iosize;
			continue;
		}
		/* we have an inline extent but it didn't get marked up
		 * to date.  Error out
		 */
		if (block_start == EXTENT_MAP_INLINE) {
			unlock_extent(tree, cur, cur + iosize - 1);
			end_page_read(page, false, cur, iosize);
			cur = cur + iosize;
			pg_offset += iosize;
			continue;
		}

		ret = submit_extent_page(REQ_OP_READ | read_flags, NULL,
					 page, disk_bytenr, iosize,
					 pg_offset, bio,
					 end_bio_extent_readpage, 0,
					 *bio_flags,
					 this_bio_flag,
					 force_bio_submit);
		if (!ret) {
			nr++;
			*bio_flags = this_bio_flag;
		} else {
			unlock_extent(tree, cur, cur + iosize - 1);
			end_page_read(page, false, cur, iosize);
			goto out;
		}
		cur = cur + iosize;
		pg_offset += iosize;
	}
out:
	return ret;
}

static inline void contiguous_readpages(struct page *pages[], int nr_pages,
					     u64 start, u64 end,
					     struct extent_map **em_cached,
					     struct bio **bio,
					     unsigned long *bio_flags,
					     u64 *prev_em_start)
{
	struct btrfs_inode *inode = BTRFS_I(pages[0]->mapping->host);
	int index;

	btrfs_lock_and_flush_ordered_range(inode, start, end, NULL);

	for (index = 0; index < nr_pages; index++) {
		btrfs_do_readpage(pages[index], em_cached, bio, bio_flags,
				  REQ_RAHEAD, prev_em_start);
		put_page(pages[index]);
	}
}

static void update_nr_written(struct writeback_control *wbc,
			      unsigned long nr_written)
{
	wbc->nr_to_write -= nr_written;
}

/*
 * helper for __extent_writepage, doing all of the delayed allocation setup.
 *
 * This returns 1 if btrfs_run_delalloc_range function did all the work required
 * to write the page (copy into inline extent).  In this case the IO has
 * been started and the page is already unlocked.
 *
 * This returns 0 if all went well (page still locked)
 * This returns < 0 if there were errors (page still locked)
 */
static noinline_for_stack int writepage_delalloc(struct btrfs_inode *inode,
		struct page *page, struct writeback_control *wbc,
		u64 delalloc_start, unsigned long *nr_written)
{
	u64 page_end = delalloc_start + PAGE_SIZE - 1;
	bool found;
	u64 delalloc_to_write = 0;
	u64 delalloc_end = 0;
	int ret;
	int page_started = 0;


	while (delalloc_end < page_end) {
		found = find_lock_delalloc_range(&inode->vfs_inode, page,
					       &delalloc_start,
					       &delalloc_end);
		if (!found) {
			delalloc_start = delalloc_end + 1;
			continue;
		}
		ret = btrfs_run_delalloc_range(inode, page, delalloc_start,
				delalloc_end, &page_started, nr_written, wbc);
		if (ret) {
			SetPageError(page);
			/*
			 * btrfs_run_delalloc_range should return < 0 for error
			 * but just in case, we use > 0 here meaning the IO is
			 * started, so we don't want to return > 0 unless
			 * things are going well.
			 */
			return ret < 0 ? ret : -EIO;
		}
		/*
		 * delalloc_end is already one less than the total length, so
		 * we don't subtract one from PAGE_SIZE
		 */
		delalloc_to_write += (delalloc_end - delalloc_start +
				      PAGE_SIZE) >> PAGE_SHIFT;
		delalloc_start = delalloc_end + 1;
	}
	if (wbc->nr_to_write < delalloc_to_write) {
		int thresh = 8192;

		if (delalloc_to_write < thresh * 2)
			thresh = delalloc_to_write;
		wbc->nr_to_write = min_t(u64, delalloc_to_write,
					 thresh);
	}

	/* did the fill delalloc function already unlock and start
	 * the IO?
	 */
	if (page_started) {
		/*
		 * we've unlocked the page, so we can't update
		 * the mapping's writeback index, just update
		 * nr_to_write.
		 */
		wbc->nr_to_write -= *nr_written;
		return 1;
	}

	return 0;
}

/*
 * helper for __extent_writepage.  This calls the writepage start hooks,
 * and does the loop to map the page into extents and bios.
 *
 * We return 1 if the IO is started and the page is unlocked,
 * 0 if all went well (page still locked)
 * < 0 if there were errors (page still locked)
 */
static noinline_for_stack int __extent_writepage_io(struct btrfs_inode *inode,
				 struct page *page,
				 struct writeback_control *wbc,
				 struct extent_page_data *epd,
				 loff_t i_size,
				 unsigned long nr_written,
				 int *nr_ret)
{
	struct btrfs_fs_info *fs_info = inode->root->fs_info;
	struct extent_io_tree *tree = &inode->io_tree;
	u64 start = page_offset(page);
	u64 end = start + PAGE_SIZE - 1;
	u64 cur = start;
	u64 extent_offset;
	u64 block_start;
	struct extent_map *em;
	int ret = 0;
	int nr = 0;
	u32 opf = REQ_OP_WRITE;
	const unsigned int write_flags = wbc_to_write_flags(wbc);
	bool compressed;

	ret = btrfs_writepage_cow_fixup(page, start, end);
	if (ret) {
		/* Fixup worker will requeue */
		redirty_page_for_writepage(wbc, page);
		update_nr_written(wbc, nr_written);
		unlock_page(page);
		return 1;
	}

	/*
	 * we don't want to touch the inode after unlocking the page,
	 * so we update the mapping writeback index now
	 */
	update_nr_written(wbc, nr_written + 1);

	while (cur <= end) {
		u64 disk_bytenr;
		u64 em_end;
		u32 iosize;

		if (cur >= i_size) {
			btrfs_writepage_endio_finish_ordered(page, cur, end, 1);
			break;
		}
		em = btrfs_get_extent(inode, NULL, 0, cur, end - cur + 1);
		if (IS_ERR_OR_NULL(em)) {
			SetPageError(page);
			ret = PTR_ERR_OR_ZERO(em);
			break;
		}

		extent_offset = cur - em->start;
		em_end = extent_map_end(em);
		ASSERT(cur <= em_end);
		ASSERT(cur < end);
		ASSERT(IS_ALIGNED(em->start, fs_info->sectorsize));
		ASSERT(IS_ALIGNED(em->len, fs_info->sectorsize));
		block_start = em->block_start;
		compressed = test_bit(EXTENT_FLAG_COMPRESSED, &em->flags);
		disk_bytenr = em->block_start + extent_offset;

		/* Note that em_end from extent_map_end() is exclusive */
		iosize = min(em_end, end + 1) - cur;

		if (btrfs_use_zone_append(inode, em))
			opf = REQ_OP_ZONE_APPEND;

		free_extent_map(em);
		em = NULL;

		/*
		 * compressed and inline extents are written through other
		 * paths in the FS
		 */
		if (compressed || block_start == EXTENT_MAP_HOLE ||
		    block_start == EXTENT_MAP_INLINE) {
			if (compressed)
				nr++;
			else
				btrfs_writepage_endio_finish_ordered(page, cur,
							cur + iosize - 1, 1);
			cur += iosize;
			continue;
		}

		btrfs_set_range_writeback(tree, cur, cur + iosize - 1);
		if (!PageWriteback(page)) {
			btrfs_err(inode->root->fs_info,
				   "page %lu not writeback, cur %llu end %llu",
			       page->index, cur, end);
		}

		ret = submit_extent_page(opf | write_flags, wbc, page,
					 disk_bytenr, iosize,
					 cur - page_offset(page), &epd->bio,
					 end_bio_extent_writepage,
					 0, 0, 0, false);
		if (ret) {
			SetPageError(page);
			if (PageWriteback(page))
				end_page_writeback(page);
		}

		cur += iosize;
		nr++;
	}
	*nr_ret = nr;
	return ret;
}

/*
 * the writepage semantics are similar to regular writepage.  extent
 * records are inserted to lock ranges in the tree, and as dirty areas
 * are found, they are marked writeback.  Then the lock bits are removed
 * and the end_io handler clears the writeback ranges
 *
 * Return 0 if everything goes well.
 * Return <0 for error.
 */
static int __extent_writepage(struct page *page, struct writeback_control *wbc,
			      struct extent_page_data *epd)
{
	struct inode *inode = page->mapping->host;
	u64 start = page_offset(page);
	u64 page_end = start + PAGE_SIZE - 1;
	int ret;
	int nr = 0;
	size_t pg_offset;
	loff_t i_size = i_size_read(inode);
	unsigned long end_index = i_size >> PAGE_SHIFT;
	unsigned long nr_written = 0;

	trace___extent_writepage(page, inode, wbc);

	WARN_ON(!PageLocked(page));

	ClearPageError(page);

	pg_offset = offset_in_page(i_size);
	if (page->index > end_index ||
	   (page->index == end_index && !pg_offset)) {
		page->mapping->a_ops->invalidatepage(page, 0, PAGE_SIZE);
		unlock_page(page);
		return 0;
	}

	if (page->index == end_index) {
		char *userpage;

		userpage = kmap_atomic(page);
		memset(userpage + pg_offset, 0,
		       PAGE_SIZE - pg_offset);
		kunmap_atomic(userpage);
		flush_dcache_page(page);
	}

	ret = set_page_extent_mapped(page);
	if (ret < 0) {
		SetPageError(page);
		goto done;
	}

	if (!epd->extent_locked) {
		ret = writepage_delalloc(BTRFS_I(inode), page, wbc, start,
					 &nr_written);
		if (ret == 1)
			return 0;
		if (ret)
			goto done;
	}

	ret = __extent_writepage_io(BTRFS_I(inode), page, wbc, epd, i_size,
				    nr_written, &nr);
	if (ret == 1)
		return 0;

done:
	if (nr == 0) {
		/* make sure the mapping tag for page dirty gets cleared */
		set_page_writeback(page);
		end_page_writeback(page);
	}
	if (PageError(page)) {
		ret = ret < 0 ? ret : -EIO;
		end_extent_writepage(page, ret, start, page_end);
	}
	unlock_page(page);
	ASSERT(ret <= 0);
	return ret;
}

void wait_on_extent_buffer_writeback(struct extent_buffer *eb)
{
	wait_on_bit_io(&eb->bflags, EXTENT_BUFFER_WRITEBACK,
		       TASK_UNINTERRUPTIBLE);
}

static void end_extent_buffer_writeback(struct extent_buffer *eb)
{
	clear_bit(EXTENT_BUFFER_WRITEBACK, &eb->bflags);
	smp_mb__after_atomic();
	wake_up_bit(&eb->bflags, EXTENT_BUFFER_WRITEBACK);
}

/*
 * Lock extent buffer status and pages for writeback.
 *
 * May try to flush write bio if we can't get the lock.
 *
 * Return  0 if the extent buffer doesn't need to be submitted.
 *           (E.g. the extent buffer is not dirty)
 * Return >0 is the extent buffer is submitted to bio.
 * Return <0 if something went wrong, no page is locked.
 */
static noinline_for_stack int lock_extent_buffer_for_io(struct extent_buffer *eb,
			  struct extent_page_data *epd)
{
	struct btrfs_fs_info *fs_info = eb->fs_info;
	int i, num_pages, failed_page_nr;
	int flush = 0;
	int ret = 0;

	if (!btrfs_try_tree_write_lock(eb)) {
		ret = flush_write_bio(epd);
		if (ret < 0)
			return ret;
		flush = 1;
		btrfs_tree_lock(eb);
	}

	if (test_bit(EXTENT_BUFFER_WRITEBACK, &eb->bflags)) {
		btrfs_tree_unlock(eb);
		if (!epd->sync_io)
			return 0;
		if (!flush) {
			ret = flush_write_bio(epd);
			if (ret < 0)
				return ret;
			flush = 1;
		}
		while (1) {
			wait_on_extent_buffer_writeback(eb);
			btrfs_tree_lock(eb);
			if (!test_bit(EXTENT_BUFFER_WRITEBACK, &eb->bflags))
				break;
			btrfs_tree_unlock(eb);
		}
	}

	/*
	 * We need to do this to prevent races in people who check if the eb is
	 * under IO since we can end up having no IO bits set for a short period
	 * of time.
	 */
	spin_lock(&eb->refs_lock);
	if (test_and_clear_bit(EXTENT_BUFFER_DIRTY, &eb->bflags)) {
		set_bit(EXTENT_BUFFER_WRITEBACK, &eb->bflags);
		spin_unlock(&eb->refs_lock);
		btrfs_set_header_flag(eb, BTRFS_HEADER_FLAG_WRITTEN);
		percpu_counter_add_batch(&fs_info->dirty_metadata_bytes,
					 -eb->len,
					 fs_info->dirty_metadata_batch);
		ret = 1;
	} else {
		spin_unlock(&eb->refs_lock);
	}

	btrfs_tree_unlock(eb);

	if (!ret)
		return ret;

	num_pages = num_extent_pages(eb);
	for (i = 0; i < num_pages; i++) {
		struct page *p = eb->pages[i];

		if (!trylock_page(p)) {
			if (!flush) {
				int err;

				err = flush_write_bio(epd);
				if (err < 0) {
					ret = err;
					failed_page_nr = i;
					goto err_unlock;
				}
				flush = 1;
			}
			lock_page(p);
		}
	}

	return ret;
err_unlock:
	/* Unlock already locked pages */
	for (i = 0; i < failed_page_nr; i++)
		unlock_page(eb->pages[i]);
	/*
	 * Clear EXTENT_BUFFER_WRITEBACK and wake up anyone waiting on it.
	 * Also set back EXTENT_BUFFER_DIRTY so future attempts to this eb can
	 * be made and undo everything done before.
	 */
	btrfs_tree_lock(eb);
	spin_lock(&eb->refs_lock);
	set_bit(EXTENT_BUFFER_DIRTY, &eb->bflags);
	end_extent_buffer_writeback(eb);
	spin_unlock(&eb->refs_lock);
	percpu_counter_add_batch(&fs_info->dirty_metadata_bytes, eb->len,
				 fs_info->dirty_metadata_batch);
	btrfs_clear_header_flag(eb, BTRFS_HEADER_FLAG_WRITTEN);
	btrfs_tree_unlock(eb);
	return ret;
}

static void set_btree_ioerr(struct page *page)
{
	struct extent_buffer *eb = (struct extent_buffer *)page->private;
	struct btrfs_fs_info *fs_info;

	SetPageError(page);
	if (test_and_set_bit(EXTENT_BUFFER_WRITE_ERR, &eb->bflags))
		return;

	/*
	 * If we error out, we should add back the dirty_metadata_bytes
	 * to make it consistent.
	 */
	fs_info = eb->fs_info;
	percpu_counter_add_batch(&fs_info->dirty_metadata_bytes,
				 eb->len, fs_info->dirty_metadata_batch);

	/*
	 * If writeback for a btree extent that doesn't belong to a log tree
	 * failed, increment the counter transaction->eb_write_errors.
	 * We do this because while the transaction is running and before it's
	 * committing (when we call filemap_fdata[write|wait]_range against
	 * the btree inode), we might have
	 * btree_inode->i_mapping->a_ops->writepages() called by the VM - if it
	 * returns an error or an error happens during writeback, when we're
	 * committing the transaction we wouldn't know about it, since the pages
	 * can be no longer dirty nor marked anymore for writeback (if a
	 * subsequent modification to the extent buffer didn't happen before the
	 * transaction commit), which makes filemap_fdata[write|wait]_range not
	 * able to find the pages tagged with SetPageError at transaction
	 * commit time. So if this happens we must abort the transaction,
	 * otherwise we commit a super block with btree roots that point to
	 * btree nodes/leafs whose content on disk is invalid - either garbage
	 * or the content of some node/leaf from a past generation that got
	 * cowed or deleted and is no longer valid.
	 *
	 * Note: setting AS_EIO/AS_ENOSPC in the btree inode's i_mapping would
	 * not be enough - we need to distinguish between log tree extents vs
	 * non-log tree extents, and the next filemap_fdatawait_range() call
	 * will catch and clear such errors in the mapping - and that call might
	 * be from a log sync and not from a transaction commit. Also, checking
	 * for the eb flag EXTENT_BUFFER_WRITE_ERR at transaction commit time is
	 * not done and would not be reliable - the eb might have been released
	 * from memory and reading it back again means that flag would not be
	 * set (since it's a runtime flag, not persisted on disk).
	 *
	 * Using the flags below in the btree inode also makes us achieve the
	 * goal of AS_EIO/AS_ENOSPC when writepages() returns success, started
	 * writeback for all dirty pages and before filemap_fdatawait_range()
	 * is called, the writeback for all dirty pages had already finished
	 * with errors - because we were not using AS_EIO/AS_ENOSPC,
	 * filemap_fdatawait_range() would return success, as it could not know
	 * that writeback errors happened (the pages were no longer tagged for
	 * writeback).
	 */
	switch (eb->log_index) {
	case -1:
		set_bit(BTRFS_FS_BTREE_ERR, &eb->fs_info->flags);
		break;
	case 0:
		set_bit(BTRFS_FS_LOG1_ERR, &eb->fs_info->flags);
		break;
	case 1:
		set_bit(BTRFS_FS_LOG2_ERR, &eb->fs_info->flags);
		break;
	default:
		BUG(); /* unexpected, logic error */
	}
}

static void end_bio_extent_buffer_writepage(struct bio *bio)
{
	struct bio_vec *bvec;
	struct extent_buffer *eb;
	int done;
	struct bvec_iter_all iter_all;

	ASSERT(!bio_flagged(bio, BIO_CLONED));
	bio_for_each_segment_all(bvec, bio, iter_all) {
		struct page *page = bvec->bv_page;

		eb = (struct extent_buffer *)page->private;
		BUG_ON(!eb);
		done = atomic_dec_and_test(&eb->io_pages);

		if (bio->bi_status ||
		    test_bit(EXTENT_BUFFER_WRITE_ERR, &eb->bflags)) {
			ClearPageUptodate(page);
			set_btree_ioerr(page);
		}

		end_page_writeback(page);

		if (!done)
			continue;

		end_extent_buffer_writeback(eb);
	}

	bio_put(bio);
}

static noinline_for_stack int write_one_eb(struct extent_buffer *eb,
			struct writeback_control *wbc,
			struct extent_page_data *epd)
{
	u64 disk_bytenr = eb->start;
	u32 nritems;
	int i, num_pages;
	unsigned long start, end;
	unsigned int write_flags = wbc_to_write_flags(wbc) | REQ_META;
	int ret = 0;

	clear_bit(EXTENT_BUFFER_WRITE_ERR, &eb->bflags);
	num_pages = num_extent_pages(eb);
	atomic_set(&eb->io_pages, num_pages);

	/* set btree blocks beyond nritems with 0 to avoid stale content. */
	nritems = btrfs_header_nritems(eb);
	if (btrfs_header_level(eb) > 0) {
		end = btrfs_node_key_ptr_offset(nritems);

		memzero_extent_buffer(eb, end, eb->len - end);
	} else {
		/*
		 * leaf:
		 * header 0 1 2 .. N ... data_N .. data_2 data_1 data_0
		 */
		start = btrfs_item_nr_offset(nritems);
		end = BTRFS_LEAF_DATA_OFFSET + leaf_data_end(eb);
		memzero_extent_buffer(eb, start, end - start);
	}

	for (i = 0; i < num_pages; i++) {
		struct page *p = eb->pages[i];

		clear_page_dirty_for_io(p);
		set_page_writeback(p);
		ret = submit_extent_page(REQ_OP_WRITE | write_flags, wbc,
					 p, disk_bytenr, PAGE_SIZE, 0,
					 &epd->bio,
					 end_bio_extent_buffer_writepage,
					 0, 0, 0, false);
		if (ret) {
			set_btree_ioerr(p);
			if (PageWriteback(p))
				end_page_writeback(p);
			if (atomic_sub_and_test(num_pages - i, &eb->io_pages))
				end_extent_buffer_writeback(eb);
			ret = -EIO;
			break;
		}
		disk_bytenr += PAGE_SIZE;
		update_nr_written(wbc, 1);
		unlock_page(p);
	}

	if (unlikely(ret)) {
		for (; i < num_pages; i++) {
			struct page *p = eb->pages[i];
			clear_page_dirty_for_io(p);
			unlock_page(p);
		}
	}

	return ret;
}

/*
 * Submit all page(s) of one extent buffer.
 *
 * @page:	the page of one extent buffer
 * @eb_context:	to determine if we need to submit this page, if current page
 *		belongs to this eb, we don't need to submit
 *
 * The caller should pass each page in their bytenr order, and here we use
 * @eb_context to determine if we have submitted pages of one extent buffer.
 *
 * If we have, we just skip until we hit a new page that doesn't belong to
 * current @eb_context.
 *
 * If not, we submit all the page(s) of the extent buffer.
 *
 * Return >0 if we have submitted the extent buffer successfully.
 * Return 0 if we don't need to submit the page, as it's already submitted by
 * previous call.
 * Return <0 for fatal error.
 */
static int submit_eb_page(struct page *page, struct writeback_control *wbc,
			  struct extent_page_data *epd,
			  struct extent_buffer **eb_context)
{
	struct address_space *mapping = page->mapping;
	struct btrfs_block_group *cache = NULL;
	struct extent_buffer *eb;
	int ret;

	if (!PagePrivate(page))
		return 0;

	spin_lock(&mapping->private_lock);
	if (!PagePrivate(page)) {
		spin_unlock(&mapping->private_lock);
		return 0;
	}

	eb = (struct extent_buffer *)page->private;

	/*
	 * Shouldn't happen and normally this would be a BUG_ON but no point
	 * crashing the machine for something we can survive anyway.
	 */
	if (WARN_ON(!eb)) {
		spin_unlock(&mapping->private_lock);
		return 0;
	}

	if (eb == *eb_context) {
		spin_unlock(&mapping->private_lock);
		return 0;
	}
	ret = atomic_inc_not_zero(&eb->refs);
	spin_unlock(&mapping->private_lock);
	if (!ret)
		return 0;

	if (!btrfs_check_meta_write_pointer(eb->fs_info, eb, &cache)) {
		/*
		 * If for_sync, this hole will be filled with
		 * trasnsaction commit.
		 */
		if (wbc->sync_mode == WB_SYNC_ALL && !wbc->for_sync)
			ret = -EAGAIN;
		else
			ret = 0;
		free_extent_buffer(eb);
		return ret;
	}

	*eb_context = eb;

	ret = lock_extent_buffer_for_io(eb, epd);
	if (ret <= 0) {
		btrfs_revert_meta_write_pointer(cache, eb);
		if (cache)
			btrfs_put_block_group(cache);
		free_extent_buffer(eb);
		return ret;
	}
	if (cache)
		btrfs_put_block_group(cache);
	ret = write_one_eb(eb, wbc, epd);
	free_extent_buffer(eb);
	if (ret < 0)
		return ret;
	return 1;
}

int btree_write_cache_pages(struct address_space *mapping,
				   struct writeback_control *wbc)
{
	struct extent_buffer *eb_context = NULL;
	struct extent_page_data epd = {
		.bio = NULL,
		.extent_locked = 0,
		.sync_io = wbc->sync_mode == WB_SYNC_ALL,
	};
	struct btrfs_fs_info *fs_info = BTRFS_I(mapping->host)->root->fs_info;
	int ret = 0;
	int done = 0;
	int nr_to_write_done = 0;
	struct pagevec pvec;
	int nr_pages;
	pgoff_t index;
	pgoff_t end;		/* Inclusive */
	int scanned = 0;
	xa_mark_t tag;

	pagevec_init(&pvec);
	if (wbc->range_cyclic) {
		index = mapping->writeback_index; /* Start from prev offset */
		end = -1;
		/*
		 * Start from the beginning does not need to cycle over the
		 * range, mark it as scanned.
		 */
		scanned = (index == 0);
	} else {
		index = wbc->range_start >> PAGE_SHIFT;
		end = wbc->range_end >> PAGE_SHIFT;
		scanned = 1;
	}
	if (wbc->sync_mode == WB_SYNC_ALL)
		tag = PAGECACHE_TAG_TOWRITE;
	else
		tag = PAGECACHE_TAG_DIRTY;
	btrfs_zoned_meta_io_lock(fs_info);
retry:
	if (wbc->sync_mode == WB_SYNC_ALL)
		tag_pages_for_writeback(mapping, index, end);
	while (!done && !nr_to_write_done && (index <= end) &&
	       (nr_pages = pagevec_lookup_range_tag(&pvec, mapping, &index, end,
			tag))) {
		unsigned i;

		for (i = 0; i < nr_pages; i++) {
			struct page *page = pvec.pages[i];

			ret = submit_eb_page(page, wbc, &epd, &eb_context);
			if (ret == 0)
				continue;
			if (ret < 0) {
				done = 1;
				break;
			}

			/*
			 * the filesystem may choose to bump up nr_to_write.
			 * We have to make sure to honor the new nr_to_write
			 * at any time
			 */
			nr_to_write_done = wbc->nr_to_write <= 0;
		}
		pagevec_release(&pvec);
		cond_resched();
	}
	if (!scanned && !done) {
		/*
		 * We hit the last page and there is more work to be done: wrap
		 * back to the start of the file
		 */
		scanned = 1;
		index = 0;
		goto retry;
	}
	if (ret < 0) {
		end_write_bio(&epd, ret);
		goto out;
	}
	/*
	 * If something went wrong, don't allow any metadata write bio to be
	 * submitted.
	 *
	 * This would prevent use-after-free if we had dirty pages not
	 * cleaned up, which can still happen by fuzzed images.
	 *
	 * - Bad extent tree
	 *   Allowing existing tree block to be allocated for other trees.
	 *
	 * - Log tree operations
	 *   Exiting tree blocks get allocated to log tree, bumps its
	 *   generation, then get cleaned in tree re-balance.
	 *   Such tree block will not be written back, since it's clean,
	 *   thus no WRITTEN flag set.
	 *   And after log writes back, this tree block is not traced by
	 *   any dirty extent_io_tree.
	 *
	 * - Offending tree block gets re-dirtied from its original owner
	 *   Since it has bumped generation, no WRITTEN flag, it can be
	 *   reused without COWing. This tree block will not be traced
	 *   by btrfs_transaction::dirty_pages.
	 *
	 *   Now such dirty tree block will not be cleaned by any dirty
	 *   extent io tree. Thus we don't want to submit such wild eb
	 *   if the fs already has error.
	 */
	if (!test_bit(BTRFS_FS_STATE_ERROR, &fs_info->fs_state)) {
		ret = flush_write_bio(&epd);
	} else {
		ret = -EROFS;
		end_write_bio(&epd, ret);
	}
out:
	btrfs_zoned_meta_io_unlock(fs_info);
	return ret;
}

/**
 * Walk the list of dirty pages of the given address space and write all of them.
 *
 * @mapping: address space structure to write
 * @wbc:     subtract the number of written pages from *@wbc->nr_to_write
 * @epd:     holds context for the write, namely the bio
 *
 * If a page is already under I/O, write_cache_pages() skips it, even
 * if it's dirty.  This is desirable behaviour for memory-cleaning writeback,
 * but it is INCORRECT for data-integrity system calls such as fsync().  fsync()
 * and msync() need to guarantee that all the data which was dirty at the time
 * the call was made get new I/O started against them.  If wbc->sync_mode is
 * WB_SYNC_ALL then we were called for data integrity and we must wait for
 * existing IO to complete.
 */
static int extent_write_cache_pages(struct address_space *mapping,
			     struct writeback_control *wbc,
			     struct extent_page_data *epd)
{
	struct inode *inode = mapping->host;
	int ret = 0;
	int done = 0;
	int nr_to_write_done = 0;
	struct pagevec pvec;
	int nr_pages;
	pgoff_t index;
	pgoff_t end;		/* Inclusive */
	pgoff_t done_index;
	int range_whole = 0;
	int scanned = 0;
	xa_mark_t tag;

	/*
	 * We have to hold onto the inode so that ordered extents can do their
	 * work when the IO finishes.  The alternative to this is failing to add
	 * an ordered extent if the igrab() fails there and that is a huge pain
	 * to deal with, so instead just hold onto the inode throughout the
	 * writepages operation.  If it fails here we are freeing up the inode
	 * anyway and we'd rather not waste our time writing out stuff that is
	 * going to be truncated anyway.
	 */
	if (!igrab(inode))
		return 0;

	pagevec_init(&pvec);
	if (wbc->range_cyclic) {
		index = mapping->writeback_index; /* Start from prev offset */
		end = -1;
		/*
		 * Start from the beginning does not need to cycle over the
		 * range, mark it as scanned.
		 */
		scanned = (index == 0);
	} else {
		index = wbc->range_start >> PAGE_SHIFT;
		end = wbc->range_end >> PAGE_SHIFT;
		if (wbc->range_start == 0 && wbc->range_end == LLONG_MAX)
			range_whole = 1;
		scanned = 1;
	}

	/*
	 * We do the tagged writepage as long as the snapshot flush bit is set
	 * and we are the first one who do the filemap_flush() on this inode.
	 *
	 * The nr_to_write == LONG_MAX is needed to make sure other flushers do
	 * not race in and drop the bit.
	 */
	if (range_whole && wbc->nr_to_write == LONG_MAX &&
	    test_and_clear_bit(BTRFS_INODE_SNAPSHOT_FLUSH,
			       &BTRFS_I(inode)->runtime_flags))
		wbc->tagged_writepages = 1;

	if (wbc->sync_mode == WB_SYNC_ALL || wbc->tagged_writepages)
		tag = PAGECACHE_TAG_TOWRITE;
	else
		tag = PAGECACHE_TAG_DIRTY;
retry:
	if (wbc->sync_mode == WB_SYNC_ALL || wbc->tagged_writepages)
		tag_pages_for_writeback(mapping, index, end);
	done_index = index;
	while (!done && !nr_to_write_done && (index <= end) &&
			(nr_pages = pagevec_lookup_range_tag(&pvec, mapping,
						&index, end, tag))) {
		unsigned i;

		for (i = 0; i < nr_pages; i++) {
			struct page *page = pvec.pages[i];

			done_index = page->index + 1;
			/*
			 * At this point we hold neither the i_pages lock nor
			 * the page lock: the page may be truncated or
			 * invalidated (changing page->mapping to NULL),
			 * or even swizzled back from swapper_space to
			 * tmpfs file mapping
			 */
			if (!trylock_page(page)) {
				ret = flush_write_bio(epd);
				BUG_ON(ret < 0);
				lock_page(page);
			}

			if (unlikely(page->mapping != mapping)) {
				unlock_page(page);
				continue;
			}

			if (wbc->sync_mode != WB_SYNC_NONE) {
				if (PageWriteback(page)) {
					ret = flush_write_bio(epd);
					BUG_ON(ret < 0);
				}
				wait_on_page_writeback(page);
			}

			if (PageWriteback(page) ||
			    !clear_page_dirty_for_io(page)) {
				unlock_page(page);
				continue;
			}

			ret = __extent_writepage(page, wbc, epd);
			if (ret < 0) {
				done = 1;
				break;
			}

			/*
			 * the filesystem may choose to bump up nr_to_write.
			 * We have to make sure to honor the new nr_to_write
			 * at any time
			 */
			nr_to_write_done = wbc->nr_to_write <= 0;
		}
		pagevec_release(&pvec);
		cond_resched();
	}
	if (!scanned && !done) {
		/*
		 * We hit the last page and there is more work to be done: wrap
		 * back to the start of the file
		 */
		scanned = 1;
		index = 0;

		/*
		 * If we're looping we could run into a page that is locked by a
		 * writer and that writer could be waiting on writeback for a
		 * page in our current bio, and thus deadlock, so flush the
		 * write bio here.
		 */
		ret = flush_write_bio(epd);
		if (!ret)
			goto retry;
	}

	if (wbc->range_cyclic || (wbc->nr_to_write > 0 && range_whole))
		mapping->writeback_index = done_index;

	btrfs_add_delayed_iput(inode);
	return ret;
}

int extent_write_full_page(struct page *page, struct writeback_control *wbc)
{
	int ret;
	struct extent_page_data epd = {
		.bio = NULL,
		.extent_locked = 0,
		.sync_io = wbc->sync_mode == WB_SYNC_ALL,
	};

	ret = __extent_writepage(page, wbc, &epd);
	ASSERT(ret <= 0);
	if (ret < 0) {
		end_write_bio(&epd, ret);
		return ret;
	}

	ret = flush_write_bio(&epd);
	ASSERT(ret <= 0);
	return ret;
}

int extent_write_locked_range(struct inode *inode, u64 start, u64 end,
			      int mode)
{
	int ret = 0;
	struct address_space *mapping = inode->i_mapping;
	struct page *page;
	unsigned long nr_pages = (end - start + PAGE_SIZE) >>
		PAGE_SHIFT;

	struct extent_page_data epd = {
		.bio = NULL,
		.extent_locked = 1,
		.sync_io = mode == WB_SYNC_ALL,
	};
	struct writeback_control wbc_writepages = {
		.sync_mode	= mode,
		.nr_to_write	= nr_pages * 2,
		.range_start	= start,
		.range_end	= end + 1,
		/* We're called from an async helper function */
		.punt_to_cgroup	= 1,
		.no_cgroup_owner = 1,
	};

	wbc_attach_fdatawrite_inode(&wbc_writepages, inode);
	while (start <= end) {
		page = find_get_page(mapping, start >> PAGE_SHIFT);
		if (clear_page_dirty_for_io(page))
			ret = __extent_writepage(page, &wbc_writepages, &epd);
		else {
			btrfs_writepage_endio_finish_ordered(page, start,
						    start + PAGE_SIZE - 1, 1);
			unlock_page(page);
		}
		put_page(page);
		start += PAGE_SIZE;
	}

	ASSERT(ret <= 0);
	if (ret == 0)
		ret = flush_write_bio(&epd);
	else
		end_write_bio(&epd, ret);

	wbc_detach_inode(&wbc_writepages);
	return ret;
}

int extent_writepages(struct address_space *mapping,
		      struct writeback_control *wbc)
{
	int ret = 0;
	struct extent_page_data epd = {
		.bio = NULL,
		.extent_locked = 0,
		.sync_io = wbc->sync_mode == WB_SYNC_ALL,
	};

	ret = extent_write_cache_pages(mapping, wbc, &epd);
	ASSERT(ret <= 0);
	if (ret < 0) {
		end_write_bio(&epd, ret);
		return ret;
	}
	ret = flush_write_bio(&epd);
	return ret;
}

void extent_readahead(struct readahead_control *rac)
{
	struct bio *bio = NULL;
	unsigned long bio_flags = 0;
	struct page *pagepool[16];
	struct extent_map *em_cached = NULL;
	u64 prev_em_start = (u64)-1;
	int nr;

	while ((nr = readahead_page_batch(rac, pagepool))) {
		u64 contig_start = page_offset(pagepool[0]);
		u64 contig_end = page_offset(pagepool[nr - 1]) + PAGE_SIZE - 1;

		ASSERT(contig_start + nr * PAGE_SIZE - 1 == contig_end);

		contiguous_readpages(pagepool, nr, contig_start, contig_end,
				&em_cached, &bio, &bio_flags, &prev_em_start);
	}

	if (em_cached)
		free_extent_map(em_cached);

	if (bio) {
		if (submit_one_bio(bio, 0, bio_flags))
			return;
	}
}

/*
 * basic invalidatepage code, this waits on any locked or writeback
 * ranges corresponding to the page, and then deletes any extent state
 * records from the tree
 */
int extent_invalidatepage(struct extent_io_tree *tree,
			  struct page *page, unsigned long offset)
{
	struct extent_state *cached_state = NULL;
	u64 start = page_offset(page);
	u64 end = start + PAGE_SIZE - 1;
	size_t blocksize = page->mapping->host->i_sb->s_blocksize;

	/* This function is only called for the btree inode */
	ASSERT(tree->owner == IO_TREE_BTREE_INODE_IO);

	start += ALIGN(offset, blocksize);
	if (start > end)
		return 0;

	lock_extent_bits(tree, start, end, &cached_state);
	wait_on_page_writeback(page);

	/*
	 * Currently for btree io tree, only EXTENT_LOCKED is utilized,
	 * so here we only need to unlock the extent range to free any
	 * existing extent state.
	 */
	unlock_extent_cached(tree, start, end, &cached_state);
	return 0;
}

/*
 * a helper for releasepage, this tests for areas of the page that
 * are locked or under IO and drops the related state bits if it is safe
 * to drop the page.
 */
static int try_release_extent_state(struct extent_io_tree *tree,
				    struct page *page, gfp_t mask)
{
	u64 start = page_offset(page);
	u64 end = start + PAGE_SIZE - 1;
	int ret = 1;

	if (test_range_bit(tree, start, end, EXTENT_LOCKED, 0, NULL)) {
		ret = 0;
	} else {
		/*
		 * At this point we can safely clear everything except the
		 * locked bit, the nodatasum bit and the delalloc new bit.
		 * The delalloc new bit will be cleared by ordered extent
		 * completion.
		 */
		ret = __clear_extent_bit(tree, start, end,
			 ~(EXTENT_LOCKED | EXTENT_NODATASUM | EXTENT_DELALLOC_NEW),
			 0, 0, NULL, mask, NULL);

		/* if clear_extent_bit failed for enomem reasons,
		 * we can't allow the release to continue.
		 */
		if (ret < 0)
			ret = 0;
		else
			ret = 1;
	}
	return ret;
}

/*
 * a helper for releasepage.  As long as there are no locked extents
 * in the range corresponding to the page, both state records and extent
 * map records are removed
 */
int try_release_extent_mapping(struct page *page, gfp_t mask)
{
	struct extent_map *em;
	u64 start = page_offset(page);
	u64 end = start + PAGE_SIZE - 1;
	struct btrfs_inode *btrfs_inode = BTRFS_I(page->mapping->host);
	struct extent_io_tree *tree = &btrfs_inode->io_tree;
	struct extent_map_tree *map = &btrfs_inode->extent_tree;

	if (gfpflags_allow_blocking(mask) &&
	    page->mapping->host->i_size > SZ_16M) {
		u64 len;
		while (start <= end) {
			struct btrfs_fs_info *fs_info;
			u64 cur_gen;

			len = end - start + 1;
			write_lock(&map->lock);
			em = lookup_extent_mapping(map, start, len);
			if (!em) {
				write_unlock(&map->lock);
				break;
			}
			if (test_bit(EXTENT_FLAG_PINNED, &em->flags) ||
			    em->start != start) {
				write_unlock(&map->lock);
				free_extent_map(em);
				break;
			}
			if (test_range_bit(tree, em->start,
					   extent_map_end(em) - 1,
					   EXTENT_LOCKED, 0, NULL))
				goto next;
			/*
			 * If it's not in the list of modified extents, used
			 * by a fast fsync, we can remove it. If it's being
			 * logged we can safely remove it since fsync took an
			 * extra reference on the em.
			 */
			if (list_empty(&em->list) ||
			    test_bit(EXTENT_FLAG_LOGGING, &em->flags))
				goto remove_em;
			/*
			 * If it's in the list of modified extents, remove it
			 * only if its generation is older then the current one,
			 * in which case we don't need it for a fast fsync.
			 * Otherwise don't remove it, we could be racing with an
			 * ongoing fast fsync that could miss the new extent.
			 */
			fs_info = btrfs_inode->root->fs_info;
			spin_lock(&fs_info->trans_lock);
			cur_gen = fs_info->generation;
			spin_unlock(&fs_info->trans_lock);
			if (em->generation >= cur_gen)
				goto next;
remove_em:
			/*
			 * We only remove extent maps that are not in the list of
			 * modified extents or that are in the list but with a
			 * generation lower then the current generation, so there
			 * is no need to set the full fsync flag on the inode (it
			 * hurts the fsync performance for workloads with a data
			 * size that exceeds or is close to the system's memory).
			 */
			remove_extent_mapping(map, em);
			/* once for the rb tree */
			free_extent_map(em);
next:
			start = extent_map_end(em);
			write_unlock(&map->lock);

			/* once for us */
			free_extent_map(em);

			cond_resched(); /* Allow large-extent preemption. */
		}
	}
	return try_release_extent_state(tree, page, mask);
}

/*
 * helper function for fiemap, which doesn't want to see any holes.
 * This maps until we find something past 'last'
 */
static struct extent_map *get_extent_skip_holes(struct btrfs_inode *inode,
						u64 offset, u64 last)
{
	u64 sectorsize = btrfs_inode_sectorsize(inode);
	struct extent_map *em;
	u64 len;

	if (offset >= last)
		return NULL;

	while (1) {
		len = last - offset;
		if (len == 0)
			break;
		len = ALIGN(len, sectorsize);
		em = btrfs_get_extent_fiemap(inode, offset, len);
		if (IS_ERR_OR_NULL(em))
			return em;

		/* if this isn't a hole return it */
		if (em->block_start != EXTENT_MAP_HOLE)
			return em;

		/* this is a hole, advance to the next extent */
		offset = extent_map_end(em);
		free_extent_map(em);
		if (offset >= last)
			break;
	}
	return NULL;
}

/*
 * To cache previous fiemap extent
 *
 * Will be used for merging fiemap extent
 */
struct fiemap_cache {
	u64 offset;
	u64 phys;
	u64 len;
	u32 flags;
	bool cached;
};

/*
 * Helper to submit fiemap extent.
 *
 * Will try to merge current fiemap extent specified by @offset, @phys,
 * @len and @flags with cached one.
 * And only when we fails to merge, cached one will be submitted as
 * fiemap extent.
 *
 * Return value is the same as fiemap_fill_next_extent().
 */
static int emit_fiemap_extent(struct fiemap_extent_info *fieinfo,
				struct fiemap_cache *cache,
				u64 offset, u64 phys, u64 len, u32 flags)
{
	int ret = 0;

	if (!cache->cached)
		goto assign;

	/*
	 * Sanity check, extent_fiemap() should have ensured that new
	 * fiemap extent won't overlap with cached one.
	 * Not recoverable.
	 *
	 * NOTE: Physical address can overlap, due to compression
	 */
	if (cache->offset + cache->len > offset) {
		WARN_ON(1);
		return -EINVAL;
	}

	/*
	 * Only merges fiemap extents if
	 * 1) Their logical addresses are continuous
	 *
	 * 2) Their physical addresses are continuous
	 *    So truly compressed (physical size smaller than logical size)
	 *    extents won't get merged with each other
	 *
	 * 3) Share same flags except FIEMAP_EXTENT_LAST
	 *    So regular extent won't get merged with prealloc extent
	 */
	if (cache->offset + cache->len  == offset &&
	    cache->phys + cache->len == phys  &&
	    (cache->flags & ~FIEMAP_EXTENT_LAST) ==
			(flags & ~FIEMAP_EXTENT_LAST)) {
		cache->len += len;
		cache->flags |= flags;
		goto try_submit_last;
	}

	/* Not mergeable, need to submit cached one */
	ret = fiemap_fill_next_extent(fieinfo, cache->offset, cache->phys,
				      cache->len, cache->flags);
	cache->cached = false;
	if (ret)
		return ret;
assign:
	cache->cached = true;
	cache->offset = offset;
	cache->phys = phys;
	cache->len = len;
	cache->flags = flags;
try_submit_last:
	if (cache->flags & FIEMAP_EXTENT_LAST) {
		ret = fiemap_fill_next_extent(fieinfo, cache->offset,
				cache->phys, cache->len, cache->flags);
		cache->cached = false;
	}
	return ret;
}

/*
 * Emit last fiemap cache
 *
 * The last fiemap cache may still be cached in the following case:
 * 0		      4k		    8k
 * |<- Fiemap range ->|
 * |<------------  First extent ----------->|
 *
 * In this case, the first extent range will be cached but not emitted.
 * So we must emit it before ending extent_fiemap().
 */
static int emit_last_fiemap_cache(struct fiemap_extent_info *fieinfo,
				  struct fiemap_cache *cache)
{
	int ret;

	if (!cache->cached)
		return 0;

	ret = fiemap_fill_next_extent(fieinfo, cache->offset, cache->phys,
				      cache->len, cache->flags);
	cache->cached = false;
	if (ret > 0)
		ret = 0;
	return ret;
}

int extent_fiemap(struct btrfs_inode *inode, struct fiemap_extent_info *fieinfo,
		  u64 start, u64 len)
{
	int ret = 0;
	u64 off = start;
	u64 max = start + len;
	u32 flags = 0;
	u32 found_type;
	u64 last;
	u64 last_for_get_extent = 0;
	u64 disko = 0;
	u64 isize = i_size_read(&inode->vfs_inode);
	struct btrfs_key found_key;
	struct extent_map *em = NULL;
	struct extent_state *cached_state = NULL;
	struct btrfs_path *path;
	struct btrfs_root *root = inode->root;
	struct fiemap_cache cache = { 0 };
	struct ulist *roots;
	struct ulist *tmp_ulist;
	int end = 0;
	u64 em_start = 0;
	u64 em_len = 0;
	u64 em_end = 0;

	if (len == 0)
		return -EINVAL;

	path = btrfs_alloc_path();
	if (!path)
		return -ENOMEM;

	roots = ulist_alloc(GFP_KERNEL);
	tmp_ulist = ulist_alloc(GFP_KERNEL);
	if (!roots || !tmp_ulist) {
		ret = -ENOMEM;
		goto out_free_ulist;
	}

	start = round_down(start, btrfs_inode_sectorsize(inode));
	len = round_up(max, btrfs_inode_sectorsize(inode)) - start;

	/*
	 * lookup the last file extent.  We're not using i_size here
	 * because there might be preallocation past i_size
	 */
	ret = btrfs_lookup_file_extent(NULL, root, path, btrfs_ino(inode), -1,
				       0);
	if (ret < 0) {
		goto out_free_ulist;
	} else {
		WARN_ON(!ret);
		if (ret == 1)
			ret = 0;
	}

	path->slots[0]--;
	btrfs_item_key_to_cpu(path->nodes[0], &found_key, path->slots[0]);
	found_type = found_key.type;

	/* No extents, but there might be delalloc bits */
	if (found_key.objectid != btrfs_ino(inode) ||
	    found_type != BTRFS_EXTENT_DATA_KEY) {
		/* have to trust i_size as the end */
		last = (u64)-1;
		last_for_get_extent = isize;
	} else {
		/*
		 * remember the start of the last extent.  There are a
		 * bunch of different factors that go into the length of the
		 * extent, so its much less complex to remember where it started
		 */
		last = found_key.offset;
		last_for_get_extent = last + 1;
	}
	btrfs_release_path(path);

	/*
	 * we might have some extents allocated but more delalloc past those
	 * extents.  so, we trust isize unless the start of the last extent is
	 * beyond isize
	 */
	if (last < isize) {
		last = (u64)-1;
		last_for_get_extent = isize;
	}

	lock_extent_bits(&inode->io_tree, start, start + len - 1,
			 &cached_state);

	em = get_extent_skip_holes(inode, start, last_for_get_extent);
	if (!em)
		goto out;
	if (IS_ERR(em)) {
		ret = PTR_ERR(em);
		goto out;
	}

	while (!end) {
		u64 offset_in_extent = 0;

		/* break if the extent we found is outside the range */
		if (em->start >= max || extent_map_end(em) < off)
			break;

		/*
		 * get_extent may return an extent that starts before our
		 * requested range.  We have to make sure the ranges
		 * we return to fiemap always move forward and don't
		 * overlap, so adjust the offsets here
		 */
		em_start = max(em->start, off);

		/*
		 * record the offset from the start of the extent
		 * for adjusting the disk offset below.  Only do this if the
		 * extent isn't compressed since our in ram offset may be past
		 * what we have actually allocated on disk.
		 */
		if (!test_bit(EXTENT_FLAG_COMPRESSED, &em->flags))
			offset_in_extent = em_start - em->start;
		em_end = extent_map_end(em);
		em_len = em_end - em_start;
		flags = 0;
		if (em->block_start < EXTENT_MAP_LAST_BYTE)
			disko = em->block_start + offset_in_extent;
		else
			disko = 0;

		/*
		 * bump off for our next call to get_extent
		 */
		off = extent_map_end(em);
		if (off >= max)
			end = 1;

		if (em->block_start == EXTENT_MAP_LAST_BYTE) {
			end = 1;
			flags |= FIEMAP_EXTENT_LAST;
		} else if (em->block_start == EXTENT_MAP_INLINE) {
			flags |= (FIEMAP_EXTENT_DATA_INLINE |
				  FIEMAP_EXTENT_NOT_ALIGNED);
		} else if (em->block_start == EXTENT_MAP_DELALLOC) {
			flags |= (FIEMAP_EXTENT_DELALLOC |
				  FIEMAP_EXTENT_UNKNOWN);
		} else if (fieinfo->fi_extents_max) {
			u64 bytenr = em->block_start -
				(em->start - em->orig_start);

			/*
			 * As btrfs supports shared space, this information
			 * can be exported to userspace tools via
			 * flag FIEMAP_EXTENT_SHARED.  If fi_extents_max == 0
			 * then we're just getting a count and we can skip the
			 * lookup stuff.
			 */
			ret = btrfs_check_shared(root, btrfs_ino(inode),
						 bytenr, roots, tmp_ulist);
			if (ret < 0)
				goto out_free;
			if (ret)
				flags |= FIEMAP_EXTENT_SHARED;
			ret = 0;
		}
		if (test_bit(EXTENT_FLAG_COMPRESSED, &em->flags))
			flags |= FIEMAP_EXTENT_ENCODED;
		if (test_bit(EXTENT_FLAG_PREALLOC, &em->flags))
			flags |= FIEMAP_EXTENT_UNWRITTEN;

		free_extent_map(em);
		em = NULL;
		if ((em_start >= last) || em_len == (u64)-1 ||
		   (last == (u64)-1 && isize <= em_end)) {
			flags |= FIEMAP_EXTENT_LAST;
			end = 1;
		}

		/* now scan forward to see if this is really the last extent. */
		em = get_extent_skip_holes(inode, off, last_for_get_extent);
		if (IS_ERR(em)) {
			ret = PTR_ERR(em);
			goto out;
		}
		if (!em) {
			flags |= FIEMAP_EXTENT_LAST;
			end = 1;
		}
		ret = emit_fiemap_extent(fieinfo, &cache, em_start, disko,
					   em_len, flags);
		if (ret) {
			if (ret == 1)
				ret = 0;
			goto out_free;
		}
	}
out_free:
	if (!ret)
		ret = emit_last_fiemap_cache(fieinfo, &cache);
	free_extent_map(em);
out:
	unlock_extent_cached(&inode->io_tree, start, start + len - 1,
			     &cached_state);

out_free_ulist:
	btrfs_free_path(path);
	ulist_free(roots);
	ulist_free(tmp_ulist);
	return ret;
}

static void __free_extent_buffer(struct extent_buffer *eb)
{
	kmem_cache_free(extent_buffer_cache, eb);
}

int extent_buffer_under_io(const struct extent_buffer *eb)
{
	return (atomic_read(&eb->io_pages) ||
		test_bit(EXTENT_BUFFER_WRITEBACK, &eb->bflags) ||
		test_bit(EXTENT_BUFFER_DIRTY, &eb->bflags));
}

static bool page_range_has_eb(struct btrfs_fs_info *fs_info, struct page *page)
{
	struct btrfs_subpage *subpage;

	lockdep_assert_held(&page->mapping->private_lock);

	if (PagePrivate(page)) {
		subpage = (struct btrfs_subpage *)page->private;
		if (atomic_read(&subpage->eb_refs))
			return true;
	}
	return false;
}

static void detach_extent_buffer_page(struct extent_buffer *eb, struct page *page)
{
	struct btrfs_fs_info *fs_info = eb->fs_info;
	const bool mapped = !test_bit(EXTENT_BUFFER_UNMAPPED, &eb->bflags);

	/*
	 * For mapped eb, we're going to change the page private, which should
	 * be done under the private_lock.
	 */
	if (mapped)
		spin_lock(&page->mapping->private_lock);

	if (!PagePrivate(page)) {
		if (mapped)
			spin_unlock(&page->mapping->private_lock);
		return;
	}

	if (fs_info->sectorsize == PAGE_SIZE) {
		/*
		 * We do this since we'll remove the pages after we've
		 * removed the eb from the radix tree, so we could race
		 * and have this page now attached to the new eb.  So
		 * only clear page_private if it's still connected to
		 * this eb.
		 */
		if (PagePrivate(page) &&
		    page->private == (unsigned long)eb) {
			BUG_ON(test_bit(EXTENT_BUFFER_DIRTY, &eb->bflags));
			BUG_ON(PageDirty(page));
			BUG_ON(PageWriteback(page));
			/*
			 * We need to make sure we haven't be attached
			 * to a new eb.
			 */
			detach_page_private(page);
		}
		if (mapped)
			spin_unlock(&page->mapping->private_lock);
		return;
	}

	/*
	 * For subpage, we can have dummy eb with page private.  In this case,
	 * we can directly detach the private as such page is only attached to
	 * one dummy eb, no sharing.
	 */
	if (!mapped) {
		btrfs_detach_subpage(fs_info, page);
		return;
	}

	btrfs_page_dec_eb_refs(fs_info, page);

	/*
	 * We can only detach the page private if there are no other ebs in the
	 * page range.
	 */
	if (!page_range_has_eb(fs_info, page))
		btrfs_detach_subpage(fs_info, page);

	spin_unlock(&page->mapping->private_lock);
}

/* Release all pages attached to the extent buffer */
static void btrfs_release_extent_buffer_pages(struct extent_buffer *eb)
{
	int i;
	int num_pages;

	ASSERT(!extent_buffer_under_io(eb));

	num_pages = num_extent_pages(eb);
	for (i = 0; i < num_pages; i++) {
		struct page *page = eb->pages[i];

		if (!page)
			continue;

		detach_extent_buffer_page(eb, page);

		/* One for when we allocated the page */
		put_page(page);
	}
}

/*
 * Helper for releasing the extent buffer.
 */
static inline void btrfs_release_extent_buffer(struct extent_buffer *eb)
{
	btrfs_release_extent_buffer_pages(eb);
	btrfs_leak_debug_del(&eb->fs_info->eb_leak_lock, &eb->leak_list);
	__free_extent_buffer(eb);
}

static struct extent_buffer *
__alloc_extent_buffer(struct btrfs_fs_info *fs_info, u64 start,
		      unsigned long len)
{
	struct extent_buffer *eb = NULL;

	eb = kmem_cache_zalloc(extent_buffer_cache, GFP_NOFS|__GFP_NOFAIL);
	eb->start = start;
	eb->len = len;
	eb->fs_info = fs_info;
	eb->bflags = 0;
	init_rwsem(&eb->lock);

	btrfs_leak_debug_add(&fs_info->eb_leak_lock, &eb->leak_list,
			     &fs_info->allocated_ebs);
	INIT_LIST_HEAD(&eb->release_list);

	spin_lock_init(&eb->refs_lock);
	atomic_set(&eb->refs, 1);
	atomic_set(&eb->io_pages, 0);

	ASSERT(len <= BTRFS_MAX_METADATA_BLOCKSIZE);

	return eb;
}

struct extent_buffer *btrfs_clone_extent_buffer(const struct extent_buffer *src)
{
	int i;
	struct page *p;
	struct extent_buffer *new;
	int num_pages = num_extent_pages(src);

	new = __alloc_extent_buffer(src->fs_info, src->start, src->len);
	if (new == NULL)
		return NULL;

	/*
	 * Set UNMAPPED before calling btrfs_release_extent_buffer(), as
	 * btrfs_release_extent_buffer() have different behavior for
	 * UNMAPPED subpage extent buffer.
	 */
	set_bit(EXTENT_BUFFER_UNMAPPED, &new->bflags);

	for (i = 0; i < num_pages; i++) {
		int ret;

		p = alloc_page(GFP_NOFS);
		if (!p) {
			btrfs_release_extent_buffer(new);
			return NULL;
		}
		ret = attach_extent_buffer_page(new, p, NULL);
		if (ret < 0) {
			put_page(p);
			btrfs_release_extent_buffer(new);
			return NULL;
		}
		WARN_ON(PageDirty(p));
		new->pages[i] = p;
		copy_page(page_address(p), page_address(src->pages[i]));
	}
	set_extent_buffer_uptodate(new);

	return new;
}

struct extent_buffer *__alloc_dummy_extent_buffer(struct btrfs_fs_info *fs_info,
						  u64 start, unsigned long len)
{
	struct extent_buffer *eb;
	int num_pages;
	int i;

	eb = __alloc_extent_buffer(fs_info, start, len);
	if (!eb)
		return NULL;

	num_pages = num_extent_pages(eb);
	for (i = 0; i < num_pages; i++) {
		int ret;

		eb->pages[i] = alloc_page(GFP_NOFS);
		if (!eb->pages[i])
			goto err;
		ret = attach_extent_buffer_page(eb, eb->pages[i], NULL);
		if (ret < 0)
			goto err;
	}
	set_extent_buffer_uptodate(eb);
	btrfs_set_header_nritems(eb, 0);
	set_bit(EXTENT_BUFFER_UNMAPPED, &eb->bflags);

	return eb;
err:
	for (; i > 0; i--) {
		detach_extent_buffer_page(eb, eb->pages[i - 1]);
		__free_page(eb->pages[i - 1]);
	}
	__free_extent_buffer(eb);
	return NULL;
}

struct extent_buffer *alloc_dummy_extent_buffer(struct btrfs_fs_info *fs_info,
						u64 start)
{
	return __alloc_dummy_extent_buffer(fs_info, start, fs_info->nodesize);
}

static void check_buffer_tree_ref(struct extent_buffer *eb)
{
	int refs;
	/*
	 * The TREE_REF bit is first set when the extent_buffer is added
	 * to the radix tree. It is also reset, if unset, when a new reference
	 * is created by find_extent_buffer.
	 *
	 * It is only cleared in two cases: freeing the last non-tree
	 * reference to the extent_buffer when its STALE bit is set or
	 * calling releasepage when the tree reference is the only reference.
	 *
	 * In both cases, care is taken to ensure that the extent_buffer's
	 * pages are not under io. However, releasepage can be concurrently
	 * called with creating new references, which is prone to race
	 * conditions between the calls to check_buffer_tree_ref in those
	 * codepaths and clearing TREE_REF in try_release_extent_buffer.
	 *
	 * The actual lifetime of the extent_buffer in the radix tree is
	 * adequately protected by the refcount, but the TREE_REF bit and
	 * its corresponding reference are not. To protect against this
	 * class of races, we call check_buffer_tree_ref from the codepaths
	 * which trigger io after they set eb->io_pages. Note that once io is
	 * initiated, TREE_REF can no longer be cleared, so that is the
	 * moment at which any such race is best fixed.
	 */
	refs = atomic_read(&eb->refs);
	if (refs >= 2 && test_bit(EXTENT_BUFFER_TREE_REF, &eb->bflags))
		return;

	spin_lock(&eb->refs_lock);
	if (!test_and_set_bit(EXTENT_BUFFER_TREE_REF, &eb->bflags))
		atomic_inc(&eb->refs);
	spin_unlock(&eb->refs_lock);
}

static void mark_extent_buffer_accessed(struct extent_buffer *eb,
		struct page *accessed)
{
	int num_pages, i;

	check_buffer_tree_ref(eb);

	num_pages = num_extent_pages(eb);
	for (i = 0; i < num_pages; i++) {
		struct page *p = eb->pages[i];

		if (p != accessed)
			mark_page_accessed(p);
	}
}

struct extent_buffer *find_extent_buffer(struct btrfs_fs_info *fs_info,
					 u64 start)
{
	struct extent_buffer *eb;

	rcu_read_lock();
	eb = radix_tree_lookup(&fs_info->buffer_radix,
			       start >> fs_info->sectorsize_bits);
	if (eb && atomic_inc_not_zero(&eb->refs)) {
		rcu_read_unlock();
		/*
		 * Lock our eb's refs_lock to avoid races with
		 * free_extent_buffer. When we get our eb it might be flagged
		 * with EXTENT_BUFFER_STALE and another task running
		 * free_extent_buffer might have seen that flag set,
		 * eb->refs == 2, that the buffer isn't under IO (dirty and
		 * writeback flags not set) and it's still in the tree (flag
		 * EXTENT_BUFFER_TREE_REF set), therefore being in the process
		 * of decrementing the extent buffer's reference count twice.
		 * So here we could race and increment the eb's reference count,
		 * clear its stale flag, mark it as dirty and drop our reference
		 * before the other task finishes executing free_extent_buffer,
		 * which would later result in an attempt to free an extent
		 * buffer that is dirty.
		 */
		if (test_bit(EXTENT_BUFFER_STALE, &eb->bflags)) {
			spin_lock(&eb->refs_lock);
			spin_unlock(&eb->refs_lock);
		}
		mark_extent_buffer_accessed(eb, NULL);
		return eb;
	}
	rcu_read_unlock();

	return NULL;
}

#ifdef CONFIG_BTRFS_FS_RUN_SANITY_TESTS
struct extent_buffer *alloc_test_extent_buffer(struct btrfs_fs_info *fs_info,
					u64 start)
{
	struct extent_buffer *eb, *exists = NULL;
	int ret;

	eb = find_extent_buffer(fs_info, start);
	if (eb)
		return eb;
	eb = alloc_dummy_extent_buffer(fs_info, start);
	if (!eb)
		return ERR_PTR(-ENOMEM);
	eb->fs_info = fs_info;
again:
	ret = radix_tree_preload(GFP_NOFS);
	if (ret) {
		exists = ERR_PTR(ret);
		goto free_eb;
	}
	spin_lock(&fs_info->buffer_lock);
	ret = radix_tree_insert(&fs_info->buffer_radix,
				start >> fs_info->sectorsize_bits, eb);
	spin_unlock(&fs_info->buffer_lock);
	radix_tree_preload_end();
	if (ret == -EEXIST) {
		exists = find_extent_buffer(fs_info, start);
		if (exists)
			goto free_eb;
		else
			goto again;
	}
	check_buffer_tree_ref(eb);
	set_bit(EXTENT_BUFFER_IN_TREE, &eb->bflags);

	return eb;
free_eb:
	btrfs_release_extent_buffer(eb);
	return exists;
}
#endif

static struct extent_buffer *grab_extent_buffer(
		struct btrfs_fs_info *fs_info, struct page *page)
{
	struct extent_buffer *exists;

	/*
	 * For subpage case, we completely rely on radix tree to ensure we
	 * don't try to insert two ebs for the same bytenr.  So here we always
	 * return NULL and just continue.
	 */
	if (fs_info->sectorsize < PAGE_SIZE)
		return NULL;

	/* Page not yet attached to an extent buffer */
	if (!PagePrivate(page))
		return NULL;

	/*
	 * We could have already allocated an eb for this page and attached one
	 * so lets see if we can get a ref on the existing eb, and if we can we
	 * know it's good and we can just return that one, else we know we can
	 * just overwrite page->private.
	 */
	exists = (struct extent_buffer *)page->private;
	if (atomic_inc_not_zero(&exists->refs))
		return exists;

	WARN_ON(PageDirty(page));
	detach_page_private(page);
	return NULL;
}

struct extent_buffer *alloc_extent_buffer(struct btrfs_fs_info *fs_info,
					  u64 start, u64 owner_root, int level)
{
	unsigned long len = fs_info->nodesize;
	int num_pages;
	int i;
	unsigned long index = start >> PAGE_SHIFT;
	struct extent_buffer *eb;
	struct extent_buffer *exists = NULL;
	struct page *p;
	struct address_space *mapping = fs_info->btree_inode->i_mapping;
	int uptodate = 1;
	int ret;

	if (!IS_ALIGNED(start, fs_info->sectorsize)) {
		btrfs_err(fs_info, "bad tree block start %llu", start);
		return ERR_PTR(-EINVAL);
	}

	if (fs_info->sectorsize < PAGE_SIZE &&
	    offset_in_page(start) + len > PAGE_SIZE) {
		btrfs_err(fs_info,
		"tree block crosses page boundary, start %llu nodesize %lu",
			  start, len);
		return ERR_PTR(-EINVAL);
	}

	eb = find_extent_buffer(fs_info, start);
	if (eb)
		return eb;

	eb = __alloc_extent_buffer(fs_info, start, len);
	if (!eb)
		return ERR_PTR(-ENOMEM);
	btrfs_set_buffer_lockdep_class(owner_root, eb, level);

	num_pages = num_extent_pages(eb);
	for (i = 0; i < num_pages; i++, index++) {
		struct btrfs_subpage *prealloc = NULL;

		p = find_or_create_page(mapping, index, GFP_NOFS|__GFP_NOFAIL);
		if (!p) {
			exists = ERR_PTR(-ENOMEM);
			goto free_eb;
		}

		/*
		 * Preallocate page->private for subpage case, so that we won't
		 * allocate memory with private_lock hold.  The memory will be
		 * freed by attach_extent_buffer_page() or freed manually if
		 * we exit earlier.
		 *
		 * Although we have ensured one subpage eb can only have one
		 * page, but it may change in the future for 16K page size
		 * support, so we still preallocate the memory in the loop.
		 */
		ret = btrfs_alloc_subpage(fs_info, &prealloc,
					  BTRFS_SUBPAGE_METADATA);
		if (ret < 0) {
			unlock_page(p);
			put_page(p);
			exists = ERR_PTR(ret);
			goto free_eb;
		}

		spin_lock(&mapping->private_lock);
		exists = grab_extent_buffer(fs_info, p);
		if (exists) {
			spin_unlock(&mapping->private_lock);
			unlock_page(p);
			put_page(p);
			mark_extent_buffer_accessed(exists, p);
			btrfs_free_subpage(prealloc);
			goto free_eb;
		}
		/* Should not fail, as we have preallocated the memory */
		ret = attach_extent_buffer_page(eb, p, prealloc);
		ASSERT(!ret);
		/*
		 * To inform we have extra eb under allocation, so that
		 * detach_extent_buffer_page() won't release the page private
		 * when the eb hasn't yet been inserted into radix tree.
		 *
		 * The ref will be decreased when the eb released the page, in
		 * detach_extent_buffer_page().
		 * Thus needs no special handling in error path.
		 */
		btrfs_page_inc_eb_refs(fs_info, p);
		spin_unlock(&mapping->private_lock);

		WARN_ON(PageDirty(p));
		eb->pages[i] = p;
		if (!PageUptodate(p))
			uptodate = 0;

		/*
		 * We can't unlock the pages just yet since the extent buffer
		 * hasn't been properly inserted in the radix tree, this
		 * opens a race with btree_releasepage which can free a page
		 * while we are still filling in all pages for the buffer and
		 * we could crash.
		 */
	}
	if (uptodate)
		set_bit(EXTENT_BUFFER_UPTODATE, &eb->bflags);
again:
	ret = radix_tree_preload(GFP_NOFS);
	if (ret) {
		exists = ERR_PTR(ret);
		goto free_eb;
	}

	spin_lock(&fs_info->buffer_lock);
	ret = radix_tree_insert(&fs_info->buffer_radix,
				start >> fs_info->sectorsize_bits, eb);
	spin_unlock(&fs_info->buffer_lock);
	radix_tree_preload_end();
	if (ret == -EEXIST) {
		exists = find_extent_buffer(fs_info, start);
		if (exists)
			goto free_eb;
		else
			goto again;
	}
	/* add one reference for the tree */
	check_buffer_tree_ref(eb);
	set_bit(EXTENT_BUFFER_IN_TREE, &eb->bflags);

	/*
	 * Now it's safe to unlock the pages because any calls to
	 * btree_releasepage will correctly detect that a page belongs to a
	 * live buffer and won't free them prematurely.
	 */
	for (i = 0; i < num_pages; i++)
		unlock_page(eb->pages[i]);
	return eb;

free_eb:
	WARN_ON(!atomic_dec_and_test(&eb->refs));
	for (i = 0; i < num_pages; i++) {
		if (eb->pages[i])
			unlock_page(eb->pages[i]);
	}

	btrfs_release_extent_buffer(eb);
	return exists;
}

static inline void btrfs_release_extent_buffer_rcu(struct rcu_head *head)
{
	struct extent_buffer *eb =
			container_of(head, struct extent_buffer, rcu_head);

	__free_extent_buffer(eb);
}

static int release_extent_buffer(struct extent_buffer *eb)
	__releases(&eb->refs_lock)
{
	lockdep_assert_held(&eb->refs_lock);

	WARN_ON(atomic_read(&eb->refs) == 0);
	if (atomic_dec_and_test(&eb->refs)) {
		if (test_and_clear_bit(EXTENT_BUFFER_IN_TREE, &eb->bflags)) {
			struct btrfs_fs_info *fs_info = eb->fs_info;

			spin_unlock(&eb->refs_lock);

			spin_lock(&fs_info->buffer_lock);
			radix_tree_delete(&fs_info->buffer_radix,
					  eb->start >> fs_info->sectorsize_bits);
			spin_unlock(&fs_info->buffer_lock);
		} else {
			spin_unlock(&eb->refs_lock);
		}

		btrfs_leak_debug_del(&eb->fs_info->eb_leak_lock, &eb->leak_list);
		/* Should be safe to release our pages at this point */
		btrfs_release_extent_buffer_pages(eb);
#ifdef CONFIG_BTRFS_FS_RUN_SANITY_TESTS
		if (unlikely(test_bit(EXTENT_BUFFER_UNMAPPED, &eb->bflags))) {
			__free_extent_buffer(eb);
			return 1;
		}
#endif
		call_rcu(&eb->rcu_head, btrfs_release_extent_buffer_rcu);
		return 1;
	}
	spin_unlock(&eb->refs_lock);

	return 0;
}

void free_extent_buffer(struct extent_buffer *eb)
{
	int refs;
	int old;
	if (!eb)
		return;

	while (1) {
		refs = atomic_read(&eb->refs);
		if ((!test_bit(EXTENT_BUFFER_UNMAPPED, &eb->bflags) && refs <= 3)
		    || (test_bit(EXTENT_BUFFER_UNMAPPED, &eb->bflags) &&
			refs == 1))
			break;
		old = atomic_cmpxchg(&eb->refs, refs, refs - 1);
		if (old == refs)
			return;
	}

	spin_lock(&eb->refs_lock);
	if (atomic_read(&eb->refs) == 2 &&
	    test_bit(EXTENT_BUFFER_STALE, &eb->bflags) &&
	    !extent_buffer_under_io(eb) &&
	    test_and_clear_bit(EXTENT_BUFFER_TREE_REF, &eb->bflags))
		atomic_dec(&eb->refs);

	/*
	 * I know this is terrible, but it's temporary until we stop tracking
	 * the uptodate bits and such for the extent buffers.
	 */
	release_extent_buffer(eb);
}

void free_extent_buffer_stale(struct extent_buffer *eb)
{
	if (!eb)
		return;

	spin_lock(&eb->refs_lock);
	set_bit(EXTENT_BUFFER_STALE, &eb->bflags);

	if (atomic_read(&eb->refs) == 2 && !extent_buffer_under_io(eb) &&
	    test_and_clear_bit(EXTENT_BUFFER_TREE_REF, &eb->bflags))
		atomic_dec(&eb->refs);
	release_extent_buffer(eb);
}

void clear_extent_buffer_dirty(const struct extent_buffer *eb)
{
	int i;
	int num_pages;
	struct page *page;

	num_pages = num_extent_pages(eb);

	for (i = 0; i < num_pages; i++) {
		page = eb->pages[i];
		if (!PageDirty(page))
			continue;

		lock_page(page);
		WARN_ON(!PagePrivate(page));

		clear_page_dirty_for_io(page);
		xa_lock_irq(&page->mapping->i_pages);
		if (!PageDirty(page))
			__xa_clear_mark(&page->mapping->i_pages,
					page_index(page), PAGECACHE_TAG_DIRTY);
		xa_unlock_irq(&page->mapping->i_pages);
		ClearPageError(page);
		unlock_page(page);
	}
	WARN_ON(atomic_read(&eb->refs) == 0);
}

bool set_extent_buffer_dirty(struct extent_buffer *eb)
{
	int i;
	int num_pages;
	bool was_dirty;

	check_buffer_tree_ref(eb);

	was_dirty = test_and_set_bit(EXTENT_BUFFER_DIRTY, &eb->bflags);

	num_pages = num_extent_pages(eb);
	WARN_ON(atomic_read(&eb->refs) == 0);
	WARN_ON(!test_bit(EXTENT_BUFFER_TREE_REF, &eb->bflags));

	if (!was_dirty)
		for (i = 0; i < num_pages; i++)
			set_page_dirty(eb->pages[i]);

#ifdef CONFIG_BTRFS_DEBUG
	for (i = 0; i < num_pages; i++)
		ASSERT(PageDirty(eb->pages[i]));
#endif

	return was_dirty;
}

void clear_extent_buffer_uptodate(struct extent_buffer *eb)
{
	struct btrfs_fs_info *fs_info = eb->fs_info;
	struct page *page;
	int num_pages;
	int i;

	clear_bit(EXTENT_BUFFER_UPTODATE, &eb->bflags);
	num_pages = num_extent_pages(eb);
	for (i = 0; i < num_pages; i++) {
		page = eb->pages[i];
		if (page)
			btrfs_page_clear_uptodate(fs_info, page,
						  eb->start, eb->len);
	}
}

void set_extent_buffer_uptodate(struct extent_buffer *eb)
{
	struct btrfs_fs_info *fs_info = eb->fs_info;
	struct page *page;
	int num_pages;
	int i;

	set_bit(EXTENT_BUFFER_UPTODATE, &eb->bflags);
	num_pages = num_extent_pages(eb);
	for (i = 0; i < num_pages; i++) {
		page = eb->pages[i];
		btrfs_page_set_uptodate(fs_info, page, eb->start, eb->len);
<<<<<<< HEAD
	}
}

static int read_extent_buffer_subpage(struct extent_buffer *eb, int wait,
				      int mirror_num)
{
	struct btrfs_fs_info *fs_info = eb->fs_info;
	struct extent_io_tree *io_tree;
	struct page *page = eb->pages[0];
	struct bio *bio = NULL;
	int ret = 0;

	ASSERT(!test_bit(EXTENT_BUFFER_UNMAPPED, &eb->bflags));
	ASSERT(PagePrivate(page));
	io_tree = &BTRFS_I(fs_info->btree_inode)->io_tree;

	if (wait == WAIT_NONE) {
		ret = try_lock_extent(io_tree, eb->start,
				      eb->start + eb->len - 1);
		if (ret <= 0)
			return ret;
	} else {
		ret = lock_extent(io_tree, eb->start, eb->start + eb->len - 1);
		if (ret < 0)
			return ret;
	}

	ret = 0;
	if (test_bit(EXTENT_BUFFER_UPTODATE, &eb->bflags) ||
	    PageUptodate(page) ||
	    btrfs_subpage_test_uptodate(fs_info, page, eb->start, eb->len)) {
		set_bit(EXTENT_BUFFER_UPTODATE, &eb->bflags);
		unlock_extent(io_tree, eb->start, eb->start + eb->len - 1);
		return ret;
	}

	clear_bit(EXTENT_BUFFER_READ_ERR, &eb->bflags);
	eb->read_mirror = 0;
	atomic_set(&eb->io_pages, 1);
	check_buffer_tree_ref(eb);
	btrfs_subpage_clear_error(fs_info, page, eb->start, eb->len);

	ret = submit_extent_page(REQ_OP_READ | REQ_META, NULL, page, eb->start,
				 eb->len, eb->start - page_offset(page), &bio,
				 end_bio_extent_readpage, mirror_num, 0, 0,
				 true);
	if (ret) {
		/*
		 * In the endio function, if we hit something wrong we will
		 * increase the io_pages, so here we need to decrease it for
		 * error path.
		 */
		atomic_dec(&eb->io_pages);
	}
	if (bio) {
		int tmp;

		tmp = submit_one_bio(bio, mirror_num, 0);
		if (tmp < 0)
			return tmp;
=======
>>>>>>> f8b22d5d
	}
	if (ret || wait != WAIT_COMPLETE)
		return ret;

	wait_extent_bit(io_tree, eb->start, eb->start + eb->len - 1, EXTENT_LOCKED);
	if (!test_bit(EXTENT_BUFFER_UPTODATE, &eb->bflags))
		ret = -EIO;
	return ret;
}

static int read_extent_buffer_subpage(struct extent_buffer *eb, int wait,
				      int mirror_num)
{
	struct btrfs_fs_info *fs_info = eb->fs_info;
	struct extent_io_tree *io_tree;
	struct page *page = eb->pages[0];
	struct bio *bio = NULL;
	int ret = 0;

	ASSERT(!test_bit(EXTENT_BUFFER_UNMAPPED, &eb->bflags));
	ASSERT(PagePrivate(page));
	io_tree = &BTRFS_I(fs_info->btree_inode)->io_tree;

	if (wait == WAIT_NONE) {
		ret = try_lock_extent(io_tree, eb->start,
				      eb->start + eb->len - 1);
		if (ret <= 0)
			return ret;
	} else {
		ret = lock_extent(io_tree, eb->start, eb->start + eb->len - 1);
		if (ret < 0)
			return ret;
	}

	ret = 0;
	if (test_bit(EXTENT_BUFFER_UPTODATE, &eb->bflags) ||
	    PageUptodate(page) ||
	    btrfs_subpage_test_uptodate(fs_info, page, eb->start, eb->len)) {
		set_bit(EXTENT_BUFFER_UPTODATE, &eb->bflags);
		unlock_extent(io_tree, eb->start, eb->start + eb->len - 1);
		return ret;
	}

	clear_bit(EXTENT_BUFFER_READ_ERR, &eb->bflags);
	eb->read_mirror = 0;
	atomic_set(&eb->io_pages, 1);
	check_buffer_tree_ref(eb);
	btrfs_subpage_clear_error(fs_info, page, eb->start, eb->len);

	ret = submit_extent_page(REQ_OP_READ | REQ_META, NULL, page, eb->start,
				 eb->len, eb->start - page_offset(page), &bio,
				 end_bio_extent_readpage, mirror_num, 0, 0,
				 true);
	if (ret) {
		/*
		 * In the endio function, if we hit something wrong we will
		 * increase the io_pages, so here we need to decrease it for
		 * error path.
		 */
		atomic_dec(&eb->io_pages);
	}
	if (bio) {
		int tmp;

		tmp = submit_one_bio(bio, mirror_num, 0);
		if (tmp < 0)
			return tmp;
	}
	if (ret || wait != WAIT_COMPLETE)
		return ret;

	wait_extent_bit(io_tree, eb->start, eb->start + eb->len - 1, EXTENT_LOCKED);
	if (!test_bit(EXTENT_BUFFER_UPTODATE, &eb->bflags))
		ret = -EIO;
	return ret;
}

int read_extent_buffer_pages(struct extent_buffer *eb, int wait, int mirror_num)
{
	int i;
	struct page *page;
	int err;
	int ret = 0;
	int locked_pages = 0;
	int all_uptodate = 1;
	int num_pages;
	unsigned long num_reads = 0;
	struct bio *bio = NULL;
	unsigned long bio_flags = 0;

	if (test_bit(EXTENT_BUFFER_UPTODATE, &eb->bflags))
		return 0;

	if (eb->fs_info->sectorsize < PAGE_SIZE)
		return read_extent_buffer_subpage(eb, wait, mirror_num);

	num_pages = num_extent_pages(eb);
	for (i = 0; i < num_pages; i++) {
		page = eb->pages[i];
		if (wait == WAIT_NONE) {
			/*
			 * WAIT_NONE is only utilized by readahead. If we can't
			 * acquire the lock atomically it means either the eb
			 * is being read out or under modification.
			 * Either way the eb will be or has been cached,
			 * readahead can exit safely.
			 */
			if (!trylock_page(page))
				goto unlock_exit;
		} else {
			lock_page(page);
		}
		locked_pages++;
	}
	/*
	 * We need to firstly lock all pages to make sure that
	 * the uptodate bit of our pages won't be affected by
	 * clear_extent_buffer_uptodate().
	 */
	for (i = 0; i < num_pages; i++) {
		page = eb->pages[i];
		if (!PageUptodate(page)) {
			num_reads++;
			all_uptodate = 0;
		}
	}

	if (all_uptodate) {
		set_bit(EXTENT_BUFFER_UPTODATE, &eb->bflags);
		goto unlock_exit;
	}

	clear_bit(EXTENT_BUFFER_READ_ERR, &eb->bflags);
	eb->read_mirror = 0;
	atomic_set(&eb->io_pages, num_reads);
	/*
	 * It is possible for releasepage to clear the TREE_REF bit before we
	 * set io_pages. See check_buffer_tree_ref for a more detailed comment.
	 */
	check_buffer_tree_ref(eb);
	for (i = 0; i < num_pages; i++) {
		page = eb->pages[i];

		if (!PageUptodate(page)) {
			if (ret) {
				atomic_dec(&eb->io_pages);
				unlock_page(page);
				continue;
			}

			ClearPageError(page);
			err = submit_extent_page(REQ_OP_READ | REQ_META, NULL,
					 page, page_offset(page), PAGE_SIZE, 0,
					 &bio, end_bio_extent_readpage,
					 mirror_num, 0, 0, false);
			if (err) {
				/*
				 * We failed to submit the bio so it's the
				 * caller's responsibility to perform cleanup
				 * i.e unlock page/set error bit.
				 */
				ret = err;
				SetPageError(page);
				unlock_page(page);
				atomic_dec(&eb->io_pages);
			}
		} else {
			unlock_page(page);
		}
	}

	if (bio) {
		err = submit_one_bio(bio, mirror_num, bio_flags);
		if (err)
			return err;
	}

	if (ret || wait != WAIT_COMPLETE)
		return ret;

	for (i = 0; i < num_pages; i++) {
		page = eb->pages[i];
		wait_on_page_locked(page);
		if (!PageUptodate(page))
			ret = -EIO;
	}

	return ret;

unlock_exit:
	while (locked_pages > 0) {
		locked_pages--;
		page = eb->pages[locked_pages];
		unlock_page(page);
	}
	return ret;
}

static bool report_eb_range(const struct extent_buffer *eb, unsigned long start,
			    unsigned long len)
{
	btrfs_warn(eb->fs_info,
		"access to eb bytenr %llu len %lu out of range start %lu len %lu",
		eb->start, eb->len, start, len);
	WARN_ON(IS_ENABLED(CONFIG_BTRFS_DEBUG));

	return true;
}

/*
 * Check if the [start, start + len) range is valid before reading/writing
 * the eb.
 * NOTE: @start and @len are offset inside the eb, not logical address.
 *
 * Caller should not touch the dst/src memory if this function returns error.
 */
static inline int check_eb_range(const struct extent_buffer *eb,
				 unsigned long start, unsigned long len)
{
	unsigned long offset;

	/* start, start + len should not go beyond eb->len nor overflow */
	if (unlikely(check_add_overflow(start, len, &offset) || offset > eb->len))
		return report_eb_range(eb, start, len);

	return false;
}

void read_extent_buffer(const struct extent_buffer *eb, void *dstv,
			unsigned long start, unsigned long len)
{
	size_t cur;
	size_t offset;
	struct page *page;
	char *kaddr;
	char *dst = (char *)dstv;
	unsigned long i = get_eb_page_index(start);

	if (check_eb_range(eb, start, len))
		return;

	offset = get_eb_offset_in_page(eb, start);

	while (len > 0) {
		page = eb->pages[i];

		cur = min(len, (PAGE_SIZE - offset));
		kaddr = page_address(page);
		memcpy(dst, kaddr + offset, cur);

		dst += cur;
		len -= cur;
		offset = 0;
		i++;
	}
}

int read_extent_buffer_to_user_nofault(const struct extent_buffer *eb,
				       void __user *dstv,
				       unsigned long start, unsigned long len)
{
	size_t cur;
	size_t offset;
	struct page *page;
	char *kaddr;
	char __user *dst = (char __user *)dstv;
	unsigned long i = get_eb_page_index(start);
	int ret = 0;

	WARN_ON(start > eb->len);
	WARN_ON(start + len > eb->start + eb->len);

	offset = get_eb_offset_in_page(eb, start);

	while (len > 0) {
		page = eb->pages[i];

		cur = min(len, (PAGE_SIZE - offset));
		kaddr = page_address(page);
		if (copy_to_user_nofault(dst, kaddr + offset, cur)) {
			ret = -EFAULT;
			break;
		}

		dst += cur;
		len -= cur;
		offset = 0;
		i++;
	}

	return ret;
}

int memcmp_extent_buffer(const struct extent_buffer *eb, const void *ptrv,
			 unsigned long start, unsigned long len)
{
	size_t cur;
	size_t offset;
	struct page *page;
	char *kaddr;
	char *ptr = (char *)ptrv;
	unsigned long i = get_eb_page_index(start);
	int ret = 0;

	if (check_eb_range(eb, start, len))
		return -EINVAL;

	offset = get_eb_offset_in_page(eb, start);

	while (len > 0) {
		page = eb->pages[i];

		cur = min(len, (PAGE_SIZE - offset));

		kaddr = page_address(page);
		ret = memcmp(ptr, kaddr + offset, cur);
		if (ret)
			break;

		ptr += cur;
		len -= cur;
		offset = 0;
		i++;
	}
	return ret;
}

void write_extent_buffer_chunk_tree_uuid(const struct extent_buffer *eb,
		const void *srcv)
{
	char *kaddr;

	WARN_ON(!PageUptodate(eb->pages[0]));
	kaddr = page_address(eb->pages[0]) + get_eb_offset_in_page(eb, 0);
	memcpy(kaddr + offsetof(struct btrfs_header, chunk_tree_uuid), srcv,
			BTRFS_FSID_SIZE);
}

void write_extent_buffer_fsid(const struct extent_buffer *eb, const void *srcv)
{
	char *kaddr;

	WARN_ON(!PageUptodate(eb->pages[0]));
	kaddr = page_address(eb->pages[0]) + get_eb_offset_in_page(eb, 0);
	memcpy(kaddr + offsetof(struct btrfs_header, fsid), srcv,
			BTRFS_FSID_SIZE);
}

void write_extent_buffer(const struct extent_buffer *eb, const void *srcv,
			 unsigned long start, unsigned long len)
{
	size_t cur;
	size_t offset;
	struct page *page;
	char *kaddr;
	char *src = (char *)srcv;
	unsigned long i = get_eb_page_index(start);

	WARN_ON(test_bit(EXTENT_BUFFER_NO_CHECK, &eb->bflags));

	if (check_eb_range(eb, start, len))
		return;

	offset = get_eb_offset_in_page(eb, start);

	while (len > 0) {
		page = eb->pages[i];
		WARN_ON(!PageUptodate(page));

		cur = min(len, PAGE_SIZE - offset);
		kaddr = page_address(page);
		memcpy(kaddr + offset, src, cur);

		src += cur;
		len -= cur;
		offset = 0;
		i++;
	}
}

void memzero_extent_buffer(const struct extent_buffer *eb, unsigned long start,
		unsigned long len)
{
	size_t cur;
	size_t offset;
	struct page *page;
	char *kaddr;
	unsigned long i = get_eb_page_index(start);

	if (check_eb_range(eb, start, len))
		return;

	offset = get_eb_offset_in_page(eb, start);

	while (len > 0) {
		page = eb->pages[i];
		WARN_ON(!PageUptodate(page));

		cur = min(len, PAGE_SIZE - offset);
		kaddr = page_address(page);
		memset(kaddr + offset, 0, cur);

		len -= cur;
		offset = 0;
		i++;
	}
}

void copy_extent_buffer_full(const struct extent_buffer *dst,
			     const struct extent_buffer *src)
{
	int i;
	int num_pages;

	ASSERT(dst->len == src->len);

	if (dst->fs_info->sectorsize == PAGE_SIZE) {
		num_pages = num_extent_pages(dst);
		for (i = 0; i < num_pages; i++)
			copy_page(page_address(dst->pages[i]),
				  page_address(src->pages[i]));
	} else {
		size_t src_offset = get_eb_offset_in_page(src, 0);
		size_t dst_offset = get_eb_offset_in_page(dst, 0);

		ASSERT(src->fs_info->sectorsize < PAGE_SIZE);
		memcpy(page_address(dst->pages[0]) + dst_offset,
		       page_address(src->pages[0]) + src_offset,
		       src->len);
	}
}

void copy_extent_buffer(const struct extent_buffer *dst,
			const struct extent_buffer *src,
			unsigned long dst_offset, unsigned long src_offset,
			unsigned long len)
{
	u64 dst_len = dst->len;
	size_t cur;
	size_t offset;
	struct page *page;
	char *kaddr;
	unsigned long i = get_eb_page_index(dst_offset);

	if (check_eb_range(dst, dst_offset, len) ||
	    check_eb_range(src, src_offset, len))
		return;

	WARN_ON(src->len != dst_len);

	offset = get_eb_offset_in_page(dst, dst_offset);

	while (len > 0) {
		page = dst->pages[i];
		WARN_ON(!PageUptodate(page));

		cur = min(len, (unsigned long)(PAGE_SIZE - offset));

		kaddr = page_address(page);
		read_extent_buffer(src, kaddr + offset, src_offset, cur);

		src_offset += cur;
		len -= cur;
		offset = 0;
		i++;
	}
}

/*
 * eb_bitmap_offset() - calculate the page and offset of the byte containing the
 * given bit number
 * @eb: the extent buffer
 * @start: offset of the bitmap item in the extent buffer
 * @nr: bit number
 * @page_index: return index of the page in the extent buffer that contains the
 * given bit number
 * @page_offset: return offset into the page given by page_index
 *
 * This helper hides the ugliness of finding the byte in an extent buffer which
 * contains a given bit.
 */
static inline void eb_bitmap_offset(const struct extent_buffer *eb,
				    unsigned long start, unsigned long nr,
				    unsigned long *page_index,
				    size_t *page_offset)
{
	size_t byte_offset = BIT_BYTE(nr);
	size_t offset;

	/*
	 * The byte we want is the offset of the extent buffer + the offset of
	 * the bitmap item in the extent buffer + the offset of the byte in the
	 * bitmap item.
	 */
	offset = start + offset_in_page(eb->start) + byte_offset;

	*page_index = offset >> PAGE_SHIFT;
	*page_offset = offset_in_page(offset);
}

/**
 * extent_buffer_test_bit - determine whether a bit in a bitmap item is set
 * @eb: the extent buffer
 * @start: offset of the bitmap item in the extent buffer
 * @nr: bit number to test
 */
int extent_buffer_test_bit(const struct extent_buffer *eb, unsigned long start,
			   unsigned long nr)
{
	u8 *kaddr;
	struct page *page;
	unsigned long i;
	size_t offset;

	eb_bitmap_offset(eb, start, nr, &i, &offset);
	page = eb->pages[i];
	WARN_ON(!PageUptodate(page));
	kaddr = page_address(page);
	return 1U & (kaddr[offset] >> (nr & (BITS_PER_BYTE - 1)));
}

/**
 * extent_buffer_bitmap_set - set an area of a bitmap
 * @eb: the extent buffer
 * @start: offset of the bitmap item in the extent buffer
 * @pos: bit number of the first bit
 * @len: number of bits to set
 */
void extent_buffer_bitmap_set(const struct extent_buffer *eb, unsigned long start,
			      unsigned long pos, unsigned long len)
{
	u8 *kaddr;
	struct page *page;
	unsigned long i;
	size_t offset;
	const unsigned int size = pos + len;
	int bits_to_set = BITS_PER_BYTE - (pos % BITS_PER_BYTE);
	u8 mask_to_set = BITMAP_FIRST_BYTE_MASK(pos);

	eb_bitmap_offset(eb, start, pos, &i, &offset);
	page = eb->pages[i];
	WARN_ON(!PageUptodate(page));
	kaddr = page_address(page);

	while (len >= bits_to_set) {
		kaddr[offset] |= mask_to_set;
		len -= bits_to_set;
		bits_to_set = BITS_PER_BYTE;
		mask_to_set = ~0;
		if (++offset >= PAGE_SIZE && len > 0) {
			offset = 0;
			page = eb->pages[++i];
			WARN_ON(!PageUptodate(page));
			kaddr = page_address(page);
		}
	}
	if (len) {
		mask_to_set &= BITMAP_LAST_BYTE_MASK(size);
		kaddr[offset] |= mask_to_set;
	}
}


/**
 * extent_buffer_bitmap_clear - clear an area of a bitmap
 * @eb: the extent buffer
 * @start: offset of the bitmap item in the extent buffer
 * @pos: bit number of the first bit
 * @len: number of bits to clear
 */
void extent_buffer_bitmap_clear(const struct extent_buffer *eb,
				unsigned long start, unsigned long pos,
				unsigned long len)
{
	u8 *kaddr;
	struct page *page;
	unsigned long i;
	size_t offset;
	const unsigned int size = pos + len;
	int bits_to_clear = BITS_PER_BYTE - (pos % BITS_PER_BYTE);
	u8 mask_to_clear = BITMAP_FIRST_BYTE_MASK(pos);

	eb_bitmap_offset(eb, start, pos, &i, &offset);
	page = eb->pages[i];
	WARN_ON(!PageUptodate(page));
	kaddr = page_address(page);

	while (len >= bits_to_clear) {
		kaddr[offset] &= ~mask_to_clear;
		len -= bits_to_clear;
		bits_to_clear = BITS_PER_BYTE;
		mask_to_clear = ~0;
		if (++offset >= PAGE_SIZE && len > 0) {
			offset = 0;
			page = eb->pages[++i];
			WARN_ON(!PageUptodate(page));
			kaddr = page_address(page);
		}
	}
	if (len) {
		mask_to_clear &= BITMAP_LAST_BYTE_MASK(size);
		kaddr[offset] &= ~mask_to_clear;
	}
}

static inline bool areas_overlap(unsigned long src, unsigned long dst, unsigned long len)
{
	unsigned long distance = (src > dst) ? src - dst : dst - src;
	return distance < len;
}

static void copy_pages(struct page *dst_page, struct page *src_page,
		       unsigned long dst_off, unsigned long src_off,
		       unsigned long len)
{
	char *dst_kaddr = page_address(dst_page);
	char *src_kaddr;
	int must_memmove = 0;

	if (dst_page != src_page) {
		src_kaddr = page_address(src_page);
	} else {
		src_kaddr = dst_kaddr;
		if (areas_overlap(src_off, dst_off, len))
			must_memmove = 1;
	}

	if (must_memmove)
		memmove(dst_kaddr + dst_off, src_kaddr + src_off, len);
	else
		memcpy(dst_kaddr + dst_off, src_kaddr + src_off, len);
}

void memcpy_extent_buffer(const struct extent_buffer *dst,
			  unsigned long dst_offset, unsigned long src_offset,
			  unsigned long len)
{
	size_t cur;
	size_t dst_off_in_page;
	size_t src_off_in_page;
	unsigned long dst_i;
	unsigned long src_i;

	if (check_eb_range(dst, dst_offset, len) ||
	    check_eb_range(dst, src_offset, len))
		return;

	while (len > 0) {
		dst_off_in_page = get_eb_offset_in_page(dst, dst_offset);
		src_off_in_page = get_eb_offset_in_page(dst, src_offset);

		dst_i = get_eb_page_index(dst_offset);
		src_i = get_eb_page_index(src_offset);

		cur = min(len, (unsigned long)(PAGE_SIZE -
					       src_off_in_page));
		cur = min_t(unsigned long, cur,
			(unsigned long)(PAGE_SIZE - dst_off_in_page));

		copy_pages(dst->pages[dst_i], dst->pages[src_i],
			   dst_off_in_page, src_off_in_page, cur);

		src_offset += cur;
		dst_offset += cur;
		len -= cur;
	}
}

void memmove_extent_buffer(const struct extent_buffer *dst,
			   unsigned long dst_offset, unsigned long src_offset,
			   unsigned long len)
{
	size_t cur;
	size_t dst_off_in_page;
	size_t src_off_in_page;
	unsigned long dst_end = dst_offset + len - 1;
	unsigned long src_end = src_offset + len - 1;
	unsigned long dst_i;
	unsigned long src_i;

	if (check_eb_range(dst, dst_offset, len) ||
	    check_eb_range(dst, src_offset, len))
		return;
	if (dst_offset < src_offset) {
		memcpy_extent_buffer(dst, dst_offset, src_offset, len);
		return;
	}
	while (len > 0) {
		dst_i = get_eb_page_index(dst_end);
		src_i = get_eb_page_index(src_end);

		dst_off_in_page = get_eb_offset_in_page(dst, dst_end);
		src_off_in_page = get_eb_offset_in_page(dst, src_end);

		cur = min_t(unsigned long, len, src_off_in_page + 1);
		cur = min(cur, dst_off_in_page + 1);
		copy_pages(dst->pages[dst_i], dst->pages[src_i],
			   dst_off_in_page - cur + 1,
			   src_off_in_page - cur + 1, cur);

		dst_end -= cur;
		src_end -= cur;
		len -= cur;
	}
}

static struct extent_buffer *get_next_extent_buffer(
		struct btrfs_fs_info *fs_info, struct page *page, u64 bytenr)
{
	struct extent_buffer *gang[BTRFS_SUBPAGE_BITMAP_SIZE];
	struct extent_buffer *found = NULL;
	u64 page_start = page_offset(page);
	int ret;
	int i;

	ASSERT(in_range(bytenr, page_start, PAGE_SIZE));
	ASSERT(PAGE_SIZE / fs_info->nodesize <= BTRFS_SUBPAGE_BITMAP_SIZE);
	lockdep_assert_held(&fs_info->buffer_lock);

	ret = radix_tree_gang_lookup(&fs_info->buffer_radix, (void **)gang,
			bytenr >> fs_info->sectorsize_bits,
			PAGE_SIZE / fs_info->nodesize);
	for (i = 0; i < ret; i++) {
		/* Already beyond page end */
		if (gang[i]->start >= page_start + PAGE_SIZE)
			break;
		/* Found one */
		if (gang[i]->start >= bytenr) {
			found = gang[i];
			break;
		}
	}
	return found;
}

static int try_release_subpage_extent_buffer(struct page *page)
{
	struct btrfs_fs_info *fs_info = btrfs_sb(page->mapping->host->i_sb);
	u64 cur = page_offset(page);
	const u64 end = page_offset(page) + PAGE_SIZE;
	int ret;

	while (cur < end) {
		struct extent_buffer *eb = NULL;

		/*
		 * Unlike try_release_extent_buffer() which uses page->private
		 * to grab buffer, for subpage case we rely on radix tree, thus
		 * we need to ensure radix tree consistency.
		 *
		 * We also want an atomic snapshot of the radix tree, thus go
		 * with spinlock rather than RCU.
		 */
		spin_lock(&fs_info->buffer_lock);
		eb = get_next_extent_buffer(fs_info, page, cur);
		if (!eb) {
			/* No more eb in the page range after or at cur */
			spin_unlock(&fs_info->buffer_lock);
			break;
		}
		cur = eb->start + eb->len;

		/*
		 * The same as try_release_extent_buffer(), to ensure the eb
		 * won't disappear out from under us.
		 */
		spin_lock(&eb->refs_lock);
		if (atomic_read(&eb->refs) != 1 || extent_buffer_under_io(eb)) {
			spin_unlock(&eb->refs_lock);
			spin_unlock(&fs_info->buffer_lock);
			break;
		}
		spin_unlock(&fs_info->buffer_lock);

		/*
		 * If tree ref isn't set then we know the ref on this eb is a
		 * real ref, so just return, this eb will likely be freed soon
		 * anyway.
		 */
		if (!test_and_clear_bit(EXTENT_BUFFER_TREE_REF, &eb->bflags)) {
			spin_unlock(&eb->refs_lock);
			break;
		}

		/*
		 * Here we don't care about the return value, we will always
		 * check the page private at the end.  And
		 * release_extent_buffer() will release the refs_lock.
		 */
		release_extent_buffer(eb);
	}
	/*
	 * Finally to check if we have cleared page private, as if we have
	 * released all ebs in the page, the page private should be cleared now.
	 */
	spin_lock(&page->mapping->private_lock);
	if (!PagePrivate(page))
		ret = 1;
	else
		ret = 0;
	spin_unlock(&page->mapping->private_lock);
	return ret;

}

int try_release_extent_buffer(struct page *page)
{
	struct extent_buffer *eb;

	if (btrfs_sb(page->mapping->host->i_sb)->sectorsize < PAGE_SIZE)
		return try_release_subpage_extent_buffer(page);

	/*
	 * We need to make sure nobody is changing page->private, as we rely on
	 * page->private as the pointer to extent buffer.
	 */
	spin_lock(&page->mapping->private_lock);
	if (!PagePrivate(page)) {
		spin_unlock(&page->mapping->private_lock);
		return 1;
	}

	eb = (struct extent_buffer *)page->private;
	BUG_ON(!eb);

	/*
	 * This is a little awful but should be ok, we need to make sure that
	 * the eb doesn't disappear out from under us while we're looking at
	 * this page.
	 */
	spin_lock(&eb->refs_lock);
	if (atomic_read(&eb->refs) != 1 || extent_buffer_under_io(eb)) {
		spin_unlock(&eb->refs_lock);
		spin_unlock(&page->mapping->private_lock);
		return 0;
	}
	spin_unlock(&page->mapping->private_lock);

	/*
	 * If tree ref isn't set then we know the ref on this eb is a real ref,
	 * so just return, this page will likely be freed soon anyway.
	 */
	if (!test_and_clear_bit(EXTENT_BUFFER_TREE_REF, &eb->bflags)) {
		spin_unlock(&eb->refs_lock);
		return 0;
	}

	return release_extent_buffer(eb);
}

/*
 * btrfs_readahead_tree_block - attempt to readahead a child block
 * @fs_info:	the fs_info
 * @bytenr:	bytenr to read
 * @owner_root: objectid of the root that owns this eb
 * @gen:	generation for the uptodate check, can be 0
 * @level:	level for the eb
 *
 * Attempt to readahead a tree block at @bytenr.  If @gen is 0 then we do a
 * normal uptodate check of the eb, without checking the generation.  If we have
 * to read the block we will not block on anything.
 */
void btrfs_readahead_tree_block(struct btrfs_fs_info *fs_info,
				u64 bytenr, u64 owner_root, u64 gen, int level)
{
	struct extent_buffer *eb;
	int ret;

	eb = btrfs_find_create_tree_block(fs_info, bytenr, owner_root, level);
	if (IS_ERR(eb))
		return;

	if (btrfs_buffer_uptodate(eb, gen, 1)) {
		free_extent_buffer(eb);
		return;
	}

	ret = read_extent_buffer_pages(eb, WAIT_NONE, 0);
	if (ret < 0)
		free_extent_buffer_stale(eb);
	else
		free_extent_buffer(eb);
}

/*
 * btrfs_readahead_node_child - readahead a node's child block
 * @node:	parent node we're reading from
 * @slot:	slot in the parent node for the child we want to read
 *
 * A helper for btrfs_readahead_tree_block, we simply read the bytenr pointed at
 * the slot in the node provided.
 */
void btrfs_readahead_node_child(struct extent_buffer *node, int slot)
{
	btrfs_readahead_tree_block(node->fs_info,
				   btrfs_node_blockptr(node, slot),
				   btrfs_header_owner(node),
				   btrfs_node_ptr_generation(node, slot),
				   btrfs_header_level(node) - 1);
}<|MERGE_RESOLUTION|>--- conflicted
+++ resolved
@@ -3283,7 +3283,6 @@
 		ret = btrfs_attach_subpage(fs_info, page,
 					   BTRFS_SUBPAGE_METADATA);
 	return ret;
-<<<<<<< HEAD
 }
 
 int set_page_extent_mapped(struct page *page)
@@ -3305,37 +3304,11 @@
 }
 
 void clear_page_extent_mapped(struct page *page)
-=======
-}
-
-int set_page_extent_mapped(struct page *page)
->>>>>>> f8b22d5d
 {
 	struct btrfs_fs_info *fs_info;
 
 	ASSERT(page->mapping);
 
-<<<<<<< HEAD
-=======
-	if (PagePrivate(page))
-		return 0;
-
-	fs_info = btrfs_sb(page->mapping->host->i_sb);
-
-	if (fs_info->sectorsize < PAGE_SIZE)
-		return btrfs_attach_subpage(fs_info, page, BTRFS_SUBPAGE_DATA);
-
-	attach_page_private(page, (void *)EXTENT_PAGE_PRIVATE);
-	return 0;
-}
-
-void clear_page_extent_mapped(struct page *page)
-{
-	struct btrfs_fs_info *fs_info;
-
-	ASSERT(page->mapping);
-
->>>>>>> f8b22d5d
 	if (!PagePrivate(page))
 		return;
 
@@ -5895,77 +5868,7 @@
 	for (i = 0; i < num_pages; i++) {
 		page = eb->pages[i];
 		btrfs_page_set_uptodate(fs_info, page, eb->start, eb->len);
-<<<<<<< HEAD
-	}
-}
-
-static int read_extent_buffer_subpage(struct extent_buffer *eb, int wait,
-				      int mirror_num)
-{
-	struct btrfs_fs_info *fs_info = eb->fs_info;
-	struct extent_io_tree *io_tree;
-	struct page *page = eb->pages[0];
-	struct bio *bio = NULL;
-	int ret = 0;
-
-	ASSERT(!test_bit(EXTENT_BUFFER_UNMAPPED, &eb->bflags));
-	ASSERT(PagePrivate(page));
-	io_tree = &BTRFS_I(fs_info->btree_inode)->io_tree;
-
-	if (wait == WAIT_NONE) {
-		ret = try_lock_extent(io_tree, eb->start,
-				      eb->start + eb->len - 1);
-		if (ret <= 0)
-			return ret;
-	} else {
-		ret = lock_extent(io_tree, eb->start, eb->start + eb->len - 1);
-		if (ret < 0)
-			return ret;
-	}
-
-	ret = 0;
-	if (test_bit(EXTENT_BUFFER_UPTODATE, &eb->bflags) ||
-	    PageUptodate(page) ||
-	    btrfs_subpage_test_uptodate(fs_info, page, eb->start, eb->len)) {
-		set_bit(EXTENT_BUFFER_UPTODATE, &eb->bflags);
-		unlock_extent(io_tree, eb->start, eb->start + eb->len - 1);
-		return ret;
-	}
-
-	clear_bit(EXTENT_BUFFER_READ_ERR, &eb->bflags);
-	eb->read_mirror = 0;
-	atomic_set(&eb->io_pages, 1);
-	check_buffer_tree_ref(eb);
-	btrfs_subpage_clear_error(fs_info, page, eb->start, eb->len);
-
-	ret = submit_extent_page(REQ_OP_READ | REQ_META, NULL, page, eb->start,
-				 eb->len, eb->start - page_offset(page), &bio,
-				 end_bio_extent_readpage, mirror_num, 0, 0,
-				 true);
-	if (ret) {
-		/*
-		 * In the endio function, if we hit something wrong we will
-		 * increase the io_pages, so here we need to decrease it for
-		 * error path.
-		 */
-		atomic_dec(&eb->io_pages);
-	}
-	if (bio) {
-		int tmp;
-
-		tmp = submit_one_bio(bio, mirror_num, 0);
-		if (tmp < 0)
-			return tmp;
-=======
->>>>>>> f8b22d5d
-	}
-	if (ret || wait != WAIT_COMPLETE)
-		return ret;
-
-	wait_extent_bit(io_tree, eb->start, eb->start + eb->len - 1, EXTENT_LOCKED);
-	if (!test_bit(EXTENT_BUFFER_UPTODATE, &eb->bflags))
-		ret = -EIO;
-	return ret;
+	}
 }
 
 static int read_extent_buffer_subpage(struct extent_buffer *eb, int wait,

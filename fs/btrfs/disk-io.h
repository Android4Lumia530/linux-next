--- conflicted
+++ resolved
@@ -81,11 +81,7 @@
 void btrfs_btree_balance_dirty_nodelay(struct btrfs_fs_info *fs_info);
 void btrfs_drop_and_free_fs_root(struct btrfs_fs_info *fs_info,
 				 struct btrfs_root *root);
-<<<<<<< HEAD
-int btrfs_validate_metadata_buffer(struct btrfs_io_bio *io_bio, u64 phy_offset,
-=======
 int btrfs_validate_metadata_buffer(struct btrfs_io_bio *io_bio,
->>>>>>> f642729d
 				   struct page *page, u64 start, u64 end,
 				   int mirror);
 blk_status_t btrfs_submit_metadata_bio(struct inode *inode, struct bio *bio,

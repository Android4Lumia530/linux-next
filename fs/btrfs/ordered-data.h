--- conflicted
+++ resolved
@@ -68,11 +68,6 @@
 	BTRFS_ORDERED_IOERR,
 	/* Set when we have to truncate an extent */
 	BTRFS_ORDERED_TRUNCATED,
-<<<<<<< HEAD
-	/* Regular IO for COW */
-	BTRFS_ORDERED_REGULAR,
-=======
->>>>>>> f642729d
 	/* Used during fsync to track already logged extents */
 	BTRFS_ORDERED_LOGGED,
 	/* We have already logged all the csums of the ordered extent */
@@ -177,19 +172,11 @@
 void btrfs_put_ordered_extent(struct btrfs_ordered_extent *entry);
 void btrfs_remove_ordered_extent(struct btrfs_inode *btrfs_inode,
 				struct btrfs_ordered_extent *entry);
-<<<<<<< HEAD
-int btrfs_dec_test_ordered_pending(struct btrfs_inode *inode,
-				   struct btrfs_ordered_extent **cached,
-				   u64 file_offset, u64 io_size, int uptodate);
-int btrfs_dec_test_first_ordered_pending(struct btrfs_inode *inode,
-				   struct btrfs_ordered_extent **cached,
-=======
 bool btrfs_dec_test_ordered_pending(struct btrfs_inode *inode,
 				    struct btrfs_ordered_extent **cached,
 				    u64 file_offset, u64 io_size, int uptodate);
 bool btrfs_dec_test_first_ordered_pending(struct btrfs_inode *inode,
 				   struct btrfs_ordered_extent **finished_ret,
->>>>>>> f642729d
 				   u64 *file_offset, u64 io_size,
 				   int uptodate);
 int btrfs_add_ordered_extent(struct btrfs_inode *inode, u64 file_offset,
@@ -215,11 +202,6 @@
 		u64 len);
 void btrfs_get_ordered_extents_for_logging(struct btrfs_inode *inode,
 					   struct list_head *list);
-<<<<<<< HEAD
-int btrfs_find_ordered_sum(struct btrfs_inode *inode, u64 offset,
-			   u64 disk_bytenr, u8 *sum, int len);
-=======
->>>>>>> f642729d
 u64 btrfs_wait_ordered_extents(struct btrfs_root *root, u64 nr,
 			       const u64 range_start, const u64 range_len);
 void btrfs_wait_ordered_roots(struct btrfs_fs_info *fs_info, u64 nr,

// SPDX-License-Identifier: GPL-2.0
/*
 * Copyright (C) 2007 Oracle.  All rights reserved.
 */

#include <linux/kernel.h>
#include <linux/bio.h>
#include <linux/file.h>
#include <linux/fs.h>
#include <linux/fsnotify.h>
#include <linux/pagemap.h>
#include <linux/highmem.h>
#include <linux/time.h>
#include <linux/string.h>
#include <linux/backing-dev.h>
#include <linux/mount.h>
#include <linux/namei.h>
#include <linux/writeback.h>
#include <linux/compat.h>
#include <linux/security.h>
#include <linux/xattr.h>
#include <linux/mm.h>
#include <linux/slab.h>
#include <linux/blkdev.h>
#include <linux/uuid.h>
#include <linux/btrfs.h>
#include <linux/uaccess.h>
#include <linux/iversion.h>
#include "ctree.h"
#include "disk-io.h"
#include "export.h"
#include "transaction.h"
#include "btrfs_inode.h"
#include "print-tree.h"
#include "volumes.h"
#include "locking.h"
#include "backref.h"
#include "rcu-string.h"
#include "send.h"
#include "dev-replace.h"
#include "props.h"
#include "sysfs.h"
#include "qgroup.h"
#include "tree-log.h"
#include "compression.h"
#include "space-info.h"
#include "delalloc-space.h"
#include "block-group.h"

#ifdef CONFIG_64BIT
/* If we have a 32-bit userspace and 64-bit kernel, then the UAPI
 * structures are incorrect, as the timespec structure from userspace
 * is 4 bytes too small. We define these alternatives here to teach
 * the kernel about the 32-bit struct packing.
 */
struct btrfs_ioctl_timespec_32 {
	__u64 sec;
	__u32 nsec;
} __attribute__ ((__packed__));

struct btrfs_ioctl_received_subvol_args_32 {
	char	uuid[BTRFS_UUID_SIZE];	/* in */
	__u64	stransid;		/* in */
	__u64	rtransid;		/* out */
	struct btrfs_ioctl_timespec_32 stime; /* in */
	struct btrfs_ioctl_timespec_32 rtime; /* out */
	__u64	flags;			/* in */
	__u64	reserved[16];		/* in */
} __attribute__ ((__packed__));

#define BTRFS_IOC_SET_RECEIVED_SUBVOL_32 _IOWR(BTRFS_IOCTL_MAGIC, 37, \
				struct btrfs_ioctl_received_subvol_args_32)
#endif

#if defined(CONFIG_64BIT) && defined(CONFIG_COMPAT)
struct btrfs_ioctl_send_args_32 {
	__s64 send_fd;			/* in */
	__u64 clone_sources_count;	/* in */
	compat_uptr_t clone_sources;	/* in */
	__u64 parent_root;		/* in */
	__u64 flags;			/* in */
	__u64 reserved[4];		/* in */
} __attribute__ ((__packed__));

#define BTRFS_IOC_SEND_32 _IOW(BTRFS_IOCTL_MAGIC, 38, \
			       struct btrfs_ioctl_send_args_32)
#endif

/* Mask out flags that are inappropriate for the given type of inode. */
static unsigned int btrfs_mask_fsflags_for_type(struct inode *inode,
		unsigned int flags)
{
	if (S_ISDIR(inode->i_mode))
		return flags;
	else if (S_ISREG(inode->i_mode))
		return flags & ~FS_DIRSYNC_FL;
	else
		return flags & (FS_NODUMP_FL | FS_NOATIME_FL);
}

/*
 * Export internal inode flags to the format expected by the FS_IOC_GETFLAGS
 * ioctl.
 */
static unsigned int btrfs_inode_flags_to_fsflags(unsigned int flags)
{
	unsigned int iflags = 0;

	if (flags & BTRFS_INODE_SYNC)
		iflags |= FS_SYNC_FL;
	if (flags & BTRFS_INODE_IMMUTABLE)
		iflags |= FS_IMMUTABLE_FL;
	if (flags & BTRFS_INODE_APPEND)
		iflags |= FS_APPEND_FL;
	if (flags & BTRFS_INODE_NODUMP)
		iflags |= FS_NODUMP_FL;
	if (flags & BTRFS_INODE_NOATIME)
		iflags |= FS_NOATIME_FL;
	if (flags & BTRFS_INODE_DIRSYNC)
		iflags |= FS_DIRSYNC_FL;
	if (flags & BTRFS_INODE_NODATACOW)
		iflags |= FS_NOCOW_FL;

	if (flags & BTRFS_INODE_NOCOMPRESS)
		iflags |= FS_NOCOMP_FL;
	else if (flags & BTRFS_INODE_COMPRESS)
		iflags |= FS_COMPR_FL;

	return iflags;
}

/*
 * Update inode->i_flags based on the btrfs internal flags.
 */
void btrfs_sync_inode_flags_to_i_flags(struct inode *inode)
{
	struct btrfs_inode *binode = BTRFS_I(inode);
	unsigned int new_fl = 0;

	if (binode->flags & BTRFS_INODE_SYNC)
		new_fl |= S_SYNC;
	if (binode->flags & BTRFS_INODE_IMMUTABLE)
		new_fl |= S_IMMUTABLE;
	if (binode->flags & BTRFS_INODE_APPEND)
		new_fl |= S_APPEND;
	if (binode->flags & BTRFS_INODE_NOATIME)
		new_fl |= S_NOATIME;
	if (binode->flags & BTRFS_INODE_DIRSYNC)
		new_fl |= S_DIRSYNC;

	set_mask_bits(&inode->i_flags,
		      S_SYNC | S_APPEND | S_IMMUTABLE | S_NOATIME | S_DIRSYNC,
		      new_fl);
}

static int btrfs_ioctl_getflags(struct file *file, void __user *arg)
{
	struct btrfs_inode *binode = BTRFS_I(file_inode(file));
	unsigned int flags = btrfs_inode_flags_to_fsflags(binode->flags);

	if (copy_to_user(arg, &flags, sizeof(flags)))
		return -EFAULT;
	return 0;
}

/*
 * Check if @flags are a supported and valid set of FS_*_FL flags and that
 * the old and new flags are not conflicting
 */
static int check_fsflags(unsigned int old_flags, unsigned int flags)
{
	if (flags & ~(FS_IMMUTABLE_FL | FS_APPEND_FL | \
		      FS_NOATIME_FL | FS_NODUMP_FL | \
		      FS_SYNC_FL | FS_DIRSYNC_FL | \
		      FS_NOCOMP_FL | FS_COMPR_FL |
		      FS_NOCOW_FL))
		return -EOPNOTSUPP;

	/* COMPR and NOCOMP on new/old are valid */
	if ((flags & FS_NOCOMP_FL) && (flags & FS_COMPR_FL))
		return -EINVAL;

	if ((flags & FS_COMPR_FL) && (flags & FS_NOCOW_FL))
		return -EINVAL;

	/* NOCOW and compression options are mutually exclusive */
	if ((old_flags & FS_NOCOW_FL) && (flags & (FS_COMPR_FL | FS_NOCOMP_FL)))
		return -EINVAL;
	if ((flags & FS_NOCOW_FL) && (old_flags & (FS_COMPR_FL | FS_NOCOMP_FL)))
		return -EINVAL;

	return 0;
}

static int check_fsflags_compatible(struct btrfs_fs_info *fs_info,
				    unsigned int flags)
{
	if (btrfs_is_zoned(fs_info) && (flags & FS_NOCOW_FL))
		return -EPERM;

	return 0;
}

static int btrfs_ioctl_setflags(struct file *file, void __user *arg)
{
	struct inode *inode = file_inode(file);
	struct btrfs_fs_info *fs_info = btrfs_sb(inode->i_sb);
	struct btrfs_inode *binode = BTRFS_I(inode);
	struct btrfs_root *root = binode->root;
	struct btrfs_trans_handle *trans;
	unsigned int fsflags, old_fsflags;
	int ret;
	const char *comp = NULL;
	u32 binode_flags;

	if (!inode_owner_or_capable(&init_user_ns, inode))
		return -EPERM;

	if (btrfs_root_readonly(root))
		return -EROFS;

	if (copy_from_user(&fsflags, arg, sizeof(fsflags)))
		return -EFAULT;

	ret = mnt_want_write_file(file);
	if (ret)
		return ret;

	inode_lock(inode);
	fsflags = btrfs_mask_fsflags_for_type(inode, fsflags);
	old_fsflags = btrfs_inode_flags_to_fsflags(binode->flags);

	ret = vfs_ioc_setflags_prepare(inode, old_fsflags, fsflags);
	if (ret)
		goto out_unlock;

	ret = check_fsflags(old_fsflags, fsflags);
	if (ret)
		goto out_unlock;

	ret = check_fsflags_compatible(fs_info, fsflags);
	if (ret)
		goto out_unlock;

	binode_flags = binode->flags;
	if (fsflags & FS_SYNC_FL)
		binode_flags |= BTRFS_INODE_SYNC;
	else
		binode_flags &= ~BTRFS_INODE_SYNC;
	if (fsflags & FS_IMMUTABLE_FL)
		binode_flags |= BTRFS_INODE_IMMUTABLE;
	else
		binode_flags &= ~BTRFS_INODE_IMMUTABLE;
	if (fsflags & FS_APPEND_FL)
		binode_flags |= BTRFS_INODE_APPEND;
	else
		binode_flags &= ~BTRFS_INODE_APPEND;
	if (fsflags & FS_NODUMP_FL)
		binode_flags |= BTRFS_INODE_NODUMP;
	else
		binode_flags &= ~BTRFS_INODE_NODUMP;
	if (fsflags & FS_NOATIME_FL)
		binode_flags |= BTRFS_INODE_NOATIME;
	else
		binode_flags &= ~BTRFS_INODE_NOATIME;
	if (fsflags & FS_DIRSYNC_FL)
		binode_flags |= BTRFS_INODE_DIRSYNC;
	else
		binode_flags &= ~BTRFS_INODE_DIRSYNC;
	if (fsflags & FS_NOCOW_FL) {
		if (S_ISREG(inode->i_mode)) {
			/*
			 * It's safe to turn csums off here, no extents exist.
			 * Otherwise we want the flag to reflect the real COW
			 * status of the file and will not set it.
			 */
			if (inode->i_size == 0)
				binode_flags |= BTRFS_INODE_NODATACOW |
						BTRFS_INODE_NODATASUM;
		} else {
			binode_flags |= BTRFS_INODE_NODATACOW;
		}
	} else {
		/*
		 * Revert back under same assumptions as above
		 */
		if (S_ISREG(inode->i_mode)) {
			if (inode->i_size == 0)
				binode_flags &= ~(BTRFS_INODE_NODATACOW |
						  BTRFS_INODE_NODATASUM);
		} else {
			binode_flags &= ~BTRFS_INODE_NODATACOW;
		}
	}

	/*
	 * The COMPRESS flag can only be changed by users, while the NOCOMPRESS
	 * flag may be changed automatically if compression code won't make
	 * things smaller.
	 */
	if (fsflags & FS_NOCOMP_FL) {
		binode_flags &= ~BTRFS_INODE_COMPRESS;
		binode_flags |= BTRFS_INODE_NOCOMPRESS;
	} else if (fsflags & FS_COMPR_FL) {

		if (IS_SWAPFILE(inode)) {
			ret = -ETXTBSY;
			goto out_unlock;
		}

		binode_flags |= BTRFS_INODE_COMPRESS;
		binode_flags &= ~BTRFS_INODE_NOCOMPRESS;

		comp = btrfs_compress_type2str(fs_info->compress_type);
		if (!comp || comp[0] == 0)
			comp = btrfs_compress_type2str(BTRFS_COMPRESS_ZLIB);
	} else {
		binode_flags &= ~(BTRFS_INODE_COMPRESS | BTRFS_INODE_NOCOMPRESS);
	}

	/*
	 * 1 for inode item
	 * 2 for properties
	 */
	trans = btrfs_start_transaction(root, 3);
	if (IS_ERR(trans)) {
		ret = PTR_ERR(trans);
		goto out_unlock;
	}

	if (comp) {
		ret = btrfs_set_prop(trans, inode, "btrfs.compression", comp,
				     strlen(comp), 0);
		if (ret) {
			btrfs_abort_transaction(trans, ret);
			goto out_end_trans;
		}
	} else {
		ret = btrfs_set_prop(trans, inode, "btrfs.compression", NULL,
				     0, 0);
		if (ret && ret != -ENODATA) {
			btrfs_abort_transaction(trans, ret);
			goto out_end_trans;
		}
	}

	binode->flags = binode_flags;
	btrfs_sync_inode_flags_to_i_flags(inode);
	inode_inc_iversion(inode);
	inode->i_ctime = current_time(inode);
	ret = btrfs_update_inode(trans, root, BTRFS_I(inode));

 out_end_trans:
	btrfs_end_transaction(trans);
 out_unlock:
	inode_unlock(inode);
	mnt_drop_write_file(file);
	return ret;
}

/*
 * Translate btrfs internal inode flags to xflags as expected by the
 * FS_IOC_FSGETXATT ioctl. Filter only the supported ones, unknown flags are
 * silently dropped.
 */
static unsigned int btrfs_inode_flags_to_xflags(unsigned int flags)
{
	unsigned int xflags = 0;

	if (flags & BTRFS_INODE_APPEND)
		xflags |= FS_XFLAG_APPEND;
	if (flags & BTRFS_INODE_IMMUTABLE)
		xflags |= FS_XFLAG_IMMUTABLE;
	if (flags & BTRFS_INODE_NOATIME)
		xflags |= FS_XFLAG_NOATIME;
	if (flags & BTRFS_INODE_NODUMP)
		xflags |= FS_XFLAG_NODUMP;
	if (flags & BTRFS_INODE_SYNC)
		xflags |= FS_XFLAG_SYNC;

	return xflags;
}

/* Check if @flags are a supported and valid set of FS_XFLAGS_* flags */
static int check_xflags(unsigned int flags)
{
	if (flags & ~(FS_XFLAG_APPEND | FS_XFLAG_IMMUTABLE | FS_XFLAG_NOATIME |
		      FS_XFLAG_NODUMP | FS_XFLAG_SYNC))
		return -EOPNOTSUPP;
	return 0;
}

bool btrfs_exclop_start(struct btrfs_fs_info *fs_info,
			enum btrfs_exclusive_operation type)
{
	return !cmpxchg(&fs_info->exclusive_operation, BTRFS_EXCLOP_NONE, type);
}

void btrfs_exclop_finish(struct btrfs_fs_info *fs_info)
{
	WRITE_ONCE(fs_info->exclusive_operation, BTRFS_EXCLOP_NONE);
	sysfs_notify(&fs_info->fs_devices->fsid_kobj, NULL, "exclusive_operation");
}

/*
 * Set the xflags from the internal inode flags. The remaining items of fsxattr
 * are zeroed.
 */
static int btrfs_ioctl_fsgetxattr(struct file *file, void __user *arg)
{
	struct btrfs_inode *binode = BTRFS_I(file_inode(file));
	struct fsxattr fa;

	simple_fill_fsxattr(&fa, btrfs_inode_flags_to_xflags(binode->flags));
	if (copy_to_user(arg, &fa, sizeof(fa)))
		return -EFAULT;

	return 0;
}

static int btrfs_ioctl_fssetxattr(struct file *file, void __user *arg)
{
	struct inode *inode = file_inode(file);
	struct btrfs_inode *binode = BTRFS_I(inode);
	struct btrfs_root *root = binode->root;
	struct btrfs_trans_handle *trans;
	struct fsxattr fa, old_fa;
	unsigned old_flags;
	unsigned old_i_flags;
	int ret = 0;

	if (!inode_owner_or_capable(&init_user_ns, inode))
		return -EPERM;

	if (btrfs_root_readonly(root))
		return -EROFS;

	if (copy_from_user(&fa, arg, sizeof(fa)))
		return -EFAULT;

	ret = check_xflags(fa.fsx_xflags);
	if (ret)
		return ret;

	if (fa.fsx_extsize != 0 || fa.fsx_projid != 0 || fa.fsx_cowextsize != 0)
		return -EOPNOTSUPP;

	ret = mnt_want_write_file(file);
	if (ret)
		return ret;

	inode_lock(inode);

	old_flags = binode->flags;
	old_i_flags = inode->i_flags;

	simple_fill_fsxattr(&old_fa,
			    btrfs_inode_flags_to_xflags(binode->flags));
	ret = vfs_ioc_fssetxattr_check(inode, &old_fa, &fa);
	if (ret)
		goto out_unlock;

	if (fa.fsx_xflags & FS_XFLAG_SYNC)
		binode->flags |= BTRFS_INODE_SYNC;
	else
		binode->flags &= ~BTRFS_INODE_SYNC;
	if (fa.fsx_xflags & FS_XFLAG_IMMUTABLE)
		binode->flags |= BTRFS_INODE_IMMUTABLE;
	else
		binode->flags &= ~BTRFS_INODE_IMMUTABLE;
	if (fa.fsx_xflags & FS_XFLAG_APPEND)
		binode->flags |= BTRFS_INODE_APPEND;
	else
		binode->flags &= ~BTRFS_INODE_APPEND;
	if (fa.fsx_xflags & FS_XFLAG_NODUMP)
		binode->flags |= BTRFS_INODE_NODUMP;
	else
		binode->flags &= ~BTRFS_INODE_NODUMP;
	if (fa.fsx_xflags & FS_XFLAG_NOATIME)
		binode->flags |= BTRFS_INODE_NOATIME;
	else
		binode->flags &= ~BTRFS_INODE_NOATIME;

	/* 1 item for the inode */
	trans = btrfs_start_transaction(root, 1);
	if (IS_ERR(trans)) {
		ret = PTR_ERR(trans);
		goto out_unlock;
	}

	btrfs_sync_inode_flags_to_i_flags(inode);
	inode_inc_iversion(inode);
	inode->i_ctime = current_time(inode);
	ret = btrfs_update_inode(trans, root, BTRFS_I(inode));

	btrfs_end_transaction(trans);

out_unlock:
	if (ret) {
		binode->flags = old_flags;
		inode->i_flags = old_i_flags;
	}

	inode_unlock(inode);
	mnt_drop_write_file(file);

	return ret;
}

static int btrfs_ioctl_getversion(struct file *file, int __user *arg)
{
	struct inode *inode = file_inode(file);

	return put_user(inode->i_generation, arg);
}

static noinline int btrfs_ioctl_fitrim(struct btrfs_fs_info *fs_info,
					void __user *arg)
{
	struct btrfs_device *device;
	struct request_queue *q;
	struct fstrim_range range;
	u64 minlen = ULLONG_MAX;
	u64 num_devices = 0;
	int ret;

	if (!capable(CAP_SYS_ADMIN))
		return -EPERM;

	/*
	 * btrfs_trim_block_group() depends on space cache, which is not
	 * available in zoned filesystem. So, disallow fitrim on a zoned
	 * filesystem for now.
	 */
	if (btrfs_is_zoned(fs_info))
		return -EOPNOTSUPP;

	/*
	 * If the fs is mounted with nologreplay, which requires it to be
	 * mounted in RO mode as well, we can not allow discard on free space
	 * inside block groups, because log trees refer to extents that are not
	 * pinned in a block group's free space cache (pinning the extents is
	 * precisely the first phase of replaying a log tree).
	 */
	if (btrfs_test_opt(fs_info, NOLOGREPLAY))
		return -EROFS;

	rcu_read_lock();
	list_for_each_entry_rcu(device, &fs_info->fs_devices->devices,
				dev_list) {
		if (!device->bdev)
			continue;
		q = bdev_get_queue(device->bdev);
		if (blk_queue_discard(q)) {
			num_devices++;
			minlen = min_t(u64, q->limits.discard_granularity,
				     minlen);
		}
	}
	rcu_read_unlock();

	if (!num_devices)
		return -EOPNOTSUPP;
	if (copy_from_user(&range, arg, sizeof(range)))
		return -EFAULT;

	/*
	 * NOTE: Don't truncate the range using super->total_bytes.  Bytenr of
	 * block group is in the logical address space, which can be any
	 * sectorsize aligned bytenr in  the range [0, U64_MAX].
	 */
	if (range.len < fs_info->sb->s_blocksize)
		return -EINVAL;

	range.minlen = max(range.minlen, minlen);
	ret = btrfs_trim_fs(fs_info, &range);
	if (ret < 0)
		return ret;

	if (copy_to_user(arg, &range, sizeof(range)))
		return -EFAULT;

	return 0;
}

int __pure btrfs_is_empty_uuid(u8 *uuid)
{
	int i;

	for (i = 0; i < BTRFS_UUID_SIZE; i++) {
		if (uuid[i])
			return 0;
	}
	return 1;
}

static noinline int create_subvol(struct inode *dir,
				  struct dentry *dentry,
				  const char *name, int namelen,
				  struct btrfs_qgroup_inherit *inherit)
{
	struct btrfs_fs_info *fs_info = btrfs_sb(dir->i_sb);
	struct btrfs_trans_handle *trans;
	struct btrfs_key key;
	struct btrfs_root_item *root_item;
	struct btrfs_inode_item *inode_item;
	struct extent_buffer *leaf;
	struct btrfs_root *root = BTRFS_I(dir)->root;
	struct btrfs_root *new_root;
	struct btrfs_block_rsv block_rsv;
	struct timespec64 cur_time = current_time(dir);
	struct inode *inode;
	int ret;
	int err;
	dev_t anon_dev = 0;
	u64 objectid;
	u64 index = 0;

	root_item = kzalloc(sizeof(*root_item), GFP_KERNEL);
	if (!root_item)
		return -ENOMEM;

	ret = btrfs_get_free_objectid(fs_info->tree_root, &objectid);
	if (ret)
		goto fail_free;

	ret = get_anon_bdev(&anon_dev);
	if (ret < 0)
		goto fail_free;

	/*
	 * Don't create subvolume whose level is not zero. Or qgroup will be
	 * screwed up since it assumes subvolume qgroup's level to be 0.
	 */
	if (btrfs_qgroup_level(objectid)) {
		ret = -ENOSPC;
		goto fail_free;
	}

	btrfs_init_block_rsv(&block_rsv, BTRFS_BLOCK_RSV_TEMP);
	/*
	 * The same as the snapshot creation, please see the comment
	 * of create_snapshot().
	 */
	ret = btrfs_subvolume_reserve_metadata(root, &block_rsv, 8, false);
	if (ret)
		goto fail_free;

	trans = btrfs_start_transaction(root, 0);
	if (IS_ERR(trans)) {
		ret = PTR_ERR(trans);
		btrfs_subvolume_release_metadata(root, &block_rsv);
		goto fail_free;
	}
	trans->block_rsv = &block_rsv;
	trans->bytes_reserved = block_rsv.size;

	ret = btrfs_qgroup_inherit(trans, 0, objectid, inherit);
	if (ret)
		goto fail;

	leaf = btrfs_alloc_tree_block(trans, root, 0, objectid, NULL, 0, 0, 0,
				      BTRFS_NESTING_NORMAL);
	if (IS_ERR(leaf)) {
		ret = PTR_ERR(leaf);
		goto fail;
	}

	btrfs_mark_buffer_dirty(leaf);

	inode_item = &root_item->inode;
	btrfs_set_stack_inode_generation(inode_item, 1);
	btrfs_set_stack_inode_size(inode_item, 3);
	btrfs_set_stack_inode_nlink(inode_item, 1);
	btrfs_set_stack_inode_nbytes(inode_item,
				     fs_info->nodesize);
	btrfs_set_stack_inode_mode(inode_item, S_IFDIR | 0755);

	btrfs_set_root_flags(root_item, 0);
	btrfs_set_root_limit(root_item, 0);
	btrfs_set_stack_inode_flags(inode_item, BTRFS_INODE_ROOT_ITEM_INIT);

	btrfs_set_root_bytenr(root_item, leaf->start);
	btrfs_set_root_generation(root_item, trans->transid);
	btrfs_set_root_level(root_item, 0);
	btrfs_set_root_refs(root_item, 1);
	btrfs_set_root_used(root_item, leaf->len);
	btrfs_set_root_last_snapshot(root_item, 0);

	btrfs_set_root_generation_v2(root_item,
			btrfs_root_generation(root_item));
	generate_random_guid(root_item->uuid);
	btrfs_set_stack_timespec_sec(&root_item->otime, cur_time.tv_sec);
	btrfs_set_stack_timespec_nsec(&root_item->otime, cur_time.tv_nsec);
	root_item->ctime = root_item->otime;
	btrfs_set_root_ctransid(root_item, trans->transid);
	btrfs_set_root_otransid(root_item, trans->transid);

	btrfs_tree_unlock(leaf);
	free_extent_buffer(leaf);
	leaf = NULL;

	btrfs_set_root_dirid(root_item, BTRFS_FIRST_FREE_OBJECTID);

	key.objectid = objectid;
	key.offset = 0;
	key.type = BTRFS_ROOT_ITEM_KEY;
	ret = btrfs_insert_root(trans, fs_info->tree_root, &key,
				root_item);
	if (ret)
		goto fail;

	key.offset = (u64)-1;
	new_root = btrfs_get_new_fs_root(fs_info, objectid, anon_dev);
	if (IS_ERR(new_root)) {
		free_anon_bdev(anon_dev);
		ret = PTR_ERR(new_root);
		btrfs_abort_transaction(trans, ret);
		goto fail;
	}
	/* Freeing will be done in btrfs_put_root() of new_root */
	anon_dev = 0;

	btrfs_record_root_in_trans(trans, new_root);

	ret = btrfs_create_subvol_root(trans, new_root, root);
	btrfs_put_root(new_root);
	if (ret) {
		/* We potentially lose an unused inode item here */
		btrfs_abort_transaction(trans, ret);
		goto fail;
	}

	/*
	 * insert the directory item
	 */
	ret = btrfs_set_inode_index(BTRFS_I(dir), &index);
	if (ret) {
		btrfs_abort_transaction(trans, ret);
		goto fail;
	}

	ret = btrfs_insert_dir_item(trans, name, namelen, BTRFS_I(dir), &key,
				    BTRFS_FT_DIR, index);
	if (ret) {
		btrfs_abort_transaction(trans, ret);
		goto fail;
	}

	btrfs_i_size_write(BTRFS_I(dir), dir->i_size + namelen * 2);
	ret = btrfs_update_inode(trans, root, BTRFS_I(dir));
	if (ret) {
		btrfs_abort_transaction(trans, ret);
		goto fail;
	}

	ret = btrfs_add_root_ref(trans, objectid, root->root_key.objectid,
				 btrfs_ino(BTRFS_I(dir)), index, name, namelen);
	if (ret) {
		btrfs_abort_transaction(trans, ret);
		goto fail;
	}

	ret = btrfs_uuid_tree_add(trans, root_item->uuid,
				  BTRFS_UUID_KEY_SUBVOL, objectid);
	if (ret)
		btrfs_abort_transaction(trans, ret);

fail:
	kfree(root_item);
	trans->block_rsv = NULL;
	trans->bytes_reserved = 0;
	btrfs_subvolume_release_metadata(root, &block_rsv);

	err = btrfs_commit_transaction(trans);
	if (err && !ret)
		ret = err;

	if (!ret) {
		inode = btrfs_lookup_dentry(dir, dentry);
		if (IS_ERR(inode))
			return PTR_ERR(inode);
		d_instantiate(dentry, inode);
	}
	return ret;

fail_free:
	if (anon_dev)
		free_anon_bdev(anon_dev);
	kfree(root_item);
	return ret;
}

static int create_snapshot(struct btrfs_root *root, struct inode *dir,
			   struct dentry *dentry, bool readonly,
			   struct btrfs_qgroup_inherit *inherit)
{
	struct btrfs_fs_info *fs_info = btrfs_sb(dir->i_sb);
	struct inode *inode;
	struct btrfs_pending_snapshot *pending_snapshot;
	struct btrfs_trans_handle *trans;
	int ret;

	if (!test_bit(BTRFS_ROOT_SHAREABLE, &root->state))
		return -EINVAL;

	if (atomic_read(&root->nr_swapfiles)) {
		btrfs_warn(fs_info,
			   "cannot snapshot subvolume with active swapfile");
		return -ETXTBSY;
	}

	pending_snapshot = kzalloc(sizeof(*pending_snapshot), GFP_KERNEL);
	if (!pending_snapshot)
		return -ENOMEM;

	ret = get_anon_bdev(&pending_snapshot->anon_dev);
	if (ret < 0)
		goto free_pending;
	pending_snapshot->root_item = kzalloc(sizeof(struct btrfs_root_item),
			GFP_KERNEL);
	pending_snapshot->path = btrfs_alloc_path();
	if (!pending_snapshot->root_item || !pending_snapshot->path) {
		ret = -ENOMEM;
		goto free_pending;
	}

	btrfs_init_block_rsv(&pending_snapshot->block_rsv,
			     BTRFS_BLOCK_RSV_TEMP);
	/*
	 * 1 - parent dir inode
	 * 2 - dir entries
	 * 1 - root item
	 * 2 - root ref/backref
	 * 1 - root of snapshot
	 * 1 - UUID item
	 */
	ret = btrfs_subvolume_reserve_metadata(BTRFS_I(dir)->root,
					&pending_snapshot->block_rsv, 8,
					false);
	if (ret)
		goto free_pending;

	pending_snapshot->dentry = dentry;
	pending_snapshot->root = root;
	pending_snapshot->readonly = readonly;
	pending_snapshot->dir = dir;
	pending_snapshot->inherit = inherit;

	trans = btrfs_start_transaction(root, 0);
	if (IS_ERR(trans)) {
		ret = PTR_ERR(trans);
		goto fail;
	}

	spin_lock(&fs_info->trans_lock);
	list_add(&pending_snapshot->list,
		 &trans->transaction->pending_snapshots);
	spin_unlock(&fs_info->trans_lock);

	ret = btrfs_commit_transaction(trans);
	if (ret)
		goto fail;

	ret = pending_snapshot->error;
	if (ret)
		goto fail;

	ret = btrfs_orphan_cleanup(pending_snapshot->snap);
	if (ret)
		goto fail;

	inode = btrfs_lookup_dentry(d_inode(dentry->d_parent), dentry);
	if (IS_ERR(inode)) {
		ret = PTR_ERR(inode);
		goto fail;
	}

	d_instantiate(dentry, inode);
	ret = 0;
	pending_snapshot->anon_dev = 0;
fail:
	/* Prevent double freeing of anon_dev */
	if (ret && pending_snapshot->snap)
		pending_snapshot->snap->anon_dev = 0;
	btrfs_put_root(pending_snapshot->snap);
	btrfs_subvolume_release_metadata(root, &pending_snapshot->block_rsv);
free_pending:
	if (pending_snapshot->anon_dev)
		free_anon_bdev(pending_snapshot->anon_dev);
	kfree(pending_snapshot->root_item);
	btrfs_free_path(pending_snapshot->path);
	kfree(pending_snapshot);

	return ret;
}

/*  copy of may_delete in fs/namei.c()
 *	Check whether we can remove a link victim from directory dir, check
 *  whether the type of victim is right.
 *  1. We can't do it if dir is read-only (done in permission())
 *  2. We should have write and exec permissions on dir
 *  3. We can't remove anything from append-only dir
 *  4. We can't do anything with immutable dir (done in permission())
 *  5. If the sticky bit on dir is set we should either
 *	a. be owner of dir, or
 *	b. be owner of victim, or
 *	c. have CAP_FOWNER capability
 *  6. If the victim is append-only or immutable we can't do anything with
 *     links pointing to it.
 *  7. If we were asked to remove a directory and victim isn't one - ENOTDIR.
 *  8. If we were asked to remove a non-directory and victim isn't one - EISDIR.
 *  9. We can't remove a root or mountpoint.
 * 10. We don't allow removal of NFS sillyrenamed files; it's handled by
 *     nfs_async_unlink().
 */

static int btrfs_may_delete(struct inode *dir, struct dentry *victim, int isdir)
{
	int error;

	if (d_really_is_negative(victim))
		return -ENOENT;

	BUG_ON(d_inode(victim->d_parent) != dir);
	audit_inode_child(dir, victim, AUDIT_TYPE_CHILD_DELETE);

	error = inode_permission(&init_user_ns, dir, MAY_WRITE | MAY_EXEC);
	if (error)
		return error;
	if (IS_APPEND(dir))
		return -EPERM;
	if (check_sticky(&init_user_ns, dir, d_inode(victim)) ||
	    IS_APPEND(d_inode(victim)) || IS_IMMUTABLE(d_inode(victim)) ||
	    IS_SWAPFILE(d_inode(victim)))
		return -EPERM;
	if (isdir) {
		if (!d_is_dir(victim))
			return -ENOTDIR;
		if (IS_ROOT(victim))
			return -EBUSY;
	} else if (d_is_dir(victim))
		return -EISDIR;
	if (IS_DEADDIR(dir))
		return -ENOENT;
	if (victim->d_flags & DCACHE_NFSFS_RENAMED)
		return -EBUSY;
	return 0;
}

/* copy of may_create in fs/namei.c() */
static inline int btrfs_may_create(struct inode *dir, struct dentry *child)
{
	if (d_really_is_positive(child))
		return -EEXIST;
	if (IS_DEADDIR(dir))
		return -ENOENT;
	return inode_permission(&init_user_ns, dir, MAY_WRITE | MAY_EXEC);
}

/*
 * Create a new subvolume below @parent.  This is largely modeled after
 * sys_mkdirat and vfs_mkdir, but we only do a single component lookup
 * inside this filesystem so it's quite a bit simpler.
 */
static noinline int btrfs_mksubvol(const struct path *parent,
				   const char *name, int namelen,
				   struct btrfs_root *snap_src,
				   bool readonly,
				   struct btrfs_qgroup_inherit *inherit)
{
	struct inode *dir = d_inode(parent->dentry);
	struct btrfs_fs_info *fs_info = btrfs_sb(dir->i_sb);
	struct dentry *dentry;
	int error;

	error = down_write_killable_nested(&dir->i_rwsem, I_MUTEX_PARENT);
	if (error == -EINTR)
		return error;

	dentry = lookup_one_len(name, parent->dentry, namelen);
	error = PTR_ERR(dentry);
	if (IS_ERR(dentry))
		goto out_unlock;

	error = btrfs_may_create(dir, dentry);
	if (error)
		goto out_dput;

	/*
	 * even if this name doesn't exist, we may get hash collisions.
	 * check for them now when we can safely fail
	 */
	error = btrfs_check_dir_item_collision(BTRFS_I(dir)->root,
					       dir->i_ino, name,
					       namelen);
	if (error)
		goto out_dput;

	down_read(&fs_info->subvol_sem);

	if (btrfs_root_refs(&BTRFS_I(dir)->root->root_item) == 0)
		goto out_up_read;

	if (snap_src)
		error = create_snapshot(snap_src, dir, dentry, readonly, inherit);
	else
		error = create_subvol(dir, dentry, name, namelen, inherit);

	if (!error)
		fsnotify_mkdir(dir, dentry);
out_up_read:
	up_read(&fs_info->subvol_sem);
out_dput:
	dput(dentry);
out_unlock:
	inode_unlock(dir);
	return error;
}

static noinline int btrfs_mksnapshot(const struct path *parent,
				   const char *name, int namelen,
				   struct btrfs_root *root,
				   bool readonly,
				   struct btrfs_qgroup_inherit *inherit)
{
	int ret;
	bool snapshot_force_cow = false;

	/*
	 * Force new buffered writes to reserve space even when NOCOW is
	 * possible. This is to avoid later writeback (running dealloc) to
	 * fallback to COW mode and unexpectedly fail with ENOSPC.
	 */
	btrfs_drew_read_lock(&root->snapshot_lock);

	ret = btrfs_start_delalloc_snapshot(root);
	if (ret)
		goto out;

	/*
	 * All previous writes have started writeback in NOCOW mode, so now
	 * we force future writes to fallback to COW mode during snapshot
	 * creation.
	 */
	atomic_inc(&root->snapshot_force_cow);
	snapshot_force_cow = true;

	btrfs_wait_ordered_extents(root, U64_MAX, 0, (u64)-1);

	ret = btrfs_mksubvol(parent, name, namelen,
			     root, readonly, inherit);
out:
	if (snapshot_force_cow)
		atomic_dec(&root->snapshot_force_cow);
	btrfs_drew_read_unlock(&root->snapshot_lock);
	return ret;
}

/*
 * When we're defragging a range, we don't want to kick it off again
 * if it is really just waiting for delalloc to send it down.
 * If we find a nice big extent or delalloc range for the bytes in the
 * file you want to defrag, we return 0 to let you know to skip this
 * part of the file
 */
static int check_defrag_in_cache(struct inode *inode, u64 offset, u32 thresh)
{
	struct extent_io_tree *io_tree = &BTRFS_I(inode)->io_tree;
	struct extent_map *em = NULL;
	struct extent_map_tree *em_tree = &BTRFS_I(inode)->extent_tree;
	u64 end;

	read_lock(&em_tree->lock);
	em = lookup_extent_mapping(em_tree, offset, PAGE_SIZE);
	read_unlock(&em_tree->lock);

	if (em) {
		end = extent_map_end(em);
		free_extent_map(em);
		if (end - offset > thresh)
			return 0;
	}
	/* if we already have a nice delalloc here, just stop */
	thresh /= 2;
	end = count_range_bits(io_tree, &offset, offset + thresh,
			       thresh, EXTENT_DELALLOC, 1);
	if (end >= thresh)
		return 0;
	return 1;
}

/*
 * helper function to walk through a file and find extents
 * newer than a specific transid, and smaller than thresh.
 *
 * This is used by the defragging code to find new and small
 * extents
 */
static int find_new_extents(struct btrfs_root *root,
			    struct inode *inode, u64 newer_than,
			    u64 *off, u32 thresh)
{
	struct btrfs_path *path;
	struct btrfs_key min_key;
	struct extent_buffer *leaf;
	struct btrfs_file_extent_item *extent;
	int type;
	int ret;
	u64 ino = btrfs_ino(BTRFS_I(inode));

	path = btrfs_alloc_path();
	if (!path)
		return -ENOMEM;

	min_key.objectid = ino;
	min_key.type = BTRFS_EXTENT_DATA_KEY;
	min_key.offset = *off;

	while (1) {
		ret = btrfs_search_forward(root, &min_key, path, newer_than);
		if (ret != 0)
			goto none;
process_slot:
		if (min_key.objectid != ino)
			goto none;
		if (min_key.type != BTRFS_EXTENT_DATA_KEY)
			goto none;

		leaf = path->nodes[0];
		extent = btrfs_item_ptr(leaf, path->slots[0],
					struct btrfs_file_extent_item);

		type = btrfs_file_extent_type(leaf, extent);
		if (type == BTRFS_FILE_EXTENT_REG &&
		    btrfs_file_extent_num_bytes(leaf, extent) < thresh &&
		    check_defrag_in_cache(inode, min_key.offset, thresh)) {
			*off = min_key.offset;
			btrfs_free_path(path);
			return 0;
		}

		path->slots[0]++;
		if (path->slots[0] < btrfs_header_nritems(leaf)) {
			btrfs_item_key_to_cpu(leaf, &min_key, path->slots[0]);
			goto process_slot;
		}

		if (min_key.offset == (u64)-1)
			goto none;

		min_key.offset++;
		btrfs_release_path(path);
	}
none:
	btrfs_free_path(path);
	return -ENOENT;
}

static struct extent_map *defrag_lookup_extent(struct inode *inode, u64 start)
{
	struct extent_map_tree *em_tree = &BTRFS_I(inode)->extent_tree;
	struct extent_io_tree *io_tree = &BTRFS_I(inode)->io_tree;
	struct extent_map *em;
	u64 len = PAGE_SIZE;

	/*
	 * hopefully we have this extent in the tree already, try without
	 * the full extent lock
	 */
	read_lock(&em_tree->lock);
	em = lookup_extent_mapping(em_tree, start, len);
	read_unlock(&em_tree->lock);

	if (!em) {
		struct extent_state *cached = NULL;
		u64 end = start + len - 1;

		/* get the big lock and read metadata off disk */
		lock_extent_bits(io_tree, start, end, &cached);
		em = btrfs_get_extent(BTRFS_I(inode), NULL, 0, start, len);
		unlock_extent_cached(io_tree, start, end, &cached);

		if (IS_ERR(em))
			return NULL;
	}

	return em;
}

static bool defrag_check_next_extent(struct inode *inode, struct extent_map *em)
{
	struct extent_map *next;
	bool ret = true;

	/* this is the last extent */
	if (em->start + em->len >= i_size_read(inode))
		return false;

	next = defrag_lookup_extent(inode, em->start + em->len);
	if (!next || next->block_start >= EXTENT_MAP_LAST_BYTE)
		ret = false;
	else if ((em->block_start + em->block_len == next->block_start) &&
		 (em->block_len > SZ_128K && next->block_len > SZ_128K))
		ret = false;

	free_extent_map(next);
	return ret;
}

static int should_defrag_range(struct inode *inode, u64 start, u32 thresh,
			       u64 *last_len, u64 *skip, u64 *defrag_end,
			       int compress)
{
	struct extent_map *em;
	int ret = 1;
	bool next_mergeable = true;
	bool prev_mergeable = true;

	/*
	 * make sure that once we start defragging an extent, we keep on
	 * defragging it
	 */
	if (start < *defrag_end)
		return 1;

	*skip = 0;

	em = defrag_lookup_extent(inode, start);
	if (!em)
		return 0;

	/* this will cover holes, and inline extents */
	if (em->block_start >= EXTENT_MAP_LAST_BYTE) {
		ret = 0;
		goto out;
	}

	if (!*defrag_end)
		prev_mergeable = false;

	next_mergeable = defrag_check_next_extent(inode, em);
	/*
	 * we hit a real extent, if it is big or the next extent is not a
	 * real extent, don't bother defragging it
	 */
	if (!compress && (*last_len == 0 || *last_len >= thresh) &&
	    (em->len >= thresh || (!next_mergeable && !prev_mergeable)))
		ret = 0;
out:
	/*
	 * last_len ends up being a counter of how many bytes we've defragged.
	 * every time we choose not to defrag an extent, we reset *last_len
	 * so that the next tiny extent will force a defrag.
	 *
	 * The end result of this is that tiny extents before a single big
	 * extent will force at least part of that big extent to be defragged.
	 */
	if (ret) {
		*defrag_end = extent_map_end(em);
	} else {
		*last_len = 0;
		*skip = extent_map_end(em);
		*defrag_end = 0;
	}

	free_extent_map(em);
	return ret;
}

/*
 * it doesn't do much good to defrag one or two pages
 * at a time.  This pulls in a nice chunk of pages
 * to COW and defrag.
 *
 * It also makes sure the delalloc code has enough
 * dirty data to avoid making new small extents as part
 * of the defrag
 *
 * It's a good idea to start RA on this range
 * before calling this.
 */
static int cluster_pages_for_defrag(struct inode *inode,
				    struct page **pages,
				    unsigned long start_index,
				    unsigned long num_pages)
{
	unsigned long file_end;
	u64 isize = i_size_read(inode);
	u64 page_start;
	u64 page_end;
	u64 page_cnt;
	u64 start = (u64)start_index << PAGE_SHIFT;
	u64 search_start;
	int ret;
	int i;
	int i_done;
	struct btrfs_ordered_extent *ordered;
	struct extent_state *cached_state = NULL;
	struct extent_io_tree *tree;
	struct extent_changeset *data_reserved = NULL;
	gfp_t mask = btrfs_alloc_write_mask(inode->i_mapping);

	file_end = (isize - 1) >> PAGE_SHIFT;
	if (!isize || start_index > file_end)
		return 0;

	page_cnt = min_t(u64, (u64)num_pages, (u64)file_end - start_index + 1);

	ret = btrfs_delalloc_reserve_space(BTRFS_I(inode), &data_reserved,
			start, page_cnt << PAGE_SHIFT);
	if (ret)
		return ret;
	i_done = 0;
	tree = &BTRFS_I(inode)->io_tree;

	/* step one, lock all the pages */
	for (i = 0; i < page_cnt; i++) {
		struct page *page;
again:
		page = find_or_create_page(inode->i_mapping,
					   start_index + i, mask);
		if (!page)
			break;

		ret = set_page_extent_mapped(page);
		if (ret < 0) {
			unlock_page(page);
			put_page(page);
			break;
		}

		page_start = page_offset(page);
		page_end = page_start + PAGE_SIZE - 1;
		while (1) {
			lock_extent_bits(tree, page_start, page_end,
					 &cached_state);
			ordered = btrfs_lookup_ordered_extent(BTRFS_I(inode),
							      page_start);
			unlock_extent_cached(tree, page_start, page_end,
					     &cached_state);
			if (!ordered)
				break;

			unlock_page(page);
			btrfs_start_ordered_extent(ordered, 1);
			btrfs_put_ordered_extent(ordered);
			lock_page(page);
			/*
			 * we unlocked the page above, so we need check if
			 * it was released or not.
			 */
			if (page->mapping != inode->i_mapping) {
				unlock_page(page);
				put_page(page);
				goto again;
			}
		}

		if (!PageUptodate(page)) {
			btrfs_readpage(NULL, page);
			lock_page(page);
			if (!PageUptodate(page)) {
				unlock_page(page);
				put_page(page);
				ret = -EIO;
				break;
			}
		}

		if (page->mapping != inode->i_mapping) {
			unlock_page(page);
			put_page(page);
			goto again;
		}

		pages[i] = page;
		i_done++;
	}
	if (!i_done || ret)
		goto out;

	if (!(inode->i_sb->s_flags & SB_ACTIVE))
		goto out;

	/*
	 * so now we have a nice long stream of locked
	 * and up to date pages, lets wait on them
	 */
	for (i = 0; i < i_done; i++)
		wait_on_page_writeback(pages[i]);

	page_start = page_offset(pages[0]);
	page_end = page_offset(pages[i_done - 1]) + PAGE_SIZE;

	lock_extent_bits(&BTRFS_I(inode)->io_tree,
			 page_start, page_end - 1, &cached_state);

	/*
	 * When defragmenting we skip ranges that have holes or inline extents,
	 * (check should_defrag_range()), to avoid unnecessary IO and wasting
	 * space. At btrfs_defrag_file(), we check if a range should be defragged
	 * before locking the inode and then, if it should, we trigger a sync
	 * page cache readahead - we lock the inode only after that to avoid
	 * blocking for too long other tasks that possibly want to operate on
	 * other file ranges. But before we were able to get the inode lock,
	 * some other task may have punched a hole in the range, or we may have
	 * now an inline extent, in which case we should not defrag. So check
	 * for that here, where we have the inode and the range locked, and bail
	 * out if that happened.
	 */
	search_start = page_start;
	while (search_start < page_end) {
		struct extent_map *em;

		em = btrfs_get_extent(BTRFS_I(inode), NULL, 0, search_start,
				      page_end - search_start);
		if (IS_ERR(em)) {
			ret = PTR_ERR(em);
			goto out_unlock_range;
		}
		if (em->block_start >= EXTENT_MAP_LAST_BYTE) {
			free_extent_map(em);
			/* Ok, 0 means we did not defrag anything */
			ret = 0;
			goto out_unlock_range;
		}
		search_start = extent_map_end(em);
		free_extent_map(em);
	}

	clear_extent_bit(&BTRFS_I(inode)->io_tree, page_start,
			  page_end - 1, EXTENT_DELALLOC | EXTENT_DO_ACCOUNTING |
			  EXTENT_DEFRAG, 0, 0, &cached_state);

	if (i_done != page_cnt) {
		spin_lock(&BTRFS_I(inode)->lock);
		btrfs_mod_outstanding_extents(BTRFS_I(inode), 1);
		spin_unlock(&BTRFS_I(inode)->lock);
		btrfs_delalloc_release_space(BTRFS_I(inode), data_reserved,
				start, (page_cnt - i_done) << PAGE_SHIFT, true);
	}


	set_extent_defrag(&BTRFS_I(inode)->io_tree, page_start, page_end - 1,
			  &cached_state);

	unlock_extent_cached(&BTRFS_I(inode)->io_tree,
			     page_start, page_end - 1, &cached_state);

	for (i = 0; i < i_done; i++) {
		clear_page_dirty_for_io(pages[i]);
		ClearPageChecked(pages[i]);
		set_page_dirty(pages[i]);
		unlock_page(pages[i]);
		put_page(pages[i]);
	}
	btrfs_delalloc_release_extents(BTRFS_I(inode), page_cnt << PAGE_SHIFT);
	extent_changeset_free(data_reserved);
	return i_done;

out_unlock_range:
	unlock_extent_cached(&BTRFS_I(inode)->io_tree,
			     page_start, page_end - 1, &cached_state);
out:
	for (i = 0; i < i_done; i++) {
		unlock_page(pages[i]);
		put_page(pages[i]);
	}
	btrfs_delalloc_release_space(BTRFS_I(inode), data_reserved,
			start, page_cnt << PAGE_SHIFT, true);
	btrfs_delalloc_release_extents(BTRFS_I(inode), page_cnt << PAGE_SHIFT);
	extent_changeset_free(data_reserved);
	return ret;

}

int btrfs_defrag_file(struct inode *inode, struct file *file,
		      struct btrfs_ioctl_defrag_range_args *range,
		      u64 newer_than, unsigned long max_to_defrag)
{
	struct btrfs_fs_info *fs_info = btrfs_sb(inode->i_sb);
	struct btrfs_root *root = BTRFS_I(inode)->root;
	struct file_ra_state *ra = NULL;
	unsigned long last_index;
	u64 isize = i_size_read(inode);
	u64 last_len = 0;
	u64 skip = 0;
	u64 defrag_end = 0;
	u64 newer_off = range->start;
	unsigned long i;
	unsigned long ra_index = 0;
	int ret;
	int defrag_count = 0;
	int compress_type = BTRFS_COMPRESS_ZLIB;
	u32 extent_thresh = range->extent_thresh;
	unsigned long max_cluster = SZ_256K >> PAGE_SHIFT;
	unsigned long cluster = max_cluster;
	u64 new_align = ~((u64)SZ_128K - 1);
	struct page **pages = NULL;
	bool do_compress = range->flags & BTRFS_DEFRAG_RANGE_COMPRESS;

	if (isize == 0)
		return 0;

	if (range->start >= isize)
		return -EINVAL;

	if (do_compress) {
		if (range->compress_type >= BTRFS_NR_COMPRESS_TYPES)
			return -EINVAL;
		if (range->compress_type)
			compress_type = range->compress_type;
	}

	if (extent_thresh == 0)
		extent_thresh = SZ_256K;

	/*
	 * If we were not given a file, allocate a readahead context. As
	 * readahead is just an optimization, defrag will work without it so
	 * we don't error out.
	 */
	if (!file) {
		ra = kzalloc(sizeof(*ra), GFP_KERNEL);
		if (ra)
			file_ra_state_init(ra, inode->i_mapping);
	} else {
		ra = &file->f_ra;
	}

	pages = kmalloc_array(max_cluster, sizeof(struct page *), GFP_KERNEL);
	if (!pages) {
		ret = -ENOMEM;
		goto out_ra;
	}

	/* find the last page to defrag */
	if (range->start + range->len > range->start) {
		last_index = min_t(u64, isize - 1,
			 range->start + range->len - 1) >> PAGE_SHIFT;
	} else {
		last_index = (isize - 1) >> PAGE_SHIFT;
	}

	if (newer_than) {
		ret = find_new_extents(root, inode, newer_than,
				       &newer_off, SZ_64K);
		if (!ret) {
			range->start = newer_off;
			/*
			 * we always align our defrag to help keep
			 * the extents in the file evenly spaced
			 */
			i = (newer_off & new_align) >> PAGE_SHIFT;
		} else
			goto out_ra;
	} else {
		i = range->start >> PAGE_SHIFT;
	}
	if (!max_to_defrag)
		max_to_defrag = last_index - i + 1;

	/*
	 * make writeback starts from i, so the defrag range can be
	 * written sequentially.
	 */
	if (i < inode->i_mapping->writeback_index)
		inode->i_mapping->writeback_index = i;

	while (i <= last_index && defrag_count < max_to_defrag &&
	       (i < DIV_ROUND_UP(i_size_read(inode), PAGE_SIZE))) {
		/*
		 * make sure we stop running if someone unmounts
		 * the FS
		 */
		if (!(inode->i_sb->s_flags & SB_ACTIVE))
			break;

		if (btrfs_defrag_cancelled(fs_info)) {
			btrfs_debug(fs_info, "defrag_file cancelled");
			ret = -EAGAIN;
			break;
		}

		if (!should_defrag_range(inode, (u64)i << PAGE_SHIFT,
					 extent_thresh, &last_len, &skip,
					 &defrag_end, do_compress)){
			unsigned long next;
			/*
			 * the should_defrag function tells us how much to skip
			 * bump our counter by the suggested amount
			 */
			next = DIV_ROUND_UP(skip, PAGE_SIZE);
			i = max(i + 1, next);
			continue;
		}

		if (!newer_than) {
			cluster = (PAGE_ALIGN(defrag_end) >>
				   PAGE_SHIFT) - i;
			cluster = min(cluster, max_cluster);
		} else {
			cluster = max_cluster;
		}

		if (i + cluster > ra_index) {
			ra_index = max(i, ra_index);
			if (ra)
				page_cache_sync_readahead(inode->i_mapping, ra,
						file, ra_index, cluster);
			ra_index += cluster;
		}

		inode_lock(inode);
		if (IS_SWAPFILE(inode)) {
			ret = -ETXTBSY;
		} else {
			if (do_compress)
				BTRFS_I(inode)->defrag_compress = compress_type;
			ret = cluster_pages_for_defrag(inode, pages, i, cluster);
		}
		if (ret < 0) {
			inode_unlock(inode);
			goto out_ra;
		}

		defrag_count += ret;
		balance_dirty_pages_ratelimited(inode->i_mapping);
		inode_unlock(inode);

		if (newer_than) {
			if (newer_off == (u64)-1)
				break;

			if (ret > 0)
				i += ret;

			newer_off = max(newer_off + 1,
					(u64)i << PAGE_SHIFT);

			ret = find_new_extents(root, inode, newer_than,
					       &newer_off, SZ_64K);
			if (!ret) {
				range->start = newer_off;
				i = (newer_off & new_align) >> PAGE_SHIFT;
			} else {
				break;
			}
		} else {
			if (ret > 0) {
				i += ret;
				last_len += ret << PAGE_SHIFT;
			} else {
				i++;
				last_len = 0;
			}
		}
	}

	if ((range->flags & BTRFS_DEFRAG_RANGE_START_IO)) {
		filemap_flush(inode->i_mapping);
		if (test_bit(BTRFS_INODE_HAS_ASYNC_EXTENT,
			     &BTRFS_I(inode)->runtime_flags))
			filemap_flush(inode->i_mapping);
	}

	if (range->compress_type == BTRFS_COMPRESS_LZO) {
		btrfs_set_fs_incompat(fs_info, COMPRESS_LZO);
	} else if (range->compress_type == BTRFS_COMPRESS_ZSTD) {
		btrfs_set_fs_incompat(fs_info, COMPRESS_ZSTD);
	}

	ret = defrag_count;

out_ra:
	if (do_compress) {
		inode_lock(inode);
		BTRFS_I(inode)->defrag_compress = BTRFS_COMPRESS_NONE;
		inode_unlock(inode);
	}
	if (!file)
		kfree(ra);
	kfree(pages);
	return ret;
}

static noinline int btrfs_ioctl_resize(struct file *file,
					void __user *arg)
{
	struct inode *inode = file_inode(file);
	struct btrfs_fs_info *fs_info = btrfs_sb(inode->i_sb);
	u64 new_size;
	u64 old_size;
	u64 devid = 1;
	struct btrfs_root *root = BTRFS_I(inode)->root;
	struct btrfs_ioctl_vol_args *vol_args;
	struct btrfs_trans_handle *trans;
	struct btrfs_device *device = NULL;
	char *sizestr;
	char *retptr;
	char *devstr = NULL;
	int ret = 0;
	int mod = 0;

	if (!capable(CAP_SYS_ADMIN))
		return -EPERM;

	ret = mnt_want_write_file(file);
	if (ret)
		return ret;

	if (!btrfs_exclop_start(fs_info, BTRFS_EXCLOP_RESIZE)) {
		mnt_drop_write_file(file);
		return BTRFS_ERROR_DEV_EXCL_RUN_IN_PROGRESS;
	}

	vol_args = memdup_user(arg, sizeof(*vol_args));
	if (IS_ERR(vol_args)) {
		ret = PTR_ERR(vol_args);
		goto out;
	}

	vol_args->name[BTRFS_PATH_NAME_MAX] = '\0';

	sizestr = vol_args->name;
	devstr = strchr(sizestr, ':');
	if (devstr) {
		sizestr = devstr + 1;
		*devstr = '\0';
		devstr = vol_args->name;
		ret = kstrtoull(devstr, 10, &devid);
		if (ret)
			goto out_free;
		if (!devid) {
			ret = -EINVAL;
			goto out_free;
		}
		btrfs_info(fs_info, "resizing devid %llu", devid);
	}

	device = btrfs_find_device(fs_info->fs_devices, devid, NULL, NULL);
	if (!device) {
		btrfs_info(fs_info, "resizer unable to find device %llu",
			   devid);
		ret = -ENODEV;
		goto out_free;
	}

	if (!test_bit(BTRFS_DEV_STATE_WRITEABLE, &device->dev_state)) {
		btrfs_info(fs_info,
			   "resizer unable to apply on readonly device %llu",
		       devid);
		ret = -EPERM;
		goto out_free;
	}

	if (!strcmp(sizestr, "max"))
		new_size = device->bdev->bd_inode->i_size;
	else {
		if (sizestr[0] == '-') {
			mod = -1;
			sizestr++;
		} else if (sizestr[0] == '+') {
			mod = 1;
			sizestr++;
		}
		new_size = memparse(sizestr, &retptr);
		if (*retptr != '\0' || new_size == 0) {
			ret = -EINVAL;
			goto out_free;
		}
	}

	if (test_bit(BTRFS_DEV_STATE_REPLACE_TGT, &device->dev_state)) {
		ret = -EPERM;
		goto out_free;
	}

	old_size = btrfs_device_get_total_bytes(device);

	if (mod < 0) {
		if (new_size > old_size) {
			ret = -EINVAL;
			goto out_free;
		}
		new_size = old_size - new_size;
	} else if (mod > 0) {
		if (new_size > ULLONG_MAX - old_size) {
			ret = -ERANGE;
			goto out_free;
		}
		new_size = old_size + new_size;
	}

	if (new_size < SZ_256M) {
		ret = -EINVAL;
		goto out_free;
	}
	if (new_size > device->bdev->bd_inode->i_size) {
		ret = -EFBIG;
		goto out_free;
	}

	new_size = round_down(new_size, fs_info->sectorsize);

	if (new_size > old_size) {
		trans = btrfs_start_transaction(root, 0);
		if (IS_ERR(trans)) {
			ret = PTR_ERR(trans);
			goto out_free;
		}
		ret = btrfs_grow_device(trans, device, new_size);
		btrfs_commit_transaction(trans);
	} else if (new_size < old_size) {
		ret = btrfs_shrink_device(device, new_size);
	} /* equal, nothing need to do */

	if (ret == 0 && new_size != old_size)
		btrfs_info_in_rcu(fs_info,
			"resize device %s (devid %llu) from %llu to %llu",
			rcu_str_deref(device->name), device->devid,
			old_size, new_size);
out_free:
	kfree(vol_args);
out:
	btrfs_exclop_finish(fs_info);
	mnt_drop_write_file(file);
	return ret;
}

static noinline int __btrfs_ioctl_snap_create(struct file *file,
				const char *name, unsigned long fd, int subvol,
				bool readonly,
				struct btrfs_qgroup_inherit *inherit)
{
	int namelen;
	int ret = 0;

	if (!S_ISDIR(file_inode(file)->i_mode))
		return -ENOTDIR;

	ret = mnt_want_write_file(file);
	if (ret)
		goto out;

	namelen = strlen(name);
	if (strchr(name, '/')) {
		ret = -EINVAL;
		goto out_drop_write;
	}

	if (name[0] == '.' &&
	   (namelen == 1 || (name[1] == '.' && namelen == 2))) {
		ret = -EEXIST;
		goto out_drop_write;
	}

	if (subvol) {
		ret = btrfs_mksubvol(&file->f_path, name, namelen,
				     NULL, readonly, inherit);
	} else {
		struct fd src = fdget(fd);
		struct inode *src_inode;
		if (!src.file) {
			ret = -EINVAL;
			goto out_drop_write;
		}

		src_inode = file_inode(src.file);
		if (src_inode->i_sb != file_inode(file)->i_sb) {
			btrfs_info(BTRFS_I(file_inode(file))->root->fs_info,
				   "Snapshot src from another FS");
			ret = -EXDEV;
		} else if (!inode_owner_or_capable(&init_user_ns, src_inode)) {
			/*
			 * Subvolume creation is not restricted, but snapshots
			 * are limited to own subvolumes only
			 */
			ret = -EPERM;
		} else {
			ret = btrfs_mksnapshot(&file->f_path, name, namelen,
					     BTRFS_I(src_inode)->root,
					     readonly, inherit);
		}
		fdput(src);
	}
out_drop_write:
	mnt_drop_write_file(file);
out:
	return ret;
}

static noinline int btrfs_ioctl_snap_create(struct file *file,
					    void __user *arg, int subvol)
{
	struct btrfs_ioctl_vol_args *vol_args;
	int ret;

	if (!S_ISDIR(file_inode(file)->i_mode))
		return -ENOTDIR;

	vol_args = memdup_user(arg, sizeof(*vol_args));
	if (IS_ERR(vol_args))
		return PTR_ERR(vol_args);
	vol_args->name[BTRFS_PATH_NAME_MAX] = '\0';

	ret = __btrfs_ioctl_snap_create(file, vol_args->name, vol_args->fd,
					subvol, false, NULL);

	kfree(vol_args);
	return ret;
}

static noinline int btrfs_ioctl_snap_create_v2(struct file *file,
					       void __user *arg, int subvol)
{
	struct btrfs_ioctl_vol_args_v2 *vol_args;
	int ret;
	bool readonly = false;
	struct btrfs_qgroup_inherit *inherit = NULL;

	if (!S_ISDIR(file_inode(file)->i_mode))
		return -ENOTDIR;

	vol_args = memdup_user(arg, sizeof(*vol_args));
	if (IS_ERR(vol_args))
		return PTR_ERR(vol_args);
	vol_args->name[BTRFS_SUBVOL_NAME_MAX] = '\0';

	if (vol_args->flags & ~BTRFS_SUBVOL_CREATE_ARGS_MASK) {
		ret = -EOPNOTSUPP;
		goto free_args;
	}

	if (vol_args->flags & BTRFS_SUBVOL_RDONLY)
		readonly = true;
	if (vol_args->flags & BTRFS_SUBVOL_QGROUP_INHERIT) {
		u64 nums;

		if (vol_args->size < sizeof(*inherit) ||
		    vol_args->size > PAGE_SIZE) {
			ret = -EINVAL;
			goto free_args;
		}
		inherit = memdup_user(vol_args->qgroup_inherit, vol_args->size);
		if (IS_ERR(inherit)) {
			ret = PTR_ERR(inherit);
			goto free_args;
		}

		if (inherit->num_qgroups > PAGE_SIZE ||
		    inherit->num_ref_copies > PAGE_SIZE ||
		    inherit->num_excl_copies > PAGE_SIZE) {
			ret = -EINVAL;
			goto free_inherit;
		}

		nums = inherit->num_qgroups + 2 * inherit->num_ref_copies +
		       2 * inherit->num_excl_copies;
		if (vol_args->size != struct_size(inherit, qgroups, nums)) {
			ret = -EINVAL;
			goto free_inherit;
		}
	}

	ret = __btrfs_ioctl_snap_create(file, vol_args->name, vol_args->fd,
					subvol, readonly, inherit);
	if (ret)
		goto free_inherit;
free_inherit:
	kfree(inherit);
free_args:
	kfree(vol_args);
	return ret;
}

static noinline int btrfs_ioctl_subvol_getflags(struct file *file,
						void __user *arg)
{
	struct inode *inode = file_inode(file);
	struct btrfs_fs_info *fs_info = btrfs_sb(inode->i_sb);
	struct btrfs_root *root = BTRFS_I(inode)->root;
	int ret = 0;
	u64 flags = 0;

	if (btrfs_ino(BTRFS_I(inode)) != BTRFS_FIRST_FREE_OBJECTID)
		return -EINVAL;

	down_read(&fs_info->subvol_sem);
	if (btrfs_root_readonly(root))
		flags |= BTRFS_SUBVOL_RDONLY;
	up_read(&fs_info->subvol_sem);

	if (copy_to_user(arg, &flags, sizeof(flags)))
		ret = -EFAULT;

	return ret;
}

static noinline int btrfs_ioctl_subvol_setflags(struct file *file,
					      void __user *arg)
{
	struct inode *inode = file_inode(file);
	struct btrfs_fs_info *fs_info = btrfs_sb(inode->i_sb);
	struct btrfs_root *root = BTRFS_I(inode)->root;
	struct btrfs_trans_handle *trans;
	u64 root_flags;
	u64 flags;
	int ret = 0;

	if (!inode_owner_or_capable(&init_user_ns, inode))
		return -EPERM;

	ret = mnt_want_write_file(file);
	if (ret)
		goto out;

	if (btrfs_ino(BTRFS_I(inode)) != BTRFS_FIRST_FREE_OBJECTID) {
		ret = -EINVAL;
		goto out_drop_write;
	}

	if (copy_from_user(&flags, arg, sizeof(flags))) {
		ret = -EFAULT;
		goto out_drop_write;
	}

	if (flags & ~BTRFS_SUBVOL_RDONLY) {
		ret = -EOPNOTSUPP;
		goto out_drop_write;
	}

	down_write(&fs_info->subvol_sem);

	/* nothing to do */
	if (!!(flags & BTRFS_SUBVOL_RDONLY) == btrfs_root_readonly(root))
		goto out_drop_sem;

	root_flags = btrfs_root_flags(&root->root_item);
	if (flags & BTRFS_SUBVOL_RDONLY) {
		btrfs_set_root_flags(&root->root_item,
				     root_flags | BTRFS_ROOT_SUBVOL_RDONLY);
	} else {
		/*
		 * Block RO -> RW transition if this subvolume is involved in
		 * send
		 */
		spin_lock(&root->root_item_lock);
		if (root->send_in_progress == 0) {
			btrfs_set_root_flags(&root->root_item,
				     root_flags & ~BTRFS_ROOT_SUBVOL_RDONLY);
			spin_unlock(&root->root_item_lock);
		} else {
			spin_unlock(&root->root_item_lock);
			btrfs_warn(fs_info,
				   "Attempt to set subvolume %llu read-write during send",
				   root->root_key.objectid);
			ret = -EPERM;
			goto out_drop_sem;
		}
	}

	trans = btrfs_start_transaction(root, 1);
	if (IS_ERR(trans)) {
		ret = PTR_ERR(trans);
		goto out_reset;
	}

	ret = btrfs_update_root(trans, fs_info->tree_root,
				&root->root_key, &root->root_item);
	if (ret < 0) {
		btrfs_end_transaction(trans);
		goto out_reset;
	}

	ret = btrfs_commit_transaction(trans);

out_reset:
	if (ret)
		btrfs_set_root_flags(&root->root_item, root_flags);
out_drop_sem:
	up_write(&fs_info->subvol_sem);
out_drop_write:
	mnt_drop_write_file(file);
out:
	return ret;
}

static noinline int key_in_sk(struct btrfs_key *key,
			      struct btrfs_ioctl_search_key *sk)
{
	struct btrfs_key test;
	int ret;

	test.objectid = sk->min_objectid;
	test.type = sk->min_type;
	test.offset = sk->min_offset;

	ret = btrfs_comp_cpu_keys(key, &test);
	if (ret < 0)
		return 0;

	test.objectid = sk->max_objectid;
	test.type = sk->max_type;
	test.offset = sk->max_offset;

	ret = btrfs_comp_cpu_keys(key, &test);
	if (ret > 0)
		return 0;
	return 1;
}

static noinline int copy_to_sk(struct btrfs_path *path,
			       struct btrfs_key *key,
			       struct btrfs_ioctl_search_key *sk,
			       size_t *buf_size,
			       char __user *ubuf,
			       unsigned long *sk_offset,
			       int *num_found)
{
	u64 found_transid;
	struct extent_buffer *leaf;
	struct btrfs_ioctl_search_header sh;
	struct btrfs_key test;
	unsigned long item_off;
	unsigned long item_len;
	int nritems;
	int i;
	int slot;
	int ret = 0;

	leaf = path->nodes[0];
	slot = path->slots[0];
	nritems = btrfs_header_nritems(leaf);

	if (btrfs_header_generation(leaf) > sk->max_transid) {
		i = nritems;
		goto advance_key;
	}
	found_transid = btrfs_header_generation(leaf);

	for (i = slot; i < nritems; i++) {
		item_off = btrfs_item_ptr_offset(leaf, i);
		item_len = btrfs_item_size_nr(leaf, i);

		btrfs_item_key_to_cpu(leaf, key, i);
		if (!key_in_sk(key, sk))
			continue;

		if (sizeof(sh) + item_len > *buf_size) {
			if (*num_found) {
				ret = 1;
				goto out;
			}

			/*
			 * return one empty item back for v1, which does not
			 * handle -EOVERFLOW
			 */

			*buf_size = sizeof(sh) + item_len;
			item_len = 0;
			ret = -EOVERFLOW;
		}

		if (sizeof(sh) + item_len + *sk_offset > *buf_size) {
			ret = 1;
			goto out;
		}

		sh.objectid = key->objectid;
		sh.offset = key->offset;
		sh.type = key->type;
		sh.len = item_len;
		sh.transid = found_transid;

		/*
		 * Copy search result header. If we fault then loop again so we
		 * can fault in the pages and -EFAULT there if there's a
		 * problem. Otherwise we'll fault and then copy the buffer in
		 * properly this next time through
		 */
		if (copy_to_user_nofault(ubuf + *sk_offset, &sh, sizeof(sh))) {
			ret = 0;
			goto out;
		}

		*sk_offset += sizeof(sh);

		if (item_len) {
			char __user *up = ubuf + *sk_offset;
			/*
			 * Copy the item, same behavior as above, but reset the
			 * * sk_offset so we copy the full thing again.
			 */
			if (read_extent_buffer_to_user_nofault(leaf, up,
						item_off, item_len)) {
				ret = 0;
				*sk_offset -= sizeof(sh);
				goto out;
			}

			*sk_offset += item_len;
		}
		(*num_found)++;

		if (ret) /* -EOVERFLOW from above */
			goto out;

		if (*num_found >= sk->nr_items) {
			ret = 1;
			goto out;
		}
	}
advance_key:
	ret = 0;
	test.objectid = sk->max_objectid;
	test.type = sk->max_type;
	test.offset = sk->max_offset;
	if (btrfs_comp_cpu_keys(key, &test) >= 0)
		ret = 1;
	else if (key->offset < (u64)-1)
		key->offset++;
	else if (key->type < (u8)-1) {
		key->offset = 0;
		key->type++;
	} else if (key->objectid < (u64)-1) {
		key->offset = 0;
		key->type = 0;
		key->objectid++;
	} else
		ret = 1;
out:
	/*
	 *  0: all items from this leaf copied, continue with next
	 *  1: * more items can be copied, but unused buffer is too small
	 *     * all items were found
	 *     Either way, it will stops the loop which iterates to the next
	 *     leaf
	 *  -EOVERFLOW: item was to large for buffer
	 *  -EFAULT: could not copy extent buffer back to userspace
	 */
	return ret;
}

static noinline int search_ioctl(struct inode *inode,
				 struct btrfs_ioctl_search_key *sk,
				 size_t *buf_size,
				 char __user *ubuf)
{
	struct btrfs_fs_info *info = btrfs_sb(inode->i_sb);
	struct btrfs_root *root;
	struct btrfs_key key;
	struct btrfs_path *path;
	int ret;
	int num_found = 0;
	unsigned long sk_offset = 0;

	if (*buf_size < sizeof(struct btrfs_ioctl_search_header)) {
		*buf_size = sizeof(struct btrfs_ioctl_search_header);
		return -EOVERFLOW;
	}

	path = btrfs_alloc_path();
	if (!path)
		return -ENOMEM;

	if (sk->tree_id == 0) {
		/* search the root of the inode that was passed */
		root = btrfs_grab_root(BTRFS_I(inode)->root);
	} else {
		root = btrfs_get_fs_root(info, sk->tree_id, true);
		if (IS_ERR(root)) {
			btrfs_free_path(path);
			return PTR_ERR(root);
		}
	}

	key.objectid = sk->min_objectid;
	key.type = sk->min_type;
	key.offset = sk->min_offset;

	while (1) {
		ret = fault_in_pages_writeable(ubuf + sk_offset,
					       *buf_size - sk_offset);
		if (ret)
			break;

		ret = btrfs_search_forward(root, &key, path, sk->min_transid);
		if (ret != 0) {
			if (ret > 0)
				ret = 0;
			goto err;
		}
		ret = copy_to_sk(path, &key, sk, buf_size, ubuf,
				 &sk_offset, &num_found);
		btrfs_release_path(path);
		if (ret)
			break;

	}
	if (ret > 0)
		ret = 0;
err:
	sk->nr_items = num_found;
	btrfs_put_root(root);
	btrfs_free_path(path);
	return ret;
}

static noinline int btrfs_ioctl_tree_search(struct file *file,
					   void __user *argp)
{
	struct btrfs_ioctl_search_args __user *uargs;
	struct btrfs_ioctl_search_key sk;
	struct inode *inode;
	int ret;
	size_t buf_size;

	if (!capable(CAP_SYS_ADMIN))
		return -EPERM;

	uargs = (struct btrfs_ioctl_search_args __user *)argp;

	if (copy_from_user(&sk, &uargs->key, sizeof(sk)))
		return -EFAULT;

	buf_size = sizeof(uargs->buf);

	inode = file_inode(file);
	ret = search_ioctl(inode, &sk, &buf_size, uargs->buf);

	/*
	 * In the origin implementation an overflow is handled by returning a
	 * search header with a len of zero, so reset ret.
	 */
	if (ret == -EOVERFLOW)
		ret = 0;

	if (ret == 0 && copy_to_user(&uargs->key, &sk, sizeof(sk)))
		ret = -EFAULT;
	return ret;
}

static noinline int btrfs_ioctl_tree_search_v2(struct file *file,
					       void __user *argp)
{
	struct btrfs_ioctl_search_args_v2 __user *uarg;
	struct btrfs_ioctl_search_args_v2 args;
	struct inode *inode;
	int ret;
	size_t buf_size;
	const size_t buf_limit = SZ_16M;

	if (!capable(CAP_SYS_ADMIN))
		return -EPERM;

	/* copy search header and buffer size */
	uarg = (struct btrfs_ioctl_search_args_v2 __user *)argp;
	if (copy_from_user(&args, uarg, sizeof(args)))
		return -EFAULT;

	buf_size = args.buf_size;

	/* limit result size to 16MB */
	if (buf_size > buf_limit)
		buf_size = buf_limit;

	inode = file_inode(file);
	ret = search_ioctl(inode, &args.key, &buf_size,
			   (char __user *)(&uarg->buf[0]));
	if (ret == 0 && copy_to_user(&uarg->key, &args.key, sizeof(args.key)))
		ret = -EFAULT;
	else if (ret == -EOVERFLOW &&
		copy_to_user(&uarg->buf_size, &buf_size, sizeof(buf_size)))
		ret = -EFAULT;

	return ret;
}

/*
 * Search INODE_REFs to identify path name of 'dirid' directory
 * in a 'tree_id' tree. and sets path name to 'name'.
 */
static noinline int btrfs_search_path_in_tree(struct btrfs_fs_info *info,
				u64 tree_id, u64 dirid, char *name)
{
	struct btrfs_root *root;
	struct btrfs_key key;
	char *ptr;
	int ret = -1;
	int slot;
	int len;
	int total_len = 0;
	struct btrfs_inode_ref *iref;
	struct extent_buffer *l;
	struct btrfs_path *path;

	if (dirid == BTRFS_FIRST_FREE_OBJECTID) {
		name[0]='\0';
		return 0;
	}

	path = btrfs_alloc_path();
	if (!path)
		return -ENOMEM;

	ptr = &name[BTRFS_INO_LOOKUP_PATH_MAX - 1];

	root = btrfs_get_fs_root(info, tree_id, true);
	if (IS_ERR(root)) {
		ret = PTR_ERR(root);
		root = NULL;
		goto out;
	}

	key.objectid = dirid;
	key.type = BTRFS_INODE_REF_KEY;
	key.offset = (u64)-1;

	while (1) {
		ret = btrfs_search_slot(NULL, root, &key, path, 0, 0);
		if (ret < 0)
			goto out;
		else if (ret > 0) {
			ret = btrfs_previous_item(root, path, dirid,
						  BTRFS_INODE_REF_KEY);
			if (ret < 0)
				goto out;
			else if (ret > 0) {
				ret = -ENOENT;
				goto out;
			}
		}

		l = path->nodes[0];
		slot = path->slots[0];
		btrfs_item_key_to_cpu(l, &key, slot);

		iref = btrfs_item_ptr(l, slot, struct btrfs_inode_ref);
		len = btrfs_inode_ref_name_len(l, iref);
		ptr -= len + 1;
		total_len += len + 1;
		if (ptr < name) {
			ret = -ENAMETOOLONG;
			goto out;
		}

		*(ptr + len) = '/';
		read_extent_buffer(l, ptr, (unsigned long)(iref + 1), len);

		if (key.offset == BTRFS_FIRST_FREE_OBJECTID)
			break;

		btrfs_release_path(path);
		key.objectid = key.offset;
		key.offset = (u64)-1;
		dirid = key.objectid;
	}
	memmove(name, ptr, total_len);
	name[total_len] = '\0';
	ret = 0;
out:
	btrfs_put_root(root);
	btrfs_free_path(path);
	return ret;
}

static int btrfs_search_path_in_tree_user(struct inode *inode,
				struct btrfs_ioctl_ino_lookup_user_args *args)
{
	struct btrfs_fs_info *fs_info = BTRFS_I(inode)->root->fs_info;
	struct super_block *sb = inode->i_sb;
	struct btrfs_key upper_limit = BTRFS_I(inode)->location;
	u64 treeid = BTRFS_I(inode)->root->root_key.objectid;
	u64 dirid = args->dirid;
	unsigned long item_off;
	unsigned long item_len;
	struct btrfs_inode_ref *iref;
	struct btrfs_root_ref *rref;
	struct btrfs_root *root = NULL;
	struct btrfs_path *path;
	struct btrfs_key key, key2;
	struct extent_buffer *leaf;
	struct inode *temp_inode;
	char *ptr;
	int slot;
	int len;
	int total_len = 0;
	int ret;

	path = btrfs_alloc_path();
	if (!path)
		return -ENOMEM;

	/*
	 * If the bottom subvolume does not exist directly under upper_limit,
	 * construct the path in from the bottom up.
	 */
	if (dirid != upper_limit.objectid) {
		ptr = &args->path[BTRFS_INO_LOOKUP_USER_PATH_MAX - 1];

		root = btrfs_get_fs_root(fs_info, treeid, true);
		if (IS_ERR(root)) {
			ret = PTR_ERR(root);
			goto out;
		}

		key.objectid = dirid;
		key.type = BTRFS_INODE_REF_KEY;
		key.offset = (u64)-1;
		while (1) {
			ret = btrfs_search_slot(NULL, root, &key, path, 0, 0);
			if (ret < 0) {
				goto out_put;
			} else if (ret > 0) {
				ret = btrfs_previous_item(root, path, dirid,
							  BTRFS_INODE_REF_KEY);
				if (ret < 0) {
					goto out_put;
				} else if (ret > 0) {
					ret = -ENOENT;
					goto out_put;
				}
			}

			leaf = path->nodes[0];
			slot = path->slots[0];
			btrfs_item_key_to_cpu(leaf, &key, slot);

			iref = btrfs_item_ptr(leaf, slot, struct btrfs_inode_ref);
			len = btrfs_inode_ref_name_len(leaf, iref);
			ptr -= len + 1;
			total_len += len + 1;
			if (ptr < args->path) {
				ret = -ENAMETOOLONG;
				goto out_put;
			}

			*(ptr + len) = '/';
			read_extent_buffer(leaf, ptr,
					(unsigned long)(iref + 1), len);

			/* Check the read+exec permission of this directory */
			ret = btrfs_previous_item(root, path, dirid,
						  BTRFS_INODE_ITEM_KEY);
			if (ret < 0) {
				goto out_put;
			} else if (ret > 0) {
				ret = -ENOENT;
				goto out_put;
			}

			leaf = path->nodes[0];
			slot = path->slots[0];
			btrfs_item_key_to_cpu(leaf, &key2, slot);
			if (key2.objectid != dirid) {
				ret = -ENOENT;
				goto out_put;
			}

			temp_inode = btrfs_iget(sb, key2.objectid, root);
			if (IS_ERR(temp_inode)) {
				ret = PTR_ERR(temp_inode);
				goto out_put;
			}
			ret = inode_permission(&init_user_ns, temp_inode,
					       MAY_READ | MAY_EXEC);
			iput(temp_inode);
			if (ret) {
				ret = -EACCES;
				goto out_put;
			}

			if (key.offset == upper_limit.objectid)
				break;
			if (key.objectid == BTRFS_FIRST_FREE_OBJECTID) {
				ret = -EACCES;
				goto out_put;
			}

			btrfs_release_path(path);
			key.objectid = key.offset;
			key.offset = (u64)-1;
			dirid = key.objectid;
		}

		memmove(args->path, ptr, total_len);
		args->path[total_len] = '\0';
		btrfs_put_root(root);
		root = NULL;
		btrfs_release_path(path);
	}

	/* Get the bottom subvolume's name from ROOT_REF */
	key.objectid = treeid;
	key.type = BTRFS_ROOT_REF_KEY;
	key.offset = args->treeid;
	ret = btrfs_search_slot(NULL, fs_info->tree_root, &key, path, 0, 0);
	if (ret < 0) {
		goto out;
	} else if (ret > 0) {
		ret = -ENOENT;
		goto out;
	}

	leaf = path->nodes[0];
	slot = path->slots[0];
	btrfs_item_key_to_cpu(leaf, &key, slot);

	item_off = btrfs_item_ptr_offset(leaf, slot);
	item_len = btrfs_item_size_nr(leaf, slot);
	/* Check if dirid in ROOT_REF corresponds to passed dirid */
	rref = btrfs_item_ptr(leaf, slot, struct btrfs_root_ref);
	if (args->dirid != btrfs_root_ref_dirid(leaf, rref)) {
		ret = -EINVAL;
		goto out;
	}

	/* Copy subvolume's name */
	item_off += sizeof(struct btrfs_root_ref);
	item_len -= sizeof(struct btrfs_root_ref);
	read_extent_buffer(leaf, args->name, item_off, item_len);
	args->name[item_len] = 0;

out_put:
	btrfs_put_root(root);
out:
	btrfs_free_path(path);
	return ret;
}

static noinline int btrfs_ioctl_ino_lookup(struct file *file,
					   void __user *argp)
{
	struct btrfs_ioctl_ino_lookup_args *args;
	struct inode *inode;
	int ret = 0;

	args = memdup_user(argp, sizeof(*args));
	if (IS_ERR(args))
		return PTR_ERR(args);

	inode = file_inode(file);

	/*
	 * Unprivileged query to obtain the containing subvolume root id. The
	 * path is reset so it's consistent with btrfs_search_path_in_tree.
	 */
	if (args->treeid == 0)
		args->treeid = BTRFS_I(inode)->root->root_key.objectid;

	if (args->objectid == BTRFS_FIRST_FREE_OBJECTID) {
		args->name[0] = 0;
		goto out;
	}

	if (!capable(CAP_SYS_ADMIN)) {
		ret = -EPERM;
		goto out;
	}

	ret = btrfs_search_path_in_tree(BTRFS_I(inode)->root->fs_info,
					args->treeid, args->objectid,
					args->name);

out:
	if (ret == 0 && copy_to_user(argp, args, sizeof(*args)))
		ret = -EFAULT;

	kfree(args);
	return ret;
}

/*
 * Version of ino_lookup ioctl (unprivileged)
 *
 * The main differences from ino_lookup ioctl are:
 *
 *   1. Read + Exec permission will be checked using inode_permission() during
 *      path construction. -EACCES will be returned in case of failure.
 *   2. Path construction will be stopped at the inode number which corresponds
 *      to the fd with which this ioctl is called. If constructed path does not
 *      exist under fd's inode, -EACCES will be returned.
 *   3. The name of bottom subvolume is also searched and filled.
 */
static int btrfs_ioctl_ino_lookup_user(struct file *file, void __user *argp)
{
	struct btrfs_ioctl_ino_lookup_user_args *args;
	struct inode *inode;
	int ret;

	args = memdup_user(argp, sizeof(*args));
	if (IS_ERR(args))
		return PTR_ERR(args);

	inode = file_inode(file);

	if (args->dirid == BTRFS_FIRST_FREE_OBJECTID &&
	    BTRFS_I(inode)->location.objectid != BTRFS_FIRST_FREE_OBJECTID) {
		/*
		 * The subvolume does not exist under fd with which this is
		 * called
		 */
		kfree(args);
		return -EACCES;
	}

	ret = btrfs_search_path_in_tree_user(inode, args);

	if (ret == 0 && copy_to_user(argp, args, sizeof(*args)))
		ret = -EFAULT;

	kfree(args);
	return ret;
}

/* Get the subvolume information in BTRFS_ROOT_ITEM and BTRFS_ROOT_BACKREF */
static int btrfs_ioctl_get_subvol_info(struct file *file, void __user *argp)
{
	struct btrfs_ioctl_get_subvol_info_args *subvol_info;
	struct btrfs_fs_info *fs_info;
	struct btrfs_root *root;
	struct btrfs_path *path;
	struct btrfs_key key;
	struct btrfs_root_item *root_item;
	struct btrfs_root_ref *rref;
	struct extent_buffer *leaf;
	unsigned long item_off;
	unsigned long item_len;
	struct inode *inode;
	int slot;
	int ret = 0;

	path = btrfs_alloc_path();
	if (!path)
		return -ENOMEM;

	subvol_info = kzalloc(sizeof(*subvol_info), GFP_KERNEL);
	if (!subvol_info) {
		btrfs_free_path(path);
		return -ENOMEM;
	}

	inode = file_inode(file);
	fs_info = BTRFS_I(inode)->root->fs_info;

	/* Get root_item of inode's subvolume */
	key.objectid = BTRFS_I(inode)->root->root_key.objectid;
	root = btrfs_get_fs_root(fs_info, key.objectid, true);
	if (IS_ERR(root)) {
		ret = PTR_ERR(root);
		goto out_free;
	}
	root_item = &root->root_item;

	subvol_info->treeid = key.objectid;

	subvol_info->generation = btrfs_root_generation(root_item);
	subvol_info->flags = btrfs_root_flags(root_item);

	memcpy(subvol_info->uuid, root_item->uuid, BTRFS_UUID_SIZE);
	memcpy(subvol_info->parent_uuid, root_item->parent_uuid,
						    BTRFS_UUID_SIZE);
	memcpy(subvol_info->received_uuid, root_item->received_uuid,
						    BTRFS_UUID_SIZE);

	subvol_info->ctransid = btrfs_root_ctransid(root_item);
	subvol_info->ctime.sec = btrfs_stack_timespec_sec(&root_item->ctime);
	subvol_info->ctime.nsec = btrfs_stack_timespec_nsec(&root_item->ctime);

	subvol_info->otransid = btrfs_root_otransid(root_item);
	subvol_info->otime.sec = btrfs_stack_timespec_sec(&root_item->otime);
	subvol_info->otime.nsec = btrfs_stack_timespec_nsec(&root_item->otime);

	subvol_info->stransid = btrfs_root_stransid(root_item);
	subvol_info->stime.sec = btrfs_stack_timespec_sec(&root_item->stime);
	subvol_info->stime.nsec = btrfs_stack_timespec_nsec(&root_item->stime);

	subvol_info->rtransid = btrfs_root_rtransid(root_item);
	subvol_info->rtime.sec = btrfs_stack_timespec_sec(&root_item->rtime);
	subvol_info->rtime.nsec = btrfs_stack_timespec_nsec(&root_item->rtime);

	if (key.objectid != BTRFS_FS_TREE_OBJECTID) {
		/* Search root tree for ROOT_BACKREF of this subvolume */
		key.type = BTRFS_ROOT_BACKREF_KEY;
		key.offset = 0;
		ret = btrfs_search_slot(NULL, fs_info->tree_root, &key, path, 0, 0);
		if (ret < 0) {
			goto out;
		} else if (path->slots[0] >=
			   btrfs_header_nritems(path->nodes[0])) {
			ret = btrfs_next_leaf(fs_info->tree_root, path);
			if (ret < 0) {
				goto out;
			} else if (ret > 0) {
				ret = -EUCLEAN;
				goto out;
			}
		}

		leaf = path->nodes[0];
		slot = path->slots[0];
		btrfs_item_key_to_cpu(leaf, &key, slot);
		if (key.objectid == subvol_info->treeid &&
		    key.type == BTRFS_ROOT_BACKREF_KEY) {
			subvol_info->parent_id = key.offset;

			rref = btrfs_item_ptr(leaf, slot, struct btrfs_root_ref);
			subvol_info->dirid = btrfs_root_ref_dirid(leaf, rref);

			item_off = btrfs_item_ptr_offset(leaf, slot)
					+ sizeof(struct btrfs_root_ref);
			item_len = btrfs_item_size_nr(leaf, slot)
					- sizeof(struct btrfs_root_ref);
			read_extent_buffer(leaf, subvol_info->name,
					   item_off, item_len);
		} else {
			ret = -ENOENT;
			goto out;
		}
	}

	if (copy_to_user(argp, subvol_info, sizeof(*subvol_info)))
		ret = -EFAULT;

out:
	btrfs_put_root(root);
out_free:
	btrfs_free_path(path);
	kfree(subvol_info);
	return ret;
}

/*
 * Return ROOT_REF information of the subvolume containing this inode
 * except the subvolume name.
 */
static int btrfs_ioctl_get_subvol_rootref(struct file *file, void __user *argp)
{
	struct btrfs_ioctl_get_subvol_rootref_args *rootrefs;
	struct btrfs_root_ref *rref;
	struct btrfs_root *root;
	struct btrfs_path *path;
	struct btrfs_key key;
	struct extent_buffer *leaf;
	struct inode *inode;
	u64 objectid;
	int slot;
	int ret;
	u8 found;

	path = btrfs_alloc_path();
	if (!path)
		return -ENOMEM;

	rootrefs = memdup_user(argp, sizeof(*rootrefs));
	if (IS_ERR(rootrefs)) {
		btrfs_free_path(path);
		return PTR_ERR(rootrefs);
	}

	inode = file_inode(file);
	root = BTRFS_I(inode)->root->fs_info->tree_root;
	objectid = BTRFS_I(inode)->root->root_key.objectid;

	key.objectid = objectid;
	key.type = BTRFS_ROOT_REF_KEY;
	key.offset = rootrefs->min_treeid;
	found = 0;

	ret = btrfs_search_slot(NULL, root, &key, path, 0, 0);
	if (ret < 0) {
		goto out;
	} else if (path->slots[0] >=
		   btrfs_header_nritems(path->nodes[0])) {
		ret = btrfs_next_leaf(root, path);
		if (ret < 0) {
			goto out;
		} else if (ret > 0) {
			ret = -EUCLEAN;
			goto out;
		}
	}
	while (1) {
		leaf = path->nodes[0];
		slot = path->slots[0];

		btrfs_item_key_to_cpu(leaf, &key, slot);
		if (key.objectid != objectid || key.type != BTRFS_ROOT_REF_KEY) {
			ret = 0;
			goto out;
		}

		if (found == BTRFS_MAX_ROOTREF_BUFFER_NUM) {
			ret = -EOVERFLOW;
			goto out;
		}

		rref = btrfs_item_ptr(leaf, slot, struct btrfs_root_ref);
		rootrefs->rootref[found].treeid = key.offset;
		rootrefs->rootref[found].dirid =
				  btrfs_root_ref_dirid(leaf, rref);
		found++;

		ret = btrfs_next_item(root, path);
		if (ret < 0) {
			goto out;
		} else if (ret > 0) {
			ret = -EUCLEAN;
			goto out;
		}
	}

out:
	if (!ret || ret == -EOVERFLOW) {
		rootrefs->num_items = found;
		/* update min_treeid for next search */
		if (found)
			rootrefs->min_treeid =
				rootrefs->rootref[found - 1].treeid + 1;
		if (copy_to_user(argp, rootrefs, sizeof(*rootrefs)))
			ret = -EFAULT;
	}

	kfree(rootrefs);
	btrfs_free_path(path);

	return ret;
}

static noinline int btrfs_ioctl_snap_destroy(struct file *file,
					     void __user *arg,
					     bool destroy_v2)
{
	struct dentry *parent = file->f_path.dentry;
	struct btrfs_fs_info *fs_info = btrfs_sb(parent->d_sb);
	struct dentry *dentry;
	struct inode *dir = d_inode(parent);
	struct inode *inode;
	struct btrfs_root *root = BTRFS_I(dir)->root;
	struct btrfs_root *dest = NULL;
	struct btrfs_ioctl_vol_args *vol_args = NULL;
	struct btrfs_ioctl_vol_args_v2 *vol_args2 = NULL;
	char *subvol_name, *subvol_name_ptr = NULL;
	int subvol_namelen;
	int err = 0;
	bool destroy_parent = false;

	if (destroy_v2) {
		vol_args2 = memdup_user(arg, sizeof(*vol_args2));
		if (IS_ERR(vol_args2))
			return PTR_ERR(vol_args2);

		if (vol_args2->flags & ~BTRFS_SUBVOL_DELETE_ARGS_MASK) {
			err = -EOPNOTSUPP;
			goto out;
		}

		/*
		 * If SPEC_BY_ID is not set, we are looking for the subvolume by
		 * name, same as v1 currently does.
		 */
		if (!(vol_args2->flags & BTRFS_SUBVOL_SPEC_BY_ID)) {
			vol_args2->name[BTRFS_SUBVOL_NAME_MAX] = 0;
			subvol_name = vol_args2->name;

			err = mnt_want_write_file(file);
			if (err)
				goto out;
		} else {
			if (vol_args2->subvolid < BTRFS_FIRST_FREE_OBJECTID) {
				err = -EINVAL;
				goto out;
			}

			err = mnt_want_write_file(file);
			if (err)
				goto out;

			dentry = btrfs_get_dentry(fs_info->sb,
					BTRFS_FIRST_FREE_OBJECTID,
					vol_args2->subvolid, 0, 0);
			if (IS_ERR(dentry)) {
				err = PTR_ERR(dentry);
				goto out_drop_write;
			}

			/*
			 * Change the default parent since the subvolume being
			 * deleted can be outside of the current mount point.
			 */
			parent = btrfs_get_parent(dentry);

			/*
			 * At this point dentry->d_name can point to '/' if the
			 * subvolume we want to destroy is outsite of the
			 * current mount point, so we need to release the
			 * current dentry and execute the lookup to return a new
			 * one with ->d_name pointing to the
			 * <mount point>/subvol_name.
			 */
			dput(dentry);
			if (IS_ERR(parent)) {
				err = PTR_ERR(parent);
				goto out_drop_write;
			}
			dir = d_inode(parent);

			/*
			 * If v2 was used with SPEC_BY_ID, a new parent was
			 * allocated since the subvolume can be outside of the
			 * current mount point. Later on we need to release this
			 * new parent dentry.
			 */
			destroy_parent = true;

			subvol_name_ptr = btrfs_get_subvol_name_from_objectid(
						fs_info, vol_args2->subvolid);
			if (IS_ERR(subvol_name_ptr)) {
				err = PTR_ERR(subvol_name_ptr);
				goto free_parent;
			}
			/* subvol_name_ptr is already NULL termined */
			subvol_name = (char *)kbasename(subvol_name_ptr);
		}
	} else {
		vol_args = memdup_user(arg, sizeof(*vol_args));
		if (IS_ERR(vol_args))
			return PTR_ERR(vol_args);

		vol_args->name[BTRFS_PATH_NAME_MAX] = 0;
		subvol_name = vol_args->name;

		err = mnt_want_write_file(file);
		if (err)
			goto out;
	}

	subvol_namelen = strlen(subvol_name);

	if (strchr(subvol_name, '/') ||
	    strncmp(subvol_name, "..", subvol_namelen) == 0) {
		err = -EINVAL;
		goto free_subvol_name;
	}

	if (!S_ISDIR(dir->i_mode)) {
		err = -ENOTDIR;
		goto free_subvol_name;
	}

	err = down_write_killable_nested(&dir->i_rwsem, I_MUTEX_PARENT);
	if (err == -EINTR)
		goto free_subvol_name;
	dentry = lookup_one_len(subvol_name, parent, subvol_namelen);
	if (IS_ERR(dentry)) {
		err = PTR_ERR(dentry);
		goto out_unlock_dir;
	}

	if (d_really_is_negative(dentry)) {
		err = -ENOENT;
		goto out_dput;
	}

	inode = d_inode(dentry);
	dest = BTRFS_I(inode)->root;
	if (!capable(CAP_SYS_ADMIN)) {
		/*
		 * Regular user.  Only allow this with a special mount
		 * option, when the user has write+exec access to the
		 * subvol root, and when rmdir(2) would have been
		 * allowed.
		 *
		 * Note that this is _not_ check that the subvol is
		 * empty or doesn't contain data that we wouldn't
		 * otherwise be able to delete.
		 *
		 * Users who want to delete empty subvols should try
		 * rmdir(2).
		 */
		err = -EPERM;
		if (!btrfs_test_opt(fs_info, USER_SUBVOL_RM_ALLOWED))
			goto out_dput;

		/*
		 * Do not allow deletion if the parent dir is the same
		 * as the dir to be deleted.  That means the ioctl
		 * must be called on the dentry referencing the root
		 * of the subvol, not a random directory contained
		 * within it.
		 */
		err = -EINVAL;
		if (root == dest)
			goto out_dput;

		err = inode_permission(&init_user_ns, inode,
				       MAY_WRITE | MAY_EXEC);
		if (err)
			goto out_dput;
	}

	/* check if subvolume may be deleted by a user */
	err = btrfs_may_delete(dir, dentry, 1);
	if (err)
		goto out_dput;

	if (btrfs_ino(BTRFS_I(inode)) != BTRFS_FIRST_FREE_OBJECTID) {
		err = -EINVAL;
		goto out_dput;
	}

	inode_lock(inode);
	err = btrfs_delete_subvolume(dir, dentry);
	inode_unlock(inode);
	if (!err) {
		fsnotify_rmdir(dir, dentry);
		d_delete(dentry);
	}

out_dput:
	dput(dentry);
out_unlock_dir:
	inode_unlock(dir);
free_subvol_name:
	kfree(subvol_name_ptr);
free_parent:
	if (destroy_parent)
		dput(parent);
out_drop_write:
	mnt_drop_write_file(file);
out:
	kfree(vol_args2);
	kfree(vol_args);
	return err;
}

static int btrfs_ioctl_defrag(struct file *file, void __user *argp)
{
	struct inode *inode = file_inode(file);
	struct btrfs_root *root = BTRFS_I(inode)->root;
	struct btrfs_ioctl_defrag_range_args *range;
	int ret;

	ret = mnt_want_write_file(file);
	if (ret)
		return ret;

	if (btrfs_root_readonly(root)) {
		ret = -EROFS;
		goto out;
	}

	switch (inode->i_mode & S_IFMT) {
	case S_IFDIR:
		if (!capable(CAP_SYS_ADMIN)) {
			ret = -EPERM;
			goto out;
		}
		ret = btrfs_defrag_root(root);
		break;
	case S_IFREG:
		/*
		 * Note that this does not check the file descriptor for write
		 * access. This prevents defragmenting executables that are
		 * running and allows defrag on files open in read-only mode.
		 */
		if (!capable(CAP_SYS_ADMIN) &&
		    inode_permission(&init_user_ns, inode, MAY_WRITE)) {
			ret = -EPERM;
			goto out;
		}

		range = kzalloc(sizeof(*range), GFP_KERNEL);
		if (!range) {
			ret = -ENOMEM;
			goto out;
		}

		if (argp) {
			if (copy_from_user(range, argp,
					   sizeof(*range))) {
				ret = -EFAULT;
				kfree(range);
				goto out;
			}
			/* compression requires us to start the IO */
			if ((range->flags & BTRFS_DEFRAG_RANGE_COMPRESS)) {
				range->flags |= BTRFS_DEFRAG_RANGE_START_IO;
				range->extent_thresh = (u32)-1;
			}
		} else {
			/* the rest are all set to zero by kzalloc */
			range->len = (u64)-1;
		}
		ret = btrfs_defrag_file(file_inode(file), file,
					range, BTRFS_OLDEST_GENERATION, 0);
		if (ret > 0)
			ret = 0;
		kfree(range);
		break;
	default:
		ret = -EINVAL;
	}
out:
	mnt_drop_write_file(file);
	return ret;
}

static long btrfs_ioctl_add_dev(struct btrfs_fs_info *fs_info, void __user *arg)
{
	struct btrfs_ioctl_vol_args *vol_args;
	int ret;

	if (!capable(CAP_SYS_ADMIN))
		return -EPERM;

	if (!btrfs_exclop_start(fs_info, BTRFS_EXCLOP_DEV_ADD))
		return BTRFS_ERROR_DEV_EXCL_RUN_IN_PROGRESS;

	vol_args = memdup_user(arg, sizeof(*vol_args));
	if (IS_ERR(vol_args)) {
		ret = PTR_ERR(vol_args);
		goto out;
	}

	vol_args->name[BTRFS_PATH_NAME_MAX] = '\0';
	ret = btrfs_init_new_device(fs_info, vol_args->name);

	if (!ret)
		btrfs_info(fs_info, "disk added %s", vol_args->name);

	kfree(vol_args);
out:
	btrfs_exclop_finish(fs_info);
	return ret;
}

static long btrfs_ioctl_rm_dev_v2(struct file *file, void __user *arg)
{
	struct inode *inode = file_inode(file);
	struct btrfs_fs_info *fs_info = btrfs_sb(inode->i_sb);
	struct btrfs_ioctl_vol_args_v2 *vol_args;
	int ret;

	if (!capable(CAP_SYS_ADMIN))
		return -EPERM;

	ret = mnt_want_write_file(file);
	if (ret)
		return ret;

	vol_args = memdup_user(arg, sizeof(*vol_args));
	if (IS_ERR(vol_args)) {
		ret = PTR_ERR(vol_args);
		goto err_drop;
	}

	if (vol_args->flags & ~BTRFS_DEVICE_REMOVE_ARGS_MASK) {
		ret = -EOPNOTSUPP;
		goto out;
	}

	if (!btrfs_exclop_start(fs_info, BTRFS_EXCLOP_DEV_REMOVE)) {
		ret = BTRFS_ERROR_DEV_EXCL_RUN_IN_PROGRESS;
		goto out;
	}

	if (vol_args->flags & BTRFS_DEVICE_SPEC_BY_ID) {
		ret = btrfs_rm_device(fs_info, NULL, vol_args->devid);
	} else {
		vol_args->name[BTRFS_SUBVOL_NAME_MAX] = '\0';
		ret = btrfs_rm_device(fs_info, vol_args->name, 0);
	}
	btrfs_exclop_finish(fs_info);

	if (!ret) {
		if (vol_args->flags & BTRFS_DEVICE_SPEC_BY_ID)
			btrfs_info(fs_info, "device deleted: id %llu",
					vol_args->devid);
		else
			btrfs_info(fs_info, "device deleted: %s",
					vol_args->name);
	}
out:
	kfree(vol_args);
err_drop:
	mnt_drop_write_file(file);
	return ret;
}

static long btrfs_ioctl_rm_dev(struct file *file, void __user *arg)
{
	struct inode *inode = file_inode(file);
	struct btrfs_fs_info *fs_info = btrfs_sb(inode->i_sb);
	struct btrfs_ioctl_vol_args *vol_args;
	int ret;

	if (!capable(CAP_SYS_ADMIN))
		return -EPERM;

	ret = mnt_want_write_file(file);
	if (ret)
		return ret;

	if (!btrfs_exclop_start(fs_info, BTRFS_EXCLOP_DEV_REMOVE)) {
		ret = BTRFS_ERROR_DEV_EXCL_RUN_IN_PROGRESS;
		goto out_drop_write;
	}

	vol_args = memdup_user(arg, sizeof(*vol_args));
	if (IS_ERR(vol_args)) {
		ret = PTR_ERR(vol_args);
		goto out;
	}

	vol_args->name[BTRFS_PATH_NAME_MAX] = '\0';
	ret = btrfs_rm_device(fs_info, vol_args->name, 0);

	if (!ret)
		btrfs_info(fs_info, "disk deleted %s", vol_args->name);
	kfree(vol_args);
out:
	btrfs_exclop_finish(fs_info);
out_drop_write:
	mnt_drop_write_file(file);

	return ret;
}

static long btrfs_ioctl_fs_info(struct btrfs_fs_info *fs_info,
				void __user *arg)
{
	struct btrfs_ioctl_fs_info_args *fi_args;
	struct btrfs_device *device;
	struct btrfs_fs_devices *fs_devices = fs_info->fs_devices;
	u64 flags_in;
	int ret = 0;

	fi_args = memdup_user(arg, sizeof(*fi_args));
	if (IS_ERR(fi_args))
		return PTR_ERR(fi_args);

	flags_in = fi_args->flags;
	memset(fi_args, 0, sizeof(*fi_args));

	rcu_read_lock();
	fi_args->num_devices = fs_devices->num_devices;

	list_for_each_entry_rcu(device, &fs_devices->devices, dev_list) {
		if (device->devid > fi_args->max_id)
			fi_args->max_id = device->devid;
	}
	rcu_read_unlock();

	memcpy(&fi_args->fsid, fs_devices->fsid, sizeof(fi_args->fsid));
	fi_args->nodesize = fs_info->nodesize;
	fi_args->sectorsize = fs_info->sectorsize;
	fi_args->clone_alignment = fs_info->sectorsize;

	if (flags_in & BTRFS_FS_INFO_FLAG_CSUM_INFO) {
		fi_args->csum_type = btrfs_super_csum_type(fs_info->super_copy);
		fi_args->csum_size = btrfs_super_csum_size(fs_info->super_copy);
		fi_args->flags |= BTRFS_FS_INFO_FLAG_CSUM_INFO;
	}

	if (flags_in & BTRFS_FS_INFO_FLAG_GENERATION) {
		fi_args->generation = fs_info->generation;
		fi_args->flags |= BTRFS_FS_INFO_FLAG_GENERATION;
	}

	if (flags_in & BTRFS_FS_INFO_FLAG_METADATA_UUID) {
		memcpy(&fi_args->metadata_uuid, fs_devices->metadata_uuid,
		       sizeof(fi_args->metadata_uuid));
		fi_args->flags |= BTRFS_FS_INFO_FLAG_METADATA_UUID;
	}

	if (copy_to_user(arg, fi_args, sizeof(*fi_args)))
		ret = -EFAULT;

	kfree(fi_args);
	return ret;
}

static long btrfs_ioctl_dev_info(struct btrfs_fs_info *fs_info,
				 void __user *arg)
{
	struct btrfs_ioctl_dev_info_args *di_args;
	struct btrfs_device *dev;
	int ret = 0;
	char *s_uuid = NULL;

	di_args = memdup_user(arg, sizeof(*di_args));
	if (IS_ERR(di_args))
		return PTR_ERR(di_args);

	if (!btrfs_is_empty_uuid(di_args->uuid))
		s_uuid = di_args->uuid;

	rcu_read_lock();
	dev = btrfs_find_device(fs_info->fs_devices, di_args->devid, s_uuid,
				NULL);

	if (!dev) {
		ret = -ENODEV;
		goto out;
	}

	di_args->devid = dev->devid;
	di_args->bytes_used = btrfs_device_get_bytes_used(dev);
	di_args->total_bytes = btrfs_device_get_total_bytes(dev);
	memcpy(di_args->uuid, dev->uuid, sizeof(di_args->uuid));
	if (dev->name) {
		strncpy(di_args->path, rcu_str_deref(dev->name),
				sizeof(di_args->path) - 1);
		di_args->path[sizeof(di_args->path) - 1] = 0;
	} else {
		di_args->path[0] = '\0';
	}

out:
	rcu_read_unlock();
	if (ret == 0 && copy_to_user(arg, di_args, sizeof(*di_args)))
		ret = -EFAULT;

	kfree(di_args);
	return ret;
}

static long btrfs_ioctl_default_subvol(struct file *file, void __user *argp)
{
	struct inode *inode = file_inode(file);
	struct btrfs_fs_info *fs_info = btrfs_sb(inode->i_sb);
	struct btrfs_root *root = BTRFS_I(inode)->root;
	struct btrfs_root *new_root;
	struct btrfs_dir_item *di;
	struct btrfs_trans_handle *trans;
	struct btrfs_path *path = NULL;
	struct btrfs_disk_key disk_key;
	u64 objectid = 0;
	u64 dir_id;
	int ret;

	if (!capable(CAP_SYS_ADMIN))
		return -EPERM;

	ret = mnt_want_write_file(file);
	if (ret)
		return ret;

	if (copy_from_user(&objectid, argp, sizeof(objectid))) {
		ret = -EFAULT;
		goto out;
	}

	if (!objectid)
		objectid = BTRFS_FS_TREE_OBJECTID;

	new_root = btrfs_get_fs_root(fs_info, objectid, true);
	if (IS_ERR(new_root)) {
		ret = PTR_ERR(new_root);
		goto out;
	}
	if (!is_fstree(new_root->root_key.objectid)) {
		ret = -ENOENT;
		goto out_free;
	}

	path = btrfs_alloc_path();
	if (!path) {
		ret = -ENOMEM;
		goto out_free;
	}

	trans = btrfs_start_transaction(root, 1);
	if (IS_ERR(trans)) {
		ret = PTR_ERR(trans);
		goto out_free;
	}

	dir_id = btrfs_super_root_dir(fs_info->super_copy);
	di = btrfs_lookup_dir_item(trans, fs_info->tree_root, path,
				   dir_id, "default", 7, 1);
	if (IS_ERR_OR_NULL(di)) {
		btrfs_release_path(path);
		btrfs_end_transaction(trans);
		btrfs_err(fs_info,
			  "Umm, you don't have the default diritem, this isn't going to work");
		ret = -ENOENT;
		goto out_free;
	}

	btrfs_cpu_key_to_disk(&disk_key, &new_root->root_key);
	btrfs_set_dir_item_key(path->nodes[0], di, &disk_key);
	btrfs_mark_buffer_dirty(path->nodes[0]);
	btrfs_release_path(path);

	btrfs_set_fs_incompat(fs_info, DEFAULT_SUBVOL);
	btrfs_end_transaction(trans);
out_free:
	btrfs_put_root(new_root);
	btrfs_free_path(path);
out:
	mnt_drop_write_file(file);
	return ret;
}

static void get_block_group_info(struct list_head *groups_list,
				 struct btrfs_ioctl_space_info *space)
{
	struct btrfs_block_group *block_group;

	space->total_bytes = 0;
	space->used_bytes = 0;
	space->flags = 0;
	list_for_each_entry(block_group, groups_list, list) {
		space->flags = block_group->flags;
		space->total_bytes += block_group->length;
		space->used_bytes += block_group->used;
	}
}

static long btrfs_ioctl_space_info(struct btrfs_fs_info *fs_info,
				   void __user *arg)
{
	struct btrfs_ioctl_space_args space_args;
	struct btrfs_ioctl_space_info space;
	struct btrfs_ioctl_space_info *dest;
	struct btrfs_ioctl_space_info *dest_orig;
	struct btrfs_ioctl_space_info __user *user_dest;
	struct btrfs_space_info *info;
	static const u64 types[] = {
		BTRFS_BLOCK_GROUP_DATA,
		BTRFS_BLOCK_GROUP_SYSTEM,
		BTRFS_BLOCK_GROUP_METADATA,
		BTRFS_BLOCK_GROUP_DATA | BTRFS_BLOCK_GROUP_METADATA
	};
	int num_types = 4;
	int alloc_size;
	int ret = 0;
	u64 slot_count = 0;
	int i, c;

	if (copy_from_user(&space_args,
			   (struct btrfs_ioctl_space_args __user *)arg,
			   sizeof(space_args)))
		return -EFAULT;

	for (i = 0; i < num_types; i++) {
		struct btrfs_space_info *tmp;

		info = NULL;
		list_for_each_entry(tmp, &fs_info->space_info, list) {
			if (tmp->flags == types[i]) {
				info = tmp;
				break;
			}
		}

		if (!info)
			continue;

		down_read(&info->groups_sem);
		for (c = 0; c < BTRFS_NR_RAID_TYPES; c++) {
			if (!list_empty(&info->block_groups[c]))
				slot_count++;
		}
		up_read(&info->groups_sem);
	}

	/*
	 * Global block reserve, exported as a space_info
	 */
	slot_count++;

	/* space_slots == 0 means they are asking for a count */
	if (space_args.space_slots == 0) {
		space_args.total_spaces = slot_count;
		goto out;
	}

	slot_count = min_t(u64, space_args.space_slots, slot_count);

	alloc_size = sizeof(*dest) * slot_count;

	/* we generally have at most 6 or so space infos, one for each raid
	 * level.  So, a whole page should be more than enough for everyone
	 */
	if (alloc_size > PAGE_SIZE)
		return -ENOMEM;

	space_args.total_spaces = 0;
	dest = kmalloc(alloc_size, GFP_KERNEL);
	if (!dest)
		return -ENOMEM;
	dest_orig = dest;

	/* now we have a buffer to copy into */
	for (i = 0; i < num_types; i++) {
		struct btrfs_space_info *tmp;

		if (!slot_count)
			break;

		info = NULL;
		list_for_each_entry(tmp, &fs_info->space_info, list) {
			if (tmp->flags == types[i]) {
				info = tmp;
				break;
			}
		}

		if (!info)
			continue;
		down_read(&info->groups_sem);
		for (c = 0; c < BTRFS_NR_RAID_TYPES; c++) {
			if (!list_empty(&info->block_groups[c])) {
				get_block_group_info(&info->block_groups[c],
						     &space);
				memcpy(dest, &space, sizeof(space));
				dest++;
				space_args.total_spaces++;
				slot_count--;
			}
			if (!slot_count)
				break;
		}
		up_read(&info->groups_sem);
	}

	/*
	 * Add global block reserve
	 */
	if (slot_count) {
		struct btrfs_block_rsv *block_rsv = &fs_info->global_block_rsv;

		spin_lock(&block_rsv->lock);
		space.total_bytes = block_rsv->size;
		space.used_bytes = block_rsv->size - block_rsv->reserved;
		spin_unlock(&block_rsv->lock);
		space.flags = BTRFS_SPACE_INFO_GLOBAL_RSV;
		memcpy(dest, &space, sizeof(space));
		space_args.total_spaces++;
	}

	user_dest = (struct btrfs_ioctl_space_info __user *)
		(arg + sizeof(struct btrfs_ioctl_space_args));

	if (copy_to_user(user_dest, dest_orig, alloc_size))
		ret = -EFAULT;

	kfree(dest_orig);
out:
	if (ret == 0 && copy_to_user(arg, &space_args, sizeof(space_args)))
		ret = -EFAULT;

	return ret;
}

static noinline long btrfs_ioctl_start_sync(struct btrfs_root *root,
					    void __user *argp)
{
	struct btrfs_trans_handle *trans;
	u64 transid;
	int ret;

	trans = btrfs_attach_transaction_barrier(root);
	if (IS_ERR(trans)) {
		if (PTR_ERR(trans) != -ENOENT)
			return PTR_ERR(trans);

		/* No running transaction, don't bother */
		transid = root->fs_info->last_trans_committed;
		goto out;
	}
	transid = trans->transid;
	ret = btrfs_commit_transaction_async(trans, 0);
	if (ret) {
		btrfs_end_transaction(trans);
		return ret;
	}
out:
	if (argp)
		if (copy_to_user(argp, &transid, sizeof(transid)))
			return -EFAULT;
	return 0;
}

static noinline long btrfs_ioctl_wait_sync(struct btrfs_fs_info *fs_info,
					   void __user *argp)
{
	u64 transid;

	if (argp) {
		if (copy_from_user(&transid, argp, sizeof(transid)))
			return -EFAULT;
	} else {
		transid = 0;  /* current trans */
	}
	return btrfs_wait_for_commit(fs_info, transid);
}

static long btrfs_ioctl_scrub(struct file *file, void __user *arg)
{
	struct btrfs_fs_info *fs_info = btrfs_sb(file_inode(file)->i_sb);
	struct btrfs_ioctl_scrub_args *sa;
	int ret;

	if (!capable(CAP_SYS_ADMIN))
		return -EPERM;

	sa = memdup_user(arg, sizeof(*sa));
	if (IS_ERR(sa))
		return PTR_ERR(sa);

	if (!(sa->flags & BTRFS_SCRUB_READONLY)) {
		ret = mnt_want_write_file(file);
		if (ret)
			goto out;
	}

	ret = btrfs_scrub_dev(fs_info, sa->devid, sa->start, sa->end,
			      &sa->progress, sa->flags & BTRFS_SCRUB_READONLY,
			      0);

	/*
	 * Copy scrub args to user space even if btrfs_scrub_dev() returned an
	 * error. This is important as it allows user space to know how much
	 * progress scrub has done. For example, if scrub is canceled we get
	 * -ECANCELED from btrfs_scrub_dev() and return that error back to user
	 * space. Later user space can inspect the progress from the structure
	 * btrfs_ioctl_scrub_args and resume scrub from where it left off
	 * previously (btrfs-progs does this).
	 * If we fail to copy the btrfs_ioctl_scrub_args structure to user space
	 * then return -EFAULT to signal the structure was not copied or it may
	 * be corrupt and unreliable due to a partial copy.
	 */
	if (copy_to_user(arg, sa, sizeof(*sa)))
		ret = -EFAULT;

	if (!(sa->flags & BTRFS_SCRUB_READONLY))
		mnt_drop_write_file(file);
out:
	kfree(sa);
	return ret;
}

static long btrfs_ioctl_scrub_cancel(struct btrfs_fs_info *fs_info)
{
	if (!capable(CAP_SYS_ADMIN))
		return -EPERM;

	return btrfs_scrub_cancel(fs_info);
}

static long btrfs_ioctl_scrub_progress(struct btrfs_fs_info *fs_info,
				       void __user *arg)
{
	struct btrfs_ioctl_scrub_args *sa;
	int ret;

	if (!capable(CAP_SYS_ADMIN))
		return -EPERM;

	sa = memdup_user(arg, sizeof(*sa));
	if (IS_ERR(sa))
		return PTR_ERR(sa);

	ret = btrfs_scrub_progress(fs_info, sa->devid, &sa->progress);

	if (ret == 0 && copy_to_user(arg, sa, sizeof(*sa)))
		ret = -EFAULT;

	kfree(sa);
	return ret;
}

static long btrfs_ioctl_get_dev_stats(struct btrfs_fs_info *fs_info,
				      void __user *arg)
{
	struct btrfs_ioctl_get_dev_stats *sa;
	int ret;

	sa = memdup_user(arg, sizeof(*sa));
	if (IS_ERR(sa))
		return PTR_ERR(sa);

	if ((sa->flags & BTRFS_DEV_STATS_RESET) && !capable(CAP_SYS_ADMIN)) {
		kfree(sa);
		return -EPERM;
	}

	ret = btrfs_get_dev_stats(fs_info, sa);

	if (ret == 0 && copy_to_user(arg, sa, sizeof(*sa)))
		ret = -EFAULT;

	kfree(sa);
	return ret;
}

static long btrfs_ioctl_dev_replace(struct btrfs_fs_info *fs_info,
				    void __user *arg)
{
	struct btrfs_ioctl_dev_replace_args *p;
	int ret;

	if (!capable(CAP_SYS_ADMIN))
		return -EPERM;

	p = memdup_user(arg, sizeof(*p));
	if (IS_ERR(p))
		return PTR_ERR(p);

	switch (p->cmd) {
	case BTRFS_IOCTL_DEV_REPLACE_CMD_START:
		if (sb_rdonly(fs_info->sb)) {
			ret = -EROFS;
			goto out;
		}
		if (!btrfs_exclop_start(fs_info, BTRFS_EXCLOP_DEV_REPLACE)) {
			ret = BTRFS_ERROR_DEV_EXCL_RUN_IN_PROGRESS;
		} else {
			ret = btrfs_dev_replace_by_ioctl(fs_info, p);
			btrfs_exclop_finish(fs_info);
		}
		break;
	case BTRFS_IOCTL_DEV_REPLACE_CMD_STATUS:
		btrfs_dev_replace_status(fs_info, p);
		ret = 0;
		break;
	case BTRFS_IOCTL_DEV_REPLACE_CMD_CANCEL:
		p->result = btrfs_dev_replace_cancel(fs_info);
		ret = 0;
		break;
	default:
		ret = -EINVAL;
		break;
	}

	if ((ret == 0 || ret == -ECANCELED) && copy_to_user(arg, p, sizeof(*p)))
		ret = -EFAULT;
out:
	kfree(p);
	return ret;
}

static long btrfs_ioctl_ino_to_path(struct btrfs_root *root, void __user *arg)
{
	int ret = 0;
	int i;
	u64 rel_ptr;
	int size;
	struct btrfs_ioctl_ino_path_args *ipa = NULL;
	struct inode_fs_paths *ipath = NULL;
	struct btrfs_path *path;

	if (!capable(CAP_DAC_READ_SEARCH))
		return -EPERM;

	path = btrfs_alloc_path();
	if (!path) {
		ret = -ENOMEM;
		goto out;
	}

	ipa = memdup_user(arg, sizeof(*ipa));
	if (IS_ERR(ipa)) {
		ret = PTR_ERR(ipa);
		ipa = NULL;
		goto out;
	}

	size = min_t(u32, ipa->size, 4096);
	ipath = init_ipath(size, root, path);
	if (IS_ERR(ipath)) {
		ret = PTR_ERR(ipath);
		ipath = NULL;
		goto out;
	}

	ret = paths_from_inode(ipa->inum, ipath);
	if (ret < 0)
		goto out;

	for (i = 0; i < ipath->fspath->elem_cnt; ++i) {
		rel_ptr = ipath->fspath->val[i] -
			  (u64)(unsigned long)ipath->fspath->val;
		ipath->fspath->val[i] = rel_ptr;
	}

	ret = copy_to_user((void __user *)(unsigned long)ipa->fspath,
			   ipath->fspath, size);
	if (ret) {
		ret = -EFAULT;
		goto out;
	}

out:
	btrfs_free_path(path);
	free_ipath(ipath);
	kfree(ipa);

	return ret;
}

static int build_ino_list(u64 inum, u64 offset, u64 root, void *ctx)
{
	struct btrfs_data_container *inodes = ctx;
	const size_t c = 3 * sizeof(u64);

	if (inodes->bytes_left >= c) {
		inodes->bytes_left -= c;
		inodes->val[inodes->elem_cnt] = inum;
		inodes->val[inodes->elem_cnt + 1] = offset;
		inodes->val[inodes->elem_cnt + 2] = root;
		inodes->elem_cnt += 3;
	} else {
		inodes->bytes_missing += c - inodes->bytes_left;
		inodes->bytes_left = 0;
		inodes->elem_missed += 3;
	}

	return 0;
}

static long btrfs_ioctl_logical_to_ino(struct btrfs_fs_info *fs_info,
					void __user *arg, int version)
{
	int ret = 0;
	int size;
	struct btrfs_ioctl_logical_ino_args *loi;
	struct btrfs_data_container *inodes = NULL;
	struct btrfs_path *path = NULL;
	bool ignore_offset;

	if (!capable(CAP_SYS_ADMIN))
		return -EPERM;

	loi = memdup_user(arg, sizeof(*loi));
	if (IS_ERR(loi))
		return PTR_ERR(loi);

	if (version == 1) {
		ignore_offset = false;
		size = min_t(u32, loi->size, SZ_64K);
	} else {
		/* All reserved bits must be 0 for now */
		if (memchr_inv(loi->reserved, 0, sizeof(loi->reserved))) {
			ret = -EINVAL;
			goto out_loi;
		}
		/* Only accept flags we have defined so far */
		if (loi->flags & ~(BTRFS_LOGICAL_INO_ARGS_IGNORE_OFFSET)) {
			ret = -EINVAL;
			goto out_loi;
		}
		ignore_offset = loi->flags & BTRFS_LOGICAL_INO_ARGS_IGNORE_OFFSET;
		size = min_t(u32, loi->size, SZ_16M);
	}

	path = btrfs_alloc_path();
	if (!path) {
		ret = -ENOMEM;
		goto out;
	}

	inodes = init_data_container(size);
	if (IS_ERR(inodes)) {
		ret = PTR_ERR(inodes);
		inodes = NULL;
		goto out;
	}

	ret = iterate_inodes_from_logical(loi->logical, fs_info, path,
					  build_ino_list, inodes, ignore_offset);
	if (ret == -EINVAL)
		ret = -ENOENT;
	if (ret < 0)
		goto out;

	ret = copy_to_user((void __user *)(unsigned long)loi->inodes, inodes,
			   size);
	if (ret)
		ret = -EFAULT;

out:
	btrfs_free_path(path);
	kvfree(inodes);
out_loi:
	kfree(loi);

	return ret;
}

void btrfs_update_ioctl_balance_args(struct btrfs_fs_info *fs_info,
			       struct btrfs_ioctl_balance_args *bargs)
{
	struct btrfs_balance_control *bctl = fs_info->balance_ctl;

	bargs->flags = bctl->flags;

	if (test_bit(BTRFS_FS_BALANCE_RUNNING, &fs_info->flags))
		bargs->state |= BTRFS_BALANCE_STATE_RUNNING;
	if (atomic_read(&fs_info->balance_pause_req))
		bargs->state |= BTRFS_BALANCE_STATE_PAUSE_REQ;
	if (atomic_read(&fs_info->balance_cancel_req))
		bargs->state |= BTRFS_BALANCE_STATE_CANCEL_REQ;

	memcpy(&bargs->data, &bctl->data, sizeof(bargs->data));
	memcpy(&bargs->meta, &bctl->meta, sizeof(bargs->meta));
	memcpy(&bargs->sys, &bctl->sys, sizeof(bargs->sys));

	spin_lock(&fs_info->balance_lock);
	memcpy(&bargs->stat, &bctl->stat, sizeof(bargs->stat));
	spin_unlock(&fs_info->balance_lock);
}

static long btrfs_ioctl_balance(struct file *file, void __user *arg)
{
	struct btrfs_root *root = BTRFS_I(file_inode(file))->root;
	struct btrfs_fs_info *fs_info = root->fs_info;
	struct btrfs_ioctl_balance_args *bargs;
	struct btrfs_balance_control *bctl;
	bool need_unlock; /* for mut. excl. ops lock */
	int ret;

	if (!capable(CAP_SYS_ADMIN))
		return -EPERM;

	ret = mnt_want_write_file(file);
	if (ret)
		return ret;

again:
	if (btrfs_exclop_start(fs_info, BTRFS_EXCLOP_BALANCE)) {
		mutex_lock(&fs_info->balance_mutex);
		need_unlock = true;
		goto locked;
	}

	/*
	 * mut. excl. ops lock is locked.  Three possibilities:
	 *   (1) some other op is running
	 *   (2) balance is running
	 *   (3) balance is paused -- special case (think resume)
	 */
	mutex_lock(&fs_info->balance_mutex);
	if (fs_info->balance_ctl) {
		/* this is either (2) or (3) */
		if (!test_bit(BTRFS_FS_BALANCE_RUNNING, &fs_info->flags)) {
			mutex_unlock(&fs_info->balance_mutex);
			/*
			 * Lock released to allow other waiters to continue,
			 * we'll reexamine the status again.
			 */
			mutex_lock(&fs_info->balance_mutex);

			if (fs_info->balance_ctl &&
			    !test_bit(BTRFS_FS_BALANCE_RUNNING, &fs_info->flags)) {
				/* this is (3) */
				need_unlock = false;
				goto locked;
			}

			mutex_unlock(&fs_info->balance_mutex);
			goto again;
		} else {
			/* this is (2) */
			mutex_unlock(&fs_info->balance_mutex);
			ret = -EINPROGRESS;
			goto out;
		}
	} else {
		/* this is (1) */
		mutex_unlock(&fs_info->balance_mutex);
		ret = BTRFS_ERROR_DEV_EXCL_RUN_IN_PROGRESS;
		goto out;
	}

locked:

	if (arg) {
		bargs = memdup_user(arg, sizeof(*bargs));
		if (IS_ERR(bargs)) {
			ret = PTR_ERR(bargs);
			goto out_unlock;
		}

		if (bargs->flags & BTRFS_BALANCE_RESUME) {
			if (!fs_info->balance_ctl) {
				ret = -ENOTCONN;
				goto out_bargs;
			}

			bctl = fs_info->balance_ctl;
			spin_lock(&fs_info->balance_lock);
			bctl->flags |= BTRFS_BALANCE_RESUME;
			spin_unlock(&fs_info->balance_lock);

			goto do_balance;
		}
	} else {
		bargs = NULL;
	}

	if (fs_info->balance_ctl) {
		ret = -EINPROGRESS;
		goto out_bargs;
	}

	bctl = kzalloc(sizeof(*bctl), GFP_KERNEL);
	if (!bctl) {
		ret = -ENOMEM;
		goto out_bargs;
	}

	if (arg) {
		memcpy(&bctl->data, &bargs->data, sizeof(bctl->data));
		memcpy(&bctl->meta, &bargs->meta, sizeof(bctl->meta));
		memcpy(&bctl->sys, &bargs->sys, sizeof(bctl->sys));

		bctl->flags = bargs->flags;
	} else {
		/* balance everything - no filters */
		bctl->flags |= BTRFS_BALANCE_TYPE_MASK;
	}

	if (bctl->flags & ~(BTRFS_BALANCE_ARGS_MASK | BTRFS_BALANCE_TYPE_MASK)) {
		ret = -EINVAL;
		goto out_bctl;
	}

do_balance:
	/*
	 * Ownership of bctl and exclusive operation goes to btrfs_balance.
	 * bctl is freed in reset_balance_state, or, if restriper was paused
	 * all the way until unmount, in free_fs_info.  The flag should be
	 * cleared after reset_balance_state.
	 */
	need_unlock = false;

	ret = btrfs_balance(fs_info, bctl, bargs);
	bctl = NULL;

	if ((ret == 0 || ret == -ECANCELED) && arg) {
		if (copy_to_user(arg, bargs, sizeof(*bargs)))
			ret = -EFAULT;
	}

out_bctl:
	kfree(bctl);
out_bargs:
	kfree(bargs);
out_unlock:
	mutex_unlock(&fs_info->balance_mutex);
	if (need_unlock)
		btrfs_exclop_finish(fs_info);
out:
	mnt_drop_write_file(file);
	return ret;
}

static long btrfs_ioctl_balance_ctl(struct btrfs_fs_info *fs_info, int cmd)
{
	if (!capable(CAP_SYS_ADMIN))
		return -EPERM;

	switch (cmd) {
	case BTRFS_BALANCE_CTL_PAUSE:
		return btrfs_pause_balance(fs_info);
	case BTRFS_BALANCE_CTL_CANCEL:
		return btrfs_cancel_balance(fs_info);
	}

	return -EINVAL;
}

static long btrfs_ioctl_balance_progress(struct btrfs_fs_info *fs_info,
					 void __user *arg)
{
	struct btrfs_ioctl_balance_args *bargs;
	int ret = 0;

	if (!capable(CAP_SYS_ADMIN))
		return -EPERM;

	mutex_lock(&fs_info->balance_mutex);
	if (!fs_info->balance_ctl) {
		ret = -ENOTCONN;
		goto out;
	}

	bargs = kzalloc(sizeof(*bargs), GFP_KERNEL);
	if (!bargs) {
		ret = -ENOMEM;
		goto out;
	}

	btrfs_update_ioctl_balance_args(fs_info, bargs);

	if (copy_to_user(arg, bargs, sizeof(*bargs)))
		ret = -EFAULT;

	kfree(bargs);
out:
	mutex_unlock(&fs_info->balance_mutex);
	return ret;
}

static long btrfs_ioctl_quota_ctl(struct file *file, void __user *arg)
{
	struct inode *inode = file_inode(file);
	struct btrfs_fs_info *fs_info = btrfs_sb(inode->i_sb);
	struct btrfs_ioctl_quota_ctl_args *sa;
	int ret;

	if (!capable(CAP_SYS_ADMIN))
		return -EPERM;

	ret = mnt_want_write_file(file);
	if (ret)
		return ret;

	sa = memdup_user(arg, sizeof(*sa));
	if (IS_ERR(sa)) {
		ret = PTR_ERR(sa);
		goto drop_write;
	}

	down_write(&fs_info->subvol_sem);

	switch (sa->cmd) {
	case BTRFS_QUOTA_CTL_ENABLE:
		ret = btrfs_quota_enable(fs_info);
		break;
	case BTRFS_QUOTA_CTL_DISABLE:
		ret = btrfs_quota_disable(fs_info);
		break;
	default:
		ret = -EINVAL;
		break;
	}

	kfree(sa);
	up_write(&fs_info->subvol_sem);
drop_write:
	mnt_drop_write_file(file);
	return ret;
}

static long btrfs_ioctl_qgroup_assign(struct file *file, void __user *arg)
{
	struct inode *inode = file_inode(file);
	struct btrfs_fs_info *fs_info = btrfs_sb(inode->i_sb);
	struct btrfs_root *root = BTRFS_I(inode)->root;
	struct btrfs_ioctl_qgroup_assign_args *sa;
	struct btrfs_trans_handle *trans;
	int ret;
	int err;

	if (!capable(CAP_SYS_ADMIN))
		return -EPERM;

	ret = mnt_want_write_file(file);
	if (ret)
		return ret;

	sa = memdup_user(arg, sizeof(*sa));
	if (IS_ERR(sa)) {
		ret = PTR_ERR(sa);
		goto drop_write;
	}

	trans = btrfs_join_transaction(root);
	if (IS_ERR(trans)) {
		ret = PTR_ERR(trans);
		goto out;
	}

	if (sa->assign) {
		ret = btrfs_add_qgroup_relation(trans, sa->src, sa->dst);
	} else {
		ret = btrfs_del_qgroup_relation(trans, sa->src, sa->dst);
	}

	/* update qgroup status and info */
	err = btrfs_run_qgroups(trans);
	if (err < 0)
		btrfs_handle_fs_error(fs_info, err,
				      "failed to update qgroup status and info");
	err = btrfs_end_transaction(trans);
	if (err && !ret)
		ret = err;

out:
	kfree(sa);
drop_write:
	mnt_drop_write_file(file);
	return ret;
}

static long btrfs_ioctl_qgroup_create(struct file *file, void __user *arg)
{
	struct inode *inode = file_inode(file);
	struct btrfs_root *root = BTRFS_I(inode)->root;
	struct btrfs_ioctl_qgroup_create_args *sa;
	struct btrfs_trans_handle *trans;
	int ret;
	int err;

	if (!capable(CAP_SYS_ADMIN))
		return -EPERM;

	ret = mnt_want_write_file(file);
	if (ret)
		return ret;

	sa = memdup_user(arg, sizeof(*sa));
	if (IS_ERR(sa)) {
		ret = PTR_ERR(sa);
		goto drop_write;
	}

	if (!sa->qgroupid) {
		ret = -EINVAL;
		goto out;
	}

	trans = btrfs_join_transaction(root);
	if (IS_ERR(trans)) {
		ret = PTR_ERR(trans);
		goto out;
	}

	if (sa->create) {
		ret = btrfs_create_qgroup(trans, sa->qgroupid);
	} else {
		ret = btrfs_remove_qgroup(trans, sa->qgroupid);
	}

	err = btrfs_end_transaction(trans);
	if (err && !ret)
		ret = err;

out:
	kfree(sa);
drop_write:
	mnt_drop_write_file(file);
	return ret;
}

static long btrfs_ioctl_qgroup_limit(struct file *file, void __user *arg)
{
	struct inode *inode = file_inode(file);
	struct btrfs_root *root = BTRFS_I(inode)->root;
	struct btrfs_ioctl_qgroup_limit_args *sa;
	struct btrfs_trans_handle *trans;
	int ret;
	int err;
	u64 qgroupid;

	if (!capable(CAP_SYS_ADMIN))
		return -EPERM;

	ret = mnt_want_write_file(file);
	if (ret)
		return ret;

	sa = memdup_user(arg, sizeof(*sa));
	if (IS_ERR(sa)) {
		ret = PTR_ERR(sa);
		goto drop_write;
	}

	trans = btrfs_join_transaction(root);
	if (IS_ERR(trans)) {
		ret = PTR_ERR(trans);
		goto out;
	}

	qgroupid = sa->qgroupid;
	if (!qgroupid) {
		/* take the current subvol as qgroup */
		qgroupid = root->root_key.objectid;
	}

	ret = btrfs_limit_qgroup(trans, qgroupid, &sa->lim);

	err = btrfs_end_transaction(trans);
	if (err && !ret)
		ret = err;

out:
	kfree(sa);
drop_write:
	mnt_drop_write_file(file);
	return ret;
}

static long btrfs_ioctl_quota_rescan(struct file *file, void __user *arg)
{
	struct inode *inode = file_inode(file);
	struct btrfs_fs_info *fs_info = btrfs_sb(inode->i_sb);
	struct btrfs_ioctl_quota_rescan_args *qsa;
	int ret;

	if (!capable(CAP_SYS_ADMIN))
		return -EPERM;

	ret = mnt_want_write_file(file);
	if (ret)
		return ret;

	qsa = memdup_user(arg, sizeof(*qsa));
	if (IS_ERR(qsa)) {
		ret = PTR_ERR(qsa);
		goto drop_write;
	}

	if (qsa->flags) {
		ret = -EINVAL;
		goto out;
	}

	ret = btrfs_qgroup_rescan(fs_info);

out:
	kfree(qsa);
drop_write:
	mnt_drop_write_file(file);
	return ret;
}

static long btrfs_ioctl_quota_rescan_status(struct btrfs_fs_info *fs_info,
						void __user *arg)
{
	struct btrfs_ioctl_quota_rescan_args *qsa;
	int ret = 0;

	if (!capable(CAP_SYS_ADMIN))
		return -EPERM;

	qsa = kzalloc(sizeof(*qsa), GFP_KERNEL);
	if (!qsa)
		return -ENOMEM;

	if (fs_info->qgroup_flags & BTRFS_QGROUP_STATUS_FLAG_RESCAN) {
		qsa->flags = 1;
		qsa->progress = fs_info->qgroup_rescan_progress.objectid;
	}

	if (copy_to_user(arg, qsa, sizeof(*qsa)))
		ret = -EFAULT;

	kfree(qsa);
	return ret;
}

static long btrfs_ioctl_quota_rescan_wait(struct btrfs_fs_info *fs_info,
						void __user *arg)
{
	if (!capable(CAP_SYS_ADMIN))
		return -EPERM;

	return btrfs_qgroup_wait_for_completion(fs_info, true);
}

static long _btrfs_ioctl_set_received_subvol(struct file *file,
					    struct btrfs_ioctl_received_subvol_args *sa)
{
	struct inode *inode = file_inode(file);
	struct btrfs_fs_info *fs_info = btrfs_sb(inode->i_sb);
	struct btrfs_root *root = BTRFS_I(inode)->root;
	struct btrfs_root_item *root_item = &root->root_item;
	struct btrfs_trans_handle *trans;
	struct timespec64 ct = current_time(inode);
	int ret = 0;
	int received_uuid_changed;

	if (!inode_owner_or_capable(&init_user_ns, inode))
		return -EPERM;

	ret = mnt_want_write_file(file);
	if (ret < 0)
		return ret;

	down_write(&fs_info->subvol_sem);

	if (btrfs_ino(BTRFS_I(inode)) != BTRFS_FIRST_FREE_OBJECTID) {
		ret = -EINVAL;
		goto out;
	}

	if (btrfs_root_readonly(root)) {
		ret = -EROFS;
		goto out;
	}

	/*
	 * 1 - root item
	 * 2 - uuid items (received uuid + subvol uuid)
	 */
	trans = btrfs_start_transaction(root, 3);
	if (IS_ERR(trans)) {
		ret = PTR_ERR(trans);
		trans = NULL;
		goto out;
	}

	sa->rtransid = trans->transid;
	sa->rtime.sec = ct.tv_sec;
	sa->rtime.nsec = ct.tv_nsec;

	received_uuid_changed = memcmp(root_item->received_uuid, sa->uuid,
				       BTRFS_UUID_SIZE);
	if (received_uuid_changed &&
	    !btrfs_is_empty_uuid(root_item->received_uuid)) {
		ret = btrfs_uuid_tree_remove(trans, root_item->received_uuid,
					  BTRFS_UUID_KEY_RECEIVED_SUBVOL,
					  root->root_key.objectid);
		if (ret && ret != -ENOENT) {
		        btrfs_abort_transaction(trans, ret);
		        btrfs_end_transaction(trans);
		        goto out;
		}
	}
	memcpy(root_item->received_uuid, sa->uuid, BTRFS_UUID_SIZE);
	btrfs_set_root_stransid(root_item, sa->stransid);
	btrfs_set_root_rtransid(root_item, sa->rtransid);
	btrfs_set_stack_timespec_sec(&root_item->stime, sa->stime.sec);
	btrfs_set_stack_timespec_nsec(&root_item->stime, sa->stime.nsec);
	btrfs_set_stack_timespec_sec(&root_item->rtime, sa->rtime.sec);
	btrfs_set_stack_timespec_nsec(&root_item->rtime, sa->rtime.nsec);

	ret = btrfs_update_root(trans, fs_info->tree_root,
				&root->root_key, &root->root_item);
	if (ret < 0) {
		btrfs_end_transaction(trans);
		goto out;
	}
	if (received_uuid_changed && !btrfs_is_empty_uuid(sa->uuid)) {
		ret = btrfs_uuid_tree_add(trans, sa->uuid,
					  BTRFS_UUID_KEY_RECEIVED_SUBVOL,
					  root->root_key.objectid);
		if (ret < 0 && ret != -EEXIST) {
			btrfs_abort_transaction(trans, ret);
			btrfs_end_transaction(trans);
			goto out;
		}
	}
	ret = btrfs_commit_transaction(trans);
out:
	up_write(&fs_info->subvol_sem);
	mnt_drop_write_file(file);
	return ret;
}

#ifdef CONFIG_64BIT
static long btrfs_ioctl_set_received_subvol_32(struct file *file,
						void __user *arg)
{
	struct btrfs_ioctl_received_subvol_args_32 *args32 = NULL;
	struct btrfs_ioctl_received_subvol_args *args64 = NULL;
	int ret = 0;

	args32 = memdup_user(arg, sizeof(*args32));
	if (IS_ERR(args32))
		return PTR_ERR(args32);

	args64 = kmalloc(sizeof(*args64), GFP_KERNEL);
	if (!args64) {
		ret = -ENOMEM;
		goto out;
	}

	memcpy(args64->uuid, args32->uuid, BTRFS_UUID_SIZE);
	args64->stransid = args32->stransid;
	args64->rtransid = args32->rtransid;
	args64->stime.sec = args32->stime.sec;
	args64->stime.nsec = args32->stime.nsec;
	args64->rtime.sec = args32->rtime.sec;
	args64->rtime.nsec = args32->rtime.nsec;
	args64->flags = args32->flags;

	ret = _btrfs_ioctl_set_received_subvol(file, args64);
	if (ret)
		goto out;

	memcpy(args32->uuid, args64->uuid, BTRFS_UUID_SIZE);
	args32->stransid = args64->stransid;
	args32->rtransid = args64->rtransid;
	args32->stime.sec = args64->stime.sec;
	args32->stime.nsec = args64->stime.nsec;
	args32->rtime.sec = args64->rtime.sec;
	args32->rtime.nsec = args64->rtime.nsec;
	args32->flags = args64->flags;

	ret = copy_to_user(arg, args32, sizeof(*args32));
	if (ret)
		ret = -EFAULT;

out:
	kfree(args32);
	kfree(args64);
	return ret;
}
#endif

static long btrfs_ioctl_set_received_subvol(struct file *file,
					    void __user *arg)
{
	struct btrfs_ioctl_received_subvol_args *sa = NULL;
	int ret = 0;

	sa = memdup_user(arg, sizeof(*sa));
	if (IS_ERR(sa))
		return PTR_ERR(sa);

	ret = _btrfs_ioctl_set_received_subvol(file, sa);

	if (ret)
		goto out;

	ret = copy_to_user(arg, sa, sizeof(*sa));
	if (ret)
		ret = -EFAULT;

out:
	kfree(sa);
	return ret;
}

static int btrfs_ioctl_get_fslabel(struct btrfs_fs_info *fs_info,
					void __user *arg)
{
	size_t len;
	int ret;
	char label[BTRFS_LABEL_SIZE];

	spin_lock(&fs_info->super_lock);
	memcpy(label, fs_info->super_copy->label, BTRFS_LABEL_SIZE);
	spin_unlock(&fs_info->super_lock);

	len = strnlen(label, BTRFS_LABEL_SIZE);

	if (len == BTRFS_LABEL_SIZE) {
		btrfs_warn(fs_info,
			   "label is too long, return the first %zu bytes",
			   --len);
	}

	ret = copy_to_user(arg, label, len);

	return ret ? -EFAULT : 0;
}

static int btrfs_ioctl_set_fslabel(struct file *file, void __user *arg)
{
	struct inode *inode = file_inode(file);
	struct btrfs_fs_info *fs_info = btrfs_sb(inode->i_sb);
	struct btrfs_root *root = BTRFS_I(inode)->root;
	struct btrfs_super_block *super_block = fs_info->super_copy;
	struct btrfs_trans_handle *trans;
	char label[BTRFS_LABEL_SIZE];
	int ret;

	if (!capable(CAP_SYS_ADMIN))
		return -EPERM;

	if (copy_from_user(label, arg, sizeof(label)))
		return -EFAULT;

	if (strnlen(label, BTRFS_LABEL_SIZE) == BTRFS_LABEL_SIZE) {
		btrfs_err(fs_info,
			  "unable to set label with more than %d bytes",
			  BTRFS_LABEL_SIZE - 1);
		return -EINVAL;
	}

	ret = mnt_want_write_file(file);
	if (ret)
		return ret;

	trans = btrfs_start_transaction(root, 0);
	if (IS_ERR(trans)) {
		ret = PTR_ERR(trans);
		goto out_unlock;
	}

	spin_lock(&fs_info->super_lock);
	strcpy(super_block->label, label);
	spin_unlock(&fs_info->super_lock);
	ret = btrfs_commit_transaction(trans);

out_unlock:
	mnt_drop_write_file(file);
	return ret;
}

#define INIT_FEATURE_FLAGS(suffix) \
	{ .compat_flags = BTRFS_FEATURE_COMPAT_##suffix, \
	  .compat_ro_flags = BTRFS_FEATURE_COMPAT_RO_##suffix, \
	  .incompat_flags = BTRFS_FEATURE_INCOMPAT_##suffix }

int btrfs_ioctl_get_supported_features(void __user *arg)
{
	static const struct btrfs_ioctl_feature_flags features[3] = {
		INIT_FEATURE_FLAGS(SUPP),
		INIT_FEATURE_FLAGS(SAFE_SET),
		INIT_FEATURE_FLAGS(SAFE_CLEAR)
	};

	if (copy_to_user(arg, &features, sizeof(features)))
		return -EFAULT;

	return 0;
}

static int btrfs_ioctl_get_features(struct btrfs_fs_info *fs_info,
					void __user *arg)
{
	struct btrfs_super_block *super_block = fs_info->super_copy;
	struct btrfs_ioctl_feature_flags features;

	features.compat_flags = btrfs_super_compat_flags(super_block);
	features.compat_ro_flags = btrfs_super_compat_ro_flags(super_block);
	features.incompat_flags = btrfs_super_incompat_flags(super_block);

	if (copy_to_user(arg, &features, sizeof(features)))
		return -EFAULT;

	return 0;
}

static int check_feature_bits(struct btrfs_fs_info *fs_info,
			      enum btrfs_feature_set set,
			      u64 change_mask, u64 flags, u64 supported_flags,
			      u64 safe_set, u64 safe_clear)
{
	const char *type = btrfs_feature_set_name(set);
	char *names;
	u64 disallowed, unsupported;
	u64 set_mask = flags & change_mask;
	u64 clear_mask = ~flags & change_mask;

	unsupported = set_mask & ~supported_flags;
	if (unsupported) {
		names = btrfs_printable_features(set, unsupported);
		if (names) {
			btrfs_warn(fs_info,
				   "this kernel does not support the %s feature bit%s",
				   names, strchr(names, ',') ? "s" : "");
			kfree(names);
		} else
			btrfs_warn(fs_info,
				   "this kernel does not support %s bits 0x%llx",
				   type, unsupported);
		return -EOPNOTSUPP;
	}

	disallowed = set_mask & ~safe_set;
	if (disallowed) {
		names = btrfs_printable_features(set, disallowed);
		if (names) {
			btrfs_warn(fs_info,
				   "can't set the %s feature bit%s while mounted",
				   names, strchr(names, ',') ? "s" : "");
			kfree(names);
		} else
			btrfs_warn(fs_info,
				   "can't set %s bits 0x%llx while mounted",
				   type, disallowed);
		return -EPERM;
	}

	disallowed = clear_mask & ~safe_clear;
	if (disallowed) {
		names = btrfs_printable_features(set, disallowed);
		if (names) {
			btrfs_warn(fs_info,
				   "can't clear the %s feature bit%s while mounted",
				   names, strchr(names, ',') ? "s" : "");
			kfree(names);
		} else
			btrfs_warn(fs_info,
				   "can't clear %s bits 0x%llx while mounted",
				   type, disallowed);
		return -EPERM;
	}

	return 0;
}

#define check_feature(fs_info, change_mask, flags, mask_base)	\
check_feature_bits(fs_info, FEAT_##mask_base, change_mask, flags,	\
		   BTRFS_FEATURE_ ## mask_base ## _SUPP,	\
		   BTRFS_FEATURE_ ## mask_base ## _SAFE_SET,	\
		   BTRFS_FEATURE_ ## mask_base ## _SAFE_CLEAR)

static int btrfs_ioctl_set_features(struct file *file, void __user *arg)
{
	struct inode *inode = file_inode(file);
	struct btrfs_fs_info *fs_info = btrfs_sb(inode->i_sb);
	struct btrfs_root *root = BTRFS_I(inode)->root;
	struct btrfs_super_block *super_block = fs_info->super_copy;
	struct btrfs_ioctl_feature_flags flags[2];
	struct btrfs_trans_handle *trans;
	u64 newflags;
	int ret;

	if (!capable(CAP_SYS_ADMIN))
		return -EPERM;

	if (copy_from_user(flags, arg, sizeof(flags)))
		return -EFAULT;

	/* Nothing to do */
	if (!flags[0].compat_flags && !flags[0].compat_ro_flags &&
	    !flags[0].incompat_flags)
		return 0;

	ret = check_feature(fs_info, flags[0].compat_flags,
			    flags[1].compat_flags, COMPAT);
	if (ret)
		return ret;

	ret = check_feature(fs_info, flags[0].compat_ro_flags,
			    flags[1].compat_ro_flags, COMPAT_RO);
	if (ret)
		return ret;

	ret = check_feature(fs_info, flags[0].incompat_flags,
			    flags[1].incompat_flags, INCOMPAT);
	if (ret)
		return ret;

	ret = mnt_want_write_file(file);
	if (ret)
		return ret;

	trans = btrfs_start_transaction(root, 0);
	if (IS_ERR(trans)) {
		ret = PTR_ERR(trans);
		goto out_drop_write;
	}

	spin_lock(&fs_info->super_lock);
	newflags = btrfs_super_compat_flags(super_block);
	newflags |= flags[0].compat_flags & flags[1].compat_flags;
	newflags &= ~(flags[0].compat_flags & ~flags[1].compat_flags);
	btrfs_set_super_compat_flags(super_block, newflags);

	newflags = btrfs_super_compat_ro_flags(super_block);
	newflags |= flags[0].compat_ro_flags & flags[1].compat_ro_flags;
	newflags &= ~(flags[0].compat_ro_flags & ~flags[1].compat_ro_flags);
	btrfs_set_super_compat_ro_flags(super_block, newflags);

	newflags = btrfs_super_incompat_flags(super_block);
	newflags |= flags[0].incompat_flags & flags[1].incompat_flags;
	newflags &= ~(flags[0].incompat_flags & ~flags[1].incompat_flags);
	btrfs_set_super_incompat_flags(super_block, newflags);
	spin_unlock(&fs_info->super_lock);

	ret = btrfs_commit_transaction(trans);
out_drop_write:
	mnt_drop_write_file(file);

	return ret;
}

static int _btrfs_ioctl_send(struct file *file, void __user *argp, bool compat)
{
	struct btrfs_ioctl_send_args *arg;
	int ret;

	if (compat) {
#if defined(CONFIG_64BIT) && defined(CONFIG_COMPAT)
		struct btrfs_ioctl_send_args_32 args32;

		ret = copy_from_user(&args32, argp, sizeof(args32));
		if (ret)
			return -EFAULT;
		arg = kzalloc(sizeof(*arg), GFP_KERNEL);
		if (!arg)
			return -ENOMEM;
		arg->send_fd = args32.send_fd;
		arg->clone_sources_count = args32.clone_sources_count;
		arg->clone_sources = compat_ptr(args32.clone_sources);
		arg->parent_root = args32.parent_root;
		arg->flags = args32.flags;
		memcpy(arg->reserved, args32.reserved,
		       sizeof(args32.reserved));
#else
		return -ENOTTY;
#endif
	} else {
		arg = memdup_user(argp, sizeof(*arg));
		if (IS_ERR(arg))
			return PTR_ERR(arg);
	}
	ret = btrfs_ioctl_send(file, arg);
	kfree(arg);
	return ret;
}

long btrfs_ioctl(struct file *file, unsigned int
		cmd, unsigned long arg)
{
	struct inode *inode = file_inode(file);
	struct btrfs_fs_info *fs_info = btrfs_sb(inode->i_sb);
	struct btrfs_root *root = BTRFS_I(inode)->root;
	void __user *argp = (void __user *)arg;

	switch (cmd) {
	case FS_IOC_GETFLAGS:
		return btrfs_ioctl_getflags(file, argp);
	case FS_IOC_SETFLAGS:
		return btrfs_ioctl_setflags(file, argp);
	case FS_IOC_GETVERSION:
		return btrfs_ioctl_getversion(file, argp);
	case FS_IOC_GETFSLABEL:
		return btrfs_ioctl_get_fslabel(fs_info, argp);
	case FS_IOC_SETFSLABEL:
		return btrfs_ioctl_set_fslabel(file, argp);
	case FITRIM:
		return btrfs_ioctl_fitrim(fs_info, argp);
	case BTRFS_IOC_SNAP_CREATE:
		return btrfs_ioctl_snap_create(file, argp, 0);
	case BTRFS_IOC_SNAP_CREATE_V2:
		return btrfs_ioctl_snap_create_v2(file, argp, 0);
	case BTRFS_IOC_SUBVOL_CREATE:
		return btrfs_ioctl_snap_create(file, argp, 1);
	case BTRFS_IOC_SUBVOL_CREATE_V2:
		return btrfs_ioctl_snap_create_v2(file, argp, 1);
	case BTRFS_IOC_SNAP_DESTROY:
		return btrfs_ioctl_snap_destroy(file, argp, false);
	case BTRFS_IOC_SNAP_DESTROY_V2:
		return btrfs_ioctl_snap_destroy(file, argp, true);
	case BTRFS_IOC_SUBVOL_GETFLAGS:
		return btrfs_ioctl_subvol_getflags(file, argp);
	case BTRFS_IOC_SUBVOL_SETFLAGS:
		return btrfs_ioctl_subvol_setflags(file, argp);
	case BTRFS_IOC_DEFAULT_SUBVOL:
		return btrfs_ioctl_default_subvol(file, argp);
	case BTRFS_IOC_DEFRAG:
		return btrfs_ioctl_defrag(file, NULL);
	case BTRFS_IOC_DEFRAG_RANGE:
		return btrfs_ioctl_defrag(file, argp);
	case BTRFS_IOC_RESIZE:
		return btrfs_ioctl_resize(file, argp);
	case BTRFS_IOC_ADD_DEV:
		return btrfs_ioctl_add_dev(fs_info, argp);
	case BTRFS_IOC_RM_DEV:
		return btrfs_ioctl_rm_dev(file, argp);
	case BTRFS_IOC_RM_DEV_V2:
		return btrfs_ioctl_rm_dev_v2(file, argp);
	case BTRFS_IOC_FS_INFO:
		return btrfs_ioctl_fs_info(fs_info, argp);
	case BTRFS_IOC_DEV_INFO:
		return btrfs_ioctl_dev_info(fs_info, argp);
	case BTRFS_IOC_BALANCE:
		return btrfs_ioctl_balance(file, NULL);
	case BTRFS_IOC_TREE_SEARCH:
		return btrfs_ioctl_tree_search(file, argp);
	case BTRFS_IOC_TREE_SEARCH_V2:
		return btrfs_ioctl_tree_search_v2(file, argp);
	case BTRFS_IOC_INO_LOOKUP:
		return btrfs_ioctl_ino_lookup(file, argp);
	case BTRFS_IOC_INO_PATHS:
		return btrfs_ioctl_ino_to_path(root, argp);
	case BTRFS_IOC_LOGICAL_INO:
		return btrfs_ioctl_logical_to_ino(fs_info, argp, 1);
	case BTRFS_IOC_LOGICAL_INO_V2:
		return btrfs_ioctl_logical_to_ino(fs_info, argp, 2);
	case BTRFS_IOC_SPACE_INFO:
		return btrfs_ioctl_space_info(fs_info, argp);
	case BTRFS_IOC_SYNC: {
		int ret;

<<<<<<< HEAD
		ret = btrfs_start_delalloc_roots(fs_info, U64_MAX);
=======
		ret = btrfs_start_delalloc_roots(fs_info, LONG_MAX, false);
>>>>>>> f642729d
		if (ret)
			return ret;
		ret = btrfs_sync_fs(inode->i_sb, 1);
		/*
		 * The transaction thread may want to do more work,
		 * namely it pokes the cleaner kthread that will start
		 * processing uncleaned subvols.
		 */
		wake_up_process(fs_info->transaction_kthread);
		return ret;
	}
	case BTRFS_IOC_START_SYNC:
		return btrfs_ioctl_start_sync(root, argp);
	case BTRFS_IOC_WAIT_SYNC:
		return btrfs_ioctl_wait_sync(fs_info, argp);
	case BTRFS_IOC_SCRUB:
		return btrfs_ioctl_scrub(file, argp);
	case BTRFS_IOC_SCRUB_CANCEL:
		return btrfs_ioctl_scrub_cancel(fs_info);
	case BTRFS_IOC_SCRUB_PROGRESS:
		return btrfs_ioctl_scrub_progress(fs_info, argp);
	case BTRFS_IOC_BALANCE_V2:
		return btrfs_ioctl_balance(file, argp);
	case BTRFS_IOC_BALANCE_CTL:
		return btrfs_ioctl_balance_ctl(fs_info, arg);
	case BTRFS_IOC_BALANCE_PROGRESS:
		return btrfs_ioctl_balance_progress(fs_info, argp);
	case BTRFS_IOC_SET_RECEIVED_SUBVOL:
		return btrfs_ioctl_set_received_subvol(file, argp);
#ifdef CONFIG_64BIT
	case BTRFS_IOC_SET_RECEIVED_SUBVOL_32:
		return btrfs_ioctl_set_received_subvol_32(file, argp);
#endif
	case BTRFS_IOC_SEND:
		return _btrfs_ioctl_send(file, argp, false);
#if defined(CONFIG_64BIT) && defined(CONFIG_COMPAT)
	case BTRFS_IOC_SEND_32:
		return _btrfs_ioctl_send(file, argp, true);
#endif
	case BTRFS_IOC_GET_DEV_STATS:
		return btrfs_ioctl_get_dev_stats(fs_info, argp);
	case BTRFS_IOC_QUOTA_CTL:
		return btrfs_ioctl_quota_ctl(file, argp);
	case BTRFS_IOC_QGROUP_ASSIGN:
		return btrfs_ioctl_qgroup_assign(file, argp);
	case BTRFS_IOC_QGROUP_CREATE:
		return btrfs_ioctl_qgroup_create(file, argp);
	case BTRFS_IOC_QGROUP_LIMIT:
		return btrfs_ioctl_qgroup_limit(file, argp);
	case BTRFS_IOC_QUOTA_RESCAN:
		return btrfs_ioctl_quota_rescan(file, argp);
	case BTRFS_IOC_QUOTA_RESCAN_STATUS:
		return btrfs_ioctl_quota_rescan_status(fs_info, argp);
	case BTRFS_IOC_QUOTA_RESCAN_WAIT:
		return btrfs_ioctl_quota_rescan_wait(fs_info, argp);
	case BTRFS_IOC_DEV_REPLACE:
		return btrfs_ioctl_dev_replace(fs_info, argp);
	case BTRFS_IOC_GET_SUPPORTED_FEATURES:
		return btrfs_ioctl_get_supported_features(argp);
	case BTRFS_IOC_GET_FEATURES:
		return btrfs_ioctl_get_features(fs_info, argp);
	case BTRFS_IOC_SET_FEATURES:
		return btrfs_ioctl_set_features(file, argp);
	case FS_IOC_FSGETXATTR:
		return btrfs_ioctl_fsgetxattr(file, argp);
	case FS_IOC_FSSETXATTR:
		return btrfs_ioctl_fssetxattr(file, argp);
	case BTRFS_IOC_GET_SUBVOL_INFO:
		return btrfs_ioctl_get_subvol_info(file, argp);
	case BTRFS_IOC_GET_SUBVOL_ROOTREF:
		return btrfs_ioctl_get_subvol_rootref(file, argp);
	case BTRFS_IOC_INO_LOOKUP_USER:
		return btrfs_ioctl_ino_lookup_user(file, argp);
	}

	return -ENOTTY;
}

#ifdef CONFIG_COMPAT
long btrfs_compat_ioctl(struct file *file, unsigned int cmd, unsigned long arg)
{
	/*
	 * These all access 32-bit values anyway so no further
	 * handling is necessary.
	 */
	switch (cmd) {
	case FS_IOC32_GETFLAGS:
		cmd = FS_IOC_GETFLAGS;
		break;
	case FS_IOC32_SETFLAGS:
		cmd = FS_IOC_SETFLAGS;
		break;
	case FS_IOC32_GETVERSION:
		cmd = FS_IOC_GETVERSION;
		break;
	}

	return btrfs_ioctl(file, cmd, (unsigned long) compat_ptr(arg));
}
#endif<|MERGE_RESOLUTION|>--- conflicted
+++ resolved
@@ -4980,11 +4980,7 @@
 	case BTRFS_IOC_SYNC: {
 		int ret;
 
-<<<<<<< HEAD
-		ret = btrfs_start_delalloc_roots(fs_info, U64_MAX);
-=======
 		ret = btrfs_start_delalloc_roots(fs_info, LONG_MAX, false);
->>>>>>> f642729d
 		if (ret)
 			return ret;
 		ret = btrfs_sync_fs(inode->i_sb, 1);

/* SPDX-License-Identifier: GPL-2.0 */

#ifndef BTRFS_BLOCK_GROUP_H
#define BTRFS_BLOCK_GROUP_H

#include "free-space-cache.h"

enum btrfs_disk_cache_state {
	BTRFS_DC_WRITTEN,
	BTRFS_DC_ERROR,
	BTRFS_DC_CLEAR,
	BTRFS_DC_SETUP,
};

/*
 * This describes the state of the block_group for async discard.  This is due
 * to the two pass nature of it where extent discarding is prioritized over
 * bitmap discarding.  BTRFS_DISCARD_RESET_CURSOR is set when we are resetting
 * between lists to prevent contention for discard state variables
 * (eg. discard_cursor).
 */
enum btrfs_discard_state {
	BTRFS_DISCARD_EXTENTS,
	BTRFS_DISCARD_BITMAPS,
	BTRFS_DISCARD_RESET_CURSOR,
};

/*
 * Control flags for do_chunk_alloc's force field CHUNK_ALLOC_NO_FORCE means to
 * only allocate a chunk if we really need one.
 *
 * CHUNK_ALLOC_LIMITED means to only try and allocate one if we have very few
 * chunks already allocated.  This is used as part of the clustering code to
 * help make sure we have a good pool of storage to cluster in, without filling
 * the FS with empty chunks
 *
 * CHUNK_ALLOC_FORCE means it must try to allocate one
 */
enum btrfs_chunk_alloc_enum {
	CHUNK_ALLOC_NO_FORCE,
	CHUNK_ALLOC_LIMITED,
	CHUNK_ALLOC_FORCE,
};

struct btrfs_caching_control {
	struct list_head list;
	struct mutex mutex;
	wait_queue_head_t wait;
	struct btrfs_work work;
	struct btrfs_block_group *block_group;
	u64 progress;
	refcount_t count;
};

/* Once caching_thread() finds this much free space, it will wake up waiters. */
#define CACHING_CTL_WAKE_UP SZ_2M

struct btrfs_block_group {
	struct btrfs_fs_info *fs_info;
	struct inode *inode;
	spinlock_t lock;
	u64 start;
	u64 length;
	u64 pinned;
	u64 reserved;
	u64 used;
	u64 delalloc_bytes;
	u64 bytes_super;
	u64 flags;
	u64 cache_generation;

	/*
	 * If the free space extent count exceeds this number, convert the block
	 * group to bitmaps.
	 */
	u32 bitmap_high_thresh;

	/*
	 * If the free space extent count drops below this number, convert the
	 * block group back to extents.
	 */
	u32 bitmap_low_thresh;

	/*
	 * It is just used for the delayed data space allocation because
	 * only the data space allocation and the relative metadata update
	 * can be done cross the transaction.
	 */
	struct rw_semaphore data_rwsem;

	/* For raid56, this is a full stripe, without parity */
	unsigned long full_stripe_len;

	unsigned int ro;
	unsigned int iref:1;
	unsigned int has_caching_ctl:1;
	unsigned int removed:1;
	unsigned int to_copy:1;
	unsigned int relocating_repair:1;

	int disk_cache_state;

	/* Cache tracking stuff */
	int cached;
	struct btrfs_caching_control *caching_ctl;
	u64 last_byte_to_unpin;

	struct btrfs_space_info *space_info;

	/* Free space cache stuff */
	struct btrfs_free_space_ctl *free_space_ctl;

	/* Block group cache stuff */
	struct rb_node cache_node;

	/* For block groups in the same raid type */
	struct list_head list;

	refcount_t refs;

	/*
	 * List of struct btrfs_free_clusters for this block group.
	 * Today it will only have one thing on it, but that may change
	 */
	struct list_head cluster_list;

	/* For delayed block group creation or deletion of empty block groups */
	struct list_head bg_list;

	/* For read-only block groups */
	struct list_head ro_list;

	/*
	 * When non-zero it means the block group's logical address and its
	 * device extents can not be reused for future block group allocations
	 * until the counter goes down to 0. This is to prevent them from being
	 * reused while some task is still using the block group after it was
	 * deleted - we want to make sure they can only be reused for new block
	 * groups after that task is done with the deleted block group.
	 */
	atomic_t frozen;

	/* For discard operations */
	struct list_head discard_list;
	int discard_index;
	u64 discard_eligible_time;
	u64 discard_cursor;
	enum btrfs_discard_state discard_state;

	/* For dirty block groups */
	struct list_head dirty_list;
	struct list_head io_list;

	struct btrfs_io_ctl io_ctl;

	/*
	 * Incremented when doing extent allocations and holding a read lock
	 * on the space_info's groups_sem semaphore.
	 * Decremented when an ordered extent that represents an IO against this
	 * block group's range is created (after it's added to its inode's
	 * root's list of ordered extents) or immediately after the allocation
	 * if it's a metadata extent or fallocate extent (for these cases we
	 * don't create ordered extents).
	 */
	atomic_t reservations;

	/*
	 * Incremented while holding the spinlock *lock* by a task checking if
	 * it can perform a nocow write (incremented if the value for the *ro*
	 * field is 0). Decremented by such tasks once they create an ordered
	 * extent or before that if some error happens before reaching that step.
	 * This is to prevent races between block group relocation and nocow
	 * writes through direct IO.
	 */
	atomic_t nocow_writers;

	/* Lock for free space tree operations. */
	struct mutex free_space_lock;

	/*
	 * Does the block group need to be added to the free space tree?
	 * Protected by free_space_lock.
	 */
	int needs_free_space;

	/* Flag indicating this block group is placed on a sequential zone */
	bool seq_zone;

<<<<<<< HEAD
=======
	/*
	 * Number of extents in this block group used for swap files.
	 * All accesses protected by the spinlock 'lock'.
	 */
	int swap_extents;

>>>>>>> f8b22d5d
	/* Record locked full stripes for RAID5/6 block group */
	struct btrfs_full_stripe_locks_tree full_stripe_locks_root;

	/*
	 * Allocation offset for the block group to implement sequential
	 * allocation. This is used only on a zoned filesystem.
	 */
	u64 alloc_offset;
	u64 zone_unusable;
	u64 meta_write_pointer;
};

static inline u64 btrfs_block_group_end(struct btrfs_block_group *block_group)
{
	return (block_group->start + block_group->length);
}

static inline bool btrfs_is_block_group_data_only(
					struct btrfs_block_group *block_group)
{
	/*
	 * In mixed mode the fragmentation is expected to be high, lowering the
	 * efficiency, so only proper data block groups are considered.
	 */
	return (block_group->flags & BTRFS_BLOCK_GROUP_DATA) &&
	       !(block_group->flags & BTRFS_BLOCK_GROUP_METADATA);
}

#ifdef CONFIG_BTRFS_DEBUG
static inline int btrfs_should_fragment_free_space(
		struct btrfs_block_group *block_group)
{
	struct btrfs_fs_info *fs_info = block_group->fs_info;

	return (btrfs_test_opt(fs_info, FRAGMENT_METADATA) &&
		block_group->flags & BTRFS_BLOCK_GROUP_METADATA) ||
	       (btrfs_test_opt(fs_info, FRAGMENT_DATA) &&
		block_group->flags &  BTRFS_BLOCK_GROUP_DATA);
}
#endif

struct btrfs_block_group *btrfs_lookup_first_block_group(
		struct btrfs_fs_info *info, u64 bytenr);
struct btrfs_block_group *btrfs_lookup_block_group(
		struct btrfs_fs_info *info, u64 bytenr);
struct btrfs_block_group *btrfs_next_block_group(
		struct btrfs_block_group *cache);
void btrfs_get_block_group(struct btrfs_block_group *cache);
void btrfs_put_block_group(struct btrfs_block_group *cache);
void btrfs_dec_block_group_reservations(struct btrfs_fs_info *fs_info,
					const u64 start);
void btrfs_wait_block_group_reservations(struct btrfs_block_group *bg);
bool btrfs_inc_nocow_writers(struct btrfs_fs_info *fs_info, u64 bytenr);
void btrfs_dec_nocow_writers(struct btrfs_fs_info *fs_info, u64 bytenr);
void btrfs_wait_nocow_writers(struct btrfs_block_group *bg);
void btrfs_wait_block_group_cache_progress(struct btrfs_block_group *cache,
				           u64 num_bytes);
int btrfs_wait_block_group_cache_done(struct btrfs_block_group *cache);
int btrfs_cache_block_group(struct btrfs_block_group *cache,
			    int load_cache_only);
void btrfs_put_caching_control(struct btrfs_caching_control *ctl);
struct btrfs_caching_control *btrfs_get_caching_control(
		struct btrfs_block_group *cache);
u64 add_new_free_space(struct btrfs_block_group *block_group,
		       u64 start, u64 end);
struct btrfs_trans_handle *btrfs_start_trans_remove_block_group(
				struct btrfs_fs_info *fs_info,
				const u64 chunk_offset);
int btrfs_remove_block_group(struct btrfs_trans_handle *trans,
			     u64 group_start, struct extent_map *em);
void btrfs_delete_unused_bgs(struct btrfs_fs_info *fs_info);
void btrfs_mark_bg_unused(struct btrfs_block_group *bg);
int btrfs_read_block_groups(struct btrfs_fs_info *info);
int btrfs_make_block_group(struct btrfs_trans_handle *trans, u64 bytes_used,
			   u64 type, u64 chunk_offset, u64 size);
void btrfs_create_pending_block_groups(struct btrfs_trans_handle *trans);
int btrfs_inc_block_group_ro(struct btrfs_block_group *cache,
			     bool do_chunk_alloc);
void btrfs_dec_block_group_ro(struct btrfs_block_group *cache);
int btrfs_start_dirty_block_groups(struct btrfs_trans_handle *trans);
int btrfs_write_dirty_block_groups(struct btrfs_trans_handle *trans);
int btrfs_setup_space_cache(struct btrfs_trans_handle *trans);
int btrfs_update_block_group(struct btrfs_trans_handle *trans,
			     u64 bytenr, u64 num_bytes, int alloc);
int btrfs_add_reserved_bytes(struct btrfs_block_group *cache,
			     u64 ram_bytes, u64 num_bytes, int delalloc);
void btrfs_free_reserved_bytes(struct btrfs_block_group *cache,
			       u64 num_bytes, int delalloc);
int btrfs_chunk_alloc(struct btrfs_trans_handle *trans, u64 flags,
		      enum btrfs_chunk_alloc_enum force);
int btrfs_force_chunk_alloc(struct btrfs_trans_handle *trans, u64 type);
void check_system_chunk(struct btrfs_trans_handle *trans, const u64 type);
u64 btrfs_get_alloc_profile(struct btrfs_fs_info *fs_info, u64 orig_flags);
void btrfs_put_block_group_cache(struct btrfs_fs_info *info);
int btrfs_free_block_groups(struct btrfs_fs_info *info);
void btrfs_wait_space_cache_v1_finished(struct btrfs_block_group *cache,
				struct btrfs_caching_control *caching_ctl);
int btrfs_rmap_block(struct btrfs_fs_info *fs_info, u64 chunk_start,
		       struct block_device *bdev, u64 physical, u64 **logical,
		       int *naddrs, int *stripe_len);

static inline u64 btrfs_data_alloc_profile(struct btrfs_fs_info *fs_info)
{
	return btrfs_get_alloc_profile(fs_info, BTRFS_BLOCK_GROUP_DATA);
}

static inline u64 btrfs_metadata_alloc_profile(struct btrfs_fs_info *fs_info)
{
	return btrfs_get_alloc_profile(fs_info, BTRFS_BLOCK_GROUP_METADATA);
}

static inline u64 btrfs_system_alloc_profile(struct btrfs_fs_info *fs_info)
{
	return btrfs_get_alloc_profile(fs_info, BTRFS_BLOCK_GROUP_SYSTEM);
}

static inline int btrfs_block_group_done(struct btrfs_block_group *cache)
{
	smp_mb();
	return cache->cached == BTRFS_CACHE_FINISHED ||
		cache->cached == BTRFS_CACHE_ERROR;
}

void btrfs_freeze_block_group(struct btrfs_block_group *cache);
void btrfs_unfreeze_block_group(struct btrfs_block_group *cache);

<<<<<<< HEAD
=======
bool btrfs_inc_block_group_swap_extents(struct btrfs_block_group *bg);
void btrfs_dec_block_group_swap_extents(struct btrfs_block_group *bg, int amount);

>>>>>>> f8b22d5d
#endif /* BTRFS_BLOCK_GROUP_H */<|MERGE_RESOLUTION|>--- conflicted
+++ resolved
@@ -186,15 +186,12 @@
 	/* Flag indicating this block group is placed on a sequential zone */
 	bool seq_zone;
 
-<<<<<<< HEAD
-=======
 	/*
 	 * Number of extents in this block group used for swap files.
 	 * All accesses protected by the spinlock 'lock'.
 	 */
 	int swap_extents;
 
->>>>>>> f8b22d5d
 	/* Record locked full stripes for RAID5/6 block group */
 	struct btrfs_full_stripe_locks_tree full_stripe_locks_root;
 
@@ -321,10 +318,7 @@
 void btrfs_freeze_block_group(struct btrfs_block_group *cache);
 void btrfs_unfreeze_block_group(struct btrfs_block_group *cache);
 
-<<<<<<< HEAD
-=======
 bool btrfs_inc_block_group_swap_extents(struct btrfs_block_group *bg);
 void btrfs_dec_block_group_swap_extents(struct btrfs_block_group *bg, int amount);
 
->>>>>>> f8b22d5d
 #endif /* BTRFS_BLOCK_GROUP_H */
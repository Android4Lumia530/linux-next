/* SPDX-License-Identifier: GPL-2.0 */

#ifndef BTRFS_SPACE_INFO_H
#define BTRFS_SPACE_INFO_H

struct btrfs_space_info {
	spinlock_t lock;

	u64 total_bytes;	/* total bytes in the space,
				   this doesn't take mirrors into account */
	u64 bytes_used;		/* total bytes used,
				   this doesn't take mirrors into account */
	u64 bytes_pinned;	/* total bytes pinned, will be freed when the
				   transaction finishes */
	u64 bytes_reserved;	/* total bytes the allocator has reserved for
				   current allocations */
	u64 bytes_may_use;	/* number of bytes that may be used for
				   delalloc/allocations */
	u64 bytes_readonly;	/* total bytes that are read only */
	u64 bytes_zone_unusable;	/* total bytes that are unusable until
					   resetting the device zone */

	u64 max_extent_size;	/* This will hold the maximum extent size of
				   the space info if we had an ENOSPC in the
				   allocator. */

	int clamp;		/* Used to scale our threshold for preemptive
				   flushing. The value is >> clamp, so turns
				   out to be a 2^clamp divisor. */

	unsigned int full:1;	/* indicates that we cannot allocate any more
				   chunks for this space */
	unsigned int chunk_alloc:1;	/* set if we are allocating a chunk */

	unsigned int flush:1;		/* set if we are trying to make space */

	unsigned int force_alloc;	/* set if we need to force a chunk
					   alloc for this space */

	u64 disk_used;		/* total bytes used on disk */
	u64 disk_total;		/* total bytes on disk, takes mirrors into
				   account */

	u64 flags;

	/*
	 * bytes_pinned is kept in line with what is actually pinned, as in
	 * we've called update_block_group and dropped the bytes_used counter
	 * and increased the bytes_pinned counter.  However this means that
	 * bytes_pinned does not reflect the bytes that will be pinned once the
	 * delayed refs are flushed, so this counter is inc'ed every time we
	 * call btrfs_free_extent so it is a realtime count of what will be
	 * freed once the transaction is committed.  It will be zeroed every
	 * time the transaction commits.
	 */
	struct percpu_counter total_bytes_pinned;

	struct list_head list;
	/* Protected by the spinlock 'lock'. */
	struct list_head ro_bgs;
	struct list_head priority_tickets;
	struct list_head tickets;

	/*
	 * Size of space that needs to be reclaimed in order to satisfy pending
	 * tickets
	 */
	u64 reclaim_size;

	/*
	 * tickets_id just indicates the next ticket will be handled, so note
	 * it's not stored per ticket.
	 */
	u64 tickets_id;

	struct rw_semaphore groups_sem;
	/* for block groups in our same type */
	struct list_head block_groups[BTRFS_NR_RAID_TYPES];

	struct kobject kobj;
	struct kobject *block_group_kobjs[BTRFS_NR_RAID_TYPES];
};

struct reserve_ticket {
	u64 bytes;
	int error;
	bool steal;
	struct list_head list;
	wait_queue_head_t wait;
};

static inline bool btrfs_mixed_space_info(struct btrfs_space_info *space_info)
{
	return ((space_info->flags & BTRFS_BLOCK_GROUP_METADATA) &&
		(space_info->flags & BTRFS_BLOCK_GROUP_DATA));
}

/*
 *
 * Declare a helper function to detect underflow of various space info members
 */
#define DECLARE_SPACE_INFO_UPDATE(name, trace_name)			\
static inline void							\
btrfs_space_info_update_##name(struct btrfs_fs_info *fs_info,		\
			       struct btrfs_space_info *sinfo,		\
			       s64 bytes)				\
{									\
	const u64 abs_bytes = (bytes < 0) ? -bytes : bytes;		\
	lockdep_assert_held(&sinfo->lock);				\
	trace_update_##name(fs_info, sinfo, sinfo->name, bytes);	\
	trace_btrfs_space_reservation(fs_info, trace_name,		\
				      sinfo->flags, abs_bytes,		\
				      bytes > 0);			\
	if (bytes < 0 && sinfo->name < -bytes) {			\
		WARN_ON(1);						\
		sinfo->name = 0;					\
		return;							\
	}								\
	sinfo->name += bytes;						\
}

DECLARE_SPACE_INFO_UPDATE(bytes_may_use, "space_info");
DECLARE_SPACE_INFO_UPDATE(bytes_pinned, "pinned");

int btrfs_init_space_info(struct btrfs_fs_info *fs_info);
void btrfs_update_space_info(struct btrfs_fs_info *info, u64 flags,
			     u64 total_bytes, u64 bytes_used,
			     u64 bytes_readonly, u64 bytes_zone_unusable,
			     struct btrfs_space_info **space_info);
struct btrfs_space_info *btrfs_find_space_info(struct btrfs_fs_info *info,
					       u64 flags);
u64 __pure btrfs_space_info_used(struct btrfs_space_info *s_info,
			  bool may_use_included);
void btrfs_clear_space_info_full(struct btrfs_fs_info *info);
void btrfs_dump_space_info(struct btrfs_fs_info *fs_info,
			   struct btrfs_space_info *info, u64 bytes,
			   int dump_block_groups);
int btrfs_reserve_metadata_bytes(struct btrfs_root *root,
				 struct btrfs_block_rsv *block_rsv,
				 u64 orig_bytes,
				 enum btrfs_reserve_flush_enum flush);
void btrfs_try_granting_tickets(struct btrfs_fs_info *fs_info,
				struct btrfs_space_info *space_info);
int btrfs_can_overcommit(struct btrfs_fs_info *fs_info,
			 struct btrfs_space_info *space_info, u64 bytes,
			 enum btrfs_reserve_flush_enum flush);

static inline void btrfs_space_info_free_bytes_may_use(
				struct btrfs_fs_info *fs_info,
				struct btrfs_space_info *space_info,
				u64 num_bytes)
{
	spin_lock(&space_info->lock);
	btrfs_space_info_update_bytes_may_use(fs_info, space_info, -num_bytes);
	btrfs_try_granting_tickets(fs_info, space_info);
	spin_unlock(&space_info->lock);
}
int btrfs_reserve_data_bytes(struct btrfs_fs_info *fs_info, u64 bytes,
			     enum btrfs_reserve_flush_enum flush);
<<<<<<< HEAD
=======

static inline void __btrfs_mod_total_bytes_pinned(
					struct btrfs_space_info *space_info,
					s64 mod)
{
	percpu_counter_add_batch(&space_info->total_bytes_pinned, mod,
				 BTRFS_TOTAL_BYTES_PINNED_BATCH);
}

static inline void btrfs_mod_total_bytes_pinned(struct btrfs_fs_info *fs_info,
						u64 flags, s64 mod)
{
	struct btrfs_space_info *space_info = btrfs_find_space_info(fs_info, flags);

	ASSERT(space_info);
	__btrfs_mod_total_bytes_pinned(space_info, mod);
}
>>>>>>> f642729d

#endif /* BTRFS_SPACE_INFO_H */<|MERGE_RESOLUTION|>--- conflicted
+++ resolved
@@ -157,8 +157,6 @@
 }
 int btrfs_reserve_data_bytes(struct btrfs_fs_info *fs_info, u64 bytes,
 			     enum btrfs_reserve_flush_enum flush);
-<<<<<<< HEAD
-=======
 
 static inline void __btrfs_mod_total_bytes_pinned(
 					struct btrfs_space_info *space_info,
@@ -176,6 +174,5 @@
 	ASSERT(space_info);
 	__btrfs_mod_total_bytes_pinned(space_info, mod);
 }
->>>>>>> f642729d
 
 #endif /* BTRFS_SPACE_INFO_H */
// SPDX-License-Identifier: GPL-2.0
/*
 * Copyright (C) 2007 Oracle.  All rights reserved.
 */

#include <linux/fs.h>
#include <linux/pagemap.h>
#include <linux/time.h>
#include <linux/init.h>
#include <linux/string.h>
#include <linux/backing-dev.h>
#include <linux/falloc.h>
#include <linux/writeback.h>
#include <linux/compat.h>
#include <linux/slab.h>
#include <linux/btrfs.h>
#include <linux/uio.h>
#include <linux/iversion.h>
#include "ctree.h"
#include "disk-io.h"
#include "transaction.h"
#include "btrfs_inode.h"
#include "print-tree.h"
#include "tree-log.h"
#include "locking.h"
#include "volumes.h"
#include "qgroup.h"
#include "compression.h"
#include "delalloc-space.h"
#include "reflink.h"

static struct kmem_cache *btrfs_inode_defrag_cachep;
/*
 * when auto defrag is enabled we
 * queue up these defrag structs to remember which
 * inodes need defragging passes
 */
struct inode_defrag {
	struct rb_node rb_node;
	/* objectid */
	u64 ino;
	/*
	 * transid where the defrag was added, we search for
	 * extents newer than this
	 */
	u64 transid;

	/* root objectid */
	u64 root;

	/* last offset we were able to defrag */
	u64 last_offset;

	/* if we've wrapped around back to zero once already */
	int cycled;
};

static int __compare_inode_defrag(struct inode_defrag *defrag1,
				  struct inode_defrag *defrag2)
{
	if (defrag1->root > defrag2->root)
		return 1;
	else if (defrag1->root < defrag2->root)
		return -1;
	else if (defrag1->ino > defrag2->ino)
		return 1;
	else if (defrag1->ino < defrag2->ino)
		return -1;
	else
		return 0;
}

/* pop a record for an inode into the defrag tree.  The lock
 * must be held already
 *
 * If you're inserting a record for an older transid than an
 * existing record, the transid already in the tree is lowered
 *
 * If an existing record is found the defrag item you
 * pass in is freed
 */
static int __btrfs_add_inode_defrag(struct btrfs_inode *inode,
				    struct inode_defrag *defrag)
{
	struct btrfs_fs_info *fs_info = inode->root->fs_info;
	struct inode_defrag *entry;
	struct rb_node **p;
	struct rb_node *parent = NULL;
	int ret;

	p = &fs_info->defrag_inodes.rb_node;
	while (*p) {
		parent = *p;
		entry = rb_entry(parent, struct inode_defrag, rb_node);

		ret = __compare_inode_defrag(defrag, entry);
		if (ret < 0)
			p = &parent->rb_left;
		else if (ret > 0)
			p = &parent->rb_right;
		else {
			/* if we're reinserting an entry for
			 * an old defrag run, make sure to
			 * lower the transid of our existing record
			 */
			if (defrag->transid < entry->transid)
				entry->transid = defrag->transid;
			if (defrag->last_offset > entry->last_offset)
				entry->last_offset = defrag->last_offset;
			return -EEXIST;
		}
	}
	set_bit(BTRFS_INODE_IN_DEFRAG, &inode->runtime_flags);
	rb_link_node(&defrag->rb_node, parent, p);
	rb_insert_color(&defrag->rb_node, &fs_info->defrag_inodes);
	return 0;
}

static inline int __need_auto_defrag(struct btrfs_fs_info *fs_info)
{
	if (!btrfs_test_opt(fs_info, AUTO_DEFRAG))
		return 0;

	if (btrfs_fs_closing(fs_info))
		return 0;

	return 1;
}

/*
 * insert a defrag record for this inode if auto defrag is
 * enabled
 */
int btrfs_add_inode_defrag(struct btrfs_trans_handle *trans,
			   struct btrfs_inode *inode)
{
	struct btrfs_root *root = inode->root;
	struct btrfs_fs_info *fs_info = root->fs_info;
	struct inode_defrag *defrag;
	u64 transid;
	int ret;

	if (!__need_auto_defrag(fs_info))
		return 0;

	if (test_bit(BTRFS_INODE_IN_DEFRAG, &inode->runtime_flags))
		return 0;

	if (trans)
		transid = trans->transid;
	else
		transid = inode->root->last_trans;

	defrag = kmem_cache_zalloc(btrfs_inode_defrag_cachep, GFP_NOFS);
	if (!defrag)
		return -ENOMEM;

	defrag->ino = btrfs_ino(inode);
	defrag->transid = transid;
	defrag->root = root->root_key.objectid;

	spin_lock(&fs_info->defrag_inodes_lock);
	if (!test_bit(BTRFS_INODE_IN_DEFRAG, &inode->runtime_flags)) {
		/*
		 * If we set IN_DEFRAG flag and evict the inode from memory,
		 * and then re-read this inode, this new inode doesn't have
		 * IN_DEFRAG flag. At the case, we may find the existed defrag.
		 */
		ret = __btrfs_add_inode_defrag(inode, defrag);
		if (ret)
			kmem_cache_free(btrfs_inode_defrag_cachep, defrag);
	} else {
		kmem_cache_free(btrfs_inode_defrag_cachep, defrag);
	}
	spin_unlock(&fs_info->defrag_inodes_lock);
	return 0;
}

/*
 * Requeue the defrag object. If there is a defrag object that points to
 * the same inode in the tree, we will merge them together (by
 * __btrfs_add_inode_defrag()) and free the one that we want to requeue.
 */
static void btrfs_requeue_inode_defrag(struct btrfs_inode *inode,
				       struct inode_defrag *defrag)
{
	struct btrfs_fs_info *fs_info = inode->root->fs_info;
	int ret;

	if (!__need_auto_defrag(fs_info))
		goto out;

	/*
	 * Here we don't check the IN_DEFRAG flag, because we need merge
	 * them together.
	 */
	spin_lock(&fs_info->defrag_inodes_lock);
	ret = __btrfs_add_inode_defrag(inode, defrag);
	spin_unlock(&fs_info->defrag_inodes_lock);
	if (ret)
		goto out;
	return;
out:
	kmem_cache_free(btrfs_inode_defrag_cachep, defrag);
}

/*
 * pick the defragable inode that we want, if it doesn't exist, we will get
 * the next one.
 */
static struct inode_defrag *
btrfs_pick_defrag_inode(struct btrfs_fs_info *fs_info, u64 root, u64 ino)
{
	struct inode_defrag *entry = NULL;
	struct inode_defrag tmp;
	struct rb_node *p;
	struct rb_node *parent = NULL;
	int ret;

	tmp.ino = ino;
	tmp.root = root;

	spin_lock(&fs_info->defrag_inodes_lock);
	p = fs_info->defrag_inodes.rb_node;
	while (p) {
		parent = p;
		entry = rb_entry(parent, struct inode_defrag, rb_node);

		ret = __compare_inode_defrag(&tmp, entry);
		if (ret < 0)
			p = parent->rb_left;
		else if (ret > 0)
			p = parent->rb_right;
		else
			goto out;
	}

	if (parent && __compare_inode_defrag(&tmp, entry) > 0) {
		parent = rb_next(parent);
		if (parent)
			entry = rb_entry(parent, struct inode_defrag, rb_node);
		else
			entry = NULL;
	}
out:
	if (entry)
		rb_erase(parent, &fs_info->defrag_inodes);
	spin_unlock(&fs_info->defrag_inodes_lock);
	return entry;
}

void btrfs_cleanup_defrag_inodes(struct btrfs_fs_info *fs_info)
{
	struct inode_defrag *defrag;
	struct rb_node *node;

	spin_lock(&fs_info->defrag_inodes_lock);
	node = rb_first(&fs_info->defrag_inodes);
	while (node) {
		rb_erase(node, &fs_info->defrag_inodes);
		defrag = rb_entry(node, struct inode_defrag, rb_node);
		kmem_cache_free(btrfs_inode_defrag_cachep, defrag);

		cond_resched_lock(&fs_info->defrag_inodes_lock);

		node = rb_first(&fs_info->defrag_inodes);
	}
	spin_unlock(&fs_info->defrag_inodes_lock);
}

#define BTRFS_DEFRAG_BATCH	1024

static int __btrfs_run_defrag_inode(struct btrfs_fs_info *fs_info,
				    struct inode_defrag *defrag)
{
	struct btrfs_root *inode_root;
	struct inode *inode;
	struct btrfs_ioctl_defrag_range_args range;
	int num_defrag;
	int ret;

	/* get the inode */
	inode_root = btrfs_get_fs_root(fs_info, defrag->root, true);
	if (IS_ERR(inode_root)) {
		ret = PTR_ERR(inode_root);
		goto cleanup;
	}

	inode = btrfs_iget(fs_info->sb, defrag->ino, inode_root);
	btrfs_put_root(inode_root);
	if (IS_ERR(inode)) {
		ret = PTR_ERR(inode);
		goto cleanup;
	}

	/* do a chunk of defrag */
	clear_bit(BTRFS_INODE_IN_DEFRAG, &BTRFS_I(inode)->runtime_flags);
	memset(&range, 0, sizeof(range));
	range.len = (u64)-1;
	range.start = defrag->last_offset;

	sb_start_write(fs_info->sb);
	num_defrag = btrfs_defrag_file(inode, NULL, &range, defrag->transid,
				       BTRFS_DEFRAG_BATCH);
	sb_end_write(fs_info->sb);
	/*
	 * if we filled the whole defrag batch, there
	 * must be more work to do.  Queue this defrag
	 * again
	 */
	if (num_defrag == BTRFS_DEFRAG_BATCH) {
		defrag->last_offset = range.start;
		btrfs_requeue_inode_defrag(BTRFS_I(inode), defrag);
	} else if (defrag->last_offset && !defrag->cycled) {
		/*
		 * we didn't fill our defrag batch, but
		 * we didn't start at zero.  Make sure we loop
		 * around to the start of the file.
		 */
		defrag->last_offset = 0;
		defrag->cycled = 1;
		btrfs_requeue_inode_defrag(BTRFS_I(inode), defrag);
	} else {
		kmem_cache_free(btrfs_inode_defrag_cachep, defrag);
	}

	iput(inode);
	return 0;
cleanup:
	kmem_cache_free(btrfs_inode_defrag_cachep, defrag);
	return ret;
}

/*
 * run through the list of inodes in the FS that need
 * defragging
 */
int btrfs_run_defrag_inodes(struct btrfs_fs_info *fs_info)
{
	struct inode_defrag *defrag;
	u64 first_ino = 0;
	u64 root_objectid = 0;

	atomic_inc(&fs_info->defrag_running);
	while (1) {
		/* Pause the auto defragger. */
		if (test_bit(BTRFS_FS_STATE_REMOUNTING,
			     &fs_info->fs_state))
			break;

		if (!__need_auto_defrag(fs_info))
			break;

		/* find an inode to defrag */
		defrag = btrfs_pick_defrag_inode(fs_info, root_objectid,
						 first_ino);
		if (!defrag) {
			if (root_objectid || first_ino) {
				root_objectid = 0;
				first_ino = 0;
				continue;
			} else {
				break;
			}
		}

		first_ino = defrag->ino + 1;
		root_objectid = defrag->root;

		__btrfs_run_defrag_inode(fs_info, defrag);
	}
	atomic_dec(&fs_info->defrag_running);

	/*
	 * during unmount, we use the transaction_wait queue to
	 * wait for the defragger to stop
	 */
	wake_up(&fs_info->transaction_wait);
	return 0;
}

/* simple helper to fault in pages and copy.  This should go away
 * and be replaced with calls into generic code.
 */
static noinline int btrfs_copy_from_user(loff_t pos, size_t write_bytes,
					 struct page **prepared_pages,
					 struct iov_iter *i)
{
	size_t copied = 0;
	size_t total_copied = 0;
	int pg = 0;
	int offset = offset_in_page(pos);

	while (write_bytes > 0) {
		size_t count = min_t(size_t,
				     PAGE_SIZE - offset, write_bytes);
		struct page *page = prepared_pages[pg];
		/*
		 * Copy data from userspace to the current page
		 */
		copied = iov_iter_copy_from_user_atomic(page, i, offset, count);

		/* Flush processor's dcache for this page */
		flush_dcache_page(page);

		/*
		 * if we get a partial write, we can end up with
		 * partially up to date pages.  These add
		 * a lot of complexity, so make sure they don't
		 * happen by forcing this copy to be retried.
		 *
		 * The rest of the btrfs_file_write code will fall
		 * back to page at a time copies after we return 0.
		 */
		if (!PageUptodate(page) && copied < count)
			copied = 0;

		iov_iter_advance(i, copied);
		write_bytes -= copied;
		total_copied += copied;

		/* Return to btrfs_file_write_iter to fault page */
		if (unlikely(copied == 0))
			break;

		if (copied < PAGE_SIZE - offset) {
			offset += copied;
		} else {
			pg++;
			offset = 0;
		}
	}
	return total_copied;
}

/*
 * unlocks pages after btrfs_file_write is done with them
 */
static void btrfs_drop_pages(struct page **pages, size_t num_pages)
{
	size_t i;
	for (i = 0; i < num_pages; i++) {
		/* page checked is some magic around finding pages that
		 * have been modified without going through btrfs_set_page_dirty
		 * clear it here. There should be no need to mark the pages
		 * accessed as prepare_pages should have marked them accessed
		 * in prepare_pages via find_or_create_page()
		 */
		ClearPageChecked(pages[i]);
		unlock_page(pages[i]);
		put_page(pages[i]);
	}
}

/*
 * After btrfs_copy_from_user(), update the following things for delalloc:
 * - Mark newly dirtied pages as DELALLOC in the io tree.
 *   Used to advise which range is to be written back.
 * - Mark modified pages as Uptodate/Dirty and not needing COW fixup
 * - Update inode size for past EOF write
 */
int btrfs_dirty_pages(struct btrfs_inode *inode, struct page **pages,
		      size_t num_pages, loff_t pos, size_t write_bytes,
		      struct extent_state **cached, bool noreserve)
{
	struct btrfs_fs_info *fs_info = inode->root->fs_info;
	int err = 0;
	int i;
	u64 num_bytes;
	u64 start_pos;
	u64 end_of_last_block;
	u64 end_pos = pos + write_bytes;
	loff_t isize = i_size_read(&inode->vfs_inode);
	unsigned int extra_bits = 0;

	if (write_bytes == 0)
		return 0;

	if (noreserve)
		extra_bits |= EXTENT_NORESERVE;

	start_pos = round_down(pos, fs_info->sectorsize);
	num_bytes = round_up(write_bytes + pos - start_pos,
			     fs_info->sectorsize);

	end_of_last_block = start_pos + num_bytes - 1;

	/*
	 * The pages may have already been dirty, clear out old accounting so
	 * we can set things up properly
	 */
	clear_extent_bit(&inode->io_tree, start_pos, end_of_last_block,
			 EXTENT_DELALLOC | EXTENT_DO_ACCOUNTING | EXTENT_DEFRAG,
			 0, 0, cached);

	err = btrfs_set_extent_delalloc(inode, start_pos, end_of_last_block,
					extra_bits, cached);
	if (err)
		return err;

	for (i = 0; i < num_pages; i++) {
		struct page *p = pages[i];
		SetPageUptodate(p);
		ClearPageChecked(p);
		set_page_dirty(p);
	}

	/*
	 * we've only changed i_size in ram, and we haven't updated
	 * the disk i_size.  There is no need to log the inode
	 * at this time.
	 */
	if (end_pos > isize)
		i_size_write(&inode->vfs_inode, end_pos);
	return 0;
}

/*
 * this drops all the extents in the cache that intersect the range
 * [start, end].  Existing extents are split as required.
 */
void btrfs_drop_extent_cache(struct btrfs_inode *inode, u64 start, u64 end,
			     int skip_pinned)
{
	struct extent_map *em;
	struct extent_map *split = NULL;
	struct extent_map *split2 = NULL;
	struct extent_map_tree *em_tree = &inode->extent_tree;
	u64 len = end - start + 1;
	u64 gen;
	int ret;
	int testend = 1;
	unsigned long flags;
	int compressed = 0;
	bool modified;

	WARN_ON(end < start);
	if (end == (u64)-1) {
		len = (u64)-1;
		testend = 0;
	}
	while (1) {
		int no_splits = 0;

		modified = false;
		if (!split)
			split = alloc_extent_map();
		if (!split2)
			split2 = alloc_extent_map();
		if (!split || !split2)
			no_splits = 1;

		write_lock(&em_tree->lock);
		em = lookup_extent_mapping(em_tree, start, len);
		if (!em) {
			write_unlock(&em_tree->lock);
			break;
		}
		flags = em->flags;
		gen = em->generation;
		if (skip_pinned && test_bit(EXTENT_FLAG_PINNED, &em->flags)) {
			if (testend && em->start + em->len >= start + len) {
				free_extent_map(em);
				write_unlock(&em_tree->lock);
				break;
			}
			start = em->start + em->len;
			if (testend)
				len = start + len - (em->start + em->len);
			free_extent_map(em);
			write_unlock(&em_tree->lock);
			continue;
		}
		compressed = test_bit(EXTENT_FLAG_COMPRESSED, &em->flags);
		clear_bit(EXTENT_FLAG_PINNED, &em->flags);
		clear_bit(EXTENT_FLAG_LOGGING, &flags);
		modified = !list_empty(&em->list);
		if (no_splits)
			goto next;

		if (em->start < start) {
			split->start = em->start;
			split->len = start - em->start;

			if (em->block_start < EXTENT_MAP_LAST_BYTE) {
				split->orig_start = em->orig_start;
				split->block_start = em->block_start;

				if (compressed)
					split->block_len = em->block_len;
				else
					split->block_len = split->len;
				split->orig_block_len = max(split->block_len,
						em->orig_block_len);
				split->ram_bytes = em->ram_bytes;
			} else {
				split->orig_start = split->start;
				split->block_len = 0;
				split->block_start = em->block_start;
				split->orig_block_len = 0;
				split->ram_bytes = split->len;
			}

			split->generation = gen;
			split->flags = flags;
			split->compress_type = em->compress_type;
			replace_extent_mapping(em_tree, em, split, modified);
			free_extent_map(split);
			split = split2;
			split2 = NULL;
		}
		if (testend && em->start + em->len > start + len) {
			u64 diff = start + len - em->start;

			split->start = start + len;
			split->len = em->start + em->len - (start + len);
			split->flags = flags;
			split->compress_type = em->compress_type;
			split->generation = gen;

			if (em->block_start < EXTENT_MAP_LAST_BYTE) {
				split->orig_block_len = max(em->block_len,
						    em->orig_block_len);

				split->ram_bytes = em->ram_bytes;
				if (compressed) {
					split->block_len = em->block_len;
					split->block_start = em->block_start;
					split->orig_start = em->orig_start;
				} else {
					split->block_len = split->len;
					split->block_start = em->block_start
						+ diff;
					split->orig_start = em->orig_start;
				}
			} else {
				split->ram_bytes = split->len;
				split->orig_start = split->start;
				split->block_len = 0;
				split->block_start = em->block_start;
				split->orig_block_len = 0;
			}

			if (extent_map_in_tree(em)) {
				replace_extent_mapping(em_tree, em, split,
						       modified);
			} else {
				ret = add_extent_mapping(em_tree, split,
							 modified);
				ASSERT(ret == 0); /* Logic error */
			}
			free_extent_map(split);
			split = NULL;
		}
next:
		if (extent_map_in_tree(em))
			remove_extent_mapping(em_tree, em);
		write_unlock(&em_tree->lock);

		/* once for us */
		free_extent_map(em);
		/* once for the tree*/
		free_extent_map(em);
	}
	if (split)
		free_extent_map(split);
	if (split2)
		free_extent_map(split2);
}

/*
 * this is very complex, but the basic idea is to drop all extents
 * in the range start - end.  hint_block is filled in with a block number
 * that would be a good hint to the block allocator for this file.
 *
 * If an extent intersects the range but is not entirely inside the range
 * it is either truncated or split.  Anything entirely inside the range
 * is deleted from the tree.
 *
 * Note: the VFS' inode number of bytes is not updated, it's up to the caller
 * to deal with that. We set the field 'bytes_found' of the arguments structure
 * with the number of allocated bytes found in the target range, so that the
 * caller can update the inode's number of bytes in an atomic way when
 * replacing extents in a range to avoid races with stat(2).
 */
int btrfs_drop_extents(struct btrfs_trans_handle *trans,
		       struct btrfs_root *root, struct btrfs_inode *inode,
		       struct btrfs_drop_extents_args *args)
{
	struct btrfs_fs_info *fs_info = root->fs_info;
	struct extent_buffer *leaf;
	struct btrfs_file_extent_item *fi;
	struct btrfs_ref ref = { 0 };
	struct btrfs_key key;
	struct btrfs_key new_key;
	u64 ino = btrfs_ino(inode);
	u64 search_start = args->start;
	u64 disk_bytenr = 0;
	u64 num_bytes = 0;
	u64 extent_offset = 0;
	u64 extent_end = 0;
	u64 last_end = args->start;
	int del_nr = 0;
	int del_slot = 0;
	int extent_type;
	int recow;
	int ret;
	int modify_tree = -1;
	int update_refs;
	int found = 0;
	int leafs_visited = 0;
	struct btrfs_path *path = args->path;

	args->bytes_found = 0;
	args->extent_inserted = false;

	/* Must always have a path if ->replace_extent is true */
	ASSERT(!(args->replace_extent && !args->path));

	if (!path) {
		path = btrfs_alloc_path();
		if (!path) {
			ret = -ENOMEM;
			goto out;
		}
	}

	if (args->drop_cache)
		btrfs_drop_extent_cache(inode, args->start, args->end - 1, 0);

	if (args->start >= inode->disk_i_size && !args->replace_extent)
		modify_tree = 0;

	update_refs = (test_bit(BTRFS_ROOT_SHAREABLE, &root->state) ||
		       root == fs_info->tree_root);
	while (1) {
		recow = 0;
		ret = btrfs_lookup_file_extent(trans, root, path, ino,
					       search_start, modify_tree);
		if (ret < 0)
			break;
		if (ret > 0 && path->slots[0] > 0 && search_start == args->start) {
			leaf = path->nodes[0];
			btrfs_item_key_to_cpu(leaf, &key, path->slots[0] - 1);
			if (key.objectid == ino &&
			    key.type == BTRFS_EXTENT_DATA_KEY)
				path->slots[0]--;
		}
		ret = 0;
		leafs_visited++;
next_slot:
		leaf = path->nodes[0];
		if (path->slots[0] >= btrfs_header_nritems(leaf)) {
			BUG_ON(del_nr > 0);
			ret = btrfs_next_leaf(root, path);
			if (ret < 0)
				break;
			if (ret > 0) {
				ret = 0;
				break;
			}
			leafs_visited++;
			leaf = path->nodes[0];
			recow = 1;
		}

		btrfs_item_key_to_cpu(leaf, &key, path->slots[0]);

		if (key.objectid > ino)
			break;
		if (WARN_ON_ONCE(key.objectid < ino) ||
		    key.type < BTRFS_EXTENT_DATA_KEY) {
			ASSERT(del_nr == 0);
			path->slots[0]++;
			goto next_slot;
		}
		if (key.type > BTRFS_EXTENT_DATA_KEY || key.offset >= args->end)
			break;

		fi = btrfs_item_ptr(leaf, path->slots[0],
				    struct btrfs_file_extent_item);
		extent_type = btrfs_file_extent_type(leaf, fi);

		if (extent_type == BTRFS_FILE_EXTENT_REG ||
		    extent_type == BTRFS_FILE_EXTENT_PREALLOC) {
			disk_bytenr = btrfs_file_extent_disk_bytenr(leaf, fi);
			num_bytes = btrfs_file_extent_disk_num_bytes(leaf, fi);
			extent_offset = btrfs_file_extent_offset(leaf, fi);
			extent_end = key.offset +
				btrfs_file_extent_num_bytes(leaf, fi);
		} else if (extent_type == BTRFS_FILE_EXTENT_INLINE) {
			extent_end = key.offset +
				btrfs_file_extent_ram_bytes(leaf, fi);
		} else {
			/* can't happen */
			BUG();
		}

		/*
		 * Don't skip extent items representing 0 byte lengths. They
		 * used to be created (bug) if while punching holes we hit
		 * -ENOSPC condition. So if we find one here, just ensure we
		 * delete it, otherwise we would insert a new file extent item
		 * with the same key (offset) as that 0 bytes length file
		 * extent item in the call to setup_items_for_insert() later
		 * in this function.
		 */
		if (extent_end == key.offset && extent_end >= search_start) {
			last_end = extent_end;
			goto delete_extent_item;
		}

		if (extent_end <= search_start) {
			path->slots[0]++;
			goto next_slot;
		}

		found = 1;
		search_start = max(key.offset, args->start);
		if (recow || !modify_tree) {
			modify_tree = -1;
			btrfs_release_path(path);
			continue;
		}

		/*
		 *     | - range to drop - |
		 *  | -------- extent -------- |
		 */
		if (args->start > key.offset && args->end < extent_end) {
			BUG_ON(del_nr > 0);
			if (extent_type == BTRFS_FILE_EXTENT_INLINE) {
				ret = -EOPNOTSUPP;
				break;
			}

			memcpy(&new_key, &key, sizeof(new_key));
			new_key.offset = args->start;
			ret = btrfs_duplicate_item(trans, root, path,
						   &new_key);
			if (ret == -EAGAIN) {
				btrfs_release_path(path);
				continue;
			}
			if (ret < 0)
				break;

			leaf = path->nodes[0];
			fi = btrfs_item_ptr(leaf, path->slots[0] - 1,
					    struct btrfs_file_extent_item);
			btrfs_set_file_extent_num_bytes(leaf, fi,
							args->start - key.offset);

			fi = btrfs_item_ptr(leaf, path->slots[0],
					    struct btrfs_file_extent_item);

			extent_offset += args->start - key.offset;
			btrfs_set_file_extent_offset(leaf, fi, extent_offset);
			btrfs_set_file_extent_num_bytes(leaf, fi,
							extent_end - args->start);
			btrfs_mark_buffer_dirty(leaf);

			if (update_refs && disk_bytenr > 0) {
				btrfs_init_generic_ref(&ref,
						BTRFS_ADD_DELAYED_REF,
						disk_bytenr, num_bytes, 0);
				btrfs_init_data_ref(&ref,
						root->root_key.objectid,
						new_key.objectid,
						args->start - extent_offset);
				ret = btrfs_inc_extent_ref(trans, &ref);
				BUG_ON(ret); /* -ENOMEM */
			}
			key.offset = args->start;
		}
		/*
		 * From here on out we will have actually dropped something, so
		 * last_end can be updated.
		 */
		last_end = extent_end;

		/*
		 *  | ---- range to drop ----- |
		 *      | -------- extent -------- |
		 */
		if (args->start <= key.offset && args->end < extent_end) {
			if (extent_type == BTRFS_FILE_EXTENT_INLINE) {
				ret = -EOPNOTSUPP;
				break;
			}

			memcpy(&new_key, &key, sizeof(new_key));
			new_key.offset = args->end;
			btrfs_set_item_key_safe(fs_info, path, &new_key);

			extent_offset += args->end - key.offset;
			btrfs_set_file_extent_offset(leaf, fi, extent_offset);
			btrfs_set_file_extent_num_bytes(leaf, fi,
							extent_end - args->end);
			btrfs_mark_buffer_dirty(leaf);
			if (update_refs && disk_bytenr > 0)
				args->bytes_found += args->end - key.offset;
			break;
		}

		search_start = extent_end;
		/*
		 *       | ---- range to drop ----- |
		 *  | -------- extent -------- |
		 */
		if (args->start > key.offset && args->end >= extent_end) {
			BUG_ON(del_nr > 0);
			if (extent_type == BTRFS_FILE_EXTENT_INLINE) {
				ret = -EOPNOTSUPP;
				break;
			}

			btrfs_set_file_extent_num_bytes(leaf, fi,
							args->start - key.offset);
			btrfs_mark_buffer_dirty(leaf);
			if (update_refs && disk_bytenr > 0)
				args->bytes_found += extent_end - args->start;
			if (args->end == extent_end)
				break;

			path->slots[0]++;
			goto next_slot;
		}

		/*
		 *  | ---- range to drop ----- |
		 *    | ------ extent ------ |
		 */
		if (args->start <= key.offset && args->end >= extent_end) {
delete_extent_item:
			if (del_nr == 0) {
				del_slot = path->slots[0];
				del_nr = 1;
			} else {
				BUG_ON(del_slot + del_nr != path->slots[0]);
				del_nr++;
			}

			if (update_refs &&
			    extent_type == BTRFS_FILE_EXTENT_INLINE) {
				args->bytes_found += extent_end - key.offset;
				extent_end = ALIGN(extent_end,
						   fs_info->sectorsize);
			} else if (update_refs && disk_bytenr > 0) {
				btrfs_init_generic_ref(&ref,
						BTRFS_DROP_DELAYED_REF,
						disk_bytenr, num_bytes, 0);
				btrfs_init_data_ref(&ref,
						root->root_key.objectid,
						key.objectid,
						key.offset - extent_offset);
				ret = btrfs_free_extent(trans, &ref);
				BUG_ON(ret); /* -ENOMEM */
				args->bytes_found += extent_end - key.offset;
			}

			if (args->end == extent_end)
				break;

			if (path->slots[0] + 1 < btrfs_header_nritems(leaf)) {
				path->slots[0]++;
				goto next_slot;
			}

			ret = btrfs_del_items(trans, root, path, del_slot,
					      del_nr);
			if (ret) {
				btrfs_abort_transaction(trans, ret);
				break;
			}

			del_nr = 0;
			del_slot = 0;

			btrfs_release_path(path);
			continue;
		}

		BUG();
	}

	if (!ret && del_nr > 0) {
		/*
		 * Set path->slots[0] to first slot, so that after the delete
		 * if items are move off from our leaf to its immediate left or
		 * right neighbor leafs, we end up with a correct and adjusted
		 * path->slots[0] for our insertion (if args->replace_extent).
		 */
		path->slots[0] = del_slot;
		ret = btrfs_del_items(trans, root, path, del_slot, del_nr);
		if (ret)
			btrfs_abort_transaction(trans, ret);
	}

	leaf = path->nodes[0];
	/*
	 * If btrfs_del_items() was called, it might have deleted a leaf, in
	 * which case it unlocked our path, so check path->locks[0] matches a
	 * write lock.
	 */
	if (!ret && args->replace_extent && leafs_visited == 1 &&
	    path->locks[0] == BTRFS_WRITE_LOCK &&
	    btrfs_leaf_free_space(leaf) >=
	    sizeof(struct btrfs_item) + args->extent_item_size) {

		key.objectid = ino;
		key.type = BTRFS_EXTENT_DATA_KEY;
		key.offset = args->start;
		if (!del_nr && path->slots[0] < btrfs_header_nritems(leaf)) {
			struct btrfs_key slot_key;

			btrfs_item_key_to_cpu(leaf, &slot_key, path->slots[0]);
			if (btrfs_comp_cpu_keys(&key, &slot_key) > 0)
				path->slots[0]++;
		}
		setup_items_for_insert(root, path, &key,
				       &args->extent_item_size, 1);
		args->extent_inserted = true;
	}

	if (!args->path)
		btrfs_free_path(path);
	else if (!args->extent_inserted)
		btrfs_release_path(path);
out:
	args->drop_end = found ? min(args->end, last_end) : args->end;

	return ret;
}

static int extent_mergeable(struct extent_buffer *leaf, int slot,
			    u64 objectid, u64 bytenr, u64 orig_offset,
			    u64 *start, u64 *end)
{
	struct btrfs_file_extent_item *fi;
	struct btrfs_key key;
	u64 extent_end;

	if (slot < 0 || slot >= btrfs_header_nritems(leaf))
		return 0;

	btrfs_item_key_to_cpu(leaf, &key, slot);
	if (key.objectid != objectid || key.type != BTRFS_EXTENT_DATA_KEY)
		return 0;

	fi = btrfs_item_ptr(leaf, slot, struct btrfs_file_extent_item);
	if (btrfs_file_extent_type(leaf, fi) != BTRFS_FILE_EXTENT_REG ||
	    btrfs_file_extent_disk_bytenr(leaf, fi) != bytenr ||
	    btrfs_file_extent_offset(leaf, fi) != key.offset - orig_offset ||
	    btrfs_file_extent_compression(leaf, fi) ||
	    btrfs_file_extent_encryption(leaf, fi) ||
	    btrfs_file_extent_other_encoding(leaf, fi))
		return 0;

	extent_end = key.offset + btrfs_file_extent_num_bytes(leaf, fi);
	if ((*start && *start != key.offset) || (*end && *end != extent_end))
		return 0;

	*start = key.offset;
	*end = extent_end;
	return 1;
}

/*
 * Mark extent in the range start - end as written.
 *
 * This changes extent type from 'pre-allocated' to 'regular'. If only
 * part of extent is marked as written, the extent will be split into
 * two or three.
 */
int btrfs_mark_extent_written(struct btrfs_trans_handle *trans,
			      struct btrfs_inode *inode, u64 start, u64 end)
{
	struct btrfs_fs_info *fs_info = trans->fs_info;
	struct btrfs_root *root = inode->root;
	struct extent_buffer *leaf;
	struct btrfs_path *path;
	struct btrfs_file_extent_item *fi;
	struct btrfs_ref ref = { 0 };
	struct btrfs_key key;
	struct btrfs_key new_key;
	u64 bytenr;
	u64 num_bytes;
	u64 extent_end;
	u64 orig_offset;
	u64 other_start;
	u64 other_end;
	u64 split;
	int del_nr = 0;
	int del_slot = 0;
	int recow;
	int ret;
	u64 ino = btrfs_ino(inode);

	path = btrfs_alloc_path();
	if (!path)
		return -ENOMEM;
again:
	recow = 0;
	split = start;
	key.objectid = ino;
	key.type = BTRFS_EXTENT_DATA_KEY;
	key.offset = split;

	ret = btrfs_search_slot(trans, root, &key, path, -1, 1);
	if (ret < 0)
		goto out;
	if (ret > 0 && path->slots[0] > 0)
		path->slots[0]--;

	leaf = path->nodes[0];
	btrfs_item_key_to_cpu(leaf, &key, path->slots[0]);
	if (key.objectid != ino ||
	    key.type != BTRFS_EXTENT_DATA_KEY) {
		ret = -EINVAL;
		btrfs_abort_transaction(trans, ret);
		goto out;
	}
	fi = btrfs_item_ptr(leaf, path->slots[0],
			    struct btrfs_file_extent_item);
	if (btrfs_file_extent_type(leaf, fi) != BTRFS_FILE_EXTENT_PREALLOC) {
		ret = -EINVAL;
		btrfs_abort_transaction(trans, ret);
		goto out;
	}
	extent_end = key.offset + btrfs_file_extent_num_bytes(leaf, fi);
	if (key.offset > start || extent_end < end) {
		ret = -EINVAL;
		btrfs_abort_transaction(trans, ret);
		goto out;
	}

	bytenr = btrfs_file_extent_disk_bytenr(leaf, fi);
	num_bytes = btrfs_file_extent_disk_num_bytes(leaf, fi);
	orig_offset = key.offset - btrfs_file_extent_offset(leaf, fi);
	memcpy(&new_key, &key, sizeof(new_key));

	if (start == key.offset && end < extent_end) {
		other_start = 0;
		other_end = start;
		if (extent_mergeable(leaf, path->slots[0] - 1,
				     ino, bytenr, orig_offset,
				     &other_start, &other_end)) {
			new_key.offset = end;
			btrfs_set_item_key_safe(fs_info, path, &new_key);
			fi = btrfs_item_ptr(leaf, path->slots[0],
					    struct btrfs_file_extent_item);
			btrfs_set_file_extent_generation(leaf, fi,
							 trans->transid);
			btrfs_set_file_extent_num_bytes(leaf, fi,
							extent_end - end);
			btrfs_set_file_extent_offset(leaf, fi,
						     end - orig_offset);
			fi = btrfs_item_ptr(leaf, path->slots[0] - 1,
					    struct btrfs_file_extent_item);
			btrfs_set_file_extent_generation(leaf, fi,
							 trans->transid);
			btrfs_set_file_extent_num_bytes(leaf, fi,
							end - other_start);
			btrfs_mark_buffer_dirty(leaf);
			goto out;
		}
	}

	if (start > key.offset && end == extent_end) {
		other_start = end;
		other_end = 0;
		if (extent_mergeable(leaf, path->slots[0] + 1,
				     ino, bytenr, orig_offset,
				     &other_start, &other_end)) {
			fi = btrfs_item_ptr(leaf, path->slots[0],
					    struct btrfs_file_extent_item);
			btrfs_set_file_extent_num_bytes(leaf, fi,
							start - key.offset);
			btrfs_set_file_extent_generation(leaf, fi,
							 trans->transid);
			path->slots[0]++;
			new_key.offset = start;
			btrfs_set_item_key_safe(fs_info, path, &new_key);

			fi = btrfs_item_ptr(leaf, path->slots[0],
					    struct btrfs_file_extent_item);
			btrfs_set_file_extent_generation(leaf, fi,
							 trans->transid);
			btrfs_set_file_extent_num_bytes(leaf, fi,
							other_end - start);
			btrfs_set_file_extent_offset(leaf, fi,
						     start - orig_offset);
			btrfs_mark_buffer_dirty(leaf);
			goto out;
		}
	}

	while (start > key.offset || end < extent_end) {
		if (key.offset == start)
			split = end;

		new_key.offset = split;
		ret = btrfs_duplicate_item(trans, root, path, &new_key);
		if (ret == -EAGAIN) {
			btrfs_release_path(path);
			goto again;
		}
		if (ret < 0) {
			btrfs_abort_transaction(trans, ret);
			goto out;
		}

		leaf = path->nodes[0];
		fi = btrfs_item_ptr(leaf, path->slots[0] - 1,
				    struct btrfs_file_extent_item);
		btrfs_set_file_extent_generation(leaf, fi, trans->transid);
		btrfs_set_file_extent_num_bytes(leaf, fi,
						split - key.offset);

		fi = btrfs_item_ptr(leaf, path->slots[0],
				    struct btrfs_file_extent_item);

		btrfs_set_file_extent_generation(leaf, fi, trans->transid);
		btrfs_set_file_extent_offset(leaf, fi, split - orig_offset);
		btrfs_set_file_extent_num_bytes(leaf, fi,
						extent_end - split);
		btrfs_mark_buffer_dirty(leaf);

		btrfs_init_generic_ref(&ref, BTRFS_ADD_DELAYED_REF, bytenr,
				       num_bytes, 0);
		btrfs_init_data_ref(&ref, root->root_key.objectid, ino,
				    orig_offset);
		ret = btrfs_inc_extent_ref(trans, &ref);
		if (ret) {
			btrfs_abort_transaction(trans, ret);
			goto out;
		}

		if (split == start) {
			key.offset = start;
		} else {
			if (start != key.offset) {
				ret = -EINVAL;
				btrfs_abort_transaction(trans, ret);
				goto out;
			}
			path->slots[0]--;
			extent_end = end;
		}
		recow = 1;
	}

	other_start = end;
	other_end = 0;
	btrfs_init_generic_ref(&ref, BTRFS_DROP_DELAYED_REF, bytenr,
			       num_bytes, 0);
	btrfs_init_data_ref(&ref, root->root_key.objectid, ino, orig_offset);
	if (extent_mergeable(leaf, path->slots[0] + 1,
			     ino, bytenr, orig_offset,
			     &other_start, &other_end)) {
		if (recow) {
			btrfs_release_path(path);
			goto again;
		}
		extent_end = other_end;
		del_slot = path->slots[0] + 1;
		del_nr++;
		ret = btrfs_free_extent(trans, &ref);
		if (ret) {
			btrfs_abort_transaction(trans, ret);
			goto out;
		}
	}
	other_start = 0;
	other_end = start;
	if (extent_mergeable(leaf, path->slots[0] - 1,
			     ino, bytenr, orig_offset,
			     &other_start, &other_end)) {
		if (recow) {
			btrfs_release_path(path);
			goto again;
		}
		key.offset = other_start;
		del_slot = path->slots[0];
		del_nr++;
		ret = btrfs_free_extent(trans, &ref);
		if (ret) {
			btrfs_abort_transaction(trans, ret);
			goto out;
		}
	}
	if (del_nr == 0) {
		fi = btrfs_item_ptr(leaf, path->slots[0],
			   struct btrfs_file_extent_item);
		btrfs_set_file_extent_type(leaf, fi,
					   BTRFS_FILE_EXTENT_REG);
		btrfs_set_file_extent_generation(leaf, fi, trans->transid);
		btrfs_mark_buffer_dirty(leaf);
	} else {
		fi = btrfs_item_ptr(leaf, del_slot - 1,
			   struct btrfs_file_extent_item);
		btrfs_set_file_extent_type(leaf, fi,
					   BTRFS_FILE_EXTENT_REG);
		btrfs_set_file_extent_generation(leaf, fi, trans->transid);
		btrfs_set_file_extent_num_bytes(leaf, fi,
						extent_end - key.offset);
		btrfs_mark_buffer_dirty(leaf);

		ret = btrfs_del_items(trans, root, path, del_slot, del_nr);
		if (ret < 0) {
			btrfs_abort_transaction(trans, ret);
			goto out;
		}
	}
out:
	btrfs_free_path(path);
	return 0;
}

/*
 * on error we return an unlocked page and the error value
 * on success we return a locked page and 0
 */
static int prepare_uptodate_page(struct inode *inode,
				 struct page *page, u64 pos,
				 bool force_uptodate)
{
	int ret = 0;

	if (((pos & (PAGE_SIZE - 1)) || force_uptodate) &&
	    !PageUptodate(page)) {
		ret = btrfs_readpage(NULL, page);
		if (ret)
			return ret;
		lock_page(page);
		if (!PageUptodate(page)) {
			unlock_page(page);
			return -EIO;
		}
		if (page->mapping != inode->i_mapping) {
			unlock_page(page);
			return -EAGAIN;
		}
	}
	return 0;
}

/*
 * this just gets pages into the page cache and locks them down.
 */
static noinline int prepare_pages(struct inode *inode, struct page **pages,
				  size_t num_pages, loff_t pos,
				  size_t write_bytes, bool force_uptodate)
{
	int i;
	unsigned long index = pos >> PAGE_SHIFT;
	gfp_t mask = btrfs_alloc_write_mask(inode->i_mapping);
	int err = 0;
	int faili;

	for (i = 0; i < num_pages; i++) {
again:
		pages[i] = find_or_create_page(inode->i_mapping, index + i,
					       mask | __GFP_WRITE);
		if (!pages[i]) {
			faili = i - 1;
			err = -ENOMEM;
			goto fail;
		}

		err = set_page_extent_mapped(pages[i]);
		if (err < 0) {
			faili = i;
			goto fail;
		}

		if (i == 0)
			err = prepare_uptodate_page(inode, pages[i], pos,
						    force_uptodate);
		if (!err && i == num_pages - 1)
			err = prepare_uptodate_page(inode, pages[i],
						    pos + write_bytes, false);
		if (err) {
			put_page(pages[i]);
			if (err == -EAGAIN) {
				err = 0;
				goto again;
			}
			faili = i - 1;
			goto fail;
		}
		wait_on_page_writeback(pages[i]);
	}

	return 0;
fail:
	while (faili >= 0) {
		unlock_page(pages[faili]);
		put_page(pages[faili]);
		faili--;
	}
	return err;

}

/*
 * This function locks the extent and properly waits for data=ordered extents
 * to finish before allowing the pages to be modified if need.
 *
 * The return value:
 * 1 - the extent is locked
 * 0 - the extent is not locked, and everything is OK
 * -EAGAIN - need re-prepare the pages
 * the other < 0 number - Something wrong happens
 */
static noinline int
lock_and_cleanup_extent_if_need(struct btrfs_inode *inode, struct page **pages,
				size_t num_pages, loff_t pos,
				size_t write_bytes,
				u64 *lockstart, u64 *lockend,
				struct extent_state **cached_state)
{
	struct btrfs_fs_info *fs_info = inode->root->fs_info;
	u64 start_pos;
	u64 last_pos;
	int i;
	int ret = 0;

	start_pos = round_down(pos, fs_info->sectorsize);
	last_pos = round_up(pos + write_bytes, fs_info->sectorsize) - 1;

	if (start_pos < inode->vfs_inode.i_size) {
		struct btrfs_ordered_extent *ordered;

		lock_extent_bits(&inode->io_tree, start_pos, last_pos,
				cached_state);
		ordered = btrfs_lookup_ordered_range(inode, start_pos,
						     last_pos - start_pos + 1);
		if (ordered &&
		    ordered->file_offset + ordered->num_bytes > start_pos &&
		    ordered->file_offset <= last_pos) {
			unlock_extent_cached(&inode->io_tree, start_pos,
					last_pos, cached_state);
			for (i = 0; i < num_pages; i++) {
				unlock_page(pages[i]);
				put_page(pages[i]);
			}
			btrfs_start_ordered_extent(ordered, 1);
			btrfs_put_ordered_extent(ordered);
			return -EAGAIN;
		}
		if (ordered)
			btrfs_put_ordered_extent(ordered);

		*lockstart = start_pos;
		*lockend = last_pos;
		ret = 1;
	}

	/*
	 * We should be called after prepare_pages() which should have locked
	 * all pages in the range.
	 */
	for (i = 0; i < num_pages; i++)
		WARN_ON(!PageLocked(pages[i]));

	return ret;
}

static int check_can_nocow(struct btrfs_inode *inode, loff_t pos,
			   size_t *write_bytes, bool nowait)
{
	struct btrfs_fs_info *fs_info = inode->root->fs_info;
	struct btrfs_root *root = inode->root;
	u64 lockstart, lockend;
	u64 num_bytes;
	int ret;

	if (!(inode->flags & (BTRFS_INODE_NODATACOW | BTRFS_INODE_PREALLOC)))
		return 0;

	if (!nowait && !btrfs_drew_try_write_lock(&root->snapshot_lock))
		return -EAGAIN;

	lockstart = round_down(pos, fs_info->sectorsize);
	lockend = round_up(pos + *write_bytes,
			   fs_info->sectorsize) - 1;
	num_bytes = lockend - lockstart + 1;

	if (nowait) {
		struct btrfs_ordered_extent *ordered;

		if (!try_lock_extent(&inode->io_tree, lockstart, lockend))
			return -EAGAIN;

		ordered = btrfs_lookup_ordered_range(inode, lockstart,
						     num_bytes);
		if (ordered) {
			btrfs_put_ordered_extent(ordered);
			ret = -EAGAIN;
			goto out_unlock;
		}
	} else {
		btrfs_lock_and_flush_ordered_range(inode, lockstart,
						   lockend, NULL);
	}

	ret = can_nocow_extent(&inode->vfs_inode, lockstart, &num_bytes,
			NULL, NULL, NULL, false);
	if (ret <= 0) {
		ret = 0;
		if (!nowait)
			btrfs_drew_write_unlock(&root->snapshot_lock);
	} else {
		*write_bytes = min_t(size_t, *write_bytes ,
				     num_bytes - pos + lockstart);
	}
out_unlock:
	unlock_extent(&inode->io_tree, lockstart, lockend);

	return ret;
}

static int check_nocow_nolock(struct btrfs_inode *inode, loff_t pos,
			      size_t *write_bytes)
{
	return check_can_nocow(inode, pos, write_bytes, true);
}

/*
 * Check if we can do nocow write into the range [@pos, @pos + @write_bytes)
 *
 * @pos:	 File offset
 * @write_bytes: The length to write, will be updated to the nocow writeable
 *		 range
 *
 * This function will flush ordered extents in the range to ensure proper
 * nocow checks.
 *
 * Return:
 * >0		and update @write_bytes if we can do nocow write
 *  0		if we can't do nocow write
 * -EAGAIN	if we can't get the needed lock or there are ordered extents
 * 		for * (nowait == true) case
 * <0		if other error happened
 *
 * NOTE: Callers need to release the lock by btrfs_check_nocow_unlock().
 */
int btrfs_check_nocow_lock(struct btrfs_inode *inode, loff_t pos,
			   size_t *write_bytes)
{
	return check_can_nocow(inode, pos, write_bytes, false);
}

void btrfs_check_nocow_unlock(struct btrfs_inode *inode)
{
	btrfs_drew_write_unlock(&inode->root->snapshot_lock);
}

static void update_time_for_write(struct inode *inode)
{
	struct timespec64 now;

	if (IS_NOCMTIME(inode))
		return;

	now = current_time(inode);
	if (!timespec64_equal(&inode->i_mtime, &now))
		inode->i_mtime = now;

	if (!timespec64_equal(&inode->i_ctime, &now))
		inode->i_ctime = now;

	if (IS_I_VERSION(inode))
		inode_inc_iversion(inode);
}

static int btrfs_write_check(struct kiocb *iocb, struct iov_iter *from,
			     size_t count)
{
	struct file *file = iocb->ki_filp;
	struct inode *inode = file_inode(file);
	struct btrfs_fs_info *fs_info = btrfs_sb(inode->i_sb);
	loff_t pos = iocb->ki_pos;
	int ret;
	loff_t oldsize;
	loff_t start_pos;

	if (iocb->ki_flags & IOCB_NOWAIT) {
		size_t nocow_bytes = count;

		/* We will allocate space in case nodatacow is not set, so bail */
		if (check_nocow_nolock(BTRFS_I(inode), pos, &nocow_bytes) <= 0)
			return -EAGAIN;
		/*
		 * There are holes in the range or parts of the range that must
		 * be COWed (shared extents, RO block groups, etc), so just bail
		 * out.
		 */
		if (nocow_bytes < count)
			return -EAGAIN;
	}

	current->backing_dev_info = inode_to_bdi(inode);
	ret = file_remove_privs(file);
	if (ret)
		return ret;

	/*
	 * We reserve space for updating the inode when we reserve space for the
	 * extent we are going to write, so we will enospc out there.  We don't
	 * need to start yet another transaction to update the inode as we will
	 * update the inode when we finish writing whatever data we write.
	 */
	update_time_for_write(inode);

	start_pos = round_down(pos, fs_info->sectorsize);
	oldsize = i_size_read(inode);
	if (start_pos > oldsize) {
		/* Expand hole size to cover write data, preventing empty gap */
		loff_t end_pos = round_up(pos + count, fs_info->sectorsize);

		ret = btrfs_cont_expand(BTRFS_I(inode), oldsize, end_pos);
		if (ret) {
			current->backing_dev_info = NULL;
			return ret;
		}
	}

	return 0;
}

static noinline ssize_t btrfs_buffered_write(struct kiocb *iocb,
					       struct iov_iter *i)
{
	struct file *file = iocb->ki_filp;
	loff_t pos;
	struct inode *inode = file_inode(file);
	struct btrfs_fs_info *fs_info = btrfs_sb(inode->i_sb);
	struct page **pages = NULL;
	struct extent_changeset *data_reserved = NULL;
	u64 release_bytes = 0;
	u64 lockstart;
	u64 lockend;
	size_t num_written = 0;
	int nrptrs;
	ssize_t ret;
	bool only_release_metadata = false;
	bool force_page_uptodate = false;
	loff_t old_isize = i_size_read(inode);
	unsigned int ilock_flags = 0;

	if (iocb->ki_flags & IOCB_NOWAIT)
		ilock_flags |= BTRFS_ILOCK_TRY;

	ret = btrfs_inode_lock(inode, ilock_flags);
	if (ret < 0)
		return ret;

	ret = generic_write_checks(iocb, i);
	if (ret <= 0)
		goto out;

	ret = btrfs_write_check(iocb, i, ret);
	if (ret < 0)
		goto out;

	pos = iocb->ki_pos;
	nrptrs = min(DIV_ROUND_UP(iov_iter_count(i), PAGE_SIZE),
			PAGE_SIZE / (sizeof(struct page *)));
	nrptrs = min(nrptrs, current->nr_dirtied_pause - current->nr_dirtied);
	nrptrs = max(nrptrs, 8);
	pages = kmalloc_array(nrptrs, sizeof(struct page *), GFP_KERNEL);
	if (!pages) {
		ret = -ENOMEM;
		goto out;
	}

	while (iov_iter_count(i) > 0) {
		struct extent_state *cached_state = NULL;
		size_t offset = offset_in_page(pos);
		size_t sector_offset;
		size_t write_bytes = min(iov_iter_count(i),
					 nrptrs * (size_t)PAGE_SIZE -
					 offset);
		size_t num_pages;
		size_t reserve_bytes;
		size_t dirty_pages;
		size_t copied;
		size_t dirty_sectors;
		size_t num_sectors;
		int extents_locked;

		/*
		 * Fault pages before locking them in prepare_pages
		 * to avoid recursive lock
		 */
		if (unlikely(iov_iter_fault_in_readable(i, write_bytes))) {
			ret = -EFAULT;
			break;
		}

		only_release_metadata = false;
		sector_offset = pos & (fs_info->sectorsize - 1);

		extent_changeset_release(data_reserved);
		ret = btrfs_check_data_free_space(BTRFS_I(inode),
						  &data_reserved, pos,
						  write_bytes);
		if (ret < 0) {
			/*
			 * If we don't have to COW at the offset, reserve
			 * metadata only. write_bytes may get smaller than
			 * requested here.
			 */
			if (btrfs_check_nocow_lock(BTRFS_I(inode), pos,
						   &write_bytes) > 0)
				only_release_metadata = true;
			else
				break;
		}

		num_pages = DIV_ROUND_UP(write_bytes + offset, PAGE_SIZE);
		WARN_ON(num_pages > nrptrs);
		reserve_bytes = round_up(write_bytes + sector_offset,
					 fs_info->sectorsize);
		WARN_ON(reserve_bytes == 0);
		ret = btrfs_delalloc_reserve_metadata(BTRFS_I(inode),
				reserve_bytes);
		if (ret) {
			if (!only_release_metadata)
				btrfs_free_reserved_data_space(BTRFS_I(inode),
						data_reserved, pos,
						write_bytes);
			else
				btrfs_check_nocow_unlock(BTRFS_I(inode));
			break;
		}

		release_bytes = reserve_bytes;
again:
		/*
		 * This is going to setup the pages array with the number of
		 * pages we want, so we don't really need to worry about the
		 * contents of pages from loop to loop
		 */
		ret = prepare_pages(inode, pages, num_pages,
				    pos, write_bytes,
				    force_page_uptodate);
		if (ret) {
			btrfs_delalloc_release_extents(BTRFS_I(inode),
						       reserve_bytes);
			break;
		}

		extents_locked = lock_and_cleanup_extent_if_need(
				BTRFS_I(inode), pages,
				num_pages, pos, write_bytes, &lockstart,
				&lockend, &cached_state);
		if (extents_locked < 0) {
			if (extents_locked == -EAGAIN)
				goto again;
			btrfs_delalloc_release_extents(BTRFS_I(inode),
						       reserve_bytes);
			ret = extents_locked;
			break;
		}

		copied = btrfs_copy_from_user(pos, write_bytes, pages, i);

		num_sectors = BTRFS_BYTES_TO_BLKS(fs_info, reserve_bytes);
		dirty_sectors = round_up(copied + sector_offset,
					fs_info->sectorsize);
		dirty_sectors = BTRFS_BYTES_TO_BLKS(fs_info, dirty_sectors);

		/*
		 * if we have trouble faulting in the pages, fall
		 * back to one page at a time
		 */
		if (copied < write_bytes)
			nrptrs = 1;

		if (copied == 0) {
			force_page_uptodate = true;
			dirty_sectors = 0;
			dirty_pages = 0;
		} else {
			force_page_uptodate = false;
			dirty_pages = DIV_ROUND_UP(copied + offset,
						   PAGE_SIZE);
		}

		if (num_sectors > dirty_sectors) {
			/* release everything except the sectors we dirtied */
			release_bytes -= dirty_sectors << fs_info->sectorsize_bits;
			if (only_release_metadata) {
				btrfs_delalloc_release_metadata(BTRFS_I(inode),
							release_bytes, true);
			} else {
				u64 __pos;

				__pos = round_down(pos,
						   fs_info->sectorsize) +
					(dirty_pages << PAGE_SHIFT);
				btrfs_delalloc_release_space(BTRFS_I(inode),
						data_reserved, __pos,
						release_bytes, true);
			}
		}

		release_bytes = round_up(copied + sector_offset,
					fs_info->sectorsize);

		ret = btrfs_dirty_pages(BTRFS_I(inode), pages,
					dirty_pages, pos, copied,
					&cached_state, only_release_metadata);

		/*
		 * If we have not locked the extent range, because the range's
		 * start offset is >= i_size, we might still have a non-NULL
		 * cached extent state, acquired while marking the extent range
		 * as delalloc through btrfs_dirty_pages(). Therefore free any
		 * possible cached extent state to avoid a memory leak.
		 */
		if (extents_locked)
			unlock_extent_cached(&BTRFS_I(inode)->io_tree,
					     lockstart, lockend, &cached_state);
		else
			free_extent_state(cached_state);

		btrfs_delalloc_release_extents(BTRFS_I(inode), reserve_bytes);
		if (ret) {
			btrfs_drop_pages(pages, num_pages);
			break;
		}

		release_bytes = 0;
		if (only_release_metadata)
			btrfs_check_nocow_unlock(BTRFS_I(inode));

		btrfs_drop_pages(pages, num_pages);

		cond_resched();

		balance_dirty_pages_ratelimited(inode->i_mapping);

		pos += copied;
		num_written += copied;
	}

	kfree(pages);

	if (release_bytes) {
		if (only_release_metadata) {
			btrfs_check_nocow_unlock(BTRFS_I(inode));
			btrfs_delalloc_release_metadata(BTRFS_I(inode),
					release_bytes, true);
		} else {
			btrfs_delalloc_release_space(BTRFS_I(inode),
					data_reserved,
					round_down(pos, fs_info->sectorsize),
					release_bytes, true);
		}
	}

	extent_changeset_free(data_reserved);
	if (num_written > 0) {
		pagecache_isize_extended(inode, old_isize, iocb->ki_pos);
		iocb->ki_pos += num_written;
	}
out:
	btrfs_inode_unlock(inode, ilock_flags);
	return num_written ? num_written : ret;
}

static ssize_t check_direct_IO(struct btrfs_fs_info *fs_info,
			       const struct iov_iter *iter, loff_t offset)
{
	const u32 blocksize_mask = fs_info->sectorsize - 1;

	if (offset & blocksize_mask)
		return -EINVAL;

	if (iov_iter_alignment(iter) & blocksize_mask)
		return -EINVAL;

	return 0;
}

static ssize_t btrfs_direct_write(struct kiocb *iocb, struct iov_iter *from)
{
	struct file *file = iocb->ki_filp;
	struct inode *inode = file_inode(file);
	struct btrfs_fs_info *fs_info = btrfs_sb(inode->i_sb);
	loff_t pos;
	ssize_t written = 0;
	ssize_t written_buffered;
	loff_t endbyte;
	ssize_t err;
	unsigned int ilock_flags = 0;
	struct iomap_dio *dio = NULL;

	if (iocb->ki_flags & IOCB_NOWAIT)
		ilock_flags |= BTRFS_ILOCK_TRY;

	/* If the write DIO is within EOF, use a shared lock */
	if (iocb->ki_pos + iov_iter_count(from) <= i_size_read(inode))
		ilock_flags |= BTRFS_ILOCK_SHARED;

relock:
	err = btrfs_inode_lock(inode, ilock_flags);
	if (err < 0)
		return err;

	err = generic_write_checks(iocb, from);
	if (err <= 0) {
		btrfs_inode_unlock(inode, ilock_flags);
		return err;
	}

	err = btrfs_write_check(iocb, from, err);
	if (err < 0) {
		btrfs_inode_unlock(inode, ilock_flags);
		goto out;
	}

	pos = iocb->ki_pos;
	/*
	 * Re-check since file size may have changed just before taking the
	 * lock or pos may have changed because of O_APPEND in generic_write_check()
	 */
	if ((ilock_flags & BTRFS_ILOCK_SHARED) &&
	    pos + iov_iter_count(from) > i_size_read(inode)) {
		btrfs_inode_unlock(inode, ilock_flags);
		ilock_flags &= ~BTRFS_ILOCK_SHARED;
		goto relock;
	}

	if (check_direct_IO(fs_info, from, pos)) {
		btrfs_inode_unlock(inode, ilock_flags);
		goto buffered;
	}

	dio = __iomap_dio_rw(iocb, from, &btrfs_dio_iomap_ops, &btrfs_dio_ops,
			     0);

	btrfs_inode_unlock(inode, ilock_flags);

	if (IS_ERR_OR_NULL(dio)) {
		err = PTR_ERR_OR_ZERO(dio);
		if (err < 0 && err != -ENOTBLK)
			goto out;
	} else {
		written = iomap_dio_complete(dio);
	}

	if (written < 0 || !iov_iter_count(from)) {
		err = written;
		goto out;
	}

buffered:
	pos = iocb->ki_pos;
	written_buffered = btrfs_buffered_write(iocb, from);
	if (written_buffered < 0) {
		err = written_buffered;
		goto out;
	}
	/*
	 * Ensure all data is persisted. We want the next direct IO read to be
	 * able to read what was just written.
	 */
	endbyte = pos + written_buffered - 1;
	err = btrfs_fdatawrite_range(inode, pos, endbyte);
	if (err)
		goto out;
	err = filemap_fdatawait_range(inode->i_mapping, pos, endbyte);
	if (err)
		goto out;
	written += written_buffered;
	iocb->ki_pos = pos + written_buffered;
	invalidate_mapping_pages(file->f_mapping, pos >> PAGE_SHIFT,
				 endbyte >> PAGE_SHIFT);
out:
	return written ? written : err;
}

static ssize_t btrfs_file_write_iter(struct kiocb *iocb,
				    struct iov_iter *from)
{
	struct file *file = iocb->ki_filp;
	struct btrfs_inode *inode = BTRFS_I(file_inode(file));
	ssize_t num_written = 0;
	const bool sync = iocb->ki_flags & IOCB_DSYNC;

	/*
	 * If the fs flips readonly due to some impossible error, although we
	 * have opened a file as writable, we have to stop this write operation
	 * to ensure consistency.
	 */
	if (test_bit(BTRFS_FS_STATE_ERROR, &inode->root->fs_info->fs_state))
		return -EROFS;

	if (!(iocb->ki_flags & IOCB_DIRECT) &&
	    (iocb->ki_flags & IOCB_NOWAIT))
		return -EOPNOTSUPP;

	if (sync)
		atomic_inc(&inode->sync_writers);

	if (iocb->ki_flags & IOCB_DIRECT)
		num_written = btrfs_direct_write(iocb, from);
	else
		num_written = btrfs_buffered_write(iocb, from);

	/*
	 * We also have to set last_sub_trans to the current log transid,
	 * otherwise subsequent syncs to a file that's been synced in this
	 * transaction will appear to have already occurred.
	 */
	spin_lock(&inode->lock);
	inode->last_sub_trans = inode->root->log_transid;
	spin_unlock(&inode->lock);
	if (num_written > 0)
		num_written = generic_write_sync(iocb, num_written);

	if (sync)
		atomic_dec(&inode->sync_writers);

	current->backing_dev_info = NULL;
	return num_written;
}

int btrfs_release_file(struct inode *inode, struct file *filp)
{
	struct btrfs_file_private *private = filp->private_data;

	if (private && private->filldir_buf)
		kfree(private->filldir_buf);
	kfree(private);
	filp->private_data = NULL;

	/*
	 * Set by setattr when we are about to truncate a file from a non-zero
	 * size to a zero size.  This tries to flush down new bytes that may
	 * have been written if the application were using truncate to replace
	 * a file in place.
	 */
	if (test_and_clear_bit(BTRFS_INODE_FLUSH_ON_CLOSE,
			       &BTRFS_I(inode)->runtime_flags))
			filemap_flush(inode->i_mapping);
	return 0;
}

static int start_ordered_ops(struct inode *inode, loff_t start, loff_t end)
{
	int ret;
	struct blk_plug plug;

	/*
	 * This is only called in fsync, which would do synchronous writes, so
	 * a plug can merge adjacent IOs as much as possible.  Esp. in case of
	 * multiple disks using raid profile, a large IO can be split to
	 * several segments of stripe length (currently 64K).
	 */
	blk_start_plug(&plug);
	atomic_inc(&BTRFS_I(inode)->sync_writers);
	ret = btrfs_fdatawrite_range(inode, start, end);
	atomic_dec(&BTRFS_I(inode)->sync_writers);
	blk_finish_plug(&plug);

	return ret;
}

/*
 * fsync call for both files and directories.  This logs the inode into
 * the tree log instead of forcing full commits whenever possible.
 *
 * It needs to call filemap_fdatawait so that all ordered extent updates are
 * in the metadata btree are up to date for copying to the log.
 *
 * It drops the inode mutex before doing the tree log commit.  This is an
 * important optimization for directories because holding the mutex prevents
 * new operations on the dir while we write to disk.
 */
int btrfs_sync_file(struct file *file, loff_t start, loff_t end, int datasync)
{
	struct dentry *dentry = file_dentry(file);
	struct inode *inode = d_inode(dentry);
	struct btrfs_fs_info *fs_info = btrfs_sb(inode->i_sb);
	struct btrfs_root *root = BTRFS_I(inode)->root;
	struct btrfs_trans_handle *trans;
	struct btrfs_log_ctx ctx;
	int ret = 0, err;
	u64 len;
	bool full_sync;

	trace_btrfs_sync_file(file, datasync);

	btrfs_init_log_ctx(&ctx, inode);

	/*
	 * Always set the range to a full range, otherwise we can get into
	 * several problems, from missing file extent items to represent holes
	 * when not using the NO_HOLES feature, to log tree corruption due to
	 * races between hole detection during logging and completion of ordered
	 * extents outside the range, to missing checksums due to ordered extents
	 * for which we flushed only a subset of their pages.
	 */
	start = 0;
	end = LLONG_MAX;
	len = (u64)LLONG_MAX + 1;

	/*
	 * We write the dirty pages in the range and wait until they complete
	 * out of the ->i_mutex. If so, we can flush the dirty pages by
	 * multi-task, and make the performance up.  See
	 * btrfs_wait_ordered_range for an explanation of the ASYNC check.
	 */
	ret = start_ordered_ops(inode, start, end);
	if (ret)
		goto out;

	inode_lock(inode);

	atomic_inc(&root->log_batch);

	/*
	 * Always check for the full sync flag while holding the inode's lock,
	 * to avoid races with other tasks. The flag must be either set all the
	 * time during logging or always off all the time while logging.
	 */
	full_sync = test_bit(BTRFS_INODE_NEEDS_FULL_SYNC,
			     &BTRFS_I(inode)->runtime_flags);

	/*
	 * Before we acquired the inode's lock, someone may have dirtied more
	 * pages in the target range. We need to make sure that writeback for
	 * any such pages does not start while we are logging the inode, because
	 * if it does, any of the following might happen when we are not doing a
	 * full inode sync:
	 *
	 * 1) We log an extent after its writeback finishes but before its
	 *    checksums are added to the csum tree, leading to -EIO errors
	 *    when attempting to read the extent after a log replay.
	 *
	 * 2) We can end up logging an extent before its writeback finishes.
	 *    Therefore after the log replay we will have a file extent item
	 *    pointing to an unwritten extent (and no data checksums as well).
	 *
	 * So trigger writeback for any eventual new dirty pages and then we
	 * wait for all ordered extents to complete below.
	 */
	ret = start_ordered_ops(inode, start, end);
	if (ret) {
		inode_unlock(inode);
		goto out;
	}

	/*
	 * We have to do this here to avoid the priority inversion of waiting on
	 * IO of a lower priority task while holding a transaction open.
	 *
	 * For a full fsync we wait for the ordered extents to complete while
	 * for a fast fsync we wait just for writeback to complete, and then
	 * attach the ordered extents to the transaction so that a transaction
	 * commit waits for their completion, to avoid data loss if we fsync,
	 * the current transaction commits before the ordered extents complete
	 * and a power failure happens right after that.
	 *
	 * For zoned filesystem, if a write IO uses a ZONE_APPEND command, the
	 * logical address recorded in the ordered extent may change. We need
	 * to wait for the IO to stabilize the logical address.
	 */
	if (full_sync || btrfs_is_zoned(fs_info)) {
		ret = btrfs_wait_ordered_range(inode, start, len);
	} else {
		/*
		 * Get our ordered extents as soon as possible to avoid doing
		 * checksum lookups in the csum tree, and use instead the
		 * checksums attached to the ordered extents.
		 */
		btrfs_get_ordered_extents_for_logging(BTRFS_I(inode),
						      &ctx.ordered_extents);
		ret = filemap_fdatawait_range(inode->i_mapping, start, end);
	}

	if (ret)
		goto out_release_extents;

	atomic_inc(&root->log_batch);

	/*
	 * If we are doing a fast fsync we can not bail out if the inode's
	 * last_trans is <= then the last committed transaction, because we only
	 * update the last_trans of the inode during ordered extent completion,
	 * and for a fast fsync we don't wait for that, we only wait for the
	 * writeback to complete.
	 */
	smp_mb();
	if (btrfs_inode_in_log(BTRFS_I(inode), fs_info->generation) ||
	    (BTRFS_I(inode)->last_trans <= fs_info->last_trans_committed &&
	     (full_sync || list_empty(&ctx.ordered_extents)))) {
		/*
		 * We've had everything committed since the last time we were
		 * modified so clear this flag in case it was set for whatever
		 * reason, it's no longer relevant.
		 */
		clear_bit(BTRFS_INODE_NEEDS_FULL_SYNC,
			  &BTRFS_I(inode)->runtime_flags);
		/*
		 * An ordered extent might have started before and completed
		 * already with io errors, in which case the inode was not
		 * updated and we end up here. So check the inode's mapping
		 * for any errors that might have happened since we last
		 * checked called fsync.
		 */
		ret = filemap_check_wb_err(inode->i_mapping, file->f_wb_err);
		goto out_release_extents;
	}

	/*
	 * We use start here because we will need to wait on the IO to complete
	 * in btrfs_sync_log, which could require joining a transaction (for
	 * example checking cross references in the nocow path).  If we use join
	 * here we could get into a situation where we're waiting on IO to
	 * happen that is blocked on a transaction trying to commit.  With start
	 * we inc the extwriter counter, so we wait for all extwriters to exit
	 * before we start blocking joiners.  This comment is to keep somebody
	 * from thinking they are super smart and changing this to
	 * btrfs_join_transaction *cough*Josef*cough*.
	 */
	trans = btrfs_start_transaction(root, 0);
	if (IS_ERR(trans)) {
		ret = PTR_ERR(trans);
		goto out_release_extents;
	}
	trans->in_fsync = true;

	ret = btrfs_log_dentry_safe(trans, dentry, &ctx);
	btrfs_release_log_ctx_extents(&ctx);
	if (ret < 0) {
		/* Fallthrough and commit/free transaction. */
		ret = 1;
	}

	/* we've logged all the items and now have a consistent
	 * version of the file in the log.  It is possible that
	 * someone will come in and modify the file, but that's
	 * fine because the log is consistent on disk, and we
	 * have references to all of the file's extents
	 *
	 * It is possible that someone will come in and log the
	 * file again, but that will end up using the synchronization
	 * inside btrfs_sync_log to keep things safe.
	 */
	inode_unlock(inode);

	if (ret != BTRFS_NO_LOG_SYNC) {
		if (!ret) {
			ret = btrfs_sync_log(trans, root, &ctx);
			if (!ret) {
				ret = btrfs_end_transaction(trans);
				goto out;
			}
		}
		if (!full_sync) {
			ret = btrfs_wait_ordered_range(inode, start, len);
			if (ret) {
				btrfs_end_transaction(trans);
				goto out;
			}
		}
		ret = btrfs_commit_transaction(trans);
	} else {
		ret = btrfs_end_transaction(trans);
	}
out:
	ASSERT(list_empty(&ctx.list));
	err = file_check_and_advance_wb_err(file);
	if (!ret)
		ret = err;
	return ret > 0 ? -EIO : ret;

out_release_extents:
	btrfs_release_log_ctx_extents(&ctx);
	inode_unlock(inode);
	goto out;
}

static const struct vm_operations_struct btrfs_file_vm_ops = {
	.fault		= filemap_fault,
	.map_pages	= filemap_map_pages,
	.page_mkwrite	= btrfs_page_mkwrite,
};

static int btrfs_file_mmap(struct file	*filp, struct vm_area_struct *vma)
{
	struct address_space *mapping = filp->f_mapping;

	if (!mapping->a_ops->readpage)
		return -ENOEXEC;

	file_accessed(filp);
	vma->vm_ops = &btrfs_file_vm_ops;

	return 0;
}

static int hole_mergeable(struct btrfs_inode *inode, struct extent_buffer *leaf,
			  int slot, u64 start, u64 end)
{
	struct btrfs_file_extent_item *fi;
	struct btrfs_key key;

	if (slot < 0 || slot >= btrfs_header_nritems(leaf))
		return 0;

	btrfs_item_key_to_cpu(leaf, &key, slot);
	if (key.objectid != btrfs_ino(inode) ||
	    key.type != BTRFS_EXTENT_DATA_KEY)
		return 0;

	fi = btrfs_item_ptr(leaf, slot, struct btrfs_file_extent_item);

	if (btrfs_file_extent_type(leaf, fi) != BTRFS_FILE_EXTENT_REG)
		return 0;

	if (btrfs_file_extent_disk_bytenr(leaf, fi))
		return 0;

	if (key.offset == end)
		return 1;
	if (key.offset + btrfs_file_extent_num_bytes(leaf, fi) == start)
		return 1;
	return 0;
}

static int fill_holes(struct btrfs_trans_handle *trans,
		struct btrfs_inode *inode,
		struct btrfs_path *path, u64 offset, u64 end)
{
	struct btrfs_fs_info *fs_info = trans->fs_info;
	struct btrfs_root *root = inode->root;
	struct extent_buffer *leaf;
	struct btrfs_file_extent_item *fi;
	struct extent_map *hole_em;
	struct extent_map_tree *em_tree = &inode->extent_tree;
	struct btrfs_key key;
	int ret;

	if (btrfs_fs_incompat(fs_info, NO_HOLES))
		goto out;

	key.objectid = btrfs_ino(inode);
	key.type = BTRFS_EXTENT_DATA_KEY;
	key.offset = offset;

	ret = btrfs_search_slot(trans, root, &key, path, 0, 1);
	if (ret <= 0) {
		/*
		 * We should have dropped this offset, so if we find it then
		 * something has gone horribly wrong.
		 */
		if (ret == 0)
			ret = -EINVAL;
		return ret;
	}

	leaf = path->nodes[0];
	if (hole_mergeable(inode, leaf, path->slots[0] - 1, offset, end)) {
		u64 num_bytes;

		path->slots[0]--;
		fi = btrfs_item_ptr(leaf, path->slots[0],
				    struct btrfs_file_extent_item);
		num_bytes = btrfs_file_extent_num_bytes(leaf, fi) +
			end - offset;
		btrfs_set_file_extent_num_bytes(leaf, fi, num_bytes);
		btrfs_set_file_extent_ram_bytes(leaf, fi, num_bytes);
		btrfs_set_file_extent_offset(leaf, fi, 0);
		btrfs_mark_buffer_dirty(leaf);
		goto out;
	}

	if (hole_mergeable(inode, leaf, path->slots[0], offset, end)) {
		u64 num_bytes;

		key.offset = offset;
		btrfs_set_item_key_safe(fs_info, path, &key);
		fi = btrfs_item_ptr(leaf, path->slots[0],
				    struct btrfs_file_extent_item);
		num_bytes = btrfs_file_extent_num_bytes(leaf, fi) + end -
			offset;
		btrfs_set_file_extent_num_bytes(leaf, fi, num_bytes);
		btrfs_set_file_extent_ram_bytes(leaf, fi, num_bytes);
		btrfs_set_file_extent_offset(leaf, fi, 0);
		btrfs_mark_buffer_dirty(leaf);
		goto out;
	}
	btrfs_release_path(path);

	ret = btrfs_insert_file_extent(trans, root, btrfs_ino(inode),
			offset, 0, 0, end - offset, 0, end - offset, 0, 0, 0);
	if (ret)
		return ret;

out:
	btrfs_release_path(path);

	hole_em = alloc_extent_map();
	if (!hole_em) {
		btrfs_drop_extent_cache(inode, offset, end - 1, 0);
		set_bit(BTRFS_INODE_NEEDS_FULL_SYNC, &inode->runtime_flags);
	} else {
		hole_em->start = offset;
		hole_em->len = end - offset;
		hole_em->ram_bytes = hole_em->len;
		hole_em->orig_start = offset;

		hole_em->block_start = EXTENT_MAP_HOLE;
		hole_em->block_len = 0;
		hole_em->orig_block_len = 0;
		hole_em->compress_type = BTRFS_COMPRESS_NONE;
		hole_em->generation = trans->transid;

		do {
			btrfs_drop_extent_cache(inode, offset, end - 1, 0);
			write_lock(&em_tree->lock);
			ret = add_extent_mapping(em_tree, hole_em, 1);
			write_unlock(&em_tree->lock);
		} while (ret == -EEXIST);
		free_extent_map(hole_em);
		if (ret)
			set_bit(BTRFS_INODE_NEEDS_FULL_SYNC,
					&inode->runtime_flags);
	}

	return 0;
}

/*
 * Find a hole extent on given inode and change start/len to the end of hole
 * extent.(hole/vacuum extent whose em->start <= start &&
 *	   em->start + em->len > start)
 * When a hole extent is found, return 1 and modify start/len.
 */
static int find_first_non_hole(struct btrfs_inode *inode, u64 *start, u64 *len)
{
	struct btrfs_fs_info *fs_info = inode->root->fs_info;
	struct extent_map *em;
	int ret = 0;

	em = btrfs_get_extent(inode, NULL, 0,
			      round_down(*start, fs_info->sectorsize),
			      round_up(*len, fs_info->sectorsize));
	if (IS_ERR(em))
		return PTR_ERR(em);

	/* Hole or vacuum extent(only exists in no-hole mode) */
	if (em->block_start == EXTENT_MAP_HOLE) {
		ret = 1;
		*len = em->start + em->len > *start + *len ?
		       0 : *start + *len - em->start - em->len;
		*start = em->start + em->len;
	}
	free_extent_map(em);
	return ret;
}

static int btrfs_punch_hole_lock_range(struct inode *inode,
				       const u64 lockstart,
				       const u64 lockend,
				       struct extent_state **cached_state)
{
	while (1) {
		struct btrfs_ordered_extent *ordered;
		int ret;

		truncate_pagecache_range(inode, lockstart, lockend);

		lock_extent_bits(&BTRFS_I(inode)->io_tree, lockstart, lockend,
				 cached_state);
		ordered = btrfs_lookup_first_ordered_extent(BTRFS_I(inode),
							    lockend);

		/*
		 * We need to make sure we have no ordered extents in this range
		 * and nobody raced in and read a page in this range, if we did
		 * we need to try again.
		 */
		if ((!ordered ||
		    (ordered->file_offset + ordered->num_bytes <= lockstart ||
		     ordered->file_offset > lockend)) &&
		     !filemap_range_has_page(inode->i_mapping,
					     lockstart, lockend)) {
			if (ordered)
				btrfs_put_ordered_extent(ordered);
			break;
		}
		if (ordered)
			btrfs_put_ordered_extent(ordered);
		unlock_extent_cached(&BTRFS_I(inode)->io_tree, lockstart,
				     lockend, cached_state);
		ret = btrfs_wait_ordered_range(inode, lockstart,
					       lockend - lockstart + 1);
		if (ret)
			return ret;
	}
	return 0;
}

static int btrfs_insert_replace_extent(struct btrfs_trans_handle *trans,
				     struct btrfs_inode *inode,
				     struct btrfs_path *path,
				     struct btrfs_replace_extent_info *extent_info,
				     const u64 replace_len,
				     const u64 bytes_to_drop)
{
	struct btrfs_fs_info *fs_info = trans->fs_info;
	struct btrfs_root *root = inode->root;
	struct btrfs_file_extent_item *extent;
	struct extent_buffer *leaf;
	struct btrfs_key key;
	int slot;
	struct btrfs_ref ref = { 0 };
	int ret;

	if (replace_len == 0)
		return 0;

	if (extent_info->disk_offset == 0 &&
	    btrfs_fs_incompat(fs_info, NO_HOLES)) {
		btrfs_update_inode_bytes(inode, 0, bytes_to_drop);
		return 0;
	}

	key.objectid = btrfs_ino(inode);
	key.type = BTRFS_EXTENT_DATA_KEY;
	key.offset = extent_info->file_offset;
	ret = btrfs_insert_empty_item(trans, root, path, &key,
				      sizeof(struct btrfs_file_extent_item));
	if (ret)
		return ret;
	leaf = path->nodes[0];
	slot = path->slots[0];
	write_extent_buffer(leaf, extent_info->extent_buf,
			    btrfs_item_ptr_offset(leaf, slot),
			    sizeof(struct btrfs_file_extent_item));
	extent = btrfs_item_ptr(leaf, slot, struct btrfs_file_extent_item);
	ASSERT(btrfs_file_extent_type(leaf, extent) != BTRFS_FILE_EXTENT_INLINE);
	btrfs_set_file_extent_offset(leaf, extent, extent_info->data_offset);
	btrfs_set_file_extent_num_bytes(leaf, extent, replace_len);
	if (extent_info->is_new_extent)
		btrfs_set_file_extent_generation(leaf, extent, trans->transid);
	btrfs_mark_buffer_dirty(leaf);
	btrfs_release_path(path);

	ret = btrfs_inode_set_file_extent_range(inode, extent_info->file_offset,
						replace_len);
	if (ret)
		return ret;

	/* If it's a hole, nothing more needs to be done. */
	if (extent_info->disk_offset == 0) {
		btrfs_update_inode_bytes(inode, 0, bytes_to_drop);
		return 0;
	}

	btrfs_update_inode_bytes(inode, replace_len, bytes_to_drop);

	if (extent_info->is_new_extent && extent_info->insertions == 0) {
		key.objectid = extent_info->disk_offset;
		key.type = BTRFS_EXTENT_ITEM_KEY;
		key.offset = extent_info->disk_len;
		ret = btrfs_alloc_reserved_file_extent(trans, root,
						       btrfs_ino(inode),
						       extent_info->file_offset,
						       extent_info->qgroup_reserved,
						       &key);
	} else {
		u64 ref_offset;

		btrfs_init_generic_ref(&ref, BTRFS_ADD_DELAYED_REF,
				       extent_info->disk_offset,
				       extent_info->disk_len, 0);
		ref_offset = extent_info->file_offset - extent_info->data_offset;
		btrfs_init_data_ref(&ref, root->root_key.objectid,
				    btrfs_ino(inode), ref_offset);
		ret = btrfs_inc_extent_ref(trans, &ref);
	}

	extent_info->insertions++;

	return ret;
}

/*
 * The respective range must have been previously locked, as well as the inode.
 * The end offset is inclusive (last byte of the range).
 * @extent_info is NULL for fallocate's hole punching and non-NULL when replacing
 * the file range with an extent.
 * When not punching a hole, we don't want to end up in a state where we dropped
 * extents without inserting a new one, so we must abort the transaction to avoid
 * a corruption.
 */
int btrfs_replace_file_extents(struct inode *inode, struct btrfs_path *path,
			   const u64 start, const u64 end,
			   struct btrfs_replace_extent_info *extent_info,
			   struct btrfs_trans_handle **trans_out)
{
	struct btrfs_drop_extents_args drop_args = { 0 };
	struct btrfs_fs_info *fs_info = btrfs_sb(inode->i_sb);
	u64 min_size = btrfs_calc_insert_metadata_size(fs_info, 1);
	u64 ino_size = round_up(inode->i_size, fs_info->sectorsize);
	struct btrfs_root *root = BTRFS_I(inode)->root;
	struct btrfs_trans_handle *trans = NULL;
	struct btrfs_block_rsv *rsv;
	unsigned int rsv_count;
	u64 cur_offset;
	u64 len = end - start;
	int ret = 0;

	if (end <= start)
		return -EINVAL;

	rsv = btrfs_alloc_block_rsv(fs_info, BTRFS_BLOCK_RSV_TEMP);
	if (!rsv) {
		ret = -ENOMEM;
		goto out;
	}
	rsv->size = btrfs_calc_insert_metadata_size(fs_info, 1);
	rsv->failfast = 1;

	/*
	 * 1 - update the inode
	 * 1 - removing the extents in the range
	 * 1 - adding the hole extent if no_holes isn't set or if we are
	 *     replacing the range with a new extent
	 */
	if (!btrfs_fs_incompat(fs_info, NO_HOLES) || extent_info)
		rsv_count = 3;
	else
		rsv_count = 2;

	trans = btrfs_start_transaction(root, rsv_count);
	if (IS_ERR(trans)) {
		ret = PTR_ERR(trans);
		trans = NULL;
		goto out_free;
	}

	ret = btrfs_block_rsv_migrate(&fs_info->trans_block_rsv, rsv,
				      min_size, false);
	BUG_ON(ret);
	trans->block_rsv = rsv;

	cur_offset = start;
	drop_args.path = path;
	drop_args.end = end + 1;
	drop_args.drop_cache = true;
	while (cur_offset < end) {
		drop_args.start = cur_offset;
		ret = btrfs_drop_extents(trans, root, BTRFS_I(inode), &drop_args);
		/* If we are punching a hole decrement the inode's byte count */
		if (!extent_info)
			btrfs_update_inode_bytes(BTRFS_I(inode), 0,
						 drop_args.bytes_found);
		if (ret != -ENOSPC) {
			/*
			 * When cloning we want to avoid transaction aborts when
			 * nothing was done and we are attempting to clone parts
			 * of inline extents, in such cases -EOPNOTSUPP is
			 * returned by __btrfs_drop_extents() without having
			 * changed anything in the file.
			 */
			if (extent_info && !extent_info->is_new_extent &&
			    ret && ret != -EOPNOTSUPP)
				btrfs_abort_transaction(trans, ret);
			break;
		}

		trans->block_rsv = &fs_info->trans_block_rsv;

		if (!extent_info && cur_offset < drop_args.drop_end &&
		    cur_offset < ino_size) {
			ret = fill_holes(trans, BTRFS_I(inode), path,
					 cur_offset, drop_args.drop_end);
			if (ret) {
				/*
				 * If we failed then we didn't insert our hole
				 * entries for the area we dropped, so now the
				 * fs is corrupted, so we must abort the
				 * transaction.
				 */
				btrfs_abort_transaction(trans, ret);
				break;
			}
		} else if (!extent_info && cur_offset < drop_args.drop_end) {
			/*
			 * We are past the i_size here, but since we didn't
			 * insert holes we need to clear the mapped area so we
			 * know to not set disk_i_size in this area until a new
			 * file extent is inserted here.
			 */
			ret = btrfs_inode_clear_file_extent_range(BTRFS_I(inode),
					cur_offset,
					drop_args.drop_end - cur_offset);
			if (ret) {
				/*
				 * We couldn't clear our area, so we could
				 * presumably adjust up and corrupt the fs, so
				 * we need to abort.
				 */
				btrfs_abort_transaction(trans, ret);
				break;
			}
		}

		if (extent_info &&
		    drop_args.drop_end > extent_info->file_offset) {
			u64 replace_len = drop_args.drop_end -
					  extent_info->file_offset;

			ret = btrfs_insert_replace_extent(trans, BTRFS_I(inode),
					path, extent_info, replace_len,
					drop_args.bytes_found);
			if (ret) {
				btrfs_abort_transaction(trans, ret);
				break;
			}
			extent_info->data_len -= replace_len;
			extent_info->data_offset += replace_len;
			extent_info->file_offset += replace_len;
		}

		cur_offset = drop_args.drop_end;

		ret = btrfs_update_inode(trans, root, BTRFS_I(inode));
		if (ret)
			break;

		btrfs_end_transaction(trans);
		btrfs_btree_balance_dirty(fs_info);

		trans = btrfs_start_transaction(root, rsv_count);
		if (IS_ERR(trans)) {
			ret = PTR_ERR(trans);
			trans = NULL;
			break;
		}

		ret = btrfs_block_rsv_migrate(&fs_info->trans_block_rsv,
					      rsv, min_size, false);
		BUG_ON(ret);	/* shouldn't happen */
		trans->block_rsv = rsv;

		if (!extent_info) {
			ret = find_first_non_hole(BTRFS_I(inode), &cur_offset,
						  &len);
			if (unlikely(ret < 0))
				break;
			if (ret && !len) {
				ret = 0;
				break;
			}
		}
	}

	/*
	 * If we were cloning, force the next fsync to be a full one since we
	 * we replaced (or just dropped in the case of cloning holes when
	 * NO_HOLES is enabled) extents and extent maps.
	 * This is for the sake of simplicity, and cloning into files larger
	 * than 16Mb would force the full fsync any way (when
	 * try_release_extent_mapping() is invoked during page cache truncation.
	 */
	if (extent_info && !extent_info->is_new_extent)
		set_bit(BTRFS_INODE_NEEDS_FULL_SYNC,
			&BTRFS_I(inode)->runtime_flags);

	if (ret)
		goto out_trans;

	trans->block_rsv = &fs_info->trans_block_rsv;
	/*
	 * If we are using the NO_HOLES feature we might have had already an
	 * hole that overlaps a part of the region [lockstart, lockend] and
	 * ends at (or beyond) lockend. Since we have no file extent items to
	 * represent holes, drop_end can be less than lockend and so we must
	 * make sure we have an extent map representing the existing hole (the
	 * call to __btrfs_drop_extents() might have dropped the existing extent
	 * map representing the existing hole), otherwise the fast fsync path
	 * will not record the existence of the hole region
	 * [existing_hole_start, lockend].
	 */
	if (drop_args.drop_end <= end)
		drop_args.drop_end = end + 1;
	/*
	 * Don't insert file hole extent item if it's for a range beyond eof
	 * (because it's useless) or if it represents a 0 bytes range (when
	 * cur_offset == drop_end).
	 */
	if (!extent_info && cur_offset < ino_size &&
	    cur_offset < drop_args.drop_end) {
		ret = fill_holes(trans, BTRFS_I(inode), path,
				 cur_offset, drop_args.drop_end);
		if (ret) {
			/* Same comment as above. */
			btrfs_abort_transaction(trans, ret);
			goto out_trans;
		}
	} else if (!extent_info && cur_offset < drop_args.drop_end) {
		/* See the comment in the loop above for the reasoning here. */
		ret = btrfs_inode_clear_file_extent_range(BTRFS_I(inode),
				cur_offset, drop_args.drop_end - cur_offset);
		if (ret) {
			btrfs_abort_transaction(trans, ret);
			goto out_trans;
		}

	}
	if (extent_info) {
		ret = btrfs_insert_replace_extent(trans, BTRFS_I(inode), path,
				extent_info, extent_info->data_len,
				drop_args.bytes_found);
		if (ret) {
			btrfs_abort_transaction(trans, ret);
			goto out_trans;
		}
	}

out_trans:
	if (!trans)
		goto out_free;

	trans->block_rsv = &fs_info->trans_block_rsv;
	if (ret)
		btrfs_end_transaction(trans);
	else
		*trans_out = trans;
out_free:
	btrfs_free_block_rsv(fs_info, rsv);
out:
	return ret;
}

static int btrfs_punch_hole(struct inode *inode, loff_t offset, loff_t len)
{
	struct btrfs_fs_info *fs_info = btrfs_sb(inode->i_sb);
	struct btrfs_root *root = BTRFS_I(inode)->root;
	struct extent_state *cached_state = NULL;
	struct btrfs_path *path;
	struct btrfs_trans_handle *trans = NULL;
	u64 lockstart;
	u64 lockend;
	u64 tail_start;
	u64 tail_len;
	u64 orig_start = offset;
	int ret = 0;
	bool same_block;
	u64 ino_size;
	bool truncated_block = false;
	bool updated_inode = false;

	ret = btrfs_wait_ordered_range(inode, offset, len);
	if (ret)
		return ret;

	inode_lock(inode);
	ino_size = round_up(inode->i_size, fs_info->sectorsize);
	ret = find_first_non_hole(BTRFS_I(inode), &offset, &len);
	if (ret < 0)
		goto out_only_mutex;
	if (ret && !len) {
		/* Already in a large hole */
		ret = 0;
		goto out_only_mutex;
	}

	lockstart = round_up(offset, btrfs_inode_sectorsize(BTRFS_I(inode)));
	lockend = round_down(offset + len,
			     btrfs_inode_sectorsize(BTRFS_I(inode))) - 1;
	same_block = (BTRFS_BYTES_TO_BLKS(fs_info, offset))
		== (BTRFS_BYTES_TO_BLKS(fs_info, offset + len - 1));
	/*
	 * We needn't truncate any block which is beyond the end of the file
	 * because we are sure there is no data there.
	 */
	/*
	 * Only do this if we are in the same block and we aren't doing the
	 * entire block.
	 */
	if (same_block && len < fs_info->sectorsize) {
		if (offset < ino_size) {
			truncated_block = true;
			ret = btrfs_truncate_block(BTRFS_I(inode), offset, len,
						   0);
		} else {
			ret = 0;
		}
		goto out_only_mutex;
	}

	/* zero back part of the first block */
	if (offset < ino_size) {
		truncated_block = true;
		ret = btrfs_truncate_block(BTRFS_I(inode), offset, 0, 0);
		if (ret) {
			inode_unlock(inode);
			return ret;
		}
	}

	/* Check the aligned pages after the first unaligned page,
	 * if offset != orig_start, which means the first unaligned page
	 * including several following pages are already in holes,
	 * the extra check can be skipped */
	if (offset == orig_start) {
		/* after truncate page, check hole again */
		len = offset + len - lockstart;
		offset = lockstart;
		ret = find_first_non_hole(BTRFS_I(inode), &offset, &len);
		if (ret < 0)
			goto out_only_mutex;
		if (ret && !len) {
			ret = 0;
			goto out_only_mutex;
		}
		lockstart = offset;
	}

	/* Check the tail unaligned part is in a hole */
	tail_start = lockend + 1;
	tail_len = offset + len - tail_start;
	if (tail_len) {
		ret = find_first_non_hole(BTRFS_I(inode), &tail_start, &tail_len);
		if (unlikely(ret < 0))
			goto out_only_mutex;
		if (!ret) {
			/* zero the front end of the last page */
			if (tail_start + tail_len < ino_size) {
				truncated_block = true;
				ret = btrfs_truncate_block(BTRFS_I(inode),
							tail_start + tail_len,
							0, 1);
				if (ret)
					goto out_only_mutex;
			}
		}
	}

	if (lockend < lockstart) {
		ret = 0;
		goto out_only_mutex;
	}

	ret = btrfs_punch_hole_lock_range(inode, lockstart, lockend,
					  &cached_state);
	if (ret)
		goto out_only_mutex;

	path = btrfs_alloc_path();
	if (!path) {
		ret = -ENOMEM;
		goto out;
	}

	ret = btrfs_replace_file_extents(inode, path, lockstart, lockend, NULL,
				     &trans);
	btrfs_free_path(path);
	if (ret)
		goto out;

	ASSERT(trans != NULL);
	inode_inc_iversion(inode);
	inode->i_mtime = inode->i_ctime = current_time(inode);
	ret = btrfs_update_inode(trans, root, BTRFS_I(inode));
	updated_inode = true;
	btrfs_end_transaction(trans);
	btrfs_btree_balance_dirty(fs_info);
out:
	unlock_extent_cached(&BTRFS_I(inode)->io_tree, lockstart, lockend,
			     &cached_state);
out_only_mutex:
	if (!updated_inode && truncated_block && !ret) {
		/*
		 * If we only end up zeroing part of a page, we still need to
		 * update the inode item, so that all the time fields are
		 * updated as well as the necessary btrfs inode in memory fields
		 * for detecting, at fsync time, if the inode isn't yet in the
		 * log tree or it's there but not up to date.
		 */
		struct timespec64 now = current_time(inode);

		inode_inc_iversion(inode);
		inode->i_mtime = now;
		inode->i_ctime = now;
		trans = btrfs_start_transaction(root, 1);
		if (IS_ERR(trans)) {
			ret = PTR_ERR(trans);
		} else {
			int ret2;

			ret = btrfs_update_inode(trans, root, BTRFS_I(inode));
			ret2 = btrfs_end_transaction(trans);
			if (!ret)
				ret = ret2;
		}
	}
	inode_unlock(inode);
	return ret;
}

/* Helper structure to record which range is already reserved */
struct falloc_range {
	struct list_head list;
	u64 start;
	u64 len;
};

/*
 * Helper function to add falloc range
 *
 * Caller should have locked the larger range of extent containing
 * [start, len)
 */
static int add_falloc_range(struct list_head *head, u64 start, u64 len)
{
	struct falloc_range *prev = NULL;
	struct falloc_range *range = NULL;

	if (list_empty(head))
		goto insert;

	/*
	 * As fallocate iterate by bytenr order, we only need to check
	 * the last range.
	 */
	prev = list_entry(head->prev, struct falloc_range, list);
	if (prev->start + prev->len == start) {
		prev->len += len;
		return 0;
	}
insert:
	range = kmalloc(sizeof(*range), GFP_KERNEL);
	if (!range)
		return -ENOMEM;
	range->start = start;
	range->len = len;
	list_add_tail(&range->list, head);
	return 0;
}

static int btrfs_fallocate_update_isize(struct inode *inode,
					const u64 end,
					const int mode)
{
	struct btrfs_trans_handle *trans;
	struct btrfs_root *root = BTRFS_I(inode)->root;
	int ret;
	int ret2;

	if (mode & FALLOC_FL_KEEP_SIZE || end <= i_size_read(inode))
		return 0;

	trans = btrfs_start_transaction(root, 1);
	if (IS_ERR(trans))
		return PTR_ERR(trans);

	inode->i_ctime = current_time(inode);
	i_size_write(inode, end);
	btrfs_inode_safe_disk_i_size_write(BTRFS_I(inode), 0);
	ret = btrfs_update_inode(trans, root, BTRFS_I(inode));
	ret2 = btrfs_end_transaction(trans);

	return ret ? ret : ret2;
}

enum {
	RANGE_BOUNDARY_WRITTEN_EXTENT,
	RANGE_BOUNDARY_PREALLOC_EXTENT,
	RANGE_BOUNDARY_HOLE,
};

static int btrfs_zero_range_check_range_boundary(struct btrfs_inode *inode,
						 u64 offset)
{
	const u64 sectorsize = btrfs_inode_sectorsize(inode);
	struct extent_map *em;
	int ret;

	offset = round_down(offset, sectorsize);
	em = btrfs_get_extent(inode, NULL, 0, offset, sectorsize);
	if (IS_ERR(em))
		return PTR_ERR(em);

	if (em->block_start == EXTENT_MAP_HOLE)
		ret = RANGE_BOUNDARY_HOLE;
	else if (test_bit(EXTENT_FLAG_PREALLOC, &em->flags))
		ret = RANGE_BOUNDARY_PREALLOC_EXTENT;
	else
		ret = RANGE_BOUNDARY_WRITTEN_EXTENT;

	free_extent_map(em);
	return ret;
}

static int btrfs_zero_range(struct inode *inode,
			    loff_t offset,
			    loff_t len,
			    const int mode)
{
	struct btrfs_fs_info *fs_info = BTRFS_I(inode)->root->fs_info;
	struct extent_map *em;
	struct extent_changeset *data_reserved = NULL;
	int ret;
	u64 alloc_hint = 0;
	const u64 sectorsize = btrfs_inode_sectorsize(BTRFS_I(inode));
	u64 alloc_start = round_down(offset, sectorsize);
	u64 alloc_end = round_up(offset + len, sectorsize);
	u64 bytes_to_reserve = 0;
	bool space_reserved = false;

	inode_dio_wait(inode);

	em = btrfs_get_extent(BTRFS_I(inode), NULL, 0, alloc_start,
			      alloc_end - alloc_start);
	if (IS_ERR(em)) {
		ret = PTR_ERR(em);
		goto out;
	}

	/*
	 * Avoid hole punching and extent allocation for some cases. More cases
	 * could be considered, but these are unlikely common and we keep things
	 * as simple as possible for now. Also, intentionally, if the target
	 * range contains one or more prealloc extents together with regular
	 * extents and holes, we drop all the existing extents and allocate a
	 * new prealloc extent, so that we get a larger contiguous disk extent.
	 */
	if (em->start <= alloc_start &&
	    test_bit(EXTENT_FLAG_PREALLOC, &em->flags)) {
		const u64 em_end = em->start + em->len;

		if (em_end >= offset + len) {
			/*
			 * The whole range is already a prealloc extent,
			 * do nothing except updating the inode's i_size if
			 * needed.
			 */
			free_extent_map(em);
			ret = btrfs_fallocate_update_isize(inode, offset + len,
							   mode);
			goto out;
		}
		/*
		 * Part of the range is already a prealloc extent, so operate
		 * only on the remaining part of the range.
		 */
		alloc_start = em_end;
		ASSERT(IS_ALIGNED(alloc_start, sectorsize));
		len = offset + len - alloc_start;
		offset = alloc_start;
		alloc_hint = em->block_start + em->len;
	}
	free_extent_map(em);

	if (BTRFS_BYTES_TO_BLKS(fs_info, offset) ==
	    BTRFS_BYTES_TO_BLKS(fs_info, offset + len - 1)) {
		em = btrfs_get_extent(BTRFS_I(inode), NULL, 0, alloc_start,
				      sectorsize);
		if (IS_ERR(em)) {
			ret = PTR_ERR(em);
			goto out;
		}

		if (test_bit(EXTENT_FLAG_PREALLOC, &em->flags)) {
			free_extent_map(em);
			ret = btrfs_fallocate_update_isize(inode, offset + len,
							   mode);
			goto out;
		}
		if (len < sectorsize && em->block_start != EXTENT_MAP_HOLE) {
			free_extent_map(em);
			ret = btrfs_truncate_block(BTRFS_I(inode), offset, len,
						   0);
			if (!ret)
				ret = btrfs_fallocate_update_isize(inode,
								   offset + len,
								   mode);
			return ret;
		}
		free_extent_map(em);
		alloc_start = round_down(offset, sectorsize);
		alloc_end = alloc_start + sectorsize;
		goto reserve_space;
	}

	alloc_start = round_up(offset, sectorsize);
	alloc_end = round_down(offset + len, sectorsize);

	/*
	 * For unaligned ranges, check the pages at the boundaries, they might
	 * map to an extent, in which case we need to partially zero them, or
	 * they might map to a hole, in which case we need our allocation range
	 * to cover them.
	 */
	if (!IS_ALIGNED(offset, sectorsize)) {
		ret = btrfs_zero_range_check_range_boundary(BTRFS_I(inode),
							    offset);
		if (ret < 0)
			goto out;
		if (ret == RANGE_BOUNDARY_HOLE) {
			alloc_start = round_down(offset, sectorsize);
			ret = 0;
		} else if (ret == RANGE_BOUNDARY_WRITTEN_EXTENT) {
			ret = btrfs_truncate_block(BTRFS_I(inode), offset, 0, 0);
			if (ret)
				goto out;
		} else {
			ret = 0;
		}
	}

	if (!IS_ALIGNED(offset + len, sectorsize)) {
		ret = btrfs_zero_range_check_range_boundary(BTRFS_I(inode),
							    offset + len);
		if (ret < 0)
			goto out;
		if (ret == RANGE_BOUNDARY_HOLE) {
			alloc_end = round_up(offset + len, sectorsize);
			ret = 0;
		} else if (ret == RANGE_BOUNDARY_WRITTEN_EXTENT) {
			ret = btrfs_truncate_block(BTRFS_I(inode), offset + len,
						   0, 1);
			if (ret)
				goto out;
		} else {
			ret = 0;
		}
	}

reserve_space:
	if (alloc_start < alloc_end) {
		struct extent_state *cached_state = NULL;
		const u64 lockstart = alloc_start;
		const u64 lockend = alloc_end - 1;

		bytes_to_reserve = alloc_end - alloc_start;
		ret = btrfs_alloc_data_chunk_ondemand(BTRFS_I(inode),
						      bytes_to_reserve);
		if (ret < 0)
			goto out;
		space_reserved = true;
		ret = btrfs_punch_hole_lock_range(inode, lockstart, lockend,
						  &cached_state);
		if (ret)
			goto out;
		ret = btrfs_qgroup_reserve_data(BTRFS_I(inode), &data_reserved,
						alloc_start, bytes_to_reserve);
		if (ret)
			goto out;
		ret = btrfs_prealloc_file_range(inode, mode, alloc_start,
						alloc_end - alloc_start,
						i_blocksize(inode),
						offset + len, &alloc_hint);
		unlock_extent_cached(&BTRFS_I(inode)->io_tree, lockstart,
				     lockend, &cached_state);
		/* btrfs_prealloc_file_range releases reserved space on error */
		if (ret) {
			space_reserved = false;
			goto out;
		}
	}
	ret = btrfs_fallocate_update_isize(inode, offset + len, mode);
 out:
	if (ret && space_reserved)
		btrfs_free_reserved_data_space(BTRFS_I(inode), data_reserved,
					       alloc_start, bytes_to_reserve);
	extent_changeset_free(data_reserved);

	return ret;
}

static long btrfs_fallocate(struct file *file, int mode,
			    loff_t offset, loff_t len)
{
	struct inode *inode = file_inode(file);
	struct extent_state *cached_state = NULL;
	struct extent_changeset *data_reserved = NULL;
	struct falloc_range *range;
	struct falloc_range *tmp;
	struct list_head reserve_list;
	u64 cur_offset;
	u64 last_byte;
	u64 alloc_start;
	u64 alloc_end;
	u64 alloc_hint = 0;
	u64 locked_end;
	u64 actual_end = 0;
	struct extent_map *em;
	int blocksize = btrfs_inode_sectorsize(BTRFS_I(inode));
	int ret;

	/* Do not allow fallocate in ZONED mode */
	if (btrfs_is_zoned(btrfs_sb(inode->i_sb)))
		return -EOPNOTSUPP;

	alloc_start = round_down(offset, blocksize);
	alloc_end = round_up(offset + len, blocksize);
	cur_offset = alloc_start;

	/* Make sure we aren't being give some crap mode */
	if (mode & ~(FALLOC_FL_KEEP_SIZE | FALLOC_FL_PUNCH_HOLE |
		     FALLOC_FL_ZERO_RANGE))
		return -EOPNOTSUPP;

	if (mode & FALLOC_FL_PUNCH_HOLE)
		return btrfs_punch_hole(inode, offset, len);

	/*
	 * Only trigger disk allocation, don't trigger qgroup reserve
	 *
	 * For qgroup space, it will be checked later.
	 */
	if (!(mode & FALLOC_FL_ZERO_RANGE)) {
		ret = btrfs_alloc_data_chunk_ondemand(BTRFS_I(inode),
						      alloc_end - alloc_start);
		if (ret < 0)
			return ret;
	}

	btrfs_inode_lock(inode, 0);

	if (!(mode & FALLOC_FL_KEEP_SIZE) && offset + len > inode->i_size) {
		ret = inode_newsize_ok(inode, offset + len);
		if (ret)
			goto out;
	}

	/*
	 * TODO: Move these two operations after we have checked
	 * accurate reserved space, or fallocate can still fail but
	 * with page truncated or size expanded.
	 *
	 * But that's a minor problem and won't do much harm BTW.
	 */
	if (alloc_start > inode->i_size) {
		ret = btrfs_cont_expand(BTRFS_I(inode), i_size_read(inode),
					alloc_start);
		if (ret)
			goto out;
	} else if (offset + len > inode->i_size) {
		/*
		 * If we are fallocating from the end of the file onward we
		 * need to zero out the end of the block if i_size lands in the
		 * middle of a block.
		 */
		ret = btrfs_truncate_block(BTRFS_I(inode), inode->i_size, 0, 0);
		if (ret)
			goto out;
	}

	/*
	 * wait for ordered IO before we have any locks.  We'll loop again
	 * below with the locks held.
	 */
	ret = btrfs_wait_ordered_range(inode, alloc_start,
				       alloc_end - alloc_start);
	if (ret)
		goto out;

	if (mode & FALLOC_FL_ZERO_RANGE) {
		ret = btrfs_zero_range(inode, offset, len, mode);
		inode_unlock(inode);
		return ret;
	}

	locked_end = alloc_end - 1;
	while (1) {
		struct btrfs_ordered_extent *ordered;

		/* the extent lock is ordered inside the running
		 * transaction
		 */
		lock_extent_bits(&BTRFS_I(inode)->io_tree, alloc_start,
				 locked_end, &cached_state);
		ordered = btrfs_lookup_first_ordered_extent(BTRFS_I(inode),
							    locked_end);

		if (ordered &&
		    ordered->file_offset + ordered->num_bytes > alloc_start &&
		    ordered->file_offset < alloc_end) {
			btrfs_put_ordered_extent(ordered);
			unlock_extent_cached(&BTRFS_I(inode)->io_tree,
					     alloc_start, locked_end,
					     &cached_state);
			/*
			 * we can't wait on the range with the transaction
			 * running or with the extent lock held
			 */
			ret = btrfs_wait_ordered_range(inode, alloc_start,
						       alloc_end - alloc_start);
			if (ret)
				goto out;
		} else {
			if (ordered)
				btrfs_put_ordered_extent(ordered);
			break;
		}
	}

	/* First, check if we exceed the qgroup limit */
	INIT_LIST_HEAD(&reserve_list);
	while (cur_offset < alloc_end) {
		em = btrfs_get_extent(BTRFS_I(inode), NULL, 0, cur_offset,
				      alloc_end - cur_offset);
		if (IS_ERR(em)) {
			ret = PTR_ERR(em);
			break;
		}
		last_byte = min(extent_map_end(em), alloc_end);
		actual_end = min_t(u64, extent_map_end(em), offset + len);
		last_byte = ALIGN(last_byte, blocksize);
		if (em->block_start == EXTENT_MAP_HOLE ||
		    (cur_offset >= inode->i_size &&
		     !test_bit(EXTENT_FLAG_PREALLOC, &em->flags))) {
			ret = add_falloc_range(&reserve_list, cur_offset,
					       last_byte - cur_offset);
			if (ret < 0) {
				free_extent_map(em);
				break;
			}
			ret = btrfs_qgroup_reserve_data(BTRFS_I(inode),
					&data_reserved, cur_offset,
					last_byte - cur_offset);
			if (ret < 0) {
				cur_offset = last_byte;
				free_extent_map(em);
				break;
			}
		} else {
			/*
			 * Do not need to reserve unwritten extent for this
			 * range, free reserved data space first, otherwise
			 * it'll result in false ENOSPC error.
			 */
			btrfs_free_reserved_data_space(BTRFS_I(inode),
				data_reserved, cur_offset,
				last_byte - cur_offset);
		}
		free_extent_map(em);
		cur_offset = last_byte;
	}

	/*
	 * If ret is still 0, means we're OK to fallocate.
	 * Or just cleanup the list and exit.
	 */
	list_for_each_entry_safe(range, tmp, &reserve_list, list) {
		if (!ret)
			ret = btrfs_prealloc_file_range(inode, mode,
					range->start,
					range->len, i_blocksize(inode),
					offset + len, &alloc_hint);
		else
			btrfs_free_reserved_data_space(BTRFS_I(inode),
					data_reserved, range->start,
					range->len);
		list_del(&range->list);
		kfree(range);
	}
	if (ret < 0)
		goto out_unlock;

	/*
	 * We didn't need to allocate any more space, but we still extended the
	 * size of the file so we need to update i_size and the inode item.
	 */
	ret = btrfs_fallocate_update_isize(inode, actual_end, mode);
out_unlock:
	unlock_extent_cached(&BTRFS_I(inode)->io_tree, alloc_start, locked_end,
			     &cached_state);
out:
	inode_unlock(inode);
	/* Let go of our reservation. */
	if (ret != 0 && !(mode & FALLOC_FL_ZERO_RANGE))
		btrfs_free_reserved_data_space(BTRFS_I(inode), data_reserved,
				cur_offset, alloc_end - cur_offset);
	extent_changeset_free(data_reserved);
	return ret;
}

static loff_t find_desired_extent(struct inode *inode, loff_t offset,
				  int whence)
{
	struct btrfs_fs_info *fs_info = btrfs_sb(inode->i_sb);
	struct extent_map *em = NULL;
	struct extent_state *cached_state = NULL;
	loff_t i_size = inode->i_size;
	u64 lockstart;
	u64 lockend;
	u64 start;
	u64 len;
	int ret = 0;

	if (i_size == 0 || offset >= i_size)
		return -ENXIO;

	/*
	 * offset can be negative, in this case we start finding DATA/HOLE from
	 * the very start of the file.
	 */
	start = max_t(loff_t, 0, offset);

	lockstart = round_down(start, fs_info->sectorsize);
	lockend = round_up(i_size, fs_info->sectorsize);
	if (lockend <= lockstart)
		lockend = lockstart + fs_info->sectorsize;
	lockend--;
	len = lockend - lockstart + 1;

	lock_extent_bits(&BTRFS_I(inode)->io_tree, lockstart, lockend,
			 &cached_state);

	while (start < i_size) {
		em = btrfs_get_extent_fiemap(BTRFS_I(inode), start, len);
		if (IS_ERR(em)) {
			ret = PTR_ERR(em);
			em = NULL;
			break;
		}

		if (whence == SEEK_HOLE &&
		    (em->block_start == EXTENT_MAP_HOLE ||
		     test_bit(EXTENT_FLAG_PREALLOC, &em->flags)))
			break;
		else if (whence == SEEK_DATA &&
			   (em->block_start != EXTENT_MAP_HOLE &&
			    !test_bit(EXTENT_FLAG_PREALLOC, &em->flags)))
			break;

		start = em->start + em->len;
		free_extent_map(em);
		em = NULL;
		cond_resched();
	}
	free_extent_map(em);
	unlock_extent_cached(&BTRFS_I(inode)->io_tree, lockstart, lockend,
			     &cached_state);
	if (ret) {
		offset = ret;
	} else {
		if (whence == SEEK_DATA && start >= i_size)
			offset = -ENXIO;
		else
			offset = min_t(loff_t, start, i_size);
	}

	return offset;
}

static loff_t btrfs_file_llseek(struct file *file, loff_t offset, int whence)
{
	struct inode *inode = file->f_mapping->host;

	switch (whence) {
	default:
		return generic_file_llseek(file, offset, whence);
	case SEEK_DATA:
	case SEEK_HOLE:
		btrfs_inode_lock(inode, BTRFS_ILOCK_SHARED);
		offset = find_desired_extent(inode, offset, whence);
		btrfs_inode_unlock(inode, BTRFS_ILOCK_SHARED);
		break;
	}

	if (offset < 0)
		return offset;

	return vfs_setpos(file, offset, inode->i_sb->s_maxbytes);
}

static int btrfs_file_open(struct inode *inode, struct file *filp)
{
	filp->f_mode |= FMODE_NOWAIT;
	return generic_file_open(inode, filp);
}

static int check_direct_read(struct btrfs_fs_info *fs_info,
			     const struct iov_iter *iter, loff_t offset)
{
	int ret;
	int i, seg;

	ret = check_direct_IO(fs_info, iter, offset);
	if (ret < 0)
		return ret;

	if (!iter_is_iovec(iter))
		return 0;

	for (seg = 0; seg < iter->nr_segs; seg++)
		for (i = seg + 1; i < iter->nr_segs; i++)
			if (iter->iov[seg].iov_base == iter->iov[i].iov_base)
				return -EINVAL;
	return 0;
}

static ssize_t btrfs_direct_read(struct kiocb *iocb, struct iov_iter *to)
{
	struct inode *inode = file_inode(iocb->ki_filp);
	ssize_t ret;

	if (check_direct_read(btrfs_sb(inode->i_sb), to, iocb->ki_pos))
		return 0;

	btrfs_inode_lock(inode, BTRFS_ILOCK_SHARED);
	ret = iomap_dio_rw(iocb, to, &btrfs_dio_iomap_ops, &btrfs_dio_ops, 0);
	btrfs_inode_unlock(inode, BTRFS_ILOCK_SHARED);
	return ret;
}

static ssize_t btrfs_file_read_iter(struct kiocb *iocb, struct iov_iter *to)
{
	ssize_t ret = 0;

	if (iocb->ki_flags & IOCB_DIRECT) {
		ret = btrfs_direct_read(iocb, to);
		if (ret < 0 || !iov_iter_count(to) ||
		    iocb->ki_pos >= i_size_read(file_inode(iocb->ki_filp)))
			return ret;
	}

<<<<<<< HEAD
	if (iocb->ki_flags & IOCB_NOWAIT)
		iocb->ki_flags |= IOCB_NOIO;

	ret = generic_file_buffered_read(iocb, to, ret);

	if (iocb->ki_flags & IOCB_NOWAIT) {
		iocb->ki_flags &= ~IOCB_NOIO;
		if (ret == 0)
			ret = -EAGAIN;
	}

	return ret;
=======
	return filemap_read(iocb, to, ret);
>>>>>>> e98fefb3
}

const struct file_operations btrfs_file_operations = {
	.llseek		= btrfs_file_llseek,
	.read_iter      = btrfs_file_read_iter,
	.splice_read	= generic_file_splice_read,
	.write_iter	= btrfs_file_write_iter,
	.splice_write	= iter_file_splice_write,
	.mmap		= btrfs_file_mmap,
	.open		= btrfs_file_open,
	.release	= btrfs_release_file,
	.fsync		= btrfs_sync_file,
	.fallocate	= btrfs_fallocate,
	.unlocked_ioctl	= btrfs_ioctl,
#ifdef CONFIG_COMPAT
	.compat_ioctl	= btrfs_compat_ioctl,
#endif
	.remap_file_range = btrfs_remap_file_range,
};

void __cold btrfs_auto_defrag_exit(void)
{
	kmem_cache_destroy(btrfs_inode_defrag_cachep);
}

int __init btrfs_auto_defrag_init(void)
{
	btrfs_inode_defrag_cachep = kmem_cache_create("btrfs_inode_defrag",
					sizeof(struct inode_defrag), 0,
					SLAB_MEM_SPREAD,
					NULL);
	if (!btrfs_inode_defrag_cachep)
		return -ENOMEM;

	return 0;
}

int btrfs_fdatawrite_range(struct inode *inode, loff_t start, loff_t end)
{
	int ret;

	/*
	 * So with compression we will find and lock a dirty page and clear the
	 * first one as dirty, setup an async extent, and immediately return
	 * with the entire range locked but with nobody actually marked with
	 * writeback.  So we can't just filemap_write_and_wait_range() and
	 * expect it to work since it will just kick off a thread to do the
	 * actual work.  So we need to call filemap_fdatawrite_range _again_
	 * since it will wait on the page lock, which won't be unlocked until
	 * after the pages have been marked as writeback and so we're good to go
	 * from there.  We have to do this otherwise we'll miss the ordered
	 * extents and that results in badness.  Please Josef, do not think you
	 * know better and pull this out at some point in the future, it is
	 * right and you are wrong.
	 */
	ret = filemap_fdatawrite_range(inode->i_mapping, start, end);
	if (!ret && test_bit(BTRFS_INODE_HAS_ASYNC_EXTENT,
			     &BTRFS_I(inode)->runtime_flags))
		ret = filemap_fdatawrite_range(inode->i_mapping, start, end);

	return ret;
}<|MERGE_RESOLUTION|>--- conflicted
+++ resolved
@@ -3634,11 +3634,10 @@
 			return ret;
 	}
 
-<<<<<<< HEAD
 	if (iocb->ki_flags & IOCB_NOWAIT)
 		iocb->ki_flags |= IOCB_NOIO;
 
-	ret = generic_file_buffered_read(iocb, to, ret);
+	ret = filemap_read(iocb, to, ret);
 
 	if (iocb->ki_flags & IOCB_NOWAIT) {
 		iocb->ki_flags &= ~IOCB_NOIO;
@@ -3647,9 +3646,6 @@
 	}
 
 	return ret;
-=======
-	return filemap_read(iocb, to, ret);
->>>>>>> e98fefb3
 }
 
 const struct file_operations btrfs_file_operations = {

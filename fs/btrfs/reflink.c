--- conflicted
+++ resolved
@@ -567,11 +567,7 @@
 			set_bit(BTRFS_INODE_NEEDS_FULL_SYNC,
 				&BTRFS_I(inode)->runtime_flags);
 
-<<<<<<< HEAD
-		ret = btrfs_replace_file_extents(inode, path, last_dest_end,
-=======
 		ret = btrfs_replace_file_extents(BTRFS_I(inode), path, last_dest_end,
->>>>>>> 9cee91bc
 				destoff + len - 1, NULL, &trans);
 		if (ret)
 			goto out;

// SPDX-License-Identifier: GPL-2.0
/*
 * Copyright (C) 2008 Oracle.  All rights reserved.
 */

#include <linux/sched.h>
#include <linux/pagemap.h>
#include <linux/spinlock.h>
#include <linux/page-flags.h>
#include <asm/bug.h>
#include "misc.h"
#include "ctree.h"
#include "extent_io.h"
#include "locking.h"

/*
 * Extent buffer locking
 * =====================
 *
 * We use a rw_semaphore for tree locking, and the semantics are exactly the
 * same:
 *
 * - reader/writer exclusion
 * - writer/writer exclusion
 * - reader/reader sharing
 * - try-lock semantics for readers and writers
<<<<<<< HEAD
 * - one level nesting, allowing read lock to be taken by the same thread that
 *   already has write lock
 *
 * The extent buffer locks (also called tree locks) manage access to eb data
 * related to the storage in the b-tree (keys, items, but not the individual
 * members of eb).
 * We want concurrency of many readers and safe updates. The underlying locking
 * is done by read-write spinlock and the blocking part is implemented using
 * counters and wait queues.
 *
 * spinning semantics - the low-level rwlock is held so all other threads that
 *                      want to take it are spinning on it.
 *
 * blocking semantics - the low-level rwlock is not held but the counter
 *                      denotes how many times the blocking lock was held;
 *                      sleeping is possible
 *
 * Write lock always allows only one thread to access the data.
 *
 *
 * Debugging
 * ---------
 *
 * There are additional state counters that are asserted in various contexts,
 * removed from non-debug build to reduce extent_buffer size and for
 * performance reasons.
 *
 *
 * Lock recursion
 * --------------
 *
 * A write operation on a tree might indirectly start a look up on the same
 * tree.  This can happen when btrfs_cow_block locks the tree and needs to
 * lookup free extents.
 *
 * btrfs_cow_block
 *   ..
 *   alloc_tree_block_no_bg_flush
 *     btrfs_alloc_tree_block
 *       btrfs_reserve_extent
 *         ..
 *         load_free_space_cache
 *           ..
 *           btrfs_lookup_file_extent
 *             btrfs_search_slot
 *
 *
 * Locking pattern - spinning
 * --------------------------
 *
 * The simple locking scenario, the +--+ denotes the spinning section.
 *
 * +- btrfs_tree_lock
 * | - extent_buffer::rwlock is held
 * | - no heavy operations should happen, eg. IO, memory allocations, large
 * |   structure traversals
 * +- btrfs_tree_unock
*
*
 * Locking pattern - blocking
 * --------------------------
 *
 * The blocking write uses the following scheme.  The +--+ denotes the spinning
 * section.
 *
 * +- btrfs_tree_lock
 * |
 * +- btrfs_set_lock_blocking_write
 *
 *   - allowed: IO, memory allocations, etc.
 *
 * -- btrfs_tree_unlock - note, no explicit unblocking necessary
 *
 *
 * Blocking read is similar.
 *
 * +- btrfs_tree_read_lock
 * |
 * +- btrfs_set_lock_blocking_read
 *
 *  - heavy operations allowed
 *
 * +- btrfs_tree_read_unlock_blocking
 * |
 * +- btrfs_tree_read_unlock
 *
 */

#ifdef CONFIG_BTRFS_DEBUG
static inline void btrfs_assert_spinning_writers_get(struct extent_buffer *eb)
{
	WARN_ON(eb->spinning_writers);
	eb->spinning_writers++;
}

static inline void btrfs_assert_spinning_writers_put(struct extent_buffer *eb)
{
	WARN_ON(eb->spinning_writers != 1);
	eb->spinning_writers--;
}

static inline void btrfs_assert_no_spinning_writers(struct extent_buffer *eb)
{
	WARN_ON(eb->spinning_writers);
}

static inline void btrfs_assert_spinning_readers_get(struct extent_buffer *eb)
{
	atomic_inc(&eb->spinning_readers);
}

static inline void btrfs_assert_spinning_readers_put(struct extent_buffer *eb)
{
	WARN_ON(atomic_read(&eb->spinning_readers) == 0);
	atomic_dec(&eb->spinning_readers);
}

static inline void btrfs_assert_tree_read_locks_get(struct extent_buffer *eb)
{
	atomic_inc(&eb->read_locks);
}

static inline void btrfs_assert_tree_read_locks_put(struct extent_buffer *eb)
{
	atomic_dec(&eb->read_locks);
}

static inline void btrfs_assert_tree_read_locked(struct extent_buffer *eb)
{
	BUG_ON(!atomic_read(&eb->read_locks));
}

static inline void btrfs_assert_tree_write_locks_get(struct extent_buffer *eb)
{
	eb->write_locks++;
}

static inline void btrfs_assert_tree_write_locks_put(struct extent_buffer *eb)
{
	eb->write_locks--;
}

#else
static void btrfs_assert_spinning_writers_get(struct extent_buffer *eb) { }
static void btrfs_assert_spinning_writers_put(struct extent_buffer *eb) { }
static void btrfs_assert_no_spinning_writers(struct extent_buffer *eb) { }
static void btrfs_assert_spinning_readers_put(struct extent_buffer *eb) { }
static void btrfs_assert_spinning_readers_get(struct extent_buffer *eb) { }
static void btrfs_assert_tree_read_locked(struct extent_buffer *eb) { }
static void btrfs_assert_tree_read_locks_get(struct extent_buffer *eb) { }
static void btrfs_assert_tree_read_locks_put(struct extent_buffer *eb) { }
static void btrfs_assert_tree_write_locks_get(struct extent_buffer *eb) { }
static void btrfs_assert_tree_write_locks_put(struct extent_buffer *eb) { }
#endif

/*
 * Mark already held read lock as blocking. Can be nested in write lock by the
 * same thread.
 *
 * Use when there are potentially long operations ahead so other thread waiting
 * on the lock will not actively spin but sleep instead.
 *
 * The rwlock is released and blocking reader counter is increased.
 */
void btrfs_set_lock_blocking_read(struct extent_buffer *eb)
{
	trace_btrfs_set_lock_blocking_read(eb);
	/*
	 * No lock is required.  The lock owner may change if we have a read
	 * lock, but it won't change to or away from us.  If we have the write
	 * lock, we are the owner and it'll never change.
	 */
	if (eb->lock_recursed && current->pid == eb->lock_owner)
		return;
	btrfs_assert_tree_read_locked(eb);
	atomic_inc(&eb->blocking_readers);
	btrfs_assert_spinning_readers_put(eb);
	read_unlock(&eb->lock);
}

/*
 * Mark already held write lock as blocking.
=======
>>>>>>> f642729d
 *
 * The rwsem implementation does opportunistic spinning which reduces number of
 * times the locking task needs to sleep.
 */
<<<<<<< HEAD
void btrfs_set_lock_blocking_write(struct extent_buffer *eb)
{
	trace_btrfs_set_lock_blocking_write(eb);
	/*
	 * No lock is required.  The lock owner may change if we have a read
	 * lock, but it won't change to or away from us.  If we have the write
	 * lock, we are the owner and it'll never change.
	 */
	if (eb->lock_recursed && current->pid == eb->lock_owner)
		return;
	if (eb->blocking_writers == 0) {
		btrfs_assert_spinning_writers_put(eb);
		btrfs_assert_tree_locked(eb);
		WRITE_ONCE(eb->blocking_writers, 1);
		write_unlock(&eb->lock);
	}
}
=======
>>>>>>> f642729d

/*
 * __btrfs_tree_read_lock - lock extent buffer for read
 * @eb:		the eb to be locked
 * @nest:	the nesting level to be used for lockdep
 *
 * This takes the read lock on the extent buffer, using the specified nesting
 * level for lockdep purposes.
 */
<<<<<<< HEAD
void __btrfs_tree_read_lock(struct extent_buffer *eb, enum btrfs_lock_nesting nest,
			    bool recurse)
=======
void __btrfs_tree_read_lock(struct extent_buffer *eb, enum btrfs_lock_nesting nest)
>>>>>>> f642729d
{
	u64 start_ns = 0;

	if (trace_btrfs_tree_read_lock_enabled())
		start_ns = ktime_get_ns();
<<<<<<< HEAD
again:
	read_lock(&eb->lock);
	BUG_ON(eb->blocking_writers == 0 &&
	       current->pid == eb->lock_owner);
	if (eb->blocking_writers) {
		if (current->pid == eb->lock_owner) {
			/*
			 * This extent is already write-locked by our thread.
			 * We allow an additional read lock to be added because
			 * it's for the same thread. btrfs_find_all_roots()
			 * depends on this as it may be called on a partly
			 * (write-)locked tree.
			 */
			WARN_ON(!recurse);
			BUG_ON(eb->lock_recursed);
			eb->lock_recursed = true;
			read_unlock(&eb->lock);
			trace_btrfs_tree_read_lock(eb, start_ns);
			return;
		}
		read_unlock(&eb->lock);
		wait_event(eb->write_lock_wq,
			   READ_ONCE(eb->blocking_writers) == 0);
		goto again;
	}
	btrfs_assert_tree_read_locks_get(eb);
	btrfs_assert_spinning_readers_get(eb);
=======

	down_read_nested(&eb->lock, nest);
	eb->lock_owner = current->pid;
>>>>>>> f642729d
	trace_btrfs_tree_read_lock(eb, start_ns);
}

void btrfs_tree_read_lock(struct extent_buffer *eb)
<<<<<<< HEAD
{
	__btrfs_tree_read_lock(eb, BTRFS_NESTING_NORMAL, false);
}

/*
 * Lock extent buffer for read, optimistically expecting that there are no
 * contending blocking writers. If there are, don't wait.
 *
 * Return 1 if the rwlock has been taken, 0 otherwise
 */
int btrfs_tree_read_lock_atomic(struct extent_buffer *eb)
=======
>>>>>>> f642729d
{
	__btrfs_tree_read_lock(eb, BTRFS_NESTING_NORMAL);
}

/*
 * Try-lock for read.
 *
 * Retrun 1 if the rwlock has been taken, 0 otherwise
 */
int btrfs_try_tree_read_lock(struct extent_buffer *eb)
{
	if (down_read_trylock(&eb->lock)) {
		eb->lock_owner = current->pid;
		trace_btrfs_try_tree_read_lock(eb);
		return 1;
	}
	return 0;
}

/*
 * Try-lock for write.
 *
 * Retrun 1 if the rwlock has been taken, 0 otherwise
 */
int btrfs_try_tree_write_lock(struct extent_buffer *eb)
{
	if (down_write_trylock(&eb->lock)) {
		eb->lock_owner = current->pid;
		trace_btrfs_try_tree_write_lock(eb);
		return 1;
	}
	return 0;
}

/*
 * Release read lock.
 */
void btrfs_tree_read_unlock(struct extent_buffer *eb)
{
	trace_btrfs_tree_read_unlock(eb);
<<<<<<< HEAD
	/*
	 * if we're nested, we have the write lock.  No new locking
	 * is needed as long as we are the lock owner.
	 * The write unlock will do a barrier for us, and the lock_recursed
	 * field only matters to the lock owner.
	 */
	if (eb->lock_recursed && current->pid == eb->lock_owner) {
		eb->lock_recursed = false;
		return;
	}
	btrfs_assert_tree_read_locked(eb);
	btrfs_assert_spinning_readers_put(eb);
	btrfs_assert_tree_read_locks_put(eb);
	read_unlock(&eb->lock);
}

/*
 * Release read lock, previously set to blocking by a pairing call to
 * btrfs_set_lock_blocking_read(). Can be nested in write lock by the same
 * thread.
 *
 * State of rwlock is unchanged, last reader wakes waiting threads.
 */
void btrfs_tree_read_unlock_blocking(struct extent_buffer *eb)
{
	trace_btrfs_tree_read_unlock_blocking(eb);
	/*
	 * if we're nested, we have the write lock.  No new locking
	 * is needed as long as we are the lock owner.
	 * The write unlock will do a barrier for us, and the lock_recursed
	 * field only matters to the lock owner.
	 */
	if (eb->lock_recursed && current->pid == eb->lock_owner) {
		eb->lock_recursed = false;
		return;
	}
	btrfs_assert_tree_read_locked(eb);
	WARN_ON(atomic_read(&eb->blocking_readers) == 0);
	/* atomic_dec_and_test implies a barrier */
	if (atomic_dec_and_test(&eb->blocking_readers))
		cond_wake_up_nomb(&eb->read_lock_wq);
	btrfs_assert_tree_read_locks_put(eb);
=======
	eb->lock_owner = 0;
	up_read(&eb->lock);
>>>>>>> f642729d
}

/*
 * __btrfs_tree_lock - lock eb for write
 * @eb:		the eb to lock
 * @nest:	the nesting to use for the lock
 *
 * Returns with the eb->lock write locked.
 */
void __btrfs_tree_lock(struct extent_buffer *eb, enum btrfs_lock_nesting nest)
	__acquires(&eb->lock)
{
	u64 start_ns = 0;

	if (trace_btrfs_tree_lock_enabled())
		start_ns = ktime_get_ns();

	down_write_nested(&eb->lock, nest);
	eb->lock_owner = current->pid;
	trace_btrfs_tree_lock(eb, start_ns);
}

void btrfs_tree_lock(struct extent_buffer *eb)
<<<<<<< HEAD
{
	__btrfs_tree_lock(eb, BTRFS_NESTING_NORMAL);
}

/*
 * Release the write lock, either blocking or spinning (ie. there's no need
 * for an explicit blocking unlock, like btrfs_tree_read_unlock_blocking).
 * This also ends the context for nesting, the read lock must have been
 * released already.
 *
 * Tasks blocked and waiting are woken, rwlock is not held upon exit.
 */
void btrfs_tree_unlock(struct extent_buffer *eb)
=======
>>>>>>> f642729d
{
	__btrfs_tree_lock(eb, BTRFS_NESTING_NORMAL);
}

/*
 * Release the write lock.
 */
void btrfs_tree_unlock(struct extent_buffer *eb)
{
	trace_btrfs_tree_unlock(eb);
	eb->lock_owner = 0;
	up_write(&eb->lock);
}

/*
 * This releases any locks held in the path starting at level and going all the
 * way up to the root.
 *
 * btrfs_search_slot will keep the lock held on higher nodes in a few corner
 * cases, such as COW of the block at slot zero in the node.  This ignores
 * those rules, and it should only be called when there are no more updates to
 * be done higher up in the tree.
 */
void btrfs_unlock_up_safe(struct btrfs_path *path, int level)
{
	int i;

	if (path->keep_locks)
		return;

	for (i = level; i < BTRFS_MAX_LEVEL; i++) {
		if (!path->nodes[i])
			continue;
		if (!path->locks[i])
			continue;
		btrfs_tree_unlock_rw(path->nodes[i], path->locks[i]);
		path->locks[i] = 0;
	}
}

/*
 * Loop around taking references on and locking the root node of the tree until
 * we end up with a lock on the root node.
 *
 * Return: root extent buffer with write lock held
 */
struct extent_buffer *btrfs_lock_root_node(struct btrfs_root *root)
{
	struct extent_buffer *eb;

	while (1) {
		eb = btrfs_root_node(root);
		btrfs_tree_lock(eb);
		if (eb == root->node)
			break;
		btrfs_tree_unlock(eb);
		free_extent_buffer(eb);
	}
	return eb;
}

/*
 * Loop around taking references on and locking the root node of the tree until
 * we end up with a lock on the root node.
 *
 * Return: root extent buffer with read lock held
 */
struct extent_buffer *__btrfs_read_lock_root_node(struct btrfs_root *root,
						  bool recurse)
{
	struct extent_buffer *eb;

	while (1) {
		eb = btrfs_root_node(root);
		__btrfs_tree_read_lock(eb, BTRFS_NESTING_NORMAL, recurse);
		if (eb == root->node)
			break;
		btrfs_tree_read_unlock(eb);
		free_extent_buffer(eb);
	}
	return eb;
}

/*
 * DREW locks
 * ==========
 *
 * DREW stands for double-reader-writer-exclusion lock. It's used in situation
 * where you want to provide A-B exclusion but not AA or BB.
 *
 * Currently implementation gives more priority to reader. If a reader and a
 * writer both race to acquire their respective sides of the lock the writer
 * would yield its lock as soon as it detects a concurrent reader. Additionally
 * if there are pending readers no new writers would be allowed to come in and
 * acquire the lock.
 */

int btrfs_drew_lock_init(struct btrfs_drew_lock *lock)
{
	int ret;

	ret = percpu_counter_init(&lock->writers, 0, GFP_KERNEL);
	if (ret)
		return ret;

	atomic_set(&lock->readers, 0);
	init_waitqueue_head(&lock->pending_readers);
	init_waitqueue_head(&lock->pending_writers);

	return 0;
}

void btrfs_drew_lock_destroy(struct btrfs_drew_lock *lock)
{
	percpu_counter_destroy(&lock->writers);
}

/* Return true if acquisition is successful, false otherwise */
bool btrfs_drew_try_write_lock(struct btrfs_drew_lock *lock)
{
	if (atomic_read(&lock->readers))
		return false;

	percpu_counter_inc(&lock->writers);

	/* Ensure writers count is updated before we check for pending readers */
	smp_mb();
	if (atomic_read(&lock->readers)) {
		btrfs_drew_write_unlock(lock);
		return false;
	}

	return true;
}

void btrfs_drew_write_lock(struct btrfs_drew_lock *lock)
{
	while (true) {
		if (btrfs_drew_try_write_lock(lock))
			return;
		wait_event(lock->pending_writers, !atomic_read(&lock->readers));
	}
}

void btrfs_drew_write_unlock(struct btrfs_drew_lock *lock)
{
	percpu_counter_dec(&lock->writers);
	cond_wake_up(&lock->pending_readers);
}

void btrfs_drew_read_lock(struct btrfs_drew_lock *lock)
{
	atomic_inc(&lock->readers);

	/*
	 * Ensure the pending reader count is perceieved BEFORE this reader
	 * goes to sleep in case of active writers. This guarantees new writers
	 * won't be allowed and that the current reader will be woken up when
	 * the last active writer finishes its jobs.
	 */
	smp_mb__after_atomic();

	wait_event(lock->pending_readers,
		   percpu_counter_sum(&lock->writers) == 0);
}

void btrfs_drew_read_unlock(struct btrfs_drew_lock *lock)
{
	/*
	 * atomic_dec_and_test implies a full barrier, so woken up writers
	 * are guaranteed to see the decrement
	 */
	if (atomic_dec_and_test(&lock->readers))
		wake_up(&lock->pending_writers);
}<|MERGE_RESOLUTION|>--- conflicted
+++ resolved
@@ -24,215 +24,10 @@
  * - writer/writer exclusion
  * - reader/reader sharing
  * - try-lock semantics for readers and writers
-<<<<<<< HEAD
- * - one level nesting, allowing read lock to be taken by the same thread that
- *   already has write lock
- *
- * The extent buffer locks (also called tree locks) manage access to eb data
- * related to the storage in the b-tree (keys, items, but not the individual
- * members of eb).
- * We want concurrency of many readers and safe updates. The underlying locking
- * is done by read-write spinlock and the blocking part is implemented using
- * counters and wait queues.
- *
- * spinning semantics - the low-level rwlock is held so all other threads that
- *                      want to take it are spinning on it.
- *
- * blocking semantics - the low-level rwlock is not held but the counter
- *                      denotes how many times the blocking lock was held;
- *                      sleeping is possible
- *
- * Write lock always allows only one thread to access the data.
- *
- *
- * Debugging
- * ---------
- *
- * There are additional state counters that are asserted in various contexts,
- * removed from non-debug build to reduce extent_buffer size and for
- * performance reasons.
- *
- *
- * Lock recursion
- * --------------
- *
- * A write operation on a tree might indirectly start a look up on the same
- * tree.  This can happen when btrfs_cow_block locks the tree and needs to
- * lookup free extents.
- *
- * btrfs_cow_block
- *   ..
- *   alloc_tree_block_no_bg_flush
- *     btrfs_alloc_tree_block
- *       btrfs_reserve_extent
- *         ..
- *         load_free_space_cache
- *           ..
- *           btrfs_lookup_file_extent
- *             btrfs_search_slot
- *
- *
- * Locking pattern - spinning
- * --------------------------
- *
- * The simple locking scenario, the +--+ denotes the spinning section.
- *
- * +- btrfs_tree_lock
- * | - extent_buffer::rwlock is held
- * | - no heavy operations should happen, eg. IO, memory allocations, large
- * |   structure traversals
- * +- btrfs_tree_unock
-*
-*
- * Locking pattern - blocking
- * --------------------------
- *
- * The blocking write uses the following scheme.  The +--+ denotes the spinning
- * section.
- *
- * +- btrfs_tree_lock
- * |
- * +- btrfs_set_lock_blocking_write
- *
- *   - allowed: IO, memory allocations, etc.
- *
- * -- btrfs_tree_unlock - note, no explicit unblocking necessary
- *
- *
- * Blocking read is similar.
- *
- * +- btrfs_tree_read_lock
- * |
- * +- btrfs_set_lock_blocking_read
- *
- *  - heavy operations allowed
- *
- * +- btrfs_tree_read_unlock_blocking
- * |
- * +- btrfs_tree_read_unlock
- *
- */
-
-#ifdef CONFIG_BTRFS_DEBUG
-static inline void btrfs_assert_spinning_writers_get(struct extent_buffer *eb)
-{
-	WARN_ON(eb->spinning_writers);
-	eb->spinning_writers++;
-}
-
-static inline void btrfs_assert_spinning_writers_put(struct extent_buffer *eb)
-{
-	WARN_ON(eb->spinning_writers != 1);
-	eb->spinning_writers--;
-}
-
-static inline void btrfs_assert_no_spinning_writers(struct extent_buffer *eb)
-{
-	WARN_ON(eb->spinning_writers);
-}
-
-static inline void btrfs_assert_spinning_readers_get(struct extent_buffer *eb)
-{
-	atomic_inc(&eb->spinning_readers);
-}
-
-static inline void btrfs_assert_spinning_readers_put(struct extent_buffer *eb)
-{
-	WARN_ON(atomic_read(&eb->spinning_readers) == 0);
-	atomic_dec(&eb->spinning_readers);
-}
-
-static inline void btrfs_assert_tree_read_locks_get(struct extent_buffer *eb)
-{
-	atomic_inc(&eb->read_locks);
-}
-
-static inline void btrfs_assert_tree_read_locks_put(struct extent_buffer *eb)
-{
-	atomic_dec(&eb->read_locks);
-}
-
-static inline void btrfs_assert_tree_read_locked(struct extent_buffer *eb)
-{
-	BUG_ON(!atomic_read(&eb->read_locks));
-}
-
-static inline void btrfs_assert_tree_write_locks_get(struct extent_buffer *eb)
-{
-	eb->write_locks++;
-}
-
-static inline void btrfs_assert_tree_write_locks_put(struct extent_buffer *eb)
-{
-	eb->write_locks--;
-}
-
-#else
-static void btrfs_assert_spinning_writers_get(struct extent_buffer *eb) { }
-static void btrfs_assert_spinning_writers_put(struct extent_buffer *eb) { }
-static void btrfs_assert_no_spinning_writers(struct extent_buffer *eb) { }
-static void btrfs_assert_spinning_readers_put(struct extent_buffer *eb) { }
-static void btrfs_assert_spinning_readers_get(struct extent_buffer *eb) { }
-static void btrfs_assert_tree_read_locked(struct extent_buffer *eb) { }
-static void btrfs_assert_tree_read_locks_get(struct extent_buffer *eb) { }
-static void btrfs_assert_tree_read_locks_put(struct extent_buffer *eb) { }
-static void btrfs_assert_tree_write_locks_get(struct extent_buffer *eb) { }
-static void btrfs_assert_tree_write_locks_put(struct extent_buffer *eb) { }
-#endif
-
-/*
- * Mark already held read lock as blocking. Can be nested in write lock by the
- * same thread.
- *
- * Use when there are potentially long operations ahead so other thread waiting
- * on the lock will not actively spin but sleep instead.
- *
- * The rwlock is released and blocking reader counter is increased.
- */
-void btrfs_set_lock_blocking_read(struct extent_buffer *eb)
-{
-	trace_btrfs_set_lock_blocking_read(eb);
-	/*
-	 * No lock is required.  The lock owner may change if we have a read
-	 * lock, but it won't change to or away from us.  If we have the write
-	 * lock, we are the owner and it'll never change.
-	 */
-	if (eb->lock_recursed && current->pid == eb->lock_owner)
-		return;
-	btrfs_assert_tree_read_locked(eb);
-	atomic_inc(&eb->blocking_readers);
-	btrfs_assert_spinning_readers_put(eb);
-	read_unlock(&eb->lock);
-}
-
-/*
- * Mark already held write lock as blocking.
-=======
->>>>>>> f642729d
  *
  * The rwsem implementation does opportunistic spinning which reduces number of
  * times the locking task needs to sleep.
  */
-<<<<<<< HEAD
-void btrfs_set_lock_blocking_write(struct extent_buffer *eb)
-{
-	trace_btrfs_set_lock_blocking_write(eb);
-	/*
-	 * No lock is required.  The lock owner may change if we have a read
-	 * lock, but it won't change to or away from us.  If we have the write
-	 * lock, we are the owner and it'll never change.
-	 */
-	if (eb->lock_recursed && current->pid == eb->lock_owner)
-		return;
-	if (eb->blocking_writers == 0) {
-		btrfs_assert_spinning_writers_put(eb);
-		btrfs_assert_tree_locked(eb);
-		WRITE_ONCE(eb->blocking_writers, 1);
-		write_unlock(&eb->lock);
-	}
-}
-=======
->>>>>>> f642729d
 
 /*
  * __btrfs_tree_read_lock - lock extent buffer for read
@@ -242,68 +37,19 @@
  * This takes the read lock on the extent buffer, using the specified nesting
  * level for lockdep purposes.
  */
-<<<<<<< HEAD
-void __btrfs_tree_read_lock(struct extent_buffer *eb, enum btrfs_lock_nesting nest,
-			    bool recurse)
-=======
 void __btrfs_tree_read_lock(struct extent_buffer *eb, enum btrfs_lock_nesting nest)
->>>>>>> f642729d
 {
 	u64 start_ns = 0;
 
 	if (trace_btrfs_tree_read_lock_enabled())
 		start_ns = ktime_get_ns();
-<<<<<<< HEAD
-again:
-	read_lock(&eb->lock);
-	BUG_ON(eb->blocking_writers == 0 &&
-	       current->pid == eb->lock_owner);
-	if (eb->blocking_writers) {
-		if (current->pid == eb->lock_owner) {
-			/*
-			 * This extent is already write-locked by our thread.
-			 * We allow an additional read lock to be added because
-			 * it's for the same thread. btrfs_find_all_roots()
-			 * depends on this as it may be called on a partly
-			 * (write-)locked tree.
-			 */
-			WARN_ON(!recurse);
-			BUG_ON(eb->lock_recursed);
-			eb->lock_recursed = true;
-			read_unlock(&eb->lock);
-			trace_btrfs_tree_read_lock(eb, start_ns);
-			return;
-		}
-		read_unlock(&eb->lock);
-		wait_event(eb->write_lock_wq,
-			   READ_ONCE(eb->blocking_writers) == 0);
-		goto again;
-	}
-	btrfs_assert_tree_read_locks_get(eb);
-	btrfs_assert_spinning_readers_get(eb);
-=======
 
 	down_read_nested(&eb->lock, nest);
 	eb->lock_owner = current->pid;
->>>>>>> f642729d
 	trace_btrfs_tree_read_lock(eb, start_ns);
 }
 
 void btrfs_tree_read_lock(struct extent_buffer *eb)
-<<<<<<< HEAD
-{
-	__btrfs_tree_read_lock(eb, BTRFS_NESTING_NORMAL, false);
-}
-
-/*
- * Lock extent buffer for read, optimistically expecting that there are no
- * contending blocking writers. If there are, don't wait.
- *
- * Return 1 if the rwlock has been taken, 0 otherwise
- */
-int btrfs_tree_read_lock_atomic(struct extent_buffer *eb)
-=======
->>>>>>> f642729d
 {
 	__btrfs_tree_read_lock(eb, BTRFS_NESTING_NORMAL);
 }
@@ -344,53 +90,8 @@
 void btrfs_tree_read_unlock(struct extent_buffer *eb)
 {
 	trace_btrfs_tree_read_unlock(eb);
-<<<<<<< HEAD
-	/*
-	 * if we're nested, we have the write lock.  No new locking
-	 * is needed as long as we are the lock owner.
-	 * The write unlock will do a barrier for us, and the lock_recursed
-	 * field only matters to the lock owner.
-	 */
-	if (eb->lock_recursed && current->pid == eb->lock_owner) {
-		eb->lock_recursed = false;
-		return;
-	}
-	btrfs_assert_tree_read_locked(eb);
-	btrfs_assert_spinning_readers_put(eb);
-	btrfs_assert_tree_read_locks_put(eb);
-	read_unlock(&eb->lock);
-}
-
-/*
- * Release read lock, previously set to blocking by a pairing call to
- * btrfs_set_lock_blocking_read(). Can be nested in write lock by the same
- * thread.
- *
- * State of rwlock is unchanged, last reader wakes waiting threads.
- */
-void btrfs_tree_read_unlock_blocking(struct extent_buffer *eb)
-{
-	trace_btrfs_tree_read_unlock_blocking(eb);
-	/*
-	 * if we're nested, we have the write lock.  No new locking
-	 * is needed as long as we are the lock owner.
-	 * The write unlock will do a barrier for us, and the lock_recursed
-	 * field only matters to the lock owner.
-	 */
-	if (eb->lock_recursed && current->pid == eb->lock_owner) {
-		eb->lock_recursed = false;
-		return;
-	}
-	btrfs_assert_tree_read_locked(eb);
-	WARN_ON(atomic_read(&eb->blocking_readers) == 0);
-	/* atomic_dec_and_test implies a barrier */
-	if (atomic_dec_and_test(&eb->blocking_readers))
-		cond_wake_up_nomb(&eb->read_lock_wq);
-	btrfs_assert_tree_read_locks_put(eb);
-=======
 	eb->lock_owner = 0;
 	up_read(&eb->lock);
->>>>>>> f642729d
 }
 
 /*
@@ -414,22 +115,6 @@
 }
 
 void btrfs_tree_lock(struct extent_buffer *eb)
-<<<<<<< HEAD
-{
-	__btrfs_tree_lock(eb, BTRFS_NESTING_NORMAL);
-}
-
-/*
- * Release the write lock, either blocking or spinning (ie. there's no need
- * for an explicit blocking unlock, like btrfs_tree_read_unlock_blocking).
- * This also ends the context for nesting, the read lock must have been
- * released already.
- *
- * Tasks blocked and waiting are woken, rwlock is not held upon exit.
- */
-void btrfs_tree_unlock(struct extent_buffer *eb)
-=======
->>>>>>> f642729d
 {
 	__btrfs_tree_lock(eb, BTRFS_NESTING_NORMAL);
 }
@@ -497,14 +182,13 @@
  *
  * Return: root extent buffer with read lock held
  */
-struct extent_buffer *__btrfs_read_lock_root_node(struct btrfs_root *root,
-						  bool recurse)
+struct extent_buffer *btrfs_read_lock_root_node(struct btrfs_root *root)
 {
 	struct extent_buffer *eb;
 
 	while (1) {
 		eb = btrfs_root_node(root);
-		__btrfs_tree_read_lock(eb, BTRFS_NESTING_NORMAL, recurse);
+		btrfs_tree_read_lock(eb);
 		if (eb == root->node)
 			break;
 		btrfs_tree_read_unlock(eb);

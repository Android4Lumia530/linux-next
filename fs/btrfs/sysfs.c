--- conflicted
+++ resolved
@@ -336,8 +336,6 @@
 }
 BTRFS_ATTR(static_feature, send_stream_version, send_stream_version_show);
 
-<<<<<<< HEAD
-=======
 static const char *rescue_opts[] = {
 	"usebackuproot",
 	"nologreplay",
@@ -362,15 +360,11 @@
 BTRFS_ATTR(static_feature, supported_rescue_options,
 	   supported_rescue_options_show);
 
->>>>>>> f642729d
 static struct attribute *btrfs_supported_static_feature_attrs[] = {
 	BTRFS_ATTR_PTR(static_feature, rmdir_subvol),
 	BTRFS_ATTR_PTR(static_feature, supported_checksums),
 	BTRFS_ATTR_PTR(static_feature, send_stream_version),
-<<<<<<< HEAD
-=======
 	BTRFS_ATTR_PTR(static_feature, supported_rescue_options),
->>>>>>> f642729d
 	NULL
 };
 
@@ -895,8 +889,6 @@
 }
 BTRFS_ATTR(, exclusive_operation, btrfs_exclusive_operation_show);
 
-<<<<<<< HEAD
-=======
 static ssize_t btrfs_generation_show(struct kobject *kobj,
 				     struct kobj_attribute *a, char *buf)
 {
@@ -973,7 +965,6 @@
 }
 BTRFS_ATTR_RW(, read_policy, btrfs_read_policy_show, btrfs_read_policy_store);
 
->>>>>>> f642729d
 static const struct attribute *btrfs_attrs[] = {
 	BTRFS_ATTR_PTR(, label),
 	BTRFS_ATTR_PTR(, nodesize),
@@ -983,11 +974,8 @@
 	BTRFS_ATTR_PTR(, metadata_uuid),
 	BTRFS_ATTR_PTR(, checksum),
 	BTRFS_ATTR_PTR(, exclusive_operation),
-<<<<<<< HEAD
-=======
 	BTRFS_ATTR_PTR(, generation),
 	BTRFS_ATTR_PTR(, read_policy),
->>>>>>> f642729d
 	NULL,
 };
 
@@ -1357,11 +1345,6 @@
 
 void btrfs_sysfs_remove_device(struct btrfs_device *device)
 {
-<<<<<<< HEAD
-	struct hd_struct *disk;
-	struct kobject *disk_kobj;
-=======
->>>>>>> f642729d
 	struct kobject *devices_kobj;
 
 	/*
@@ -1371,16 +1354,8 @@
 	devices_kobj = device->fs_info->fs_devices->devices_kobj;
 	ASSERT(devices_kobj);
 
-<<<<<<< HEAD
-	if (device->bdev) {
-		disk = device->bdev->bd_part;
-		disk_kobj = &part_to_dev(disk)->kobj;
-		sysfs_remove_link(devices_kobj, disk_kobj->name);
-	}
-=======
 	if (device->bdev)
 		sysfs_remove_link(devices_kobj, bdev_kobj(device->bdev)->name);
->>>>>>> f642729d
 
 	if (device->devid_kobj.state_initialized) {
 		kobject_del(&device->devid_kobj);
@@ -1473,7 +1448,6 @@
 	unsigned int nofs_flag;
 	struct kobject *devices_kobj;
 	struct kobject *devinfo_kobj;
-<<<<<<< HEAD
 
 	/*
 	 * Make sure we use the fs_info::fs_devices to fetch the kobjects even
@@ -1487,11 +1461,7 @@
 	nofs_flag = memalloc_nofs_save();
 
 	if (device->bdev) {
-		struct hd_struct *disk;
-		struct kobject *disk_kobj;
-
-		disk = device->bdev->bd_part;
-		disk_kobj = &part_to_dev(disk)->kobj;
+		struct kobject *disk_kobj = bdev_kobj(device->bdev);
 
 		ret = sysfs_create_link(devices_kobj, disk_kobj, disk_kobj->name);
 		if (ret) {
@@ -1537,67 +1507,6 @@
 		}
 	}
 
-=======
-
-	/*
-	 * Make sure we use the fs_info::fs_devices to fetch the kobjects even
-	 * for the seed fs_devices
-	 */
-	devices_kobj = device->fs_info->fs_devices->devices_kobj;
-	devinfo_kobj = device->fs_info->fs_devices->devinfo_kobj;
-	ASSERT(devices_kobj);
-	ASSERT(devinfo_kobj);
-
-	nofs_flag = memalloc_nofs_save();
-
-	if (device->bdev) {
-		struct kobject *disk_kobj = bdev_kobj(device->bdev);
-
-		ret = sysfs_create_link(devices_kobj, disk_kobj, disk_kobj->name);
-		if (ret) {
-			btrfs_warn(device->fs_info,
-				"creating sysfs device link for devid %llu failed: %d",
-				device->devid, ret);
-			goto out;
-		}
-	}
-
-	init_completion(&device->kobj_unregister);
-	ret = kobject_init_and_add(&device->devid_kobj, &devid_ktype,
-				   devinfo_kobj, "%llu", device->devid);
-	if (ret) {
-		kobject_put(&device->devid_kobj);
-		btrfs_warn(device->fs_info,
-			   "devinfo init for devid %llu failed: %d",
-			   device->devid, ret);
-	}
-
-out:
-	memalloc_nofs_restore(nofs_flag);
-	return ret;
-}
-
-static int btrfs_sysfs_add_fs_devices(struct btrfs_fs_devices *fs_devices)
-{
-	int ret;
-	struct btrfs_device *device;
-	struct btrfs_fs_devices *seed;
-
-	list_for_each_entry(device, &fs_devices->devices, dev_list) {
-		ret = btrfs_sysfs_add_device(device);
-		if (ret)
-			goto fail;
-	}
-
-	list_for_each_entry(seed, &fs_devices->seed_list, seed_list) {
-		list_for_each_entry(device, &seed->devices, dev_list) {
-			ret = btrfs_sysfs_add_device(device);
-			if (ret)
-				goto fail;
-		}
-	}
-
->>>>>>> f642729d
 	return 0;
 
 fail:

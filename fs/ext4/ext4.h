// SPDX-License-Identifier: GPL-2.0
/*
 *  ext4.h
 *
 * Copyright (C) 1992, 1993, 1994, 1995
 * Remy Card (card@masi.ibp.fr)
 * Laboratoire MASI - Institut Blaise Pascal
 * Universite Pierre et Marie Curie (Paris VI)
 *
 *  from
 *
 *  linux/include/linux/minix_fs.h
 *
 *  Copyright (C) 1991, 1992  Linus Torvalds
 */

#ifndef _EXT4_H
#define _EXT4_H

#include <linux/types.h>
#include <linux/blkdev.h>
#include <linux/magic.h>
#include <linux/jbd2.h>
#include <linux/quota.h>
#include <linux/rwsem.h>
#include <linux/rbtree.h>
#include <linux/seqlock.h>
#include <linux/mutex.h>
#include <linux/timer.h>
#include <linux/wait.h>
#include <linux/sched/signal.h>
#include <linux/blockgroup_lock.h>
#include <linux/percpu_counter.h>
#include <linux/ratelimit.h>
#include <crypto/hash.h>
#include <linux/falloc.h>
#include <linux/percpu-rwsem.h>
#include <linux/fiemap.h>
#ifdef __KERNEL__
#include <linux/compat.h>
#endif

#include <linux/fscrypt.h>
#include <linux/fsverity.h>

#include <linux/compiler.h>

/*
 * The fourth extended filesystem constants/structures
 */

/*
 * with AGGRESSIVE_CHECK allocator runs consistency checks over
 * structures. these checks slow things down a lot
 */
#define AGGRESSIVE_CHECK__

/*
 * with DOUBLE_CHECK defined mballoc creates persistent in-core
 * bitmaps, maintains and uses them to check for double allocations
 */
#define DOUBLE_CHECK__

/*
 * Define EXT4FS_DEBUG to produce debug messages
 */
#undef EXT4FS_DEBUG

/*
 * Debug code
 */
#ifdef EXT4FS_DEBUG
#define ext4_debug(f, a...)						\
	do {								\
		printk(KERN_DEBUG "EXT4-fs DEBUG (%s, %d): %s:",	\
			__FILE__, __LINE__, __func__);			\
		printk(KERN_DEBUG f, ## a);				\
	} while (0)
#else
#define ext4_debug(fmt, ...)	no_printk(fmt, ##__VA_ARGS__)
#endif

 /*
  * Turn on EXT_DEBUG to enable ext4_ext_show_path/leaf/move in extents.c
  */
#define EXT_DEBUG__

/*
 * Dynamic printk for controlled extents debugging.
 */
#ifdef CONFIG_EXT4_DEBUG
#define ext_debug(ino, fmt, ...)					\
	pr_debug("[%s/%d] EXT4-fs (%s): ino %lu: (%s, %d): %s:" fmt,	\
		 current->comm, task_pid_nr(current),			\
		 ino->i_sb->s_id, ino->i_ino, __FILE__, __LINE__,	\
		 __func__, ##__VA_ARGS__)
#else
#define ext_debug(ino, fmt, ...)	no_printk(fmt, ##__VA_ARGS__)
#endif

#define ASSERT(assert)						\
do {									\
	if (unlikely(!(assert))) {					\
		printk(KERN_EMERG					\
		       "Assertion failure in %s() at %s:%d: '%s'\n",	\
		       __func__, __FILE__, __LINE__, #assert);		\
		BUG();							\
	}								\
} while (0)

/* data type for block offset of block group */
typedef int ext4_grpblk_t;

/* data type for filesystem-wide blocks number */
typedef unsigned long long ext4_fsblk_t;

/* data type for file logical block number */
typedef __u32 ext4_lblk_t;

/* data type for block group number */
typedef unsigned int ext4_group_t;

enum SHIFT_DIRECTION {
	SHIFT_LEFT = 0,
	SHIFT_RIGHT,
};

/*
 * Flags used in mballoc's allocation_context flags field.
 *
 * Also used to show what's going on for debugging purposes when the
 * flag field is exported via the traceport interface
 */

/* prefer goal again. length */
#define EXT4_MB_HINT_MERGE		0x0001
/* blocks already reserved */
#define EXT4_MB_HINT_RESERVED		0x0002
/* metadata is being allocated */
#define EXT4_MB_HINT_METADATA		0x0004
/* first blocks in the file */
#define EXT4_MB_HINT_FIRST		0x0008
/* search for the best chunk */
#define EXT4_MB_HINT_BEST		0x0010
/* data is being allocated */
#define EXT4_MB_HINT_DATA		0x0020
/* don't preallocate (for tails) */
#define EXT4_MB_HINT_NOPREALLOC		0x0040
/* allocate for locality group */
#define EXT4_MB_HINT_GROUP_ALLOC	0x0080
/* allocate goal blocks or none */
#define EXT4_MB_HINT_GOAL_ONLY		0x0100
/* goal is meaningful */
#define EXT4_MB_HINT_TRY_GOAL		0x0200
/* blocks already pre-reserved by delayed allocation */
#define EXT4_MB_DELALLOC_RESERVED	0x0400
/* We are doing stream allocation */
#define EXT4_MB_STREAM_ALLOC		0x0800
/* Use reserved root blocks if needed */
#define EXT4_MB_USE_ROOT_BLOCKS		0x1000
/* Use blocks from reserved pool */
#define EXT4_MB_USE_RESERVED		0x2000
/* Do strict check for free blocks while retrying block allocation */
#define EXT4_MB_STRICT_CHECK		0x4000

struct ext4_allocation_request {
	/* target inode for block we're allocating */
	struct inode *inode;
	/* how many blocks we want to allocate */
	unsigned int len;
	/* logical block in target inode */
	ext4_lblk_t logical;
	/* the closest logical allocated block to the left */
	ext4_lblk_t lleft;
	/* the closest logical allocated block to the right */
	ext4_lblk_t lright;
	/* phys. target (a hint) */
	ext4_fsblk_t goal;
	/* phys. block for the closest logical allocated block to the left */
	ext4_fsblk_t pleft;
	/* phys. block for the closest logical allocated block to the right */
	ext4_fsblk_t pright;
	/* flags. see above EXT4_MB_HINT_* */
	unsigned int flags;
};

/*
 * Logical to physical block mapping, used by ext4_map_blocks()
 *
 * This structure is used to pass requests into ext4_map_blocks() as
 * well as to store the information returned by ext4_map_blocks().  It
 * takes less room on the stack than a struct buffer_head.
 */
#define EXT4_MAP_NEW		BIT(BH_New)
#define EXT4_MAP_MAPPED		BIT(BH_Mapped)
#define EXT4_MAP_UNWRITTEN	BIT(BH_Unwritten)
#define EXT4_MAP_BOUNDARY	BIT(BH_Boundary)
#define EXT4_MAP_FLAGS		(EXT4_MAP_NEW | EXT4_MAP_MAPPED |\
				 EXT4_MAP_UNWRITTEN | EXT4_MAP_BOUNDARY)

struct ext4_map_blocks {
	ext4_fsblk_t m_pblk;
	ext4_lblk_t m_lblk;
	unsigned int m_len;
	unsigned int m_flags;
};

/*
 * Block validity checking, system zone rbtree.
 */
struct ext4_system_blocks {
	struct rb_root root;
	struct rcu_head rcu;
};

/*
 * Flags for ext4_io_end->flags
 */
#define	EXT4_IO_END_UNWRITTEN	0x0001

struct ext4_io_end_vec {
	struct list_head list;		/* list of io_end_vec */
	loff_t offset;			/* offset in the file */
	ssize_t size;			/* size of the extent */
};

/*
 * For converting unwritten extents on a work queue. 'handle' is used for
 * buffered writeback.
 */
typedef struct ext4_io_end {
	struct list_head	list;		/* per-file finished IO list */
	handle_t		*handle;	/* handle reserved for extent
						 * conversion */
	struct inode		*inode;		/* file being written to */
	struct bio		*bio;		/* Linked list of completed
						 * bios covering the extent */
	unsigned int		flag;		/* unwritten or not */
	atomic_t		count;		/* reference counter */
	struct list_head	list_vec;	/* list of ext4_io_end_vec */
} ext4_io_end_t;

struct ext4_io_submit {
	struct writeback_control *io_wbc;
	struct bio		*io_bio;
	ext4_io_end_t		*io_end;
	sector_t		io_next_block;
};

/*
 * Special inodes numbers
 */
#define	EXT4_BAD_INO		 1	/* Bad blocks inode */
#define EXT4_ROOT_INO		 2	/* Root inode */
#define EXT4_USR_QUOTA_INO	 3	/* User quota inode */
#define EXT4_GRP_QUOTA_INO	 4	/* Group quota inode */
#define EXT4_BOOT_LOADER_INO	 5	/* Boot loader inode */
#define EXT4_UNDEL_DIR_INO	 6	/* Undelete directory inode */
#define EXT4_RESIZE_INO		 7	/* Reserved group descriptors inode */
#define EXT4_JOURNAL_INO	 8	/* Journal inode */

/* First non-reserved inode for old ext4 filesystems */
#define EXT4_GOOD_OLD_FIRST_INO	11

/*
 * Maximal count of links to a file
 */
#define EXT4_LINK_MAX		65000

/*
 * Macro-instructions used to manage several block sizes
 */
#define EXT4_MIN_BLOCK_SIZE		1024
#define	EXT4_MAX_BLOCK_SIZE		65536
#define EXT4_MIN_BLOCK_LOG_SIZE		10
#define EXT4_MAX_BLOCK_LOG_SIZE		16
#define EXT4_MAX_CLUSTER_LOG_SIZE	30
#ifdef __KERNEL__
# define EXT4_BLOCK_SIZE(s)		((s)->s_blocksize)
#else
# define EXT4_BLOCK_SIZE(s)		(EXT4_MIN_BLOCK_SIZE << (s)->s_log_block_size)
#endif
#define	EXT4_ADDR_PER_BLOCK(s)		(EXT4_BLOCK_SIZE(s) / sizeof(__u32))
#define EXT4_CLUSTER_SIZE(s)		(EXT4_BLOCK_SIZE(s) << \
					 EXT4_SB(s)->s_cluster_bits)
#ifdef __KERNEL__
# define EXT4_BLOCK_SIZE_BITS(s)	((s)->s_blocksize_bits)
# define EXT4_CLUSTER_BITS(s)		(EXT4_SB(s)->s_cluster_bits)
#else
# define EXT4_BLOCK_SIZE_BITS(s)	((s)->s_log_block_size + 10)
#endif
#ifdef __KERNEL__
#define	EXT4_ADDR_PER_BLOCK_BITS(s)	(EXT4_SB(s)->s_addr_per_block_bits)
#define EXT4_INODE_SIZE(s)		(EXT4_SB(s)->s_inode_size)
#define EXT4_FIRST_INO(s)		(EXT4_SB(s)->s_first_ino)
#else
#define EXT4_INODE_SIZE(s)	(((s)->s_rev_level == EXT4_GOOD_OLD_REV) ? \
				 EXT4_GOOD_OLD_INODE_SIZE : \
				 (s)->s_inode_size)
#define EXT4_FIRST_INO(s)	(((s)->s_rev_level == EXT4_GOOD_OLD_REV) ? \
				 EXT4_GOOD_OLD_FIRST_INO : \
				 (s)->s_first_ino)
#endif
#define EXT4_BLOCK_ALIGN(size, blkbits)		ALIGN((size), (1 << (blkbits)))
#define EXT4_MAX_BLOCKS(size, offset, blkbits) \
	((EXT4_BLOCK_ALIGN(size + offset, blkbits) >> blkbits) - (offset >> \
								  blkbits))

/* Translate a block number to a cluster number */
#define EXT4_B2C(sbi, blk)	((blk) >> (sbi)->s_cluster_bits)
/* Translate a cluster number to a block number */
#define EXT4_C2B(sbi, cluster)	((cluster) << (sbi)->s_cluster_bits)
/* Translate # of blks to # of clusters */
#define EXT4_NUM_B2C(sbi, blks)	(((blks) + (sbi)->s_cluster_ratio - 1) >> \
				 (sbi)->s_cluster_bits)
/* Mask out the low bits to get the starting block of the cluster */
#define EXT4_PBLK_CMASK(s, pblk) ((pblk) &				\
				  ~((ext4_fsblk_t) (s)->s_cluster_ratio - 1))
#define EXT4_LBLK_CMASK(s, lblk) ((lblk) &				\
				  ~((ext4_lblk_t) (s)->s_cluster_ratio - 1))
/* Fill in the low bits to get the last block of the cluster */
#define EXT4_LBLK_CFILL(sbi, lblk) ((lblk) |				\
				    ((ext4_lblk_t) (sbi)->s_cluster_ratio - 1))
/* Get the cluster offset */
#define EXT4_PBLK_COFF(s, pblk) ((pblk) &				\
				 ((ext4_fsblk_t) (s)->s_cluster_ratio - 1))
#define EXT4_LBLK_COFF(s, lblk) ((lblk) &				\
				 ((ext4_lblk_t) (s)->s_cluster_ratio - 1))

/*
 * Structure of a blocks group descriptor
 */
struct ext4_group_desc
{
	__le32	bg_block_bitmap_lo;	/* Blocks bitmap block */
	__le32	bg_inode_bitmap_lo;	/* Inodes bitmap block */
	__le32	bg_inode_table_lo;	/* Inodes table block */
	__le16	bg_free_blocks_count_lo;/* Free blocks count */
	__le16	bg_free_inodes_count_lo;/* Free inodes count */
	__le16	bg_used_dirs_count_lo;	/* Directories count */
	__le16	bg_flags;		/* EXT4_BG_flags (INODE_UNINIT, etc) */
	__le32  bg_exclude_bitmap_lo;   /* Exclude bitmap for snapshots */
	__le16  bg_block_bitmap_csum_lo;/* crc32c(s_uuid+grp_num+bbitmap) LE */
	__le16  bg_inode_bitmap_csum_lo;/* crc32c(s_uuid+grp_num+ibitmap) LE */
	__le16  bg_itable_unused_lo;	/* Unused inodes count */
	__le16  bg_checksum;		/* crc16(sb_uuid+group+desc) */
	__le32	bg_block_bitmap_hi;	/* Blocks bitmap block MSB */
	__le32	bg_inode_bitmap_hi;	/* Inodes bitmap block MSB */
	__le32	bg_inode_table_hi;	/* Inodes table block MSB */
	__le16	bg_free_blocks_count_hi;/* Free blocks count MSB */
	__le16	bg_free_inodes_count_hi;/* Free inodes count MSB */
	__le16	bg_used_dirs_count_hi;	/* Directories count MSB */
	__le16  bg_itable_unused_hi;    /* Unused inodes count MSB */
	__le32  bg_exclude_bitmap_hi;   /* Exclude bitmap block MSB */
	__le16  bg_block_bitmap_csum_hi;/* crc32c(s_uuid+grp_num+bbitmap) BE */
	__le16  bg_inode_bitmap_csum_hi;/* crc32c(s_uuid+grp_num+ibitmap) BE */
	__u32   bg_reserved;
};

#define EXT4_BG_INODE_BITMAP_CSUM_HI_END	\
	(offsetof(struct ext4_group_desc, bg_inode_bitmap_csum_hi) + \
	 sizeof(__le16))
#define EXT4_BG_BLOCK_BITMAP_CSUM_HI_END	\
	(offsetof(struct ext4_group_desc, bg_block_bitmap_csum_hi) + \
	 sizeof(__le16))

/*
 * Structure of a flex block group info
 */

struct flex_groups {
	atomic64_t	free_clusters;
	atomic_t	free_inodes;
	atomic_t	used_dirs;
};

#define EXT4_BG_INODE_UNINIT	0x0001 /* Inode table/bitmap not in use */
#define EXT4_BG_BLOCK_UNINIT	0x0002 /* Block bitmap not in use */
#define EXT4_BG_INODE_ZEROED	0x0004 /* On-disk itable initialized to zero */

/*
 * Macro-instructions used to manage group descriptors
 */
#define EXT4_MIN_DESC_SIZE		32
#define EXT4_MIN_DESC_SIZE_64BIT	64
#define	EXT4_MAX_DESC_SIZE		EXT4_MIN_BLOCK_SIZE
#define EXT4_DESC_SIZE(s)		(EXT4_SB(s)->s_desc_size)
#ifdef __KERNEL__
# define EXT4_BLOCKS_PER_GROUP(s)	(EXT4_SB(s)->s_blocks_per_group)
# define EXT4_CLUSTERS_PER_GROUP(s)	(EXT4_SB(s)->s_clusters_per_group)
# define EXT4_DESC_PER_BLOCK(s)		(EXT4_SB(s)->s_desc_per_block)
# define EXT4_INODES_PER_GROUP(s)	(EXT4_SB(s)->s_inodes_per_group)
# define EXT4_DESC_PER_BLOCK_BITS(s)	(EXT4_SB(s)->s_desc_per_block_bits)
#else
# define EXT4_BLOCKS_PER_GROUP(s)	((s)->s_blocks_per_group)
# define EXT4_DESC_PER_BLOCK(s)		(EXT4_BLOCK_SIZE(s) / EXT4_DESC_SIZE(s))
# define EXT4_INODES_PER_GROUP(s)	((s)->s_inodes_per_group)
#endif

/*
 * Constants relative to the data blocks
 */
#define	EXT4_NDIR_BLOCKS		12
#define	EXT4_IND_BLOCK			EXT4_NDIR_BLOCKS
#define	EXT4_DIND_BLOCK			(EXT4_IND_BLOCK + 1)
#define	EXT4_TIND_BLOCK			(EXT4_DIND_BLOCK + 1)
#define	EXT4_N_BLOCKS			(EXT4_TIND_BLOCK + 1)

/*
 * Inode flags
 */
#define	EXT4_SECRM_FL			0x00000001 /* Secure deletion */
#define	EXT4_UNRM_FL			0x00000002 /* Undelete */
#define	EXT4_COMPR_FL			0x00000004 /* Compress file */
#define EXT4_SYNC_FL			0x00000008 /* Synchronous updates */
#define EXT4_IMMUTABLE_FL		0x00000010 /* Immutable file */
#define EXT4_APPEND_FL			0x00000020 /* writes to file may only append */
#define EXT4_NODUMP_FL			0x00000040 /* do not dump file */
#define EXT4_NOATIME_FL			0x00000080 /* do not update atime */
/* Reserved for compression usage... */
#define EXT4_DIRTY_FL			0x00000100
#define EXT4_COMPRBLK_FL		0x00000200 /* One or more compressed clusters */
#define EXT4_NOCOMPR_FL			0x00000400 /* Don't compress */
	/* nb: was previously EXT2_ECOMPR_FL */
#define EXT4_ENCRYPT_FL			0x00000800 /* encrypted file */
/* End compression flags --- maybe not all used */
#define EXT4_INDEX_FL			0x00001000 /* hash-indexed directory */
#define EXT4_IMAGIC_FL			0x00002000 /* AFS directory */
#define EXT4_JOURNAL_DATA_FL		0x00004000 /* file data should be journaled */
#define EXT4_NOTAIL_FL			0x00008000 /* file tail should not be merged */
#define EXT4_DIRSYNC_FL			0x00010000 /* dirsync behaviour (directories only) */
#define EXT4_TOPDIR_FL			0x00020000 /* Top of directory hierarchies*/
#define EXT4_HUGE_FILE_FL               0x00040000 /* Set to each huge file */
#define EXT4_EXTENTS_FL			0x00080000 /* Inode uses extents */
#define EXT4_VERITY_FL			0x00100000 /* Verity protected inode */
#define EXT4_EA_INODE_FL	        0x00200000 /* Inode used for large EA */
/* 0x00400000 was formerly EXT4_EOFBLOCKS_FL */

#define EXT4_DAX_FL			0x02000000 /* Inode is DAX */

#define EXT4_INLINE_DATA_FL		0x10000000 /* Inode has inline data. */
#define EXT4_PROJINHERIT_FL		0x20000000 /* Create with parents projid */
#define EXT4_CASEFOLD_FL		0x40000000 /* Casefolded directory */
#define EXT4_RESERVED_FL		0x80000000 /* reserved for ext4 lib */

/* User modifiable flags */
#define EXT4_FL_USER_MODIFIABLE		(EXT4_SECRM_FL | \
					 EXT4_UNRM_FL | \
					 EXT4_COMPR_FL | \
					 EXT4_SYNC_FL | \
					 EXT4_IMMUTABLE_FL | \
					 EXT4_APPEND_FL | \
					 EXT4_NODUMP_FL | \
					 EXT4_NOATIME_FL | \
					 EXT4_JOURNAL_DATA_FL | \
					 EXT4_NOTAIL_FL | \
					 EXT4_DIRSYNC_FL | \
					 EXT4_TOPDIR_FL | \
					 EXT4_EXTENTS_FL | \
					 0x00400000 /* EXT4_EOFBLOCKS_FL */ | \
					 EXT4_DAX_FL | \
					 EXT4_PROJINHERIT_FL | \
					 EXT4_CASEFOLD_FL)

/* User visible flags */
#define EXT4_FL_USER_VISIBLE		(EXT4_FL_USER_MODIFIABLE | \
					 EXT4_DIRTY_FL | \
					 EXT4_COMPRBLK_FL | \
					 EXT4_NOCOMPR_FL | \
					 EXT4_ENCRYPT_FL | \
					 EXT4_INDEX_FL | \
					 EXT4_VERITY_FL | \
					 EXT4_INLINE_DATA_FL)

/* Flags we can manipulate with through FS_IOC_FSSETXATTR */
#define EXT4_FL_XFLAG_VISIBLE		(EXT4_SYNC_FL | \
					 EXT4_IMMUTABLE_FL | \
					 EXT4_APPEND_FL | \
					 EXT4_NODUMP_FL | \
					 EXT4_NOATIME_FL | \
					 EXT4_PROJINHERIT_FL | \
					 EXT4_DAX_FL)

/* Flags that should be inherited by new inodes from their parent. */
#define EXT4_FL_INHERITED (EXT4_SECRM_FL | EXT4_UNRM_FL | EXT4_COMPR_FL |\
			   EXT4_SYNC_FL | EXT4_NODUMP_FL | EXT4_NOATIME_FL |\
			   EXT4_NOCOMPR_FL | EXT4_JOURNAL_DATA_FL |\
			   EXT4_NOTAIL_FL | EXT4_DIRSYNC_FL |\
			   EXT4_PROJINHERIT_FL | EXT4_CASEFOLD_FL |\
			   EXT4_DAX_FL)

/* Flags that are appropriate for regular files (all but dir-specific ones). */
#define EXT4_REG_FLMASK (~(EXT4_DIRSYNC_FL | EXT4_TOPDIR_FL | EXT4_CASEFOLD_FL |\
			   EXT4_PROJINHERIT_FL))

/* Flags that are appropriate for non-directories/regular files. */
#define EXT4_OTHER_FLMASK (EXT4_NODUMP_FL | EXT4_NOATIME_FL)

/* The only flags that should be swapped */
#define EXT4_FL_SHOULD_SWAP (EXT4_HUGE_FILE_FL | EXT4_EXTENTS_FL)

/* Flags which are mutually exclusive to DAX */
#define EXT4_DAX_MUT_EXCL (EXT4_VERITY_FL | EXT4_ENCRYPT_FL |\
			   EXT4_JOURNAL_DATA_FL | EXT4_INLINE_DATA_FL)

/* Mask out flags that are inappropriate for the given type of inode. */
static inline __u32 ext4_mask_flags(umode_t mode, __u32 flags)
{
	if (S_ISDIR(mode))
		return flags;
	else if (S_ISREG(mode))
		return flags & EXT4_REG_FLMASK;
	else
		return flags & EXT4_OTHER_FLMASK;
}

/*
 * Inode flags used for atomic set/get
 */
enum {
	EXT4_INODE_SECRM	= 0,	/* Secure deletion */
	EXT4_INODE_UNRM		= 1,	/* Undelete */
	EXT4_INODE_COMPR	= 2,	/* Compress file */
	EXT4_INODE_SYNC		= 3,	/* Synchronous updates */
	EXT4_INODE_IMMUTABLE	= 4,	/* Immutable file */
	EXT4_INODE_APPEND	= 5,	/* writes to file may only append */
	EXT4_INODE_NODUMP	= 6,	/* do not dump file */
	EXT4_INODE_NOATIME	= 7,	/* do not update atime */
/* Reserved for compression usage... */
	EXT4_INODE_DIRTY	= 8,
	EXT4_INODE_COMPRBLK	= 9,	/* One or more compressed clusters */
	EXT4_INODE_NOCOMPR	= 10,	/* Don't compress */
	EXT4_INODE_ENCRYPT	= 11,	/* Encrypted file */
/* End compression flags --- maybe not all used */
	EXT4_INODE_INDEX	= 12,	/* hash-indexed directory */
	EXT4_INODE_IMAGIC	= 13,	/* AFS directory */
	EXT4_INODE_JOURNAL_DATA	= 14,	/* file data should be journaled */
	EXT4_INODE_NOTAIL	= 15,	/* file tail should not be merged */
	EXT4_INODE_DIRSYNC	= 16,	/* dirsync behaviour (directories only) */
	EXT4_INODE_TOPDIR	= 17,	/* Top of directory hierarchies*/
	EXT4_INODE_HUGE_FILE	= 18,	/* Set to each huge file */
	EXT4_INODE_EXTENTS	= 19,	/* Inode uses extents */
	EXT4_INODE_VERITY	= 20,	/* Verity protected inode */
	EXT4_INODE_EA_INODE	= 21,	/* Inode used for large EA */
/* 22 was formerly EXT4_INODE_EOFBLOCKS */
	EXT4_INODE_DAX		= 25,	/* Inode is DAX */
	EXT4_INODE_INLINE_DATA	= 28,	/* Data in inode. */
	EXT4_INODE_PROJINHERIT	= 29,	/* Create with parents projid */
	EXT4_INODE_CASEFOLD	= 30,	/* Casefolded directory */
	EXT4_INODE_RESERVED	= 31,	/* reserved for ext4 lib */
};

/*
 * Since it's pretty easy to mix up bit numbers and hex values, we use a
 * build-time check to make sure that EXT4_XXX_FL is consistent with respect to
 * EXT4_INODE_XXX. If all is well, the macros will be dropped, so, it won't cost
 * any extra space in the compiled kernel image, otherwise, the build will fail.
 * It's important that these values are the same, since we are using
 * EXT4_INODE_XXX to test for flag values, but EXT4_XXX_FL must be consistent
 * with the values of FS_XXX_FL defined in include/linux/fs.h and the on-disk
 * values found in ext2, ext3 and ext4 filesystems, and of course the values
 * defined in e2fsprogs.
 *
 * It's not paranoia if the Murphy's Law really *is* out to get you.  :-)
 */
#define TEST_FLAG_VALUE(FLAG) (EXT4_##FLAG##_FL == (1 << EXT4_INODE_##FLAG))
#define CHECK_FLAG_VALUE(FLAG) BUILD_BUG_ON(!TEST_FLAG_VALUE(FLAG))

static inline void ext4_check_flag_values(void)
{
	CHECK_FLAG_VALUE(SECRM);
	CHECK_FLAG_VALUE(UNRM);
	CHECK_FLAG_VALUE(COMPR);
	CHECK_FLAG_VALUE(SYNC);
	CHECK_FLAG_VALUE(IMMUTABLE);
	CHECK_FLAG_VALUE(APPEND);
	CHECK_FLAG_VALUE(NODUMP);
	CHECK_FLAG_VALUE(NOATIME);
	CHECK_FLAG_VALUE(DIRTY);
	CHECK_FLAG_VALUE(COMPRBLK);
	CHECK_FLAG_VALUE(NOCOMPR);
	CHECK_FLAG_VALUE(ENCRYPT);
	CHECK_FLAG_VALUE(INDEX);
	CHECK_FLAG_VALUE(IMAGIC);
	CHECK_FLAG_VALUE(JOURNAL_DATA);
	CHECK_FLAG_VALUE(NOTAIL);
	CHECK_FLAG_VALUE(DIRSYNC);
	CHECK_FLAG_VALUE(TOPDIR);
	CHECK_FLAG_VALUE(HUGE_FILE);
	CHECK_FLAG_VALUE(EXTENTS);
	CHECK_FLAG_VALUE(VERITY);
	CHECK_FLAG_VALUE(EA_INODE);
	CHECK_FLAG_VALUE(INLINE_DATA);
	CHECK_FLAG_VALUE(PROJINHERIT);
	CHECK_FLAG_VALUE(CASEFOLD);
	CHECK_FLAG_VALUE(RESERVED);
}

/* Used to pass group descriptor data when online resize is done */
struct ext4_new_group_input {
	__u32 group;		/* Group number for this data */
	__u64 block_bitmap;	/* Absolute block number of block bitmap */
	__u64 inode_bitmap;	/* Absolute block number of inode bitmap */
	__u64 inode_table;	/* Absolute block number of inode table start */
	__u32 blocks_count;	/* Total number of blocks in this group */
	__u16 reserved_blocks;	/* Number of reserved blocks in this group */
	__u16 unused;
};

#if defined(__KERNEL__) && defined(CONFIG_COMPAT)
struct compat_ext4_new_group_input {
	u32 group;
	compat_u64 block_bitmap;
	compat_u64 inode_bitmap;
	compat_u64 inode_table;
	u32 blocks_count;
	u16 reserved_blocks;
	u16 unused;
};
#endif

/* The struct ext4_new_group_input in kernel space, with free_blocks_count */
struct ext4_new_group_data {
	__u32 group;
	__u64 block_bitmap;
	__u64 inode_bitmap;
	__u64 inode_table;
	__u32 blocks_count;
	__u16 reserved_blocks;
	__u16 mdata_blocks;
	__u32 free_clusters_count;
};

/* Indexes used to index group tables in ext4_new_group_data */
enum {
	BLOCK_BITMAP = 0,	/* block bitmap */
	INODE_BITMAP,		/* inode bitmap */
	INODE_TABLE,		/* inode tables */
	GROUP_TABLE_COUNT,
};

/*
 * Flags used by ext4_map_blocks()
 */
	/* Allocate any needed blocks and/or convert an unwritten
	   extent to be an initialized ext4 */
#define EXT4_GET_BLOCKS_CREATE			0x0001
	/* Request the creation of an unwritten extent */
#define EXT4_GET_BLOCKS_UNWRIT_EXT		0x0002
#define EXT4_GET_BLOCKS_CREATE_UNWRIT_EXT	(EXT4_GET_BLOCKS_UNWRIT_EXT|\
						 EXT4_GET_BLOCKS_CREATE)
	/* Caller is from the delayed allocation writeout path
	 * finally doing the actual allocation of delayed blocks */
#define EXT4_GET_BLOCKS_DELALLOC_RESERVE	0x0004
	/* caller is from the direct IO path, request to creation of an
	unwritten extents if not allocated, split the unwritten
	extent if blocks has been preallocated already*/
#define EXT4_GET_BLOCKS_PRE_IO			0x0008
#define EXT4_GET_BLOCKS_CONVERT			0x0010
#define EXT4_GET_BLOCKS_IO_CREATE_EXT		(EXT4_GET_BLOCKS_PRE_IO|\
					 EXT4_GET_BLOCKS_CREATE_UNWRIT_EXT)
	/* Convert extent to initialized after IO complete */
#define EXT4_GET_BLOCKS_IO_CONVERT_EXT		(EXT4_GET_BLOCKS_CONVERT|\
					 EXT4_GET_BLOCKS_CREATE_UNWRIT_EXT)
	/* Eventual metadata allocation (due to growing extent tree)
	 * should not fail, so try to use reserved blocks for that.*/
#define EXT4_GET_BLOCKS_METADATA_NOFAIL		0x0020
	/* Don't normalize allocation size (used for fallocate) */
#define EXT4_GET_BLOCKS_NO_NORMALIZE		0x0040
	/* Convert written extents to unwritten */
#define EXT4_GET_BLOCKS_CONVERT_UNWRITTEN	0x0100
	/* Write zeros to newly created written extents */
#define EXT4_GET_BLOCKS_ZERO			0x0200
#define EXT4_GET_BLOCKS_CREATE_ZERO		(EXT4_GET_BLOCKS_CREATE |\
					EXT4_GET_BLOCKS_ZERO)
	/* Caller will submit data before dropping transaction handle. This
	 * allows jbd2 to avoid submitting data before commit. */
#define EXT4_GET_BLOCKS_IO_SUBMIT		0x0400

/*
 * The bit position of these flags must not overlap with any of the
 * EXT4_GET_BLOCKS_*.  They are used by ext4_find_extent(),
 * read_extent_tree_block(), ext4_split_extent_at(),
 * ext4_ext_insert_extent(), and ext4_ext_create_new_leaf().
 * EXT4_EX_NOCACHE is used to indicate that the we shouldn't be
 * caching the extents when reading from the extent tree while a
 * truncate or punch hole operation is in progress.
 */
#define EXT4_EX_NOCACHE				0x40000000
#define EXT4_EX_FORCE_CACHE			0x20000000
#define EXT4_EX_NOFAIL				0x10000000

/*
 * Flags used by ext4_free_blocks
 */
#define EXT4_FREE_BLOCKS_METADATA		0x0001
#define EXT4_FREE_BLOCKS_FORGET			0x0002
#define EXT4_FREE_BLOCKS_VALIDATED		0x0004
#define EXT4_FREE_BLOCKS_NO_QUOT_UPDATE		0x0008
#define EXT4_FREE_BLOCKS_NOFREE_FIRST_CLUSTER	0x0010
#define EXT4_FREE_BLOCKS_NOFREE_LAST_CLUSTER	0x0020
#define EXT4_FREE_BLOCKS_RERESERVE_CLUSTER      0x0040

/*
 * ioctl commands
 */
#define	EXT4_IOC_GETVERSION		_IOR('f', 3, long)
#define	EXT4_IOC_SETVERSION		_IOW('f', 4, long)
#define	EXT4_IOC_GETVERSION_OLD		FS_IOC_GETVERSION
#define	EXT4_IOC_SETVERSION_OLD		FS_IOC_SETVERSION
#define EXT4_IOC_GETRSVSZ		_IOR('f', 5, long)
#define EXT4_IOC_SETRSVSZ		_IOW('f', 6, long)
#define EXT4_IOC_GROUP_EXTEND		_IOW('f', 7, unsigned long)
#define EXT4_IOC_GROUP_ADD		_IOW('f', 8, struct ext4_new_group_input)
#define EXT4_IOC_MIGRATE		_IO('f', 9)
 /* note ioctl 10 reserved for an early version of the FIEMAP ioctl */
 /* note ioctl 11 reserved for filesystem-independent FIEMAP ioctl */
#define EXT4_IOC_ALLOC_DA_BLKS		_IO('f', 12)
#define EXT4_IOC_MOVE_EXT		_IOWR('f', 15, struct move_extent)
#define EXT4_IOC_RESIZE_FS		_IOW('f', 16, __u64)
#define EXT4_IOC_SWAP_BOOT		_IO('f', 17)
#define EXT4_IOC_PRECACHE_EXTENTS	_IO('f', 18)
/* ioctl codes 19--39 are reserved for fscrypt */
#define EXT4_IOC_CLEAR_ES_CACHE		_IO('f', 40)
#define EXT4_IOC_GETSTATE		_IOW('f', 41, __u32)
#define EXT4_IOC_GET_ES_CACHE		_IOWR('f', 42, struct fiemap)

#define EXT4_IOC_SHUTDOWN _IOR ('X', 125, __u32)

/*
 * Flags for going down operation
 */
#define EXT4_GOING_FLAGS_DEFAULT		0x0	/* going down */
#define EXT4_GOING_FLAGS_LOGFLUSH		0x1	/* flush log but not data */
#define EXT4_GOING_FLAGS_NOLOGFLUSH		0x2	/* don't flush log nor data */

/*
 * Flags returned by EXT4_IOC_GETSTATE
 *
 * We only expose to userspace a subset of the state flags in
 * i_state_flags
 */
#define EXT4_STATE_FLAG_EXT_PRECACHED	0x00000001
#define EXT4_STATE_FLAG_NEW		0x00000002
#define EXT4_STATE_FLAG_NEWENTRY	0x00000004
#define EXT4_STATE_FLAG_DA_ALLOC_CLOSE	0x00000008

#if defined(__KERNEL__) && defined(CONFIG_COMPAT)
/*
 * ioctl commands in 32 bit emulation
 */
#define EXT4_IOC32_GETVERSION		_IOR('f', 3, int)
#define EXT4_IOC32_SETVERSION		_IOW('f', 4, int)
#define EXT4_IOC32_GETRSVSZ		_IOR('f', 5, int)
#define EXT4_IOC32_SETRSVSZ		_IOW('f', 6, int)
#define EXT4_IOC32_GROUP_EXTEND		_IOW('f', 7, unsigned int)
#define EXT4_IOC32_GROUP_ADD		_IOW('f', 8, struct compat_ext4_new_group_input)
#define EXT4_IOC32_GETVERSION_OLD	FS_IOC32_GETVERSION
#define EXT4_IOC32_SETVERSION_OLD	FS_IOC32_SETVERSION
#endif

/*
 * Returned by EXT4_IOC_GET_ES_CACHE as an additional possible flag.
 * It indicates that the entry in extent status cache is for a hole.
 */
#define EXT4_FIEMAP_EXTENT_HOLE		0x08000000

/* Max physical block we can address w/o extents */
#define EXT4_MAX_BLOCK_FILE_PHYS	0xFFFFFFFF

/* Max logical block we can support */
#define EXT4_MAX_LOGICAL_BLOCK		0xFFFFFFFE

/*
 * Structure of an inode on the disk
 */
struct ext4_inode {
	__le16	i_mode;		/* File mode */
	__le16	i_uid;		/* Low 16 bits of Owner Uid */
	__le32	i_size_lo;	/* Size in bytes */
	__le32	i_atime;	/* Access time */
	__le32	i_ctime;	/* Inode Change time */
	__le32	i_mtime;	/* Modification time */
	__le32	i_dtime;	/* Deletion Time */
	__le16	i_gid;		/* Low 16 bits of Group Id */
	__le16	i_links_count;	/* Links count */
	__le32	i_blocks_lo;	/* Blocks count */
	__le32	i_flags;	/* File flags */
	union {
		struct {
			__le32  l_i_version;
		} linux1;
		struct {
			__u32  h_i_translator;
		} hurd1;
		struct {
			__u32  m_i_reserved1;
		} masix1;
	} osd1;				/* OS dependent 1 */
	__le32	i_block[EXT4_N_BLOCKS];/* Pointers to blocks */
	__le32	i_generation;	/* File version (for NFS) */
	__le32	i_file_acl_lo;	/* File ACL */
	__le32	i_size_high;
	__le32	i_obso_faddr;	/* Obsoleted fragment address */
	union {
		struct {
			__le16	l_i_blocks_high; /* were l_i_reserved1 */
			__le16	l_i_file_acl_high;
			__le16	l_i_uid_high;	/* these 2 fields */
			__le16	l_i_gid_high;	/* were reserved2[0] */
			__le16	l_i_checksum_lo;/* crc32c(uuid+inum+inode) LE */
			__le16	l_i_reserved;
		} linux2;
		struct {
			__le16	h_i_reserved1;	/* Obsoleted fragment number/size which are removed in ext4 */
			__u16	h_i_mode_high;
			__u16	h_i_uid_high;
			__u16	h_i_gid_high;
			__u32	h_i_author;
		} hurd2;
		struct {
			__le16	h_i_reserved1;	/* Obsoleted fragment number/size which are removed in ext4 */
			__le16	m_i_file_acl_high;
			__u32	m_i_reserved2[2];
		} masix2;
	} osd2;				/* OS dependent 2 */
	__le16	i_extra_isize;
	__le16	i_checksum_hi;	/* crc32c(uuid+inum+inode) BE */
	__le32  i_ctime_extra;  /* extra Change time      (nsec << 2 | epoch) */
	__le32  i_mtime_extra;  /* extra Modification time(nsec << 2 | epoch) */
	__le32  i_atime_extra;  /* extra Access time      (nsec << 2 | epoch) */
	__le32  i_crtime;       /* File Creation time */
	__le32  i_crtime_extra; /* extra FileCreationtime (nsec << 2 | epoch) */
	__le32  i_version_hi;	/* high 32 bits for 64-bit version */
	__le32	i_projid;	/* Project ID */
};

struct move_extent {
	__u32 reserved;		/* should be zero */
	__u32 donor_fd;		/* donor file descriptor */
	__u64 orig_start;	/* logical start offset in block for orig */
	__u64 donor_start;	/* logical start offset in block for donor */
	__u64 len;		/* block length to be moved */
	__u64 moved_len;	/* moved block length */
};

#define EXT4_EPOCH_BITS 2
#define EXT4_EPOCH_MASK ((1 << EXT4_EPOCH_BITS) - 1)
#define EXT4_NSEC_MASK  (~0UL << EXT4_EPOCH_BITS)

/*
 * Extended fields will fit into an inode if the filesystem was formatted
 * with large inodes (-I 256 or larger) and there are not currently any EAs
 * consuming all of the available space. For new inodes we always reserve
 * enough space for the kernel's known extended fields, but for inodes
 * created with an old kernel this might not have been the case. None of
 * the extended inode fields is critical for correct filesystem operation.
 * This macro checks if a certain field fits in the inode. Note that
 * inode-size = GOOD_OLD_INODE_SIZE + i_extra_isize
 */
#define EXT4_FITS_IN_INODE(ext4_inode, einode, field)	\
	((offsetof(typeof(*ext4_inode), field) +	\
	  sizeof((ext4_inode)->field))			\
	<= (EXT4_GOOD_OLD_INODE_SIZE +			\
	    (einode)->i_extra_isize))			\

/*
 * We use an encoding that preserves the times for extra epoch "00":
 *
 * extra  msb of                         adjust for signed
 * epoch  32-bit                         32-bit tv_sec to
 * bits   time    decoded 64-bit tv_sec  64-bit tv_sec      valid time range
 * 0 0    1    -0x80000000..-0x00000001  0x000000000 1901-12-13..1969-12-31
 * 0 0    0    0x000000000..0x07fffffff  0x000000000 1970-01-01..2038-01-19
 * 0 1    1    0x080000000..0x0ffffffff  0x100000000 2038-01-19..2106-02-07
 * 0 1    0    0x100000000..0x17fffffff  0x100000000 2106-02-07..2174-02-25
 * 1 0    1    0x180000000..0x1ffffffff  0x200000000 2174-02-25..2242-03-16
 * 1 0    0    0x200000000..0x27fffffff  0x200000000 2242-03-16..2310-04-04
 * 1 1    1    0x280000000..0x2ffffffff  0x300000000 2310-04-04..2378-04-22
 * 1 1    0    0x300000000..0x37fffffff  0x300000000 2378-04-22..2446-05-10
 *
 * Note that previous versions of the kernel on 64-bit systems would
 * incorrectly use extra epoch bits 1,1 for dates between 1901 and
 * 1970.  e2fsck will correct this, assuming that it is run on the
 * affected filesystem before 2242.
 */

static inline __le32 ext4_encode_extra_time(struct timespec64 *time)
{
	u32 extra =((time->tv_sec - (s32)time->tv_sec) >> 32) & EXT4_EPOCH_MASK;
	return cpu_to_le32(extra | (time->tv_nsec << EXT4_EPOCH_BITS));
}

static inline void ext4_decode_extra_time(struct timespec64 *time,
					  __le32 extra)
{
	if (unlikely(extra & cpu_to_le32(EXT4_EPOCH_MASK)))
		time->tv_sec += (u64)(le32_to_cpu(extra) & EXT4_EPOCH_MASK) << 32;
	time->tv_nsec = (le32_to_cpu(extra) & EXT4_NSEC_MASK) >> EXT4_EPOCH_BITS;
}

#define EXT4_INODE_SET_XTIME(xtime, inode, raw_inode)				\
do {										\
	if (EXT4_FITS_IN_INODE(raw_inode, EXT4_I(inode), xtime ## _extra))     {\
		(raw_inode)->xtime = cpu_to_le32((inode)->xtime.tv_sec);	\
		(raw_inode)->xtime ## _extra =					\
				ext4_encode_extra_time(&(inode)->xtime);	\
		}								\
	else	\
		(raw_inode)->xtime = cpu_to_le32(clamp_t(int32_t, (inode)->xtime.tv_sec, S32_MIN, S32_MAX));	\
} while (0)

#define EXT4_EINODE_SET_XTIME(xtime, einode, raw_inode)			       \
do {									       \
	if (EXT4_FITS_IN_INODE(raw_inode, einode, xtime))		       \
		(raw_inode)->xtime = cpu_to_le32((einode)->xtime.tv_sec);      \
	if (EXT4_FITS_IN_INODE(raw_inode, einode, xtime ## _extra))	       \
		(raw_inode)->xtime ## _extra =				       \
				ext4_encode_extra_time(&(einode)->xtime);      \
} while (0)

#define EXT4_INODE_GET_XTIME(xtime, inode, raw_inode)				\
do {										\
	(inode)->xtime.tv_sec = (signed)le32_to_cpu((raw_inode)->xtime);	\
	if (EXT4_FITS_IN_INODE(raw_inode, EXT4_I(inode), xtime ## _extra)) {	\
		ext4_decode_extra_time(&(inode)->xtime,				\
				       raw_inode->xtime ## _extra);		\
		}								\
	else									\
		(inode)->xtime.tv_nsec = 0;					\
} while (0)


#define EXT4_EINODE_GET_XTIME(xtime, einode, raw_inode)			       \
do {									       \
	if (EXT4_FITS_IN_INODE(raw_inode, einode, xtime))		       \
		(einode)->xtime.tv_sec = 				       \
			(signed)le32_to_cpu((raw_inode)->xtime);	       \
	else								       \
		(einode)->xtime.tv_sec = 0;				       \
	if (EXT4_FITS_IN_INODE(raw_inode, einode, xtime ## _extra))	       \
		ext4_decode_extra_time(&(einode)->xtime,		       \
				       raw_inode->xtime ## _extra);	       \
	else								       \
		(einode)->xtime.tv_nsec = 0;				       \
} while (0)

#define i_disk_version osd1.linux1.l_i_version

#if defined(__KERNEL__) || defined(__linux__)
#define i_reserved1	osd1.linux1.l_i_reserved1
#define i_file_acl_high	osd2.linux2.l_i_file_acl_high
#define i_blocks_high	osd2.linux2.l_i_blocks_high
#define i_uid_low	i_uid
#define i_gid_low	i_gid
#define i_uid_high	osd2.linux2.l_i_uid_high
#define i_gid_high	osd2.linux2.l_i_gid_high
#define i_checksum_lo	osd2.linux2.l_i_checksum_lo

#elif defined(__GNU__)

#define i_translator	osd1.hurd1.h_i_translator
#define i_uid_high	osd2.hurd2.h_i_uid_high
#define i_gid_high	osd2.hurd2.h_i_gid_high
#define i_author	osd2.hurd2.h_i_author

#elif defined(__masix__)

#define i_reserved1	osd1.masix1.m_i_reserved1
#define i_file_acl_high	osd2.masix2.m_i_file_acl_high
#define i_reserved2	osd2.masix2.m_i_reserved2

#endif /* defined(__KERNEL__) || defined(__linux__) */

#include "extents_status.h"
#include "fast_commit.h"

/*
 * Lock subclasses for i_data_sem in the ext4_inode_info structure.
 *
 * These are needed to avoid lockdep false positives when we need to
 * allocate blocks to the quota inode during ext4_map_blocks(), while
 * holding i_data_sem for a normal (non-quota) inode.  Since we don't
 * do quota tracking for the quota inode, this avoids deadlock (as
 * well as infinite recursion, since it isn't turtles all the way
 * down...)
 *
 *  I_DATA_SEM_NORMAL - Used for most inodes
 *  I_DATA_SEM_OTHER  - Used by move_inode.c for the second normal inode
 *			  where the second inode has larger inode number
 *			  than the first
 *  I_DATA_SEM_QUOTA  - Used for quota inodes only
 */
enum {
	I_DATA_SEM_NORMAL = 0,
	I_DATA_SEM_OTHER,
	I_DATA_SEM_QUOTA,
};


/*
 * fourth extended file system inode data in memory
 */
struct ext4_inode_info {
	__le32	i_data[15];	/* unconverted */
	__u32	i_dtime;
	ext4_fsblk_t	i_file_acl;

	/*
	 * i_block_group is the number of the block group which contains
	 * this file's inode.  Constant across the lifetime of the inode,
	 * it is used for making block allocation decisions - we try to
	 * place a file's data blocks near its inode block, and new inodes
	 * near to their parent directory's inode.
	 */
	ext4_group_t	i_block_group;
	ext4_lblk_t	i_dir_start_lookup;
#if (BITS_PER_LONG < 64)
	unsigned long	i_state_flags;		/* Dynamic state flags */
#endif
	unsigned long	i_flags;

	/*
	 * Extended attributes can be read independently of the main file
	 * data. Taking i_mutex even when reading would cause contention
	 * between readers of EAs and writers of regular file data, so
	 * instead we synchronize on xattr_sem when reading or changing
	 * EAs.
	 */
	struct rw_semaphore xattr_sem;

	struct list_head i_orphan;	/* unlinked but open inodes */

	/* Fast commit related info */

	struct list_head i_fc_list;	/*
					 * inodes that need fast commit
					 * protected by sbi->s_fc_lock.
					 */

<<<<<<< HEAD
	/* Fast commit subtid when this inode was committed */
	unsigned int i_fc_committed_subtid;

=======
>>>>>>> f642729d
	/* Start of lblk range that needs to be committed in this fast commit */
	ext4_lblk_t i_fc_lblk_start;

	/* End of lblk range that needs to be committed in this fast commit */
	ext4_lblk_t i_fc_lblk_len;

	/* Number of ongoing updates on this inode */
	atomic_t  i_fc_updates;

	/* Fast commit wait queue for this inode */
	wait_queue_head_t i_fc_wait;

	/* Protect concurrent accesses on i_fc_lblk_start, i_fc_lblk_len */
	struct mutex i_fc_lock;

	/*
	 * i_disksize keeps track of what the inode size is ON DISK, not
	 * in memory.  During truncate, i_size is set to the new size by
	 * the VFS prior to calling ext4_truncate(), but the filesystem won't
	 * set i_disksize to 0 until the truncate is actually under way.
	 *
	 * The intent is that i_disksize always represents the blocks which
	 * are used by this file.  This allows recovery to restart truncate
	 * on orphans if we crash during truncate.  We actually write i_disksize
	 * into the on-disk inode when writing inodes out, instead of i_size.
	 *
	 * The only time when i_disksize and i_size may be different is when
	 * a truncate is in progress.  The only things which change i_disksize
	 * are ext4_get_block (growth) and ext4_truncate (shrinkth).
	 */
	loff_t	i_disksize;

	/*
	 * i_data_sem is for serialising ext4_truncate() against
	 * ext4_getblock().  In the 2.4 ext2 design, great chunks of inode's
	 * data tree are chopped off during truncate. We can't do that in
	 * ext4 because whenever we perform intermediate commits during
	 * truncate, the inode and all the metadata blocks *must* be in a
	 * consistent state which allows truncation of the orphans to restart
	 * during recovery.  Hence we must fix the get_block-vs-truncate race
	 * by other means, so we have i_data_sem.
	 */
	struct rw_semaphore i_data_sem;
	/*
	 * i_mmap_sem is for serializing page faults with truncate / punch hole
	 * operations. We have to make sure that new page cannot be faulted in
	 * a section of the inode that is being punched. We cannot easily use
	 * i_data_sem for this since we need protection for the whole punch
	 * operation and i_data_sem ranks below transaction start so we have
	 * to occasionally drop it.
	 */
	struct rw_semaphore i_mmap_sem;
	struct inode vfs_inode;
	struct jbd2_inode *jinode;

	spinlock_t i_raw_lock;	/* protects updates to the raw inode */

	/*
	 * File creation time. Its function is same as that of
	 * struct timespec64 i_{a,c,m}time in the generic inode.
	 */
	struct timespec64 i_crtime;

	/* mballoc */
	atomic_t i_prealloc_active;
	struct list_head i_prealloc_list;
	spinlock_t i_prealloc_lock;

	/* extents status tree */
	struct ext4_es_tree i_es_tree;
	rwlock_t i_es_lock;
	struct list_head i_es_list;
	unsigned int i_es_all_nr;	/* protected by i_es_lock */
	unsigned int i_es_shk_nr;	/* protected by i_es_lock */
	ext4_lblk_t i_es_shrink_lblk;	/* Offset where we start searching for
					   extents to shrink. Protected by
					   i_es_lock  */

	/* ialloc */
	ext4_group_t	i_last_alloc_group;

	/* allocation reservation info for delalloc */
	/* In case of bigalloc, this refer to clusters rather than blocks */
	unsigned int i_reserved_data_blocks;

	/* pending cluster reservations for bigalloc file systems */
	struct ext4_pending_tree i_pending_tree;

	/* on-disk additional length */
	__u16 i_extra_isize;

	/* Indicate the inline data space. */
	u16 i_inline_off;
	u16 i_inline_size;

#ifdef CONFIG_QUOTA
	/* quota space reservation, managed internally by quota code */
	qsize_t i_reserved_quota;
#endif

	/* Lock protecting lists below */
	spinlock_t i_completed_io_lock;
	/*
	 * Completed IOs that need unwritten extents handling and have
	 * transaction reserved
	 */
	struct list_head i_rsv_conversion_list;
	struct work_struct i_rsv_conversion_work;
	atomic_t i_unwritten; /* Nr. of inflight conversions pending */

	spinlock_t i_block_reservation_lock;

	/*
	 * Transactions that contain inode's metadata needed to complete
	 * fsync and fdatasync, respectively.
	 */
	tid_t i_sync_tid;
	tid_t i_datasync_tid;

#ifdef CONFIG_QUOTA
	struct dquot *i_dquot[MAXQUOTAS];
#endif

	/* Precomputed uuid+inum+igen checksum for seeding inode checksums */
	__u32 i_csum_seed;

	kprojid_t i_projid;
};

/*
 * File system states
 */
#define	EXT4_VALID_FS			0x0001	/* Unmounted cleanly */
#define	EXT4_ERROR_FS			0x0002	/* Errors detected */
#define	EXT4_ORPHAN_FS			0x0004	/* Orphans being recovered */
<<<<<<< HEAD
#define EXT4_FC_INELIGIBLE		0x0008	/* Fast commit ineligible */
#define EXT4_FC_COMMITTING		0x0010	/* File system underoing a fast
						 * commit.
						 */
=======
>>>>>>> f642729d
#define EXT4_FC_REPLAY			0x0020	/* Fast commit replay ongoing */

/*
 * Misc. filesystem flags
 */
#define EXT2_FLAGS_SIGNED_HASH		0x0001  /* Signed dirhash in use */
#define EXT2_FLAGS_UNSIGNED_HASH	0x0002  /* Unsigned dirhash in use */
#define EXT2_FLAGS_TEST_FILESYS		0x0004	/* to test development code */

/*
 * Mount flags set via mount options or defaults
 */
#define EXT4_MOUNT_NO_MBCACHE		0x00001 /* Do not use mbcache */
#define EXT4_MOUNT_GRPID		0x00004	/* Create files with directory's group */
#define EXT4_MOUNT_DEBUG		0x00008	/* Some debugging messages */
#define EXT4_MOUNT_ERRORS_CONT		0x00010	/* Continue on errors */
#define EXT4_MOUNT_ERRORS_RO		0x00020	/* Remount fs ro on errors */
#define EXT4_MOUNT_ERRORS_PANIC		0x00040	/* Panic on errors */
#define EXT4_MOUNT_ERRORS_MASK		0x00070
#define EXT4_MOUNT_MINIX_DF		0x00080	/* Mimics the Minix statfs */
#define EXT4_MOUNT_NOLOAD		0x00100	/* Don't use existing journal*/
#ifdef CONFIG_FS_DAX
#define EXT4_MOUNT_DAX_ALWAYS		0x00200	/* Direct Access */
#else
#define EXT4_MOUNT_DAX_ALWAYS		0
#endif
#define EXT4_MOUNT_DATA_FLAGS		0x00C00	/* Mode for data writes: */
#define EXT4_MOUNT_JOURNAL_DATA		0x00400	/* Write data to journal */
#define EXT4_MOUNT_ORDERED_DATA		0x00800	/* Flush data before commit */
#define EXT4_MOUNT_WRITEBACK_DATA	0x00C00	/* No data ordering */
#define EXT4_MOUNT_UPDATE_JOURNAL	0x01000	/* Update the journal format */
#define EXT4_MOUNT_NO_UID32		0x02000  /* Disable 32-bit UIDs */
#define EXT4_MOUNT_XATTR_USER		0x04000	/* Extended user attributes */
#define EXT4_MOUNT_POSIX_ACL		0x08000	/* POSIX Access Control Lists */
#define EXT4_MOUNT_NO_AUTO_DA_ALLOC	0x10000	/* No auto delalloc mapping */
#define EXT4_MOUNT_BARRIER		0x20000 /* Use block barriers */
#define EXT4_MOUNT_QUOTA		0x40000 /* Some quota option set */
#define EXT4_MOUNT_USRQUOTA		0x80000 /* "old" user quota,
						 * enable enforcement for hidden
						 * quota files */
#define EXT4_MOUNT_GRPQUOTA		0x100000 /* "old" group quota, enable
						  * enforcement for hidden quota
						  * files */
#define EXT4_MOUNT_PRJQUOTA		0x200000 /* Enable project quota
						  * enforcement */
#define EXT4_MOUNT_DIOREAD_NOLOCK	0x400000 /* Enable support for dio read nolocking */
#define EXT4_MOUNT_JOURNAL_CHECKSUM	0x800000 /* Journal checksums */
#define EXT4_MOUNT_JOURNAL_ASYNC_COMMIT	0x1000000 /* Journal Async Commit */
#define EXT4_MOUNT_WARN_ON_ERROR	0x2000000 /* Trigger WARN_ON on error */
#define EXT4_MOUNT_PREFETCH_BLOCK_BITMAPS 0x4000000
#define EXT4_MOUNT_DELALLOC		0x8000000 /* Delalloc support */
#define EXT4_MOUNT_DATA_ERR_ABORT	0x10000000 /* Abort on file data write */
#define EXT4_MOUNT_BLOCK_VALIDITY	0x20000000 /* Block validity checking */
#define EXT4_MOUNT_DISCARD		0x40000000 /* Issue DISCARD requests */
#define EXT4_MOUNT_INIT_INODE_TABLE	0x80000000 /* Initialize uninitialized itables */

/*
 * Mount flags set either automatically (could not be set by mount option)
 * based on per file system feature or property or in special cases such as
 * distinguishing between explicit mount option definition and default.
 */
#define EXT4_MOUNT2_EXPLICIT_DELALLOC	0x00000001 /* User explicitly
						      specified delalloc */
#define EXT4_MOUNT2_STD_GROUP_SIZE	0x00000002 /* We have standard group
						      size of blocksize * 8
						      blocks */
#define EXT4_MOUNT2_HURD_COMPAT		0x00000004 /* Support HURD-castrated
						      file systems */
#define EXT4_MOUNT2_EXPLICIT_JOURNAL_CHECKSUM	0x00000008 /* User explicitly
						specified journal checksum */

#define EXT4_MOUNT2_JOURNAL_FAST_COMMIT	0x00000010 /* Journal fast commit */
<<<<<<< HEAD
=======
#define EXT4_MOUNT2_DAX_NEVER		0x00000020 /* Do not allow Direct Access */
#define EXT4_MOUNT2_DAX_INODE		0x00000040 /* For printing options only */

>>>>>>> f642729d

#define clear_opt(sb, opt)		EXT4_SB(sb)->s_mount_opt &= \
						~EXT4_MOUNT_##opt
#define set_opt(sb, opt)		EXT4_SB(sb)->s_mount_opt |= \
						EXT4_MOUNT_##opt
#define test_opt(sb, opt)		(EXT4_SB(sb)->s_mount_opt & \
					 EXT4_MOUNT_##opt)

#define clear_opt2(sb, opt)		EXT4_SB(sb)->s_mount_opt2 &= \
						~EXT4_MOUNT2_##opt
#define set_opt2(sb, opt)		EXT4_SB(sb)->s_mount_opt2 |= \
						EXT4_MOUNT2_##opt
#define test_opt2(sb, opt)		(EXT4_SB(sb)->s_mount_opt2 & \
					 EXT4_MOUNT2_##opt)

#define ext4_test_and_set_bit		__test_and_set_bit_le
#define ext4_set_bit			__set_bit_le
#define ext4_set_bit_atomic		ext2_set_bit_atomic
#define ext4_test_and_clear_bit		__test_and_clear_bit_le
#define ext4_clear_bit			__clear_bit_le
#define ext4_clear_bit_atomic		ext2_clear_bit_atomic
#define ext4_test_bit			test_bit_le
#define ext4_find_next_zero_bit		find_next_zero_bit_le
#define ext4_find_next_bit		find_next_bit_le

extern void ext4_set_bits(void *bm, int cur, int len);

/*
 * Maximal mount counts between two filesystem checks
 */
#define EXT4_DFL_MAX_MNT_COUNT		20	/* Allow 20 mounts */
#define EXT4_DFL_CHECKINTERVAL		0	/* Don't use interval check */

/*
 * Behaviour when detecting errors
 */
#define EXT4_ERRORS_CONTINUE		1	/* Continue execution */
#define EXT4_ERRORS_RO			2	/* Remount fs read-only */
#define EXT4_ERRORS_PANIC		3	/* Panic */
#define EXT4_ERRORS_DEFAULT		EXT4_ERRORS_CONTINUE

/* Metadata checksum algorithm codes */
#define EXT4_CRC32C_CHKSUM		1

/*
 * Structure of the super block
 */
struct ext4_super_block {
/*00*/	__le32	s_inodes_count;		/* Inodes count */
	__le32	s_blocks_count_lo;	/* Blocks count */
	__le32	s_r_blocks_count_lo;	/* Reserved blocks count */
	__le32	s_free_blocks_count_lo;	/* Free blocks count */
/*10*/	__le32	s_free_inodes_count;	/* Free inodes count */
	__le32	s_first_data_block;	/* First Data Block */
	__le32	s_log_block_size;	/* Block size */
	__le32	s_log_cluster_size;	/* Allocation cluster size */
/*20*/	__le32	s_blocks_per_group;	/* # Blocks per group */
	__le32	s_clusters_per_group;	/* # Clusters per group */
	__le32	s_inodes_per_group;	/* # Inodes per group */
	__le32	s_mtime;		/* Mount time */
/*30*/	__le32	s_wtime;		/* Write time */
	__le16	s_mnt_count;		/* Mount count */
	__le16	s_max_mnt_count;	/* Maximal mount count */
	__le16	s_magic;		/* Magic signature */
	__le16	s_state;		/* File system state */
	__le16	s_errors;		/* Behaviour when detecting errors */
	__le16	s_minor_rev_level;	/* minor revision level */
/*40*/	__le32	s_lastcheck;		/* time of last check */
	__le32	s_checkinterval;	/* max. time between checks */
	__le32	s_creator_os;		/* OS */
	__le32	s_rev_level;		/* Revision level */
/*50*/	__le16	s_def_resuid;		/* Default uid for reserved blocks */
	__le16	s_def_resgid;		/* Default gid for reserved blocks */
	/*
	 * These fields are for EXT4_DYNAMIC_REV superblocks only.
	 *
	 * Note: the difference between the compatible feature set and
	 * the incompatible feature set is that if there is a bit set
	 * in the incompatible feature set that the kernel doesn't
	 * know about, it should refuse to mount the filesystem.
	 *
	 * e2fsck's requirements are more strict; if it doesn't know
	 * about a feature in either the compatible or incompatible
	 * feature set, it must abort and not try to meddle with
	 * things it doesn't understand...
	 */
	__le32	s_first_ino;		/* First non-reserved inode */
	__le16  s_inode_size;		/* size of inode structure */
	__le16	s_block_group_nr;	/* block group # of this superblock */
	__le32	s_feature_compat;	/* compatible feature set */
/*60*/	__le32	s_feature_incompat;	/* incompatible feature set */
	__le32	s_feature_ro_compat;	/* readonly-compatible feature set */
/*68*/	__u8	s_uuid[16];		/* 128-bit uuid for volume */
/*78*/	char	s_volume_name[16];	/* volume name */
/*88*/	char	s_last_mounted[64] __nonstring;	/* directory where last mounted */
/*C8*/	__le32	s_algorithm_usage_bitmap; /* For compression */
	/*
	 * Performance hints.  Directory preallocation should only
	 * happen if the EXT4_FEATURE_COMPAT_DIR_PREALLOC flag is on.
	 */
	__u8	s_prealloc_blocks;	/* Nr of blocks to try to preallocate*/
	__u8	s_prealloc_dir_blocks;	/* Nr to preallocate for dirs */
	__le16	s_reserved_gdt_blocks;	/* Per group desc for online growth */
	/*
	 * Journaling support valid if EXT4_FEATURE_COMPAT_HAS_JOURNAL set.
	 */
/*D0*/	__u8	s_journal_uuid[16];	/* uuid of journal superblock */
/*E0*/	__le32	s_journal_inum;		/* inode number of journal file */
	__le32	s_journal_dev;		/* device number of journal file */
	__le32	s_last_orphan;		/* start of list of inodes to delete */
	__le32	s_hash_seed[4];		/* HTREE hash seed */
	__u8	s_def_hash_version;	/* Default hash version to use */
	__u8	s_jnl_backup_type;
	__le16  s_desc_size;		/* size of group descriptor */
/*100*/	__le32	s_default_mount_opts;
	__le32	s_first_meta_bg;	/* First metablock block group */
	__le32	s_mkfs_time;		/* When the filesystem was created */
	__le32	s_jnl_blocks[17];	/* Backup of the journal inode */
	/* 64bit support valid if EXT4_FEATURE_COMPAT_64BIT */
/*150*/	__le32	s_blocks_count_hi;	/* Blocks count */
	__le32	s_r_blocks_count_hi;	/* Reserved blocks count */
	__le32	s_free_blocks_count_hi;	/* Free blocks count */
	__le16	s_min_extra_isize;	/* All inodes have at least # bytes */
	__le16	s_want_extra_isize; 	/* New inodes should reserve # bytes */
	__le32	s_flags;		/* Miscellaneous flags */
	__le16  s_raid_stride;		/* RAID stride */
	__le16  s_mmp_update_interval;  /* # seconds to wait in MMP checking */
	__le64  s_mmp_block;            /* Block for multi-mount protection */
	__le32  s_raid_stripe_width;    /* blocks on all data disks (N*stride)*/
	__u8	s_log_groups_per_flex;  /* FLEX_BG group size */
	__u8	s_checksum_type;	/* metadata checksum algorithm used */
	__u8	s_encryption_level;	/* versioning level for encryption */
	__u8	s_reserved_pad;		/* Padding to next 32bits */
	__le64	s_kbytes_written;	/* nr of lifetime kilobytes written */
	__le32	s_snapshot_inum;	/* Inode number of active snapshot */
	__le32	s_snapshot_id;		/* sequential ID of active snapshot */
	__le64	s_snapshot_r_blocks_count; /* reserved blocks for active
					      snapshot's future use */
	__le32	s_snapshot_list;	/* inode number of the head of the
					   on-disk snapshot list */
#define EXT4_S_ERR_START offsetof(struct ext4_super_block, s_error_count)
	__le32	s_error_count;		/* number of fs errors */
	__le32	s_first_error_time;	/* first time an error happened */
	__le32	s_first_error_ino;	/* inode involved in first error */
	__le64	s_first_error_block;	/* block involved of first error */
	__u8	s_first_error_func[32] __nonstring;	/* function where the error happened */
	__le32	s_first_error_line;	/* line number where error happened */
	__le32	s_last_error_time;	/* most recent time of an error */
	__le32	s_last_error_ino;	/* inode involved in last error */
	__le32	s_last_error_line;	/* line number where error happened */
	__le64	s_last_error_block;	/* block involved of last error */
	__u8	s_last_error_func[32] __nonstring;	/* function where the error happened */
#define EXT4_S_ERR_END offsetof(struct ext4_super_block, s_mount_opts)
	__u8	s_mount_opts[64];
	__le32	s_usr_quota_inum;	/* inode for tracking user quota */
	__le32	s_grp_quota_inum;	/* inode for tracking group quota */
	__le32	s_overhead_clusters;	/* overhead blocks/clusters in fs */
	__le32	s_backup_bgs[2];	/* groups with sparse_super2 SBs */
	__u8	s_encrypt_algos[4];	/* Encryption algorithms in use  */
	__u8	s_encrypt_pw_salt[16];	/* Salt used for string2key algorithm */
	__le32	s_lpf_ino;		/* Location of the lost+found inode */
	__le32	s_prj_quota_inum;	/* inode for tracking project quota */
	__le32	s_checksum_seed;	/* crc32c(uuid) if csum_seed set */
	__u8	s_wtime_hi;
	__u8	s_mtime_hi;
	__u8	s_mkfs_time_hi;
	__u8	s_lastcheck_hi;
	__u8	s_first_error_time_hi;
	__u8	s_last_error_time_hi;
	__u8	s_first_error_errcode;
	__u8    s_last_error_errcode;
	__le16  s_encoding;		/* Filename charset encoding */
	__le16  s_encoding_flags;	/* Filename charset encoding flags */
	__le32	s_reserved[95];		/* Padding to the end of the block */
	__le32	s_checksum;		/* crc32c(superblock) */
};

#define EXT4_S_ERR_LEN (EXT4_S_ERR_END - EXT4_S_ERR_START)

#ifdef __KERNEL__

#ifdef CONFIG_FS_ENCRYPTION
#define DUMMY_ENCRYPTION_ENABLED(sbi) ((sbi)->s_dummy_enc_policy.policy != NULL)
#else
#define DUMMY_ENCRYPTION_ENABLED(sbi) (0)
#endif

/* Number of quota types we support */
#define EXT4_MAXQUOTAS 3

#define EXT4_ENC_UTF8_12_1	1

/*
 * fourth extended-fs super-block data in memory
 */
struct ext4_sb_info {
	unsigned long s_desc_size;	/* Size of a group descriptor in bytes */
	unsigned long s_inodes_per_block;/* Number of inodes per block */
	unsigned long s_blocks_per_group;/* Number of blocks in a group */
	unsigned long s_clusters_per_group; /* Number of clusters in a group */
	unsigned long s_inodes_per_group;/* Number of inodes in a group */
	unsigned long s_itb_per_group;	/* Number of inode table blocks per group */
	unsigned long s_gdb_count;	/* Number of group descriptor blocks */
	unsigned long s_desc_per_block;	/* Number of group descriptors per block */
	ext4_group_t s_groups_count;	/* Number of groups in the fs */
	ext4_group_t s_blockfile_groups;/* Groups acceptable for non-extent files */
	unsigned long s_overhead;  /* # of fs overhead clusters */
	unsigned int s_cluster_ratio;	/* Number of blocks per cluster */
	unsigned int s_cluster_bits;	/* log2 of s_cluster_ratio */
	loff_t s_bitmap_maxbytes;	/* max bytes for bitmap files */
	struct buffer_head * s_sbh;	/* Buffer containing the super block */
	struct ext4_super_block *s_es;	/* Pointer to the super block in the buffer */
	struct buffer_head * __rcu *s_group_desc;
	unsigned int s_mount_opt;
	unsigned int s_mount_opt2;
	unsigned long s_mount_flags;
	unsigned int s_def_mount_opt;
	ext4_fsblk_t s_sb_block;
	atomic64_t s_resv_clusters;
	kuid_t s_resuid;
	kgid_t s_resgid;
	unsigned short s_mount_state;
	unsigned short s_pad;
	int s_addr_per_block_bits;
	int s_desc_per_block_bits;
	int s_inode_size;
	int s_first_ino;
	unsigned int s_inode_readahead_blks;
	unsigned int s_inode_goal;
	u32 s_hash_seed[4];
	int s_def_hash_version;
	int s_hash_unsigned;	/* 3 if hash should be signed, 0 if not */
	struct percpu_counter s_freeclusters_counter;
	struct percpu_counter s_freeinodes_counter;
	struct percpu_counter s_dirs_counter;
	struct percpu_counter s_dirtyclusters_counter;
	struct blockgroup_lock *s_blockgroup_lock;
	struct proc_dir_entry *s_proc;
	struct kobject s_kobj;
	struct completion s_kobj_unregister;
	struct super_block *s_sb;

	/* Journaling */
	struct journal_s *s_journal;
	struct list_head s_orphan;
	struct mutex s_orphan_lock;
	unsigned long s_ext4_flags;		/* Ext4 superblock flags */
	unsigned long s_commit_interval;
	u32 s_max_batch_time;
	u32 s_min_batch_time;
	struct block_device *s_journal_bdev;
#ifdef CONFIG_QUOTA
	/* Names of quota files with journalled quota */
	char __rcu *s_qf_names[EXT4_MAXQUOTAS];
	int s_jquota_fmt;			/* Format of quota to use */
#endif
	unsigned int s_want_extra_isize; /* New inodes should reserve # bytes */
	struct ext4_system_blocks __rcu *s_system_blks;

#ifdef EXTENTS_STATS
	/* ext4 extents stats */
	unsigned long s_ext_min;
	unsigned long s_ext_max;
	unsigned long s_depth_max;
	spinlock_t s_ext_stats_lock;
	unsigned long s_ext_blocks;
	unsigned long s_ext_extents;
#endif

	/* for buddy allocator */
	struct ext4_group_info ** __rcu *s_group_info;
	struct inode *s_buddy_cache;
	spinlock_t s_md_lock;
	unsigned short *s_mb_offsets;
	unsigned int *s_mb_maxs;
	unsigned int s_group_info_size;
	unsigned int s_mb_free_pending;
	struct list_head s_freed_data_list;	/* List of blocks to be freed
						   after commit completed */

	/* tunables */
	unsigned long s_stripe;
	unsigned int s_mb_stream_request;
	unsigned int s_mb_max_to_scan;
	unsigned int s_mb_min_to_scan;
	unsigned int s_mb_stats;
	unsigned int s_mb_order2_reqs;
	unsigned int s_mb_group_prealloc;
	unsigned int s_mb_max_inode_prealloc;
	unsigned int s_max_dir_size_kb;
	/* where last allocation was done - for stream allocation */
	unsigned long s_mb_last_group;
	unsigned long s_mb_last_start;
	unsigned int s_mb_prefetch;
	unsigned int s_mb_prefetch_limit;

	/* stats for buddy allocator */
	atomic_t s_bal_reqs;	/* number of reqs with len > 1 */
	atomic_t s_bal_success;	/* we found long enough chunks */
	atomic_t s_bal_allocated;	/* in blocks */
	atomic_t s_bal_ex_scanned;	/* total extents scanned */
	atomic_t s_bal_goals;	/* goal hits */
	atomic_t s_bal_breaks;	/* too long searches */
	atomic_t s_bal_2orders;	/* 2^order hits */
	spinlock_t s_bal_lock;
	unsigned long s_mb_buddies_generated;
	unsigned long long s_mb_generation_time;
	atomic_t s_mb_lost_chunks;
	atomic_t s_mb_preallocated;
	atomic_t s_mb_discarded;
	atomic_t s_lock_busy;

	/* locality groups */
	struct ext4_locality_group __percpu *s_locality_groups;

	/* for write statistics */
	unsigned long s_sectors_written_start;
	u64 s_kbytes_written;

	/* the size of zero-out chunk */
	unsigned int s_extent_max_zeroout_kb;

	unsigned int s_log_groups_per_flex;
	struct flex_groups * __rcu *s_flex_groups;
	ext4_group_t s_flex_groups_allocated;

	/* workqueue for reserved extent conversions (buffered io) */
	struct workqueue_struct *rsv_conversion_wq;

	/* timer for periodic error stats printing */
	struct timer_list s_err_report;

	/* Lazy inode table initialization info */
	struct ext4_li_request *s_li_request;
	/* Wait multiplier for lazy initialization thread */
	unsigned int s_li_wait_mult;

	/* Kernel thread for multiple mount protection */
	struct task_struct *s_mmp_tsk;

	/* record the last minlen when FITRIM is called. */
	atomic_t s_last_trim_minblks;

	/* Reference to checksum algorithm driver via cryptoapi */
	struct crypto_shash *s_chksum_driver;

	/* Precomputed FS UUID checksum for seeding other checksums */
	__u32 s_csum_seed;

	/* Reclaim extents from extent status tree */
	struct shrinker s_es_shrinker;
	struct list_head s_es_list;	/* List of inodes with reclaimable extents */
	long s_es_nr_inode;
	struct ext4_es_stats s_es_stats;
	struct mb_cache *s_ea_block_cache;
	struct mb_cache *s_ea_inode_cache;
	spinlock_t s_es_lock ____cacheline_aligned_in_smp;

	/* Ratelimit ext4 messages. */
	struct ratelimit_state s_err_ratelimit_state;
	struct ratelimit_state s_warning_ratelimit_state;
	struct ratelimit_state s_msg_ratelimit_state;
	atomic_t s_warning_count;
	atomic_t s_msg_count;

	/* Encryption policy for '-o test_dummy_encryption' */
	struct fscrypt_dummy_policy s_dummy_enc_policy;

	/*
	 * Barrier between writepages ops and changing any inode's JOURNAL_DATA
	 * or EXTENTS flag.
	 */
	struct percpu_rw_semaphore s_writepages_rwsem;
	struct dax_device *s_daxdev;
#ifdef CONFIG_EXT4_DEBUG
	unsigned long s_simulate_fail;
#endif
	/* Record the errseq of the backing block device */
	errseq_t s_bdev_wb_err;
	spinlock_t s_bdev_wb_lock;

<<<<<<< HEAD
=======
	/* Information about errors that happened during this mount */
	spinlock_t s_error_lock;
	int s_add_error_count;
	int s_first_error_code;
	__u32 s_first_error_line;
	__u32 s_first_error_ino;
	__u64 s_first_error_block;
	const char *s_first_error_func;
	time64_t s_first_error_time;
	int s_last_error_code;
	__u32 s_last_error_line;
	__u32 s_last_error_ino;
	__u64 s_last_error_block;
	const char *s_last_error_func;
	time64_t s_last_error_time;
	/*
	 * If we are in a context where we cannot update error information in
	 * the on-disk superblock, we queue this work to do it.
	 */
	struct work_struct s_error_work;

>>>>>>> f642729d
	/* Ext4 fast commit stuff */
	atomic_t s_fc_subtid;
	atomic_t s_fc_ineligible_updates;
	/*
	 * After commit starts, the main queue gets locked, and the further
	 * updates get added in the staging queue.
	 */
#define FC_Q_MAIN	0
#define FC_Q_STAGING	1
	struct list_head s_fc_q[2];	/* Inodes staged for fast commit
					 * that have data changes in them.
					 */
	struct list_head s_fc_dentry_q[2];	/* directory entry updates */
	unsigned int s_fc_bytes;
	/*
	 * Main fast commit lock. This lock protects accesses to the
	 * following fields:
	 * ei->i_fc_list, s_fc_dentry_q, s_fc_q, s_fc_bytes, s_fc_bh.
	 */
	spinlock_t s_fc_lock;
	struct buffer_head *s_fc_bh;
	struct ext4_fc_stats s_fc_stats;
	u64 s_fc_avg_commit_time;
#ifdef CONFIG_EXT4_DEBUG
	int s_fc_debug_max_replay;
#endif
	struct ext4_fc_replay_state s_fc_replay_state;
};

static inline struct ext4_sb_info *EXT4_SB(struct super_block *sb)
{
	return sb->s_fs_info;
}
static inline struct ext4_inode_info *EXT4_I(struct inode *inode)
{
	return container_of(inode, struct ext4_inode_info, vfs_inode);
}

static inline int ext4_valid_inum(struct super_block *sb, unsigned long ino)
{
	return ino == EXT4_ROOT_INO ||
		(ino >= EXT4_FIRST_INO(sb) &&
		 ino <= le32_to_cpu(EXT4_SB(sb)->s_es->s_inodes_count));
}

/*
 * Returns: sbi->field[index]
 * Used to access an array element from the following sbi fields which require
 * rcu protection to avoid dereferencing an invalid pointer due to reassignment
 * - s_group_desc
 * - s_group_info
 * - s_flex_group
 */
#define sbi_array_rcu_deref(sbi, field, index)				   \
({									   \
	typeof(*((sbi)->field)) _v;					   \
	rcu_read_lock();						   \
	_v = ((typeof(_v)*)rcu_dereference((sbi)->field))[index];	   \
	rcu_read_unlock();						   \
	_v;								   \
})

/*
 * run-time mount flags
 */
enum {
	EXT4_MF_MNTDIR_SAMPLED,
	EXT4_MF_FS_ABORTED,	/* Fatal error detected */
	EXT4_MF_FC_INELIGIBLE,	/* Fast commit ineligible */
	EXT4_MF_FC_COMMITTING	/* File system underoing a fast
				 * commit.
				 */
};

static inline void ext4_set_mount_flag(struct super_block *sb, int bit)
{
	set_bit(bit, &EXT4_SB(sb)->s_mount_flags);
}

static inline void ext4_clear_mount_flag(struct super_block *sb, int bit)
{
	clear_bit(bit, &EXT4_SB(sb)->s_mount_flags);
}

static inline int ext4_test_mount_flag(struct super_block *sb, int bit)
{
	return test_bit(bit, &EXT4_SB(sb)->s_mount_flags);
}


/*
 * Simulate_fail codes
 */
#define EXT4_SIM_BBITMAP_EIO	1
#define EXT4_SIM_BBITMAP_CRC	2
#define EXT4_SIM_IBITMAP_EIO	3
#define EXT4_SIM_IBITMAP_CRC	4
#define EXT4_SIM_INODE_EIO	5
#define EXT4_SIM_INODE_CRC	6
#define EXT4_SIM_DIRBLOCK_EIO	7
#define EXT4_SIM_DIRBLOCK_CRC	8

static inline bool ext4_simulate_fail(struct super_block *sb,
				     unsigned long code)
{
#ifdef CONFIG_EXT4_DEBUG
	struct ext4_sb_info *sbi = EXT4_SB(sb);

	if (unlikely(sbi->s_simulate_fail == code)) {
		sbi->s_simulate_fail = 0;
		return true;
	}
#endif
	return false;
}

static inline void ext4_simulate_fail_bh(struct super_block *sb,
					 struct buffer_head *bh,
					 unsigned long code)
{
	if (!IS_ERR(bh) && ext4_simulate_fail(sb, code))
		clear_buffer_uptodate(bh);
}

/*
 * Error number codes for s_{first,last}_error_errno
 *
 * Linux errno numbers are architecture specific, so we need to translate
 * them into something which is architecture independent.   We don't define
 * codes for all errno's; just the ones which are most likely to be the cause
 * of an ext4_error() call.
 */
#define EXT4_ERR_UNKNOWN	 1
#define EXT4_ERR_EIO		 2
#define EXT4_ERR_ENOMEM		 3
#define EXT4_ERR_EFSBADCRC	 4
#define EXT4_ERR_EFSCORRUPTED	 5
#define EXT4_ERR_ENOSPC		 6
#define EXT4_ERR_ENOKEY		 7
#define EXT4_ERR_EROFS		 8
#define EXT4_ERR_EFBIG		 9
#define EXT4_ERR_EEXIST		10
#define EXT4_ERR_ERANGE		11
#define EXT4_ERR_EOVERFLOW	12
#define EXT4_ERR_EBUSY		13
#define EXT4_ERR_ENOTDIR	14
#define EXT4_ERR_ENOTEMPTY	15
#define EXT4_ERR_ESHUTDOWN	16
#define EXT4_ERR_EFAULT		17

/*
 * Inode dynamic state flags
 */
enum {
	EXT4_STATE_JDATA,		/* journaled data exists */
	EXT4_STATE_NEW,			/* inode is newly created */
	EXT4_STATE_XATTR,		/* has in-inode xattrs */
	EXT4_STATE_NO_EXPAND,		/* No space for expansion */
	EXT4_STATE_DA_ALLOC_CLOSE,	/* Alloc DA blks on close */
	EXT4_STATE_EXT_MIGRATE,		/* Inode is migrating */
	EXT4_STATE_NEWENTRY,		/* File just added to dir */
	EXT4_STATE_MAY_INLINE_DATA,	/* may have in-inode data */
	EXT4_STATE_EXT_PRECACHED,	/* extents have been precached */
	EXT4_STATE_LUSTRE_EA_INODE,	/* Lustre-style ea_inode */
	EXT4_STATE_VERITY_IN_PROGRESS,	/* building fs-verity Merkle tree */
	EXT4_STATE_FC_COMMITTING,	/* Fast commit ongoing */
};

#define EXT4_INODE_BIT_FNS(name, field, offset)				\
static inline int ext4_test_inode_##name(struct inode *inode, int bit)	\
{									\
	return test_bit(bit + (offset), &EXT4_I(inode)->i_##field);	\
}									\
static inline void ext4_set_inode_##name(struct inode *inode, int bit)	\
{									\
	set_bit(bit + (offset), &EXT4_I(inode)->i_##field);		\
}									\
static inline void ext4_clear_inode_##name(struct inode *inode, int bit) \
{									\
	clear_bit(bit + (offset), &EXT4_I(inode)->i_##field);		\
}

/* Add these declarations here only so that these functions can be
 * found by name.  Otherwise, they are very hard to locate. */
static inline int ext4_test_inode_flag(struct inode *inode, int bit);
static inline void ext4_set_inode_flag(struct inode *inode, int bit);
static inline void ext4_clear_inode_flag(struct inode *inode, int bit);
EXT4_INODE_BIT_FNS(flag, flags, 0)

/* Add these declarations here only so that these functions can be
 * found by name.  Otherwise, they are very hard to locate. */
static inline int ext4_test_inode_state(struct inode *inode, int bit);
static inline void ext4_set_inode_state(struct inode *inode, int bit);
static inline void ext4_clear_inode_state(struct inode *inode, int bit);
#if (BITS_PER_LONG < 64)
EXT4_INODE_BIT_FNS(state, state_flags, 0)

static inline void ext4_clear_state_flags(struct ext4_inode_info *ei)
{
	(ei)->i_state_flags = 0;
}
#else
EXT4_INODE_BIT_FNS(state, flags, 32)

static inline void ext4_clear_state_flags(struct ext4_inode_info *ei)
{
	/* We depend on the fact that callers will set i_flags */
}
#endif
#else
/* Assume that user mode programs are passing in an ext4fs superblock, not
 * a kernel struct super_block.  This will allow us to call the feature-test
 * macros from user land. */
#define EXT4_SB(sb)	(sb)
#endif

static inline bool ext4_verity_in_progress(struct inode *inode)
{
	return IS_ENABLED(CONFIG_FS_VERITY) &&
	       ext4_test_inode_state(inode, EXT4_STATE_VERITY_IN_PROGRESS);
}

#define NEXT_ORPHAN(inode) EXT4_I(inode)->i_dtime

/*
 * Codes for operating systems
 */
#define EXT4_OS_LINUX		0
#define EXT4_OS_HURD		1
#define EXT4_OS_MASIX		2
#define EXT4_OS_FREEBSD		3
#define EXT4_OS_LITES		4

/*
 * Revision levels
 */
#define EXT4_GOOD_OLD_REV	0	/* The good old (original) format */
#define EXT4_DYNAMIC_REV	1	/* V2 format w/ dynamic inode sizes */

#define EXT4_MAX_SUPP_REV	EXT4_DYNAMIC_REV

#define EXT4_GOOD_OLD_INODE_SIZE 128

#define EXT4_EXTRA_TIMESTAMP_MAX	(((s64)1 << 34) - 1  + S32_MIN)
#define EXT4_NON_EXTRA_TIMESTAMP_MAX	S32_MAX
#define EXT4_TIMESTAMP_MIN		S32_MIN

/*
 * Feature set definitions
 */

#define EXT4_FEATURE_COMPAT_DIR_PREALLOC	0x0001
#define EXT4_FEATURE_COMPAT_IMAGIC_INODES	0x0002
#define EXT4_FEATURE_COMPAT_HAS_JOURNAL		0x0004
#define EXT4_FEATURE_COMPAT_EXT_ATTR		0x0008
#define EXT4_FEATURE_COMPAT_RESIZE_INODE	0x0010
#define EXT4_FEATURE_COMPAT_DIR_INDEX		0x0020
#define EXT4_FEATURE_COMPAT_SPARSE_SUPER2	0x0200
<<<<<<< HEAD
=======
/*
 * The reason why "FAST_COMMIT" is a compat feature is that, FS becomes
 * incompatible only if fast commit blocks are present in the FS. Since we
 * clear the journal (and thus the fast commit blocks), we don't mark FS as
 * incompatible. We also have a JBD2 incompat feature, which gets set when
 * there are fast commit blocks present in the journal.
 */
>>>>>>> f642729d
#define EXT4_FEATURE_COMPAT_FAST_COMMIT		0x0400
#define EXT4_FEATURE_COMPAT_STABLE_INODES	0x0800

#define EXT4_FEATURE_RO_COMPAT_SPARSE_SUPER	0x0001
#define EXT4_FEATURE_RO_COMPAT_LARGE_FILE	0x0002
#define EXT4_FEATURE_RO_COMPAT_BTREE_DIR	0x0004
#define EXT4_FEATURE_RO_COMPAT_HUGE_FILE        0x0008
#define EXT4_FEATURE_RO_COMPAT_GDT_CSUM		0x0010
#define EXT4_FEATURE_RO_COMPAT_DIR_NLINK	0x0020
#define EXT4_FEATURE_RO_COMPAT_EXTRA_ISIZE	0x0040
#define EXT4_FEATURE_RO_COMPAT_QUOTA		0x0100
#define EXT4_FEATURE_RO_COMPAT_BIGALLOC		0x0200
/*
 * METADATA_CSUM also enables group descriptor checksums (GDT_CSUM).  When
 * METADATA_CSUM is set, group descriptor checksums use the same algorithm as
 * all other data structures' checksums.  However, the METADATA_CSUM and
 * GDT_CSUM bits are mutually exclusive.
 */
#define EXT4_FEATURE_RO_COMPAT_METADATA_CSUM	0x0400
#define EXT4_FEATURE_RO_COMPAT_READONLY		0x1000
#define EXT4_FEATURE_RO_COMPAT_PROJECT		0x2000
#define EXT4_FEATURE_RO_COMPAT_VERITY		0x8000

#define EXT4_FEATURE_INCOMPAT_COMPRESSION	0x0001
#define EXT4_FEATURE_INCOMPAT_FILETYPE		0x0002
#define EXT4_FEATURE_INCOMPAT_RECOVER		0x0004 /* Needs recovery */
#define EXT4_FEATURE_INCOMPAT_JOURNAL_DEV	0x0008 /* Journal device */
#define EXT4_FEATURE_INCOMPAT_META_BG		0x0010
#define EXT4_FEATURE_INCOMPAT_EXTENTS		0x0040 /* extents support */
#define EXT4_FEATURE_INCOMPAT_64BIT		0x0080
#define EXT4_FEATURE_INCOMPAT_MMP               0x0100
#define EXT4_FEATURE_INCOMPAT_FLEX_BG		0x0200
#define EXT4_FEATURE_INCOMPAT_EA_INODE		0x0400 /* EA in inode */
#define EXT4_FEATURE_INCOMPAT_DIRDATA		0x1000 /* data in dirent */
#define EXT4_FEATURE_INCOMPAT_CSUM_SEED		0x2000
#define EXT4_FEATURE_INCOMPAT_LARGEDIR		0x4000 /* >2GB or 3-lvl htree */
#define EXT4_FEATURE_INCOMPAT_INLINE_DATA	0x8000 /* data in inode */
#define EXT4_FEATURE_INCOMPAT_ENCRYPT		0x10000
#define EXT4_FEATURE_INCOMPAT_CASEFOLD		0x20000

extern void ext4_update_dynamic_rev(struct super_block *sb);

#define EXT4_FEATURE_COMPAT_FUNCS(name, flagname) \
static inline bool ext4_has_feature_##name(struct super_block *sb) \
{ \
	return ((EXT4_SB(sb)->s_es->s_feature_compat & \
		cpu_to_le32(EXT4_FEATURE_COMPAT_##flagname)) != 0); \
} \
static inline void ext4_set_feature_##name(struct super_block *sb) \
{ \
	ext4_update_dynamic_rev(sb); \
	EXT4_SB(sb)->s_es->s_feature_compat |= \
		cpu_to_le32(EXT4_FEATURE_COMPAT_##flagname); \
} \
static inline void ext4_clear_feature_##name(struct super_block *sb) \
{ \
	EXT4_SB(sb)->s_es->s_feature_compat &= \
		~cpu_to_le32(EXT4_FEATURE_COMPAT_##flagname); \
}

#define EXT4_FEATURE_RO_COMPAT_FUNCS(name, flagname) \
static inline bool ext4_has_feature_##name(struct super_block *sb) \
{ \
	return ((EXT4_SB(sb)->s_es->s_feature_ro_compat & \
		cpu_to_le32(EXT4_FEATURE_RO_COMPAT_##flagname)) != 0); \
} \
static inline void ext4_set_feature_##name(struct super_block *sb) \
{ \
	ext4_update_dynamic_rev(sb); \
	EXT4_SB(sb)->s_es->s_feature_ro_compat |= \
		cpu_to_le32(EXT4_FEATURE_RO_COMPAT_##flagname); \
} \
static inline void ext4_clear_feature_##name(struct super_block *sb) \
{ \
	EXT4_SB(sb)->s_es->s_feature_ro_compat &= \
		~cpu_to_le32(EXT4_FEATURE_RO_COMPAT_##flagname); \
}

#define EXT4_FEATURE_INCOMPAT_FUNCS(name, flagname) \
static inline bool ext4_has_feature_##name(struct super_block *sb) \
{ \
	return ((EXT4_SB(sb)->s_es->s_feature_incompat & \
		cpu_to_le32(EXT4_FEATURE_INCOMPAT_##flagname)) != 0); \
} \
static inline void ext4_set_feature_##name(struct super_block *sb) \
{ \
	ext4_update_dynamic_rev(sb); \
	EXT4_SB(sb)->s_es->s_feature_incompat |= \
		cpu_to_le32(EXT4_FEATURE_INCOMPAT_##flagname); \
} \
static inline void ext4_clear_feature_##name(struct super_block *sb) \
{ \
	EXT4_SB(sb)->s_es->s_feature_incompat &= \
		~cpu_to_le32(EXT4_FEATURE_INCOMPAT_##flagname); \
}

EXT4_FEATURE_COMPAT_FUNCS(dir_prealloc,		DIR_PREALLOC)
EXT4_FEATURE_COMPAT_FUNCS(imagic_inodes,	IMAGIC_INODES)
EXT4_FEATURE_COMPAT_FUNCS(journal,		HAS_JOURNAL)
EXT4_FEATURE_COMPAT_FUNCS(xattr,		EXT_ATTR)
EXT4_FEATURE_COMPAT_FUNCS(resize_inode,		RESIZE_INODE)
EXT4_FEATURE_COMPAT_FUNCS(dir_index,		DIR_INDEX)
EXT4_FEATURE_COMPAT_FUNCS(sparse_super2,	SPARSE_SUPER2)
EXT4_FEATURE_COMPAT_FUNCS(fast_commit,		FAST_COMMIT)
EXT4_FEATURE_COMPAT_FUNCS(stable_inodes,	STABLE_INODES)

EXT4_FEATURE_RO_COMPAT_FUNCS(sparse_super,	SPARSE_SUPER)
EXT4_FEATURE_RO_COMPAT_FUNCS(large_file,	LARGE_FILE)
EXT4_FEATURE_RO_COMPAT_FUNCS(btree_dir,		BTREE_DIR)
EXT4_FEATURE_RO_COMPAT_FUNCS(huge_file,		HUGE_FILE)
EXT4_FEATURE_RO_COMPAT_FUNCS(gdt_csum,		GDT_CSUM)
EXT4_FEATURE_RO_COMPAT_FUNCS(dir_nlink,		DIR_NLINK)
EXT4_FEATURE_RO_COMPAT_FUNCS(extra_isize,	EXTRA_ISIZE)
EXT4_FEATURE_RO_COMPAT_FUNCS(quota,		QUOTA)
EXT4_FEATURE_RO_COMPAT_FUNCS(bigalloc,		BIGALLOC)
EXT4_FEATURE_RO_COMPAT_FUNCS(metadata_csum,	METADATA_CSUM)
EXT4_FEATURE_RO_COMPAT_FUNCS(readonly,		READONLY)
EXT4_FEATURE_RO_COMPAT_FUNCS(project,		PROJECT)
EXT4_FEATURE_RO_COMPAT_FUNCS(verity,		VERITY)

EXT4_FEATURE_INCOMPAT_FUNCS(compression,	COMPRESSION)
EXT4_FEATURE_INCOMPAT_FUNCS(filetype,		FILETYPE)
EXT4_FEATURE_INCOMPAT_FUNCS(journal_needs_recovery,	RECOVER)
EXT4_FEATURE_INCOMPAT_FUNCS(journal_dev,	JOURNAL_DEV)
EXT4_FEATURE_INCOMPAT_FUNCS(meta_bg,		META_BG)
EXT4_FEATURE_INCOMPAT_FUNCS(extents,		EXTENTS)
EXT4_FEATURE_INCOMPAT_FUNCS(64bit,		64BIT)
EXT4_FEATURE_INCOMPAT_FUNCS(mmp,		MMP)
EXT4_FEATURE_INCOMPAT_FUNCS(flex_bg,		FLEX_BG)
EXT4_FEATURE_INCOMPAT_FUNCS(ea_inode,		EA_INODE)
EXT4_FEATURE_INCOMPAT_FUNCS(dirdata,		DIRDATA)
EXT4_FEATURE_INCOMPAT_FUNCS(csum_seed,		CSUM_SEED)
EXT4_FEATURE_INCOMPAT_FUNCS(largedir,		LARGEDIR)
EXT4_FEATURE_INCOMPAT_FUNCS(inline_data,	INLINE_DATA)
EXT4_FEATURE_INCOMPAT_FUNCS(encrypt,		ENCRYPT)
EXT4_FEATURE_INCOMPAT_FUNCS(casefold,		CASEFOLD)

#define EXT2_FEATURE_COMPAT_SUPP	EXT4_FEATURE_COMPAT_EXT_ATTR
#define EXT2_FEATURE_INCOMPAT_SUPP	(EXT4_FEATURE_INCOMPAT_FILETYPE| \
					 EXT4_FEATURE_INCOMPAT_META_BG)
#define EXT2_FEATURE_RO_COMPAT_SUPP	(EXT4_FEATURE_RO_COMPAT_SPARSE_SUPER| \
					 EXT4_FEATURE_RO_COMPAT_LARGE_FILE| \
					 EXT4_FEATURE_RO_COMPAT_BTREE_DIR)

#define EXT3_FEATURE_COMPAT_SUPP	EXT4_FEATURE_COMPAT_EXT_ATTR
#define EXT3_FEATURE_INCOMPAT_SUPP	(EXT4_FEATURE_INCOMPAT_FILETYPE| \
					 EXT4_FEATURE_INCOMPAT_RECOVER| \
					 EXT4_FEATURE_INCOMPAT_META_BG)
#define EXT3_FEATURE_RO_COMPAT_SUPP	(EXT4_FEATURE_RO_COMPAT_SPARSE_SUPER| \
					 EXT4_FEATURE_RO_COMPAT_LARGE_FILE| \
					 EXT4_FEATURE_RO_COMPAT_BTREE_DIR)

#define EXT4_FEATURE_COMPAT_SUPP	EXT4_FEATURE_COMPAT_EXT_ATTR
#define EXT4_FEATURE_INCOMPAT_SUPP	(EXT4_FEATURE_INCOMPAT_FILETYPE| \
					 EXT4_FEATURE_INCOMPAT_RECOVER| \
					 EXT4_FEATURE_INCOMPAT_META_BG| \
					 EXT4_FEATURE_INCOMPAT_EXTENTS| \
					 EXT4_FEATURE_INCOMPAT_64BIT| \
					 EXT4_FEATURE_INCOMPAT_FLEX_BG| \
					 EXT4_FEATURE_INCOMPAT_EA_INODE| \
					 EXT4_FEATURE_INCOMPAT_MMP | \
					 EXT4_FEATURE_INCOMPAT_INLINE_DATA | \
					 EXT4_FEATURE_INCOMPAT_ENCRYPT | \
					 EXT4_FEATURE_INCOMPAT_CASEFOLD | \
					 EXT4_FEATURE_INCOMPAT_CSUM_SEED | \
					 EXT4_FEATURE_INCOMPAT_LARGEDIR)
#define EXT4_FEATURE_RO_COMPAT_SUPP	(EXT4_FEATURE_RO_COMPAT_SPARSE_SUPER| \
					 EXT4_FEATURE_RO_COMPAT_LARGE_FILE| \
					 EXT4_FEATURE_RO_COMPAT_GDT_CSUM| \
					 EXT4_FEATURE_RO_COMPAT_DIR_NLINK | \
					 EXT4_FEATURE_RO_COMPAT_EXTRA_ISIZE | \
					 EXT4_FEATURE_RO_COMPAT_BTREE_DIR |\
					 EXT4_FEATURE_RO_COMPAT_HUGE_FILE |\
					 EXT4_FEATURE_RO_COMPAT_BIGALLOC |\
					 EXT4_FEATURE_RO_COMPAT_METADATA_CSUM|\
					 EXT4_FEATURE_RO_COMPAT_QUOTA |\
					 EXT4_FEATURE_RO_COMPAT_PROJECT |\
					 EXT4_FEATURE_RO_COMPAT_VERITY)

#define EXTN_FEATURE_FUNCS(ver) \
static inline bool ext4_has_unknown_ext##ver##_compat_features(struct super_block *sb) \
{ \
	return ((EXT4_SB(sb)->s_es->s_feature_compat & \
		cpu_to_le32(~EXT##ver##_FEATURE_COMPAT_SUPP)) != 0); \
} \
static inline bool ext4_has_unknown_ext##ver##_ro_compat_features(struct super_block *sb) \
{ \
	return ((EXT4_SB(sb)->s_es->s_feature_ro_compat & \
		cpu_to_le32(~EXT##ver##_FEATURE_RO_COMPAT_SUPP)) != 0); \
} \
static inline bool ext4_has_unknown_ext##ver##_incompat_features(struct super_block *sb) \
{ \
	return ((EXT4_SB(sb)->s_es->s_feature_incompat & \
		cpu_to_le32(~EXT##ver##_FEATURE_INCOMPAT_SUPP)) != 0); \
}

EXTN_FEATURE_FUNCS(2)
EXTN_FEATURE_FUNCS(3)
EXTN_FEATURE_FUNCS(4)

static inline bool ext4_has_compat_features(struct super_block *sb)
{
	return (EXT4_SB(sb)->s_es->s_feature_compat != 0);
}
static inline bool ext4_has_ro_compat_features(struct super_block *sb)
{
	return (EXT4_SB(sb)->s_es->s_feature_ro_compat != 0);
}
static inline bool ext4_has_incompat_features(struct super_block *sb)
{
	return (EXT4_SB(sb)->s_es->s_feature_incompat != 0);
}

/*
 * Superblock flags
 */
#define EXT4_FLAGS_RESIZING	0
#define EXT4_FLAGS_SHUTDOWN	1
#define EXT4_FLAGS_BDEV_IS_DAX	2

static inline int ext4_forced_shutdown(struct ext4_sb_info *sbi)
{
	return test_bit(EXT4_FLAGS_SHUTDOWN, &sbi->s_ext4_flags);
}


/*
 * Default values for user and/or group using reserved blocks
 */
#define	EXT4_DEF_RESUID		0
#define	EXT4_DEF_RESGID		0

/*
 * Default project ID
 */
#define	EXT4_DEF_PROJID		0

#define EXT4_DEF_INODE_READAHEAD_BLKS	32

/*
 * Default mount options
 */
#define EXT4_DEFM_DEBUG		0x0001
#define EXT4_DEFM_BSDGROUPS	0x0002
#define EXT4_DEFM_XATTR_USER	0x0004
#define EXT4_DEFM_ACL		0x0008
#define EXT4_DEFM_UID16		0x0010
#define EXT4_DEFM_JMODE		0x0060
#define EXT4_DEFM_JMODE_DATA	0x0020
#define EXT4_DEFM_JMODE_ORDERED	0x0040
#define EXT4_DEFM_JMODE_WBACK	0x0060
#define EXT4_DEFM_NOBARRIER	0x0100
#define EXT4_DEFM_BLOCK_VALIDITY 0x0200
#define EXT4_DEFM_DISCARD	0x0400
#define EXT4_DEFM_NODELALLOC	0x0800

/*
 * Default journal batch times
 */
#define EXT4_DEF_MIN_BATCH_TIME	0
#define EXT4_DEF_MAX_BATCH_TIME	15000 /* 15ms */

/*
 * Minimum number of groups in a flexgroup before we separate out
 * directories into the first block group of a flexgroup
 */
#define EXT4_FLEX_SIZE_DIR_ALLOC_SCHEME	4

/*
 * Structure of a directory entry
 */
#define EXT4_NAME_LEN 255

struct ext4_dir_entry {
	__le32	inode;			/* Inode number */
	__le16	rec_len;		/* Directory entry length */
	__le16	name_len;		/* Name length */
	char	name[EXT4_NAME_LEN];	/* File name */
};

/*
 * The new version of the directory entry.  Since EXT4 structures are
 * stored in intel byte order, and the name_len field could never be
 * bigger than 255 chars, it's safe to reclaim the extra byte for the
 * file_type field.
 */
struct ext4_dir_entry_2 {
	__le32	inode;			/* Inode number */
	__le16	rec_len;		/* Directory entry length */
	__u8	name_len;		/* Name length */
	__u8	file_type;		/* See file type macros EXT4_FT_* below */
	char	name[EXT4_NAME_LEN];	/* File name */
};

/*
 * This is a bogus directory entry at the end of each leaf block that
 * records checksums.
 */
struct ext4_dir_entry_tail {
	__le32	det_reserved_zero1;	/* Pretend to be unused */
	__le16	det_rec_len;		/* 12 */
	__u8	det_reserved_zero2;	/* Zero name length */
	__u8	det_reserved_ft;	/* 0xDE, fake file type */
	__le32	det_checksum;		/* crc32c(uuid+inum+dirblock) */
};

#define EXT4_DIRENT_TAIL(block, blocksize) \
	((struct ext4_dir_entry_tail *)(((void *)(block)) + \
					((blocksize) - \
					 sizeof(struct ext4_dir_entry_tail))))

/*
 * Ext4 directory file types.  Only the low 3 bits are used.  The
 * other bits are reserved for now.
 */
#define EXT4_FT_UNKNOWN		0
#define EXT4_FT_REG_FILE	1
#define EXT4_FT_DIR		2
#define EXT4_FT_CHRDEV		3
#define EXT4_FT_BLKDEV		4
#define EXT4_FT_FIFO		5
#define EXT4_FT_SOCK		6
#define EXT4_FT_SYMLINK		7

#define EXT4_FT_MAX		8

#define EXT4_FT_DIR_CSUM	0xDE

/*
 * EXT4_DIR_PAD defines the directory entries boundaries
 *
 * NOTE: It must be a multiple of 4
 */
#define EXT4_DIR_PAD			4
#define EXT4_DIR_ROUND			(EXT4_DIR_PAD - 1)
#define EXT4_DIR_REC_LEN(name_len)	(((name_len) + 8 + EXT4_DIR_ROUND) & \
					 ~EXT4_DIR_ROUND)
#define EXT4_MAX_REC_LEN		((1<<16)-1)

/*
 * If we ever get support for fs block sizes > page_size, we'll need
 * to remove the #if statements in the next two functions...
 */
static inline unsigned int
ext4_rec_len_from_disk(__le16 dlen, unsigned blocksize)
{
	unsigned len = le16_to_cpu(dlen);

#if (PAGE_SIZE >= 65536)
	if (len == EXT4_MAX_REC_LEN || len == 0)
		return blocksize;
	return (len & 65532) | ((len & 3) << 16);
#else
	return len;
#endif
}

static inline __le16 ext4_rec_len_to_disk(unsigned len, unsigned blocksize)
{
	if ((len > blocksize) || (blocksize > (1 << 18)) || (len & 3))
		BUG();
#if (PAGE_SIZE >= 65536)
	if (len < 65536)
		return cpu_to_le16(len);
	if (len == blocksize) {
		if (blocksize == 65536)
			return cpu_to_le16(EXT4_MAX_REC_LEN);
		else
			return cpu_to_le16(0);
	}
	return cpu_to_le16((len & 65532) | ((len >> 16) & 3));
#else
	return cpu_to_le16(len);
#endif
}

/*
 * Hash Tree Directory indexing
 * (c) Daniel Phillips, 2001
 */

#define is_dx(dir) (ext4_has_feature_dir_index((dir)->i_sb) && \
		    ext4_test_inode_flag((dir), EXT4_INODE_INDEX))
#define EXT4_DIR_LINK_MAX(dir) unlikely((dir)->i_nlink >= EXT4_LINK_MAX && \
		    !(ext4_has_feature_dir_nlink((dir)->i_sb) && is_dx(dir)))
#define EXT4_DIR_LINK_EMPTY(dir) ((dir)->i_nlink == 2 || (dir)->i_nlink == 1)

/* Legal values for the dx_root hash_version field: */

#define DX_HASH_LEGACY			0
#define DX_HASH_HALF_MD4		1
#define DX_HASH_TEA			2
#define DX_HASH_LEGACY_UNSIGNED		3
#define DX_HASH_HALF_MD4_UNSIGNED	4
#define DX_HASH_TEA_UNSIGNED		5

static inline u32 ext4_chksum(struct ext4_sb_info *sbi, u32 crc,
			      const void *address, unsigned int length)
{
	struct {
		struct shash_desc shash;
		char ctx[4];
	} desc;

	BUG_ON(crypto_shash_descsize(sbi->s_chksum_driver)!=sizeof(desc.ctx));

	desc.shash.tfm = sbi->s_chksum_driver;
	*(u32 *)desc.ctx = crc;

	BUG_ON(crypto_shash_update(&desc.shash, address, length));

	return *(u32 *)desc.ctx;
}

#ifdef __KERNEL__

/* hash info structure used by the directory hash */
struct dx_hash_info
{
	u32		hash;
	u32		minor_hash;
	int		hash_version;
	u32		*seed;
};


/* 32 and 64 bit signed EOF for dx directories */
#define EXT4_HTREE_EOF_32BIT   ((1UL  << (32 - 1)) - 1)
#define EXT4_HTREE_EOF_64BIT   ((1ULL << (64 - 1)) - 1)


/*
 * Control parameters used by ext4_htree_next_block
 */
#define HASH_NB_ALWAYS		1

struct ext4_filename {
	const struct qstr *usr_fname;
	struct fscrypt_str disk_name;
	struct dx_hash_info hinfo;
#ifdef CONFIG_FS_ENCRYPTION
	struct fscrypt_str crypto_buf;
#endif
#ifdef CONFIG_UNICODE
	struct fscrypt_str cf_name;
#endif
};

#define fname_name(p) ((p)->disk_name.name)
#define fname_len(p)  ((p)->disk_name.len)

/*
 * Describe an inode's exact location on disk and in memory
 */
struct ext4_iloc
{
	struct buffer_head *bh;
	unsigned long offset;
	ext4_group_t block_group;
};

static inline struct ext4_inode *ext4_raw_inode(struct ext4_iloc *iloc)
{
	return (struct ext4_inode *) (iloc->bh->b_data + iloc->offset);
}

static inline bool ext4_is_quota_file(struct inode *inode)
{
	return IS_NOQUOTA(inode) &&
	       !(EXT4_I(inode)->i_flags & EXT4_EA_INODE_FL);
}

/*
 * This structure is stuffed into the struct file's private_data field
 * for directories.  It is where we put information so that we can do
 * readdir operations in hash tree order.
 */
struct dir_private_info {
	struct rb_root	root;
	struct rb_node	*curr_node;
	struct fname	*extra_fname;
	loff_t		last_pos;
	__u32		curr_hash;
	__u32		curr_minor_hash;
	__u32		next_hash;
};

/* calculate the first block number of the group */
static inline ext4_fsblk_t
ext4_group_first_block_no(struct super_block *sb, ext4_group_t group_no)
{
	return group_no * (ext4_fsblk_t)EXT4_BLOCKS_PER_GROUP(sb) +
		le32_to_cpu(EXT4_SB(sb)->s_es->s_first_data_block);
}

/*
 * Special error return code only used by dx_probe() and its callers.
 */
#define ERR_BAD_DX_DIR	(-(MAX_ERRNO - 1))

/* htree levels for ext4 */
#define	EXT4_HTREE_LEVEL_COMPAT	2
#define	EXT4_HTREE_LEVEL	3

static inline int ext4_dir_htree_level(struct super_block *sb)
{
	return ext4_has_feature_largedir(sb) ?
		EXT4_HTREE_LEVEL : EXT4_HTREE_LEVEL_COMPAT;
}

/*
 * Timeout and state flag for lazy initialization inode thread.
 */
#define EXT4_DEF_LI_WAIT_MULT			10
#define EXT4_DEF_LI_MAX_START_DELAY		5
#define EXT4_LAZYINIT_QUIT			0x0001
#define EXT4_LAZYINIT_RUNNING			0x0002

/*
 * Lazy inode table initialization info
 */
struct ext4_lazy_init {
	unsigned long		li_state;
	struct list_head	li_request_list;
	struct mutex		li_list_mtx;
};

enum ext4_li_mode {
	EXT4_LI_MODE_PREFETCH_BBITMAP,
	EXT4_LI_MODE_ITABLE,
};

struct ext4_li_request {
	struct super_block	*lr_super;
	enum ext4_li_mode	lr_mode;
	ext4_group_t		lr_first_not_zeroed;
	ext4_group_t		lr_next_group;
	struct list_head	lr_request;
	unsigned long		lr_next_sched;
	unsigned long		lr_timeout;
};

struct ext4_features {
	struct kobject f_kobj;
	struct completion f_kobj_unregister;
};

/*
 * This structure will be used for multiple mount protection. It will be
 * written into the block number saved in the s_mmp_block field in the
 * superblock. Programs that check MMP should assume that if
 * SEQ_FSCK (or any unknown code above SEQ_MAX) is present then it is NOT safe
 * to use the filesystem, regardless of how old the timestamp is.
 */
#define EXT4_MMP_MAGIC     0x004D4D50U /* ASCII for MMP */
#define EXT4_MMP_SEQ_CLEAN 0xFF4D4D50U /* mmp_seq value for clean unmount */
#define EXT4_MMP_SEQ_FSCK  0xE24D4D50U /* mmp_seq value when being fscked */
#define EXT4_MMP_SEQ_MAX   0xE24D4D4FU /* maximum valid mmp_seq value */

struct mmp_struct {
	__le32	mmp_magic;		/* Magic number for MMP */
	__le32	mmp_seq;		/* Sequence no. updated periodically */

	/*
	 * mmp_time, mmp_nodename & mmp_bdevname are only used for information
	 * purposes and do not affect the correctness of the algorithm
	 */
	__le64	mmp_time;		/* Time last updated */
	char	mmp_nodename[64];	/* Node which last updated MMP block */
	char	mmp_bdevname[32];	/* Bdev which last updated MMP block */

	/*
	 * mmp_check_interval is used to verify if the MMP block has been
	 * updated on the block device. The value is updated based on the
	 * maximum time to write the MMP block during an update cycle.
	 */
	__le16	mmp_check_interval;

	__le16	mmp_pad1;
	__le32	mmp_pad2[226];
	__le32	mmp_checksum;		/* crc32c(uuid+mmp_block) */
};

/* arguments passed to the mmp thread */
struct mmpd_data {
	struct buffer_head *bh; /* bh from initial read_mmp_block() */
	struct super_block *sb;  /* super block of the fs */
};

/*
 * Check interval multiplier
 * The MMP block is written every update interval and initially checked every
 * update interval x the multiplier (the value is then adapted based on the
 * write latency). The reason is that writes can be delayed under load and we
 * don't want readers to incorrectly assume that the filesystem is no longer
 * in use.
 */
#define EXT4_MMP_CHECK_MULT		2UL

/*
 * Minimum interval for MMP checking in seconds.
 */
#define EXT4_MMP_MIN_CHECK_INTERVAL	5UL

/*
 * Maximum interval for MMP checking in seconds.
 */
#define EXT4_MMP_MAX_CHECK_INTERVAL	300UL

/*
 * Function prototypes
 */

/*
 * Ok, these declarations are also in <linux/kernel.h> but none of the
 * ext4 source programs needs to include it so they are duplicated here.
 */
# define NORET_TYPE	/**/
# define ATTRIB_NORET	__attribute__((noreturn))
# define NORET_AND	noreturn,

/* bitmap.c */
extern unsigned int ext4_count_free(char *bitmap, unsigned numchars);
void ext4_inode_bitmap_csum_set(struct super_block *sb, ext4_group_t group,
				struct ext4_group_desc *gdp,
				struct buffer_head *bh, int sz);
int ext4_inode_bitmap_csum_verify(struct super_block *sb, ext4_group_t group,
				  struct ext4_group_desc *gdp,
				  struct buffer_head *bh, int sz);
void ext4_block_bitmap_csum_set(struct super_block *sb, ext4_group_t group,
				struct ext4_group_desc *gdp,
				struct buffer_head *bh);
int ext4_block_bitmap_csum_verify(struct super_block *sb, ext4_group_t group,
				  struct ext4_group_desc *gdp,
				  struct buffer_head *bh);

/* balloc.c */
extern void ext4_get_group_no_and_offset(struct super_block *sb,
					 ext4_fsblk_t blocknr,
					 ext4_group_t *blockgrpp,
					 ext4_grpblk_t *offsetp);
extern ext4_group_t ext4_get_group_number(struct super_block *sb,
					  ext4_fsblk_t block);

extern unsigned int ext4_block_group(struct super_block *sb,
			ext4_fsblk_t blocknr);
extern ext4_grpblk_t ext4_block_group_offset(struct super_block *sb,
			ext4_fsblk_t blocknr);
extern int ext4_bg_has_super(struct super_block *sb, ext4_group_t group);
extern unsigned long ext4_bg_num_gdb(struct super_block *sb,
			ext4_group_t group);
extern ext4_fsblk_t ext4_new_meta_blocks(handle_t *handle, struct inode *inode,
					 ext4_fsblk_t goal,
					 unsigned int flags,
					 unsigned long *count,
					 int *errp);
extern int ext4_claim_free_clusters(struct ext4_sb_info *sbi,
				    s64 nclusters, unsigned int flags);
extern ext4_fsblk_t ext4_count_free_clusters(struct super_block *);
extern void ext4_check_blocks_bitmap(struct super_block *);
extern struct ext4_group_desc * ext4_get_group_desc(struct super_block * sb,
						    ext4_group_t block_group,
						    struct buffer_head ** bh);
extern int ext4_should_retry_alloc(struct super_block *sb, int *retries);

extern struct buffer_head *ext4_read_block_bitmap_nowait(struct super_block *sb,
						ext4_group_t block_group,
						bool ignore_locked);
extern int ext4_wait_block_bitmap(struct super_block *sb,
				  ext4_group_t block_group,
				  struct buffer_head *bh);
extern struct buffer_head *ext4_read_block_bitmap(struct super_block *sb,
						  ext4_group_t block_group);
extern unsigned ext4_free_clusters_after_init(struct super_block *sb,
					      ext4_group_t block_group,
					      struct ext4_group_desc *gdp);
ext4_fsblk_t ext4_inode_to_goal_block(struct inode *);

#ifdef CONFIG_UNICODE
extern void ext4_fname_setup_ci_filename(struct inode *dir,
					 const struct qstr *iname,
					 struct fscrypt_str *fname);
#endif

#ifdef CONFIG_FS_ENCRYPTION
static inline void ext4_fname_from_fscrypt_name(struct ext4_filename *dst,
						const struct fscrypt_name *src)
{
	memset(dst, 0, sizeof(*dst));

	dst->usr_fname = src->usr_fname;
	dst->disk_name = src->disk_name;
	dst->hinfo.hash = src->hash;
	dst->hinfo.minor_hash = src->minor_hash;
	dst->crypto_buf = src->crypto_buf;
}

static inline int ext4_fname_setup_filename(struct inode *dir,
					    const struct qstr *iname,
					    int lookup,
					    struct ext4_filename *fname)
{
	struct fscrypt_name name;
	int err;

	err = fscrypt_setup_filename(dir, iname, lookup, &name);
	if (err)
		return err;

	ext4_fname_from_fscrypt_name(fname, &name);

#ifdef CONFIG_UNICODE
	ext4_fname_setup_ci_filename(dir, iname, &fname->cf_name);
#endif
	return 0;
}

static inline int ext4_fname_prepare_lookup(struct inode *dir,
					    struct dentry *dentry,
					    struct ext4_filename *fname)
{
	struct fscrypt_name name;
	int err;

	err = fscrypt_prepare_lookup(dir, dentry, &name);
	if (err)
		return err;

	ext4_fname_from_fscrypt_name(fname, &name);

#ifdef CONFIG_UNICODE
	ext4_fname_setup_ci_filename(dir, &dentry->d_name, &fname->cf_name);
#endif
	return 0;
}

static inline void ext4_fname_free_filename(struct ext4_filename *fname)
{
	struct fscrypt_name name;

	name.crypto_buf = fname->crypto_buf;
	fscrypt_free_filename(&name);

	fname->crypto_buf.name = NULL;
	fname->usr_fname = NULL;
	fname->disk_name.name = NULL;

#ifdef CONFIG_UNICODE
	kfree(fname->cf_name.name);
	fname->cf_name.name = NULL;
#endif
}
#else /* !CONFIG_FS_ENCRYPTION */
static inline int ext4_fname_setup_filename(struct inode *dir,
					    const struct qstr *iname,
					    int lookup,
					    struct ext4_filename *fname)
{
	fname->usr_fname = iname;
	fname->disk_name.name = (unsigned char *) iname->name;
	fname->disk_name.len = iname->len;

#ifdef CONFIG_UNICODE
	ext4_fname_setup_ci_filename(dir, iname, &fname->cf_name);
#endif

	return 0;
}

static inline int ext4_fname_prepare_lookup(struct inode *dir,
					    struct dentry *dentry,
					    struct ext4_filename *fname)
{
	return ext4_fname_setup_filename(dir, &dentry->d_name, 1, fname);
}

static inline void ext4_fname_free_filename(struct ext4_filename *fname)
{
#ifdef CONFIG_UNICODE
	kfree(fname->cf_name.name);
	fname->cf_name.name = NULL;
#endif
}
#endif /* !CONFIG_FS_ENCRYPTION */

/* dir.c */
extern int __ext4_check_dir_entry(const char *, unsigned int, struct inode *,
				  struct file *,
				  struct ext4_dir_entry_2 *,
				  struct buffer_head *, char *, int,
				  unsigned int);
#define ext4_check_dir_entry(dir, filp, de, bh, buf, size, offset)	\
	unlikely(__ext4_check_dir_entry(__func__, __LINE__, (dir), (filp), \
					(de), (bh), (buf), (size), (offset)))
extern int ext4_htree_store_dirent(struct file *dir_file, __u32 hash,
				__u32 minor_hash,
				struct ext4_dir_entry_2 *dirent,
				struct fscrypt_str *ent_name);
extern void ext4_htree_free_dir_info(struct dir_private_info *p);
extern int ext4_find_dest_de(struct inode *dir, struct inode *inode,
			     struct buffer_head *bh,
			     void *buf, int buf_size,
			     struct ext4_filename *fname,
			     struct ext4_dir_entry_2 **dest_de);
void ext4_insert_dentry(struct inode *inode,
			struct ext4_dir_entry_2 *de,
			int buf_size,
			struct ext4_filename *fname);
static inline void ext4_update_dx_flag(struct inode *inode)
{
	if (!ext4_has_feature_dir_index(inode->i_sb) &&
	    ext4_test_inode_flag(inode, EXT4_INODE_INDEX)) {
		/* ext4_iget() should have caught this... */
		WARN_ON_ONCE(ext4_has_feature_metadata_csum(inode->i_sb));
		ext4_clear_inode_flag(inode, EXT4_INODE_INDEX);
	}
}
static const unsigned char ext4_filetype_table[] = {
	DT_UNKNOWN, DT_REG, DT_DIR, DT_CHR, DT_BLK, DT_FIFO, DT_SOCK, DT_LNK
};

static inline  unsigned char get_dtype(struct super_block *sb, int filetype)
{
	if (!ext4_has_feature_filetype(sb) || filetype >= EXT4_FT_MAX)
		return DT_UNKNOWN;

	return ext4_filetype_table[filetype];
}
extern int ext4_check_all_de(struct inode *dir, struct buffer_head *bh,
			     void *buf, int buf_size);

/* fsync.c */
extern int ext4_sync_file(struct file *, loff_t, loff_t, int);

/* hash.c */
extern int ext4fs_dirhash(const struct inode *dir, const char *name, int len,
			  struct dx_hash_info *hinfo);

/* ialloc.c */
extern int ext4_mark_inode_used(struct super_block *sb, int ino);
<<<<<<< HEAD
extern struct inode *__ext4_new_inode(handle_t *, struct inode *, umode_t,
=======
extern struct inode *__ext4_new_inode(struct user_namespace *, handle_t *,
				      struct inode *, umode_t,
>>>>>>> f642729d
				      const struct qstr *qstr, __u32 goal,
				      uid_t *owner, __u32 i_flags,
				      int handle_type, unsigned int line_no,
				      int nblocks);

#define ext4_new_inode(handle, dir, mode, qstr, goal, owner, i_flags)          \
	__ext4_new_inode(&init_user_ns, (handle), (dir), (mode), (qstr),       \
			 (goal), (owner), i_flags, 0, 0, 0)
#define ext4_new_inode_start_handle(mnt_userns, dir, mode, qstr, goal, owner, \
				    type, nblocks)		    \
	__ext4_new_inode((mnt_userns), NULL, (dir), (mode), (qstr), (goal), (owner), \
			 0, (type), __LINE__, (nblocks))


extern void ext4_free_inode(handle_t *, struct inode *);
extern struct inode * ext4_orphan_get(struct super_block *, unsigned long);
extern unsigned long ext4_count_free_inodes(struct super_block *);
extern unsigned long ext4_count_dirs(struct super_block *);
extern void ext4_check_inodes_bitmap(struct super_block *);
extern void ext4_mark_bitmap_end(int start_bit, int end_bit, char *bitmap);
extern int ext4_init_inode_table(struct super_block *sb,
				 ext4_group_t group, int barrier);
extern void ext4_end_bitmap_read(struct buffer_head *bh, int uptodate);

/* fast_commit.c */
int ext4_fc_info_show(struct seq_file *seq, void *v);
void ext4_fc_init(struct super_block *sb, journal_t *journal);
void ext4_fc_init_inode(struct inode *inode);
<<<<<<< HEAD
void ext4_fc_track_range(struct inode *inode, ext4_lblk_t start,
			 ext4_lblk_t end);
void ext4_fc_track_unlink(struct inode *inode, struct dentry *dentry);
void ext4_fc_track_link(struct inode *inode, struct dentry *dentry);
void ext4_fc_track_create(struct inode *inode, struct dentry *dentry);
void ext4_fc_track_inode(struct inode *inode);
=======
void ext4_fc_track_range(handle_t *handle, struct inode *inode, ext4_lblk_t start,
			 ext4_lblk_t end);
void __ext4_fc_track_unlink(handle_t *handle, struct inode *inode,
	struct dentry *dentry);
void __ext4_fc_track_link(handle_t *handle, struct inode *inode,
	struct dentry *dentry);
void ext4_fc_track_unlink(handle_t *handle, struct dentry *dentry);
void ext4_fc_track_link(handle_t *handle, struct dentry *dentry);
void ext4_fc_track_create(handle_t *handle, struct dentry *dentry);
void ext4_fc_track_inode(handle_t *handle, struct inode *inode);
>>>>>>> f642729d
void ext4_fc_mark_ineligible(struct super_block *sb, int reason);
void ext4_fc_start_ineligible(struct super_block *sb, int reason);
void ext4_fc_stop_ineligible(struct super_block *sb);
void ext4_fc_start_update(struct inode *inode);
void ext4_fc_stop_update(struct inode *inode);
void ext4_fc_del(struct inode *inode);
bool ext4_fc_replay_check_excluded(struct super_block *sb, ext4_fsblk_t block);
void ext4_fc_replay_cleanup(struct super_block *sb);
int ext4_fc_commit(journal_t *journal, tid_t commit_tid);
int __init ext4_fc_init_dentry_cache(void);

/* mballoc.c */
extern const struct seq_operations ext4_mb_seq_groups_ops;
extern long ext4_mb_stats;
extern long ext4_mb_max_to_scan;
extern int ext4_mb_init(struct super_block *);
extern int ext4_mb_release(struct super_block *);
extern ext4_fsblk_t ext4_mb_new_blocks(handle_t *,
				struct ext4_allocation_request *, int *);
extern int ext4_mb_reserve_blocks(struct super_block *, int);
extern void ext4_discard_preallocations(struct inode *, unsigned int);
extern int __init ext4_init_mballoc(void);
extern void ext4_exit_mballoc(void);
extern ext4_group_t ext4_mb_prefetch(struct super_block *sb,
				     ext4_group_t group,
				     unsigned int nr, int *cnt);
extern void ext4_mb_prefetch_fini(struct super_block *sb, ext4_group_t group,
				  unsigned int nr);

extern void ext4_free_blocks(handle_t *handle, struct inode *inode,
			     struct buffer_head *bh, ext4_fsblk_t block,
			     unsigned long count, int flags);
extern int ext4_mb_alloc_groupinfo(struct super_block *sb,
				   ext4_group_t ngroups);
extern int ext4_mb_add_groupinfo(struct super_block *sb,
		ext4_group_t i, struct ext4_group_desc *desc);
extern int ext4_group_add_blocks(handle_t *handle, struct super_block *sb,
				ext4_fsblk_t block, unsigned long count);
extern int ext4_trim_fs(struct super_block *, struct fstrim_range *);
extern void ext4_process_freed_data(struct super_block *sb, tid_t commit_tid);
extern void ext4_mb_mark_bb(struct super_block *sb, ext4_fsblk_t block,
		       int len, int state);

/* inode.c */
void ext4_inode_csum_set(struct inode *inode, struct ext4_inode *raw,
			 struct ext4_inode_info *ei);
int ext4_inode_is_fast_symlink(struct inode *inode);
struct buffer_head *ext4_getblk(handle_t *, struct inode *, ext4_lblk_t, int);
struct buffer_head *ext4_bread(handle_t *, struct inode *, ext4_lblk_t, int);
int ext4_bread_batch(struct inode *inode, ext4_lblk_t block, int bh_count,
		     bool wait, struct buffer_head **bhs);
int ext4_get_block_unwritten(struct inode *inode, sector_t iblock,
			     struct buffer_head *bh_result, int create);
int ext4_get_block(struct inode *inode, sector_t iblock,
		   struct buffer_head *bh_result, int create);
int ext4_da_get_block_prep(struct inode *inode, sector_t iblock,
			   struct buffer_head *bh, int create);
int ext4_walk_page_buffers(handle_t *handle,
			   struct buffer_head *head,
			   unsigned from,
			   unsigned to,
			   int *partial,
			   int (*fn)(handle_t *handle,
				     struct buffer_head *bh));
int do_journal_get_write_access(handle_t *handle,
				struct buffer_head *bh);
#define FALL_BACK_TO_NONDELALLOC 1
#define CONVERT_INLINE_DATA	 2

typedef enum {
	EXT4_IGET_NORMAL =	0,
	EXT4_IGET_SPECIAL =	0x0001, /* OK to iget a system inode */
	EXT4_IGET_HANDLE = 	0x0002	/* Inode # is from a handle */
} ext4_iget_flags;

extern struct inode *__ext4_iget(struct super_block *sb, unsigned long ino,
				 ext4_iget_flags flags, const char *function,
				 unsigned int line);

#define ext4_iget(sb, ino, flags) \
	__ext4_iget((sb), (ino), (flags), __func__, __LINE__)

extern int  ext4_write_inode(struct inode *, struct writeback_control *);
extern int  ext4_setattr(struct user_namespace *, struct dentry *,
			 struct iattr *);
extern int  ext4_getattr(struct user_namespace *, const struct path *,
			 struct kstat *, u32, unsigned int);
extern void ext4_evict_inode(struct inode *);
extern void ext4_clear_inode(struct inode *);
extern int  ext4_file_getattr(struct user_namespace *, const struct path *,
			      struct kstat *, u32, unsigned int);
extern int  ext4_sync_inode(handle_t *, struct inode *);
extern void ext4_dirty_inode(struct inode *, int);
extern int ext4_change_inode_journal_flag(struct inode *, int);
extern int ext4_get_inode_loc(struct inode *, struct ext4_iloc *);
extern int ext4_get_fc_inode_loc(struct super_block *sb, unsigned long ino,
			  struct ext4_iloc *iloc);
extern int ext4_inode_attach_jinode(struct inode *inode);
extern int ext4_can_truncate(struct inode *inode);
extern int ext4_truncate(struct inode *);
extern int ext4_break_layouts(struct inode *);
extern int ext4_punch_hole(struct inode *inode, loff_t offset, loff_t length);
extern void ext4_set_inode_flags(struct inode *, bool init);
extern int ext4_alloc_da_blocks(struct inode *inode);
extern void ext4_set_aops(struct inode *inode);
extern int ext4_writepage_trans_blocks(struct inode *);
extern int ext4_chunk_trans_blocks(struct inode *, int nrblocks);
extern int ext4_zero_partial_blocks(handle_t *handle, struct inode *inode,
			     loff_t lstart, loff_t lend);
extern vm_fault_t ext4_page_mkwrite(struct vm_fault *vmf);
extern vm_fault_t ext4_filemap_fault(struct vm_fault *vmf);
extern qsize_t *ext4_get_reserved_space(struct inode *inode);
extern int ext4_get_projid(struct inode *inode, kprojid_t *projid);
extern void ext4_da_release_space(struct inode *inode, int to_free);
extern void ext4_da_update_reserve_space(struct inode *inode,
					int used, int quota_claim);
extern int ext4_issue_zeroout(struct inode *inode, ext4_lblk_t lblk,
			      ext4_fsblk_t pblk, ext4_lblk_t len);

/* indirect.c */
extern int ext4_ind_map_blocks(handle_t *handle, struct inode *inode,
				struct ext4_map_blocks *map, int flags);
extern int ext4_ind_trans_blocks(struct inode *inode, int nrblocks);
extern void ext4_ind_truncate(handle_t *, struct inode *inode);
extern int ext4_ind_remove_space(handle_t *handle, struct inode *inode,
				 ext4_lblk_t start, ext4_lblk_t end);

/* ioctl.c */
extern long ext4_ioctl(struct file *, unsigned int, unsigned long);
extern long ext4_compat_ioctl(struct file *, unsigned int, unsigned long);
extern void ext4_reset_inode_seed(struct inode *inode);

/* migrate.c */
extern int ext4_ext_migrate(struct inode *);
extern int ext4_ind_migrate(struct inode *inode);

/* namei.c */
extern int ext4_init_new_dir(handle_t *handle, struct inode *dir,
			     struct inode *inode);
extern int ext4_dirblock_csum_verify(struct inode *inode,
				     struct buffer_head *bh);
extern int ext4_orphan_add(handle_t *, struct inode *);
extern int ext4_orphan_del(handle_t *, struct inode *);
extern int ext4_htree_fill_tree(struct file *dir_file, __u32 start_hash,
				__u32 start_minor_hash, __u32 *next_hash);
extern int ext4_search_dir(struct buffer_head *bh,
			   char *search_buf,
			   int buf_size,
			   struct inode *dir,
			   struct ext4_filename *fname,
			   unsigned int offset,
			   struct ext4_dir_entry_2 **res_dir);
extern int ext4_generic_delete_entry(struct inode *dir,
				     struct ext4_dir_entry_2 *de_del,
				     struct buffer_head *bh,
				     void *entry_buf,
				     int buf_size,
				     int csum_size);
extern bool ext4_empty_dir(struct inode *inode);

/* resize.c */
extern void ext4_kvfree_array_rcu(void *to_free);
extern int ext4_group_add(struct super_block *sb,
				struct ext4_new_group_data *input);
extern int ext4_group_extend(struct super_block *sb,
				struct ext4_super_block *es,
				ext4_fsblk_t n_blocks_count);
extern int ext4_resize_fs(struct super_block *sb, ext4_fsblk_t n_blocks_count);

/* super.c */
extern struct buffer_head *ext4_sb_bread(struct super_block *sb,
					 sector_t block, int op_flags);
extern struct buffer_head *ext4_sb_bread_unmovable(struct super_block *sb,
						   sector_t block);
extern void ext4_read_bh_nowait(struct buffer_head *bh, int op_flags,
				bh_end_io_t *end_io);
extern int ext4_read_bh(struct buffer_head *bh, int op_flags,
			bh_end_io_t *end_io);
extern int ext4_read_bh_lock(struct buffer_head *bh, int op_flags, bool wait);
extern void ext4_sb_breadahead_unmovable(struct super_block *sb, sector_t block);
extern int ext4_seq_options_show(struct seq_file *seq, void *offset);
extern int ext4_calculate_overhead(struct super_block *sb);
extern void ext4_superblock_csum_set(struct super_block *sb);
extern int ext4_alloc_flex_bg_array(struct super_block *sb,
				    ext4_group_t ngroup);
extern const char *ext4_decode_error(struct super_block *sb, int errno,
				     char nbuf[16]);
extern void ext4_mark_group_bitmap_corrupted(struct super_block *sb,
					     ext4_group_t block_group,
					     unsigned int flags);

extern __printf(7, 8)
void __ext4_error(struct super_block *, const char *, unsigned int, bool,
		  int, __u64, const char *, ...);
extern __printf(6, 7)
void __ext4_error_inode(struct inode *, const char *, unsigned int,
			ext4_fsblk_t, int, const char *, ...);
extern __printf(5, 6)
void __ext4_error_file(struct file *, const char *, unsigned int, ext4_fsblk_t,
		     const char *, ...);
extern void __ext4_std_error(struct super_block *, const char *,
			     unsigned int, int);
extern __printf(4, 5)
void __ext4_warning(struct super_block *, const char *, unsigned int,
		    const char *, ...);
extern __printf(4, 5)
void __ext4_warning_inode(const struct inode *inode, const char *function,
			  unsigned int line, const char *fmt, ...);
extern __printf(3, 4)
void __ext4_msg(struct super_block *, const char *, const char *, ...);
extern void __dump_mmp_msg(struct super_block *, struct mmp_struct *mmp,
			   const char *, unsigned int, const char *);
extern __printf(7, 8)
void __ext4_grp_locked_error(const char *, unsigned int,
			     struct super_block *, ext4_group_t,
			     unsigned long, ext4_fsblk_t,
			     const char *, ...);

#define EXT4_ERROR_INODE(inode, fmt, a...) \
	ext4_error_inode((inode), __func__, __LINE__, 0, (fmt), ## a)

#define EXT4_ERROR_INODE_ERR(inode, err, fmt, a...)			\
	__ext4_error_inode((inode), __func__, __LINE__, 0, (err), (fmt), ## a)

#define ext4_error_inode_block(inode, block, err, fmt, a...)		\
	__ext4_error_inode((inode), __func__, __LINE__, (block), (err),	\
			   (fmt), ## a)

#define EXT4_ERROR_FILE(file, block, fmt, a...)				\
	ext4_error_file((file), __func__, __LINE__, (block), (fmt), ## a)

#define ext4_abort(sb, err, fmt, a...)					\
	__ext4_error((sb), __func__, __LINE__, true, (err), 0, (fmt), ## a)

#ifdef CONFIG_PRINTK

#define ext4_error_inode(inode, func, line, block, fmt, ...)		\
	__ext4_error_inode(inode, func, line, block, 0, fmt, ##__VA_ARGS__)
#define ext4_error_inode_err(inode, func, line, block, err, fmt, ...)	\
	__ext4_error_inode((inode), (func), (line), (block), 		\
			   (err), (fmt), ##__VA_ARGS__)
#define ext4_error_file(file, func, line, block, fmt, ...)		\
	__ext4_error_file(file, func, line, block, fmt, ##__VA_ARGS__)
#define ext4_error(sb, fmt, ...)					\
	__ext4_error((sb), __func__, __LINE__, false, 0, 0, (fmt),	\
		##__VA_ARGS__)
#define ext4_error_err(sb, err, fmt, ...)				\
	__ext4_error((sb), __func__, __LINE__, false, (err), 0, (fmt),	\
		##__VA_ARGS__)
#define ext4_warning(sb, fmt, ...)					\
	__ext4_warning(sb, __func__, __LINE__, fmt, ##__VA_ARGS__)
#define ext4_warning_inode(inode, fmt, ...)				\
	__ext4_warning_inode(inode, __func__, __LINE__, fmt, ##__VA_ARGS__)
#define ext4_msg(sb, level, fmt, ...)				\
	__ext4_msg(sb, level, fmt, ##__VA_ARGS__)
#define dump_mmp_msg(sb, mmp, msg)					\
	__dump_mmp_msg(sb, mmp, __func__, __LINE__, msg)
#define ext4_grp_locked_error(sb, grp, ino, block, fmt, ...)		\
	__ext4_grp_locked_error(__func__, __LINE__, sb, grp, ino, block, \
				fmt, ##__VA_ARGS__)

#else

#define ext4_error_inode(inode, func, line, block, fmt, ...)		\
do {									\
	no_printk(fmt, ##__VA_ARGS__);					\
	__ext4_error_inode(inode, "", 0, block, 0, " ");		\
} while (0)
#define ext4_error_inode_err(inode, func, line, block, err, fmt, ...)	\
do {									\
	no_printk(fmt, ##__VA_ARGS__);					\
	__ext4_error_inode(inode, "", 0, block, err, " ");		\
} while (0)
#define ext4_error_file(file, func, line, block, fmt, ...)		\
do {									\
	no_printk(fmt, ##__VA_ARGS__);					\
	__ext4_error_file(file, "", 0, block, " ");			\
} while (0)
#define ext4_error(sb, fmt, ...)					\
do {									\
	no_printk(fmt, ##__VA_ARGS__);					\
	__ext4_error(sb, "", 0, false, 0, 0, " ");			\
} while (0)
#define ext4_error_err(sb, err, fmt, ...)				\
do {									\
	no_printk(fmt, ##__VA_ARGS__);					\
	__ext4_error(sb, "", 0, false, err, 0, " ");			\
} while (0)
#define ext4_warning(sb, fmt, ...)					\
do {									\
	no_printk(fmt, ##__VA_ARGS__);					\
	__ext4_warning(sb, "", 0, " ");					\
} while (0)
#define ext4_warning_inode(inode, fmt, ...)				\
do {									\
	no_printk(fmt, ##__VA_ARGS__);					\
	__ext4_warning_inode(inode, "", 0, " ");			\
} while (0)
#define ext4_msg(sb, level, fmt, ...)					\
do {									\
	no_printk(fmt, ##__VA_ARGS__);					\
	__ext4_msg(sb, "", " ");					\
} while (0)
#define dump_mmp_msg(sb, mmp, msg)					\
	__dump_mmp_msg(sb, mmp, "", 0, "")
#define ext4_grp_locked_error(sb, grp, ino, block, fmt, ...)		\
do {									\
	no_printk(fmt, ##__VA_ARGS__);				\
	__ext4_grp_locked_error("", 0, sb, grp, ino, block, " ");	\
} while (0)

#endif

extern ext4_fsblk_t ext4_block_bitmap(struct super_block *sb,
				      struct ext4_group_desc *bg);
extern ext4_fsblk_t ext4_inode_bitmap(struct super_block *sb,
				      struct ext4_group_desc *bg);
extern ext4_fsblk_t ext4_inode_table(struct super_block *sb,
				     struct ext4_group_desc *bg);
extern __u32 ext4_free_group_clusters(struct super_block *sb,
				      struct ext4_group_desc *bg);
extern __u32 ext4_free_inodes_count(struct super_block *sb,
				 struct ext4_group_desc *bg);
extern __u32 ext4_used_dirs_count(struct super_block *sb,
				struct ext4_group_desc *bg);
extern __u32 ext4_itable_unused_count(struct super_block *sb,
				   struct ext4_group_desc *bg);
extern void ext4_block_bitmap_set(struct super_block *sb,
				  struct ext4_group_desc *bg, ext4_fsblk_t blk);
extern void ext4_inode_bitmap_set(struct super_block *sb,
				  struct ext4_group_desc *bg, ext4_fsblk_t blk);
extern void ext4_inode_table_set(struct super_block *sb,
				 struct ext4_group_desc *bg, ext4_fsblk_t blk);
extern void ext4_free_group_clusters_set(struct super_block *sb,
					 struct ext4_group_desc *bg,
					 __u32 count);
extern void ext4_free_inodes_set(struct super_block *sb,
				struct ext4_group_desc *bg, __u32 count);
extern void ext4_used_dirs_set(struct super_block *sb,
				struct ext4_group_desc *bg, __u32 count);
extern void ext4_itable_unused_set(struct super_block *sb,
				   struct ext4_group_desc *bg, __u32 count);
extern int ext4_group_desc_csum_verify(struct super_block *sb, __u32 group,
				       struct ext4_group_desc *gdp);
extern void ext4_group_desc_csum_set(struct super_block *sb, __u32 group,
				     struct ext4_group_desc *gdp);
extern int ext4_register_li_request(struct super_block *sb,
				    ext4_group_t first_not_zeroed);

static inline int ext4_has_metadata_csum(struct super_block *sb)
{
	WARN_ON_ONCE(ext4_has_feature_metadata_csum(sb) &&
		     !EXT4_SB(sb)->s_chksum_driver);

	return ext4_has_feature_metadata_csum(sb) &&
	       (EXT4_SB(sb)->s_chksum_driver != NULL);
}

static inline int ext4_has_group_desc_csum(struct super_block *sb)
{
	return ext4_has_feature_gdt_csum(sb) || ext4_has_metadata_csum(sb);
}

#define ext4_read_incompat_64bit_val(es, name) \
	(((es)->s_feature_incompat & cpu_to_le32(EXT4_FEATURE_INCOMPAT_64BIT) \
		? (ext4_fsblk_t)le32_to_cpu(es->name##_hi) << 32 : 0) | \
		le32_to_cpu(es->name##_lo))

static inline ext4_fsblk_t ext4_blocks_count(struct ext4_super_block *es)
{
	return ext4_read_incompat_64bit_val(es, s_blocks_count);
}

static inline ext4_fsblk_t ext4_r_blocks_count(struct ext4_super_block *es)
{
	return ext4_read_incompat_64bit_val(es, s_r_blocks_count);
}

static inline ext4_fsblk_t ext4_free_blocks_count(struct ext4_super_block *es)
{
	return ext4_read_incompat_64bit_val(es, s_free_blocks_count);
}

static inline void ext4_blocks_count_set(struct ext4_super_block *es,
					 ext4_fsblk_t blk)
{
	es->s_blocks_count_lo = cpu_to_le32((u32)blk);
	es->s_blocks_count_hi = cpu_to_le32(blk >> 32);
}

static inline void ext4_free_blocks_count_set(struct ext4_super_block *es,
					      ext4_fsblk_t blk)
{
	es->s_free_blocks_count_lo = cpu_to_le32((u32)blk);
	es->s_free_blocks_count_hi = cpu_to_le32(blk >> 32);
}

static inline void ext4_r_blocks_count_set(struct ext4_super_block *es,
					   ext4_fsblk_t blk)
{
	es->s_r_blocks_count_lo = cpu_to_le32((u32)blk);
	es->s_r_blocks_count_hi = cpu_to_le32(blk >> 32);
}

static inline loff_t ext4_isize(struct super_block *sb,
				struct ext4_inode *raw_inode)
{
	if (ext4_has_feature_largedir(sb) ||
	    S_ISREG(le16_to_cpu(raw_inode->i_mode)))
		return ((loff_t)le32_to_cpu(raw_inode->i_size_high) << 32) |
			le32_to_cpu(raw_inode->i_size_lo);

	return (loff_t) le32_to_cpu(raw_inode->i_size_lo);
}

static inline void ext4_isize_set(struct ext4_inode *raw_inode, loff_t i_size)
{
	raw_inode->i_size_lo = cpu_to_le32(i_size);
	raw_inode->i_size_high = cpu_to_le32(i_size >> 32);
}

static inline
struct ext4_group_info *ext4_get_group_info(struct super_block *sb,
					    ext4_group_t group)
{
	 struct ext4_group_info **grp_info;
	 long indexv, indexh;
	 BUG_ON(group >= EXT4_SB(sb)->s_groups_count);
	 indexv = group >> (EXT4_DESC_PER_BLOCK_BITS(sb));
	 indexh = group & ((EXT4_DESC_PER_BLOCK(sb)) - 1);
	 grp_info = sbi_array_rcu_deref(EXT4_SB(sb), s_group_info, indexv);
	 return grp_info[indexh];
}

/*
 * Reading s_groups_count requires using smp_rmb() afterwards.  See
 * the locking protocol documented in the comments of ext4_group_add()
 * in resize.c
 */
static inline ext4_group_t ext4_get_groups_count(struct super_block *sb)
{
	ext4_group_t	ngroups = EXT4_SB(sb)->s_groups_count;

	smp_rmb();
	return ngroups;
}

static inline ext4_group_t ext4_flex_group(struct ext4_sb_info *sbi,
					     ext4_group_t block_group)
{
	return block_group >> sbi->s_log_groups_per_flex;
}

static inline unsigned int ext4_flex_bg_size(struct ext4_sb_info *sbi)
{
	return 1 << sbi->s_log_groups_per_flex;
}

#define ext4_std_error(sb, errno)				\
do {								\
	if ((errno))						\
		__ext4_std_error((sb), __func__, __LINE__, (errno));	\
} while (0)

#ifdef CONFIG_SMP
/* Each CPU can accumulate percpu_counter_batch clusters in their local
 * counters. So we need to make sure we have free clusters more
 * than percpu_counter_batch  * nr_cpu_ids. Also add a window of 4 times.
 */
#define EXT4_FREECLUSTERS_WATERMARK (4 * (percpu_counter_batch * nr_cpu_ids))
#else
#define EXT4_FREECLUSTERS_WATERMARK 0
#endif

/* Update i_disksize. Requires i_mutex to avoid races with truncate */
static inline void ext4_update_i_disksize(struct inode *inode, loff_t newsize)
{
	WARN_ON_ONCE(S_ISREG(inode->i_mode) &&
		     !inode_is_locked(inode));
	down_write(&EXT4_I(inode)->i_data_sem);
	if (newsize > EXT4_I(inode)->i_disksize)
		WRITE_ONCE(EXT4_I(inode)->i_disksize, newsize);
	up_write(&EXT4_I(inode)->i_data_sem);
}

/* Update i_size, i_disksize. Requires i_mutex to avoid races with truncate */
static inline int ext4_update_inode_size(struct inode *inode, loff_t newsize)
{
	int changed = 0;

	if (newsize > inode->i_size) {
		i_size_write(inode, newsize);
		changed = 1;
	}
	if (newsize > EXT4_I(inode)->i_disksize) {
		ext4_update_i_disksize(inode, newsize);
		changed |= 2;
	}
	return changed;
}

int ext4_update_disksize_before_punch(struct inode *inode, loff_t offset,
				      loff_t len);

struct ext4_group_info {
	unsigned long   bb_state;
#ifdef AGGRESSIVE_CHECK
	unsigned long	bb_check_counter;
#endif
	struct rb_root  bb_free_root;
	ext4_grpblk_t	bb_first_free;	/* first free block */
	ext4_grpblk_t	bb_free;	/* total free blocks */
	ext4_grpblk_t	bb_fragments;	/* nr of freespace fragments */
	ext4_grpblk_t	bb_largest_free_order;/* order of largest frag in BG */
	struct          list_head bb_prealloc_list;
#ifdef DOUBLE_CHECK
	void            *bb_bitmap;
#endif
	struct rw_semaphore alloc_sem;
	ext4_grpblk_t	bb_counters[];	/* Nr of free power-of-two-block
					 * regions, index is order.
					 * bb_counters[3] = 5 means
					 * 5 free 8-block regions. */
};

#define EXT4_GROUP_INFO_NEED_INIT_BIT		0
#define EXT4_GROUP_INFO_WAS_TRIMMED_BIT		1
#define EXT4_GROUP_INFO_BBITMAP_CORRUPT_BIT	2
#define EXT4_GROUP_INFO_IBITMAP_CORRUPT_BIT	3
#define EXT4_GROUP_INFO_BBITMAP_CORRUPT		\
	(1 << EXT4_GROUP_INFO_BBITMAP_CORRUPT_BIT)
#define EXT4_GROUP_INFO_IBITMAP_CORRUPT		\
	(1 << EXT4_GROUP_INFO_IBITMAP_CORRUPT_BIT)
#define EXT4_GROUP_INFO_BBITMAP_READ_BIT	4

#define EXT4_MB_GRP_NEED_INIT(grp)	\
	(test_bit(EXT4_GROUP_INFO_NEED_INIT_BIT, &((grp)->bb_state)))
#define EXT4_MB_GRP_BBITMAP_CORRUPT(grp)	\
	(test_bit(EXT4_GROUP_INFO_BBITMAP_CORRUPT_BIT, &((grp)->bb_state)))
#define EXT4_MB_GRP_IBITMAP_CORRUPT(grp)	\
	(test_bit(EXT4_GROUP_INFO_IBITMAP_CORRUPT_BIT, &((grp)->bb_state)))

#define EXT4_MB_GRP_WAS_TRIMMED(grp)	\
	(test_bit(EXT4_GROUP_INFO_WAS_TRIMMED_BIT, &((grp)->bb_state)))
#define EXT4_MB_GRP_SET_TRIMMED(grp)	\
	(set_bit(EXT4_GROUP_INFO_WAS_TRIMMED_BIT, &((grp)->bb_state)))
#define EXT4_MB_GRP_CLEAR_TRIMMED(grp)	\
	(clear_bit(EXT4_GROUP_INFO_WAS_TRIMMED_BIT, &((grp)->bb_state)))
#define EXT4_MB_GRP_TEST_AND_SET_READ(grp)	\
	(test_and_set_bit(EXT4_GROUP_INFO_BBITMAP_READ_BIT, &((grp)->bb_state)))

#define EXT4_MAX_CONTENTION		8
#define EXT4_CONTENTION_THRESHOLD	2

static inline spinlock_t *ext4_group_lock_ptr(struct super_block *sb,
					      ext4_group_t group)
{
	return bgl_lock_ptr(EXT4_SB(sb)->s_blockgroup_lock, group);
}

/*
 * Returns true if the filesystem is busy enough that attempts to
 * access the block group locks has run into contention.
 */
static inline int ext4_fs_is_busy(struct ext4_sb_info *sbi)
{
	return (atomic_read(&sbi->s_lock_busy) > EXT4_CONTENTION_THRESHOLD);
}

static inline void ext4_lock_group(struct super_block *sb, ext4_group_t group)
{
	spinlock_t *lock = ext4_group_lock_ptr(sb, group);
	if (spin_trylock(lock))
		/*
		 * We're able to grab the lock right away, so drop the
		 * lock contention counter.
		 */
		atomic_add_unless(&EXT4_SB(sb)->s_lock_busy, -1, 0);
	else {
		/*
		 * The lock is busy, so bump the contention counter,
		 * and then wait on the spin lock.
		 */
		atomic_add_unless(&EXT4_SB(sb)->s_lock_busy, 1,
				  EXT4_MAX_CONTENTION);
		spin_lock(lock);
	}
}

static inline void ext4_unlock_group(struct super_block *sb,
					ext4_group_t group)
{
	spin_unlock(ext4_group_lock_ptr(sb, group));
}

#ifdef CONFIG_QUOTA
static inline bool ext4_quota_capable(struct super_block *sb)
{
	return (test_opt(sb, QUOTA) || ext4_has_feature_quota(sb));
}

static inline bool ext4_is_quota_journalled(struct super_block *sb)
{
	struct ext4_sb_info *sbi = EXT4_SB(sb);

	return (ext4_has_feature_quota(sb) ||
		sbi->s_qf_names[USRQUOTA] || sbi->s_qf_names[GRPQUOTA]);
}
#endif

/*
 * Block validity checking
 */
#define ext4_check_indirect_blockref(inode, bh)				\
	ext4_check_blockref(__func__, __LINE__, inode,			\
			    (__le32 *)(bh)->b_data,			\
			    EXT4_ADDR_PER_BLOCK((inode)->i_sb))

#define ext4_ind_check_inode(inode)					\
	ext4_check_blockref(__func__, __LINE__, inode,			\
			    EXT4_I(inode)->i_data,			\
			    EXT4_NDIR_BLOCKS)

/*
 * Inodes and files operations
 */

/* dir.c */
extern const struct file_operations ext4_dir_operations;

/* file.c */
extern const struct inode_operations ext4_file_inode_operations;
extern const struct file_operations ext4_file_operations;
extern loff_t ext4_llseek(struct file *file, loff_t offset, int origin);

/* inline.c */
extern int ext4_get_max_inline_size(struct inode *inode);
extern int ext4_find_inline_data_nolock(struct inode *inode);
extern int ext4_init_inline_data(handle_t *handle, struct inode *inode,
				 unsigned int len);
extern int ext4_destroy_inline_data(handle_t *handle, struct inode *inode);

extern int ext4_readpage_inline(struct inode *inode, struct page *page);
extern int ext4_try_to_write_inline_data(struct address_space *mapping,
					 struct inode *inode,
					 loff_t pos, unsigned len,
					 unsigned flags,
					 struct page **pagep);
extern int ext4_write_inline_data_end(struct inode *inode,
				      loff_t pos, unsigned len,
				      unsigned copied,
				      struct page *page);
extern struct buffer_head *
ext4_journalled_write_inline_data(struct inode *inode,
				  unsigned len,
				  struct page *page);
extern int ext4_da_write_inline_data_begin(struct address_space *mapping,
					   struct inode *inode,
					   loff_t pos, unsigned len,
					   unsigned flags,
					   struct page **pagep,
					   void **fsdata);
extern int ext4_da_write_inline_data_end(struct inode *inode, loff_t pos,
					 unsigned len, unsigned copied,
					 struct page *page);
extern int ext4_try_add_inline_entry(handle_t *handle,
				     struct ext4_filename *fname,
				     struct inode *dir, struct inode *inode);
extern int ext4_try_create_inline_dir(handle_t *handle,
				      struct inode *parent,
				      struct inode *inode);
extern int ext4_read_inline_dir(struct file *filp,
				struct dir_context *ctx,
				int *has_inline_data);
extern int ext4_inlinedir_to_tree(struct file *dir_file,
				  struct inode *dir, ext4_lblk_t block,
				  struct dx_hash_info *hinfo,
				  __u32 start_hash, __u32 start_minor_hash,
				  int *has_inline_data);
extern struct buffer_head *ext4_find_inline_entry(struct inode *dir,
					struct ext4_filename *fname,
					struct ext4_dir_entry_2 **res_dir,
					int *has_inline_data);
extern int ext4_delete_inline_entry(handle_t *handle,
				    struct inode *dir,
				    struct ext4_dir_entry_2 *de_del,
				    struct buffer_head *bh,
				    int *has_inline_data);
extern bool empty_inline_dir(struct inode *dir, int *has_inline_data);
extern struct buffer_head *ext4_get_first_inline_block(struct inode *inode,
					struct ext4_dir_entry_2 **parent_de,
					int *retval);
extern int ext4_inline_data_fiemap(struct inode *inode,
				   struct fiemap_extent_info *fieinfo,
				   int *has_inline, __u64 start, __u64 len);

struct iomap;
extern int ext4_inline_data_iomap(struct inode *inode, struct iomap *iomap);

extern int ext4_inline_data_truncate(struct inode *inode, int *has_inline);

extern int ext4_convert_inline_data(struct inode *inode);

static inline int ext4_has_inline_data(struct inode *inode)
{
	return ext4_test_inode_flag(inode, EXT4_INODE_INLINE_DATA) &&
	       EXT4_I(inode)->i_inline_off;
}

/* namei.c */
extern const struct inode_operations ext4_dir_inode_operations;
extern const struct inode_operations ext4_special_inode_operations;
extern struct dentry *ext4_get_parent(struct dentry *child);
extern struct ext4_dir_entry_2 *ext4_init_dot_dotdot(struct inode *inode,
				 struct ext4_dir_entry_2 *de,
				 int blocksize, int csum_size,
				 unsigned int parent_ino, int dotdot_real_len);
extern void ext4_initialize_dirent_tail(struct buffer_head *bh,
					unsigned int blocksize);
extern int ext4_handle_dirty_dirblock(handle_t *handle, struct inode *inode,
				      struct buffer_head *bh);
extern int ext4_ci_compare(const struct inode *parent,
			   const struct qstr *fname,
			   const struct qstr *entry, bool quick);
<<<<<<< HEAD
extern int __ext4_unlink(struct inode *dir, const struct qstr *d_name,
=======
extern int __ext4_unlink(handle_t *handle, struct inode *dir, const struct qstr *d_name,
>>>>>>> f642729d
			 struct inode *inode);
extern int __ext4_link(struct inode *dir, struct inode *inode,
		       struct dentry *dentry);

#define S_SHIFT 12
static const unsigned char ext4_type_by_mode[(S_IFMT >> S_SHIFT) + 1] = {
	[S_IFREG >> S_SHIFT]	= EXT4_FT_REG_FILE,
	[S_IFDIR >> S_SHIFT]	= EXT4_FT_DIR,
	[S_IFCHR >> S_SHIFT]	= EXT4_FT_CHRDEV,
	[S_IFBLK >> S_SHIFT]	= EXT4_FT_BLKDEV,
	[S_IFIFO >> S_SHIFT]	= EXT4_FT_FIFO,
	[S_IFSOCK >> S_SHIFT]	= EXT4_FT_SOCK,
	[S_IFLNK >> S_SHIFT]	= EXT4_FT_SYMLINK,
};

static inline void ext4_set_de_type(struct super_block *sb,
				struct ext4_dir_entry_2 *de,
				umode_t mode) {
	if (ext4_has_feature_filetype(sb))
		de->file_type = ext4_type_by_mode[(mode & S_IFMT)>>S_SHIFT];
}

/* readpages.c */
extern int ext4_mpage_readpages(struct inode *inode,
		struct readahead_control *rac, struct page *page);
extern int __init ext4_init_post_read_processing(void);
extern void ext4_exit_post_read_processing(void);

/* symlink.c */
extern const struct inode_operations ext4_encrypted_symlink_inode_operations;
extern const struct inode_operations ext4_symlink_inode_operations;
extern const struct inode_operations ext4_fast_symlink_inode_operations;

/* sysfs.c */
extern int ext4_register_sysfs(struct super_block *sb);
extern void ext4_unregister_sysfs(struct super_block *sb);
extern int __init ext4_init_sysfs(void);
extern void ext4_exit_sysfs(void);

/* block_validity */
extern void ext4_release_system_zone(struct super_block *sb);
extern int ext4_setup_system_zone(struct super_block *sb);
extern int __init ext4_init_system_zone(void);
extern void ext4_exit_system_zone(void);
extern int ext4_inode_block_valid(struct inode *inode,
				  ext4_fsblk_t start_blk,
				  unsigned int count);
extern int ext4_check_blockref(const char *, unsigned int,
			       struct inode *, __le32 *, unsigned int);

/* extents.c */
struct ext4_ext_path;
struct ext4_extent;

/*
 * Maximum number of logical blocks in a file; ext4_extent's ee_block is
 * __le32.
 */
#define EXT_MAX_BLOCKS	0xffffffff

extern void ext4_ext_tree_init(handle_t *handle, struct inode *inode);
extern int ext4_ext_index_trans_blocks(struct inode *inode, int extents);
extern int ext4_ext_map_blocks(handle_t *handle, struct inode *inode,
			       struct ext4_map_blocks *map, int flags);
extern int ext4_ext_truncate(handle_t *, struct inode *);
extern int ext4_ext_remove_space(struct inode *inode, ext4_lblk_t start,
				 ext4_lblk_t end);
extern void ext4_ext_init(struct super_block *);
extern void ext4_ext_release(struct super_block *);
extern long ext4_fallocate(struct file *file, int mode, loff_t offset,
			  loff_t len);
extern int ext4_convert_unwritten_extents(handle_t *handle, struct inode *inode,
					  loff_t offset, ssize_t len);
extern int ext4_convert_unwritten_io_end_vec(handle_t *handle,
					     ext4_io_end_t *io_end);
extern int ext4_map_blocks(handle_t *handle, struct inode *inode,
			   struct ext4_map_blocks *map, int flags);
extern int ext4_ext_calc_credits_for_single_extent(struct inode *inode,
						   int num,
						   struct ext4_ext_path *path);
extern int ext4_ext_insert_extent(handle_t *, struct inode *,
				  struct ext4_ext_path **,
				  struct ext4_extent *, int);
extern struct ext4_ext_path *ext4_find_extent(struct inode *, ext4_lblk_t,
					      struct ext4_ext_path **,
					      int flags);
extern void ext4_ext_drop_refs(struct ext4_ext_path *);
extern int ext4_ext_check_inode(struct inode *inode);
extern ext4_lblk_t ext4_ext_next_allocated_block(struct ext4_ext_path *path);
extern int ext4_fiemap(struct inode *inode, struct fiemap_extent_info *fieinfo,
			__u64 start, __u64 len);
extern int ext4_get_es_cache(struct inode *inode,
			     struct fiemap_extent_info *fieinfo,
			     __u64 start, __u64 len);
extern int ext4_ext_precache(struct inode *inode);
extern int ext4_swap_extents(handle_t *handle, struct inode *inode1,
				struct inode *inode2, ext4_lblk_t lblk1,
			     ext4_lblk_t lblk2,  ext4_lblk_t count,
			     int mark_unwritten,int *err);
extern int ext4_clu_mapped(struct inode *inode, ext4_lblk_t lclu);
extern int ext4_datasem_ensure_credits(handle_t *handle, struct inode *inode,
				       int check_cred, int restart_cred,
				       int revoke_cred);
extern void ext4_ext_replay_shrink_inode(struct inode *inode, ext4_lblk_t end);
extern int ext4_ext_replay_set_iblocks(struct inode *inode);
extern int ext4_ext_replay_update_ex(struct inode *inode, ext4_lblk_t start,
		int len, int unwritten, ext4_fsblk_t pblk);
extern int ext4_ext_clear_bb(struct inode *inode);


/* move_extent.c */
extern void ext4_double_down_write_data_sem(struct inode *first,
					    struct inode *second);
extern void ext4_double_up_write_data_sem(struct inode *orig_inode,
					  struct inode *donor_inode);
extern int ext4_move_extents(struct file *o_filp, struct file *d_filp,
			     __u64 start_orig, __u64 start_donor,
			     __u64 len, __u64 *moved_len);

/* page-io.c */
extern int __init ext4_init_pageio(void);
extern void ext4_exit_pageio(void);
extern ext4_io_end_t *ext4_init_io_end(struct inode *inode, gfp_t flags);
extern ext4_io_end_t *ext4_get_io_end(ext4_io_end_t *io_end);
extern int ext4_put_io_end(ext4_io_end_t *io_end);
extern void ext4_put_io_end_defer(ext4_io_end_t *io_end);
extern void ext4_io_submit_init(struct ext4_io_submit *io,
				struct writeback_control *wbc);
extern void ext4_end_io_rsv_work(struct work_struct *work);
extern void ext4_io_submit(struct ext4_io_submit *io);
extern int ext4_bio_write_page(struct ext4_io_submit *io,
			       struct page *page,
			       int len,
			       bool keep_towrite);
extern struct ext4_io_end_vec *ext4_alloc_io_end_vec(ext4_io_end_t *io_end);
extern struct ext4_io_end_vec *ext4_last_io_end_vec(ext4_io_end_t *io_end);

/* mmp.c */
extern int ext4_multi_mount_protect(struct super_block *, ext4_fsblk_t);

/* verity.c */
extern const struct fsverity_operations ext4_verityops;

/*
 * Add new method to test whether block and inode bitmaps are properly
 * initialized. With uninit_bg reading the block from disk is not enough
 * to mark the bitmap uptodate. We need to also zero-out the bitmap
 */
#define BH_BITMAP_UPTODATE BH_JBDPrivateStart

static inline int bitmap_uptodate(struct buffer_head *bh)
{
	return (buffer_uptodate(bh) &&
			test_bit(BH_BITMAP_UPTODATE, &(bh)->b_state));
}
static inline void set_bitmap_uptodate(struct buffer_head *bh)
{
	set_bit(BH_BITMAP_UPTODATE, &(bh)->b_state);
}

#define in_range(b, first, len)	((b) >= (first) && (b) <= (first) + (len) - 1)

/* For ioend & aio unwritten conversion wait queues */
#define EXT4_WQ_HASH_SZ		37
#define ext4_ioend_wq(v)   (&ext4__ioend_wq[((unsigned long)(v)) %\
					    EXT4_WQ_HASH_SZ])
extern wait_queue_head_t ext4__ioend_wq[EXT4_WQ_HASH_SZ];

extern int ext4_resize_begin(struct super_block *sb);
extern void ext4_resize_end(struct super_block *sb);

static inline void ext4_set_io_unwritten_flag(struct inode *inode,
					      struct ext4_io_end *io_end)
{
	if (!(io_end->flag & EXT4_IO_END_UNWRITTEN)) {
		io_end->flag |= EXT4_IO_END_UNWRITTEN;
		atomic_inc(&EXT4_I(inode)->i_unwritten);
	}
}

static inline void ext4_clear_io_unwritten_flag(ext4_io_end_t *io_end)
{
	struct inode *inode = io_end->inode;

	if (io_end->flag & EXT4_IO_END_UNWRITTEN) {
		io_end->flag &= ~EXT4_IO_END_UNWRITTEN;
		/* Wake up anyone waiting on unwritten extent conversion */
		if (atomic_dec_and_test(&EXT4_I(inode)->i_unwritten))
			wake_up_all(ext4_ioend_wq(inode));
	}
}

extern const struct iomap_ops ext4_iomap_ops;
extern const struct iomap_ops ext4_iomap_overwrite_ops;
extern const struct iomap_ops ext4_iomap_report_ops;

static inline int ext4_buffer_uptodate(struct buffer_head *bh)
{
	/*
	 * If the buffer has the write error flag, we have failed
	 * to write out data in the block.  In this  case, we don't
	 * have to read the block because we may read the old data
	 * successfully.
	 */
	if (!buffer_uptodate(bh) && buffer_write_io_error(bh))
		set_buffer_uptodate(bh);
	return buffer_uptodate(bh);
}

#endif	/* __KERNEL__ */

#define EFSBADCRC	EBADMSG		/* Bad CRC detected */
#define EFSCORRUPTED	EUCLEAN		/* Filesystem is corrupted */

#endif	/* _EXT4_H */<|MERGE_RESOLUTION|>--- conflicted
+++ resolved
@@ -1038,12 +1038,6 @@
 					 * protected by sbi->s_fc_lock.
 					 */
 
-<<<<<<< HEAD
-	/* Fast commit subtid when this inode was committed */
-	unsigned int i_fc_committed_subtid;
-
-=======
->>>>>>> f642729d
 	/* Start of lblk range that needs to be committed in this fast commit */
 	ext4_lblk_t i_fc_lblk_start;
 
@@ -1179,13 +1173,6 @@
 #define	EXT4_VALID_FS			0x0001	/* Unmounted cleanly */
 #define	EXT4_ERROR_FS			0x0002	/* Errors detected */
 #define	EXT4_ORPHAN_FS			0x0004	/* Orphans being recovered */
-<<<<<<< HEAD
-#define EXT4_FC_INELIGIBLE		0x0008	/* Fast commit ineligible */
-#define EXT4_FC_COMMITTING		0x0010	/* File system underoing a fast
-						 * commit.
-						 */
-=======
->>>>>>> f642729d
 #define EXT4_FC_REPLAY			0x0020	/* Fast commit replay ongoing */
 
 /*
@@ -1258,12 +1245,9 @@
 						specified journal checksum */
 
 #define EXT4_MOUNT2_JOURNAL_FAST_COMMIT	0x00000010 /* Journal fast commit */
-<<<<<<< HEAD
-=======
 #define EXT4_MOUNT2_DAX_NEVER		0x00000020 /* Do not allow Direct Access */
 #define EXT4_MOUNT2_DAX_INODE		0x00000040 /* For printing options only */
 
->>>>>>> f642729d
 
 #define clear_opt(sb, opt)		EXT4_SB(sb)->s_mount_opt &= \
 						~EXT4_MOUNT_##opt
@@ -1645,8 +1629,6 @@
 	errseq_t s_bdev_wb_err;
 	spinlock_t s_bdev_wb_lock;
 
-<<<<<<< HEAD
-=======
 	/* Information about errors that happened during this mount */
 	spinlock_t s_error_lock;
 	int s_add_error_count;
@@ -1668,7 +1650,6 @@
 	 */
 	struct work_struct s_error_work;
 
->>>>>>> f642729d
 	/* Ext4 fast commit stuff */
 	atomic_t s_fc_subtid;
 	atomic_t s_fc_ineligible_updates;
@@ -1927,8 +1908,6 @@
 #define EXT4_FEATURE_COMPAT_RESIZE_INODE	0x0010
 #define EXT4_FEATURE_COMPAT_DIR_INDEX		0x0020
 #define EXT4_FEATURE_COMPAT_SPARSE_SUPER2	0x0200
-<<<<<<< HEAD
-=======
 /*
  * The reason why "FAST_COMMIT" is a compat feature is that, FS becomes
  * incompatible only if fast commit blocks are present in the FS. Since we
@@ -1936,7 +1915,6 @@
  * incompatible. We also have a JBD2 incompat feature, which gets set when
  * there are fast commit blocks present in the journal.
  */
->>>>>>> f642729d
 #define EXT4_FEATURE_COMPAT_FAST_COMMIT		0x0400
 #define EXT4_FEATURE_COMPAT_STABLE_INODES	0x0800
 
@@ -2777,12 +2755,8 @@
 
 /* ialloc.c */
 extern int ext4_mark_inode_used(struct super_block *sb, int ino);
-<<<<<<< HEAD
-extern struct inode *__ext4_new_inode(handle_t *, struct inode *, umode_t,
-=======
 extern struct inode *__ext4_new_inode(struct user_namespace *, handle_t *,
 				      struct inode *, umode_t,
->>>>>>> f642729d
 				      const struct qstr *qstr, __u32 goal,
 				      uid_t *owner, __u32 i_flags,
 				      int handle_type, unsigned int line_no,
@@ -2811,14 +2785,6 @@
 int ext4_fc_info_show(struct seq_file *seq, void *v);
 void ext4_fc_init(struct super_block *sb, journal_t *journal);
 void ext4_fc_init_inode(struct inode *inode);
-<<<<<<< HEAD
-void ext4_fc_track_range(struct inode *inode, ext4_lblk_t start,
-			 ext4_lblk_t end);
-void ext4_fc_track_unlink(struct inode *inode, struct dentry *dentry);
-void ext4_fc_track_link(struct inode *inode, struct dentry *dentry);
-void ext4_fc_track_create(struct inode *inode, struct dentry *dentry);
-void ext4_fc_track_inode(struct inode *inode);
-=======
 void ext4_fc_track_range(handle_t *handle, struct inode *inode, ext4_lblk_t start,
 			 ext4_lblk_t end);
 void __ext4_fc_track_unlink(handle_t *handle, struct inode *inode,
@@ -2829,7 +2795,6 @@
 void ext4_fc_track_link(handle_t *handle, struct dentry *dentry);
 void ext4_fc_track_create(handle_t *handle, struct dentry *dentry);
 void ext4_fc_track_inode(handle_t *handle, struct inode *inode);
->>>>>>> f642729d
 void ext4_fc_mark_ineligible(struct super_block *sb, int reason);
 void ext4_fc_start_ineligible(struct super_block *sb, int reason);
 void ext4_fc_stop_ineligible(struct super_block *sb);
@@ -3554,11 +3519,7 @@
 extern int ext4_ci_compare(const struct inode *parent,
 			   const struct qstr *fname,
 			   const struct qstr *entry, bool quick);
-<<<<<<< HEAD
-extern int __ext4_unlink(struct inode *dir, const struct qstr *d_name,
-=======
 extern int __ext4_unlink(handle_t *handle, struct inode *dir, const struct qstr *d_name,
->>>>>>> f642729d
 			 struct inode *inode);
 extern int __ext4_link(struct inode *dir, struct inode *inode,
 		       struct dentry *dentry);

--- conflicted
+++ resolved
@@ -133,8 +133,6 @@
 	 */
 	bool *nfsd_versions;
 	bool *nfsd4_minorversions;
-<<<<<<< HEAD
-=======
 
 	/*
 	 * Duplicate reply cache
@@ -173,7 +171,6 @@
 	unsigned int             longest_chain_cachesize;
 
 	struct shrinker		nfsd_reply_cache_shrinker;
->>>>>>> 4ff96fb5
 };
 
 /* Simple check to find out if a given net was properly initialized */

--- conflicted
+++ resolved
@@ -646,17 +646,10 @@
 	},
 	[NFSPROC_ROOT] = {
 		.pc_func = nfsd_proc_root,
-<<<<<<< HEAD
-		.pc_decode = nfssvc_decode_void,
-		.pc_encode = nfssvc_encode_void,
-		.pc_argsize = sizeof(struct nfsd_void),
-		.pc_ressize = sizeof(struct nfsd_void),
-=======
 		.pc_decode = nfssvc_decode_voidarg,
 		.pc_encode = nfssvc_encode_voidres,
 		.pc_argsize = sizeof(struct nfsd_voidargs),
 		.pc_ressize = sizeof(struct nfsd_voidres),
->>>>>>> 356006a6
 		.pc_cachetype = RC_NOCACHE,
 		.pc_xdrressize = 0,
 	},
@@ -691,17 +684,10 @@
 	},
 	[NFSPROC_WRITECACHE] = {
 		.pc_func = nfsd_proc_writecache,
-<<<<<<< HEAD
-		.pc_decode = nfssvc_decode_void,
-		.pc_encode = nfssvc_encode_void,
-		.pc_argsize = sizeof(struct nfsd_void),
-		.pc_ressize = sizeof(struct nfsd_void),
-=======
 		.pc_decode = nfssvc_decode_voidarg,
 		.pc_encode = nfssvc_encode_voidres,
 		.pc_argsize = sizeof(struct nfsd_voidargs),
 		.pc_ressize = sizeof(struct nfsd_voidres),
->>>>>>> 356006a6
 		.pc_cachetype = RC_NOCACHE,
 		.pc_xdrressize = 0,
 	},

--- conflicted
+++ resolved
@@ -126,21 +126,14 @@
 {
 	struct nfsd_fhandle *argp = rqstp->rq_argp;
 	struct nfsd3_readlinkres *resp = rqstp->rq_resp;
-<<<<<<< HEAD
-=======
 	char *buffer = page_address(*(rqstp->rq_next_page++));
->>>>>>> f642729d
 
 	dprintk("nfsd: READLINK(3) %s\n", SVCFH_fmt(&argp->fh));
 
 	/* Read the symlink. */
 	fh_copy(&resp->fh, &argp->fh);
 	resp->len = NFS3_MAXPATHLEN;
-<<<<<<< HEAD
-	resp->status = nfsd_readlink(rqstp, &resp->fh, argp->buffer, &resp->len);
-=======
 	resp->status = nfsd_readlink(rqstp, &resp->fh, buffer, &resp->len);
->>>>>>> f642729d
 	return rpc_success;
 }
 
@@ -152,16 +145,11 @@
 {
 	struct nfsd3_readargs *argp = rqstp->rq_argp;
 	struct nfsd3_readres *resp = rqstp->rq_resp;
-<<<<<<< HEAD
-	u32	max_blocksize = svc_max_payload(rqstp);
-	unsigned long cnt = min(argp->count, max_blocksize);
-=======
 	u32 max_blocksize = svc_max_payload(rqstp);
 	unsigned int len;
 	int v;
 
 	argp->count = min_t(u32, argp->count, max_blocksize);
->>>>>>> f642729d
 
 	dprintk("nfsd: READ(3) %s %lu bytes at %Lu\n",
 				SVCFH_fmt(&argp->fh),
@@ -188,12 +176,7 @@
 
 	fh_copy(&resp->fh, &argp->fh);
 	resp->status = nfsd_read(rqstp, &resp->fh, argp->offset,
-<<<<<<< HEAD
-				 rqstp->rq_vec, argp->vlen, &resp->count,
-				 &resp->eof);
-=======
 				 rqstp->rq_vec, v, &resp->count, &resp->eof);
->>>>>>> f642729d
 	return rpc_success;
 }
 
@@ -347,13 +330,6 @@
 	fh_copy(&resp->dirfh, &argp->fh);
 	fh_init(&resp->fh, NFS3_FHSIZE);
 
-<<<<<<< HEAD
-	if (argp->ftype == 0 || argp->ftype >= NF3BAD) {
-		resp->status = nfserr_inval;
-		goto out;
-	}
-=======
->>>>>>> f642729d
 	if (argp->ftype == NF3CHR || argp->ftype == NF3BLK) {
 		rdev = MKDEV(argp->major, argp->minor);
 		if (MAJOR(rdev) != argp->major ||
@@ -362,11 +338,7 @@
 			goto out;
 		}
 	} else if (argp->ftype != NF3SOCK && argp->ftype != NF3FIFO) {
-<<<<<<< HEAD
-		resp->status = nfserr_inval;
-=======
 		resp->status = nfserr_badtype;
->>>>>>> f642729d
 		goto out;
 	}
 
@@ -461,8 +433,6 @@
 	resp->status = nfsd_link(rqstp, &resp->tfh, argp->tname, argp->tlen,
 				 &resp->fh);
 	return rpc_success;
-<<<<<<< HEAD
-=======
 }
 
 static void nfsd3_init_dirlist_pages(struct svc_rqst *rqstp,
@@ -480,7 +450,6 @@
 		rqstp->rq_next_page++;
 		count -= PAGE_SIZE;
 	}
->>>>>>> f642729d
 }
 
 /*
@@ -507,13 +476,9 @@
 
 	resp->common.err = nfs_ok;
 	resp->rqstp = rqstp;
-<<<<<<< HEAD
-	resp->status = nfsd_readdir(rqstp, &resp->fh, (loff_t *)&argp->cookie,
-=======
 	offset = argp->cookie;
 
 	resp->status = nfsd_readdir(rqstp, &resp->fh, &offset,
->>>>>>> f642729d
 				    &resp->common, nfs3svc_encode_entry);
 	memcpy(resp->verf, argp->verf, 8);
 	count = 0;
@@ -760,17 +725,10 @@
 static const struct svc_procedure nfsd_procedures3[22] = {
 	[NFS3PROC_NULL] = {
 		.pc_func = nfsd3_proc_null,
-<<<<<<< HEAD
-		.pc_decode = nfs3svc_decode_voidarg,
-		.pc_encode = nfs3svc_encode_voidres,
-		.pc_argsize = sizeof(struct nfsd3_voidargs),
-		.pc_ressize = sizeof(struct nfsd3_voidres),
-=======
 		.pc_decode = nfssvc_decode_voidarg,
 		.pc_encode = nfssvc_encode_voidres,
 		.pc_argsize = sizeof(struct nfsd_voidargs),
 		.pc_ressize = sizeof(struct nfsd_voidres),
->>>>>>> f642729d
 		.pc_cachetype = RC_NOCACHE,
 		.pc_xdrressize = ST,
 		.pc_name = "NULL",

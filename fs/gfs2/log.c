--- conflicted
+++ resolved
@@ -901,15 +901,8 @@
 		     sb->s_blocksize - LH_V1_SIZE - 4);
 	lh->lh_crc = cpu_to_be32(crc);
 
-<<<<<<< HEAD
 	gfs2_log_write(sdp, jd, page, sb->s_blocksize, 0, dblock);
 	gfs2_log_submit_bio(&jd->jd_log_bio, REQ_OP_WRITE | op_flags);
-out:
-	log_flush_wait(sdp);
-=======
-	gfs2_log_write(sdp, page, sb->s_blocksize, 0, dblock);
-	gfs2_log_submit_bio(&sdp->sd_log_bio, REQ_OP_WRITE | op_flags);
->>>>>>> 201ec458
 }
 
 /**

--- conflicted
+++ resolved
@@ -20,11 +20,6 @@
 extern void gfs2_pin(struct gfs2_sbd *sdp, struct buffer_head *bh);
 extern int gfs2_find_jhead(struct gfs2_jdesc *jd,
 			   struct gfs2_log_header_host *head, bool keep_cache);
-<<<<<<< HEAD
-extern void gfs2_meta_sync(struct gfs2_glock *gl);
-
-=======
->>>>>>> f642729d
 static inline unsigned int buf_limit(struct gfs2_sbd *sdp)
 {
 	return sdp->sd_ldptrs;

// SPDX-License-Identifier: GPL-2.0-only
/*
 * Copyright (C) Sistina Software, Inc.  1997-2003 All rights reserved.
 * Copyright (C) 2004-2006 Red Hat, Inc.  All rights reserved.
 */

#include <linux/sched.h>
#include <linux/slab.h>
#include <linux/spinlock.h>
#include <linux/completion.h>
#include <linux/buffer_head.h>
#include <linux/mempool.h>
#include <linux/gfs2_ondisk.h>
#include <linux/bio.h>
#include <linux/fs.h>
#include <linux/list_sort.h>
#include <linux/blkdev.h>

#include "bmap.h"
#include "dir.h"
#include "gfs2.h"
#include "incore.h"
#include "inode.h"
#include "glock.h"
#include "glops.h"
#include "log.h"
#include "lops.h"
#include "meta_io.h"
#include "recovery.h"
#include "rgrp.h"
#include "trans.h"
#include "util.h"
#include "trace_gfs2.h"

/**
 * gfs2_pin - Pin a buffer in memory
 * @sdp: The superblock
 * @bh: The buffer to be pinned
 *
 * The log lock must be held when calling this function
 */
void gfs2_pin(struct gfs2_sbd *sdp, struct buffer_head *bh)
{
	struct gfs2_bufdata *bd;

	BUG_ON(!current->journal_info);

	clear_buffer_dirty(bh);
	if (test_set_buffer_pinned(bh))
		gfs2_assert_withdraw(sdp, 0);
	if (!buffer_uptodate(bh))
		gfs2_io_error_bh_wd(sdp, bh);
	bd = bh->b_private;
	/* If this buffer is in the AIL and it has already been written
	 * to in-place disk block, remove it from the AIL.
	 */
	spin_lock(&sdp->sd_ail_lock);
	if (bd->bd_tr)
		list_move(&bd->bd_ail_st_list, &bd->bd_tr->tr_ail2_list);
	spin_unlock(&sdp->sd_ail_lock);
	get_bh(bh);
	atomic_inc(&sdp->sd_log_pinned);
	trace_gfs2_pin(bd, 1);
}

static bool buffer_is_rgrp(const struct gfs2_bufdata *bd)
{
	return bd->bd_gl->gl_name.ln_type == LM_TYPE_RGRP;
}

static void maybe_release_space(struct gfs2_bufdata *bd)
{
	struct gfs2_glock *gl = bd->bd_gl;
	struct gfs2_sbd *sdp = gl->gl_name.ln_sbd;
	struct gfs2_rgrpd *rgd = gfs2_glock2rgrp(gl);
	unsigned int index = bd->bd_bh->b_blocknr - gl->gl_name.ln_number;
	struct gfs2_bitmap *bi = rgd->rd_bits + index;

	rgrp_lock_local(rgd);
	if (bi->bi_clone == NULL)
		goto out;
	if (sdp->sd_args.ar_discard)
		gfs2_rgrp_send_discards(sdp, rgd->rd_data0, bd->bd_bh, bi, 1, NULL);
	memcpy(bi->bi_clone + bi->bi_offset,
	       bd->bd_bh->b_data + bi->bi_offset, bi->bi_bytes);
	clear_bit(GBF_FULL, &bi->bi_flags);
	rgd->rd_free_clone = rgd->rd_free;
	BUG_ON(rgd->rd_free_clone < rgd->rd_reserved);
	rgd->rd_extfail_pt = rgd->rd_free;

out:
	rgrp_unlock_local(rgd);
}

/**
 * gfs2_unpin - Unpin a buffer
 * @sdp: the filesystem the buffer belongs to
 * @bh: The buffer to unpin
 * @ai:
 * @flags: The inode dirty flags
 *
 */

static void gfs2_unpin(struct gfs2_sbd *sdp, struct buffer_head *bh,
		       struct gfs2_trans *tr)
{
	struct gfs2_bufdata *bd = bh->b_private;

	BUG_ON(!buffer_uptodate(bh));
	BUG_ON(!buffer_pinned(bh));

	lock_buffer(bh);
	mark_buffer_dirty(bh);
	clear_buffer_pinned(bh);

	if (buffer_is_rgrp(bd))
		maybe_release_space(bd);

	spin_lock(&sdp->sd_ail_lock);
	if (bd->bd_tr) {
		list_del(&bd->bd_ail_st_list);
		brelse(bh);
	} else {
		struct gfs2_glock *gl = bd->bd_gl;
		list_add(&bd->bd_ail_gl_list, &gl->gl_ail_list);
		atomic_inc(&gl->gl_ail_count);
	}
	bd->bd_tr = tr;
	list_add(&bd->bd_ail_st_list, &tr->tr_ail1_list);
	spin_unlock(&sdp->sd_ail_lock);

	clear_bit(GLF_LFLUSH, &bd->bd_gl->gl_flags);
	trace_gfs2_pin(bd, 0);
	unlock_buffer(bh);
	atomic_dec(&sdp->sd_log_pinned);
}

void gfs2_log_incr_head(struct gfs2_sbd *sdp)
{
	BUG_ON((sdp->sd_log_flush_head == sdp->sd_log_tail) &&
	       (sdp->sd_log_flush_head != sdp->sd_log_head));

	if (++sdp->sd_log_flush_head == sdp->sd_jdesc->jd_blocks)
		sdp->sd_log_flush_head = 0;
}

u64 gfs2_log_bmap(struct gfs2_jdesc *jd, unsigned int lblock)
{
	struct gfs2_journal_extent *je;

	list_for_each_entry(je, &jd->extent_list, list) {
		if (lblock >= je->lblock && lblock < je->lblock + je->blocks)
			return je->dblock + lblock - je->lblock;
	}

	return -1;
}

/**
 * gfs2_end_log_write_bh - end log write of pagecache data with buffers
 * @sdp: The superblock
 * @bvec: The bio_vec
 * @error: The i/o status
 *
 * This finds the relevant buffers and unlocks them and sets the
 * error flag according to the status of the i/o request. This is
 * used when the log is writing data which has an in-place version
 * that is pinned in the pagecache.
 */

static void gfs2_end_log_write_bh(struct gfs2_sbd *sdp,
				  struct bio_vec *bvec,
				  blk_status_t error)
{
	struct buffer_head *bh, *next;
	struct page *page = bvec->bv_page;
	unsigned size;

	bh = page_buffers(page);
	size = bvec->bv_len;
	while (bh_offset(bh) < bvec->bv_offset)
		bh = bh->b_this_page;
	do {
		if (error)
			mark_buffer_write_io_error(bh);
		unlock_buffer(bh);
		next = bh->b_this_page;
		size -= bh->b_size;
		brelse(bh);
		bh = next;
	} while(bh && size);
}

/**
 * gfs2_end_log_write - end of i/o to the log
 * @bio: The bio
 *
 * Each bio_vec contains either data from the pagecache or data
 * relating to the log itself. Here we iterate over the bio_vec
 * array, processing both kinds of data.
 *
 */

static void gfs2_end_log_write(struct bio *bio)
{
	struct gfs2_sbd *sdp = bio->bi_private;
	struct bio_vec *bvec;
	struct page *page;
	struct bvec_iter_all iter_all;

	if (bio->bi_status) {
		if (!cmpxchg(&sdp->sd_log_error, 0, (int)bio->bi_status))
			fs_err(sdp, "Error %d writing to journal, jid=%u\n",
			       bio->bi_status, sdp->sd_jdesc->jd_jid);
		gfs2_withdraw_delayed(sdp);
		/* prevent more writes to the journal */
		clear_bit(SDF_JOURNAL_LIVE, &sdp->sd_flags);
		wake_up(&sdp->sd_logd_waitq);
	}

	bio_for_each_segment_all(bvec, bio, iter_all) {
		page = bvec->bv_page;
		if (page_has_buffers(page))
			gfs2_end_log_write_bh(sdp, bvec, bio->bi_status);
		else
			mempool_free(page, gfs2_page_pool);
	}

	bio_put(bio);
	if (atomic_dec_and_test(&sdp->sd_log_in_flight))
		wake_up(&sdp->sd_log_flush_wait);
}

/**
 * gfs2_log_submit_bio - Submit any pending log bio
 * @biop: Address of the bio pointer
 * @opf: REQ_OP | op_flags
 *
 * Submit any pending part-built or full bio to the block device. If
 * there is no pending bio, then this is a no-op.
 */

void gfs2_log_submit_bio(struct bio **biop, int opf)
{
	struct bio *bio = *biop;
	if (bio) {
		struct gfs2_sbd *sdp = bio->bi_private;
		atomic_inc(&sdp->sd_log_in_flight);
		bio->bi_opf = opf;
		submit_bio(bio);
		*biop = NULL;
	}
}

/**
 * gfs2_log_alloc_bio - Allocate a bio
 * @sdp: The super block
 * @blkno: The device block number we want to write to
 * @end_io: The bi_end_io callback
 *
 * Allocate a new bio, initialize it with the given parameters and return it.
 *
 * Returns: The newly allocated bio
 */

static struct bio *gfs2_log_alloc_bio(struct gfs2_sbd *sdp, u64 blkno,
				      bio_end_io_t *end_io)
{
	struct super_block *sb = sdp->sd_vfs;
	struct bio *bio = bio_alloc(GFP_NOIO, BIO_MAX_VECS);

	bio->bi_iter.bi_sector = blkno << sdp->sd_fsb2bb_shift;
	bio_set_dev(bio, sb->s_bdev);
	bio->bi_end_io = end_io;
	bio->bi_private = sdp;

	return bio;
}

/**
 * gfs2_log_get_bio - Get cached log bio, or allocate a new one
 * @sdp: The super block
 * @blkno: The device block number we want to write to
 * @bio: The bio to get or allocate
 * @op: REQ_OP
 * @end_io: The bi_end_io callback
 * @flush: Always flush the current bio and allocate a new one?
 *
 * If there is a cached bio, then if the next block number is sequential
 * with the previous one, return it, otherwise flush the bio to the
 * device. If there is no cached bio, or we just flushed it, then
 * allocate a new one.
 *
 * Returns: The bio to use for log writes
 */

static struct bio *gfs2_log_get_bio(struct gfs2_sbd *sdp, u64 blkno,
				    struct bio **biop, int op,
				    bio_end_io_t *end_io, bool flush)
{
	struct bio *bio = *biop;

	if (bio) {
		u64 nblk;

		nblk = bio_end_sector(bio);
		nblk >>= sdp->sd_fsb2bb_shift;
		if (blkno == nblk && !flush)
			return bio;
		gfs2_log_submit_bio(biop, op);
	}

	*biop = gfs2_log_alloc_bio(sdp, blkno, end_io);
	return *biop;
}

/**
 * gfs2_log_write - write to log
 * @sdp: the filesystem
 * @page: the page to write
 * @size: the size of the data to write
 * @offset: the offset within the page 
 * @blkno: block number of the log entry
 *
 * Try and add the page segment to the current bio. If that fails,
 * submit the current bio to the device and create a new one, and
 * then add the page segment to that.
 */

void gfs2_log_write(struct gfs2_sbd *sdp, struct gfs2_jdesc *jd,
		    struct page *page, unsigned size, unsigned offset,
		    u64 blkno)
{
	struct bio *bio;
	int ret;

	bio = gfs2_log_get_bio(sdp, blkno, &jd->jd_log_bio, REQ_OP_WRITE,
			       gfs2_end_log_write, false);
	ret = bio_add_page(bio, page, size, offset);
	if (ret == 0) {
		bio = gfs2_log_get_bio(sdp, blkno, &jd->jd_log_bio,
				       REQ_OP_WRITE, gfs2_end_log_write, true);
		ret = bio_add_page(bio, page, size, offset);
		WARN_ON(ret == 0);
	}
}

/**
 * gfs2_log_write_bh - write a buffer's content to the log
 * @sdp: The super block
 * @bh: The buffer pointing to the in-place location
 * 
 * This writes the content of the buffer to the next available location
 * in the log. The buffer will be unlocked once the i/o to the log has
 * completed.
 */

static void gfs2_log_write_bh(struct gfs2_sbd *sdp, struct buffer_head *bh)
{
	u64 dblock;

	dblock = gfs2_log_bmap(sdp->sd_jdesc, sdp->sd_log_flush_head);
	gfs2_log_incr_head(sdp);
	gfs2_log_write(sdp, sdp->sd_jdesc, bh->b_page, bh->b_size,
		       bh_offset(bh), dblock);
}

/**
 * gfs2_log_write_page - write one block stored in a page, into the log
 * @sdp: The superblock
 * @page: The struct page
 *
 * This writes the first block-sized part of the page into the log. Note
 * that the page must have been allocated from the gfs2_page_pool mempool
 * and that after this has been called, ownership has been transferred and
 * the page may be freed at any time.
 */

static void gfs2_log_write_page(struct gfs2_sbd *sdp, struct page *page)
{
	struct super_block *sb = sdp->sd_vfs;
	u64 dblock;

	dblock = gfs2_log_bmap(sdp->sd_jdesc, sdp->sd_log_flush_head);
	gfs2_log_incr_head(sdp);
	gfs2_log_write(sdp, sdp->sd_jdesc, page, sb->s_blocksize, 0, dblock);
}

/**
 * gfs2_end_log_read - end I/O callback for reads from the log
 * @bio: The bio
 *
 * Simply unlock the pages in the bio. The main thread will wait on them and
 * process them in order as necessary.
 */

static void gfs2_end_log_read(struct bio *bio)
{
	struct page *page;
	struct bio_vec *bvec;
	struct bvec_iter_all iter_all;

	bio_for_each_segment_all(bvec, bio, iter_all) {
		page = bvec->bv_page;
		if (bio->bi_status) {
			int err = blk_status_to_errno(bio->bi_status);

			SetPageError(page);
			mapping_set_error(page->mapping, err);
		}
		unlock_page(page);
	}

	bio_put(bio);
}

/**
 * gfs2_jhead_pg_srch - Look for the journal head in a given page.
 * @jd: The journal descriptor
 * @page: The page to look in
 *
 * Returns: 1 if found, 0 otherwise.
 */

static bool gfs2_jhead_pg_srch(struct gfs2_jdesc *jd,
			      struct gfs2_log_header_host *head,
			      struct page *page)
{
	struct gfs2_sbd *sdp = GFS2_SB(jd->jd_inode);
	struct gfs2_log_header_host lh;
	void *kaddr = kmap_atomic(page);
	unsigned int offset;
	bool ret = false;

	for (offset = 0; offset < PAGE_SIZE; offset += sdp->sd_sb.sb_bsize) {
		if (!__get_log_header(sdp, kaddr + offset, 0, &lh)) {
			if (lh.lh_sequence >= head->lh_sequence)
				*head = lh;
			else {
				ret = true;
				break;
			}
		}
	}
	kunmap_atomic(kaddr);
	return ret;
}

/**
 * gfs2_jhead_process_page - Search/cleanup a page
 * @jd: The journal descriptor
 * @index: Index of the page to look into
 * @done: If set, perform only cleanup, else search and set if found.
 *
 * Find the page with 'index' in the journal's mapping. Search the page for
 * the journal head if requested (cleanup == false). Release refs on the
 * page so the page cache can reclaim it (put_page() twice). We grabbed a
 * reference on this page two times, first when we did a find_or_create_page()
 * to obtain the page to add it to the bio and second when we do a
 * find_get_page() here to get the page to wait on while I/O on it is being
 * completed.
 * This function is also used to free up a page we might've grabbed but not
 * used. Maybe we added it to a bio, but not submitted it for I/O. Or we
 * submitted the I/O, but we already found the jhead so we only need to drop
 * our references to the page.
 */

static void gfs2_jhead_process_page(struct gfs2_jdesc *jd, unsigned long index,
				    struct gfs2_log_header_host *head,
				    bool *done)
{
	struct page *page;

	page = find_get_page(jd->jd_inode->i_mapping, index);
	wait_on_page_locked(page);

	if (PageError(page))
		*done = true;

	if (!*done)
		*done = gfs2_jhead_pg_srch(jd, head, page);

	put_page(page); /* Once for find_get_page */
	put_page(page); /* Once more for find_or_create_page */
}

static struct bio *gfs2_chain_bio(struct bio *prev, unsigned int nr_iovecs)
{
	struct bio *new;

	new = bio_alloc(GFP_NOIO, nr_iovecs);
	bio_copy_dev(new, prev);
	new->bi_iter.bi_sector = bio_end_sector(prev);
	new->bi_opf = prev->bi_opf;
	new->bi_write_hint = prev->bi_write_hint;
	bio_chain(new, prev);
	submit_bio(prev);
	return new;
}

/**
 * gfs2_find_jhead - find the head of a log
 * @jd: The journal descriptor
 * @head: The log descriptor for the head of the log is returned here
 *
 * Do a search of a journal by reading it in large chunks using bios and find
 * the valid log entry with the highest sequence number.  (i.e. the log head)
 *
 * Returns: 0 on success, errno otherwise
 */
int gfs2_find_jhead(struct gfs2_jdesc *jd, struct gfs2_log_header_host *head,
		    bool keep_cache)
{
	struct gfs2_sbd *sdp = GFS2_SB(jd->jd_inode);
	struct address_space *mapping = jd->jd_inode->i_mapping;
	unsigned int block = 0, blocks_submitted = 0, blocks_read = 0;
	unsigned int bsize = sdp->sd_sb.sb_bsize, off;
	unsigned int bsize_shift = sdp->sd_sb.sb_bsize_shift;
	unsigned int shift = PAGE_SHIFT - bsize_shift;
	unsigned int max_blocks = 2 * 1024 * 1024 >> bsize_shift;
	struct gfs2_journal_extent *je;
	int sz, ret = 0;
	struct bio *bio = NULL;
	struct page *page = NULL;
	bool done = false;
	errseq_t since;

	memset(head, 0, sizeof(*head));
	if (list_empty(&jd->extent_list))
		gfs2_map_journal_extents(sdp, jd);

	since = filemap_sample_wb_err(mapping);
	list_for_each_entry(je, &jd->extent_list, list) {
		u64 dblock = je->dblock;

		for (; block < je->lblock + je->blocks; block++, dblock++) {
			if (!page) {
				page = find_or_create_page(mapping,
						block >> shift, GFP_NOFS);
				if (!page) {
					ret = -ENOMEM;
					done = true;
					goto out;
				}
				off = 0;
			}

			if (bio && (off || block < blocks_submitted + max_blocks)) {
				sector_t sector = dblock << sdp->sd_fsb2bb_shift;

				if (bio_end_sector(bio) == sector) {
					sz = bio_add_page(bio, page, bsize, off);
					if (sz == bsize)
						goto block_added;
				}
				if (off) {
					unsigned int blocks =
						(PAGE_SIZE - off) >> bsize_shift;

					bio = gfs2_chain_bio(bio, blocks);
					goto add_block_to_new_bio;
				}
			}

			if (bio) {
				blocks_submitted = block;
				submit_bio(bio);
			}

			bio = gfs2_log_alloc_bio(sdp, dblock, gfs2_end_log_read);
			bio->bi_opf = REQ_OP_READ;
add_block_to_new_bio:
			sz = bio_add_page(bio, page, bsize, off);
			BUG_ON(sz != bsize);
block_added:
			off += bsize;
			if (off == PAGE_SIZE)
				page = NULL;
			if (blocks_submitted <= blocks_read + max_blocks) {
				/* Keep at least one bio in flight */
				continue;
			}

			gfs2_jhead_process_page(jd, blocks_read >> shift, head, &done);
			blocks_read += PAGE_SIZE >> bsize_shift;
			if (done)
				goto out;  /* found */
		}
	}

out:
	if (bio)
		submit_bio(bio);
	while (blocks_read < block) {
		gfs2_jhead_process_page(jd, blocks_read >> shift, head, &done);
		blocks_read += PAGE_SIZE >> bsize_shift;
	}

	if (!ret)
		ret = filemap_check_wb_err(mapping, since);

	if (!keep_cache)
		truncate_inode_pages(mapping, 0);

	return ret;
}

static struct page *gfs2_get_log_desc(struct gfs2_sbd *sdp, u32 ld_type,
				      u32 ld_length, u32 ld_data1)
{
	struct page *page = mempool_alloc(gfs2_page_pool, GFP_NOIO);
	struct gfs2_log_descriptor *ld = page_address(page);
	clear_page(ld);
	ld->ld_header.mh_magic = cpu_to_be32(GFS2_MAGIC);
	ld->ld_header.mh_type = cpu_to_be32(GFS2_METATYPE_LD);
	ld->ld_header.mh_format = cpu_to_be32(GFS2_FORMAT_LD);
	ld->ld_type = cpu_to_be32(ld_type);
	ld->ld_length = cpu_to_be32(ld_length);
	ld->ld_data1 = cpu_to_be32(ld_data1);
	ld->ld_data2 = 0;
	return page;
}

static void gfs2_check_magic(struct buffer_head *bh)
{
	void *kaddr;
	__be32 *ptr;

	clear_buffer_escaped(bh);
	kaddr = kmap_atomic(bh->b_page);
	ptr = kaddr + bh_offset(bh);
	if (*ptr == cpu_to_be32(GFS2_MAGIC))
		set_buffer_escaped(bh);
	kunmap_atomic(kaddr);
}

static int blocknr_cmp(void *priv, struct list_head *a, struct list_head *b)
{
	struct gfs2_bufdata *bda, *bdb;

	bda = list_entry(a, struct gfs2_bufdata, bd_list);
	bdb = list_entry(b, struct gfs2_bufdata, bd_list);

	if (bda->bd_bh->b_blocknr < bdb->bd_bh->b_blocknr)
		return -1;
	if (bda->bd_bh->b_blocknr > bdb->bd_bh->b_blocknr)
		return 1;
	return 0;
}

static void gfs2_before_commit(struct gfs2_sbd *sdp, unsigned int limit,
				unsigned int total, struct list_head *blist,
				bool is_databuf)
{
	struct gfs2_log_descriptor *ld;
	struct gfs2_bufdata *bd1 = NULL, *bd2;
	struct page *page;
	unsigned int num;
	unsigned n;
	__be64 *ptr;

	gfs2_log_lock(sdp);
	list_sort(NULL, blist, blocknr_cmp);
	bd1 = bd2 = list_prepare_entry(bd1, blist, bd_list);
	while(total) {
		num = total;
		if (total > limit)
			num = limit;
		gfs2_log_unlock(sdp);
		page = gfs2_get_log_desc(sdp,
					 is_databuf ? GFS2_LOG_DESC_JDATA :
					 GFS2_LOG_DESC_METADATA, num + 1, num);
		ld = page_address(page);
		gfs2_log_lock(sdp);
		ptr = (__be64 *)(ld + 1);

		n = 0;
		list_for_each_entry_continue(bd1, blist, bd_list) {
			*ptr++ = cpu_to_be64(bd1->bd_bh->b_blocknr);
			if (is_databuf) {
				gfs2_check_magic(bd1->bd_bh);
				*ptr++ = cpu_to_be64(buffer_escaped(bd1->bd_bh) ? 1 : 0);
			}
			if (++n >= num)
				break;
		}

		gfs2_log_unlock(sdp);
		gfs2_log_write_page(sdp, page);
		gfs2_log_lock(sdp);

		n = 0;
		list_for_each_entry_continue(bd2, blist, bd_list) {
			get_bh(bd2->bd_bh);
			gfs2_log_unlock(sdp);
			lock_buffer(bd2->bd_bh);

			if (buffer_escaped(bd2->bd_bh)) {
				void *kaddr;
				page = mempool_alloc(gfs2_page_pool, GFP_NOIO);
				ptr = page_address(page);
				kaddr = kmap_atomic(bd2->bd_bh->b_page);
				memcpy(ptr, kaddr + bh_offset(bd2->bd_bh),
				       bd2->bd_bh->b_size);
				kunmap_atomic(kaddr);
				*(__be32 *)ptr = 0;
				clear_buffer_escaped(bd2->bd_bh);
				unlock_buffer(bd2->bd_bh);
				brelse(bd2->bd_bh);
				gfs2_log_write_page(sdp, page);
			} else {
				gfs2_log_write_bh(sdp, bd2->bd_bh);
			}
			gfs2_log_lock(sdp);
			if (++n >= num)
				break;
		}

		BUG_ON(total < num);
		total -= num;
	}
	gfs2_log_unlock(sdp);
}

static void buf_lo_before_commit(struct gfs2_sbd *sdp, struct gfs2_trans *tr)
{
	unsigned int limit = buf_limit(sdp); /* 503 for 4k blocks */
	unsigned int nbuf;
	if (tr == NULL)
		return;
	nbuf = tr->tr_num_buf_new - tr->tr_num_buf_rm;
	gfs2_before_commit(sdp, limit, nbuf, &tr->tr_buf, 0);
}

static void buf_lo_after_commit(struct gfs2_sbd *sdp, struct gfs2_trans *tr)
{
	struct list_head *head;
	struct gfs2_bufdata *bd;

	if (tr == NULL)
		return;

	head = &tr->tr_buf;
	while (!list_empty(head)) {
		bd = list_first_entry(head, struct gfs2_bufdata, bd_list);
		list_del_init(&bd->bd_list);
		gfs2_unpin(sdp, bd->bd_bh, tr);
	}
}

static void buf_lo_before_scan(struct gfs2_jdesc *jd,
			       struct gfs2_log_header_host *head, int pass)
{
	if (pass != 0)
		return;

	jd->jd_found_blocks = 0;
	jd->jd_replayed_blocks = 0;
}

static int buf_lo_scan_elements(struct gfs2_jdesc *jd, u32 start,
				struct gfs2_log_descriptor *ld, __be64 *ptr,
				int pass)
{
	struct gfs2_inode *ip = GFS2_I(jd->jd_inode);
	struct gfs2_sbd *sdp = GFS2_SB(jd->jd_inode);
	struct gfs2_glock *gl = ip->i_gl;
	unsigned int blks = be32_to_cpu(ld->ld_data1);
	struct buffer_head *bh_log, *bh_ip;
	u64 blkno;
	int error = 0;

	if (pass != 1 || be32_to_cpu(ld->ld_type) != GFS2_LOG_DESC_METADATA)
		return 0;

	gfs2_replay_incr_blk(jd, &start);

	for (; blks; gfs2_replay_incr_blk(jd, &start), blks--) {
		blkno = be64_to_cpu(*ptr++);

		jd->jd_found_blocks++;

		if (gfs2_revoke_check(jd, blkno, start))
			continue;

		error = gfs2_replay_read_block(jd, start, &bh_log);
		if (error)
			return error;

		bh_ip = gfs2_meta_new(gl, blkno);
		memcpy(bh_ip->b_data, bh_log->b_data, bh_log->b_size);

		if (gfs2_meta_check(sdp, bh_ip))
			error = -EIO;
		else {
			struct gfs2_meta_header *mh =
				(struct gfs2_meta_header *)bh_ip->b_data;

			if (mh->mh_type == cpu_to_be32(GFS2_METATYPE_RG)) {
				struct gfs2_rgrpd *rgd;

				rgd = gfs2_blk2rgrpd(sdp, blkno, false);
				if (rgd && rgd->rd_addr == blkno &&
				    rgd->rd_bits && rgd->rd_bits->bi_bh) {
					fs_info(sdp, "Replaying 0x%llx but we "
						"already have a bh!\n",
						(unsigned long long)blkno);
					fs_info(sdp, "busy:%d, pinned:%d\n",
						buffer_busy(rgd->rd_bits->bi_bh) ? 1 : 0,
						buffer_pinned(rgd->rd_bits->bi_bh));
					gfs2_dump_glock(NULL, rgd->rd_gl, true);
				}
			}
			mark_buffer_dirty(bh_ip);
		}
		brelse(bh_log);
		brelse(bh_ip);

		if (error)
			break;

		jd->jd_replayed_blocks++;
	}

	return error;
}

<<<<<<< HEAD
/**
 * gfs2_meta_sync - Sync all buffers associated with a glock
 * @gl: The glock
 *
 */

void gfs2_meta_sync(struct gfs2_glock *gl)
{
	struct address_space *mapping = gfs2_glock2aspace(gl);
	struct gfs2_sbd *sdp = gl->gl_name.ln_sbd;
	int error;

	if (mapping == NULL)
		mapping = &sdp->sd_aspace;

	filemap_fdatawrite(mapping);
	error = filemap_fdatawait(mapping);

	if (error)
		gfs2_io_error(gl->gl_name.ln_sbd);
}

=======
>>>>>>> f642729d
static void buf_lo_after_scan(struct gfs2_jdesc *jd, int error, int pass)
{
	struct gfs2_inode *ip = GFS2_I(jd->jd_inode);
	struct gfs2_sbd *sdp = GFS2_SB(jd->jd_inode);

	if (error) {
		gfs2_inode_metasync(ip->i_gl);
		return;
	}
	if (pass != 1)
		return;

	gfs2_inode_metasync(ip->i_gl);

	fs_info(sdp, "jid=%u: Replayed %u of %u blocks\n",
	        jd->jd_jid, jd->jd_replayed_blocks, jd->jd_found_blocks);
}

static void revoke_lo_before_commit(struct gfs2_sbd *sdp, struct gfs2_trans *tr)
{
	struct gfs2_meta_header *mh;
	unsigned int offset;
	struct list_head *head = &sdp->sd_log_revokes;
	struct gfs2_bufdata *bd;
	struct page *page;
	unsigned int length;

	gfs2_flush_revokes(sdp);
	if (!sdp->sd_log_num_revoke)
		return;

	length = gfs2_struct2blk(sdp, sdp->sd_log_num_revoke);
	page = gfs2_get_log_desc(sdp, GFS2_LOG_DESC_REVOKE, length, sdp->sd_log_num_revoke);
	offset = sizeof(struct gfs2_log_descriptor);

	list_for_each_entry(bd, head, bd_list) {
		sdp->sd_log_num_revoke--;

		if (offset + sizeof(u64) > sdp->sd_sb.sb_bsize) {
			gfs2_log_write_page(sdp, page);
			page = mempool_alloc(gfs2_page_pool, GFP_NOIO);
			mh = page_address(page);
			clear_page(mh);
			mh->mh_magic = cpu_to_be32(GFS2_MAGIC);
			mh->mh_type = cpu_to_be32(GFS2_METATYPE_LB);
			mh->mh_format = cpu_to_be32(GFS2_FORMAT_LB);
			offset = sizeof(struct gfs2_meta_header);
		}

		*(__be64 *)(page_address(page) + offset) = cpu_to_be64(bd->bd_blkno);
		offset += sizeof(u64);
	}
	gfs2_assert_withdraw(sdp, !sdp->sd_log_num_revoke);

	gfs2_log_write_page(sdp, page);
}

static void revoke_lo_after_commit(struct gfs2_sbd *sdp, struct gfs2_trans *tr)
{
	struct list_head *head = &sdp->sd_log_revokes;
	struct gfs2_bufdata *bd;
	struct gfs2_glock *gl;

	while (!list_empty(head)) {
		bd = list_first_entry(head, struct gfs2_bufdata, bd_list);
		list_del_init(&bd->bd_list);
		gl = bd->bd_gl;
		gfs2_glock_remove_revoke(gl);
		kmem_cache_free(gfs2_bufdata_cachep, bd);
	}
}

static void revoke_lo_before_scan(struct gfs2_jdesc *jd,
				  struct gfs2_log_header_host *head, int pass)
{
	if (pass != 0)
		return;

	jd->jd_found_revokes = 0;
	jd->jd_replay_tail = head->lh_tail;
}

static int revoke_lo_scan_elements(struct gfs2_jdesc *jd, u32 start,
				   struct gfs2_log_descriptor *ld, __be64 *ptr,
				   int pass)
{
	struct gfs2_sbd *sdp = GFS2_SB(jd->jd_inode);
	unsigned int blks = be32_to_cpu(ld->ld_length);
	unsigned int revokes = be32_to_cpu(ld->ld_data1);
	struct buffer_head *bh;
	unsigned int offset;
	u64 blkno;
	int first = 1;
	int error;

	if (pass != 0 || be32_to_cpu(ld->ld_type) != GFS2_LOG_DESC_REVOKE)
		return 0;

	offset = sizeof(struct gfs2_log_descriptor);

	for (; blks; gfs2_replay_incr_blk(jd, &start), blks--) {
		error = gfs2_replay_read_block(jd, start, &bh);
		if (error)
			return error;

		if (!first)
			gfs2_metatype_check(sdp, bh, GFS2_METATYPE_LB);

		while (offset + sizeof(u64) <= sdp->sd_sb.sb_bsize) {
			blkno = be64_to_cpu(*(__be64 *)(bh->b_data + offset));

			error = gfs2_revoke_add(jd, blkno, start);
			if (error < 0) {
				brelse(bh);
				return error;
			}
			else if (error)
				jd->jd_found_revokes++;

			if (!--revokes)
				break;
			offset += sizeof(u64);
		}

		brelse(bh);
		offset = sizeof(struct gfs2_meta_header);
		first = 0;
	}

	return 0;
}

static void revoke_lo_after_scan(struct gfs2_jdesc *jd, int error, int pass)
{
	struct gfs2_sbd *sdp = GFS2_SB(jd->jd_inode);

	if (error) {
		gfs2_revoke_clean(jd);
		return;
	}
	if (pass != 1)
		return;

	fs_info(sdp, "jid=%u: Found %u revoke tags\n",
	        jd->jd_jid, jd->jd_found_revokes);

	gfs2_revoke_clean(jd);
}

/**
 * databuf_lo_before_commit - Scan the data buffers, writing as we go
 *
 */

static void databuf_lo_before_commit(struct gfs2_sbd *sdp, struct gfs2_trans *tr)
{
	unsigned int limit = databuf_limit(sdp);
	unsigned int nbuf;
	if (tr == NULL)
		return;
	nbuf = tr->tr_num_databuf_new - tr->tr_num_databuf_rm;
	gfs2_before_commit(sdp, limit, nbuf, &tr->tr_databuf, 1);
}

static int databuf_lo_scan_elements(struct gfs2_jdesc *jd, u32 start,
				    struct gfs2_log_descriptor *ld,
				    __be64 *ptr, int pass)
{
	struct gfs2_inode *ip = GFS2_I(jd->jd_inode);
	struct gfs2_glock *gl = ip->i_gl;
	unsigned int blks = be32_to_cpu(ld->ld_data1);
	struct buffer_head *bh_log, *bh_ip;
	u64 blkno;
	u64 esc;
	int error = 0;

	if (pass != 1 || be32_to_cpu(ld->ld_type) != GFS2_LOG_DESC_JDATA)
		return 0;

	gfs2_replay_incr_blk(jd, &start);
	for (; blks; gfs2_replay_incr_blk(jd, &start), blks--) {
		blkno = be64_to_cpu(*ptr++);
		esc = be64_to_cpu(*ptr++);

		jd->jd_found_blocks++;

		if (gfs2_revoke_check(jd, blkno, start))
			continue;

		error = gfs2_replay_read_block(jd, start, &bh_log);
		if (error)
			return error;

		bh_ip = gfs2_meta_new(gl, blkno);
		memcpy(bh_ip->b_data, bh_log->b_data, bh_log->b_size);

		/* Unescape */
		if (esc) {
			__be32 *eptr = (__be32 *)bh_ip->b_data;
			*eptr = cpu_to_be32(GFS2_MAGIC);
		}
		mark_buffer_dirty(bh_ip);

		brelse(bh_log);
		brelse(bh_ip);

		jd->jd_replayed_blocks++;
	}

	return error;
}

/* FIXME: sort out accounting for log blocks etc. */

static void databuf_lo_after_scan(struct gfs2_jdesc *jd, int error, int pass)
{
	struct gfs2_inode *ip = GFS2_I(jd->jd_inode);
	struct gfs2_sbd *sdp = GFS2_SB(jd->jd_inode);

	if (error) {
		gfs2_inode_metasync(ip->i_gl);
		return;
	}
	if (pass != 1)
		return;

	/* data sync? */
	gfs2_inode_metasync(ip->i_gl);

	fs_info(sdp, "jid=%u: Replayed %u of %u data blocks\n",
		jd->jd_jid, jd->jd_replayed_blocks, jd->jd_found_blocks);
}

static void databuf_lo_after_commit(struct gfs2_sbd *sdp, struct gfs2_trans *tr)
{
	struct list_head *head;
	struct gfs2_bufdata *bd;

	if (tr == NULL)
		return;

	head = &tr->tr_databuf;
	while (!list_empty(head)) {
		bd = list_first_entry(head, struct gfs2_bufdata, bd_list);
		list_del_init(&bd->bd_list);
		gfs2_unpin(sdp, bd->bd_bh, tr);
	}
}


static const struct gfs2_log_operations gfs2_buf_lops = {
	.lo_before_commit = buf_lo_before_commit,
	.lo_after_commit = buf_lo_after_commit,
	.lo_before_scan = buf_lo_before_scan,
	.lo_scan_elements = buf_lo_scan_elements,
	.lo_after_scan = buf_lo_after_scan,
	.lo_name = "buf",
};

static const struct gfs2_log_operations gfs2_revoke_lops = {
	.lo_before_commit = revoke_lo_before_commit,
	.lo_after_commit = revoke_lo_after_commit,
	.lo_before_scan = revoke_lo_before_scan,
	.lo_scan_elements = revoke_lo_scan_elements,
	.lo_after_scan = revoke_lo_after_scan,
	.lo_name = "revoke",
};

static const struct gfs2_log_operations gfs2_databuf_lops = {
	.lo_before_commit = databuf_lo_before_commit,
	.lo_after_commit = databuf_lo_after_commit,
	.lo_scan_elements = databuf_lo_scan_elements,
	.lo_after_scan = databuf_lo_after_scan,
	.lo_name = "databuf",
};

const struct gfs2_log_operations *gfs2_log_ops[] = {
	&gfs2_databuf_lops,
	&gfs2_buf_lops,
	&gfs2_revoke_lops,
	NULL,
};
<|MERGE_RESOLUTION|>--- conflicted
+++ resolved
@@ -825,31 +825,6 @@
 	return error;
 }
 
-<<<<<<< HEAD
-/**
- * gfs2_meta_sync - Sync all buffers associated with a glock
- * @gl: The glock
- *
- */
-
-void gfs2_meta_sync(struct gfs2_glock *gl)
-{
-	struct address_space *mapping = gfs2_glock2aspace(gl);
-	struct gfs2_sbd *sdp = gl->gl_name.ln_sbd;
-	int error;
-
-	if (mapping == NULL)
-		mapping = &sdp->sd_aspace;
-
-	filemap_fdatawrite(mapping);
-	error = filemap_fdatawait(mapping);
-
-	if (error)
-		gfs2_io_error(gl->gl_name.ln_sbd);
-}
-
-=======
->>>>>>> f642729d
 static void buf_lo_after_scan(struct gfs2_jdesc *jd, int error, int pass)
 {
 	struct gfs2_inode *ip = GFS2_I(jd->jd_inode);

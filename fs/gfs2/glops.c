// SPDX-License-Identifier: GPL-2.0-only
/*
 * Copyright (C) Sistina Software, Inc.  1997-2003 All rights reserved.
 * Copyright (C) 2004-2008 Red Hat, Inc.  All rights reserved.
 */

#include <linux/spinlock.h>
#include <linux/completion.h>
#include <linux/buffer_head.h>
#include <linux/gfs2_ondisk.h>
#include <linux/bio.h>
#include <linux/posix_acl.h>
#include <linux/security.h>

#include "gfs2.h"
#include "incore.h"
#include "bmap.h"
#include "glock.h"
#include "glops.h"
#include "inode.h"
#include "log.h"
#include "meta_io.h"
#include "recovery.h"
#include "rgrp.h"
#include "util.h"
#include "trans.h"
#include "dir.h"
#include "lops.h"

struct workqueue_struct *gfs2_freeze_wq;

extern struct workqueue_struct *gfs2_control_wq;

static void gfs2_ail_error(struct gfs2_glock *gl, const struct buffer_head *bh)
{
	fs_err(gl->gl_name.ln_sbd,
	       "AIL buffer %p: blocknr %llu state 0x%08lx mapping %p page "
	       "state 0x%lx\n",
	       bh, (unsigned long long)bh->b_blocknr, bh->b_state,
	       bh->b_page->mapping, bh->b_page->flags);
	fs_err(gl->gl_name.ln_sbd, "AIL glock %u:%llu mapping %p\n",
	       gl->gl_name.ln_type, gl->gl_name.ln_number,
	       gfs2_glock2aspace(gl));
	gfs2_lm(gl->gl_name.ln_sbd, "AIL error\n");
	gfs2_withdraw(gl->gl_name.ln_sbd);
}

/**
 * __gfs2_ail_flush - remove all buffers for a given lock from the AIL
 * @gl: the glock
 * @fsync: set when called from fsync (not all buffers will be clean)
 *
 * None of the buffers should be dirty, locked, or pinned.
 */

static void __gfs2_ail_flush(struct gfs2_glock *gl, bool fsync,
			     unsigned int nr_revokes)
{
	struct gfs2_sbd *sdp = gl->gl_name.ln_sbd;
	struct list_head *head = &gl->gl_ail_list;
	struct gfs2_bufdata *bd, *tmp;
	struct buffer_head *bh;
	const unsigned long b_state = (1UL << BH_Dirty)|(1UL << BH_Pinned)|(1UL << BH_Lock);

	gfs2_log_lock(sdp);
	spin_lock(&sdp->sd_ail_lock);
	list_for_each_entry_safe_reverse(bd, tmp, head, bd_ail_gl_list) {
		if (nr_revokes == 0)
			break;
		bh = bd->bd_bh;
		if (bh->b_state & b_state) {
			if (fsync)
				continue;
			gfs2_ail_error(gl, bh);
		}
		gfs2_trans_add_revoke(sdp, bd);
		nr_revokes--;
	}
	GLOCK_BUG_ON(gl, !fsync && atomic_read(&gl->gl_ail_count));
	spin_unlock(&sdp->sd_ail_lock);
	gfs2_log_unlock(sdp);
}


static int gfs2_ail_empty_gl(struct gfs2_glock *gl)
{
	struct gfs2_sbd *sdp = gl->gl_name.ln_sbd;
	struct gfs2_trans tr;
	unsigned int revokes;
	int ret;

	revokes = atomic_read(&gl->gl_ail_count);

	if (!revokes) {
		bool have_revokes;
		bool log_in_flight;

		/*
		 * We have nothing on the ail, but there could be revokes on
		 * the sdp revoke queue, in which case, we still want to flush
		 * the log and wait for it to finish.
		 *
		 * If the sdp revoke list is empty too, we might still have an
		 * io outstanding for writing revokes, so we should wait for
		 * it before returning.
		 *
		 * If none of these conditions are true, our revokes are all
		 * flushed and we can return.
		 */
		gfs2_log_lock(sdp);
		have_revokes = !list_empty(&sdp->sd_log_revokes);
		log_in_flight = atomic_read(&sdp->sd_log_in_flight);
		gfs2_log_unlock(sdp);
		if (have_revokes)
			goto flush;
		if (log_in_flight)
			log_flush_wait(sdp);
		return 0;
	}

	memset(&tr, 0, sizeof(tr));
	set_bit(TR_ONSTACK, &tr.tr_flags);
	ret = __gfs2_trans_begin(&tr, sdp, 0, revokes, _RET_IP_);
	if (ret)
		goto flush;
	__gfs2_ail_flush(gl, 0, revokes);
	gfs2_trans_end(sdp);

flush:
	gfs2_log_flush(sdp, NULL, GFS2_LOG_HEAD_FLUSH_NORMAL |
		       GFS2_LFC_AIL_EMPTY_GL);
	return 0;
}

void gfs2_ail_flush(struct gfs2_glock *gl, bool fsync)
{
	struct gfs2_sbd *sdp = gl->gl_name.ln_sbd;
	unsigned int revokes = atomic_read(&gl->gl_ail_count);
	int ret;

	if (!revokes)
		return;

	ret = gfs2_trans_begin(sdp, 0, revokes);
	if (ret)
		return;
	__gfs2_ail_flush(gl, fsync, revokes);
	gfs2_trans_end(sdp);
	gfs2_log_flush(sdp, NULL, GFS2_LOG_HEAD_FLUSH_NORMAL |
		       GFS2_LFC_AIL_FLUSH);
}

/**
 * gfs2_rgrp_metasync - sync out the metadata of a resource group
 * @gl: the glock protecting the resource group
 *
 */

static int gfs2_rgrp_metasync(struct gfs2_glock *gl)
{
	struct gfs2_sbd *sdp = gl->gl_name.ln_sbd;
	struct address_space *metamapping = &sdp->sd_aspace;
	struct gfs2_rgrpd *rgd = gfs2_glock2rgrp(gl);
	const unsigned bsize = sdp->sd_sb.sb_bsize;
	loff_t start = (rgd->rd_addr * bsize) & PAGE_MASK;
	loff_t end = PAGE_ALIGN((rgd->rd_addr + rgd->rd_length) * bsize) - 1;
	int error;

	filemap_fdatawrite_range(metamapping, start, end);
	error = filemap_fdatawait_range(metamapping, start, end);
	WARN_ON_ONCE(error && !gfs2_withdrawn(sdp));
	mapping_set_error(metamapping, error);
	if (error)
		gfs2_io_error(sdp);
	return error;
}

/**
 * rgrp_go_sync - sync out the metadata for this glock
 * @gl: the glock
 *
 * Called when demoting or unlocking an EX glock.  We must flush
 * to disk all dirty buffers/pages relating to this glock, and must not
 * return to caller to demote/unlock the glock until I/O is complete.
 */

static int rgrp_go_sync(struct gfs2_glock *gl)
{
	struct gfs2_sbd *sdp = gl->gl_name.ln_sbd;
	struct gfs2_rgrpd *rgd = gfs2_glock2rgrp(gl);
	const unsigned bsize = sdp->sd_sb.sb_bsize;
	loff_t start = (rgd->rd_addr * bsize) & PAGE_MASK;
	loff_t end = PAGE_ALIGN((rgd->rd_addr + rgd->rd_length) * bsize) - 1;
	int error;

	if (!test_and_clear_bit(GLF_DIRTY, &gl->gl_flags))
		return 0;
	GLOCK_BUG_ON(gl, gl->gl_state != LM_ST_EXCLUSIVE);

	gfs2_log_flush(sdp, gl, GFS2_LOG_HEAD_FLUSH_NORMAL |
		       GFS2_LFC_RGRP_GO_SYNC);
<<<<<<< HEAD
	filemap_fdatawrite_range(mapping, start, end);
	error = filemap_fdatawait_range(mapping, start, end);
	WARN_ON_ONCE(error && !gfs2_withdrawn(sdp));
	mapping_set_error(mapping, error);
=======
	error = gfs2_rgrp_metasync(gl);
>>>>>>> f642729d
	if (!error)
		error = gfs2_ail_empty_gl(gl);
	gfs2_free_clones(rgd);
	return error;
}

/**
 * rgrp_go_inval - invalidate the metadata for this glock
 * @gl: the glock
 * @flags:
 *
 * We never used LM_ST_DEFERRED with resource groups, so that we
 * should always see the metadata flag set here.
 *
 */

static void rgrp_go_inval(struct gfs2_glock *gl, int flags)
{
	struct gfs2_sbd *sdp = gl->gl_name.ln_sbd;
	struct address_space *mapping = &sdp->sd_aspace;
	struct gfs2_rgrpd *rgd = gfs2_glock2rgrp(gl);
	const unsigned bsize = sdp->sd_sb.sb_bsize;
	loff_t start = (rgd->rd_addr * bsize) & PAGE_MASK;
	loff_t end = PAGE_ALIGN((rgd->rd_addr + rgd->rd_length) * bsize) - 1;

	gfs2_rgrp_brelse(rgd);
	WARN_ON_ONCE(!(flags & DIO_METADATA));
	truncate_inode_pages_range(mapping, start, end);
	rgd->rd_flags &= ~GFS2_RDF_UPTODATE;
}

static void gfs2_rgrp_go_dump(struct seq_file *seq, struct gfs2_glock *gl,
			      const char *fs_id_buf)
{
<<<<<<< HEAD
	struct gfs2_rgrpd *rgd = gfs2_glock2rgrp(gl);
=======
	struct gfs2_rgrpd *rgd = gl->gl_object;
>>>>>>> f642729d

	if (rgd)
		gfs2_rgrp_dump(seq, rgd, fs_id_buf);
}

static struct gfs2_inode *gfs2_glock2inode(struct gfs2_glock *gl)
{
	struct gfs2_inode *ip;

	spin_lock(&gl->gl_lockref.lock);
	ip = gl->gl_object;
	if (ip)
		set_bit(GIF_GLOP_PENDING, &ip->i_flags);
	spin_unlock(&gl->gl_lockref.lock);
	return ip;
}

struct gfs2_rgrpd *gfs2_glock2rgrp(struct gfs2_glock *gl)
{
	struct gfs2_rgrpd *rgd;

	spin_lock(&gl->gl_lockref.lock);
	rgd = gl->gl_object;
	spin_unlock(&gl->gl_lockref.lock);

	return rgd;
}

static void gfs2_clear_glop_pending(struct gfs2_inode *ip)
{
	if (!ip)
		return;

	clear_bit_unlock(GIF_GLOP_PENDING, &ip->i_flags);
	wake_up_bit(&ip->i_flags, GIF_GLOP_PENDING);
}

/**
 * gfs2_inode_metasync - sync out the metadata of an inode
 * @gl: the glock protecting the inode
 *
 */
int gfs2_inode_metasync(struct gfs2_glock *gl)
{
	struct address_space *metamapping = gfs2_glock2aspace(gl);
	int error;

	filemap_fdatawrite(metamapping);
	error = filemap_fdatawait(metamapping);
	if (error)
		gfs2_io_error(gl->gl_name.ln_sbd);
	return error;
}

/**
 * inode_go_sync - Sync the dirty metadata of an inode
 * @gl: the glock protecting the inode
 *
 */

static int inode_go_sync(struct gfs2_glock *gl)
{
	struct gfs2_inode *ip = gfs2_glock2inode(gl);
	int isreg = ip && S_ISREG(ip->i_inode.i_mode);
	struct address_space *metamapping = gfs2_glock2aspace(gl);
	int error = 0, ret;

	if (isreg) {
		if (test_and_clear_bit(GIF_SW_PAGED, &ip->i_flags))
			unmap_shared_mapping_range(ip->i_inode.i_mapping, 0, 0);
		inode_dio_wait(&ip->i_inode);
	}
	if (!test_and_clear_bit(GLF_DIRTY, &gl->gl_flags))
		goto out;

	GLOCK_BUG_ON(gl, gl->gl_state != LM_ST_EXCLUSIVE);

	gfs2_log_flush(gl->gl_name.ln_sbd, gl, GFS2_LOG_HEAD_FLUSH_NORMAL |
		       GFS2_LFC_INODE_GO_SYNC);
	filemap_fdatawrite(metamapping);
	if (isreg) {
		struct address_space *mapping = ip->i_inode.i_mapping;
		filemap_fdatawrite(mapping);
		error = filemap_fdatawait(mapping);
		mapping_set_error(mapping, error);
	}
	ret = gfs2_inode_metasync(gl);
	if (!error)
		error = ret;
	gfs2_ail_empty_gl(gl);
	/*
	 * Writeback of the data mapping may cause the dirty flag to be set
	 * so we have to clear it again here.
	 */
	smp_mb__before_atomic();
	clear_bit(GLF_DIRTY, &gl->gl_flags);

out:
	gfs2_clear_glop_pending(ip);
	return error;
}

/**
 * inode_go_inval - prepare a inode glock to be released
 * @gl: the glock
 * @flags:
 *
 * Normally we invalidate everything, but if we are moving into
 * LM_ST_DEFERRED from LM_ST_SHARED or LM_ST_EXCLUSIVE then we
 * can keep hold of the metadata, since it won't have changed.
 *
 */

static void inode_go_inval(struct gfs2_glock *gl, int flags)
{
	struct gfs2_inode *ip = gfs2_glock2inode(gl);

	if (flags & DIO_METADATA) {
		struct address_space *mapping = gfs2_glock2aspace(gl);
		truncate_inode_pages(mapping, 0);
		if (ip) {
			set_bit(GIF_INVALID, &ip->i_flags);
			forget_all_cached_acls(&ip->i_inode);
			security_inode_invalidate_secctx(&ip->i_inode);
			gfs2_dir_hash_inval(ip);
		}
	}

	if (ip == GFS2_I(gl->gl_name.ln_sbd->sd_rindex)) {
		gfs2_log_flush(gl->gl_name.ln_sbd, NULL,
			       GFS2_LOG_HEAD_FLUSH_NORMAL |
			       GFS2_LFC_INODE_GO_INVAL);
		gl->gl_name.ln_sbd->sd_rindex_uptodate = 0;
	}
	if (ip && S_ISREG(ip->i_inode.i_mode))
		truncate_inode_pages(ip->i_inode.i_mapping, 0);

	gfs2_clear_glop_pending(ip);
}

/**
 * inode_go_demote_ok - Check to see if it's ok to unlock an inode glock
 * @gl: the glock
 *
 * Returns: 1 if it's ok
 */

static int inode_go_demote_ok(const struct gfs2_glock *gl)
{
	struct gfs2_sbd *sdp = gl->gl_name.ln_sbd;

	if (sdp->sd_jindex == gl->gl_object || sdp->sd_rindex == gl->gl_object)
		return 0;

	return 1;
}

static int gfs2_dinode_in(struct gfs2_inode *ip, const void *buf)
{
	const struct gfs2_dinode *str = buf;
	struct timespec64 atime;
	u16 height, depth;

	if (unlikely(ip->i_no_addr != be64_to_cpu(str->di_num.no_addr)))
		goto corrupt;
	ip->i_no_formal_ino = be64_to_cpu(str->di_num.no_formal_ino);
	ip->i_inode.i_mode = be32_to_cpu(str->di_mode);
	ip->i_inode.i_rdev = 0;
	switch (ip->i_inode.i_mode & S_IFMT) {
	case S_IFBLK:
	case S_IFCHR:
		ip->i_inode.i_rdev = MKDEV(be32_to_cpu(str->di_major),
					   be32_to_cpu(str->di_minor));
		break;
	}

	i_uid_write(&ip->i_inode, be32_to_cpu(str->di_uid));
	i_gid_write(&ip->i_inode, be32_to_cpu(str->di_gid));
	set_nlink(&ip->i_inode, be32_to_cpu(str->di_nlink));
	i_size_write(&ip->i_inode, be64_to_cpu(str->di_size));
	gfs2_set_inode_blocks(&ip->i_inode, be64_to_cpu(str->di_blocks));
	atime.tv_sec = be64_to_cpu(str->di_atime);
	atime.tv_nsec = be32_to_cpu(str->di_atime_nsec);
	if (timespec64_compare(&ip->i_inode.i_atime, &atime) < 0)
		ip->i_inode.i_atime = atime;
	ip->i_inode.i_mtime.tv_sec = be64_to_cpu(str->di_mtime);
	ip->i_inode.i_mtime.tv_nsec = be32_to_cpu(str->di_mtime_nsec);
	ip->i_inode.i_ctime.tv_sec = be64_to_cpu(str->di_ctime);
	ip->i_inode.i_ctime.tv_nsec = be32_to_cpu(str->di_ctime_nsec);

	ip->i_goal = be64_to_cpu(str->di_goal_meta);
	ip->i_generation = be64_to_cpu(str->di_generation);

	ip->i_diskflags = be32_to_cpu(str->di_flags);
	ip->i_eattr = be64_to_cpu(str->di_eattr);
	/* i_diskflags and i_eattr must be set before gfs2_set_inode_flags() */
	gfs2_set_inode_flags(&ip->i_inode);
	height = be16_to_cpu(str->di_height);
	if (unlikely(height > GFS2_MAX_META_HEIGHT))
		goto corrupt;
	ip->i_height = (u8)height;

	depth = be16_to_cpu(str->di_depth);
	if (unlikely(depth > GFS2_DIR_MAX_DEPTH))
		goto corrupt;
	ip->i_depth = (u8)depth;
	ip->i_entries = be32_to_cpu(str->di_entries);

	if (S_ISREG(ip->i_inode.i_mode))
		gfs2_set_aops(&ip->i_inode);

	return 0;
corrupt:
	gfs2_consist_inode(ip);
	return -EIO;
}

/**
 * gfs2_inode_refresh - Refresh the incore copy of the dinode
 * @ip: The GFS2 inode
 *
 * Returns: errno
 */

int gfs2_inode_refresh(struct gfs2_inode *ip)
{
	struct buffer_head *dibh;
	int error;

	error = gfs2_meta_inode_buffer(ip, &dibh);
	if (error)
		return error;

	error = gfs2_dinode_in(ip, dibh->b_data);
	brelse(dibh);
	clear_bit(GIF_INVALID, &ip->i_flags);

	return error;
}

/**
 * inode_go_lock - operation done after an inode lock is locked by a process
 * @gl: the glock
 * @flags:
 *
 * Returns: errno
 */

static int inode_go_lock(struct gfs2_holder *gh)
{
	struct gfs2_glock *gl = gh->gh_gl;
	struct gfs2_sbd *sdp = gl->gl_name.ln_sbd;
	struct gfs2_inode *ip = gl->gl_object;
	int error = 0;

	if (!ip || (gh->gh_flags & GL_SKIP))
		return 0;

	if (test_bit(GIF_INVALID, &ip->i_flags)) {
		error = gfs2_inode_refresh(ip);
		if (error)
			return error;
	}

	if (gh->gh_state != LM_ST_DEFERRED)
		inode_dio_wait(&ip->i_inode);

	if ((ip->i_diskflags & GFS2_DIF_TRUNC_IN_PROG) &&
	    (gl->gl_state == LM_ST_EXCLUSIVE) &&
	    (gh->gh_state == LM_ST_EXCLUSIVE)) {
		spin_lock(&sdp->sd_trunc_lock);
		if (list_empty(&ip->i_trunc_list))
			list_add(&ip->i_trunc_list, &sdp->sd_trunc_list);
		spin_unlock(&sdp->sd_trunc_lock);
		wake_up(&sdp->sd_quota_wait);
		return 1;
	}

	return error;
}

/**
 * inode_go_dump - print information about an inode
 * @seq: The iterator
 * @ip: the inode
 * @fs_id_buf: file system id (may be empty)
 *
 */

static void inode_go_dump(struct seq_file *seq, struct gfs2_glock *gl,
			  const char *fs_id_buf)
{
	struct gfs2_inode *ip = gl->gl_object;
	struct inode *inode = &ip->i_inode;
	unsigned long nrpages;

	if (ip == NULL)
		return;

	xa_lock_irq(&inode->i_data.i_pages);
	nrpages = inode->i_data.nrpages;
	xa_unlock_irq(&inode->i_data.i_pages);

	gfs2_print_dbg(seq, "%s I: n:%llu/%llu t:%u f:0x%02lx d:0x%08x s:%llu "
		       "p:%lu\n", fs_id_buf,
		  (unsigned long long)ip->i_no_formal_ino,
		  (unsigned long long)ip->i_no_addr,
		  IF2DT(ip->i_inode.i_mode), ip->i_flags,
		  (unsigned int)ip->i_diskflags,
		  (unsigned long long)i_size_read(inode), nrpages);
}

/**
 * freeze_go_sync - promote/demote the freeze glock
 * @gl: the glock
 * @state: the requested state
 * @flags:
 *
 */

static int freeze_go_sync(struct gfs2_glock *gl)
{
	int error = 0;
	struct gfs2_sbd *sdp = gl->gl_name.ln_sbd;

	/*
	 * We need to check gl_state == LM_ST_SHARED here and not gl_req ==
	 * LM_ST_EXCLUSIVE. That's because when any node does a freeze,
	 * all the nodes should have the freeze glock in SH mode and they all
	 * call do_xmote: One for EX and the others for UN. They ALL must
	 * freeze locally, and they ALL must queue freeze work. The freeze_work
	 * calls freeze_func, which tries to reacquire the freeze glock in SH,
	 * effectively waiting for the thaw on the node who holds it in EX.
	 * Once thawed, the work func acquires the freeze glock in
	 * SH and everybody goes back to thawed.
	 */
	if (gl->gl_state == LM_ST_SHARED && !gfs2_withdrawn(sdp) &&
	    !test_bit(SDF_NORECOVERY, &sdp->sd_flags)) {
		atomic_set(&sdp->sd_freeze_state, SFS_STARTING_FREEZE);
		error = freeze_super(sdp->sd_vfs);
		if (error) {
			fs_info(sdp, "GFS2: couldn't freeze filesystem: %d\n",
				error);
			if (gfs2_withdrawn(sdp)) {
				atomic_set(&sdp->sd_freeze_state, SFS_UNFROZEN);
				return 0;
			}
			gfs2_assert_withdraw(sdp, 0);
		}
		queue_work(gfs2_freeze_wq, &sdp->sd_freeze_work);
		if (test_bit(SDF_JOURNAL_LIVE, &sdp->sd_flags))
			gfs2_log_flush(sdp, NULL, GFS2_LOG_HEAD_FLUSH_FREEZE |
				       GFS2_LFC_FREEZE_GO_SYNC);
		else /* read-only mounts */
			atomic_set(&sdp->sd_freeze_state, SFS_FROZEN);
	}
	return 0;
}

/**
 * freeze_go_xmote_bh - After promoting/demoting the freeze glock
 * @gl: the glock
 *
 */

static int freeze_go_xmote_bh(struct gfs2_glock *gl, struct gfs2_holder *gh)
{
	struct gfs2_sbd *sdp = gl->gl_name.ln_sbd;
	struct gfs2_inode *ip = GFS2_I(sdp->sd_jdesc->jd_inode);
	struct gfs2_glock *j_gl = ip->i_gl;
	struct gfs2_log_header_host head;
	int error;

	if (test_bit(SDF_JOURNAL_LIVE, &sdp->sd_flags)) {
		j_gl->gl_ops->go_inval(j_gl, DIO_METADATA);

		error = gfs2_find_jhead(sdp->sd_jdesc, &head, false);
		if (error)
			gfs2_consist(sdp);
		if (!(head.lh_flags & GFS2_LOG_HEAD_UNMOUNT))
			gfs2_consist(sdp);

		/*  Initialize some head of the log stuff  */
		if (!gfs2_withdrawn(sdp)) {
			sdp->sd_log_sequence = head.lh_sequence + 1;
			gfs2_log_pointers_init(sdp, head.lh_blkno);
		}
	}
	return 0;
}

/**
 * trans_go_demote_ok
 * @gl: the glock
 *
 * Always returns 0
 */

static int freeze_go_demote_ok(const struct gfs2_glock *gl)
{
	return 0;
}

/**
 * iopen_go_callback - schedule the dcache entry for the inode to be deleted
 * @gl: the glock
 *
 * gl_lockref.lock lock is held while calling this
 */
static void iopen_go_callback(struct gfs2_glock *gl, bool remote)
{
	struct gfs2_inode *ip = gl->gl_object;
	struct gfs2_sbd *sdp = gl->gl_name.ln_sbd;

	if (!remote || sb_rdonly(sdp->sd_vfs))
		return;

	if (gl->gl_demote_state == LM_ST_UNLOCKED &&
	    gl->gl_state == LM_ST_SHARED && ip) {
		gl->gl_lockref.count++;
		if (!queue_delayed_work(gfs2_delete_workqueue,
					&gl->gl_delete, 0))
			gl->gl_lockref.count--;
	}
}

static int iopen_go_demote_ok(const struct gfs2_glock *gl)
{
       return !gfs2_delete_work_queued(gl);
}

/**
 * inode_go_free - wake up anyone waiting for dlm's unlock ast to free it
 * @gl: glock being freed
 *
 * For now, this is only used for the journal inode glock. In withdraw
 * situations, we need to wait for the glock to be freed so that we know
 * other nodes may proceed with recovery / journal replay.
 */
static void inode_go_free(struct gfs2_glock *gl)
{
	/* Note that we cannot reference gl_object because it's already set
	 * to NULL by this point in its lifecycle. */
	if (!test_bit(GLF_FREEING, &gl->gl_flags))
		return;
	clear_bit_unlock(GLF_FREEING, &gl->gl_flags);
	wake_up_bit(&gl->gl_flags, GLF_FREEING);
}

/**
 * nondisk_go_callback - used to signal when a node did a withdraw
 * @gl: the nondisk glock
 * @remote: true if this came from a different cluster node
 *
 */
static void nondisk_go_callback(struct gfs2_glock *gl, bool remote)
{
	struct gfs2_sbd *sdp = gl->gl_name.ln_sbd;

	/* Ignore the callback unless it's from another node, and it's the
	   live lock. */
	if (!remote || gl->gl_name.ln_number != GFS2_LIVE_LOCK)
		return;

	/* First order of business is to cancel the demote request. We don't
	 * really want to demote a nondisk glock. At best it's just to inform
	 * us of another node's withdraw. We'll keep it in SH mode. */
	clear_bit(GLF_DEMOTE, &gl->gl_flags);
	clear_bit(GLF_PENDING_DEMOTE, &gl->gl_flags);

	/* Ignore the unlock if we're withdrawn, unmounting, or in recovery. */
	if (test_bit(SDF_NORECOVERY, &sdp->sd_flags) ||
	    test_bit(SDF_WITHDRAWN, &sdp->sd_flags) ||
	    test_bit(SDF_REMOTE_WITHDRAW, &sdp->sd_flags))
		return;

	/* We only care when a node wants us to unlock, because that means
	 * they want a journal recovered. */
	if (gl->gl_demote_state != LM_ST_UNLOCKED)
		return;

	if (sdp->sd_args.ar_spectator) {
		fs_warn(sdp, "Spectator node cannot recover journals.\n");
		return;
	}

	fs_warn(sdp, "Some node has withdrawn; checking for recovery.\n");
	set_bit(SDF_REMOTE_WITHDRAW, &sdp->sd_flags);
	/*
	 * We can't call remote_withdraw directly here or gfs2_recover_journal
	 * because this is called from the glock unlock function and the
	 * remote_withdraw needs to enqueue and dequeue the same "live" glock
	 * we were called from. So we queue it to the control work queue in
	 * lock_dlm.
	 */
	queue_delayed_work(gfs2_control_wq, &sdp->sd_control_work, 0);
}

const struct gfs2_glock_operations gfs2_meta_glops = {
	.go_type = LM_TYPE_META,
	.go_flags = GLOF_NONDISK,
};

const struct gfs2_glock_operations gfs2_inode_glops = {
	.go_sync = inode_go_sync,
	.go_inval = inode_go_inval,
	.go_demote_ok = inode_go_demote_ok,
	.go_lock = inode_go_lock,
	.go_dump = inode_go_dump,
	.go_type = LM_TYPE_INODE,
	.go_flags = GLOF_ASPACE | GLOF_LRU | GLOF_LVB,
	.go_free = inode_go_free,
};

const struct gfs2_glock_operations gfs2_rgrp_glops = {
	.go_sync = rgrp_go_sync,
	.go_inval = rgrp_go_inval,
	.go_lock = gfs2_rgrp_go_lock,
	.go_dump = gfs2_rgrp_go_dump,
	.go_type = LM_TYPE_RGRP,
	.go_flags = GLOF_LVB,
};

const struct gfs2_glock_operations gfs2_freeze_glops = {
	.go_sync = freeze_go_sync,
	.go_xmote_bh = freeze_go_xmote_bh,
	.go_demote_ok = freeze_go_demote_ok,
	.go_type = LM_TYPE_NONDISK,
	.go_flags = GLOF_NONDISK,
};

const struct gfs2_glock_operations gfs2_iopen_glops = {
	.go_type = LM_TYPE_IOPEN,
	.go_callback = iopen_go_callback,
	.go_demote_ok = iopen_go_demote_ok,
	.go_flags = GLOF_LRU | GLOF_NONDISK,
	.go_subclass = 1,
};

const struct gfs2_glock_operations gfs2_flock_glops = {
	.go_type = LM_TYPE_FLOCK,
	.go_flags = GLOF_LRU | GLOF_NONDISK,
};

const struct gfs2_glock_operations gfs2_nondisk_glops = {
	.go_type = LM_TYPE_NONDISK,
	.go_flags = GLOF_NONDISK,
	.go_callback = nondisk_go_callback,
};

const struct gfs2_glock_operations gfs2_quota_glops = {
	.go_type = LM_TYPE_QUOTA,
	.go_flags = GLOF_LVB | GLOF_LRU | GLOF_NONDISK,
};

const struct gfs2_glock_operations gfs2_journal_glops = {
	.go_type = LM_TYPE_JOURNAL,
	.go_flags = GLOF_NONDISK,
};

const struct gfs2_glock_operations *gfs2_glops_list[] = {
	[LM_TYPE_META] = &gfs2_meta_glops,
	[LM_TYPE_INODE] = &gfs2_inode_glops,
	[LM_TYPE_RGRP] = &gfs2_rgrp_glops,
	[LM_TYPE_IOPEN] = &gfs2_iopen_glops,
	[LM_TYPE_FLOCK] = &gfs2_flock_glops,
	[LM_TYPE_NONDISK] = &gfs2_nondisk_glops,
	[LM_TYPE_QUOTA] = &gfs2_quota_glops,
	[LM_TYPE_JOURNAL] = &gfs2_journal_glops,
};
<|MERGE_RESOLUTION|>--- conflicted
+++ resolved
@@ -188,9 +188,6 @@
 {
 	struct gfs2_sbd *sdp = gl->gl_name.ln_sbd;
 	struct gfs2_rgrpd *rgd = gfs2_glock2rgrp(gl);
-	const unsigned bsize = sdp->sd_sb.sb_bsize;
-	loff_t start = (rgd->rd_addr * bsize) & PAGE_MASK;
-	loff_t end = PAGE_ALIGN((rgd->rd_addr + rgd->rd_length) * bsize) - 1;
 	int error;
 
 	if (!test_and_clear_bit(GLF_DIRTY, &gl->gl_flags))
@@ -199,14 +196,7 @@
 
 	gfs2_log_flush(sdp, gl, GFS2_LOG_HEAD_FLUSH_NORMAL |
 		       GFS2_LFC_RGRP_GO_SYNC);
-<<<<<<< HEAD
-	filemap_fdatawrite_range(mapping, start, end);
-	error = filemap_fdatawait_range(mapping, start, end);
-	WARN_ON_ONCE(error && !gfs2_withdrawn(sdp));
-	mapping_set_error(mapping, error);
-=======
 	error = gfs2_rgrp_metasync(gl);
->>>>>>> f642729d
 	if (!error)
 		error = gfs2_ail_empty_gl(gl);
 	gfs2_free_clones(rgd);
@@ -241,11 +231,7 @@
 static void gfs2_rgrp_go_dump(struct seq_file *seq, struct gfs2_glock *gl,
 			      const char *fs_id_buf)
 {
-<<<<<<< HEAD
-	struct gfs2_rgrpd *rgd = gfs2_glock2rgrp(gl);
-=======
 	struct gfs2_rgrpd *rgd = gl->gl_object;
->>>>>>> f642729d
 
 	if (rgd)
 		gfs2_rgrp_dump(seq, rgd, fs_id_buf);

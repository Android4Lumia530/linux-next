// SPDX-License-Identifier: GPL-2.0
/*
 * Copyright (c) 2000-2006 Silicon Graphics, Inc.
 * All Rights Reserved.
 */
#include "xfs.h"
#include "xfs_fs.h"
#include "xfs_shared.h"
#include "xfs_format.h"
#include "xfs_log_format.h"
#include "xfs_trans_resv.h"
#include "xfs_bit.h"
#include "xfs_sb.h"
#include "xfs_mount.h"
#include "xfs_defer.h"
#include "xfs_inode.h"
#include "xfs_trans.h"
#include "xfs_log.h"
#include "xfs_log_priv.h"
#include "xfs_log_recover.h"
#include "xfs_trans_priv.h"
#include "xfs_alloc.h"
#include "xfs_ialloc.h"
#include "xfs_trace.h"
#include "xfs_icache.h"
#include "xfs_error.h"
#include "xfs_buf_item.h"

#define BLK_AVG(blk1, blk2)	((blk1+blk2) >> 1)

STATIC int
xlog_find_zeroed(
	struct xlog	*,
	xfs_daddr_t	*);
STATIC int
xlog_clear_stale_blocks(
	struct xlog	*,
	xfs_lsn_t);
#if defined(DEBUG)
STATIC void
xlog_recover_check_summary(
	struct xlog *);
#else
#define	xlog_recover_check_summary(log)
#endif
STATIC int
xlog_do_recovery_pass(
        struct xlog *, xfs_daddr_t, xfs_daddr_t, int, xfs_daddr_t *);

/*
 * Sector aligned buffer routines for buffer create/read/write/access
 */

/*
 * Verify the log-relative block number and length in basic blocks are valid for
 * an operation involving the given XFS log buffer. Returns true if the fields
 * are valid, false otherwise.
 */
static inline bool
xlog_verify_bno(
	struct xlog	*log,
	xfs_daddr_t	blk_no,
	int		bbcount)
{
	if (blk_no < 0 || blk_no >= log->l_logBBsize)
		return false;
	if (bbcount <= 0 || (blk_no + bbcount) > log->l_logBBsize)
		return false;
	return true;
}

/*
 * Allocate a buffer to hold log data.  The buffer needs to be able to map to
 * a range of nbblks basic blocks at any valid offset within the log.
 */
static char *
xlog_alloc_buffer(
	struct xlog	*log,
	int		nbblks)
{
	int align_mask = xfs_buftarg_dma_alignment(log->l_targ);

	/*
	 * Pass log block 0 since we don't have an addr yet, buffer will be
	 * verified on read.
	 */
	if (XFS_IS_CORRUPT(log->l_mp, !xlog_verify_bno(log, 0, nbblks))) {
		xfs_warn(log->l_mp, "Invalid block length (0x%x) for buffer",
			nbblks);
		return NULL;
	}

	/*
	 * We do log I/O in units of log sectors (a power-of-2 multiple of the
	 * basic block size), so we round up the requested size to accommodate
	 * the basic blocks required for complete log sectors.
	 *
	 * In addition, the buffer may be used for a non-sector-aligned block
	 * offset, in which case an I/O of the requested size could extend
	 * beyond the end of the buffer.  If the requested size is only 1 basic
	 * block it will never straddle a sector boundary, so this won't be an
	 * issue.  Nor will this be a problem if the log I/O is done in basic
	 * blocks (sector size 1).  But otherwise we extend the buffer by one
	 * extra log sector to ensure there's space to accommodate this
	 * possibility.
	 */
	if (nbblks > 1 && log->l_sectBBsize > 1)
		nbblks += log->l_sectBBsize;
	nbblks = round_up(nbblks, log->l_sectBBsize);
	return kmem_alloc_io(BBTOB(nbblks), align_mask, KM_MAYFAIL | KM_ZERO);
}

/*
 * Return the address of the start of the given block number's data
 * in a log buffer.  The buffer covers a log sector-aligned region.
 */
static inline unsigned int
xlog_align(
	struct xlog	*log,
	xfs_daddr_t	blk_no)
{
	return BBTOB(blk_no & ((xfs_daddr_t)log->l_sectBBsize - 1));
}

static int
xlog_do_io(
	struct xlog		*log,
	xfs_daddr_t		blk_no,
	unsigned int		nbblks,
	char			*data,
	unsigned int		op)
{
	int			error;

	if (XFS_IS_CORRUPT(log->l_mp, !xlog_verify_bno(log, blk_no, nbblks))) {
		xfs_warn(log->l_mp,
			 "Invalid log block/length (0x%llx, 0x%x) for buffer",
			 blk_no, nbblks);
		return -EFSCORRUPTED;
	}

	blk_no = round_down(blk_no, log->l_sectBBsize);
	nbblks = round_up(nbblks, log->l_sectBBsize);
	ASSERT(nbblks > 0);

	error = xfs_rw_bdev(log->l_targ->bt_bdev, log->l_logBBstart + blk_no,
			BBTOB(nbblks), data, op);
	if (error && !XFS_FORCED_SHUTDOWN(log->l_mp)) {
		xfs_alert(log->l_mp,
			  "log recovery %s I/O error at daddr 0x%llx len %d error %d",
			  op == REQ_OP_WRITE ? "write" : "read",
			  blk_no, nbblks, error);
	}
	return error;
}

STATIC int
xlog_bread_noalign(
	struct xlog	*log,
	xfs_daddr_t	blk_no,
	int		nbblks,
	char		*data)
{
	return xlog_do_io(log, blk_no, nbblks, data, REQ_OP_READ);
}

STATIC int
xlog_bread(
	struct xlog	*log,
	xfs_daddr_t	blk_no,
	int		nbblks,
	char		*data,
	char		**offset)
{
	int		error;

	error = xlog_do_io(log, blk_no, nbblks, data, REQ_OP_READ);
	if (!error)
		*offset = data + xlog_align(log, blk_no);
	return error;
}

STATIC int
xlog_bwrite(
	struct xlog	*log,
	xfs_daddr_t	blk_no,
	int		nbblks,
	char		*data)
{
	return xlog_do_io(log, blk_no, nbblks, data, REQ_OP_WRITE);
}

#ifdef DEBUG
/*
 * dump debug superblock and log record information
 */
STATIC void
xlog_header_check_dump(
	xfs_mount_t		*mp,
	xlog_rec_header_t	*head)
{
	xfs_debug(mp, "%s:  SB : uuid = %pU, fmt = %d",
		__func__, &mp->m_sb.sb_uuid, XLOG_FMT);
	xfs_debug(mp, "    log : uuid = %pU, fmt = %d",
		&head->h_fs_uuid, be32_to_cpu(head->h_fmt));
}
#else
#define xlog_header_check_dump(mp, head)
#endif

/*
 * check log record header for recovery
 */
STATIC int
xlog_header_check_recover(
	xfs_mount_t		*mp,
	xlog_rec_header_t	*head)
{
	ASSERT(head->h_magicno == cpu_to_be32(XLOG_HEADER_MAGIC_NUM));

	/*
	 * IRIX doesn't write the h_fmt field and leaves it zeroed
	 * (XLOG_FMT_UNKNOWN). This stops us from trying to recover
	 * a dirty log created in IRIX.
	 */
	if (XFS_IS_CORRUPT(mp, head->h_fmt != cpu_to_be32(XLOG_FMT))) {
		xfs_warn(mp,
	"dirty log written in incompatible format - can't recover");
		xlog_header_check_dump(mp, head);
		return -EFSCORRUPTED;
	}
	if (XFS_IS_CORRUPT(mp, !uuid_equal(&mp->m_sb.sb_uuid,
					   &head->h_fs_uuid))) {
		xfs_warn(mp,
	"dirty log entry has mismatched uuid - can't recover");
		xlog_header_check_dump(mp, head);
		return -EFSCORRUPTED;
	}
	return 0;
}

/*
 * read the head block of the log and check the header
 */
STATIC int
xlog_header_check_mount(
	xfs_mount_t		*mp,
	xlog_rec_header_t	*head)
{
	ASSERT(head->h_magicno == cpu_to_be32(XLOG_HEADER_MAGIC_NUM));

	if (uuid_is_null(&head->h_fs_uuid)) {
		/*
		 * IRIX doesn't write the h_fs_uuid or h_fmt fields. If
		 * h_fs_uuid is null, we assume this log was last mounted
		 * by IRIX and continue.
		 */
		xfs_warn(mp, "null uuid in log - IRIX style log");
	} else if (XFS_IS_CORRUPT(mp, !uuid_equal(&mp->m_sb.sb_uuid,
						  &head->h_fs_uuid))) {
		xfs_warn(mp, "log has mismatched uuid - can't recover");
		xlog_header_check_dump(mp, head);
		return -EFSCORRUPTED;
	}
	return 0;
}

/*
 * This routine finds (to an approximation) the first block in the physical
 * log which contains the given cycle.  It uses a binary search algorithm.
 * Note that the algorithm can not be perfect because the disk will not
 * necessarily be perfect.
 */
STATIC int
xlog_find_cycle_start(
	struct xlog	*log,
	char		*buffer,
	xfs_daddr_t	first_blk,
	xfs_daddr_t	*last_blk,
	uint		cycle)
{
	char		*offset;
	xfs_daddr_t	mid_blk;
	xfs_daddr_t	end_blk;
	uint		mid_cycle;
	int		error;

	end_blk = *last_blk;
	mid_blk = BLK_AVG(first_blk, end_blk);
	while (mid_blk != first_blk && mid_blk != end_blk) {
		error = xlog_bread(log, mid_blk, 1, buffer, &offset);
		if (error)
			return error;
		mid_cycle = xlog_get_cycle(offset);
		if (mid_cycle == cycle)
			end_blk = mid_blk;   /* last_half_cycle == mid_cycle */
		else
			first_blk = mid_blk; /* first_half_cycle == mid_cycle */
		mid_blk = BLK_AVG(first_blk, end_blk);
	}
	ASSERT((mid_blk == first_blk && mid_blk+1 == end_blk) ||
	       (mid_blk == end_blk && mid_blk-1 == first_blk));

	*last_blk = end_blk;

	return 0;
}

/*
 * Check that a range of blocks does not contain stop_on_cycle_no.
 * Fill in *new_blk with the block offset where such a block is
 * found, or with -1 (an invalid block number) if there is no such
 * block in the range.  The scan needs to occur from front to back
 * and the pointer into the region must be updated since a later
 * routine will need to perform another test.
 */
STATIC int
xlog_find_verify_cycle(
	struct xlog	*log,
	xfs_daddr_t	start_blk,
	int		nbblks,
	uint		stop_on_cycle_no,
	xfs_daddr_t	*new_blk)
{
	xfs_daddr_t	i, j;
	uint		cycle;
	char		*buffer;
	xfs_daddr_t	bufblks;
	char		*buf = NULL;
	int		error = 0;

	/*
	 * Greedily allocate a buffer big enough to handle the full
	 * range of basic blocks we'll be examining.  If that fails,
	 * try a smaller size.  We need to be able to read at least
	 * a log sector, or we're out of luck.
	 */
	bufblks = 1 << ffs(nbblks);
	while (bufblks > log->l_logBBsize)
		bufblks >>= 1;
	while (!(buffer = xlog_alloc_buffer(log, bufblks))) {
		bufblks >>= 1;
		if (bufblks < log->l_sectBBsize)
			return -ENOMEM;
	}

	for (i = start_blk; i < start_blk + nbblks; i += bufblks) {
		int	bcount;

		bcount = min(bufblks, (start_blk + nbblks - i));

		error = xlog_bread(log, i, bcount, buffer, &buf);
		if (error)
			goto out;

		for (j = 0; j < bcount; j++) {
			cycle = xlog_get_cycle(buf);
			if (cycle == stop_on_cycle_no) {
				*new_blk = i+j;
				goto out;
			}

			buf += BBSIZE;
		}
	}

	*new_blk = -1;

out:
	kmem_free(buffer);
	return error;
}

static inline int
xlog_logrec_hblks(struct xlog *log, struct xlog_rec_header *rh)
{
	if (xfs_sb_version_haslogv2(&log->l_mp->m_sb)) {
		int	h_size = be32_to_cpu(rh->h_size);

		if ((be32_to_cpu(rh->h_version) & XLOG_VERSION_2) &&
		    h_size > XLOG_HEADER_CYCLE_SIZE)
			return DIV_ROUND_UP(h_size, XLOG_HEADER_CYCLE_SIZE);
	}
	return 1;
}

/*
 * Potentially backup over partial log record write.
 *
 * In the typical case, last_blk is the number of the block directly after
 * a good log record.  Therefore, we subtract one to get the block number
 * of the last block in the given buffer.  extra_bblks contains the number
 * of blocks we would have read on a previous read.  This happens when the
 * last log record is split over the end of the physical log.
 *
 * extra_bblks is the number of blocks potentially verified on a previous
 * call to this routine.
 */
STATIC int
xlog_find_verify_log_record(
	struct xlog		*log,
	xfs_daddr_t		start_blk,
	xfs_daddr_t		*last_blk,
	int			extra_bblks)
{
	xfs_daddr_t		i;
	char			*buffer;
	char			*offset = NULL;
	xlog_rec_header_t	*head = NULL;
	int			error = 0;
	int			smallmem = 0;
	int			num_blks = *last_blk - start_blk;
	int			xhdrs;

	ASSERT(start_blk != 0 || *last_blk != start_blk);

	buffer = xlog_alloc_buffer(log, num_blks);
	if (!buffer) {
		buffer = xlog_alloc_buffer(log, 1);
		if (!buffer)
			return -ENOMEM;
		smallmem = 1;
	} else {
		error = xlog_bread(log, start_blk, num_blks, buffer, &offset);
		if (error)
			goto out;
		offset += ((num_blks - 1) << BBSHIFT);
	}

	for (i = (*last_blk) - 1; i >= 0; i--) {
		if (i < start_blk) {
			/* valid log record not found */
			xfs_warn(log->l_mp,
		"Log inconsistent (didn't find previous header)");
			ASSERT(0);
			error = -EFSCORRUPTED;
			goto out;
		}

		if (smallmem) {
			error = xlog_bread(log, i, 1, buffer, &offset);
			if (error)
				goto out;
		}

		head = (xlog_rec_header_t *)offset;

		if (head->h_magicno == cpu_to_be32(XLOG_HEADER_MAGIC_NUM))
			break;

		if (!smallmem)
			offset -= BBSIZE;
	}

	/*
	 * We hit the beginning of the physical log & still no header.  Return
	 * to caller.  If caller can handle a return of -1, then this routine
	 * will be called again for the end of the physical log.
	 */
	if (i == -1) {
		error = 1;
		goto out;
	}

	/*
	 * We have the final block of the good log (the first block
	 * of the log record _before_ the head. So we check the uuid.
	 */
	if ((error = xlog_header_check_mount(log->l_mp, head)))
		goto out;

	/*
	 * We may have found a log record header before we expected one.
	 * last_blk will be the 1st block # with a given cycle #.  We may end
	 * up reading an entire log record.  In this case, we don't want to
	 * reset last_blk.  Only when last_blk points in the middle of a log
	 * record do we update last_blk.
	 */
	xhdrs = xlog_logrec_hblks(log, head);

	if (*last_blk - i + extra_bblks !=
	    BTOBB(be32_to_cpu(head->h_len)) + xhdrs)
		*last_blk = i;

out:
	kmem_free(buffer);
	return error;
}

/*
 * Head is defined to be the point of the log where the next log write
 * could go.  This means that incomplete LR writes at the end are
 * eliminated when calculating the head.  We aren't guaranteed that previous
 * LR have complete transactions.  We only know that a cycle number of
 * current cycle number -1 won't be present in the log if we start writing
 * from our current block number.
 *
 * last_blk contains the block number of the first block with a given
 * cycle number.
 *
 * Return: zero if normal, non-zero if error.
 */
STATIC int
xlog_find_head(
	struct xlog	*log,
	xfs_daddr_t	*return_head_blk)
{
	char		*buffer;
	char		*offset;
	xfs_daddr_t	new_blk, first_blk, start_blk, last_blk, head_blk;
	int		num_scan_bblks;
	uint		first_half_cycle, last_half_cycle;
	uint		stop_on_cycle;
	int		error, log_bbnum = log->l_logBBsize;

	/* Is the end of the log device zeroed? */
	error = xlog_find_zeroed(log, &first_blk);
	if (error < 0) {
		xfs_warn(log->l_mp, "empty log check failed");
		return error;
	}
	if (error == 1) {
		*return_head_blk = first_blk;

		/* Is the whole lot zeroed? */
		if (!first_blk) {
			/* Linux XFS shouldn't generate totally zeroed logs -
			 * mkfs etc write a dummy unmount record to a fresh
			 * log so we can store the uuid in there
			 */
			xfs_warn(log->l_mp, "totally zeroed log");
		}

		return 0;
	}

	first_blk = 0;			/* get cycle # of 1st block */
	buffer = xlog_alloc_buffer(log, 1);
	if (!buffer)
		return -ENOMEM;

	error = xlog_bread(log, 0, 1, buffer, &offset);
	if (error)
		goto out_free_buffer;

	first_half_cycle = xlog_get_cycle(offset);

	last_blk = head_blk = log_bbnum - 1;	/* get cycle # of last block */
	error = xlog_bread(log, last_blk, 1, buffer, &offset);
	if (error)
		goto out_free_buffer;

	last_half_cycle = xlog_get_cycle(offset);
	ASSERT(last_half_cycle != 0);

	/*
	 * If the 1st half cycle number is equal to the last half cycle number,
	 * then the entire log is stamped with the same cycle number.  In this
	 * case, head_blk can't be set to zero (which makes sense).  The below
	 * math doesn't work out properly with head_blk equal to zero.  Instead,
	 * we set it to log_bbnum which is an invalid block number, but this
	 * value makes the math correct.  If head_blk doesn't changed through
	 * all the tests below, *head_blk is set to zero at the very end rather
	 * than log_bbnum.  In a sense, log_bbnum and zero are the same block
	 * in a circular file.
	 */
	if (first_half_cycle == last_half_cycle) {
		/*
		 * In this case we believe that the entire log should have
		 * cycle number last_half_cycle.  We need to scan backwards
		 * from the end verifying that there are no holes still
		 * containing last_half_cycle - 1.  If we find such a hole,
		 * then the start of that hole will be the new head.  The
		 * simple case looks like
		 *        x | x ... | x - 1 | x
		 * Another case that fits this picture would be
		 *        x | x + 1 | x ... | x
		 * In this case the head really is somewhere at the end of the
		 * log, as one of the latest writes at the beginning was
		 * incomplete.
		 * One more case is
		 *        x | x + 1 | x ... | x - 1 | x
		 * This is really the combination of the above two cases, and
		 * the head has to end up at the start of the x-1 hole at the
		 * end of the log.
		 *
		 * In the 256k log case, we will read from the beginning to the
		 * end of the log and search for cycle numbers equal to x-1.
		 * We don't worry about the x+1 blocks that we encounter,
		 * because we know that they cannot be the head since the log
		 * started with x.
		 */
		head_blk = log_bbnum;
		stop_on_cycle = last_half_cycle - 1;
	} else {
		/*
		 * In this case we want to find the first block with cycle
		 * number matching last_half_cycle.  We expect the log to be
		 * some variation on
		 *        x + 1 ... | x ... | x
		 * The first block with cycle number x (last_half_cycle) will
		 * be where the new head belongs.  First we do a binary search
		 * for the first occurrence of last_half_cycle.  The binary
		 * search may not be totally accurate, so then we scan back
		 * from there looking for occurrences of last_half_cycle before
		 * us.  If that backwards scan wraps around the beginning of
		 * the log, then we look for occurrences of last_half_cycle - 1
		 * at the end of the log.  The cases we're looking for look
		 * like
		 *                               v binary search stopped here
		 *        x + 1 ... | x | x + 1 | x ... | x
		 *                   ^ but we want to locate this spot
		 * or
		 *        <---------> less than scan distance
		 *        x + 1 ... | x ... | x - 1 | x
		 *                           ^ we want to locate this spot
		 */
		stop_on_cycle = last_half_cycle;
		error = xlog_find_cycle_start(log, buffer, first_blk, &head_blk,
				last_half_cycle);
		if (error)
			goto out_free_buffer;
	}

	/*
	 * Now validate the answer.  Scan back some number of maximum possible
	 * blocks and make sure each one has the expected cycle number.  The
	 * maximum is determined by the total possible amount of buffering
	 * in the in-core log.  The following number can be made tighter if
	 * we actually look at the block size of the filesystem.
	 */
	num_scan_bblks = min_t(int, log_bbnum, XLOG_TOTAL_REC_SHIFT(log));
	if (head_blk >= num_scan_bblks) {
		/*
		 * We are guaranteed that the entire check can be performed
		 * in one buffer.
		 */
		start_blk = head_blk - num_scan_bblks;
		if ((error = xlog_find_verify_cycle(log,
						start_blk, num_scan_bblks,
						stop_on_cycle, &new_blk)))
			goto out_free_buffer;
		if (new_blk != -1)
			head_blk = new_blk;
	} else {		/* need to read 2 parts of log */
		/*
		 * We are going to scan backwards in the log in two parts.
		 * First we scan the physical end of the log.  In this part
		 * of the log, we are looking for blocks with cycle number
		 * last_half_cycle - 1.
		 * If we find one, then we know that the log starts there, as
		 * we've found a hole that didn't get written in going around
		 * the end of the physical log.  The simple case for this is
		 *        x + 1 ... | x ... | x - 1 | x
		 *        <---------> less than scan distance
		 * If all of the blocks at the end of the log have cycle number
		 * last_half_cycle, then we check the blocks at the start of
		 * the log looking for occurrences of last_half_cycle.  If we
		 * find one, then our current estimate for the location of the
		 * first occurrence of last_half_cycle is wrong and we move
		 * back to the hole we've found.  This case looks like
		 *        x + 1 ... | x | x + 1 | x ...
		 *                               ^ binary search stopped here
		 * Another case we need to handle that only occurs in 256k
		 * logs is
		 *        x + 1 ... | x ... | x+1 | x ...
		 *                   ^ binary search stops here
		 * In a 256k log, the scan at the end of the log will see the
		 * x + 1 blocks.  We need to skip past those since that is
		 * certainly not the head of the log.  By searching for
		 * last_half_cycle-1 we accomplish that.
		 */
		ASSERT(head_blk <= INT_MAX &&
			(xfs_daddr_t) num_scan_bblks >= head_blk);
		start_blk = log_bbnum - (num_scan_bblks - head_blk);
		if ((error = xlog_find_verify_cycle(log, start_blk,
					num_scan_bblks - (int)head_blk,
					(stop_on_cycle - 1), &new_blk)))
			goto out_free_buffer;
		if (new_blk != -1) {
			head_blk = new_blk;
			goto validate_head;
		}

		/*
		 * Scan beginning of log now.  The last part of the physical
		 * log is good.  This scan needs to verify that it doesn't find
		 * the last_half_cycle.
		 */
		start_blk = 0;
		ASSERT(head_blk <= INT_MAX);
		if ((error = xlog_find_verify_cycle(log,
					start_blk, (int)head_blk,
					stop_on_cycle, &new_blk)))
			goto out_free_buffer;
		if (new_blk != -1)
			head_blk = new_blk;
	}

validate_head:
	/*
	 * Now we need to make sure head_blk is not pointing to a block in
	 * the middle of a log record.
	 */
	num_scan_bblks = XLOG_REC_SHIFT(log);
	if (head_blk >= num_scan_bblks) {
		start_blk = head_blk - num_scan_bblks; /* don't read head_blk */

		/* start ptr at last block ptr before head_blk */
		error = xlog_find_verify_log_record(log, start_blk, &head_blk, 0);
		if (error == 1)
			error = -EIO;
		if (error)
			goto out_free_buffer;
	} else {
		start_blk = 0;
		ASSERT(head_blk <= INT_MAX);
		error = xlog_find_verify_log_record(log, start_blk, &head_blk, 0);
		if (error < 0)
			goto out_free_buffer;
		if (error == 1) {
			/* We hit the beginning of the log during our search */
			start_blk = log_bbnum - (num_scan_bblks - head_blk);
			new_blk = log_bbnum;
			ASSERT(start_blk <= INT_MAX &&
				(xfs_daddr_t) log_bbnum-start_blk >= 0);
			ASSERT(head_blk <= INT_MAX);
			error = xlog_find_verify_log_record(log, start_blk,
							&new_blk, (int)head_blk);
			if (error == 1)
				error = -EIO;
			if (error)
				goto out_free_buffer;
			if (new_blk != log_bbnum)
				head_blk = new_blk;
		} else if (error)
			goto out_free_buffer;
	}

	kmem_free(buffer);
	if (head_blk == log_bbnum)
		*return_head_blk = 0;
	else
		*return_head_blk = head_blk;
	/*
	 * When returning here, we have a good block number.  Bad block
	 * means that during a previous crash, we didn't have a clean break
	 * from cycle number N to cycle number N-1.  In this case, we need
	 * to find the first block with cycle number N-1.
	 */
	return 0;

out_free_buffer:
	kmem_free(buffer);
	if (error)
		xfs_warn(log->l_mp, "failed to find log head");
	return error;
}

/*
 * Seek backwards in the log for log record headers.
 *
 * Given a starting log block, walk backwards until we find the provided number
 * of records or hit the provided tail block. The return value is the number of
 * records encountered or a negative error code. The log block and buffer
 * pointer of the last record seen are returned in rblk and rhead respectively.
 */
STATIC int
xlog_rseek_logrec_hdr(
	struct xlog		*log,
	xfs_daddr_t		head_blk,
	xfs_daddr_t		tail_blk,
	int			count,
	char			*buffer,
	xfs_daddr_t		*rblk,
	struct xlog_rec_header	**rhead,
	bool			*wrapped)
{
	int			i;
	int			error;
	int			found = 0;
	char			*offset = NULL;
	xfs_daddr_t		end_blk;

	*wrapped = false;

	/*
	 * Walk backwards from the head block until we hit the tail or the first
	 * block in the log.
	 */
	end_blk = head_blk > tail_blk ? tail_blk : 0;
	for (i = (int) head_blk - 1; i >= end_blk; i--) {
		error = xlog_bread(log, i, 1, buffer, &offset);
		if (error)
			goto out_error;

		if (*(__be32 *) offset == cpu_to_be32(XLOG_HEADER_MAGIC_NUM)) {
			*rblk = i;
			*rhead = (struct xlog_rec_header *) offset;
			if (++found == count)
				break;
		}
	}

	/*
	 * If we haven't hit the tail block or the log record header count,
	 * start looking again from the end of the physical log. Note that
	 * callers can pass head == tail if the tail is not yet known.
	 */
	if (tail_blk >= head_blk && found != count) {
		for (i = log->l_logBBsize - 1; i >= (int) tail_blk; i--) {
			error = xlog_bread(log, i, 1, buffer, &offset);
			if (error)
				goto out_error;

			if (*(__be32 *)offset ==
			    cpu_to_be32(XLOG_HEADER_MAGIC_NUM)) {
				*wrapped = true;
				*rblk = i;
				*rhead = (struct xlog_rec_header *) offset;
				if (++found == count)
					break;
			}
		}
	}

	return found;

out_error:
	return error;
}

/*
 * Seek forward in the log for log record headers.
 *
 * Given head and tail blocks, walk forward from the tail block until we find
 * the provided number of records or hit the head block. The return value is the
 * number of records encountered or a negative error code. The log block and
 * buffer pointer of the last record seen are returned in rblk and rhead
 * respectively.
 */
STATIC int
xlog_seek_logrec_hdr(
	struct xlog		*log,
	xfs_daddr_t		head_blk,
	xfs_daddr_t		tail_blk,
	int			count,
	char			*buffer,
	xfs_daddr_t		*rblk,
	struct xlog_rec_header	**rhead,
	bool			*wrapped)
{
	int			i;
	int			error;
	int			found = 0;
	char			*offset = NULL;
	xfs_daddr_t		end_blk;

	*wrapped = false;

	/*
	 * Walk forward from the tail block until we hit the head or the last
	 * block in the log.
	 */
	end_blk = head_blk > tail_blk ? head_blk : log->l_logBBsize - 1;
	for (i = (int) tail_blk; i <= end_blk; i++) {
		error = xlog_bread(log, i, 1, buffer, &offset);
		if (error)
			goto out_error;

		if (*(__be32 *) offset == cpu_to_be32(XLOG_HEADER_MAGIC_NUM)) {
			*rblk = i;
			*rhead = (struct xlog_rec_header *) offset;
			if (++found == count)
				break;
		}
	}

	/*
	 * If we haven't hit the head block or the log record header count,
	 * start looking again from the start of the physical log.
	 */
	if (tail_blk > head_blk && found != count) {
		for (i = 0; i < (int) head_blk; i++) {
			error = xlog_bread(log, i, 1, buffer, &offset);
			if (error)
				goto out_error;

			if (*(__be32 *)offset ==
			    cpu_to_be32(XLOG_HEADER_MAGIC_NUM)) {
				*wrapped = true;
				*rblk = i;
				*rhead = (struct xlog_rec_header *) offset;
				if (++found == count)
					break;
			}
		}
	}

	return found;

out_error:
	return error;
}

/*
 * Calculate distance from head to tail (i.e., unused space in the log).
 */
static inline int
xlog_tail_distance(
	struct xlog	*log,
	xfs_daddr_t	head_blk,
	xfs_daddr_t	tail_blk)
{
	if (head_blk < tail_blk)
		return tail_blk - head_blk;

	return tail_blk + (log->l_logBBsize - head_blk);
}

/*
 * Verify the log tail. This is particularly important when torn or incomplete
 * writes have been detected near the front of the log and the head has been
 * walked back accordingly.
 *
 * We also have to handle the case where the tail was pinned and the head
 * blocked behind the tail right before a crash. If the tail had been pushed
 * immediately prior to the crash and the subsequent checkpoint was only
 * partially written, it's possible it overwrote the last referenced tail in the
 * log with garbage. This is not a coherency problem because the tail must have
 * been pushed before it can be overwritten, but appears as log corruption to
 * recovery because we have no way to know the tail was updated if the
 * subsequent checkpoint didn't write successfully.
 *
 * Therefore, CRC check the log from tail to head. If a failure occurs and the
 * offending record is within max iclog bufs from the head, walk the tail
 * forward and retry until a valid tail is found or corruption is detected out
 * of the range of a possible overwrite.
 */
STATIC int
xlog_verify_tail(
	struct xlog		*log,
	xfs_daddr_t		head_blk,
	xfs_daddr_t		*tail_blk,
	int			hsize)
{
	struct xlog_rec_header	*thead;
	char			*buffer;
	xfs_daddr_t		first_bad;
	int			error = 0;
	bool			wrapped;
	xfs_daddr_t		tmp_tail;
	xfs_daddr_t		orig_tail = *tail_blk;

	buffer = xlog_alloc_buffer(log, 1);
	if (!buffer)
		return -ENOMEM;

	/*
	 * Make sure the tail points to a record (returns positive count on
	 * success).
	 */
	error = xlog_seek_logrec_hdr(log, head_blk, *tail_blk, 1, buffer,
			&tmp_tail, &thead, &wrapped);
	if (error < 0)
		goto out;
	if (*tail_blk != tmp_tail)
		*tail_blk = tmp_tail;

	/*
	 * Run a CRC check from the tail to the head. We can't just check
	 * MAX_ICLOGS records past the tail because the tail may point to stale
	 * blocks cleared during the search for the head/tail. These blocks are
	 * overwritten with zero-length records and thus record count is not a
	 * reliable indicator of the iclog state before a crash.
	 */
	first_bad = 0;
	error = xlog_do_recovery_pass(log, head_blk, *tail_blk,
				      XLOG_RECOVER_CRCPASS, &first_bad);
	while ((error == -EFSBADCRC || error == -EFSCORRUPTED) && first_bad) {
		int	tail_distance;

		/*
		 * Is corruption within range of the head? If so, retry from
		 * the next record. Otherwise return an error.
		 */
		tail_distance = xlog_tail_distance(log, head_blk, first_bad);
		if (tail_distance > BTOBB(XLOG_MAX_ICLOGS * hsize))
			break;

		/* skip to the next record; returns positive count on success */
		error = xlog_seek_logrec_hdr(log, head_blk, first_bad, 2,
				buffer, &tmp_tail, &thead, &wrapped);
		if (error < 0)
			goto out;

		*tail_blk = tmp_tail;
		first_bad = 0;
		error = xlog_do_recovery_pass(log, head_blk, *tail_blk,
					      XLOG_RECOVER_CRCPASS, &first_bad);
	}

	if (!error && *tail_blk != orig_tail)
		xfs_warn(log->l_mp,
		"Tail block (0x%llx) overwrite detected. Updated to 0x%llx",
			 orig_tail, *tail_blk);
out:
	kmem_free(buffer);
	return error;
}

/*
 * Detect and trim torn writes from the head of the log.
 *
 * Storage without sector atomicity guarantees can result in torn writes in the
 * log in the event of a crash. Our only means to detect this scenario is via
 * CRC verification. While we can't always be certain that CRC verification
 * failure is due to a torn write vs. an unrelated corruption, we do know that
 * only a certain number (XLOG_MAX_ICLOGS) of log records can be written out at
 * one time. Therefore, CRC verify up to XLOG_MAX_ICLOGS records at the head of
 * the log and treat failures in this range as torn writes as a matter of
 * policy. In the event of CRC failure, the head is walked back to the last good
 * record in the log and the tail is updated from that record and verified.
 */
STATIC int
xlog_verify_head(
	struct xlog		*log,
	xfs_daddr_t		*head_blk,	/* in/out: unverified head */
	xfs_daddr_t		*tail_blk,	/* out: tail block */
	char			*buffer,
	xfs_daddr_t		*rhead_blk,	/* start blk of last record */
	struct xlog_rec_header	**rhead,	/* ptr to last record */
	bool			*wrapped)	/* last rec. wraps phys. log */
{
	struct xlog_rec_header	*tmp_rhead;
	char			*tmp_buffer;
	xfs_daddr_t		first_bad;
	xfs_daddr_t		tmp_rhead_blk;
	int			found;
	int			error;
	bool			tmp_wrapped;

	/*
	 * Check the head of the log for torn writes. Search backwards from the
	 * head until we hit the tail or the maximum number of log record I/Os
	 * that could have been in flight at one time. Use a temporary buffer so
	 * we don't trash the rhead/buffer pointers from the caller.
	 */
	tmp_buffer = xlog_alloc_buffer(log, 1);
	if (!tmp_buffer)
		return -ENOMEM;
	error = xlog_rseek_logrec_hdr(log, *head_blk, *tail_blk,
				      XLOG_MAX_ICLOGS, tmp_buffer,
				      &tmp_rhead_blk, &tmp_rhead, &tmp_wrapped);
	kmem_free(tmp_buffer);
	if (error < 0)
		return error;

	/*
	 * Now run a CRC verification pass over the records starting at the
	 * block found above to the current head. If a CRC failure occurs, the
	 * log block of the first bad record is saved in first_bad.
	 */
	error = xlog_do_recovery_pass(log, *head_blk, tmp_rhead_blk,
				      XLOG_RECOVER_CRCPASS, &first_bad);
	if ((error == -EFSBADCRC || error == -EFSCORRUPTED) && first_bad) {
		/*
		 * We've hit a potential torn write. Reset the error and warn
		 * about it.
		 */
		error = 0;
		xfs_warn(log->l_mp,
"Torn write (CRC failure) detected at log block 0x%llx. Truncating head block from 0x%llx.",
			 first_bad, *head_blk);

		/*
		 * Get the header block and buffer pointer for the last good
		 * record before the bad record.
		 *
		 * Note that xlog_find_tail() clears the blocks at the new head
		 * (i.e., the records with invalid CRC) if the cycle number
		 * matches the current cycle.
		 */
		found = xlog_rseek_logrec_hdr(log, first_bad, *tail_blk, 1,
				buffer, rhead_blk, rhead, wrapped);
		if (found < 0)
			return found;
		if (found == 0)		/* XXX: right thing to do here? */
			return -EIO;

		/*
		 * Reset the head block to the starting block of the first bad
		 * log record and set the tail block based on the last good
		 * record.
		 *
		 * Bail out if the updated head/tail match as this indicates
		 * possible corruption outside of the acceptable
		 * (XLOG_MAX_ICLOGS) range. This is a job for xfs_repair...
		 */
		*head_blk = first_bad;
		*tail_blk = BLOCK_LSN(be64_to_cpu((*rhead)->h_tail_lsn));
		if (*head_blk == *tail_blk) {
			ASSERT(0);
			return 0;
		}
	}
	if (error)
		return error;

	return xlog_verify_tail(log, *head_blk, tail_blk,
				be32_to_cpu((*rhead)->h_size));
}

/*
 * We need to make sure we handle log wrapping properly, so we can't use the
 * calculated logbno directly. Make sure it wraps to the correct bno inside the
 * log.
 *
 * The log is limited to 32 bit sizes, so we use the appropriate modulus
 * operation here and cast it back to a 64 bit daddr on return.
 */
static inline xfs_daddr_t
xlog_wrap_logbno(
	struct xlog		*log,
	xfs_daddr_t		bno)
{
	int			mod;

	div_s64_rem(bno, log->l_logBBsize, &mod);
	return mod;
}

/*
 * Check whether the head of the log points to an unmount record. In other
 * words, determine whether the log is clean. If so, update the in-core state
 * appropriately.
 */
static int
xlog_check_unmount_rec(
	struct xlog		*log,
	xfs_daddr_t		*head_blk,
	xfs_daddr_t		*tail_blk,
	struct xlog_rec_header	*rhead,
	xfs_daddr_t		rhead_blk,
	char			*buffer,
	bool			*clean)
{
	struct xlog_op_header	*op_head;
	xfs_daddr_t		umount_data_blk;
	xfs_daddr_t		after_umount_blk;
	int			hblks;
	int			error;
	char			*offset;

	*clean = false;

	/*
	 * Look for unmount record. If we find it, then we know there was a
	 * clean unmount. Since 'i' could be the last block in the physical
	 * log, we convert to a log block before comparing to the head_blk.
	 *
	 * Save the current tail lsn to use to pass to xlog_clear_stale_blocks()
	 * below. We won't want to clear the unmount record if there is one, so
	 * we pass the lsn of the unmount record rather than the block after it.
	 */
	hblks = xlog_logrec_hblks(log, rhead);
	after_umount_blk = xlog_wrap_logbno(log,
			rhead_blk + hblks + BTOBB(be32_to_cpu(rhead->h_len)));

	if (*head_blk == after_umount_blk &&
	    be32_to_cpu(rhead->h_num_logops) == 1) {
		umount_data_blk = xlog_wrap_logbno(log, rhead_blk + hblks);
		error = xlog_bread(log, umount_data_blk, 1, buffer, &offset);
		if (error)
			return error;

		op_head = (struct xlog_op_header *)offset;
		if (op_head->oh_flags & XLOG_UNMOUNT_TRANS) {
			/*
			 * Set tail and last sync so that newly written log
			 * records will point recovery to after the current
			 * unmount record.
			 */
			xlog_assign_atomic_lsn(&log->l_tail_lsn,
					log->l_curr_cycle, after_umount_blk);
			xlog_assign_atomic_lsn(&log->l_last_sync_lsn,
					log->l_curr_cycle, after_umount_blk);
			*tail_blk = after_umount_blk;

			*clean = true;
		}
	}

	return 0;
}

static void
xlog_set_state(
	struct xlog		*log,
	xfs_daddr_t		head_blk,
	struct xlog_rec_header	*rhead,
	xfs_daddr_t		rhead_blk,
	bool			bump_cycle)
{
	/*
	 * Reset log values according to the state of the log when we
	 * crashed.  In the case where head_blk == 0, we bump curr_cycle
	 * one because the next write starts a new cycle rather than
	 * continuing the cycle of the last good log record.  At this
	 * point we have guaranteed that all partial log records have been
	 * accounted for.  Therefore, we know that the last good log record
	 * written was complete and ended exactly on the end boundary
	 * of the physical log.
	 */
	log->l_prev_block = rhead_blk;
	log->l_curr_block = (int)head_blk;
	log->l_curr_cycle = be32_to_cpu(rhead->h_cycle);
	if (bump_cycle)
		log->l_curr_cycle++;
	atomic64_set(&log->l_tail_lsn, be64_to_cpu(rhead->h_tail_lsn));
	atomic64_set(&log->l_last_sync_lsn, be64_to_cpu(rhead->h_lsn));
	xlog_assign_grant_head(&log->l_reserve_head.grant, log->l_curr_cycle,
					BBTOB(log->l_curr_block));
	xlog_assign_grant_head(&log->l_write_head.grant, log->l_curr_cycle,
					BBTOB(log->l_curr_block));
}

/*
 * Find the sync block number or the tail of the log.
 *
 * This will be the block number of the last record to have its
 * associated buffers synced to disk.  Every log record header has
 * a sync lsn embedded in it.  LSNs hold block numbers, so it is easy
 * to get a sync block number.  The only concern is to figure out which
 * log record header to believe.
 *
 * The following algorithm uses the log record header with the largest
 * lsn.  The entire log record does not need to be valid.  We only care
 * that the header is valid.
 *
 * We could speed up search by using current head_blk buffer, but it is not
 * available.
 */
STATIC int
xlog_find_tail(
	struct xlog		*log,
	xfs_daddr_t		*head_blk,
	xfs_daddr_t		*tail_blk)
{
	xlog_rec_header_t	*rhead;
	char			*offset = NULL;
	char			*buffer;
	int			error;
	xfs_daddr_t		rhead_blk;
	xfs_lsn_t		tail_lsn;
	bool			wrapped = false;
	bool			clean = false;

	/*
	 * Find previous log record
	 */
	if ((error = xlog_find_head(log, head_blk)))
		return error;
	ASSERT(*head_blk < INT_MAX);

	buffer = xlog_alloc_buffer(log, 1);
	if (!buffer)
		return -ENOMEM;
	if (*head_blk == 0) {				/* special case */
		error = xlog_bread(log, 0, 1, buffer, &offset);
		if (error)
			goto done;

		if (xlog_get_cycle(offset) == 0) {
			*tail_blk = 0;
			/* leave all other log inited values alone */
			goto done;
		}
	}

	/*
	 * Search backwards through the log looking for the log record header
	 * block. This wraps all the way back around to the head so something is
	 * seriously wrong if we can't find it.
	 */
	error = xlog_rseek_logrec_hdr(log, *head_blk, *head_blk, 1, buffer,
				      &rhead_blk, &rhead, &wrapped);
	if (error < 0)
		goto done;
	if (!error) {
		xfs_warn(log->l_mp, "%s: couldn't find sync record", __func__);
		error = -EFSCORRUPTED;
		goto done;
	}
	*tail_blk = BLOCK_LSN(be64_to_cpu(rhead->h_tail_lsn));

	/*
	 * Set the log state based on the current head record.
	 */
	xlog_set_state(log, *head_blk, rhead, rhead_blk, wrapped);
	tail_lsn = atomic64_read(&log->l_tail_lsn);

	/*
	 * Look for an unmount record at the head of the log. This sets the log
	 * state to determine whether recovery is necessary.
	 */
	error = xlog_check_unmount_rec(log, head_blk, tail_blk, rhead,
				       rhead_blk, buffer, &clean);
	if (error)
		goto done;

	/*
	 * Verify the log head if the log is not clean (e.g., we have anything
	 * but an unmount record at the head). This uses CRC verification to
	 * detect and trim torn writes. If discovered, CRC failures are
	 * considered torn writes and the log head is trimmed accordingly.
	 *
	 * Note that we can only run CRC verification when the log is dirty
	 * because there's no guarantee that the log data behind an unmount
	 * record is compatible with the current architecture.
	 */
	if (!clean) {
		xfs_daddr_t	orig_head = *head_blk;

		error = xlog_verify_head(log, head_blk, tail_blk, buffer,
					 &rhead_blk, &rhead, &wrapped);
		if (error)
			goto done;

		/* update in-core state again if the head changed */
		if (*head_blk != orig_head) {
			xlog_set_state(log, *head_blk, rhead, rhead_blk,
				       wrapped);
			tail_lsn = atomic64_read(&log->l_tail_lsn);
			error = xlog_check_unmount_rec(log, head_blk, tail_blk,
						       rhead, rhead_blk, buffer,
						       &clean);
			if (error)
				goto done;
		}
	}

	/*
	 * Note that the unmount was clean. If the unmount was not clean, we
	 * need to know this to rebuild the superblock counters from the perag
	 * headers if we have a filesystem using non-persistent counters.
	 */
	if (clean)
		log->l_mp->m_flags |= XFS_MOUNT_WAS_CLEAN;

	/*
	 * Make sure that there are no blocks in front of the head
	 * with the same cycle number as the head.  This can happen
	 * because we allow multiple outstanding log writes concurrently,
	 * and the later writes might make it out before earlier ones.
	 *
	 * We use the lsn from before modifying it so that we'll never
	 * overwrite the unmount record after a clean unmount.
	 *
	 * Do this only if we are going to recover the filesystem
	 *
	 * NOTE: This used to say "if (!readonly)"
	 * However on Linux, we can & do recover a read-only filesystem.
	 * We only skip recovery if NORECOVERY is specified on mount,
	 * in which case we would not be here.
	 *
	 * But... if the -device- itself is readonly, just skip this.
	 * We can't recover this device anyway, so it won't matter.
	 */
	if (!xfs_readonly_buftarg(log->l_targ))
		error = xlog_clear_stale_blocks(log, tail_lsn);

done:
	kmem_free(buffer);

	if (error)
		xfs_warn(log->l_mp, "failed to locate log tail");
	return error;
}

/*
 * Is the log zeroed at all?
 *
 * The last binary search should be changed to perform an X block read
 * once X becomes small enough.  You can then search linearly through
 * the X blocks.  This will cut down on the number of reads we need to do.
 *
 * If the log is partially zeroed, this routine will pass back the blkno
 * of the first block with cycle number 0.  It won't have a complete LR
 * preceding it.
 *
 * Return:
 *	0  => the log is completely written to
 *	1 => use *blk_no as the first block of the log
 *	<0 => error has occurred
 */
STATIC int
xlog_find_zeroed(
	struct xlog	*log,
	xfs_daddr_t	*blk_no)
{
	char		*buffer;
	char		*offset;
	uint	        first_cycle, last_cycle;
	xfs_daddr_t	new_blk, last_blk, start_blk;
	xfs_daddr_t     num_scan_bblks;
	int	        error, log_bbnum = log->l_logBBsize;

	*blk_no = 0;

	/* check totally zeroed log */
	buffer = xlog_alloc_buffer(log, 1);
	if (!buffer)
		return -ENOMEM;
	error = xlog_bread(log, 0, 1, buffer, &offset);
	if (error)
		goto out_free_buffer;

	first_cycle = xlog_get_cycle(offset);
	if (first_cycle == 0) {		/* completely zeroed log */
		*blk_no = 0;
		kmem_free(buffer);
		return 1;
	}

	/* check partially zeroed log */
	error = xlog_bread(log, log_bbnum-1, 1, buffer, &offset);
	if (error)
		goto out_free_buffer;

	last_cycle = xlog_get_cycle(offset);
	if (last_cycle != 0) {		/* log completely written to */
		kmem_free(buffer);
		return 0;
	}

	/* we have a partially zeroed log */
	last_blk = log_bbnum-1;
	error = xlog_find_cycle_start(log, buffer, 0, &last_blk, 0);
	if (error)
		goto out_free_buffer;

	/*
	 * Validate the answer.  Because there is no way to guarantee that
	 * the entire log is made up of log records which are the same size,
	 * we scan over the defined maximum blocks.  At this point, the maximum
	 * is not chosen to mean anything special.   XXXmiken
	 */
	num_scan_bblks = XLOG_TOTAL_REC_SHIFT(log);
	ASSERT(num_scan_bblks <= INT_MAX);

	if (last_blk < num_scan_bblks)
		num_scan_bblks = last_blk;
	start_blk = last_blk - num_scan_bblks;

	/*
	 * We search for any instances of cycle number 0 that occur before
	 * our current estimate of the head.  What we're trying to detect is
	 *        1 ... | 0 | 1 | 0...
	 *                       ^ binary search ends here
	 */
	if ((error = xlog_find_verify_cycle(log, start_blk,
					 (int)num_scan_bblks, 0, &new_blk)))
		goto out_free_buffer;
	if (new_blk != -1)
		last_blk = new_blk;

	/*
	 * Potentially backup over partial log record write.  We don't need
	 * to search the end of the log because we know it is zero.
	 */
	error = xlog_find_verify_log_record(log, start_blk, &last_blk, 0);
	if (error == 1)
		error = -EIO;
	if (error)
		goto out_free_buffer;

	*blk_no = last_blk;
out_free_buffer:
	kmem_free(buffer);
	if (error)
		return error;
	return 1;
}

/*
 * These are simple subroutines used by xlog_clear_stale_blocks() below
 * to initialize a buffer full of empty log record headers and write
 * them into the log.
 */
STATIC void
xlog_add_record(
	struct xlog		*log,
	char			*buf,
	int			cycle,
	int			block,
	int			tail_cycle,
	int			tail_block)
{
	xlog_rec_header_t	*recp = (xlog_rec_header_t *)buf;

	memset(buf, 0, BBSIZE);
	recp->h_magicno = cpu_to_be32(XLOG_HEADER_MAGIC_NUM);
	recp->h_cycle = cpu_to_be32(cycle);
	recp->h_version = cpu_to_be32(
			xfs_sb_version_haslogv2(&log->l_mp->m_sb) ? 2 : 1);
	recp->h_lsn = cpu_to_be64(xlog_assign_lsn(cycle, block));
	recp->h_tail_lsn = cpu_to_be64(xlog_assign_lsn(tail_cycle, tail_block));
	recp->h_fmt = cpu_to_be32(XLOG_FMT);
	memcpy(&recp->h_fs_uuid, &log->l_mp->m_sb.sb_uuid, sizeof(uuid_t));
}

STATIC int
xlog_write_log_records(
	struct xlog	*log,
	int		cycle,
	int		start_block,
	int		blocks,
	int		tail_cycle,
	int		tail_block)
{
	char		*offset;
	char		*buffer;
	int		balign, ealign;
	int		sectbb = log->l_sectBBsize;
	int		end_block = start_block + blocks;
	int		bufblks;
	int		error = 0;
	int		i, j = 0;

	/*
	 * Greedily allocate a buffer big enough to handle the full
	 * range of basic blocks to be written.  If that fails, try
	 * a smaller size.  We need to be able to write at least a
	 * log sector, or we're out of luck.
	 */
	bufblks = 1 << ffs(blocks);
	while (bufblks > log->l_logBBsize)
		bufblks >>= 1;
	while (!(buffer = xlog_alloc_buffer(log, bufblks))) {
		bufblks >>= 1;
		if (bufblks < sectbb)
			return -ENOMEM;
	}

	/* We may need to do a read at the start to fill in part of
	 * the buffer in the starting sector not covered by the first
	 * write below.
	 */
	balign = round_down(start_block, sectbb);
	if (balign != start_block) {
		error = xlog_bread_noalign(log, start_block, 1, buffer);
		if (error)
			goto out_free_buffer;

		j = start_block - balign;
	}

	for (i = start_block; i < end_block; i += bufblks) {
		int		bcount, endcount;

		bcount = min(bufblks, end_block - start_block);
		endcount = bcount - j;

		/* We may need to do a read at the end to fill in part of
		 * the buffer in the final sector not covered by the write.
		 * If this is the same sector as the above read, skip it.
		 */
		ealign = round_down(end_block, sectbb);
		if (j == 0 && (start_block + endcount > ealign)) {
			error = xlog_bread_noalign(log, ealign, sectbb,
					buffer + BBTOB(ealign - start_block));
			if (error)
				break;

		}

		offset = buffer + xlog_align(log, start_block);
		for (; j < endcount; j++) {
			xlog_add_record(log, offset, cycle, i+j,
					tail_cycle, tail_block);
			offset += BBSIZE;
		}
		error = xlog_bwrite(log, start_block, endcount, buffer);
		if (error)
			break;
		start_block += endcount;
		j = 0;
	}

out_free_buffer:
	kmem_free(buffer);
	return error;
}

/*
 * This routine is called to blow away any incomplete log writes out
 * in front of the log head.  We do this so that we won't become confused
 * if we come up, write only a little bit more, and then crash again.
 * If we leave the partial log records out there, this situation could
 * cause us to think those partial writes are valid blocks since they
 * have the current cycle number.  We get rid of them by overwriting them
 * with empty log records with the old cycle number rather than the
 * current one.
 *
 * The tail lsn is passed in rather than taken from
 * the log so that we will not write over the unmount record after a
 * clean unmount in a 512 block log.  Doing so would leave the log without
 * any valid log records in it until a new one was written.  If we crashed
 * during that time we would not be able to recover.
 */
STATIC int
xlog_clear_stale_blocks(
	struct xlog	*log,
	xfs_lsn_t	tail_lsn)
{
	int		tail_cycle, head_cycle;
	int		tail_block, head_block;
	int		tail_distance, max_distance;
	int		distance;
	int		error;

	tail_cycle = CYCLE_LSN(tail_lsn);
	tail_block = BLOCK_LSN(tail_lsn);
	head_cycle = log->l_curr_cycle;
	head_block = log->l_curr_block;

	/*
	 * Figure out the distance between the new head of the log
	 * and the tail.  We want to write over any blocks beyond the
	 * head that we may have written just before the crash, but
	 * we don't want to overwrite the tail of the log.
	 */
	if (head_cycle == tail_cycle) {
		/*
		 * The tail is behind the head in the physical log,
		 * so the distance from the head to the tail is the
		 * distance from the head to the end of the log plus
		 * the distance from the beginning of the log to the
		 * tail.
		 */
		if (XFS_IS_CORRUPT(log->l_mp,
				   head_block < tail_block ||
				   head_block >= log->l_logBBsize))
			return -EFSCORRUPTED;
		tail_distance = tail_block + (log->l_logBBsize - head_block);
	} else {
		/*
		 * The head is behind the tail in the physical log,
		 * so the distance from the head to the tail is just
		 * the tail block minus the head block.
		 */
		if (XFS_IS_CORRUPT(log->l_mp,
				   head_block >= tail_block ||
				   head_cycle != tail_cycle + 1))
			return -EFSCORRUPTED;
		tail_distance = tail_block - head_block;
	}

	/*
	 * If the head is right up against the tail, we can't clear
	 * anything.
	 */
	if (tail_distance <= 0) {
		ASSERT(tail_distance == 0);
		return 0;
	}

	max_distance = XLOG_TOTAL_REC_SHIFT(log);
	/*
	 * Take the smaller of the maximum amount of outstanding I/O
	 * we could have and the distance to the tail to clear out.
	 * We take the smaller so that we don't overwrite the tail and
	 * we don't waste all day writing from the head to the tail
	 * for no reason.
	 */
	max_distance = min(max_distance, tail_distance);

	if ((head_block + max_distance) <= log->l_logBBsize) {
		/*
		 * We can stomp all the blocks we need to without
		 * wrapping around the end of the log.  Just do it
		 * in a single write.  Use the cycle number of the
		 * current cycle minus one so that the log will look like:
		 *     n ... | n - 1 ...
		 */
		error = xlog_write_log_records(log, (head_cycle - 1),
				head_block, max_distance, tail_cycle,
				tail_block);
		if (error)
			return error;
	} else {
		/*
		 * We need to wrap around the end of the physical log in
		 * order to clear all the blocks.  Do it in two separate
		 * I/Os.  The first write should be from the head to the
		 * end of the physical log, and it should use the current
		 * cycle number minus one just like above.
		 */
		distance = log->l_logBBsize - head_block;
		error = xlog_write_log_records(log, (head_cycle - 1),
				head_block, distance, tail_cycle,
				tail_block);

		if (error)
			return error;

		/*
		 * Now write the blocks at the start of the physical log.
		 * This writes the remainder of the blocks we want to clear.
		 * It uses the current cycle number since we're now on the
		 * same cycle as the head so that we get:
		 *    n ... n ... | n - 1 ...
		 *    ^^^^^ blocks we're writing
		 */
		distance = max_distance - (log->l_logBBsize - head_block);
		error = xlog_write_log_records(log, head_cycle, 0, distance,
				tail_cycle, tail_block);
		if (error)
			return error;
	}

	return 0;
}

/*
 * Release the recovered intent item in the AIL that matches the given intent
 * type and intent id.
 */
void
xlog_recover_release_intent(
	struct xlog		*log,
	unsigned short		intent_type,
	uint64_t		intent_id)
{
	struct xfs_ail_cursor	cur;
	struct xfs_log_item	*lip;
	struct xfs_ail		*ailp = log->l_ailp;

	spin_lock(&ailp->ail_lock);
	for (lip = xfs_trans_ail_cursor_first(ailp, &cur, 0); lip != NULL;
	     lip = xfs_trans_ail_cursor_next(ailp, &cur)) {
		if (lip->li_type != intent_type)
			continue;
		if (!lip->li_ops->iop_match(lip, intent_id))
			continue;

		spin_unlock(&ailp->ail_lock);
		lip->li_ops->iop_release(lip);
		spin_lock(&ailp->ail_lock);
		break;
	}

	xfs_trans_ail_cursor_done(&cur);
	spin_unlock(&ailp->ail_lock);
}

/******************************************************************************
 *
 *		Log recover routines
 *
 ******************************************************************************
 */
static const struct xlog_recover_item_ops *xlog_recover_item_ops[] = {
	&xlog_buf_item_ops,
	&xlog_inode_item_ops,
	&xlog_dquot_item_ops,
	&xlog_quotaoff_item_ops,
	&xlog_icreate_item_ops,
	&xlog_efi_item_ops,
	&xlog_efd_item_ops,
	&xlog_rui_item_ops,
	&xlog_rud_item_ops,
	&xlog_cui_item_ops,
	&xlog_cud_item_ops,
	&xlog_bui_item_ops,
	&xlog_bud_item_ops,
};

static const struct xlog_recover_item_ops *
xlog_find_item_ops(
	struct xlog_recover_item		*item)
{
	unsigned int				i;

	for (i = 0; i < ARRAY_SIZE(xlog_recover_item_ops); i++)
		if (ITEM_TYPE(item) == xlog_recover_item_ops[i]->item_type)
			return xlog_recover_item_ops[i];

	return NULL;
}

/*
 * Sort the log items in the transaction.
 *
 * The ordering constraints are defined by the inode allocation and unlink
 * behaviour. The rules are:
 *
 *	1. Every item is only logged once in a given transaction. Hence it
 *	   represents the last logged state of the item. Hence ordering is
 *	   dependent on the order in which operations need to be performed so
 *	   required initial conditions are always met.
 *
 *	2. Cancelled buffers are recorded in pass 1 in a separate table and
 *	   there's nothing to replay from them so we can simply cull them
 *	   from the transaction. However, we can't do that until after we've
 *	   replayed all the other items because they may be dependent on the
 *	   cancelled buffer and replaying the cancelled buffer can remove it
 *	   form the cancelled buffer table. Hence they have tobe done last.
 *
 *	3. Inode allocation buffers must be replayed before inode items that
 *	   read the buffer and replay changes into it. For filesystems using the
 *	   ICREATE transactions, this means XFS_LI_ICREATE objects need to get
 *	   treated the same as inode allocation buffers as they create and
 *	   initialise the buffers directly.
 *
 *	4. Inode unlink buffers must be replayed after inode items are replayed.
 *	   This ensures that inodes are completely flushed to the inode buffer
 *	   in a "free" state before we remove the unlinked inode list pointer.
 *
 * Hence the ordering needs to be inode allocation buffers first, inode items
 * second, inode unlink buffers third and cancelled buffers last.
 *
 * But there's a problem with that - we can't tell an inode allocation buffer
 * apart from a regular buffer, so we can't separate them. We can, however,
 * tell an inode unlink buffer from the others, and so we can separate them out
 * from all the other buffers and move them to last.
 *
 * Hence, 4 lists, in order from head to tail:
 *	- buffer_list for all buffers except cancelled/inode unlink buffers
 *	- item_list for all non-buffer items
 *	- inode_buffer_list for inode unlink buffers
 *	- cancel_list for the cancelled buffers
 *
 * Note that we add objects to the tail of the lists so that first-to-last
 * ordering is preserved within the lists. Adding objects to the head of the
 * list means when we traverse from the head we walk them in last-to-first
 * order. For cancelled buffers and inode unlink buffers this doesn't matter,
 * but for all other items there may be specific ordering that we need to
 * preserve.
 */
STATIC int
xlog_recover_reorder_trans(
	struct xlog		*log,
	struct xlog_recover	*trans,
	int			pass)
{
	struct xlog_recover_item *item, *n;
	int			error = 0;
	LIST_HEAD(sort_list);
	LIST_HEAD(cancel_list);
	LIST_HEAD(buffer_list);
	LIST_HEAD(inode_buffer_list);
	LIST_HEAD(item_list);

	list_splice_init(&trans->r_itemq, &sort_list);
	list_for_each_entry_safe(item, n, &sort_list, ri_list) {
		enum xlog_recover_reorder	fate = XLOG_REORDER_ITEM_LIST;

		item->ri_ops = xlog_find_item_ops(item);
		if (!item->ri_ops) {
			xfs_warn(log->l_mp,
				"%s: unrecognized type of log operation (%d)",
				__func__, ITEM_TYPE(item));
			ASSERT(0);
			/*
			 * return the remaining items back to the transaction
			 * item list so they can be freed in caller.
			 */
			if (!list_empty(&sort_list))
				list_splice_init(&sort_list, &trans->r_itemq);
			error = -EFSCORRUPTED;
			break;
		}

		if (item->ri_ops->reorder)
			fate = item->ri_ops->reorder(item);

		switch (fate) {
		case XLOG_REORDER_BUFFER_LIST:
			list_move_tail(&item->ri_list, &buffer_list);
			break;
		case XLOG_REORDER_CANCEL_LIST:
			trace_xfs_log_recover_item_reorder_head(log,
					trans, item, pass);
			list_move(&item->ri_list, &cancel_list);
			break;
		case XLOG_REORDER_INODE_BUFFER_LIST:
			list_move(&item->ri_list, &inode_buffer_list);
			break;
		case XLOG_REORDER_ITEM_LIST:
			trace_xfs_log_recover_item_reorder_tail(log,
							trans, item, pass);
			list_move_tail(&item->ri_list, &item_list);
			break;
		}
	}

	ASSERT(list_empty(&sort_list));
	if (!list_empty(&buffer_list))
		list_splice(&buffer_list, &trans->r_itemq);
	if (!list_empty(&item_list))
		list_splice_tail(&item_list, &trans->r_itemq);
	if (!list_empty(&inode_buffer_list))
		list_splice_tail(&inode_buffer_list, &trans->r_itemq);
	if (!list_empty(&cancel_list))
		list_splice_tail(&cancel_list, &trans->r_itemq);
	return error;
}

void
xlog_buf_readahead(
	struct xlog		*log,
	xfs_daddr_t		blkno,
	uint			len,
	const struct xfs_buf_ops *ops)
{
	if (!xlog_is_buffer_cancelled(log, blkno, len))
		xfs_buf_readahead(log->l_mp->m_ddev_targp, blkno, len, ops);
}

STATIC int
xlog_recover_items_pass2(
	struct xlog                     *log,
	struct xlog_recover             *trans,
	struct list_head                *buffer_list,
	struct list_head                *item_list)
{
	struct xlog_recover_item	*item;
	int				error = 0;

	list_for_each_entry(item, item_list, ri_list) {
		trace_xfs_log_recover_item_recover(log, trans, item,
				XLOG_RECOVER_PASS2);

		if (item->ri_ops->commit_pass2)
			error = item->ri_ops->commit_pass2(log, buffer_list,
					item, trans->r_lsn);
		if (error)
			return error;
	}

	return error;
}

/*
 * Perform the transaction.
 *
 * If the transaction modifies a buffer or inode, do it now.  Otherwise,
 * EFIs and EFDs get queued up by adding entries into the AIL for them.
 */
STATIC int
xlog_recover_commit_trans(
	struct xlog		*log,
	struct xlog_recover	*trans,
	int			pass,
	struct list_head	*buffer_list)
{
	int				error = 0;
	int				items_queued = 0;
	struct xlog_recover_item	*item;
	struct xlog_recover_item	*next;
	LIST_HEAD			(ra_list);
	LIST_HEAD			(done_list);

	#define XLOG_RECOVER_COMMIT_QUEUE_MAX 100

	hlist_del_init(&trans->r_list);

	error = xlog_recover_reorder_trans(log, trans, pass);
	if (error)
		return error;

	list_for_each_entry_safe(item, next, &trans->r_itemq, ri_list) {
		trace_xfs_log_recover_item_recover(log, trans, item, pass);

		switch (pass) {
		case XLOG_RECOVER_PASS1:
			if (item->ri_ops->commit_pass1)
				error = item->ri_ops->commit_pass1(log, item);
			break;
		case XLOG_RECOVER_PASS2:
			if (item->ri_ops->ra_pass2)
				item->ri_ops->ra_pass2(log, item);
			list_move_tail(&item->ri_list, &ra_list);
			items_queued++;
			if (items_queued >= XLOG_RECOVER_COMMIT_QUEUE_MAX) {
				error = xlog_recover_items_pass2(log, trans,
						buffer_list, &ra_list);
				list_splice_tail_init(&ra_list, &done_list);
				items_queued = 0;
			}

			break;
		default:
			ASSERT(0);
		}

		if (error)
			goto out;
	}

out:
	if (!list_empty(&ra_list)) {
		if (!error)
			error = xlog_recover_items_pass2(log, trans,
					buffer_list, &ra_list);
		list_splice_tail_init(&ra_list, &done_list);
	}

	if (!list_empty(&done_list))
		list_splice_init(&done_list, &trans->r_itemq);

	return error;
}

STATIC void
xlog_recover_add_item(
	struct list_head	*head)
{
	struct xlog_recover_item *item;

	item = kmem_zalloc(sizeof(struct xlog_recover_item), 0);
	INIT_LIST_HEAD(&item->ri_list);
	list_add_tail(&item->ri_list, head);
}

STATIC int
xlog_recover_add_to_cont_trans(
	struct xlog		*log,
	struct xlog_recover	*trans,
	char			*dp,
	int			len)
{
	struct xlog_recover_item *item;
	char			*ptr, *old_ptr;
	int			old_len;

	/*
	 * If the transaction is empty, the header was split across this and the
	 * previous record. Copy the rest of the header.
	 */
	if (list_empty(&trans->r_itemq)) {
		ASSERT(len <= sizeof(struct xfs_trans_header));
		if (len > sizeof(struct xfs_trans_header)) {
			xfs_warn(log->l_mp, "%s: bad header length", __func__);
			return -EFSCORRUPTED;
		}

		xlog_recover_add_item(&trans->r_itemq);
		ptr = (char *)&trans->r_theader +
				sizeof(struct xfs_trans_header) - len;
		memcpy(ptr, dp, len);
		return 0;
	}

	/* take the tail entry */
	item = list_entry(trans->r_itemq.prev, struct xlog_recover_item,
			  ri_list);

	old_ptr = item->ri_buf[item->ri_cnt-1].i_addr;
	old_len = item->ri_buf[item->ri_cnt-1].i_len;

	ptr = krealloc(old_ptr, len + old_len, GFP_KERNEL | __GFP_NOFAIL);
	memcpy(&ptr[old_len], dp, len);
	item->ri_buf[item->ri_cnt-1].i_len += len;
	item->ri_buf[item->ri_cnt-1].i_addr = ptr;
	trace_xfs_log_recover_item_add_cont(log, trans, item, 0);
	return 0;
}

/*
 * The next region to add is the start of a new region.  It could be
 * a whole region or it could be the first part of a new region.  Because
 * of this, the assumption here is that the type and size fields of all
 * format structures fit into the first 32 bits of the structure.
 *
 * This works because all regions must be 32 bit aligned.  Therefore, we
 * either have both fields or we have neither field.  In the case we have
 * neither field, the data part of the region is zero length.  We only have
 * a log_op_header and can throw away the header since a new one will appear
 * later.  If we have at least 4 bytes, then we can determine how many regions
 * will appear in the current log item.
 */
STATIC int
xlog_recover_add_to_trans(
	struct xlog		*log,
	struct xlog_recover	*trans,
	char			*dp,
	int			len)
{
	struct xfs_inode_log_format	*in_f;			/* any will do */
	struct xlog_recover_item *item;
	char			*ptr;

	if (!len)
		return 0;
	if (list_empty(&trans->r_itemq)) {
		/* we need to catch log corruptions here */
		if (*(uint *)dp != XFS_TRANS_HEADER_MAGIC) {
			xfs_warn(log->l_mp, "%s: bad header magic number",
				__func__);
			ASSERT(0);
			return -EFSCORRUPTED;
		}

		if (len > sizeof(struct xfs_trans_header)) {
			xfs_warn(log->l_mp, "%s: bad header length", __func__);
			ASSERT(0);
			return -EFSCORRUPTED;
		}

		/*
		 * The transaction header can be arbitrarily split across op
		 * records. If we don't have the whole thing here, copy what we
		 * do have and handle the rest in the next record.
		 */
		if (len == sizeof(struct xfs_trans_header))
			xlog_recover_add_item(&trans->r_itemq);
		memcpy(&trans->r_theader, dp, len);
		return 0;
	}

	ptr = kmem_alloc(len, 0);
	memcpy(ptr, dp, len);
	in_f = (struct xfs_inode_log_format *)ptr;

	/* take the tail entry */
	item = list_entry(trans->r_itemq.prev, struct xlog_recover_item,
			  ri_list);
	if (item->ri_total != 0 &&
	     item->ri_total == item->ri_cnt) {
		/* tail item is in use, get a new one */
		xlog_recover_add_item(&trans->r_itemq);
		item = list_entry(trans->r_itemq.prev,
					struct xlog_recover_item, ri_list);
	}

	if (item->ri_total == 0) {		/* first region to be added */
		if (in_f->ilf_size == 0 ||
		    in_f->ilf_size > XLOG_MAX_REGIONS_IN_ITEM) {
			xfs_warn(log->l_mp,
		"bad number of regions (%d) in inode log format",
				  in_f->ilf_size);
			ASSERT(0);
			kmem_free(ptr);
			return -EFSCORRUPTED;
		}

		item->ri_total = in_f->ilf_size;
		item->ri_buf =
			kmem_zalloc(item->ri_total * sizeof(xfs_log_iovec_t),
				    0);
	}

	if (item->ri_total <= item->ri_cnt) {
		xfs_warn(log->l_mp,
	"log item region count (%d) overflowed size (%d)",
				item->ri_cnt, item->ri_total);
		ASSERT(0);
		kmem_free(ptr);
		return -EFSCORRUPTED;
	}

	/* Description region is ri_buf[0] */
	item->ri_buf[item->ri_cnt].i_addr = ptr;
	item->ri_buf[item->ri_cnt].i_len  = len;
	item->ri_cnt++;
	trace_xfs_log_recover_item_add(log, trans, item, 0);
	return 0;
}

/*
 * Free up any resources allocated by the transaction
 *
 * Remember that EFIs, EFDs, and IUNLINKs are handled later.
 */
STATIC void
xlog_recover_free_trans(
	struct xlog_recover	*trans)
{
	struct xlog_recover_item *item, *n;
	int			i;

	hlist_del_init(&trans->r_list);

	list_for_each_entry_safe(item, n, &trans->r_itemq, ri_list) {
		/* Free the regions in the item. */
		list_del(&item->ri_list);
		for (i = 0; i < item->ri_cnt; i++)
			kmem_free(item->ri_buf[i].i_addr);
		/* Free the item itself */
		kmem_free(item->ri_buf);
		kmem_free(item);
	}
	/* Free the transaction recover structure */
	kmem_free(trans);
}

/*
 * On error or completion, trans is freed.
 */
STATIC int
xlog_recovery_process_trans(
	struct xlog		*log,
	struct xlog_recover	*trans,
	char			*dp,
	unsigned int		len,
	unsigned int		flags,
	int			pass,
	struct list_head	*buffer_list)
{
	int			error = 0;
	bool			freeit = false;

	/* mask off ophdr transaction container flags */
	flags &= ~XLOG_END_TRANS;
	if (flags & XLOG_WAS_CONT_TRANS)
		flags &= ~XLOG_CONTINUE_TRANS;

	/*
	 * Callees must not free the trans structure. We'll decide if we need to
	 * free it or not based on the operation being done and it's result.
	 */
	switch (flags) {
	/* expected flag values */
	case 0:
	case XLOG_CONTINUE_TRANS:
		error = xlog_recover_add_to_trans(log, trans, dp, len);
		break;
	case XLOG_WAS_CONT_TRANS:
		error = xlog_recover_add_to_cont_trans(log, trans, dp, len);
		break;
	case XLOG_COMMIT_TRANS:
		error = xlog_recover_commit_trans(log, trans, pass,
						  buffer_list);
		/* success or fail, we are now done with this transaction. */
		freeit = true;
		break;

	/* unexpected flag values */
	case XLOG_UNMOUNT_TRANS:
		/* just skip trans */
		xfs_warn(log->l_mp, "%s: Unmount LR", __func__);
		freeit = true;
		break;
	case XLOG_START_TRANS:
	default:
		xfs_warn(log->l_mp, "%s: bad flag 0x%x", __func__, flags);
		ASSERT(0);
		error = -EFSCORRUPTED;
		break;
	}
	if (error || freeit)
		xlog_recover_free_trans(trans);
	return error;
}

/*
 * Lookup the transaction recovery structure associated with the ID in the
 * current ophdr. If the transaction doesn't exist and the start flag is set in
 * the ophdr, then allocate a new transaction for future ID matches to find.
 * Either way, return what we found during the lookup - an existing transaction
 * or nothing.
 */
STATIC struct xlog_recover *
xlog_recover_ophdr_to_trans(
	struct hlist_head	rhash[],
	struct xlog_rec_header	*rhead,
	struct xlog_op_header	*ohead)
{
	struct xlog_recover	*trans;
	xlog_tid_t		tid;
	struct hlist_head	*rhp;

	tid = be32_to_cpu(ohead->oh_tid);
	rhp = &rhash[XLOG_RHASH(tid)];
	hlist_for_each_entry(trans, rhp, r_list) {
		if (trans->r_log_tid == tid)
			return trans;
	}

	/*
	 * skip over non-start transaction headers - we could be
	 * processing slack space before the next transaction starts
	 */
	if (!(ohead->oh_flags & XLOG_START_TRANS))
		return NULL;

	ASSERT(be32_to_cpu(ohead->oh_len) == 0);

	/*
	 * This is a new transaction so allocate a new recovery container to
	 * hold the recovery ops that will follow.
	 */
	trans = kmem_zalloc(sizeof(struct xlog_recover), 0);
	trans->r_log_tid = tid;
	trans->r_lsn = be64_to_cpu(rhead->h_lsn);
	INIT_LIST_HEAD(&trans->r_itemq);
	INIT_HLIST_NODE(&trans->r_list);
	hlist_add_head(&trans->r_list, rhp);

	/*
	 * Nothing more to do for this ophdr. Items to be added to this new
	 * transaction will be in subsequent ophdr containers.
	 */
	return NULL;
}

STATIC int
xlog_recover_process_ophdr(
	struct xlog		*log,
	struct hlist_head	rhash[],
	struct xlog_rec_header	*rhead,
	struct xlog_op_header	*ohead,
	char			*dp,
	char			*end,
	int			pass,
	struct list_head	*buffer_list)
{
	struct xlog_recover	*trans;
	unsigned int		len;
	int			error;

	/* Do we understand who wrote this op? */
	if (ohead->oh_clientid != XFS_TRANSACTION &&
	    ohead->oh_clientid != XFS_LOG) {
		xfs_warn(log->l_mp, "%s: bad clientid 0x%x",
			__func__, ohead->oh_clientid);
		ASSERT(0);
		return -EFSCORRUPTED;
	}

	/*
	 * Check the ophdr contains all the data it is supposed to contain.
	 */
	len = be32_to_cpu(ohead->oh_len);
	if (dp + len > end) {
		xfs_warn(log->l_mp, "%s: bad length 0x%x", __func__, len);
		WARN_ON(1);
		return -EFSCORRUPTED;
	}

	trans = xlog_recover_ophdr_to_trans(rhash, rhead, ohead);
	if (!trans) {
		/* nothing to do, so skip over this ophdr */
		return 0;
	}

	/*
	 * The recovered buffer queue is drained only once we know that all
	 * recovery items for the current LSN have been processed. This is
	 * required because:
	 *
	 * - Buffer write submission updates the metadata LSN of the buffer.
	 * - Log recovery skips items with a metadata LSN >= the current LSN of
	 *   the recovery item.
	 * - Separate recovery items against the same metadata buffer can share
	 *   a current LSN. I.e., consider that the LSN of a recovery item is
	 *   defined as the starting LSN of the first record in which its
	 *   transaction appears, that a record can hold multiple transactions,
	 *   and/or that a transaction can span multiple records.
	 *
	 * In other words, we are allowed to submit a buffer from log recovery
	 * once per current LSN. Otherwise, we may incorrectly skip recovery
	 * items and cause corruption.
	 *
	 * We don't know up front whether buffers are updated multiple times per
	 * LSN. Therefore, track the current LSN of each commit log record as it
	 * is processed and drain the queue when it changes. Use commit records
	 * because they are ordered correctly by the logging code.
	 */
	if (log->l_recovery_lsn != trans->r_lsn &&
	    ohead->oh_flags & XLOG_COMMIT_TRANS) {
		error = xfs_buf_delwri_submit(buffer_list);
		if (error)
			return error;
		log->l_recovery_lsn = trans->r_lsn;
	}

	return xlog_recovery_process_trans(log, trans, dp, len,
					   ohead->oh_flags, pass, buffer_list);
}

/*
 * There are two valid states of the r_state field.  0 indicates that the
 * transaction structure is in a normal state.  We have either seen the
 * start of the transaction or the last operation we added was not a partial
 * operation.  If the last operation we added to the transaction was a
 * partial operation, we need to mark r_state with XLOG_WAS_CONT_TRANS.
 *
 * NOTE: skip LRs with 0 data length.
 */
STATIC int
xlog_recover_process_data(
	struct xlog		*log,
	struct hlist_head	rhash[],
	struct xlog_rec_header	*rhead,
	char			*dp,
	int			pass,
	struct list_head	*buffer_list)
{
	struct xlog_op_header	*ohead;
	char			*end;
	int			num_logops;
	int			error;

	end = dp + be32_to_cpu(rhead->h_len);
	num_logops = be32_to_cpu(rhead->h_num_logops);

	/* check the log format matches our own - else we can't recover */
	if (xlog_header_check_recover(log->l_mp, rhead))
		return -EIO;

	trace_xfs_log_recover_record(log, rhead, pass);
	while ((dp < end) && num_logops) {

		ohead = (struct xlog_op_header *)dp;
		dp += sizeof(*ohead);
		ASSERT(dp <= end);

		/* errors will abort recovery */
		error = xlog_recover_process_ophdr(log, rhash, rhead, ohead,
						   dp, end, pass, buffer_list);
		if (error)
			return error;

		dp += be32_to_cpu(ohead->oh_len);
		num_logops--;
	}
	return 0;
}

/* Take all the collected deferred ops and finish them in order. */
static int
xlog_finish_defer_ops(
	struct xfs_mount	*mp,
	struct list_head	*capture_list)
{
	struct xfs_defer_capture *dfc, *next;
	struct xfs_trans	*tp;
	struct xfs_inode	*ip;
	int			error = 0;

	list_for_each_entry_safe(dfc, next, capture_list, dfc_list) {
		struct xfs_trans_res	resv;

		/*
		 * Create a new transaction reservation from the captured
		 * information.  Set logcount to 1 to force the new transaction
		 * to regrant every roll so that we can make forward progress
		 * in recovery no matter how full the log might be.
		 */
		resv.tr_logres = dfc->dfc_logres;
		resv.tr_logcount = 1;
		resv.tr_logflags = XFS_TRANS_PERM_LOG_RES;
<<<<<<< HEAD

		error = xfs_trans_alloc(mp, &resv, dfc->dfc_blkres,
				dfc->dfc_rtxres, XFS_TRANS_RESERVE, &tp);
		if (error)
			return error;

		/*
		 * Transfer to this new transaction all the dfops we captured
		 * from recovering a single intent item.
		 */
		list_del_init(&dfc->dfc_list);
		xfs_defer_ops_continue(dfc, tp, &ip);

=======

		error = xfs_trans_alloc(mp, &resv, dfc->dfc_blkres,
				dfc->dfc_rtxres, XFS_TRANS_RESERVE, &tp);
		if (error)
			return error;

		/*
		 * Transfer to this new transaction all the dfops we captured
		 * from recovering a single intent item.
		 */
		list_del_init(&dfc->dfc_list);
		xfs_defer_ops_continue(dfc, tp, &ip);

>>>>>>> f642729d
		error = xfs_trans_commit(tp);
		if (ip) {
			xfs_iunlock(ip, XFS_ILOCK_EXCL);
			xfs_irele(ip);
		}
		if (error)
			return error;
	}

	ASSERT(list_empty(capture_list));
	return 0;
}

/* Release all the captured defer ops and capture structures in this list. */
static void
xlog_abort_defer_ops(
	struct xfs_mount		*mp,
	struct list_head		*capture_list)
{
	struct xfs_defer_capture	*dfc;
	struct xfs_defer_capture	*next;

	list_for_each_entry_safe(dfc, next, capture_list, dfc_list) {
		list_del_init(&dfc->dfc_list);
		xfs_defer_ops_release(mp, dfc);
	}
}
/*
 * When this is called, all of the log intent items which did not have
 * corresponding log done items should be in the AIL.  What we do now
 * is update the data structures associated with each one.
 *
 * Since we process the log intent items in normal transactions, they
 * will be removed at some point after the commit.  This prevents us
 * from just walking down the list processing each one.  We'll use a
 * flag in the intent item to skip those that we've already processed
 * and use the AIL iteration mechanism's generation count to try to
 * speed this up at least a bit.
 *
 * When we start, we know that the intents are the only things in the
 * AIL.  As we process them, however, other items are added to the
 * AIL.
 */
STATIC int
xlog_recover_process_intents(
	struct xlog		*log)
{
	LIST_HEAD(capture_list);
	struct xfs_ail_cursor	cur;
	struct xfs_log_item	*lip;
	struct xfs_ail		*ailp;
	int			error = 0;
#if defined(DEBUG) || defined(XFS_WARN)
	xfs_lsn_t		last_lsn;
#endif

	ailp = log->l_ailp;
	spin_lock(&ailp->ail_lock);
#if defined(DEBUG) || defined(XFS_WARN)
	last_lsn = xlog_assign_lsn(log->l_curr_cycle, log->l_curr_block);
#endif
	for (lip = xfs_trans_ail_cursor_first(ailp, &cur, 0);
	     lip != NULL;
	     lip = xfs_trans_ail_cursor_next(ailp, &cur)) {
		/*
		 * We're done when we see something other than an intent.
		 * There should be no intents left in the AIL now.
		 */
		if (!xlog_item_is_intent(lip)) {
#ifdef DEBUG
			for (; lip; lip = xfs_trans_ail_cursor_next(ailp, &cur))
				ASSERT(!xlog_item_is_intent(lip));
#endif
			break;
		}

		/*
		 * We should never see a redo item with a LSN higher than
		 * the last transaction we found in the log at the start
		 * of recovery.
		 */
		ASSERT(XFS_LSN_CMP(last_lsn, lip->li_lsn) >= 0);

		/*
		 * NOTE: If your intent processing routine can create more
		 * deferred ops, you /must/ attach them to the capture list in
		 * the recover routine or else those subsequent intents will be
		 * replayed in the wrong order!
		 */
		spin_unlock(&ailp->ail_lock);
		error = lip->li_ops->iop_recover(lip, &capture_list);
		spin_lock(&ailp->ail_lock);
<<<<<<< HEAD
		if (error)
			break;
=======
		if (error) {
			trace_xlog_intent_recovery_failed(log->l_mp, error,
					lip->li_ops->iop_recover);
			break;
		}
>>>>>>> f642729d
	}

	xfs_trans_ail_cursor_done(&cur);
	spin_unlock(&ailp->ail_lock);
	if (error)
		goto err;

	error = xlog_finish_defer_ops(log->l_mp, &capture_list);
	if (error)
		goto err;

	return 0;
err:
	xlog_abort_defer_ops(log->l_mp, &capture_list);
	return error;
}

/*
 * A cancel occurs when the mount has failed and we're bailing out.
 * Release all pending log intent items so they don't pin the AIL.
 */
STATIC void
xlog_recover_cancel_intents(
	struct xlog		*log)
{
	struct xfs_log_item	*lip;
	struct xfs_ail_cursor	cur;
	struct xfs_ail		*ailp;

	ailp = log->l_ailp;
	spin_lock(&ailp->ail_lock);
	lip = xfs_trans_ail_cursor_first(ailp, &cur, 0);
	while (lip != NULL) {
		/*
		 * We're done when we see something other than an intent.
		 * There should be no intents left in the AIL now.
		 */
		if (!xlog_item_is_intent(lip)) {
#ifdef DEBUG
			for (; lip; lip = xfs_trans_ail_cursor_next(ailp, &cur))
				ASSERT(!xlog_item_is_intent(lip));
#endif
			break;
		}

		spin_unlock(&ailp->ail_lock);
		lip->li_ops->iop_release(lip);
		spin_lock(&ailp->ail_lock);
		lip = xfs_trans_ail_cursor_next(ailp, &cur);
	}

	xfs_trans_ail_cursor_done(&cur);
	spin_unlock(&ailp->ail_lock);
}

/*
 * This routine performs a transaction to null out a bad inode pointer
 * in an agi unlinked inode hash bucket.
 */
STATIC void
xlog_recover_clear_agi_bucket(
	xfs_mount_t	*mp,
	xfs_agnumber_t	agno,
	int		bucket)
{
	xfs_trans_t	*tp;
	xfs_agi_t	*agi;
	struct xfs_buf	*agibp;
	int		offset;
	int		error;

	error = xfs_trans_alloc(mp, &M_RES(mp)->tr_clearagi, 0, 0, 0, &tp);
	if (error)
		goto out_error;

	error = xfs_read_agi(mp, tp, agno, &agibp);
	if (error)
		goto out_abort;

	agi = agibp->b_addr;
	agi->agi_unlinked[bucket] = cpu_to_be32(NULLAGINO);
	offset = offsetof(xfs_agi_t, agi_unlinked) +
		 (sizeof(xfs_agino_t) * bucket);
	xfs_trans_log_buf(tp, agibp, offset,
			  (offset + sizeof(xfs_agino_t) - 1));

	error = xfs_trans_commit(tp);
	if (error)
		goto out_error;
	return;

out_abort:
	xfs_trans_cancel(tp);
out_error:
	xfs_warn(mp, "%s: failed to clear agi %d. Continuing.", __func__, agno);
	return;
}

STATIC xfs_agino_t
xlog_recover_process_one_iunlink(
	struct xfs_mount		*mp,
	xfs_agnumber_t			agno,
	xfs_agino_t			agino,
	int				bucket)
{
	struct xfs_buf			*ibp;
	struct xfs_dinode		*dip;
	struct xfs_inode		*ip;
	xfs_ino_t			ino;
	int				error;

	ino = XFS_AGINO_TO_INO(mp, agno, agino);
	error = xfs_iget(mp, NULL, ino, 0, 0, &ip);
	if (error)
		goto fail;

	/*
	 * Get the on disk inode to find the next inode in the bucket.
	 */
	error = xfs_imap_to_bp(mp, NULL, &ip->i_imap, &dip, &ibp, 0);
	if (error)
		goto fail_iput;

	xfs_iflags_clear(ip, XFS_IRECOVERY);
	ASSERT(VFS_I(ip)->i_nlink == 0);
	ASSERT(VFS_I(ip)->i_mode != 0);

	/* setup for the next pass */
	agino = be32_to_cpu(dip->di_next_unlinked);
	xfs_buf_relse(ibp);

	/*
	 * Prevent any DMAPI event from being sent when the reference on
	 * the inode is dropped.
	 */
	ip->i_d.di_dmevmask = 0;

	xfs_irele(ip);
	return agino;

 fail_iput:
	xfs_irele(ip);
 fail:
	/*
	 * We can't read in the inode this bucket points to, or this inode
	 * is messed up.  Just ditch this bucket of inodes.  We will lose
	 * some inodes and space, but at least we won't hang.
	 *
	 * Call xlog_recover_clear_agi_bucket() to perform a transaction to
	 * clear the inode pointer in the bucket.
	 */
	xlog_recover_clear_agi_bucket(mp, agno, bucket);
	return NULLAGINO;
}

/*
 * Recover AGI unlinked lists
 *
 * This is called during recovery to process any inodes which we unlinked but
 * not freed when the system crashed.  These inodes will be on the lists in the
 * AGI blocks. What we do here is scan all the AGIs and fully truncate and free
 * any inodes found on the lists. Each inode is removed from the lists when it
 * has been fully truncated and is freed. The freeing of the inode and its
 * removal from the list must be atomic.
 *
 * If everything we touch in the agi processing loop is already in memory, this
 * loop can hold the cpu for a long time. It runs without lock contention,
 * memory allocation contention, the need wait for IO, etc, and so will run
 * until we either run out of inodes to process, run low on memory or we run out
 * of log space.
 *
 * This behaviour is bad for latency on single CPU and non-preemptible kernels,
 * and can prevent other filesytem work (such as CIL pushes) from running. This
 * can lead to deadlocks if the recovery process runs out of log reservation
 * space. Hence we need to yield the CPU when there is other kernel work
 * scheduled on this CPU to ensure other scheduled work can run without undue
 * latency.
 */
STATIC void
xlog_recover_process_iunlinks(
	struct xlog	*log)
{
	xfs_mount_t	*mp;
	xfs_agnumber_t	agno;
	xfs_agi_t	*agi;
	struct xfs_buf	*agibp;
	xfs_agino_t	agino;
	int		bucket;
	int		error;

	mp = log->l_mp;

	for (agno = 0; agno < mp->m_sb.sb_agcount; agno++) {
		/*
		 * Find the agi for this ag.
		 */
		error = xfs_read_agi(mp, NULL, agno, &agibp);
		if (error) {
			/*
			 * AGI is b0rked. Don't process it.
			 *
			 * We should probably mark the filesystem as corrupt
			 * after we've recovered all the ag's we can....
			 */
			continue;
		}
		/*
		 * Unlock the buffer so that it can be acquired in the normal
		 * course of the transaction to truncate and free each inode.
		 * Because we are not racing with anyone else here for the AGI
		 * buffer, we don't even need to hold it locked to read the
		 * initial unlinked bucket entries out of the buffer. We keep
		 * buffer reference though, so that it stays pinned in memory
		 * while we need the buffer.
		 */
		agi = agibp->b_addr;
		xfs_buf_unlock(agibp);

		for (bucket = 0; bucket < XFS_AGI_UNLINKED_BUCKETS; bucket++) {
			agino = be32_to_cpu(agi->agi_unlinked[bucket]);
			while (agino != NULLAGINO) {
				agino = xlog_recover_process_one_iunlink(mp,
							agno, agino, bucket);
				cond_resched();
			}
		}
		xfs_buf_rele(agibp);
	}
}

STATIC void
xlog_unpack_data(
	struct xlog_rec_header	*rhead,
	char			*dp,
	struct xlog		*log)
{
	int			i, j, k;

	for (i = 0; i < BTOBB(be32_to_cpu(rhead->h_len)) &&
		  i < (XLOG_HEADER_CYCLE_SIZE / BBSIZE); i++) {
		*(__be32 *)dp = *(__be32 *)&rhead->h_cycle_data[i];
		dp += BBSIZE;
	}

	if (xfs_sb_version_haslogv2(&log->l_mp->m_sb)) {
		xlog_in_core_2_t *xhdr = (xlog_in_core_2_t *)rhead;
		for ( ; i < BTOBB(be32_to_cpu(rhead->h_len)); i++) {
			j = i / (XLOG_HEADER_CYCLE_SIZE / BBSIZE);
			k = i % (XLOG_HEADER_CYCLE_SIZE / BBSIZE);
			*(__be32 *)dp = xhdr[j].hic_xheader.xh_cycle_data[k];
			dp += BBSIZE;
		}
	}
}

/*
 * CRC check, unpack and process a log record.
 */
STATIC int
xlog_recover_process(
	struct xlog		*log,
	struct hlist_head	rhash[],
	struct xlog_rec_header	*rhead,
	char			*dp,
	int			pass,
	struct list_head	*buffer_list)
{
	__le32			old_crc = rhead->h_crc;
	__le32			crc;

	crc = xlog_cksum(log, rhead, dp, be32_to_cpu(rhead->h_len));

	/*
	 * Nothing else to do if this is a CRC verification pass. Just return
	 * if this a record with a non-zero crc. Unfortunately, mkfs always
	 * sets old_crc to 0 so we must consider this valid even on v5 supers.
	 * Otherwise, return EFSBADCRC on failure so the callers up the stack
	 * know precisely what failed.
	 */
	if (pass == XLOG_RECOVER_CRCPASS) {
		if (old_crc && crc != old_crc)
			return -EFSBADCRC;
		return 0;
	}

	/*
	 * We're in the normal recovery path. Issue a warning if and only if the
	 * CRC in the header is non-zero. This is an advisory warning and the
	 * zero CRC check prevents warnings from being emitted when upgrading
	 * the kernel from one that does not add CRCs by default.
	 */
	if (crc != old_crc) {
		if (old_crc || xfs_sb_version_hascrc(&log->l_mp->m_sb)) {
			xfs_alert(log->l_mp,
		"log record CRC mismatch: found 0x%x, expected 0x%x.",
					le32_to_cpu(old_crc),
					le32_to_cpu(crc));
			xfs_hex_dump(dp, 32);
		}

		/*
		 * If the filesystem is CRC enabled, this mismatch becomes a
		 * fatal log corruption failure.
		 */
		if (xfs_sb_version_hascrc(&log->l_mp->m_sb)) {
			XFS_ERROR_REPORT(__func__, XFS_ERRLEVEL_LOW, log->l_mp);
			return -EFSCORRUPTED;
		}
	}

	xlog_unpack_data(rhead, dp, log);

	return xlog_recover_process_data(log, rhash, rhead, dp, pass,
					 buffer_list);
}

STATIC int
xlog_valid_rec_header(
	struct xlog		*log,
	struct xlog_rec_header	*rhead,
	xfs_daddr_t		blkno,
	int			bufsize)
{
	int			hlen;

	if (XFS_IS_CORRUPT(log->l_mp,
			   rhead->h_magicno != cpu_to_be32(XLOG_HEADER_MAGIC_NUM)))
		return -EFSCORRUPTED;
	if (XFS_IS_CORRUPT(log->l_mp,
			   (!rhead->h_version ||
			   (be32_to_cpu(rhead->h_version) &
			    (~XLOG_VERSION_OKBITS))))) {
		xfs_warn(log->l_mp, "%s: unrecognised log version (%d).",
			__func__, be32_to_cpu(rhead->h_version));
		return -EFSCORRUPTED;
	}

	/*
	 * LR body must have data (or it wouldn't have been written)
	 * and h_len must not be greater than LR buffer size.
	 */
	hlen = be32_to_cpu(rhead->h_len);
	if (XFS_IS_CORRUPT(log->l_mp, hlen <= 0 || hlen > bufsize))
		return -EFSCORRUPTED;

	if (XFS_IS_CORRUPT(log->l_mp,
			   blkno > log->l_logBBsize || blkno > INT_MAX))
		return -EFSCORRUPTED;
	return 0;
}

/*
 * Read the log from tail to head and process the log records found.
 * Handle the two cases where the tail and head are in the same cycle
 * and where the active portion of the log wraps around the end of
 * the physical log separately.  The pass parameter is passed through
 * to the routines called to process the data and is not looked at
 * here.
 */
STATIC int
xlog_do_recovery_pass(
	struct xlog		*log,
	xfs_daddr_t		head_blk,
	xfs_daddr_t		tail_blk,
	int			pass,
	xfs_daddr_t		*first_bad)	/* out: first bad log rec */
{
	xlog_rec_header_t	*rhead;
	xfs_daddr_t		blk_no, rblk_no;
	xfs_daddr_t		rhead_blk;
	char			*offset;
	char			*hbp, *dbp;
	int			error = 0, h_size, h_len;
	int			error2 = 0;
	int			bblks, split_bblks;
	int			hblks, split_hblks, wrapped_hblks;
	int			i;
	struct hlist_head	rhash[XLOG_RHASH_SIZE];
	LIST_HEAD		(buffer_list);

	ASSERT(head_blk != tail_blk);
	blk_no = rhead_blk = tail_blk;

	for (i = 0; i < XLOG_RHASH_SIZE; i++)
		INIT_HLIST_HEAD(&rhash[i]);

	/*
	 * Read the header of the tail block and get the iclog buffer size from
	 * h_size.  Use this to tell how many sectors make up the log header.
	 */
	if (xfs_sb_version_haslogv2(&log->l_mp->m_sb)) {
		/*
		 * When using variable length iclogs, read first sector of
		 * iclog header and extract the header size from it.  Get a
		 * new hbp that is the correct size.
		 */
		hbp = xlog_alloc_buffer(log, 1);
		if (!hbp)
			return -ENOMEM;

		error = xlog_bread(log, tail_blk, 1, hbp, &offset);
		if (error)
			goto bread_err1;

		rhead = (xlog_rec_header_t *)offset;

		/*
		 * xfsprogs has a bug where record length is based on lsunit but
		 * h_size (iclog size) is hardcoded to 32k. Now that we
		 * unconditionally CRC verify the unmount record, this means the
		 * log buffer can be too small for the record and cause an
		 * overrun.
		 *
		 * Detect this condition here. Use lsunit for the buffer size as
		 * long as this looks like the mkfs case. Otherwise, return an
		 * error to avoid a buffer overrun.
		 */
		h_size = be32_to_cpu(rhead->h_size);
		h_len = be32_to_cpu(rhead->h_len);
		if (h_len > h_size && h_len <= log->l_mp->m_logbsize &&
		    rhead->h_num_logops == cpu_to_be32(1)) {
			xfs_warn(log->l_mp,
		"invalid iclog size (%d bytes), using lsunit (%d bytes)",
				 h_size, log->l_mp->m_logbsize);
			h_size = log->l_mp->m_logbsize;
		}

		error = xlog_valid_rec_header(log, rhead, tail_blk, h_size);
		if (error)
			goto bread_err1;

		hblks = xlog_logrec_hblks(log, rhead);
		if (hblks != 1) {
			kmem_free(hbp);
			hbp = xlog_alloc_buffer(log, hblks);
		}
	} else {
		ASSERT(log->l_sectBBsize == 1);
		hblks = 1;
		hbp = xlog_alloc_buffer(log, 1);
		h_size = XLOG_BIG_RECORD_BSIZE;
	}

	if (!hbp)
		return -ENOMEM;
	dbp = xlog_alloc_buffer(log, BTOBB(h_size));
	if (!dbp) {
		kmem_free(hbp);
		return -ENOMEM;
	}

	memset(rhash, 0, sizeof(rhash));
	if (tail_blk > head_blk) {
		/*
		 * Perform recovery around the end of the physical log.
		 * When the head is not on the same cycle number as the tail,
		 * we can't do a sequential recovery.
		 */
		while (blk_no < log->l_logBBsize) {
			/*
			 * Check for header wrapping around physical end-of-log
			 */
			offset = hbp;
			split_hblks = 0;
			wrapped_hblks = 0;
			if (blk_no + hblks <= log->l_logBBsize) {
				/* Read header in one read */
				error = xlog_bread(log, blk_no, hblks, hbp,
						   &offset);
				if (error)
					goto bread_err2;
			} else {
				/* This LR is split across physical log end */
				if (blk_no != log->l_logBBsize) {
					/* some data before physical log end */
					ASSERT(blk_no <= INT_MAX);
					split_hblks = log->l_logBBsize - (int)blk_no;
					ASSERT(split_hblks > 0);
					error = xlog_bread(log, blk_no,
							   split_hblks, hbp,
							   &offset);
					if (error)
						goto bread_err2;
				}

				/*
				 * Note: this black magic still works with
				 * large sector sizes (non-512) only because:
				 * - we increased the buffer size originally
				 *   by 1 sector giving us enough extra space
				 *   for the second read;
				 * - the log start is guaranteed to be sector
				 *   aligned;
				 * - we read the log end (LR header start)
				 *   _first_, then the log start (LR header end)
				 *   - order is important.
				 */
				wrapped_hblks = hblks - split_hblks;
				error = xlog_bread_noalign(log, 0,
						wrapped_hblks,
						offset + BBTOB(split_hblks));
				if (error)
					goto bread_err2;
			}
			rhead = (xlog_rec_header_t *)offset;
			error = xlog_valid_rec_header(log, rhead,
					split_hblks ? blk_no : 0, h_size);
			if (error)
				goto bread_err2;

			bblks = (int)BTOBB(be32_to_cpu(rhead->h_len));
			blk_no += hblks;

			/*
			 * Read the log record data in multiple reads if it
			 * wraps around the end of the log. Note that if the
			 * header already wrapped, blk_no could point past the
			 * end of the log. The record data is contiguous in
			 * that case.
			 */
			if (blk_no + bblks <= log->l_logBBsize ||
			    blk_no >= log->l_logBBsize) {
				rblk_no = xlog_wrap_logbno(log, blk_no);
				error = xlog_bread(log, rblk_no, bblks, dbp,
						   &offset);
				if (error)
					goto bread_err2;
			} else {
				/* This log record is split across the
				 * physical end of log */
				offset = dbp;
				split_bblks = 0;
				if (blk_no != log->l_logBBsize) {
					/* some data is before the physical
					 * end of log */
					ASSERT(!wrapped_hblks);
					ASSERT(blk_no <= INT_MAX);
					split_bblks =
						log->l_logBBsize - (int)blk_no;
					ASSERT(split_bblks > 0);
					error = xlog_bread(log, blk_no,
							split_bblks, dbp,
							&offset);
					if (error)
						goto bread_err2;
				}

				/*
				 * Note: this black magic still works with
				 * large sector sizes (non-512) only because:
				 * - we increased the buffer size originally
				 *   by 1 sector giving us enough extra space
				 *   for the second read;
				 * - the log start is guaranteed to be sector
				 *   aligned;
				 * - we read the log end (LR header start)
				 *   _first_, then the log start (LR header end)
				 *   - order is important.
				 */
				error = xlog_bread_noalign(log, 0,
						bblks - split_bblks,
						offset + BBTOB(split_bblks));
				if (error)
					goto bread_err2;
			}

			error = xlog_recover_process(log, rhash, rhead, offset,
						     pass, &buffer_list);
			if (error)
				goto bread_err2;

			blk_no += bblks;
			rhead_blk = blk_no;
		}

		ASSERT(blk_no >= log->l_logBBsize);
		blk_no -= log->l_logBBsize;
		rhead_blk = blk_no;
	}

	/* read first part of physical log */
	while (blk_no < head_blk) {
		error = xlog_bread(log, blk_no, hblks, hbp, &offset);
		if (error)
			goto bread_err2;

		rhead = (xlog_rec_header_t *)offset;
		error = xlog_valid_rec_header(log, rhead, blk_no, h_size);
		if (error)
			goto bread_err2;

		/* blocks in data section */
		bblks = (int)BTOBB(be32_to_cpu(rhead->h_len));
		error = xlog_bread(log, blk_no+hblks, bblks, dbp,
				   &offset);
		if (error)
			goto bread_err2;

		error = xlog_recover_process(log, rhash, rhead, offset, pass,
					     &buffer_list);
		if (error)
			goto bread_err2;

		blk_no += bblks + hblks;
		rhead_blk = blk_no;
	}

 bread_err2:
	kmem_free(dbp);
 bread_err1:
	kmem_free(hbp);

	/*
	 * Submit buffers that have been added from the last record processed,
	 * regardless of error status.
	 */
	if (!list_empty(&buffer_list))
		error2 = xfs_buf_delwri_submit(&buffer_list);

	if (error && first_bad)
		*first_bad = rhead_blk;

	/*
	 * Transactions are freed at commit time but transactions without commit
	 * records on disk are never committed. Free any that may be left in the
	 * hash table.
	 */
	for (i = 0; i < XLOG_RHASH_SIZE; i++) {
		struct hlist_node	*tmp;
		struct xlog_recover	*trans;

		hlist_for_each_entry_safe(trans, tmp, &rhash[i], r_list)
			xlog_recover_free_trans(trans);
	}

	return error ? error : error2;
}

/*
 * Do the recovery of the log.  We actually do this in two phases.
 * The two passes are necessary in order to implement the function
 * of cancelling a record written into the log.  The first pass
 * determines those things which have been cancelled, and the
 * second pass replays log items normally except for those which
 * have been cancelled.  The handling of the replay and cancellations
 * takes place in the log item type specific routines.
 *
 * The table of items which have cancel records in the log is allocated
 * and freed at this level, since only here do we know when all of
 * the log recovery has been completed.
 */
STATIC int
xlog_do_log_recovery(
	struct xlog	*log,
	xfs_daddr_t	head_blk,
	xfs_daddr_t	tail_blk)
{
	int		error, i;

	ASSERT(head_blk != tail_blk);

	/*
	 * First do a pass to find all of the cancelled buf log items.
	 * Store them in the buf_cancel_table for use in the second pass.
	 */
	log->l_buf_cancel_table = kmem_zalloc(XLOG_BC_TABLE_SIZE *
						 sizeof(struct list_head),
						 0);
	for (i = 0; i < XLOG_BC_TABLE_SIZE; i++)
		INIT_LIST_HEAD(&log->l_buf_cancel_table[i]);

	error = xlog_do_recovery_pass(log, head_blk, tail_blk,
				      XLOG_RECOVER_PASS1, NULL);
	if (error != 0) {
		kmem_free(log->l_buf_cancel_table);
		log->l_buf_cancel_table = NULL;
		return error;
	}
	/*
	 * Then do a second pass to actually recover the items in the log.
	 * When it is complete free the table of buf cancel items.
	 */
	error = xlog_do_recovery_pass(log, head_blk, tail_blk,
				      XLOG_RECOVER_PASS2, NULL);
#ifdef DEBUG
	if (!error) {
		int	i;

		for (i = 0; i < XLOG_BC_TABLE_SIZE; i++)
			ASSERT(list_empty(&log->l_buf_cancel_table[i]));
	}
#endif	/* DEBUG */

	kmem_free(log->l_buf_cancel_table);
	log->l_buf_cancel_table = NULL;

	return error;
}

/*
 * Do the actual recovery
 */
STATIC int
xlog_do_recover(
	struct xlog		*log,
	xfs_daddr_t		head_blk,
	xfs_daddr_t		tail_blk)
{
	struct xfs_mount	*mp = log->l_mp;
	struct xfs_buf		*bp = mp->m_sb_bp;
	struct xfs_sb		*sbp = &mp->m_sb;
	int			error;

	trace_xfs_log_recover(log, head_blk, tail_blk);

	/*
	 * First replay the images in the log.
	 */
	error = xlog_do_log_recovery(log, head_blk, tail_blk);
	if (error)
		return error;

	/*
	 * If IO errors happened during recovery, bail out.
	 */
	if (XFS_FORCED_SHUTDOWN(mp))
		return -EIO;

	/*
	 * We now update the tail_lsn since much of the recovery has completed
	 * and there may be space available to use.  If there were no extent
	 * or iunlinks, we can free up the entire log and set the tail_lsn to
	 * be the last_sync_lsn.  This was set in xlog_find_tail to be the
	 * lsn of the last known good LR on disk.  If there are extent frees
	 * or iunlinks they will have some entries in the AIL; so we look at
	 * the AIL to determine how to set the tail_lsn.
	 */
	xlog_assign_tail_lsn(mp);

	/*
	 * Now that we've finished replaying all buffer and inode updates,
	 * re-read the superblock and reverify it.
	 */
	xfs_buf_lock(bp);
	xfs_buf_hold(bp);
	error = _xfs_buf_read(bp, XBF_READ);
	if (error) {
		if (!XFS_FORCED_SHUTDOWN(mp)) {
			xfs_buf_ioerror_alert(bp, __this_address);
			ASSERT(0);
		}
		xfs_buf_relse(bp);
		return error;
	}

	/* Convert superblock from on-disk format */
	xfs_sb_from_disk(sbp, bp->b_addr);
	xfs_buf_relse(bp);

	/* re-initialise in-core superblock and geometry structures */
	xfs_reinit_percpu_counters(mp);
	error = xfs_initialize_perag(mp, sbp->sb_agcount, &mp->m_maxagi);
	if (error) {
		xfs_warn(mp, "Failed post-recovery per-ag init: %d", error);
		return error;
	}
	mp->m_alloc_set_aside = xfs_alloc_set_aside(mp);

	xlog_recover_check_summary(log);

	/* Normal transactions can now occur */
	log->l_flags &= ~XLOG_ACTIVE_RECOVERY;
	return 0;
}

/*
 * Perform recovery and re-initialize some log variables in xlog_find_tail.
 *
 * Return error or zero.
 */
int
xlog_recover(
	struct xlog	*log)
{
	xfs_daddr_t	head_blk, tail_blk;
	int		error;

	/* find the tail of the log */
	error = xlog_find_tail(log, &head_blk, &tail_blk);
	if (error)
		return error;

	/*
	 * The superblock was read before the log was available and thus the LSN
	 * could not be verified. Check the superblock LSN against the current
	 * LSN now that it's known.
	 */
	if (xfs_sb_version_hascrc(&log->l_mp->m_sb) &&
	    !xfs_log_check_lsn(log->l_mp, log->l_mp->m_sb.sb_lsn))
		return -EINVAL;

	if (tail_blk != head_blk) {
		/* There used to be a comment here:
		 *
		 * disallow recovery on read-only mounts.  note -- mount
		 * checks for ENOSPC and turns it into an intelligent
		 * error message.
		 * ...but this is no longer true.  Now, unless you specify
		 * NORECOVERY (in which case this function would never be
		 * called), we just go ahead and recover.  We do this all
		 * under the vfs layer, so we can get away with it unless
		 * the device itself is read-only, in which case we fail.
		 */
		if ((error = xfs_dev_is_read_only(log->l_mp, "recovery"))) {
			return error;
		}

		/*
		 * Version 5 superblock log feature mask validation. We know the
		 * log is dirty so check if there are any unknown log features
		 * in what we need to recover. If there are unknown features
		 * (e.g. unsupported transactions, then simply reject the
		 * attempt at recovery before touching anything.
		 */
		if (XFS_SB_VERSION_NUM(&log->l_mp->m_sb) == XFS_SB_VERSION_5 &&
		    xfs_sb_has_incompat_log_feature(&log->l_mp->m_sb,
					XFS_SB_FEAT_INCOMPAT_LOG_UNKNOWN)) {
			xfs_warn(log->l_mp,
"Superblock has unknown incompatible log features (0x%x) enabled.",
				(log->l_mp->m_sb.sb_features_log_incompat &
					XFS_SB_FEAT_INCOMPAT_LOG_UNKNOWN));
			xfs_warn(log->l_mp,
"The log can not be fully and/or safely recovered by this kernel.");
			xfs_warn(log->l_mp,
"Please recover the log on a kernel that supports the unknown features.");
			return -EINVAL;
		}

		/*
		 * Delay log recovery if the debug hook is set. This is debug
		 * instrumention to coordinate simulation of I/O failures with
		 * log recovery.
		 */
		if (xfs_globals.log_recovery_delay) {
			xfs_notice(log->l_mp,
				"Delaying log recovery for %d seconds.",
				xfs_globals.log_recovery_delay);
			msleep(xfs_globals.log_recovery_delay * 1000);
		}

		xfs_notice(log->l_mp, "Starting recovery (logdev: %s)",
				log->l_mp->m_logname ? log->l_mp->m_logname
						     : "internal");

		error = xlog_do_recover(log, head_blk, tail_blk);
		log->l_flags |= XLOG_RECOVERY_NEEDED;
	}
	return error;
}

/*
 * In the first part of recovery we replay inodes and buffers and build
 * up the list of extent free items which need to be processed.  Here
 * we process the extent free items and clean up the on disk unlinked
 * inode lists.  This is separated from the first part of recovery so
 * that the root and real-time bitmap inodes can be read in from disk in
 * between the two stages.  This is necessary so that we can free space
 * in the real-time portion of the file system.
 */
int
xlog_recover_finish(
	struct xlog	*log)
{
	/*
	 * Now we're ready to do the transactions needed for the
	 * rest of recovery.  Start with completing all the extent
	 * free intent records and then process the unlinked inode
	 * lists.  At this point, we essentially run in normal mode
	 * except that we're still performing recovery actions
	 * rather than accepting new requests.
	 */
	if (log->l_flags & XLOG_RECOVERY_NEEDED) {
		int	error;
		error = xlog_recover_process_intents(log);
		if (error) {
			/*
			 * Cancel all the unprocessed intent items now so that
			 * we don't leave them pinned in the AIL.  This can
			 * cause the AIL to livelock on the pinned item if
			 * anyone tries to push the AIL (inode reclaim does
			 * this) before we get around to xfs_log_mount_cancel.
			 */
			xlog_recover_cancel_intents(log);
			xfs_alert(log->l_mp, "Failed to recover intents");
			return error;
		}

		/*
		 * Sync the log to get all the intents out of the AIL.
		 * This isn't absolutely necessary, but it helps in
		 * case the unlink transactions would have problems
		 * pushing the intents out of the way.
		 */
		xfs_log_force(log->l_mp, XFS_LOG_SYNC);

		xlog_recover_process_iunlinks(log);

		xlog_recover_check_summary(log);

		xfs_notice(log->l_mp, "Ending recovery (logdev: %s)",
				log->l_mp->m_logname ? log->l_mp->m_logname
						     : "internal");
		log->l_flags &= ~XLOG_RECOVERY_NEEDED;
	} else {
		xfs_info(log->l_mp, "Ending clean mount");
	}
	return 0;
}

void
xlog_recover_cancel(
	struct xlog	*log)
{
	if (log->l_flags & XLOG_RECOVERY_NEEDED)
		xlog_recover_cancel_intents(log);
}

#if defined(DEBUG)
/*
 * Read all of the agf and agi counters and check that they
 * are consistent with the superblock counters.
 */
STATIC void
xlog_recover_check_summary(
	struct xlog	*log)
{
	xfs_mount_t	*mp;
	struct xfs_buf	*agfbp;
	struct xfs_buf	*agibp;
	xfs_agnumber_t	agno;
	uint64_t	freeblks;
	uint64_t	itotal;
	uint64_t	ifree;
	int		error;

	mp = log->l_mp;

	freeblks = 0LL;
	itotal = 0LL;
	ifree = 0LL;
	for (agno = 0; agno < mp->m_sb.sb_agcount; agno++) {
		error = xfs_read_agf(mp, NULL, agno, 0, &agfbp);
		if (error) {
			xfs_alert(mp, "%s agf read failed agno %d error %d",
						__func__, agno, error);
		} else {
			struct xfs_agf	*agfp = agfbp->b_addr;

			freeblks += be32_to_cpu(agfp->agf_freeblks) +
				    be32_to_cpu(agfp->agf_flcount);
			xfs_buf_relse(agfbp);
		}

		error = xfs_read_agi(mp, NULL, agno, &agibp);
		if (error) {
			xfs_alert(mp, "%s agi read failed agno %d error %d",
						__func__, agno, error);
		} else {
			struct xfs_agi	*agi = agibp->b_addr;

			itotal += be32_to_cpu(agi->agi_count);
			ifree += be32_to_cpu(agi->agi_freecount);
			xfs_buf_relse(agibp);
		}
	}
}
#endif /* DEBUG */<|MERGE_RESOLUTION|>--- conflicted
+++ resolved
@@ -2454,7 +2454,6 @@
 		resv.tr_logres = dfc->dfc_logres;
 		resv.tr_logcount = 1;
 		resv.tr_logflags = XFS_TRANS_PERM_LOG_RES;
-<<<<<<< HEAD
 
 		error = xfs_trans_alloc(mp, &resv, dfc->dfc_blkres,
 				dfc->dfc_rtxres, XFS_TRANS_RESERVE, &tp);
@@ -2468,21 +2467,6 @@
 		list_del_init(&dfc->dfc_list);
 		xfs_defer_ops_continue(dfc, tp, &ip);
 
-=======
-
-		error = xfs_trans_alloc(mp, &resv, dfc->dfc_blkres,
-				dfc->dfc_rtxres, XFS_TRANS_RESERVE, &tp);
-		if (error)
-			return error;
-
-		/*
-		 * Transfer to this new transaction all the dfops we captured
-		 * from recovering a single intent item.
-		 */
-		list_del_init(&dfc->dfc_list);
-		xfs_defer_ops_continue(dfc, tp, &ip);
-
->>>>>>> f642729d
 		error = xfs_trans_commit(tp);
 		if (ip) {
 			xfs_iunlock(ip, XFS_ILOCK_EXCL);
@@ -2575,16 +2559,11 @@
 		spin_unlock(&ailp->ail_lock);
 		error = lip->li_ops->iop_recover(lip, &capture_list);
 		spin_lock(&ailp->ail_lock);
-<<<<<<< HEAD
-		if (error)
-			break;
-=======
 		if (error) {
 			trace_xlog_intent_recovery_failed(log->l_mp, error,
 					lip->li_ops->iop_recover);
 			break;
 		}
->>>>>>> f642729d
 	}
 
 	xfs_trans_ail_cursor_done(&cur);

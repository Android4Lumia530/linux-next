// SPDX-License-Identifier: GPL-2.0
/*
 * linux/fs/lockd/svcproc.c
 *
 * Lockd server procedures. We don't implement the NLM_*_RES 
 * procedures because we don't use the async procedures.
 *
 * Copyright (C) 1996, Olaf Kirch <okir@monad.swb.de>
 */

#include <linux/types.h>
#include <linux/time.h>
#include <linux/lockd/lockd.h>
#include <linux/lockd/share.h>
#include <linux/sunrpc/svc_xprt.h>

#define NLMDBG_FACILITY		NLMDBG_CLIENT

#ifdef CONFIG_LOCKD_V4
static __be32
cast_to_nlm(__be32 status, u32 vers)
{
	/* Note: status is assumed to be in network byte order !!! */
	if (vers != 4){
		switch (status) {
		case nlm_granted:
		case nlm_lck_denied:
		case nlm_lck_denied_nolocks:
		case nlm_lck_blocked:
		case nlm_lck_denied_grace_period:
		case nlm_drop_reply:
			break;
		case nlm4_deadlock:
			status = nlm_lck_denied;
			break;
		default:
			status = nlm_lck_denied_nolocks;
		}
	}

	return (status);
}
#define	cast_status(status) (cast_to_nlm(status, rqstp->rq_vers))
#else
#define cast_status(status) (status)
#endif

/*
 * Obtain client and file from arguments
 */
static __be32
nlmsvc_retrieve_args(struct svc_rqst *rqstp, struct nlm_args *argp,
			struct nlm_host **hostp, struct nlm_file **filp)
{
	struct nlm_host		*host = NULL;
	struct nlm_file		*file = NULL;
	struct nlm_lock		*lock = &argp->lock;
	__be32			error = 0;

	/* nfsd callbacks must have been installed for this procedure */
	if (!nlmsvc_ops)
		return nlm_lck_denied_nolocks;

	/* Obtain host handle */
	if (!(host = nlmsvc_lookup_host(rqstp, lock->caller, lock->len))
	 || (argp->monitor && nsm_monitor(host) < 0))
		goto no_locks;
	*hostp = host;

	/* Obtain file pointer. Not used by FREE_ALL call. */
	if (filp != NULL) {
		error = cast_status(nlm_lookup_file(rqstp, &file, &lock->fh));
		if (error != 0)
			goto no_locks;
		*filp = file;

		/* Set up the missing parts of the file_lock structure */
		lock->fl.fl_file  = file->f_file;
		lock->fl.fl_pid = current->tgid;
		lock->fl.fl_lmops = &nlmsvc_lock_operations;
		nlmsvc_locks_init_private(&lock->fl, host, (pid_t)lock->svid);
		if (!lock->fl.fl_owner) {
			/* lockowner allocation has failed */
			nlmsvc_release_host(host);
			return nlm_lck_denied_nolocks;
		}
	}

	return 0;

no_locks:
	nlmsvc_release_host(host);
	if (error)
		return error;
	return nlm_lck_denied_nolocks;
}

/*
 * NULL: Test for presence of service
 */
static __be32
nlmsvc_proc_null(struct svc_rqst *rqstp)
{
	dprintk("lockd: NULL          called\n");
	return rpc_success;
}

/*
 * TEST: Check for conflicting lock
 */
static __be32
__nlmsvc_proc_test(struct svc_rqst *rqstp, struct nlm_res *resp)
{
	struct nlm_args *argp = rqstp->rq_argp;
	struct nlm_host	*host;
	struct nlm_file	*file;
	__be32 rc = rpc_success;

	dprintk("lockd: TEST          called\n");
	resp->cookie = argp->cookie;

	/* Obtain client and file */
	if ((resp->status = nlmsvc_retrieve_args(rqstp, argp, &host, &file)))
		return resp->status == nlm_drop_reply ? rpc_drop_reply :rpc_success;

	/* Now check for conflicting locks */
	resp->status = cast_status(nlmsvc_testlock(rqstp, file, host, &argp->lock, &resp->lock, &resp->cookie));
	if (resp->status == nlm_drop_reply)
		rc = rpc_drop_reply;
	else
		dprintk("lockd: TEST          status %d vers %d\n",
			ntohl(resp->status), rqstp->rq_vers);

	nlmsvc_release_lockowner(&argp->lock);
	nlmsvc_release_host(host);
	nlm_release_file(file);
	return rc;
}

static __be32
nlmsvc_proc_test(struct svc_rqst *rqstp)
{
	return __nlmsvc_proc_test(rqstp, rqstp->rq_resp);
}

static __be32
__nlmsvc_proc_lock(struct svc_rqst *rqstp, struct nlm_res *resp)
{
	struct nlm_args *argp = rqstp->rq_argp;
	struct nlm_host	*host;
	struct nlm_file	*file;
	__be32 rc = rpc_success;

	dprintk("lockd: LOCK          called\n");

	resp->cookie = argp->cookie;

	/* Obtain client and file */
	if ((resp->status = nlmsvc_retrieve_args(rqstp, argp, &host, &file)))
		return resp->status == nlm_drop_reply ? rpc_drop_reply :rpc_success;

#if 0
	/* If supplied state doesn't match current state, we assume it's
	 * an old request that time-warped somehow. Any error return would
	 * do in this case because it's irrelevant anyway.
	 *
	 * NB: We don't retrieve the remote host's state yet.
	 */
	if (host->h_nsmstate && host->h_nsmstate != argp->state) {
		resp->status = nlm_lck_denied_nolocks;
	} else
#endif

	/* Now try to lock the file */
	resp->status = cast_status(nlmsvc_lock(rqstp, file, host, &argp->lock,
					       argp->block, &argp->cookie,
					       argp->reclaim));
	if (resp->status == nlm_drop_reply)
		rc = rpc_drop_reply;
	else
		dprintk("lockd: LOCK         status %d\n", ntohl(resp->status));

	nlmsvc_release_lockowner(&argp->lock);
	nlmsvc_release_host(host);
	nlm_release_file(file);
	return rc;
}

static __be32
nlmsvc_proc_lock(struct svc_rqst *rqstp)
{
	return __nlmsvc_proc_lock(rqstp, rqstp->rq_resp);
}

static __be32
__nlmsvc_proc_cancel(struct svc_rqst *rqstp, struct nlm_res *resp)
{
	struct nlm_args *argp = rqstp->rq_argp;
	struct nlm_host	*host;
	struct nlm_file	*file;
	struct net *net = SVC_NET(rqstp);

	dprintk("lockd: CANCEL        called\n");

	resp->cookie = argp->cookie;

	/* Don't accept requests during grace period */
	if (locks_in_grace(net)) {
		resp->status = nlm_lck_denied_grace_period;
		return rpc_success;
	}

	/* Obtain client and file */
	if ((resp->status = nlmsvc_retrieve_args(rqstp, argp, &host, &file)))
		return resp->status == nlm_drop_reply ? rpc_drop_reply :rpc_success;

	/* Try to cancel request. */
	resp->status = cast_status(nlmsvc_cancel_blocked(net, file, &argp->lock));

	dprintk("lockd: CANCEL        status %d\n", ntohl(resp->status));
	nlmsvc_release_lockowner(&argp->lock);
	nlmsvc_release_host(host);
	nlm_release_file(file);
	return rpc_success;
}

static __be32
nlmsvc_proc_cancel(struct svc_rqst *rqstp)
{
	return __nlmsvc_proc_cancel(rqstp, rqstp->rq_resp);
}

/*
 * UNLOCK: release a lock
 */
static __be32
__nlmsvc_proc_unlock(struct svc_rqst *rqstp, struct nlm_res *resp)
{
	struct nlm_args *argp = rqstp->rq_argp;
	struct nlm_host	*host;
	struct nlm_file	*file;
	struct net *net = SVC_NET(rqstp);

	dprintk("lockd: UNLOCK        called\n");

	resp->cookie = argp->cookie;

	/* Don't accept new lock requests during grace period */
	if (locks_in_grace(net)) {
		resp->status = nlm_lck_denied_grace_period;
		return rpc_success;
	}

	/* Obtain client and file */
	if ((resp->status = nlmsvc_retrieve_args(rqstp, argp, &host, &file)))
		return resp->status == nlm_drop_reply ? rpc_drop_reply :rpc_success;

	/* Now try to remove the lock */
	resp->status = cast_status(nlmsvc_unlock(net, file, &argp->lock));

	dprintk("lockd: UNLOCK        status %d\n", ntohl(resp->status));
	nlmsvc_release_lockowner(&argp->lock);
	nlmsvc_release_host(host);
	nlm_release_file(file);
	return rpc_success;
}

static __be32
nlmsvc_proc_unlock(struct svc_rqst *rqstp)
{
	return __nlmsvc_proc_unlock(rqstp, rqstp->rq_resp);
}

/*
 * GRANTED: A server calls us to tell that a process' lock request
 * was granted
 */
static __be32
__nlmsvc_proc_granted(struct svc_rqst *rqstp, struct nlm_res *resp)
{
	struct nlm_args *argp = rqstp->rq_argp;

	resp->cookie = argp->cookie;

	dprintk("lockd: GRANTED       called\n");
	resp->status = nlmclnt_grant(svc_addr(rqstp), &argp->lock);
	dprintk("lockd: GRANTED       status %d\n", ntohl(resp->status));
	return rpc_success;
}

static __be32
nlmsvc_proc_granted(struct svc_rqst *rqstp)
{
	return __nlmsvc_proc_granted(rqstp, rqstp->rq_resp);
}

/*
 * This is the generic lockd callback for async RPC calls
 */
static void nlmsvc_callback_exit(struct rpc_task *task, void *data)
{
	dprintk("lockd: %5u callback returned %d\n", task->tk_pid,
			-task->tk_status);
}

void nlmsvc_release_call(struct nlm_rqst *call)
{
	if (!refcount_dec_and_test(&call->a_count))
		return;
	nlmsvc_release_host(call->a_host);
	kfree(call);
}

static void nlmsvc_callback_release(void *data)
{
	nlmsvc_release_call(data);
}

static const struct rpc_call_ops nlmsvc_callback_ops = {
	.rpc_call_done = nlmsvc_callback_exit,
	.rpc_release = nlmsvc_callback_release,
};

/*
 * `Async' versions of the above service routines. They aren't really,
 * because we send the callback before the reply proper. I hope this
 * doesn't break any clients.
 */
static __be32 nlmsvc_callback(struct svc_rqst *rqstp, u32 proc,
		__be32 (*func)(struct svc_rqst *, struct nlm_res *))
{
	struct nlm_args *argp = rqstp->rq_argp;
	struct nlm_host	*host;
	struct nlm_rqst	*call;
	__be32 stat;

	host = nlmsvc_lookup_host(rqstp,
				  argp->lock.caller,
				  argp->lock.len);
	if (host == NULL)
		return rpc_system_err;

	call = nlm_alloc_call(host);
	nlmsvc_release_host(host);
	if (call == NULL)
		return rpc_system_err;

	stat = func(rqstp, &call->a_res);
	if (stat != 0) {
		nlmsvc_release_call(call);
		return stat;
	}

	call->a_flags = RPC_TASK_ASYNC;
	if (nlm_async_reply(call, proc, &nlmsvc_callback_ops) < 0)
		return rpc_system_err;
	return rpc_success;
}

static __be32 nlmsvc_proc_test_msg(struct svc_rqst *rqstp)
{
	dprintk("lockd: TEST_MSG      called\n");
	return nlmsvc_callback(rqstp, NLMPROC_TEST_RES, __nlmsvc_proc_test);
}

static __be32 nlmsvc_proc_lock_msg(struct svc_rqst *rqstp)
{
	dprintk("lockd: LOCK_MSG      called\n");
	return nlmsvc_callback(rqstp, NLMPROC_LOCK_RES, __nlmsvc_proc_lock);
}

static __be32 nlmsvc_proc_cancel_msg(struct svc_rqst *rqstp)
{
	dprintk("lockd: CANCEL_MSG    called\n");
	return nlmsvc_callback(rqstp, NLMPROC_CANCEL_RES, __nlmsvc_proc_cancel);
}

static __be32
nlmsvc_proc_unlock_msg(struct svc_rqst *rqstp)
{
	dprintk("lockd: UNLOCK_MSG    called\n");
	return nlmsvc_callback(rqstp, NLMPROC_UNLOCK_RES, __nlmsvc_proc_unlock);
}

static __be32
nlmsvc_proc_granted_msg(struct svc_rqst *rqstp)
{
	dprintk("lockd: GRANTED_MSG   called\n");
	return nlmsvc_callback(rqstp, NLMPROC_GRANTED_RES, __nlmsvc_proc_granted);
}

/*
 * SHARE: create a DOS share or alter existing share.
 */
static __be32
nlmsvc_proc_share(struct svc_rqst *rqstp)
{
	struct nlm_args *argp = rqstp->rq_argp;
	struct nlm_res *resp = rqstp->rq_resp;
	struct nlm_host	*host;
	struct nlm_file	*file;

	dprintk("lockd: SHARE         called\n");

	resp->cookie = argp->cookie;

	/* Don't accept new lock requests during grace period */
	if (locks_in_grace(SVC_NET(rqstp)) && !argp->reclaim) {
		resp->status = nlm_lck_denied_grace_period;
		return rpc_success;
	}

	/* Obtain client and file */
	if ((resp->status = nlmsvc_retrieve_args(rqstp, argp, &host, &file)))
		return resp->status == nlm_drop_reply ? rpc_drop_reply :rpc_success;

	/* Now try to create the share */
	resp->status = cast_status(nlmsvc_share_file(host, file, argp));

	dprintk("lockd: SHARE         status %d\n", ntohl(resp->status));
	nlmsvc_release_lockowner(&argp->lock);
	nlmsvc_release_host(host);
	nlm_release_file(file);
	return rpc_success;
}

/*
 * UNSHARE: Release a DOS share.
 */
static __be32
nlmsvc_proc_unshare(struct svc_rqst *rqstp)
{
	struct nlm_args *argp = rqstp->rq_argp;
	struct nlm_res *resp = rqstp->rq_resp;
	struct nlm_host	*host;
	struct nlm_file	*file;

	dprintk("lockd: UNSHARE       called\n");

	resp->cookie = argp->cookie;

	/* Don't accept requests during grace period */
	if (locks_in_grace(SVC_NET(rqstp))) {
		resp->status = nlm_lck_denied_grace_period;
		return rpc_success;
	}

	/* Obtain client and file */
	if ((resp->status = nlmsvc_retrieve_args(rqstp, argp, &host, &file)))
		return resp->status == nlm_drop_reply ? rpc_drop_reply :rpc_success;

	/* Now try to unshare the file */
	resp->status = cast_status(nlmsvc_unshare_file(host, file, argp));

	dprintk("lockd: UNSHARE       status %d\n", ntohl(resp->status));
	nlmsvc_release_lockowner(&argp->lock);
	nlmsvc_release_host(host);
	nlm_release_file(file);
	return rpc_success;
}

/*
 * NM_LOCK: Create an unmonitored lock
 */
static __be32
nlmsvc_proc_nm_lock(struct svc_rqst *rqstp)
{
	struct nlm_args *argp = rqstp->rq_argp;

	dprintk("lockd: NM_LOCK       called\n");

	argp->monitor = 0;		/* just clean the monitor flag */
	return nlmsvc_proc_lock(rqstp);
}

/*
 * FREE_ALL: Release all locks and shares held by client
 */
static __be32
nlmsvc_proc_free_all(struct svc_rqst *rqstp)
{
	struct nlm_args *argp = rqstp->rq_argp;
	struct nlm_host	*host;

	/* Obtain client */
	if (nlmsvc_retrieve_args(rqstp, argp, &host, NULL))
		return rpc_success;

	nlmsvc_free_host_resources(host);
	nlmsvc_release_host(host);
	return rpc_success;
}

/*
 * SM_NOTIFY: private callback from statd (not part of official NLM proto)
 */
static __be32
nlmsvc_proc_sm_notify(struct svc_rqst *rqstp)
{
	struct nlm_reboot *argp = rqstp->rq_argp;

	dprintk("lockd: SM_NOTIFY     called\n");

	if (!nlm_privileged_requester(rqstp)) {
		char buf[RPC_MAX_ADDRBUFLEN];
		printk(KERN_WARNING "lockd: rejected NSM callback from %s\n",
				svc_print_addr(rqstp, buf, sizeof(buf)));
		return rpc_system_err;
	}

	nlm_host_rebooted(SVC_NET(rqstp), argp);
	return rpc_success;
}

/*
 * client sent a GRANTED_RES, let's remove the associated block
 */
static __be32
nlmsvc_proc_granted_res(struct svc_rqst *rqstp)
{
	struct nlm_res *argp = rqstp->rq_argp;

	if (!nlmsvc_ops)
		return rpc_success;

	dprintk("lockd: GRANTED_RES   called\n");

	nlmsvc_grant_reply(&argp->cookie, argp->status);
	return rpc_success;
}

static __be32
nlmsvc_proc_unused(struct svc_rqst *rqstp)
{
	return rpc_proc_unavail;
}

/*
 * NLM Server procedures.
 */

struct nlm_void			{ int dummy; };

#define	Ck	(1+XDR_QUADLEN(NLM_MAXCOOKIELEN))	/* cookie */
#define	St	1				/* status */
#define	No	(1+1024/4)			/* Net Obj */
#define	Rg	2				/* range - offset + size */

const struct svc_procedure nlmsvc_procedures[24] = {
	[NLMPROC_NULL] = {
		.pc_func = nlmsvc_proc_null,
		.pc_decode = nlmsvc_decode_void,
		.pc_encode = nlmsvc_encode_void,
		.pc_argsize = sizeof(struct nlm_void),
		.pc_ressize = sizeof(struct nlm_void),
		.pc_xdrressize = St,
<<<<<<< HEAD
=======
		.pc_name = "NULL",
>>>>>>> f642729d
	},
	[NLMPROC_TEST] = {
		.pc_func = nlmsvc_proc_test,
		.pc_decode = nlmsvc_decode_testargs,
		.pc_encode = nlmsvc_encode_testres,
		.pc_argsize = sizeof(struct nlm_args),
		.pc_ressize = sizeof(struct nlm_res),
		.pc_xdrressize = Ck+St+2+No+Rg,
<<<<<<< HEAD
=======
		.pc_name = "TEST",
>>>>>>> f642729d
	},
	[NLMPROC_LOCK] = {
		.pc_func = nlmsvc_proc_lock,
		.pc_decode = nlmsvc_decode_lockargs,
		.pc_encode = nlmsvc_encode_res,
		.pc_argsize = sizeof(struct nlm_args),
		.pc_ressize = sizeof(struct nlm_res),
		.pc_xdrressize = Ck+St,
<<<<<<< HEAD
=======
		.pc_name = "LOCK",
>>>>>>> f642729d
	},
	[NLMPROC_CANCEL] = {
		.pc_func = nlmsvc_proc_cancel,
		.pc_decode = nlmsvc_decode_cancargs,
		.pc_encode = nlmsvc_encode_res,
		.pc_argsize = sizeof(struct nlm_args),
		.pc_ressize = sizeof(struct nlm_res),
		.pc_xdrressize = Ck+St,
<<<<<<< HEAD
=======
		.pc_name = "CANCEL",
>>>>>>> f642729d
	},
	[NLMPROC_UNLOCK] = {
		.pc_func = nlmsvc_proc_unlock,
		.pc_decode = nlmsvc_decode_unlockargs,
		.pc_encode = nlmsvc_encode_res,
		.pc_argsize = sizeof(struct nlm_args),
		.pc_ressize = sizeof(struct nlm_res),
		.pc_xdrressize = Ck+St,
<<<<<<< HEAD
=======
		.pc_name = "UNLOCK",
>>>>>>> f642729d
	},
	[NLMPROC_GRANTED] = {
		.pc_func = nlmsvc_proc_granted,
		.pc_decode = nlmsvc_decode_testargs,
		.pc_encode = nlmsvc_encode_res,
		.pc_argsize = sizeof(struct nlm_args),
		.pc_ressize = sizeof(struct nlm_res),
		.pc_xdrressize = Ck+St,
<<<<<<< HEAD
=======
		.pc_name = "GRANTED",
>>>>>>> f642729d
	},
	[NLMPROC_TEST_MSG] = {
		.pc_func = nlmsvc_proc_test_msg,
		.pc_decode = nlmsvc_decode_testargs,
		.pc_encode = nlmsvc_encode_void,
		.pc_argsize = sizeof(struct nlm_args),
		.pc_ressize = sizeof(struct nlm_void),
		.pc_xdrressize = St,
<<<<<<< HEAD
=======
		.pc_name = "TEST_MSG",
>>>>>>> f642729d
	},
	[NLMPROC_LOCK_MSG] = {
		.pc_func = nlmsvc_proc_lock_msg,
		.pc_decode = nlmsvc_decode_lockargs,
		.pc_encode = nlmsvc_encode_void,
		.pc_argsize = sizeof(struct nlm_args),
		.pc_ressize = sizeof(struct nlm_void),
		.pc_xdrressize = St,
<<<<<<< HEAD
=======
		.pc_name = "LOCK_MSG",
>>>>>>> f642729d
	},
	[NLMPROC_CANCEL_MSG] = {
		.pc_func = nlmsvc_proc_cancel_msg,
		.pc_decode = nlmsvc_decode_cancargs,
		.pc_encode = nlmsvc_encode_void,
		.pc_argsize = sizeof(struct nlm_args),
		.pc_ressize = sizeof(struct nlm_void),
		.pc_xdrressize = St,
<<<<<<< HEAD
=======
		.pc_name = "CANCEL_MSG",
>>>>>>> f642729d
	},
	[NLMPROC_UNLOCK_MSG] = {
		.pc_func = nlmsvc_proc_unlock_msg,
		.pc_decode = nlmsvc_decode_unlockargs,
		.pc_encode = nlmsvc_encode_void,
		.pc_argsize = sizeof(struct nlm_args),
		.pc_ressize = sizeof(struct nlm_void),
		.pc_xdrressize = St,
<<<<<<< HEAD
=======
		.pc_name = "UNLOCK_MSG",
>>>>>>> f642729d
	},
	[NLMPROC_GRANTED_MSG] = {
		.pc_func = nlmsvc_proc_granted_msg,
		.pc_decode = nlmsvc_decode_testargs,
		.pc_encode = nlmsvc_encode_void,
		.pc_argsize = sizeof(struct nlm_args),
		.pc_ressize = sizeof(struct nlm_void),
		.pc_xdrressize = St,
<<<<<<< HEAD
=======
		.pc_name = "GRANTED_MSG",
>>>>>>> f642729d
	},
	[NLMPROC_TEST_RES] = {
		.pc_func = nlmsvc_proc_null,
		.pc_decode = nlmsvc_decode_void,
		.pc_encode = nlmsvc_encode_void,
		.pc_argsize = sizeof(struct nlm_res),
		.pc_ressize = sizeof(struct nlm_void),
		.pc_xdrressize = St,
<<<<<<< HEAD
=======
		.pc_name = "TEST_RES",
>>>>>>> f642729d
	},
	[NLMPROC_LOCK_RES] = {
		.pc_func = nlmsvc_proc_null,
		.pc_decode = nlmsvc_decode_void,
		.pc_encode = nlmsvc_encode_void,
		.pc_argsize = sizeof(struct nlm_res),
		.pc_ressize = sizeof(struct nlm_void),
		.pc_xdrressize = St,
<<<<<<< HEAD
=======
		.pc_name = "LOCK_RES",
>>>>>>> f642729d
	},
	[NLMPROC_CANCEL_RES] = {
		.pc_func = nlmsvc_proc_null,
		.pc_decode = nlmsvc_decode_void,
		.pc_encode = nlmsvc_encode_void,
		.pc_argsize = sizeof(struct nlm_res),
		.pc_ressize = sizeof(struct nlm_void),
		.pc_xdrressize = St,
<<<<<<< HEAD
=======
		.pc_name = "CANCEL_RES",
>>>>>>> f642729d
	},
	[NLMPROC_UNLOCK_RES] = {
		.pc_func = nlmsvc_proc_null,
		.pc_decode = nlmsvc_decode_void,
		.pc_encode = nlmsvc_encode_void,
		.pc_argsize = sizeof(struct nlm_res),
		.pc_ressize = sizeof(struct nlm_void),
		.pc_xdrressize = St,
<<<<<<< HEAD
=======
		.pc_name = "UNLOCK_RES",
>>>>>>> f642729d
	},
	[NLMPROC_GRANTED_RES] = {
		.pc_func = nlmsvc_proc_granted_res,
		.pc_decode = nlmsvc_decode_res,
		.pc_encode = nlmsvc_encode_void,
		.pc_argsize = sizeof(struct nlm_res),
		.pc_ressize = sizeof(struct nlm_void),
		.pc_xdrressize = St,
<<<<<<< HEAD
=======
		.pc_name = "GRANTED_RES",
>>>>>>> f642729d
	},
	[NLMPROC_NSM_NOTIFY] = {
		.pc_func = nlmsvc_proc_sm_notify,
		.pc_decode = nlmsvc_decode_reboot,
		.pc_encode = nlmsvc_encode_void,
		.pc_argsize = sizeof(struct nlm_reboot),
		.pc_ressize = sizeof(struct nlm_void),
		.pc_xdrressize = St,
<<<<<<< HEAD
=======
		.pc_name = "SM_NOTIFY",
>>>>>>> f642729d
	},
	[17] = {
		.pc_func = nlmsvc_proc_unused,
		.pc_decode = nlmsvc_decode_void,
		.pc_encode = nlmsvc_encode_void,
		.pc_argsize = sizeof(struct nlm_void),
		.pc_ressize = sizeof(struct nlm_void),
		.pc_xdrressize = St,
<<<<<<< HEAD
=======
		.pc_name = "UNUSED",
>>>>>>> f642729d
	},
	[18] = {
		.pc_func = nlmsvc_proc_unused,
		.pc_decode = nlmsvc_decode_void,
		.pc_encode = nlmsvc_encode_void,
		.pc_argsize = sizeof(struct nlm_void),
		.pc_ressize = sizeof(struct nlm_void),
		.pc_xdrressize = St,
<<<<<<< HEAD
=======
		.pc_name = "UNUSED",
>>>>>>> f642729d
	},
	[19] = {
		.pc_func = nlmsvc_proc_unused,
		.pc_decode = nlmsvc_decode_void,
		.pc_encode = nlmsvc_encode_void,
		.pc_argsize = sizeof(struct nlm_void),
		.pc_ressize = sizeof(struct nlm_void),
		.pc_xdrressize = St,
<<<<<<< HEAD
=======
		.pc_name = "UNUSED",
>>>>>>> f642729d
	},
	[NLMPROC_SHARE] = {
		.pc_func = nlmsvc_proc_share,
		.pc_decode = nlmsvc_decode_shareargs,
		.pc_encode = nlmsvc_encode_shareres,
		.pc_argsize = sizeof(struct nlm_args),
		.pc_ressize = sizeof(struct nlm_res),
		.pc_xdrressize = Ck+St+1,
<<<<<<< HEAD
=======
		.pc_name = "SHARE",
>>>>>>> f642729d
	},
	[NLMPROC_UNSHARE] = {
		.pc_func = nlmsvc_proc_unshare,
		.pc_decode = nlmsvc_decode_shareargs,
		.pc_encode = nlmsvc_encode_shareres,
		.pc_argsize = sizeof(struct nlm_args),
		.pc_ressize = sizeof(struct nlm_res),
		.pc_xdrressize = Ck+St+1,
<<<<<<< HEAD
=======
		.pc_name = "UNSHARE",
>>>>>>> f642729d
	},
	[NLMPROC_NM_LOCK] = {
		.pc_func = nlmsvc_proc_nm_lock,
		.pc_decode = nlmsvc_decode_lockargs,
		.pc_encode = nlmsvc_encode_res,
		.pc_argsize = sizeof(struct nlm_args),
		.pc_ressize = sizeof(struct nlm_res),
		.pc_xdrressize = Ck+St,
<<<<<<< HEAD
=======
		.pc_name = "NM_LOCK",
>>>>>>> f642729d
	},
	[NLMPROC_FREE_ALL] = {
		.pc_func = nlmsvc_proc_free_all,
		.pc_decode = nlmsvc_decode_notify,
		.pc_encode = nlmsvc_encode_void,
		.pc_argsize = sizeof(struct nlm_args),
		.pc_ressize = sizeof(struct nlm_void),
		.pc_xdrressize = 0,
<<<<<<< HEAD
=======
		.pc_name = "FREE_ALL",
>>>>>>> f642729d
	},
};<|MERGE_RESOLUTION|>--- conflicted
+++ resolved
@@ -554,10 +554,7 @@
 		.pc_argsize = sizeof(struct nlm_void),
 		.pc_ressize = sizeof(struct nlm_void),
 		.pc_xdrressize = St,
-<<<<<<< HEAD
-=======
 		.pc_name = "NULL",
->>>>>>> f642729d
 	},
 	[NLMPROC_TEST] = {
 		.pc_func = nlmsvc_proc_test,
@@ -566,10 +563,7 @@
 		.pc_argsize = sizeof(struct nlm_args),
 		.pc_ressize = sizeof(struct nlm_res),
 		.pc_xdrressize = Ck+St+2+No+Rg,
-<<<<<<< HEAD
-=======
 		.pc_name = "TEST",
->>>>>>> f642729d
 	},
 	[NLMPROC_LOCK] = {
 		.pc_func = nlmsvc_proc_lock,
@@ -578,10 +572,7 @@
 		.pc_argsize = sizeof(struct nlm_args),
 		.pc_ressize = sizeof(struct nlm_res),
 		.pc_xdrressize = Ck+St,
-<<<<<<< HEAD
-=======
 		.pc_name = "LOCK",
->>>>>>> f642729d
 	},
 	[NLMPROC_CANCEL] = {
 		.pc_func = nlmsvc_proc_cancel,
@@ -590,10 +581,7 @@
 		.pc_argsize = sizeof(struct nlm_args),
 		.pc_ressize = sizeof(struct nlm_res),
 		.pc_xdrressize = Ck+St,
-<<<<<<< HEAD
-=======
 		.pc_name = "CANCEL",
->>>>>>> f642729d
 	},
 	[NLMPROC_UNLOCK] = {
 		.pc_func = nlmsvc_proc_unlock,
@@ -602,10 +590,7 @@
 		.pc_argsize = sizeof(struct nlm_args),
 		.pc_ressize = sizeof(struct nlm_res),
 		.pc_xdrressize = Ck+St,
-<<<<<<< HEAD
-=======
 		.pc_name = "UNLOCK",
->>>>>>> f642729d
 	},
 	[NLMPROC_GRANTED] = {
 		.pc_func = nlmsvc_proc_granted,
@@ -614,10 +599,7 @@
 		.pc_argsize = sizeof(struct nlm_args),
 		.pc_ressize = sizeof(struct nlm_res),
 		.pc_xdrressize = Ck+St,
-<<<<<<< HEAD
-=======
 		.pc_name = "GRANTED",
->>>>>>> f642729d
 	},
 	[NLMPROC_TEST_MSG] = {
 		.pc_func = nlmsvc_proc_test_msg,
@@ -626,10 +608,7 @@
 		.pc_argsize = sizeof(struct nlm_args),
 		.pc_ressize = sizeof(struct nlm_void),
 		.pc_xdrressize = St,
-<<<<<<< HEAD
-=======
 		.pc_name = "TEST_MSG",
->>>>>>> f642729d
 	},
 	[NLMPROC_LOCK_MSG] = {
 		.pc_func = nlmsvc_proc_lock_msg,
@@ -638,10 +617,7 @@
 		.pc_argsize = sizeof(struct nlm_args),
 		.pc_ressize = sizeof(struct nlm_void),
 		.pc_xdrressize = St,
-<<<<<<< HEAD
-=======
 		.pc_name = "LOCK_MSG",
->>>>>>> f642729d
 	},
 	[NLMPROC_CANCEL_MSG] = {
 		.pc_func = nlmsvc_proc_cancel_msg,
@@ -650,10 +626,7 @@
 		.pc_argsize = sizeof(struct nlm_args),
 		.pc_ressize = sizeof(struct nlm_void),
 		.pc_xdrressize = St,
-<<<<<<< HEAD
-=======
 		.pc_name = "CANCEL_MSG",
->>>>>>> f642729d
 	},
 	[NLMPROC_UNLOCK_MSG] = {
 		.pc_func = nlmsvc_proc_unlock_msg,
@@ -662,10 +635,7 @@
 		.pc_argsize = sizeof(struct nlm_args),
 		.pc_ressize = sizeof(struct nlm_void),
 		.pc_xdrressize = St,
-<<<<<<< HEAD
-=======
 		.pc_name = "UNLOCK_MSG",
->>>>>>> f642729d
 	},
 	[NLMPROC_GRANTED_MSG] = {
 		.pc_func = nlmsvc_proc_granted_msg,
@@ -674,10 +644,7 @@
 		.pc_argsize = sizeof(struct nlm_args),
 		.pc_ressize = sizeof(struct nlm_void),
 		.pc_xdrressize = St,
-<<<<<<< HEAD
-=======
 		.pc_name = "GRANTED_MSG",
->>>>>>> f642729d
 	},
 	[NLMPROC_TEST_RES] = {
 		.pc_func = nlmsvc_proc_null,
@@ -686,10 +653,7 @@
 		.pc_argsize = sizeof(struct nlm_res),
 		.pc_ressize = sizeof(struct nlm_void),
 		.pc_xdrressize = St,
-<<<<<<< HEAD
-=======
 		.pc_name = "TEST_RES",
->>>>>>> f642729d
 	},
 	[NLMPROC_LOCK_RES] = {
 		.pc_func = nlmsvc_proc_null,
@@ -698,10 +662,7 @@
 		.pc_argsize = sizeof(struct nlm_res),
 		.pc_ressize = sizeof(struct nlm_void),
 		.pc_xdrressize = St,
-<<<<<<< HEAD
-=======
 		.pc_name = "LOCK_RES",
->>>>>>> f642729d
 	},
 	[NLMPROC_CANCEL_RES] = {
 		.pc_func = nlmsvc_proc_null,
@@ -710,10 +671,7 @@
 		.pc_argsize = sizeof(struct nlm_res),
 		.pc_ressize = sizeof(struct nlm_void),
 		.pc_xdrressize = St,
-<<<<<<< HEAD
-=======
 		.pc_name = "CANCEL_RES",
->>>>>>> f642729d
 	},
 	[NLMPROC_UNLOCK_RES] = {
 		.pc_func = nlmsvc_proc_null,
@@ -722,10 +680,7 @@
 		.pc_argsize = sizeof(struct nlm_res),
 		.pc_ressize = sizeof(struct nlm_void),
 		.pc_xdrressize = St,
-<<<<<<< HEAD
-=======
 		.pc_name = "UNLOCK_RES",
->>>>>>> f642729d
 	},
 	[NLMPROC_GRANTED_RES] = {
 		.pc_func = nlmsvc_proc_granted_res,
@@ -734,10 +689,7 @@
 		.pc_argsize = sizeof(struct nlm_res),
 		.pc_ressize = sizeof(struct nlm_void),
 		.pc_xdrressize = St,
-<<<<<<< HEAD
-=======
 		.pc_name = "GRANTED_RES",
->>>>>>> f642729d
 	},
 	[NLMPROC_NSM_NOTIFY] = {
 		.pc_func = nlmsvc_proc_sm_notify,
@@ -746,10 +698,7 @@
 		.pc_argsize = sizeof(struct nlm_reboot),
 		.pc_ressize = sizeof(struct nlm_void),
 		.pc_xdrressize = St,
-<<<<<<< HEAD
-=======
 		.pc_name = "SM_NOTIFY",
->>>>>>> f642729d
 	},
 	[17] = {
 		.pc_func = nlmsvc_proc_unused,
@@ -758,10 +707,7 @@
 		.pc_argsize = sizeof(struct nlm_void),
 		.pc_ressize = sizeof(struct nlm_void),
 		.pc_xdrressize = St,
-<<<<<<< HEAD
-=======
 		.pc_name = "UNUSED",
->>>>>>> f642729d
 	},
 	[18] = {
 		.pc_func = nlmsvc_proc_unused,
@@ -770,10 +716,7 @@
 		.pc_argsize = sizeof(struct nlm_void),
 		.pc_ressize = sizeof(struct nlm_void),
 		.pc_xdrressize = St,
-<<<<<<< HEAD
-=======
 		.pc_name = "UNUSED",
->>>>>>> f642729d
 	},
 	[19] = {
 		.pc_func = nlmsvc_proc_unused,
@@ -782,10 +725,7 @@
 		.pc_argsize = sizeof(struct nlm_void),
 		.pc_ressize = sizeof(struct nlm_void),
 		.pc_xdrressize = St,
-<<<<<<< HEAD
-=======
 		.pc_name = "UNUSED",
->>>>>>> f642729d
 	},
 	[NLMPROC_SHARE] = {
 		.pc_func = nlmsvc_proc_share,
@@ -794,10 +734,7 @@
 		.pc_argsize = sizeof(struct nlm_args),
 		.pc_ressize = sizeof(struct nlm_res),
 		.pc_xdrressize = Ck+St+1,
-<<<<<<< HEAD
-=======
 		.pc_name = "SHARE",
->>>>>>> f642729d
 	},
 	[NLMPROC_UNSHARE] = {
 		.pc_func = nlmsvc_proc_unshare,
@@ -806,10 +743,7 @@
 		.pc_argsize = sizeof(struct nlm_args),
 		.pc_ressize = sizeof(struct nlm_res),
 		.pc_xdrressize = Ck+St+1,
-<<<<<<< HEAD
-=======
 		.pc_name = "UNSHARE",
->>>>>>> f642729d
 	},
 	[NLMPROC_NM_LOCK] = {
 		.pc_func = nlmsvc_proc_nm_lock,
@@ -818,10 +752,7 @@
 		.pc_argsize = sizeof(struct nlm_args),
 		.pc_ressize = sizeof(struct nlm_res),
 		.pc_xdrressize = Ck+St,
-<<<<<<< HEAD
-=======
 		.pc_name = "NM_LOCK",
->>>>>>> f642729d
 	},
 	[NLMPROC_FREE_ALL] = {
 		.pc_func = nlmsvc_proc_free_all,
@@ -830,9 +761,6 @@
 		.pc_argsize = sizeof(struct nlm_args),
 		.pc_ressize = sizeof(struct nlm_void),
 		.pc_xdrressize = 0,
-<<<<<<< HEAD
-=======
 		.pc_name = "FREE_ALL",
->>>>>>> f642729d
 	},
 };
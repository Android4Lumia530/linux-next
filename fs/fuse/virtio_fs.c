// SPDX-License-Identifier: GPL-2.0
/*
 * virtio-fs: Virtio Filesystem
 * Copyright (C) 2018 Red Hat, Inc.
 */

#include <linux/fs.h>
#include <linux/dax.h>
#include <linux/pci.h>
#include <linux/pfn_t.h>
#include <linux/module.h>
#include <linux/virtio.h>
#include <linux/virtio_fs.h>
#include <linux/delay.h>
#include <linux/fs_context.h>
#include <linux/fs_parser.h>
#include <linux/highmem.h>
#include <linux/uio.h>
#include "fuse_i.h"

/* List of virtio-fs device instances and a lock for the list. Also provides
 * mutual exclusion in device removal and mounting path
 */
static DEFINE_MUTEX(virtio_fs_mutex);
static LIST_HEAD(virtio_fs_instances);

enum {
	VQ_HIPRIO,
	VQ_REQUEST
};

#define VQ_NAME_LEN	24

/* Per-virtqueue state */
struct virtio_fs_vq {
	spinlock_t lock;
	struct virtqueue *vq;     /* protected by ->lock */
	struct work_struct done_work;
	struct list_head queued_reqs;
	struct list_head end_reqs;	/* End these requests */
	struct delayed_work dispatch_work;
	struct fuse_dev *fud;
	bool connected;
	long in_flight;
	struct completion in_flight_zero; /* No inflight requests */
	char name[VQ_NAME_LEN];
} ____cacheline_aligned_in_smp;

/* A virtio-fs device instance */
struct virtio_fs {
	struct kref refcount;
	struct list_head list;    /* on virtio_fs_instances */
	char *tag;
	struct virtio_fs_vq *vqs;
	unsigned int nvqs;               /* number of virtqueues */
	unsigned int num_request_queues; /* number of request queues */
	struct dax_device *dax_dev;

	/* DAX memory window where file contents are mapped */
	void *window_kaddr;
	phys_addr_t window_phys_addr;
	size_t window_len;
};

struct virtio_fs_forget_req {
	struct fuse_in_header ih;
	struct fuse_forget_in arg;
};

struct virtio_fs_forget {
	/* This request can be temporarily queued on virt queue */
	struct list_head list;
	struct virtio_fs_forget_req req;
};

struct virtio_fs_req_work {
	struct fuse_req *req;
	struct virtio_fs_vq *fsvq;
	struct work_struct done_work;
};

static int virtio_fs_enqueue_req(struct virtio_fs_vq *fsvq,
				 struct fuse_req *req, bool in_flight);

enum {
	OPT_DAX,
};

static const struct fs_parameter_spec virtio_fs_parameters[] = {
	fsparam_flag("dax", OPT_DAX),
	{}
};

static int virtio_fs_parse_param(struct fs_context *fc,
				 struct fs_parameter *param)
{
	struct fs_parse_result result;
	struct fuse_fs_context *ctx = fc->fs_private;
	int opt;

	opt = fs_parse(fc, virtio_fs_parameters, param, &result);
	if (opt < 0)
		return opt;

	switch (opt) {
	case OPT_DAX:
		ctx->dax = 1;
		break;
	default:
		return -EINVAL;
	}

	return 0;
}

static void virtio_fs_free_fc(struct fs_context *fc)
{
	struct fuse_fs_context *ctx = fc->fs_private;

	kfree(ctx);
}

static inline struct virtio_fs_vq *vq_to_fsvq(struct virtqueue *vq)
{
	struct virtio_fs *fs = vq->vdev->priv;

	return &fs->vqs[vq->index];
}

static inline struct fuse_pqueue *vq_to_fpq(struct virtqueue *vq)
{
	return &vq_to_fsvq(vq)->fud->pq;
}

/* Should be called with fsvq->lock held. */
static inline void inc_in_flight_req(struct virtio_fs_vq *fsvq)
{
	fsvq->in_flight++;
}

/* Should be called with fsvq->lock held. */
static inline void dec_in_flight_req(struct virtio_fs_vq *fsvq)
{
	WARN_ON(fsvq->in_flight <= 0);
	fsvq->in_flight--;
	if (!fsvq->in_flight)
		complete(&fsvq->in_flight_zero);
}

static void release_virtio_fs_obj(struct kref *ref)
{
	struct virtio_fs *vfs = container_of(ref, struct virtio_fs, refcount);

	kfree(vfs->vqs);
	kfree(vfs);
}

/* Make sure virtiofs_mutex is held */
static void virtio_fs_put(struct virtio_fs *fs)
{
	kref_put(&fs->refcount, release_virtio_fs_obj);
}

static void virtio_fs_fiq_release(struct fuse_iqueue *fiq)
{
	struct virtio_fs *vfs = fiq->priv;

	mutex_lock(&virtio_fs_mutex);
	virtio_fs_put(vfs);
	mutex_unlock(&virtio_fs_mutex);
}

static void virtio_fs_drain_queue(struct virtio_fs_vq *fsvq)
{
	WARN_ON(fsvq->in_flight < 0);

	/* Wait for in flight requests to finish.*/
	spin_lock(&fsvq->lock);
	if (fsvq->in_flight) {
		/* We are holding virtio_fs_mutex. There should not be any
		 * waiters waiting for completion.
		 */
		reinit_completion(&fsvq->in_flight_zero);
		spin_unlock(&fsvq->lock);
		wait_for_completion(&fsvq->in_flight_zero);
	} else {
		spin_unlock(&fsvq->lock);
	}

	flush_work(&fsvq->done_work);
	flush_delayed_work(&fsvq->dispatch_work);
}

static void virtio_fs_drain_all_queues_locked(struct virtio_fs *fs)
{
	struct virtio_fs_vq *fsvq;
	int i;

	for (i = 0; i < fs->nvqs; i++) {
		fsvq = &fs->vqs[i];
		virtio_fs_drain_queue(fsvq);
	}
}

static void virtio_fs_drain_all_queues(struct virtio_fs *fs)
{
	/* Provides mutual exclusion between ->remove and ->kill_sb
	 * paths. We don't want both of these draining queue at the
	 * same time. Current completion logic reinits completion
	 * and that means there should not be any other thread
	 * doing reinit or waiting for completion already.
	 */
	mutex_lock(&virtio_fs_mutex);
	virtio_fs_drain_all_queues_locked(fs);
	mutex_unlock(&virtio_fs_mutex);
}

static void virtio_fs_start_all_queues(struct virtio_fs *fs)
{
	struct virtio_fs_vq *fsvq;
	int i;

	for (i = 0; i < fs->nvqs; i++) {
		fsvq = &fs->vqs[i];
		spin_lock(&fsvq->lock);
		fsvq->connected = true;
		spin_unlock(&fsvq->lock);
	}
}

/* Add a new instance to the list or return -EEXIST if tag name exists*/
static int virtio_fs_add_instance(struct virtio_fs *fs)
{
	struct virtio_fs *fs2;
	bool duplicate = false;

	mutex_lock(&virtio_fs_mutex);

	list_for_each_entry(fs2, &virtio_fs_instances, list) {
		if (strcmp(fs->tag, fs2->tag) == 0)
			duplicate = true;
	}

	if (!duplicate)
		list_add_tail(&fs->list, &virtio_fs_instances);

	mutex_unlock(&virtio_fs_mutex);

	if (duplicate)
		return -EEXIST;
	return 0;
}

/* Return the virtio_fs with a given tag, or NULL */
static struct virtio_fs *virtio_fs_find_instance(const char *tag)
{
	struct virtio_fs *fs;

	mutex_lock(&virtio_fs_mutex);

	list_for_each_entry(fs, &virtio_fs_instances, list) {
		if (strcmp(fs->tag, tag) == 0) {
			kref_get(&fs->refcount);
			goto found;
		}
	}

	fs = NULL; /* not found */

found:
	mutex_unlock(&virtio_fs_mutex);

	return fs;
}

static void virtio_fs_free_devs(struct virtio_fs *fs)
{
	unsigned int i;

	for (i = 0; i < fs->nvqs; i++) {
		struct virtio_fs_vq *fsvq = &fs->vqs[i];

		if (!fsvq->fud)
			continue;

		fuse_dev_free(fsvq->fud);
		fsvq->fud = NULL;
	}
}

/* Read filesystem name from virtio config into fs->tag (must kfree()). */
static int virtio_fs_read_tag(struct virtio_device *vdev, struct virtio_fs *fs)
{
	char tag_buf[sizeof_field(struct virtio_fs_config, tag)];
	char *end;
	size_t len;

	virtio_cread_bytes(vdev, offsetof(struct virtio_fs_config, tag),
			   &tag_buf, sizeof(tag_buf));
	end = memchr(tag_buf, '\0', sizeof(tag_buf));
	if (end == tag_buf)
		return -EINVAL; /* empty tag */
	if (!end)
		end = &tag_buf[sizeof(tag_buf)];

	len = end - tag_buf;
	fs->tag = devm_kmalloc(&vdev->dev, len + 1, GFP_KERNEL);
	if (!fs->tag)
		return -ENOMEM;
	memcpy(fs->tag, tag_buf, len);
	fs->tag[len] = '\0';
	return 0;
}

/* Work function for hiprio completion */
static void virtio_fs_hiprio_done_work(struct work_struct *work)
{
	struct virtio_fs_vq *fsvq = container_of(work, struct virtio_fs_vq,
						 done_work);
	struct virtqueue *vq = fsvq->vq;

	/* Free completed FUSE_FORGET requests */
	spin_lock(&fsvq->lock);
	do {
		unsigned int len;
		void *req;

		virtqueue_disable_cb(vq);

		while ((req = virtqueue_get_buf(vq, &len)) != NULL) {
			kfree(req);
			dec_in_flight_req(fsvq);
		}
	} while (!virtqueue_enable_cb(vq) && likely(!virtqueue_is_broken(vq)));
	spin_unlock(&fsvq->lock);
}

static void virtio_fs_request_dispatch_work(struct work_struct *work)
{
	struct fuse_req *req;
	struct virtio_fs_vq *fsvq = container_of(work, struct virtio_fs_vq,
						 dispatch_work.work);
	int ret;

	pr_debug("virtio-fs: worker %s called.\n", __func__);
	while (1) {
		spin_lock(&fsvq->lock);
		req = list_first_entry_or_null(&fsvq->end_reqs, struct fuse_req,
					       list);
		if (!req) {
			spin_unlock(&fsvq->lock);
			break;
		}

		list_del_init(&req->list);
		spin_unlock(&fsvq->lock);
		fuse_request_end(req);
	}

	/* Dispatch pending requests */
	while (1) {
		spin_lock(&fsvq->lock);
		req = list_first_entry_or_null(&fsvq->queued_reqs,
					       struct fuse_req, list);
		if (!req) {
			spin_unlock(&fsvq->lock);
			return;
		}
		list_del_init(&req->list);
		spin_unlock(&fsvq->lock);

		ret = virtio_fs_enqueue_req(fsvq, req, true);
		if (ret < 0) {
			if (ret == -ENOMEM || ret == -ENOSPC) {
				spin_lock(&fsvq->lock);
				list_add_tail(&req->list, &fsvq->queued_reqs);
				schedule_delayed_work(&fsvq->dispatch_work,
						      msecs_to_jiffies(1));
				spin_unlock(&fsvq->lock);
				return;
			}
			req->out.h.error = ret;
			spin_lock(&fsvq->lock);
			dec_in_flight_req(fsvq);
			spin_unlock(&fsvq->lock);
			pr_err("virtio-fs: virtio_fs_enqueue_req() failed %d\n",
			       ret);
			fuse_request_end(req);
		}
	}
}

/*
 * Returns 1 if queue is full and sender should wait a bit before sending
 * next request, 0 otherwise.
 */
static int send_forget_request(struct virtio_fs_vq *fsvq,
			       struct virtio_fs_forget *forget,
			       bool in_flight)
{
	struct scatterlist sg;
	struct virtqueue *vq;
	int ret = 0;
	bool notify;
	struct virtio_fs_forget_req *req = &forget->req;

	spin_lock(&fsvq->lock);
	if (!fsvq->connected) {
		if (in_flight)
			dec_in_flight_req(fsvq);
		kfree(forget);
		goto out;
	}

	sg_init_one(&sg, req, sizeof(*req));
	vq = fsvq->vq;
	dev_dbg(&vq->vdev->dev, "%s\n", __func__);

	ret = virtqueue_add_outbuf(vq, &sg, 1, forget, GFP_ATOMIC);
	if (ret < 0) {
		if (ret == -ENOMEM || ret == -ENOSPC) {
			pr_debug("virtio-fs: Could not queue FORGET: err=%d. Will try later\n",
				 ret);
			list_add_tail(&forget->list, &fsvq->queued_reqs);
			schedule_delayed_work(&fsvq->dispatch_work,
					      msecs_to_jiffies(1));
			if (!in_flight)
				inc_in_flight_req(fsvq);
			/* Queue is full */
			ret = 1;
		} else {
			pr_debug("virtio-fs: Could not queue FORGET: err=%d. Dropping it.\n",
				 ret);
			kfree(forget);
			if (in_flight)
				dec_in_flight_req(fsvq);
		}
		goto out;
	}

	if (!in_flight)
		inc_in_flight_req(fsvq);
	notify = virtqueue_kick_prepare(vq);
	spin_unlock(&fsvq->lock);

	if (notify)
		virtqueue_notify(vq);
	return ret;
out:
	spin_unlock(&fsvq->lock);
	return ret;
}

static void virtio_fs_hiprio_dispatch_work(struct work_struct *work)
{
	struct virtio_fs_forget *forget;
	struct virtio_fs_vq *fsvq = container_of(work, struct virtio_fs_vq,
						 dispatch_work.work);
	pr_debug("virtio-fs: worker %s called.\n", __func__);
	while (1) {
		spin_lock(&fsvq->lock);
		forget = list_first_entry_or_null(&fsvq->queued_reqs,
					struct virtio_fs_forget, list);
		if (!forget) {
			spin_unlock(&fsvq->lock);
			return;
		}

		list_del(&forget->list);
		spin_unlock(&fsvq->lock);
		if (send_forget_request(fsvq, forget, true))
			return;
	}
}

/* Allocate and copy args into req->argbuf */
static int copy_args_to_argbuf(struct fuse_req *req)
{
	struct fuse_args *args = req->args;
	unsigned int offset = 0;
	unsigned int num_in;
	unsigned int num_out;
	unsigned int len;
	unsigned int i;

	num_in = args->in_numargs - args->in_pages;
	num_out = args->out_numargs - args->out_pages;
	len = fuse_len_args(num_in, (struct fuse_arg *) args->in_args) +
	      fuse_len_args(num_out, args->out_args);

	req->argbuf = kmalloc(len, GFP_ATOMIC);
	if (!req->argbuf)
		return -ENOMEM;

	for (i = 0; i < num_in; i++) {
		memcpy(req->argbuf + offset,
		       args->in_args[i].value,
		       args->in_args[i].size);
		offset += args->in_args[i].size;
	}

	return 0;
}

/* Copy args out of and free req->argbuf */
static void copy_args_from_argbuf(struct fuse_args *args, struct fuse_req *req)
{
	unsigned int remaining;
	unsigned int offset;
	unsigned int num_in;
	unsigned int num_out;
	unsigned int i;

	remaining = req->out.h.len - sizeof(req->out.h);
	num_in = args->in_numargs - args->in_pages;
	num_out = args->out_numargs - args->out_pages;
	offset = fuse_len_args(num_in, (struct fuse_arg *)args->in_args);

	for (i = 0; i < num_out; i++) {
		unsigned int argsize = args->out_args[i].size;

		if (args->out_argvar &&
		    i == args->out_numargs - 1 &&
		    argsize > remaining) {
			argsize = remaining;
		}

		memcpy(args->out_args[i].value, req->argbuf + offset, argsize);
		offset += argsize;

		if (i != args->out_numargs - 1)
			remaining -= argsize;
	}

	/* Store the actual size of the variable-length arg */
	if (args->out_argvar)
		args->out_args[args->out_numargs - 1].size = remaining;

	kfree(req->argbuf);
	req->argbuf = NULL;
}

/* Work function for request completion */
static void virtio_fs_request_complete(struct fuse_req *req,
				       struct virtio_fs_vq *fsvq)
{
	struct fuse_pqueue *fpq = &fsvq->fud->pq;
	struct fuse_args *args;
	struct fuse_args_pages *ap;
	unsigned int len, i, thislen;
	struct page *page;

	/*
	 * TODO verify that server properly follows FUSE protocol
	 * (oh.uniq, oh.len)
	 */
	args = req->args;
	copy_args_from_argbuf(args, req);

	if (args->out_pages && args->page_zeroing) {
		len = args->out_args[args->out_numargs - 1].size;
		ap = container_of(args, typeof(*ap), args);
		for (i = 0; i < ap->num_pages; i++) {
			thislen = ap->descs[i].length;
			if (len < thislen) {
				WARN_ON(ap->descs[i].offset);
				page = ap->pages[i];
				zero_user_segment(page, len, thislen);
				len = 0;
			} else {
				len -= thislen;
			}
		}
	}

	spin_lock(&fpq->lock);
	clear_bit(FR_SENT, &req->flags);
	spin_unlock(&fpq->lock);

	fuse_request_end(req);
	spin_lock(&fsvq->lock);
	dec_in_flight_req(fsvq);
	spin_unlock(&fsvq->lock);
}

static void virtio_fs_complete_req_work(struct work_struct *work)
{
	struct virtio_fs_req_work *w =
		container_of(work, typeof(*w), done_work);

	virtio_fs_request_complete(w->req, w->fsvq);
	kfree(w);
}

static void virtio_fs_requests_done_work(struct work_struct *work)
{
	struct virtio_fs_vq *fsvq = container_of(work, struct virtio_fs_vq,
						 done_work);
	struct fuse_pqueue *fpq = &fsvq->fud->pq;
	struct virtqueue *vq = fsvq->vq;
	struct fuse_req *req;
	struct fuse_req *next;
	unsigned int len;
	LIST_HEAD(reqs);

	/* Collect completed requests off the virtqueue */
	spin_lock(&fsvq->lock);
	do {
		virtqueue_disable_cb(vq);

		while ((req = virtqueue_get_buf(vq, &len)) != NULL) {
			spin_lock(&fpq->lock);
			list_move_tail(&req->list, &reqs);
			spin_unlock(&fpq->lock);
		}
	} while (!virtqueue_enable_cb(vq) && likely(!virtqueue_is_broken(vq)));
	spin_unlock(&fsvq->lock);

	/* End requests */
	list_for_each_entry_safe(req, next, &reqs, list) {
		list_del_init(&req->list);

		/* blocking async request completes in a worker context */
		if (req->args->may_block) {
			struct virtio_fs_req_work *w;

			w = kzalloc(sizeof(*w), GFP_NOFS | __GFP_NOFAIL);
			INIT_WORK(&w->done_work, virtio_fs_complete_req_work);
			w->fsvq = fsvq;
			w->req = req;
			schedule_work(&w->done_work);
		} else {
			virtio_fs_request_complete(req, fsvq);
		}
	}
}

/* Virtqueue interrupt handler */
static void virtio_fs_vq_done(struct virtqueue *vq)
{
	struct virtio_fs_vq *fsvq = vq_to_fsvq(vq);

	dev_dbg(&vq->vdev->dev, "%s %s\n", __func__, fsvq->name);

	schedule_work(&fsvq->done_work);
}

static void virtio_fs_init_vq(struct virtio_fs_vq *fsvq, char *name,
			      int vq_type)
{
	strncpy(fsvq->name, name, VQ_NAME_LEN);
	spin_lock_init(&fsvq->lock);
	INIT_LIST_HEAD(&fsvq->queued_reqs);
	INIT_LIST_HEAD(&fsvq->end_reqs);
	init_completion(&fsvq->in_flight_zero);

	if (vq_type == VQ_REQUEST) {
		INIT_WORK(&fsvq->done_work, virtio_fs_requests_done_work);
		INIT_DELAYED_WORK(&fsvq->dispatch_work,
				  virtio_fs_request_dispatch_work);
	} else {
		INIT_WORK(&fsvq->done_work, virtio_fs_hiprio_done_work);
		INIT_DELAYED_WORK(&fsvq->dispatch_work,
				  virtio_fs_hiprio_dispatch_work);
	}
}

/* Initialize virtqueues */
static int virtio_fs_setup_vqs(struct virtio_device *vdev,
			       struct virtio_fs *fs)
{
	struct virtqueue **vqs;
	vq_callback_t **callbacks;
	const char **names;
	unsigned int i;
	int ret = 0;

	virtio_cread_le(vdev, struct virtio_fs_config, num_request_queues,
			&fs->num_request_queues);
	if (fs->num_request_queues == 0)
		return -EINVAL;

	fs->nvqs = VQ_REQUEST + fs->num_request_queues;
	fs->vqs = kcalloc(fs->nvqs, sizeof(fs->vqs[VQ_HIPRIO]), GFP_KERNEL);
	if (!fs->vqs)
		return -ENOMEM;

	vqs = kmalloc_array(fs->nvqs, sizeof(vqs[VQ_HIPRIO]), GFP_KERNEL);
	callbacks = kmalloc_array(fs->nvqs, sizeof(callbacks[VQ_HIPRIO]),
					GFP_KERNEL);
	names = kmalloc_array(fs->nvqs, sizeof(names[VQ_HIPRIO]), GFP_KERNEL);
	if (!vqs || !callbacks || !names) {
		ret = -ENOMEM;
		goto out;
	}

	/* Initialize the hiprio/forget request virtqueue */
	callbacks[VQ_HIPRIO] = virtio_fs_vq_done;
	virtio_fs_init_vq(&fs->vqs[VQ_HIPRIO], "hiprio", VQ_HIPRIO);
	names[VQ_HIPRIO] = fs->vqs[VQ_HIPRIO].name;

	/* Initialize the requests virtqueues */
	for (i = VQ_REQUEST; i < fs->nvqs; i++) {
		char vq_name[VQ_NAME_LEN];

		snprintf(vq_name, VQ_NAME_LEN, "requests.%u", i - VQ_REQUEST);
		virtio_fs_init_vq(&fs->vqs[i], vq_name, VQ_REQUEST);
		callbacks[i] = virtio_fs_vq_done;
		names[i] = fs->vqs[i].name;
	}

	ret = virtio_find_vqs(vdev, fs->nvqs, vqs, callbacks, names, NULL);
	if (ret < 0)
		goto out;

	for (i = 0; i < fs->nvqs; i++)
		fs->vqs[i].vq = vqs[i];

	virtio_fs_start_all_queues(fs);
out:
	kfree(names);
	kfree(callbacks);
	kfree(vqs);
	if (ret)
		kfree(fs->vqs);
	return ret;
}

/* Free virtqueues (device must already be reset) */
static void virtio_fs_cleanup_vqs(struct virtio_device *vdev,
				  struct virtio_fs *fs)
{
	vdev->config->del_vqs(vdev);
}

/* Map a window offset to a page frame number.  The window offset will have
 * been produced by .iomap_begin(), which maps a file offset to a window
 * offset.
 */
static long virtio_fs_direct_access(struct dax_device *dax_dev, pgoff_t pgoff,
				    long nr_pages, void **kaddr, pfn_t *pfn)
{
	struct virtio_fs *fs = dax_get_private(dax_dev);
	phys_addr_t offset = PFN_PHYS(pgoff);
	size_t max_nr_pages = fs->window_len/PAGE_SIZE - pgoff;

	if (kaddr)
		*kaddr = fs->window_kaddr + offset;
	if (pfn)
		*pfn = phys_to_pfn_t(fs->window_phys_addr + offset,
					PFN_DEV | PFN_MAP);
	return nr_pages > max_nr_pages ? max_nr_pages : nr_pages;
}

static size_t virtio_fs_copy_from_iter(struct dax_device *dax_dev,
				       pgoff_t pgoff, void *addr,
				       size_t bytes, struct iov_iter *i)
{
	return copy_from_iter(addr, bytes, i);
}

static size_t virtio_fs_copy_to_iter(struct dax_device *dax_dev,
				       pgoff_t pgoff, void *addr,
				       size_t bytes, struct iov_iter *i)
{
	return copy_to_iter(addr, bytes, i);
}

static int virtio_fs_zero_page_range(struct dax_device *dax_dev,
				     pgoff_t pgoff, size_t nr_pages)
{
	long rc;
	void *kaddr;

	rc = dax_direct_access(dax_dev, pgoff, nr_pages, &kaddr, NULL);
	if (rc < 0)
		return rc;
	memset(kaddr, 0, nr_pages << PAGE_SHIFT);
	dax_flush(dax_dev, kaddr, nr_pages << PAGE_SHIFT);
	return 0;
}

static const struct dax_operations virtio_fs_dax_ops = {
	.direct_access = virtio_fs_direct_access,
	.copy_from_iter = virtio_fs_copy_from_iter,
	.copy_to_iter = virtio_fs_copy_to_iter,
	.zero_page_range = virtio_fs_zero_page_range,
};

static void virtio_fs_cleanup_dax(void *data)
{
	struct dax_device *dax_dev = data;

	kill_dax(dax_dev);
	put_dax(dax_dev);
}

static int virtio_fs_setup_dax(struct virtio_device *vdev, struct virtio_fs *fs)
{
	struct virtio_shm_region cache_reg;
	struct dev_pagemap *pgmap;
	bool have_cache;

	if (!IS_ENABLED(CONFIG_FUSE_DAX))
		return 0;

	/* Get cache region */
	have_cache = virtio_get_shm_region(vdev, &cache_reg,
					   (u8)VIRTIO_FS_SHMCAP_ID_CACHE);
	if (!have_cache) {
		dev_notice(&vdev->dev, "%s: No cache capability\n", __func__);
		return 0;
	}

	if (!devm_request_mem_region(&vdev->dev, cache_reg.addr, cache_reg.len,
				     dev_name(&vdev->dev))) {
		dev_warn(&vdev->dev, "could not reserve region addr=0x%llx len=0x%llx\n",
			 cache_reg.addr, cache_reg.len);
		return -EBUSY;
	}

	dev_notice(&vdev->dev, "Cache len: 0x%llx @ 0x%llx\n", cache_reg.len,
		   cache_reg.addr);

	pgmap = devm_kzalloc(&vdev->dev, sizeof(*pgmap), GFP_KERNEL);
	if (!pgmap)
		return -ENOMEM;

	pgmap->type = MEMORY_DEVICE_FS_DAX;

	/* Ideally we would directly use the PCI BAR resource but
	 * devm_memremap_pages() wants its own copy in pgmap.  So
	 * initialize a struct resource from scratch (only the start
	 * and end fields will be used).
	 */
	pgmap->range = (struct range) {
		.start = (phys_addr_t) cache_reg.addr,
		.end = (phys_addr_t) cache_reg.addr + cache_reg.len - 1,
	};
	pgmap->nr_range = 1;

	fs->window_kaddr = devm_memremap_pages(&vdev->dev, pgmap);
	if (IS_ERR(fs->window_kaddr))
		return PTR_ERR(fs->window_kaddr);

	fs->window_phys_addr = (phys_addr_t) cache_reg.addr;
	fs->window_len = (phys_addr_t) cache_reg.len;

	dev_dbg(&vdev->dev, "%s: window kaddr 0x%px phys_addr 0x%llx len 0x%llx\n",
		__func__, fs->window_kaddr, cache_reg.addr, cache_reg.len);

	fs->dax_dev = alloc_dax(fs, NULL, &virtio_fs_dax_ops, 0);
	if (IS_ERR(fs->dax_dev))
		return PTR_ERR(fs->dax_dev);

	return devm_add_action_or_reset(&vdev->dev, virtio_fs_cleanup_dax,
					fs->dax_dev);
}

static int virtio_fs_probe(struct virtio_device *vdev)
{
	struct virtio_fs *fs;
	int ret;

	fs = kzalloc(sizeof(*fs), GFP_KERNEL);
	if (!fs)
		return -ENOMEM;
	kref_init(&fs->refcount);
	vdev->priv = fs;

	ret = virtio_fs_read_tag(vdev, fs);
	if (ret < 0)
		goto out;

	ret = virtio_fs_setup_vqs(vdev, fs);
	if (ret < 0)
		goto out;

	/* TODO vq affinity */

	ret = virtio_fs_setup_dax(vdev, fs);
	if (ret < 0)
		goto out_vqs;

	/* Bring the device online in case the filesystem is mounted and
	 * requests need to be sent before we return.
	 */
	virtio_device_ready(vdev);

	ret = virtio_fs_add_instance(fs);
	if (ret < 0)
		goto out_vqs;

	return 0;

out_vqs:
	vdev->config->reset(vdev);
	virtio_fs_cleanup_vqs(vdev, fs);

out:
	vdev->priv = NULL;
	kfree(fs);
	return ret;
}

static void virtio_fs_stop_all_queues(struct virtio_fs *fs)
{
	struct virtio_fs_vq *fsvq;
	int i;

	for (i = 0; i < fs->nvqs; i++) {
		fsvq = &fs->vqs[i];
		spin_lock(&fsvq->lock);
		fsvq->connected = false;
		spin_unlock(&fsvq->lock);
	}
}

static void virtio_fs_remove(struct virtio_device *vdev)
{
	struct virtio_fs *fs = vdev->priv;

	mutex_lock(&virtio_fs_mutex);
	/* This device is going away. No one should get new reference */
	list_del_init(&fs->list);
	virtio_fs_stop_all_queues(fs);
	virtio_fs_drain_all_queues_locked(fs);
	vdev->config->reset(vdev);
	virtio_fs_cleanup_vqs(vdev, fs);

	vdev->priv = NULL;
	/* Put device reference on virtio_fs object */
	virtio_fs_put(fs);
	mutex_unlock(&virtio_fs_mutex);
}

#ifdef CONFIG_PM_SLEEP
static int virtio_fs_freeze(struct virtio_device *vdev)
{
	/* TODO need to save state here */
	pr_warn("virtio-fs: suspend/resume not yet supported\n");
	return -EOPNOTSUPP;
}

static int virtio_fs_restore(struct virtio_device *vdev)
{
	 /* TODO need to restore state here */
	return 0;
}
#endif /* CONFIG_PM_SLEEP */

static const struct virtio_device_id id_table[] = {
	{ VIRTIO_ID_FS, VIRTIO_DEV_ANY_ID },
	{},
};

static const unsigned int feature_table[] = {};

static struct virtio_driver virtio_fs_driver = {
	.driver.name		= KBUILD_MODNAME,
	.driver.owner		= THIS_MODULE,
	.id_table		= id_table,
	.feature_table		= feature_table,
	.feature_table_size	= ARRAY_SIZE(feature_table),
	.probe			= virtio_fs_probe,
	.remove			= virtio_fs_remove,
#ifdef CONFIG_PM_SLEEP
	.freeze			= virtio_fs_freeze,
	.restore		= virtio_fs_restore,
#endif
};

static void virtio_fs_wake_forget_and_unlock(struct fuse_iqueue *fiq)
__releases(fiq->lock)
{
	struct fuse_forget_link *link;
	struct virtio_fs_forget *forget;
	struct virtio_fs_forget_req *req;
	struct virtio_fs *fs;
	struct virtio_fs_vq *fsvq;
	u64 unique;

	link = fuse_dequeue_forget(fiq, 1, NULL);
	unique = fuse_get_unique(fiq);

	fs = fiq->priv;
	fsvq = &fs->vqs[VQ_HIPRIO];
	spin_unlock(&fiq->lock);

	/* Allocate a buffer for the request */
	forget = kmalloc(sizeof(*forget), GFP_NOFS | __GFP_NOFAIL);
	req = &forget->req;

	req->ih = (struct fuse_in_header){
		.opcode = FUSE_FORGET,
		.nodeid = link->forget_one.nodeid,
		.unique = unique,
		.len = sizeof(*req),
	};
	req->arg = (struct fuse_forget_in){
		.nlookup = link->forget_one.nlookup,
	};

	send_forget_request(fsvq, forget, false);
	kfree(link);
}

static void virtio_fs_wake_interrupt_and_unlock(struct fuse_iqueue *fiq)
__releases(fiq->lock)
{
	/*
	 * TODO interrupts.
	 *
	 * Normal fs operations on a local filesystems aren't interruptible.
	 * Exceptions are blocking lock operations; for example fcntl(F_SETLKW)
	 * with shared lock between host and guest.
	 */
	spin_unlock(&fiq->lock);
}

/* Count number of scatter-gather elements required */
static unsigned int sg_count_fuse_pages(struct fuse_page_desc *page_descs,
				       unsigned int num_pages,
				       unsigned int total_len)
{
	unsigned int i;
	unsigned int this_len;

	for (i = 0; i < num_pages && total_len; i++) {
		this_len =  min(page_descs[i].length, total_len);
		total_len -= this_len;
	}

	return i;
}

/* Return the number of scatter-gather list elements required */
static unsigned int sg_count_fuse_req(struct fuse_req *req)
{
	struct fuse_args *args = req->args;
	struct fuse_args_pages *ap = container_of(args, typeof(*ap), args);
	unsigned int size, total_sgs = 1 /* fuse_in_header */;

	if (args->in_numargs - args->in_pages)
		total_sgs += 1;

	if (args->in_pages) {
		size = args->in_args[args->in_numargs - 1].size;
		total_sgs += sg_count_fuse_pages(ap->descs, ap->num_pages,
						 size);
	}

	if (!test_bit(FR_ISREPLY, &req->flags))
		return total_sgs;

	total_sgs += 1 /* fuse_out_header */;

	if (args->out_numargs - args->out_pages)
		total_sgs += 1;

	if (args->out_pages) {
		size = args->out_args[args->out_numargs - 1].size;
		total_sgs += sg_count_fuse_pages(ap->descs, ap->num_pages,
						 size);
	}

	return total_sgs;
}

/* Add pages to scatter-gather list and return number of elements used */
static unsigned int sg_init_fuse_pages(struct scatterlist *sg,
				       struct page **pages,
				       struct fuse_page_desc *page_descs,
				       unsigned int num_pages,
				       unsigned int total_len)
{
	unsigned int i;
	unsigned int this_len;

	for (i = 0; i < num_pages && total_len; i++) {
		sg_init_table(&sg[i], 1);
		this_len =  min(page_descs[i].length, total_len);
		sg_set_page(&sg[i], pages[i], this_len, page_descs[i].offset);
		total_len -= this_len;
	}

	return i;
}

/* Add args to scatter-gather list and return number of elements used */
static unsigned int sg_init_fuse_args(struct scatterlist *sg,
				      struct fuse_req *req,
				      struct fuse_arg *args,
				      unsigned int numargs,
				      bool argpages,
				      void *argbuf,
				      unsigned int *len_used)
{
	struct fuse_args_pages *ap = container_of(req->args, typeof(*ap), args);
	unsigned int total_sgs = 0;
	unsigned int len;

	len = fuse_len_args(numargs - argpages, args);
	if (len)
		sg_init_one(&sg[total_sgs++], argbuf, len);

	if (argpages)
		total_sgs += sg_init_fuse_pages(&sg[total_sgs],
						ap->pages, ap->descs,
						ap->num_pages,
						args[numargs - 1].size);

	if (len_used)
		*len_used = len;

	return total_sgs;
}

/* Add a request to a virtqueue and kick the device */
static int virtio_fs_enqueue_req(struct virtio_fs_vq *fsvq,
				 struct fuse_req *req, bool in_flight)
{
	/* requests need at least 4 elements */
	struct scatterlist *stack_sgs[6];
	struct scatterlist stack_sg[ARRAY_SIZE(stack_sgs)];
	struct scatterlist **sgs = stack_sgs;
	struct scatterlist *sg = stack_sg;
	struct virtqueue *vq;
	struct fuse_args *args = req->args;
	unsigned int argbuf_used = 0;
	unsigned int out_sgs = 0;
	unsigned int in_sgs = 0;
	unsigned int total_sgs;
	unsigned int i;
	int ret;
	bool notify;
	struct fuse_pqueue *fpq;

	/* Does the sglist fit on the stack? */
	total_sgs = sg_count_fuse_req(req);
	if (total_sgs > ARRAY_SIZE(stack_sgs)) {
		sgs = kmalloc_array(total_sgs, sizeof(sgs[0]), GFP_ATOMIC);
		sg = kmalloc_array(total_sgs, sizeof(sg[0]), GFP_ATOMIC);
		if (!sgs || !sg) {
			ret = -ENOMEM;
			goto out;
		}
	}

	/* Use a bounce buffer since stack args cannot be mapped */
	ret = copy_args_to_argbuf(req);
	if (ret < 0)
		goto out;

	/* Request elements */
	sg_init_one(&sg[out_sgs++], &req->in.h, sizeof(req->in.h));
	out_sgs += sg_init_fuse_args(&sg[out_sgs], req,
				     (struct fuse_arg *)args->in_args,
				     args->in_numargs, args->in_pages,
				     req->argbuf, &argbuf_used);

	/* Reply elements */
	if (test_bit(FR_ISREPLY, &req->flags)) {
		sg_init_one(&sg[out_sgs + in_sgs++],
			    &req->out.h, sizeof(req->out.h));
		in_sgs += sg_init_fuse_args(&sg[out_sgs + in_sgs], req,
					    args->out_args, args->out_numargs,
					    args->out_pages,
					    req->argbuf + argbuf_used, NULL);
	}

	WARN_ON(out_sgs + in_sgs != total_sgs);

	for (i = 0; i < total_sgs; i++)
		sgs[i] = &sg[i];

	spin_lock(&fsvq->lock);

	if (!fsvq->connected) {
		spin_unlock(&fsvq->lock);
		ret = -ENOTCONN;
		goto out;
	}

	vq = fsvq->vq;
	ret = virtqueue_add_sgs(vq, sgs, out_sgs, in_sgs, req, GFP_ATOMIC);
	if (ret < 0) {
		spin_unlock(&fsvq->lock);
		goto out;
	}

	/* Request successfully sent. */
	fpq = &fsvq->fud->pq;
	spin_lock(&fpq->lock);
	list_add_tail(&req->list, fpq->processing);
	spin_unlock(&fpq->lock);
	set_bit(FR_SENT, &req->flags);
	/* matches barrier in request_wait_answer() */
	smp_mb__after_atomic();

	if (!in_flight)
		inc_in_flight_req(fsvq);
	notify = virtqueue_kick_prepare(vq);

	spin_unlock(&fsvq->lock);

	if (notify)
		virtqueue_notify(vq);

out:
	if (ret < 0 && req->argbuf) {
		kfree(req->argbuf);
		req->argbuf = NULL;
	}
	if (sgs != stack_sgs) {
		kfree(sgs);
		kfree(sg);
	}

	return ret;
}

static void virtio_fs_wake_pending_and_unlock(struct fuse_iqueue *fiq)
__releases(fiq->lock)
{
	unsigned int queue_id = VQ_REQUEST; /* TODO multiqueue */
	struct virtio_fs *fs;
	struct fuse_req *req;
	struct virtio_fs_vq *fsvq;
	int ret;

	WARN_ON(list_empty(&fiq->pending));
	req = list_last_entry(&fiq->pending, struct fuse_req, list);
	clear_bit(FR_PENDING, &req->flags);
	list_del_init(&req->list);
	WARN_ON(!list_empty(&fiq->pending));
	spin_unlock(&fiq->lock);

	fs = fiq->priv;

	pr_debug("%s: opcode %u unique %#llx nodeid %#llx in.len %u out.len %u\n",
		  __func__, req->in.h.opcode, req->in.h.unique,
		 req->in.h.nodeid, req->in.h.len,
		 fuse_len_args(req->args->out_numargs, req->args->out_args));

	fsvq = &fs->vqs[queue_id];
	ret = virtio_fs_enqueue_req(fsvq, req, false);
	if (ret < 0) {
		if (ret == -ENOMEM || ret == -ENOSPC) {
			/*
			 * Virtqueue full. Retry submission from worker
			 * context as we might be holding fc->bg_lock.
			 */
			spin_lock(&fsvq->lock);
			list_add_tail(&req->list, &fsvq->queued_reqs);
			inc_in_flight_req(fsvq);
			schedule_delayed_work(&fsvq->dispatch_work,
						msecs_to_jiffies(1));
			spin_unlock(&fsvq->lock);
			return;
		}
		req->out.h.error = ret;
		pr_err("virtio-fs: virtio_fs_enqueue_req() failed %d\n", ret);

		/* Can't end request in submission context. Use a worker */
		spin_lock(&fsvq->lock);
		list_add_tail(&req->list, &fsvq->end_reqs);
		schedule_delayed_work(&fsvq->dispatch_work, 0);
		spin_unlock(&fsvq->lock);
		return;
	}
}

static const struct fuse_iqueue_ops virtio_fs_fiq_ops = {
	.wake_forget_and_unlock		= virtio_fs_wake_forget_and_unlock,
	.wake_interrupt_and_unlock	= virtio_fs_wake_interrupt_and_unlock,
	.wake_pending_and_unlock	= virtio_fs_wake_pending_and_unlock,
	.release			= virtio_fs_fiq_release,
};

static inline void virtio_fs_ctx_set_defaults(struct fuse_fs_context *ctx)
{
	ctx->rootmode = S_IFDIR;
	ctx->default_permissions = 1;
	ctx->allow_other = 1;
	ctx->max_read = UINT_MAX;
	ctx->blksize = 512;
	ctx->destroy = true;
	ctx->no_control = true;
	ctx->no_force_umount = true;
}

static int virtio_fs_fill_super(struct super_block *sb, struct fs_context *fsc)
{
	struct fuse_mount *fm = get_fuse_mount_super(sb);
	struct fuse_conn *fc = fm->fc;
	struct virtio_fs *fs = fc->iq.priv;
	struct fuse_fs_context *ctx = fsc->fs_private;
	unsigned int i;
	int err;

	virtio_fs_ctx_set_defaults(ctx);
	mutex_lock(&virtio_fs_mutex);

	/* After holding mutex, make sure virtiofs device is still there.
	 * Though we are holding a reference to it, drive ->remove might
	 * still have cleaned up virtual queues. In that case bail out.
	 */
	err = -EINVAL;
	if (list_empty(&fs->list)) {
		pr_info("virtio-fs: tag <%s> not found\n", fs->tag);
		goto err;
	}

	err = -ENOMEM;
	/* Allocate fuse_dev for hiprio and notification queues */
	for (i = 0; i < fs->nvqs; i++) {
		struct virtio_fs_vq *fsvq = &fs->vqs[i];

		fsvq->fud = fuse_dev_alloc();
		if (!fsvq->fud)
			goto err_free_fuse_devs;
	}

	/* virtiofs allocates and installs its own fuse devices */
	ctx->fudptr = NULL;
	if (ctx->dax)
		ctx->dax_dev = fs->dax_dev;
	err = fuse_fill_super_common(sb, ctx);
	if (err < 0)
		goto err_free_fuse_devs;

	for (i = 0; i < fs->nvqs; i++) {
		struct virtio_fs_vq *fsvq = &fs->vqs[i];

		fuse_dev_install(fsvq->fud, fc);
	}

	/* Previous unmount will stop all queues. Start these again */
	virtio_fs_start_all_queues(fs);
	fuse_send_init(fm);
	mutex_unlock(&virtio_fs_mutex);
	return 0;

err_free_fuse_devs:
	virtio_fs_free_devs(fs);
err:
	mutex_unlock(&virtio_fs_mutex);
	return err;
}

static void virtio_fs_conn_destroy(struct fuse_mount *fm)
{
	struct fuse_conn *fc = fm->fc;
	struct virtio_fs *vfs = fc->iq.priv;
	struct virtio_fs_vq *fsvq = &vfs->vqs[VQ_HIPRIO];

	/* Stop dax worker. Soon evict_inodes() will be called which
	 * will free all memory ranges belonging to all inodes.
	 */
	if (IS_ENABLED(CONFIG_FUSE_DAX))
		fuse_dax_cancel_work(fc);

	/* Stop forget queue. Soon destroy will be sent */
	spin_lock(&fsvq->lock);
	fsvq->connected = false;
	spin_unlock(&fsvq->lock);
	virtio_fs_drain_all_queues(vfs);

	fuse_conn_destroy(fm);

	/* fuse_conn_destroy() must have sent destroy. Stop all queues
	 * and drain one more time and free fuse devices. Freeing fuse
	 * devices will drop their reference on fuse_conn and that in
	 * turn will drop its reference on virtio_fs object.
	 */
	virtio_fs_stop_all_queues(vfs);
	virtio_fs_drain_all_queues(vfs);
	virtio_fs_free_devs(vfs);
}

static void virtio_kill_sb(struct super_block *sb)
<<<<<<< HEAD
{
	struct fuse_mount *fm = get_fuse_mount_super(sb);
	bool last;

	/* If mount failed, we can still be called without any fc */
	if (fm) {
		last = fuse_mount_remove(fm);
		if (last)
			virtio_fs_conn_destroy(fm);
	}
	kill_anon_super(sb);
}

static int virtio_fs_test_super(struct super_block *sb,
				struct fs_context *fsc)
{
	struct fuse_mount *fsc_fm = fsc->s_fs_info;
	struct fuse_mount *sb_fm = get_fuse_mount_super(sb);

	return fsc_fm->fc->iq.priv == sb_fm->fc->iq.priv;
=======
{
	struct fuse_mount *fm = get_fuse_mount_super(sb);
	bool last;

	/* If mount failed, we can still be called without any fc */
	if (fm) {
		last = fuse_mount_remove(fm);
		if (last)
			virtio_fs_conn_destroy(fm);
	}
	kill_anon_super(sb);
>>>>>>> f642729d
}

static int virtio_fs_test_super(struct super_block *sb,
				struct fs_context *fsc)
{
<<<<<<< HEAD
	int err;

	err = get_anon_bdev(&sb->s_dev);
	if (!err)
		fuse_mount_get(fsc->s_fs_info);
=======
	struct fuse_mount *fsc_fm = fsc->s_fs_info;
	struct fuse_mount *sb_fm = get_fuse_mount_super(sb);
>>>>>>> f642729d

	return fsc_fm->fc->iq.priv == sb_fm->fc->iq.priv;
}

static int virtio_fs_get_tree(struct fs_context *fsc)
{
	struct virtio_fs *fs;
	struct super_block *sb;
	struct fuse_conn *fc;
	struct fuse_mount *fm;
	int err;

	/* This gets a reference on virtio_fs object. This ptr gets installed
	 * in fc->iq->priv. Once fuse_conn is going away, it calls ->put()
	 * to drop the reference to this object.
	 */
	fs = virtio_fs_find_instance(fsc->source);
	if (!fs) {
		pr_info("virtio-fs: tag <%s> not found\n", fsc->source);
		return -EINVAL;
	}

	err = -ENOMEM;
	fc = kzalloc(sizeof(struct fuse_conn), GFP_KERNEL);
	if (!fc)
		goto out_err;

	fm = kzalloc(sizeof(struct fuse_mount), GFP_KERNEL);
	if (!fm)
		goto out_err;

<<<<<<< HEAD
	fm = kzalloc(sizeof(struct fuse_mount), GFP_KERNEL);
	if (!fm) {
		mutex_lock(&virtio_fs_mutex);
		virtio_fs_put(fs);
		mutex_unlock(&virtio_fs_mutex);
		kfree(fc);
		return -ENOMEM;
	}

=======
>>>>>>> f642729d
	fuse_conn_init(fc, fm, get_user_ns(current_user_ns()),
		       &virtio_fs_fiq_ops, fs);
	fc->release = fuse_free_conn;
	fc->delete_stale = true;
	fc->auto_submounts = true;

	fsc->s_fs_info = fm;
<<<<<<< HEAD
	sb = sget_fc(fsc, virtio_fs_test_super, virtio_fs_set_super);
	fuse_mount_put(fm);
=======
	sb = sget_fc(fsc, virtio_fs_test_super, set_anon_super_fc);
	if (fsc->s_fs_info) {
		fuse_conn_put(fc);
		kfree(fm);
	}
>>>>>>> f642729d
	if (IS_ERR(sb))
		return PTR_ERR(sb);

	if (!sb->s_root) {
		err = virtio_fs_fill_super(sb, fsc);
		if (err) {
			fuse_conn_put(fc);
			kfree(fm);
			sb->s_fs_info = NULL;
			deactivate_locked_super(sb);
			return err;
		}

		sb->s_flags |= SB_ACTIVE;
	}

	WARN_ON(fsc->root);
	fsc->root = dget(sb->s_root);
	return 0;

out_err:
	kfree(fc);
	mutex_lock(&virtio_fs_mutex);
	virtio_fs_put(fs);
	mutex_unlock(&virtio_fs_mutex);
	return err;
}

static const struct fs_context_operations virtio_fs_context_ops = {
	.free		= virtio_fs_free_fc,
	.parse_param	= virtio_fs_parse_param,
	.get_tree	= virtio_fs_get_tree,
};

static int virtio_fs_init_fs_context(struct fs_context *fsc)
{
	struct fuse_fs_context *ctx;

	ctx = kzalloc(sizeof(struct fuse_fs_context), GFP_KERNEL);
	if (!ctx)
		return -ENOMEM;
	fsc->fs_private = ctx;
	fsc->ops = &virtio_fs_context_ops;
	return 0;
}

static struct file_system_type virtio_fs_type = {
	.owner		= THIS_MODULE,
	.name		= "virtiofs",
	.init_fs_context = virtio_fs_init_fs_context,
	.kill_sb	= virtio_kill_sb,
};

static int __init virtio_fs_init(void)
{
	int ret;

	ret = register_virtio_driver(&virtio_fs_driver);
	if (ret < 0)
		return ret;

	ret = register_filesystem(&virtio_fs_type);
	if (ret < 0) {
		unregister_virtio_driver(&virtio_fs_driver);
		return ret;
	}

	return 0;
}
module_init(virtio_fs_init);

static void __exit virtio_fs_exit(void)
{
	unregister_filesystem(&virtio_fs_type);
	unregister_virtio_driver(&virtio_fs_driver);
}
module_exit(virtio_fs_exit);

MODULE_AUTHOR("Stefan Hajnoczi <stefanha@redhat.com>");
MODULE_DESCRIPTION("Virtio Filesystem");
MODULE_LICENSE("GPL");
MODULE_ALIAS_FS(KBUILD_MODNAME);
MODULE_DEVICE_TABLE(virtio, id_table);<|MERGE_RESOLUTION|>--- conflicted
+++ resolved
@@ -1380,7 +1380,6 @@
 }
 
 static void virtio_kill_sb(struct super_block *sb)
-<<<<<<< HEAD
 {
 	struct fuse_mount *fm = get_fuse_mount_super(sb);
 	bool last;
@@ -1399,36 +1398,6 @@
 {
 	struct fuse_mount *fsc_fm = fsc->s_fs_info;
 	struct fuse_mount *sb_fm = get_fuse_mount_super(sb);
-
-	return fsc_fm->fc->iq.priv == sb_fm->fc->iq.priv;
-=======
-{
-	struct fuse_mount *fm = get_fuse_mount_super(sb);
-	bool last;
-
-	/* If mount failed, we can still be called without any fc */
-	if (fm) {
-		last = fuse_mount_remove(fm);
-		if (last)
-			virtio_fs_conn_destroy(fm);
-	}
-	kill_anon_super(sb);
->>>>>>> f642729d
-}
-
-static int virtio_fs_test_super(struct super_block *sb,
-				struct fs_context *fsc)
-{
-<<<<<<< HEAD
-	int err;
-
-	err = get_anon_bdev(&sb->s_dev);
-	if (!err)
-		fuse_mount_get(fsc->s_fs_info);
-=======
-	struct fuse_mount *fsc_fm = fsc->s_fs_info;
-	struct fuse_mount *sb_fm = get_fuse_mount_super(sb);
->>>>>>> f642729d
 
 	return fsc_fm->fc->iq.priv == sb_fm->fc->iq.priv;
 }
@@ -1460,18 +1429,6 @@
 	if (!fm)
 		goto out_err;
 
-<<<<<<< HEAD
-	fm = kzalloc(sizeof(struct fuse_mount), GFP_KERNEL);
-	if (!fm) {
-		mutex_lock(&virtio_fs_mutex);
-		virtio_fs_put(fs);
-		mutex_unlock(&virtio_fs_mutex);
-		kfree(fc);
-		return -ENOMEM;
-	}
-
-=======
->>>>>>> f642729d
 	fuse_conn_init(fc, fm, get_user_ns(current_user_ns()),
 		       &virtio_fs_fiq_ops, fs);
 	fc->release = fuse_free_conn;
@@ -1479,16 +1436,11 @@
 	fc->auto_submounts = true;
 
 	fsc->s_fs_info = fm;
-<<<<<<< HEAD
-	sb = sget_fc(fsc, virtio_fs_test_super, virtio_fs_set_super);
-	fuse_mount_put(fm);
-=======
 	sb = sget_fc(fsc, virtio_fs_test_super, set_anon_super_fc);
 	if (fsc->s_fs_info) {
 		fuse_conn_put(fc);
 		kfree(fm);
 	}
->>>>>>> f642729d
 	if (IS_ERR(sb))
 		return PTR_ERR(sb);
 

--- conflicted
+++ resolved
@@ -328,19 +328,11 @@
 	if (!fm)
 		goto out_put_fsc;
 
-<<<<<<< HEAD
-	refcount_set(&fm->count, 1);
-=======
->>>>>>> f642729d
 	fsc->s_fs_info = fm;
 	sb = sget_fc(fsc, NULL, set_anon_super_fc);
 	if (IS_ERR(sb)) {
 		err = PTR_ERR(sb);
-<<<<<<< HEAD
-		fuse_mount_put(fm);
-=======
 		kfree(fm);
->>>>>>> f642729d
 		goto out_put_fsc;
 	}
 	fm->fc = fuse_conn_get(fc);

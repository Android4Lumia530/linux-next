// SPDX-License-Identifier: GPL-2.0
#include <linux/ceph/ceph_debug.h>

#include <linux/fs.h>
#include <linux/wait.h>
#include <linux/slab.h>
#include <linux/gfp.h>
#include <linux/sched.h>
#include <linux/debugfs.h>
#include <linux/seq_file.h>
#include <linux/ratelimit.h>
#include <linux/bits.h>
#include <linux/ktime.h>

#include "super.h"
#include "mds_client.h"

#include <linux/ceph/ceph_features.h>
#include <linux/ceph/messenger.h>
#include <linux/ceph/decode.h>
#include <linux/ceph/pagelist.h>
#include <linux/ceph/auth.h>
#include <linux/ceph/debugfs.h>

#define RECONNECT_MAX_SIZE (INT_MAX - PAGE_SIZE)

/*
 * A cluster of MDS (metadata server) daemons is responsible for
 * managing the file system namespace (the directory hierarchy and
 * inodes) and for coordinating shared access to storage.  Metadata is
 * partitioning hierarchically across a number of servers, and that
 * partition varies over time as the cluster adjusts the distribution
 * in order to balance load.
 *
 * The MDS client is primarily responsible to managing synchronous
 * metadata requests for operations like open, unlink, and so forth.
 * If there is a MDS failure, we find out about it when we (possibly
 * request and) receive a new MDS map, and can resubmit affected
 * requests.
 *
 * For the most part, though, we take advantage of a lossless
 * communications channel to the MDS, and do not need to worry about
 * timing out or resubmitting requests.
 *
 * We maintain a stateful "session" with each MDS we interact with.
 * Within each session, we sent periodic heartbeat messages to ensure
 * any capabilities or leases we have been issues remain valid.  If
 * the session times out and goes stale, our leases and capabilities
 * are no longer valid.
 */

struct ceph_reconnect_state {
	struct ceph_mds_session *session;
	int nr_caps, nr_realms;
	struct ceph_pagelist *pagelist;
	unsigned msg_version;
	bool allow_multi;
};

static void __wake_requests(struct ceph_mds_client *mdsc,
			    struct list_head *head);
static void ceph_cap_release_work(struct work_struct *work);
static void ceph_cap_reclaim_work(struct work_struct *work);

static const struct ceph_connection_operations mds_con_ops;


/*
 * mds reply parsing
 */

static int parse_reply_info_quota(void **p, void *end,
				  struct ceph_mds_reply_info_in *info)
{
	u8 struct_v, struct_compat;
	u32 struct_len;

	ceph_decode_8_safe(p, end, struct_v, bad);
	ceph_decode_8_safe(p, end, struct_compat, bad);
	/* struct_v is expected to be >= 1. we only
	 * understand encoding with struct_compat == 1. */
	if (!struct_v || struct_compat != 1)
		goto bad;
	ceph_decode_32_safe(p, end, struct_len, bad);
	ceph_decode_need(p, end, struct_len, bad);
	end = *p + struct_len;
	ceph_decode_64_safe(p, end, info->max_bytes, bad);
	ceph_decode_64_safe(p, end, info->max_files, bad);
	*p = end;
	return 0;
bad:
	return -EIO;
}

/*
 * parse individual inode info
 */
static int parse_reply_info_in(void **p, void *end,
			       struct ceph_mds_reply_info_in *info,
			       u64 features)
{
	int err = 0;
	u8 struct_v = 0;

	if (features == (u64)-1) {
		u32 struct_len;
		u8 struct_compat;
		ceph_decode_8_safe(p, end, struct_v, bad);
		ceph_decode_8_safe(p, end, struct_compat, bad);
		/* struct_v is expected to be >= 1. we only understand
		 * encoding with struct_compat == 1. */
		if (!struct_v || struct_compat != 1)
			goto bad;
		ceph_decode_32_safe(p, end, struct_len, bad);
		ceph_decode_need(p, end, struct_len, bad);
		end = *p + struct_len;
	}

	ceph_decode_need(p, end, sizeof(struct ceph_mds_reply_inode), bad);
	info->in = *p;
	*p += sizeof(struct ceph_mds_reply_inode) +
		sizeof(*info->in->fragtree.splits) *
		le32_to_cpu(info->in->fragtree.nsplits);

	ceph_decode_32_safe(p, end, info->symlink_len, bad);
	ceph_decode_need(p, end, info->symlink_len, bad);
	info->symlink = *p;
	*p += info->symlink_len;

	ceph_decode_copy_safe(p, end, &info->dir_layout,
			      sizeof(info->dir_layout), bad);
	ceph_decode_32_safe(p, end, info->xattr_len, bad);
	ceph_decode_need(p, end, info->xattr_len, bad);
	info->xattr_data = *p;
	*p += info->xattr_len;

	if (features == (u64)-1) {
		/* inline data */
		ceph_decode_64_safe(p, end, info->inline_version, bad);
		ceph_decode_32_safe(p, end, info->inline_len, bad);
		ceph_decode_need(p, end, info->inline_len, bad);
		info->inline_data = *p;
		*p += info->inline_len;
		/* quota */
		err = parse_reply_info_quota(p, end, info);
		if (err < 0)
			goto out_bad;
		/* pool namespace */
		ceph_decode_32_safe(p, end, info->pool_ns_len, bad);
		if (info->pool_ns_len > 0) {
			ceph_decode_need(p, end, info->pool_ns_len, bad);
			info->pool_ns_data = *p;
			*p += info->pool_ns_len;
		}

		/* btime */
		ceph_decode_need(p, end, sizeof(info->btime), bad);
		ceph_decode_copy(p, &info->btime, sizeof(info->btime));

		/* change attribute */
		ceph_decode_64_safe(p, end, info->change_attr, bad);

		/* dir pin */
		if (struct_v >= 2) {
			ceph_decode_32_safe(p, end, info->dir_pin, bad);
		} else {
			info->dir_pin = -ENODATA;
		}

		/* snapshot birth time, remains zero for v<=2 */
		if (struct_v >= 3) {
			ceph_decode_need(p, end, sizeof(info->snap_btime), bad);
			ceph_decode_copy(p, &info->snap_btime,
					 sizeof(info->snap_btime));
		} else {
			memset(&info->snap_btime, 0, sizeof(info->snap_btime));
		}

		*p = end;
	} else {
		if (features & CEPH_FEATURE_MDS_INLINE_DATA) {
			ceph_decode_64_safe(p, end, info->inline_version, bad);
			ceph_decode_32_safe(p, end, info->inline_len, bad);
			ceph_decode_need(p, end, info->inline_len, bad);
			info->inline_data = *p;
			*p += info->inline_len;
		} else
			info->inline_version = CEPH_INLINE_NONE;

		if (features & CEPH_FEATURE_MDS_QUOTA) {
			err = parse_reply_info_quota(p, end, info);
			if (err < 0)
				goto out_bad;
		} else {
			info->max_bytes = 0;
			info->max_files = 0;
		}

		info->pool_ns_len = 0;
		info->pool_ns_data = NULL;
		if (features & CEPH_FEATURE_FS_FILE_LAYOUT_V2) {
			ceph_decode_32_safe(p, end, info->pool_ns_len, bad);
			if (info->pool_ns_len > 0) {
				ceph_decode_need(p, end, info->pool_ns_len, bad);
				info->pool_ns_data = *p;
				*p += info->pool_ns_len;
			}
		}

		if (features & CEPH_FEATURE_FS_BTIME) {
			ceph_decode_need(p, end, sizeof(info->btime), bad);
			ceph_decode_copy(p, &info->btime, sizeof(info->btime));
			ceph_decode_64_safe(p, end, info->change_attr, bad);
		}

		info->dir_pin = -ENODATA;
		/* info->snap_btime remains zero */
	}
	return 0;
bad:
	err = -EIO;
out_bad:
	return err;
}

static int parse_reply_info_dir(void **p, void *end,
				struct ceph_mds_reply_dirfrag **dirfrag,
				u64 features)
{
	if (features == (u64)-1) {
		u8 struct_v, struct_compat;
		u32 struct_len;
		ceph_decode_8_safe(p, end, struct_v, bad);
		ceph_decode_8_safe(p, end, struct_compat, bad);
		/* struct_v is expected to be >= 1. we only understand
		 * encoding whose struct_compat == 1. */
		if (!struct_v || struct_compat != 1)
			goto bad;
		ceph_decode_32_safe(p, end, struct_len, bad);
		ceph_decode_need(p, end, struct_len, bad);
		end = *p + struct_len;
	}

	ceph_decode_need(p, end, sizeof(**dirfrag), bad);
	*dirfrag = *p;
	*p += sizeof(**dirfrag) + sizeof(u32) * le32_to_cpu((*dirfrag)->ndist);
	if (unlikely(*p > end))
		goto bad;
	if (features == (u64)-1)
		*p = end;
	return 0;
bad:
	return -EIO;
}

static int parse_reply_info_lease(void **p, void *end,
				  struct ceph_mds_reply_lease **lease,
				  u64 features)
{
	if (features == (u64)-1) {
		u8 struct_v, struct_compat;
		u32 struct_len;
		ceph_decode_8_safe(p, end, struct_v, bad);
		ceph_decode_8_safe(p, end, struct_compat, bad);
		/* struct_v is expected to be >= 1. we only understand
		 * encoding whose struct_compat == 1. */
		if (!struct_v || struct_compat != 1)
			goto bad;
		ceph_decode_32_safe(p, end, struct_len, bad);
		ceph_decode_need(p, end, struct_len, bad);
		end = *p + struct_len;
	}

	ceph_decode_need(p, end, sizeof(**lease), bad);
	*lease = *p;
	*p += sizeof(**lease);
	if (features == (u64)-1)
		*p = end;
	return 0;
bad:
	return -EIO;
}

/*
 * parse a normal reply, which may contain a (dir+)dentry and/or a
 * target inode.
 */
static int parse_reply_info_trace(void **p, void *end,
				  struct ceph_mds_reply_info_parsed *info,
				  u64 features)
{
	int err;

	if (info->head->is_dentry) {
		err = parse_reply_info_in(p, end, &info->diri, features);
		if (err < 0)
			goto out_bad;

		err = parse_reply_info_dir(p, end, &info->dirfrag, features);
		if (err < 0)
			goto out_bad;

		ceph_decode_32_safe(p, end, info->dname_len, bad);
		ceph_decode_need(p, end, info->dname_len, bad);
		info->dname = *p;
		*p += info->dname_len;

		err = parse_reply_info_lease(p, end, &info->dlease, features);
		if (err < 0)
			goto out_bad;
	}

	if (info->head->is_target) {
		err = parse_reply_info_in(p, end, &info->targeti, features);
		if (err < 0)
			goto out_bad;
	}

	if (unlikely(*p != end))
		goto bad;
	return 0;

bad:
	err = -EIO;
out_bad:
	pr_err("problem parsing mds trace %d\n", err);
	return err;
}

/*
 * parse readdir results
 */
static int parse_reply_info_readdir(void **p, void *end,
				struct ceph_mds_reply_info_parsed *info,
				u64 features)
{
	u32 num, i = 0;
	int err;

	err = parse_reply_info_dir(p, end, &info->dir_dir, features);
	if (err < 0)
		goto out_bad;

	ceph_decode_need(p, end, sizeof(num) + 2, bad);
	num = ceph_decode_32(p);
	{
		u16 flags = ceph_decode_16(p);
		info->dir_end = !!(flags & CEPH_READDIR_FRAG_END);
		info->dir_complete = !!(flags & CEPH_READDIR_FRAG_COMPLETE);
		info->hash_order = !!(flags & CEPH_READDIR_HASH_ORDER);
		info->offset_hash = !!(flags & CEPH_READDIR_OFFSET_HASH);
	}
	if (num == 0)
		goto done;

	BUG_ON(!info->dir_entries);
	if ((unsigned long)(info->dir_entries + num) >
	    (unsigned long)info->dir_entries + info->dir_buf_size) {
		pr_err("dir contents are larger than expected\n");
		WARN_ON(1);
		goto bad;
	}

	info->dir_nr = num;
	while (num) {
		struct ceph_mds_reply_dir_entry *rde = info->dir_entries + i;
		/* dentry */
		ceph_decode_32_safe(p, end, rde->name_len, bad);
		ceph_decode_need(p, end, rde->name_len, bad);
		rde->name = *p;
		*p += rde->name_len;
		dout("parsed dir dname '%.*s'\n", rde->name_len, rde->name);

		/* dentry lease */
		err = parse_reply_info_lease(p, end, &rde->lease, features);
		if (err)
			goto out_bad;
		/* inode */
		err = parse_reply_info_in(p, end, &rde->inode, features);
		if (err < 0)
			goto out_bad;
		/* ceph_readdir_prepopulate() will update it */
		rde->offset = 0;
		i++;
		num--;
	}

done:
	/* Skip over any unrecognized fields */
	*p = end;
	return 0;

bad:
	err = -EIO;
out_bad:
	pr_err("problem parsing dir contents %d\n", err);
	return err;
}

/*
 * parse fcntl F_GETLK results
 */
static int parse_reply_info_filelock(void **p, void *end,
				     struct ceph_mds_reply_info_parsed *info,
				     u64 features)
{
	if (*p + sizeof(*info->filelock_reply) > end)
		goto bad;

	info->filelock_reply = *p;

	/* Skip over any unrecognized fields */
	*p = end;
	return 0;
bad:
	return -EIO;
}


#if BITS_PER_LONG == 64

#define DELEGATED_INO_AVAILABLE		xa_mk_value(1)

static int ceph_parse_deleg_inos(void **p, void *end,
				 struct ceph_mds_session *s)
{
	u32 sets;

	ceph_decode_32_safe(p, end, sets, bad);
	dout("got %u sets of delegated inodes\n", sets);
	while (sets--) {
		u64 start, len, ino;

		ceph_decode_64_safe(p, end, start, bad);
		ceph_decode_64_safe(p, end, len, bad);
		while (len--) {
			int err = xa_insert(&s->s_delegated_inos, ino = start++,
					    DELEGATED_INO_AVAILABLE,
					    GFP_KERNEL);
			if (!err) {
				dout("added delegated inode 0x%llx\n",
				     start - 1);
			} else if (err == -EBUSY) {
				pr_warn("ceph: MDS delegated inode 0x%llx more than once.\n",
					start - 1);
			} else {
				return err;
			}
		}
	}
	return 0;
bad:
	return -EIO;
}

u64 ceph_get_deleg_ino(struct ceph_mds_session *s)
{
	unsigned long ino;
	void *val;

	xa_for_each(&s->s_delegated_inos, ino, val) {
		val = xa_erase(&s->s_delegated_inos, ino);
		if (val == DELEGATED_INO_AVAILABLE)
			return ino;
	}
	return 0;
}

int ceph_restore_deleg_ino(struct ceph_mds_session *s, u64 ino)
{
	return xa_insert(&s->s_delegated_inos, ino, DELEGATED_INO_AVAILABLE,
			 GFP_KERNEL);
}
#else /* BITS_PER_LONG == 64 */
/*
 * FIXME: xarrays can't handle 64-bit indexes on a 32-bit arch. For now, just
 * ignore delegated_inos on 32 bit arch. Maybe eventually add xarrays for top
 * and bottom words?
 */
static int ceph_parse_deleg_inos(void **p, void *end,
				 struct ceph_mds_session *s)
{
	u32 sets;

	ceph_decode_32_safe(p, end, sets, bad);
	if (sets)
		ceph_decode_skip_n(p, end, sets * 2 * sizeof(__le64), bad);
	return 0;
bad:
	return -EIO;
}

u64 ceph_get_deleg_ino(struct ceph_mds_session *s)
{
	return 0;
}

int ceph_restore_deleg_ino(struct ceph_mds_session *s, u64 ino)
{
	return 0;
}
#endif /* BITS_PER_LONG == 64 */

/*
 * parse create results
 */
static int parse_reply_info_create(void **p, void *end,
				  struct ceph_mds_reply_info_parsed *info,
				  u64 features, struct ceph_mds_session *s)
{
	int ret;

	if (features == (u64)-1 ||
	    (features & CEPH_FEATURE_REPLY_CREATE_INODE)) {
		if (*p == end) {
			/* Malformed reply? */
			info->has_create_ino = false;
		} else if (test_bit(CEPHFS_FEATURE_DELEG_INO, &s->s_features)) {
			info->has_create_ino = true;
			/* struct_v, struct_compat, and len */
			ceph_decode_skip_n(p, end, 2 + sizeof(u32), bad);
			ceph_decode_64_safe(p, end, info->ino, bad);
			ret = ceph_parse_deleg_inos(p, end, s);
			if (ret)
				return ret;
		} else {
			/* legacy */
			ceph_decode_64_safe(p, end, info->ino, bad);
			info->has_create_ino = true;
		}
	} else {
		if (*p != end)
			goto bad;
	}

	/* Skip over any unrecognized fields */
	*p = end;
	return 0;
bad:
	return -EIO;
}

/*
 * parse extra results
 */
static int parse_reply_info_extra(void **p, void *end,
				  struct ceph_mds_reply_info_parsed *info,
				  u64 features, struct ceph_mds_session *s)
{
	u32 op = le32_to_cpu(info->head->op);

	if (op == CEPH_MDS_OP_GETFILELOCK)
		return parse_reply_info_filelock(p, end, info, features);
	else if (op == CEPH_MDS_OP_READDIR || op == CEPH_MDS_OP_LSSNAP)
		return parse_reply_info_readdir(p, end, info, features);
	else if (op == CEPH_MDS_OP_CREATE)
		return parse_reply_info_create(p, end, info, features, s);
	else
		return -EIO;
}

/*
 * parse entire mds reply
 */
static int parse_reply_info(struct ceph_mds_session *s, struct ceph_msg *msg,
			    struct ceph_mds_reply_info_parsed *info,
			    u64 features)
{
	void *p, *end;
	u32 len;
	int err;

	info->head = msg->front.iov_base;
	p = msg->front.iov_base + sizeof(struct ceph_mds_reply_head);
	end = p + msg->front.iov_len - sizeof(struct ceph_mds_reply_head);

	/* trace */
	ceph_decode_32_safe(&p, end, len, bad);
	if (len > 0) {
		ceph_decode_need(&p, end, len, bad);
		err = parse_reply_info_trace(&p, p+len, info, features);
		if (err < 0)
			goto out_bad;
	}

	/* extra */
	ceph_decode_32_safe(&p, end, len, bad);
	if (len > 0) {
		ceph_decode_need(&p, end, len, bad);
		err = parse_reply_info_extra(&p, p+len, info, features, s);
		if (err < 0)
			goto out_bad;
	}

	/* snap blob */
	ceph_decode_32_safe(&p, end, len, bad);
	info->snapblob_len = len;
	info->snapblob = p;
	p += len;

	if (p != end)
		goto bad;
	return 0;

bad:
	err = -EIO;
out_bad:
	pr_err("mds parse_reply err %d\n", err);
	return err;
}

static void destroy_reply_info(struct ceph_mds_reply_info_parsed *info)
{
	if (!info->dir_entries)
		return;
	free_pages((unsigned long)info->dir_entries, get_order(info->dir_buf_size));
}


/*
 * sessions
 */
const char *ceph_session_state_name(int s)
{
	switch (s) {
	case CEPH_MDS_SESSION_NEW: return "new";
	case CEPH_MDS_SESSION_OPENING: return "opening";
	case CEPH_MDS_SESSION_OPEN: return "open";
	case CEPH_MDS_SESSION_HUNG: return "hung";
	case CEPH_MDS_SESSION_CLOSING: return "closing";
	case CEPH_MDS_SESSION_CLOSED: return "closed";
	case CEPH_MDS_SESSION_RESTARTING: return "restarting";
	case CEPH_MDS_SESSION_RECONNECTING: return "reconnecting";
	case CEPH_MDS_SESSION_REJECTED: return "rejected";
	default: return "???";
	}
}

struct ceph_mds_session *ceph_get_mds_session(struct ceph_mds_session *s)
{
	if (refcount_inc_not_zero(&s->s_ref)) {
		dout("mdsc get_session %p %d -> %d\n", s,
		     refcount_read(&s->s_ref)-1, refcount_read(&s->s_ref));
		return s;
	} else {
		dout("mdsc get_session %p 0 -- FAIL\n", s);
		return NULL;
	}
}

void ceph_put_mds_session(struct ceph_mds_session *s)
{
	dout("mdsc put_session %p %d -> %d\n", s,
	     refcount_read(&s->s_ref), refcount_read(&s->s_ref)-1);
	if (refcount_dec_and_test(&s->s_ref)) {
		if (s->s_auth.authorizer)
			ceph_auth_destroy_authorizer(s->s_auth.authorizer);
		WARN_ON(mutex_is_locked(&s->s_mutex));
		xa_destroy(&s->s_delegated_inos);
		kfree(s);
	}
}

/*
 * called under mdsc->mutex
 */
struct ceph_mds_session *__ceph_lookup_mds_session(struct ceph_mds_client *mdsc,
						   int mds)
{
	if (mds >= mdsc->max_sessions || !mdsc->sessions[mds])
		return NULL;
	return ceph_get_mds_session(mdsc->sessions[mds]);
}

static bool __have_session(struct ceph_mds_client *mdsc, int mds)
{
	if (mds >= mdsc->max_sessions || !mdsc->sessions[mds])
		return false;
	else
		return true;
}

static int __verify_registered_session(struct ceph_mds_client *mdsc,
				       struct ceph_mds_session *s)
{
	if (s->s_mds >= mdsc->max_sessions ||
	    mdsc->sessions[s->s_mds] != s)
		return -ENOENT;
	return 0;
}

/*
 * create+register a new session for given mds.
 * called under mdsc->mutex.
 */
static struct ceph_mds_session *register_session(struct ceph_mds_client *mdsc,
						 int mds)
{
	struct ceph_mds_session *s;

	if (mds >= mdsc->mdsmap->possible_max_rank)
		return ERR_PTR(-EINVAL);

	s = kzalloc(sizeof(*s), GFP_NOFS);
	if (!s)
		return ERR_PTR(-ENOMEM);

	if (mds >= mdsc->max_sessions) {
		int newmax = 1 << get_count_order(mds + 1);
		struct ceph_mds_session **sa;

		dout("%s: realloc to %d\n", __func__, newmax);
		sa = kcalloc(newmax, sizeof(void *), GFP_NOFS);
		if (!sa)
			goto fail_realloc;
		if (mdsc->sessions) {
			memcpy(sa, mdsc->sessions,
			       mdsc->max_sessions * sizeof(void *));
			kfree(mdsc->sessions);
		}
		mdsc->sessions = sa;
		mdsc->max_sessions = newmax;
	}

	dout("%s: mds%d\n", __func__, mds);
	s->s_mdsc = mdsc;
	s->s_mds = mds;
	s->s_state = CEPH_MDS_SESSION_NEW;
	s->s_ttl = 0;
	s->s_seq = 0;
	mutex_init(&s->s_mutex);

	ceph_con_init(&s->s_con, s, &mds_con_ops, &mdsc->fsc->client->msgr);

	spin_lock_init(&s->s_gen_ttl_lock);
	s->s_cap_gen = 1;
	s->s_cap_ttl = jiffies - 1;

	spin_lock_init(&s->s_cap_lock);
	s->s_renew_requested = 0;
	s->s_renew_seq = 0;
	INIT_LIST_HEAD(&s->s_caps);
	s->s_nr_caps = 0;
	refcount_set(&s->s_ref, 1);
	INIT_LIST_HEAD(&s->s_waiting);
	INIT_LIST_HEAD(&s->s_unsafe);
	xa_init(&s->s_delegated_inos);
	s->s_num_cap_releases = 0;
	s->s_cap_reconnect = 0;
	s->s_cap_iterator = NULL;
	INIT_LIST_HEAD(&s->s_cap_releases);
	INIT_WORK(&s->s_cap_release_work, ceph_cap_release_work);

	INIT_LIST_HEAD(&s->s_cap_dirty);
	INIT_LIST_HEAD(&s->s_cap_flushing);

	mdsc->sessions[mds] = s;
	atomic_inc(&mdsc->num_sessions);
	refcount_inc(&s->s_ref);  /* one ref to sessions[], one to caller */

	ceph_con_open(&s->s_con, CEPH_ENTITY_TYPE_MDS, mds,
		      ceph_mdsmap_get_addr(mdsc->mdsmap, mds));

	return s;

fail_realloc:
	kfree(s);
	return ERR_PTR(-ENOMEM);
}

/*
 * called under mdsc->mutex
 */
static void __unregister_session(struct ceph_mds_client *mdsc,
			       struct ceph_mds_session *s)
{
	dout("__unregister_session mds%d %p\n", s->s_mds, s);
	BUG_ON(mdsc->sessions[s->s_mds] != s);
	mdsc->sessions[s->s_mds] = NULL;
	ceph_con_close(&s->s_con);
	ceph_put_mds_session(s);
	atomic_dec(&mdsc->num_sessions);
}

/*
 * drop session refs in request.
 *
 * should be last request ref, or hold mdsc->mutex
 */
static void put_request_session(struct ceph_mds_request *req)
{
	if (req->r_session) {
		ceph_put_mds_session(req->r_session);
		req->r_session = NULL;
	}
}

void ceph_mdsc_release_request(struct kref *kref)
{
	struct ceph_mds_request *req = container_of(kref,
						    struct ceph_mds_request,
						    r_kref);
	ceph_mdsc_release_dir_caps_no_check(req);
	destroy_reply_info(&req->r_reply_info);
	if (req->r_request)
		ceph_msg_put(req->r_request);
	if (req->r_reply)
		ceph_msg_put(req->r_reply);
	if (req->r_inode) {
		ceph_put_cap_refs(ceph_inode(req->r_inode), CEPH_CAP_PIN);
		/* avoid calling iput_final() in mds dispatch threads */
		ceph_async_iput(req->r_inode);
	}
	if (req->r_parent) {
		ceph_put_cap_refs(ceph_inode(req->r_parent), CEPH_CAP_PIN);
		ceph_async_iput(req->r_parent);
	}
	ceph_async_iput(req->r_target_inode);
	if (req->r_dentry)
		dput(req->r_dentry);
	if (req->r_old_dentry)
		dput(req->r_old_dentry);
	if (req->r_old_dentry_dir) {
		/*
		 * track (and drop pins for) r_old_dentry_dir
		 * separately, since r_old_dentry's d_parent may have
		 * changed between the dir mutex being dropped and
		 * this request being freed.
		 */
		ceph_put_cap_refs(ceph_inode(req->r_old_dentry_dir),
				  CEPH_CAP_PIN);
		ceph_async_iput(req->r_old_dentry_dir);
	}
	kfree(req->r_path1);
	kfree(req->r_path2);
	put_cred(req->r_cred);
	if (req->r_pagelist)
		ceph_pagelist_release(req->r_pagelist);
	put_request_session(req);
	ceph_unreserve_caps(req->r_mdsc, &req->r_caps_reservation);
	WARN_ON_ONCE(!list_empty(&req->r_wait));
	kmem_cache_free(ceph_mds_request_cachep, req);
}

DEFINE_RB_FUNCS(request, struct ceph_mds_request, r_tid, r_node)

/*
 * lookup session, bump ref if found.
 *
 * called under mdsc->mutex.
 */
static struct ceph_mds_request *
lookup_get_request(struct ceph_mds_client *mdsc, u64 tid)
{
	struct ceph_mds_request *req;

	req = lookup_request(&mdsc->request_tree, tid);
	if (req)
		ceph_mdsc_get_request(req);

	return req;
}

/*
 * Register an in-flight request, and assign a tid.  Link to directory
 * are modifying (if any).
 *
 * Called under mdsc->mutex.
 */
static void __register_request(struct ceph_mds_client *mdsc,
			       struct ceph_mds_request *req,
			       struct inode *dir)
{
	int ret = 0;

	req->r_tid = ++mdsc->last_tid;
	if (req->r_num_caps) {
		ret = ceph_reserve_caps(mdsc, &req->r_caps_reservation,
					req->r_num_caps);
		if (ret < 0) {
			pr_err("__register_request %p "
			       "failed to reserve caps: %d\n", req, ret);
			/* set req->r_err to fail early from __do_request */
			req->r_err = ret;
			return;
		}
	}
	dout("__register_request %p tid %lld\n", req, req->r_tid);
	ceph_mdsc_get_request(req);
	insert_request(&mdsc->request_tree, req);

	req->r_cred = get_current_cred();

	if (mdsc->oldest_tid == 0 && req->r_op != CEPH_MDS_OP_SETFILELOCK)
		mdsc->oldest_tid = req->r_tid;

	if (dir) {
		struct ceph_inode_info *ci = ceph_inode(dir);

		ihold(dir);
		req->r_unsafe_dir = dir;
		spin_lock(&ci->i_unsafe_lock);
		list_add_tail(&req->r_unsafe_dir_item, &ci->i_unsafe_dirops);
		spin_unlock(&ci->i_unsafe_lock);
	}
}

static void __unregister_request(struct ceph_mds_client *mdsc,
				 struct ceph_mds_request *req)
{
	dout("__unregister_request %p tid %lld\n", req, req->r_tid);

	/* Never leave an unregistered request on an unsafe list! */
	list_del_init(&req->r_unsafe_item);

	if (req->r_tid == mdsc->oldest_tid) {
		struct rb_node *p = rb_next(&req->r_node);
		mdsc->oldest_tid = 0;
		while (p) {
			struct ceph_mds_request *next_req =
				rb_entry(p, struct ceph_mds_request, r_node);
			if (next_req->r_op != CEPH_MDS_OP_SETFILELOCK) {
				mdsc->oldest_tid = next_req->r_tid;
				break;
			}
			p = rb_next(p);
		}
	}

	erase_request(&mdsc->request_tree, req);

	if (req->r_unsafe_dir) {
		struct ceph_inode_info *ci = ceph_inode(req->r_unsafe_dir);
		spin_lock(&ci->i_unsafe_lock);
		list_del_init(&req->r_unsafe_dir_item);
		spin_unlock(&ci->i_unsafe_lock);
	}
	if (req->r_target_inode &&
	    test_bit(CEPH_MDS_R_GOT_UNSAFE, &req->r_req_flags)) {
		struct ceph_inode_info *ci = ceph_inode(req->r_target_inode);
		spin_lock(&ci->i_unsafe_lock);
		list_del_init(&req->r_unsafe_target_item);
		spin_unlock(&ci->i_unsafe_lock);
	}

	if (req->r_unsafe_dir) {
		/* avoid calling iput_final() in mds dispatch threads */
		ceph_async_iput(req->r_unsafe_dir);
		req->r_unsafe_dir = NULL;
	}

	complete_all(&req->r_safe_completion);

	ceph_mdsc_put_request(req);
}

/*
 * Walk back up the dentry tree until we hit a dentry representing a
 * non-snapshot inode. We do this using the rcu_read_lock (which must be held
 * when calling this) to ensure that the objects won't disappear while we're
 * working with them. Once we hit a candidate dentry, we attempt to take a
 * reference to it, and return that as the result.
 */
static struct inode *get_nonsnap_parent(struct dentry *dentry)
{
	struct inode *inode = NULL;

	while (dentry && !IS_ROOT(dentry)) {
		inode = d_inode_rcu(dentry);
		if (!inode || ceph_snap(inode) == CEPH_NOSNAP)
			break;
		dentry = dentry->d_parent;
	}
	if (inode)
		inode = igrab(inode);
	return inode;
}

/*
 * Choose mds to send request to next.  If there is a hint set in the
 * request (e.g., due to a prior forward hint from the mds), use that.
 * Otherwise, consult frag tree and/or caps to identify the
 * appropriate mds.  If all else fails, choose randomly.
 *
 * Called under mdsc->mutex.
 */
static int __choose_mds(struct ceph_mds_client *mdsc,
			struct ceph_mds_request *req,
			bool *random)
{
	struct inode *inode;
	struct ceph_inode_info *ci;
	struct ceph_cap *cap;
	int mode = req->r_direct_mode;
	int mds = -1;
	u32 hash = req->r_direct_hash;
	bool is_hash = test_bit(CEPH_MDS_R_DIRECT_IS_HASH, &req->r_req_flags);

	if (random)
		*random = false;

	/*
	 * is there a specific mds we should try?  ignore hint if we have
	 * no session and the mds is not up (active or recovering).
	 */
	if (req->r_resend_mds >= 0 &&
	    (__have_session(mdsc, req->r_resend_mds) ||
	     ceph_mdsmap_get_state(mdsc->mdsmap, req->r_resend_mds) > 0)) {
		dout("%s using resend_mds mds%d\n", __func__,
		     req->r_resend_mds);
		return req->r_resend_mds;
	}

	if (mode == USE_RANDOM_MDS)
		goto random;

	inode = NULL;
	if (req->r_inode) {
		if (ceph_snap(req->r_inode) != CEPH_SNAPDIR) {
			inode = req->r_inode;
			ihold(inode);
		} else {
			/* req->r_dentry is non-null for LSSNAP request */
			rcu_read_lock();
			inode = get_nonsnap_parent(req->r_dentry);
			rcu_read_unlock();
			dout("%s using snapdir's parent %p\n", __func__, inode);
		}
	} else if (req->r_dentry) {
		/* ignore race with rename; old or new d_parent is okay */
		struct dentry *parent;
		struct inode *dir;

		rcu_read_lock();
		parent = READ_ONCE(req->r_dentry->d_parent);
		dir = req->r_parent ? : d_inode_rcu(parent);

		if (!dir || dir->i_sb != mdsc->fsc->sb) {
			/*  not this fs or parent went negative */
			inode = d_inode(req->r_dentry);
			if (inode)
				ihold(inode);
		} else if (ceph_snap(dir) != CEPH_NOSNAP) {
			/* direct snapped/virtual snapdir requests
			 * based on parent dir inode */
			inode = get_nonsnap_parent(parent);
			dout("%s using nonsnap parent %p\n", __func__, inode);
		} else {
			/* dentry target */
			inode = d_inode(req->r_dentry);
			if (!inode || mode == USE_AUTH_MDS) {
				/* dir + name */
				inode = igrab(dir);
				hash = ceph_dentry_hash(dir, req->r_dentry);
				is_hash = true;
			} else {
				ihold(inode);
			}
		}
		rcu_read_unlock();
	}

	dout("%s %p is_hash=%d (0x%x) mode %d\n", __func__, inode, (int)is_hash,
	     hash, mode);
	if (!inode)
		goto random;
	ci = ceph_inode(inode);

	if (is_hash && S_ISDIR(inode->i_mode)) {
		struct ceph_inode_frag frag;
		int found;

		ceph_choose_frag(ci, hash, &frag, &found);
		if (found) {
			if (mode == USE_ANY_MDS && frag.ndist > 0) {
				u8 r;

				/* choose a random replica */
				get_random_bytes(&r, 1);
				r %= frag.ndist;
				mds = frag.dist[r];
				dout("%s %p %llx.%llx frag %u mds%d (%d/%d)\n",
				     __func__, inode, ceph_vinop(inode),
				     frag.frag, mds, (int)r, frag.ndist);
				if (ceph_mdsmap_get_state(mdsc->mdsmap, mds) >=
				    CEPH_MDS_STATE_ACTIVE &&
				    !ceph_mdsmap_is_laggy(mdsc->mdsmap, mds))
					goto out;
			}

			/* since this file/dir wasn't known to be
			 * replicated, then we want to look for the
			 * authoritative mds. */
			if (frag.mds >= 0) {
				/* choose auth mds */
				mds = frag.mds;
				dout("%s %p %llx.%llx frag %u mds%d (auth)\n",
				     __func__, inode, ceph_vinop(inode),
				     frag.frag, mds);
				if (ceph_mdsmap_get_state(mdsc->mdsmap, mds) >=
				    CEPH_MDS_STATE_ACTIVE) {
					if (!ceph_mdsmap_is_laggy(mdsc->mdsmap,
								  mds))
						goto out;
				}
			}
			mode = USE_AUTH_MDS;
		}
	}

	spin_lock(&ci->i_ceph_lock);
	cap = NULL;
	if (mode == USE_AUTH_MDS)
		cap = ci->i_auth_cap;
	if (!cap && !RB_EMPTY_ROOT(&ci->i_caps))
		cap = rb_entry(rb_first(&ci->i_caps), struct ceph_cap, ci_node);
	if (!cap) {
		spin_unlock(&ci->i_ceph_lock);
		ceph_async_iput(inode);
		goto random;
	}
	mds = cap->session->s_mds;
	dout("%s %p %llx.%llx mds%d (%scap %p)\n", __func__,
	     inode, ceph_vinop(inode), mds,
	     cap == ci->i_auth_cap ? "auth " : "", cap);
	spin_unlock(&ci->i_ceph_lock);
out:
	/* avoid calling iput_final() while holding mdsc->mutex or
	 * in mds dispatch threads */
	ceph_async_iput(inode);
	return mds;

random:
	if (random)
		*random = true;

	mds = ceph_mdsmap_get_random_mds(mdsc->mdsmap);
	dout("%s chose random mds%d\n", __func__, mds);
	return mds;
}


/*
 * session messages
 */
static struct ceph_msg *create_session_msg(u32 op, u64 seq)
{
	struct ceph_msg *msg;
	struct ceph_mds_session_head *h;

	msg = ceph_msg_new(CEPH_MSG_CLIENT_SESSION, sizeof(*h), GFP_NOFS,
			   false);
	if (!msg) {
		pr_err("create_session_msg ENOMEM creating msg\n");
		return NULL;
	}
	h = msg->front.iov_base;
	h->op = cpu_to_le32(op);
	h->seq = cpu_to_le64(seq);

	return msg;
}

static const unsigned char feature_bits[] = CEPHFS_FEATURES_CLIENT_SUPPORTED;
#define FEATURE_BYTES(c) (DIV_ROUND_UP((size_t)feature_bits[c - 1] + 1, 64) * 8)
static int encode_supported_features(void **p, void *end)
{
	static const size_t count = ARRAY_SIZE(feature_bits);

	if (count > 0) {
		size_t i;
		size_t size = FEATURE_BYTES(count);

		if (WARN_ON_ONCE(*p + 4 + size > end))
			return -ERANGE;

		ceph_encode_32(p, size);
		memset(*p, 0, size);
		for (i = 0; i < count; i++)
			((unsigned char*)(*p))[i / 8] |= BIT(feature_bits[i] % 8);
		*p += size;
	} else {
		if (WARN_ON_ONCE(*p + 4 > end))
			return -ERANGE;

		ceph_encode_32(p, 0);
	}

	return 0;
}

static const unsigned char metric_bits[] = CEPHFS_METRIC_SPEC_CLIENT_SUPPORTED;
#define METRIC_BYTES(cnt) (DIV_ROUND_UP((size_t)metric_bits[cnt - 1] + 1, 64) * 8)
static int encode_metric_spec(void **p, void *end)
{
	static const size_t count = ARRAY_SIZE(metric_bits);

	/* header */
	if (WARN_ON_ONCE(*p + 2 > end))
		return -ERANGE;

	ceph_encode_8(p, 1); /* version */
	ceph_encode_8(p, 1); /* compat */

	if (count > 0) {
		size_t i;
		size_t size = METRIC_BYTES(count);

		if (WARN_ON_ONCE(*p + 4 + 4 + size > end))
			return -ERANGE;

		/* metric spec info length */
		ceph_encode_32(p, 4 + size);

		/* metric spec */
		ceph_encode_32(p, size);
		memset(*p, 0, size);
		for (i = 0; i < count; i++)
			((unsigned char *)(*p))[i / 8] |= BIT(metric_bits[i] % 8);
		*p += size;
	} else {
		if (WARN_ON_ONCE(*p + 4 + 4 > end))
			return -ERANGE;

		/* metric spec info length */
		ceph_encode_32(p, 4);
		/* metric spec */
		ceph_encode_32(p, 0);
	}

	return 0;
}

/*
 * session message, specialization for CEPH_SESSION_REQUEST_OPEN
 * to include additional client metadata fields.
 */
static struct ceph_msg *create_session_open_msg(struct ceph_mds_client *mdsc, u64 seq)
{
	struct ceph_msg *msg;
	struct ceph_mds_session_head *h;
	int i;
	int extra_bytes = 0;
	int metadata_key_count = 0;
	struct ceph_options *opt = mdsc->fsc->client->options;
	struct ceph_mount_options *fsopt = mdsc->fsc->mount_options;
	size_t size, count;
	void *p, *end;
	int ret;

	const char* metadata[][2] = {
		{"hostname", mdsc->nodename},
		{"kernel_version", init_utsname()->release},
		{"entity_id", opt->name ? : ""},
		{"root", fsopt->server_path ? : "/"},
		{NULL, NULL}
	};

	/* Calculate serialized length of metadata */
	extra_bytes = 4;  /* map length */
	for (i = 0; metadata[i][0]; ++i) {
		extra_bytes += 8 + strlen(metadata[i][0]) +
			strlen(metadata[i][1]);
		metadata_key_count++;
	}

	/* supported feature */
	size = 0;
	count = ARRAY_SIZE(feature_bits);
	if (count > 0)
		size = FEATURE_BYTES(count);
	extra_bytes += 4 + size;

	/* metric spec */
	size = 0;
	count = ARRAY_SIZE(metric_bits);
	if (count > 0)
		size = METRIC_BYTES(count);
	extra_bytes += 2 + 4 + 4 + size;

	/* Allocate the message */
	msg = ceph_msg_new(CEPH_MSG_CLIENT_SESSION, sizeof(*h) + extra_bytes,
			   GFP_NOFS, false);
	if (!msg) {
		pr_err("create_session_msg ENOMEM creating msg\n");
		return ERR_PTR(-ENOMEM);
	}
	p = msg->front.iov_base;
	end = p + msg->front.iov_len;

	h = p;
	h->op = cpu_to_le32(CEPH_SESSION_REQUEST_OPEN);
	h->seq = cpu_to_le64(seq);

	/*
	 * Serialize client metadata into waiting buffer space, using
	 * the format that userspace expects for map<string, string>
	 *
	 * ClientSession messages with metadata are v4
	 */
	msg->hdr.version = cpu_to_le16(4);
	msg->hdr.compat_version = cpu_to_le16(1);

	/* The write pointer, following the session_head structure */
	p += sizeof(*h);

	/* Number of entries in the map */
	ceph_encode_32(&p, metadata_key_count);

	/* Two length-prefixed strings for each entry in the map */
	for (i = 0; metadata[i][0]; ++i) {
		size_t const key_len = strlen(metadata[i][0]);
		size_t const val_len = strlen(metadata[i][1]);

		ceph_encode_32(&p, key_len);
		memcpy(p, metadata[i][0], key_len);
		p += key_len;
		ceph_encode_32(&p, val_len);
		memcpy(p, metadata[i][1], val_len);
		p += val_len;
	}

	ret = encode_supported_features(&p, end);
	if (ret) {
		pr_err("encode_supported_features failed!\n");
		ceph_msg_put(msg);
		return ERR_PTR(ret);
	}

	ret = encode_metric_spec(&p, end);
	if (ret) {
		pr_err("encode_metric_spec failed!\n");
		ceph_msg_put(msg);
		return ERR_PTR(ret);
	}

	msg->front.iov_len = p - msg->front.iov_base;
	msg->hdr.front_len = cpu_to_le32(msg->front.iov_len);

	return msg;
}

/*
 * send session open request.
 *
 * called under mdsc->mutex
 */
static int __open_session(struct ceph_mds_client *mdsc,
			  struct ceph_mds_session *session)
{
	struct ceph_msg *msg;
	int mstate;
	int mds = session->s_mds;

	/* wait for mds to go active? */
	mstate = ceph_mdsmap_get_state(mdsc->mdsmap, mds);
	dout("open_session to mds%d (%s)\n", mds,
	     ceph_mds_state_name(mstate));
	session->s_state = CEPH_MDS_SESSION_OPENING;
	session->s_renew_requested = jiffies;

	/* send connect message */
	msg = create_session_open_msg(mdsc, session->s_seq);
	if (IS_ERR(msg))
		return PTR_ERR(msg);
	ceph_con_send(&session->s_con, msg);
	return 0;
}

/*
 * open sessions for any export targets for the given mds
 *
 * called under mdsc->mutex
 */
static struct ceph_mds_session *
__open_export_target_session(struct ceph_mds_client *mdsc, int target)
{
	struct ceph_mds_session *session;
	int ret;

	session = __ceph_lookup_mds_session(mdsc, target);
	if (!session) {
		session = register_session(mdsc, target);
		if (IS_ERR(session))
			return session;
	}
	if (session->s_state == CEPH_MDS_SESSION_NEW ||
	    session->s_state == CEPH_MDS_SESSION_CLOSING) {
		ret = __open_session(mdsc, session);
		if (ret)
			return ERR_PTR(ret);
	}

	return session;
}

struct ceph_mds_session *
ceph_mdsc_open_export_target_session(struct ceph_mds_client *mdsc, int target)
{
	struct ceph_mds_session *session;

	dout("open_export_target_session to mds%d\n", target);

	mutex_lock(&mdsc->mutex);
	session = __open_export_target_session(mdsc, target);
	mutex_unlock(&mdsc->mutex);

	return session;
}

static void __open_export_target_sessions(struct ceph_mds_client *mdsc,
					  struct ceph_mds_session *session)
{
	struct ceph_mds_info *mi;
	struct ceph_mds_session *ts;
	int i, mds = session->s_mds;

	if (mds >= mdsc->mdsmap->possible_max_rank)
		return;

	mi = &mdsc->mdsmap->m_info[mds];
	dout("open_export_target_sessions for mds%d (%d targets)\n",
	     session->s_mds, mi->num_export_targets);

	for (i = 0; i < mi->num_export_targets; i++) {
		ts = __open_export_target_session(mdsc, mi->export_targets[i]);
		if (!IS_ERR(ts))
			ceph_put_mds_session(ts);
	}
}

void ceph_mdsc_open_export_target_sessions(struct ceph_mds_client *mdsc,
					   struct ceph_mds_session *session)
{
	mutex_lock(&mdsc->mutex);
	__open_export_target_sessions(mdsc, session);
	mutex_unlock(&mdsc->mutex);
}

/*
 * session caps
 */

static void detach_cap_releases(struct ceph_mds_session *session,
				struct list_head *target)
{
	lockdep_assert_held(&session->s_cap_lock);

	list_splice_init(&session->s_cap_releases, target);
	session->s_num_cap_releases = 0;
	dout("dispose_cap_releases mds%d\n", session->s_mds);
}

static void dispose_cap_releases(struct ceph_mds_client *mdsc,
				 struct list_head *dispose)
{
	while (!list_empty(dispose)) {
		struct ceph_cap *cap;
		/* zero out the in-progress message */
		cap = list_first_entry(dispose, struct ceph_cap, session_caps);
		list_del(&cap->session_caps);
		ceph_put_cap(mdsc, cap);
	}
}

static void cleanup_session_requests(struct ceph_mds_client *mdsc,
				     struct ceph_mds_session *session)
{
	struct ceph_mds_request *req;
	struct rb_node *p;
	struct ceph_inode_info *ci;

	dout("cleanup_session_requests mds%d\n", session->s_mds);
	mutex_lock(&mdsc->mutex);
	while (!list_empty(&session->s_unsafe)) {
		req = list_first_entry(&session->s_unsafe,
				       struct ceph_mds_request, r_unsafe_item);
		pr_warn_ratelimited(" dropping unsafe request %llu\n",
				    req->r_tid);
		if (req->r_target_inode) {
			/* dropping unsafe change of inode's attributes */
			ci = ceph_inode(req->r_target_inode);
			errseq_set(&ci->i_meta_err, -EIO);
		}
		if (req->r_unsafe_dir) {
			/* dropping unsafe directory operation */
			ci = ceph_inode(req->r_unsafe_dir);
			errseq_set(&ci->i_meta_err, -EIO);
		}
		__unregister_request(mdsc, req);
	}
	/* zero r_attempts, so kick_requests() will re-send requests */
	p = rb_first(&mdsc->request_tree);
	while (p) {
		req = rb_entry(p, struct ceph_mds_request, r_node);
		p = rb_next(p);
		if (req->r_session &&
		    req->r_session->s_mds == session->s_mds)
			req->r_attempts = 0;
	}
	mutex_unlock(&mdsc->mutex);
}

/*
 * Helper to safely iterate over all caps associated with a session, with
 * special care taken to handle a racing __ceph_remove_cap().
 *
 * Caller must hold session s_mutex.
 */
int ceph_iterate_session_caps(struct ceph_mds_session *session,
			      int (*cb)(struct inode *, struct ceph_cap *,
					void *), void *arg)
{
	struct list_head *p;
	struct ceph_cap *cap;
	struct inode *inode, *last_inode = NULL;
	struct ceph_cap *old_cap = NULL;
	int ret;

	dout("iterate_session_caps %p mds%d\n", session, session->s_mds);
	spin_lock(&session->s_cap_lock);
	p = session->s_caps.next;
	while (p != &session->s_caps) {
		cap = list_entry(p, struct ceph_cap, session_caps);
		inode = igrab(&cap->ci->vfs_inode);
		if (!inode) {
			p = p->next;
			continue;
		}
		session->s_cap_iterator = cap;
		spin_unlock(&session->s_cap_lock);

		if (last_inode) {
			/* avoid calling iput_final() while holding
			 * s_mutex or in mds dispatch threads */
			ceph_async_iput(last_inode);
			last_inode = NULL;
		}
		if (old_cap) {
			ceph_put_cap(session->s_mdsc, old_cap);
			old_cap = NULL;
		}

		ret = cb(inode, cap, arg);
		last_inode = inode;

		spin_lock(&session->s_cap_lock);
		p = p->next;
		if (!cap->ci) {
			dout("iterate_session_caps  finishing cap %p removal\n",
			     cap);
			BUG_ON(cap->session != session);
			cap->session = NULL;
			list_del_init(&cap->session_caps);
			session->s_nr_caps--;
			atomic64_dec(&session->s_mdsc->metric.total_caps);
			if (cap->queue_release)
				__ceph_queue_cap_release(session, cap);
			else
				old_cap = cap;  /* put_cap it w/o locks held */
		}
		if (ret < 0)
			goto out;
	}
	ret = 0;
out:
	session->s_cap_iterator = NULL;
	spin_unlock(&session->s_cap_lock);

	ceph_async_iput(last_inode);
	if (old_cap)
		ceph_put_cap(session->s_mdsc, old_cap);

	return ret;
}

static int remove_session_caps_cb(struct inode *inode, struct ceph_cap *cap,
				  void *arg)
{
	struct ceph_fs_client *fsc = (struct ceph_fs_client *)arg;
	struct ceph_inode_info *ci = ceph_inode(inode);
	LIST_HEAD(to_remove);
	bool dirty_dropped = false;
	bool invalidate = false;

	dout("removing cap %p, ci is %p, inode is %p\n",
	     cap, ci, &ci->vfs_inode);
	spin_lock(&ci->i_ceph_lock);
	__ceph_remove_cap(cap, false);
	if (!ci->i_auth_cap) {
		struct ceph_cap_flush *cf;
		struct ceph_mds_client *mdsc = fsc->mdsc;

		if (READ_ONCE(fsc->mount_state) >= CEPH_MOUNT_SHUTDOWN) {
			if (inode->i_data.nrpages > 0)
				invalidate = true;
			if (ci->i_wrbuffer_ref > 0)
				mapping_set_error(&inode->i_data, -EIO);
		}

		while (!list_empty(&ci->i_cap_flush_list)) {
			cf = list_first_entry(&ci->i_cap_flush_list,
					      struct ceph_cap_flush, i_list);
			list_move(&cf->i_list, &to_remove);
		}

		spin_lock(&mdsc->cap_dirty_lock);

		list_for_each_entry(cf, &to_remove, i_list)
			list_del(&cf->g_list);

		if (!list_empty(&ci->i_dirty_item)) {
			pr_warn_ratelimited(
				" dropping dirty %s state for %p %lld\n",
				ceph_cap_string(ci->i_dirty_caps),
				inode, ceph_ino(inode));
			ci->i_dirty_caps = 0;
			list_del_init(&ci->i_dirty_item);
			dirty_dropped = true;
		}
		if (!list_empty(&ci->i_flushing_item)) {
			pr_warn_ratelimited(
				" dropping dirty+flushing %s state for %p %lld\n",
				ceph_cap_string(ci->i_flushing_caps),
				inode, ceph_ino(inode));
			ci->i_flushing_caps = 0;
			list_del_init(&ci->i_flushing_item);
			mdsc->num_cap_flushing--;
			dirty_dropped = true;
		}
		spin_unlock(&mdsc->cap_dirty_lock);

		if (dirty_dropped) {
			errseq_set(&ci->i_meta_err, -EIO);

			if (ci->i_wrbuffer_ref_head == 0 &&
			    ci->i_wr_ref == 0 &&
			    ci->i_dirty_caps == 0 &&
			    ci->i_flushing_caps == 0) {
				ceph_put_snap_context(ci->i_head_snapc);
				ci->i_head_snapc = NULL;
			}
		}

		if (atomic_read(&ci->i_filelock_ref) > 0) {
			/* make further file lock syscall return -EIO */
			ci->i_ceph_flags |= CEPH_I_ERROR_FILELOCK;
			pr_warn_ratelimited(" dropping file locks for %p %lld\n",
					    inode, ceph_ino(inode));
		}

		if (!ci->i_dirty_caps && ci->i_prealloc_cap_flush) {
			list_add(&ci->i_prealloc_cap_flush->i_list, &to_remove);
			ci->i_prealloc_cap_flush = NULL;
		}
	}
	spin_unlock(&ci->i_ceph_lock);
	while (!list_empty(&to_remove)) {
		struct ceph_cap_flush *cf;
		cf = list_first_entry(&to_remove,
				      struct ceph_cap_flush, i_list);
		list_del(&cf->i_list);
		ceph_free_cap_flush(cf);
	}

	wake_up_all(&ci->i_cap_wq);
	if (invalidate)
		ceph_queue_invalidate(inode);
	if (dirty_dropped)
		iput(inode);
	return 0;
}

/*
 * caller must hold session s_mutex
 */
static void remove_session_caps(struct ceph_mds_session *session)
{
	struct ceph_fs_client *fsc = session->s_mdsc->fsc;
	struct super_block *sb = fsc->sb;
	LIST_HEAD(dispose);

	dout("remove_session_caps on %p\n", session);
	ceph_iterate_session_caps(session, remove_session_caps_cb, fsc);

	wake_up_all(&fsc->mdsc->cap_flushing_wq);

	spin_lock(&session->s_cap_lock);
	if (session->s_nr_caps > 0) {
		struct inode *inode;
		struct ceph_cap *cap, *prev = NULL;
		struct ceph_vino vino;
		/*
		 * iterate_session_caps() skips inodes that are being
		 * deleted, we need to wait until deletions are complete.
		 * __wait_on_freeing_inode() is designed for the job,
		 * but it is not exported, so use lookup inode function
		 * to access it.
		 */
		while (!list_empty(&session->s_caps)) {
			cap = list_entry(session->s_caps.next,
					 struct ceph_cap, session_caps);
			if (cap == prev)
				break;
			prev = cap;
			vino = cap->ci->i_vino;
			spin_unlock(&session->s_cap_lock);

			inode = ceph_find_inode(sb, vino);
			 /* avoid calling iput_final() while holding s_mutex */
			ceph_async_iput(inode);

			spin_lock(&session->s_cap_lock);
		}
	}

	// drop cap expires and unlock s_cap_lock
	detach_cap_releases(session, &dispose);

	BUG_ON(session->s_nr_caps > 0);
	BUG_ON(!list_empty(&session->s_cap_flushing));
	spin_unlock(&session->s_cap_lock);
	dispose_cap_releases(session->s_mdsc, &dispose);
}

enum {
	RECONNECT,
	RENEWCAPS,
	FORCE_RO,
};

/*
 * wake up any threads waiting on this session's caps.  if the cap is
 * old (didn't get renewed on the client reconnect), remove it now.
 *
 * caller must hold s_mutex.
 */
static int wake_up_session_cb(struct inode *inode, struct ceph_cap *cap,
			      void *arg)
{
	struct ceph_inode_info *ci = ceph_inode(inode);
	unsigned long ev = (unsigned long)arg;

	if (ev == RECONNECT) {
		spin_lock(&ci->i_ceph_lock);
		ci->i_wanted_max_size = 0;
		ci->i_requested_max_size = 0;
		spin_unlock(&ci->i_ceph_lock);
	} else if (ev == RENEWCAPS) {
		if (cap->cap_gen < cap->session->s_cap_gen) {
			/* mds did not re-issue stale cap */
			spin_lock(&ci->i_ceph_lock);
			cap->issued = cap->implemented = CEPH_CAP_PIN;
			spin_unlock(&ci->i_ceph_lock);
		}
	} else if (ev == FORCE_RO) {
	}
	wake_up_all(&ci->i_cap_wq);
	return 0;
}

static void wake_up_session_caps(struct ceph_mds_session *session, int ev)
{
	dout("wake_up_session_caps %p mds%d\n", session, session->s_mds);
	ceph_iterate_session_caps(session, wake_up_session_cb,
				  (void *)(unsigned long)ev);
}

/*
 * Send periodic message to MDS renewing all currently held caps.  The
 * ack will reset the expiration for all caps from this session.
 *
 * caller holds s_mutex
 */
static int send_renew_caps(struct ceph_mds_client *mdsc,
			   struct ceph_mds_session *session)
{
	struct ceph_msg *msg;
	int state;

	if (time_after_eq(jiffies, session->s_cap_ttl) &&
	    time_after_eq(session->s_cap_ttl, session->s_renew_requested))
		pr_info("mds%d caps stale\n", session->s_mds);
	session->s_renew_requested = jiffies;

	/* do not try to renew caps until a recovering mds has reconnected
	 * with its clients. */
	state = ceph_mdsmap_get_state(mdsc->mdsmap, session->s_mds);
	if (state < CEPH_MDS_STATE_RECONNECT) {
		dout("send_renew_caps ignoring mds%d (%s)\n",
		     session->s_mds, ceph_mds_state_name(state));
		return 0;
	}

	dout("send_renew_caps to mds%d (%s)\n", session->s_mds,
		ceph_mds_state_name(state));
	msg = create_session_msg(CEPH_SESSION_REQUEST_RENEWCAPS,
				 ++session->s_renew_seq);
	if (!msg)
		return -ENOMEM;
	ceph_con_send(&session->s_con, msg);
	return 0;
}

static int send_flushmsg_ack(struct ceph_mds_client *mdsc,
			     struct ceph_mds_session *session, u64 seq)
{
	struct ceph_msg *msg;

	dout("send_flushmsg_ack to mds%d (%s)s seq %lld\n",
	     session->s_mds, ceph_session_state_name(session->s_state), seq);
	msg = create_session_msg(CEPH_SESSION_FLUSHMSG_ACK, seq);
	if (!msg)
		return -ENOMEM;
	ceph_con_send(&session->s_con, msg);
	return 0;
}


/*
 * Note new cap ttl, and any transition from stale -> not stale (fresh?).
 *
 * Called under session->s_mutex
 */
static void renewed_caps(struct ceph_mds_client *mdsc,
			 struct ceph_mds_session *session, int is_renew)
{
	int was_stale;
	int wake = 0;

	spin_lock(&session->s_cap_lock);
	was_stale = is_renew && time_after_eq(jiffies, session->s_cap_ttl);

	session->s_cap_ttl = session->s_renew_requested +
		mdsc->mdsmap->m_session_timeout*HZ;

	if (was_stale) {
		if (time_before(jiffies, session->s_cap_ttl)) {
			pr_info("mds%d caps renewed\n", session->s_mds);
			wake = 1;
		} else {
			pr_info("mds%d caps still stale\n", session->s_mds);
		}
	}
	dout("renewed_caps mds%d ttl now %lu, was %s, now %s\n",
	     session->s_mds, session->s_cap_ttl, was_stale ? "stale" : "fresh",
	     time_before(jiffies, session->s_cap_ttl) ? "stale" : "fresh");
	spin_unlock(&session->s_cap_lock);

	if (wake)
		wake_up_session_caps(session, RENEWCAPS);
}

/*
 * send a session close request
 */
static int request_close_session(struct ceph_mds_session *session)
{
	struct ceph_msg *msg;

	dout("request_close_session mds%d state %s seq %lld\n",
	     session->s_mds, ceph_session_state_name(session->s_state),
	     session->s_seq);
	msg = create_session_msg(CEPH_SESSION_REQUEST_CLOSE, session->s_seq);
	if (!msg)
		return -ENOMEM;
	ceph_con_send(&session->s_con, msg);
	return 1;
}

/*
 * Called with s_mutex held.
 */
static int __close_session(struct ceph_mds_client *mdsc,
			 struct ceph_mds_session *session)
{
	if (session->s_state >= CEPH_MDS_SESSION_CLOSING)
		return 0;
	session->s_state = CEPH_MDS_SESSION_CLOSING;
	return request_close_session(session);
}

static bool drop_negative_children(struct dentry *dentry)
{
	struct dentry *child;
	bool all_negative = true;

	if (!d_is_dir(dentry))
		goto out;

	spin_lock(&dentry->d_lock);
	list_for_each_entry(child, &dentry->d_subdirs, d_child) {
		if (d_really_is_positive(child)) {
			all_negative = false;
			break;
		}
	}
	spin_unlock(&dentry->d_lock);

	if (all_negative)
		shrink_dcache_parent(dentry);
out:
	return all_negative;
}

/*
 * Trim old(er) caps.
 *
 * Because we can't cache an inode without one or more caps, we do
 * this indirectly: if a cap is unused, we prune its aliases, at which
 * point the inode will hopefully get dropped to.
 *
 * Yes, this is a bit sloppy.  Our only real goal here is to respond to
 * memory pressure from the MDS, though, so it needn't be perfect.
 */
static int trim_caps_cb(struct inode *inode, struct ceph_cap *cap, void *arg)
{
	int *remaining = arg;
	struct ceph_inode_info *ci = ceph_inode(inode);
	int used, wanted, oissued, mine;

	if (*remaining <= 0)
		return -1;

	spin_lock(&ci->i_ceph_lock);
	mine = cap->issued | cap->implemented;
	used = __ceph_caps_used(ci);
	wanted = __ceph_caps_file_wanted(ci);
	oissued = __ceph_caps_issued_other(ci, cap);

	dout("trim_caps_cb %p cap %p mine %s oissued %s used %s wanted %s\n",
	     inode, cap, ceph_cap_string(mine), ceph_cap_string(oissued),
	     ceph_cap_string(used), ceph_cap_string(wanted));
	if (cap == ci->i_auth_cap) {
		if (ci->i_dirty_caps || ci->i_flushing_caps ||
		    !list_empty(&ci->i_cap_snaps))
			goto out;
		if ((used | wanted) & CEPH_CAP_ANY_WR)
			goto out;
		/* Note: it's possible that i_filelock_ref becomes non-zero
		 * after dropping auth caps. It doesn't hurt because reply
		 * of lock mds request will re-add auth caps. */
		if (atomic_read(&ci->i_filelock_ref) > 0)
			goto out;
	}
	/* The inode has cached pages, but it's no longer used.
	 * we can safely drop it */
	if (S_ISREG(inode->i_mode) &&
	    wanted == 0 && used == CEPH_CAP_FILE_CACHE &&
	    !(oissued & CEPH_CAP_FILE_CACHE)) {
	  used = 0;
	  oissued = 0;
	}
	if ((used | wanted) & ~oissued & mine)
		goto out;   /* we need these caps */

	if (oissued) {
		/* we aren't the only cap.. just remove us */
		__ceph_remove_cap(cap, true);
		(*remaining)--;
	} else {
		struct dentry *dentry;
		/* try dropping referring dentries */
		spin_unlock(&ci->i_ceph_lock);
		dentry = d_find_any_alias(inode);
		if (dentry && drop_negative_children(dentry)) {
			int count;
			dput(dentry);
			d_prune_aliases(inode);
			count = atomic_read(&inode->i_count);
			if (count == 1)
				(*remaining)--;
			dout("trim_caps_cb %p cap %p pruned, count now %d\n",
			     inode, cap, count);
		} else {
			dput(dentry);
		}
		return 0;
	}

out:
	spin_unlock(&ci->i_ceph_lock);
	return 0;
}

/*
 * Trim session cap count down to some max number.
 */
int ceph_trim_caps(struct ceph_mds_client *mdsc,
		   struct ceph_mds_session *session,
		   int max_caps)
{
	int trim_caps = session->s_nr_caps - max_caps;

	dout("trim_caps mds%d start: %d / %d, trim %d\n",
	     session->s_mds, session->s_nr_caps, max_caps, trim_caps);
	if (trim_caps > 0) {
		int remaining = trim_caps;

		ceph_iterate_session_caps(session, trim_caps_cb, &remaining);
		dout("trim_caps mds%d done: %d / %d, trimmed %d\n",
		     session->s_mds, session->s_nr_caps, max_caps,
			trim_caps - remaining);
	}

	ceph_flush_cap_releases(mdsc, session);
	return 0;
}

static int check_caps_flush(struct ceph_mds_client *mdsc,
			    u64 want_flush_tid)
{
	int ret = 1;

	spin_lock(&mdsc->cap_dirty_lock);
	if (!list_empty(&mdsc->cap_flush_list)) {
		struct ceph_cap_flush *cf =
			list_first_entry(&mdsc->cap_flush_list,
					 struct ceph_cap_flush, g_list);
		if (cf->tid <= want_flush_tid) {
			dout("check_caps_flush still flushing tid "
			     "%llu <= %llu\n", cf->tid, want_flush_tid);
			ret = 0;
		}
	}
	spin_unlock(&mdsc->cap_dirty_lock);
	return ret;
}

/*
 * flush all dirty inode data to disk.
 *
 * returns true if we've flushed through want_flush_tid
 */
static void wait_caps_flush(struct ceph_mds_client *mdsc,
			    u64 want_flush_tid)
{
	dout("check_caps_flush want %llu\n", want_flush_tid);

	wait_event(mdsc->cap_flushing_wq,
		   check_caps_flush(mdsc, want_flush_tid));

	dout("check_caps_flush ok, flushed thru %llu\n", want_flush_tid);
}

/*
 * called under s_mutex
 */
static void ceph_send_cap_releases(struct ceph_mds_client *mdsc,
				   struct ceph_mds_session *session)
{
	struct ceph_msg *msg = NULL;
	struct ceph_mds_cap_release *head;
	struct ceph_mds_cap_item *item;
	struct ceph_osd_client *osdc = &mdsc->fsc->client->osdc;
	struct ceph_cap *cap;
	LIST_HEAD(tmp_list);
	int num_cap_releases;
	__le32	barrier, *cap_barrier;

	down_read(&osdc->lock);
	barrier = cpu_to_le32(osdc->epoch_barrier);
	up_read(&osdc->lock);

	spin_lock(&session->s_cap_lock);
again:
	list_splice_init(&session->s_cap_releases, &tmp_list);
	num_cap_releases = session->s_num_cap_releases;
	session->s_num_cap_releases = 0;
	spin_unlock(&session->s_cap_lock);

	while (!list_empty(&tmp_list)) {
		if (!msg) {
			msg = ceph_msg_new(CEPH_MSG_CLIENT_CAPRELEASE,
					PAGE_SIZE, GFP_NOFS, false);
			if (!msg)
				goto out_err;
			head = msg->front.iov_base;
			head->num = cpu_to_le32(0);
			msg->front.iov_len = sizeof(*head);

			msg->hdr.version = cpu_to_le16(2);
			msg->hdr.compat_version = cpu_to_le16(1);
		}

		cap = list_first_entry(&tmp_list, struct ceph_cap,
					session_caps);
		list_del(&cap->session_caps);
		num_cap_releases--;

		head = msg->front.iov_base;
		put_unaligned_le32(get_unaligned_le32(&head->num) + 1,
				   &head->num);
		item = msg->front.iov_base + msg->front.iov_len;
		item->ino = cpu_to_le64(cap->cap_ino);
		item->cap_id = cpu_to_le64(cap->cap_id);
		item->migrate_seq = cpu_to_le32(cap->mseq);
		item->seq = cpu_to_le32(cap->issue_seq);
		msg->front.iov_len += sizeof(*item);

		ceph_put_cap(mdsc, cap);

		if (le32_to_cpu(head->num) == CEPH_CAPS_PER_RELEASE) {
			// Append cap_barrier field
			cap_barrier = msg->front.iov_base + msg->front.iov_len;
			*cap_barrier = barrier;
			msg->front.iov_len += sizeof(*cap_barrier);

			msg->hdr.front_len = cpu_to_le32(msg->front.iov_len);
			dout("send_cap_releases mds%d %p\n", session->s_mds, msg);
			ceph_con_send(&session->s_con, msg);
			msg = NULL;
		}
	}

	BUG_ON(num_cap_releases != 0);

	spin_lock(&session->s_cap_lock);
	if (!list_empty(&session->s_cap_releases))
		goto again;
	spin_unlock(&session->s_cap_lock);

	if (msg) {
		// Append cap_barrier field
		cap_barrier = msg->front.iov_base + msg->front.iov_len;
		*cap_barrier = barrier;
		msg->front.iov_len += sizeof(*cap_barrier);

		msg->hdr.front_len = cpu_to_le32(msg->front.iov_len);
		dout("send_cap_releases mds%d %p\n", session->s_mds, msg);
		ceph_con_send(&session->s_con, msg);
	}
	return;
out_err:
	pr_err("send_cap_releases mds%d, failed to allocate message\n",
		session->s_mds);
	spin_lock(&session->s_cap_lock);
	list_splice(&tmp_list, &session->s_cap_releases);
	session->s_num_cap_releases += num_cap_releases;
	spin_unlock(&session->s_cap_lock);
}

static void ceph_cap_release_work(struct work_struct *work)
{
	struct ceph_mds_session *session =
		container_of(work, struct ceph_mds_session, s_cap_release_work);

	mutex_lock(&session->s_mutex);
	if (session->s_state == CEPH_MDS_SESSION_OPEN ||
	    session->s_state == CEPH_MDS_SESSION_HUNG)
		ceph_send_cap_releases(session->s_mdsc, session);
	mutex_unlock(&session->s_mutex);
	ceph_put_mds_session(session);
}

void ceph_flush_cap_releases(struct ceph_mds_client *mdsc,
		             struct ceph_mds_session *session)
{
	if (mdsc->stopping)
		return;

	ceph_get_mds_session(session);
	if (queue_work(mdsc->fsc->cap_wq,
		       &session->s_cap_release_work)) {
		dout("cap release work queued\n");
	} else {
		ceph_put_mds_session(session);
		dout("failed to queue cap release work\n");
	}
}

/*
 * caller holds session->s_cap_lock
 */
void __ceph_queue_cap_release(struct ceph_mds_session *session,
			      struct ceph_cap *cap)
{
	list_add_tail(&cap->session_caps, &session->s_cap_releases);
	session->s_num_cap_releases++;

	if (!(session->s_num_cap_releases % CEPH_CAPS_PER_RELEASE))
		ceph_flush_cap_releases(session->s_mdsc, session);
}

static void ceph_cap_reclaim_work(struct work_struct *work)
{
	struct ceph_mds_client *mdsc =
		container_of(work, struct ceph_mds_client, cap_reclaim_work);
	int ret = ceph_trim_dentries(mdsc);
	if (ret == -EAGAIN)
		ceph_queue_cap_reclaim_work(mdsc);
}

void ceph_queue_cap_reclaim_work(struct ceph_mds_client *mdsc)
{
	if (mdsc->stopping)
		return;

        if (queue_work(mdsc->fsc->cap_wq, &mdsc->cap_reclaim_work)) {
                dout("caps reclaim work queued\n");
        } else {
                dout("failed to queue caps release work\n");
        }
}

void ceph_reclaim_caps_nr(struct ceph_mds_client *mdsc, int nr)
{
	int val;
	if (!nr)
		return;
	val = atomic_add_return(nr, &mdsc->cap_reclaim_pending);
	if ((val % CEPH_CAPS_PER_RELEASE) < nr) {
		atomic_set(&mdsc->cap_reclaim_pending, 0);
		ceph_queue_cap_reclaim_work(mdsc);
	}
}

/*
 * requests
 */

int ceph_alloc_readdir_reply_buffer(struct ceph_mds_request *req,
				    struct inode *dir)
{
	struct ceph_inode_info *ci = ceph_inode(dir);
	struct ceph_mds_reply_info_parsed *rinfo = &req->r_reply_info;
	struct ceph_mount_options *opt = req->r_mdsc->fsc->mount_options;
	size_t size = sizeof(struct ceph_mds_reply_dir_entry);
	unsigned int num_entries;
	int order;

	spin_lock(&ci->i_ceph_lock);
	num_entries = ci->i_files + ci->i_subdirs;
	spin_unlock(&ci->i_ceph_lock);
	num_entries = max(num_entries, 1U);
	num_entries = min(num_entries, opt->max_readdir);

	order = get_order(size * num_entries);
	while (order >= 0) {
		rinfo->dir_entries = (void*)__get_free_pages(GFP_KERNEL |
							     __GFP_NOWARN,
							     order);
		if (rinfo->dir_entries)
			break;
		order--;
	}
	if (!rinfo->dir_entries)
		return -ENOMEM;

	num_entries = (PAGE_SIZE << order) / size;
	num_entries = min(num_entries, opt->max_readdir);

	rinfo->dir_buf_size = PAGE_SIZE << order;
	req->r_num_caps = num_entries + 1;
	req->r_args.readdir.max_entries = cpu_to_le32(num_entries);
	req->r_args.readdir.max_bytes = cpu_to_le32(opt->max_readdir_bytes);
	return 0;
}

/*
 * Create an mds request.
 */
struct ceph_mds_request *
ceph_mdsc_create_request(struct ceph_mds_client *mdsc, int op, int mode)
{
	struct ceph_mds_request *req;

	req = kmem_cache_zalloc(ceph_mds_request_cachep, GFP_NOFS);
	if (!req)
		return ERR_PTR(-ENOMEM);

	mutex_init(&req->r_fill_mutex);
	req->r_mdsc = mdsc;
	req->r_started = jiffies;
	req->r_start_latency = ktime_get();
	req->r_resend_mds = -1;
	INIT_LIST_HEAD(&req->r_unsafe_dir_item);
	INIT_LIST_HEAD(&req->r_unsafe_target_item);
	req->r_fmode = -1;
	kref_init(&req->r_kref);
	RB_CLEAR_NODE(&req->r_node);
	INIT_LIST_HEAD(&req->r_wait);
	init_completion(&req->r_completion);
	init_completion(&req->r_safe_completion);
	INIT_LIST_HEAD(&req->r_unsafe_item);

	ktime_get_coarse_real_ts64(&req->r_stamp);

	req->r_op = op;
	req->r_direct_mode = mode;
	return req;
}

/*
 * return oldest (lowest) request, tid in request tree, 0 if none.
 *
 * called under mdsc->mutex.
 */
static struct ceph_mds_request *__get_oldest_req(struct ceph_mds_client *mdsc)
{
	if (RB_EMPTY_ROOT(&mdsc->request_tree))
		return NULL;
	return rb_entry(rb_first(&mdsc->request_tree),
			struct ceph_mds_request, r_node);
}

static inline  u64 __get_oldest_tid(struct ceph_mds_client *mdsc)
{
	return mdsc->oldest_tid;
}

/*
 * Build a dentry's path.  Allocate on heap; caller must kfree.  Based
 * on build_path_from_dentry in fs/cifs/dir.c.
 *
 * If @stop_on_nosnap, generate path relative to the first non-snapped
 * inode.
 *
 * Encode hidden .snap dirs as a double /, i.e.
 *   foo/.snap/bar -> foo//bar
 */
char *ceph_mdsc_build_path(struct dentry *dentry, int *plen, u64 *pbase,
			   int stop_on_nosnap)
{
	struct dentry *temp;
	char *path;
	int pos;
	unsigned seq;
	u64 base;

	if (!dentry)
		return ERR_PTR(-EINVAL);

	path = __getname();
	if (!path)
		return ERR_PTR(-ENOMEM);
retry:
	pos = PATH_MAX - 1;
	path[pos] = '\0';

	seq = read_seqbegin(&rename_lock);
	rcu_read_lock();
	temp = dentry;
	for (;;) {
		struct inode *inode;

		spin_lock(&temp->d_lock);
		inode = d_inode(temp);
		if (inode && ceph_snap(inode) == CEPH_SNAPDIR) {
			dout("build_path path+%d: %p SNAPDIR\n",
			     pos, temp);
		} else if (stop_on_nosnap && inode && dentry != temp &&
			   ceph_snap(inode) == CEPH_NOSNAP) {
			spin_unlock(&temp->d_lock);
			pos++; /* get rid of any prepended '/' */
			break;
		} else {
			pos -= temp->d_name.len;
			if (pos < 0) {
				spin_unlock(&temp->d_lock);
				break;
			}
			memcpy(path + pos, temp->d_name.name, temp->d_name.len);
		}
		spin_unlock(&temp->d_lock);
		temp = READ_ONCE(temp->d_parent);

		/* Are we at the root? */
		if (IS_ROOT(temp))
			break;

		/* Are we out of buffer? */
		if (--pos < 0)
			break;

		path[pos] = '/';
	}
	base = ceph_ino(d_inode(temp));
	rcu_read_unlock();

	if (read_seqretry(&rename_lock, seq))
		goto retry;

	if (pos < 0) {
		/*
		 * A rename didn't occur, but somehow we didn't end up where
		 * we thought we would. Throw a warning and try again.
		 */
		pr_warn("build_path did not end path lookup where "
			"expected, pos is %d\n", pos);
		goto retry;
	}

	*pbase = base;
	*plen = PATH_MAX - 1 - pos;
	dout("build_path on %p %d built %llx '%.*s'\n",
	     dentry, d_count(dentry), base, *plen, path + pos);
	return path + pos;
}

static int build_dentry_path(struct dentry *dentry, struct inode *dir,
			     const char **ppath, int *ppathlen, u64 *pino,
			     bool *pfreepath, bool parent_locked)
{
	char *path;

	rcu_read_lock();
	if (!dir)
		dir = d_inode_rcu(dentry->d_parent);
	if (dir && parent_locked && ceph_snap(dir) == CEPH_NOSNAP) {
		*pino = ceph_ino(dir);
		rcu_read_unlock();
		*ppath = dentry->d_name.name;
		*ppathlen = dentry->d_name.len;
		return 0;
	}
	rcu_read_unlock();
	path = ceph_mdsc_build_path(dentry, ppathlen, pino, 1);
	if (IS_ERR(path))
		return PTR_ERR(path);
	*ppath = path;
	*pfreepath = true;
	return 0;
}

static int build_inode_path(struct inode *inode,
			    const char **ppath, int *ppathlen, u64 *pino,
			    bool *pfreepath)
{
	struct dentry *dentry;
	char *path;

	if (ceph_snap(inode) == CEPH_NOSNAP) {
		*pino = ceph_ino(inode);
		*ppathlen = 0;
		return 0;
	}
	dentry = d_find_alias(inode);
	path = ceph_mdsc_build_path(dentry, ppathlen, pino, 1);
	dput(dentry);
	if (IS_ERR(path))
		return PTR_ERR(path);
	*ppath = path;
	*pfreepath = true;
	return 0;
}

/*
 * request arguments may be specified via an inode *, a dentry *, or
 * an explicit ino+path.
 */
static int set_request_path_attr(struct inode *rinode, struct dentry *rdentry,
				  struct inode *rdiri, const char *rpath,
				  u64 rino, const char **ppath, int *pathlen,
				  u64 *ino, bool *freepath, bool parent_locked)
{
	int r = 0;

	if (rinode) {
		r = build_inode_path(rinode, ppath, pathlen, ino, freepath);
		dout(" inode %p %llx.%llx\n", rinode, ceph_ino(rinode),
		     ceph_snap(rinode));
	} else if (rdentry) {
		r = build_dentry_path(rdentry, rdiri, ppath, pathlen, ino,
					freepath, parent_locked);
		dout(" dentry %p %llx/%.*s\n", rdentry, *ino, *pathlen,
		     *ppath);
	} else if (rpath || rino) {
		*ino = rino;
		*ppath = rpath;
		*pathlen = rpath ? strlen(rpath) : 0;
		dout(" path %.*s\n", *pathlen, rpath);
	}

	return r;
}

static void encode_timestamp_and_gids(void **p,
				      const struct ceph_mds_request *req)
{
	struct ceph_timespec ts;
	int i;

	ceph_encode_timespec64(&ts, &req->r_stamp);
	ceph_encode_copy(p, &ts, sizeof(ts));

	/* gid_list */
	ceph_encode_32(p, req->r_cred->group_info->ngroups);
	for (i = 0; i < req->r_cred->group_info->ngroups; i++)
		ceph_encode_64(p, from_kgid(&init_user_ns,
					    req->r_cred->group_info->gid[i]));
}

/*
 * called under mdsc->mutex
 */
static struct ceph_msg *create_request_message(struct ceph_mds_session *session,
					       struct ceph_mds_request *req,
					       bool drop_cap_releases)
{
	int mds = session->s_mds;
	struct ceph_mds_client *mdsc = session->s_mdsc;
	struct ceph_msg *msg;
	struct ceph_mds_request_head_old *head;
	const char *path1 = NULL;
	const char *path2 = NULL;
	u64 ino1 = 0, ino2 = 0;
	int pathlen1 = 0, pathlen2 = 0;
	bool freepath1 = false, freepath2 = false;
	int len;
	u16 releases;
	void *p, *end;
	int ret;
	bool legacy = !(session->s_con.peer_features & CEPH_FEATURE_FS_BTIME);

	ret = set_request_path_attr(req->r_inode, req->r_dentry,
			      req->r_parent, req->r_path1, req->r_ino1.ino,
			      &path1, &pathlen1, &ino1, &freepath1,
			      test_bit(CEPH_MDS_R_PARENT_LOCKED,
					&req->r_req_flags));
	if (ret < 0) {
		msg = ERR_PTR(ret);
		goto out;
	}

	/* If r_old_dentry is set, then assume that its parent is locked */
	ret = set_request_path_attr(NULL, req->r_old_dentry,
			      req->r_old_dentry_dir,
			      req->r_path2, req->r_ino2.ino,
			      &path2, &pathlen2, &ino2, &freepath2, true);
	if (ret < 0) {
		msg = ERR_PTR(ret);
		goto out_free1;
	}

	len = legacy ? sizeof(*head) : sizeof(struct ceph_mds_request_head);
	len += pathlen1 + pathlen2 + 2*(1 + sizeof(u32) + sizeof(u64)) +
		sizeof(struct ceph_timespec);
	len += sizeof(u32) + (sizeof(u64) * req->r_cred->group_info->ngroups);

	/* calculate (max) length for cap releases */
	len += sizeof(struct ceph_mds_request_release) *
		(!!req->r_inode_drop + !!req->r_dentry_drop +
		 !!req->r_old_inode_drop + !!req->r_old_dentry_drop);

	if (req->r_dentry_drop)
		len += pathlen1;
	if (req->r_old_dentry_drop)
		len += pathlen2;

	msg = ceph_msg_new2(CEPH_MSG_CLIENT_REQUEST, len, 1, GFP_NOFS, false);
	if (!msg) {
		msg = ERR_PTR(-ENOMEM);
		goto out_free2;
	}

	msg->hdr.tid = cpu_to_le64(req->r_tid);

	/*
	 * The old ceph_mds_request_head didn't contain a version field, and
	 * one was added when we moved the message version from 3->4.
	 */
	if (legacy) {
		msg->hdr.version = cpu_to_le16(3);
		head = msg->front.iov_base;
		p = msg->front.iov_base + sizeof(*head);
	} else {
		struct ceph_mds_request_head *new_head = msg->front.iov_base;

		msg->hdr.version = cpu_to_le16(4);
		new_head->version = cpu_to_le16(CEPH_MDS_REQUEST_HEAD_VERSION);
		head = (struct ceph_mds_request_head_old *)&new_head->oldest_client_tid;
		p = msg->front.iov_base + sizeof(*new_head);
	}

	end = msg->front.iov_base + msg->front.iov_len;

	head->mdsmap_epoch = cpu_to_le32(mdsc->mdsmap->m_epoch);
	head->op = cpu_to_le32(req->r_op);
	head->caller_uid = cpu_to_le32(from_kuid(&init_user_ns,
						 req->r_cred->fsuid));
	head->caller_gid = cpu_to_le32(from_kgid(&init_user_ns,
						 req->r_cred->fsgid));
	head->ino = cpu_to_le64(req->r_deleg_ino);
	head->args = req->r_args;

	ceph_encode_filepath(&p, end, ino1, path1);
	ceph_encode_filepath(&p, end, ino2, path2);

	/* make note of release offset, in case we need to replay */
	req->r_request_release_offset = p - msg->front.iov_base;

	/* cap releases */
	releases = 0;
	if (req->r_inode_drop)
		releases += ceph_encode_inode_release(&p,
		      req->r_inode ? req->r_inode : d_inode(req->r_dentry),
		      mds, req->r_inode_drop, req->r_inode_unless,
		      req->r_op == CEPH_MDS_OP_READDIR);
	if (req->r_dentry_drop)
		releases += ceph_encode_dentry_release(&p, req->r_dentry,
				req->r_parent, mds, req->r_dentry_drop,
				req->r_dentry_unless);
	if (req->r_old_dentry_drop)
		releases += ceph_encode_dentry_release(&p, req->r_old_dentry,
				req->r_old_dentry_dir, mds,
				req->r_old_dentry_drop,
				req->r_old_dentry_unless);
	if (req->r_old_inode_drop)
		releases += ceph_encode_inode_release(&p,
		      d_inode(req->r_old_dentry),
		      mds, req->r_old_inode_drop, req->r_old_inode_unless, 0);

	if (drop_cap_releases) {
		releases = 0;
		p = msg->front.iov_base + req->r_request_release_offset;
	}

	head->num_releases = cpu_to_le16(releases);

	encode_timestamp_and_gids(&p, req);

	if (WARN_ON_ONCE(p > end)) {
		ceph_msg_put(msg);
		msg = ERR_PTR(-ERANGE);
		goto out_free2;
	}

	msg->front.iov_len = p - msg->front.iov_base;
	msg->hdr.front_len = cpu_to_le32(msg->front.iov_len);

	if (req->r_pagelist) {
		struct ceph_pagelist *pagelist = req->r_pagelist;
		ceph_msg_data_add_pagelist(msg, pagelist);
		msg->hdr.data_len = cpu_to_le32(pagelist->length);
	} else {
		msg->hdr.data_len = 0;
	}

	msg->hdr.data_off = cpu_to_le16(0);

out_free2:
	if (freepath2)
		ceph_mdsc_free_path((char *)path2, pathlen2);
out_free1:
	if (freepath1)
		ceph_mdsc_free_path((char *)path1, pathlen1);
out:
	return msg;
}

/*
 * called under mdsc->mutex if error, under no mutex if
 * success.
 */
static void complete_request(struct ceph_mds_client *mdsc,
			     struct ceph_mds_request *req)
{
	req->r_end_latency = ktime_get();

	if (req->r_callback)
		req->r_callback(mdsc, req);
	complete_all(&req->r_completion);
}

static struct ceph_mds_request_head_old *
find_old_request_head(void *p, u64 features)
{
	bool legacy = !(features & CEPH_FEATURE_FS_BTIME);
	struct ceph_mds_request_head *new_head;

	if (legacy)
		return (struct ceph_mds_request_head_old *)p;
	new_head = (struct ceph_mds_request_head *)p;
	return (struct ceph_mds_request_head_old *)&new_head->oldest_client_tid;
}

/*
 * called under mdsc->mutex
 */
static int __prepare_send_request(struct ceph_mds_session *session,
				  struct ceph_mds_request *req,
				  bool drop_cap_releases)
{
	int mds = session->s_mds;
	struct ceph_mds_client *mdsc = session->s_mdsc;
	struct ceph_mds_request_head_old *rhead;
	struct ceph_msg *msg;
	int flags = 0;

	req->r_attempts++;
	if (req->r_inode) {
		struct ceph_cap *cap =
			ceph_get_cap_for_mds(ceph_inode(req->r_inode), mds);

		if (cap)
			req->r_sent_on_mseq = cap->mseq;
		else
			req->r_sent_on_mseq = -1;
	}
	dout("prepare_send_request %p tid %lld %s (attempt %d)\n", req,
	     req->r_tid, ceph_mds_op_name(req->r_op), req->r_attempts);

	if (test_bit(CEPH_MDS_R_GOT_UNSAFE, &req->r_req_flags)) {
		void *p;

		/*
		 * Replay.  Do not regenerate message (and rebuild
		 * paths, etc.); just use the original message.
		 * Rebuilding paths will break for renames because
		 * d_move mangles the src name.
		 */
		msg = req->r_request;
		rhead = find_old_request_head(msg->front.iov_base,
					      session->s_con.peer_features);

		flags = le32_to_cpu(rhead->flags);
		flags |= CEPH_MDS_FLAG_REPLAY;
		rhead->flags = cpu_to_le32(flags);

		if (req->r_target_inode)
			rhead->ino = cpu_to_le64(ceph_ino(req->r_target_inode));

		rhead->num_retry = req->r_attempts - 1;

		/* remove cap/dentry releases from message */
		rhead->num_releases = 0;

		p = msg->front.iov_base + req->r_request_release_offset;
		encode_timestamp_and_gids(&p, req);

		msg->front.iov_len = p - msg->front.iov_base;
		msg->hdr.front_len = cpu_to_le32(msg->front.iov_len);
		return 0;
	}

	if (req->r_request) {
		ceph_msg_put(req->r_request);
		req->r_request = NULL;
	}
	msg = create_request_message(session, req, drop_cap_releases);
	if (IS_ERR(msg)) {
		req->r_err = PTR_ERR(msg);
		return PTR_ERR(msg);
	}
	req->r_request = msg;

	rhead = find_old_request_head(msg->front.iov_base,
				      session->s_con.peer_features);
	rhead->oldest_client_tid = cpu_to_le64(__get_oldest_tid(mdsc));
	if (test_bit(CEPH_MDS_R_GOT_UNSAFE, &req->r_req_flags))
		flags |= CEPH_MDS_FLAG_REPLAY;
	if (test_bit(CEPH_MDS_R_ASYNC, &req->r_req_flags))
		flags |= CEPH_MDS_FLAG_ASYNC;
	if (req->r_parent)
		flags |= CEPH_MDS_FLAG_WANT_DENTRY;
	rhead->flags = cpu_to_le32(flags);
	rhead->num_fwd = req->r_num_fwd;
	rhead->num_retry = req->r_attempts - 1;

	dout(" r_parent = %p\n", req->r_parent);
	return 0;
}

/*
 * called under mdsc->mutex
 */
static int __send_request(struct ceph_mds_session *session,
			  struct ceph_mds_request *req,
			  bool drop_cap_releases)
{
	int err;

	err = __prepare_send_request(session, req, drop_cap_releases);
	if (!err) {
		ceph_msg_get(req->r_request);
		ceph_con_send(&session->s_con, req->r_request);
	}

	return err;
}

/*
 * send request, or put it on the appropriate wait list.
 */
static void __do_request(struct ceph_mds_client *mdsc,
			struct ceph_mds_request *req)
{
	struct ceph_mds_session *session = NULL;
	int mds = -1;
	int err = 0;
	bool random;

	if (req->r_err || test_bit(CEPH_MDS_R_GOT_RESULT, &req->r_req_flags)) {
		if (test_bit(CEPH_MDS_R_ABORTED, &req->r_req_flags))
			__unregister_request(mdsc, req);
		return;
	}

	if (req->r_timeout &&
	    time_after_eq(jiffies, req->r_started + req->r_timeout)) {
		dout("do_request timed out\n");
		err = -ETIMEDOUT;
		goto finish;
	}
	if (READ_ONCE(mdsc->fsc->mount_state) == CEPH_MOUNT_SHUTDOWN) {
		dout("do_request forced umount\n");
		err = -EIO;
		goto finish;
	}
	if (READ_ONCE(mdsc->fsc->mount_state) == CEPH_MOUNT_MOUNTING) {
		if (mdsc->mdsmap_err) {
			err = mdsc->mdsmap_err;
			dout("do_request mdsmap err %d\n", err);
			goto finish;
		}
		if (mdsc->mdsmap->m_epoch == 0) {
			dout("do_request no mdsmap, waiting for map\n");
			list_add(&req->r_wait, &mdsc->waiting_for_map);
			return;
		}
		if (!(mdsc->fsc->mount_options->flags &
		      CEPH_MOUNT_OPT_MOUNTWAIT) &&
		    !ceph_mdsmap_is_cluster_available(mdsc->mdsmap)) {
			err = -EHOSTUNREACH;
			goto finish;
		}
	}

	put_request_session(req);

	mds = __choose_mds(mdsc, req, &random);
	if (mds < 0 ||
	    ceph_mdsmap_get_state(mdsc->mdsmap, mds) < CEPH_MDS_STATE_ACTIVE) {
		if (test_bit(CEPH_MDS_R_ASYNC, &req->r_req_flags)) {
			err = -EJUKEBOX;
			goto finish;
		}
		dout("do_request no mds or not active, waiting for map\n");
		list_add(&req->r_wait, &mdsc->waiting_for_map);
		return;
	}

	/* get, open session */
	session = __ceph_lookup_mds_session(mdsc, mds);
	if (!session) {
		session = register_session(mdsc, mds);
		if (IS_ERR(session)) {
			err = PTR_ERR(session);
			goto finish;
		}
	}
	req->r_session = ceph_get_mds_session(session);

	dout("do_request mds%d session %p state %s\n", mds, session,
	     ceph_session_state_name(session->s_state));
	if (session->s_state != CEPH_MDS_SESSION_OPEN &&
	    session->s_state != CEPH_MDS_SESSION_HUNG) {
		/*
		 * We cannot queue async requests since the caps and delegated
		 * inodes are bound to the session. Just return -EJUKEBOX and
		 * let the caller retry a sync request in that case.
		 */
		if (test_bit(CEPH_MDS_R_ASYNC, &req->r_req_flags)) {
			err = -EJUKEBOX;
			goto out_session;
		}

		/*
		 * If the session has been REJECTED, then return a hard error,
		 * unless it's a CLEANRECOVER mount, in which case we'll queue
		 * it to the mdsc queue.
		 */
		if (session->s_state == CEPH_MDS_SESSION_REJECTED) {
			if (ceph_test_mount_opt(mdsc->fsc, CLEANRECOVER))
				list_add(&req->r_wait, &mdsc->waiting_for_map);
			else
				err = -EACCES;
			goto out_session;
		}

		if (session->s_state == CEPH_MDS_SESSION_NEW ||
		    session->s_state == CEPH_MDS_SESSION_CLOSING) {
			err = __open_session(mdsc, session);
			if (err)
				goto out_session;
			/* retry the same mds later */
			if (random)
				req->r_resend_mds = mds;
		}
		list_add(&req->r_wait, &session->s_waiting);
		goto out_session;
	}

	/* send request */
	req->r_resend_mds = -1;   /* forget any previous mds hint */

	if (req->r_request_started == 0)   /* note request start time */
		req->r_request_started = jiffies;

	err = __send_request(session, req, false);

out_session:
	ceph_put_mds_session(session);
finish:
	if (err) {
		dout("__do_request early error %d\n", err);
		req->r_err = err;
		complete_request(mdsc, req);
		__unregister_request(mdsc, req);
	}
	return;
}

/*
 * called under mdsc->mutex
 */
static void __wake_requests(struct ceph_mds_client *mdsc,
			    struct list_head *head)
{
	struct ceph_mds_request *req;
	LIST_HEAD(tmp_list);

	list_splice_init(head, &tmp_list);

	while (!list_empty(&tmp_list)) {
		req = list_entry(tmp_list.next,
				 struct ceph_mds_request, r_wait);
		list_del_init(&req->r_wait);
		dout(" wake request %p tid %llu\n", req, req->r_tid);
		__do_request(mdsc, req);
	}
}

/*
 * Wake up threads with requests pending for @mds, so that they can
 * resubmit their requests to a possibly different mds.
 */
static void kick_requests(struct ceph_mds_client *mdsc, int mds)
{
	struct ceph_mds_request *req;
	struct rb_node *p = rb_first(&mdsc->request_tree);

	dout("kick_requests mds%d\n", mds);
	while (p) {
		req = rb_entry(p, struct ceph_mds_request, r_node);
		p = rb_next(p);
		if (test_bit(CEPH_MDS_R_GOT_UNSAFE, &req->r_req_flags))
			continue;
		if (req->r_attempts > 0)
			continue; /* only new requests */
		if (req->r_session &&
		    req->r_session->s_mds == mds) {
			dout(" kicking tid %llu\n", req->r_tid);
			list_del_init(&req->r_wait);
			__do_request(mdsc, req);
		}
	}
}

int ceph_mdsc_submit_request(struct ceph_mds_client *mdsc, struct inode *dir,
			      struct ceph_mds_request *req)
{
	int err = 0;

	/* take CAP_PIN refs for r_inode, r_parent, r_old_dentry */
	if (req->r_inode)
		ceph_get_cap_refs(ceph_inode(req->r_inode), CEPH_CAP_PIN);
	if (req->r_parent) {
		struct ceph_inode_info *ci = ceph_inode(req->r_parent);
		int fmode = (req->r_op & CEPH_MDS_OP_WRITE) ?
			    CEPH_FILE_MODE_WR : CEPH_FILE_MODE_RD;
		spin_lock(&ci->i_ceph_lock);
		ceph_take_cap_refs(ci, CEPH_CAP_PIN, false);
		__ceph_touch_fmode(ci, mdsc, fmode);
		spin_unlock(&ci->i_ceph_lock);
		ihold(req->r_parent);
	}
	if (req->r_old_dentry_dir)
		ceph_get_cap_refs(ceph_inode(req->r_old_dentry_dir),
				  CEPH_CAP_PIN);

	if (req->r_inode) {
		err = ceph_wait_on_async_create(req->r_inode);
		if (err) {
			dout("%s: wait for async create returned: %d\n",
			     __func__, err);
			return err;
		}
	}

	if (!err && req->r_old_inode) {
		err = ceph_wait_on_async_create(req->r_old_inode);
		if (err) {
			dout("%s: wait for async create returned: %d\n",
			     __func__, err);
			return err;
		}
	}

	dout("submit_request on %p for inode %p\n", req, dir);
	mutex_lock(&mdsc->mutex);
	__register_request(mdsc, req, dir);
	__do_request(mdsc, req);
	err = req->r_err;
	mutex_unlock(&mdsc->mutex);
	return err;
}

static int ceph_mdsc_wait_request(struct ceph_mds_client *mdsc,
				  struct ceph_mds_request *req)
{
	int err;

	/* wait */
	dout("do_request waiting\n");
	if (!req->r_timeout && req->r_wait_for_completion) {
		err = req->r_wait_for_completion(mdsc, req);
	} else {
		long timeleft = wait_for_completion_killable_timeout(
					&req->r_completion,
					ceph_timeout_jiffies(req->r_timeout));
		if (timeleft > 0)
			err = 0;
		else if (!timeleft)
			err = -ETIMEDOUT;  /* timed out */
		else
			err = timeleft;  /* killed */
	}
	dout("do_request waited, got %d\n", err);
	mutex_lock(&mdsc->mutex);

	/* only abort if we didn't race with a real reply */
	if (test_bit(CEPH_MDS_R_GOT_RESULT, &req->r_req_flags)) {
		err = le32_to_cpu(req->r_reply_info.head->result);
	} else if (err < 0) {
		dout("aborted request %lld with %d\n", req->r_tid, err);

		/*
		 * ensure we aren't running concurrently with
		 * ceph_fill_trace or ceph_readdir_prepopulate, which
		 * rely on locks (dir mutex) held by our caller.
		 */
		mutex_lock(&req->r_fill_mutex);
		req->r_err = err;
		set_bit(CEPH_MDS_R_ABORTED, &req->r_req_flags);
		mutex_unlock(&req->r_fill_mutex);

		if (req->r_parent &&
		    (req->r_op & CEPH_MDS_OP_WRITE))
			ceph_invalidate_dir_request(req);
	} else {
		err = req->r_err;
	}

	mutex_unlock(&mdsc->mutex);
	return err;
}

/*
 * Synchrously perform an mds request.  Take care of all of the
 * session setup, forwarding, retry details.
 */
int ceph_mdsc_do_request(struct ceph_mds_client *mdsc,
			 struct inode *dir,
			 struct ceph_mds_request *req)
{
	int err;

	dout("do_request on %p\n", req);

	/* issue */
	err = ceph_mdsc_submit_request(mdsc, dir, req);
	if (!err)
		err = ceph_mdsc_wait_request(mdsc, req);
	dout("do_request %p done, result %d\n", req, err);
	return err;
}

/*
 * Invalidate dir's completeness, dentry lease state on an aborted MDS
 * namespace request.
 */
void ceph_invalidate_dir_request(struct ceph_mds_request *req)
{
	struct inode *dir = req->r_parent;
	struct inode *old_dir = req->r_old_dentry_dir;

	dout("invalidate_dir_request %p %p (complete, lease(s))\n", dir, old_dir);

	ceph_dir_clear_complete(dir);
	if (old_dir)
		ceph_dir_clear_complete(old_dir);
	if (req->r_dentry)
		ceph_invalidate_dentry_lease(req->r_dentry);
	if (req->r_old_dentry)
		ceph_invalidate_dentry_lease(req->r_old_dentry);
}

/*
 * Handle mds reply.
 *
 * We take the session mutex and parse and process the reply immediately.
 * This preserves the logical ordering of replies, capabilities, etc., sent
 * by the MDS as they are applied to our local cache.
 */
static void handle_reply(struct ceph_mds_session *session, struct ceph_msg *msg)
{
	struct ceph_mds_client *mdsc = session->s_mdsc;
	struct ceph_mds_request *req;
	struct ceph_mds_reply_head *head = msg->front.iov_base;
	struct ceph_mds_reply_info_parsed *rinfo;  /* parsed reply info */
	struct ceph_snap_realm *realm;
	u64 tid;
	int err, result;
	int mds = session->s_mds;

	if (msg->front.iov_len < sizeof(*head)) {
		pr_err("mdsc_handle_reply got corrupt (short) reply\n");
		ceph_msg_dump(msg);
		return;
	}

	/* get request, session */
	tid = le64_to_cpu(msg->hdr.tid);
	mutex_lock(&mdsc->mutex);
	req = lookup_get_request(mdsc, tid);
	if (!req) {
		dout("handle_reply on unknown tid %llu\n", tid);
		mutex_unlock(&mdsc->mutex);
		return;
	}
	dout("handle_reply %p\n", req);

	/* correct session? */
	if (req->r_session != session) {
		pr_err("mdsc_handle_reply got %llu on session mds%d"
		       " not mds%d\n", tid, session->s_mds,
		       req->r_session ? req->r_session->s_mds : -1);
		mutex_unlock(&mdsc->mutex);
		goto out;
	}

	/* dup? */
	if ((test_bit(CEPH_MDS_R_GOT_UNSAFE, &req->r_req_flags) && !head->safe) ||
	    (test_bit(CEPH_MDS_R_GOT_SAFE, &req->r_req_flags) && head->safe)) {
		pr_warn("got a dup %s reply on %llu from mds%d\n",
			   head->safe ? "safe" : "unsafe", tid, mds);
		mutex_unlock(&mdsc->mutex);
		goto out;
	}
	if (test_bit(CEPH_MDS_R_GOT_SAFE, &req->r_req_flags)) {
		pr_warn("got unsafe after safe on %llu from mds%d\n",
			   tid, mds);
		mutex_unlock(&mdsc->mutex);
		goto out;
	}

	result = le32_to_cpu(head->result);

	/*
	 * Handle an ESTALE
	 * if we're not talking to the authority, send to them
	 * if the authority has changed while we weren't looking,
	 * send to new authority
	 * Otherwise we just have to return an ESTALE
	 */
	if (result == -ESTALE) {
		dout("got ESTALE on request %llu\n", req->r_tid);
		req->r_resend_mds = -1;
		if (req->r_direct_mode != USE_AUTH_MDS) {
			dout("not using auth, setting for that now\n");
			req->r_direct_mode = USE_AUTH_MDS;
			__do_request(mdsc, req);
			mutex_unlock(&mdsc->mutex);
			goto out;
		} else  {
			int mds = __choose_mds(mdsc, req, NULL);
			if (mds >= 0 && mds != req->r_session->s_mds) {
				dout("but auth changed, so resending\n");
				__do_request(mdsc, req);
				mutex_unlock(&mdsc->mutex);
				goto out;
			}
		}
		dout("have to return ESTALE on request %llu\n", req->r_tid);
	}


	if (head->safe) {
		set_bit(CEPH_MDS_R_GOT_SAFE, &req->r_req_flags);
		__unregister_request(mdsc, req);

		/* last request during umount? */
		if (mdsc->stopping && !__get_oldest_req(mdsc))
			complete_all(&mdsc->safe_umount_waiters);

		if (test_bit(CEPH_MDS_R_GOT_UNSAFE, &req->r_req_flags)) {
			/*
			 * We already handled the unsafe response, now do the
			 * cleanup.  No need to examine the response; the MDS
			 * doesn't include any result info in the safe
			 * response.  And even if it did, there is nothing
			 * useful we could do with a revised return value.
			 */
			dout("got safe reply %llu, mds%d\n", tid, mds);

			mutex_unlock(&mdsc->mutex);
			goto out;
		}
	} else {
		set_bit(CEPH_MDS_R_GOT_UNSAFE, &req->r_req_flags);
		list_add_tail(&req->r_unsafe_item, &req->r_session->s_unsafe);
	}

	dout("handle_reply tid %lld result %d\n", tid, result);
	rinfo = &req->r_reply_info;
	if (test_bit(CEPHFS_FEATURE_REPLY_ENCODING, &session->s_features))
		err = parse_reply_info(session, msg, rinfo, (u64)-1);
	else
		err = parse_reply_info(session, msg, rinfo, session->s_con.peer_features);
	mutex_unlock(&mdsc->mutex);

	/* Must find target inode outside of mutexes to avoid deadlocks */
	if ((err >= 0) && rinfo->head->is_target) {
		struct inode *in;
		struct ceph_vino tvino = {
			.ino  = le64_to_cpu(rinfo->targeti.in->ino),
			.snap = le64_to_cpu(rinfo->targeti.in->snapid)
		};

		in = ceph_get_inode(mdsc->fsc->sb, tvino);
		if (IS_ERR(in)) {
			err = PTR_ERR(in);
			mutex_lock(&session->s_mutex);
			goto out_err;
		}
		req->r_target_inode = in;
	}

	mutex_lock(&session->s_mutex);
	if (err < 0) {
		pr_err("mdsc_handle_reply got corrupt reply mds%d(tid:%lld)\n", mds, tid);
		ceph_msg_dump(msg);
		goto out_err;
	}

	/* snap trace */
	realm = NULL;
	if (rinfo->snapblob_len) {
		down_write(&mdsc->snap_rwsem);
		ceph_update_snap_trace(mdsc, rinfo->snapblob,
				rinfo->snapblob + rinfo->snapblob_len,
				le32_to_cpu(head->op) == CEPH_MDS_OP_RMSNAP,
				&realm);
		downgrade_write(&mdsc->snap_rwsem);
	} else {
		down_read(&mdsc->snap_rwsem);
	}

	/* insert trace into our cache */
	mutex_lock(&req->r_fill_mutex);
	current->journal_info = req;
	err = ceph_fill_trace(mdsc->fsc->sb, req);
	if (err == 0) {
		if (result == 0 && (req->r_op == CEPH_MDS_OP_READDIR ||
				    req->r_op == CEPH_MDS_OP_LSSNAP))
			ceph_readdir_prepopulate(req, req->r_session);
	}
	current->journal_info = NULL;
	mutex_unlock(&req->r_fill_mutex);

	up_read(&mdsc->snap_rwsem);
	if (realm)
		ceph_put_snap_realm(mdsc, realm);

	if (err == 0) {
		if (req->r_target_inode &&
		    test_bit(CEPH_MDS_R_GOT_UNSAFE, &req->r_req_flags)) {
			struct ceph_inode_info *ci =
				ceph_inode(req->r_target_inode);
			spin_lock(&ci->i_unsafe_lock);
			list_add_tail(&req->r_unsafe_target_item,
				      &ci->i_unsafe_iops);
			spin_unlock(&ci->i_unsafe_lock);
		}

		ceph_unreserve_caps(mdsc, &req->r_caps_reservation);
	}
out_err:
	mutex_lock(&mdsc->mutex);
	if (!test_bit(CEPH_MDS_R_ABORTED, &req->r_req_flags)) {
		if (err) {
			req->r_err = err;
		} else {
			req->r_reply =  ceph_msg_get(msg);
			set_bit(CEPH_MDS_R_GOT_RESULT, &req->r_req_flags);
		}
	} else {
		dout("reply arrived after request %lld was aborted\n", tid);
	}
	mutex_unlock(&mdsc->mutex);

	mutex_unlock(&session->s_mutex);

	/* kick calling process */
	complete_request(mdsc, req);

	ceph_update_metadata_latency(&mdsc->metric, req->r_start_latency,
				     req->r_end_latency, err);
out:
	ceph_mdsc_put_request(req);
	return;
}



/*
 * handle mds notification that our request has been forwarded.
 */
static void handle_forward(struct ceph_mds_client *mdsc,
			   struct ceph_mds_session *session,
			   struct ceph_msg *msg)
{
	struct ceph_mds_request *req;
	u64 tid = le64_to_cpu(msg->hdr.tid);
	u32 next_mds;
	u32 fwd_seq;
	int err = -EINVAL;
	void *p = msg->front.iov_base;
	void *end = p + msg->front.iov_len;

	ceph_decode_need(&p, end, 2*sizeof(u32), bad);
	next_mds = ceph_decode_32(&p);
	fwd_seq = ceph_decode_32(&p);

	mutex_lock(&mdsc->mutex);
	req = lookup_get_request(mdsc, tid);
	if (!req) {
		dout("forward tid %llu to mds%d - req dne\n", tid, next_mds);
		goto out;  /* dup reply? */
	}

	if (test_bit(CEPH_MDS_R_ABORTED, &req->r_req_flags)) {
		dout("forward tid %llu aborted, unregistering\n", tid);
		__unregister_request(mdsc, req);
	} else if (fwd_seq <= req->r_num_fwd) {
		dout("forward tid %llu to mds%d - old seq %d <= %d\n",
		     tid, next_mds, req->r_num_fwd, fwd_seq);
	} else {
		/* resend. forward race not possible; mds would drop */
		dout("forward tid %llu to mds%d (we resend)\n", tid, next_mds);
		BUG_ON(req->r_err);
		BUG_ON(test_bit(CEPH_MDS_R_GOT_RESULT, &req->r_req_flags));
		req->r_attempts = 0;
		req->r_num_fwd = fwd_seq;
		req->r_resend_mds = next_mds;
		put_request_session(req);
		__do_request(mdsc, req);
	}
	ceph_mdsc_put_request(req);
out:
	mutex_unlock(&mdsc->mutex);
	return;

bad:
	pr_err("mdsc_handle_forward decode error err=%d\n", err);
}

static int __decode_session_metadata(void **p, void *end,
				     bool *blocklisted)
{
	/* map<string,string> */
	u32 n;
	bool err_str;
	ceph_decode_32_safe(p, end, n, bad);
	while (n-- > 0) {
		u32 len;
		ceph_decode_32_safe(p, end, len, bad);
		ceph_decode_need(p, end, len, bad);
		err_str = !strncmp(*p, "error_string", len);
		*p += len;
		ceph_decode_32_safe(p, end, len, bad);
		ceph_decode_need(p, end, len, bad);
		/*
		 * Match "blocklisted (blacklisted)" from newer MDSes,
		 * or "blacklisted" from older MDSes.
		 */
		if (err_str && strnstr(*p, "blacklisted", len))
			*blocklisted = true;
		*p += len;
	}
	return 0;
bad:
	return -1;
}

/*
 * handle a mds session control message
 */
static void handle_session(struct ceph_mds_session *session,
			   struct ceph_msg *msg)
{
	struct ceph_mds_client *mdsc = session->s_mdsc;
	int mds = session->s_mds;
	int msg_version = le16_to_cpu(msg->hdr.version);
	void *p = msg->front.iov_base;
	void *end = p + msg->front.iov_len;
	struct ceph_mds_session_head *h;
	u32 op;
	u64 seq, features = 0;
	int wake = 0;
	bool blocklisted = false;

	/* decode */
	ceph_decode_need(&p, end, sizeof(*h), bad);
	h = p;
	p += sizeof(*h);

	op = le32_to_cpu(h->op);
	seq = le64_to_cpu(h->seq);

	if (msg_version >= 3) {
		u32 len;
		/* version >= 2, metadata */
		if (__decode_session_metadata(&p, end, &blocklisted) < 0)
			goto bad;
		/* version >= 3, feature bits */
		ceph_decode_32_safe(&p, end, len, bad);
		if (len) {
			ceph_decode_64_safe(&p, end, features, bad);
			p += len - sizeof(features);
		}
	}

	mutex_lock(&mdsc->mutex);
	if (op == CEPH_SESSION_CLOSE) {
		ceph_get_mds_session(session);
		__unregister_session(mdsc, session);
	}
	/* FIXME: this ttl calculation is generous */
	session->s_ttl = jiffies + HZ*mdsc->mdsmap->m_session_autoclose;
	mutex_unlock(&mdsc->mutex);

	mutex_lock(&session->s_mutex);

	dout("handle_session mds%d %s %p state %s seq %llu\n",
	     mds, ceph_session_op_name(op), session,
	     ceph_session_state_name(session->s_state), seq);

	if (session->s_state == CEPH_MDS_SESSION_HUNG) {
		session->s_state = CEPH_MDS_SESSION_OPEN;
		pr_info("mds%d came back\n", session->s_mds);
	}

	switch (op) {
	case CEPH_SESSION_OPEN:
		if (session->s_state == CEPH_MDS_SESSION_RECONNECTING)
			pr_info("mds%d reconnect success\n", session->s_mds);
		session->s_state = CEPH_MDS_SESSION_OPEN;
		session->s_features = features;
		renewed_caps(mdsc, session, 0);
		if (test_bit(CEPHFS_FEATURE_METRIC_COLLECT, &session->s_features))
			metric_schedule_delayed(&mdsc->metric);
		wake = 1;
		if (mdsc->stopping)
			__close_session(mdsc, session);
		break;

	case CEPH_SESSION_RENEWCAPS:
		if (session->s_renew_seq == seq)
			renewed_caps(mdsc, session, 1);
		break;

	case CEPH_SESSION_CLOSE:
		if (session->s_state == CEPH_MDS_SESSION_RECONNECTING)
			pr_info("mds%d reconnect denied\n", session->s_mds);
		session->s_state = CEPH_MDS_SESSION_CLOSED;
		cleanup_session_requests(mdsc, session);
		remove_session_caps(session);
		wake = 2; /* for good measure */
		wake_up_all(&mdsc->session_close_wq);
		break;

	case CEPH_SESSION_STALE:
		pr_info("mds%d caps went stale, renewing\n",
			session->s_mds);
		spin_lock(&session->s_gen_ttl_lock);
		session->s_cap_gen++;
		session->s_cap_ttl = jiffies - 1;
		spin_unlock(&session->s_gen_ttl_lock);
		send_renew_caps(mdsc, session);
		break;

	case CEPH_SESSION_RECALL_STATE:
		ceph_trim_caps(mdsc, session, le32_to_cpu(h->max_caps));
		break;

	case CEPH_SESSION_FLUSHMSG:
		send_flushmsg_ack(mdsc, session, seq);
		break;

	case CEPH_SESSION_FORCE_RO:
		dout("force_session_readonly %p\n", session);
		spin_lock(&session->s_cap_lock);
		session->s_readonly = true;
		spin_unlock(&session->s_cap_lock);
		wake_up_session_caps(session, FORCE_RO);
		break;

	case CEPH_SESSION_REJECT:
		WARN_ON(session->s_state != CEPH_MDS_SESSION_OPENING);
		pr_info("mds%d rejected session\n", session->s_mds);
		session->s_state = CEPH_MDS_SESSION_REJECTED;
		cleanup_session_requests(mdsc, session);
		remove_session_caps(session);
		if (blocklisted)
			mdsc->fsc->blocklisted = true;
		wake = 2; /* for good measure */
		break;

	default:
		pr_err("mdsc_handle_session bad op %d mds%d\n", op, mds);
		WARN_ON(1);
	}

	mutex_unlock(&session->s_mutex);
	if (wake) {
		mutex_lock(&mdsc->mutex);
		__wake_requests(mdsc, &session->s_waiting);
		if (wake == 2)
			kick_requests(mdsc, mds);
		mutex_unlock(&mdsc->mutex);
	}
	if (op == CEPH_SESSION_CLOSE)
		ceph_put_mds_session(session);
	return;

bad:
	pr_err("mdsc_handle_session corrupt message mds%d len %d\n", mds,
	       (int)msg->front.iov_len);
	ceph_msg_dump(msg);
	return;
}

void ceph_mdsc_release_dir_caps(struct ceph_mds_request *req)
{
	int dcaps;

	dcaps = xchg(&req->r_dir_caps, 0);
	if (dcaps) {
		dout("releasing r_dir_caps=%s\n", ceph_cap_string(dcaps));
		ceph_put_cap_refs(ceph_inode(req->r_parent), dcaps);
	}
}

void ceph_mdsc_release_dir_caps_no_check(struct ceph_mds_request *req)
{
	int dcaps;

	dcaps = xchg(&req->r_dir_caps, 0);
	if (dcaps) {
		dout("releasing r_dir_caps=%s\n", ceph_cap_string(dcaps));
		ceph_put_cap_refs_no_check_caps(ceph_inode(req->r_parent),
						dcaps);
	}
}

/*
 * called under session->mutex.
 */
static void replay_unsafe_requests(struct ceph_mds_client *mdsc,
				   struct ceph_mds_session *session)
{
	struct ceph_mds_request *req, *nreq;
	struct rb_node *p;

	dout("replay_unsafe_requests mds%d\n", session->s_mds);

	mutex_lock(&mdsc->mutex);
	list_for_each_entry_safe(req, nreq, &session->s_unsafe, r_unsafe_item)
		__send_request(session, req, true);

	/*
	 * also re-send old requests when MDS enters reconnect stage. So that MDS
	 * can process completed request in clientreplay stage.
	 */
	p = rb_first(&mdsc->request_tree);
	while (p) {
		req = rb_entry(p, struct ceph_mds_request, r_node);
		p = rb_next(p);
		if (test_bit(CEPH_MDS_R_GOT_UNSAFE, &req->r_req_flags))
			continue;
		if (req->r_attempts == 0)
			continue; /* only old requests */
		if (!req->r_session)
			continue;
		if (req->r_session->s_mds != session->s_mds)
			continue;

		ceph_mdsc_release_dir_caps_no_check(req);

		__send_request(session, req, true);
	}
	mutex_unlock(&mdsc->mutex);
}

static int send_reconnect_partial(struct ceph_reconnect_state *recon_state)
{
	struct ceph_msg *reply;
	struct ceph_pagelist *_pagelist;
	struct page *page;
	__le32 *addr;
	int err = -ENOMEM;

	if (!recon_state->allow_multi)
		return -ENOSPC;

	/* can't handle message that contains both caps and realm */
	BUG_ON(!recon_state->nr_caps == !recon_state->nr_realms);

	/* pre-allocate new pagelist */
	_pagelist = ceph_pagelist_alloc(GFP_NOFS);
	if (!_pagelist)
		return -ENOMEM;

	reply = ceph_msg_new2(CEPH_MSG_CLIENT_RECONNECT, 0, 1, GFP_NOFS, false);
	if (!reply)
		goto fail_msg;

	/* placeholder for nr_caps */
	err = ceph_pagelist_encode_32(_pagelist, 0);
	if (err < 0)
		goto fail;

	if (recon_state->nr_caps) {
		/* currently encoding caps */
		err = ceph_pagelist_encode_32(recon_state->pagelist, 0);
		if (err)
			goto fail;
	} else {
		/* placeholder for nr_realms (currently encoding relams) */
		err = ceph_pagelist_encode_32(_pagelist, 0);
		if (err < 0)
			goto fail;
	}

	err = ceph_pagelist_encode_8(recon_state->pagelist, 1);
	if (err)
		goto fail;

	page = list_first_entry(&recon_state->pagelist->head, struct page, lru);
	addr = kmap_atomic(page);
	if (recon_state->nr_caps) {
		/* currently encoding caps */
		*addr = cpu_to_le32(recon_state->nr_caps);
	} else {
		/* currently encoding relams */
		*(addr + 1) = cpu_to_le32(recon_state->nr_realms);
	}
	kunmap_atomic(addr);

	reply->hdr.version = cpu_to_le16(5);
	reply->hdr.compat_version = cpu_to_le16(4);

	reply->hdr.data_len = cpu_to_le32(recon_state->pagelist->length);
	ceph_msg_data_add_pagelist(reply, recon_state->pagelist);

	ceph_con_send(&recon_state->session->s_con, reply);
	ceph_pagelist_release(recon_state->pagelist);

	recon_state->pagelist = _pagelist;
	recon_state->nr_caps = 0;
	recon_state->nr_realms = 0;
	recon_state->msg_version = 5;
	return 0;
fail:
	ceph_msg_put(reply);
fail_msg:
	ceph_pagelist_release(_pagelist);
	return err;
}

static struct dentry* d_find_primary(struct inode *inode)
{
	struct dentry *alias, *dn = NULL;

	if (hlist_empty(&inode->i_dentry))
		return NULL;

	spin_lock(&inode->i_lock);
	if (hlist_empty(&inode->i_dentry))
		goto out_unlock;

	if (S_ISDIR(inode->i_mode)) {
		alias = hlist_entry(inode->i_dentry.first, struct dentry, d_u.d_alias);
		if (!IS_ROOT(alias))
			dn = dget(alias);
		goto out_unlock;
	}

	hlist_for_each_entry(alias, &inode->i_dentry, d_u.d_alias) {
		spin_lock(&alias->d_lock);
		if (!d_unhashed(alias) &&
		    (ceph_dentry(alias)->flags & CEPH_DENTRY_PRIMARY_LINK)) {
			dn = dget_dlock(alias);
		}
		spin_unlock(&alias->d_lock);
		if (dn)
			break;
	}
out_unlock:
	spin_unlock(&inode->i_lock);
	return dn;
}

/*
 * Encode information about a cap for a reconnect with the MDS.
 */
static int reconnect_caps_cb(struct inode *inode, struct ceph_cap *cap,
			  void *arg)
{
	union {
		struct ceph_mds_cap_reconnect v2;
		struct ceph_mds_cap_reconnect_v1 v1;
	} rec;
	struct ceph_inode_info *ci = cap->ci;
	struct ceph_reconnect_state *recon_state = arg;
	struct ceph_pagelist *pagelist = recon_state->pagelist;
	struct dentry *dentry;
	char *path;
	int pathlen, err;
	u64 pathbase;
	u64 snap_follows;

	dout(" adding %p ino %llx.%llx cap %p %lld %s\n",
	     inode, ceph_vinop(inode), cap, cap->cap_id,
	     ceph_cap_string(cap->issued));

	dentry = d_find_primary(inode);
	if (dentry) {
		/* set pathbase to parent dir when msg_version >= 2 */
		path = ceph_mdsc_build_path(dentry, &pathlen, &pathbase,
					    recon_state->msg_version >= 2);
		dput(dentry);
		if (IS_ERR(path)) {
			err = PTR_ERR(path);
			goto out_err;
		}
	} else {
		path = NULL;
		pathlen = 0;
		pathbase = 0;
	}

	spin_lock(&ci->i_ceph_lock);
	cap->seq = 0;        /* reset cap seq */
	cap->issue_seq = 0;  /* and issue_seq */
	cap->mseq = 0;       /* and migrate_seq */
	cap->cap_gen = cap->session->s_cap_gen;

	/* These are lost when the session goes away */
	if (S_ISDIR(inode->i_mode)) {
		if (cap->issued & CEPH_CAP_DIR_CREATE) {
			ceph_put_string(rcu_dereference_raw(ci->i_cached_layout.pool_ns));
			memset(&ci->i_cached_layout, 0, sizeof(ci->i_cached_layout));
		}
		cap->issued &= ~CEPH_CAP_ANY_DIR_OPS;
	}

	if (recon_state->msg_version >= 2) {
		rec.v2.cap_id = cpu_to_le64(cap->cap_id);
		rec.v2.wanted = cpu_to_le32(__ceph_caps_wanted(ci));
		rec.v2.issued = cpu_to_le32(cap->issued);
		rec.v2.snaprealm = cpu_to_le64(ci->i_snap_realm->ino);
		rec.v2.pathbase = cpu_to_le64(pathbase);
		rec.v2.flock_len = (__force __le32)
			((ci->i_ceph_flags & CEPH_I_ERROR_FILELOCK) ? 0 : 1);
	} else {
		rec.v1.cap_id = cpu_to_le64(cap->cap_id);
		rec.v1.wanted = cpu_to_le32(__ceph_caps_wanted(ci));
		rec.v1.issued = cpu_to_le32(cap->issued);
		rec.v1.size = cpu_to_le64(inode->i_size);
		ceph_encode_timespec64(&rec.v1.mtime, &inode->i_mtime);
		ceph_encode_timespec64(&rec.v1.atime, &inode->i_atime);
		rec.v1.snaprealm = cpu_to_le64(ci->i_snap_realm->ino);
		rec.v1.pathbase = cpu_to_le64(pathbase);
	}

	if (list_empty(&ci->i_cap_snaps)) {
		snap_follows = ci->i_head_snapc ? ci->i_head_snapc->seq : 0;
	} else {
		struct ceph_cap_snap *capsnap =
			list_first_entry(&ci->i_cap_snaps,
					 struct ceph_cap_snap, ci_item);
		snap_follows = capsnap->follows;
	}
	spin_unlock(&ci->i_ceph_lock);

	if (recon_state->msg_version >= 2) {
		int num_fcntl_locks, num_flock_locks;
		struct ceph_filelock *flocks = NULL;
		size_t struct_len, total_len = sizeof(u64);
		u8 struct_v = 0;

encode_again:
		if (rec.v2.flock_len) {
			ceph_count_locks(inode, &num_fcntl_locks, &num_flock_locks);
		} else {
			num_fcntl_locks = 0;
			num_flock_locks = 0;
		}
		if (num_fcntl_locks + num_flock_locks > 0) {
			flocks = kmalloc_array(num_fcntl_locks + num_flock_locks,
					       sizeof(struct ceph_filelock),
					       GFP_NOFS);
			if (!flocks) {
				err = -ENOMEM;
				goto out_err;
			}
			err = ceph_encode_locks_to_buffer(inode, flocks,
							  num_fcntl_locks,
							  num_flock_locks);
			if (err) {
				kfree(flocks);
				flocks = NULL;
				if (err == -ENOSPC)
					goto encode_again;
				goto out_err;
			}
		} else {
			kfree(flocks);
			flocks = NULL;
		}

		if (recon_state->msg_version >= 3) {
			/* version, compat_version and struct_len */
			total_len += 2 * sizeof(u8) + sizeof(u32);
			struct_v = 2;
		}
		/*
		 * number of encoded locks is stable, so copy to pagelist
		 */
		struct_len = 2 * sizeof(u32) +
			    (num_fcntl_locks + num_flock_locks) *
			    sizeof(struct ceph_filelock);
		rec.v2.flock_len = cpu_to_le32(struct_len);

		struct_len += sizeof(u32) + pathlen + sizeof(rec.v2);

		if (struct_v >= 2)
			struct_len += sizeof(u64); /* snap_follows */

		total_len += struct_len;

		if (pagelist->length + total_len > RECONNECT_MAX_SIZE) {
			err = send_reconnect_partial(recon_state);
			if (err)
				goto out_freeflocks;
			pagelist = recon_state->pagelist;
		}

		err = ceph_pagelist_reserve(pagelist, total_len);
		if (err)
			goto out_freeflocks;

		ceph_pagelist_encode_64(pagelist, ceph_ino(inode));
		if (recon_state->msg_version >= 3) {
			ceph_pagelist_encode_8(pagelist, struct_v);
			ceph_pagelist_encode_8(pagelist, 1);
			ceph_pagelist_encode_32(pagelist, struct_len);
		}
		ceph_pagelist_encode_string(pagelist, path, pathlen);
		ceph_pagelist_append(pagelist, &rec, sizeof(rec.v2));
		ceph_locks_to_pagelist(flocks, pagelist,
				       num_fcntl_locks, num_flock_locks);
		if (struct_v >= 2)
			ceph_pagelist_encode_64(pagelist, snap_follows);
out_freeflocks:
		kfree(flocks);
	} else {
		err = ceph_pagelist_reserve(pagelist,
					    sizeof(u64) + sizeof(u32) +
					    pathlen + sizeof(rec.v1));
		if (err)
			goto out_err;

		ceph_pagelist_encode_64(pagelist, ceph_ino(inode));
		ceph_pagelist_encode_string(pagelist, path, pathlen);
		ceph_pagelist_append(pagelist, &rec, sizeof(rec.v1));
	}

out_err:
	ceph_mdsc_free_path(path, pathlen);
	if (!err)
		recon_state->nr_caps++;
	return err;
}

static int encode_snap_realms(struct ceph_mds_client *mdsc,
			      struct ceph_reconnect_state *recon_state)
{
	struct rb_node *p;
	struct ceph_pagelist *pagelist = recon_state->pagelist;
	int err = 0;

	if (recon_state->msg_version >= 4) {
		err = ceph_pagelist_encode_32(pagelist, mdsc->num_snap_realms);
		if (err < 0)
			goto fail;
	}

	/*
	 * snaprealms.  we provide mds with the ino, seq (version), and
	 * parent for all of our realms.  If the mds has any newer info,
	 * it will tell us.
	 */
	for (p = rb_first(&mdsc->snap_realms); p; p = rb_next(p)) {
		struct ceph_snap_realm *realm =
		       rb_entry(p, struct ceph_snap_realm, node);
		struct ceph_mds_snaprealm_reconnect sr_rec;

		if (recon_state->msg_version >= 4) {
			size_t need = sizeof(u8) * 2 + sizeof(u32) +
				      sizeof(sr_rec);

			if (pagelist->length + need > RECONNECT_MAX_SIZE) {
				err = send_reconnect_partial(recon_state);
				if (err)
					goto fail;
				pagelist = recon_state->pagelist;
			}

			err = ceph_pagelist_reserve(pagelist, need);
			if (err)
				goto fail;

			ceph_pagelist_encode_8(pagelist, 1);
			ceph_pagelist_encode_8(pagelist, 1);
			ceph_pagelist_encode_32(pagelist, sizeof(sr_rec));
		}

		dout(" adding snap realm %llx seq %lld parent %llx\n",
		     realm->ino, realm->seq, realm->parent_ino);
		sr_rec.ino = cpu_to_le64(realm->ino);
		sr_rec.seq = cpu_to_le64(realm->seq);
		sr_rec.parent = cpu_to_le64(realm->parent_ino);

		err = ceph_pagelist_append(pagelist, &sr_rec, sizeof(sr_rec));
		if (err)
			goto fail;

		recon_state->nr_realms++;
	}
fail:
	return err;
}


/*
 * If an MDS fails and recovers, clients need to reconnect in order to
 * reestablish shared state.  This includes all caps issued through
 * this session _and_ the snap_realm hierarchy.  Because it's not
 * clear which snap realms the mds cares about, we send everything we
 * know about.. that ensures we'll then get any new info the
 * recovering MDS might have.
 *
 * This is a relatively heavyweight operation, but it's rare.
 */
static void send_mds_reconnect(struct ceph_mds_client *mdsc,
			       struct ceph_mds_session *session)
{
	struct ceph_msg *reply;
	int mds = session->s_mds;
	int err = -ENOMEM;
	struct ceph_reconnect_state recon_state = {
		.session = session,
	};
	LIST_HEAD(dispose);

	pr_info("mds%d reconnect start\n", mds);

	recon_state.pagelist = ceph_pagelist_alloc(GFP_NOFS);
	if (!recon_state.pagelist)
		goto fail_nopagelist;

	reply = ceph_msg_new2(CEPH_MSG_CLIENT_RECONNECT, 0, 1, GFP_NOFS, false);
	if (!reply)
		goto fail_nomsg;

	xa_destroy(&session->s_delegated_inos);

	mutex_lock(&session->s_mutex);
	session->s_state = CEPH_MDS_SESSION_RECONNECTING;
	session->s_seq = 0;

	dout("session %p state %s\n", session,
	     ceph_session_state_name(session->s_state));

	spin_lock(&session->s_gen_ttl_lock);
	session->s_cap_gen++;
	spin_unlock(&session->s_gen_ttl_lock);

	spin_lock(&session->s_cap_lock);
	/* don't know if session is readonly */
	session->s_readonly = 0;
	/*
	 * notify __ceph_remove_cap() that we are composing cap reconnect.
	 * If a cap get released before being added to the cap reconnect,
	 * __ceph_remove_cap() should skip queuing cap release.
	 */
	session->s_cap_reconnect = 1;
	/* drop old cap expires; we're about to reestablish that state */
	detach_cap_releases(session, &dispose);
	spin_unlock(&session->s_cap_lock);
	dispose_cap_releases(mdsc, &dispose);

	/* trim unused caps to reduce MDS's cache rejoin time */
	if (mdsc->fsc->sb->s_root)
		shrink_dcache_parent(mdsc->fsc->sb->s_root);

	ceph_con_close(&session->s_con);
	ceph_con_open(&session->s_con,
		      CEPH_ENTITY_TYPE_MDS, mds,
		      ceph_mdsmap_get_addr(mdsc->mdsmap, mds));

	/* replay unsafe requests */
	replay_unsafe_requests(mdsc, session);

	ceph_early_kick_flushing_caps(mdsc, session);

	down_read(&mdsc->snap_rwsem);

	/* placeholder for nr_caps */
	err = ceph_pagelist_encode_32(recon_state.pagelist, 0);
	if (err)
		goto fail;

	if (test_bit(CEPHFS_FEATURE_MULTI_RECONNECT, &session->s_features)) {
		recon_state.msg_version = 3;
		recon_state.allow_multi = true;
	} else if (session->s_con.peer_features & CEPH_FEATURE_MDSENC) {
		recon_state.msg_version = 3;
	} else {
		recon_state.msg_version = 2;
	}
	/* trsaverse this session's caps */
	err = ceph_iterate_session_caps(session, reconnect_caps_cb, &recon_state);

	spin_lock(&session->s_cap_lock);
	session->s_cap_reconnect = 0;
	spin_unlock(&session->s_cap_lock);

	if (err < 0)
		goto fail;

	/* check if all realms can be encoded into current message */
	if (mdsc->num_snap_realms) {
		size_t total_len =
			recon_state.pagelist->length +
			mdsc->num_snap_realms *
			sizeof(struct ceph_mds_snaprealm_reconnect);
		if (recon_state.msg_version >= 4) {
			/* number of realms */
			total_len += sizeof(u32);
			/* version, compat_version and struct_len */
			total_len += mdsc->num_snap_realms *
				     (2 * sizeof(u8) + sizeof(u32));
		}
		if (total_len > RECONNECT_MAX_SIZE) {
			if (!recon_state.allow_multi) {
				err = -ENOSPC;
				goto fail;
			}
			if (recon_state.nr_caps) {
				err = send_reconnect_partial(&recon_state);
				if (err)
					goto fail;
			}
			recon_state.msg_version = 5;
		}
	}

	err = encode_snap_realms(mdsc, &recon_state);
	if (err < 0)
		goto fail;

	if (recon_state.msg_version >= 5) {
		err = ceph_pagelist_encode_8(recon_state.pagelist, 0);
		if (err < 0)
			goto fail;
	}

	if (recon_state.nr_caps || recon_state.nr_realms) {
		struct page *page =
			list_first_entry(&recon_state.pagelist->head,
					struct page, lru);
		__le32 *addr = kmap_atomic(page);
		if (recon_state.nr_caps) {
			WARN_ON(recon_state.nr_realms != mdsc->num_snap_realms);
			*addr = cpu_to_le32(recon_state.nr_caps);
		} else if (recon_state.msg_version >= 4) {
			*(addr + 1) = cpu_to_le32(recon_state.nr_realms);
		}
		kunmap_atomic(addr);
	}

	reply->hdr.version = cpu_to_le16(recon_state.msg_version);
	if (recon_state.msg_version >= 4)
		reply->hdr.compat_version = cpu_to_le16(4);

	reply->hdr.data_len = cpu_to_le32(recon_state.pagelist->length);
	ceph_msg_data_add_pagelist(reply, recon_state.pagelist);

	ceph_con_send(&session->s_con, reply);

	mutex_unlock(&session->s_mutex);

	mutex_lock(&mdsc->mutex);
	__wake_requests(mdsc, &session->s_waiting);
	mutex_unlock(&mdsc->mutex);

	up_read(&mdsc->snap_rwsem);
	ceph_pagelist_release(recon_state.pagelist);
	return;

fail:
	ceph_msg_put(reply);
	up_read(&mdsc->snap_rwsem);
	mutex_unlock(&session->s_mutex);
fail_nomsg:
	ceph_pagelist_release(recon_state.pagelist);
fail_nopagelist:
	pr_err("error %d preparing reconnect for mds%d\n", err, mds);
	return;
}


/*
 * compare old and new mdsmaps, kicking requests
 * and closing out old connections as necessary
 *
 * called under mdsc->mutex.
 */
static void check_new_map(struct ceph_mds_client *mdsc,
			  struct ceph_mdsmap *newmap,
			  struct ceph_mdsmap *oldmap)
{
	int i;
	int oldstate, newstate;
	struct ceph_mds_session *s;

	dout("check_new_map new %u old %u\n",
	     newmap->m_epoch, oldmap->m_epoch);

	for (i = 0; i < oldmap->possible_max_rank && i < mdsc->max_sessions; i++) {
		if (!mdsc->sessions[i])
			continue;
		s = mdsc->sessions[i];
		oldstate = ceph_mdsmap_get_state(oldmap, i);
		newstate = ceph_mdsmap_get_state(newmap, i);

		dout("check_new_map mds%d state %s%s -> %s%s (session %s)\n",
		     i, ceph_mds_state_name(oldstate),
		     ceph_mdsmap_is_laggy(oldmap, i) ? " (laggy)" : "",
		     ceph_mds_state_name(newstate),
		     ceph_mdsmap_is_laggy(newmap, i) ? " (laggy)" : "",
		     ceph_session_state_name(s->s_state));

		if (i >= newmap->possible_max_rank) {
			/* force close session for stopped mds */
			ceph_get_mds_session(s);
			__unregister_session(mdsc, s);
			__wake_requests(mdsc, &s->s_waiting);
			mutex_unlock(&mdsc->mutex);

			mutex_lock(&s->s_mutex);
			cleanup_session_requests(mdsc, s);
			remove_session_caps(s);
			mutex_unlock(&s->s_mutex);

			ceph_put_mds_session(s);

			mutex_lock(&mdsc->mutex);
			kick_requests(mdsc, i);
			continue;
		}

		if (memcmp(ceph_mdsmap_get_addr(oldmap, i),
			   ceph_mdsmap_get_addr(newmap, i),
			   sizeof(struct ceph_entity_addr))) {
			/* just close it */
			mutex_unlock(&mdsc->mutex);
			mutex_lock(&s->s_mutex);
			mutex_lock(&mdsc->mutex);
			ceph_con_close(&s->s_con);
			mutex_unlock(&s->s_mutex);
			s->s_state = CEPH_MDS_SESSION_RESTARTING;
		} else if (oldstate == newstate) {
			continue;  /* nothing new with this mds */
		}

		/*
		 * send reconnect?
		 */
		if (s->s_state == CEPH_MDS_SESSION_RESTARTING &&
		    newstate >= CEPH_MDS_STATE_RECONNECT) {
			mutex_unlock(&mdsc->mutex);
			send_mds_reconnect(mdsc, s);
			mutex_lock(&mdsc->mutex);
		}

		/*
		 * kick request on any mds that has gone active.
		 */
		if (oldstate < CEPH_MDS_STATE_ACTIVE &&
		    newstate >= CEPH_MDS_STATE_ACTIVE) {
			if (oldstate != CEPH_MDS_STATE_CREATING &&
			    oldstate != CEPH_MDS_STATE_STARTING)
				pr_info("mds%d recovery completed\n", s->s_mds);
			kick_requests(mdsc, i);
			mutex_unlock(&mdsc->mutex);
			mutex_lock(&s->s_mutex);
			mutex_lock(&mdsc->mutex);
			ceph_kick_flushing_caps(mdsc, s);
			mutex_unlock(&s->s_mutex);
			wake_up_session_caps(s, RECONNECT);
		}
	}

	for (i = 0; i < newmap->possible_max_rank && i < mdsc->max_sessions; i++) {
		s = mdsc->sessions[i];
		if (!s)
			continue;
		if (!ceph_mdsmap_is_laggy(newmap, i))
			continue;
		if (s->s_state == CEPH_MDS_SESSION_OPEN ||
		    s->s_state == CEPH_MDS_SESSION_HUNG ||
		    s->s_state == CEPH_MDS_SESSION_CLOSING) {
			dout(" connecting to export targets of laggy mds%d\n",
			     i);
			__open_export_target_sessions(mdsc, s);
		}
	}
}



/*
 * leases
 */

/*
 * caller must hold session s_mutex, dentry->d_lock
 */
void __ceph_mdsc_drop_dentry_lease(struct dentry *dentry)
{
	struct ceph_dentry_info *di = ceph_dentry(dentry);

	ceph_put_mds_session(di->lease_session);
	di->lease_session = NULL;
}

static void handle_lease(struct ceph_mds_client *mdsc,
			 struct ceph_mds_session *session,
			 struct ceph_msg *msg)
{
	struct super_block *sb = mdsc->fsc->sb;
	struct inode *inode;
	struct dentry *parent, *dentry;
	struct ceph_dentry_info *di;
	int mds = session->s_mds;
	struct ceph_mds_lease *h = msg->front.iov_base;
	u32 seq;
	struct ceph_vino vino;
	struct qstr dname;
	int release = 0;

	dout("handle_lease from mds%d\n", mds);

	/* decode */
	if (msg->front.iov_len < sizeof(*h) + sizeof(u32))
		goto bad;
	vino.ino = le64_to_cpu(h->ino);
	vino.snap = CEPH_NOSNAP;
	seq = le32_to_cpu(h->seq);
	dname.len = get_unaligned_le32(h + 1);
	if (msg->front.iov_len < sizeof(*h) + sizeof(u32) + dname.len)
		goto bad;
	dname.name = (void *)(h + 1) + sizeof(u32);

	/* lookup inode */
	inode = ceph_find_inode(sb, vino);
	dout("handle_lease %s, ino %llx %p %.*s\n",
	     ceph_lease_op_name(h->action), vino.ino, inode,
	     dname.len, dname.name);

	mutex_lock(&session->s_mutex);
	inc_session_sequence(session);

	if (!inode) {
		dout("handle_lease no inode %llx\n", vino.ino);
		goto release;
	}

	/* dentry */
	parent = d_find_alias(inode);
	if (!parent) {
		dout("no parent dentry on inode %p\n", inode);
		WARN_ON(1);
		goto release;  /* hrm... */
	}
	dname.hash = full_name_hash(parent, dname.name, dname.len);
	dentry = d_lookup(parent, &dname);
	dput(parent);
	if (!dentry)
		goto release;

	spin_lock(&dentry->d_lock);
	di = ceph_dentry(dentry);
	switch (h->action) {
	case CEPH_MDS_LEASE_REVOKE:
		if (di->lease_session == session) {
			if (ceph_seq_cmp(di->lease_seq, seq) > 0)
				h->seq = cpu_to_le32(di->lease_seq);
			__ceph_mdsc_drop_dentry_lease(dentry);
		}
		release = 1;
		break;

	case CEPH_MDS_LEASE_RENEW:
		if (di->lease_session == session &&
		    di->lease_gen == session->s_cap_gen &&
		    di->lease_renew_from &&
		    di->lease_renew_after == 0) {
			unsigned long duration =
				msecs_to_jiffies(le32_to_cpu(h->duration_ms));

			di->lease_seq = seq;
			di->time = di->lease_renew_from + duration;
			di->lease_renew_after = di->lease_renew_from +
				(duration >> 1);
			di->lease_renew_from = 0;
		}
		break;
	}
	spin_unlock(&dentry->d_lock);
	dput(dentry);

	if (!release)
		goto out;

release:
	/* let's just reuse the same message */
	h->action = CEPH_MDS_LEASE_REVOKE_ACK;
	ceph_msg_get(msg);
	ceph_con_send(&session->s_con, msg);

out:
	mutex_unlock(&session->s_mutex);
	/* avoid calling iput_final() in mds dispatch threads */
	ceph_async_iput(inode);
	return;

bad:
	pr_err("corrupt lease message\n");
	ceph_msg_dump(msg);
}

void ceph_mdsc_lease_send_msg(struct ceph_mds_session *session,
			      struct dentry *dentry, char action,
			      u32 seq)
{
	struct ceph_msg *msg;
	struct ceph_mds_lease *lease;
	struct inode *dir;
	int len = sizeof(*lease) + sizeof(u32) + NAME_MAX;

	dout("lease_send_msg identry %p %s to mds%d\n",
	     dentry, ceph_lease_op_name(action), session->s_mds);

	msg = ceph_msg_new(CEPH_MSG_CLIENT_LEASE, len, GFP_NOFS, false);
	if (!msg)
		return;
	lease = msg->front.iov_base;
	lease->action = action;
	lease->seq = cpu_to_le32(seq);

	spin_lock(&dentry->d_lock);
	dir = d_inode(dentry->d_parent);
	lease->ino = cpu_to_le64(ceph_ino(dir));
	lease->first = lease->last = cpu_to_le64(ceph_snap(dir));

	put_unaligned_le32(dentry->d_name.len, lease + 1);
	memcpy((void *)(lease + 1) + 4,
	       dentry->d_name.name, dentry->d_name.len);
	spin_unlock(&dentry->d_lock);
	/*
	 * if this is a preemptive lease RELEASE, no need to
	 * flush request stream, since the actual request will
	 * soon follow.
	 */
	msg->more_to_follow = (action == CEPH_MDS_LEASE_RELEASE);

	ceph_con_send(&session->s_con, msg);
}

/*
 * lock unlock sessions, to wait ongoing session activities
 */
static void lock_unlock_sessions(struct ceph_mds_client *mdsc)
{
	int i;

	mutex_lock(&mdsc->mutex);
	for (i = 0; i < mdsc->max_sessions; i++) {
		struct ceph_mds_session *s = __ceph_lookup_mds_session(mdsc, i);
		if (!s)
			continue;
		mutex_unlock(&mdsc->mutex);
		mutex_lock(&s->s_mutex);
		mutex_unlock(&s->s_mutex);
		ceph_put_mds_session(s);
		mutex_lock(&mdsc->mutex);
	}
	mutex_unlock(&mdsc->mutex);
}

static void maybe_recover_session(struct ceph_mds_client *mdsc)
{
	struct ceph_fs_client *fsc = mdsc->fsc;

	if (!ceph_test_mount_opt(fsc, CLEANRECOVER))
		return;

	if (READ_ONCE(fsc->mount_state) != CEPH_MOUNT_MOUNTED)
		return;

	if (!READ_ONCE(fsc->blocklisted))
<<<<<<< HEAD
		return;

	if (fsc->last_auto_reconnect &&
	    time_before(jiffies, fsc->last_auto_reconnect + HZ * 60 * 30))
		return;

	pr_info("auto reconnect after blocklisted\n");
	fsc->last_auto_reconnect = jiffies;
=======
		return;

	pr_info("auto reconnect after blocklisted\n");
>>>>>>> f642729d
	ceph_force_reconnect(fsc->sb);
}

bool check_session_state(struct ceph_mds_session *s)
{
	switch (s->s_state) {
	case CEPH_MDS_SESSION_OPEN:
		if (s->s_ttl && time_after(jiffies, s->s_ttl)) {
			s->s_state = CEPH_MDS_SESSION_HUNG;
			pr_info("mds%d hung\n", s->s_mds);
		}
		break;
	case CEPH_MDS_SESSION_CLOSING:
		/* Should never reach this when we're unmounting */
		WARN_ON_ONCE(true);
		fallthrough;
	case CEPH_MDS_SESSION_NEW:
	case CEPH_MDS_SESSION_RESTARTING:
	case CEPH_MDS_SESSION_CLOSED:
	case CEPH_MDS_SESSION_REJECTED:
		return false;
	}

	return true;
}

/*
 * If the sequence is incremented while we're waiting on a REQUEST_CLOSE reply,
 * then we need to retransmit that request.
 */
void inc_session_sequence(struct ceph_mds_session *s)
{
	lockdep_assert_held(&s->s_mutex);

	s->s_seq++;

	if (s->s_state == CEPH_MDS_SESSION_CLOSING) {
		int ret;

		dout("resending session close request for mds%d\n", s->s_mds);
		ret = request_close_session(s);
		if (ret < 0)
			pr_err("unable to close session to mds%d: %d\n",
			       s->s_mds, ret);
	}
}

/*
 * delayed work -- periodically trim expired leases, renew caps with mds
 */
static void schedule_delayed(struct ceph_mds_client *mdsc)
{
	int delay = 5;
	unsigned hz = round_jiffies_relative(HZ * delay);
	schedule_delayed_work(&mdsc->delayed_work, hz);
}

static void delayed_work(struct work_struct *work)
{
	int i;
	struct ceph_mds_client *mdsc =
		container_of(work, struct ceph_mds_client, delayed_work.work);
	int renew_interval;
	int renew_caps;

	dout("mdsc delayed_work\n");

	if (mdsc->stopping)
		return;

	mutex_lock(&mdsc->mutex);
	renew_interval = mdsc->mdsmap->m_session_timeout >> 2;
	renew_caps = time_after_eq(jiffies, HZ*renew_interval +
				   mdsc->last_renew_caps);
	if (renew_caps)
		mdsc->last_renew_caps = jiffies;

	for (i = 0; i < mdsc->max_sessions; i++) {
		struct ceph_mds_session *s = __ceph_lookup_mds_session(mdsc, i);
		if (!s)
			continue;

		if (!check_session_state(s)) {
			ceph_put_mds_session(s);
			continue;
		}
		mutex_unlock(&mdsc->mutex);

		mutex_lock(&s->s_mutex);
		if (renew_caps)
			send_renew_caps(mdsc, s);
		else
			ceph_con_keepalive(&s->s_con);
		if (s->s_state == CEPH_MDS_SESSION_OPEN ||
		    s->s_state == CEPH_MDS_SESSION_HUNG)
			ceph_send_cap_releases(mdsc, s);
		mutex_unlock(&s->s_mutex);
		ceph_put_mds_session(s);

		mutex_lock(&mdsc->mutex);
	}
	mutex_unlock(&mdsc->mutex);

	ceph_check_delayed_caps(mdsc);

	ceph_queue_cap_reclaim_work(mdsc);

	ceph_trim_snapid_map(mdsc);

	maybe_recover_session(mdsc);

	schedule_delayed(mdsc);
}

int ceph_mdsc_init(struct ceph_fs_client *fsc)

{
	struct ceph_mds_client *mdsc;
	int err;

	mdsc = kzalloc(sizeof(struct ceph_mds_client), GFP_NOFS);
	if (!mdsc)
		return -ENOMEM;
	mdsc->fsc = fsc;
	mutex_init(&mdsc->mutex);
	mdsc->mdsmap = kzalloc(sizeof(*mdsc->mdsmap), GFP_NOFS);
	if (!mdsc->mdsmap) {
		err = -ENOMEM;
		goto err_mdsc;
	}

	init_completion(&mdsc->safe_umount_waiters);
	init_waitqueue_head(&mdsc->session_close_wq);
	INIT_LIST_HEAD(&mdsc->waiting_for_map);
	mdsc->sessions = NULL;
	atomic_set(&mdsc->num_sessions, 0);
	mdsc->max_sessions = 0;
	mdsc->stopping = 0;
	atomic64_set(&mdsc->quotarealms_count, 0);
	mdsc->quotarealms_inodes = RB_ROOT;
	mutex_init(&mdsc->quotarealms_inodes_mutex);
	mdsc->last_snap_seq = 0;
	init_rwsem(&mdsc->snap_rwsem);
	mdsc->snap_realms = RB_ROOT;
	INIT_LIST_HEAD(&mdsc->snap_empty);
	mdsc->num_snap_realms = 0;
	spin_lock_init(&mdsc->snap_empty_lock);
	mdsc->last_tid = 0;
	mdsc->oldest_tid = 0;
	mdsc->request_tree = RB_ROOT;
	INIT_DELAYED_WORK(&mdsc->delayed_work, delayed_work);
	mdsc->last_renew_caps = jiffies;
	INIT_LIST_HEAD(&mdsc->cap_delay_list);
	INIT_LIST_HEAD(&mdsc->cap_wait_list);
	spin_lock_init(&mdsc->cap_delay_lock);
	INIT_LIST_HEAD(&mdsc->snap_flush_list);
	spin_lock_init(&mdsc->snap_flush_lock);
	mdsc->last_cap_flush_tid = 1;
	INIT_LIST_HEAD(&mdsc->cap_flush_list);
	INIT_LIST_HEAD(&mdsc->cap_dirty_migrating);
	mdsc->num_cap_flushing = 0;
	spin_lock_init(&mdsc->cap_dirty_lock);
	init_waitqueue_head(&mdsc->cap_flushing_wq);
	INIT_WORK(&mdsc->cap_reclaim_work, ceph_cap_reclaim_work);
	atomic_set(&mdsc->cap_reclaim_pending, 0);
	err = ceph_metric_init(&mdsc->metric);
	if (err)
		goto err_mdsmap;

	spin_lock_init(&mdsc->dentry_list_lock);
	INIT_LIST_HEAD(&mdsc->dentry_leases);
	INIT_LIST_HEAD(&mdsc->dentry_dir_leases);

	ceph_caps_init(mdsc);
	ceph_adjust_caps_max_min(mdsc, fsc->mount_options);

	spin_lock_init(&mdsc->snapid_map_lock);
	mdsc->snapid_map_tree = RB_ROOT;
	INIT_LIST_HEAD(&mdsc->snapid_map_lru);

	init_rwsem(&mdsc->pool_perm_rwsem);
	mdsc->pool_perm_tree = RB_ROOT;

	strscpy(mdsc->nodename, utsname()->nodename,
		sizeof(mdsc->nodename));

	fsc->mdsc = mdsc;
	return 0;

err_mdsmap:
	kfree(mdsc->mdsmap);
err_mdsc:
	kfree(mdsc);
	return err;
}

/*
 * Wait for safe replies on open mds requests.  If we time out, drop
 * all requests from the tree to avoid dangling dentry refs.
 */
static void wait_requests(struct ceph_mds_client *mdsc)
{
	struct ceph_options *opts = mdsc->fsc->client->options;
	struct ceph_mds_request *req;

	mutex_lock(&mdsc->mutex);
	if (__get_oldest_req(mdsc)) {
		mutex_unlock(&mdsc->mutex);

		dout("wait_requests waiting for requests\n");
		wait_for_completion_timeout(&mdsc->safe_umount_waiters,
				    ceph_timeout_jiffies(opts->mount_timeout));

		/* tear down remaining requests */
		mutex_lock(&mdsc->mutex);
		while ((req = __get_oldest_req(mdsc))) {
			dout("wait_requests timed out on tid %llu\n",
			     req->r_tid);
			list_del_init(&req->r_wait);
			__unregister_request(mdsc, req);
		}
	}
	mutex_unlock(&mdsc->mutex);
	dout("wait_requests done\n");
}

/*
 * called before mount is ro, and before dentries are torn down.
 * (hmm, does this still race with new lookups?)
 */
void ceph_mdsc_pre_umount(struct ceph_mds_client *mdsc)
{
	dout("pre_umount\n");
	mdsc->stopping = 1;

	lock_unlock_sessions(mdsc);
	ceph_flush_dirty_caps(mdsc);
	wait_requests(mdsc);

	/*
	 * wait for reply handlers to drop their request refs and
	 * their inode/dcache refs
	 */
	ceph_msgr_flush();

	ceph_cleanup_quotarealms_inodes(mdsc);
}

/*
 * wait for all write mds requests to flush.
 */
static void wait_unsafe_requests(struct ceph_mds_client *mdsc, u64 want_tid)
{
	struct ceph_mds_request *req = NULL, *nextreq;
	struct rb_node *n;

	mutex_lock(&mdsc->mutex);
	dout("wait_unsafe_requests want %lld\n", want_tid);
restart:
	req = __get_oldest_req(mdsc);
	while (req && req->r_tid <= want_tid) {
		/* find next request */
		n = rb_next(&req->r_node);
		if (n)
			nextreq = rb_entry(n, struct ceph_mds_request, r_node);
		else
			nextreq = NULL;
		if (req->r_op != CEPH_MDS_OP_SETFILELOCK &&
		    (req->r_op & CEPH_MDS_OP_WRITE)) {
			/* write op */
			ceph_mdsc_get_request(req);
			if (nextreq)
				ceph_mdsc_get_request(nextreq);
			mutex_unlock(&mdsc->mutex);
			dout("wait_unsafe_requests  wait on %llu (want %llu)\n",
			     req->r_tid, want_tid);
			wait_for_completion(&req->r_safe_completion);
			mutex_lock(&mdsc->mutex);
			ceph_mdsc_put_request(req);
			if (!nextreq)
				break;  /* next dne before, so we're done! */
			if (RB_EMPTY_NODE(&nextreq->r_node)) {
				/* next request was removed from tree */
				ceph_mdsc_put_request(nextreq);
				goto restart;
			}
			ceph_mdsc_put_request(nextreq);  /* won't go away */
		}
		req = nextreq;
	}
	mutex_unlock(&mdsc->mutex);
	dout("wait_unsafe_requests done\n");
}

void ceph_mdsc_sync(struct ceph_mds_client *mdsc)
{
	u64 want_tid, want_flush;

	if (READ_ONCE(mdsc->fsc->mount_state) >= CEPH_MOUNT_SHUTDOWN)
		return;

	dout("sync\n");
	mutex_lock(&mdsc->mutex);
	want_tid = mdsc->last_tid;
	mutex_unlock(&mdsc->mutex);

	ceph_flush_dirty_caps(mdsc);
	spin_lock(&mdsc->cap_dirty_lock);
	want_flush = mdsc->last_cap_flush_tid;
	if (!list_empty(&mdsc->cap_flush_list)) {
		struct ceph_cap_flush *cf =
			list_last_entry(&mdsc->cap_flush_list,
					struct ceph_cap_flush, g_list);
		cf->wake = true;
	}
	spin_unlock(&mdsc->cap_dirty_lock);

	dout("sync want tid %lld flush_seq %lld\n",
	     want_tid, want_flush);

	wait_unsafe_requests(mdsc, want_tid);
	wait_caps_flush(mdsc, want_flush);
}

/*
 * true if all sessions are closed, or we force unmount
 */
static bool done_closing_sessions(struct ceph_mds_client *mdsc, int skipped)
{
	if (READ_ONCE(mdsc->fsc->mount_state) == CEPH_MOUNT_SHUTDOWN)
		return true;
	return atomic_read(&mdsc->num_sessions) <= skipped;
}

/*
 * called after sb is ro.
 */
void ceph_mdsc_close_sessions(struct ceph_mds_client *mdsc)
{
	struct ceph_options *opts = mdsc->fsc->client->options;
	struct ceph_mds_session *session;
	int i;
	int skipped = 0;

	dout("close_sessions\n");

	/* close sessions */
	mutex_lock(&mdsc->mutex);
	for (i = 0; i < mdsc->max_sessions; i++) {
		session = __ceph_lookup_mds_session(mdsc, i);
		if (!session)
			continue;
		mutex_unlock(&mdsc->mutex);
		mutex_lock(&session->s_mutex);
		if (__close_session(mdsc, session) <= 0)
			skipped++;
		mutex_unlock(&session->s_mutex);
		ceph_put_mds_session(session);
		mutex_lock(&mdsc->mutex);
	}
	mutex_unlock(&mdsc->mutex);

	dout("waiting for sessions to close\n");
	wait_event_timeout(mdsc->session_close_wq,
			   done_closing_sessions(mdsc, skipped),
			   ceph_timeout_jiffies(opts->mount_timeout));

	/* tear down remaining sessions */
	mutex_lock(&mdsc->mutex);
	for (i = 0; i < mdsc->max_sessions; i++) {
		if (mdsc->sessions[i]) {
			session = ceph_get_mds_session(mdsc->sessions[i]);
			__unregister_session(mdsc, session);
			mutex_unlock(&mdsc->mutex);
			mutex_lock(&session->s_mutex);
			remove_session_caps(session);
			mutex_unlock(&session->s_mutex);
			ceph_put_mds_session(session);
			mutex_lock(&mdsc->mutex);
		}
	}
	WARN_ON(!list_empty(&mdsc->cap_delay_list));
	mutex_unlock(&mdsc->mutex);

	ceph_cleanup_snapid_map(mdsc);
	ceph_cleanup_empty_realms(mdsc);

	cancel_work_sync(&mdsc->cap_reclaim_work);
	cancel_delayed_work_sync(&mdsc->delayed_work); /* cancel timer */

	dout("stopped\n");
}

void ceph_mdsc_force_umount(struct ceph_mds_client *mdsc)
{
	struct ceph_mds_session *session;
	int mds;

	dout("force umount\n");

	mutex_lock(&mdsc->mutex);
	for (mds = 0; mds < mdsc->max_sessions; mds++) {
		session = __ceph_lookup_mds_session(mdsc, mds);
		if (!session)
			continue;

		if (session->s_state == CEPH_MDS_SESSION_REJECTED)
			__unregister_session(mdsc, session);
		__wake_requests(mdsc, &session->s_waiting);
		mutex_unlock(&mdsc->mutex);

		mutex_lock(&session->s_mutex);
		__close_session(mdsc, session);
		if (session->s_state == CEPH_MDS_SESSION_CLOSING) {
			cleanup_session_requests(mdsc, session);
			remove_session_caps(session);
		}
		mutex_unlock(&session->s_mutex);
		ceph_put_mds_session(session);

		mutex_lock(&mdsc->mutex);
		kick_requests(mdsc, mds);
	}
	__wake_requests(mdsc, &mdsc->waiting_for_map);
	mutex_unlock(&mdsc->mutex);
}

static void ceph_mdsc_stop(struct ceph_mds_client *mdsc)
{
	dout("stop\n");
	/*
	 * Make sure the delayed work stopped before releasing
	 * the resources.
	 *
	 * Because the cancel_delayed_work_sync() will only
	 * guarantee that the work finishes executing. But the
	 * delayed work will re-arm itself again after that.
	 */
	flush_delayed_work(&mdsc->delayed_work);

	if (mdsc->mdsmap)
		ceph_mdsmap_destroy(mdsc->mdsmap);
	kfree(mdsc->sessions);
	ceph_caps_finalize(mdsc);
	ceph_pool_perm_destroy(mdsc);
}

void ceph_mdsc_destroy(struct ceph_fs_client *fsc)
{
	struct ceph_mds_client *mdsc = fsc->mdsc;
	dout("mdsc_destroy %p\n", mdsc);

	if (!mdsc)
		return;

	/* flush out any connection work with references to us */
	ceph_msgr_flush();

	ceph_mdsc_stop(mdsc);

	ceph_metric_destroy(&mdsc->metric);

	flush_delayed_work(&mdsc->metric.delayed_work);
	fsc->mdsc = NULL;
	kfree(mdsc);
	dout("mdsc_destroy %p done\n", mdsc);
}

void ceph_mdsc_handle_fsmap(struct ceph_mds_client *mdsc, struct ceph_msg *msg)
{
	struct ceph_fs_client *fsc = mdsc->fsc;
	const char *mds_namespace = fsc->mount_options->mds_namespace;
	void *p = msg->front.iov_base;
	void *end = p + msg->front.iov_len;
	u32 epoch;
	u32 num_fs;
	u32 mount_fscid = (u32)-1;
	int err = -EINVAL;

	ceph_decode_need(&p, end, sizeof(u32), bad);
	epoch = ceph_decode_32(&p);

	dout("handle_fsmap epoch %u\n", epoch);

	/* struct_v, struct_cv, map_len, epoch, legacy_client_fscid */
	ceph_decode_skip_n(&p, end, 2 + sizeof(u32) * 3, bad);

	ceph_decode_32_safe(&p, end, num_fs, bad);
	while (num_fs-- > 0) {
		void *info_p, *info_end;
		u32 info_len;
		u32 fscid, namelen;

		ceph_decode_need(&p, end, 2 + sizeof(u32), bad);
		p += 2;		// info_v, info_cv
		info_len = ceph_decode_32(&p);
		ceph_decode_need(&p, end, info_len, bad);
		info_p = p;
		info_end = p + info_len;
		p = info_end;

		ceph_decode_need(&info_p, info_end, sizeof(u32) * 2, bad);
		fscid = ceph_decode_32(&info_p);
		namelen = ceph_decode_32(&info_p);
		ceph_decode_need(&info_p, info_end, namelen, bad);

		if (mds_namespace &&
		    strlen(mds_namespace) == namelen &&
		    !strncmp(mds_namespace, (char *)info_p, namelen)) {
			mount_fscid = fscid;
			break;
		}
	}

	ceph_monc_got_map(&fsc->client->monc, CEPH_SUB_FSMAP, epoch);
	if (mount_fscid != (u32)-1) {
		fsc->client->monc.fs_cluster_id = mount_fscid;
		ceph_monc_want_map(&fsc->client->monc, CEPH_SUB_MDSMAP,
				   0, true);
		ceph_monc_renew_subs(&fsc->client->monc);
	} else {
		err = -ENOENT;
		goto err_out;
	}
	return;

bad:
	pr_err("error decoding fsmap\n");
err_out:
	mutex_lock(&mdsc->mutex);
	mdsc->mdsmap_err = err;
	__wake_requests(mdsc, &mdsc->waiting_for_map);
	mutex_unlock(&mdsc->mutex);
}

/*
 * handle mds map update.
 */
void ceph_mdsc_handle_mdsmap(struct ceph_mds_client *mdsc, struct ceph_msg *msg)
{
	u32 epoch;
	u32 maplen;
	void *p = msg->front.iov_base;
	void *end = p + msg->front.iov_len;
	struct ceph_mdsmap *newmap, *oldmap;
	struct ceph_fsid fsid;
	int err = -EINVAL;

	ceph_decode_need(&p, end, sizeof(fsid)+2*sizeof(u32), bad);
	ceph_decode_copy(&p, &fsid, sizeof(fsid));
	if (ceph_check_fsid(mdsc->fsc->client, &fsid) < 0)
		return;
	epoch = ceph_decode_32(&p);
	maplen = ceph_decode_32(&p);
	dout("handle_map epoch %u len %d\n", epoch, (int)maplen);

	/* do we need it? */
	mutex_lock(&mdsc->mutex);
	if (mdsc->mdsmap && epoch <= mdsc->mdsmap->m_epoch) {
		dout("handle_map epoch %u <= our %u\n",
		     epoch, mdsc->mdsmap->m_epoch);
		mutex_unlock(&mdsc->mutex);
		return;
	}

	newmap = ceph_mdsmap_decode(&p, end, ceph_msgr2(mdsc->fsc->client));
	if (IS_ERR(newmap)) {
		err = PTR_ERR(newmap);
		goto bad_unlock;
	}

	/* swap into place */
	if (mdsc->mdsmap) {
		oldmap = mdsc->mdsmap;
		mdsc->mdsmap = newmap;
		check_new_map(mdsc, newmap, oldmap);
		ceph_mdsmap_destroy(oldmap);
	} else {
		mdsc->mdsmap = newmap;  /* first mds map */
	}
	mdsc->fsc->max_file_size = min((loff_t)mdsc->mdsmap->m_max_file_size,
					MAX_LFS_FILESIZE);

	__wake_requests(mdsc, &mdsc->waiting_for_map);
	ceph_monc_got_map(&mdsc->fsc->client->monc, CEPH_SUB_MDSMAP,
			  mdsc->mdsmap->m_epoch);

	mutex_unlock(&mdsc->mutex);
	schedule_delayed(mdsc);
	return;

bad_unlock:
	mutex_unlock(&mdsc->mutex);
bad:
	pr_err("error decoding mdsmap %d\n", err);
	return;
}

static struct ceph_connection *mds_get_con(struct ceph_connection *con)
{
	struct ceph_mds_session *s = con->private;

	if (ceph_get_mds_session(s))
		return con;
	return NULL;
}

static void mds_put_con(struct ceph_connection *con)
{
	struct ceph_mds_session *s = con->private;

	ceph_put_mds_session(s);
}

/*
 * if the client is unresponsive for long enough, the mds will kill
 * the session entirely.
 */
static void mds_peer_reset(struct ceph_connection *con)
{
	struct ceph_mds_session *s = con->private;
	struct ceph_mds_client *mdsc = s->s_mdsc;

	pr_warn("mds%d closed our session\n", s->s_mds);
	send_mds_reconnect(mdsc, s);
}

static void mds_dispatch(struct ceph_connection *con, struct ceph_msg *msg)
{
	struct ceph_mds_session *s = con->private;
	struct ceph_mds_client *mdsc = s->s_mdsc;
	int type = le16_to_cpu(msg->hdr.type);

	mutex_lock(&mdsc->mutex);
	if (__verify_registered_session(mdsc, s) < 0) {
		mutex_unlock(&mdsc->mutex);
		goto out;
	}
	mutex_unlock(&mdsc->mutex);

	switch (type) {
	case CEPH_MSG_MDS_MAP:
		ceph_mdsc_handle_mdsmap(mdsc, msg);
		break;
	case CEPH_MSG_FS_MAP_USER:
		ceph_mdsc_handle_fsmap(mdsc, msg);
		break;
	case CEPH_MSG_CLIENT_SESSION:
		handle_session(s, msg);
		break;
	case CEPH_MSG_CLIENT_REPLY:
		handle_reply(s, msg);
		break;
	case CEPH_MSG_CLIENT_REQUEST_FORWARD:
		handle_forward(mdsc, s, msg);
		break;
	case CEPH_MSG_CLIENT_CAPS:
		ceph_handle_caps(s, msg);
		break;
	case CEPH_MSG_CLIENT_SNAP:
		ceph_handle_snap(mdsc, s, msg);
		break;
	case CEPH_MSG_CLIENT_LEASE:
		handle_lease(mdsc, s, msg);
		break;
	case CEPH_MSG_CLIENT_QUOTA:
		ceph_handle_quota(mdsc, s, msg);
		break;

	default:
		pr_err("received unknown message type %d %s\n", type,
		       ceph_msg_type_name(type));
	}
out:
	ceph_msg_put(msg);
}

/*
 * authentication
 */

/*
 * Note: returned pointer is the address of a structure that's
 * managed separately.  Caller must *not* attempt to free it.
 */
static struct ceph_auth_handshake *
mds_get_authorizer(struct ceph_connection *con, int *proto, int force_new)
{
	struct ceph_mds_session *s = con->private;
	struct ceph_mds_client *mdsc = s->s_mdsc;
	struct ceph_auth_client *ac = mdsc->fsc->client->monc.auth;
	struct ceph_auth_handshake *auth = &s->s_auth;
	int ret;

	ret = __ceph_auth_get_authorizer(ac, auth, CEPH_ENTITY_TYPE_MDS,
					 force_new, proto, NULL, NULL);
	if (ret)
		return ERR_PTR(ret);

	return auth;
}

static int mds_add_authorizer_challenge(struct ceph_connection *con,
				    void *challenge_buf, int challenge_buf_len)
{
	struct ceph_mds_session *s = con->private;
	struct ceph_mds_client *mdsc = s->s_mdsc;
	struct ceph_auth_client *ac = mdsc->fsc->client->monc.auth;

	return ceph_auth_add_authorizer_challenge(ac, s->s_auth.authorizer,
					    challenge_buf, challenge_buf_len);
}

static int mds_verify_authorizer_reply(struct ceph_connection *con)
{
	struct ceph_mds_session *s = con->private;
	struct ceph_mds_client *mdsc = s->s_mdsc;
	struct ceph_auth_client *ac = mdsc->fsc->client->monc.auth;
	struct ceph_auth_handshake *auth = &s->s_auth;

	return ceph_auth_verify_authorizer_reply(ac, auth->authorizer,
		auth->authorizer_reply_buf, auth->authorizer_reply_buf_len,
		NULL, NULL, NULL, NULL);
}

static int mds_invalidate_authorizer(struct ceph_connection *con)
{
	struct ceph_mds_session *s = con->private;
	struct ceph_mds_client *mdsc = s->s_mdsc;
	struct ceph_auth_client *ac = mdsc->fsc->client->monc.auth;

	ceph_auth_invalidate_authorizer(ac, CEPH_ENTITY_TYPE_MDS);

	return ceph_monc_validate_auth(&mdsc->fsc->client->monc);
}

static int mds_get_auth_request(struct ceph_connection *con,
				void *buf, int *buf_len,
				void **authorizer, int *authorizer_len)
{
	struct ceph_mds_session *s = con->private;
	struct ceph_auth_client *ac = s->s_mdsc->fsc->client->monc.auth;
	struct ceph_auth_handshake *auth = &s->s_auth;
	int ret;

	ret = ceph_auth_get_authorizer(ac, auth, CEPH_ENTITY_TYPE_MDS,
				       buf, buf_len);
	if (ret)
		return ret;

	*authorizer = auth->authorizer_buf;
	*authorizer_len = auth->authorizer_buf_len;
	return 0;
}

static int mds_handle_auth_reply_more(struct ceph_connection *con,
				      void *reply, int reply_len,
				      void *buf, int *buf_len,
				      void **authorizer, int *authorizer_len)
{
	struct ceph_mds_session *s = con->private;
	struct ceph_auth_client *ac = s->s_mdsc->fsc->client->monc.auth;
	struct ceph_auth_handshake *auth = &s->s_auth;
	int ret;

	ret = ceph_auth_handle_svc_reply_more(ac, auth, reply, reply_len,
					      buf, buf_len);
	if (ret)
		return ret;

	*authorizer = auth->authorizer_buf;
	*authorizer_len = auth->authorizer_buf_len;
	return 0;
}

static int mds_handle_auth_done(struct ceph_connection *con,
				u64 global_id, void *reply, int reply_len,
				u8 *session_key, int *session_key_len,
				u8 *con_secret, int *con_secret_len)
{
	struct ceph_mds_session *s = con->private;
	struct ceph_auth_client *ac = s->s_mdsc->fsc->client->monc.auth;
	struct ceph_auth_handshake *auth = &s->s_auth;

	return ceph_auth_handle_svc_reply_done(ac, auth, reply, reply_len,
					       session_key, session_key_len,
					       con_secret, con_secret_len);
}

static int mds_handle_auth_bad_method(struct ceph_connection *con,
				      int used_proto, int result,
				      const int *allowed_protos, int proto_cnt,
				      const int *allowed_modes, int mode_cnt)
{
	struct ceph_mds_session *s = con->private;
	struct ceph_mon_client *monc = &s->s_mdsc->fsc->client->monc;
	int ret;

	if (ceph_auth_handle_bad_authorizer(monc->auth, CEPH_ENTITY_TYPE_MDS,
					    used_proto, result,
					    allowed_protos, proto_cnt,
					    allowed_modes, mode_cnt)) {
		ret = ceph_monc_validate_auth(monc);
		if (ret)
			return ret;
	}

	return -EACCES;
}

static struct ceph_msg *mds_alloc_msg(struct ceph_connection *con,
				struct ceph_msg_header *hdr, int *skip)
{
	struct ceph_msg *msg;
	int type = (int) le16_to_cpu(hdr->type);
	int front_len = (int) le32_to_cpu(hdr->front_len);

	if (con->in_msg)
		return con->in_msg;

	*skip = 0;
	msg = ceph_msg_new(type, front_len, GFP_NOFS, false);
	if (!msg) {
		pr_err("unable to allocate msg type %d len %d\n",
		       type, front_len);
		return NULL;
	}

	return msg;
}

static int mds_sign_message(struct ceph_msg *msg)
{
       struct ceph_mds_session *s = msg->con->private;
       struct ceph_auth_handshake *auth = &s->s_auth;

       return ceph_auth_sign_message(auth, msg);
}

static int mds_check_message_signature(struct ceph_msg *msg)
{
       struct ceph_mds_session *s = msg->con->private;
       struct ceph_auth_handshake *auth = &s->s_auth;

       return ceph_auth_check_message_signature(auth, msg);
}

static const struct ceph_connection_operations mds_con_ops = {
	.get = mds_get_con,
	.put = mds_put_con,
	.alloc_msg = mds_alloc_msg,
	.dispatch = mds_dispatch,
	.peer_reset = mds_peer_reset,
	.get_authorizer = mds_get_authorizer,
	.add_authorizer_challenge = mds_add_authorizer_challenge,
	.verify_authorizer_reply = mds_verify_authorizer_reply,
	.invalidate_authorizer = mds_invalidate_authorizer,
	.sign_message = mds_sign_message,
	.check_message_signature = mds_check_message_signature,
	.get_auth_request = mds_get_auth_request,
	.handle_auth_reply_more = mds_handle_auth_reply_more,
	.handle_auth_done = mds_handle_auth_done,
	.handle_auth_bad_method = mds_handle_auth_bad_method,
};

/* eof */<|MERGE_RESOLUTION|>--- conflicted
+++ resolved
@@ -4437,20 +4437,9 @@
 		return;
 
 	if (!READ_ONCE(fsc->blocklisted))
-<<<<<<< HEAD
 		return;
 
-	if (fsc->last_auto_reconnect &&
-	    time_before(jiffies, fsc->last_auto_reconnect + HZ * 60 * 30))
-		return;
-
 	pr_info("auto reconnect after blocklisted\n");
-	fsc->last_auto_reconnect = jiffies;
-=======
-		return;
-
-	pr_info("auto reconnect after blocklisted\n");
->>>>>>> f642729d
 	ceph_force_reconnect(fsc->sb);
 }
 

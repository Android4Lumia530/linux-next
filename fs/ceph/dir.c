--- conflicted
+++ resolved
@@ -679,15 +679,6 @@
 	    strcmp(dentry->d_name.name, fsc->mount_options->snapdir_name) == 0) {
 		struct dentry *res;
 		struct inode *inode = ceph_get_snapdir(parent);
-<<<<<<< HEAD
-		if (IS_ERR(inode))
-			return PTR_ERR(inode);
-		dout("ENOENT on snapdir %p '%pd', linking to snapdir %p\n",
-		     dentry, dentry, inode);
-		BUG_ON(!d_unhashed(dentry));
-		d_add(dentry, inode);
-		err = 0;
-=======
 
 		if (IS_ERR(inode))
 			return ERR_CAST(inode);
@@ -696,7 +687,6 @@
 		     dentry, dentry, inode, res);
 		if (res)
 			dentry = res;
->>>>>>> 7856ec4e
 	}
 	return dentry;
 }

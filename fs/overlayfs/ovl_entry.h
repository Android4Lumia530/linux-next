/* SPDX-License-Identifier: GPL-2.0-only */
/*
 *
 * Copyright (C) 2011 Novell Inc.
 * Copyright (C) 2016 Red Hat, Inc.
 */

struct ovl_config {
	char *lowerdir;
	char *upperdir;
	char *workdir;
	bool default_permissions;
	bool redirect_dir;
	bool redirect_follow;
	const char *redirect_mode;
	bool index;
	bool uuid;
	bool nfs_export;
	int xino;
	bool metacopy;
<<<<<<< HEAD
=======
	bool userxattr;
>>>>>>> f642729d
	bool ovl_volatile;
};

struct ovl_sb {
	struct super_block *sb;
	dev_t pseudo_dev;
	/* Unusable (conflicting) uuid */
	bool bad_uuid;
	/* Used as a lower layer (but maybe also as upper) */
	bool is_lower;
};

struct ovl_layer {
	struct vfsmount *mnt;
	/* Trap in ovl inode cache */
	struct inode *trap;
	struct ovl_sb *fs;
	/* Index of this layer in fs root (upper idx == 0) */
	int idx;
	/* One fsid per unique underlying sb (upper fsid == 0) */
	int fsid;
};

struct ovl_path {
	const struct ovl_layer *layer;
	struct dentry *dentry;
};

/* private information held for overlayfs's superblock */
struct ovl_fs {
	unsigned int numlayer;
	/* Number of unique fs among layers including upper fs */
	unsigned int numfs;
	const struct ovl_layer *layers;
	struct ovl_sb *fs;
	/* workbasedir is the path at workdir= mount option */
	struct dentry *workbasedir;
	/* workdir is the 'work' directory under workbasedir */
	struct dentry *workdir;
	/* index directory listing overlay inodes by origin file handle */
	struct dentry *indexdir;
	long namelen;
	/* pathnames of lower and upper dirs, for show_options */
	struct ovl_config config;
	/* creds of process who forced instantiation of super block */
	const struct cred *creator_cred;
	bool tmpfile;
	bool noxattr;
	/* Did we take the inuse lock? */
	bool upperdir_locked;
	bool workdir_locked;
	bool share_whiteout;
	/* Traps in ovl inode cache */
	struct inode *workbasedir_trap;
	struct inode *workdir_trap;
	struct inode *indexdir_trap;
	/* -1: disabled, 0: same fs, 1..32: number of unused ino bits */
	int xino_mode;
	/* For allocation of non-persistent inode numbers */
	atomic_long_t last_ino;
	/* Whiteout dentry cache */
	struct dentry *whiteout;
	/* r/o snapshot of upperdir sb's only taken on volatile mounts */
	errseq_t errseq;
};

static inline struct vfsmount *ovl_upper_mnt(struct ovl_fs *ofs)
{
	return ofs->layers[0].mnt;
}

static inline struct ovl_fs *OVL_FS(struct super_block *sb)
{
	return (struct ovl_fs *)sb->s_fs_info;
}

static inline bool ovl_should_sync(struct ovl_fs *ofs)
{
	return !ofs->config.ovl_volatile;
}

/* private information held for every overlayfs dentry */
struct ovl_entry {
	union {
		struct {
			unsigned long flags;
		};
		struct rcu_head rcu;
	};
	unsigned numlower;
	struct ovl_path lowerstack[];
};

struct ovl_entry *ovl_alloc_entry(unsigned int numlower);

static inline struct ovl_entry *OVL_E(struct dentry *dentry)
{
	return (struct ovl_entry *) dentry->d_fsdata;
}

struct ovl_inode {
	union {
		struct ovl_dir_cache *cache;	/* directory */
		struct inode *lowerdata;	/* regular file */
	};
	const char *redirect;
	u64 version;
	unsigned long flags;
	struct inode vfs_inode;
	struct dentry *__upperdentry;
	struct inode *lower;

	/* synchronize copy up and more */
	struct mutex lock;
};

static inline struct ovl_inode *OVL_I(struct inode *inode)
{
	return container_of(inode, struct ovl_inode, vfs_inode);
}

static inline struct dentry *ovl_upperdentry_dereference(struct ovl_inode *oi)
{
	return READ_ONCE(oi->__upperdentry);
}<|MERGE_RESOLUTION|>--- conflicted
+++ resolved
@@ -18,10 +18,7 @@
 	bool nfs_export;
 	int xino;
 	bool metacopy;
-<<<<<<< HEAD
-=======
 	bool userxattr;
->>>>>>> f642729d
 	bool ovl_volatile;
 };
 

// SPDX-License-Identifier: GPL-2.0-only
/*
 *
 * Copyright (C) 2011 Novell Inc.
 */

#include <uapi/linux/magic.h>
#include <linux/fs.h>
#include <linux/namei.h>
#include <linux/xattr.h>
#include <linux/mount.h>
#include <linux/parser.h>
#include <linux/module.h>
#include <linux/statfs.h>
#include <linux/seq_file.h>
#include <linux/posix_acl_xattr.h>
#include <linux/exportfs.h>
#include "overlayfs.h"

MODULE_AUTHOR("Miklos Szeredi <miklos@szeredi.hu>");
MODULE_DESCRIPTION("Overlay filesystem");
MODULE_LICENSE("GPL");


struct ovl_dir_cache;

#define OVL_MAX_STACK 500

static bool ovl_redirect_dir_def = IS_ENABLED(CONFIG_OVERLAY_FS_REDIRECT_DIR);
module_param_named(redirect_dir, ovl_redirect_dir_def, bool, 0644);
MODULE_PARM_DESC(redirect_dir,
		 "Default to on or off for the redirect_dir feature");

static bool ovl_redirect_always_follow =
	IS_ENABLED(CONFIG_OVERLAY_FS_REDIRECT_ALWAYS_FOLLOW);
module_param_named(redirect_always_follow, ovl_redirect_always_follow,
		   bool, 0644);
MODULE_PARM_DESC(redirect_always_follow,
		 "Follow redirects even if redirect_dir feature is turned off");

static bool ovl_index_def = IS_ENABLED(CONFIG_OVERLAY_FS_INDEX);
module_param_named(index, ovl_index_def, bool, 0644);
MODULE_PARM_DESC(index,
		 "Default to on or off for the inodes index feature");

static bool ovl_nfs_export_def = IS_ENABLED(CONFIG_OVERLAY_FS_NFS_EXPORT);
module_param_named(nfs_export, ovl_nfs_export_def, bool, 0644);
MODULE_PARM_DESC(nfs_export,
		 "Default to on or off for the NFS export feature");

static bool ovl_xino_auto_def = IS_ENABLED(CONFIG_OVERLAY_FS_XINO_AUTO);
module_param_named(xino_auto, ovl_xino_auto_def, bool, 0644);
MODULE_PARM_DESC(xino_auto,
		 "Auto enable xino feature");

static void ovl_entry_stack_free(struct ovl_entry *oe)
{
	unsigned int i;

	for (i = 0; i < oe->numlower; i++)
		dput(oe->lowerstack[i].dentry);
}

static bool ovl_metacopy_def = IS_ENABLED(CONFIG_OVERLAY_FS_METACOPY);
module_param_named(metacopy, ovl_metacopy_def, bool, 0644);
MODULE_PARM_DESC(metacopy,
		 "Default to on or off for the metadata only copy up feature");

static void ovl_dentry_release(struct dentry *dentry)
{
	struct ovl_entry *oe = dentry->d_fsdata;

	if (oe) {
		ovl_entry_stack_free(oe);
		kfree_rcu(oe, rcu);
	}
}

static struct dentry *ovl_d_real(struct dentry *dentry,
				 const struct inode *inode)
{
	struct dentry *real = NULL, *lower;

	/* It's an overlay file */
	if (inode && d_inode(dentry) == inode)
		return dentry;

	if (!d_is_reg(dentry)) {
		if (!inode || inode == d_inode(dentry))
			return dentry;
		goto bug;
	}

	real = ovl_dentry_upper(dentry);
	if (real && (inode == d_inode(real)))
		return real;

	if (real && !inode && ovl_has_upperdata(d_inode(dentry)))
		return real;

	lower = ovl_dentry_lowerdata(dentry);
	if (!lower)
		goto bug;
	real = lower;

	/* Handle recursion */
	real = d_real(real, inode);

	if (!inode || inode == d_inode(real))
		return real;
bug:
	WARN(1, "%s(%pd4, %s:%lu): real dentry (%p/%lu) not found\n",
	     __func__, dentry, inode ? inode->i_sb->s_id : "NULL",
	     inode ? inode->i_ino : 0, real,
	     real && d_inode(real) ? d_inode(real)->i_ino : 0);
	return dentry;
}

static int ovl_revalidate_real(struct dentry *d, unsigned int flags, bool weak)
{
	int ret = 1;

	if (weak) {
		if (d->d_flags & DCACHE_OP_WEAK_REVALIDATE)
			ret =  d->d_op->d_weak_revalidate(d, flags);
	} else if (d->d_flags & DCACHE_OP_REVALIDATE) {
		ret = d->d_op->d_revalidate(d, flags);
		if (!ret) {
			if (!(flags & LOOKUP_RCU))
				d_invalidate(d);
			ret = -ESTALE;
		}
	}
	return ret;
}

static int ovl_dentry_revalidate_common(struct dentry *dentry,
					unsigned int flags, bool weak)
{
	struct ovl_entry *oe = dentry->d_fsdata;
	struct dentry *upper;
	unsigned int i;
	int ret = 1;

	upper = ovl_dentry_upper(dentry);
	if (upper)
		ret = ovl_revalidate_real(upper, flags, weak);

	for (i = 0; ret > 0 && i < oe->numlower; i++) {
		ret = ovl_revalidate_real(oe->lowerstack[i].dentry, flags,
					  weak);
	}
	return ret;
}

static int ovl_dentry_revalidate(struct dentry *dentry, unsigned int flags)
{
	return ovl_dentry_revalidate_common(dentry, flags, false);
}

static int ovl_dentry_weak_revalidate(struct dentry *dentry, unsigned int flags)
{
	return ovl_dentry_revalidate_common(dentry, flags, true);
}

static const struct dentry_operations ovl_dentry_operations = {
	.d_release = ovl_dentry_release,
	.d_real = ovl_d_real,
	.d_revalidate = ovl_dentry_revalidate,
	.d_weak_revalidate = ovl_dentry_weak_revalidate,
};

static struct kmem_cache *ovl_inode_cachep;

static struct inode *ovl_alloc_inode(struct super_block *sb)
{
	struct ovl_inode *oi = kmem_cache_alloc(ovl_inode_cachep, GFP_KERNEL);

	if (!oi)
		return NULL;

	oi->cache = NULL;
	oi->redirect = NULL;
	oi->version = 0;
	oi->flags = 0;
	oi->__upperdentry = NULL;
	oi->lower = NULL;
	oi->lowerdata = NULL;
	mutex_init(&oi->lock);

	return &oi->vfs_inode;
}

static void ovl_free_inode(struct inode *inode)
{
	struct ovl_inode *oi = OVL_I(inode);

	kfree(oi->redirect);
	mutex_destroy(&oi->lock);
	kmem_cache_free(ovl_inode_cachep, oi);
}

static void ovl_destroy_inode(struct inode *inode)
{
	struct ovl_inode *oi = OVL_I(inode);

	dput(oi->__upperdentry);
	iput(oi->lower);
	if (S_ISDIR(inode->i_mode))
		ovl_dir_cache_free(inode);
	else
		iput(oi->lowerdata);
}

static void ovl_free_fs(struct ovl_fs *ofs)
{
	struct vfsmount **mounts;
	unsigned i;

	iput(ofs->workbasedir_trap);
	iput(ofs->indexdir_trap);
	iput(ofs->workdir_trap);
	dput(ofs->whiteout);
	dput(ofs->indexdir);
	dput(ofs->workdir);
	if (ofs->workdir_locked)
		ovl_inuse_unlock(ofs->workbasedir);
	dput(ofs->workbasedir);
	if (ofs->upperdir_locked)
		ovl_inuse_unlock(ovl_upper_mnt(ofs)->mnt_root);

	/* Hack!  Reuse ofs->layers as a vfsmount array before freeing it */
	mounts = (struct vfsmount **) ofs->layers;
	for (i = 0; i < ofs->numlayer; i++) {
		iput(ofs->layers[i].trap);
		mounts[i] = ofs->layers[i].mnt;
	}
	kern_unmount_array(mounts, ofs->numlayer);
	kfree(ofs->layers);
	for (i = 0; i < ofs->numfs; i++)
		free_anon_bdev(ofs->fs[i].pseudo_dev);
	kfree(ofs->fs);

	kfree(ofs->config.lowerdir);
	kfree(ofs->config.upperdir);
	kfree(ofs->config.workdir);
	kfree(ofs->config.redirect_mode);
	if (ofs->creator_cred)
		put_cred(ofs->creator_cred);
	kfree(ofs);
}

static void ovl_put_super(struct super_block *sb)
{
	struct ovl_fs *ofs = sb->s_fs_info;

	ovl_free_fs(ofs);
}

/* Sync real dirty inodes in upper filesystem (if it exists) */
static int ovl_sync_fs(struct super_block *sb, int wait)
{
	struct ovl_fs *ofs = sb->s_fs_info;
	struct super_block *upper_sb;
	int ret;

	if (!ovl_upper_mnt(ofs))
		return 0;

	if (!ovl_should_sync(ofs))
		return 0;
	/*
	 * Not called for sync(2) call or an emergency sync (SB_I_SKIP_SYNC).
	 * All the super blocks will be iterated, including upper_sb.
	 *
	 * If this is a syncfs(2) call, then we do need to call
	 * sync_filesystem() on upper_sb, but enough if we do it when being
	 * called with wait == 1.
	 */
	if (!wait)
		return 0;

	upper_sb = ovl_upper_mnt(ofs)->mnt_sb;

	down_read(&upper_sb->s_umount);
	ret = sync_filesystem(upper_sb);
	up_read(&upper_sb->s_umount);

	return ret;
}

/**
 * ovl_statfs
 * @sb: The overlayfs super block
 * @buf: The struct kstatfs to fill in with stats
 *
 * Get the filesystem statistics.  As writes always target the upper layer
 * filesystem pass the statfs to the upper filesystem (if it exists)
 */
static int ovl_statfs(struct dentry *dentry, struct kstatfs *buf)
{
	struct ovl_fs *ofs = dentry->d_sb->s_fs_info;
	struct dentry *root_dentry = dentry->d_sb->s_root;
	struct path path;
	int err;

	ovl_path_real(root_dentry, &path);

	err = vfs_statfs(&path, buf);
	if (!err) {
		buf->f_namelen = ofs->namelen;
		buf->f_type = OVERLAYFS_SUPER_MAGIC;
	}

	return err;
}

/* Will this overlay be forced to mount/remount ro? */
static bool ovl_force_readonly(struct ovl_fs *ofs)
{
	return (!ovl_upper_mnt(ofs) || !ofs->workdir);
}

static const char *ovl_redirect_mode_def(void)
{
	return ovl_redirect_dir_def ? "on" : "off";
}

static const char * const ovl_xino_str[] = {
	"off",
	"auto",
	"on",
};

static inline int ovl_xino_def(void)
{
	return ovl_xino_auto_def ? OVL_XINO_AUTO : OVL_XINO_OFF;
}

/**
 * ovl_show_options
 *
 * Prints the mount options for a given superblock.
 * Returns zero; does not fail.
 */
static int ovl_show_options(struct seq_file *m, struct dentry *dentry)
{
	struct super_block *sb = dentry->d_sb;
	struct ovl_fs *ofs = sb->s_fs_info;

	seq_show_option(m, "lowerdir", ofs->config.lowerdir);
	if (ofs->config.upperdir) {
		seq_show_option(m, "upperdir", ofs->config.upperdir);
		seq_show_option(m, "workdir", ofs->config.workdir);
	}
	if (ofs->config.default_permissions)
		seq_puts(m, ",default_permissions");
	if (strcmp(ofs->config.redirect_mode, ovl_redirect_mode_def()) != 0)
		seq_printf(m, ",redirect_dir=%s", ofs->config.redirect_mode);
	if (ofs->config.index != ovl_index_def)
		seq_printf(m, ",index=%s", ofs->config.index ? "on" : "off");
	if (!ofs->config.uuid)
		seq_puts(m, ",uuid=off");
	if (ofs->config.nfs_export != ovl_nfs_export_def)
		seq_printf(m, ",nfs_export=%s", ofs->config.nfs_export ?
						"on" : "off");
	if (ofs->config.xino != ovl_xino_def() && !ovl_same_fs(sb))
		seq_printf(m, ",xino=%s", ovl_xino_str[ofs->config.xino]);
	if (ofs->config.metacopy != ovl_metacopy_def)
		seq_printf(m, ",metacopy=%s",
			   ofs->config.metacopy ? "on" : "off");
	if (ofs->config.ovl_volatile)
		seq_puts(m, ",volatile");
	return 0;
}

static int ovl_remount(struct super_block *sb, int *flags, char *data)
{
	struct ovl_fs *ofs = sb->s_fs_info;
	struct super_block *upper_sb;
	int ret = 0;

	if (!(*flags & SB_RDONLY) && ovl_force_readonly(ofs))
		return -EROFS;

	if (*flags & SB_RDONLY && !sb_rdonly(sb)) {
		upper_sb = ovl_upper_mnt(ofs)->mnt_sb;
		if (ovl_should_sync(ofs)) {
			down_read(&upper_sb->s_umount);
			ret = sync_filesystem(upper_sb);
			up_read(&upper_sb->s_umount);
		}
	}

	return ret;
}

static const struct super_operations ovl_super_operations = {
	.alloc_inode	= ovl_alloc_inode,
	.free_inode	= ovl_free_inode,
	.destroy_inode	= ovl_destroy_inode,
	.drop_inode	= generic_delete_inode,
	.put_super	= ovl_put_super,
	.sync_fs	= ovl_sync_fs,
	.statfs		= ovl_statfs,
	.show_options	= ovl_show_options,
	.remount_fs	= ovl_remount,
};

enum {
	OPT_LOWERDIR,
	OPT_UPPERDIR,
	OPT_WORKDIR,
	OPT_DEFAULT_PERMISSIONS,
	OPT_REDIRECT_DIR,
	OPT_INDEX_ON,
	OPT_INDEX_OFF,
	OPT_UUID_ON,
	OPT_UUID_OFF,
	OPT_NFS_EXPORT_ON,
	OPT_USERXATTR,
	OPT_NFS_EXPORT_OFF,
	OPT_XINO_ON,
	OPT_XINO_OFF,
	OPT_XINO_AUTO,
	OPT_METACOPY_ON,
	OPT_METACOPY_OFF,
	OPT_VOLATILE,
	OPT_ERR,
};

static const match_table_t ovl_tokens = {
	{OPT_LOWERDIR,			"lowerdir=%s"},
	{OPT_UPPERDIR,			"upperdir=%s"},
	{OPT_WORKDIR,			"workdir=%s"},
	{OPT_DEFAULT_PERMISSIONS,	"default_permissions"},
	{OPT_REDIRECT_DIR,		"redirect_dir=%s"},
	{OPT_INDEX_ON,			"index=on"},
	{OPT_INDEX_OFF,			"index=off"},
<<<<<<< HEAD
	{OPT_UUID_ON,			"uuid=on"},
	{OPT_UUID_OFF,			"uuid=off"},
=======
	{OPT_USERXATTR,			"userxattr"},
>>>>>>> 5537b9ad
	{OPT_NFS_EXPORT_ON,		"nfs_export=on"},
	{OPT_NFS_EXPORT_OFF,		"nfs_export=off"},
	{OPT_XINO_ON,			"xino=on"},
	{OPT_XINO_OFF,			"xino=off"},
	{OPT_XINO_AUTO,			"xino=auto"},
	{OPT_METACOPY_ON,		"metacopy=on"},
	{OPT_METACOPY_OFF,		"metacopy=off"},
	{OPT_VOLATILE,			"volatile"},
	{OPT_ERR,			NULL}
};

static char *ovl_next_opt(char **s)
{
	char *sbegin = *s;
	char *p;

	if (sbegin == NULL)
		return NULL;

	for (p = sbegin; *p; p++) {
		if (*p == '\\') {
			p++;
			if (!*p)
				break;
		} else if (*p == ',') {
			*p = '\0';
			*s = p + 1;
			return sbegin;
		}
	}
	*s = NULL;
	return sbegin;
}

static int ovl_parse_redirect_mode(struct ovl_config *config, const char *mode)
{
	if (strcmp(mode, "on") == 0) {
		config->redirect_dir = true;
		/*
		 * Does not make sense to have redirect creation without
		 * redirect following.
		 */
		config->redirect_follow = true;
	} else if (strcmp(mode, "follow") == 0) {
		config->redirect_follow = true;
	} else if (strcmp(mode, "off") == 0) {
		if (ovl_redirect_always_follow)
			config->redirect_follow = true;
	} else if (strcmp(mode, "nofollow") != 0) {
		pr_err("bad mount option \"redirect_dir=%s\"\n",
		       mode);
		return -EINVAL;
	}

	return 0;
}

static int ovl_parse_opt(char *opt, struct ovl_config *config)
{
	char *p;
	int err;
	bool metacopy_opt = false, redirect_opt = false;
	bool nfs_export_opt = false, index_opt = false;

	config->redirect_mode = kstrdup(ovl_redirect_mode_def(), GFP_KERNEL);
	if (!config->redirect_mode)
		return -ENOMEM;

	while ((p = ovl_next_opt(&opt)) != NULL) {
		int token;
		substring_t args[MAX_OPT_ARGS];

		if (!*p)
			continue;

		token = match_token(p, ovl_tokens, args);
		switch (token) {
		case OPT_UPPERDIR:
			kfree(config->upperdir);
			config->upperdir = match_strdup(&args[0]);
			if (!config->upperdir)
				return -ENOMEM;
			break;

		case OPT_LOWERDIR:
			kfree(config->lowerdir);
			config->lowerdir = match_strdup(&args[0]);
			if (!config->lowerdir)
				return -ENOMEM;
			break;

		case OPT_WORKDIR:
			kfree(config->workdir);
			config->workdir = match_strdup(&args[0]);
			if (!config->workdir)
				return -ENOMEM;
			break;

		case OPT_DEFAULT_PERMISSIONS:
			config->default_permissions = true;
			break;

		case OPT_REDIRECT_DIR:
			kfree(config->redirect_mode);
			config->redirect_mode = match_strdup(&args[0]);
			if (!config->redirect_mode)
				return -ENOMEM;
			redirect_opt = true;
			break;

		case OPT_INDEX_ON:
			config->index = true;
			index_opt = true;
			break;

		case OPT_INDEX_OFF:
			config->index = false;
			index_opt = true;
			break;

		case OPT_UUID_ON:
			config->uuid = true;
			break;

		case OPT_UUID_OFF:
			config->uuid = false;
			break;

		case OPT_NFS_EXPORT_ON:
			config->nfs_export = true;
			nfs_export_opt = true;
			break;

		case OPT_NFS_EXPORT_OFF:
			config->nfs_export = false;
			nfs_export_opt = true;
			break;

		case OPT_XINO_ON:
			config->xino = OVL_XINO_ON;
			break;

		case OPT_XINO_OFF:
			config->xino = OVL_XINO_OFF;
			break;

		case OPT_XINO_AUTO:
			config->xino = OVL_XINO_AUTO;
			break;

		case OPT_METACOPY_ON:
			config->metacopy = true;
			metacopy_opt = true;
			break;

		case OPT_METACOPY_OFF:
			config->metacopy = false;
			metacopy_opt = true;
			break;

		case OPT_VOLATILE:
			config->ovl_volatile = true;
			break;

		case OPT_USERXATTR:
			config->userxattr = true;
			break;

		default:
			pr_err("unrecognized mount option \"%s\" or missing value\n",
					p);
			return -EINVAL;
		}
	}

	/* Workdir/index are useless in non-upper mount */
	if (!config->upperdir) {
		if (config->workdir) {
			pr_info("option \"workdir=%s\" is useless in a non-upper mount, ignore\n",
				config->workdir);
			kfree(config->workdir);
			config->workdir = NULL;
		}
		if (config->index && index_opt) {
			pr_info("option \"index=on\" is useless in a non-upper mount, ignore\n");
			index_opt = false;
		}
		config->index = false;
	}

	if (!config->upperdir && config->ovl_volatile) {
		pr_info("option \"volatile\" is meaningless in a non-upper mount, ignoring it.\n");
		config->ovl_volatile = false;
	}

	err = ovl_parse_redirect_mode(config, config->redirect_mode);
	if (err)
		return err;

	/*
	 * This is to make the logic below simpler.  It doesn't make any other
	 * difference, since config->redirect_dir is only used for upper.
	 */
	if (!config->upperdir && config->redirect_follow)
		config->redirect_dir = true;

	/* Resolve metacopy -> redirect_dir dependency */
	if (config->metacopy && !config->redirect_dir) {
		if (metacopy_opt && redirect_opt) {
			pr_err("conflicting options: metacopy=on,redirect_dir=%s\n",
			       config->redirect_mode);
			return -EINVAL;
		}
		if (redirect_opt) {
			/*
			 * There was an explicit redirect_dir=... that resulted
			 * in this conflict.
			 */
			pr_info("disabling metacopy due to redirect_dir=%s\n",
				config->redirect_mode);
			config->metacopy = false;
		} else {
			/* Automatically enable redirect otherwise. */
			config->redirect_follow = config->redirect_dir = true;
		}
	}

	/* Resolve nfs_export -> index dependency */
	if (config->nfs_export && !config->index) {
		if (!config->upperdir && config->redirect_follow) {
			pr_info("NFS export requires \"redirect_dir=nofollow\" on non-upper mount, falling back to nfs_export=off.\n");
			config->nfs_export = false;
		} else if (nfs_export_opt && index_opt) {
			pr_err("conflicting options: nfs_export=on,index=off\n");
			return -EINVAL;
		} else if (index_opt) {
			/*
			 * There was an explicit index=off that resulted
			 * in this conflict.
			 */
			pr_info("disabling nfs_export due to index=off\n");
			config->nfs_export = false;
		} else {
			/* Automatically enable index otherwise. */
			config->index = true;
		}
	}

	/* Resolve nfs_export -> !metacopy dependency */
	if (config->nfs_export && config->metacopy) {
		if (nfs_export_opt && metacopy_opt) {
			pr_err("conflicting options: nfs_export=on,metacopy=on\n");
			return -EINVAL;
		}
		if (metacopy_opt) {
			/*
			 * There was an explicit metacopy=on that resulted
			 * in this conflict.
			 */
			pr_info("disabling nfs_export due to metacopy=on\n");
			config->nfs_export = false;
		} else {
			/*
			 * There was an explicit nfs_export=on that resulted
			 * in this conflict.
			 */
			pr_info("disabling metacopy due to nfs_export=on\n");
			config->metacopy = false;
		}
	}


	/* Resolve userxattr -> !redirect && !metacopy dependency */
	if (config->userxattr) {
		if (config->redirect_follow && redirect_opt) {
			pr_err("conflicting options: userxattr,redirect_dir=%s\n",
			       config->redirect_mode);
			return -EINVAL;
		}
		if (config->metacopy && metacopy_opt) {
			pr_err("conflicting options: userxattr,metacopy=on\n");
			return -EINVAL;
		}
		/*
		 * Silently disable default setting of redirect and metacopy.
		 * This shall be the default in the future as well: these
		 * options must be explicitly enabled if used together with
		 * userxattr.
		 */
		config->redirect_dir = config->redirect_follow = false;
		config->metacopy = false;
	}

	return 0;
}

#define OVL_WORKDIR_NAME "work"
#define OVL_INDEXDIR_NAME "index"

static struct dentry *ovl_workdir_create(struct ovl_fs *ofs,
					 const char *name, bool persist)
{
	struct inode *dir =  ofs->workbasedir->d_inode;
	struct vfsmount *mnt = ovl_upper_mnt(ofs);
	struct dentry *work;
	int err;
	bool retried = false;

	inode_lock_nested(dir, I_MUTEX_PARENT);
retry:
	work = lookup_one_len(name, ofs->workbasedir, strlen(name));

	if (!IS_ERR(work)) {
		struct iattr attr = {
			.ia_valid = ATTR_MODE,
			.ia_mode = S_IFDIR | 0,
		};

		if (work->d_inode) {
			err = -EEXIST;
			if (retried)
				goto out_dput;

			if (persist)
				goto out_unlock;

			retried = true;
			err = ovl_workdir_cleanup(dir, mnt, work, 0);
			dput(work);
			if (err == -EINVAL) {
				work = ERR_PTR(err);
				goto out_unlock;
			}
			goto retry;
		}

		work = ovl_create_real(dir, work, OVL_CATTR(attr.ia_mode));
		err = PTR_ERR(work);
		if (IS_ERR(work))
			goto out_err;

		/*
		 * Try to remove POSIX ACL xattrs from workdir.  We are good if:
		 *
		 * a) success (there was a POSIX ACL xattr and was removed)
		 * b) -ENODATA (there was no POSIX ACL xattr)
		 * c) -EOPNOTSUPP (POSIX ACL xattrs are not supported)
		 *
		 * There are various other error values that could effectively
		 * mean that the xattr doesn't exist (e.g. -ERANGE is returned
		 * if the xattr name is too long), but the set of filesystems
		 * allowed as upper are limited to "normal" ones, where checking
		 * for the above two errors is sufficient.
		 */
		err = vfs_removexattr(work, XATTR_NAME_POSIX_ACL_DEFAULT);
		if (err && err != -ENODATA && err != -EOPNOTSUPP)
			goto out_dput;

		err = vfs_removexattr(work, XATTR_NAME_POSIX_ACL_ACCESS);
		if (err && err != -ENODATA && err != -EOPNOTSUPP)
			goto out_dput;

		/* Clear any inherited mode bits */
		inode_lock(work->d_inode);
		err = notify_change(work, &attr, NULL);
		inode_unlock(work->d_inode);
		if (err)
			goto out_dput;
	} else {
		err = PTR_ERR(work);
		goto out_err;
	}
out_unlock:
	inode_unlock(dir);
	return work;

out_dput:
	dput(work);
out_err:
	pr_warn("failed to create directory %s/%s (errno: %i); mounting read-only\n",
		ofs->config.workdir, name, -err);
	work = NULL;
	goto out_unlock;
}

static void ovl_unescape(char *s)
{
	char *d = s;

	for (;; s++, d++) {
		if (*s == '\\')
			s++;
		*d = *s;
		if (!*s)
			break;
	}
}

static int ovl_mount_dir_noesc(const char *name, struct path *path)
{
	int err = -EINVAL;

	if (!*name) {
		pr_err("empty lowerdir\n");
		goto out;
	}
	err = kern_path(name, LOOKUP_FOLLOW, path);
	if (err) {
		pr_err("failed to resolve '%s': %i\n", name, err);
		goto out;
	}
	err = -EINVAL;
	if (ovl_dentry_weird(path->dentry)) {
		pr_err("filesystem on '%s' not supported\n", name);
		goto out_put;
	}
	if (!d_is_dir(path->dentry)) {
		pr_err("'%s' not a directory\n", name);
		goto out_put;
	}
	return 0;

out_put:
	path_put_init(path);
out:
	return err;
}

static int ovl_mount_dir(const char *name, struct path *path)
{
	int err = -ENOMEM;
	char *tmp = kstrdup(name, GFP_KERNEL);

	if (tmp) {
		ovl_unescape(tmp);
		err = ovl_mount_dir_noesc(tmp, path);

		if (!err && path->dentry->d_flags & DCACHE_OP_REAL) {
			pr_err("filesystem on '%s' not supported as upperdir\n",
			       tmp);
			path_put_init(path);
			err = -EINVAL;
		}
		kfree(tmp);
	}
	return err;
}

static int ovl_check_namelen(struct path *path, struct ovl_fs *ofs,
			     const char *name)
{
	struct kstatfs statfs;
	int err = vfs_statfs(path, &statfs);

	if (err)
		pr_err("statfs failed on '%s'\n", name);
	else
		ofs->namelen = max(ofs->namelen, statfs.f_namelen);

	return err;
}

static int ovl_lower_dir(const char *name, struct path *path,
			 struct ovl_fs *ofs, int *stack_depth)
{
	int fh_type;
	int err;

	err = ovl_mount_dir_noesc(name, path);
	if (err)
		return err;

	err = ovl_check_namelen(path, ofs, name);
	if (err)
		return err;

	*stack_depth = max(*stack_depth, path->mnt->mnt_sb->s_stack_depth);

	/*
	 * The inodes index feature and NFS export need to encode and decode
	 * file handles, so they require that all layers support them.
	 */
	fh_type = ovl_can_decode_fh(path->dentry->d_sb);
	if ((ofs->config.nfs_export ||
	     (ofs->config.index && ofs->config.upperdir)) && !fh_type) {
		ofs->config.index = false;
		ofs->config.nfs_export = false;
		pr_warn("fs on '%s' does not support file handles, falling back to index=off,nfs_export=off.\n",
			name);
	}

	/* Check if lower fs has 32bit inode numbers */
	if (fh_type != FILEID_INO32_GEN)
		ofs->xino_mode = -1;

	return 0;
}

/* Workdir should not be subdir of upperdir and vice versa */
static bool ovl_workdir_ok(struct dentry *workdir, struct dentry *upperdir)
{
	bool ok = false;

	if (workdir != upperdir) {
		ok = (lock_rename(workdir, upperdir) == NULL);
		unlock_rename(workdir, upperdir);
	}
	return ok;
}

static unsigned int ovl_split_lowerdirs(char *str)
{
	unsigned int ctr = 1;
	char *s, *d;

	for (s = d = str;; s++, d++) {
		if (*s == '\\') {
			s++;
		} else if (*s == ':') {
			*d = '\0';
			ctr++;
			continue;
		}
		*d = *s;
		if (!*s)
			break;
	}
	return ctr;
}

static int __maybe_unused
ovl_posix_acl_xattr_get(const struct xattr_handler *handler,
			struct dentry *dentry, struct inode *inode,
			const char *name, void *buffer, size_t size)
{
	return ovl_xattr_get(dentry, inode, handler->name, buffer, size);
}

static int __maybe_unused
ovl_posix_acl_xattr_set(const struct xattr_handler *handler,
			struct dentry *dentry, struct inode *inode,
			const char *name, const void *value,
			size_t size, int flags)
{
	struct dentry *workdir = ovl_workdir(dentry);
	struct inode *realinode = ovl_inode_real(inode);
	struct posix_acl *acl = NULL;
	int err;

	/* Check that everything is OK before copy-up */
	if (value) {
		acl = posix_acl_from_xattr(&init_user_ns, value, size);
		if (IS_ERR(acl))
			return PTR_ERR(acl);
	}
	err = -EOPNOTSUPP;
	if (!IS_POSIXACL(d_inode(workdir)))
		goto out_acl_release;
	if (!realinode->i_op->set_acl)
		goto out_acl_release;
	if (handler->flags == ACL_TYPE_DEFAULT && !S_ISDIR(inode->i_mode)) {
		err = acl ? -EACCES : 0;
		goto out_acl_release;
	}
	err = -EPERM;
	if (!inode_owner_or_capable(inode))
		goto out_acl_release;

	posix_acl_release(acl);

	/*
	 * Check if sgid bit needs to be cleared (actual setacl operation will
	 * be done with mounter's capabilities and so that won't do it for us).
	 */
	if (unlikely(inode->i_mode & S_ISGID) &&
	    handler->flags == ACL_TYPE_ACCESS &&
	    !in_group_p(inode->i_gid) &&
	    !capable_wrt_inode_uidgid(inode, CAP_FSETID)) {
		struct iattr iattr = { .ia_valid = ATTR_KILL_SGID };

		err = ovl_setattr(dentry, &iattr);
		if (err)
			return err;
	}

	err = ovl_xattr_set(dentry, inode, handler->name, value, size, flags);
	if (!err)
		ovl_copyattr(ovl_inode_real(inode), inode);

	return err;

out_acl_release:
	posix_acl_release(acl);
	return err;
}

static int ovl_own_xattr_get(const struct xattr_handler *handler,
			     struct dentry *dentry, struct inode *inode,
			     const char *name, void *buffer, size_t size)
{
	return -EOPNOTSUPP;
}

static int ovl_own_xattr_set(const struct xattr_handler *handler,
			     struct dentry *dentry, struct inode *inode,
			     const char *name, const void *value,
			     size_t size, int flags)
{
	return -EOPNOTSUPP;
}

static int ovl_other_xattr_get(const struct xattr_handler *handler,
			       struct dentry *dentry, struct inode *inode,
			       const char *name, void *buffer, size_t size)
{
	return ovl_xattr_get(dentry, inode, name, buffer, size);
}

static int ovl_other_xattr_set(const struct xattr_handler *handler,
			       struct dentry *dentry, struct inode *inode,
			       const char *name, const void *value,
			       size_t size, int flags)
{
	return ovl_xattr_set(dentry, inode, name, value, size, flags);
}

static const struct xattr_handler __maybe_unused
ovl_posix_acl_access_xattr_handler = {
	.name = XATTR_NAME_POSIX_ACL_ACCESS,
	.flags = ACL_TYPE_ACCESS,
	.get = ovl_posix_acl_xattr_get,
	.set = ovl_posix_acl_xattr_set,
};

static const struct xattr_handler __maybe_unused
ovl_posix_acl_default_xattr_handler = {
	.name = XATTR_NAME_POSIX_ACL_DEFAULT,
	.flags = ACL_TYPE_DEFAULT,
	.get = ovl_posix_acl_xattr_get,
	.set = ovl_posix_acl_xattr_set,
};

static const struct xattr_handler ovl_own_trusted_xattr_handler = {
	.prefix	= OVL_XATTR_TRUSTED_PREFIX,
	.get = ovl_own_xattr_get,
	.set = ovl_own_xattr_set,
};

static const struct xattr_handler ovl_own_user_xattr_handler = {
	.prefix	= OVL_XATTR_USER_PREFIX,
	.get = ovl_own_xattr_get,
	.set = ovl_own_xattr_set,
};

static const struct xattr_handler ovl_other_xattr_handler = {
	.prefix	= "", /* catch all */
	.get = ovl_other_xattr_get,
	.set = ovl_other_xattr_set,
};

static const struct xattr_handler *ovl_trusted_xattr_handlers[] = {
#ifdef CONFIG_FS_POSIX_ACL
	&ovl_posix_acl_access_xattr_handler,
	&ovl_posix_acl_default_xattr_handler,
#endif
	&ovl_own_trusted_xattr_handler,
	&ovl_other_xattr_handler,
	NULL
};

static const struct xattr_handler *ovl_user_xattr_handlers[] = {
#ifdef CONFIG_FS_POSIX_ACL
	&ovl_posix_acl_access_xattr_handler,
	&ovl_posix_acl_default_xattr_handler,
#endif
	&ovl_own_user_xattr_handler,
	&ovl_other_xattr_handler,
	NULL
};

static int ovl_setup_trap(struct super_block *sb, struct dentry *dir,
			  struct inode **ptrap, const char *name)
{
	struct inode *trap;
	int err;

	trap = ovl_get_trap_inode(sb, dir);
	err = PTR_ERR_OR_ZERO(trap);
	if (err) {
		if (err == -ELOOP)
			pr_err("conflicting %s path\n", name);
		return err;
	}

	*ptrap = trap;
	return 0;
}

/*
 * Determine how we treat concurrent use of upperdir/workdir based on the
 * index feature. This is papering over mount leaks of container runtimes,
 * for example, an old overlay mount is leaked and now its upperdir is
 * attempted to be used as a lower layer in a new overlay mount.
 */
static int ovl_report_in_use(struct ovl_fs *ofs, const char *name)
{
	if (ofs->config.index) {
		pr_err("%s is in-use as upperdir/workdir of another mount, mount with '-o index=off' to override exclusive upperdir protection.\n",
		       name);
		return -EBUSY;
	} else {
		pr_warn("%s is in-use as upperdir/workdir of another mount, accessing files from both mounts will result in undefined behavior.\n",
			name);
		return 0;
	}
}

static int ovl_get_upper(struct super_block *sb, struct ovl_fs *ofs,
			 struct ovl_layer *upper_layer, struct path *upperpath)
{
	struct vfsmount *upper_mnt;
	int err;

	err = ovl_mount_dir(ofs->config.upperdir, upperpath);
	if (err)
		goto out;

	/* Upper fs should not be r/o */
	if (sb_rdonly(upperpath->mnt->mnt_sb)) {
		pr_err("upper fs is r/o, try multi-lower layers mount\n");
		err = -EINVAL;
		goto out;
	}

	err = ovl_check_namelen(upperpath, ofs, ofs->config.upperdir);
	if (err)
		goto out;

	err = ovl_setup_trap(sb, upperpath->dentry, &upper_layer->trap,
			     "upperdir");
	if (err)
		goto out;

	upper_mnt = clone_private_mount(upperpath);
	err = PTR_ERR(upper_mnt);
	if (IS_ERR(upper_mnt)) {
		pr_err("failed to clone upperpath\n");
		goto out;
	}

	/* Don't inherit atime flags */
	upper_mnt->mnt_flags &= ~(MNT_NOATIME | MNT_NODIRATIME | MNT_RELATIME);
	upper_layer->mnt = upper_mnt;
	upper_layer->idx = 0;
	upper_layer->fsid = 0;

	/*
	 * Inherit SB_NOSEC flag from upperdir.
	 *
	 * This optimization changes behavior when a security related attribute
	 * (suid/sgid/security.*) is changed on an underlying layer.  This is
	 * okay because we don't yet have guarantees in that case, but it will
	 * need careful treatment once we want to honour changes to underlying
	 * filesystems.
	 */
	if (upper_mnt->mnt_sb->s_flags & SB_NOSEC)
		sb->s_flags |= SB_NOSEC;

	if (ovl_inuse_trylock(ovl_upper_mnt(ofs)->mnt_root)) {
		ofs->upperdir_locked = true;
	} else {
		err = ovl_report_in_use(ofs, "upperdir");
		if (err)
			goto out;
	}

	err = 0;
out:
	return err;
}

/*
 * Returns 1 if RENAME_WHITEOUT is supported, 0 if not supported and
 * negative values if error is encountered.
 */
static int ovl_check_rename_whiteout(struct dentry *workdir)
{
	struct inode *dir = d_inode(workdir);
	struct dentry *temp;
	struct dentry *dest;
	struct dentry *whiteout;
	struct name_snapshot name;
	int err;

	inode_lock_nested(dir, I_MUTEX_PARENT);

	temp = ovl_create_temp(workdir, OVL_CATTR(S_IFREG | 0));
	err = PTR_ERR(temp);
	if (IS_ERR(temp))
		goto out_unlock;

	dest = ovl_lookup_temp(workdir);
	err = PTR_ERR(dest);
	if (IS_ERR(dest)) {
		dput(temp);
		goto out_unlock;
	}

	/* Name is inline and stable - using snapshot as a copy helper */
	take_dentry_name_snapshot(&name, temp);
	err = ovl_do_rename(dir, temp, dir, dest, RENAME_WHITEOUT);
	if (err) {
		if (err == -EINVAL)
			err = 0;
		goto cleanup_temp;
	}

	whiteout = lookup_one_len(name.name.name, workdir, name.name.len);
	err = PTR_ERR(whiteout);
	if (IS_ERR(whiteout))
		goto cleanup_temp;

	err = ovl_is_whiteout(whiteout);

	/* Best effort cleanup of whiteout and temp file */
	if (err)
		ovl_cleanup(dir, whiteout);
	dput(whiteout);

cleanup_temp:
	ovl_cleanup(dir, temp);
	release_dentry_name_snapshot(&name);
	dput(temp);
	dput(dest);

out_unlock:
	inode_unlock(dir);

	return err;
}

static struct dentry *ovl_lookup_or_create(struct dentry *parent,
					   const char *name, umode_t mode)
{
	size_t len = strlen(name);
	struct dentry *child;

	inode_lock_nested(parent->d_inode, I_MUTEX_PARENT);
	child = lookup_one_len(name, parent, len);
	if (!IS_ERR(child) && !child->d_inode)
		child = ovl_create_real(parent->d_inode, child,
					OVL_CATTR(mode));
	inode_unlock(parent->d_inode);
	dput(parent);

	return child;
}

/*
 * Creates $workdir/work/incompat/volatile/dirty file if it is not already
 * present.
 */
static int ovl_create_volatile_dirty(struct ovl_fs *ofs)
{
	unsigned int ctr;
	struct dentry *d = dget(ofs->workbasedir);
	static const char *const volatile_path[] = {
		OVL_WORKDIR_NAME, "incompat", "volatile", "dirty"
	};
	const char *const *name = volatile_path;

	for (ctr = ARRAY_SIZE(volatile_path); ctr; ctr--, name++) {
		d = ovl_lookup_or_create(d, *name, ctr > 1 ? S_IFDIR : S_IFREG);
		if (IS_ERR(d))
			return PTR_ERR(d);
	}
	dput(d);
	return 0;
}

static int ovl_make_workdir(struct super_block *sb, struct ovl_fs *ofs,
			    struct path *workpath)
{
	struct vfsmount *mnt = ovl_upper_mnt(ofs);
	struct dentry *temp, *workdir;
	bool rename_whiteout;
	bool d_type;
	int fh_type;
	int err;

	err = mnt_want_write(mnt);
	if (err)
		return err;

	workdir = ovl_workdir_create(ofs, OVL_WORKDIR_NAME, false);
	err = PTR_ERR(workdir);
	if (IS_ERR_OR_NULL(workdir))
		goto out;

	ofs->workdir = workdir;

	err = ovl_setup_trap(sb, ofs->workdir, &ofs->workdir_trap, "workdir");
	if (err)
		goto out;

	/*
	 * Upper should support d_type, else whiteouts are visible.  Given
	 * workdir and upper are on same fs, we can do iterate_dir() on
	 * workdir. This check requires successful creation of workdir in
	 * previous step.
	 */
	err = ovl_check_d_type_supported(workpath);
	if (err < 0)
		goto out;

	d_type = err;
	if (!d_type)
		pr_warn("upper fs needs to support d_type.\n");

	/* Check if upper/work fs supports O_TMPFILE */
	temp = ovl_do_tmpfile(ofs->workdir, S_IFREG | 0);
	ofs->tmpfile = !IS_ERR(temp);
	if (ofs->tmpfile)
		dput(temp);
	else
		pr_warn("upper fs does not support tmpfile.\n");


	/* Check if upper/work fs supports RENAME_WHITEOUT */
	err = ovl_check_rename_whiteout(ofs->workdir);
	if (err < 0)
		goto out;

	rename_whiteout = err;
	if (!rename_whiteout)
		pr_warn("upper fs does not support RENAME_WHITEOUT.\n");

	/*
	 * Check if upper/work fs supports trusted.overlay.* xattr
	 */
	err = ovl_do_setxattr(ofs, ofs->workdir, OVL_XATTR_OPAQUE, "0", 1);
	if (err) {
		ofs->noxattr = true;
		ofs->config.index = false;
		ofs->config.metacopy = false;
		pr_warn("upper fs does not support xattr, falling back to index=off and metacopy=off.\n");
		err = 0;
	} else {
		ovl_do_removexattr(ofs, ofs->workdir, OVL_XATTR_OPAQUE);
	}

	/*
	 * We allowed sub-optimal upper fs configuration and don't want to break
	 * users over kernel upgrade, but we never allowed remote upper fs, so
	 * we can enforce strict requirements for remote upper fs.
	 */
	if (ovl_dentry_remote(ofs->workdir) &&
	    (!d_type || !rename_whiteout || ofs->noxattr)) {
		pr_err("upper fs missing required features.\n");
		err = -EINVAL;
		goto out;
	}

	/*
	 * For volatile mount, create a incompat/volatile/dirty file to keep
	 * track of it.
	 */
	if (ofs->config.ovl_volatile) {
		err = ovl_create_volatile_dirty(ofs);
		if (err < 0) {
			pr_err("Failed to create volatile/dirty file.\n");
			goto out;
		}
	}

	/* Check if upper/work fs supports file handles */
	fh_type = ovl_can_decode_fh(ofs->workdir->d_sb);
	if (ofs->config.index && !fh_type) {
		ofs->config.index = false;
		pr_warn("upper fs does not support file handles, falling back to index=off.\n");
	}

	/* Check if upper fs has 32bit inode numbers */
	if (fh_type != FILEID_INO32_GEN)
		ofs->xino_mode = -1;

	/* NFS export of r/w mount depends on index */
	if (ofs->config.nfs_export && !ofs->config.index) {
		pr_warn("NFS export requires \"index=on\", falling back to nfs_export=off.\n");
		ofs->config.nfs_export = false;
	}
out:
	mnt_drop_write(mnt);
	return err;
}

static int ovl_get_workdir(struct super_block *sb, struct ovl_fs *ofs,
			   struct path *upperpath)
{
	int err;
	struct path workpath = { };

	err = ovl_mount_dir(ofs->config.workdir, &workpath);
	if (err)
		goto out;

	err = -EINVAL;
	if (upperpath->mnt != workpath.mnt) {
		pr_err("workdir and upperdir must reside under the same mount\n");
		goto out;
	}
	if (!ovl_workdir_ok(workpath.dentry, upperpath->dentry)) {
		pr_err("workdir and upperdir must be separate subtrees\n");
		goto out;
	}

	ofs->workbasedir = dget(workpath.dentry);

	if (ovl_inuse_trylock(ofs->workbasedir)) {
		ofs->workdir_locked = true;
	} else {
		err = ovl_report_in_use(ofs, "workdir");
		if (err)
			goto out;
	}

	err = ovl_setup_trap(sb, ofs->workbasedir, &ofs->workbasedir_trap,
			     "workdir");
	if (err)
		goto out;

	err = ovl_make_workdir(sb, ofs, &workpath);

out:
	path_put(&workpath);

	return err;
}

static int ovl_get_indexdir(struct super_block *sb, struct ovl_fs *ofs,
			    struct ovl_entry *oe, struct path *upperpath)
{
	struct vfsmount *mnt = ovl_upper_mnt(ofs);
	struct dentry *indexdir;
	int err;

	err = mnt_want_write(mnt);
	if (err)
		return err;

	/* Verify lower root is upper root origin */
	err = ovl_verify_origin(ofs, upperpath->dentry,
				oe->lowerstack[0].dentry, true);
	if (err) {
		pr_err("failed to verify upper root origin\n");
		goto out;
	}

	/* index dir will act also as workdir */
	iput(ofs->workdir_trap);
	ofs->workdir_trap = NULL;
	dput(ofs->workdir);
	ofs->workdir = NULL;
	indexdir = ovl_workdir_create(ofs, OVL_INDEXDIR_NAME, true);
	if (IS_ERR(indexdir)) {
		err = PTR_ERR(indexdir);
	} else if (indexdir) {
		ofs->indexdir = indexdir;
		ofs->workdir = dget(indexdir);

		err = ovl_setup_trap(sb, ofs->indexdir, &ofs->indexdir_trap,
				     "indexdir");
		if (err)
			goto out;

		/*
		 * Verify upper root is exclusively associated with index dir.
		 * Older kernels stored upper fh in ".overlay.origin"
		 * xattr. If that xattr exists, verify that it is a match to
		 * upper dir file handle. In any case, verify or set xattr
		 * ".overlay.upper" to indicate that index may have
		 * directory entries.
		 */
		if (ovl_check_origin_xattr(ofs, ofs->indexdir)) {
			err = ovl_verify_set_fh(ofs, ofs->indexdir,
						OVL_XATTR_ORIGIN,
						upperpath->dentry, true, false);
			if (err)
				pr_err("failed to verify index dir 'origin' xattr\n");
		}
		err = ovl_verify_upper(ofs, ofs->indexdir, upperpath->dentry,
				       true);
		if (err)
			pr_err("failed to verify index dir 'upper' xattr\n");

		/* Cleanup bad/stale/orphan index entries */
		if (!err)
			err = ovl_indexdir_cleanup(ofs);
	}
	if (err || !ofs->indexdir)
		pr_warn("try deleting index dir or mounting with '-o index=off' to disable inodes index.\n");

out:
	mnt_drop_write(mnt);
	return err;
}

static bool ovl_lower_uuid_ok(struct ovl_fs *ofs, const uuid_t *uuid)
{
	unsigned int i;

	if (!ofs->config.nfs_export && !ovl_upper_mnt(ofs))
		return true;

	/*
	 * We allow using single lower with null uuid for index and nfs_export
	 * for example to support those features with single lower squashfs.
	 * To avoid regressions in setups of overlay with re-formatted lower
	 * squashfs, do not allow decoding origin with lower null uuid unless
	 * user opted-in to one of the new features that require following the
	 * lower inode of non-dir upper.
	 */
	if (!ofs->config.index && !ofs->config.metacopy && !ofs->config.xino &&
	    uuid_is_null(uuid))
		return false;

	for (i = 0; i < ofs->numfs; i++) {
		/*
		 * We use uuid to associate an overlay lower file handle with a
		 * lower layer, so we can accept lower fs with null uuid as long
		 * as all lower layers with null uuid are on the same fs.
		 * if we detect multiple lower fs with the same uuid, we
		 * disable lower file handle decoding on all of them.
		 */
		if (ofs->fs[i].is_lower &&
		    uuid_equal(&ofs->fs[i].sb->s_uuid, uuid)) {
			ofs->fs[i].bad_uuid = true;
			return false;
		}
	}
	return true;
}

/* Get a unique fsid for the layer */
static int ovl_get_fsid(struct ovl_fs *ofs, const struct path *path)
{
	struct super_block *sb = path->mnt->mnt_sb;
	unsigned int i;
	dev_t dev;
	int err;
	bool bad_uuid = false;

	for (i = 0; i < ofs->numfs; i++) {
		if (ofs->fs[i].sb == sb)
			return i;
	}

	if (!ovl_lower_uuid_ok(ofs, &sb->s_uuid)) {
		bad_uuid = true;
		if (ofs->config.index || ofs->config.nfs_export) {
			ofs->config.index = false;
			ofs->config.nfs_export = false;
			pr_warn("%s uuid detected in lower fs '%pd2', falling back to index=off,nfs_export=off.\n",
				uuid_is_null(&sb->s_uuid) ? "null" :
							    "conflicting",
				path->dentry);
		}
	}

	err = get_anon_bdev(&dev);
	if (err) {
		pr_err("failed to get anonymous bdev for lowerpath\n");
		return err;
	}

	ofs->fs[ofs->numfs].sb = sb;
	ofs->fs[ofs->numfs].pseudo_dev = dev;
	ofs->fs[ofs->numfs].bad_uuid = bad_uuid;

	return ofs->numfs++;
}

static int ovl_get_layers(struct super_block *sb, struct ovl_fs *ofs,
			  struct path *stack, unsigned int numlower,
			  struct ovl_layer *layers)
{
	int err;
	unsigned int i;

	err = -ENOMEM;
	ofs->fs = kcalloc(numlower + 1, sizeof(struct ovl_sb), GFP_KERNEL);
	if (ofs->fs == NULL)
		goto out;

	/* idx/fsid 0 are reserved for upper fs even with lower only overlay */
	ofs->numfs++;

	/*
	 * All lower layers that share the same fs as upper layer, use the same
	 * pseudo_dev as upper layer.  Allocate fs[0].pseudo_dev even for lower
	 * only overlay to simplify ovl_fs_free().
	 * is_lower will be set if upper fs is shared with a lower layer.
	 */
	err = get_anon_bdev(&ofs->fs[0].pseudo_dev);
	if (err) {
		pr_err("failed to get anonymous bdev for upper fs\n");
		goto out;
	}

	if (ovl_upper_mnt(ofs)) {
		ofs->fs[0].sb = ovl_upper_mnt(ofs)->mnt_sb;
		ofs->fs[0].is_lower = false;
	}

	for (i = 0; i < numlower; i++) {
		struct vfsmount *mnt;
		struct inode *trap;
		int fsid;

		err = fsid = ovl_get_fsid(ofs, &stack[i]);
		if (err < 0)
			goto out;

		/*
		 * Check if lower root conflicts with this overlay layers before
		 * checking if it is in-use as upperdir/workdir of "another"
		 * mount, because we do not bother to check in ovl_is_inuse() if
		 * the upperdir/workdir is in fact in-use by our
		 * upperdir/workdir.
		 */
		err = ovl_setup_trap(sb, stack[i].dentry, &trap, "lowerdir");
		if (err)
			goto out;

		if (ovl_is_inuse(stack[i].dentry)) {
			err = ovl_report_in_use(ofs, "lowerdir");
			if (err) {
				iput(trap);
				goto out;
			}
		}

		mnt = clone_private_mount(&stack[i]);
		err = PTR_ERR(mnt);
		if (IS_ERR(mnt)) {
			pr_err("failed to clone lowerpath\n");
			iput(trap);
			goto out;
		}

		/*
		 * Make lower layers R/O.  That way fchmod/fchown on lower file
		 * will fail instead of modifying lower fs.
		 */
		mnt->mnt_flags |= MNT_READONLY | MNT_NOATIME;

		layers[ofs->numlayer].trap = trap;
		layers[ofs->numlayer].mnt = mnt;
		layers[ofs->numlayer].idx = ofs->numlayer;
		layers[ofs->numlayer].fsid = fsid;
		layers[ofs->numlayer].fs = &ofs->fs[fsid];
		ofs->numlayer++;
		ofs->fs[fsid].is_lower = true;
	}

	/*
	 * When all layers on same fs, overlay can use real inode numbers.
	 * With mount option "xino=<on|auto>", mounter declares that there are
	 * enough free high bits in underlying fs to hold the unique fsid.
	 * If overlayfs does encounter underlying inodes using the high xino
	 * bits reserved for fsid, it emits a warning and uses the original
	 * inode number or a non persistent inode number allocated from a
	 * dedicated range.
	 */
	if (ofs->numfs - !ovl_upper_mnt(ofs) == 1) {
		if (ofs->config.xino == OVL_XINO_ON)
			pr_info("\"xino=on\" is useless with all layers on same fs, ignore.\n");
		ofs->xino_mode = 0;
	} else if (ofs->config.xino == OVL_XINO_OFF) {
		ofs->xino_mode = -1;
	} else if (ofs->xino_mode < 0) {
		/*
		 * This is a roundup of number of bits needed for encoding
		 * fsid, where fsid 0 is reserved for upper fs (even with
		 * lower only overlay) +1 extra bit is reserved for the non
		 * persistent inode number range that is used for resolving
		 * xino lower bits overflow.
		 */
		BUILD_BUG_ON(ilog2(OVL_MAX_STACK) > 30);
		ofs->xino_mode = ilog2(ofs->numfs - 1) + 2;
	}

	if (ofs->xino_mode > 0) {
		pr_info("\"xino\" feature enabled using %d upper inode bits.\n",
			ofs->xino_mode);
	}

	err = 0;
out:
	return err;
}

static struct ovl_entry *ovl_get_lowerstack(struct super_block *sb,
				const char *lower, unsigned int numlower,
				struct ovl_fs *ofs, struct ovl_layer *layers)
{
	int err;
	struct path *stack = NULL;
	unsigned int i;
	struct ovl_entry *oe;

	if (!ofs->config.upperdir && numlower == 1) {
		pr_err("at least 2 lowerdir are needed while upperdir nonexistent\n");
		return ERR_PTR(-EINVAL);
	}

	stack = kcalloc(numlower, sizeof(struct path), GFP_KERNEL);
	if (!stack)
		return ERR_PTR(-ENOMEM);

	err = -EINVAL;
	for (i = 0; i < numlower; i++) {
		err = ovl_lower_dir(lower, &stack[i], ofs, &sb->s_stack_depth);
		if (err)
			goto out_err;

		lower = strchr(lower, '\0') + 1;
	}

	err = -EINVAL;
	sb->s_stack_depth++;
	if (sb->s_stack_depth > FILESYSTEM_MAX_STACK_DEPTH) {
		pr_err("maximum fs stacking depth exceeded\n");
		goto out_err;
	}

	err = ovl_get_layers(sb, ofs, stack, numlower, layers);
	if (err)
		goto out_err;

	err = -ENOMEM;
	oe = ovl_alloc_entry(numlower);
	if (!oe)
		goto out_err;

	for (i = 0; i < numlower; i++) {
		oe->lowerstack[i].dentry = dget(stack[i].dentry);
		oe->lowerstack[i].layer = &ofs->layers[i+1];
	}

out:
	for (i = 0; i < numlower; i++)
		path_put(&stack[i]);
	kfree(stack);

	return oe;

out_err:
	oe = ERR_PTR(err);
	goto out;
}

/*
 * Check if this layer root is a descendant of:
 * - another layer of this overlayfs instance
 * - upper/work dir of any overlayfs instance
 */
static int ovl_check_layer(struct super_block *sb, struct ovl_fs *ofs,
			   struct dentry *dentry, const char *name)
{
	struct dentry *next = dentry, *parent;
	int err = 0;

	if (!dentry)
		return 0;

	parent = dget_parent(next);

	/* Walk back ancestors to root (inclusive) looking for traps */
	while (!err && parent != next) {
		if (ovl_lookup_trap_inode(sb, parent)) {
			err = -ELOOP;
			pr_err("overlapping %s path\n", name);
		} else if (ovl_is_inuse(parent)) {
			err = ovl_report_in_use(ofs, name);
		}
		next = parent;
		parent = dget_parent(next);
		dput(next);
	}

	dput(parent);

	return err;
}

/*
 * Check if any of the layers or work dirs overlap.
 */
static int ovl_check_overlapping_layers(struct super_block *sb,
					struct ovl_fs *ofs)
{
	int i, err;

	if (ovl_upper_mnt(ofs)) {
		err = ovl_check_layer(sb, ofs, ovl_upper_mnt(ofs)->mnt_root,
				      "upperdir");
		if (err)
			return err;

		/*
		 * Checking workbasedir avoids hitting ovl_is_inuse(parent) of
		 * this instance and covers overlapping work and index dirs,
		 * unless work or index dir have been moved since created inside
		 * workbasedir.  In that case, we already have their traps in
		 * inode cache and we will catch that case on lookup.
		 */
		err = ovl_check_layer(sb, ofs, ofs->workbasedir, "workdir");
		if (err)
			return err;
	}

	for (i = 1; i < ofs->numlayer; i++) {
		err = ovl_check_layer(sb, ofs,
				      ofs->layers[i].mnt->mnt_root,
				      "lowerdir");
		if (err)
			return err;
	}

	return 0;
}

static struct dentry *ovl_get_root(struct super_block *sb,
				   struct dentry *upperdentry,
				   struct ovl_entry *oe)
{
	struct dentry *root;
	struct ovl_path *lowerpath = &oe->lowerstack[0];
	unsigned long ino = d_inode(lowerpath->dentry)->i_ino;
	int fsid = lowerpath->layer->fsid;
	struct ovl_inode_params oip = {
		.upperdentry = upperdentry,
		.lowerpath = lowerpath,
	};

	root = d_make_root(ovl_new_inode(sb, S_IFDIR, 0));
	if (!root)
		return NULL;

	root->d_fsdata = oe;

	if (upperdentry) {
		/* Root inode uses upper st_ino/i_ino */
		ino = d_inode(upperdentry)->i_ino;
		fsid = 0;
		ovl_dentry_set_upper_alias(root);
		if (ovl_is_impuredir(sb, upperdentry))
			ovl_set_flag(OVL_IMPURE, d_inode(root));
	}

	/* Root is always merge -> can have whiteouts */
	ovl_set_flag(OVL_WHITEOUTS, d_inode(root));
	ovl_dentry_set_flag(OVL_E_CONNECTED, root);
	ovl_set_upperdata(d_inode(root));
	ovl_inode_init(d_inode(root), &oip, ino, fsid);
	ovl_dentry_update_reval(root, upperdentry, DCACHE_OP_WEAK_REVALIDATE);

	return root;
}

static int ovl_fill_super(struct super_block *sb, void *data, int silent)
{
	struct path upperpath = { };
	struct dentry *root_dentry;
	struct ovl_entry *oe;
	struct ovl_fs *ofs;
	struct ovl_layer *layers;
	struct cred *cred;
	char *splitlower = NULL;
	unsigned int numlower;
	int err;

	sb->s_d_op = &ovl_dentry_operations;

	err = -ENOMEM;
	ofs = kzalloc(sizeof(struct ovl_fs), GFP_KERNEL);
	if (!ofs)
		goto out;

	ofs->creator_cred = cred = prepare_creds();
	if (!cred)
		goto out_err;

	/* Is there a reason anyone would want not to share whiteouts? */
	ofs->share_whiteout = true;

	ofs->config.index = ovl_index_def;
	ofs->config.uuid = true;
	ofs->config.nfs_export = ovl_nfs_export_def;
	ofs->config.xino = ovl_xino_def();
	ofs->config.metacopy = ovl_metacopy_def;
	err = ovl_parse_opt((char *) data, &ofs->config);
	if (err)
		goto out_err;

	err = -EINVAL;
	if (!ofs->config.lowerdir) {
		if (!silent)
			pr_err("missing 'lowerdir'\n");
		goto out_err;
	}

	err = -ENOMEM;
	splitlower = kstrdup(ofs->config.lowerdir, GFP_KERNEL);
	if (!splitlower)
		goto out_err;

	numlower = ovl_split_lowerdirs(splitlower);
	if (numlower > OVL_MAX_STACK) {
		pr_err("too many lower directories, limit is %d\n",
		       OVL_MAX_STACK);
		goto out_err;
	}

	layers = kcalloc(numlower + 1, sizeof(struct ovl_layer), GFP_KERNEL);
	if (!layers)
		goto out_err;

	ofs->layers = layers;
	/* Layer 0 is reserved for upper even if there's no upper */
	ofs->numlayer = 1;

	sb->s_stack_depth = 0;
	sb->s_maxbytes = MAX_LFS_FILESIZE;
	atomic_long_set(&ofs->last_ino, 1);
	/* Assume underlaying fs uses 32bit inodes unless proven otherwise */
	if (ofs->config.xino != OVL_XINO_OFF) {
		ofs->xino_mode = BITS_PER_LONG - 32;
		if (!ofs->xino_mode) {
			pr_warn("xino not supported on 32bit kernel, falling back to xino=off.\n");
			ofs->config.xino = OVL_XINO_OFF;
		}
	}

	/* alloc/destroy_inode needed for setting up traps in inode cache */
	sb->s_op = &ovl_super_operations;

	if (ofs->config.upperdir) {
		if (!ofs->config.workdir) {
			pr_err("missing 'workdir'\n");
			goto out_err;
		}

		err = ovl_get_upper(sb, ofs, &layers[0], &upperpath);
		if (err)
			goto out_err;

		err = ovl_get_workdir(sb, ofs, &upperpath);
		if (err)
			goto out_err;

		if (!ofs->workdir)
			sb->s_flags |= SB_RDONLY;

		sb->s_stack_depth = ovl_upper_mnt(ofs)->mnt_sb->s_stack_depth;
		sb->s_time_gran = ovl_upper_mnt(ofs)->mnt_sb->s_time_gran;

	}
	oe = ovl_get_lowerstack(sb, splitlower, numlower, ofs, layers);
	err = PTR_ERR(oe);
	if (IS_ERR(oe))
		goto out_err;

	/* If the upper fs is nonexistent, we mark overlayfs r/o too */
	if (!ovl_upper_mnt(ofs))
		sb->s_flags |= SB_RDONLY;

	if (!ofs->config.uuid && ofs->numfs > 1) {
		pr_warn("The uuid=off requires a single fs for lower and upper, falling back to uuid=on.\n");
		ofs->config.uuid = true;
	}

	if (!ovl_force_readonly(ofs) && ofs->config.index) {
		err = ovl_get_indexdir(sb, ofs, oe, &upperpath);
		if (err)
			goto out_free_oe;

		/* Force r/o mount with no index dir */
		if (!ofs->indexdir)
			sb->s_flags |= SB_RDONLY;
	}

	err = ovl_check_overlapping_layers(sb, ofs);
	if (err)
		goto out_free_oe;

	/* Show index=off in /proc/mounts for forced r/o mount */
	if (!ofs->indexdir) {
		ofs->config.index = false;
		if (ovl_upper_mnt(ofs) && ofs->config.nfs_export) {
			pr_warn("NFS export requires an index dir, falling back to nfs_export=off.\n");
			ofs->config.nfs_export = false;
		}
	}

	if (ofs->config.metacopy && ofs->config.nfs_export) {
		pr_warn("NFS export is not supported with metadata only copy up, falling back to nfs_export=off.\n");
		ofs->config.nfs_export = false;
	}

	if (ofs->config.nfs_export)
		sb->s_export_op = &ovl_export_operations;

	/* Never override disk quota limits or use reserved space */
	cap_lower(cred->cap_effective, CAP_SYS_RESOURCE);

	sb->s_magic = OVERLAYFS_SUPER_MAGIC;
	sb->s_xattr = ofs->config.userxattr ? ovl_user_xattr_handlers :
		ovl_trusted_xattr_handlers;
	sb->s_fs_info = ofs;
	sb->s_flags |= SB_POSIXACL;
	sb->s_iflags |= SB_I_SKIP_SYNC;

	err = -ENOMEM;
	root_dentry = ovl_get_root(sb, upperpath.dentry, oe);
	if (!root_dentry)
		goto out_free_oe;

	mntput(upperpath.mnt);
	kfree(splitlower);

	sb->s_root = root_dentry;

	return 0;

out_free_oe:
	ovl_entry_stack_free(oe);
	kfree(oe);
out_err:
	kfree(splitlower);
	path_put(&upperpath);
	ovl_free_fs(ofs);
out:
	return err;
}

static struct dentry *ovl_mount(struct file_system_type *fs_type, int flags,
				const char *dev_name, void *raw_data)
{
	return mount_nodev(fs_type, flags, raw_data, ovl_fill_super);
}

static struct file_system_type ovl_fs_type = {
	.owner		= THIS_MODULE,
	.name		= "overlay",
	.fs_flags	= FS_USERNS_MOUNT,
	.mount		= ovl_mount,
	.kill_sb	= kill_anon_super,
};
MODULE_ALIAS_FS("overlay");

static void ovl_inode_init_once(void *foo)
{
	struct ovl_inode *oi = foo;

	inode_init_once(&oi->vfs_inode);
}

static int __init ovl_init(void)
{
	int err;

	ovl_inode_cachep = kmem_cache_create("ovl_inode",
					     sizeof(struct ovl_inode), 0,
					     (SLAB_RECLAIM_ACCOUNT|
					      SLAB_MEM_SPREAD|SLAB_ACCOUNT),
					     ovl_inode_init_once);
	if (ovl_inode_cachep == NULL)
		return -ENOMEM;

	err = ovl_aio_request_cache_init();
	if (!err) {
		err = register_filesystem(&ovl_fs_type);
		if (!err)
			return 0;

		ovl_aio_request_cache_destroy();
	}
	kmem_cache_destroy(ovl_inode_cachep);

	return err;
}

static void __exit ovl_exit(void)
{
	unregister_filesystem(&ovl_fs_type);

	/*
	 * Make sure all delayed rcu free inodes are flushed before we
	 * destroy cache.
	 */
	rcu_barrier();
	kmem_cache_destroy(ovl_inode_cachep);
	ovl_aio_request_cache_destroy();
}

module_init(ovl_init);
module_exit(ovl_exit);<|MERGE_RESOLUTION|>--- conflicted
+++ resolved
@@ -437,12 +437,9 @@
 	{OPT_REDIRECT_DIR,		"redirect_dir=%s"},
 	{OPT_INDEX_ON,			"index=on"},
 	{OPT_INDEX_OFF,			"index=off"},
-<<<<<<< HEAD
 	{OPT_UUID_ON,			"uuid=on"},
 	{OPT_UUID_OFF,			"uuid=off"},
-=======
 	{OPT_USERXATTR,			"userxattr"},
->>>>>>> 5537b9ad
 	{OPT_NFS_EXPORT_ON,		"nfs_export=on"},
 	{OPT_NFS_EXPORT_OFF,		"nfs_export=off"},
 	{OPT_XINO_ON,			"xino=on"},

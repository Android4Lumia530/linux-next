/*
 *   fs/cifs/transport.c
 *
 *   Copyright (C) International Business Machines  Corp., 2002,2008
 *   Author(s): Steve French (sfrench@us.ibm.com)
 *   Jeremy Allison (jra@samba.org) 2006.
 *
 *   This library is free software; you can redistribute it and/or modify
 *   it under the terms of the GNU Lesser General Public License as published
 *   by the Free Software Foundation; either version 2.1 of the License, or
 *   (at your option) any later version.
 *
 *   This library is distributed in the hope that it will be useful,
 *   but WITHOUT ANY WARRANTY; without even the implied warranty of
 *   MERCHANTABILITY or FITNESS FOR A PARTICULAR PURPOSE.  See
 *   the GNU Lesser General Public License for more details.
 *
 *   You should have received a copy of the GNU Lesser General Public License
 *   along with this library; if not, write to the Free Software
 *   Foundation, Inc., 59 Temple Place, Suite 330, Boston, MA 02111-1307 USA
 */

#include <linux/fs.h>
#include <linux/list.h>
#include <linux/gfp.h>
#include <linux/wait.h>
#include <linux/net.h>
#include <linux/delay.h>
#include <linux/freezer.h>
#include <linux/tcp.h>
#include <linux/bvec.h>
#include <linux/highmem.h>
#include <linux/uaccess.h>
#include <asm/processor.h>
#include <linux/mempool.h>
#include <linux/sched/signal.h>
#include "cifspdu.h"
#include "cifsglob.h"
#include "cifsproto.h"
#include "cifs_debug.h"
#include "smb2proto.h"
#include "smbdirect.h"

/* Max number of iovectors we can use off the stack when sending requests. */
#define CIFS_MAX_IOV_SIZE 8

void
cifs_wake_up_task(struct mid_q_entry *mid)
{
	wake_up_process(mid->callback_data);
}

struct mid_q_entry *
AllocMidQEntry(const struct smb_hdr *smb_buffer, struct TCP_Server_Info *server)
{
	struct mid_q_entry *temp;

	if (server == NULL) {
		cifs_dbg(VFS, "Null TCP session in AllocMidQEntry\n");
		return NULL;
	}

	temp = mempool_alloc(cifs_mid_poolp, GFP_NOFS);
	memset(temp, 0, sizeof(struct mid_q_entry));
	kref_init(&temp->refcount);
	temp->mid = get_mid(smb_buffer);
	temp->pid = current->pid;
	temp->command = cpu_to_le16(smb_buffer->Command);
	cifs_dbg(FYI, "For smb_command %d\n", smb_buffer->Command);
	/*	do_gettimeofday(&temp->when_sent);*/ /* easier to use jiffies */
	/* when mid allocated can be before when sent */
	temp->when_alloc = jiffies;
	temp->server = server;

	/*
	 * The default is for the mid to be synchronous, so the
	 * default callback just wakes up the current task.
	 */
	get_task_struct(current);
	temp->creator = current;
	temp->callback = cifs_wake_up_task;
	temp->callback_data = current;

	atomic_inc(&midCount);
	temp->mid_state = MID_REQUEST_ALLOCATED;
	return temp;
}

static void _cifs_mid_q_entry_release(struct kref *refcount)
{
	struct mid_q_entry *midEntry =
			container_of(refcount, struct mid_q_entry, refcount);
#ifdef CONFIG_CIFS_STATS2
	__le16 command = midEntry->server->vals->lock_cmd;
	__u16 smb_cmd = le16_to_cpu(midEntry->command);
	unsigned long now;
	unsigned long roundtrip_time;
#endif
	struct TCP_Server_Info *server = midEntry->server;

	if (midEntry->resp_buf && (midEntry->mid_flags & MID_WAIT_CANCELLED) &&
	    midEntry->mid_state == MID_RESPONSE_RECEIVED &&
	    server->ops->handle_cancelled_mid)
		server->ops->handle_cancelled_mid(midEntry, server);

	midEntry->mid_state = MID_FREE;
	atomic_dec(&midCount);
	if (midEntry->large_buf)
		cifs_buf_release(midEntry->resp_buf);
	else
		cifs_small_buf_release(midEntry->resp_buf);
#ifdef CONFIG_CIFS_STATS2
	now = jiffies;
	if (now < midEntry->when_alloc)
		cifs_server_dbg(VFS, "Invalid mid allocation time\n");
	roundtrip_time = now - midEntry->when_alloc;

	if (smb_cmd < NUMBER_OF_SMB2_COMMANDS) {
		if (atomic_read(&server->num_cmds[smb_cmd]) == 0) {
			server->slowest_cmd[smb_cmd] = roundtrip_time;
			server->fastest_cmd[smb_cmd] = roundtrip_time;
		} else {
			if (server->slowest_cmd[smb_cmd] < roundtrip_time)
				server->slowest_cmd[smb_cmd] = roundtrip_time;
			else if (server->fastest_cmd[smb_cmd] > roundtrip_time)
				server->fastest_cmd[smb_cmd] = roundtrip_time;
		}
		cifs_stats_inc(&server->num_cmds[smb_cmd]);
		server->time_per_cmd[smb_cmd] += roundtrip_time;
	}
	/*
	 * commands taking longer than one second (default) can be indications
	 * that something is wrong, unless it is quite a slow link or a very
	 * busy server. Note that this calc is unlikely or impossible to wrap
	 * as long as slow_rsp_threshold is not set way above recommended max
	 * value (32767 ie 9 hours) and is generally harmless even if wrong
	 * since only affects debug counters - so leaving the calc as simple
	 * comparison rather than doing multiple conversions and overflow
	 * checks
	 */
	if ((slow_rsp_threshold != 0) &&
	    time_after(now, midEntry->when_alloc + (slow_rsp_threshold * HZ)) &&
	    (midEntry->command != command)) {
		/*
		 * smb2slowcmd[NUMBER_OF_SMB2_COMMANDS] counts by command
		 * NB: le16_to_cpu returns unsigned so can not be negative below
		 */
		if (smb_cmd < NUMBER_OF_SMB2_COMMANDS)
			cifs_stats_inc(&server->smb2slowcmd[smb_cmd]);

		trace_smb3_slow_rsp(smb_cmd, midEntry->mid, midEntry->pid,
			       midEntry->when_sent, midEntry->when_received);
		if (cifsFYI & CIFS_TIMER) {
			pr_debug("slow rsp: cmd %d mid %llu",
				 midEntry->command, midEntry->mid);
			cifs_info("A: 0x%lx S: 0x%lx R: 0x%lx\n",
				  now - midEntry->when_alloc,
				  now - midEntry->when_sent,
				  now - midEntry->when_received);
		}
	}
#endif
	put_task_struct(midEntry->creator);

	mempool_free(midEntry, cifs_mid_poolp);
}

void cifs_mid_q_entry_release(struct mid_q_entry *midEntry)
{
	spin_lock(&GlobalMid_Lock);
	kref_put(&midEntry->refcount, _cifs_mid_q_entry_release);
	spin_unlock(&GlobalMid_Lock);
}

void DeleteMidQEntry(struct mid_q_entry *midEntry)
{
	cifs_mid_q_entry_release(midEntry);
}

void
cifs_delete_mid(struct mid_q_entry *mid)
{
	spin_lock(&GlobalMid_Lock);
	if (!(mid->mid_flags & MID_DELETED)) {
		list_del_init(&mid->qhead);
		mid->mid_flags |= MID_DELETED;
	}
	spin_unlock(&GlobalMid_Lock);

	DeleteMidQEntry(mid);
}

/*
 * smb_send_kvec - send an array of kvecs to the server
 * @server:	Server to send the data to
 * @smb_msg:	Message to send
 * @sent:	amount of data sent on socket is stored here
 *
 * Our basic "send data to server" function. Should be called with srv_mutex
 * held. The caller is responsible for handling the results.
 */
static int
smb_send_kvec(struct TCP_Server_Info *server, struct msghdr *smb_msg,
	      size_t *sent)
{
	int rc = 0;
	int retries = 0;
	struct socket *ssocket = server->ssocket;

	*sent = 0;

	smb_msg->msg_name = (struct sockaddr *) &server->dstaddr;
	smb_msg->msg_namelen = sizeof(struct sockaddr);
	smb_msg->msg_control = NULL;
	smb_msg->msg_controllen = 0;
	if (server->noblocksnd)
		smb_msg->msg_flags = MSG_DONTWAIT + MSG_NOSIGNAL;
	else
		smb_msg->msg_flags = MSG_NOSIGNAL;

	while (msg_data_left(smb_msg)) {
		/*
		 * If blocking send, we try 3 times, since each can block
		 * for 5 seconds. For nonblocking  we have to try more
		 * but wait increasing amounts of time allowing time for
		 * socket to clear.  The overall time we wait in either
		 * case to send on the socket is about 15 seconds.
		 * Similarly we wait for 15 seconds for a response from
		 * the server in SendReceive[2] for the server to send
		 * a response back for most types of requests (except
		 * SMB Write past end of file which can be slow, and
		 * blocking lock operations). NFS waits slightly longer
		 * than CIFS, but this can make it take longer for
		 * nonresponsive servers to be detected and 15 seconds
		 * is more than enough time for modern networks to
		 * send a packet.  In most cases if we fail to send
		 * after the retries we will kill the socket and
		 * reconnect which may clear the network problem.
		 */
		rc = sock_sendmsg(ssocket, smb_msg);
		if (rc == -EAGAIN) {
			retries++;
			if (retries >= 14 ||
			    (!server->noblocksnd && (retries > 2))) {
				cifs_server_dbg(VFS, "sends on sock %p stuck for 15 seconds\n",
					 ssocket);
				return -EAGAIN;
			}
			msleep(1 << retries);
			continue;
		}

		if (rc < 0)
			return rc;

		if (rc == 0) {
			/* should never happen, letting socket clear before
			   retrying is our only obvious option here */
			cifs_server_dbg(VFS, "tcp sent no data\n");
			msleep(500);
			continue;
		}

		/* send was at least partially successful */
		*sent += rc;
		retries = 0; /* in case we get ENOSPC on the next send */
	}
	return 0;
}

unsigned long
smb_rqst_len(struct TCP_Server_Info *server, struct smb_rqst *rqst)
{
	unsigned int i;
	struct kvec *iov;
	int nvec;
	unsigned long buflen = 0;

	if (server->vals->header_preamble_size == 0 &&
	    rqst->rq_nvec >= 2 && rqst->rq_iov[0].iov_len == 4) {
		iov = &rqst->rq_iov[1];
		nvec = rqst->rq_nvec - 1;
	} else {
		iov = rqst->rq_iov;
		nvec = rqst->rq_nvec;
	}

	/* total up iov array first */
	for (i = 0; i < nvec; i++)
		buflen += iov[i].iov_len;

	/*
	 * Add in the page array if there is one. The caller needs to make
	 * sure rq_offset and rq_tailsz are set correctly. If a buffer of
	 * multiple pages ends at page boundary, rq_tailsz needs to be set to
	 * PAGE_SIZE.
	 */
	if (rqst->rq_npages) {
		if (rqst->rq_npages == 1)
			buflen += rqst->rq_tailsz;
		else {
			/*
			 * If there is more than one page, calculate the
			 * buffer length based on rq_offset and rq_tailsz
			 */
			buflen += rqst->rq_pagesz * (rqst->rq_npages - 1) -
					rqst->rq_offset;
			buflen += rqst->rq_tailsz;
		}
	}

	return buflen;
}

static int
__smb_send_rqst(struct TCP_Server_Info *server, int num_rqst,
		struct smb_rqst *rqst)
{
	int rc = 0;
	struct kvec *iov;
	int n_vec;
	unsigned int send_length = 0;
	unsigned int i, j;
	sigset_t mask, oldmask;
	size_t total_len = 0, sent, size;
	struct socket *ssocket = server->ssocket;
	struct msghdr smb_msg;
	__be32 rfc1002_marker;

	if (cifs_rdma_enabled(server)) {
		/* return -EAGAIN when connecting or reconnecting */
		rc = -EAGAIN;
		if (server->smbd_conn)
			rc = smbd_send(server, num_rqst, rqst);
		goto smbd_done;
	}

	if (ssocket == NULL)
		return -EAGAIN;

	if (fatal_signal_pending(current)) {
		cifs_dbg(FYI, "signal pending before send request\n");
		return -ERESTARTSYS;
	}

	/* cork the socket */
	tcp_sock_set_cork(ssocket->sk, true);

	for (j = 0; j < num_rqst; j++)
		send_length += smb_rqst_len(server, &rqst[j]);
	rfc1002_marker = cpu_to_be32(send_length);

	/*
	 * We should not allow signals to interrupt the network send because
	 * any partial send will cause session reconnects thus increasing
	 * latency of system calls and overload a server with unnecessary
	 * requests.
	 */

	sigfillset(&mask);
	sigprocmask(SIG_BLOCK, &mask, &oldmask);

	/* Generate a rfc1002 marker for SMB2+ */
	if (server->vals->header_preamble_size == 0) {
		struct kvec hiov = {
			.iov_base = &rfc1002_marker,
			.iov_len  = 4
		};
		iov_iter_kvec(&smb_msg.msg_iter, WRITE, &hiov, 1, 4);
		rc = smb_send_kvec(server, &smb_msg, &sent);
		if (rc < 0)
			goto unmask;

		total_len += sent;
		send_length += 4;
	}

	cifs_dbg(FYI, "Sending smb: smb_len=%u\n", send_length);

	for (j = 0; j < num_rqst; j++) {
		iov = rqst[j].rq_iov;
		n_vec = rqst[j].rq_nvec;

		size = 0;
		for (i = 0; i < n_vec; i++) {
			dump_smb(iov[i].iov_base, iov[i].iov_len);
			size += iov[i].iov_len;
		}

		iov_iter_kvec(&smb_msg.msg_iter, WRITE, iov, n_vec, size);

		rc = smb_send_kvec(server, &smb_msg, &sent);
		if (rc < 0)
			goto unmask;

		total_len += sent;

		/* now walk the page array and send each page in it */
		for (i = 0; i < rqst[j].rq_npages; i++) {
			struct bio_vec bvec;

			bvec.bv_page = rqst[j].rq_pages[i];
			rqst_page_get_length(&rqst[j], i, &bvec.bv_len,
					     &bvec.bv_offset);

			iov_iter_bvec(&smb_msg.msg_iter, WRITE,
				      &bvec, 1, bvec.bv_len);
			rc = smb_send_kvec(server, &smb_msg, &sent);
			if (rc < 0)
				break;

			total_len += sent;
		}
	}

unmask:
	sigprocmask(SIG_SETMASK, &oldmask, NULL);

	/*
	 * If signal is pending but we have already sent the whole packet to
	 * the server we need to return success status to allow a corresponding
	 * mid entry to be kept in the pending requests queue thus allowing
	 * to handle responses from the server by the client.
	 *
	 * If only part of the packet has been sent there is no need to hide
	 * interrupt because the session will be reconnected anyway, so there
	 * won't be any response from the server to handle.
	 */

	if (signal_pending(current) && (total_len != send_length)) {
		cifs_dbg(FYI, "signal is pending after attempt to send\n");
		rc = -ERESTARTSYS;
	}

	/* uncork it */
	tcp_sock_set_cork(ssocket->sk, false);

	if ((total_len > 0) && (total_len != send_length)) {
		cifs_dbg(FYI, "partial send (wanted=%u sent=%zu): terminating session\n",
			 send_length, total_len);
		/*
		 * If we have only sent part of an SMB then the next SMB could
		 * be taken as the remainder of this one. We need to kill the
		 * socket so the server throws away the partial SMB
		 */
		server->tcpStatus = CifsNeedReconnect;
		trace_smb3_partial_send_reconnect(server->CurrentMid,
						  server->conn_id, server->hostname);
	}
smbd_done:
	if (rc < 0 && rc != -EINTR)
		cifs_server_dbg(VFS, "Error %d sending data on socket to server\n",
			 rc);
	else if (rc > 0)
		rc = 0;

	return rc;
}

static int
smb_send_rqst(struct TCP_Server_Info *server, int num_rqst,
	      struct smb_rqst *rqst, int flags)
{
	struct kvec iov;
	struct smb2_transform_hdr *tr_hdr;
	struct smb_rqst cur_rqst[MAX_COMPOUND];
	int rc;

	if (!(flags & CIFS_TRANSFORM_REQ))
		return __smb_send_rqst(server, num_rqst, rqst);

	if (num_rqst > MAX_COMPOUND - 1)
		return -ENOMEM;

	if (!server->ops->init_transform_rq) {
		cifs_server_dbg(VFS, "Encryption requested but transform callback is missing\n");
		return -EIO;
	}

	tr_hdr = kmalloc(sizeof(*tr_hdr), GFP_NOFS);
	if (!tr_hdr)
		return -ENOMEM;

	memset(&cur_rqst[0], 0, sizeof(cur_rqst));
	memset(&iov, 0, sizeof(iov));
	memset(tr_hdr, 0, sizeof(*tr_hdr));

	iov.iov_base = tr_hdr;
	iov.iov_len = sizeof(*tr_hdr);
	cur_rqst[0].rq_iov = &iov;
	cur_rqst[0].rq_nvec = 1;

	rc = server->ops->init_transform_rq(server, num_rqst + 1,
					    &cur_rqst[0], rqst);
	if (rc)
		goto out;

	rc = __smb_send_rqst(server, num_rqst + 1, &cur_rqst[0]);
	smb3_free_compound_rqst(num_rqst, &cur_rqst[1]);
out:
	kfree(tr_hdr);
	return rc;
}

int
smb_send(struct TCP_Server_Info *server, struct smb_hdr *smb_buffer,
	 unsigned int smb_buf_length)
{
	struct kvec iov[2];
	struct smb_rqst rqst = { .rq_iov = iov,
				 .rq_nvec = 2 };

	iov[0].iov_base = smb_buffer;
	iov[0].iov_len = 4;
	iov[1].iov_base = (char *)smb_buffer + 4;
	iov[1].iov_len = smb_buf_length;

	return __smb_send_rqst(server, 1, &rqst);
}

static int
wait_for_free_credits(struct TCP_Server_Info *server, const int num_credits,
		      const int timeout, const int flags,
		      unsigned int *instance)
{
	long rc;
	int *credits;
	int optype;
	long int t;
	int scredits, in_flight;

	if (timeout < 0)
		t = MAX_JIFFY_OFFSET;
	else
		t = msecs_to_jiffies(timeout);

	optype = flags & CIFS_OP_MASK;

	*instance = 0;

	credits = server->ops->get_credits_field(server, optype);
	/* Since an echo is already inflight, no need to wait to send another */
	if (*credits <= 0 && optype == CIFS_ECHO_OP)
		return -EAGAIN;

	spin_lock(&server->req_lock);
	if ((flags & CIFS_TIMEOUT_MASK) == CIFS_NON_BLOCKING) {
		/* oplock breaks must not be held up */
		server->in_flight++;
		if (server->in_flight > server->max_in_flight)
			server->max_in_flight = server->in_flight;
		*credits -= 1;
		*instance = server->reconnect_instance;
		scredits = *credits;
		in_flight = server->in_flight;
		spin_unlock(&server->req_lock);

		trace_smb3_add_credits(server->CurrentMid,
				server->conn_id, server->hostname, scredits, -1, in_flight);
		cifs_dbg(FYI, "%s: remove %u credits total=%d\n",
				__func__, 1, scredits);

		return 0;
	}

	while (1) {
		if (*credits < num_credits) {
			scredits = *credits;
			spin_unlock(&server->req_lock);

			cifs_num_waiters_inc(server);
			rc = wait_event_killable_timeout(server->request_q,
				has_credits(server, credits, num_credits), t);
			cifs_num_waiters_dec(server);
			if (!rc) {
				spin_lock(&server->req_lock);
				scredits = *credits;
				in_flight = server->in_flight;
				spin_unlock(&server->req_lock);

				trace_smb3_credit_timeout(server->CurrentMid,
<<<<<<< HEAD
					server->hostname, num_credits, 0);
=======
						server->conn_id, server->hostname, scredits,
						num_credits, in_flight);
>>>>>>> f642729d
				cifs_server_dbg(VFS, "wait timed out after %d ms\n",
						timeout);
				return -EBUSY;
			}
			if (rc == -ERESTARTSYS)
				return -ERESTARTSYS;
			spin_lock(&server->req_lock);
		} else {
			if (server->tcpStatus == CifsExiting) {
				spin_unlock(&server->req_lock);
				return -ENOENT;
			}

			/*
			 * For normal commands, reserve the last MAX_COMPOUND
			 * credits to compound requests.
			 * Otherwise these compounds could be permanently
			 * starved for credits by single-credit requests.
			 *
			 * To prevent spinning CPU, block this thread until
			 * there are >MAX_COMPOUND credits available.
			 * But only do this is we already have a lot of
			 * credits in flight to avoid triggering this check
			 * for servers that are slow to hand out credits on
			 * new sessions.
			 */
			if (!optype && num_credits == 1 &&
			    server->in_flight > 2 * MAX_COMPOUND &&
			    *credits <= MAX_COMPOUND) {
				spin_unlock(&server->req_lock);

				cifs_num_waiters_inc(server);
				rc = wait_event_killable_timeout(
					server->request_q,
					has_credits(server, credits,
						    MAX_COMPOUND + 1),
					t);
				cifs_num_waiters_dec(server);
				if (!rc) {
					spin_lock(&server->req_lock);
					scredits = *credits;
					in_flight = server->in_flight;
					spin_unlock(&server->req_lock);

					trace_smb3_credit_timeout(
<<<<<<< HEAD
						server->CurrentMid,
						server->hostname, num_credits,
						0);
=======
							server->CurrentMid,
							server->conn_id, server->hostname,
							scredits, num_credits, in_flight);
>>>>>>> f642729d
					cifs_server_dbg(VFS, "wait timed out after %d ms\n",
							timeout);
					return -EBUSY;
				}
				if (rc == -ERESTARTSYS)
					return -ERESTARTSYS;
				spin_lock(&server->req_lock);
				continue;
			}

			/*
			 * Can not count locking commands against total
			 * as they are allowed to block on server.
			 */

			/* update # of requests on the wire to server */
			if ((flags & CIFS_TIMEOUT_MASK) != CIFS_BLOCKING_OP) {
				*credits -= num_credits;
				server->in_flight += num_credits;
				if (server->in_flight > server->max_in_flight)
					server->max_in_flight = server->in_flight;
				*instance = server->reconnect_instance;
			}
			scredits = *credits;
			in_flight = server->in_flight;
			spin_unlock(&server->req_lock);

			trace_smb3_add_credits(server->CurrentMid,
					server->conn_id, server->hostname, scredits,
					-(num_credits), in_flight);
			cifs_dbg(FYI, "%s: remove %u credits total=%d\n",
					__func__, num_credits, scredits);
			break;
		}
	}
	return 0;
}

static int
wait_for_free_request(struct TCP_Server_Info *server, const int flags,
		      unsigned int *instance)
{
	return wait_for_free_credits(server, 1, -1, flags,
				     instance);
}

static int
wait_for_compound_request(struct TCP_Server_Info *server, int num,
			  const int flags, unsigned int *instance)
{
	int *credits;
	int scredits, in_flight;

	credits = server->ops->get_credits_field(server, flags & CIFS_OP_MASK);

	spin_lock(&server->req_lock);
	scredits = *credits;
	in_flight = server->in_flight;

	if (*credits < num) {
		/*
		 * If the server is tight on resources or just gives us less
		 * credits for other reasons (e.g. requests are coming out of
		 * order and the server delays granting more credits until it
		 * processes a missing mid) and we exhausted most available
		 * credits there may be situations when we try to send
		 * a compound request but we don't have enough credits. At this
		 * point the client needs to decide if it should wait for
		 * additional credits or fail the request. If at least one
		 * request is in flight there is a high probability that the
		 * server will return enough credits to satisfy this compound
		 * request.
		 *
		 * Return immediately if no requests in flight since we will be
		 * stuck on waiting for credits.
		 */
		if (server->in_flight == 0) {
			spin_unlock(&server->req_lock);
			trace_smb3_insufficient_credits(server->CurrentMid,
					server->conn_id, server->hostname, scredits,
					num, in_flight);
			cifs_dbg(FYI, "%s: %d requests in flight, needed %d total=%d\n",
					__func__, in_flight, num, scredits);
			return -EDEADLK;
		}
	}
	spin_unlock(&server->req_lock);

	return wait_for_free_credits(server, num, 60000, flags,
				     instance);
}

int
cifs_wait_mtu_credits(struct TCP_Server_Info *server, unsigned int size,
		      unsigned int *num, struct cifs_credits *credits)
{
	*num = size;
	credits->value = 0;
	credits->instance = server->reconnect_instance;
	return 0;
}

static int allocate_mid(struct cifs_ses *ses, struct smb_hdr *in_buf,
			struct mid_q_entry **ppmidQ)
{
	if (ses->server->tcpStatus == CifsExiting) {
		return -ENOENT;
	}

	if (ses->server->tcpStatus == CifsNeedReconnect) {
		cifs_dbg(FYI, "tcp session dead - return to caller to retry\n");
		return -EAGAIN;
	}

	if (ses->status == CifsNew) {
		if ((in_buf->Command != SMB_COM_SESSION_SETUP_ANDX) &&
			(in_buf->Command != SMB_COM_NEGOTIATE))
			return -EAGAIN;
		/* else ok - we are setting up session */
	}

	if (ses->status == CifsExiting) {
		/* check if SMB session is bad because we are setting it up */
		if (in_buf->Command != SMB_COM_LOGOFF_ANDX)
			return -EAGAIN;
		/* else ok - we are shutting down session */
	}

	*ppmidQ = AllocMidQEntry(in_buf, ses->server);
	if (*ppmidQ == NULL)
		return -ENOMEM;
	spin_lock(&GlobalMid_Lock);
	list_add_tail(&(*ppmidQ)->qhead, &ses->server->pending_mid_q);
	spin_unlock(&GlobalMid_Lock);
	return 0;
}

static int
wait_for_response(struct TCP_Server_Info *server, struct mid_q_entry *midQ)
{
	int error;

	error = wait_event_freezekillable_unsafe(server->response_q,
				    midQ->mid_state != MID_REQUEST_SUBMITTED);
	if (error < 0)
		return -ERESTARTSYS;

	return 0;
}

struct mid_q_entry *
cifs_setup_async_request(struct TCP_Server_Info *server, struct smb_rqst *rqst)
{
	int rc;
	struct smb_hdr *hdr = (struct smb_hdr *)rqst->rq_iov[0].iov_base;
	struct mid_q_entry *mid;

	if (rqst->rq_iov[0].iov_len != 4 ||
	    rqst->rq_iov[0].iov_base + 4 != rqst->rq_iov[1].iov_base)
		return ERR_PTR(-EIO);

	/* enable signing if server requires it */
	if (server->sign)
		hdr->Flags2 |= SMBFLG2_SECURITY_SIGNATURE;

	mid = AllocMidQEntry(hdr, server);
	if (mid == NULL)
		return ERR_PTR(-ENOMEM);

	rc = cifs_sign_rqst(rqst, server, &mid->sequence_number);
	if (rc) {
		DeleteMidQEntry(mid);
		return ERR_PTR(rc);
	}

	return mid;
}

/*
 * Send a SMB request and set the callback function in the mid to handle
 * the result. Caller is responsible for dealing with timeouts.
 */
int
cifs_call_async(struct TCP_Server_Info *server, struct smb_rqst *rqst,
		mid_receive_t *receive, mid_callback_t *callback,
		mid_handle_t *handle, void *cbdata, const int flags,
		const struct cifs_credits *exist_credits)
{
	int rc;
	struct mid_q_entry *mid;
	struct cifs_credits credits = { .value = 0, .instance = 0 };
	unsigned int instance;
	int optype;

	optype = flags & CIFS_OP_MASK;

	if ((flags & CIFS_HAS_CREDITS) == 0) {
		rc = wait_for_free_request(server, flags, &instance);
		if (rc)
			return rc;
		credits.value = 1;
		credits.instance = instance;
	} else
		instance = exist_credits->instance;

	mutex_lock(&server->srv_mutex);

	/*
	 * We can't use credits obtained from the previous session to send this
	 * request. Check if there were reconnects after we obtained credits and
	 * return -EAGAIN in such cases to let callers handle it.
	 */
	if (instance != server->reconnect_instance) {
		mutex_unlock(&server->srv_mutex);
		add_credits_and_wake_if(server, &credits, optype);
		return -EAGAIN;
	}

	mid = server->ops->setup_async_request(server, rqst);
	if (IS_ERR(mid)) {
		mutex_unlock(&server->srv_mutex);
		add_credits_and_wake_if(server, &credits, optype);
		return PTR_ERR(mid);
	}

	mid->receive = receive;
	mid->callback = callback;
	mid->callback_data = cbdata;
	mid->handle = handle;
	mid->mid_state = MID_REQUEST_SUBMITTED;

	/* put it on the pending_mid_q */
	spin_lock(&GlobalMid_Lock);
	list_add_tail(&mid->qhead, &server->pending_mid_q);
	spin_unlock(&GlobalMid_Lock);

	/*
	 * Need to store the time in mid before calling I/O. For call_async,
	 * I/O response may come back and free the mid entry on another thread.
	 */
	cifs_save_when_sent(mid);
	cifs_in_send_inc(server);
	rc = smb_send_rqst(server, 1, rqst, flags);
	cifs_in_send_dec(server);

	if (rc < 0) {
		revert_current_mid(server, mid->credits);
		server->sequence_number -= 2;
		cifs_delete_mid(mid);
	}

	mutex_unlock(&server->srv_mutex);

	if (rc == 0)
		return 0;

	add_credits_and_wake_if(server, &credits, optype);
	return rc;
}

/*
 *
 * Send an SMB Request.  No response info (other than return code)
 * needs to be parsed.
 *
 * flags indicate the type of request buffer and how long to wait
 * and whether to log NT STATUS code (error) before mapping it to POSIX error
 *
 */
int
SendReceiveNoRsp(const unsigned int xid, struct cifs_ses *ses,
		 char *in_buf, int flags)
{
	int rc;
	struct kvec iov[1];
	struct kvec rsp_iov;
	int resp_buf_type;

	iov[0].iov_base = in_buf;
	iov[0].iov_len = get_rfc1002_length(in_buf) + 4;
	flags |= CIFS_NO_RSP_BUF;
	rc = SendReceive2(xid, ses, iov, 1, &resp_buf_type, flags, &rsp_iov);
	cifs_dbg(NOISY, "SendRcvNoRsp flags %d rc %d\n", flags, rc);

	return rc;
}

static int
cifs_sync_mid_result(struct mid_q_entry *mid, struct TCP_Server_Info *server)
{
	int rc = 0;

	cifs_dbg(FYI, "%s: cmd=%d mid=%llu state=%d\n",
		 __func__, le16_to_cpu(mid->command), mid->mid, mid->mid_state);

	spin_lock(&GlobalMid_Lock);
	switch (mid->mid_state) {
	case MID_RESPONSE_RECEIVED:
		spin_unlock(&GlobalMid_Lock);
		return rc;
	case MID_RETRY_NEEDED:
		rc = -EAGAIN;
		break;
	case MID_RESPONSE_MALFORMED:
		rc = -EIO;
		break;
	case MID_SHUTDOWN:
		rc = -EHOSTDOWN;
		break;
	default:
		if (!(mid->mid_flags & MID_DELETED)) {
			list_del_init(&mid->qhead);
			mid->mid_flags |= MID_DELETED;
		}
		cifs_server_dbg(VFS, "%s: invalid mid state mid=%llu state=%d\n",
			 __func__, mid->mid, mid->mid_state);
		rc = -EIO;
	}
	spin_unlock(&GlobalMid_Lock);

	DeleteMidQEntry(mid);
	return rc;
}

static inline int
send_cancel(struct TCP_Server_Info *server, struct smb_rqst *rqst,
	    struct mid_q_entry *mid)
{
	return server->ops->send_cancel ?
				server->ops->send_cancel(server, rqst, mid) : 0;
}

int
cifs_check_receive(struct mid_q_entry *mid, struct TCP_Server_Info *server,
		   bool log_error)
{
	unsigned int len = get_rfc1002_length(mid->resp_buf) + 4;

	dump_smb(mid->resp_buf, min_t(u32, 92, len));

	/* convert the length into a more usable form */
	if (server->sign) {
		struct kvec iov[2];
		int rc = 0;
		struct smb_rqst rqst = { .rq_iov = iov,
					 .rq_nvec = 2 };

		iov[0].iov_base = mid->resp_buf;
		iov[0].iov_len = 4;
		iov[1].iov_base = (char *)mid->resp_buf + 4;
		iov[1].iov_len = len - 4;
		/* FIXME: add code to kill session */
		rc = cifs_verify_signature(&rqst, server,
					   mid->sequence_number);
		if (rc)
			cifs_server_dbg(VFS, "SMB signature verification returned error = %d\n",
				 rc);
	}

	/* BB special case reconnect tid and uid here? */
	return map_and_check_smb_error(mid, log_error);
}

struct mid_q_entry *
cifs_setup_request(struct cifs_ses *ses, struct TCP_Server_Info *ignored,
		   struct smb_rqst *rqst)
{
	int rc;
	struct smb_hdr *hdr = (struct smb_hdr *)rqst->rq_iov[0].iov_base;
	struct mid_q_entry *mid;

	if (rqst->rq_iov[0].iov_len != 4 ||
	    rqst->rq_iov[0].iov_base + 4 != rqst->rq_iov[1].iov_base)
		return ERR_PTR(-EIO);

	rc = allocate_mid(ses, hdr, &mid);
	if (rc)
		return ERR_PTR(rc);
	rc = cifs_sign_rqst(rqst, ses->server, &mid->sequence_number);
	if (rc) {
		cifs_delete_mid(mid);
		return ERR_PTR(rc);
	}
	return mid;
}

static void
cifs_compound_callback(struct mid_q_entry *mid)
{
	struct TCP_Server_Info *server = mid->server;
	struct cifs_credits credits;

	credits.value = server->ops->get_credits(mid);
	credits.instance = server->reconnect_instance;

	add_credits(server, &credits, mid->optype);
}

static void
cifs_compound_last_callback(struct mid_q_entry *mid)
{
	cifs_compound_callback(mid);
	cifs_wake_up_task(mid);
}

static void
cifs_cancelled_callback(struct mid_q_entry *mid)
{
	cifs_compound_callback(mid);
	DeleteMidQEntry(mid);
}

/*
 * Return a channel (master if none) of @ses that can be used to send
 * regular requests.
 *
 * If we are currently binding a new channel (negprot/sess.setup),
 * return the new incomplete channel.
 */
struct TCP_Server_Info *cifs_pick_channel(struct cifs_ses *ses)
{
	uint index = 0;

	if (!ses)
		return NULL;

	if (!ses->binding) {
		/* round robin */
		if (ses->chan_count > 1) {
			index = (uint)atomic_inc_return(&ses->chan_seq);
			index %= ses->chan_count;
		}
		return ses->chans[index].server;
	} else {
		return cifs_ses_server(ses);
	}
}

int
compound_send_recv(const unsigned int xid, struct cifs_ses *ses,
		   struct TCP_Server_Info *server,
		   const int flags, const int num_rqst, struct smb_rqst *rqst,
		   int *resp_buf_type, struct kvec *resp_iov)
{
	int i, j, optype, rc = 0;
	struct mid_q_entry *midQ[MAX_COMPOUND];
	bool cancelled_mid[MAX_COMPOUND] = {false};
	struct cifs_credits credits[MAX_COMPOUND] = {
		{ .value = 0, .instance = 0 }
	};
	unsigned int instance;
	char *buf;

	optype = flags & CIFS_OP_MASK;

	for (i = 0; i < num_rqst; i++)
		resp_buf_type[i] = CIFS_NO_BUFFER;  /* no response buf yet */

	if (!ses || !ses->server || !server) {
		cifs_dbg(VFS, "Null session\n");
		return -EIO;
	}

	if (server->tcpStatus == CifsExiting)
		return -ENOENT;

	/*
	 * Wait for all the requests to become available.
	 * This approach still leaves the possibility to be stuck waiting for
	 * credits if the server doesn't grant credits to the outstanding
	 * requests and if the client is completely idle, not generating any
	 * other requests.
	 * This can be handled by the eventual session reconnect.
	 */
	rc = wait_for_compound_request(server, num_rqst, flags,
				       &instance);
	if (rc)
		return rc;

	for (i = 0; i < num_rqst; i++) {
		credits[i].value = 1;
		credits[i].instance = instance;
	}

	/*
	 * Make sure that we sign in the same order that we send on this socket
	 * and avoid races inside tcp sendmsg code that could cause corruption
	 * of smb data.
	 */

	mutex_lock(&server->srv_mutex);

	/*
	 * All the parts of the compound chain belong obtained credits from the
	 * same session. We can not use credits obtained from the previous
	 * session to send this request. Check if there were reconnects after
	 * we obtained credits and return -EAGAIN in such cases to let callers
	 * handle it.
	 */
	if (instance != server->reconnect_instance) {
		mutex_unlock(&server->srv_mutex);
		for (j = 0; j < num_rqst; j++)
			add_credits(server, &credits[j], optype);
		return -EAGAIN;
	}

	for (i = 0; i < num_rqst; i++) {
		midQ[i] = server->ops->setup_request(ses, server, &rqst[i]);
		if (IS_ERR(midQ[i])) {
			revert_current_mid(server, i);
			for (j = 0; j < i; j++)
				cifs_delete_mid(midQ[j]);
			mutex_unlock(&server->srv_mutex);

			/* Update # of requests on wire to server */
			for (j = 0; j < num_rqst; j++)
				add_credits(server, &credits[j], optype);
			return PTR_ERR(midQ[i]);
		}

		midQ[i]->mid_state = MID_REQUEST_SUBMITTED;
		midQ[i]->optype = optype;
		/*
		 * Invoke callback for every part of the compound chain
		 * to calculate credits properly. Wake up this thread only when
		 * the last element is received.
		 */
		if (i < num_rqst - 1)
			midQ[i]->callback = cifs_compound_callback;
		else
			midQ[i]->callback = cifs_compound_last_callback;
	}
	cifs_in_send_inc(server);
	rc = smb_send_rqst(server, num_rqst, rqst, flags);
	cifs_in_send_dec(server);

	for (i = 0; i < num_rqst; i++)
		cifs_save_when_sent(midQ[i]);

	if (rc < 0) {
		revert_current_mid(server, num_rqst);
		server->sequence_number -= 2;
	}

	mutex_unlock(&server->srv_mutex);

	/*
	 * If sending failed for some reason or it is an oplock break that we
	 * will not receive a response to - return credits back
	 */
	if (rc < 0 || (flags & CIFS_NO_SRV_RSP)) {
		for (i = 0; i < num_rqst; i++)
			add_credits(server, &credits[i], optype);
		goto out;
	}

	/*
	 * At this point the request is passed to the network stack - we assume
	 * that any credits taken from the server structure on the client have
	 * been spent and we can't return them back. Once we receive responses
	 * we will collect credits granted by the server in the mid callbacks
	 * and add those credits to the server structure.
	 */

	/*
	 * Compounding is never used during session establish.
	 */
	if ((ses->status == CifsNew) || (optype & CIFS_NEG_OP) || (optype & CIFS_SESS_OP))
		smb311_update_preauth_hash(ses, rqst[0].rq_iov,
					   rqst[0].rq_nvec);

	for (i = 0; i < num_rqst; i++) {
		rc = wait_for_response(server, midQ[i]);
		if (rc != 0)
			break;
	}
	if (rc != 0) {
		for (; i < num_rqst; i++) {
			cifs_server_dbg(FYI, "Cancelling wait for mid %llu cmd: %d\n",
				 midQ[i]->mid, le16_to_cpu(midQ[i]->command));
			send_cancel(server, &rqst[i], midQ[i]);
			spin_lock(&GlobalMid_Lock);
			midQ[i]->mid_flags |= MID_WAIT_CANCELLED;
			if (midQ[i]->mid_state == MID_REQUEST_SUBMITTED) {
				midQ[i]->callback = cifs_cancelled_callback;
				cancelled_mid[i] = true;
				credits[i].value = 0;
			}
			spin_unlock(&GlobalMid_Lock);
		}
	}

	for (i = 0; i < num_rqst; i++) {
		if (rc < 0)
			goto out;

		rc = cifs_sync_mid_result(midQ[i], server);
		if (rc != 0) {
			/* mark this mid as cancelled to not free it below */
			cancelled_mid[i] = true;
			goto out;
		}

		if (!midQ[i]->resp_buf ||
		    midQ[i]->mid_state != MID_RESPONSE_RECEIVED) {
			rc = -EIO;
			cifs_dbg(FYI, "Bad MID state?\n");
			goto out;
		}

		buf = (char *)midQ[i]->resp_buf;
		resp_iov[i].iov_base = buf;
		resp_iov[i].iov_len = midQ[i]->resp_buf_size +
			server->vals->header_preamble_size;

		if (midQ[i]->large_buf)
			resp_buf_type[i] = CIFS_LARGE_BUFFER;
		else
			resp_buf_type[i] = CIFS_SMALL_BUFFER;

		rc = server->ops->check_receive(midQ[i], server,
						     flags & CIFS_LOG_ERROR);

		/* mark it so buf will not be freed by cifs_delete_mid */
		if ((flags & CIFS_NO_RSP_BUF) == 0)
			midQ[i]->resp_buf = NULL;

	}

	/*
	 * Compounding is never used during session establish.
	 */
	if ((ses->status == CifsNew) || (optype & CIFS_NEG_OP) || (optype & CIFS_SESS_OP)) {
		struct kvec iov = {
			.iov_base = resp_iov[0].iov_base,
			.iov_len = resp_iov[0].iov_len
		};
		smb311_update_preauth_hash(ses, &iov, 1);
	}

out:
	/*
	 * This will dequeue all mids. After this it is important that the
	 * demultiplex_thread will not process any of these mids any futher.
	 * This is prevented above by using a noop callback that will not
	 * wake this thread except for the very last PDU.
	 */
	for (i = 0; i < num_rqst; i++) {
		if (!cancelled_mid[i])
			cifs_delete_mid(midQ[i]);
	}

	return rc;
}

int
cifs_send_recv(const unsigned int xid, struct cifs_ses *ses,
	       struct TCP_Server_Info *server,
	       struct smb_rqst *rqst, int *resp_buf_type, const int flags,
	       struct kvec *resp_iov)
{
	return compound_send_recv(xid, ses, server, flags, 1,
				  rqst, resp_buf_type, resp_iov);
}

int
SendReceive2(const unsigned int xid, struct cifs_ses *ses,
	     struct kvec *iov, int n_vec, int *resp_buf_type /* ret */,
	     const int flags, struct kvec *resp_iov)
{
	struct smb_rqst rqst;
	struct kvec s_iov[CIFS_MAX_IOV_SIZE], *new_iov;
	int rc;

	if (n_vec + 1 > CIFS_MAX_IOV_SIZE) {
		new_iov = kmalloc_array(n_vec + 1, sizeof(struct kvec),
					GFP_KERNEL);
		if (!new_iov) {
			/* otherwise cifs_send_recv below sets resp_buf_type */
			*resp_buf_type = CIFS_NO_BUFFER;
			return -ENOMEM;
		}
	} else
		new_iov = s_iov;

	/* 1st iov is a RFC1001 length followed by the rest of the packet */
	memcpy(new_iov + 1, iov, (sizeof(struct kvec) * n_vec));

	new_iov[0].iov_base = new_iov[1].iov_base;
	new_iov[0].iov_len = 4;
	new_iov[1].iov_base += 4;
	new_iov[1].iov_len -= 4;

	memset(&rqst, 0, sizeof(struct smb_rqst));
	rqst.rq_iov = new_iov;
	rqst.rq_nvec = n_vec + 1;

	rc = cifs_send_recv(xid, ses, ses->server,
			    &rqst, resp_buf_type, flags, resp_iov);
	if (n_vec + 1 > CIFS_MAX_IOV_SIZE)
		kfree(new_iov);
	return rc;
}

int
SendReceive(const unsigned int xid, struct cifs_ses *ses,
	    struct smb_hdr *in_buf, struct smb_hdr *out_buf,
	    int *pbytes_returned, const int flags)
{
	int rc = 0;
	struct mid_q_entry *midQ;
	unsigned int len = be32_to_cpu(in_buf->smb_buf_length);
	struct kvec iov = { .iov_base = in_buf, .iov_len = len };
	struct smb_rqst rqst = { .rq_iov = &iov, .rq_nvec = 1 };
	struct cifs_credits credits = { .value = 1, .instance = 0 };
	struct TCP_Server_Info *server;

	if (ses == NULL) {
		cifs_dbg(VFS, "Null smb session\n");
		return -EIO;
	}
	server = ses->server;
	if (server == NULL) {
		cifs_dbg(VFS, "Null tcp session\n");
		return -EIO;
	}

	if (server->tcpStatus == CifsExiting)
		return -ENOENT;

	/* Ensure that we do not send more than 50 overlapping requests
	   to the same server. We may make this configurable later or
	   use ses->maxReq */

	if (len > CIFSMaxBufSize + MAX_CIFS_HDR_SIZE - 4) {
		cifs_server_dbg(VFS, "Invalid length, greater than maximum frame, %d\n",
				len);
		return -EIO;
	}

	rc = wait_for_free_request(server, flags, &credits.instance);
	if (rc)
		return rc;

	/* make sure that we sign in the same order that we send on this socket
	   and avoid races inside tcp sendmsg code that could cause corruption
	   of smb data */

	mutex_lock(&server->srv_mutex);

	rc = allocate_mid(ses, in_buf, &midQ);
	if (rc) {
		mutex_unlock(&server->srv_mutex);
		/* Update # of requests on wire to server */
		add_credits(server, &credits, 0);
		return rc;
	}

	rc = cifs_sign_smb(in_buf, server, &midQ->sequence_number);
	if (rc) {
		mutex_unlock(&server->srv_mutex);
		goto out;
	}

	midQ->mid_state = MID_REQUEST_SUBMITTED;

	cifs_in_send_inc(server);
	rc = smb_send(server, in_buf, len);
	cifs_in_send_dec(server);
	cifs_save_when_sent(midQ);

	if (rc < 0)
		server->sequence_number -= 2;

	mutex_unlock(&server->srv_mutex);

	if (rc < 0)
		goto out;

	rc = wait_for_response(server, midQ);
	if (rc != 0) {
		send_cancel(server, &rqst, midQ);
		spin_lock(&GlobalMid_Lock);
		if (midQ->mid_state == MID_REQUEST_SUBMITTED) {
			/* no longer considered to be "in-flight" */
			midQ->callback = DeleteMidQEntry;
			spin_unlock(&GlobalMid_Lock);
			add_credits(server, &credits, 0);
			return rc;
		}
		spin_unlock(&GlobalMid_Lock);
	}

	rc = cifs_sync_mid_result(midQ, server);
	if (rc != 0) {
		add_credits(server, &credits, 0);
		return rc;
	}

	if (!midQ->resp_buf || !out_buf ||
	    midQ->mid_state != MID_RESPONSE_RECEIVED) {
		rc = -EIO;
		cifs_server_dbg(VFS, "Bad MID state?\n");
		goto out;
	}

	*pbytes_returned = get_rfc1002_length(midQ->resp_buf);
	memcpy(out_buf, midQ->resp_buf, *pbytes_returned + 4);
	rc = cifs_check_receive(midQ, server, 0);
out:
	cifs_delete_mid(midQ);
	add_credits(server, &credits, 0);

	return rc;
}

/* We send a LOCKINGX_CANCEL_LOCK to cause the Windows
   blocking lock to return. */

static int
send_lock_cancel(const unsigned int xid, struct cifs_tcon *tcon,
			struct smb_hdr *in_buf,
			struct smb_hdr *out_buf)
{
	int bytes_returned;
	struct cifs_ses *ses = tcon->ses;
	LOCK_REQ *pSMB = (LOCK_REQ *)in_buf;

	/* We just modify the current in_buf to change
	   the type of lock from LOCKING_ANDX_SHARED_LOCK
	   or LOCKING_ANDX_EXCLUSIVE_LOCK to
	   LOCKING_ANDX_CANCEL_LOCK. */

	pSMB->LockType = LOCKING_ANDX_CANCEL_LOCK|LOCKING_ANDX_LARGE_FILES;
	pSMB->Timeout = 0;
	pSMB->hdr.Mid = get_next_mid(ses->server);

	return SendReceive(xid, ses, in_buf, out_buf,
			&bytes_returned, 0);
}

int
SendReceiveBlockingLock(const unsigned int xid, struct cifs_tcon *tcon,
	    struct smb_hdr *in_buf, struct smb_hdr *out_buf,
	    int *pbytes_returned)
{
	int rc = 0;
	int rstart = 0;
	struct mid_q_entry *midQ;
	struct cifs_ses *ses;
	unsigned int len = be32_to_cpu(in_buf->smb_buf_length);
	struct kvec iov = { .iov_base = in_buf, .iov_len = len };
	struct smb_rqst rqst = { .rq_iov = &iov, .rq_nvec = 1 };
	unsigned int instance;
	struct TCP_Server_Info *server;

	if (tcon == NULL || tcon->ses == NULL) {
		cifs_dbg(VFS, "Null smb session\n");
		return -EIO;
	}
	ses = tcon->ses;
	server = ses->server;

	if (server == NULL) {
		cifs_dbg(VFS, "Null tcp session\n");
		return -EIO;
	}

	if (server->tcpStatus == CifsExiting)
		return -ENOENT;

	/* Ensure that we do not send more than 50 overlapping requests
	   to the same server. We may make this configurable later or
	   use ses->maxReq */

	if (len > CIFSMaxBufSize + MAX_CIFS_HDR_SIZE - 4) {
		cifs_tcon_dbg(VFS, "Invalid length, greater than maximum frame, %d\n",
			      len);
		return -EIO;
	}

	rc = wait_for_free_request(server, CIFS_BLOCKING_OP, &instance);
	if (rc)
		return rc;

	/* make sure that we sign in the same order that we send on this socket
	   and avoid races inside tcp sendmsg code that could cause corruption
	   of smb data */

	mutex_lock(&server->srv_mutex);

	rc = allocate_mid(ses, in_buf, &midQ);
	if (rc) {
		mutex_unlock(&server->srv_mutex);
		return rc;
	}

	rc = cifs_sign_smb(in_buf, server, &midQ->sequence_number);
	if (rc) {
		cifs_delete_mid(midQ);
		mutex_unlock(&server->srv_mutex);
		return rc;
	}

	midQ->mid_state = MID_REQUEST_SUBMITTED;
	cifs_in_send_inc(server);
	rc = smb_send(server, in_buf, len);
	cifs_in_send_dec(server);
	cifs_save_when_sent(midQ);

	if (rc < 0)
		server->sequence_number -= 2;

	mutex_unlock(&server->srv_mutex);

	if (rc < 0) {
		cifs_delete_mid(midQ);
		return rc;
	}

	/* Wait for a reply - allow signals to interrupt. */
	rc = wait_event_interruptible(server->response_q,
		(!(midQ->mid_state == MID_REQUEST_SUBMITTED)) ||
		((server->tcpStatus != CifsGood) &&
		 (server->tcpStatus != CifsNew)));

	/* Were we interrupted by a signal ? */
	if ((rc == -ERESTARTSYS) &&
		(midQ->mid_state == MID_REQUEST_SUBMITTED) &&
		((server->tcpStatus == CifsGood) ||
		 (server->tcpStatus == CifsNew))) {

		if (in_buf->Command == SMB_COM_TRANSACTION2) {
			/* POSIX lock. We send a NT_CANCEL SMB to cause the
			   blocking lock to return. */
			rc = send_cancel(server, &rqst, midQ);
			if (rc) {
				cifs_delete_mid(midQ);
				return rc;
			}
		} else {
			/* Windows lock. We send a LOCKINGX_CANCEL_LOCK
			   to cause the blocking lock to return. */

			rc = send_lock_cancel(xid, tcon, in_buf, out_buf);

			/* If we get -ENOLCK back the lock may have
			   already been removed. Don't exit in this case. */
			if (rc && rc != -ENOLCK) {
				cifs_delete_mid(midQ);
				return rc;
			}
		}

		rc = wait_for_response(server, midQ);
		if (rc) {
			send_cancel(server, &rqst, midQ);
			spin_lock(&GlobalMid_Lock);
			if (midQ->mid_state == MID_REQUEST_SUBMITTED) {
				/* no longer considered to be "in-flight" */
				midQ->callback = DeleteMidQEntry;
				spin_unlock(&GlobalMid_Lock);
				return rc;
			}
			spin_unlock(&GlobalMid_Lock);
		}

		/* We got the response - restart system call. */
		rstart = 1;
	}

	rc = cifs_sync_mid_result(midQ, server);
	if (rc != 0)
		return rc;

	/* rcvd frame is ok */
	if (out_buf == NULL || midQ->mid_state != MID_RESPONSE_RECEIVED) {
		rc = -EIO;
		cifs_tcon_dbg(VFS, "Bad MID state?\n");
		goto out;
	}

	*pbytes_returned = get_rfc1002_length(midQ->resp_buf);
	memcpy(out_buf, midQ->resp_buf, *pbytes_returned + 4);
	rc = cifs_check_receive(midQ, server, 0);
out:
	cifs_delete_mid(midQ);
	if (rstart && rc == -EACCES)
		return -ERESTARTSYS;
	return rc;
}<|MERGE_RESOLUTION|>--- conflicted
+++ resolved
@@ -579,12 +579,8 @@
 				spin_unlock(&server->req_lock);
 
 				trace_smb3_credit_timeout(server->CurrentMid,
-<<<<<<< HEAD
-					server->hostname, num_credits, 0);
-=======
 						server->conn_id, server->hostname, scredits,
 						num_credits, in_flight);
->>>>>>> f642729d
 				cifs_server_dbg(VFS, "wait timed out after %d ms\n",
 						timeout);
 				return -EBUSY;
@@ -630,15 +626,9 @@
 					spin_unlock(&server->req_lock);
 
 					trace_smb3_credit_timeout(
-<<<<<<< HEAD
-						server->CurrentMid,
-						server->hostname, num_credits,
-						0);
-=======
 							server->CurrentMid,
 							server->conn_id, server->hostname,
 							scredits, num_credits, in_flight);
->>>>>>> f642729d
 					cifs_server_dbg(VFS, "wait timed out after %d ms\n",
 							timeout);
 					return -EBUSY;

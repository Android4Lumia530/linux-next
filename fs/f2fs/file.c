--- conflicted
+++ resolved
@@ -418,11 +418,6 @@
 		goto fail;
 
 	/* handle inline data case */
-<<<<<<< HEAD
-	if (f2fs_has_inline_data(inode) && whence == SEEK_HOLE) {
-		data_ofs = isize;
-		goto found;
-=======
 	if (f2fs_has_inline_data(inode)) {
 		if (whence == SEEK_HOLE) {
 			data_ofs = isize;
@@ -431,7 +426,6 @@
 			data_ofs = offset;
 			goto found;
 		}
->>>>>>> f642729d
 	}
 
 	pgofs = (pgoff_t)(offset >> PAGE_SHIFT);

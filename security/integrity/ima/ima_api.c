--- conflicted
+++ resolved
@@ -194,13 +194,8 @@
 
 	flags &= ima_policy_flag;
 
-<<<<<<< HEAD
 	return ima_match_policy(mnt_userns, inode, cred, secid, func, mask,
-				flags, pcr, template_desc, keyring);
-=======
-	return ima_match_policy(inode, cred, secid, func, mask, flags, pcr,
-				template_desc, func_data);
->>>>>>> e58bb688
+				flags, pcr, template_desc, func_data);
 }
 
 /*

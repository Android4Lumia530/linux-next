// SPDX-License-Identifier: GPL-2.0-or-later
/*
 *      NET3    Protocol independent device support routines.
 *
 *	Derived from the non IP parts of dev.c 1.0.19
 *              Authors:	Ross Biro
 *				Fred N. van Kempen, <waltje@uWalt.NL.Mugnet.ORG>
 *				Mark Evans, <evansmp@uhura.aston.ac.uk>
 *
 *	Additional Authors:
 *		Florian la Roche <rzsfl@rz.uni-sb.de>
 *		Alan Cox <gw4pts@gw4pts.ampr.org>
 *		David Hinds <dahinds@users.sourceforge.net>
 *		Alexey Kuznetsov <kuznet@ms2.inr.ac.ru>
 *		Adam Sulmicki <adam@cfar.umd.edu>
 *              Pekka Riikonen <priikone@poesidon.pspt.fi>
 *
 *	Changes:
 *              D.J. Barrow     :       Fixed bug where dev->refcnt gets set
 *                                      to 2 if register_netdev gets called
 *                                      before net_dev_init & also removed a
 *                                      few lines of code in the process.
 *		Alan Cox	:	device private ioctl copies fields back.
 *		Alan Cox	:	Transmit queue code does relevant
 *					stunts to keep the queue safe.
 *		Alan Cox	:	Fixed double lock.
 *		Alan Cox	:	Fixed promisc NULL pointer trap
 *		????????	:	Support the full private ioctl range
 *		Alan Cox	:	Moved ioctl permission check into
 *					drivers
 *		Tim Kordas	:	SIOCADDMULTI/SIOCDELMULTI
 *		Alan Cox	:	100 backlog just doesn't cut it when
 *					you start doing multicast video 8)
 *		Alan Cox	:	Rewrote net_bh and list manager.
 *              Alan Cox        :       Fix ETH_P_ALL echoback lengths.
 *		Alan Cox	:	Took out transmit every packet pass
 *					Saved a few bytes in the ioctl handler
 *		Alan Cox	:	Network driver sets packet type before
 *					calling netif_rx. Saves a function
 *					call a packet.
 *		Alan Cox	:	Hashed net_bh()
 *		Richard Kooijman:	Timestamp fixes.
 *		Alan Cox	:	Wrong field in SIOCGIFDSTADDR
 *		Alan Cox	:	Device lock protection.
 *              Alan Cox        :       Fixed nasty side effect of device close
 *					changes.
 *		Rudi Cilibrasi	:	Pass the right thing to
 *					set_mac_address()
 *		Dave Miller	:	32bit quantity for the device lock to
 *					make it work out on a Sparc.
 *		Bjorn Ekwall	:	Added KERNELD hack.
 *		Alan Cox	:	Cleaned up the backlog initialise.
 *		Craig Metz	:	SIOCGIFCONF fix if space for under
 *					1 device.
 *	    Thomas Bogendoerfer :	Return ENODEV for dev_open, if there
 *					is no device open function.
 *		Andi Kleen	:	Fix error reporting for SIOCGIFCONF
 *	    Michael Chastain	:	Fix signed/unsigned for SIOCGIFCONF
 *		Cyrus Durgin	:	Cleaned for KMOD
 *		Adam Sulmicki   :	Bug Fix : Network Device Unload
 *					A network device unload needs to purge
 *					the backlog queue.
 *	Paul Rusty Russell	:	SIOCSIFNAME
 *              Pekka Riikonen  :	Netdev boot-time settings code
 *              Andrew Morton   :       Make unregister_netdevice wait
 *                                      indefinitely on dev->refcnt
 *              J Hadi Salim    :       - Backlog queue sampling
 *				        - netif_rx() feedback
 */

#include <linux/uaccess.h>
#include <linux/bitops.h>
#include <linux/capability.h>
#include <linux/cpu.h>
#include <linux/types.h>
#include <linux/kernel.h>
#include <linux/hash.h>
#include <linux/slab.h>
#include <linux/sched.h>
#include <linux/sched/mm.h>
#include <linux/mutex.h>
#include <linux/rwsem.h>
#include <linux/string.h>
#include <linux/mm.h>
#include <linux/socket.h>
#include <linux/sockios.h>
#include <linux/errno.h>
#include <linux/interrupt.h>
#include <linux/if_ether.h>
#include <linux/netdevice.h>
#include <linux/etherdevice.h>
#include <linux/ethtool.h>
#include <linux/skbuff.h>
#include <linux/bpf.h>
#include <linux/bpf_trace.h>
#include <net/net_namespace.h>
#include <net/sock.h>
#include <net/busy_poll.h>
#include <linux/rtnetlink.h>
#include <linux/stat.h>
#include <net/dsa.h>
#include <net/dst.h>
#include <net/dst_metadata.h>
#include <net/pkt_sched.h>
#include <net/pkt_cls.h>
#include <net/checksum.h>
#include <net/xfrm.h>
#include <linux/highmem.h>
#include <linux/init.h>
#include <linux/module.h>
#include <linux/netpoll.h>
#include <linux/rcupdate.h>
#include <linux/delay.h>
#include <net/iw_handler.h>
#include <asm/current.h>
#include <linux/audit.h>
#include <linux/dmaengine.h>
#include <linux/err.h>
#include <linux/ctype.h>
#include <linux/if_arp.h>
#include <linux/if_vlan.h>
#include <linux/ip.h>
#include <net/ip.h>
#include <net/mpls.h>
#include <linux/ipv6.h>
#include <linux/in.h>
#include <linux/jhash.h>
#include <linux/random.h>
#include <trace/events/napi.h>
#include <trace/events/net.h>
#include <trace/events/skb.h>
#include <linux/inetdevice.h>
#include <linux/cpu_rmap.h>
#include <linux/static_key.h>
#include <linux/hashtable.h>
#include <linux/vmalloc.h>
#include <linux/if_macvlan.h>
#include <linux/errqueue.h>
#include <linux/hrtimer.h>
#include <linux/netfilter_ingress.h>
#include <linux/crash_dump.h>
#include <linux/sctp.h>
#include <net/udp_tunnel.h>
#include <linux/net_namespace.h>
#include <linux/indirect_call_wrapper.h>
#include <net/devlink.h>
#include <linux/pm_runtime.h>
#include <linux/prandom.h>

#include "net-sysfs.h"

#define MAX_GRO_SKBS 8

/* This should be increased if a protocol with a bigger head is added. */
#define GRO_MAX_HEAD (MAX_HEADER + 128)

static DEFINE_SPINLOCK(ptype_lock);
static DEFINE_SPINLOCK(offload_lock);
struct list_head ptype_base[PTYPE_HASH_SIZE] __read_mostly;
struct list_head ptype_all __read_mostly;	/* Taps */
static struct list_head offload_base __read_mostly;

static int netif_rx_internal(struct sk_buff *skb);
static int call_netdevice_notifiers_info(unsigned long val,
					 struct netdev_notifier_info *info);
static int call_netdevice_notifiers_extack(unsigned long val,
					   struct net_device *dev,
					   struct netlink_ext_ack *extack);
static struct napi_struct *napi_by_id(unsigned int napi_id);

/*
 * The @dev_base_head list is protected by @dev_base_lock and the rtnl
 * semaphore.
 *
 * Pure readers hold dev_base_lock for reading, or rcu_read_lock()
 *
 * Writers must hold the rtnl semaphore while they loop through the
 * dev_base_head list, and hold dev_base_lock for writing when they do the
 * actual updates.  This allows pure readers to access the list even
 * while a writer is preparing to update it.
 *
 * To put it another way, dev_base_lock is held for writing only to
 * protect against pure readers; the rtnl semaphore provides the
 * protection against other writers.
 *
 * See, for example usages, register_netdevice() and
 * unregister_netdevice(), which must be called with the rtnl
 * semaphore held.
 */
DEFINE_RWLOCK(dev_base_lock);
EXPORT_SYMBOL(dev_base_lock);

static DEFINE_MUTEX(ifalias_mutex);

/* protects napi_hash addition/deletion and napi_gen_id */
static DEFINE_SPINLOCK(napi_hash_lock);

static unsigned int napi_gen_id = NR_CPUS;
static DEFINE_READ_MOSTLY_HASHTABLE(napi_hash, 8);

static DECLARE_RWSEM(devnet_rename_sem);

static inline void dev_base_seq_inc(struct net *net)
{
	while (++net->dev_base_seq == 0)
		;
}

static inline struct hlist_head *dev_name_hash(struct net *net, const char *name)
{
	unsigned int hash = full_name_hash(net, name, strnlen(name, IFNAMSIZ));

	return &net->dev_name_head[hash_32(hash, NETDEV_HASHBITS)];
}

static inline struct hlist_head *dev_index_hash(struct net *net, int ifindex)
{
	return &net->dev_index_head[ifindex & (NETDEV_HASHENTRIES - 1)];
}

static inline void rps_lock(struct softnet_data *sd)
{
#ifdef CONFIG_RPS
	spin_lock(&sd->input_pkt_queue.lock);
#endif
}

static inline void rps_unlock(struct softnet_data *sd)
{
#ifdef CONFIG_RPS
	spin_unlock(&sd->input_pkt_queue.lock);
#endif
}

static struct netdev_name_node *netdev_name_node_alloc(struct net_device *dev,
						       const char *name)
{
	struct netdev_name_node *name_node;

	name_node = kmalloc(sizeof(*name_node), GFP_KERNEL);
	if (!name_node)
		return NULL;
	INIT_HLIST_NODE(&name_node->hlist);
	name_node->dev = dev;
	name_node->name = name;
	return name_node;
}

static struct netdev_name_node *
netdev_name_node_head_alloc(struct net_device *dev)
{
	struct netdev_name_node *name_node;

	name_node = netdev_name_node_alloc(dev, dev->name);
	if (!name_node)
		return NULL;
	INIT_LIST_HEAD(&name_node->list);
	return name_node;
}

static void netdev_name_node_free(struct netdev_name_node *name_node)
{
	kfree(name_node);
}

static void netdev_name_node_add(struct net *net,
				 struct netdev_name_node *name_node)
{
	hlist_add_head_rcu(&name_node->hlist,
			   dev_name_hash(net, name_node->name));
}

static void netdev_name_node_del(struct netdev_name_node *name_node)
{
	hlist_del_rcu(&name_node->hlist);
}

static struct netdev_name_node *netdev_name_node_lookup(struct net *net,
							const char *name)
{
	struct hlist_head *head = dev_name_hash(net, name);
	struct netdev_name_node *name_node;

	hlist_for_each_entry(name_node, head, hlist)
		if (!strcmp(name_node->name, name))
			return name_node;
	return NULL;
}

static struct netdev_name_node *netdev_name_node_lookup_rcu(struct net *net,
							    const char *name)
{
	struct hlist_head *head = dev_name_hash(net, name);
	struct netdev_name_node *name_node;

	hlist_for_each_entry_rcu(name_node, head, hlist)
		if (!strcmp(name_node->name, name))
			return name_node;
	return NULL;
}

int netdev_name_node_alt_create(struct net_device *dev, const char *name)
{
	struct netdev_name_node *name_node;
	struct net *net = dev_net(dev);

	name_node = netdev_name_node_lookup(net, name);
	if (name_node)
		return -EEXIST;
	name_node = netdev_name_node_alloc(dev, name);
	if (!name_node)
		return -ENOMEM;
	netdev_name_node_add(net, name_node);
	/* The node that holds dev->name acts as a head of per-device list. */
	list_add_tail(&name_node->list, &dev->name_node->list);

	return 0;
}
EXPORT_SYMBOL(netdev_name_node_alt_create);

static void __netdev_name_node_alt_destroy(struct netdev_name_node *name_node)
{
	list_del(&name_node->list);
	netdev_name_node_del(name_node);
	kfree(name_node->name);
	netdev_name_node_free(name_node);
}

int netdev_name_node_alt_destroy(struct net_device *dev, const char *name)
{
	struct netdev_name_node *name_node;
	struct net *net = dev_net(dev);

	name_node = netdev_name_node_lookup(net, name);
	if (!name_node)
		return -ENOENT;
	/* lookup might have found our primary name or a name belonging
	 * to another device.
	 */
	if (name_node == dev->name_node || name_node->dev != dev)
		return -EINVAL;

	__netdev_name_node_alt_destroy(name_node);

	return 0;
}
EXPORT_SYMBOL(netdev_name_node_alt_destroy);

static void netdev_name_node_alt_flush(struct net_device *dev)
{
	struct netdev_name_node *name_node, *tmp;

	list_for_each_entry_safe(name_node, tmp, &dev->name_node->list, list)
		__netdev_name_node_alt_destroy(name_node);
}

/* Device list insertion */
static void list_netdevice(struct net_device *dev)
{
	struct net *net = dev_net(dev);

	ASSERT_RTNL();

	write_lock_bh(&dev_base_lock);
	list_add_tail_rcu(&dev->dev_list, &net->dev_base_head);
	netdev_name_node_add(net, dev->name_node);
	hlist_add_head_rcu(&dev->index_hlist,
			   dev_index_hash(net, dev->ifindex));
	write_unlock_bh(&dev_base_lock);

	dev_base_seq_inc(net);
}

/* Device list removal
 * caller must respect a RCU grace period before freeing/reusing dev
 */
static void unlist_netdevice(struct net_device *dev)
{
	ASSERT_RTNL();

	/* Unlink dev from the device chain */
	write_lock_bh(&dev_base_lock);
	list_del_rcu(&dev->dev_list);
	netdev_name_node_del(dev->name_node);
	hlist_del_rcu(&dev->index_hlist);
	write_unlock_bh(&dev_base_lock);

	dev_base_seq_inc(dev_net(dev));
}

/*
 *	Our notifier list
 */

static RAW_NOTIFIER_HEAD(netdev_chain);

/*
 *	Device drivers call our routines to queue packets here. We empty the
 *	queue in the local softnet handler.
 */

DEFINE_PER_CPU_ALIGNED(struct softnet_data, softnet_data);
EXPORT_PER_CPU_SYMBOL(softnet_data);

#ifdef CONFIG_LOCKDEP
/*
 * register_netdevice() inits txq->_xmit_lock and sets lockdep class
 * according to dev->type
 */
static const unsigned short netdev_lock_type[] = {
	 ARPHRD_NETROM, ARPHRD_ETHER, ARPHRD_EETHER, ARPHRD_AX25,
	 ARPHRD_PRONET, ARPHRD_CHAOS, ARPHRD_IEEE802, ARPHRD_ARCNET,
	 ARPHRD_APPLETLK, ARPHRD_DLCI, ARPHRD_ATM, ARPHRD_METRICOM,
	 ARPHRD_IEEE1394, ARPHRD_EUI64, ARPHRD_INFINIBAND, ARPHRD_SLIP,
	 ARPHRD_CSLIP, ARPHRD_SLIP6, ARPHRD_CSLIP6, ARPHRD_RSRVD,
	 ARPHRD_ADAPT, ARPHRD_ROSE, ARPHRD_X25, ARPHRD_HWX25,
	 ARPHRD_PPP, ARPHRD_CISCO, ARPHRD_LAPB, ARPHRD_DDCMP,
	 ARPHRD_RAWHDLC, ARPHRD_TUNNEL, ARPHRD_TUNNEL6, ARPHRD_FRAD,
	 ARPHRD_SKIP, ARPHRD_LOOPBACK, ARPHRD_LOCALTLK, ARPHRD_FDDI,
	 ARPHRD_BIF, ARPHRD_SIT, ARPHRD_IPDDP, ARPHRD_IPGRE,
	 ARPHRD_PIMREG, ARPHRD_HIPPI, ARPHRD_ASH, ARPHRD_ECONET,
	 ARPHRD_IRDA, ARPHRD_FCPP, ARPHRD_FCAL, ARPHRD_FCPL,
	 ARPHRD_FCFABRIC, ARPHRD_IEEE80211, ARPHRD_IEEE80211_PRISM,
	 ARPHRD_IEEE80211_RADIOTAP, ARPHRD_PHONET, ARPHRD_PHONET_PIPE,
	 ARPHRD_IEEE802154, ARPHRD_VOID, ARPHRD_NONE};

static const char *const netdev_lock_name[] = {
	"_xmit_NETROM", "_xmit_ETHER", "_xmit_EETHER", "_xmit_AX25",
	"_xmit_PRONET", "_xmit_CHAOS", "_xmit_IEEE802", "_xmit_ARCNET",
	"_xmit_APPLETLK", "_xmit_DLCI", "_xmit_ATM", "_xmit_METRICOM",
	"_xmit_IEEE1394", "_xmit_EUI64", "_xmit_INFINIBAND", "_xmit_SLIP",
	"_xmit_CSLIP", "_xmit_SLIP6", "_xmit_CSLIP6", "_xmit_RSRVD",
	"_xmit_ADAPT", "_xmit_ROSE", "_xmit_X25", "_xmit_HWX25",
	"_xmit_PPP", "_xmit_CISCO", "_xmit_LAPB", "_xmit_DDCMP",
	"_xmit_RAWHDLC", "_xmit_TUNNEL", "_xmit_TUNNEL6", "_xmit_FRAD",
	"_xmit_SKIP", "_xmit_LOOPBACK", "_xmit_LOCALTLK", "_xmit_FDDI",
	"_xmit_BIF", "_xmit_SIT", "_xmit_IPDDP", "_xmit_IPGRE",
	"_xmit_PIMREG", "_xmit_HIPPI", "_xmit_ASH", "_xmit_ECONET",
	"_xmit_IRDA", "_xmit_FCPP", "_xmit_FCAL", "_xmit_FCPL",
	"_xmit_FCFABRIC", "_xmit_IEEE80211", "_xmit_IEEE80211_PRISM",
	"_xmit_IEEE80211_RADIOTAP", "_xmit_PHONET", "_xmit_PHONET_PIPE",
	"_xmit_IEEE802154", "_xmit_VOID", "_xmit_NONE"};

static struct lock_class_key netdev_xmit_lock_key[ARRAY_SIZE(netdev_lock_type)];
static struct lock_class_key netdev_addr_lock_key[ARRAY_SIZE(netdev_lock_type)];

static inline unsigned short netdev_lock_pos(unsigned short dev_type)
{
	int i;

	for (i = 0; i < ARRAY_SIZE(netdev_lock_type); i++)
		if (netdev_lock_type[i] == dev_type)
			return i;
	/* the last key is used by default */
	return ARRAY_SIZE(netdev_lock_type) - 1;
}

static inline void netdev_set_xmit_lockdep_class(spinlock_t *lock,
						 unsigned short dev_type)
{
	int i;

	i = netdev_lock_pos(dev_type);
	lockdep_set_class_and_name(lock, &netdev_xmit_lock_key[i],
				   netdev_lock_name[i]);
}

static inline void netdev_set_addr_lockdep_class(struct net_device *dev)
{
	int i;

	i = netdev_lock_pos(dev->type);
	lockdep_set_class_and_name(&dev->addr_list_lock,
				   &netdev_addr_lock_key[i],
				   netdev_lock_name[i]);
}
#else
static inline void netdev_set_xmit_lockdep_class(spinlock_t *lock,
						 unsigned short dev_type)
{
}

static inline void netdev_set_addr_lockdep_class(struct net_device *dev)
{
}
#endif

/*******************************************************************************
 *
 *		Protocol management and registration routines
 *
 *******************************************************************************/


/*
 *	Add a protocol ID to the list. Now that the input handler is
 *	smarter we can dispense with all the messy stuff that used to be
 *	here.
 *
 *	BEWARE!!! Protocol handlers, mangling input packets,
 *	MUST BE last in hash buckets and checking protocol handlers
 *	MUST start from promiscuous ptype_all chain in net_bh.
 *	It is true now, do not change it.
 *	Explanation follows: if protocol handler, mangling packet, will
 *	be the first on list, it is not able to sense, that packet
 *	is cloned and should be copied-on-write, so that it will
 *	change it and subsequent readers will get broken packet.
 *							--ANK (980803)
 */

static inline struct list_head *ptype_head(const struct packet_type *pt)
{
	if (pt->type == htons(ETH_P_ALL))
		return pt->dev ? &pt->dev->ptype_all : &ptype_all;
	else
		return pt->dev ? &pt->dev->ptype_specific :
				 &ptype_base[ntohs(pt->type) & PTYPE_HASH_MASK];
}

/**
 *	dev_add_pack - add packet handler
 *	@pt: packet type declaration
 *
 *	Add a protocol handler to the networking stack. The passed &packet_type
 *	is linked into kernel lists and may not be freed until it has been
 *	removed from the kernel lists.
 *
 *	This call does not sleep therefore it can not
 *	guarantee all CPU's that are in middle of receiving packets
 *	will see the new packet type (until the next received packet).
 */

void dev_add_pack(struct packet_type *pt)
{
	struct list_head *head = ptype_head(pt);

	spin_lock(&ptype_lock);
	list_add_rcu(&pt->list, head);
	spin_unlock(&ptype_lock);
}
EXPORT_SYMBOL(dev_add_pack);

/**
 *	__dev_remove_pack	 - remove packet handler
 *	@pt: packet type declaration
 *
 *	Remove a protocol handler that was previously added to the kernel
 *	protocol handlers by dev_add_pack(). The passed &packet_type is removed
 *	from the kernel lists and can be freed or reused once this function
 *	returns.
 *
 *      The packet type might still be in use by receivers
 *	and must not be freed until after all the CPU's have gone
 *	through a quiescent state.
 */
void __dev_remove_pack(struct packet_type *pt)
{
	struct list_head *head = ptype_head(pt);
	struct packet_type *pt1;

	spin_lock(&ptype_lock);

	list_for_each_entry(pt1, head, list) {
		if (pt == pt1) {
			list_del_rcu(&pt->list);
			goto out;
		}
	}

	pr_warn("dev_remove_pack: %p not found\n", pt);
out:
	spin_unlock(&ptype_lock);
}
EXPORT_SYMBOL(__dev_remove_pack);

/**
 *	dev_remove_pack	 - remove packet handler
 *	@pt: packet type declaration
 *
 *	Remove a protocol handler that was previously added to the kernel
 *	protocol handlers by dev_add_pack(). The passed &packet_type is removed
 *	from the kernel lists and can be freed or reused once this function
 *	returns.
 *
 *	This call sleeps to guarantee that no CPU is looking at the packet
 *	type after return.
 */
void dev_remove_pack(struct packet_type *pt)
{
	__dev_remove_pack(pt);

	synchronize_net();
}
EXPORT_SYMBOL(dev_remove_pack);


/**
 *	dev_add_offload - register offload handlers
 *	@po: protocol offload declaration
 *
 *	Add protocol offload handlers to the networking stack. The passed
 *	&proto_offload is linked into kernel lists and may not be freed until
 *	it has been removed from the kernel lists.
 *
 *	This call does not sleep therefore it can not
 *	guarantee all CPU's that are in middle of receiving packets
 *	will see the new offload handlers (until the next received packet).
 */
void dev_add_offload(struct packet_offload *po)
{
	struct packet_offload *elem;

	spin_lock(&offload_lock);
	list_for_each_entry(elem, &offload_base, list) {
		if (po->priority < elem->priority)
			break;
	}
	list_add_rcu(&po->list, elem->list.prev);
	spin_unlock(&offload_lock);
}
EXPORT_SYMBOL(dev_add_offload);

/**
 *	__dev_remove_offload	 - remove offload handler
 *	@po: packet offload declaration
 *
 *	Remove a protocol offload handler that was previously added to the
 *	kernel offload handlers by dev_add_offload(). The passed &offload_type
 *	is removed from the kernel lists and can be freed or reused once this
 *	function returns.
 *
 *      The packet type might still be in use by receivers
 *	and must not be freed until after all the CPU's have gone
 *	through a quiescent state.
 */
static void __dev_remove_offload(struct packet_offload *po)
{
	struct list_head *head = &offload_base;
	struct packet_offload *po1;

	spin_lock(&offload_lock);

	list_for_each_entry(po1, head, list) {
		if (po == po1) {
			list_del_rcu(&po->list);
			goto out;
		}
	}

	pr_warn("dev_remove_offload: %p not found\n", po);
out:
	spin_unlock(&offload_lock);
}

/**
 *	dev_remove_offload	 - remove packet offload handler
 *	@po: packet offload declaration
 *
 *	Remove a packet offload handler that was previously added to the kernel
 *	offload handlers by dev_add_offload(). The passed &offload_type is
 *	removed from the kernel lists and can be freed or reused once this
 *	function returns.
 *
 *	This call sleeps to guarantee that no CPU is looking at the packet
 *	type after return.
 */
void dev_remove_offload(struct packet_offload *po)
{
	__dev_remove_offload(po);

	synchronize_net();
}
EXPORT_SYMBOL(dev_remove_offload);

/******************************************************************************
 *
 *		      Device Boot-time Settings Routines
 *
 ******************************************************************************/

/* Boot time configuration table */
static struct netdev_boot_setup dev_boot_setup[NETDEV_BOOT_SETUP_MAX];

/**
 *	netdev_boot_setup_add	- add new setup entry
 *	@name: name of the device
 *	@map: configured settings for the device
 *
 *	Adds new setup entry to the dev_boot_setup list.  The function
 *	returns 0 on error and 1 on success.  This is a generic routine to
 *	all netdevices.
 */
static int netdev_boot_setup_add(char *name, struct ifmap *map)
{
	struct netdev_boot_setup *s;
	int i;

	s = dev_boot_setup;
	for (i = 0; i < NETDEV_BOOT_SETUP_MAX; i++) {
		if (s[i].name[0] == '\0' || s[i].name[0] == ' ') {
			memset(s[i].name, 0, sizeof(s[i].name));
			strlcpy(s[i].name, name, IFNAMSIZ);
			memcpy(&s[i].map, map, sizeof(s[i].map));
			break;
		}
	}

	return i >= NETDEV_BOOT_SETUP_MAX ? 0 : 1;
}

/**
 * netdev_boot_setup_check	- check boot time settings
 * @dev: the netdevice
 *
 * Check boot time settings for the device.
 * The found settings are set for the device to be used
 * later in the device probing.
 * Returns 0 if no settings found, 1 if they are.
 */
int netdev_boot_setup_check(struct net_device *dev)
{
	struct netdev_boot_setup *s = dev_boot_setup;
	int i;

	for (i = 0; i < NETDEV_BOOT_SETUP_MAX; i++) {
		if (s[i].name[0] != '\0' && s[i].name[0] != ' ' &&
		    !strcmp(dev->name, s[i].name)) {
			dev->irq = s[i].map.irq;
			dev->base_addr = s[i].map.base_addr;
			dev->mem_start = s[i].map.mem_start;
			dev->mem_end = s[i].map.mem_end;
			return 1;
		}
	}
	return 0;
}
EXPORT_SYMBOL(netdev_boot_setup_check);


/**
 * netdev_boot_base	- get address from boot time settings
 * @prefix: prefix for network device
 * @unit: id for network device
 *
 * Check boot time settings for the base address of device.
 * The found settings are set for the device to be used
 * later in the device probing.
 * Returns 0 if no settings found.
 */
unsigned long netdev_boot_base(const char *prefix, int unit)
{
	const struct netdev_boot_setup *s = dev_boot_setup;
	char name[IFNAMSIZ];
	int i;

	sprintf(name, "%s%d", prefix, unit);

	/*
	 * If device already registered then return base of 1
	 * to indicate not to probe for this interface
	 */
	if (__dev_get_by_name(&init_net, name))
		return 1;

	for (i = 0; i < NETDEV_BOOT_SETUP_MAX; i++)
		if (!strcmp(name, s[i].name))
			return s[i].map.base_addr;
	return 0;
}

/*
 * Saves at boot time configured settings for any netdevice.
 */
int __init netdev_boot_setup(char *str)
{
	int ints[5];
	struct ifmap map;

	str = get_options(str, ARRAY_SIZE(ints), ints);
	if (!str || !*str)
		return 0;

	/* Save settings */
	memset(&map, 0, sizeof(map));
	if (ints[0] > 0)
		map.irq = ints[1];
	if (ints[0] > 1)
		map.base_addr = ints[2];
	if (ints[0] > 2)
		map.mem_start = ints[3];
	if (ints[0] > 3)
		map.mem_end = ints[4];

	/* Add new entry to the list */
	return netdev_boot_setup_add(str, &map);
}

__setup("netdev=", netdev_boot_setup);

/*******************************************************************************
 *
 *			    Device Interface Subroutines
 *
 *******************************************************************************/

/**
 *	dev_get_iflink	- get 'iflink' value of a interface
 *	@dev: targeted interface
 *
 *	Indicates the ifindex the interface is linked to.
 *	Physical interfaces have the same 'ifindex' and 'iflink' values.
 */

int dev_get_iflink(const struct net_device *dev)
{
	if (dev->netdev_ops && dev->netdev_ops->ndo_get_iflink)
		return dev->netdev_ops->ndo_get_iflink(dev);

	return dev->ifindex;
}
EXPORT_SYMBOL(dev_get_iflink);

/**
 *	dev_fill_metadata_dst - Retrieve tunnel egress information.
 *	@dev: targeted interface
 *	@skb: The packet.
 *
 *	For better visibility of tunnel traffic OVS needs to retrieve
 *	egress tunnel information for a packet. Following API allows
 *	user to get this info.
 */
int dev_fill_metadata_dst(struct net_device *dev, struct sk_buff *skb)
{
	struct ip_tunnel_info *info;

	if (!dev->netdev_ops  || !dev->netdev_ops->ndo_fill_metadata_dst)
		return -EINVAL;

	info = skb_tunnel_info_unclone(skb);
	if (!info)
		return -ENOMEM;
	if (unlikely(!(info->mode & IP_TUNNEL_INFO_TX)))
		return -EINVAL;

	return dev->netdev_ops->ndo_fill_metadata_dst(dev, skb);
}
EXPORT_SYMBOL_GPL(dev_fill_metadata_dst);

/**
 *	__dev_get_by_name	- find a device by its name
 *	@net: the applicable net namespace
 *	@name: name to find
 *
 *	Find an interface by name. Must be called under RTNL semaphore
 *	or @dev_base_lock. If the name is found a pointer to the device
 *	is returned. If the name is not found then %NULL is returned. The
 *	reference counters are not incremented so the caller must be
 *	careful with locks.
 */

struct net_device *__dev_get_by_name(struct net *net, const char *name)
{
	struct netdev_name_node *node_name;

	node_name = netdev_name_node_lookup(net, name);
	return node_name ? node_name->dev : NULL;
}
EXPORT_SYMBOL(__dev_get_by_name);

/**
 * dev_get_by_name_rcu	- find a device by its name
 * @net: the applicable net namespace
 * @name: name to find
 *
 * Find an interface by name.
 * If the name is found a pointer to the device is returned.
 * If the name is not found then %NULL is returned.
 * The reference counters are not incremented so the caller must be
 * careful with locks. The caller must hold RCU lock.
 */

struct net_device *dev_get_by_name_rcu(struct net *net, const char *name)
{
	struct netdev_name_node *node_name;

	node_name = netdev_name_node_lookup_rcu(net, name);
	return node_name ? node_name->dev : NULL;
}
EXPORT_SYMBOL(dev_get_by_name_rcu);

/**
 *	dev_get_by_name		- find a device by its name
 *	@net: the applicable net namespace
 *	@name: name to find
 *
 *	Find an interface by name. This can be called from any
 *	context and does its own locking. The returned handle has
 *	the usage count incremented and the caller must use dev_put() to
 *	release it when it is no longer needed. %NULL is returned if no
 *	matching device is found.
 */

struct net_device *dev_get_by_name(struct net *net, const char *name)
{
	struct net_device *dev;

	rcu_read_lock();
	dev = dev_get_by_name_rcu(net, name);
	if (dev)
		dev_hold(dev);
	rcu_read_unlock();
	return dev;
}
EXPORT_SYMBOL(dev_get_by_name);

/**
 *	__dev_get_by_index - find a device by its ifindex
 *	@net: the applicable net namespace
 *	@ifindex: index of device
 *
 *	Search for an interface by index. Returns %NULL if the device
 *	is not found or a pointer to the device. The device has not
 *	had its reference counter increased so the caller must be careful
 *	about locking. The caller must hold either the RTNL semaphore
 *	or @dev_base_lock.
 */

struct net_device *__dev_get_by_index(struct net *net, int ifindex)
{
	struct net_device *dev;
	struct hlist_head *head = dev_index_hash(net, ifindex);

	hlist_for_each_entry(dev, head, index_hlist)
		if (dev->ifindex == ifindex)
			return dev;

	return NULL;
}
EXPORT_SYMBOL(__dev_get_by_index);

/**
 *	dev_get_by_index_rcu - find a device by its ifindex
 *	@net: the applicable net namespace
 *	@ifindex: index of device
 *
 *	Search for an interface by index. Returns %NULL if the device
 *	is not found or a pointer to the device. The device has not
 *	had its reference counter increased so the caller must be careful
 *	about locking. The caller must hold RCU lock.
 */

struct net_device *dev_get_by_index_rcu(struct net *net, int ifindex)
{
	struct net_device *dev;
	struct hlist_head *head = dev_index_hash(net, ifindex);

	hlist_for_each_entry_rcu(dev, head, index_hlist)
		if (dev->ifindex == ifindex)
			return dev;

	return NULL;
}
EXPORT_SYMBOL(dev_get_by_index_rcu);


/**
 *	dev_get_by_index - find a device by its ifindex
 *	@net: the applicable net namespace
 *	@ifindex: index of device
 *
 *	Search for an interface by index. Returns NULL if the device
 *	is not found or a pointer to the device. The device returned has
 *	had a reference added and the pointer is safe until the user calls
 *	dev_put to indicate they have finished with it.
 */

struct net_device *dev_get_by_index(struct net *net, int ifindex)
{
	struct net_device *dev;

	rcu_read_lock();
	dev = dev_get_by_index_rcu(net, ifindex);
	if (dev)
		dev_hold(dev);
	rcu_read_unlock();
	return dev;
}
EXPORT_SYMBOL(dev_get_by_index);

/**
 *	dev_get_by_napi_id - find a device by napi_id
 *	@napi_id: ID of the NAPI struct
 *
 *	Search for an interface by NAPI ID. Returns %NULL if the device
 *	is not found or a pointer to the device. The device has not had
 *	its reference counter increased so the caller must be careful
 *	about locking. The caller must hold RCU lock.
 */

struct net_device *dev_get_by_napi_id(unsigned int napi_id)
{
	struct napi_struct *napi;

	WARN_ON_ONCE(!rcu_read_lock_held());

	if (napi_id < MIN_NAPI_ID)
		return NULL;

	napi = napi_by_id(napi_id);

	return napi ? napi->dev : NULL;
}
EXPORT_SYMBOL(dev_get_by_napi_id);

/**
 *	netdev_get_name - get a netdevice name, knowing its ifindex.
 *	@net: network namespace
 *	@name: a pointer to the buffer where the name will be stored.
 *	@ifindex: the ifindex of the interface to get the name from.
 */
int netdev_get_name(struct net *net, char *name, int ifindex)
{
	struct net_device *dev;
	int ret;

	down_read(&devnet_rename_sem);
	rcu_read_lock();

	dev = dev_get_by_index_rcu(net, ifindex);
	if (!dev) {
		ret = -ENODEV;
		goto out;
	}

	strcpy(name, dev->name);

	ret = 0;
out:
	rcu_read_unlock();
	up_read(&devnet_rename_sem);
	return ret;
}

/**
 *	dev_getbyhwaddr_rcu - find a device by its hardware address
 *	@net: the applicable net namespace
 *	@type: media type of device
 *	@ha: hardware address
 *
 *	Search for an interface by MAC address. Returns NULL if the device
 *	is not found or a pointer to the device.
 *	The caller must hold RCU or RTNL.
 *	The returned device has not had its ref count increased
 *	and the caller must therefore be careful about locking
 *
 */

struct net_device *dev_getbyhwaddr_rcu(struct net *net, unsigned short type,
				       const char *ha)
{
	struct net_device *dev;

	for_each_netdev_rcu(net, dev)
		if (dev->type == type &&
		    !memcmp(dev->dev_addr, ha, dev->addr_len))
			return dev;

	return NULL;
}
EXPORT_SYMBOL(dev_getbyhwaddr_rcu);

struct net_device *dev_getfirstbyhwtype(struct net *net, unsigned short type)
{
	struct net_device *dev, *ret = NULL;

	rcu_read_lock();
	for_each_netdev_rcu(net, dev)
		if (dev->type == type) {
			dev_hold(dev);
			ret = dev;
			break;
		}
	rcu_read_unlock();
	return ret;
}
EXPORT_SYMBOL(dev_getfirstbyhwtype);

/**
 *	__dev_get_by_flags - find any device with given flags
 *	@net: the applicable net namespace
 *	@if_flags: IFF_* values
 *	@mask: bitmask of bits in if_flags to check
 *
 *	Search for any interface with the given flags. Returns NULL if a device
 *	is not found or a pointer to the device. Must be called inside
 *	rtnl_lock(), and result refcount is unchanged.
 */

struct net_device *__dev_get_by_flags(struct net *net, unsigned short if_flags,
				      unsigned short mask)
{
	struct net_device *dev, *ret;

	ASSERT_RTNL();

	ret = NULL;
	for_each_netdev(net, dev) {
		if (((dev->flags ^ if_flags) & mask) == 0) {
			ret = dev;
			break;
		}
	}
	return ret;
}
EXPORT_SYMBOL(__dev_get_by_flags);

/**
 *	dev_valid_name - check if name is okay for network device
 *	@name: name string
 *
 *	Network device names need to be valid file names to
 *	allow sysfs to work.  We also disallow any kind of
 *	whitespace.
 */
bool dev_valid_name(const char *name)
{
	if (*name == '\0')
		return false;
	if (strnlen(name, IFNAMSIZ) == IFNAMSIZ)
		return false;
	if (!strcmp(name, ".") || !strcmp(name, ".."))
		return false;

	while (*name) {
		if (*name == '/' || *name == ':' || isspace(*name))
			return false;
		name++;
	}
	return true;
}
EXPORT_SYMBOL(dev_valid_name);

/**
 *	__dev_alloc_name - allocate a name for a device
 *	@net: network namespace to allocate the device name in
 *	@name: name format string
 *	@buf:  scratch buffer and result name string
 *
 *	Passed a format string - eg "lt%d" it will try and find a suitable
 *	id. It scans list of devices to build up a free map, then chooses
 *	the first empty slot. The caller must hold the dev_base or rtnl lock
 *	while allocating the name and adding the device in order to avoid
 *	duplicates.
 *	Limited to bits_per_byte * page size devices (ie 32K on most platforms).
 *	Returns the number of the unit assigned or a negative errno code.
 */

static int __dev_alloc_name(struct net *net, const char *name, char *buf)
{
	int i = 0;
	const char *p;
	const int max_netdevices = 8*PAGE_SIZE;
	unsigned long *inuse;
	struct net_device *d;

	if (!dev_valid_name(name))
		return -EINVAL;

	p = strchr(name, '%');
	if (p) {
		/*
		 * Verify the string as this thing may have come from
		 * the user.  There must be either one "%d" and no other "%"
		 * characters.
		 */
		if (p[1] != 'd' || strchr(p + 2, '%'))
			return -EINVAL;

		/* Use one page as a bit array of possible slots */
		inuse = (unsigned long *) get_zeroed_page(GFP_ATOMIC);
		if (!inuse)
			return -ENOMEM;

		for_each_netdev(net, d) {
			if (!sscanf(d->name, name, &i))
				continue;
			if (i < 0 || i >= max_netdevices)
				continue;

			/*  avoid cases where sscanf is not exact inverse of printf */
			snprintf(buf, IFNAMSIZ, name, i);
			if (!strncmp(buf, d->name, IFNAMSIZ))
				set_bit(i, inuse);
		}

		i = find_first_zero_bit(inuse, max_netdevices);
		free_page((unsigned long) inuse);
	}

	snprintf(buf, IFNAMSIZ, name, i);
	if (!__dev_get_by_name(net, buf))
		return i;

	/* It is possible to run out of possible slots
	 * when the name is long and there isn't enough space left
	 * for the digits, or if all bits are used.
	 */
	return -ENFILE;
}

static int dev_alloc_name_ns(struct net *net,
			     struct net_device *dev,
			     const char *name)
{
	char buf[IFNAMSIZ];
	int ret;

	BUG_ON(!net);
	ret = __dev_alloc_name(net, name, buf);
	if (ret >= 0)
		strlcpy(dev->name, buf, IFNAMSIZ);
	return ret;
}

/**
 *	dev_alloc_name - allocate a name for a device
 *	@dev: device
 *	@name: name format string
 *
 *	Passed a format string - eg "lt%d" it will try and find a suitable
 *	id. It scans list of devices to build up a free map, then chooses
 *	the first empty slot. The caller must hold the dev_base or rtnl lock
 *	while allocating the name and adding the device in order to avoid
 *	duplicates.
 *	Limited to bits_per_byte * page size devices (ie 32K on most platforms).
 *	Returns the number of the unit assigned or a negative errno code.
 */

int dev_alloc_name(struct net_device *dev, const char *name)
{
	return dev_alloc_name_ns(dev_net(dev), dev, name);
}
EXPORT_SYMBOL(dev_alloc_name);

static int dev_get_valid_name(struct net *net, struct net_device *dev,
			      const char *name)
{
	BUG_ON(!net);

	if (!dev_valid_name(name))
		return -EINVAL;

	if (strchr(name, '%'))
		return dev_alloc_name_ns(net, dev, name);
	else if (__dev_get_by_name(net, name))
		return -EEXIST;
	else if (dev->name != name)
		strlcpy(dev->name, name, IFNAMSIZ);

	return 0;
}

/**
 *	dev_change_name - change name of a device
 *	@dev: device
 *	@newname: name (or format string) must be at least IFNAMSIZ
 *
 *	Change name of a device, can pass format strings "eth%d".
 *	for wildcarding.
 */
int dev_change_name(struct net_device *dev, const char *newname)
{
	unsigned char old_assign_type;
	char oldname[IFNAMSIZ];
	int err = 0;
	int ret;
	struct net *net;

	ASSERT_RTNL();
	BUG_ON(!dev_net(dev));

	net = dev_net(dev);

	/* Some auto-enslaved devices e.g. failover slaves are
	 * special, as userspace might rename the device after
	 * the interface had been brought up and running since
	 * the point kernel initiated auto-enslavement. Allow
	 * live name change even when these slave devices are
	 * up and running.
	 *
	 * Typically, users of these auto-enslaving devices
	 * don't actually care about slave name change, as
	 * they are supposed to operate on master interface
	 * directly.
	 */
	if (dev->flags & IFF_UP &&
	    likely(!(dev->priv_flags & IFF_LIVE_RENAME_OK)))
		return -EBUSY;

	down_write(&devnet_rename_sem);

	if (strncmp(newname, dev->name, IFNAMSIZ) == 0) {
		up_write(&devnet_rename_sem);
		return 0;
	}

	memcpy(oldname, dev->name, IFNAMSIZ);

	err = dev_get_valid_name(net, dev, newname);
	if (err < 0) {
		up_write(&devnet_rename_sem);
		return err;
	}

	if (oldname[0] && !strchr(oldname, '%'))
		netdev_info(dev, "renamed from %s\n", oldname);

	old_assign_type = dev->name_assign_type;
	dev->name_assign_type = NET_NAME_RENAMED;

rollback:
	ret = device_rename(&dev->dev, dev->name);
	if (ret) {
		memcpy(dev->name, oldname, IFNAMSIZ);
		dev->name_assign_type = old_assign_type;
		up_write(&devnet_rename_sem);
		return ret;
	}

	up_write(&devnet_rename_sem);

	netdev_adjacent_rename_links(dev, oldname);

	write_lock_bh(&dev_base_lock);
	netdev_name_node_del(dev->name_node);
	write_unlock_bh(&dev_base_lock);

	synchronize_rcu();

	write_lock_bh(&dev_base_lock);
	netdev_name_node_add(net, dev->name_node);
	write_unlock_bh(&dev_base_lock);

	ret = call_netdevice_notifiers(NETDEV_CHANGENAME, dev);
	ret = notifier_to_errno(ret);

	if (ret) {
		/* err >= 0 after dev_alloc_name() or stores the first errno */
		if (err >= 0) {
			err = ret;
			down_write(&devnet_rename_sem);
			memcpy(dev->name, oldname, IFNAMSIZ);
			memcpy(oldname, newname, IFNAMSIZ);
			dev->name_assign_type = old_assign_type;
			old_assign_type = NET_NAME_RENAMED;
			goto rollback;
		} else {
			pr_err("%s: name change rollback failed: %d\n",
			       dev->name, ret);
		}
	}

	return err;
}

/**
 *	dev_set_alias - change ifalias of a device
 *	@dev: device
 *	@alias: name up to IFALIASZ
 *	@len: limit of bytes to copy from info
 *
 *	Set ifalias for a device,
 */
int dev_set_alias(struct net_device *dev, const char *alias, size_t len)
{
	struct dev_ifalias *new_alias = NULL;

	if (len >= IFALIASZ)
		return -EINVAL;

	if (len) {
		new_alias = kmalloc(sizeof(*new_alias) + len + 1, GFP_KERNEL);
		if (!new_alias)
			return -ENOMEM;

		memcpy(new_alias->ifalias, alias, len);
		new_alias->ifalias[len] = 0;
	}

	mutex_lock(&ifalias_mutex);
	new_alias = rcu_replace_pointer(dev->ifalias, new_alias,
					mutex_is_locked(&ifalias_mutex));
	mutex_unlock(&ifalias_mutex);

	if (new_alias)
		kfree_rcu(new_alias, rcuhead);

	return len;
}
EXPORT_SYMBOL(dev_set_alias);

/**
 *	dev_get_alias - get ifalias of a device
 *	@dev: device
 *	@name: buffer to store name of ifalias
 *	@len: size of buffer
 *
 *	get ifalias for a device.  Caller must make sure dev cannot go
 *	away,  e.g. rcu read lock or own a reference count to device.
 */
int dev_get_alias(const struct net_device *dev, char *name, size_t len)
{
	const struct dev_ifalias *alias;
	int ret = 0;

	rcu_read_lock();
	alias = rcu_dereference(dev->ifalias);
	if (alias)
		ret = snprintf(name, len, "%s", alias->ifalias);
	rcu_read_unlock();

	return ret;
}

/**
 *	netdev_features_change - device changes features
 *	@dev: device to cause notification
 *
 *	Called to indicate a device has changed features.
 */
void netdev_features_change(struct net_device *dev)
{
	call_netdevice_notifiers(NETDEV_FEAT_CHANGE, dev);
}
EXPORT_SYMBOL(netdev_features_change);

/**
 *	netdev_state_change - device changes state
 *	@dev: device to cause notification
 *
 *	Called to indicate a device has changed state. This function calls
 *	the notifier chains for netdev_chain and sends a NEWLINK message
 *	to the routing socket.
 */
void netdev_state_change(struct net_device *dev)
{
	if (dev->flags & IFF_UP) {
		struct netdev_notifier_change_info change_info = {
			.info.dev = dev,
		};

		call_netdevice_notifiers_info(NETDEV_CHANGE,
					      &change_info.info);
		rtmsg_ifinfo(RTM_NEWLINK, dev, 0, GFP_KERNEL);
	}
}
EXPORT_SYMBOL(netdev_state_change);

/**
 * netdev_notify_peers - notify network peers about existence of @dev
 * @dev: network device
 *
 * Generate traffic such that interested network peers are aware of
 * @dev, such as by generating a gratuitous ARP. This may be used when
 * a device wants to inform the rest of the network about some sort of
 * reconfiguration such as a failover event or virtual machine
 * migration.
 */
void netdev_notify_peers(struct net_device *dev)
{
	rtnl_lock();
	call_netdevice_notifiers(NETDEV_NOTIFY_PEERS, dev);
	call_netdevice_notifiers(NETDEV_RESEND_IGMP, dev);
	rtnl_unlock();
}
EXPORT_SYMBOL(netdev_notify_peers);

static int __dev_open(struct net_device *dev, struct netlink_ext_ack *extack)
{
	const struct net_device_ops *ops = dev->netdev_ops;
	int ret;

	ASSERT_RTNL();

	if (!netif_device_present(dev)) {
		/* may be detached because parent is runtime-suspended */
		if (dev->dev.parent)
			pm_runtime_resume(dev->dev.parent);
		if (!netif_device_present(dev))
			return -ENODEV;
	}

	/* Block netpoll from trying to do any rx path servicing.
	 * If we don't do this there is a chance ndo_poll_controller
	 * or ndo_poll may be running while we open the device
	 */
	netpoll_poll_disable(dev);

	ret = call_netdevice_notifiers_extack(NETDEV_PRE_UP, dev, extack);
	ret = notifier_to_errno(ret);
	if (ret)
		return ret;

	set_bit(__LINK_STATE_START, &dev->state);

	if (ops->ndo_validate_addr)
		ret = ops->ndo_validate_addr(dev);

	if (!ret && ops->ndo_open)
		ret = ops->ndo_open(dev);

	netpoll_poll_enable(dev);

	if (ret)
		clear_bit(__LINK_STATE_START, &dev->state);
	else {
		dev->flags |= IFF_UP;
		dev_set_rx_mode(dev);
		dev_activate(dev);
		add_device_randomness(dev->dev_addr, dev->addr_len);
	}

	return ret;
}

/**
 *	dev_open	- prepare an interface for use.
 *	@dev: device to open
 *	@extack: netlink extended ack
 *
 *	Takes a device from down to up state. The device's private open
 *	function is invoked and then the multicast lists are loaded. Finally
 *	the device is moved into the up state and a %NETDEV_UP message is
 *	sent to the netdev notifier chain.
 *
 *	Calling this function on an active interface is a nop. On a failure
 *	a negative errno code is returned.
 */
int dev_open(struct net_device *dev, struct netlink_ext_ack *extack)
{
	int ret;

	if (dev->flags & IFF_UP)
		return 0;

	ret = __dev_open(dev, extack);
	if (ret < 0)
		return ret;

	rtmsg_ifinfo(RTM_NEWLINK, dev, IFF_UP|IFF_RUNNING, GFP_KERNEL);
	call_netdevice_notifiers(NETDEV_UP, dev);

	return ret;
}
EXPORT_SYMBOL(dev_open);

static void __dev_close_many(struct list_head *head)
{
	struct net_device *dev;

	ASSERT_RTNL();
	might_sleep();

	list_for_each_entry(dev, head, close_list) {
		/* Temporarily disable netpoll until the interface is down */
		netpoll_poll_disable(dev);

		call_netdevice_notifiers(NETDEV_GOING_DOWN, dev);

		clear_bit(__LINK_STATE_START, &dev->state);

		/* Synchronize to scheduled poll. We cannot touch poll list, it
		 * can be even on different cpu. So just clear netif_running().
		 *
		 * dev->stop() will invoke napi_disable() on all of it's
		 * napi_struct instances on this device.
		 */
		smp_mb__after_atomic(); /* Commit netif_running(). */
	}

	dev_deactivate_many(head);

	list_for_each_entry(dev, head, close_list) {
		const struct net_device_ops *ops = dev->netdev_ops;

		/*
		 *	Call the device specific close. This cannot fail.
		 *	Only if device is UP
		 *
		 *	We allow it to be called even after a DETACH hot-plug
		 *	event.
		 */
		if (ops->ndo_stop)
			ops->ndo_stop(dev);

		dev->flags &= ~IFF_UP;
		netpoll_poll_enable(dev);
	}
}

static void __dev_close(struct net_device *dev)
{
	LIST_HEAD(single);

	list_add(&dev->close_list, &single);
	__dev_close_many(&single);
	list_del(&single);
}

void dev_close_many(struct list_head *head, bool unlink)
{
	struct net_device *dev, *tmp;

	/* Remove the devices that don't need to be closed */
	list_for_each_entry_safe(dev, tmp, head, close_list)
		if (!(dev->flags & IFF_UP))
			list_del_init(&dev->close_list);

	__dev_close_many(head);

	list_for_each_entry_safe(dev, tmp, head, close_list) {
		rtmsg_ifinfo(RTM_NEWLINK, dev, IFF_UP|IFF_RUNNING, GFP_KERNEL);
		call_netdevice_notifiers(NETDEV_DOWN, dev);
		if (unlink)
			list_del_init(&dev->close_list);
	}
}
EXPORT_SYMBOL(dev_close_many);

/**
 *	dev_close - shutdown an interface.
 *	@dev: device to shutdown
 *
 *	This function moves an active device into down state. A
 *	%NETDEV_GOING_DOWN is sent to the netdev notifier chain. The device
 *	is then deactivated and finally a %NETDEV_DOWN is sent to the notifier
 *	chain.
 */
void dev_close(struct net_device *dev)
{
	if (dev->flags & IFF_UP) {
		LIST_HEAD(single);

		list_add(&dev->close_list, &single);
		dev_close_many(&single, true);
		list_del(&single);
	}
}
EXPORT_SYMBOL(dev_close);


/**
 *	dev_disable_lro - disable Large Receive Offload on a device
 *	@dev: device
 *
 *	Disable Large Receive Offload (LRO) on a net device.  Must be
 *	called under RTNL.  This is needed if received packets may be
 *	forwarded to another interface.
 */
void dev_disable_lro(struct net_device *dev)
{
	struct net_device *lower_dev;
	struct list_head *iter;

	dev->wanted_features &= ~NETIF_F_LRO;
	netdev_update_features(dev);

	if (unlikely(dev->features & NETIF_F_LRO))
		netdev_WARN(dev, "failed to disable LRO!\n");

	netdev_for_each_lower_dev(dev, lower_dev, iter)
		dev_disable_lro(lower_dev);
}
EXPORT_SYMBOL(dev_disable_lro);

/**
 *	dev_disable_gro_hw - disable HW Generic Receive Offload on a device
 *	@dev: device
 *
 *	Disable HW Generic Receive Offload (GRO_HW) on a net device.  Must be
 *	called under RTNL.  This is needed if Generic XDP is installed on
 *	the device.
 */
static void dev_disable_gro_hw(struct net_device *dev)
{
	dev->wanted_features &= ~NETIF_F_GRO_HW;
	netdev_update_features(dev);

	if (unlikely(dev->features & NETIF_F_GRO_HW))
		netdev_WARN(dev, "failed to disable GRO_HW!\n");
}

const char *netdev_cmd_to_name(enum netdev_cmd cmd)
{
#define N(val) 						\
	case NETDEV_##val:				\
		return "NETDEV_" __stringify(val);
	switch (cmd) {
	N(UP) N(DOWN) N(REBOOT) N(CHANGE) N(REGISTER) N(UNREGISTER)
	N(CHANGEMTU) N(CHANGEADDR) N(GOING_DOWN) N(CHANGENAME) N(FEAT_CHANGE)
	N(BONDING_FAILOVER) N(PRE_UP) N(PRE_TYPE_CHANGE) N(POST_TYPE_CHANGE)
	N(POST_INIT) N(RELEASE) N(NOTIFY_PEERS) N(JOIN) N(CHANGEUPPER)
	N(RESEND_IGMP) N(PRECHANGEMTU) N(CHANGEINFODATA) N(BONDING_INFO)
	N(PRECHANGEUPPER) N(CHANGELOWERSTATE) N(UDP_TUNNEL_PUSH_INFO)
	N(UDP_TUNNEL_DROP_INFO) N(CHANGE_TX_QUEUE_LEN)
	N(CVLAN_FILTER_PUSH_INFO) N(CVLAN_FILTER_DROP_INFO)
	N(SVLAN_FILTER_PUSH_INFO) N(SVLAN_FILTER_DROP_INFO)
	N(PRE_CHANGEADDR)
	}
#undef N
	return "UNKNOWN_NETDEV_EVENT";
}
EXPORT_SYMBOL_GPL(netdev_cmd_to_name);

static int call_netdevice_notifier(struct notifier_block *nb, unsigned long val,
				   struct net_device *dev)
{
	struct netdev_notifier_info info = {
		.dev = dev,
	};

	return nb->notifier_call(nb, val, &info);
}

static int call_netdevice_register_notifiers(struct notifier_block *nb,
					     struct net_device *dev)
{
	int err;

	err = call_netdevice_notifier(nb, NETDEV_REGISTER, dev);
	err = notifier_to_errno(err);
	if (err)
		return err;

	if (!(dev->flags & IFF_UP))
		return 0;

	call_netdevice_notifier(nb, NETDEV_UP, dev);
	return 0;
}

static void call_netdevice_unregister_notifiers(struct notifier_block *nb,
						struct net_device *dev)
{
	if (dev->flags & IFF_UP) {
		call_netdevice_notifier(nb, NETDEV_GOING_DOWN,
					dev);
		call_netdevice_notifier(nb, NETDEV_DOWN, dev);
	}
	call_netdevice_notifier(nb, NETDEV_UNREGISTER, dev);
}

static int call_netdevice_register_net_notifiers(struct notifier_block *nb,
						 struct net *net)
{
	struct net_device *dev;
	int err;

	for_each_netdev(net, dev) {
		err = call_netdevice_register_notifiers(nb, dev);
		if (err)
			goto rollback;
	}
	return 0;

rollback:
	for_each_netdev_continue_reverse(net, dev)
		call_netdevice_unregister_notifiers(nb, dev);
	return err;
}

static void call_netdevice_unregister_net_notifiers(struct notifier_block *nb,
						    struct net *net)
{
	struct net_device *dev;

	for_each_netdev(net, dev)
		call_netdevice_unregister_notifiers(nb, dev);
}

static int dev_boot_phase = 1;

/**
 * register_netdevice_notifier - register a network notifier block
 * @nb: notifier
 *
 * Register a notifier to be called when network device events occur.
 * The notifier passed is linked into the kernel structures and must
 * not be reused until it has been unregistered. A negative errno code
 * is returned on a failure.
 *
 * When registered all registration and up events are replayed
 * to the new notifier to allow device to have a race free
 * view of the network device list.
 */

int register_netdevice_notifier(struct notifier_block *nb)
{
	struct net *net;
	int err;

	/* Close race with setup_net() and cleanup_net() */
	down_write(&pernet_ops_rwsem);
	rtnl_lock();
	err = raw_notifier_chain_register(&netdev_chain, nb);
	if (err)
		goto unlock;
	if (dev_boot_phase)
		goto unlock;
	for_each_net(net) {
		err = call_netdevice_register_net_notifiers(nb, net);
		if (err)
			goto rollback;
	}

unlock:
	rtnl_unlock();
	up_write(&pernet_ops_rwsem);
	return err;

rollback:
	for_each_net_continue_reverse(net)
		call_netdevice_unregister_net_notifiers(nb, net);

	raw_notifier_chain_unregister(&netdev_chain, nb);
	goto unlock;
}
EXPORT_SYMBOL(register_netdevice_notifier);

/**
 * unregister_netdevice_notifier - unregister a network notifier block
 * @nb: notifier
 *
 * Unregister a notifier previously registered by
 * register_netdevice_notifier(). The notifier is unlinked into the
 * kernel structures and may then be reused. A negative errno code
 * is returned on a failure.
 *
 * After unregistering unregister and down device events are synthesized
 * for all devices on the device list to the removed notifier to remove
 * the need for special case cleanup code.
 */

int unregister_netdevice_notifier(struct notifier_block *nb)
{
	struct net *net;
	int err;

	/* Close race with setup_net() and cleanup_net() */
	down_write(&pernet_ops_rwsem);
	rtnl_lock();
	err = raw_notifier_chain_unregister(&netdev_chain, nb);
	if (err)
		goto unlock;

	for_each_net(net)
		call_netdevice_unregister_net_notifiers(nb, net);

unlock:
	rtnl_unlock();
	up_write(&pernet_ops_rwsem);
	return err;
}
EXPORT_SYMBOL(unregister_netdevice_notifier);

static int __register_netdevice_notifier_net(struct net *net,
					     struct notifier_block *nb,
					     bool ignore_call_fail)
{
	int err;

	err = raw_notifier_chain_register(&net->netdev_chain, nb);
	if (err)
		return err;
	if (dev_boot_phase)
		return 0;

	err = call_netdevice_register_net_notifiers(nb, net);
	if (err && !ignore_call_fail)
		goto chain_unregister;

	return 0;

chain_unregister:
	raw_notifier_chain_unregister(&net->netdev_chain, nb);
	return err;
}

static int __unregister_netdevice_notifier_net(struct net *net,
					       struct notifier_block *nb)
{
	int err;

	err = raw_notifier_chain_unregister(&net->netdev_chain, nb);
	if (err)
		return err;

	call_netdevice_unregister_net_notifiers(nb, net);
	return 0;
}

/**
 * register_netdevice_notifier_net - register a per-netns network notifier block
 * @net: network namespace
 * @nb: notifier
 *
 * Register a notifier to be called when network device events occur.
 * The notifier passed is linked into the kernel structures and must
 * not be reused until it has been unregistered. A negative errno code
 * is returned on a failure.
 *
 * When registered all registration and up events are replayed
 * to the new notifier to allow device to have a race free
 * view of the network device list.
 */

int register_netdevice_notifier_net(struct net *net, struct notifier_block *nb)
{
	int err;

	rtnl_lock();
	err = __register_netdevice_notifier_net(net, nb, false);
	rtnl_unlock();
	return err;
}
EXPORT_SYMBOL(register_netdevice_notifier_net);

/**
 * unregister_netdevice_notifier_net - unregister a per-netns
 *                                     network notifier block
 * @net: network namespace
 * @nb: notifier
 *
 * Unregister a notifier previously registered by
 * register_netdevice_notifier(). The notifier is unlinked into the
 * kernel structures and may then be reused. A negative errno code
 * is returned on a failure.
 *
 * After unregistering unregister and down device events are synthesized
 * for all devices on the device list to the removed notifier to remove
 * the need for special case cleanup code.
 */

int unregister_netdevice_notifier_net(struct net *net,
				      struct notifier_block *nb)
{
	int err;

	rtnl_lock();
	err = __unregister_netdevice_notifier_net(net, nb);
	rtnl_unlock();
	return err;
}
EXPORT_SYMBOL(unregister_netdevice_notifier_net);

int register_netdevice_notifier_dev_net(struct net_device *dev,
					struct notifier_block *nb,
					struct netdev_net_notifier *nn)
{
	int err;

	rtnl_lock();
	err = __register_netdevice_notifier_net(dev_net(dev), nb, false);
	if (!err) {
		nn->nb = nb;
		list_add(&nn->list, &dev->net_notifier_list);
	}
	rtnl_unlock();
	return err;
}
EXPORT_SYMBOL(register_netdevice_notifier_dev_net);

int unregister_netdevice_notifier_dev_net(struct net_device *dev,
					  struct notifier_block *nb,
					  struct netdev_net_notifier *nn)
{
	int err;

	rtnl_lock();
	list_del(&nn->list);
	err = __unregister_netdevice_notifier_net(dev_net(dev), nb);
	rtnl_unlock();
	return err;
}
EXPORT_SYMBOL(unregister_netdevice_notifier_dev_net);

static void move_netdevice_notifiers_dev_net(struct net_device *dev,
					     struct net *net)
{
	struct netdev_net_notifier *nn;

	list_for_each_entry(nn, &dev->net_notifier_list, list) {
		__unregister_netdevice_notifier_net(dev_net(dev), nn->nb);
		__register_netdevice_notifier_net(net, nn->nb, true);
	}
}

/**
 *	call_netdevice_notifiers_info - call all network notifier blocks
 *	@val: value passed unmodified to notifier function
 *	@info: notifier information data
 *
 *	Call all network notifier blocks.  Parameters and return value
 *	are as for raw_notifier_call_chain().
 */

static int call_netdevice_notifiers_info(unsigned long val,
					 struct netdev_notifier_info *info)
{
	struct net *net = dev_net(info->dev);
	int ret;

	ASSERT_RTNL();

	/* Run per-netns notifier block chain first, then run the global one.
	 * Hopefully, one day, the global one is going to be removed after
	 * all notifier block registrators get converted to be per-netns.
	 */
	ret = raw_notifier_call_chain(&net->netdev_chain, val, info);
	if (ret & NOTIFY_STOP_MASK)
		return ret;
	return raw_notifier_call_chain(&netdev_chain, val, info);
}

static int call_netdevice_notifiers_extack(unsigned long val,
					   struct net_device *dev,
					   struct netlink_ext_ack *extack)
{
	struct netdev_notifier_info info = {
		.dev = dev,
		.extack = extack,
	};

	return call_netdevice_notifiers_info(val, &info);
}

/**
 *	call_netdevice_notifiers - call all network notifier blocks
 *      @val: value passed unmodified to notifier function
 *      @dev: net_device pointer passed unmodified to notifier function
 *
 *	Call all network notifier blocks.  Parameters and return value
 *	are as for raw_notifier_call_chain().
 */

int call_netdevice_notifiers(unsigned long val, struct net_device *dev)
{
	return call_netdevice_notifiers_extack(val, dev, NULL);
}
EXPORT_SYMBOL(call_netdevice_notifiers);

/**
 *	call_netdevice_notifiers_mtu - call all network notifier blocks
 *	@val: value passed unmodified to notifier function
 *	@dev: net_device pointer passed unmodified to notifier function
 *	@arg: additional u32 argument passed to the notifier function
 *
 *	Call all network notifier blocks.  Parameters and return value
 *	are as for raw_notifier_call_chain().
 */
static int call_netdevice_notifiers_mtu(unsigned long val,
					struct net_device *dev, u32 arg)
{
	struct netdev_notifier_info_ext info = {
		.info.dev = dev,
		.ext.mtu = arg,
	};

	BUILD_BUG_ON(offsetof(struct netdev_notifier_info_ext, info) != 0);

	return call_netdevice_notifiers_info(val, &info.info);
}

#ifdef CONFIG_NET_INGRESS
static DEFINE_STATIC_KEY_FALSE(ingress_needed_key);

void net_inc_ingress_queue(void)
{
	static_branch_inc(&ingress_needed_key);
}
EXPORT_SYMBOL_GPL(net_inc_ingress_queue);

void net_dec_ingress_queue(void)
{
	static_branch_dec(&ingress_needed_key);
}
EXPORT_SYMBOL_GPL(net_dec_ingress_queue);
#endif

#ifdef CONFIG_NET_EGRESS
static DEFINE_STATIC_KEY_FALSE(egress_needed_key);

void net_inc_egress_queue(void)
{
	static_branch_inc(&egress_needed_key);
}
EXPORT_SYMBOL_GPL(net_inc_egress_queue);

void net_dec_egress_queue(void)
{
	static_branch_dec(&egress_needed_key);
}
EXPORT_SYMBOL_GPL(net_dec_egress_queue);
#endif

static DEFINE_STATIC_KEY_FALSE(netstamp_needed_key);
#ifdef CONFIG_JUMP_LABEL
static atomic_t netstamp_needed_deferred;
static atomic_t netstamp_wanted;
static void netstamp_clear(struct work_struct *work)
{
	int deferred = atomic_xchg(&netstamp_needed_deferred, 0);
	int wanted;

	wanted = atomic_add_return(deferred, &netstamp_wanted);
	if (wanted > 0)
		static_branch_enable(&netstamp_needed_key);
	else
		static_branch_disable(&netstamp_needed_key);
}
static DECLARE_WORK(netstamp_work, netstamp_clear);
#endif

void net_enable_timestamp(void)
{
#ifdef CONFIG_JUMP_LABEL
	int wanted;

	while (1) {
		wanted = atomic_read(&netstamp_wanted);
		if (wanted <= 0)
			break;
		if (atomic_cmpxchg(&netstamp_wanted, wanted, wanted + 1) == wanted)
			return;
	}
	atomic_inc(&netstamp_needed_deferred);
	schedule_work(&netstamp_work);
#else
	static_branch_inc(&netstamp_needed_key);
#endif
}
EXPORT_SYMBOL(net_enable_timestamp);

void net_disable_timestamp(void)
{
#ifdef CONFIG_JUMP_LABEL
	int wanted;

	while (1) {
		wanted = atomic_read(&netstamp_wanted);
		if (wanted <= 1)
			break;
		if (atomic_cmpxchg(&netstamp_wanted, wanted, wanted - 1) == wanted)
			return;
	}
	atomic_dec(&netstamp_needed_deferred);
	schedule_work(&netstamp_work);
#else
	static_branch_dec(&netstamp_needed_key);
#endif
}
EXPORT_SYMBOL(net_disable_timestamp);

static inline void net_timestamp_set(struct sk_buff *skb)
{
	skb->tstamp = 0;
	if (static_branch_unlikely(&netstamp_needed_key))
		__net_timestamp(skb);
}

#define net_timestamp_check(COND, SKB)				\
	if (static_branch_unlikely(&netstamp_needed_key)) {	\
		if ((COND) && !(SKB)->tstamp)			\
			__net_timestamp(SKB);			\
	}							\

bool is_skb_forwardable(const struct net_device *dev, const struct sk_buff *skb)
{
	unsigned int len;

	if (!(dev->flags & IFF_UP))
		return false;

	len = dev->mtu + dev->hard_header_len + VLAN_HLEN;
	if (skb->len <= len)
		return true;

	/* if TSO is enabled, we don't care about the length as the packet
	 * could be forwarded without being segmented before
	 */
	if (skb_is_gso(skb))
		return true;

	return false;
}
EXPORT_SYMBOL_GPL(is_skb_forwardable);

int __dev_forward_skb(struct net_device *dev, struct sk_buff *skb)
{
	int ret = ____dev_forward_skb(dev, skb);

	if (likely(!ret)) {
		skb->protocol = eth_type_trans(skb, dev);
		skb_postpull_rcsum(skb, eth_hdr(skb), ETH_HLEN);
	}

	return ret;
}
EXPORT_SYMBOL_GPL(__dev_forward_skb);

/**
 * dev_forward_skb - loopback an skb to another netif
 *
 * @dev: destination network device
 * @skb: buffer to forward
 *
 * return values:
 *	NET_RX_SUCCESS	(no congestion)
 *	NET_RX_DROP     (packet was dropped, but freed)
 *
 * dev_forward_skb can be used for injecting an skb from the
 * start_xmit function of one device into the receive queue
 * of another device.
 *
 * The receiving device may be in another namespace, so
 * we have to clear all information in the skb that could
 * impact namespace isolation.
 */
int dev_forward_skb(struct net_device *dev, struct sk_buff *skb)
{
	return __dev_forward_skb(dev, skb) ?: netif_rx_internal(skb);
}
EXPORT_SYMBOL_GPL(dev_forward_skb);

static inline int deliver_skb(struct sk_buff *skb,
			      struct packet_type *pt_prev,
			      struct net_device *orig_dev)
{
	if (unlikely(skb_orphan_frags_rx(skb, GFP_ATOMIC)))
		return -ENOMEM;
	refcount_inc(&skb->users);
	return pt_prev->func(skb, skb->dev, pt_prev, orig_dev);
}

static inline void deliver_ptype_list_skb(struct sk_buff *skb,
					  struct packet_type **pt,
					  struct net_device *orig_dev,
					  __be16 type,
					  struct list_head *ptype_list)
{
	struct packet_type *ptype, *pt_prev = *pt;

	list_for_each_entry_rcu(ptype, ptype_list, list) {
		if (ptype->type != type)
			continue;
		if (pt_prev)
			deliver_skb(skb, pt_prev, orig_dev);
		pt_prev = ptype;
	}
	*pt = pt_prev;
}

static inline bool skb_loop_sk(struct packet_type *ptype, struct sk_buff *skb)
{
	if (!ptype->af_packet_priv || !skb->sk)
		return false;

	if (ptype->id_match)
		return ptype->id_match(ptype, skb->sk);
	else if ((struct sock *)ptype->af_packet_priv == skb->sk)
		return true;

	return false;
}

/**
 * dev_nit_active - return true if any network interface taps are in use
 *
 * @dev: network device to check for the presence of taps
 */
bool dev_nit_active(struct net_device *dev)
{
	return !list_empty(&ptype_all) || !list_empty(&dev->ptype_all);
}
EXPORT_SYMBOL_GPL(dev_nit_active);

/*
 *	Support routine. Sends outgoing frames to any network
 *	taps currently in use.
 */

void dev_queue_xmit_nit(struct sk_buff *skb, struct net_device *dev)
{
	struct packet_type *ptype;
	struct sk_buff *skb2 = NULL;
	struct packet_type *pt_prev = NULL;
	struct list_head *ptype_list = &ptype_all;

	rcu_read_lock();
again:
	list_for_each_entry_rcu(ptype, ptype_list, list) {
		if (ptype->ignore_outgoing)
			continue;

		/* Never send packets back to the socket
		 * they originated from - MvS (miquels@drinkel.ow.org)
		 */
		if (skb_loop_sk(ptype, skb))
			continue;

		if (pt_prev) {
			deliver_skb(skb2, pt_prev, skb->dev);
			pt_prev = ptype;
			continue;
		}

		/* need to clone skb, done only once */
		skb2 = skb_clone(skb, GFP_ATOMIC);
		if (!skb2)
			goto out_unlock;

		net_timestamp_set(skb2);

		/* skb->nh should be correctly
		 * set by sender, so that the second statement is
		 * just protection against buggy protocols.
		 */
		skb_reset_mac_header(skb2);

		if (skb_network_header(skb2) < skb2->data ||
		    skb_network_header(skb2) > skb_tail_pointer(skb2)) {
			net_crit_ratelimited("protocol %04x is buggy, dev %s\n",
					     ntohs(skb2->protocol),
					     dev->name);
			skb_reset_network_header(skb2);
		}

		skb2->transport_header = skb2->network_header;
		skb2->pkt_type = PACKET_OUTGOING;
		pt_prev = ptype;
	}

	if (ptype_list == &ptype_all) {
		ptype_list = &dev->ptype_all;
		goto again;
	}
out_unlock:
	if (pt_prev) {
		if (!skb_orphan_frags_rx(skb2, GFP_ATOMIC))
			pt_prev->func(skb2, skb->dev, pt_prev, skb->dev);
		else
			kfree_skb(skb2);
	}
	rcu_read_unlock();
}
EXPORT_SYMBOL_GPL(dev_queue_xmit_nit);

/**
 * netif_setup_tc - Handle tc mappings on real_num_tx_queues change
 * @dev: Network device
 * @txq: number of queues available
 *
 * If real_num_tx_queues is changed the tc mappings may no longer be
 * valid. To resolve this verify the tc mapping remains valid and if
 * not NULL the mapping. With no priorities mapping to this
 * offset/count pair it will no longer be used. In the worst case TC0
 * is invalid nothing can be done so disable priority mappings. If is
 * expected that drivers will fix this mapping if they can before
 * calling netif_set_real_num_tx_queues.
 */
static void netif_setup_tc(struct net_device *dev, unsigned int txq)
{
	int i;
	struct netdev_tc_txq *tc = &dev->tc_to_txq[0];

	/* If TC0 is invalidated disable TC mapping */
	if (tc->offset + tc->count > txq) {
		pr_warn("Number of in use tx queues changed invalidating tc mappings. Priority traffic classification disabled!\n");
		dev->num_tc = 0;
		return;
	}

	/* Invalidated prio to tc mappings set to TC0 */
	for (i = 1; i < TC_BITMASK + 1; i++) {
		int q = netdev_get_prio_tc_map(dev, i);

		tc = &dev->tc_to_txq[q];
		if (tc->offset + tc->count > txq) {
			pr_warn("Number of in use tx queues changed. Priority %i to tc mapping %i is no longer valid. Setting map to 0\n",
				i, q);
			netdev_set_prio_tc_map(dev, i, 0);
		}
	}
}

int netdev_txq_to_tc(struct net_device *dev, unsigned int txq)
{
	if (dev->num_tc) {
		struct netdev_tc_txq *tc = &dev->tc_to_txq[0];
		int i;

		/* walk through the TCs and see if it falls into any of them */
		for (i = 0; i < TC_MAX_QUEUE; i++, tc++) {
			if ((txq - tc->offset) < tc->count)
				return i;
		}

		/* didn't find it, just return -1 to indicate no match */
		return -1;
	}

	return 0;
}
EXPORT_SYMBOL(netdev_txq_to_tc);

#ifdef CONFIG_XPS
struct static_key xps_needed __read_mostly;
EXPORT_SYMBOL(xps_needed);
struct static_key xps_rxqs_needed __read_mostly;
EXPORT_SYMBOL(xps_rxqs_needed);
static DEFINE_MUTEX(xps_map_mutex);
#define xmap_dereference(P)		\
	rcu_dereference_protected((P), lockdep_is_held(&xps_map_mutex))

static bool remove_xps_queue(struct xps_dev_maps *dev_maps,
			     int tci, u16 index)
{
	struct xps_map *map = NULL;
	int pos;

	if (dev_maps)
		map = xmap_dereference(dev_maps->attr_map[tci]);
	if (!map)
		return false;

	for (pos = map->len; pos--;) {
		if (map->queues[pos] != index)
			continue;

		if (map->len > 1) {
			map->queues[pos] = map->queues[--map->len];
			break;
		}

		RCU_INIT_POINTER(dev_maps->attr_map[tci], NULL);
		kfree_rcu(map, rcu);
		return false;
	}

	return true;
}

static bool remove_xps_queue_cpu(struct net_device *dev,
				 struct xps_dev_maps *dev_maps,
				 int cpu, u16 offset, u16 count)
{
	int num_tc = dev->num_tc ? : 1;
	bool active = false;
	int tci;

	for (tci = cpu * num_tc; num_tc--; tci++) {
		int i, j;

		for (i = count, j = offset; i--; j++) {
			if (!remove_xps_queue(dev_maps, tci, j))
				break;
		}

		active |= i < 0;
	}

	return active;
}

static void reset_xps_maps(struct net_device *dev,
			   struct xps_dev_maps *dev_maps,
			   bool is_rxqs_map)
{
	if (is_rxqs_map) {
		static_key_slow_dec_cpuslocked(&xps_rxqs_needed);
		RCU_INIT_POINTER(dev->xps_rxqs_map, NULL);
	} else {
		RCU_INIT_POINTER(dev->xps_cpus_map, NULL);
	}
	static_key_slow_dec_cpuslocked(&xps_needed);
	kfree_rcu(dev_maps, rcu);
}

static void clean_xps_maps(struct net_device *dev, const unsigned long *mask,
			   struct xps_dev_maps *dev_maps, unsigned int nr_ids,
			   u16 offset, u16 count, bool is_rxqs_map)
{
	bool active = false;
	int i, j;

	for (j = -1; j = netif_attrmask_next(j, mask, nr_ids),
	     j < nr_ids;)
		active |= remove_xps_queue_cpu(dev, dev_maps, j, offset,
					       count);
	if (!active)
		reset_xps_maps(dev, dev_maps, is_rxqs_map);

	if (!is_rxqs_map) {
		for (i = offset + (count - 1); count--; i--) {
			netdev_queue_numa_node_write(
				netdev_get_tx_queue(dev, i),
				NUMA_NO_NODE);
		}
	}
}

static void netif_reset_xps_queues(struct net_device *dev, u16 offset,
				   u16 count)
{
	const unsigned long *possible_mask = NULL;
	struct xps_dev_maps *dev_maps;
	unsigned int nr_ids;

	if (!static_key_false(&xps_needed))
		return;

	cpus_read_lock();
	mutex_lock(&xps_map_mutex);

	if (static_key_false(&xps_rxqs_needed)) {
		dev_maps = xmap_dereference(dev->xps_rxqs_map);
		if (dev_maps) {
			nr_ids = dev->num_rx_queues;
			clean_xps_maps(dev, possible_mask, dev_maps, nr_ids,
				       offset, count, true);
		}
	}

	dev_maps = xmap_dereference(dev->xps_cpus_map);
	if (!dev_maps)
		goto out_no_maps;

	if (num_possible_cpus() > 1)
		possible_mask = cpumask_bits(cpu_possible_mask);
	nr_ids = nr_cpu_ids;
	clean_xps_maps(dev, possible_mask, dev_maps, nr_ids, offset, count,
		       false);

out_no_maps:
	mutex_unlock(&xps_map_mutex);
	cpus_read_unlock();
}

static void netif_reset_xps_queues_gt(struct net_device *dev, u16 index)
{
	netif_reset_xps_queues(dev, index, dev->num_tx_queues - index);
}

static struct xps_map *expand_xps_map(struct xps_map *map, int attr_index,
				      u16 index, bool is_rxqs_map)
{
	struct xps_map *new_map;
	int alloc_len = XPS_MIN_MAP_ALLOC;
	int i, pos;

	for (pos = 0; map && pos < map->len; pos++) {
		if (map->queues[pos] != index)
			continue;
		return map;
	}

	/* Need to add tx-queue to this CPU's/rx-queue's existing map */
	if (map) {
		if (pos < map->alloc_len)
			return map;

		alloc_len = map->alloc_len * 2;
	}

	/* Need to allocate new map to store tx-queue on this CPU's/rx-queue's
	 *  map
	 */
	if (is_rxqs_map)
		new_map = kzalloc(XPS_MAP_SIZE(alloc_len), GFP_KERNEL);
	else
		new_map = kzalloc_node(XPS_MAP_SIZE(alloc_len), GFP_KERNEL,
				       cpu_to_node(attr_index));
	if (!new_map)
		return NULL;

	for (i = 0; i < pos; i++)
		new_map->queues[i] = map->queues[i];
	new_map->alloc_len = alloc_len;
	new_map->len = pos;

	return new_map;
}

/* Must be called under cpus_read_lock */
int __netif_set_xps_queue(struct net_device *dev, const unsigned long *mask,
			  u16 index, bool is_rxqs_map)
{
	const unsigned long *online_mask = NULL, *possible_mask = NULL;
	struct xps_dev_maps *dev_maps, *new_dev_maps = NULL;
	int i, j, tci, numa_node_id = -2;
	int maps_sz, num_tc = 1, tc = 0;
	struct xps_map *map, *new_map;
	bool active = false;
	unsigned int nr_ids;

	if (dev->num_tc) {
		/* Do not allow XPS on subordinate device directly */
		num_tc = dev->num_tc;
		if (num_tc < 0)
			return -EINVAL;

		/* If queue belongs to subordinate dev use its map */
		dev = netdev_get_tx_queue(dev, index)->sb_dev ? : dev;

		tc = netdev_txq_to_tc(dev, index);
		if (tc < 0)
			return -EINVAL;
	}

	mutex_lock(&xps_map_mutex);
	if (is_rxqs_map) {
		maps_sz = XPS_RXQ_DEV_MAPS_SIZE(num_tc, dev->num_rx_queues);
		dev_maps = xmap_dereference(dev->xps_rxqs_map);
		nr_ids = dev->num_rx_queues;
	} else {
		maps_sz = XPS_CPU_DEV_MAPS_SIZE(num_tc);
		if (num_possible_cpus() > 1) {
			online_mask = cpumask_bits(cpu_online_mask);
			possible_mask = cpumask_bits(cpu_possible_mask);
		}
		dev_maps = xmap_dereference(dev->xps_cpus_map);
		nr_ids = nr_cpu_ids;
	}

	if (maps_sz < L1_CACHE_BYTES)
		maps_sz = L1_CACHE_BYTES;

	/* allocate memory for queue storage */
	for (j = -1; j = netif_attrmask_next_and(j, online_mask, mask, nr_ids),
	     j < nr_ids;) {
		if (!new_dev_maps)
			new_dev_maps = kzalloc(maps_sz, GFP_KERNEL);
		if (!new_dev_maps) {
			mutex_unlock(&xps_map_mutex);
			return -ENOMEM;
		}

		tci = j * num_tc + tc;
		map = dev_maps ? xmap_dereference(dev_maps->attr_map[tci]) :
				 NULL;

		map = expand_xps_map(map, j, index, is_rxqs_map);
		if (!map)
			goto error;

		RCU_INIT_POINTER(new_dev_maps->attr_map[tci], map);
	}

	if (!new_dev_maps)
		goto out_no_new_maps;

	if (!dev_maps) {
		/* Increment static keys at most once per type */
		static_key_slow_inc_cpuslocked(&xps_needed);
		if (is_rxqs_map)
			static_key_slow_inc_cpuslocked(&xps_rxqs_needed);
	}

	for (j = -1; j = netif_attrmask_next(j, possible_mask, nr_ids),
	     j < nr_ids;) {
		/* copy maps belonging to foreign traffic classes */
		for (i = tc, tci = j * num_tc; dev_maps && i--; tci++) {
			/* fill in the new device map from the old device map */
			map = xmap_dereference(dev_maps->attr_map[tci]);
			RCU_INIT_POINTER(new_dev_maps->attr_map[tci], map);
		}

		/* We need to explicitly update tci as prevous loop
		 * could break out early if dev_maps is NULL.
		 */
		tci = j * num_tc + tc;

		if (netif_attr_test_mask(j, mask, nr_ids) &&
		    netif_attr_test_online(j, online_mask, nr_ids)) {
			/* add tx-queue to CPU/rx-queue maps */
			int pos = 0;

			map = xmap_dereference(new_dev_maps->attr_map[tci]);
			while ((pos < map->len) && (map->queues[pos] != index))
				pos++;

			if (pos == map->len)
				map->queues[map->len++] = index;
#ifdef CONFIG_NUMA
			if (!is_rxqs_map) {
				if (numa_node_id == -2)
					numa_node_id = cpu_to_node(j);
				else if (numa_node_id != cpu_to_node(j))
					numa_node_id = -1;
			}
#endif
		} else if (dev_maps) {
			/* fill in the new device map from the old device map */
			map = xmap_dereference(dev_maps->attr_map[tci]);
			RCU_INIT_POINTER(new_dev_maps->attr_map[tci], map);
		}

		/* copy maps belonging to foreign traffic classes */
		for (i = num_tc - tc, tci++; dev_maps && --i; tci++) {
			/* fill in the new device map from the old device map */
			map = xmap_dereference(dev_maps->attr_map[tci]);
			RCU_INIT_POINTER(new_dev_maps->attr_map[tci], map);
		}
	}

	if (is_rxqs_map)
		rcu_assign_pointer(dev->xps_rxqs_map, new_dev_maps);
	else
		rcu_assign_pointer(dev->xps_cpus_map, new_dev_maps);

	/* Cleanup old maps */
	if (!dev_maps)
		goto out_no_old_maps;

	for (j = -1; j = netif_attrmask_next(j, possible_mask, nr_ids),
	     j < nr_ids;) {
		for (i = num_tc, tci = j * num_tc; i--; tci++) {
			new_map = xmap_dereference(new_dev_maps->attr_map[tci]);
			map = xmap_dereference(dev_maps->attr_map[tci]);
			if (map && map != new_map)
				kfree_rcu(map, rcu);
		}
	}

	kfree_rcu(dev_maps, rcu);

out_no_old_maps:
	dev_maps = new_dev_maps;
	active = true;

out_no_new_maps:
	if (!is_rxqs_map) {
		/* update Tx queue numa node */
		netdev_queue_numa_node_write(netdev_get_tx_queue(dev, index),
					     (numa_node_id >= 0) ?
					     numa_node_id : NUMA_NO_NODE);
	}

	if (!dev_maps)
		goto out_no_maps;

	/* removes tx-queue from unused CPUs/rx-queues */
	for (j = -1; j = netif_attrmask_next(j, possible_mask, nr_ids),
	     j < nr_ids;) {
		for (i = tc, tci = j * num_tc; i--; tci++)
			active |= remove_xps_queue(dev_maps, tci, index);
		if (!netif_attr_test_mask(j, mask, nr_ids) ||
		    !netif_attr_test_online(j, online_mask, nr_ids))
			active |= remove_xps_queue(dev_maps, tci, index);
		for (i = num_tc - tc, tci++; --i; tci++)
			active |= remove_xps_queue(dev_maps, tci, index);
	}

	/* free map if not active */
	if (!active)
		reset_xps_maps(dev, dev_maps, is_rxqs_map);

out_no_maps:
	mutex_unlock(&xps_map_mutex);

	return 0;
error:
	/* remove any maps that we added */
	for (j = -1; j = netif_attrmask_next(j, possible_mask, nr_ids),
	     j < nr_ids;) {
		for (i = num_tc, tci = j * num_tc; i--; tci++) {
			new_map = xmap_dereference(new_dev_maps->attr_map[tci]);
			map = dev_maps ?
			      xmap_dereference(dev_maps->attr_map[tci]) :
			      NULL;
			if (new_map && new_map != map)
				kfree(new_map);
		}
	}

	mutex_unlock(&xps_map_mutex);

	kfree(new_dev_maps);
	return -ENOMEM;
}
EXPORT_SYMBOL_GPL(__netif_set_xps_queue);

int netif_set_xps_queue(struct net_device *dev, const struct cpumask *mask,
			u16 index)
{
	int ret;

	cpus_read_lock();
	ret =  __netif_set_xps_queue(dev, cpumask_bits(mask), index, false);
	cpus_read_unlock();

	return ret;
}
EXPORT_SYMBOL(netif_set_xps_queue);

#endif
static void netdev_unbind_all_sb_channels(struct net_device *dev)
{
	struct netdev_queue *txq = &dev->_tx[dev->num_tx_queues];

	/* Unbind any subordinate channels */
	while (txq-- != &dev->_tx[0]) {
		if (txq->sb_dev)
			netdev_unbind_sb_channel(dev, txq->sb_dev);
	}
}

void netdev_reset_tc(struct net_device *dev)
{
#ifdef CONFIG_XPS
	netif_reset_xps_queues_gt(dev, 0);
#endif
	netdev_unbind_all_sb_channels(dev);

	/* Reset TC configuration of device */
	dev->num_tc = 0;
	memset(dev->tc_to_txq, 0, sizeof(dev->tc_to_txq));
	memset(dev->prio_tc_map, 0, sizeof(dev->prio_tc_map));
}
EXPORT_SYMBOL(netdev_reset_tc);

int netdev_set_tc_queue(struct net_device *dev, u8 tc, u16 count, u16 offset)
{
	if (tc >= dev->num_tc)
		return -EINVAL;

#ifdef CONFIG_XPS
	netif_reset_xps_queues(dev, offset, count);
#endif
	dev->tc_to_txq[tc].count = count;
	dev->tc_to_txq[tc].offset = offset;
	return 0;
}
EXPORT_SYMBOL(netdev_set_tc_queue);

int netdev_set_num_tc(struct net_device *dev, u8 num_tc)
{
	if (num_tc > TC_MAX_QUEUE)
		return -EINVAL;

#ifdef CONFIG_XPS
	netif_reset_xps_queues_gt(dev, 0);
#endif
	netdev_unbind_all_sb_channels(dev);

	dev->num_tc = num_tc;
	return 0;
}
EXPORT_SYMBOL(netdev_set_num_tc);

void netdev_unbind_sb_channel(struct net_device *dev,
			      struct net_device *sb_dev)
{
	struct netdev_queue *txq = &dev->_tx[dev->num_tx_queues];

#ifdef CONFIG_XPS
	netif_reset_xps_queues_gt(sb_dev, 0);
#endif
	memset(sb_dev->tc_to_txq, 0, sizeof(sb_dev->tc_to_txq));
	memset(sb_dev->prio_tc_map, 0, sizeof(sb_dev->prio_tc_map));

	while (txq-- != &dev->_tx[0]) {
		if (txq->sb_dev == sb_dev)
			txq->sb_dev = NULL;
	}
}
EXPORT_SYMBOL(netdev_unbind_sb_channel);

int netdev_bind_sb_channel_queue(struct net_device *dev,
				 struct net_device *sb_dev,
				 u8 tc, u16 count, u16 offset)
{
	/* Make certain the sb_dev and dev are already configured */
	if (sb_dev->num_tc >= 0 || tc >= dev->num_tc)
		return -EINVAL;

	/* We cannot hand out queues we don't have */
	if ((offset + count) > dev->real_num_tx_queues)
		return -EINVAL;

	/* Record the mapping */
	sb_dev->tc_to_txq[tc].count = count;
	sb_dev->tc_to_txq[tc].offset = offset;

	/* Provide a way for Tx queue to find the tc_to_txq map or
	 * XPS map for itself.
	 */
	while (count--)
		netdev_get_tx_queue(dev, count + offset)->sb_dev = sb_dev;

	return 0;
}
EXPORT_SYMBOL(netdev_bind_sb_channel_queue);

int netdev_set_sb_channel(struct net_device *dev, u16 channel)
{
	/* Do not use a multiqueue device to represent a subordinate channel */
	if (netif_is_multiqueue(dev))
		return -ENODEV;

	/* We allow channels 1 - 32767 to be used for subordinate channels.
	 * Channel 0 is meant to be "native" mode and used only to represent
	 * the main root device. We allow writing 0 to reset the device back
	 * to normal mode after being used as a subordinate channel.
	 */
	if (channel > S16_MAX)
		return -EINVAL;

	dev->num_tc = -channel;

	return 0;
}
EXPORT_SYMBOL(netdev_set_sb_channel);

/*
 * Routine to help set real_num_tx_queues. To avoid skbs mapped to queues
 * greater than real_num_tx_queues stale skbs on the qdisc must be flushed.
 */
int netif_set_real_num_tx_queues(struct net_device *dev, unsigned int txq)
{
	bool disabling;
	int rc;

	disabling = txq < dev->real_num_tx_queues;

	if (txq < 1 || txq > dev->num_tx_queues)
		return -EINVAL;

	if (dev->reg_state == NETREG_REGISTERED ||
	    dev->reg_state == NETREG_UNREGISTERING) {
		ASSERT_RTNL();

		rc = netdev_queue_update_kobjects(dev, dev->real_num_tx_queues,
						  txq);
		if (rc)
			return rc;

		if (dev->num_tc)
			netif_setup_tc(dev, txq);

		dev->real_num_tx_queues = txq;

		if (disabling) {
			synchronize_net();
			qdisc_reset_all_tx_gt(dev, txq);
#ifdef CONFIG_XPS
			netif_reset_xps_queues_gt(dev, txq);
#endif
		}
	} else {
		dev->real_num_tx_queues = txq;
	}

	return 0;
}
EXPORT_SYMBOL(netif_set_real_num_tx_queues);

#ifdef CONFIG_SYSFS
/**
 *	netif_set_real_num_rx_queues - set actual number of RX queues used
 *	@dev: Network device
 *	@rxq: Actual number of RX queues
 *
 *	This must be called either with the rtnl_lock held or before
 *	registration of the net device.  Returns 0 on success, or a
 *	negative error code.  If called before registration, it always
 *	succeeds.
 */
int netif_set_real_num_rx_queues(struct net_device *dev, unsigned int rxq)
{
	int rc;

	if (rxq < 1 || rxq > dev->num_rx_queues)
		return -EINVAL;

	if (dev->reg_state == NETREG_REGISTERED) {
		ASSERT_RTNL();

		rc = net_rx_queue_update_kobjects(dev, dev->real_num_rx_queues,
						  rxq);
		if (rc)
			return rc;
	}

	dev->real_num_rx_queues = rxq;
	return 0;
}
EXPORT_SYMBOL(netif_set_real_num_rx_queues);
#endif

/**
 * netif_get_num_default_rss_queues - default number of RSS queues
 *
 * This routine should set an upper limit on the number of RSS queues
 * used by default by multiqueue devices.
 */
int netif_get_num_default_rss_queues(void)
{
	return is_kdump_kernel() ?
		1 : min_t(int, DEFAULT_MAX_NUM_RSS_QUEUES, num_online_cpus());
}
EXPORT_SYMBOL(netif_get_num_default_rss_queues);

static void __netif_reschedule(struct Qdisc *q)
{
	struct softnet_data *sd;
	unsigned long flags;

	local_irq_save(flags);
	sd = this_cpu_ptr(&softnet_data);
	q->next_sched = NULL;
	*sd->output_queue_tailp = q;
	sd->output_queue_tailp = &q->next_sched;
	raise_softirq_irqoff(NET_TX_SOFTIRQ);
	local_irq_restore(flags);
}

void __netif_schedule(struct Qdisc *q)
{
	if (!test_and_set_bit(__QDISC_STATE_SCHED, &q->state))
		__netif_reschedule(q);
}
EXPORT_SYMBOL(__netif_schedule);

struct dev_kfree_skb_cb {
	enum skb_free_reason reason;
};

static struct dev_kfree_skb_cb *get_kfree_skb_cb(const struct sk_buff *skb)
{
	return (struct dev_kfree_skb_cb *)skb->cb;
}

void netif_schedule_queue(struct netdev_queue *txq)
{
	rcu_read_lock();
	if (!netif_xmit_stopped(txq)) {
		struct Qdisc *q = rcu_dereference(txq->qdisc);

		__netif_schedule(q);
	}
	rcu_read_unlock();
}
EXPORT_SYMBOL(netif_schedule_queue);

void netif_tx_wake_queue(struct netdev_queue *dev_queue)
{
	if (test_and_clear_bit(__QUEUE_STATE_DRV_XOFF, &dev_queue->state)) {
		struct Qdisc *q;

		rcu_read_lock();
		q = rcu_dereference(dev_queue->qdisc);
		__netif_schedule(q);
		rcu_read_unlock();
	}
}
EXPORT_SYMBOL(netif_tx_wake_queue);

void __dev_kfree_skb_irq(struct sk_buff *skb, enum skb_free_reason reason)
{
	unsigned long flags;

	if (unlikely(!skb))
		return;

	if (likely(refcount_read(&skb->users) == 1)) {
		smp_rmb();
		refcount_set(&skb->users, 0);
	} else if (likely(!refcount_dec_and_test(&skb->users))) {
		return;
	}
	get_kfree_skb_cb(skb)->reason = reason;
	local_irq_save(flags);
	skb->next = __this_cpu_read(softnet_data.completion_queue);
	__this_cpu_write(softnet_data.completion_queue, skb);
	raise_softirq_irqoff(NET_TX_SOFTIRQ);
	local_irq_restore(flags);
}
EXPORT_SYMBOL(__dev_kfree_skb_irq);

void __dev_kfree_skb_any(struct sk_buff *skb, enum skb_free_reason reason)
{
	if (in_irq() || irqs_disabled())
		__dev_kfree_skb_irq(skb, reason);
	else
		dev_kfree_skb(skb);
}
EXPORT_SYMBOL(__dev_kfree_skb_any);


/**
 * netif_device_detach - mark device as removed
 * @dev: network device
 *
 * Mark device as removed from system and therefore no longer available.
 */
void netif_device_detach(struct net_device *dev)
{
	if (test_and_clear_bit(__LINK_STATE_PRESENT, &dev->state) &&
	    netif_running(dev)) {
		netif_tx_stop_all_queues(dev);
	}
}
EXPORT_SYMBOL(netif_device_detach);

/**
 * netif_device_attach - mark device as attached
 * @dev: network device
 *
 * Mark device as attached from system and restart if needed.
 */
void netif_device_attach(struct net_device *dev)
{
	if (!test_and_set_bit(__LINK_STATE_PRESENT, &dev->state) &&
	    netif_running(dev)) {
		netif_tx_wake_all_queues(dev);
		__netdev_watchdog_up(dev);
	}
}
EXPORT_SYMBOL(netif_device_attach);

/*
 * Returns a Tx hash based on the given packet descriptor a Tx queues' number
 * to be used as a distribution range.
 */
static u16 skb_tx_hash(const struct net_device *dev,
		       const struct net_device *sb_dev,
		       struct sk_buff *skb)
{
	u32 hash;
	u16 qoffset = 0;
	u16 qcount = dev->real_num_tx_queues;

	if (dev->num_tc) {
		u8 tc = netdev_get_prio_tc_map(dev, skb->priority);

		qoffset = sb_dev->tc_to_txq[tc].offset;
		qcount = sb_dev->tc_to_txq[tc].count;
	}

	if (skb_rx_queue_recorded(skb)) {
		hash = skb_get_rx_queue(skb);
		if (hash >= qoffset)
			hash -= qoffset;
		while (unlikely(hash >= qcount))
			hash -= qcount;
		return hash + qoffset;
	}

	return (u16) reciprocal_scale(skb_get_hash(skb), qcount) + qoffset;
}

static void skb_warn_bad_offload(const struct sk_buff *skb)
{
	static const netdev_features_t null_features;
	struct net_device *dev = skb->dev;
	const char *name = "";

	if (!net_ratelimit())
		return;

	if (dev) {
		if (dev->dev.parent)
			name = dev_driver_string(dev->dev.parent);
		else
			name = netdev_name(dev);
	}
	skb_dump(KERN_WARNING, skb, false);
	WARN(1, "%s: caps=(%pNF, %pNF)\n",
	     name, dev ? &dev->features : &null_features,
	     skb->sk ? &skb->sk->sk_route_caps : &null_features);
}

/*
 * Invalidate hardware checksum when packet is to be mangled, and
 * complete checksum manually on outgoing path.
 */
int skb_checksum_help(struct sk_buff *skb)
{
	__wsum csum;
	int ret = 0, offset;

	if (skb->ip_summed == CHECKSUM_COMPLETE)
		goto out_set_summed;

	if (unlikely(skb_is_gso(skb))) {
		skb_warn_bad_offload(skb);
		return -EINVAL;
	}

	/* Before computing a checksum, we should make sure no frag could
	 * be modified by an external entity : checksum could be wrong.
	 */
	if (skb_has_shared_frag(skb)) {
		ret = __skb_linearize(skb);
		if (ret)
			goto out;
	}

	offset = skb_checksum_start_offset(skb);
	BUG_ON(offset >= skb_headlen(skb));
	csum = skb_checksum(skb, offset, skb->len - offset, 0);

	offset += skb->csum_offset;
	BUG_ON(offset + sizeof(__sum16) > skb_headlen(skb));

	ret = skb_ensure_writable(skb, offset + sizeof(__sum16));
	if (ret)
		goto out;

	*(__sum16 *)(skb->data + offset) = csum_fold(csum) ?: CSUM_MANGLED_0;
out_set_summed:
	skb->ip_summed = CHECKSUM_NONE;
out:
	return ret;
}
EXPORT_SYMBOL(skb_checksum_help);

int skb_crc32c_csum_help(struct sk_buff *skb)
{
	__le32 crc32c_csum;
	int ret = 0, offset, start;

	if (skb->ip_summed != CHECKSUM_PARTIAL)
		goto out;

	if (unlikely(skb_is_gso(skb)))
		goto out;

	/* Before computing a checksum, we should make sure no frag could
	 * be modified by an external entity : checksum could be wrong.
	 */
	if (unlikely(skb_has_shared_frag(skb))) {
		ret = __skb_linearize(skb);
		if (ret)
			goto out;
	}
	start = skb_checksum_start_offset(skb);
	offset = start + offsetof(struct sctphdr, checksum);
	if (WARN_ON_ONCE(offset >= skb_headlen(skb))) {
		ret = -EINVAL;
		goto out;
	}

	ret = skb_ensure_writable(skb, offset + sizeof(__le32));
	if (ret)
		goto out;

	crc32c_csum = cpu_to_le32(~__skb_checksum(skb, start,
						  skb->len - start, ~(__u32)0,
						  crc32c_csum_stub));
	*(__le32 *)(skb->data + offset) = crc32c_csum;
	skb->ip_summed = CHECKSUM_NONE;
	skb->csum_not_inet = 0;
out:
	return ret;
}

__be16 skb_network_protocol(struct sk_buff *skb, int *depth)
{
	__be16 type = skb->protocol;

	/* Tunnel gso handlers can set protocol to ethernet. */
	if (type == htons(ETH_P_TEB)) {
		struct ethhdr *eth;

		if (unlikely(!pskb_may_pull(skb, sizeof(struct ethhdr))))
			return 0;

		eth = (struct ethhdr *)skb->data;
		type = eth->h_proto;
	}

	return __vlan_get_protocol(skb, type, depth);
}

/**
 *	skb_mac_gso_segment - mac layer segmentation handler.
 *	@skb: buffer to segment
 *	@features: features for the output path (see dev->features)
 */
struct sk_buff *skb_mac_gso_segment(struct sk_buff *skb,
				    netdev_features_t features)
{
	struct sk_buff *segs = ERR_PTR(-EPROTONOSUPPORT);
	struct packet_offload *ptype;
	int vlan_depth = skb->mac_len;
	__be16 type = skb_network_protocol(skb, &vlan_depth);

	if (unlikely(!type))
		return ERR_PTR(-EINVAL);

	__skb_pull(skb, vlan_depth);

	rcu_read_lock();
	list_for_each_entry_rcu(ptype, &offload_base, list) {
		if (ptype->type == type && ptype->callbacks.gso_segment) {
			segs = ptype->callbacks.gso_segment(skb, features);
			break;
		}
	}
	rcu_read_unlock();

	__skb_push(skb, skb->data - skb_mac_header(skb));

	return segs;
}
EXPORT_SYMBOL(skb_mac_gso_segment);


/* openvswitch calls this on rx path, so we need a different check.
 */
static inline bool skb_needs_check(struct sk_buff *skb, bool tx_path)
{
	if (tx_path)
		return skb->ip_summed != CHECKSUM_PARTIAL &&
		       skb->ip_summed != CHECKSUM_UNNECESSARY;

	return skb->ip_summed == CHECKSUM_NONE;
}

/**
 *	__skb_gso_segment - Perform segmentation on skb.
 *	@skb: buffer to segment
 *	@features: features for the output path (see dev->features)
 *	@tx_path: whether it is called in TX path
 *
 *	This function segments the given skb and returns a list of segments.
 *
 *	It may return NULL if the skb requires no segmentation.  This is
 *	only possible when GSO is used for verifying header integrity.
 *
 *	Segmentation preserves SKB_GSO_CB_OFFSET bytes of previous skb cb.
 */
struct sk_buff *__skb_gso_segment(struct sk_buff *skb,
				  netdev_features_t features, bool tx_path)
{
	struct sk_buff *segs;

	if (unlikely(skb_needs_check(skb, tx_path))) {
		int err;

		/* We're going to init ->check field in TCP or UDP header */
		err = skb_cow_head(skb, 0);
		if (err < 0)
			return ERR_PTR(err);
	}

	/* Only report GSO partial support if it will enable us to
	 * support segmentation on this frame without needing additional
	 * work.
	 */
	if (features & NETIF_F_GSO_PARTIAL) {
		netdev_features_t partial_features = NETIF_F_GSO_ROBUST;
		struct net_device *dev = skb->dev;

		partial_features |= dev->features & dev->gso_partial_features;
		if (!skb_gso_ok(skb, features | partial_features))
			features &= ~NETIF_F_GSO_PARTIAL;
	}

	BUILD_BUG_ON(SKB_GSO_CB_OFFSET +
		     sizeof(*SKB_GSO_CB(skb)) > sizeof(skb->cb));

	SKB_GSO_CB(skb)->mac_offset = skb_headroom(skb);
	SKB_GSO_CB(skb)->encap_level = 0;

	skb_reset_mac_header(skb);
	skb_reset_mac_len(skb);

	segs = skb_mac_gso_segment(skb, features);

	if (segs != skb && unlikely(skb_needs_check(skb, tx_path) && !IS_ERR(segs)))
		skb_warn_bad_offload(skb);

	return segs;
}
EXPORT_SYMBOL(__skb_gso_segment);

/* Take action when hardware reception checksum errors are detected. */
#ifdef CONFIG_BUG
void netdev_rx_csum_fault(struct net_device *dev, struct sk_buff *skb)
{
	if (net_ratelimit()) {
		pr_err("%s: hw csum failure\n", dev ? dev->name : "<unknown>");
		skb_dump(KERN_ERR, skb, true);
		dump_stack();
	}
}
EXPORT_SYMBOL(netdev_rx_csum_fault);
#endif

/* XXX: check that highmem exists at all on the given machine. */
static int illegal_highdma(struct net_device *dev, struct sk_buff *skb)
{
#ifdef CONFIG_HIGHMEM
	int i;

	if (!(dev->features & NETIF_F_HIGHDMA)) {
		for (i = 0; i < skb_shinfo(skb)->nr_frags; i++) {
			skb_frag_t *frag = &skb_shinfo(skb)->frags[i];

			if (PageHighMem(skb_frag_page(frag)))
				return 1;
		}
	}
#endif
	return 0;
}

/* If MPLS offload request, verify we are testing hardware MPLS features
 * instead of standard features for the netdev.
 */
#if IS_ENABLED(CONFIG_NET_MPLS_GSO)
static netdev_features_t net_mpls_features(struct sk_buff *skb,
					   netdev_features_t features,
					   __be16 type)
{
	if (eth_p_mpls(type))
		features &= skb->dev->mpls_features;

	return features;
}
#else
static netdev_features_t net_mpls_features(struct sk_buff *skb,
					   netdev_features_t features,
					   __be16 type)
{
	return features;
}
#endif

static netdev_features_t harmonize_features(struct sk_buff *skb,
	netdev_features_t features)
{
	__be16 type;

	type = skb_network_protocol(skb, NULL);
	features = net_mpls_features(skb, features, type);

	if (skb->ip_summed != CHECKSUM_NONE &&
	    !can_checksum_protocol(features, type)) {
		features &= ~(NETIF_F_CSUM_MASK | NETIF_F_GSO_MASK);
	}
	if (illegal_highdma(skb->dev, skb))
		features &= ~NETIF_F_SG;

	return features;
}

netdev_features_t passthru_features_check(struct sk_buff *skb,
					  struct net_device *dev,
					  netdev_features_t features)
{
	return features;
}
EXPORT_SYMBOL(passthru_features_check);

static netdev_features_t dflt_features_check(struct sk_buff *skb,
					     struct net_device *dev,
					     netdev_features_t features)
{
	return vlan_features_check(skb, features);
}

static netdev_features_t gso_features_check(const struct sk_buff *skb,
					    struct net_device *dev,
					    netdev_features_t features)
{
	u16 gso_segs = skb_shinfo(skb)->gso_segs;

	if (gso_segs > dev->gso_max_segs)
		return features & ~NETIF_F_GSO_MASK;

	if (!skb_shinfo(skb)->gso_type) {
		skb_warn_bad_offload(skb);
		return features & ~NETIF_F_GSO_MASK;
	}

	/* Support for GSO partial features requires software
	 * intervention before we can actually process the packets
	 * so we need to strip support for any partial features now
	 * and we can pull them back in after we have partially
	 * segmented the frame.
	 */
	if (!(skb_shinfo(skb)->gso_type & SKB_GSO_PARTIAL))
		features &= ~dev->gso_partial_features;

	/* Make sure to clear the IPv4 ID mangling feature if the
	 * IPv4 header has the potential to be fragmented.
	 */
	if (skb_shinfo(skb)->gso_type & SKB_GSO_TCPV4) {
		struct iphdr *iph = skb->encapsulation ?
				    inner_ip_hdr(skb) : ip_hdr(skb);

		if (!(iph->frag_off & htons(IP_DF)))
			features &= ~NETIF_F_TSO_MANGLEID;
	}

	return features;
}

netdev_features_t netif_skb_features(struct sk_buff *skb)
{
	struct net_device *dev = skb->dev;
	netdev_features_t features = dev->features;

	if (skb_is_gso(skb))
		features = gso_features_check(skb, dev, features);

	/* If encapsulation offload request, verify we are testing
	 * hardware encapsulation features instead of standard
	 * features for the netdev
	 */
	if (skb->encapsulation)
		features &= dev->hw_enc_features;

	if (skb_vlan_tagged(skb))
		features = netdev_intersect_features(features,
						     dev->vlan_features |
						     NETIF_F_HW_VLAN_CTAG_TX |
						     NETIF_F_HW_VLAN_STAG_TX);

	if (dev->netdev_ops->ndo_features_check)
		features &= dev->netdev_ops->ndo_features_check(skb, dev,
								features);
	else
		features &= dflt_features_check(skb, dev, features);

	return harmonize_features(skb, features);
}
EXPORT_SYMBOL(netif_skb_features);

static int xmit_one(struct sk_buff *skb, struct net_device *dev,
		    struct netdev_queue *txq, bool more)
{
	unsigned int len;
	int rc;

	if (dev_nit_active(dev))
		dev_queue_xmit_nit(skb, dev);

	len = skb->len;
	PRANDOM_ADD_NOISE(skb, dev, txq, len + jiffies);
	trace_net_dev_start_xmit(skb, dev);
	rc = netdev_start_xmit(skb, dev, txq, more);
	trace_net_dev_xmit(skb, rc, dev, len);

	return rc;
}

struct sk_buff *dev_hard_start_xmit(struct sk_buff *first, struct net_device *dev,
				    struct netdev_queue *txq, int *ret)
{
	struct sk_buff *skb = first;
	int rc = NETDEV_TX_OK;

	while (skb) {
		struct sk_buff *next = skb->next;

		skb_mark_not_on_list(skb);
		rc = xmit_one(skb, dev, txq, next != NULL);
		if (unlikely(!dev_xmit_complete(rc))) {
			skb->next = next;
			goto out;
		}

		skb = next;
		if (netif_tx_queue_stopped(txq) && skb) {
			rc = NETDEV_TX_BUSY;
			break;
		}
	}

out:
	*ret = rc;
	return skb;
}

static struct sk_buff *validate_xmit_vlan(struct sk_buff *skb,
					  netdev_features_t features)
{
	if (skb_vlan_tag_present(skb) &&
	    !vlan_hw_offload_capable(features, skb->vlan_proto))
		skb = __vlan_hwaccel_push_inside(skb);
	return skb;
}

int skb_csum_hwoffload_help(struct sk_buff *skb,
			    const netdev_features_t features)
{
	if (unlikely(skb->csum_not_inet))
		return !!(features & NETIF_F_SCTP_CRC) ? 0 :
			skb_crc32c_csum_help(skb);

	return !!(features & NETIF_F_CSUM_MASK) ? 0 : skb_checksum_help(skb);
}
EXPORT_SYMBOL(skb_csum_hwoffload_help);

static struct sk_buff *validate_xmit_skb(struct sk_buff *skb, struct net_device *dev, bool *again)
{
	netdev_features_t features;

	features = netif_skb_features(skb);
	skb = validate_xmit_vlan(skb, features);
	if (unlikely(!skb))
		goto out_null;

	skb = sk_validate_xmit_skb(skb, dev);
	if (unlikely(!skb))
		goto out_null;

	if (netif_needs_gso(skb, features)) {
		struct sk_buff *segs;

		segs = skb_gso_segment(skb, features);
		if (IS_ERR(segs)) {
			goto out_kfree_skb;
		} else if (segs) {
			consume_skb(skb);
			skb = segs;
		}
	} else {
		if (skb_needs_linearize(skb, features) &&
		    __skb_linearize(skb))
			goto out_kfree_skb;

		/* If packet is not checksummed and device does not
		 * support checksumming for this protocol, complete
		 * checksumming here.
		 */
		if (skb->ip_summed == CHECKSUM_PARTIAL) {
			if (skb->encapsulation)
				skb_set_inner_transport_header(skb,
							       skb_checksum_start_offset(skb));
			else
				skb_set_transport_header(skb,
							 skb_checksum_start_offset(skb));
			if (skb_csum_hwoffload_help(skb, features))
				goto out_kfree_skb;
		}
	}

	skb = validate_xmit_xfrm(skb, features, again);

	return skb;

out_kfree_skb:
	kfree_skb(skb);
out_null:
	atomic_long_inc(&dev->tx_dropped);
	return NULL;
}

struct sk_buff *validate_xmit_skb_list(struct sk_buff *skb, struct net_device *dev, bool *again)
{
	struct sk_buff *next, *head = NULL, *tail;

	for (; skb != NULL; skb = next) {
		next = skb->next;
		skb_mark_not_on_list(skb);

		/* in case skb wont be segmented, point to itself */
		skb->prev = skb;

		skb = validate_xmit_skb(skb, dev, again);
		if (!skb)
			continue;

		if (!head)
			head = skb;
		else
			tail->next = skb;
		/* If skb was segmented, skb->prev points to
		 * the last segment. If not, it still contains skb.
		 */
		tail = skb->prev;
	}
	return head;
}
EXPORT_SYMBOL_GPL(validate_xmit_skb_list);

static void qdisc_pkt_len_init(struct sk_buff *skb)
{
	const struct skb_shared_info *shinfo = skb_shinfo(skb);

	qdisc_skb_cb(skb)->pkt_len = skb->len;

	/* To get more precise estimation of bytes sent on wire,
	 * we add to pkt_len the headers size of all segments
	 */
	if (shinfo->gso_size && skb_transport_header_was_set(skb)) {
		unsigned int hdr_len;
		u16 gso_segs = shinfo->gso_segs;

		/* mac layer + network layer */
		hdr_len = skb_transport_header(skb) - skb_mac_header(skb);

		/* + transport layer */
		if (likely(shinfo->gso_type & (SKB_GSO_TCPV4 | SKB_GSO_TCPV6))) {
			const struct tcphdr *th;
			struct tcphdr _tcphdr;

			th = skb_header_pointer(skb, skb_transport_offset(skb),
						sizeof(_tcphdr), &_tcphdr);
			if (likely(th))
				hdr_len += __tcp_hdrlen(th);
		} else {
			struct udphdr _udphdr;

			if (skb_header_pointer(skb, skb_transport_offset(skb),
					       sizeof(_udphdr), &_udphdr))
				hdr_len += sizeof(struct udphdr);
		}

		if (shinfo->gso_type & SKB_GSO_DODGY)
			gso_segs = DIV_ROUND_UP(skb->len - hdr_len,
						shinfo->gso_size);

		qdisc_skb_cb(skb)->pkt_len += (gso_segs - 1) * hdr_len;
	}
}

static inline int __dev_xmit_skb(struct sk_buff *skb, struct Qdisc *q,
				 struct net_device *dev,
				 struct netdev_queue *txq)
{
	spinlock_t *root_lock = qdisc_lock(q);
	struct sk_buff *to_free = NULL;
	bool contended;
	int rc;

	qdisc_calculate_pkt_len(skb, q);

	if (q->flags & TCQ_F_NOLOCK) {
		rc = q->enqueue(skb, q, &to_free) & NET_XMIT_MASK;
		qdisc_run(q);

		if (unlikely(to_free))
			kfree_skb_list(to_free);
		return rc;
	}

	/*
	 * Heuristic to force contended enqueues to serialize on a
	 * separate lock before trying to get qdisc main lock.
	 * This permits qdisc->running owner to get the lock more
	 * often and dequeue packets faster.
	 */
	contended = qdisc_is_running(q);
	if (unlikely(contended))
		spin_lock(&q->busylock);

	spin_lock(root_lock);
	if (unlikely(test_bit(__QDISC_STATE_DEACTIVATED, &q->state))) {
		__qdisc_drop(skb, &to_free);
		rc = NET_XMIT_DROP;
	} else if ((q->flags & TCQ_F_CAN_BYPASS) && !qdisc_qlen(q) &&
		   qdisc_run_begin(q)) {
		/*
		 * This is a work-conserving queue; there are no old skbs
		 * waiting to be sent out; and the qdisc is not running -
		 * xmit the skb directly.
		 */

		qdisc_bstats_update(q, skb);

		if (sch_direct_xmit(skb, q, dev, txq, root_lock, true)) {
			if (unlikely(contended)) {
				spin_unlock(&q->busylock);
				contended = false;
			}
			__qdisc_run(q);
		}

		qdisc_run_end(q);
		rc = NET_XMIT_SUCCESS;
	} else {
		rc = q->enqueue(skb, q, &to_free) & NET_XMIT_MASK;
		if (qdisc_run_begin(q)) {
			if (unlikely(contended)) {
				spin_unlock(&q->busylock);
				contended = false;
			}
			__qdisc_run(q);
			qdisc_run_end(q);
		}
	}
	spin_unlock(root_lock);
	if (unlikely(to_free))
		kfree_skb_list(to_free);
	if (unlikely(contended))
		spin_unlock(&q->busylock);
	return rc;
}

#if IS_ENABLED(CONFIG_CGROUP_NET_PRIO)
static void skb_update_prio(struct sk_buff *skb)
{
	const struct netprio_map *map;
	const struct sock *sk;
	unsigned int prioidx;

	if (skb->priority)
		return;
	map = rcu_dereference_bh(skb->dev->priomap);
	if (!map)
		return;
	sk = skb_to_full_sk(skb);
	if (!sk)
		return;

	prioidx = sock_cgroup_prioidx(&sk->sk_cgrp_data);

	if (prioidx < map->priomap_len)
		skb->priority = map->priomap[prioidx];
}
#else
#define skb_update_prio(skb)
#endif

/**
 *	dev_loopback_xmit - loop back @skb
 *	@net: network namespace this loopback is happening in
 *	@sk:  sk needed to be a netfilter okfn
 *	@skb: buffer to transmit
 */
int dev_loopback_xmit(struct net *net, struct sock *sk, struct sk_buff *skb)
{
	skb_reset_mac_header(skb);
	__skb_pull(skb, skb_network_offset(skb));
	skb->pkt_type = PACKET_LOOPBACK;
	skb->ip_summed = CHECKSUM_UNNECESSARY;
	WARN_ON(!skb_dst(skb));
	skb_dst_force(skb);
	netif_rx_ni(skb);
	return 0;
}
EXPORT_SYMBOL(dev_loopback_xmit);

#ifdef CONFIG_NET_EGRESS
static struct sk_buff *
sch_handle_egress(struct sk_buff *skb, int *ret, struct net_device *dev)
{
	struct mini_Qdisc *miniq = rcu_dereference_bh(dev->miniq_egress);
	struct tcf_result cl_res;

	if (!miniq)
		return skb;

	/* qdisc_skb_cb(skb)->pkt_len was already set by the caller. */
	qdisc_skb_cb(skb)->mru = 0;
	mini_qdisc_bstats_cpu_update(miniq, skb);

	switch (tcf_classify(skb, miniq->filter_list, &cl_res, false)) {
	case TC_ACT_OK:
	case TC_ACT_RECLASSIFY:
		skb->tc_index = TC_H_MIN(cl_res.classid);
		break;
	case TC_ACT_SHOT:
		mini_qdisc_qstats_cpu_drop(miniq);
		*ret = NET_XMIT_DROP;
		kfree_skb(skb);
		return NULL;
	case TC_ACT_STOLEN:
	case TC_ACT_QUEUED:
	case TC_ACT_TRAP:
		*ret = NET_XMIT_SUCCESS;
		consume_skb(skb);
		return NULL;
	case TC_ACT_REDIRECT:
		/* No need to push/pop skb's mac_header here on egress! */
		skb_do_redirect(skb);
		*ret = NET_XMIT_SUCCESS;
		return NULL;
	default:
		break;
	}

	return skb;
}
#endif /* CONFIG_NET_EGRESS */

#ifdef CONFIG_XPS
static int __get_xps_queue_idx(struct net_device *dev, struct sk_buff *skb,
			       struct xps_dev_maps *dev_maps, unsigned int tci)
{
	struct xps_map *map;
	int queue_index = -1;

	if (dev->num_tc) {
		tci *= dev->num_tc;
		tci += netdev_get_prio_tc_map(dev, skb->priority);
	}

	map = rcu_dereference(dev_maps->attr_map[tci]);
	if (map) {
		if (map->len == 1)
			queue_index = map->queues[0];
		else
			queue_index = map->queues[reciprocal_scale(
						skb_get_hash(skb), map->len)];
		if (unlikely(queue_index >= dev->real_num_tx_queues))
			queue_index = -1;
	}
	return queue_index;
}
#endif

static int get_xps_queue(struct net_device *dev, struct net_device *sb_dev,
			 struct sk_buff *skb)
{
#ifdef CONFIG_XPS
	struct xps_dev_maps *dev_maps;
	struct sock *sk = skb->sk;
	int queue_index = -1;

	if (!static_key_false(&xps_needed))
		return -1;

	rcu_read_lock();
	if (!static_key_false(&xps_rxqs_needed))
		goto get_cpus_map;

	dev_maps = rcu_dereference(sb_dev->xps_rxqs_map);
	if (dev_maps) {
		int tci = sk_rx_queue_get(sk);

		if (tci >= 0 && tci < dev->num_rx_queues)
			queue_index = __get_xps_queue_idx(dev, skb, dev_maps,
							  tci);
	}

get_cpus_map:
	if (queue_index < 0) {
		dev_maps = rcu_dereference(sb_dev->xps_cpus_map);
		if (dev_maps) {
			unsigned int tci = skb->sender_cpu - 1;

			queue_index = __get_xps_queue_idx(dev, skb, dev_maps,
							  tci);
		}
	}
	rcu_read_unlock();

	return queue_index;
#else
	return -1;
#endif
}

u16 dev_pick_tx_zero(struct net_device *dev, struct sk_buff *skb,
		     struct net_device *sb_dev)
{
	return 0;
}
EXPORT_SYMBOL(dev_pick_tx_zero);

u16 dev_pick_tx_cpu_id(struct net_device *dev, struct sk_buff *skb,
		       struct net_device *sb_dev)
{
	return (u16)raw_smp_processor_id() % dev->real_num_tx_queues;
}
EXPORT_SYMBOL(dev_pick_tx_cpu_id);

u16 netdev_pick_tx(struct net_device *dev, struct sk_buff *skb,
		     struct net_device *sb_dev)
{
	struct sock *sk = skb->sk;
	int queue_index = sk_tx_queue_get(sk);

	sb_dev = sb_dev ? : dev;

	if (queue_index < 0 || skb->ooo_okay ||
	    queue_index >= dev->real_num_tx_queues) {
		int new_index = get_xps_queue(dev, sb_dev, skb);

		if (new_index < 0)
			new_index = skb_tx_hash(dev, sb_dev, skb);

		if (queue_index != new_index && sk &&
		    sk_fullsock(sk) &&
		    rcu_access_pointer(sk->sk_dst_cache))
			sk_tx_queue_set(sk, new_index);

		queue_index = new_index;
	}

	return queue_index;
}
EXPORT_SYMBOL(netdev_pick_tx);

struct netdev_queue *netdev_core_pick_tx(struct net_device *dev,
					 struct sk_buff *skb,
					 struct net_device *sb_dev)
{
	int queue_index = 0;

#ifdef CONFIG_XPS
	u32 sender_cpu = skb->sender_cpu - 1;

	if (sender_cpu >= (u32)NR_CPUS)
		skb->sender_cpu = raw_smp_processor_id() + 1;
#endif

	if (dev->real_num_tx_queues != 1) {
		const struct net_device_ops *ops = dev->netdev_ops;

		if (ops->ndo_select_queue)
			queue_index = ops->ndo_select_queue(dev, skb, sb_dev);
		else
			queue_index = netdev_pick_tx(dev, skb, sb_dev);

		queue_index = netdev_cap_txqueue(dev, queue_index);
	}

	skb_set_queue_mapping(skb, queue_index);
	return netdev_get_tx_queue(dev, queue_index);
}

/**
 *	__dev_queue_xmit - transmit a buffer
 *	@skb: buffer to transmit
 *	@sb_dev: suboordinate device used for L2 forwarding offload
 *
 *	Queue a buffer for transmission to a network device. The caller must
 *	have set the device and priority and built the buffer before calling
 *	this function. The function can be called from an interrupt.
 *
 *	A negative errno code is returned on a failure. A success does not
 *	guarantee the frame will be transmitted as it may be dropped due
 *	to congestion or traffic shaping.
 *
 * -----------------------------------------------------------------------------------
 *      I notice this method can also return errors from the queue disciplines,
 *      including NET_XMIT_DROP, which is a positive value.  So, errors can also
 *      be positive.
 *
 *      Regardless of the return value, the skb is consumed, so it is currently
 *      difficult to retry a send to this method.  (You can bump the ref count
 *      before sending to hold a reference for retry if you are careful.)
 *
 *      When calling this method, interrupts MUST be enabled.  This is because
 *      the BH enable code must have IRQs enabled so that it will not deadlock.
 *          --BLG
 */
static int __dev_queue_xmit(struct sk_buff *skb, struct net_device *sb_dev)
{
	struct net_device *dev = skb->dev;
	struct netdev_queue *txq;
	struct Qdisc *q;
	int rc = -ENOMEM;
	bool again = false;

	skb_reset_mac_header(skb);

	if (unlikely(skb_shinfo(skb)->tx_flags & SKBTX_SCHED_TSTAMP))
		__skb_tstamp_tx(skb, NULL, skb->sk, SCM_TSTAMP_SCHED);

	/* Disable soft irqs for various locks below. Also
	 * stops preemption for RCU.
	 */
	rcu_read_lock_bh();

	skb_update_prio(skb);

	qdisc_pkt_len_init(skb);
#ifdef CONFIG_NET_CLS_ACT
	skb->tc_at_ingress = 0;
# ifdef CONFIG_NET_EGRESS
	if (static_branch_unlikely(&egress_needed_key)) {
		skb = sch_handle_egress(skb, &rc, dev);
		if (!skb)
			goto out;
	}
# endif
#endif
	/* If device/qdisc don't need skb->dst, release it right now while
	 * its hot in this cpu cache.
	 */
	if (dev->priv_flags & IFF_XMIT_DST_RELEASE)
		skb_dst_drop(skb);
	else
		skb_dst_force(skb);

	txq = netdev_core_pick_tx(dev, skb, sb_dev);
	q = rcu_dereference_bh(txq->qdisc);

	trace_net_dev_queue(skb);
	if (q->enqueue) {
		rc = __dev_xmit_skb(skb, q, dev, txq);
		goto out;
	}

	/* The device has no queue. Common case for software devices:
	 * loopback, all the sorts of tunnels...

	 * Really, it is unlikely that netif_tx_lock protection is necessary
	 * here.  (f.e. loopback and IP tunnels are clean ignoring statistics
	 * counters.)
	 * However, it is possible, that they rely on protection
	 * made by us here.

	 * Check this and shot the lock. It is not prone from deadlocks.
	 *Either shot noqueue qdisc, it is even simpler 8)
	 */
	if (dev->flags & IFF_UP) {
		int cpu = smp_processor_id(); /* ok because BHs are off */

		if (txq->xmit_lock_owner != cpu) {
			if (dev_xmit_recursion())
				goto recursion_alert;

			skb = validate_xmit_skb(skb, dev, &again);
			if (!skb)
				goto out;

			PRANDOM_ADD_NOISE(skb, dev, txq, jiffies);
			HARD_TX_LOCK(dev, txq, cpu);

			if (!netif_xmit_stopped(txq)) {
				dev_xmit_recursion_inc();
				skb = dev_hard_start_xmit(skb, dev, txq, &rc);
				dev_xmit_recursion_dec();
				if (dev_xmit_complete(rc)) {
					HARD_TX_UNLOCK(dev, txq);
					goto out;
				}
			}
			HARD_TX_UNLOCK(dev, txq);
			net_crit_ratelimited("Virtual device %s asks to queue packet!\n",
					     dev->name);
		} else {
			/* Recursion is detected! It is possible,
			 * unfortunately
			 */
recursion_alert:
			net_crit_ratelimited("Dead loop on virtual device %s, fix it urgently!\n",
					     dev->name);
		}
	}

	rc = -ENETDOWN;
	rcu_read_unlock_bh();

	atomic_long_inc(&dev->tx_dropped);
	kfree_skb_list(skb);
	return rc;
out:
	rcu_read_unlock_bh();
	return rc;
}

int dev_queue_xmit(struct sk_buff *skb)
{
	return __dev_queue_xmit(skb, NULL);
}
EXPORT_SYMBOL(dev_queue_xmit);

int dev_queue_xmit_accel(struct sk_buff *skb, struct net_device *sb_dev)
{
	return __dev_queue_xmit(skb, sb_dev);
}
EXPORT_SYMBOL(dev_queue_xmit_accel);

int __dev_direct_xmit(struct sk_buff *skb, u16 queue_id)
{
	struct net_device *dev = skb->dev;
	struct sk_buff *orig_skb = skb;
	struct netdev_queue *txq;
	int ret = NETDEV_TX_BUSY;
	bool again = false;

	if (unlikely(!netif_running(dev) ||
		     !netif_carrier_ok(dev)))
		goto drop;

	skb = validate_xmit_skb_list(skb, dev, &again);
	if (skb != orig_skb)
		goto drop;

	skb_set_queue_mapping(skb, queue_id);
	txq = skb_get_tx_queue(dev, skb);
	PRANDOM_ADD_NOISE(skb, dev, txq, jiffies);

	local_bh_disable();

	dev_xmit_recursion_inc();
	HARD_TX_LOCK(dev, txq, smp_processor_id());
	if (!netif_xmit_frozen_or_drv_stopped(txq))
		ret = netdev_start_xmit(skb, dev, txq, false);
	HARD_TX_UNLOCK(dev, txq);
	dev_xmit_recursion_dec();

	local_bh_enable();
	return ret;
drop:
	atomic_long_inc(&dev->tx_dropped);
	kfree_skb_list(skb);
	return NET_XMIT_DROP;
}
EXPORT_SYMBOL(__dev_direct_xmit);

/*************************************************************************
 *			Receiver routines
 *************************************************************************/

int netdev_max_backlog __read_mostly = 1000;
EXPORT_SYMBOL(netdev_max_backlog);

int netdev_tstamp_prequeue __read_mostly = 1;
int netdev_budget __read_mostly = 300;
/* Must be at least 2 jiffes to guarantee 1 jiffy timeout */
unsigned int __read_mostly netdev_budget_usecs = 2 * USEC_PER_SEC / HZ;
int weight_p __read_mostly = 64;           /* old backlog weight */
int dev_weight_rx_bias __read_mostly = 1;  /* bias for backlog weight */
int dev_weight_tx_bias __read_mostly = 1;  /* bias for output_queue quota */
int dev_rx_weight __read_mostly = 64;
int dev_tx_weight __read_mostly = 64;
/* Maximum number of GRO_NORMAL skbs to batch up for list-RX */
int gro_normal_batch __read_mostly = 8;

/* Called with irq disabled */
static inline void ____napi_schedule(struct softnet_data *sd,
				     struct napi_struct *napi)
{
	list_add_tail(&napi->poll_list, &sd->poll_list);
	__raise_softirq_irqoff(NET_RX_SOFTIRQ);
}

#ifdef CONFIG_RPS

/* One global table that all flow-based protocols share. */
struct rps_sock_flow_table __rcu *rps_sock_flow_table __read_mostly;
EXPORT_SYMBOL(rps_sock_flow_table);
u32 rps_cpu_mask __read_mostly;
EXPORT_SYMBOL(rps_cpu_mask);

struct static_key_false rps_needed __read_mostly;
EXPORT_SYMBOL(rps_needed);
struct static_key_false rfs_needed __read_mostly;
EXPORT_SYMBOL(rfs_needed);

static struct rps_dev_flow *
set_rps_cpu(struct net_device *dev, struct sk_buff *skb,
	    struct rps_dev_flow *rflow, u16 next_cpu)
{
	if (next_cpu < nr_cpu_ids) {
#ifdef CONFIG_RFS_ACCEL
		struct netdev_rx_queue *rxqueue;
		struct rps_dev_flow_table *flow_table;
		struct rps_dev_flow *old_rflow;
		u32 flow_id;
		u16 rxq_index;
		int rc;

		/* Should we steer this flow to a different hardware queue? */
		if (!skb_rx_queue_recorded(skb) || !dev->rx_cpu_rmap ||
		    !(dev->features & NETIF_F_NTUPLE))
			goto out;
		rxq_index = cpu_rmap_lookup_index(dev->rx_cpu_rmap, next_cpu);
		if (rxq_index == skb_get_rx_queue(skb))
			goto out;

		rxqueue = dev->_rx + rxq_index;
		flow_table = rcu_dereference(rxqueue->rps_flow_table);
		if (!flow_table)
			goto out;
		flow_id = skb_get_hash(skb) & flow_table->mask;
		rc = dev->netdev_ops->ndo_rx_flow_steer(dev, skb,
							rxq_index, flow_id);
		if (rc < 0)
			goto out;
		old_rflow = rflow;
		rflow = &flow_table->flows[flow_id];
		rflow->filter = rc;
		if (old_rflow->filter == rflow->filter)
			old_rflow->filter = RPS_NO_FILTER;
	out:
#endif
		rflow->last_qtail =
			per_cpu(softnet_data, next_cpu).input_queue_head;
	}

	rflow->cpu = next_cpu;
	return rflow;
}

/*
 * get_rps_cpu is called from netif_receive_skb and returns the target
 * CPU from the RPS map of the receiving queue for a given skb.
 * rcu_read_lock must be held on entry.
 */
static int get_rps_cpu(struct net_device *dev, struct sk_buff *skb,
		       struct rps_dev_flow **rflowp)
{
	const struct rps_sock_flow_table *sock_flow_table;
	struct netdev_rx_queue *rxqueue = dev->_rx;
	struct rps_dev_flow_table *flow_table;
	struct rps_map *map;
	int cpu = -1;
	u32 tcpu;
	u32 hash;

	if (skb_rx_queue_recorded(skb)) {
		u16 index = skb_get_rx_queue(skb);

		if (unlikely(index >= dev->real_num_rx_queues)) {
			WARN_ONCE(dev->real_num_rx_queues > 1,
				  "%s received packet on queue %u, but number "
				  "of RX queues is %u\n",
				  dev->name, index, dev->real_num_rx_queues);
			goto done;
		}
		rxqueue += index;
	}

	/* Avoid computing hash if RFS/RPS is not active for this rxqueue */

	flow_table = rcu_dereference(rxqueue->rps_flow_table);
	map = rcu_dereference(rxqueue->rps_map);
	if (!flow_table && !map)
		goto done;

	skb_reset_network_header(skb);
	hash = skb_get_hash(skb);
	if (!hash)
		goto done;

	sock_flow_table = rcu_dereference(rps_sock_flow_table);
	if (flow_table && sock_flow_table) {
		struct rps_dev_flow *rflow;
		u32 next_cpu;
		u32 ident;

		/* First check into global flow table if there is a match */
		ident = sock_flow_table->ents[hash & sock_flow_table->mask];
		if ((ident ^ hash) & ~rps_cpu_mask)
			goto try_rps;

		next_cpu = ident & rps_cpu_mask;

		/* OK, now we know there is a match,
		 * we can look at the local (per receive queue) flow table
		 */
		rflow = &flow_table->flows[hash & flow_table->mask];
		tcpu = rflow->cpu;

		/*
		 * If the desired CPU (where last recvmsg was done) is
		 * different from current CPU (one in the rx-queue flow
		 * table entry), switch if one of the following holds:
		 *   - Current CPU is unset (>= nr_cpu_ids).
		 *   - Current CPU is offline.
		 *   - The current CPU's queue tail has advanced beyond the
		 *     last packet that was enqueued using this table entry.
		 *     This guarantees that all previous packets for the flow
		 *     have been dequeued, thus preserving in order delivery.
		 */
		if (unlikely(tcpu != next_cpu) &&
		    (tcpu >= nr_cpu_ids || !cpu_online(tcpu) ||
		     ((int)(per_cpu(softnet_data, tcpu).input_queue_head -
		      rflow->last_qtail)) >= 0)) {
			tcpu = next_cpu;
			rflow = set_rps_cpu(dev, skb, rflow, next_cpu);
		}

		if (tcpu < nr_cpu_ids && cpu_online(tcpu)) {
			*rflowp = rflow;
			cpu = tcpu;
			goto done;
		}
	}

try_rps:

	if (map) {
		tcpu = map->cpus[reciprocal_scale(hash, map->len)];
		if (cpu_online(tcpu)) {
			cpu = tcpu;
			goto done;
		}
	}

done:
	return cpu;
}

#ifdef CONFIG_RFS_ACCEL

/**
 * rps_may_expire_flow - check whether an RFS hardware filter may be removed
 * @dev: Device on which the filter was set
 * @rxq_index: RX queue index
 * @flow_id: Flow ID passed to ndo_rx_flow_steer()
 * @filter_id: Filter ID returned by ndo_rx_flow_steer()
 *
 * Drivers that implement ndo_rx_flow_steer() should periodically call
 * this function for each installed filter and remove the filters for
 * which it returns %true.
 */
bool rps_may_expire_flow(struct net_device *dev, u16 rxq_index,
			 u32 flow_id, u16 filter_id)
{
	struct netdev_rx_queue *rxqueue = dev->_rx + rxq_index;
	struct rps_dev_flow_table *flow_table;
	struct rps_dev_flow *rflow;
	bool expire = true;
	unsigned int cpu;

	rcu_read_lock();
	flow_table = rcu_dereference(rxqueue->rps_flow_table);
	if (flow_table && flow_id <= flow_table->mask) {
		rflow = &flow_table->flows[flow_id];
		cpu = READ_ONCE(rflow->cpu);
		if (rflow->filter == filter_id && cpu < nr_cpu_ids &&
		    ((int)(per_cpu(softnet_data, cpu).input_queue_head -
			   rflow->last_qtail) <
		     (int)(10 * flow_table->mask)))
			expire = false;
	}
	rcu_read_unlock();
	return expire;
}
EXPORT_SYMBOL(rps_may_expire_flow);

#endif /* CONFIG_RFS_ACCEL */

/* Called from hardirq (IPI) context */
static void rps_trigger_softirq(void *data)
{
	struct softnet_data *sd = data;

	____napi_schedule(sd, &sd->backlog);
	sd->received_rps++;
}

#endif /* CONFIG_RPS */

/*
 * Check if this softnet_data structure is another cpu one
 * If yes, queue it to our IPI list and return 1
 * If no, return 0
 */
static int rps_ipi_queued(struct softnet_data *sd)
{
#ifdef CONFIG_RPS
	struct softnet_data *mysd = this_cpu_ptr(&softnet_data);

	if (sd != mysd) {
		sd->rps_ipi_next = mysd->rps_ipi_list;
		mysd->rps_ipi_list = sd;

		__raise_softirq_irqoff(NET_RX_SOFTIRQ);
		return 1;
	}
#endif /* CONFIG_RPS */
	return 0;
}

#ifdef CONFIG_NET_FLOW_LIMIT
int netdev_flow_limit_table_len __read_mostly = (1 << 12);
#endif

static bool skb_flow_limit(struct sk_buff *skb, unsigned int qlen)
{
#ifdef CONFIG_NET_FLOW_LIMIT
	struct sd_flow_limit *fl;
	struct softnet_data *sd;
	unsigned int old_flow, new_flow;

	if (qlen < (netdev_max_backlog >> 1))
		return false;

	sd = this_cpu_ptr(&softnet_data);

	rcu_read_lock();
	fl = rcu_dereference(sd->flow_limit);
	if (fl) {
		new_flow = skb_get_hash(skb) & (fl->num_buckets - 1);
		old_flow = fl->history[fl->history_head];
		fl->history[fl->history_head] = new_flow;

		fl->history_head++;
		fl->history_head &= FLOW_LIMIT_HISTORY - 1;

		if (likely(fl->buckets[old_flow]))
			fl->buckets[old_flow]--;

		if (++fl->buckets[new_flow] > (FLOW_LIMIT_HISTORY >> 1)) {
			fl->count++;
			rcu_read_unlock();
			return true;
		}
	}
	rcu_read_unlock();
#endif
	return false;
}

/*
 * enqueue_to_backlog is called to queue an skb to a per CPU backlog
 * queue (may be a remote CPU queue).
 */
static int enqueue_to_backlog(struct sk_buff *skb, int cpu,
			      unsigned int *qtail)
{
	struct softnet_data *sd;
	unsigned long flags;
	unsigned int qlen;

	sd = &per_cpu(softnet_data, cpu);

	local_irq_save(flags);

	rps_lock(sd);
	if (!netif_running(skb->dev))
		goto drop;
	qlen = skb_queue_len(&sd->input_pkt_queue);
	if (qlen <= netdev_max_backlog && !skb_flow_limit(skb, qlen)) {
		if (qlen) {
enqueue:
			__skb_queue_tail(&sd->input_pkt_queue, skb);
			input_queue_tail_incr_save(sd, qtail);
			rps_unlock(sd);
			local_irq_restore(flags);
			return NET_RX_SUCCESS;
		}

		/* Schedule NAPI for backlog device
		 * We can use non atomic operation since we own the queue lock
		 */
		if (!__test_and_set_bit(NAPI_STATE_SCHED, &sd->backlog.state)) {
			if (!rps_ipi_queued(sd))
				____napi_schedule(sd, &sd->backlog);
		}
		goto enqueue;
	}

drop:
	sd->dropped++;
	rps_unlock(sd);

	local_irq_restore(flags);

	atomic_long_inc(&skb->dev->rx_dropped);
	kfree_skb(skb);
	return NET_RX_DROP;
}

static struct netdev_rx_queue *netif_get_rxqueue(struct sk_buff *skb)
{
	struct net_device *dev = skb->dev;
	struct netdev_rx_queue *rxqueue;

	rxqueue = dev->_rx;

	if (skb_rx_queue_recorded(skb)) {
		u16 index = skb_get_rx_queue(skb);

		if (unlikely(index >= dev->real_num_rx_queues)) {
			WARN_ONCE(dev->real_num_rx_queues > 1,
				  "%s received packet on queue %u, but number "
				  "of RX queues is %u\n",
				  dev->name, index, dev->real_num_rx_queues);

			return rxqueue; /* Return first rxqueue */
		}
		rxqueue += index;
	}
	return rxqueue;
}

static u32 netif_receive_generic_xdp(struct sk_buff *skb,
				     struct xdp_buff *xdp,
				     struct bpf_prog *xdp_prog)
{
	struct netdev_rx_queue *rxqueue;
	void *orig_data, *orig_data_end;
	u32 metalen, act = XDP_DROP;
	__be16 orig_eth_type;
	struct ethhdr *eth;
	bool orig_bcast;
	int hlen, off;
	u32 mac_len;

	/* Reinjected packets coming from act_mirred or similar should
	 * not get XDP generic processing.
	 */
	if (skb_is_redirected(skb))
		return XDP_PASS;

	/* XDP packets must be linear and must have sufficient headroom
	 * of XDP_PACKET_HEADROOM bytes. This is the guarantee that also
	 * native XDP provides, thus we need to do it here as well.
	 */
	if (skb_cloned(skb) || skb_is_nonlinear(skb) ||
	    skb_headroom(skb) < XDP_PACKET_HEADROOM) {
		int hroom = XDP_PACKET_HEADROOM - skb_headroom(skb);
		int troom = skb->tail + skb->data_len - skb->end;

		/* In case we have to go down the path and also linearize,
		 * then lets do the pskb_expand_head() work just once here.
		 */
		if (pskb_expand_head(skb,
				     hroom > 0 ? ALIGN(hroom, NET_SKB_PAD) : 0,
				     troom > 0 ? troom + 128 : 0, GFP_ATOMIC))
			goto do_drop;
		if (skb_linearize(skb))
			goto do_drop;
	}

	/* The XDP program wants to see the packet starting at the MAC
	 * header.
	 */
	mac_len = skb->data - skb_mac_header(skb);
	hlen = skb_headlen(skb) + mac_len;
	xdp->data = skb->data - mac_len;
	xdp->data_meta = xdp->data;
	xdp->data_end = xdp->data + hlen;
	xdp->data_hard_start = skb->data - skb_headroom(skb);

	/* SKB "head" area always have tailroom for skb_shared_info */
	xdp->frame_sz  = (void *)skb_end_pointer(skb) - xdp->data_hard_start;
	xdp->frame_sz += SKB_DATA_ALIGN(sizeof(struct skb_shared_info));

	orig_data_end = xdp->data_end;
	orig_data = xdp->data;
	eth = (struct ethhdr *)xdp->data;
	orig_bcast = is_multicast_ether_addr_64bits(eth->h_dest);
	orig_eth_type = eth->h_proto;

	rxqueue = netif_get_rxqueue(skb);
	xdp->rxq = &rxqueue->xdp_rxq;

	act = bpf_prog_run_xdp(xdp_prog, xdp);

	/* check if bpf_xdp_adjust_head was used */
	off = xdp->data - orig_data;
	if (off) {
		if (off > 0)
			__skb_pull(skb, off);
		else if (off < 0)
			__skb_push(skb, -off);

		skb->mac_header += off;
		skb_reset_network_header(skb);
	}

	/* check if bpf_xdp_adjust_tail was used */
	off = xdp->data_end - orig_data_end;
	if (off != 0) {
		skb_set_tail_pointer(skb, xdp->data_end - xdp->data);
		skb->len += off; /* positive on grow, negative on shrink */
	}

	/* check if XDP changed eth hdr such SKB needs update */
	eth = (struct ethhdr *)xdp->data;
	if ((orig_eth_type != eth->h_proto) ||
	    (orig_bcast != is_multicast_ether_addr_64bits(eth->h_dest))) {
		__skb_push(skb, ETH_HLEN);
		skb->protocol = eth_type_trans(skb, skb->dev);
	}

	switch (act) {
	case XDP_REDIRECT:
	case XDP_TX:
		__skb_push(skb, mac_len);
		break;
	case XDP_PASS:
		metalen = xdp->data - xdp->data_meta;
		if (metalen)
			skb_metadata_set(skb, metalen);
		break;
	default:
		bpf_warn_invalid_xdp_action(act);
		fallthrough;
	case XDP_ABORTED:
		trace_xdp_exception(skb->dev, xdp_prog, act);
		fallthrough;
	case XDP_DROP:
	do_drop:
		kfree_skb(skb);
		break;
	}

	return act;
}

/* When doing generic XDP we have to bypass the qdisc layer and the
 * network taps in order to match in-driver-XDP behavior.
 */
void generic_xdp_tx(struct sk_buff *skb, struct bpf_prog *xdp_prog)
{
	struct net_device *dev = skb->dev;
	struct netdev_queue *txq;
	bool free_skb = true;
	int cpu, rc;

	txq = netdev_core_pick_tx(dev, skb, NULL);
	cpu = smp_processor_id();
	HARD_TX_LOCK(dev, txq, cpu);
	if (!netif_xmit_stopped(txq)) {
		rc = netdev_start_xmit(skb, dev, txq, 0);
		if (dev_xmit_complete(rc))
			free_skb = false;
	}
	HARD_TX_UNLOCK(dev, txq);
	if (free_skb) {
		trace_xdp_exception(dev, xdp_prog, XDP_TX);
		kfree_skb(skb);
	}
}

static DEFINE_STATIC_KEY_FALSE(generic_xdp_needed_key);

int do_xdp_generic(struct bpf_prog *xdp_prog, struct sk_buff *skb)
{
	if (xdp_prog) {
		struct xdp_buff xdp;
		u32 act;
		int err;

		act = netif_receive_generic_xdp(skb, &xdp, xdp_prog);
		if (act != XDP_PASS) {
			switch (act) {
			case XDP_REDIRECT:
				err = xdp_do_generic_redirect(skb->dev, skb,
							      &xdp, xdp_prog);
				if (err)
					goto out_redir;
				break;
			case XDP_TX:
				generic_xdp_tx(skb, xdp_prog);
				break;
			}
			return XDP_DROP;
		}
	}
	return XDP_PASS;
out_redir:
	kfree_skb(skb);
	return XDP_DROP;
}
EXPORT_SYMBOL_GPL(do_xdp_generic);

static int netif_rx_internal(struct sk_buff *skb)
{
	int ret;

	net_timestamp_check(netdev_tstamp_prequeue, skb);

	trace_netif_rx(skb);

#ifdef CONFIG_RPS
	if (static_branch_unlikely(&rps_needed)) {
		struct rps_dev_flow voidflow, *rflow = &voidflow;
		int cpu;

		preempt_disable();
		rcu_read_lock();

		cpu = get_rps_cpu(skb->dev, skb, &rflow);
		if (cpu < 0)
			cpu = smp_processor_id();

		ret = enqueue_to_backlog(skb, cpu, &rflow->last_qtail);

		rcu_read_unlock();
		preempt_enable();
	} else
#endif
	{
		unsigned int qtail;

		ret = enqueue_to_backlog(skb, get_cpu(), &qtail);
		put_cpu();
	}
	return ret;
}

/**
 *	netif_rx	-	post buffer to the network code
 *	@skb: buffer to post
 *
 *	This function receives a packet from a device driver and queues it for
 *	the upper (protocol) levels to process.  It always succeeds. The buffer
 *	may be dropped during processing for congestion control or by the
 *	protocol layers.
 *
 *	return values:
 *	NET_RX_SUCCESS	(no congestion)
 *	NET_RX_DROP     (packet was dropped)
 *
 */

int netif_rx(struct sk_buff *skb)
{
	int ret;

	trace_netif_rx_entry(skb);

	ret = netif_rx_internal(skb);
	trace_netif_rx_exit(ret);

	return ret;
}
EXPORT_SYMBOL(netif_rx);

int netif_rx_ni(struct sk_buff *skb)
{
	int err;

	trace_netif_rx_ni_entry(skb);

	preempt_disable();
	err = netif_rx_internal(skb);
	if (local_softirq_pending())
		do_softirq();
	preempt_enable();
	trace_netif_rx_ni_exit(err);

	return err;
}
EXPORT_SYMBOL(netif_rx_ni);

int netif_rx_any_context(struct sk_buff *skb)
{
	/*
	 * If invoked from contexts which do not invoke bottom half
	 * processing either at return from interrupt or when softrqs are
	 * reenabled, use netif_rx_ni() which invokes bottomhalf processing
	 * directly.
	 */
	if (in_interrupt())
		return netif_rx(skb);
	else
		return netif_rx_ni(skb);
}
EXPORT_SYMBOL(netif_rx_any_context);

static __latent_entropy void net_tx_action(struct softirq_action *h)
{
	struct softnet_data *sd = this_cpu_ptr(&softnet_data);

	if (sd->completion_queue) {
		struct sk_buff *clist;

		local_irq_disable();
		clist = sd->completion_queue;
		sd->completion_queue = NULL;
		local_irq_enable();

		while (clist) {
			struct sk_buff *skb = clist;

			clist = clist->next;

			WARN_ON(refcount_read(&skb->users));
			if (likely(get_kfree_skb_cb(skb)->reason == SKB_REASON_CONSUMED))
				trace_consume_skb(skb);
			else
				trace_kfree_skb(skb, net_tx_action);

			if (skb->fclone != SKB_FCLONE_UNAVAILABLE)
				__kfree_skb(skb);
			else
				__kfree_skb_defer(skb);
		}

		__kfree_skb_flush();
	}

	if (sd->output_queue) {
		struct Qdisc *head;

		local_irq_disable();
		head = sd->output_queue;
		sd->output_queue = NULL;
		sd->output_queue_tailp = &sd->output_queue;
		local_irq_enable();

		while (head) {
			struct Qdisc *q = head;
			spinlock_t *root_lock = NULL;

			head = head->next_sched;

			if (!(q->flags & TCQ_F_NOLOCK)) {
				root_lock = qdisc_lock(q);
				spin_lock(root_lock);
			}
			/* We need to make sure head->next_sched is read
			 * before clearing __QDISC_STATE_SCHED
			 */
			smp_mb__before_atomic();
			clear_bit(__QDISC_STATE_SCHED, &q->state);
			qdisc_run(q);
			if (root_lock)
				spin_unlock(root_lock);
		}
	}

	xfrm_dev_backlog(sd);
}

#if IS_ENABLED(CONFIG_BRIDGE) && IS_ENABLED(CONFIG_ATM_LANE)
/* This hook is defined here for ATM LANE */
int (*br_fdb_test_addr_hook)(struct net_device *dev,
			     unsigned char *addr) __read_mostly;
EXPORT_SYMBOL_GPL(br_fdb_test_addr_hook);
#endif

static inline struct sk_buff *
sch_handle_ingress(struct sk_buff *skb, struct packet_type **pt_prev, int *ret,
		   struct net_device *orig_dev, bool *another)
{
#ifdef CONFIG_NET_CLS_ACT
	struct mini_Qdisc *miniq = rcu_dereference_bh(skb->dev->miniq_ingress);
	struct tcf_result cl_res;

	/* If there's at least one ingress present somewhere (so
	 * we get here via enabled static key), remaining devices
	 * that are not configured with an ingress qdisc will bail
	 * out here.
	 */
	if (!miniq)
		return skb;

	if (*pt_prev) {
		*ret = deliver_skb(skb, *pt_prev, orig_dev);
		*pt_prev = NULL;
	}

	qdisc_skb_cb(skb)->pkt_len = skb->len;
	qdisc_skb_cb(skb)->mru = 0;
	skb->tc_at_ingress = 1;
	mini_qdisc_bstats_cpu_update(miniq, skb);

	switch (tcf_classify_ingress(skb, miniq->block, miniq->filter_list,
				     &cl_res, false)) {
	case TC_ACT_OK:
	case TC_ACT_RECLASSIFY:
		skb->tc_index = TC_H_MIN(cl_res.classid);
		break;
	case TC_ACT_SHOT:
		mini_qdisc_qstats_cpu_drop(miniq);
		kfree_skb(skb);
		return NULL;
	case TC_ACT_STOLEN:
	case TC_ACT_QUEUED:
	case TC_ACT_TRAP:
		consume_skb(skb);
		return NULL;
	case TC_ACT_REDIRECT:
		/* skb_mac_header check was done by cls/act_bpf, so
		 * we can safely push the L2 header back before
		 * redirecting to another netdev
		 */
		__skb_push(skb, skb->mac_len);
		if (skb_do_redirect(skb) == -EAGAIN) {
			__skb_pull(skb, skb->mac_len);
			*another = true;
			break;
		}
		return NULL;
	case TC_ACT_CONSUMED:
		return NULL;
	default:
		break;
	}
#endif /* CONFIG_NET_CLS_ACT */
	return skb;
}

/**
 *	netdev_is_rx_handler_busy - check if receive handler is registered
 *	@dev: device to check
 *
 *	Check if a receive handler is already registered for a given device.
 *	Return true if there one.
 *
 *	The caller must hold the rtnl_mutex.
 */
bool netdev_is_rx_handler_busy(struct net_device *dev)
{
	ASSERT_RTNL();
	return dev && rtnl_dereference(dev->rx_handler);
}
EXPORT_SYMBOL_GPL(netdev_is_rx_handler_busy);

/**
 *	netdev_rx_handler_register - register receive handler
 *	@dev: device to register a handler for
 *	@rx_handler: receive handler to register
 *	@rx_handler_data: data pointer that is used by rx handler
 *
 *	Register a receive handler for a device. This handler will then be
 *	called from __netif_receive_skb. A negative errno code is returned
 *	on a failure.
 *
 *	The caller must hold the rtnl_mutex.
 *
 *	For a general description of rx_handler, see enum rx_handler_result.
 */
int netdev_rx_handler_register(struct net_device *dev,
			       rx_handler_func_t *rx_handler,
			       void *rx_handler_data)
{
	if (netdev_is_rx_handler_busy(dev))
		return -EBUSY;

	if (dev->priv_flags & IFF_NO_RX_HANDLER)
		return -EINVAL;

	/* Note: rx_handler_data must be set before rx_handler */
	rcu_assign_pointer(dev->rx_handler_data, rx_handler_data);
	rcu_assign_pointer(dev->rx_handler, rx_handler);

	return 0;
}
EXPORT_SYMBOL_GPL(netdev_rx_handler_register);

/**
 *	netdev_rx_handler_unregister - unregister receive handler
 *	@dev: device to unregister a handler from
 *
 *	Unregister a receive handler from a device.
 *
 *	The caller must hold the rtnl_mutex.
 */
void netdev_rx_handler_unregister(struct net_device *dev)
{

	ASSERT_RTNL();
	RCU_INIT_POINTER(dev->rx_handler, NULL);
	/* a reader seeing a non NULL rx_handler in a rcu_read_lock()
	 * section has a guarantee to see a non NULL rx_handler_data
	 * as well.
	 */
	synchronize_net();
	RCU_INIT_POINTER(dev->rx_handler_data, NULL);
}
EXPORT_SYMBOL_GPL(netdev_rx_handler_unregister);

/*
 * Limit the use of PFMEMALLOC reserves to those protocols that implement
 * the special handling of PFMEMALLOC skbs.
 */
static bool skb_pfmemalloc_protocol(struct sk_buff *skb)
{
	switch (skb->protocol) {
	case htons(ETH_P_ARP):
	case htons(ETH_P_IP):
	case htons(ETH_P_IPV6):
	case htons(ETH_P_8021Q):
	case htons(ETH_P_8021AD):
		return true;
	default:
		return false;
	}
}

static inline int nf_ingress(struct sk_buff *skb, struct packet_type **pt_prev,
			     int *ret, struct net_device *orig_dev)
{
	if (nf_hook_ingress_active(skb)) {
		int ingress_retval;

		if (*pt_prev) {
			*ret = deliver_skb(skb, *pt_prev, orig_dev);
			*pt_prev = NULL;
		}

		rcu_read_lock();
		ingress_retval = nf_hook_ingress(skb);
		rcu_read_unlock();
		return ingress_retval;
	}
	return 0;
}

static int __netif_receive_skb_core(struct sk_buff **pskb, bool pfmemalloc,
				    struct packet_type **ppt_prev)
{
	struct packet_type *ptype, *pt_prev;
	rx_handler_func_t *rx_handler;
	struct sk_buff *skb = *pskb;
	struct net_device *orig_dev;
	bool deliver_exact = false;
	int ret = NET_RX_DROP;
	__be16 type;

	net_timestamp_check(!netdev_tstamp_prequeue, skb);

	trace_netif_receive_skb(skb);

	orig_dev = skb->dev;

	skb_reset_network_header(skb);
	if (!skb_transport_header_was_set(skb))
		skb_reset_transport_header(skb);
	skb_reset_mac_len(skb);

	pt_prev = NULL;

another_round:
	skb->skb_iif = skb->dev->ifindex;

	__this_cpu_inc(softnet_data.processed);

	if (static_branch_unlikely(&generic_xdp_needed_key)) {
		int ret2;

		preempt_disable();
		ret2 = do_xdp_generic(rcu_dereference(skb->dev->xdp_prog), skb);
		preempt_enable();

		if (ret2 != XDP_PASS) {
			ret = NET_RX_DROP;
			goto out;
		}
		skb_reset_mac_len(skb);
	}

	if (skb->protocol == cpu_to_be16(ETH_P_8021Q) ||
	    skb->protocol == cpu_to_be16(ETH_P_8021AD)) {
		skb = skb_vlan_untag(skb);
		if (unlikely(!skb))
			goto out;
	}

	if (skb_skip_tc_classify(skb))
		goto skip_classify;

	if (pfmemalloc)
		goto skip_taps;

	list_for_each_entry_rcu(ptype, &ptype_all, list) {
		if (pt_prev)
			ret = deliver_skb(skb, pt_prev, orig_dev);
		pt_prev = ptype;
	}

	list_for_each_entry_rcu(ptype, &skb->dev->ptype_all, list) {
		if (pt_prev)
			ret = deliver_skb(skb, pt_prev, orig_dev);
		pt_prev = ptype;
	}

skip_taps:
#ifdef CONFIG_NET_INGRESS
	if (static_branch_unlikely(&ingress_needed_key)) {
		bool another = false;

		skb = sch_handle_ingress(skb, &pt_prev, &ret, orig_dev,
					 &another);
		if (another)
			goto another_round;
		if (!skb)
			goto out;

		if (nf_ingress(skb, &pt_prev, &ret, orig_dev) < 0)
			goto out;
	}
#endif
	skb_reset_redirect(skb);
skip_classify:
	if (pfmemalloc && !skb_pfmemalloc_protocol(skb))
		goto drop;

	if (skb_vlan_tag_present(skb)) {
		if (pt_prev) {
			ret = deliver_skb(skb, pt_prev, orig_dev);
			pt_prev = NULL;
		}
		if (vlan_do_receive(&skb))
			goto another_round;
		else if (unlikely(!skb))
			goto out;
	}

	rx_handler = rcu_dereference(skb->dev->rx_handler);
	if (rx_handler) {
		if (pt_prev) {
			ret = deliver_skb(skb, pt_prev, orig_dev);
			pt_prev = NULL;
		}
		switch (rx_handler(&skb)) {
		case RX_HANDLER_CONSUMED:
			ret = NET_RX_SUCCESS;
			goto out;
		case RX_HANDLER_ANOTHER:
			goto another_round;
		case RX_HANDLER_EXACT:
			deliver_exact = true;
		case RX_HANDLER_PASS:
			break;
		default:
			BUG();
		}
	}

	if (unlikely(skb_vlan_tag_present(skb)) && !netdev_uses_dsa(skb->dev)) {
check_vlan_id:
		if (skb_vlan_tag_get_id(skb)) {
			/* Vlan id is non 0 and vlan_do_receive() above couldn't
			 * find vlan device.
			 */
			skb->pkt_type = PACKET_OTHERHOST;
		} else if (skb->protocol == cpu_to_be16(ETH_P_8021Q) ||
			   skb->protocol == cpu_to_be16(ETH_P_8021AD)) {
			/* Outer header is 802.1P with vlan 0, inner header is
			 * 802.1Q or 802.1AD and vlan_do_receive() above could
			 * not find vlan dev for vlan id 0.
			 */
			__vlan_hwaccel_clear_tag(skb);
			skb = skb_vlan_untag(skb);
			if (unlikely(!skb))
				goto out;
			if (vlan_do_receive(&skb))
				/* After stripping off 802.1P header with vlan 0
				 * vlan dev is found for inner header.
				 */
				goto another_round;
			else if (unlikely(!skb))
				goto out;
			else
				/* We have stripped outer 802.1P vlan 0 header.
				 * But could not find vlan dev.
				 * check again for vlan id to set OTHERHOST.
				 */
				goto check_vlan_id;
		}
		/* Note: we might in the future use prio bits
		 * and set skb->priority like in vlan_do_receive()
		 * For the time being, just ignore Priority Code Point
		 */
		__vlan_hwaccel_clear_tag(skb);
	}

	type = skb->protocol;

	/* deliver only exact match when indicated */
	if (likely(!deliver_exact)) {
		deliver_ptype_list_skb(skb, &pt_prev, orig_dev, type,
				       &ptype_base[ntohs(type) &
						   PTYPE_HASH_MASK]);
	}

	deliver_ptype_list_skb(skb, &pt_prev, orig_dev, type,
			       &orig_dev->ptype_specific);

	if (unlikely(skb->dev != orig_dev)) {
		deliver_ptype_list_skb(skb, &pt_prev, orig_dev, type,
				       &skb->dev->ptype_specific);
	}

	if (pt_prev) {
		if (unlikely(skb_orphan_frags_rx(skb, GFP_ATOMIC)))
			goto drop;
		*ppt_prev = pt_prev;
	} else {
drop:
		if (!deliver_exact)
			atomic_long_inc(&skb->dev->rx_dropped);
		else
			atomic_long_inc(&skb->dev->rx_nohandler);
		kfree_skb(skb);
		/* Jamal, now you will not able to escape explaining
		 * me how you were going to use this. :-)
		 */
		ret = NET_RX_DROP;
	}

out:
	/* The invariant here is that if *ppt_prev is not NULL
	 * then skb should also be non-NULL.
	 *
	 * Apparently *ppt_prev assignment above holds this invariant due to
	 * skb dereferencing near it.
	 */
	*pskb = skb;
	return ret;
}

static int __netif_receive_skb_one_core(struct sk_buff *skb, bool pfmemalloc)
{
	struct net_device *orig_dev = skb->dev;
	struct packet_type *pt_prev = NULL;
	int ret;

	ret = __netif_receive_skb_core(&skb, pfmemalloc, &pt_prev);
	if (pt_prev)
		ret = INDIRECT_CALL_INET(pt_prev->func, ipv6_rcv, ip_rcv, skb,
					 skb->dev, pt_prev, orig_dev);
	return ret;
}

/**
 *	netif_receive_skb_core - special purpose version of netif_receive_skb
 *	@skb: buffer to process
 *
 *	More direct receive version of netif_receive_skb().  It should
 *	only be used by callers that have a need to skip RPS and Generic XDP.
 *	Caller must also take care of handling if ``(page_is_)pfmemalloc``.
 *
 *	This function may only be called from softirq context and interrupts
 *	should be enabled.
 *
 *	Return values (usually ignored):
 *	NET_RX_SUCCESS: no congestion
 *	NET_RX_DROP: packet was dropped
 */
int netif_receive_skb_core(struct sk_buff *skb)
{
	int ret;

	rcu_read_lock();
	ret = __netif_receive_skb_one_core(skb, false);
	rcu_read_unlock();

	return ret;
}
EXPORT_SYMBOL(netif_receive_skb_core);

static inline void __netif_receive_skb_list_ptype(struct list_head *head,
						  struct packet_type *pt_prev,
						  struct net_device *orig_dev)
{
	struct sk_buff *skb, *next;

	if (!pt_prev)
		return;
	if (list_empty(head))
		return;
	if (pt_prev->list_func != NULL)
		INDIRECT_CALL_INET(pt_prev->list_func, ipv6_list_rcv,
				   ip_list_rcv, head, pt_prev, orig_dev);
	else
		list_for_each_entry_safe(skb, next, head, list) {
			skb_list_del_init(skb);
			pt_prev->func(skb, skb->dev, pt_prev, orig_dev);
		}
}

static void __netif_receive_skb_list_core(struct list_head *head, bool pfmemalloc)
{
	/* Fast-path assumptions:
	 * - There is no RX handler.
	 * - Only one packet_type matches.
	 * If either of these fails, we will end up doing some per-packet
	 * processing in-line, then handling the 'last ptype' for the whole
	 * sublist.  This can't cause out-of-order delivery to any single ptype,
	 * because the 'last ptype' must be constant across the sublist, and all
	 * other ptypes are handled per-packet.
	 */
	/* Current (common) ptype of sublist */
	struct packet_type *pt_curr = NULL;
	/* Current (common) orig_dev of sublist */
	struct net_device *od_curr = NULL;
	struct list_head sublist;
	struct sk_buff *skb, *next;

	INIT_LIST_HEAD(&sublist);
	list_for_each_entry_safe(skb, next, head, list) {
		struct net_device *orig_dev = skb->dev;
		struct packet_type *pt_prev = NULL;

		skb_list_del_init(skb);
		__netif_receive_skb_core(&skb, pfmemalloc, &pt_prev);
		if (!pt_prev)
			continue;
		if (pt_curr != pt_prev || od_curr != orig_dev) {
			/* dispatch old sublist */
			__netif_receive_skb_list_ptype(&sublist, pt_curr, od_curr);
			/* start new sublist */
			INIT_LIST_HEAD(&sublist);
			pt_curr = pt_prev;
			od_curr = orig_dev;
		}
		list_add_tail(&skb->list, &sublist);
	}

	/* dispatch final sublist */
	__netif_receive_skb_list_ptype(&sublist, pt_curr, od_curr);
}

static int __netif_receive_skb(struct sk_buff *skb)
{
	int ret;

	if (sk_memalloc_socks() && skb_pfmemalloc(skb)) {
		unsigned int noreclaim_flag;

		/*
		 * PFMEMALLOC skbs are special, they should
		 * - be delivered to SOCK_MEMALLOC sockets only
		 * - stay away from userspace
		 * - have bounded memory usage
		 *
		 * Use PF_MEMALLOC as this saves us from propagating the allocation
		 * context down to all allocation sites.
		 */
		noreclaim_flag = memalloc_noreclaim_save();
		ret = __netif_receive_skb_one_core(skb, true);
		memalloc_noreclaim_restore(noreclaim_flag);
	} else
		ret = __netif_receive_skb_one_core(skb, false);

	return ret;
}

static void __netif_receive_skb_list(struct list_head *head)
{
	unsigned long noreclaim_flag = 0;
	struct sk_buff *skb, *next;
	bool pfmemalloc = false; /* Is current sublist PF_MEMALLOC? */

	list_for_each_entry_safe(skb, next, head, list) {
		if ((sk_memalloc_socks() && skb_pfmemalloc(skb)) != pfmemalloc) {
			struct list_head sublist;

			/* Handle the previous sublist */
			list_cut_before(&sublist, head, &skb->list);
			if (!list_empty(&sublist))
				__netif_receive_skb_list_core(&sublist, pfmemalloc);
			pfmemalloc = !pfmemalloc;
			/* See comments in __netif_receive_skb */
			if (pfmemalloc)
				noreclaim_flag = memalloc_noreclaim_save();
			else
				memalloc_noreclaim_restore(noreclaim_flag);
		}
	}
	/* Handle the remaining sublist */
	if (!list_empty(head))
		__netif_receive_skb_list_core(head, pfmemalloc);
	/* Restore pflags */
	if (pfmemalloc)
		memalloc_noreclaim_restore(noreclaim_flag);
}

static int generic_xdp_install(struct net_device *dev, struct netdev_bpf *xdp)
{
	struct bpf_prog *old = rtnl_dereference(dev->xdp_prog);
	struct bpf_prog *new = xdp->prog;
	int ret = 0;

	if (new) {
		u32 i;

		mutex_lock(&new->aux->used_maps_mutex);

		/* generic XDP does not work with DEVMAPs that can
		 * have a bpf_prog installed on an entry
		 */
		for (i = 0; i < new->aux->used_map_cnt; i++) {
			if (dev_map_can_have_prog(new->aux->used_maps[i]) ||
			    cpu_map_prog_allowed(new->aux->used_maps[i])) {
				mutex_unlock(&new->aux->used_maps_mutex);
				return -EINVAL;
			}
		}

		mutex_unlock(&new->aux->used_maps_mutex);
	}

	switch (xdp->command) {
	case XDP_SETUP_PROG:
		rcu_assign_pointer(dev->xdp_prog, new);
		if (old)
			bpf_prog_put(old);

		if (old && !new) {
			static_branch_dec(&generic_xdp_needed_key);
		} else if (new && !old) {
			static_branch_inc(&generic_xdp_needed_key);
			dev_disable_lro(dev);
			dev_disable_gro_hw(dev);
		}
		break;

	default:
		ret = -EINVAL;
		break;
	}

	return ret;
}

static int netif_receive_skb_internal(struct sk_buff *skb)
{
	int ret;

	net_timestamp_check(netdev_tstamp_prequeue, skb);

	if (skb_defer_rx_timestamp(skb))
		return NET_RX_SUCCESS;

	rcu_read_lock();
#ifdef CONFIG_RPS
	if (static_branch_unlikely(&rps_needed)) {
		struct rps_dev_flow voidflow, *rflow = &voidflow;
		int cpu = get_rps_cpu(skb->dev, skb, &rflow);

		if (cpu >= 0) {
			ret = enqueue_to_backlog(skb, cpu, &rflow->last_qtail);
			rcu_read_unlock();
			return ret;
		}
	}
#endif
	ret = __netif_receive_skb(skb);
	rcu_read_unlock();
	return ret;
}

static void netif_receive_skb_list_internal(struct list_head *head)
{
	struct sk_buff *skb, *next;
	struct list_head sublist;

	INIT_LIST_HEAD(&sublist);
	list_for_each_entry_safe(skb, next, head, list) {
		net_timestamp_check(netdev_tstamp_prequeue, skb);
		skb_list_del_init(skb);
		if (!skb_defer_rx_timestamp(skb))
			list_add_tail(&skb->list, &sublist);
	}
	list_splice_init(&sublist, head);

	rcu_read_lock();
#ifdef CONFIG_RPS
	if (static_branch_unlikely(&rps_needed)) {
		list_for_each_entry_safe(skb, next, head, list) {
			struct rps_dev_flow voidflow, *rflow = &voidflow;
			int cpu = get_rps_cpu(skb->dev, skb, &rflow);

			if (cpu >= 0) {
				/* Will be handled, remove from list */
				skb_list_del_init(skb);
				enqueue_to_backlog(skb, cpu, &rflow->last_qtail);
			}
		}
	}
#endif
	__netif_receive_skb_list(head);
	rcu_read_unlock();
}

/**
 *	netif_receive_skb - process receive buffer from network
 *	@skb: buffer to process
 *
 *	netif_receive_skb() is the main receive data processing function.
 *	It always succeeds. The buffer may be dropped during processing
 *	for congestion control or by the protocol layers.
 *
 *	This function may only be called from softirq context and interrupts
 *	should be enabled.
 *
 *	Return values (usually ignored):
 *	NET_RX_SUCCESS: no congestion
 *	NET_RX_DROP: packet was dropped
 */
int netif_receive_skb(struct sk_buff *skb)
{
	int ret;

	trace_netif_receive_skb_entry(skb);

	ret = netif_receive_skb_internal(skb);
	trace_netif_receive_skb_exit(ret);

	return ret;
}
EXPORT_SYMBOL(netif_receive_skb);

/**
 *	netif_receive_skb_list - process many receive buffers from network
 *	@head: list of skbs to process.
 *
 *	Since return value of netif_receive_skb() is normally ignored, and
 *	wouldn't be meaningful for a list, this function returns void.
 *
 *	This function may only be called from softirq context and interrupts
 *	should be enabled.
 */
void netif_receive_skb_list(struct list_head *head)
{
	struct sk_buff *skb;

	if (list_empty(head))
		return;
	if (trace_netif_receive_skb_list_entry_enabled()) {
		list_for_each_entry(skb, head, list)
			trace_netif_receive_skb_list_entry(skb);
	}
	netif_receive_skb_list_internal(head);
	trace_netif_receive_skb_list_exit(0);
}
EXPORT_SYMBOL(netif_receive_skb_list);

static DEFINE_PER_CPU(struct work_struct, flush_works);

/* Network device is going away, flush any packets still pending */
static void flush_backlog(struct work_struct *work)
{
	struct sk_buff *skb, *tmp;
	struct softnet_data *sd;

	local_bh_disable();
	sd = this_cpu_ptr(&softnet_data);

	local_irq_disable();
	rps_lock(sd);
	skb_queue_walk_safe(&sd->input_pkt_queue, skb, tmp) {
		if (skb->dev->reg_state == NETREG_UNREGISTERING) {
			__skb_unlink(skb, &sd->input_pkt_queue);
			dev_kfree_skb_irq(skb);
			input_queue_head_incr(sd);
		}
	}
	rps_unlock(sd);
	local_irq_enable();

	skb_queue_walk_safe(&sd->process_queue, skb, tmp) {
		if (skb->dev->reg_state == NETREG_UNREGISTERING) {
			__skb_unlink(skb, &sd->process_queue);
			kfree_skb(skb);
			input_queue_head_incr(sd);
		}
	}
	local_bh_enable();
}

static bool flush_required(int cpu)
{
#if IS_ENABLED(CONFIG_RPS)
	struct softnet_data *sd = &per_cpu(softnet_data, cpu);
	bool do_flush;

	local_irq_disable();
	rps_lock(sd);

	/* as insertion into process_queue happens with the rps lock held,
	 * process_queue access may race only with dequeue
	 */
	do_flush = !skb_queue_empty(&sd->input_pkt_queue) ||
		   !skb_queue_empty_lockless(&sd->process_queue);
	rps_unlock(sd);
	local_irq_enable();

	return do_flush;
#endif
	/* without RPS we can't safely check input_pkt_queue: during a
	 * concurrent remote skb_queue_splice() we can detect as empty both
	 * input_pkt_queue and process_queue even if the latter could end-up
	 * containing a lot of packets.
	 */
	return true;
}

static void flush_all_backlogs(void)
{
	static cpumask_t flush_cpus;
	unsigned int cpu;

	/* since we are under rtnl lock protection we can use static data
	 * for the cpumask and avoid allocating on stack the possibly
	 * large mask
	 */
	ASSERT_RTNL();

	get_online_cpus();

	cpumask_clear(&flush_cpus);
	for_each_online_cpu(cpu) {
		if (flush_required(cpu)) {
			queue_work_on(cpu, system_highpri_wq,
				      per_cpu_ptr(&flush_works, cpu));
			cpumask_set_cpu(cpu, &flush_cpus);
		}
	}

	/* we can have in flight packet[s] on the cpus we are not flushing,
	 * synchronize_net() in rollback_registered_many() will take care of
	 * them
	 */
	for_each_cpu(cpu, &flush_cpus)
		flush_work(per_cpu_ptr(&flush_works, cpu));

	put_online_cpus();
}

/* Pass the currently batched GRO_NORMAL SKBs up to the stack. */
static void gro_normal_list(struct napi_struct *napi)
{
	if (!napi->rx_count)
		return;
	netif_receive_skb_list_internal(&napi->rx_list);
	INIT_LIST_HEAD(&napi->rx_list);
	napi->rx_count = 0;
}

/* Queue one GRO_NORMAL SKB up for list processing. If batch size exceeded,
 * pass the whole batch up to the stack.
 */
static void gro_normal_one(struct napi_struct *napi, struct sk_buff *skb)
{
	list_add_tail(&skb->list, &napi->rx_list);
	if (++napi->rx_count >= gro_normal_batch)
		gro_normal_list(napi);
}

INDIRECT_CALLABLE_DECLARE(int inet_gro_complete(struct sk_buff *, int));
INDIRECT_CALLABLE_DECLARE(int ipv6_gro_complete(struct sk_buff *, int));
static int napi_gro_complete(struct napi_struct *napi, struct sk_buff *skb)
{
	struct packet_offload *ptype;
	__be16 type = skb->protocol;
	struct list_head *head = &offload_base;
	int err = -ENOENT;

	BUILD_BUG_ON(sizeof(struct napi_gro_cb) > sizeof(skb->cb));

	if (NAPI_GRO_CB(skb)->count == 1) {
		skb_shinfo(skb)->gso_size = 0;
		goto out;
	}

	rcu_read_lock();
	list_for_each_entry_rcu(ptype, head, list) {
		if (ptype->type != type || !ptype->callbacks.gro_complete)
			continue;

		err = INDIRECT_CALL_INET(ptype->callbacks.gro_complete,
					 ipv6_gro_complete, inet_gro_complete,
					 skb, 0);
		break;
	}
	rcu_read_unlock();

	if (err) {
		WARN_ON(&ptype->list == head);
		kfree_skb(skb);
		return NET_RX_SUCCESS;
	}

out:
	gro_normal_one(napi, skb);
	return NET_RX_SUCCESS;
}

static void __napi_gro_flush_chain(struct napi_struct *napi, u32 index,
				   bool flush_old)
{
	struct list_head *head = &napi->gro_hash[index].list;
	struct sk_buff *skb, *p;

	list_for_each_entry_safe_reverse(skb, p, head, list) {
		if (flush_old && NAPI_GRO_CB(skb)->age == jiffies)
			return;
		skb_list_del_init(skb);
		napi_gro_complete(napi, skb);
		napi->gro_hash[index].count--;
	}

	if (!napi->gro_hash[index].count)
		__clear_bit(index, &napi->gro_bitmask);
}

/* napi->gro_hash[].list contains packets ordered by age.
 * youngest packets at the head of it.
 * Complete skbs in reverse order to reduce latencies.
 */
void napi_gro_flush(struct napi_struct *napi, bool flush_old)
{
	unsigned long bitmask = napi->gro_bitmask;
	unsigned int i, base = ~0U;

	while ((i = ffs(bitmask)) != 0) {
		bitmask >>= i;
		base += i;
		__napi_gro_flush_chain(napi, base, flush_old);
	}
}
EXPORT_SYMBOL(napi_gro_flush);

static struct list_head *gro_list_prepare(struct napi_struct *napi,
					  struct sk_buff *skb)
{
	unsigned int maclen = skb->dev->hard_header_len;
	u32 hash = skb_get_hash_raw(skb);
	struct list_head *head;
	struct sk_buff *p;

	head = &napi->gro_hash[hash & (GRO_HASH_BUCKETS - 1)].list;
	list_for_each_entry(p, head, list) {
		unsigned long diffs;

		NAPI_GRO_CB(p)->flush = 0;

		if (hash != skb_get_hash_raw(p)) {
			NAPI_GRO_CB(p)->same_flow = 0;
			continue;
		}

		diffs = (unsigned long)p->dev ^ (unsigned long)skb->dev;
		diffs |= skb_vlan_tag_present(p) ^ skb_vlan_tag_present(skb);
		if (skb_vlan_tag_present(p))
			diffs |= skb_vlan_tag_get(p) ^ skb_vlan_tag_get(skb);
		diffs |= skb_metadata_dst_cmp(p, skb);
		diffs |= skb_metadata_differs(p, skb);
		if (maclen == ETH_HLEN)
			diffs |= compare_ether_header(skb_mac_header(p),
						      skb_mac_header(skb));
		else if (!diffs)
			diffs = memcmp(skb_mac_header(p),
				       skb_mac_header(skb),
				       maclen);
		NAPI_GRO_CB(p)->same_flow = !diffs;
	}

	return head;
}

static void skb_gro_reset_offset(struct sk_buff *skb)
{
	const struct skb_shared_info *pinfo = skb_shinfo(skb);
	const skb_frag_t *frag0 = &pinfo->frags[0];

	NAPI_GRO_CB(skb)->data_offset = 0;
	NAPI_GRO_CB(skb)->frag0 = NULL;
	NAPI_GRO_CB(skb)->frag0_len = 0;

	if (!skb_headlen(skb) && pinfo->nr_frags &&
	    !PageHighMem(skb_frag_page(frag0))) {
		NAPI_GRO_CB(skb)->frag0 = skb_frag_address(frag0);
		NAPI_GRO_CB(skb)->frag0_len = min_t(unsigned int,
						    skb_frag_size(frag0),
						    skb->end - skb->tail);
	}
}

static void gro_pull_from_frag0(struct sk_buff *skb, int grow)
{
	struct skb_shared_info *pinfo = skb_shinfo(skb);

	BUG_ON(skb->end - skb->tail < grow);

	memcpy(skb_tail_pointer(skb), NAPI_GRO_CB(skb)->frag0, grow);

	skb->data_len -= grow;
	skb->tail += grow;

	skb_frag_off_add(&pinfo->frags[0], grow);
	skb_frag_size_sub(&pinfo->frags[0], grow);

	if (unlikely(!skb_frag_size(&pinfo->frags[0]))) {
		skb_frag_unref(skb, 0);
		memmove(pinfo->frags, pinfo->frags + 1,
			--pinfo->nr_frags * sizeof(pinfo->frags[0]));
	}
}

static void gro_flush_oldest(struct napi_struct *napi, struct list_head *head)
{
	struct sk_buff *oldest;

	oldest = list_last_entry(head, struct sk_buff, list);

	/* We are called with head length >= MAX_GRO_SKBS, so this is
	 * impossible.
	 */
	if (WARN_ON_ONCE(!oldest))
		return;

	/* Do not adjust napi->gro_hash[].count, caller is adding a new
	 * SKB to the chain.
	 */
	skb_list_del_init(oldest);
	napi_gro_complete(napi, oldest);
}

INDIRECT_CALLABLE_DECLARE(struct sk_buff *inet_gro_receive(struct list_head *,
							   struct sk_buff *));
INDIRECT_CALLABLE_DECLARE(struct sk_buff *ipv6_gro_receive(struct list_head *,
							   struct sk_buff *));
static enum gro_result dev_gro_receive(struct napi_struct *napi, struct sk_buff *skb)
{
	u32 hash = skb_get_hash_raw(skb) & (GRO_HASH_BUCKETS - 1);
	struct list_head *head = &offload_base;
	struct packet_offload *ptype;
	__be16 type = skb->protocol;
	struct list_head *gro_head;
	struct sk_buff *pp = NULL;
	enum gro_result ret;
	int same_flow;
	int grow;

	if (netif_elide_gro(skb->dev))
		goto normal;

	gro_head = gro_list_prepare(napi, skb);

	rcu_read_lock();
	list_for_each_entry_rcu(ptype, head, list) {
		if (ptype->type != type || !ptype->callbacks.gro_receive)
			continue;

		skb_set_network_header(skb, skb_gro_offset(skb));
		skb_reset_mac_len(skb);
		NAPI_GRO_CB(skb)->same_flow = 0;
		NAPI_GRO_CB(skb)->flush = skb_is_gso(skb) || skb_has_frag_list(skb);
		NAPI_GRO_CB(skb)->free = 0;
		NAPI_GRO_CB(skb)->encap_mark = 0;
		NAPI_GRO_CB(skb)->recursion_counter = 0;
		NAPI_GRO_CB(skb)->is_fou = 0;
		NAPI_GRO_CB(skb)->is_atomic = 1;
		NAPI_GRO_CB(skb)->gro_remcsum_start = 0;

		/* Setup for GRO checksum validation */
		switch (skb->ip_summed) {
		case CHECKSUM_COMPLETE:
			NAPI_GRO_CB(skb)->csum = skb->csum;
			NAPI_GRO_CB(skb)->csum_valid = 1;
			NAPI_GRO_CB(skb)->csum_cnt = 0;
			break;
		case CHECKSUM_UNNECESSARY:
			NAPI_GRO_CB(skb)->csum_cnt = skb->csum_level + 1;
			NAPI_GRO_CB(skb)->csum_valid = 0;
			break;
		default:
			NAPI_GRO_CB(skb)->csum_cnt = 0;
			NAPI_GRO_CB(skb)->csum_valid = 0;
		}

		pp = INDIRECT_CALL_INET(ptype->callbacks.gro_receive,
					ipv6_gro_receive, inet_gro_receive,
					gro_head, skb);
		break;
	}
	rcu_read_unlock();

	if (&ptype->list == head)
		goto normal;

	if (PTR_ERR(pp) == -EINPROGRESS) {
		ret = GRO_CONSUMED;
		goto ok;
	}

	same_flow = NAPI_GRO_CB(skb)->same_flow;
	ret = NAPI_GRO_CB(skb)->free ? GRO_MERGED_FREE : GRO_MERGED;

	if (pp) {
		skb_list_del_init(pp);
		napi_gro_complete(napi, pp);
		napi->gro_hash[hash].count--;
	}

	if (same_flow)
		goto ok;

	if (NAPI_GRO_CB(skb)->flush)
		goto normal;

	if (unlikely(napi->gro_hash[hash].count >= MAX_GRO_SKBS)) {
		gro_flush_oldest(napi, gro_head);
	} else {
		napi->gro_hash[hash].count++;
	}
	NAPI_GRO_CB(skb)->count = 1;
	NAPI_GRO_CB(skb)->age = jiffies;
	NAPI_GRO_CB(skb)->last = skb;
	skb_shinfo(skb)->gso_size = skb_gro_len(skb);
	list_add(&skb->list, gro_head);
	ret = GRO_HELD;

pull:
	grow = skb_gro_offset(skb) - skb_headlen(skb);
	if (grow > 0)
		gro_pull_from_frag0(skb, grow);
ok:
	if (napi->gro_hash[hash].count) {
		if (!test_bit(hash, &napi->gro_bitmask))
			__set_bit(hash, &napi->gro_bitmask);
	} else if (test_bit(hash, &napi->gro_bitmask)) {
		__clear_bit(hash, &napi->gro_bitmask);
	}

	return ret;

normal:
	ret = GRO_NORMAL;
	goto pull;
}

struct packet_offload *gro_find_receive_by_type(__be16 type)
{
	struct list_head *offload_head = &offload_base;
	struct packet_offload *ptype;

	list_for_each_entry_rcu(ptype, offload_head, list) {
		if (ptype->type != type || !ptype->callbacks.gro_receive)
			continue;
		return ptype;
	}
	return NULL;
}
EXPORT_SYMBOL(gro_find_receive_by_type);

struct packet_offload *gro_find_complete_by_type(__be16 type)
{
	struct list_head *offload_head = &offload_base;
	struct packet_offload *ptype;

	list_for_each_entry_rcu(ptype, offload_head, list) {
		if (ptype->type != type || !ptype->callbacks.gro_complete)
			continue;
		return ptype;
	}
	return NULL;
}
EXPORT_SYMBOL(gro_find_complete_by_type);

static void napi_skb_free_stolen_head(struct sk_buff *skb)
{
	skb_dst_drop(skb);
	skb_ext_put(skb);
	kmem_cache_free(skbuff_head_cache, skb);
}

static gro_result_t napi_skb_finish(struct napi_struct *napi,
				    struct sk_buff *skb,
				    gro_result_t ret)
{
	switch (ret) {
	case GRO_NORMAL:
		gro_normal_one(napi, skb);
		break;

	case GRO_DROP:
		kfree_skb(skb);
		break;

	case GRO_MERGED_FREE:
		if (NAPI_GRO_CB(skb)->free == NAPI_GRO_FREE_STOLEN_HEAD)
			napi_skb_free_stolen_head(skb);
		else
			__kfree_skb(skb);
		break;

	case GRO_HELD:
	case GRO_MERGED:
	case GRO_CONSUMED:
		break;
	}

	return ret;
}

gro_result_t napi_gro_receive(struct napi_struct *napi, struct sk_buff *skb)
{
	gro_result_t ret;

	skb_mark_napi_id(skb, napi);
	trace_napi_gro_receive_entry(skb);

	skb_gro_reset_offset(skb);

	ret = napi_skb_finish(napi, skb, dev_gro_receive(napi, skb));
	trace_napi_gro_receive_exit(ret);

	return ret;
}
EXPORT_SYMBOL(napi_gro_receive);

static void napi_reuse_skb(struct napi_struct *napi, struct sk_buff *skb)
{
	if (unlikely(skb->pfmemalloc)) {
		consume_skb(skb);
		return;
	}
	__skb_pull(skb, skb_headlen(skb));
	/* restore the reserve we had after netdev_alloc_skb_ip_align() */
	skb_reserve(skb, NET_SKB_PAD + NET_IP_ALIGN - skb_headroom(skb));
	__vlan_hwaccel_clear_tag(skb);
	skb->dev = napi->dev;
	skb->skb_iif = 0;

	/* eth_type_trans() assumes pkt_type is PACKET_HOST */
	skb->pkt_type = PACKET_HOST;

	skb->encapsulation = 0;
	skb_shinfo(skb)->gso_type = 0;
	skb->truesize = SKB_TRUESIZE(skb_end_offset(skb));
	skb_ext_reset(skb);

	napi->skb = skb;
}

struct sk_buff *napi_get_frags(struct napi_struct *napi)
{
	struct sk_buff *skb = napi->skb;

	if (!skb) {
		skb = napi_alloc_skb(napi, GRO_MAX_HEAD);
		if (skb) {
			napi->skb = skb;
			skb_mark_napi_id(skb, napi);
		}
	}
	return skb;
}
EXPORT_SYMBOL(napi_get_frags);

static gro_result_t napi_frags_finish(struct napi_struct *napi,
				      struct sk_buff *skb,
				      gro_result_t ret)
{
	switch (ret) {
	case GRO_NORMAL:
	case GRO_HELD:
		__skb_push(skb, ETH_HLEN);
		skb->protocol = eth_type_trans(skb, skb->dev);
		if (ret == GRO_NORMAL)
			gro_normal_one(napi, skb);
		break;

	case GRO_DROP:
		napi_reuse_skb(napi, skb);
		break;

	case GRO_MERGED_FREE:
		if (NAPI_GRO_CB(skb)->free == NAPI_GRO_FREE_STOLEN_HEAD)
			napi_skb_free_stolen_head(skb);
		else
			napi_reuse_skb(napi, skb);
		break;

	case GRO_MERGED:
	case GRO_CONSUMED:
		break;
	}

	return ret;
}

/* Upper GRO stack assumes network header starts at gro_offset=0
 * Drivers could call both napi_gro_frags() and napi_gro_receive()
 * We copy ethernet header into skb->data to have a common layout.
 */
static struct sk_buff *napi_frags_skb(struct napi_struct *napi)
{
	struct sk_buff *skb = napi->skb;
	const struct ethhdr *eth;
	unsigned int hlen = sizeof(*eth);

	napi->skb = NULL;

	skb_reset_mac_header(skb);
	skb_gro_reset_offset(skb);

	if (unlikely(skb_gro_header_hard(skb, hlen))) {
		eth = skb_gro_header_slow(skb, hlen, 0);
		if (unlikely(!eth)) {
			net_warn_ratelimited("%s: dropping impossible skb from %s\n",
					     __func__, napi->dev->name);
			napi_reuse_skb(napi, skb);
			return NULL;
		}
	} else {
		eth = (const struct ethhdr *)skb->data;
		gro_pull_from_frag0(skb, hlen);
		NAPI_GRO_CB(skb)->frag0 += hlen;
		NAPI_GRO_CB(skb)->frag0_len -= hlen;
	}
	__skb_pull(skb, hlen);

	/*
	 * This works because the only protocols we care about don't require
	 * special handling.
	 * We'll fix it up properly in napi_frags_finish()
	 */
	skb->protocol = eth->h_proto;

	return skb;
}

gro_result_t napi_gro_frags(struct napi_struct *napi)
{
	gro_result_t ret;
	struct sk_buff *skb = napi_frags_skb(napi);

	if (!skb)
		return GRO_DROP;

	trace_napi_gro_frags_entry(skb);

	ret = napi_frags_finish(napi, skb, dev_gro_receive(napi, skb));
	trace_napi_gro_frags_exit(ret);

	return ret;
}
EXPORT_SYMBOL(napi_gro_frags);

/* Compute the checksum from gro_offset and return the folded value
 * after adding in any pseudo checksum.
 */
__sum16 __skb_gro_checksum_complete(struct sk_buff *skb)
{
	__wsum wsum;
	__sum16 sum;

	wsum = skb_checksum(skb, skb_gro_offset(skb), skb_gro_len(skb), 0);

	/* NAPI_GRO_CB(skb)->csum holds pseudo checksum */
	sum = csum_fold(csum_add(NAPI_GRO_CB(skb)->csum, wsum));
	/* See comments in __skb_checksum_complete(). */
	if (likely(!sum)) {
		if (unlikely(skb->ip_summed == CHECKSUM_COMPLETE) &&
		    !skb->csum_complete_sw)
			netdev_rx_csum_fault(skb->dev, skb);
	}

	NAPI_GRO_CB(skb)->csum = wsum;
	NAPI_GRO_CB(skb)->csum_valid = 1;

	return sum;
}
EXPORT_SYMBOL(__skb_gro_checksum_complete);

static void net_rps_send_ipi(struct softnet_data *remsd)
{
#ifdef CONFIG_RPS
	while (remsd) {
		struct softnet_data *next = remsd->rps_ipi_next;

		if (cpu_online(remsd->cpu))
			smp_call_function_single_async(remsd->cpu, &remsd->csd);
		remsd = next;
	}
#endif
}

/*
 * net_rps_action_and_irq_enable sends any pending IPI's for rps.
 * Note: called with local irq disabled, but exits with local irq enabled.
 */
static void net_rps_action_and_irq_enable(struct softnet_data *sd)
{
#ifdef CONFIG_RPS
	struct softnet_data *remsd = sd->rps_ipi_list;

	if (remsd) {
		sd->rps_ipi_list = NULL;

		local_irq_enable();

		/* Send pending IPI's to kick RPS processing on remote cpus. */
		net_rps_send_ipi(remsd);
	} else
#endif
		local_irq_enable();
}

static bool sd_has_rps_ipi_waiting(struct softnet_data *sd)
{
#ifdef CONFIG_RPS
	return sd->rps_ipi_list != NULL;
#else
	return false;
#endif
}

static int process_backlog(struct napi_struct *napi, int quota)
{
	struct softnet_data *sd = container_of(napi, struct softnet_data, backlog);
	bool again = true;
	int work = 0;

	/* Check if we have pending ipi, its better to send them now,
	 * not waiting net_rx_action() end.
	 */
	if (sd_has_rps_ipi_waiting(sd)) {
		local_irq_disable();
		net_rps_action_and_irq_enable(sd);
	}

	napi->weight = dev_rx_weight;
	while (again) {
		struct sk_buff *skb;

		while ((skb = __skb_dequeue(&sd->process_queue))) {
			rcu_read_lock();
			__netif_receive_skb(skb);
			rcu_read_unlock();
			input_queue_head_incr(sd);
			if (++work >= quota)
				return work;

		}

		local_irq_disable();
		rps_lock(sd);
		if (skb_queue_empty(&sd->input_pkt_queue)) {
			/*
			 * Inline a custom version of __napi_complete().
			 * only current cpu owns and manipulates this napi,
			 * and NAPI_STATE_SCHED is the only possible flag set
			 * on backlog.
			 * We can use a plain write instead of clear_bit(),
			 * and we dont need an smp_mb() memory barrier.
			 */
			napi->state = 0;
			again = false;
		} else {
			skb_queue_splice_tail_init(&sd->input_pkt_queue,
						   &sd->process_queue);
		}
		rps_unlock(sd);
		local_irq_enable();
	}

	return work;
}

/**
 * __napi_schedule - schedule for receive
 * @n: entry to schedule
 *
 * The entry's receive function will be scheduled to run.
 * Consider using __napi_schedule_irqoff() if hard irqs are masked.
 */
void __napi_schedule(struct napi_struct *n)
{
	unsigned long flags;

	local_irq_save(flags);
	____napi_schedule(this_cpu_ptr(&softnet_data), n);
	local_irq_restore(flags);
}
EXPORT_SYMBOL(__napi_schedule);

/**
 *	napi_schedule_prep - check if napi can be scheduled
 *	@n: napi context
 *
 * Test if NAPI routine is already running, and if not mark
 * it as running.  This is used as a condition variable to
 * insure only one NAPI poll instance runs.  We also make
 * sure there is no pending NAPI disable.
 */
bool napi_schedule_prep(struct napi_struct *n)
{
	unsigned long val, new;

	do {
		val = READ_ONCE(n->state);
		if (unlikely(val & NAPIF_STATE_DISABLE))
			return false;
		new = val | NAPIF_STATE_SCHED;

		/* Sets STATE_MISSED bit if STATE_SCHED was already set
		 * This was suggested by Alexander Duyck, as compiler
		 * emits better code than :
		 * if (val & NAPIF_STATE_SCHED)
		 *     new |= NAPIF_STATE_MISSED;
		 */
		new |= (val & NAPIF_STATE_SCHED) / NAPIF_STATE_SCHED *
						   NAPIF_STATE_MISSED;
	} while (cmpxchg(&n->state, val, new) != val);

	return !(val & NAPIF_STATE_SCHED);
}
EXPORT_SYMBOL(napi_schedule_prep);

/**
 * __napi_schedule_irqoff - schedule for receive
 * @n: entry to schedule
 *
 * Variant of __napi_schedule() assuming hard irqs are masked
 */
void __napi_schedule_irqoff(struct napi_struct *n)
{
	____napi_schedule(this_cpu_ptr(&softnet_data), n);
}
EXPORT_SYMBOL(__napi_schedule_irqoff);

bool napi_complete_done(struct napi_struct *n, int work_done)
{
	unsigned long flags, val, new, timeout = 0;
	bool ret = true;

	/*
	 * 1) Don't let napi dequeue from the cpu poll list
	 *    just in case its running on a different cpu.
	 * 2) If we are busy polling, do nothing here, we have
	 *    the guarantee we will be called later.
	 */
	if (unlikely(n->state & (NAPIF_STATE_NPSVC |
				 NAPIF_STATE_IN_BUSY_POLL)))
		return false;

	if (work_done) {
		if (n->gro_bitmask)
			timeout = READ_ONCE(n->dev->gro_flush_timeout);
		n->defer_hard_irqs_count = READ_ONCE(n->dev->napi_defer_hard_irqs);
	}
	if (n->defer_hard_irqs_count > 0) {
		n->defer_hard_irqs_count--;
		timeout = READ_ONCE(n->dev->gro_flush_timeout);
		if (timeout)
			ret = false;
	}
	if (n->gro_bitmask) {
		/* When the NAPI instance uses a timeout and keeps postponing
		 * it, we need to bound somehow the time packets are kept in
		 * the GRO layer
		 */
		napi_gro_flush(n, !!timeout);
	}

	gro_normal_list(n);

	if (unlikely(!list_empty(&n->poll_list))) {
		/* If n->poll_list is not empty, we need to mask irqs */
		local_irq_save(flags);
		list_del_init(&n->poll_list);
		local_irq_restore(flags);
	}

	do {
		val = READ_ONCE(n->state);

		WARN_ON_ONCE(!(val & NAPIF_STATE_SCHED));

		new = val & ~(NAPIF_STATE_MISSED | NAPIF_STATE_SCHED |
			      NAPIF_STATE_PREFER_BUSY_POLL);

		/* If STATE_MISSED was set, leave STATE_SCHED set,
		 * because we will call napi->poll() one more time.
		 * This C code was suggested by Alexander Duyck to help gcc.
		 */
		new |= (val & NAPIF_STATE_MISSED) / NAPIF_STATE_MISSED *
						    NAPIF_STATE_SCHED;
	} while (cmpxchg(&n->state, val, new) != val);

	if (unlikely(val & NAPIF_STATE_MISSED)) {
		__napi_schedule(n);
		return false;
	}

	if (timeout)
		hrtimer_start(&n->timer, ns_to_ktime(timeout),
			      HRTIMER_MODE_REL_PINNED);
	return ret;
}
EXPORT_SYMBOL(napi_complete_done);

/* must be called under rcu_read_lock(), as we dont take a reference */
static struct napi_struct *napi_by_id(unsigned int napi_id)
{
	unsigned int hash = napi_id % HASH_SIZE(napi_hash);
	struct napi_struct *napi;

	hlist_for_each_entry_rcu(napi, &napi_hash[hash], napi_hash_node)
		if (napi->napi_id == napi_id)
			return napi;

	return NULL;
}

#if defined(CONFIG_NET_RX_BUSY_POLL)

static void __busy_poll_stop(struct napi_struct *napi, bool skip_schedule)
{
	if (!skip_schedule) {
		gro_normal_list(napi);
		__napi_schedule(napi);
		return;
	}

	if (napi->gro_bitmask) {
		/* flush too old packets
		 * If HZ < 1000, flush all packets.
		 */
		napi_gro_flush(napi, HZ >= 1000);
	}

	gro_normal_list(napi);
	clear_bit(NAPI_STATE_SCHED, &napi->state);
}

static void busy_poll_stop(struct napi_struct *napi, void *have_poll_lock, bool prefer_busy_poll,
			   u16 budget)
{
	bool skip_schedule = false;
	unsigned long timeout;
	int rc;

	/* Busy polling means there is a high chance device driver hard irq
	 * could not grab NAPI_STATE_SCHED, and that NAPI_STATE_MISSED was
	 * set in napi_schedule_prep().
	 * Since we are about to call napi->poll() once more, we can safely
	 * clear NAPI_STATE_MISSED.
	 *
	 * Note: x86 could use a single "lock and ..." instruction
	 * to perform these two clear_bit()
	 */
	clear_bit(NAPI_STATE_MISSED, &napi->state);
	clear_bit(NAPI_STATE_IN_BUSY_POLL, &napi->state);

	local_bh_disable();

	if (prefer_busy_poll) {
		napi->defer_hard_irqs_count = READ_ONCE(napi->dev->napi_defer_hard_irqs);
		timeout = READ_ONCE(napi->dev->gro_flush_timeout);
		if (napi->defer_hard_irqs_count && timeout) {
			hrtimer_start(&napi->timer, ns_to_ktime(timeout), HRTIMER_MODE_REL_PINNED);
			skip_schedule = true;
		}
	}

	/* All we really want here is to re-enable device interrupts.
	 * Ideally, a new ndo_busy_poll_stop() could avoid another round.
	 */
	rc = napi->poll(napi, budget);
	/* We can't gro_normal_list() here, because napi->poll() might have
	 * rearmed the napi (napi_complete_done()) in which case it could
	 * already be running on another CPU.
	 */
	trace_napi_poll(napi, rc, budget);
	netpoll_poll_unlock(have_poll_lock);
	if (rc == budget)
		__busy_poll_stop(napi, skip_schedule);
	local_bh_enable();
}

void napi_busy_loop(unsigned int napi_id,
		    bool (*loop_end)(void *, unsigned long),
		    void *loop_end_arg, bool prefer_busy_poll, u16 budget)
{
	unsigned long start_time = loop_end ? busy_loop_current_time() : 0;
	int (*napi_poll)(struct napi_struct *napi, int budget);
	void *have_poll_lock = NULL;
	struct napi_struct *napi;

restart:
	napi_poll = NULL;

	rcu_read_lock();

	napi = napi_by_id(napi_id);
	if (!napi)
		goto out;

	preempt_disable();
	for (;;) {
		int work = 0;

		local_bh_disable();
		if (!napi_poll) {
			unsigned long val = READ_ONCE(napi->state);

			/* If multiple threads are competing for this napi,
			 * we avoid dirtying napi->state as much as we can.
			 */
			if (val & (NAPIF_STATE_DISABLE | NAPIF_STATE_SCHED |
				   NAPIF_STATE_IN_BUSY_POLL)) {
				if (prefer_busy_poll)
					set_bit(NAPI_STATE_PREFER_BUSY_POLL, &napi->state);
				goto count;
			}
			if (cmpxchg(&napi->state, val,
				    val | NAPIF_STATE_IN_BUSY_POLL |
					  NAPIF_STATE_SCHED) != val) {
				if (prefer_busy_poll)
					set_bit(NAPI_STATE_PREFER_BUSY_POLL, &napi->state);
				goto count;
			}
			have_poll_lock = netpoll_poll_lock(napi);
			napi_poll = napi->poll;
		}
		work = napi_poll(napi, budget);
		trace_napi_poll(napi, work, budget);
		gro_normal_list(napi);
count:
		if (work > 0)
			__NET_ADD_STATS(dev_net(napi->dev),
					LINUX_MIB_BUSYPOLLRXPACKETS, work);
		local_bh_enable();

		if (!loop_end || loop_end(loop_end_arg, start_time))
			break;

		if (unlikely(need_resched())) {
			if (napi_poll)
				busy_poll_stop(napi, have_poll_lock, prefer_busy_poll, budget);
			preempt_enable();
			rcu_read_unlock();
			cond_resched();
			if (loop_end(loop_end_arg, start_time))
				return;
			goto restart;
		}
		cpu_relax();
	}
	if (napi_poll)
		busy_poll_stop(napi, have_poll_lock, prefer_busy_poll, budget);
	preempt_enable();
out:
	rcu_read_unlock();
}
EXPORT_SYMBOL(napi_busy_loop);

#endif /* CONFIG_NET_RX_BUSY_POLL */

static void napi_hash_add(struct napi_struct *napi)
{
	if (test_bit(NAPI_STATE_NO_BUSY_POLL, &napi->state))
		return;

	spin_lock(&napi_hash_lock);

	/* 0..NR_CPUS range is reserved for sender_cpu use */
	do {
		if (unlikely(++napi_gen_id < MIN_NAPI_ID))
			napi_gen_id = MIN_NAPI_ID;
	} while (napi_by_id(napi_gen_id));
	napi->napi_id = napi_gen_id;

	hlist_add_head_rcu(&napi->napi_hash_node,
			   &napi_hash[napi->napi_id % HASH_SIZE(napi_hash)]);

	spin_unlock(&napi_hash_lock);
}

/* Warning : caller is responsible to make sure rcu grace period
 * is respected before freeing memory containing @napi
 */
static void napi_hash_del(struct napi_struct *napi)
{
	spin_lock(&napi_hash_lock);

	hlist_del_init_rcu(&napi->napi_hash_node);

	spin_unlock(&napi_hash_lock);
}

static enum hrtimer_restart napi_watchdog(struct hrtimer *timer)
{
	struct napi_struct *napi;

	napi = container_of(timer, struct napi_struct, timer);

	/* Note : we use a relaxed variant of napi_schedule_prep() not setting
	 * NAPI_STATE_MISSED, since we do not react to a device IRQ.
	 */
	if (!napi_disable_pending(napi) &&
	    !test_and_set_bit(NAPI_STATE_SCHED, &napi->state)) {
		clear_bit(NAPI_STATE_PREFER_BUSY_POLL, &napi->state);
		__napi_schedule_irqoff(napi);
	}

	return HRTIMER_NORESTART;
}

static void init_gro_hash(struct napi_struct *napi)
{
	int i;

	for (i = 0; i < GRO_HASH_BUCKETS; i++) {
		INIT_LIST_HEAD(&napi->gro_hash[i].list);
		napi->gro_hash[i].count = 0;
	}
	napi->gro_bitmask = 0;
}

void netif_napi_add(struct net_device *dev, struct napi_struct *napi,
		    int (*poll)(struct napi_struct *, int), int weight)
{
	if (WARN_ON(test_and_set_bit(NAPI_STATE_LISTED, &napi->state)))
		return;

	INIT_LIST_HEAD(&napi->poll_list);
	INIT_HLIST_NODE(&napi->napi_hash_node);
	hrtimer_init(&napi->timer, CLOCK_MONOTONIC, HRTIMER_MODE_REL_PINNED);
	napi->timer.function = napi_watchdog;
	init_gro_hash(napi);
	napi->skb = NULL;
	INIT_LIST_HEAD(&napi->rx_list);
	napi->rx_count = 0;
	napi->poll = poll;
	if (weight > NAPI_POLL_WEIGHT)
		netdev_err_once(dev, "%s() called with weight %d\n", __func__,
				weight);
	napi->weight = weight;
	napi->dev = dev;
#ifdef CONFIG_NETPOLL
	napi->poll_owner = -1;
#endif
	set_bit(NAPI_STATE_SCHED, &napi->state);
	set_bit(NAPI_STATE_NPSVC, &napi->state);
	list_add_rcu(&napi->dev_list, &dev->napi_list);
	napi_hash_add(napi);
}
EXPORT_SYMBOL(netif_napi_add);

void napi_disable(struct napi_struct *n)
{
	might_sleep();
	set_bit(NAPI_STATE_DISABLE, &n->state);

	while (test_and_set_bit(NAPI_STATE_SCHED, &n->state))
		msleep(1);
	while (test_and_set_bit(NAPI_STATE_NPSVC, &n->state))
		msleep(1);

	hrtimer_cancel(&n->timer);

	clear_bit(NAPI_STATE_PREFER_BUSY_POLL, &n->state);
	clear_bit(NAPI_STATE_DISABLE, &n->state);
}
EXPORT_SYMBOL(napi_disable);

static void flush_gro_hash(struct napi_struct *napi)
{
	int i;

	for (i = 0; i < GRO_HASH_BUCKETS; i++) {
		struct sk_buff *skb, *n;

		list_for_each_entry_safe(skb, n, &napi->gro_hash[i].list, list)
			kfree_skb(skb);
		napi->gro_hash[i].count = 0;
	}
}

/* Must be called in process context */
void __netif_napi_del(struct napi_struct *napi)
{
	if (!test_and_clear_bit(NAPI_STATE_LISTED, &napi->state))
		return;

	napi_hash_del(napi);
	list_del_rcu(&napi->dev_list);
	napi_free_frags(napi);

	flush_gro_hash(napi);
	napi->gro_bitmask = 0;
}
EXPORT_SYMBOL(__netif_napi_del);

static int napi_poll(struct napi_struct *n, struct list_head *repoll)
{
	void *have;
	int work, weight;

	list_del_init(&n->poll_list);

	have = netpoll_poll_lock(n);

	weight = n->weight;

	/* This NAPI_STATE_SCHED test is for avoiding a race
	 * with netpoll's poll_napi().  Only the entity which
	 * obtains the lock and sees NAPI_STATE_SCHED set will
	 * actually make the ->poll() call.  Therefore we avoid
	 * accidentally calling ->poll() when NAPI is not scheduled.
	 */
	work = 0;
	if (test_bit(NAPI_STATE_SCHED, &n->state)) {
		work = n->poll(n, weight);
		trace_napi_poll(n, work, weight);
	}

	if (unlikely(work > weight))
		pr_err_once("NAPI poll function %pS returned %d, exceeding its budget of %d.\n",
			    n->poll, work, weight);

	if (likely(work < weight))
		goto out_unlock;

	/* Drivers must not modify the NAPI state if they
	 * consume the entire weight.  In such cases this code
	 * still "owns" the NAPI instance and therefore can
	 * move the instance around on the list at-will.
	 */
	if (unlikely(napi_disable_pending(n))) {
		napi_complete(n);
		goto out_unlock;
	}

	/* The NAPI context has more processing work, but busy-polling
	 * is preferred. Exit early.
	 */
	if (napi_prefer_busy_poll(n)) {
		if (napi_complete_done(n, work)) {
			/* If timeout is not set, we need to make sure
			 * that the NAPI is re-scheduled.
			 */
			napi_schedule(n);
		}
		goto out_unlock;
	}

	if (n->gro_bitmask) {
		/* flush too old packets
		 * If HZ < 1000, flush all packets.
		 */
		napi_gro_flush(n, HZ >= 1000);
	}

	gro_normal_list(n);

	/* Some drivers may have called napi_schedule
	 * prior to exhausting their budget.
	 */
	if (unlikely(!list_empty(&n->poll_list))) {
		pr_warn_once("%s: Budget exhausted after napi rescheduled\n",
			     n->dev ? n->dev->name : "backlog");
		goto out_unlock;
	}

	list_add_tail(&n->poll_list, repoll);

out_unlock:
	netpoll_poll_unlock(have);

	return work;
}

static __latent_entropy void net_rx_action(struct softirq_action *h)
{
	struct softnet_data *sd = this_cpu_ptr(&softnet_data);
	unsigned long time_limit = jiffies +
		usecs_to_jiffies(netdev_budget_usecs);
	int budget = netdev_budget;
	LIST_HEAD(list);
	LIST_HEAD(repoll);

	local_irq_disable();
	list_splice_init(&sd->poll_list, &list);
	local_irq_enable();

	for (;;) {
		struct napi_struct *n;

		if (list_empty(&list)) {
			if (!sd_has_rps_ipi_waiting(sd) && list_empty(&repoll))
				goto out;
			break;
		}

		n = list_first_entry(&list, struct napi_struct, poll_list);
		budget -= napi_poll(n, &repoll);

		/* If softirq window is exhausted then punt.
		 * Allow this to run for 2 jiffies since which will allow
		 * an average latency of 1.5/HZ.
		 */
		if (unlikely(budget <= 0 ||
			     time_after_eq(jiffies, time_limit))) {
			sd->time_squeeze++;
			break;
		}
	}

	local_irq_disable();

	list_splice_tail_init(&sd->poll_list, &list);
	list_splice_tail(&repoll, &list);
	list_splice(&list, &sd->poll_list);
	if (!list_empty(&sd->poll_list))
		__raise_softirq_irqoff(NET_RX_SOFTIRQ);

	net_rps_action_and_irq_enable(sd);
out:
	__kfree_skb_flush();
}

struct netdev_adjacent {
	struct net_device *dev;

	/* upper master flag, there can only be one master device per list */
	bool master;

	/* lookup ignore flag */
	bool ignore;

	/* counter for the number of times this device was added to us */
	u16 ref_nr;

	/* private field for the users */
	void *private;

	struct list_head list;
	struct rcu_head rcu;
};

static struct netdev_adjacent *__netdev_find_adj(struct net_device *adj_dev,
						 struct list_head *adj_list)
{
	struct netdev_adjacent *adj;

	list_for_each_entry(adj, adj_list, list) {
		if (adj->dev == adj_dev)
			return adj;
	}
	return NULL;
}

static int ____netdev_has_upper_dev(struct net_device *upper_dev,
				    struct netdev_nested_priv *priv)
{
	struct net_device *dev = (struct net_device *)priv->data;

	return upper_dev == dev;
}

/**
 * netdev_has_upper_dev - Check if device is linked to an upper device
 * @dev: device
 * @upper_dev: upper device to check
 *
 * Find out if a device is linked to specified upper device and return true
 * in case it is. Note that this checks only immediate upper device,
 * not through a complete stack of devices. The caller must hold the RTNL lock.
 */
bool netdev_has_upper_dev(struct net_device *dev,
			  struct net_device *upper_dev)
{
	struct netdev_nested_priv priv = {
		.data = (void *)upper_dev,
	};

	ASSERT_RTNL();

	return netdev_walk_all_upper_dev_rcu(dev, ____netdev_has_upper_dev,
					     &priv);
}
EXPORT_SYMBOL(netdev_has_upper_dev);

/**
 * netdev_has_upper_dev_all_rcu - Check if device is linked to an upper device
 * @dev: device
 * @upper_dev: upper device to check
 *
 * Find out if a device is linked to specified upper device and return true
 * in case it is. Note that this checks the entire upper device chain.
 * The caller must hold rcu lock.
 */

bool netdev_has_upper_dev_all_rcu(struct net_device *dev,
				  struct net_device *upper_dev)
{
	struct netdev_nested_priv priv = {
		.data = (void *)upper_dev,
	};

	return !!netdev_walk_all_upper_dev_rcu(dev, ____netdev_has_upper_dev,
					       &priv);
}
EXPORT_SYMBOL(netdev_has_upper_dev_all_rcu);

/**
 * netdev_has_any_upper_dev - Check if device is linked to some device
 * @dev: device
 *
 * Find out if a device is linked to an upper device and return true in case
 * it is. The caller must hold the RTNL lock.
 */
bool netdev_has_any_upper_dev(struct net_device *dev)
{
	ASSERT_RTNL();

	return !list_empty(&dev->adj_list.upper);
}
EXPORT_SYMBOL(netdev_has_any_upper_dev);

/**
 * netdev_master_upper_dev_get - Get master upper device
 * @dev: device
 *
 * Find a master upper device and return pointer to it or NULL in case
 * it's not there. The caller must hold the RTNL lock.
 */
struct net_device *netdev_master_upper_dev_get(struct net_device *dev)
{
	struct netdev_adjacent *upper;

	ASSERT_RTNL();

	if (list_empty(&dev->adj_list.upper))
		return NULL;

	upper = list_first_entry(&dev->adj_list.upper,
				 struct netdev_adjacent, list);
	if (likely(upper->master))
		return upper->dev;
	return NULL;
}
EXPORT_SYMBOL(netdev_master_upper_dev_get);

static struct net_device *__netdev_master_upper_dev_get(struct net_device *dev)
{
	struct netdev_adjacent *upper;

	ASSERT_RTNL();

	if (list_empty(&dev->adj_list.upper))
		return NULL;

	upper = list_first_entry(&dev->adj_list.upper,
				 struct netdev_adjacent, list);
	if (likely(upper->master) && !upper->ignore)
		return upper->dev;
	return NULL;
}

/**
 * netdev_has_any_lower_dev - Check if device is linked to some device
 * @dev: device
 *
 * Find out if a device is linked to a lower device and return true in case
 * it is. The caller must hold the RTNL lock.
 */
static bool netdev_has_any_lower_dev(struct net_device *dev)
{
	ASSERT_RTNL();

	return !list_empty(&dev->adj_list.lower);
}

void *netdev_adjacent_get_private(struct list_head *adj_list)
{
	struct netdev_adjacent *adj;

	adj = list_entry(adj_list, struct netdev_adjacent, list);

	return adj->private;
}
EXPORT_SYMBOL(netdev_adjacent_get_private);

/**
 * netdev_upper_get_next_dev_rcu - Get the next dev from upper list
 * @dev: device
 * @iter: list_head ** of the current position
 *
 * Gets the next device from the dev's upper list, starting from iter
 * position. The caller must hold RCU read lock.
 */
struct net_device *netdev_upper_get_next_dev_rcu(struct net_device *dev,
						 struct list_head **iter)
{
	struct netdev_adjacent *upper;

	WARN_ON_ONCE(!rcu_read_lock_held() && !lockdep_rtnl_is_held());

	upper = list_entry_rcu((*iter)->next, struct netdev_adjacent, list);

	if (&upper->list == &dev->adj_list.upper)
		return NULL;

	*iter = &upper->list;

	return upper->dev;
}
EXPORT_SYMBOL(netdev_upper_get_next_dev_rcu);

static struct net_device *__netdev_next_upper_dev(struct net_device *dev,
						  struct list_head **iter,
						  bool *ignore)
{
	struct netdev_adjacent *upper;

	upper = list_entry((*iter)->next, struct netdev_adjacent, list);

	if (&upper->list == &dev->adj_list.upper)
		return NULL;

	*iter = &upper->list;
	*ignore = upper->ignore;

	return upper->dev;
}

static struct net_device *netdev_next_upper_dev_rcu(struct net_device *dev,
						    struct list_head **iter)
{
	struct netdev_adjacent *upper;

	WARN_ON_ONCE(!rcu_read_lock_held() && !lockdep_rtnl_is_held());

	upper = list_entry_rcu((*iter)->next, struct netdev_adjacent, list);

	if (&upper->list == &dev->adj_list.upper)
		return NULL;

	*iter = &upper->list;

	return upper->dev;
}

static int __netdev_walk_all_upper_dev(struct net_device *dev,
				       int (*fn)(struct net_device *dev,
					 struct netdev_nested_priv *priv),
				       struct netdev_nested_priv *priv)
{
	struct net_device *udev, *next, *now, *dev_stack[MAX_NEST_DEV + 1];
	struct list_head *niter, *iter, *iter_stack[MAX_NEST_DEV + 1];
	int ret, cur = 0;
	bool ignore;

	now = dev;
	iter = &dev->adj_list.upper;

	while (1) {
		if (now != dev) {
			ret = fn(now, priv);
			if (ret)
				return ret;
		}

		next = NULL;
		while (1) {
			udev = __netdev_next_upper_dev(now, &iter, &ignore);
			if (!udev)
				break;
			if (ignore)
				continue;

			next = udev;
			niter = &udev->adj_list.upper;
			dev_stack[cur] = now;
			iter_stack[cur++] = iter;
			break;
		}

		if (!next) {
			if (!cur)
				return 0;
			next = dev_stack[--cur];
			niter = iter_stack[cur];
		}

		now = next;
		iter = niter;
	}

	return 0;
}

int netdev_walk_all_upper_dev_rcu(struct net_device *dev,
				  int (*fn)(struct net_device *dev,
					    struct netdev_nested_priv *priv),
				  struct netdev_nested_priv *priv)
{
	struct net_device *udev, *next, *now, *dev_stack[MAX_NEST_DEV + 1];
	struct list_head *niter, *iter, *iter_stack[MAX_NEST_DEV + 1];
	int ret, cur = 0;

	now = dev;
	iter = &dev->adj_list.upper;

	while (1) {
		if (now != dev) {
			ret = fn(now, priv);
			if (ret)
				return ret;
		}

		next = NULL;
		while (1) {
			udev = netdev_next_upper_dev_rcu(now, &iter);
			if (!udev)
				break;

			next = udev;
			niter = &udev->adj_list.upper;
			dev_stack[cur] = now;
			iter_stack[cur++] = iter;
			break;
		}

		if (!next) {
			if (!cur)
				return 0;
			next = dev_stack[--cur];
			niter = iter_stack[cur];
		}

		now = next;
		iter = niter;
	}

	return 0;
}
EXPORT_SYMBOL_GPL(netdev_walk_all_upper_dev_rcu);

static bool __netdev_has_upper_dev(struct net_device *dev,
				   struct net_device *upper_dev)
{
	struct netdev_nested_priv priv = {
		.flags = 0,
		.data = (void *)upper_dev,
	};

	ASSERT_RTNL();

	return __netdev_walk_all_upper_dev(dev, ____netdev_has_upper_dev,
					   &priv);
}

/**
 * netdev_lower_get_next_private - Get the next ->private from the
 *				   lower neighbour list
 * @dev: device
 * @iter: list_head ** of the current position
 *
 * Gets the next netdev_adjacent->private from the dev's lower neighbour
 * list, starting from iter position. The caller must hold either hold the
 * RTNL lock or its own locking that guarantees that the neighbour lower
 * list will remain unchanged.
 */
void *netdev_lower_get_next_private(struct net_device *dev,
				    struct list_head **iter)
{
	struct netdev_adjacent *lower;

	lower = list_entry(*iter, struct netdev_adjacent, list);

	if (&lower->list == &dev->adj_list.lower)
		return NULL;

	*iter = lower->list.next;

	return lower->private;
}
EXPORT_SYMBOL(netdev_lower_get_next_private);

/**
 * netdev_lower_get_next_private_rcu - Get the next ->private from the
 *				       lower neighbour list, RCU
 *				       variant
 * @dev: device
 * @iter: list_head ** of the current position
 *
 * Gets the next netdev_adjacent->private from the dev's lower neighbour
 * list, starting from iter position. The caller must hold RCU read lock.
 */
void *netdev_lower_get_next_private_rcu(struct net_device *dev,
					struct list_head **iter)
{
	struct netdev_adjacent *lower;

	WARN_ON_ONCE(!rcu_read_lock_held());

	lower = list_entry_rcu((*iter)->next, struct netdev_adjacent, list);

	if (&lower->list == &dev->adj_list.lower)
		return NULL;

	*iter = &lower->list;

	return lower->private;
}
EXPORT_SYMBOL(netdev_lower_get_next_private_rcu);

/**
 * netdev_lower_get_next - Get the next device from the lower neighbour
 *                         list
 * @dev: device
 * @iter: list_head ** of the current position
 *
 * Gets the next netdev_adjacent from the dev's lower neighbour
 * list, starting from iter position. The caller must hold RTNL lock or
 * its own locking that guarantees that the neighbour lower
 * list will remain unchanged.
 */
void *netdev_lower_get_next(struct net_device *dev, struct list_head **iter)
{
	struct netdev_adjacent *lower;

	lower = list_entry(*iter, struct netdev_adjacent, list);

	if (&lower->list == &dev->adj_list.lower)
		return NULL;

	*iter = lower->list.next;

	return lower->dev;
}
EXPORT_SYMBOL(netdev_lower_get_next);

static struct net_device *netdev_next_lower_dev(struct net_device *dev,
						struct list_head **iter)
{
	struct netdev_adjacent *lower;

	lower = list_entry((*iter)->next, struct netdev_adjacent, list);

	if (&lower->list == &dev->adj_list.lower)
		return NULL;

	*iter = &lower->list;

	return lower->dev;
}

static struct net_device *__netdev_next_lower_dev(struct net_device *dev,
						  struct list_head **iter,
						  bool *ignore)
{
	struct netdev_adjacent *lower;

	lower = list_entry((*iter)->next, struct netdev_adjacent, list);

	if (&lower->list == &dev->adj_list.lower)
		return NULL;

	*iter = &lower->list;
	*ignore = lower->ignore;

	return lower->dev;
}

int netdev_walk_all_lower_dev(struct net_device *dev,
			      int (*fn)(struct net_device *dev,
					struct netdev_nested_priv *priv),
			      struct netdev_nested_priv *priv)
{
	struct net_device *ldev, *next, *now, *dev_stack[MAX_NEST_DEV + 1];
	struct list_head *niter, *iter, *iter_stack[MAX_NEST_DEV + 1];
	int ret, cur = 0;

	now = dev;
	iter = &dev->adj_list.lower;

	while (1) {
		if (now != dev) {
			ret = fn(now, priv);
			if (ret)
				return ret;
		}

		next = NULL;
		while (1) {
			ldev = netdev_next_lower_dev(now, &iter);
			if (!ldev)
				break;

			next = ldev;
			niter = &ldev->adj_list.lower;
			dev_stack[cur] = now;
			iter_stack[cur++] = iter;
			break;
		}

		if (!next) {
			if (!cur)
				return 0;
			next = dev_stack[--cur];
			niter = iter_stack[cur];
		}

		now = next;
		iter = niter;
	}

	return 0;
}
EXPORT_SYMBOL_GPL(netdev_walk_all_lower_dev);

static int __netdev_walk_all_lower_dev(struct net_device *dev,
				       int (*fn)(struct net_device *dev,
					 struct netdev_nested_priv *priv),
				       struct netdev_nested_priv *priv)
{
	struct net_device *ldev, *next, *now, *dev_stack[MAX_NEST_DEV + 1];
	struct list_head *niter, *iter, *iter_stack[MAX_NEST_DEV + 1];
	int ret, cur = 0;
	bool ignore;

	now = dev;
	iter = &dev->adj_list.lower;

	while (1) {
		if (now != dev) {
			ret = fn(now, priv);
			if (ret)
				return ret;
		}

		next = NULL;
		while (1) {
			ldev = __netdev_next_lower_dev(now, &iter, &ignore);
			if (!ldev)
				break;
			if (ignore)
				continue;

			next = ldev;
			niter = &ldev->adj_list.lower;
			dev_stack[cur] = now;
			iter_stack[cur++] = iter;
			break;
		}

		if (!next) {
			if (!cur)
				return 0;
			next = dev_stack[--cur];
			niter = iter_stack[cur];
		}

		now = next;
		iter = niter;
	}

	return 0;
}

struct net_device *netdev_next_lower_dev_rcu(struct net_device *dev,
					     struct list_head **iter)
{
	struct netdev_adjacent *lower;

	lower = list_entry_rcu((*iter)->next, struct netdev_adjacent, list);
	if (&lower->list == &dev->adj_list.lower)
		return NULL;

	*iter = &lower->list;

	return lower->dev;
}
EXPORT_SYMBOL(netdev_next_lower_dev_rcu);

static u8 __netdev_upper_depth(struct net_device *dev)
{
	struct net_device *udev;
	struct list_head *iter;
	u8 max_depth = 0;
	bool ignore;

	for (iter = &dev->adj_list.upper,
	     udev = __netdev_next_upper_dev(dev, &iter, &ignore);
	     udev;
	     udev = __netdev_next_upper_dev(dev, &iter, &ignore)) {
		if (ignore)
			continue;
		if (max_depth < udev->upper_level)
			max_depth = udev->upper_level;
	}

	return max_depth;
}

static u8 __netdev_lower_depth(struct net_device *dev)
{
	struct net_device *ldev;
	struct list_head *iter;
	u8 max_depth = 0;
	bool ignore;

	for (iter = &dev->adj_list.lower,
	     ldev = __netdev_next_lower_dev(dev, &iter, &ignore);
	     ldev;
	     ldev = __netdev_next_lower_dev(dev, &iter, &ignore)) {
		if (ignore)
			continue;
		if (max_depth < ldev->lower_level)
			max_depth = ldev->lower_level;
	}

	return max_depth;
}

static int __netdev_update_upper_level(struct net_device *dev,
				       struct netdev_nested_priv *__unused)
{
	dev->upper_level = __netdev_upper_depth(dev) + 1;
	return 0;
}

static int __netdev_update_lower_level(struct net_device *dev,
				       struct netdev_nested_priv *priv)
{
	dev->lower_level = __netdev_lower_depth(dev) + 1;

#ifdef CONFIG_LOCKDEP
	if (!priv)
		return 0;

	if (priv->flags & NESTED_SYNC_IMM)
		dev->nested_level = dev->lower_level - 1;
	if (priv->flags & NESTED_SYNC_TODO)
		net_unlink_todo(dev);
#endif
	return 0;
}

int netdev_walk_all_lower_dev_rcu(struct net_device *dev,
				  int (*fn)(struct net_device *dev,
					    struct netdev_nested_priv *priv),
				  struct netdev_nested_priv *priv)
{
	struct net_device *ldev, *next, *now, *dev_stack[MAX_NEST_DEV + 1];
	struct list_head *niter, *iter, *iter_stack[MAX_NEST_DEV + 1];
	int ret, cur = 0;

	now = dev;
	iter = &dev->adj_list.lower;

	while (1) {
		if (now != dev) {
			ret = fn(now, priv);
			if (ret)
				return ret;
		}

		next = NULL;
		while (1) {
			ldev = netdev_next_lower_dev_rcu(now, &iter);
			if (!ldev)
				break;

			next = ldev;
			niter = &ldev->adj_list.lower;
			dev_stack[cur] = now;
			iter_stack[cur++] = iter;
			break;
		}

		if (!next) {
			if (!cur)
				return 0;
			next = dev_stack[--cur];
			niter = iter_stack[cur];
		}

		now = next;
		iter = niter;
	}

	return 0;
}
EXPORT_SYMBOL_GPL(netdev_walk_all_lower_dev_rcu);

/**
 * netdev_lower_get_first_private_rcu - Get the first ->private from the
 *				       lower neighbour list, RCU
 *				       variant
 * @dev: device
 *
 * Gets the first netdev_adjacent->private from the dev's lower neighbour
 * list. The caller must hold RCU read lock.
 */
void *netdev_lower_get_first_private_rcu(struct net_device *dev)
{
	struct netdev_adjacent *lower;

	lower = list_first_or_null_rcu(&dev->adj_list.lower,
			struct netdev_adjacent, list);
	if (lower)
		return lower->private;
	return NULL;
}
EXPORT_SYMBOL(netdev_lower_get_first_private_rcu);

/**
 * netdev_master_upper_dev_get_rcu - Get master upper device
 * @dev: device
 *
 * Find a master upper device and return pointer to it or NULL in case
 * it's not there. The caller must hold the RCU read lock.
 */
struct net_device *netdev_master_upper_dev_get_rcu(struct net_device *dev)
{
	struct netdev_adjacent *upper;

	upper = list_first_or_null_rcu(&dev->adj_list.upper,
				       struct netdev_adjacent, list);
	if (upper && likely(upper->master))
		return upper->dev;
	return NULL;
}
EXPORT_SYMBOL(netdev_master_upper_dev_get_rcu);

static int netdev_adjacent_sysfs_add(struct net_device *dev,
			      struct net_device *adj_dev,
			      struct list_head *dev_list)
{
	char linkname[IFNAMSIZ+7];

	sprintf(linkname, dev_list == &dev->adj_list.upper ?
		"upper_%s" : "lower_%s", adj_dev->name);
	return sysfs_create_link(&(dev->dev.kobj), &(adj_dev->dev.kobj),
				 linkname);
}
static void netdev_adjacent_sysfs_del(struct net_device *dev,
			       char *name,
			       struct list_head *dev_list)
{
	char linkname[IFNAMSIZ+7];

	sprintf(linkname, dev_list == &dev->adj_list.upper ?
		"upper_%s" : "lower_%s", name);
	sysfs_remove_link(&(dev->dev.kobj), linkname);
}

static inline bool netdev_adjacent_is_neigh_list(struct net_device *dev,
						 struct net_device *adj_dev,
						 struct list_head *dev_list)
{
	return (dev_list == &dev->adj_list.upper ||
		dev_list == &dev->adj_list.lower) &&
		net_eq(dev_net(dev), dev_net(adj_dev));
}

static int __netdev_adjacent_dev_insert(struct net_device *dev,
					struct net_device *adj_dev,
					struct list_head *dev_list,
					void *private, bool master)
{
	struct netdev_adjacent *adj;
	int ret;

	adj = __netdev_find_adj(adj_dev, dev_list);

	if (adj) {
		adj->ref_nr += 1;
		pr_debug("Insert adjacency: dev %s adj_dev %s adj->ref_nr %d\n",
			 dev->name, adj_dev->name, adj->ref_nr);

		return 0;
	}

	adj = kmalloc(sizeof(*adj), GFP_KERNEL);
	if (!adj)
		return -ENOMEM;

	adj->dev = adj_dev;
	adj->master = master;
	adj->ref_nr = 1;
	adj->private = private;
	adj->ignore = false;
	dev_hold(adj_dev);

	pr_debug("Insert adjacency: dev %s adj_dev %s adj->ref_nr %d; dev_hold on %s\n",
		 dev->name, adj_dev->name, adj->ref_nr, adj_dev->name);

	if (netdev_adjacent_is_neigh_list(dev, adj_dev, dev_list)) {
		ret = netdev_adjacent_sysfs_add(dev, adj_dev, dev_list);
		if (ret)
			goto free_adj;
	}

	/* Ensure that master link is always the first item in list. */
	if (master) {
		ret = sysfs_create_link(&(dev->dev.kobj),
					&(adj_dev->dev.kobj), "master");
		if (ret)
			goto remove_symlinks;

		list_add_rcu(&adj->list, dev_list);
	} else {
		list_add_tail_rcu(&adj->list, dev_list);
	}

	return 0;

remove_symlinks:
	if (netdev_adjacent_is_neigh_list(dev, adj_dev, dev_list))
		netdev_adjacent_sysfs_del(dev, adj_dev->name, dev_list);
free_adj:
	kfree(adj);
	dev_put(adj_dev);

	return ret;
}

static void __netdev_adjacent_dev_remove(struct net_device *dev,
					 struct net_device *adj_dev,
					 u16 ref_nr,
					 struct list_head *dev_list)
{
	struct netdev_adjacent *adj;

	pr_debug("Remove adjacency: dev %s adj_dev %s ref_nr %d\n",
		 dev->name, adj_dev->name, ref_nr);

	adj = __netdev_find_adj(adj_dev, dev_list);

	if (!adj) {
		pr_err("Adjacency does not exist for device %s from %s\n",
		       dev->name, adj_dev->name);
		WARN_ON(1);
		return;
	}

	if (adj->ref_nr > ref_nr) {
		pr_debug("adjacency: %s to %s ref_nr - %d = %d\n",
			 dev->name, adj_dev->name, ref_nr,
			 adj->ref_nr - ref_nr);
		adj->ref_nr -= ref_nr;
		return;
	}

	if (adj->master)
		sysfs_remove_link(&(dev->dev.kobj), "master");

	if (netdev_adjacent_is_neigh_list(dev, adj_dev, dev_list))
		netdev_adjacent_sysfs_del(dev, adj_dev->name, dev_list);

	list_del_rcu(&adj->list);
	pr_debug("adjacency: dev_put for %s, because link removed from %s to %s\n",
		 adj_dev->name, dev->name, adj_dev->name);
	dev_put(adj_dev);
	kfree_rcu(adj, rcu);
}

static int __netdev_adjacent_dev_link_lists(struct net_device *dev,
					    struct net_device *upper_dev,
					    struct list_head *up_list,
					    struct list_head *down_list,
					    void *private, bool master)
{
	int ret;

	ret = __netdev_adjacent_dev_insert(dev, upper_dev, up_list,
					   private, master);
	if (ret)
		return ret;

	ret = __netdev_adjacent_dev_insert(upper_dev, dev, down_list,
					   private, false);
	if (ret) {
		__netdev_adjacent_dev_remove(dev, upper_dev, 1, up_list);
		return ret;
	}

	return 0;
}

static void __netdev_adjacent_dev_unlink_lists(struct net_device *dev,
					       struct net_device *upper_dev,
					       u16 ref_nr,
					       struct list_head *up_list,
					       struct list_head *down_list)
{
	__netdev_adjacent_dev_remove(dev, upper_dev, ref_nr, up_list);
	__netdev_adjacent_dev_remove(upper_dev, dev, ref_nr, down_list);
}

static int __netdev_adjacent_dev_link_neighbour(struct net_device *dev,
						struct net_device *upper_dev,
						void *private, bool master)
{
	return __netdev_adjacent_dev_link_lists(dev, upper_dev,
						&dev->adj_list.upper,
						&upper_dev->adj_list.lower,
						private, master);
}

static void __netdev_adjacent_dev_unlink_neighbour(struct net_device *dev,
						   struct net_device *upper_dev)
{
	__netdev_adjacent_dev_unlink_lists(dev, upper_dev, 1,
					   &dev->adj_list.upper,
					   &upper_dev->adj_list.lower);
}

static int __netdev_upper_dev_link(struct net_device *dev,
				   struct net_device *upper_dev, bool master,
				   void *upper_priv, void *upper_info,
				   struct netdev_nested_priv *priv,
				   struct netlink_ext_ack *extack)
{
	struct netdev_notifier_changeupper_info changeupper_info = {
		.info = {
			.dev = dev,
			.extack = extack,
		},
		.upper_dev = upper_dev,
		.master = master,
		.linking = true,
		.upper_info = upper_info,
	};
	struct net_device *master_dev;
	int ret = 0;

	ASSERT_RTNL();

	if (dev == upper_dev)
		return -EBUSY;

	/* To prevent loops, check if dev is not upper device to upper_dev. */
	if (__netdev_has_upper_dev(upper_dev, dev))
		return -EBUSY;

	if ((dev->lower_level + upper_dev->upper_level) > MAX_NEST_DEV)
		return -EMLINK;

	if (!master) {
		if (__netdev_has_upper_dev(dev, upper_dev))
			return -EEXIST;
	} else {
		master_dev = __netdev_master_upper_dev_get(dev);
		if (master_dev)
			return master_dev == upper_dev ? -EEXIST : -EBUSY;
	}

	ret = call_netdevice_notifiers_info(NETDEV_PRECHANGEUPPER,
					    &changeupper_info.info);
	ret = notifier_to_errno(ret);
	if (ret)
		return ret;

	ret = __netdev_adjacent_dev_link_neighbour(dev, upper_dev, upper_priv,
						   master);
	if (ret)
		return ret;

	ret = call_netdevice_notifiers_info(NETDEV_CHANGEUPPER,
					    &changeupper_info.info);
	ret = notifier_to_errno(ret);
	if (ret)
		goto rollback;

	__netdev_update_upper_level(dev, NULL);
	__netdev_walk_all_lower_dev(dev, __netdev_update_upper_level, NULL);

	__netdev_update_lower_level(upper_dev, priv);
	__netdev_walk_all_upper_dev(upper_dev, __netdev_update_lower_level,
				    priv);

	return 0;

rollback:
	__netdev_adjacent_dev_unlink_neighbour(dev, upper_dev);

	return ret;
}

/**
 * netdev_upper_dev_link - Add a link to the upper device
 * @dev: device
 * @upper_dev: new upper device
 * @extack: netlink extended ack
 *
 * Adds a link to device which is upper to this one. The caller must hold
 * the RTNL lock. On a failure a negative errno code is returned.
 * On success the reference counts are adjusted and the function
 * returns zero.
 */
int netdev_upper_dev_link(struct net_device *dev,
			  struct net_device *upper_dev,
			  struct netlink_ext_ack *extack)
{
	struct netdev_nested_priv priv = {
		.flags = NESTED_SYNC_IMM | NESTED_SYNC_TODO,
		.data = NULL,
	};

	return __netdev_upper_dev_link(dev, upper_dev, false,
				       NULL, NULL, &priv, extack);
}
EXPORT_SYMBOL(netdev_upper_dev_link);

/**
 * netdev_master_upper_dev_link - Add a master link to the upper device
 * @dev: device
 * @upper_dev: new upper device
 * @upper_priv: upper device private
 * @upper_info: upper info to be passed down via notifier
 * @extack: netlink extended ack
 *
 * Adds a link to device which is upper to this one. In this case, only
 * one master upper device can be linked, although other non-master devices
 * might be linked as well. The caller must hold the RTNL lock.
 * On a failure a negative errno code is returned. On success the reference
 * counts are adjusted and the function returns zero.
 */
int netdev_master_upper_dev_link(struct net_device *dev,
				 struct net_device *upper_dev,
				 void *upper_priv, void *upper_info,
				 struct netlink_ext_ack *extack)
{
	struct netdev_nested_priv priv = {
		.flags = NESTED_SYNC_IMM | NESTED_SYNC_TODO,
		.data = NULL,
	};

	return __netdev_upper_dev_link(dev, upper_dev, true,
				       upper_priv, upper_info, &priv, extack);
}
EXPORT_SYMBOL(netdev_master_upper_dev_link);

static void __netdev_upper_dev_unlink(struct net_device *dev,
				      struct net_device *upper_dev,
				      struct netdev_nested_priv *priv)
{
	struct netdev_notifier_changeupper_info changeupper_info = {
		.info = {
			.dev = dev,
		},
		.upper_dev = upper_dev,
		.linking = false,
	};

	ASSERT_RTNL();

	changeupper_info.master = netdev_master_upper_dev_get(dev) == upper_dev;

	call_netdevice_notifiers_info(NETDEV_PRECHANGEUPPER,
				      &changeupper_info.info);

	__netdev_adjacent_dev_unlink_neighbour(dev, upper_dev);

	call_netdevice_notifiers_info(NETDEV_CHANGEUPPER,
				      &changeupper_info.info);

	__netdev_update_upper_level(dev, NULL);
	__netdev_walk_all_lower_dev(dev, __netdev_update_upper_level, NULL);

	__netdev_update_lower_level(upper_dev, priv);
	__netdev_walk_all_upper_dev(upper_dev, __netdev_update_lower_level,
				    priv);
}

/**
 * netdev_upper_dev_unlink - Removes a link to upper device
 * @dev: device
 * @upper_dev: new upper device
 *
 * Removes a link to device which is upper to this one. The caller must hold
 * the RTNL lock.
 */
void netdev_upper_dev_unlink(struct net_device *dev,
			     struct net_device *upper_dev)
{
	struct netdev_nested_priv priv = {
		.flags = NESTED_SYNC_TODO,
		.data = NULL,
	};

	__netdev_upper_dev_unlink(dev, upper_dev, &priv);
}
EXPORT_SYMBOL(netdev_upper_dev_unlink);

static void __netdev_adjacent_dev_set(struct net_device *upper_dev,
				      struct net_device *lower_dev,
				      bool val)
{
	struct netdev_adjacent *adj;

	adj = __netdev_find_adj(lower_dev, &upper_dev->adj_list.lower);
	if (adj)
		adj->ignore = val;

	adj = __netdev_find_adj(upper_dev, &lower_dev->adj_list.upper);
	if (adj)
		adj->ignore = val;
}

static void netdev_adjacent_dev_disable(struct net_device *upper_dev,
					struct net_device *lower_dev)
{
	__netdev_adjacent_dev_set(upper_dev, lower_dev, true);
}

static void netdev_adjacent_dev_enable(struct net_device *upper_dev,
				       struct net_device *lower_dev)
{
	__netdev_adjacent_dev_set(upper_dev, lower_dev, false);
}

int netdev_adjacent_change_prepare(struct net_device *old_dev,
				   struct net_device *new_dev,
				   struct net_device *dev,
				   struct netlink_ext_ack *extack)
{
	struct netdev_nested_priv priv = {
		.flags = 0,
		.data = NULL,
	};
	int err;

	if (!new_dev)
		return 0;

	if (old_dev && new_dev != old_dev)
		netdev_adjacent_dev_disable(dev, old_dev);
	err = __netdev_upper_dev_link(new_dev, dev, false, NULL, NULL, &priv,
				      extack);
	if (err) {
		if (old_dev && new_dev != old_dev)
			netdev_adjacent_dev_enable(dev, old_dev);
		return err;
	}

	return 0;
}
EXPORT_SYMBOL(netdev_adjacent_change_prepare);

void netdev_adjacent_change_commit(struct net_device *old_dev,
				   struct net_device *new_dev,
				   struct net_device *dev)
{
	struct netdev_nested_priv priv = {
		.flags = NESTED_SYNC_IMM | NESTED_SYNC_TODO,
		.data = NULL,
	};

	if (!new_dev || !old_dev)
		return;

	if (new_dev == old_dev)
		return;

	netdev_adjacent_dev_enable(dev, old_dev);
	__netdev_upper_dev_unlink(old_dev, dev, &priv);
}
EXPORT_SYMBOL(netdev_adjacent_change_commit);

void netdev_adjacent_change_abort(struct net_device *old_dev,
				  struct net_device *new_dev,
				  struct net_device *dev)
{
	struct netdev_nested_priv priv = {
		.flags = 0,
		.data = NULL,
	};

	if (!new_dev)
		return;

	if (old_dev && new_dev != old_dev)
		netdev_adjacent_dev_enable(dev, old_dev);

	__netdev_upper_dev_unlink(new_dev, dev, &priv);
}
EXPORT_SYMBOL(netdev_adjacent_change_abort);

/**
 * netdev_bonding_info_change - Dispatch event about slave change
 * @dev: device
 * @bonding_info: info to dispatch
 *
 * Send NETDEV_BONDING_INFO to netdev notifiers with info.
 * The caller must hold the RTNL lock.
 */
void netdev_bonding_info_change(struct net_device *dev,
				struct netdev_bonding_info *bonding_info)
{
	struct netdev_notifier_bonding_info info = {
		.info.dev = dev,
	};

	memcpy(&info.bonding_info, bonding_info,
	       sizeof(struct netdev_bonding_info));
	call_netdevice_notifiers_info(NETDEV_BONDING_INFO,
				      &info.info);
}
EXPORT_SYMBOL(netdev_bonding_info_change);

/**
 * netdev_get_xmit_slave - Get the xmit slave of master device
 * @dev: device
 * @skb: The packet
 * @all_slaves: assume all the slaves are active
 *
 * The reference counters are not incremented so the caller must be
 * careful with locks. The caller must hold RCU lock.
 * %NULL is returned if no slave is found.
 */

struct net_device *netdev_get_xmit_slave(struct net_device *dev,
					 struct sk_buff *skb,
					 bool all_slaves)
{
	const struct net_device_ops *ops = dev->netdev_ops;

	if (!ops->ndo_get_xmit_slave)
		return NULL;
	return ops->ndo_get_xmit_slave(dev, skb, all_slaves);
}
EXPORT_SYMBOL(netdev_get_xmit_slave);

static void netdev_adjacent_add_links(struct net_device *dev)
{
	struct netdev_adjacent *iter;

	struct net *net = dev_net(dev);

	list_for_each_entry(iter, &dev->adj_list.upper, list) {
		if (!net_eq(net, dev_net(iter->dev)))
			continue;
		netdev_adjacent_sysfs_add(iter->dev, dev,
					  &iter->dev->adj_list.lower);
		netdev_adjacent_sysfs_add(dev, iter->dev,
					  &dev->adj_list.upper);
	}

	list_for_each_entry(iter, &dev->adj_list.lower, list) {
		if (!net_eq(net, dev_net(iter->dev)))
			continue;
		netdev_adjacent_sysfs_add(iter->dev, dev,
					  &iter->dev->adj_list.upper);
		netdev_adjacent_sysfs_add(dev, iter->dev,
					  &dev->adj_list.lower);
	}
}

static void netdev_adjacent_del_links(struct net_device *dev)
{
	struct netdev_adjacent *iter;

	struct net *net = dev_net(dev);

	list_for_each_entry(iter, &dev->adj_list.upper, list) {
		if (!net_eq(net, dev_net(iter->dev)))
			continue;
		netdev_adjacent_sysfs_del(iter->dev, dev->name,
					  &iter->dev->adj_list.lower);
		netdev_adjacent_sysfs_del(dev, iter->dev->name,
					  &dev->adj_list.upper);
	}

	list_for_each_entry(iter, &dev->adj_list.lower, list) {
		if (!net_eq(net, dev_net(iter->dev)))
			continue;
		netdev_adjacent_sysfs_del(iter->dev, dev->name,
					  &iter->dev->adj_list.upper);
		netdev_adjacent_sysfs_del(dev, iter->dev->name,
					  &dev->adj_list.lower);
	}
}

void netdev_adjacent_rename_links(struct net_device *dev, char *oldname)
{
	struct netdev_adjacent *iter;

	struct net *net = dev_net(dev);

	list_for_each_entry(iter, &dev->adj_list.upper, list) {
		if (!net_eq(net, dev_net(iter->dev)))
			continue;
		netdev_adjacent_sysfs_del(iter->dev, oldname,
					  &iter->dev->adj_list.lower);
		netdev_adjacent_sysfs_add(iter->dev, dev,
					  &iter->dev->adj_list.lower);
	}

	list_for_each_entry(iter, &dev->adj_list.lower, list) {
		if (!net_eq(net, dev_net(iter->dev)))
			continue;
		netdev_adjacent_sysfs_del(iter->dev, oldname,
					  &iter->dev->adj_list.upper);
		netdev_adjacent_sysfs_add(iter->dev, dev,
					  &iter->dev->adj_list.upper);
	}
}

void *netdev_lower_dev_get_private(struct net_device *dev,
				   struct net_device *lower_dev)
{
	struct netdev_adjacent *lower;

	if (!lower_dev)
		return NULL;
	lower = __netdev_find_adj(lower_dev, &dev->adj_list.lower);
	if (!lower)
		return NULL;

	return lower->private;
}
EXPORT_SYMBOL(netdev_lower_dev_get_private);


/**
 * netdev_lower_state_changed - Dispatch event about lower device state change
 * @lower_dev: device
 * @lower_state_info: state to dispatch
 *
 * Send NETDEV_CHANGELOWERSTATE to netdev notifiers with info.
 * The caller must hold the RTNL lock.
 */
void netdev_lower_state_changed(struct net_device *lower_dev,
				void *lower_state_info)
{
	struct netdev_notifier_changelowerstate_info changelowerstate_info = {
		.info.dev = lower_dev,
	};

	ASSERT_RTNL();
	changelowerstate_info.lower_state_info = lower_state_info;
	call_netdevice_notifiers_info(NETDEV_CHANGELOWERSTATE,
				      &changelowerstate_info.info);
}
EXPORT_SYMBOL(netdev_lower_state_changed);

static void dev_change_rx_flags(struct net_device *dev, int flags)
{
	const struct net_device_ops *ops = dev->netdev_ops;

	if (ops->ndo_change_rx_flags)
		ops->ndo_change_rx_flags(dev, flags);
}

static int __dev_set_promiscuity(struct net_device *dev, int inc, bool notify)
{
	unsigned int old_flags = dev->flags;
	kuid_t uid;
	kgid_t gid;

	ASSERT_RTNL();

	dev->flags |= IFF_PROMISC;
	dev->promiscuity += inc;
	if (dev->promiscuity == 0) {
		/*
		 * Avoid overflow.
		 * If inc causes overflow, untouch promisc and return error.
		 */
		if (inc < 0)
			dev->flags &= ~IFF_PROMISC;
		else {
			dev->promiscuity -= inc;
			pr_warn("%s: promiscuity touches roof, set promiscuity failed. promiscuity feature of device might be broken.\n",
				dev->name);
			return -EOVERFLOW;
		}
	}
	if (dev->flags != old_flags) {
		pr_info("device %s %s promiscuous mode\n",
			dev->name,
			dev->flags & IFF_PROMISC ? "entered" : "left");
		if (audit_enabled) {
			current_uid_gid(&uid, &gid);
			audit_log(audit_context(), GFP_ATOMIC,
				  AUDIT_ANOM_PROMISCUOUS,
				  "dev=%s prom=%d old_prom=%d auid=%u uid=%u gid=%u ses=%u",
				  dev->name, (dev->flags & IFF_PROMISC),
				  (old_flags & IFF_PROMISC),
				  from_kuid(&init_user_ns, audit_get_loginuid(current)),
				  from_kuid(&init_user_ns, uid),
				  from_kgid(&init_user_ns, gid),
				  audit_get_sessionid(current));
		}

		dev_change_rx_flags(dev, IFF_PROMISC);
	}
	if (notify)
		__dev_notify_flags(dev, old_flags, IFF_PROMISC);
	return 0;
}

/**
 *	dev_set_promiscuity	- update promiscuity count on a device
 *	@dev: device
 *	@inc: modifier
 *
 *	Add or remove promiscuity from a device. While the count in the device
 *	remains above zero the interface remains promiscuous. Once it hits zero
 *	the device reverts back to normal filtering operation. A negative inc
 *	value is used to drop promiscuity on the device.
 *	Return 0 if successful or a negative errno code on error.
 */
int dev_set_promiscuity(struct net_device *dev, int inc)
{
	unsigned int old_flags = dev->flags;
	int err;

	err = __dev_set_promiscuity(dev, inc, true);
	if (err < 0)
		return err;
	if (dev->flags != old_flags)
		dev_set_rx_mode(dev);
	return err;
}
EXPORT_SYMBOL(dev_set_promiscuity);

static int __dev_set_allmulti(struct net_device *dev, int inc, bool notify)
{
	unsigned int old_flags = dev->flags, old_gflags = dev->gflags;

	ASSERT_RTNL();

	dev->flags |= IFF_ALLMULTI;
	dev->allmulti += inc;
	if (dev->allmulti == 0) {
		/*
		 * Avoid overflow.
		 * If inc causes overflow, untouch allmulti and return error.
		 */
		if (inc < 0)
			dev->flags &= ~IFF_ALLMULTI;
		else {
			dev->allmulti -= inc;
			pr_warn("%s: allmulti touches roof, set allmulti failed. allmulti feature of device might be broken.\n",
				dev->name);
			return -EOVERFLOW;
		}
	}
	if (dev->flags ^ old_flags) {
		dev_change_rx_flags(dev, IFF_ALLMULTI);
		dev_set_rx_mode(dev);
		if (notify)
			__dev_notify_flags(dev, old_flags,
					   dev->gflags ^ old_gflags);
	}
	return 0;
}

/**
 *	dev_set_allmulti	- update allmulti count on a device
 *	@dev: device
 *	@inc: modifier
 *
 *	Add or remove reception of all multicast frames to a device. While the
 *	count in the device remains above zero the interface remains listening
 *	to all interfaces. Once it hits zero the device reverts back to normal
 *	filtering operation. A negative @inc value is used to drop the counter
 *	when releasing a resource needing all multicasts.
 *	Return 0 if successful or a negative errno code on error.
 */

int dev_set_allmulti(struct net_device *dev, int inc)
{
	return __dev_set_allmulti(dev, inc, true);
}
EXPORT_SYMBOL(dev_set_allmulti);

/*
 *	Upload unicast and multicast address lists to device and
 *	configure RX filtering. When the device doesn't support unicast
 *	filtering it is put in promiscuous mode while unicast addresses
 *	are present.
 */
void __dev_set_rx_mode(struct net_device *dev)
{
	const struct net_device_ops *ops = dev->netdev_ops;

	/* dev_open will call this function so the list will stay sane. */
	if (!(dev->flags&IFF_UP))
		return;

	if (!netif_device_present(dev))
		return;

	if (!(dev->priv_flags & IFF_UNICAST_FLT)) {
		/* Unicast addresses changes may only happen under the rtnl,
		 * therefore calling __dev_set_promiscuity here is safe.
		 */
		if (!netdev_uc_empty(dev) && !dev->uc_promisc) {
			__dev_set_promiscuity(dev, 1, false);
			dev->uc_promisc = true;
		} else if (netdev_uc_empty(dev) && dev->uc_promisc) {
			__dev_set_promiscuity(dev, -1, false);
			dev->uc_promisc = false;
		}
	}

	if (ops->ndo_set_rx_mode)
		ops->ndo_set_rx_mode(dev);
}

void dev_set_rx_mode(struct net_device *dev)
{
	netif_addr_lock_bh(dev);
	__dev_set_rx_mode(dev);
	netif_addr_unlock_bh(dev);
}

/**
 *	dev_get_flags - get flags reported to userspace
 *	@dev: device
 *
 *	Get the combination of flag bits exported through APIs to userspace.
 */
unsigned int dev_get_flags(const struct net_device *dev)
{
	unsigned int flags;

	flags = (dev->flags & ~(IFF_PROMISC |
				IFF_ALLMULTI |
				IFF_RUNNING |
				IFF_LOWER_UP |
				IFF_DORMANT)) |
		(dev->gflags & (IFF_PROMISC |
				IFF_ALLMULTI));

	if (netif_running(dev)) {
		if (netif_oper_up(dev))
			flags |= IFF_RUNNING;
		if (netif_carrier_ok(dev))
			flags |= IFF_LOWER_UP;
		if (netif_dormant(dev))
			flags |= IFF_DORMANT;
	}

	return flags;
}
EXPORT_SYMBOL(dev_get_flags);

int __dev_change_flags(struct net_device *dev, unsigned int flags,
		       struct netlink_ext_ack *extack)
{
	unsigned int old_flags = dev->flags;
	int ret;

	ASSERT_RTNL();

	/*
	 *	Set the flags on our device.
	 */

	dev->flags = (flags & (IFF_DEBUG | IFF_NOTRAILERS | IFF_NOARP |
			       IFF_DYNAMIC | IFF_MULTICAST | IFF_PORTSEL |
			       IFF_AUTOMEDIA)) |
		     (dev->flags & (IFF_UP | IFF_VOLATILE | IFF_PROMISC |
				    IFF_ALLMULTI));

	/*
	 *	Load in the correct multicast list now the flags have changed.
	 */

	if ((old_flags ^ flags) & IFF_MULTICAST)
		dev_change_rx_flags(dev, IFF_MULTICAST);

	dev_set_rx_mode(dev);

	/*
	 *	Have we downed the interface. We handle IFF_UP ourselves
	 *	according to user attempts to set it, rather than blindly
	 *	setting it.
	 */

	ret = 0;
	if ((old_flags ^ flags) & IFF_UP) {
		if (old_flags & IFF_UP)
			__dev_close(dev);
		else
			ret = __dev_open(dev, extack);
	}

	if ((flags ^ dev->gflags) & IFF_PROMISC) {
		int inc = (flags & IFF_PROMISC) ? 1 : -1;
		unsigned int old_flags = dev->flags;

		dev->gflags ^= IFF_PROMISC;

		if (__dev_set_promiscuity(dev, inc, false) >= 0)
			if (dev->flags != old_flags)
				dev_set_rx_mode(dev);
	}

	/* NOTE: order of synchronization of IFF_PROMISC and IFF_ALLMULTI
	 * is important. Some (broken) drivers set IFF_PROMISC, when
	 * IFF_ALLMULTI is requested not asking us and not reporting.
	 */
	if ((flags ^ dev->gflags) & IFF_ALLMULTI) {
		int inc = (flags & IFF_ALLMULTI) ? 1 : -1;

		dev->gflags ^= IFF_ALLMULTI;
		__dev_set_allmulti(dev, inc, false);
	}

	return ret;
}

void __dev_notify_flags(struct net_device *dev, unsigned int old_flags,
			unsigned int gchanges)
{
	unsigned int changes = dev->flags ^ old_flags;

	if (gchanges)
		rtmsg_ifinfo(RTM_NEWLINK, dev, gchanges, GFP_ATOMIC);

	if (changes & IFF_UP) {
		if (dev->flags & IFF_UP)
			call_netdevice_notifiers(NETDEV_UP, dev);
		else
			call_netdevice_notifiers(NETDEV_DOWN, dev);
	}

	if (dev->flags & IFF_UP &&
	    (changes & ~(IFF_UP | IFF_PROMISC | IFF_ALLMULTI | IFF_VOLATILE))) {
		struct netdev_notifier_change_info change_info = {
			.info = {
				.dev = dev,
			},
			.flags_changed = changes,
		};

		call_netdevice_notifiers_info(NETDEV_CHANGE, &change_info.info);
	}
}

/**
 *	dev_change_flags - change device settings
 *	@dev: device
 *	@flags: device state flags
 *	@extack: netlink extended ack
 *
 *	Change settings on device based state flags. The flags are
 *	in the userspace exported format.
 */
int dev_change_flags(struct net_device *dev, unsigned int flags,
		     struct netlink_ext_ack *extack)
{
	int ret;
	unsigned int changes, old_flags = dev->flags, old_gflags = dev->gflags;

	ret = __dev_change_flags(dev, flags, extack);
	if (ret < 0)
		return ret;

	changes = (old_flags ^ dev->flags) | (old_gflags ^ dev->gflags);
	__dev_notify_flags(dev, old_flags, changes);
	return ret;
}
EXPORT_SYMBOL(dev_change_flags);

int __dev_set_mtu(struct net_device *dev, int new_mtu)
{
	const struct net_device_ops *ops = dev->netdev_ops;

	if (ops->ndo_change_mtu)
		return ops->ndo_change_mtu(dev, new_mtu);

	/* Pairs with all the lockless reads of dev->mtu in the stack */
	WRITE_ONCE(dev->mtu, new_mtu);
	return 0;
}
EXPORT_SYMBOL(__dev_set_mtu);

int dev_validate_mtu(struct net_device *dev, int new_mtu,
		     struct netlink_ext_ack *extack)
{
	/* MTU must be positive, and in range */
	if (new_mtu < 0 || new_mtu < dev->min_mtu) {
		NL_SET_ERR_MSG(extack, "mtu less than device minimum");
		return -EINVAL;
	}

	if (dev->max_mtu > 0 && new_mtu > dev->max_mtu) {
		NL_SET_ERR_MSG(extack, "mtu greater than device maximum");
		return -EINVAL;
	}
	return 0;
}

/**
 *	dev_set_mtu_ext - Change maximum transfer unit
 *	@dev: device
 *	@new_mtu: new transfer unit
 *	@extack: netlink extended ack
 *
 *	Change the maximum transfer size of the network device.
 */
int dev_set_mtu_ext(struct net_device *dev, int new_mtu,
		    struct netlink_ext_ack *extack)
{
	int err, orig_mtu;

	if (new_mtu == dev->mtu)
		return 0;

	err = dev_validate_mtu(dev, new_mtu, extack);
	if (err)
		return err;

	if (!netif_device_present(dev))
		return -ENODEV;

	err = call_netdevice_notifiers(NETDEV_PRECHANGEMTU, dev);
	err = notifier_to_errno(err);
	if (err)
		return err;

	orig_mtu = dev->mtu;
	err = __dev_set_mtu(dev, new_mtu);

	if (!err) {
		err = call_netdevice_notifiers_mtu(NETDEV_CHANGEMTU, dev,
						   orig_mtu);
		err = notifier_to_errno(err);
		if (err) {
			/* setting mtu back and notifying everyone again,
			 * so that they have a chance to revert changes.
			 */
			__dev_set_mtu(dev, orig_mtu);
			call_netdevice_notifiers_mtu(NETDEV_CHANGEMTU, dev,
						     new_mtu);
		}
	}
	return err;
}

int dev_set_mtu(struct net_device *dev, int new_mtu)
{
	struct netlink_ext_ack extack;
	int err;

	memset(&extack, 0, sizeof(extack));
	err = dev_set_mtu_ext(dev, new_mtu, &extack);
	if (err && extack._msg)
		net_err_ratelimited("%s: %s\n", dev->name, extack._msg);
	return err;
}
EXPORT_SYMBOL(dev_set_mtu);

/**
 *	dev_change_tx_queue_len - Change TX queue length of a netdevice
 *	@dev: device
 *	@new_len: new tx queue length
 */
int dev_change_tx_queue_len(struct net_device *dev, unsigned long new_len)
{
	unsigned int orig_len = dev->tx_queue_len;
	int res;

	if (new_len != (unsigned int)new_len)
		return -ERANGE;

	if (new_len != orig_len) {
		dev->tx_queue_len = new_len;
		res = call_netdevice_notifiers(NETDEV_CHANGE_TX_QUEUE_LEN, dev);
		res = notifier_to_errno(res);
		if (res)
			goto err_rollback;
		res = dev_qdisc_change_tx_queue_len(dev);
		if (res)
			goto err_rollback;
	}

	return 0;

err_rollback:
	netdev_err(dev, "refused to change device tx_queue_len\n");
	dev->tx_queue_len = orig_len;
	return res;
}

/**
 *	dev_set_group - Change group this device belongs to
 *	@dev: device
 *	@new_group: group this device should belong to
 */
void dev_set_group(struct net_device *dev, int new_group)
{
	dev->group = new_group;
}
EXPORT_SYMBOL(dev_set_group);

/**
 *	dev_pre_changeaddr_notify - Call NETDEV_PRE_CHANGEADDR.
 *	@dev: device
 *	@addr: new address
 *	@extack: netlink extended ack
 */
int dev_pre_changeaddr_notify(struct net_device *dev, const char *addr,
			      struct netlink_ext_ack *extack)
{
	struct netdev_notifier_pre_changeaddr_info info = {
		.info.dev = dev,
		.info.extack = extack,
		.dev_addr = addr,
	};
	int rc;

	rc = call_netdevice_notifiers_info(NETDEV_PRE_CHANGEADDR, &info.info);
	return notifier_to_errno(rc);
}
EXPORT_SYMBOL(dev_pre_changeaddr_notify);

/**
 *	dev_set_mac_address - Change Media Access Control Address
 *	@dev: device
 *	@sa: new address
 *	@extack: netlink extended ack
 *
 *	Change the hardware (MAC) address of the device
 */
int dev_set_mac_address(struct net_device *dev, struct sockaddr *sa,
			struct netlink_ext_ack *extack)
{
	const struct net_device_ops *ops = dev->netdev_ops;
	int err;

	if (!ops->ndo_set_mac_address)
		return -EOPNOTSUPP;
	if (sa->sa_family != dev->type)
		return -EINVAL;
	if (!netif_device_present(dev))
		return -ENODEV;
	err = dev_pre_changeaddr_notify(dev, sa->sa_data, extack);
	if (err)
		return err;
	err = ops->ndo_set_mac_address(dev, sa);
	if (err)
		return err;
	dev->addr_assign_type = NET_ADDR_SET;
	call_netdevice_notifiers(NETDEV_CHANGEADDR, dev);
	add_device_randomness(dev->dev_addr, dev->addr_len);
	return 0;
}
EXPORT_SYMBOL(dev_set_mac_address);

/**
 *	dev_change_carrier - Change device carrier
 *	@dev: device
 *	@new_carrier: new value
 *
 *	Change device carrier
 */
int dev_change_carrier(struct net_device *dev, bool new_carrier)
{
	const struct net_device_ops *ops = dev->netdev_ops;

	if (!ops->ndo_change_carrier)
		return -EOPNOTSUPP;
	if (!netif_device_present(dev))
		return -ENODEV;
	return ops->ndo_change_carrier(dev, new_carrier);
}
EXPORT_SYMBOL(dev_change_carrier);

/**
 *	dev_get_phys_port_id - Get device physical port ID
 *	@dev: device
 *	@ppid: port ID
 *
 *	Get device physical port ID
 */
int dev_get_phys_port_id(struct net_device *dev,
			 struct netdev_phys_item_id *ppid)
{
	const struct net_device_ops *ops = dev->netdev_ops;

	if (!ops->ndo_get_phys_port_id)
		return -EOPNOTSUPP;
	return ops->ndo_get_phys_port_id(dev, ppid);
}
EXPORT_SYMBOL(dev_get_phys_port_id);

/**
 *	dev_get_phys_port_name - Get device physical port name
 *	@dev: device
 *	@name: port name
 *	@len: limit of bytes to copy to name
 *
 *	Get device physical port name
 */
int dev_get_phys_port_name(struct net_device *dev,
			   char *name, size_t len)
{
	const struct net_device_ops *ops = dev->netdev_ops;
	int err;

	if (ops->ndo_get_phys_port_name) {
		err = ops->ndo_get_phys_port_name(dev, name, len);
		if (err != -EOPNOTSUPP)
			return err;
	}
	return devlink_compat_phys_port_name_get(dev, name, len);
}
EXPORT_SYMBOL(dev_get_phys_port_name);

/**
 *	dev_get_port_parent_id - Get the device's port parent identifier
 *	@dev: network device
 *	@ppid: pointer to a storage for the port's parent identifier
 *	@recurse: allow/disallow recursion to lower devices
 *
 *	Get the devices's port parent identifier
 */
int dev_get_port_parent_id(struct net_device *dev,
			   struct netdev_phys_item_id *ppid,
			   bool recurse)
{
	const struct net_device_ops *ops = dev->netdev_ops;
	struct netdev_phys_item_id first = { };
	struct net_device *lower_dev;
	struct list_head *iter;
	int err;

	if (ops->ndo_get_port_parent_id) {
		err = ops->ndo_get_port_parent_id(dev, ppid);
		if (err != -EOPNOTSUPP)
			return err;
	}

	err = devlink_compat_switch_id_get(dev, ppid);
	if (!err || err != -EOPNOTSUPP)
		return err;

	if (!recurse)
		return -EOPNOTSUPP;

	netdev_for_each_lower_dev(dev, lower_dev, iter) {
		err = dev_get_port_parent_id(lower_dev, ppid, recurse);
		if (err)
			break;
		if (!first.id_len)
			first = *ppid;
		else if (memcmp(&first, ppid, sizeof(*ppid)))
			return -EOPNOTSUPP;
	}

	return err;
}
EXPORT_SYMBOL(dev_get_port_parent_id);

/**
 *	netdev_port_same_parent_id - Indicate if two network devices have
 *	the same port parent identifier
 *	@a: first network device
 *	@b: second network device
 */
bool netdev_port_same_parent_id(struct net_device *a, struct net_device *b)
{
	struct netdev_phys_item_id a_id = { };
	struct netdev_phys_item_id b_id = { };

	if (dev_get_port_parent_id(a, &a_id, true) ||
	    dev_get_port_parent_id(b, &b_id, true))
		return false;

	return netdev_phys_item_id_same(&a_id, &b_id);
}
EXPORT_SYMBOL(netdev_port_same_parent_id);

/**
 *	dev_change_proto_down - update protocol port state information
 *	@dev: device
 *	@proto_down: new value
 *
 *	This info can be used by switch drivers to set the phys state of the
 *	port.
 */
int dev_change_proto_down(struct net_device *dev, bool proto_down)
{
	const struct net_device_ops *ops = dev->netdev_ops;

	if (!ops->ndo_change_proto_down)
		return -EOPNOTSUPP;
	if (!netif_device_present(dev))
		return -ENODEV;
	return ops->ndo_change_proto_down(dev, proto_down);
}
EXPORT_SYMBOL(dev_change_proto_down);

/**
 *	dev_change_proto_down_generic - generic implementation for
 * 	ndo_change_proto_down that sets carrier according to
 * 	proto_down.
 *
 *	@dev: device
 *	@proto_down: new value
 */
int dev_change_proto_down_generic(struct net_device *dev, bool proto_down)
{
	if (proto_down)
		netif_carrier_off(dev);
	else
		netif_carrier_on(dev);
	dev->proto_down = proto_down;
	return 0;
}
EXPORT_SYMBOL(dev_change_proto_down_generic);

/**
 *	dev_change_proto_down_reason - proto down reason
 *
 *	@dev: device
 *	@mask: proto down mask
 *	@value: proto down value
 */
void dev_change_proto_down_reason(struct net_device *dev, unsigned long mask,
				  u32 value)
{
	int b;

	if (!mask) {
		dev->proto_down_reason = value;
	} else {
		for_each_set_bit(b, &mask, 32) {
			if (value & (1 << b))
				dev->proto_down_reason |= BIT(b);
			else
				dev->proto_down_reason &= ~BIT(b);
		}
	}
}
EXPORT_SYMBOL(dev_change_proto_down_reason);

struct bpf_xdp_link {
	struct bpf_link link;
	struct net_device *dev; /* protected by rtnl_lock, no refcnt held */
	int flags;
};

static enum bpf_xdp_mode dev_xdp_mode(struct net_device *dev, u32 flags)
{
	if (flags & XDP_FLAGS_HW_MODE)
		return XDP_MODE_HW;
	if (flags & XDP_FLAGS_DRV_MODE)
		return XDP_MODE_DRV;
	if (flags & XDP_FLAGS_SKB_MODE)
		return XDP_MODE_SKB;
	return dev->netdev_ops->ndo_bpf ? XDP_MODE_DRV : XDP_MODE_SKB;
}

static bpf_op_t dev_xdp_bpf_op(struct net_device *dev, enum bpf_xdp_mode mode)
{
	switch (mode) {
	case XDP_MODE_SKB:
		return generic_xdp_install;
	case XDP_MODE_DRV:
	case XDP_MODE_HW:
		return dev->netdev_ops->ndo_bpf;
	default:
		return NULL;
	}
}

static struct bpf_xdp_link *dev_xdp_link(struct net_device *dev,
					 enum bpf_xdp_mode mode)
{
	return dev->xdp_state[mode].link;
}

static struct bpf_prog *dev_xdp_prog(struct net_device *dev,
				     enum bpf_xdp_mode mode)
{
	struct bpf_xdp_link *link = dev_xdp_link(dev, mode);

	if (link)
		return link->link.prog;
	return dev->xdp_state[mode].prog;
}

static u8 dev_xdp_prog_count(struct net_device *dev)
{
	u8 count = 0;
	int i;

	for (i = 0; i < __MAX_XDP_MODE; i++)
		if (dev->xdp_state[i].prog || dev->xdp_state[i].link)
			count++;
	return count;
}

u32 dev_xdp_prog_id(struct net_device *dev, enum bpf_xdp_mode mode)
{
	struct bpf_prog *prog = dev_xdp_prog(dev, mode);

	return prog ? prog->aux->id : 0;
}

static void dev_xdp_set_link(struct net_device *dev, enum bpf_xdp_mode mode,
			     struct bpf_xdp_link *link)
{
	dev->xdp_state[mode].link = link;
	dev->xdp_state[mode].prog = NULL;
}

static void dev_xdp_set_prog(struct net_device *dev, enum bpf_xdp_mode mode,
			     struct bpf_prog *prog)
{
	dev->xdp_state[mode].link = NULL;
	dev->xdp_state[mode].prog = prog;
}

static int dev_xdp_install(struct net_device *dev, enum bpf_xdp_mode mode,
			   bpf_op_t bpf_op, struct netlink_ext_ack *extack,
			   u32 flags, struct bpf_prog *prog)
{
	struct netdev_bpf xdp;
	int err;

	memset(&xdp, 0, sizeof(xdp));
	xdp.command = mode == XDP_MODE_HW ? XDP_SETUP_PROG_HW : XDP_SETUP_PROG;
	xdp.extack = extack;
	xdp.flags = flags;
	xdp.prog = prog;

	/* Drivers assume refcnt is already incremented (i.e, prog pointer is
	 * "moved" into driver), so they don't increment it on their own, but
	 * they do decrement refcnt when program is detached or replaced.
	 * Given net_device also owns link/prog, we need to bump refcnt here
	 * to prevent drivers from underflowing it.
	 */
	if (prog)
		bpf_prog_inc(prog);
	err = bpf_op(dev, &xdp);
	if (err) {
		if (prog)
			bpf_prog_put(prog);
		return err;
	}

	if (mode != XDP_MODE_HW)
		bpf_prog_change_xdp(dev_xdp_prog(dev, mode), prog);

	return 0;
}

static void dev_xdp_uninstall(struct net_device *dev)
{
	struct bpf_xdp_link *link;
	struct bpf_prog *prog;
	enum bpf_xdp_mode mode;
	bpf_op_t bpf_op;

	ASSERT_RTNL();

	for (mode = XDP_MODE_SKB; mode < __MAX_XDP_MODE; mode++) {
		prog = dev_xdp_prog(dev, mode);
		if (!prog)
			continue;

		bpf_op = dev_xdp_bpf_op(dev, mode);
		if (!bpf_op)
			continue;

		WARN_ON(dev_xdp_install(dev, mode, bpf_op, NULL, 0, NULL));

		/* auto-detach link from net device */
		link = dev_xdp_link(dev, mode);
		if (link)
			link->dev = NULL;
		else
			bpf_prog_put(prog);

		dev_xdp_set_link(dev, mode, NULL);
	}
}

static int dev_xdp_attach(struct net_device *dev, struct netlink_ext_ack *extack,
			  struct bpf_xdp_link *link, struct bpf_prog *new_prog,
			  struct bpf_prog *old_prog, u32 flags)
{
	unsigned int num_modes = hweight32(flags & XDP_FLAGS_MODES);
	struct bpf_prog *cur_prog;
	enum bpf_xdp_mode mode;
	bpf_op_t bpf_op;
	int err;

	ASSERT_RTNL();

	/* either link or prog attachment, never both */
	if (link && (new_prog || old_prog))
		return -EINVAL;
	/* link supports only XDP mode flags */
	if (link && (flags & ~XDP_FLAGS_MODES)) {
		NL_SET_ERR_MSG(extack, "Invalid XDP flags for BPF link attachment");
		return -EINVAL;
	}
	/* just one XDP mode bit should be set, zero defaults to drv/skb mode */
	if (num_modes > 1) {
		NL_SET_ERR_MSG(extack, "Only one XDP mode flag can be set");
		return -EINVAL;
	}
	/* avoid ambiguity if offload + drv/skb mode progs are both loaded */
	if (!num_modes && dev_xdp_prog_count(dev) > 1) {
		NL_SET_ERR_MSG(extack,
			       "More than one program loaded, unset mode is ambiguous");
		return -EINVAL;
	}
	/* old_prog != NULL implies XDP_FLAGS_REPLACE is set */
	if (old_prog && !(flags & XDP_FLAGS_REPLACE)) {
		NL_SET_ERR_MSG(extack, "XDP_FLAGS_REPLACE is not specified");
		return -EINVAL;
	}

	mode = dev_xdp_mode(dev, flags);
	/* can't replace attached link */
	if (dev_xdp_link(dev, mode)) {
		NL_SET_ERR_MSG(extack, "Can't replace active BPF XDP link");
		return -EBUSY;
	}

	cur_prog = dev_xdp_prog(dev, mode);
	/* can't replace attached prog with link */
	if (link && cur_prog) {
		NL_SET_ERR_MSG(extack, "Can't replace active XDP program with BPF link");
		return -EBUSY;
	}
	if ((flags & XDP_FLAGS_REPLACE) && cur_prog != old_prog) {
		NL_SET_ERR_MSG(extack, "Active program does not match expected");
		return -EEXIST;
	}

	/* put effective new program into new_prog */
	if (link)
		new_prog = link->link.prog;

	if (new_prog) {
		bool offload = mode == XDP_MODE_HW;
		enum bpf_xdp_mode other_mode = mode == XDP_MODE_SKB
					       ? XDP_MODE_DRV : XDP_MODE_SKB;

		if ((flags & XDP_FLAGS_UPDATE_IF_NOEXIST) && cur_prog) {
			NL_SET_ERR_MSG(extack, "XDP program already attached");
			return -EBUSY;
		}
		if (!offload && dev_xdp_prog(dev, other_mode)) {
			NL_SET_ERR_MSG(extack, "Native and generic XDP can't be active at the same time");
			return -EEXIST;
		}
		if (!offload && bpf_prog_is_dev_bound(new_prog->aux)) {
			NL_SET_ERR_MSG(extack, "Using device-bound program without HW_MODE flag is not supported");
			return -EINVAL;
		}
		if (new_prog->expected_attach_type == BPF_XDP_DEVMAP) {
			NL_SET_ERR_MSG(extack, "BPF_XDP_DEVMAP programs can not be attached to a device");
			return -EINVAL;
		}
		if (new_prog->expected_attach_type == BPF_XDP_CPUMAP) {
			NL_SET_ERR_MSG(extack, "BPF_XDP_CPUMAP programs can not be attached to a device");
			return -EINVAL;
		}
	}

	/* don't call drivers if the effective program didn't change */
	if (new_prog != cur_prog) {
		bpf_op = dev_xdp_bpf_op(dev, mode);
		if (!bpf_op) {
			NL_SET_ERR_MSG(extack, "Underlying driver does not support XDP in native mode");
			return -EOPNOTSUPP;
		}

		err = dev_xdp_install(dev, mode, bpf_op, extack, flags, new_prog);
		if (err)
			return err;
	}

	if (link)
		dev_xdp_set_link(dev, mode, link);
	else
		dev_xdp_set_prog(dev, mode, new_prog);
	if (cur_prog)
		bpf_prog_put(cur_prog);

	return 0;
}

static int dev_xdp_attach_link(struct net_device *dev,
			       struct netlink_ext_ack *extack,
			       struct bpf_xdp_link *link)
{
	return dev_xdp_attach(dev, extack, link, NULL, NULL, link->flags);
}

static int dev_xdp_detach_link(struct net_device *dev,
			       struct netlink_ext_ack *extack,
			       struct bpf_xdp_link *link)
{
	enum bpf_xdp_mode mode;
	bpf_op_t bpf_op;

	ASSERT_RTNL();

	mode = dev_xdp_mode(dev, link->flags);
	if (dev_xdp_link(dev, mode) != link)
		return -EINVAL;

	bpf_op = dev_xdp_bpf_op(dev, mode);
	WARN_ON(dev_xdp_install(dev, mode, bpf_op, NULL, 0, NULL));
	dev_xdp_set_link(dev, mode, NULL);
	return 0;
}

static void bpf_xdp_link_release(struct bpf_link *link)
{
	struct bpf_xdp_link *xdp_link = container_of(link, struct bpf_xdp_link, link);

	rtnl_lock();

	/* if racing with net_device's tear down, xdp_link->dev might be
	 * already NULL, in which case link was already auto-detached
	 */
	if (xdp_link->dev) {
		WARN_ON(dev_xdp_detach_link(xdp_link->dev, NULL, xdp_link));
		xdp_link->dev = NULL;
	}

	rtnl_unlock();
}

static int bpf_xdp_link_detach(struct bpf_link *link)
{
	bpf_xdp_link_release(link);
	return 0;
}

static void bpf_xdp_link_dealloc(struct bpf_link *link)
{
	struct bpf_xdp_link *xdp_link = container_of(link, struct bpf_xdp_link, link);

	kfree(xdp_link);
}

static void bpf_xdp_link_show_fdinfo(const struct bpf_link *link,
				     struct seq_file *seq)
{
	struct bpf_xdp_link *xdp_link = container_of(link, struct bpf_xdp_link, link);
	u32 ifindex = 0;

	rtnl_lock();
	if (xdp_link->dev)
		ifindex = xdp_link->dev->ifindex;
	rtnl_unlock();

	seq_printf(seq, "ifindex:\t%u\n", ifindex);
}

static int bpf_xdp_link_fill_link_info(const struct bpf_link *link,
				       struct bpf_link_info *info)
{
	struct bpf_xdp_link *xdp_link = container_of(link, struct bpf_xdp_link, link);
	u32 ifindex = 0;

	rtnl_lock();
	if (xdp_link->dev)
		ifindex = xdp_link->dev->ifindex;
	rtnl_unlock();

	info->xdp.ifindex = ifindex;
	return 0;
}

static int bpf_xdp_link_update(struct bpf_link *link, struct bpf_prog *new_prog,
			       struct bpf_prog *old_prog)
{
	struct bpf_xdp_link *xdp_link = container_of(link, struct bpf_xdp_link, link);
	enum bpf_xdp_mode mode;
	bpf_op_t bpf_op;
	int err = 0;

	rtnl_lock();

	/* link might have been auto-released already, so fail */
	if (!xdp_link->dev) {
		err = -ENOLINK;
		goto out_unlock;
	}

	if (old_prog && link->prog != old_prog) {
		err = -EPERM;
		goto out_unlock;
	}
	old_prog = link->prog;
	if (old_prog == new_prog) {
		/* no-op, don't disturb drivers */
		bpf_prog_put(new_prog);
		goto out_unlock;
	}

	mode = dev_xdp_mode(xdp_link->dev, xdp_link->flags);
	bpf_op = dev_xdp_bpf_op(xdp_link->dev, mode);
	err = dev_xdp_install(xdp_link->dev, mode, bpf_op, NULL,
			      xdp_link->flags, new_prog);
	if (err)
		goto out_unlock;

	old_prog = xchg(&link->prog, new_prog);
	bpf_prog_put(old_prog);

out_unlock:
	rtnl_unlock();
	return err;
}

static const struct bpf_link_ops bpf_xdp_link_lops = {
	.release = bpf_xdp_link_release,
	.dealloc = bpf_xdp_link_dealloc,
	.detach = bpf_xdp_link_detach,
	.show_fdinfo = bpf_xdp_link_show_fdinfo,
	.fill_link_info = bpf_xdp_link_fill_link_info,
	.update_prog = bpf_xdp_link_update,
};

int bpf_xdp_link_attach(const union bpf_attr *attr, struct bpf_prog *prog)
{
	struct net *net = current->nsproxy->net_ns;
	struct bpf_link_primer link_primer;
	struct bpf_xdp_link *link;
	struct net_device *dev;
	int err, fd;

	dev = dev_get_by_index(net, attr->link_create.target_ifindex);
	if (!dev)
		return -EINVAL;

	link = kzalloc(sizeof(*link), GFP_USER);
	if (!link) {
		err = -ENOMEM;
		goto out_put_dev;
	}

	bpf_link_init(&link->link, BPF_LINK_TYPE_XDP, &bpf_xdp_link_lops, prog);
	link->dev = dev;
	link->flags = attr->link_create.flags;

	err = bpf_link_prime(&link->link, &link_primer);
	if (err) {
		kfree(link);
		goto out_put_dev;
	}

	rtnl_lock();
	err = dev_xdp_attach_link(dev, NULL, link);
	rtnl_unlock();

	if (err) {
		bpf_link_cleanup(&link_primer);
		goto out_put_dev;
	}

	fd = bpf_link_settle(&link_primer);
	/* link itself doesn't hold dev's refcnt to not complicate shutdown */
	dev_put(dev);
	return fd;

out_put_dev:
	dev_put(dev);
	return err;
}

/**
 *	dev_change_xdp_fd - set or clear a bpf program for a device rx path
 *	@dev: device
 *	@extack: netlink extended ack
 *	@fd: new program fd or negative value to clear
 *	@expected_fd: old program fd that userspace expects to replace or clear
 *	@flags: xdp-related flags
 *
 *	Set or clear a bpf program for a device
 */
int dev_change_xdp_fd(struct net_device *dev, struct netlink_ext_ack *extack,
		      int fd, int expected_fd, u32 flags)
{
	enum bpf_xdp_mode mode = dev_xdp_mode(dev, flags);
	struct bpf_prog *new_prog = NULL, *old_prog = NULL;
	int err;

	ASSERT_RTNL();

	if (fd >= 0) {
		new_prog = bpf_prog_get_type_dev(fd, BPF_PROG_TYPE_XDP,
						 mode != XDP_MODE_SKB);
		if (IS_ERR(new_prog))
			return PTR_ERR(new_prog);
	}

	if (expected_fd >= 0) {
		old_prog = bpf_prog_get_type_dev(expected_fd, BPF_PROG_TYPE_XDP,
						 mode != XDP_MODE_SKB);
		if (IS_ERR(old_prog)) {
			err = PTR_ERR(old_prog);
			old_prog = NULL;
			goto err_out;
		}
	}

	err = dev_xdp_attach(dev, extack, NULL, new_prog, old_prog, flags);

err_out:
	if (err && new_prog)
		bpf_prog_put(new_prog);
	if (old_prog)
		bpf_prog_put(old_prog);
	return err;
}

/**
 *	dev_new_index	-	allocate an ifindex
 *	@net: the applicable net namespace
 *
 *	Returns a suitable unique value for a new device interface
 *	number.  The caller must hold the rtnl semaphore or the
 *	dev_base_lock to be sure it remains unique.
 */
static int dev_new_index(struct net *net)
{
	int ifindex = net->ifindex;

	for (;;) {
		if (++ifindex <= 0)
			ifindex = 1;
		if (!__dev_get_by_index(net, ifindex))
			return net->ifindex = ifindex;
	}
}

/* Delayed registration/unregisteration */
static LIST_HEAD(net_todo_list);
DECLARE_WAIT_QUEUE_HEAD(netdev_unregistering_wq);

static void net_set_todo(struct net_device *dev)
{
	list_add_tail(&dev->todo_list, &net_todo_list);
	dev_net(dev)->dev_unreg_count++;
}

static void rollback_registered_many(struct list_head *head)
{
	struct net_device *dev, *tmp;
	LIST_HEAD(close_head);

	BUG_ON(dev_boot_phase);
	ASSERT_RTNL();

	list_for_each_entry_safe(dev, tmp, head, unreg_list) {
		/* Some devices call without registering
		 * for initialization unwind. Remove those
		 * devices and proceed with the remaining.
		 */
		if (dev->reg_state == NETREG_UNINITIALIZED) {
			pr_debug("unregister_netdevice: device %s/%p never was registered\n",
				 dev->name, dev);

			WARN_ON(1);
			list_del(&dev->unreg_list);
			continue;
		}
		dev->dismantle = true;
		BUG_ON(dev->reg_state != NETREG_REGISTERED);
	}

	/* If device is running, close it first. */
	list_for_each_entry(dev, head, unreg_list)
		list_add_tail(&dev->close_list, &close_head);
	dev_close_many(&close_head, true);

	list_for_each_entry(dev, head, unreg_list) {
		/* And unlink it from device chain. */
		unlist_netdevice(dev);

		dev->reg_state = NETREG_UNREGISTERING;
	}
	flush_all_backlogs();

	synchronize_net();

	list_for_each_entry(dev, head, unreg_list) {
		struct sk_buff *skb = NULL;

		/* Shutdown queueing discipline. */
		dev_shutdown(dev);

		dev_xdp_uninstall(dev);

		/* Notify protocols, that we are about to destroy
		 * this device. They should clean all the things.
		 */
		call_netdevice_notifiers(NETDEV_UNREGISTER, dev);

		if (!dev->rtnl_link_ops ||
		    dev->rtnl_link_state == RTNL_LINK_INITIALIZED)
			skb = rtmsg_ifinfo_build_skb(RTM_DELLINK, dev, ~0U, 0,
						     GFP_KERNEL, NULL, 0);

		/*
		 *	Flush the unicast and multicast chains
		 */
		dev_uc_flush(dev);
		dev_mc_flush(dev);

		netdev_name_node_alt_flush(dev);
		netdev_name_node_free(dev->name_node);

		if (dev->netdev_ops->ndo_uninit)
			dev->netdev_ops->ndo_uninit(dev);

		if (skb)
			rtmsg_ifinfo_send(skb, dev, GFP_KERNEL);

		/* Notifier chain MUST detach us all upper devices. */
		WARN_ON(netdev_has_any_upper_dev(dev));
		WARN_ON(netdev_has_any_lower_dev(dev));

		/* Remove entries from kobject tree */
		netdev_unregister_kobject(dev);
#ifdef CONFIG_XPS
		/* Remove XPS queueing entries */
		netif_reset_xps_queues_gt(dev, 0);
#endif
	}

	synchronize_net();

	list_for_each_entry(dev, head, unreg_list)
		dev_put(dev);
}

static void rollback_registered(struct net_device *dev)
{
	LIST_HEAD(single);

	list_add(&dev->unreg_list, &single);
	rollback_registered_many(&single);
	list_del(&single);
}

static netdev_features_t netdev_sync_upper_features(struct net_device *lower,
	struct net_device *upper, netdev_features_t features)
{
	netdev_features_t upper_disables = NETIF_F_UPPER_DISABLES;
	netdev_features_t feature;
	int feature_bit;

	for_each_netdev_feature(upper_disables, feature_bit) {
		feature = __NETIF_F_BIT(feature_bit);
		if (!(upper->wanted_features & feature)
		    && (features & feature)) {
			netdev_dbg(lower, "Dropping feature %pNF, upper dev %s has it off.\n",
				   &feature, upper->name);
			features &= ~feature;
		}
	}

	return features;
}

static void netdev_sync_lower_features(struct net_device *upper,
	struct net_device *lower, netdev_features_t features)
{
	netdev_features_t upper_disables = NETIF_F_UPPER_DISABLES;
	netdev_features_t feature;
	int feature_bit;

	for_each_netdev_feature(upper_disables, feature_bit) {
		feature = __NETIF_F_BIT(feature_bit);
		if (!(features & feature) && (lower->features & feature)) {
			netdev_dbg(upper, "Disabling feature %pNF on lower dev %s.\n",
				   &feature, lower->name);
			lower->wanted_features &= ~feature;
			__netdev_update_features(lower);

			if (unlikely(lower->features & feature))
				netdev_WARN(upper, "failed to disable %pNF on %s!\n",
					    &feature, lower->name);
			else
				netdev_features_change(lower);
		}
	}
}

static netdev_features_t netdev_fix_features(struct net_device *dev,
	netdev_features_t features)
{
	/* Fix illegal checksum combinations */
	if ((features & NETIF_F_HW_CSUM) &&
	    (features & (NETIF_F_IP_CSUM|NETIF_F_IPV6_CSUM))) {
		netdev_warn(dev, "mixed HW and IP checksum settings.\n");
		features &= ~(NETIF_F_IP_CSUM|NETIF_F_IPV6_CSUM);
	}

	/* TSO requires that SG is present as well. */
	if ((features & NETIF_F_ALL_TSO) && !(features & NETIF_F_SG)) {
		netdev_dbg(dev, "Dropping TSO features since no SG feature.\n");
		features &= ~NETIF_F_ALL_TSO;
	}

	if ((features & NETIF_F_TSO) && !(features & NETIF_F_HW_CSUM) &&
					!(features & NETIF_F_IP_CSUM)) {
		netdev_dbg(dev, "Dropping TSO features since no CSUM feature.\n");
		features &= ~NETIF_F_TSO;
		features &= ~NETIF_F_TSO_ECN;
	}

	if ((features & NETIF_F_TSO6) && !(features & NETIF_F_HW_CSUM) &&
					 !(features & NETIF_F_IPV6_CSUM)) {
		netdev_dbg(dev, "Dropping TSO6 features since no CSUM feature.\n");
		features &= ~NETIF_F_TSO6;
	}

	/* TSO with IPv4 ID mangling requires IPv4 TSO be enabled */
	if ((features & NETIF_F_TSO_MANGLEID) && !(features & NETIF_F_TSO))
		features &= ~NETIF_F_TSO_MANGLEID;

	/* TSO ECN requires that TSO is present as well. */
	if ((features & NETIF_F_ALL_TSO) == NETIF_F_TSO_ECN)
		features &= ~NETIF_F_TSO_ECN;

	/* Software GSO depends on SG. */
	if ((features & NETIF_F_GSO) && !(features & NETIF_F_SG)) {
		netdev_dbg(dev, "Dropping NETIF_F_GSO since no SG feature.\n");
		features &= ~NETIF_F_GSO;
	}

	/* GSO partial features require GSO partial be set */
	if ((features & dev->gso_partial_features) &&
	    !(features & NETIF_F_GSO_PARTIAL)) {
		netdev_dbg(dev,
			   "Dropping partially supported GSO features since no GSO partial.\n");
		features &= ~dev->gso_partial_features;
	}

	if (!(features & NETIF_F_RXCSUM)) {
		/* NETIF_F_GRO_HW implies doing RXCSUM since every packet
		 * successfully merged by hardware must also have the
		 * checksum verified by hardware.  If the user does not
		 * want to enable RXCSUM, logically, we should disable GRO_HW.
		 */
		if (features & NETIF_F_GRO_HW) {
			netdev_dbg(dev, "Dropping NETIF_F_GRO_HW since no RXCSUM feature.\n");
			features &= ~NETIF_F_GRO_HW;
		}
	}

	/* LRO/HW-GRO features cannot be combined with RX-FCS */
	if (features & NETIF_F_RXFCS) {
		if (features & NETIF_F_LRO) {
			netdev_dbg(dev, "Dropping LRO feature since RX-FCS is requested.\n");
			features &= ~NETIF_F_LRO;
		}

		if (features & NETIF_F_GRO_HW) {
			netdev_dbg(dev, "Dropping HW-GRO feature since RX-FCS is requested.\n");
			features &= ~NETIF_F_GRO_HW;
		}
	}

	if ((features & NETIF_F_HW_TLS_TX) && !(features & NETIF_F_HW_CSUM)) {
		netdev_dbg(dev, "Dropping TLS TX HW offload feature since no CSUM feature.\n");
		features &= ~NETIF_F_HW_TLS_TX;
	}

	return features;
}

int __netdev_update_features(struct net_device *dev)
{
	struct net_device *upper, *lower;
	netdev_features_t features;
	struct list_head *iter;
	int err = -1;

	ASSERT_RTNL();

	features = netdev_get_wanted_features(dev);

	if (dev->netdev_ops->ndo_fix_features)
		features = dev->netdev_ops->ndo_fix_features(dev, features);

	/* driver might be less strict about feature dependencies */
	features = netdev_fix_features(dev, features);

	/* some features can't be enabled if they're off on an upper device */
	netdev_for_each_upper_dev_rcu(dev, upper, iter)
		features = netdev_sync_upper_features(dev, upper, features);

	if (dev->features == features)
		goto sync_lower;

	netdev_dbg(dev, "Features changed: %pNF -> %pNF\n",
		&dev->features, &features);

	if (dev->netdev_ops->ndo_set_features)
		err = dev->netdev_ops->ndo_set_features(dev, features);
	else
		err = 0;

	if (unlikely(err < 0)) {
		netdev_err(dev,
			"set_features() failed (%d); wanted %pNF, left %pNF\n",
			err, &features, &dev->features);
		/* return non-0 since some features might have changed and
		 * it's better to fire a spurious notification than miss it
		 */
		return -1;
	}

sync_lower:
	/* some features must be disabled on lower devices when disabled
	 * on an upper device (think: bonding master or bridge)
	 */
	netdev_for_each_lower_dev(dev, lower, iter)
		netdev_sync_lower_features(dev, lower, features);

	if (!err) {
		netdev_features_t diff = features ^ dev->features;

		if (diff & NETIF_F_RX_UDP_TUNNEL_PORT) {
			/* udp_tunnel_{get,drop}_rx_info both need
			 * NETIF_F_RX_UDP_TUNNEL_PORT enabled on the
			 * device, or they won't do anything.
			 * Thus we need to update dev->features
			 * *before* calling udp_tunnel_get_rx_info,
			 * but *after* calling udp_tunnel_drop_rx_info.
			 */
			if (features & NETIF_F_RX_UDP_TUNNEL_PORT) {
				dev->features = features;
				udp_tunnel_get_rx_info(dev);
			} else {
				udp_tunnel_drop_rx_info(dev);
			}
		}

		if (diff & NETIF_F_HW_VLAN_CTAG_FILTER) {
			if (features & NETIF_F_HW_VLAN_CTAG_FILTER) {
				dev->features = features;
				err |= vlan_get_rx_ctag_filter_info(dev);
			} else {
				vlan_drop_rx_ctag_filter_info(dev);
			}
		}

		if (diff & NETIF_F_HW_VLAN_STAG_FILTER) {
			if (features & NETIF_F_HW_VLAN_STAG_FILTER) {
				dev->features = features;
				err |= vlan_get_rx_stag_filter_info(dev);
			} else {
				vlan_drop_rx_stag_filter_info(dev);
			}
		}

		dev->features = features;
	}

	return err < 0 ? 0 : 1;
}

/**
 *	netdev_update_features - recalculate device features
 *	@dev: the device to check
 *
 *	Recalculate dev->features set and send notifications if it
 *	has changed. Should be called after driver or hardware dependent
 *	conditions might have changed that influence the features.
 */
void netdev_update_features(struct net_device *dev)
{
	if (__netdev_update_features(dev))
		netdev_features_change(dev);
}
EXPORT_SYMBOL(netdev_update_features);

/**
 *	netdev_change_features - recalculate device features
 *	@dev: the device to check
 *
 *	Recalculate dev->features set and send notifications even
 *	if they have not changed. Should be called instead of
 *	netdev_update_features() if also dev->vlan_features might
 *	have changed to allow the changes to be propagated to stacked
 *	VLAN devices.
 */
void netdev_change_features(struct net_device *dev)
{
	__netdev_update_features(dev);
	netdev_features_change(dev);
}
EXPORT_SYMBOL(netdev_change_features);

/**
 *	netif_stacked_transfer_operstate -	transfer operstate
 *	@rootdev: the root or lower level device to transfer state from
 *	@dev: the device to transfer operstate to
 *
 *	Transfer operational state from root to device. This is normally
 *	called when a stacking relationship exists between the root
 *	device and the device(a leaf device).
 */
void netif_stacked_transfer_operstate(const struct net_device *rootdev,
					struct net_device *dev)
{
	if (rootdev->operstate == IF_OPER_DORMANT)
		netif_dormant_on(dev);
	else
		netif_dormant_off(dev);

	if (rootdev->operstate == IF_OPER_TESTING)
		netif_testing_on(dev);
	else
		netif_testing_off(dev);

	if (netif_carrier_ok(rootdev))
		netif_carrier_on(dev);
	else
		netif_carrier_off(dev);
}
EXPORT_SYMBOL(netif_stacked_transfer_operstate);

static int netif_alloc_rx_queues(struct net_device *dev)
{
	unsigned int i, count = dev->num_rx_queues;
	struct netdev_rx_queue *rx;
	size_t sz = count * sizeof(*rx);
	int err = 0;

	BUG_ON(count < 1);

	rx = kvzalloc(sz, GFP_KERNEL | __GFP_RETRY_MAYFAIL);
	if (!rx)
		return -ENOMEM;

	dev->_rx = rx;

	for (i = 0; i < count; i++) {
		rx[i].dev = dev;

		/* XDP RX-queue setup */
		err = xdp_rxq_info_reg(&rx[i].xdp_rxq, dev, i, 0);
		if (err < 0)
			goto err_rxq_info;
	}
	return 0;

err_rxq_info:
	/* Rollback successful reg's and free other resources */
	while (i--)
		xdp_rxq_info_unreg(&rx[i].xdp_rxq);
	kvfree(dev->_rx);
	dev->_rx = NULL;
	return err;
}

static void netif_free_rx_queues(struct net_device *dev)
{
	unsigned int i, count = dev->num_rx_queues;

	/* netif_alloc_rx_queues alloc failed, resources have been unreg'ed */
	if (!dev->_rx)
		return;

	for (i = 0; i < count; i++)
		xdp_rxq_info_unreg(&dev->_rx[i].xdp_rxq);

	kvfree(dev->_rx);
}

static void netdev_init_one_queue(struct net_device *dev,
				  struct netdev_queue *queue, void *_unused)
{
	/* Initialize queue lock */
	spin_lock_init(&queue->_xmit_lock);
	netdev_set_xmit_lockdep_class(&queue->_xmit_lock, dev->type);
	queue->xmit_lock_owner = -1;
	netdev_queue_numa_node_write(queue, NUMA_NO_NODE);
	queue->dev = dev;
#ifdef CONFIG_BQL
	dql_init(&queue->dql, HZ);
#endif
}

static void netif_free_tx_queues(struct net_device *dev)
{
	kvfree(dev->_tx);
}

static int netif_alloc_netdev_queues(struct net_device *dev)
{
	unsigned int count = dev->num_tx_queues;
	struct netdev_queue *tx;
	size_t sz = count * sizeof(*tx);

	if (count < 1 || count > 0xffff)
		return -EINVAL;

	tx = kvzalloc(sz, GFP_KERNEL | __GFP_RETRY_MAYFAIL);
	if (!tx)
		return -ENOMEM;

	dev->_tx = tx;

	netdev_for_each_tx_queue(dev, netdev_init_one_queue, NULL);
	spin_lock_init(&dev->tx_global_lock);

	return 0;
}

void netif_tx_stop_all_queues(struct net_device *dev)
{
	unsigned int i;

	for (i = 0; i < dev->num_tx_queues; i++) {
		struct netdev_queue *txq = netdev_get_tx_queue(dev, i);

		netif_tx_stop_queue(txq);
	}
}
EXPORT_SYMBOL(netif_tx_stop_all_queues);

/**
 *	register_netdevice	- register a network device
 *	@dev: device to register
 *
 *	Take a completed network device structure and add it to the kernel
 *	interfaces. A %NETDEV_REGISTER message is sent to the netdev notifier
 *	chain. 0 is returned on success. A negative errno code is returned
 *	on a failure to set up the device, or if the name is a duplicate.
 *
 *	Callers must hold the rtnl semaphore. You may want
 *	register_netdev() instead of this.
 *
 *	BUGS:
 *	The locking appears insufficient to guarantee two parallel registers
 *	will not get the same name.
 */

int register_netdevice(struct net_device *dev)
{
	int ret;
	struct net *net = dev_net(dev);

	BUILD_BUG_ON(sizeof(netdev_features_t) * BITS_PER_BYTE <
		     NETDEV_FEATURE_COUNT);
	BUG_ON(dev_boot_phase);
	ASSERT_RTNL();

	might_sleep();

	/* When net_device's are persistent, this will be fatal. */
	BUG_ON(dev->reg_state != NETREG_UNINITIALIZED);
	BUG_ON(!net);

	ret = ethtool_check_ops(dev->ethtool_ops);
	if (ret)
		return ret;

	spin_lock_init(&dev->addr_list_lock);
	netdev_set_addr_lockdep_class(dev);

	ret = dev_get_valid_name(net, dev, dev->name);
	if (ret < 0)
		goto out;

	ret = -ENOMEM;
	dev->name_node = netdev_name_node_head_alloc(dev);
	if (!dev->name_node)
		goto out;

	/* Init, if this function is available */
	if (dev->netdev_ops->ndo_init) {
		ret = dev->netdev_ops->ndo_init(dev);
		if (ret) {
			if (ret > 0)
				ret = -EIO;
			goto err_free_name;
		}
	}

	if (((dev->hw_features | dev->features) &
	     NETIF_F_HW_VLAN_CTAG_FILTER) &&
	    (!dev->netdev_ops->ndo_vlan_rx_add_vid ||
	     !dev->netdev_ops->ndo_vlan_rx_kill_vid)) {
		netdev_WARN(dev, "Buggy VLAN acceleration in driver!\n");
		ret = -EINVAL;
		goto err_uninit;
	}

	ret = -EBUSY;
	if (!dev->ifindex)
		dev->ifindex = dev_new_index(net);
	else if (__dev_get_by_index(net, dev->ifindex))
		goto err_uninit;

	/* Transfer changeable features to wanted_features and enable
	 * software offloads (GSO and GRO).
	 */
	dev->hw_features |= (NETIF_F_SOFT_FEATURES | NETIF_F_SOFT_FEATURES_OFF);
	dev->features |= NETIF_F_SOFT_FEATURES;

	if (dev->netdev_ops->ndo_udp_tunnel_add) {
		dev->features |= NETIF_F_RX_UDP_TUNNEL_PORT;
		dev->hw_features |= NETIF_F_RX_UDP_TUNNEL_PORT;
	}

	dev->wanted_features = dev->features & dev->hw_features;

	if (!(dev->flags & IFF_LOOPBACK))
		dev->hw_features |= NETIF_F_NOCACHE_COPY;

	/* If IPv4 TCP segmentation offload is supported we should also
	 * allow the device to enable segmenting the frame with the option
	 * of ignoring a static IP ID value.  This doesn't enable the
	 * feature itself but allows the user to enable it later.
	 */
	if (dev->hw_features & NETIF_F_TSO)
		dev->hw_features |= NETIF_F_TSO_MANGLEID;
	if (dev->vlan_features & NETIF_F_TSO)
		dev->vlan_features |= NETIF_F_TSO_MANGLEID;
	if (dev->mpls_features & NETIF_F_TSO)
		dev->mpls_features |= NETIF_F_TSO_MANGLEID;
	if (dev->hw_enc_features & NETIF_F_TSO)
		dev->hw_enc_features |= NETIF_F_TSO_MANGLEID;

	/* Make NETIF_F_HIGHDMA inheritable to VLAN devices.
	 */
	dev->vlan_features |= NETIF_F_HIGHDMA;

	/* Make NETIF_F_SG inheritable to tunnel devices.
	 */
	dev->hw_enc_features |= NETIF_F_SG | NETIF_F_GSO_PARTIAL;

	/* Make NETIF_F_SG inheritable to MPLS.
	 */
	dev->mpls_features |= NETIF_F_SG;

	ret = call_netdevice_notifiers(NETDEV_POST_INIT, dev);
	ret = notifier_to_errno(ret);
	if (ret)
		goto err_uninit;

	ret = netdev_register_kobject(dev);
	if (ret) {
		dev->reg_state = NETREG_UNREGISTERED;
		goto err_uninit;
	}
	dev->reg_state = NETREG_REGISTERED;

	__netdev_update_features(dev);

	/*
	 *	Default initial state at registry is that the
	 *	device is present.
	 */

	set_bit(__LINK_STATE_PRESENT, &dev->state);

	linkwatch_init_dev(dev);

	dev_init_scheduler(dev);
	dev_hold(dev);
	list_netdevice(dev);
	add_device_randomness(dev->dev_addr, dev->addr_len);

	/* If the device has permanent device address, driver should
	 * set dev_addr and also addr_assign_type should be set to
	 * NET_ADDR_PERM (default value).
	 */
	if (dev->addr_assign_type == NET_ADDR_PERM)
		memcpy(dev->perm_addr, dev->dev_addr, dev->addr_len);

	/* Notify protocols, that a new device appeared. */
	ret = call_netdevice_notifiers(NETDEV_REGISTER, dev);
	ret = notifier_to_errno(ret);
	if (ret) {
		rollback_registered(dev);
		rcu_barrier();

		dev->reg_state = NETREG_UNREGISTERED;
		/* We should put the kobject that hold in
		 * netdev_unregister_kobject(), otherwise
		 * the net device cannot be freed when
		 * driver calls free_netdev(), because the
		 * kobject is being hold.
		 */
		kobject_put(&dev->dev.kobj);
	}
	/*
	 *	Prevent userspace races by waiting until the network
	 *	device is fully setup before sending notifications.
	 */
	if (!dev->rtnl_link_ops ||
	    dev->rtnl_link_state == RTNL_LINK_INITIALIZED)
		rtmsg_ifinfo(RTM_NEWLINK, dev, ~0U, GFP_KERNEL);

out:
	return ret;

err_uninit:
	if (dev->netdev_ops->ndo_uninit)
		dev->netdev_ops->ndo_uninit(dev);
	if (dev->priv_destructor)
		dev->priv_destructor(dev);
err_free_name:
	netdev_name_node_free(dev->name_node);
	goto out;
}
EXPORT_SYMBOL(register_netdevice);

/**
 *	init_dummy_netdev	- init a dummy network device for NAPI
 *	@dev: device to init
 *
 *	This takes a network device structure and initialize the minimum
 *	amount of fields so it can be used to schedule NAPI polls without
 *	registering a full blown interface. This is to be used by drivers
 *	that need to tie several hardware interfaces to a single NAPI
 *	poll scheduler due to HW limitations.
 */
int init_dummy_netdev(struct net_device *dev)
{
	/* Clear everything. Note we don't initialize spinlocks
	 * are they aren't supposed to be taken by any of the
	 * NAPI code and this dummy netdev is supposed to be
	 * only ever used for NAPI polls
	 */
	memset(dev, 0, sizeof(struct net_device));

	/* make sure we BUG if trying to hit standard
	 * register/unregister code path
	 */
	dev->reg_state = NETREG_DUMMY;

	/* NAPI wants this */
	INIT_LIST_HEAD(&dev->napi_list);

	/* a dummy interface is started by default */
	set_bit(__LINK_STATE_PRESENT, &dev->state);
	set_bit(__LINK_STATE_START, &dev->state);

	/* napi_busy_loop stats accounting wants this */
	dev_net_set(dev, &init_net);

	/* Note : We dont allocate pcpu_refcnt for dummy devices,
	 * because users of this 'device' dont need to change
	 * its refcount.
	 */

	return 0;
}
EXPORT_SYMBOL_GPL(init_dummy_netdev);


/**
 *	register_netdev	- register a network device
 *	@dev: device to register
 *
 *	Take a completed network device structure and add it to the kernel
 *	interfaces. A %NETDEV_REGISTER message is sent to the netdev notifier
 *	chain. 0 is returned on success. A negative errno code is returned
 *	on a failure to set up the device, or if the name is a duplicate.
 *
 *	This is a wrapper around register_netdevice that takes the rtnl semaphore
 *	and expands the device name if you passed a format string to
 *	alloc_netdev.
 */
int register_netdev(struct net_device *dev)
{
	int err;

	if (rtnl_lock_killable())
		return -EINTR;
	err = register_netdevice(dev);
	rtnl_unlock();
	return err;
}
EXPORT_SYMBOL(register_netdev);

int netdev_refcnt_read(const struct net_device *dev)
{
	int i, refcnt = 0;

	for_each_possible_cpu(i)
		refcnt += *per_cpu_ptr(dev->pcpu_refcnt, i);
	return refcnt;
}
EXPORT_SYMBOL(netdev_refcnt_read);

#define WAIT_REFS_MIN_MSECS 1
#define WAIT_REFS_MAX_MSECS 250
/**
 * netdev_wait_allrefs - wait until all references are gone.
 * @dev: target net_device
 *
 * This is called when unregistering network devices.
 *
 * Any protocol or device that holds a reference should register
 * for netdevice notification, and cleanup and put back the
 * reference if they receive an UNREGISTER event.
 * We can get stuck here if buggy protocols don't correctly
 * call dev_put.
 */
static void netdev_wait_allrefs(struct net_device *dev)
{
	unsigned long rebroadcast_time, warning_time;
	int wait = 0, refcnt;

	linkwatch_forget_dev(dev);

	rebroadcast_time = warning_time = jiffies;
	refcnt = netdev_refcnt_read(dev);

	while (refcnt != 0) {
		if (time_after(jiffies, rebroadcast_time + 1 * HZ)) {
			rtnl_lock();

			/* Rebroadcast unregister notification */
			call_netdevice_notifiers(NETDEV_UNREGISTER, dev);

			__rtnl_unlock();
			rcu_barrier();
			rtnl_lock();

			if (test_bit(__LINK_STATE_LINKWATCH_PENDING,
				     &dev->state)) {
				/* We must not have linkwatch events
				 * pending on unregister. If this
				 * happens, we simply run the queue
				 * unscheduled, resulting in a noop
				 * for this device.
				 */
				linkwatch_run_queue();
			}

			__rtnl_unlock();

			rebroadcast_time = jiffies;
		}

		if (!wait) {
			rcu_barrier();
			wait = WAIT_REFS_MIN_MSECS;
		} else {
			msleep(wait);
			wait = min(wait << 1, WAIT_REFS_MAX_MSECS);
		}

		refcnt = netdev_refcnt_read(dev);

		if (refcnt && time_after(jiffies, warning_time + 10 * HZ)) {
			pr_emerg("unregister_netdevice: waiting for %s to become free. Usage count = %d\n",
				 dev->name, refcnt);
			warning_time = jiffies;
		}
	}
}

/* The sequence is:
 *
 *	rtnl_lock();
 *	...
 *	register_netdevice(x1);
 *	register_netdevice(x2);
 *	...
 *	unregister_netdevice(y1);
 *	unregister_netdevice(y2);
 *      ...
 *	rtnl_unlock();
 *	free_netdev(y1);
 *	free_netdev(y2);
 *
 * We are invoked by rtnl_unlock().
 * This allows us to deal with problems:
 * 1) We can delete sysfs objects which invoke hotplug
 *    without deadlocking with linkwatch via keventd.
 * 2) Since we run with the RTNL semaphore not held, we can sleep
 *    safely in order to wait for the netdev refcnt to drop to zero.
 *
 * We must not return until all unregister events added during
 * the interval the lock was held have been completed.
 */
void netdev_run_todo(void)
{
	struct list_head list;
#ifdef CONFIG_LOCKDEP
	struct list_head unlink_list;

	list_replace_init(&net_unlink_list, &unlink_list);

	while (!list_empty(&unlink_list)) {
		struct net_device *dev = list_first_entry(&unlink_list,
							  struct net_device,
							  unlink_list);
		list_del_init(&dev->unlink_list);
		dev->nested_level = dev->lower_level - 1;
	}
#endif

	/* Snapshot list, allow later requests */
	list_replace_init(&net_todo_list, &list);

	__rtnl_unlock();


	/* Wait for rcu callbacks to finish before next phase */
	if (!list_empty(&list))
		rcu_barrier();

	while (!list_empty(&list)) {
		struct net_device *dev
			= list_first_entry(&list, struct net_device, todo_list);
		list_del(&dev->todo_list);

		if (unlikely(dev->reg_state != NETREG_UNREGISTERING)) {
			pr_err("network todo '%s' but state %d\n",
			       dev->name, dev->reg_state);
			dump_stack();
			continue;
		}

		dev->reg_state = NETREG_UNREGISTERED;

		netdev_wait_allrefs(dev);

		/* paranoia */
		BUG_ON(netdev_refcnt_read(dev));
		BUG_ON(!list_empty(&dev->ptype_all));
		BUG_ON(!list_empty(&dev->ptype_specific));
		WARN_ON(rcu_access_pointer(dev->ip_ptr));
		WARN_ON(rcu_access_pointer(dev->ip6_ptr));
#if IS_ENABLED(CONFIG_DECNET)
		WARN_ON(dev->dn_ptr);
#endif
		if (dev->priv_destructor)
			dev->priv_destructor(dev);
		if (dev->needs_free_netdev)
			free_netdev(dev);

		/* Report a network device has been unregistered */
		rtnl_lock();
		dev_net(dev)->dev_unreg_count--;
		__rtnl_unlock();
		wake_up(&netdev_unregistering_wq);

		/* Free network device */
		kobject_put(&dev->dev.kobj);
	}
}

/* Convert net_device_stats to rtnl_link_stats64. rtnl_link_stats64 has
 * all the same fields in the same order as net_device_stats, with only
 * the type differing, but rtnl_link_stats64 may have additional fields
 * at the end for newer counters.
 */
void netdev_stats_to_stats64(struct rtnl_link_stats64 *stats64,
			     const struct net_device_stats *netdev_stats)
{
#if BITS_PER_LONG == 64
	BUILD_BUG_ON(sizeof(*stats64) < sizeof(*netdev_stats));
	memcpy(stats64, netdev_stats, sizeof(*netdev_stats));
	/* zero out counters that only exist in rtnl_link_stats64 */
	memset((char *)stats64 + sizeof(*netdev_stats), 0,
	       sizeof(*stats64) - sizeof(*netdev_stats));
#else
	size_t i, n = sizeof(*netdev_stats) / sizeof(unsigned long);
	const unsigned long *src = (const unsigned long *)netdev_stats;
	u64 *dst = (u64 *)stats64;

	BUILD_BUG_ON(n > sizeof(*stats64) / sizeof(u64));
	for (i = 0; i < n; i++)
		dst[i] = src[i];
	/* zero out counters that only exist in rtnl_link_stats64 */
	memset((char *)stats64 + n * sizeof(u64), 0,
	       sizeof(*stats64) - n * sizeof(u64));
#endif
}
EXPORT_SYMBOL(netdev_stats_to_stats64);

/**
 *	dev_get_stats	- get network device statistics
 *	@dev: device to get statistics from
 *	@storage: place to store stats
 *
 *	Get network statistics from device. Return @storage.
 *	The device driver may provide its own method by setting
 *	dev->netdev_ops->get_stats64 or dev->netdev_ops->get_stats;
 *	otherwise the internal statistics structure is used.
 */
struct rtnl_link_stats64 *dev_get_stats(struct net_device *dev,
					struct rtnl_link_stats64 *storage)
{
	const struct net_device_ops *ops = dev->netdev_ops;

	if (ops->ndo_get_stats64) {
		memset(storage, 0, sizeof(*storage));
		ops->ndo_get_stats64(dev, storage);
	} else if (ops->ndo_get_stats) {
		netdev_stats_to_stats64(storage, ops->ndo_get_stats(dev));
	} else {
		netdev_stats_to_stats64(storage, &dev->stats);
	}
	storage->rx_dropped += (unsigned long)atomic_long_read(&dev->rx_dropped);
	storage->tx_dropped += (unsigned long)atomic_long_read(&dev->tx_dropped);
	storage->rx_nohandler += (unsigned long)atomic_long_read(&dev->rx_nohandler);
	return storage;
}
EXPORT_SYMBOL(dev_get_stats);

/**
 *	dev_fetch_sw_netstats - get per-cpu network device statistics
 *	@s: place to store stats
 *	@netstats: per-cpu network stats to read from
 *
 *	Read per-cpu network statistics and populate the related fields in @s.
 */
void dev_fetch_sw_netstats(struct rtnl_link_stats64 *s,
			   const struct pcpu_sw_netstats __percpu *netstats)
{
	int cpu;

	for_each_possible_cpu(cpu) {
		const struct pcpu_sw_netstats *stats;
		struct pcpu_sw_netstats tmp;
		unsigned int start;

		stats = per_cpu_ptr(netstats, cpu);
		do {
			start = u64_stats_fetch_begin_irq(&stats->syncp);
			tmp.rx_packets = stats->rx_packets;
			tmp.rx_bytes   = stats->rx_bytes;
			tmp.tx_packets = stats->tx_packets;
			tmp.tx_bytes   = stats->tx_bytes;
		} while (u64_stats_fetch_retry_irq(&stats->syncp, start));

		s->rx_packets += tmp.rx_packets;
		s->rx_bytes   += tmp.rx_bytes;
		s->tx_packets += tmp.tx_packets;
		s->tx_bytes   += tmp.tx_bytes;
	}
}
EXPORT_SYMBOL_GPL(dev_fetch_sw_netstats);

<<<<<<< HEAD
=======
/**
 *	dev_get_tstats64 - ndo_get_stats64 implementation
 *	@dev: device to get statistics from
 *	@s: place to store stats
 *
 *	Populate @s from dev->stats and dev->tstats. Can be used as
 *	ndo_get_stats64() callback.
 */
void dev_get_tstats64(struct net_device *dev, struct rtnl_link_stats64 *s)
{
	netdev_stats_to_stats64(s, &dev->stats);
	dev_fetch_sw_netstats(s, dev->tstats);
}
EXPORT_SYMBOL_GPL(dev_get_tstats64);

>>>>>>> 356006a6
struct netdev_queue *dev_ingress_queue_create(struct net_device *dev)
{
	struct netdev_queue *queue = dev_ingress_queue(dev);

#ifdef CONFIG_NET_CLS_ACT
	if (queue)
		return queue;
	queue = kzalloc(sizeof(*queue), GFP_KERNEL);
	if (!queue)
		return NULL;
	netdev_init_one_queue(dev, queue, NULL);
	RCU_INIT_POINTER(queue->qdisc, &noop_qdisc);
	queue->qdisc_sleeping = &noop_qdisc;
	rcu_assign_pointer(dev->ingress_queue, queue);
#endif
	return queue;
}

static const struct ethtool_ops default_ethtool_ops;

void netdev_set_default_ethtool_ops(struct net_device *dev,
				    const struct ethtool_ops *ops)
{
	if (dev->ethtool_ops == &default_ethtool_ops)
		dev->ethtool_ops = ops;
}
EXPORT_SYMBOL_GPL(netdev_set_default_ethtool_ops);

void netdev_freemem(struct net_device *dev)
{
	char *addr = (char *)dev - dev->padded;

	kvfree(addr);
}

/**
 * alloc_netdev_mqs - allocate network device
 * @sizeof_priv: size of private data to allocate space for
 * @name: device name format string
 * @name_assign_type: origin of device name
 * @setup: callback to initialize device
 * @txqs: the number of TX subqueues to allocate
 * @rxqs: the number of RX subqueues to allocate
 *
 * Allocates a struct net_device with private data area for driver use
 * and performs basic initialization.  Also allocates subqueue structs
 * for each queue on the device.
 */
struct net_device *alloc_netdev_mqs(int sizeof_priv, const char *name,
		unsigned char name_assign_type,
		void (*setup)(struct net_device *),
		unsigned int txqs, unsigned int rxqs)
{
	struct net_device *dev;
	unsigned int alloc_size;
	struct net_device *p;

	BUG_ON(strlen(name) >= sizeof(dev->name));

	if (txqs < 1) {
		pr_err("alloc_netdev: Unable to allocate device with zero queues\n");
		return NULL;
	}

	if (rxqs < 1) {
		pr_err("alloc_netdev: Unable to allocate device with zero RX queues\n");
		return NULL;
	}

	alloc_size = sizeof(struct net_device);
	if (sizeof_priv) {
		/* ensure 32-byte alignment of private area */
		alloc_size = ALIGN(alloc_size, NETDEV_ALIGN);
		alloc_size += sizeof_priv;
	}
	/* ensure 32-byte alignment of whole construct */
	alloc_size += NETDEV_ALIGN - 1;

	p = kvzalloc(alloc_size, GFP_KERNEL | __GFP_RETRY_MAYFAIL);
	if (!p)
		return NULL;

	dev = PTR_ALIGN(p, NETDEV_ALIGN);
	dev->padded = (char *)dev - (char *)p;

	dev->pcpu_refcnt = alloc_percpu(int);
	if (!dev->pcpu_refcnt)
		goto free_dev;

	if (dev_addr_init(dev))
		goto free_pcpu;

	dev_mc_init(dev);
	dev_uc_init(dev);

	dev_net_set(dev, &init_net);

	dev->gso_max_size = GSO_MAX_SIZE;
	dev->gso_max_segs = GSO_MAX_SEGS;
	dev->upper_level = 1;
	dev->lower_level = 1;
#ifdef CONFIG_LOCKDEP
	dev->nested_level = 0;
	INIT_LIST_HEAD(&dev->unlink_list);
#endif

	INIT_LIST_HEAD(&dev->napi_list);
	INIT_LIST_HEAD(&dev->unreg_list);
	INIT_LIST_HEAD(&dev->close_list);
	INIT_LIST_HEAD(&dev->link_watch_list);
	INIT_LIST_HEAD(&dev->adj_list.upper);
	INIT_LIST_HEAD(&dev->adj_list.lower);
	INIT_LIST_HEAD(&dev->ptype_all);
	INIT_LIST_HEAD(&dev->ptype_specific);
	INIT_LIST_HEAD(&dev->net_notifier_list);
#ifdef CONFIG_NET_SCHED
	hash_init(dev->qdisc_hash);
#endif
	dev->priv_flags = IFF_XMIT_DST_RELEASE | IFF_XMIT_DST_RELEASE_PERM;
	setup(dev);

	if (!dev->tx_queue_len) {
		dev->priv_flags |= IFF_NO_QUEUE;
		dev->tx_queue_len = DEFAULT_TX_QUEUE_LEN;
	}

	dev->num_tx_queues = txqs;
	dev->real_num_tx_queues = txqs;
	if (netif_alloc_netdev_queues(dev))
		goto free_all;

	dev->num_rx_queues = rxqs;
	dev->real_num_rx_queues = rxqs;
	if (netif_alloc_rx_queues(dev))
		goto free_all;

	strcpy(dev->name, name);
	dev->name_assign_type = name_assign_type;
	dev->group = INIT_NETDEV_GROUP;
	if (!dev->ethtool_ops)
		dev->ethtool_ops = &default_ethtool_ops;

	nf_hook_ingress_init(dev);

	return dev;

free_all:
	free_netdev(dev);
	return NULL;

free_pcpu:
	free_percpu(dev->pcpu_refcnt);
free_dev:
	netdev_freemem(dev);
	return NULL;
}
EXPORT_SYMBOL(alloc_netdev_mqs);

/**
 * free_netdev - free network device
 * @dev: device
 *
 * This function does the last stage of destroying an allocated device
 * interface. The reference to the device object is released. If this
 * is the last reference then it will be freed.Must be called in process
 * context.
 */
void free_netdev(struct net_device *dev)
{
	struct napi_struct *p, *n;

	might_sleep();
	netif_free_tx_queues(dev);
	netif_free_rx_queues(dev);

	kfree(rcu_dereference_protected(dev->ingress_queue, 1));

	/* Flush device addresses */
	dev_addr_flush(dev);

	list_for_each_entry_safe(p, n, &dev->napi_list, dev_list)
		netif_napi_del(p);

	free_percpu(dev->pcpu_refcnt);
	dev->pcpu_refcnt = NULL;
	free_percpu(dev->xdp_bulkq);
	dev->xdp_bulkq = NULL;

	/*  Compatibility with error handling in drivers */
	if (dev->reg_state == NETREG_UNINITIALIZED) {
		netdev_freemem(dev);
		return;
	}

	BUG_ON(dev->reg_state != NETREG_UNREGISTERED);
	dev->reg_state = NETREG_RELEASED;

	/* will free via device release */
	put_device(&dev->dev);
}
EXPORT_SYMBOL(free_netdev);

/**
 *	synchronize_net -  Synchronize with packet receive processing
 *
 *	Wait for packets currently being received to be done.
 *	Does not block later packets from starting.
 */
void synchronize_net(void)
{
	might_sleep();
	if (rtnl_is_locked())
		synchronize_rcu_expedited();
	else
		synchronize_rcu();
}
EXPORT_SYMBOL(synchronize_net);

/**
 *	unregister_netdevice_queue - remove device from the kernel
 *	@dev: device
 *	@head: list
 *
 *	This function shuts down a device interface and removes it
 *	from the kernel tables.
 *	If head not NULL, device is queued to be unregistered later.
 *
 *	Callers must hold the rtnl semaphore.  You may want
 *	unregister_netdev() instead of this.
 */

void unregister_netdevice_queue(struct net_device *dev, struct list_head *head)
{
	ASSERT_RTNL();

	if (head) {
		list_move_tail(&dev->unreg_list, head);
	} else {
		rollback_registered(dev);
		/* Finish processing unregister after unlock */
		net_set_todo(dev);
	}
}
EXPORT_SYMBOL(unregister_netdevice_queue);

/**
 *	unregister_netdevice_many - unregister many devices
 *	@head: list of devices
 *
 *  Note: As most callers use a stack allocated list_head,
 *  we force a list_del() to make sure stack wont be corrupted later.
 */
void unregister_netdevice_many(struct list_head *head)
{
	struct net_device *dev;

	if (!list_empty(head)) {
		rollback_registered_many(head);
		list_for_each_entry(dev, head, unreg_list)
			net_set_todo(dev);
		list_del(head);
	}
}
EXPORT_SYMBOL(unregister_netdevice_many);

/**
 *	unregister_netdev - remove device from the kernel
 *	@dev: device
 *
 *	This function shuts down a device interface and removes it
 *	from the kernel tables.
 *
 *	This is just a wrapper for unregister_netdevice that takes
 *	the rtnl semaphore.  In general you want to use this and not
 *	unregister_netdevice.
 */
void unregister_netdev(struct net_device *dev)
{
	rtnl_lock();
	unregister_netdevice(dev);
	rtnl_unlock();
}
EXPORT_SYMBOL(unregister_netdev);

/**
 *	dev_change_net_namespace - move device to different nethost namespace
 *	@dev: device
 *	@net: network namespace
 *	@pat: If not NULL name pattern to try if the current device name
 *	      is already taken in the destination network namespace.
 *
 *	This function shuts down a device interface and moves it
 *	to a new network namespace. On success 0 is returned, on
 *	a failure a netagive errno code is returned.
 *
 *	Callers must hold the rtnl semaphore.
 */

int dev_change_net_namespace(struct net_device *dev, struct net *net, const char *pat)
{
	struct net *net_old = dev_net(dev);
	int err, new_nsid, new_ifindex;

	ASSERT_RTNL();

	/* Don't allow namespace local devices to be moved. */
	err = -EINVAL;
	if (dev->features & NETIF_F_NETNS_LOCAL)
		goto out;

	/* Ensure the device has been registrered */
	if (dev->reg_state != NETREG_REGISTERED)
		goto out;

	/* Get out if there is nothing todo */
	err = 0;
	if (net_eq(net_old, net))
		goto out;

	/* Pick the destination device name, and ensure
	 * we can use it in the destination network namespace.
	 */
	err = -EEXIST;
	if (__dev_get_by_name(net, dev->name)) {
		/* We get here if we can't use the current device name */
		if (!pat)
			goto out;
		err = dev_get_valid_name(net, dev, pat);
		if (err < 0)
			goto out;
	}

	/*
	 * And now a mini version of register_netdevice unregister_netdevice.
	 */

	/* If device is running close it first. */
	dev_close(dev);

	/* And unlink it from device chain */
	unlist_netdevice(dev);

	synchronize_net();

	/* Shutdown queueing discipline. */
	dev_shutdown(dev);

	/* Notify protocols, that we are about to destroy
	 * this device. They should clean all the things.
	 *
	 * Note that dev->reg_state stays at NETREG_REGISTERED.
	 * This is wanted because this way 8021q and macvlan know
	 * the device is just moving and can keep their slaves up.
	 */
	call_netdevice_notifiers(NETDEV_UNREGISTER, dev);
	rcu_barrier();

	new_nsid = peernet2id_alloc(dev_net(dev), net, GFP_KERNEL);
	/* If there is an ifindex conflict assign a new one */
	if (__dev_get_by_index(net, dev->ifindex))
		new_ifindex = dev_new_index(net);
	else
		new_ifindex = dev->ifindex;

	rtmsg_ifinfo_newnet(RTM_DELLINK, dev, ~0U, GFP_KERNEL, &new_nsid,
			    new_ifindex);

	/*
	 *	Flush the unicast and multicast chains
	 */
	dev_uc_flush(dev);
	dev_mc_flush(dev);

	/* Send a netdev-removed uevent to the old namespace */
	kobject_uevent(&dev->dev.kobj, KOBJ_REMOVE);
	netdev_adjacent_del_links(dev);

	/* Move per-net netdevice notifiers that are following the netdevice */
	move_netdevice_notifiers_dev_net(dev, net);

	/* Actually switch the network namespace */
	dev_net_set(dev, net);
	dev->ifindex = new_ifindex;

	/* Send a netdev-add uevent to the new namespace */
	kobject_uevent(&dev->dev.kobj, KOBJ_ADD);
	netdev_adjacent_add_links(dev);

	/* Fixup kobjects */
	err = device_rename(&dev->dev, dev->name);
	WARN_ON(err);

	/* Adapt owner in case owning user namespace of target network
	 * namespace is different from the original one.
	 */
	err = netdev_change_owner(dev, net_old, net);
	WARN_ON(err);

	/* Add the device back in the hashes */
	list_netdevice(dev);

	/* Notify protocols, that a new device appeared. */
	call_netdevice_notifiers(NETDEV_REGISTER, dev);

	/*
	 *	Prevent userspace races by waiting until the network
	 *	device is fully setup before sending notifications.
	 */
	rtmsg_ifinfo(RTM_NEWLINK, dev, ~0U, GFP_KERNEL);

	synchronize_net();
	err = 0;
out:
	return err;
}
EXPORT_SYMBOL_GPL(dev_change_net_namespace);

static int dev_cpu_dead(unsigned int oldcpu)
{
	struct sk_buff **list_skb;
	struct sk_buff *skb;
	unsigned int cpu;
	struct softnet_data *sd, *oldsd, *remsd = NULL;

	local_irq_disable();
	cpu = smp_processor_id();
	sd = &per_cpu(softnet_data, cpu);
	oldsd = &per_cpu(softnet_data, oldcpu);

	/* Find end of our completion_queue. */
	list_skb = &sd->completion_queue;
	while (*list_skb)
		list_skb = &(*list_skb)->next;
	/* Append completion queue from offline CPU. */
	*list_skb = oldsd->completion_queue;
	oldsd->completion_queue = NULL;

	/* Append output queue from offline CPU. */
	if (oldsd->output_queue) {
		*sd->output_queue_tailp = oldsd->output_queue;
		sd->output_queue_tailp = oldsd->output_queue_tailp;
		oldsd->output_queue = NULL;
		oldsd->output_queue_tailp = &oldsd->output_queue;
	}
	/* Append NAPI poll list from offline CPU, with one exception :
	 * process_backlog() must be called by cpu owning percpu backlog.
	 * We properly handle process_queue & input_pkt_queue later.
	 */
	while (!list_empty(&oldsd->poll_list)) {
		struct napi_struct *napi = list_first_entry(&oldsd->poll_list,
							    struct napi_struct,
							    poll_list);

		list_del_init(&napi->poll_list);
		if (napi->poll == process_backlog)
			napi->state = 0;
		else
			____napi_schedule(sd, napi);
	}

	raise_softirq_irqoff(NET_TX_SOFTIRQ);
	local_irq_enable();

#ifdef CONFIG_RPS
	remsd = oldsd->rps_ipi_list;
	oldsd->rps_ipi_list = NULL;
#endif
	/* send out pending IPI's on offline CPU */
	net_rps_send_ipi(remsd);

	/* Process offline CPU's input_pkt_queue */
	while ((skb = __skb_dequeue(&oldsd->process_queue))) {
		netif_rx_ni(skb);
		input_queue_head_incr(oldsd);
	}
	while ((skb = skb_dequeue(&oldsd->input_pkt_queue))) {
		netif_rx_ni(skb);
		input_queue_head_incr(oldsd);
	}

	return 0;
}

/**
 *	netdev_increment_features - increment feature set by one
 *	@all: current feature set
 *	@one: new feature set
 *	@mask: mask feature set
 *
 *	Computes a new feature set after adding a device with feature set
 *	@one to the master device with current feature set @all.  Will not
 *	enable anything that is off in @mask. Returns the new feature set.
 */
netdev_features_t netdev_increment_features(netdev_features_t all,
	netdev_features_t one, netdev_features_t mask)
{
	if (mask & NETIF_F_HW_CSUM)
		mask |= NETIF_F_CSUM_MASK;
	mask |= NETIF_F_VLAN_CHALLENGED;

	all |= one & (NETIF_F_ONE_FOR_ALL | NETIF_F_CSUM_MASK) & mask;
	all &= one | ~NETIF_F_ALL_FOR_ALL;

	/* If one device supports hw checksumming, set for all. */
	if (all & NETIF_F_HW_CSUM)
		all &= ~(NETIF_F_CSUM_MASK & ~NETIF_F_HW_CSUM);

	return all;
}
EXPORT_SYMBOL(netdev_increment_features);

static struct hlist_head * __net_init netdev_create_hash(void)
{
	int i;
	struct hlist_head *hash;

	hash = kmalloc_array(NETDEV_HASHENTRIES, sizeof(*hash), GFP_KERNEL);
	if (hash != NULL)
		for (i = 0; i < NETDEV_HASHENTRIES; i++)
			INIT_HLIST_HEAD(&hash[i]);

	return hash;
}

/* Initialize per network namespace state */
static int __net_init netdev_init(struct net *net)
{
	BUILD_BUG_ON(GRO_HASH_BUCKETS >
		     8 * sizeof_field(struct napi_struct, gro_bitmask));

	if (net != &init_net)
		INIT_LIST_HEAD(&net->dev_base_head);

	net->dev_name_head = netdev_create_hash();
	if (net->dev_name_head == NULL)
		goto err_name;

	net->dev_index_head = netdev_create_hash();
	if (net->dev_index_head == NULL)
		goto err_idx;

	RAW_INIT_NOTIFIER_HEAD(&net->netdev_chain);

	return 0;

err_idx:
	kfree(net->dev_name_head);
err_name:
	return -ENOMEM;
}

/**
 *	netdev_drivername - network driver for the device
 *	@dev: network device
 *
 *	Determine network driver for device.
 */
const char *netdev_drivername(const struct net_device *dev)
{
	const struct device_driver *driver;
	const struct device *parent;
	const char *empty = "";

	parent = dev->dev.parent;
	if (!parent)
		return empty;

	driver = parent->driver;
	if (driver && driver->name)
		return driver->name;
	return empty;
}

static void __netdev_printk(const char *level, const struct net_device *dev,
			    struct va_format *vaf)
{
	if (dev && dev->dev.parent) {
		dev_printk_emit(level[1] - '0',
				dev->dev.parent,
				"%s %s %s%s: %pV",
				dev_driver_string(dev->dev.parent),
				dev_name(dev->dev.parent),
				netdev_name(dev), netdev_reg_state(dev),
				vaf);
	} else if (dev) {
		printk("%s%s%s: %pV",
		       level, netdev_name(dev), netdev_reg_state(dev), vaf);
	} else {
		printk("%s(NULL net_device): %pV", level, vaf);
	}
}

void netdev_printk(const char *level, const struct net_device *dev,
		   const char *format, ...)
{
	struct va_format vaf;
	va_list args;

	va_start(args, format);

	vaf.fmt = format;
	vaf.va = &args;

	__netdev_printk(level, dev, &vaf);

	va_end(args);
}
EXPORT_SYMBOL(netdev_printk);

#define define_netdev_printk_level(func, level)			\
void func(const struct net_device *dev, const char *fmt, ...)	\
{								\
	struct va_format vaf;					\
	va_list args;						\
								\
	va_start(args, fmt);					\
								\
	vaf.fmt = fmt;						\
	vaf.va = &args;						\
								\
	__netdev_printk(level, dev, &vaf);			\
								\
	va_end(args);						\
}								\
EXPORT_SYMBOL(func);

define_netdev_printk_level(netdev_emerg, KERN_EMERG);
define_netdev_printk_level(netdev_alert, KERN_ALERT);
define_netdev_printk_level(netdev_crit, KERN_CRIT);
define_netdev_printk_level(netdev_err, KERN_ERR);
define_netdev_printk_level(netdev_warn, KERN_WARNING);
define_netdev_printk_level(netdev_notice, KERN_NOTICE);
define_netdev_printk_level(netdev_info, KERN_INFO);

static void __net_exit netdev_exit(struct net *net)
{
	kfree(net->dev_name_head);
	kfree(net->dev_index_head);
	if (net != &init_net)
		WARN_ON_ONCE(!list_empty(&net->dev_base_head));
}

static struct pernet_operations __net_initdata netdev_net_ops = {
	.init = netdev_init,
	.exit = netdev_exit,
};

static void __net_exit default_device_exit(struct net *net)
{
	struct net_device *dev, *aux;
	/*
	 * Push all migratable network devices back to the
	 * initial network namespace
	 */
	rtnl_lock();
	for_each_netdev_safe(net, dev, aux) {
		int err;
		char fb_name[IFNAMSIZ];

		/* Ignore unmoveable devices (i.e. loopback) */
		if (dev->features & NETIF_F_NETNS_LOCAL)
			continue;

		/* Leave virtual devices for the generic cleanup */
		if (dev->rtnl_link_ops)
			continue;

		/* Push remaining network devices to init_net */
		snprintf(fb_name, IFNAMSIZ, "dev%d", dev->ifindex);
		if (__dev_get_by_name(&init_net, fb_name))
			snprintf(fb_name, IFNAMSIZ, "dev%%d");
		err = dev_change_net_namespace(dev, &init_net, fb_name);
		if (err) {
			pr_emerg("%s: failed to move %s to init_net: %d\n",
				 __func__, dev->name, err);
			BUG();
		}
	}
	rtnl_unlock();
}

static void __net_exit rtnl_lock_unregistering(struct list_head *net_list)
{
	/* Return with the rtnl_lock held when there are no network
	 * devices unregistering in any network namespace in net_list.
	 */
	struct net *net;
	bool unregistering;
	DEFINE_WAIT_FUNC(wait, woken_wake_function);

	add_wait_queue(&netdev_unregistering_wq, &wait);
	for (;;) {
		unregistering = false;
		rtnl_lock();
		list_for_each_entry(net, net_list, exit_list) {
			if (net->dev_unreg_count > 0) {
				unregistering = true;
				break;
			}
		}
		if (!unregistering)
			break;
		__rtnl_unlock();

		wait_woken(&wait, TASK_UNINTERRUPTIBLE, MAX_SCHEDULE_TIMEOUT);
	}
	remove_wait_queue(&netdev_unregistering_wq, &wait);
}

static void __net_exit default_device_exit_batch(struct list_head *net_list)
{
	/* At exit all network devices most be removed from a network
	 * namespace.  Do this in the reverse order of registration.
	 * Do this across as many network namespaces as possible to
	 * improve batching efficiency.
	 */
	struct net_device *dev;
	struct net *net;
	LIST_HEAD(dev_kill_list);

	/* To prevent network device cleanup code from dereferencing
	 * loopback devices or network devices that have been freed
	 * wait here for all pending unregistrations to complete,
	 * before unregistring the loopback device and allowing the
	 * network namespace be freed.
	 *
	 * The netdev todo list containing all network devices
	 * unregistrations that happen in default_device_exit_batch
	 * will run in the rtnl_unlock() at the end of
	 * default_device_exit_batch.
	 */
	rtnl_lock_unregistering(net_list);
	list_for_each_entry(net, net_list, exit_list) {
		for_each_netdev_reverse(net, dev) {
			if (dev->rtnl_link_ops && dev->rtnl_link_ops->dellink)
				dev->rtnl_link_ops->dellink(dev, &dev_kill_list);
			else
				unregister_netdevice_queue(dev, &dev_kill_list);
		}
	}
	unregister_netdevice_many(&dev_kill_list);
	rtnl_unlock();
}

static struct pernet_operations __net_initdata default_device_ops = {
	.exit = default_device_exit,
	.exit_batch = default_device_exit_batch,
};

/*
 *	Initialize the DEV module. At boot time this walks the device list and
 *	unhooks any devices that fail to initialise (normally hardware not
 *	present) and leaves us with a valid list of present and active devices.
 *
 */

/*
 *       This is called single threaded during boot, so no need
 *       to take the rtnl semaphore.
 */
static int __init net_dev_init(void)
{
	int i, rc = -ENOMEM;

	BUG_ON(!dev_boot_phase);

	if (dev_proc_init())
		goto out;

	if (netdev_kobject_init())
		goto out;

	INIT_LIST_HEAD(&ptype_all);
	for (i = 0; i < PTYPE_HASH_SIZE; i++)
		INIT_LIST_HEAD(&ptype_base[i]);

	INIT_LIST_HEAD(&offload_base);

	if (register_pernet_subsys(&netdev_net_ops))
		goto out;

	/*
	 *	Initialise the packet receive queues.
	 */

	for_each_possible_cpu(i) {
		struct work_struct *flush = per_cpu_ptr(&flush_works, i);
		struct softnet_data *sd = &per_cpu(softnet_data, i);

		INIT_WORK(flush, flush_backlog);

		skb_queue_head_init(&sd->input_pkt_queue);
		skb_queue_head_init(&sd->process_queue);
#ifdef CONFIG_XFRM_OFFLOAD
		skb_queue_head_init(&sd->xfrm_backlog);
#endif
		INIT_LIST_HEAD(&sd->poll_list);
		sd->output_queue_tailp = &sd->output_queue;
#ifdef CONFIG_RPS
		INIT_CSD(&sd->csd, rps_trigger_softirq, sd);
		sd->cpu = i;
#endif

		init_gro_hash(&sd->backlog);
		sd->backlog.poll = process_backlog;
		sd->backlog.weight = weight_p;
	}

	dev_boot_phase = 0;

	/* The loopback device is special if any other network devices
	 * is present in a network namespace the loopback device must
	 * be present. Since we now dynamically allocate and free the
	 * loopback device ensure this invariant is maintained by
	 * keeping the loopback device as the first device on the
	 * list of network devices.  Ensuring the loopback devices
	 * is the first device that appears and the last network device
	 * that disappears.
	 */
	if (register_pernet_device(&loopback_net_ops))
		goto out;

	if (register_pernet_device(&default_device_ops))
		goto out;

	open_softirq(NET_TX_SOFTIRQ, net_tx_action);
	open_softirq(NET_RX_SOFTIRQ, net_rx_action);

	rc = cpuhp_setup_state_nocalls(CPUHP_NET_DEV_DEAD, "net/dev:dead",
				       NULL, dev_cpu_dead);
	WARN_ON(rc < 0);
	rc = 0;
out:
	return rc;
}

subsys_initcall(net_dev_init);<|MERGE_RESOLUTION|>--- conflicted
+++ resolved
@@ -10426,8 +10426,6 @@
 }
 EXPORT_SYMBOL_GPL(dev_fetch_sw_netstats);
 
-<<<<<<< HEAD
-=======
 /**
  *	dev_get_tstats64 - ndo_get_stats64 implementation
  *	@dev: device to get statistics from
@@ -10443,7 +10441,6 @@
 }
 EXPORT_SYMBOL_GPL(dev_get_tstats64);
 
->>>>>>> 356006a6
 struct netdev_queue *dev_ingress_queue_create(struct net_device *dev)
 {
 	struct netdev_queue *queue = dev_ingress_queue(dev);

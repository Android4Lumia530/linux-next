--- conflicted
+++ resolved
@@ -983,12 +983,7 @@
 		}
 #endif
 		NL_SET_ERR_MSG(extack, "Failed to load TC action module");
-<<<<<<< HEAD
-		err = -ENOENT;
-		goto err_free;
-=======
 		return ERR_PTR(-ENOENT);
->>>>>>> f642729d
 	}
 
 	return a_o;
@@ -1049,18 +1044,11 @@
 
 	return a;
 
-<<<<<<< HEAD
-err_mod:
-	module_put(a_o->owner);
-err_free:
-=======
 err_out:
->>>>>>> f642729d
 	if (cookie) {
 		kfree(cookie->data);
 		kfree(cookie);
 	}
-err_out:
 	return ERR_PTR(err);
 }
 

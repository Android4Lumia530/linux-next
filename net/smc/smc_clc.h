--- conflicted
+++ resolved
@@ -37,14 +37,11 @@
 #define SMC_CLC_DECL_NOSMCDEV	0x03030000  /* no SMC device found (R or D)   */
 #define SMC_CLC_DECL_NOSMCDDEV	0x03030001  /* no SMC-D device found	      */
 #define SMC_CLC_DECL_NOSMCRDEV	0x03030002  /* no SMC-R device found	      */
-<<<<<<< HEAD
-=======
 #define SMC_CLC_DECL_NOISM2SUPP	0x03030003  /* hardware has no ISMv2 support  */
 #define SMC_CLC_DECL_NOV2EXT	0x03030004  /* peer sent no clc v2 extension  */
 #define SMC_CLC_DECL_NOV2DEXT	0x03030005  /* peer sent no clc SMC-Dv2 ext.  */
 #define SMC_CLC_DECL_NOSEID	0x03030006  /* peer sent no SEID	      */
 #define SMC_CLC_DECL_NOSMCD2DEV	0x03030007  /* no SMC-Dv2 device found	      */
->>>>>>> f642729d
 #define SMC_CLC_DECL_MODEUNSUPP	0x03040000  /* smc modes do not match (R or D)*/
 #define SMC_CLC_DECL_RMBE_EC	0x03050000  /* peer has eyecatcher in RMBE    */
 #define SMC_CLC_DECL_OPTUNSUPP	0x03060000  /* fastopen sockopt not supported */
@@ -132,11 +129,7 @@
 	struct smc_clnt_opts_area_hdr hdr;
 	u8 roce[16];		/* RoCEv2 GID */
 	u8 reserved[16];
-<<<<<<< HEAD
-	u8 user_eids[0][SMC_MAX_EID_LEN];
-=======
 	u8 user_eids[][SMC_MAX_EID_LEN];
->>>>>>> f642729d
 };
 
 struct smc_clc_msg_proposal_prefix {	/* prefix part of clc proposal message*/
@@ -155,11 +148,7 @@
 struct smc_clc_smcd_v2_extension {
 	u8 system_eid[SMC_MAX_EID_LEN];
 	u8 reserved[16];
-<<<<<<< HEAD
-	struct smc_clc_smcd_gid_chid gidchid[0];
-=======
 	struct smc_clc_smcd_gid_chid gidchid[];
->>>>>>> f642729d
 };
 
 struct smc_clc_msg_proposal {	/* clc proposal message sent by Linux */
@@ -345,9 +334,6 @@
 int smc_clc_send_accept(struct smc_sock *smc, bool srv_first_contact,
 			u8 version);
 void smc_clc_init(void) __init;
-<<<<<<< HEAD
-=======
 void smc_clc_get_hostname(u8 **host);
->>>>>>> f642729d
 
 #endif
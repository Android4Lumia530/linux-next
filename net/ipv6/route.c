// SPDX-License-Identifier: GPL-2.0-or-later
/*
 *	Linux INET6 implementation
 *	FIB front-end.
 *
 *	Authors:
 *	Pedro Roque		<roque@di.fc.ul.pt>
 */

/*	Changes:
 *
 *	YOSHIFUJI Hideaki @USAGI
 *		reworked default router selection.
 *		- respect outgoing interface
 *		- select from (probably) reachable routers (i.e.
 *		routers in REACHABLE, STALE, DELAY or PROBE states).
 *		- always select the same router if it is (probably)
 *		reachable.  otherwise, round-robin the list.
 *	Ville Nuorvala
 *		Fixed routing subtrees.
 */

#define pr_fmt(fmt) "IPv6: " fmt

#include <linux/capability.h>
#include <linux/errno.h>
#include <linux/export.h>
#include <linux/types.h>
#include <linux/times.h>
#include <linux/socket.h>
#include <linux/sockios.h>
#include <linux/net.h>
#include <linux/route.h>
#include <linux/netdevice.h>
#include <linux/in6.h>
#include <linux/mroute6.h>
#include <linux/init.h>
#include <linux/if_arp.h>
#include <linux/proc_fs.h>
#include <linux/seq_file.h>
#include <linux/nsproxy.h>
#include <linux/slab.h>
#include <linux/jhash.h>
#include <net/net_namespace.h>
#include <net/snmp.h>
#include <net/ipv6.h>
#include <net/ip6_fib.h>
#include <net/ip6_route.h>
#include <net/ndisc.h>
#include <net/addrconf.h>
#include <net/tcp.h>
#include <linux/rtnetlink.h>
#include <net/dst.h>
#include <net/dst_metadata.h>
#include <net/xfrm.h>
#include <net/netevent.h>
#include <net/netlink.h>
#include <net/rtnh.h>
#include <net/lwtunnel.h>
#include <net/ip_tunnels.h>
#include <net/l3mdev.h>
#include <net/ip.h>
#include <linux/uaccess.h>
#include <linux/btf_ids.h>

#ifdef CONFIG_SYSCTL
#include <linux/sysctl.h>
#endif

static int ip6_rt_type_to_error(u8 fib6_type);

#define CREATE_TRACE_POINTS
#include <trace/events/fib6.h>
EXPORT_TRACEPOINT_SYMBOL_GPL(fib6_table_lookup);
#undef CREATE_TRACE_POINTS

enum rt6_nud_state {
	RT6_NUD_FAIL_HARD = -3,
	RT6_NUD_FAIL_PROBE = -2,
	RT6_NUD_FAIL_DO_RR = -1,
	RT6_NUD_SUCCEED = 1
};

INDIRECT_CALLABLE_SCOPE
struct dst_entry	*ip6_dst_check(struct dst_entry *dst, u32 cookie);
static unsigned int	 ip6_default_advmss(const struct dst_entry *dst);
INDIRECT_CALLABLE_SCOPE
unsigned int		ip6_mtu(const struct dst_entry *dst);
static struct dst_entry *ip6_negative_advice(struct dst_entry *);
static void		ip6_dst_destroy(struct dst_entry *);
static void		ip6_dst_ifdown(struct dst_entry *,
				       struct net_device *dev, int how);
static int		 ip6_dst_gc(struct dst_ops *ops);

static int		ip6_pkt_discard(struct sk_buff *skb);
static int		ip6_pkt_discard_out(struct net *net, struct sock *sk, struct sk_buff *skb);
static int		ip6_pkt_prohibit(struct sk_buff *skb);
static int		ip6_pkt_prohibit_out(struct net *net, struct sock *sk, struct sk_buff *skb);
static void		ip6_link_failure(struct sk_buff *skb);
static void		ip6_rt_update_pmtu(struct dst_entry *dst, struct sock *sk,
					   struct sk_buff *skb, u32 mtu,
					   bool confirm_neigh);
static void		rt6_do_redirect(struct dst_entry *dst, struct sock *sk,
					struct sk_buff *skb);
static int rt6_score_route(const struct fib6_nh *nh, u32 fib6_flags, int oif,
			   int strict);
static size_t rt6_nlmsg_size(struct fib6_info *f6i);
static int rt6_fill_node(struct net *net, struct sk_buff *skb,
			 struct fib6_info *rt, struct dst_entry *dst,
			 struct in6_addr *dest, struct in6_addr *src,
			 int iif, int type, u32 portid, u32 seq,
			 unsigned int flags);
static struct rt6_info *rt6_find_cached_rt(const struct fib6_result *res,
					   const struct in6_addr *daddr,
					   const struct in6_addr *saddr);

#ifdef CONFIG_IPV6_ROUTE_INFO
static struct fib6_info *rt6_add_route_info(struct net *net,
					   const struct in6_addr *prefix, int prefixlen,
					   const struct in6_addr *gwaddr,
					   struct net_device *dev,
					   unsigned int pref);
static struct fib6_info *rt6_get_route_info(struct net *net,
					   const struct in6_addr *prefix, int prefixlen,
					   const struct in6_addr *gwaddr,
					   struct net_device *dev);
#endif

struct uncached_list {
	spinlock_t		lock;
	struct list_head	head;
};

static DEFINE_PER_CPU_ALIGNED(struct uncached_list, rt6_uncached_list);

void rt6_uncached_list_add(struct rt6_info *rt)
{
	struct uncached_list *ul = raw_cpu_ptr(&rt6_uncached_list);

	rt->rt6i_uncached_list = ul;

	spin_lock_bh(&ul->lock);
	list_add_tail(&rt->rt6i_uncached, &ul->head);
	spin_unlock_bh(&ul->lock);
}

void rt6_uncached_list_del(struct rt6_info *rt)
{
	if (!list_empty(&rt->rt6i_uncached)) {
		struct uncached_list *ul = rt->rt6i_uncached_list;
		struct net *net = dev_net(rt->dst.dev);

		spin_lock_bh(&ul->lock);
		list_del(&rt->rt6i_uncached);
		atomic_dec(&net->ipv6.rt6_stats->fib_rt_uncache);
		spin_unlock_bh(&ul->lock);
	}
}

static void rt6_uncached_list_flush_dev(struct net *net, struct net_device *dev)
{
	struct net_device *loopback_dev = net->loopback_dev;
	int cpu;

	if (dev == loopback_dev)
		return;

	for_each_possible_cpu(cpu) {
		struct uncached_list *ul = per_cpu_ptr(&rt6_uncached_list, cpu);
		struct rt6_info *rt;

		spin_lock_bh(&ul->lock);
		list_for_each_entry(rt, &ul->head, rt6i_uncached) {
			struct inet6_dev *rt_idev = rt->rt6i_idev;
			struct net_device *rt_dev = rt->dst.dev;

			if (rt_idev->dev == dev) {
				rt->rt6i_idev = in6_dev_get(loopback_dev);
				in6_dev_put(rt_idev);
			}

			if (rt_dev == dev) {
				rt->dst.dev = blackhole_netdev;
				dev_hold(rt->dst.dev);
				dev_put(rt_dev);
			}
		}
		spin_unlock_bh(&ul->lock);
	}
}

static inline const void *choose_neigh_daddr(const struct in6_addr *p,
					     struct sk_buff *skb,
					     const void *daddr)
{
	if (!ipv6_addr_any(p))
		return (const void *) p;
	else if (skb)
		return &ipv6_hdr(skb)->daddr;
	return daddr;
}

struct neighbour *ip6_neigh_lookup(const struct in6_addr *gw,
				   struct net_device *dev,
				   struct sk_buff *skb,
				   const void *daddr)
{
	struct neighbour *n;

	daddr = choose_neigh_daddr(gw, skb, daddr);
	n = __ipv6_neigh_lookup(dev, daddr);
	if (n)
		return n;

	n = neigh_create(&nd_tbl, daddr, dev);
	return IS_ERR(n) ? NULL : n;
}

static struct neighbour *ip6_dst_neigh_lookup(const struct dst_entry *dst,
					      struct sk_buff *skb,
					      const void *daddr)
{
	const struct rt6_info *rt = container_of(dst, struct rt6_info, dst);

	return ip6_neigh_lookup(rt6_nexthop(rt, &in6addr_any),
				dst->dev, skb, daddr);
}

static void ip6_confirm_neigh(const struct dst_entry *dst, const void *daddr)
{
	struct net_device *dev = dst->dev;
	struct rt6_info *rt = (struct rt6_info *)dst;

	daddr = choose_neigh_daddr(rt6_nexthop(rt, &in6addr_any), NULL, daddr);
	if (!daddr)
		return;
	if (dev->flags & (IFF_NOARP | IFF_LOOPBACK))
		return;
	if (ipv6_addr_is_multicast((const struct in6_addr *)daddr))
		return;
	__ipv6_confirm_neigh(dev, daddr);
}

static struct dst_ops ip6_dst_ops_template = {
	.family			=	AF_INET6,
	.gc			=	ip6_dst_gc,
	.gc_thresh		=	1024,
	.check			=	ip6_dst_check,
	.default_advmss		=	ip6_default_advmss,
	.mtu			=	ip6_mtu,
	.cow_metrics		=	dst_cow_metrics_generic,
	.destroy		=	ip6_dst_destroy,
	.ifdown			=	ip6_dst_ifdown,
	.negative_advice	=	ip6_negative_advice,
	.link_failure		=	ip6_link_failure,
	.update_pmtu		=	ip6_rt_update_pmtu,
	.redirect		=	rt6_do_redirect,
	.local_out		=	__ip6_local_out,
	.neigh_lookup		=	ip6_dst_neigh_lookup,
	.confirm_neigh		=	ip6_confirm_neigh,
};

static unsigned int ip6_blackhole_mtu(const struct dst_entry *dst)
{
	unsigned int mtu = dst_metric_raw(dst, RTAX_MTU);

	return mtu ? : dst->dev->mtu;
}

static void ip6_rt_blackhole_update_pmtu(struct dst_entry *dst, struct sock *sk,
					 struct sk_buff *skb, u32 mtu,
					 bool confirm_neigh)
{
}

static void ip6_rt_blackhole_redirect(struct dst_entry *dst, struct sock *sk,
				      struct sk_buff *skb)
{
}

static struct dst_ops ip6_dst_blackhole_ops = {
	.family			=	AF_INET6,
	.destroy		=	ip6_dst_destroy,
	.check			=	ip6_dst_check,
	.mtu			=	ip6_blackhole_mtu,
	.default_advmss		=	ip6_default_advmss,
	.update_pmtu		=	ip6_rt_blackhole_update_pmtu,
	.redirect		=	ip6_rt_blackhole_redirect,
	.cow_metrics		=	dst_cow_metrics_generic,
	.neigh_lookup		=	ip6_dst_neigh_lookup,
};

static const u32 ip6_template_metrics[RTAX_MAX] = {
	[RTAX_HOPLIMIT - 1] = 0,
};

static const struct fib6_info fib6_null_entry_template = {
	.fib6_flags	= (RTF_REJECT | RTF_NONEXTHOP),
	.fib6_protocol  = RTPROT_KERNEL,
	.fib6_metric	= ~(u32)0,
	.fib6_ref	= REFCOUNT_INIT(1),
	.fib6_type	= RTN_UNREACHABLE,
	.fib6_metrics	= (struct dst_metrics *)&dst_default_metrics,
};

static const struct rt6_info ip6_null_entry_template = {
	.dst = {
		.__refcnt	= ATOMIC_INIT(1),
		.__use		= 1,
		.obsolete	= DST_OBSOLETE_FORCE_CHK,
		.error		= -ENETUNREACH,
		.input		= ip6_pkt_discard,
		.output		= ip6_pkt_discard_out,
	},
	.rt6i_flags	= (RTF_REJECT | RTF_NONEXTHOP),
};

#ifdef CONFIG_IPV6_MULTIPLE_TABLES

static const struct rt6_info ip6_prohibit_entry_template = {
	.dst = {
		.__refcnt	= ATOMIC_INIT(1),
		.__use		= 1,
		.obsolete	= DST_OBSOLETE_FORCE_CHK,
		.error		= -EACCES,
		.input		= ip6_pkt_prohibit,
		.output		= ip6_pkt_prohibit_out,
	},
	.rt6i_flags	= (RTF_REJECT | RTF_NONEXTHOP),
};

static const struct rt6_info ip6_blk_hole_entry_template = {
	.dst = {
		.__refcnt	= ATOMIC_INIT(1),
		.__use		= 1,
		.obsolete	= DST_OBSOLETE_FORCE_CHK,
		.error		= -EINVAL,
		.input		= dst_discard,
		.output		= dst_discard_out,
	},
	.rt6i_flags	= (RTF_REJECT | RTF_NONEXTHOP),
};

#endif

static void rt6_info_init(struct rt6_info *rt)
{
	struct dst_entry *dst = &rt->dst;

	memset(dst + 1, 0, sizeof(*rt) - sizeof(*dst));
	INIT_LIST_HEAD(&rt->rt6i_uncached);
}

/* allocate dst with ip6_dst_ops */
struct rt6_info *ip6_dst_alloc(struct net *net, struct net_device *dev,
			       int flags)
{
	struct rt6_info *rt = dst_alloc(&net->ipv6.ip6_dst_ops, dev,
					1, DST_OBSOLETE_FORCE_CHK, flags);

	if (rt) {
		rt6_info_init(rt);
		atomic_inc(&net->ipv6.rt6_stats->fib_rt_alloc);
	}

	return rt;
}
EXPORT_SYMBOL(ip6_dst_alloc);

static void ip6_dst_destroy(struct dst_entry *dst)
{
	struct rt6_info *rt = (struct rt6_info *)dst;
	struct fib6_info *from;
	struct inet6_dev *idev;

	ip_dst_metrics_put(dst);
	rt6_uncached_list_del(rt);

	idev = rt->rt6i_idev;
	if (idev) {
		rt->rt6i_idev = NULL;
		in6_dev_put(idev);
	}

	from = xchg((__force struct fib6_info **)&rt->from, NULL);
	fib6_info_release(from);
}

static void ip6_dst_ifdown(struct dst_entry *dst, struct net_device *dev,
			   int how)
{
	struct rt6_info *rt = (struct rt6_info *)dst;
	struct inet6_dev *idev = rt->rt6i_idev;
	struct net_device *loopback_dev =
		dev_net(dev)->loopback_dev;

	if (idev && idev->dev != loopback_dev) {
		struct inet6_dev *loopback_idev = in6_dev_get(loopback_dev);
		if (loopback_idev) {
			rt->rt6i_idev = loopback_idev;
			in6_dev_put(idev);
		}
	}
}

static bool __rt6_check_expired(const struct rt6_info *rt)
{
	if (rt->rt6i_flags & RTF_EXPIRES)
		return time_after(jiffies, rt->dst.expires);
	else
		return false;
}

static bool rt6_check_expired(const struct rt6_info *rt)
{
	struct fib6_info *from;

	from = rcu_dereference(rt->from);

	if (rt->rt6i_flags & RTF_EXPIRES) {
		if (time_after(jiffies, rt->dst.expires))
			return true;
	} else if (from) {
		return rt->dst.obsolete != DST_OBSOLETE_FORCE_CHK ||
			fib6_check_expired(from);
	}
	return false;
}

void fib6_select_path(const struct net *net, struct fib6_result *res,
		      struct flowi6 *fl6, int oif, bool have_oif_match,
		      const struct sk_buff *skb, int strict)
{
	struct fib6_info *sibling, *next_sibling;
	struct fib6_info *match = res->f6i;

	if (!match->nh && (!match->fib6_nsiblings || have_oif_match))
		goto out;

	if (match->nh && have_oif_match && res->nh)
		return;

	/* We might have already computed the hash for ICMPv6 errors. In such
	 * case it will always be non-zero. Otherwise now is the time to do it.
	 */
	if (!fl6->mp_hash &&
	    (!match->nh || nexthop_is_multipath(match->nh)))
		fl6->mp_hash = rt6_multipath_hash(net, fl6, skb, NULL);

	if (unlikely(match->nh)) {
		nexthop_path_fib6_result(res, fl6->mp_hash);
		return;
	}

	if (fl6->mp_hash <= atomic_read(&match->fib6_nh->fib_nh_upper_bound))
		goto out;

	list_for_each_entry_safe(sibling, next_sibling, &match->fib6_siblings,
				 fib6_siblings) {
		const struct fib6_nh *nh = sibling->fib6_nh;
		int nh_upper_bound;

		nh_upper_bound = atomic_read(&nh->fib_nh_upper_bound);
		if (fl6->mp_hash > nh_upper_bound)
			continue;
		if (rt6_score_route(nh, sibling->fib6_flags, oif, strict) < 0)
			break;
		match = sibling;
		break;
	}

out:
	res->f6i = match;
	res->nh = match->fib6_nh;
}

/*
 *	Route lookup. rcu_read_lock() should be held.
 */

static bool __rt6_device_match(struct net *net, const struct fib6_nh *nh,
			       const struct in6_addr *saddr, int oif, int flags)
{
	const struct net_device *dev;

	if (nh->fib_nh_flags & RTNH_F_DEAD)
		return false;

	dev = nh->fib_nh_dev;
	if (oif) {
		if (dev->ifindex == oif)
			return true;
	} else {
		if (ipv6_chk_addr(net, saddr, dev,
				  flags & RT6_LOOKUP_F_IFACE))
			return true;
	}

	return false;
}

struct fib6_nh_dm_arg {
	struct net		*net;
	const struct in6_addr	*saddr;
	int			oif;
	int			flags;
	struct fib6_nh		*nh;
};

static int __rt6_nh_dev_match(struct fib6_nh *nh, void *_arg)
{
	struct fib6_nh_dm_arg *arg = _arg;

	arg->nh = nh;
	return __rt6_device_match(arg->net, nh, arg->saddr, arg->oif,
				  arg->flags);
}

/* returns fib6_nh from nexthop or NULL */
static struct fib6_nh *rt6_nh_dev_match(struct net *net, struct nexthop *nh,
					struct fib6_result *res,
					const struct in6_addr *saddr,
					int oif, int flags)
{
	struct fib6_nh_dm_arg arg = {
		.net   = net,
		.saddr = saddr,
		.oif   = oif,
		.flags = flags,
	};

	if (nexthop_is_blackhole(nh))
		return NULL;

	if (nexthop_for_each_fib6_nh(nh, __rt6_nh_dev_match, &arg))
		return arg.nh;

	return NULL;
}

static void rt6_device_match(struct net *net, struct fib6_result *res,
			     const struct in6_addr *saddr, int oif, int flags)
{
	struct fib6_info *f6i = res->f6i;
	struct fib6_info *spf6i;
	struct fib6_nh *nh;

	if (!oif && ipv6_addr_any(saddr)) {
		if (unlikely(f6i->nh)) {
			nh = nexthop_fib6_nh(f6i->nh);
			if (nexthop_is_blackhole(f6i->nh))
				goto out_blackhole;
		} else {
			nh = f6i->fib6_nh;
		}
		if (!(nh->fib_nh_flags & RTNH_F_DEAD))
			goto out;
	}

	for (spf6i = f6i; spf6i; spf6i = rcu_dereference(spf6i->fib6_next)) {
		bool matched = false;

		if (unlikely(spf6i->nh)) {
			nh = rt6_nh_dev_match(net, spf6i->nh, res, saddr,
					      oif, flags);
			if (nh)
				matched = true;
		} else {
			nh = spf6i->fib6_nh;
			if (__rt6_device_match(net, nh, saddr, oif, flags))
				matched = true;
		}
		if (matched) {
			res->f6i = spf6i;
			goto out;
		}
	}

	if (oif && flags & RT6_LOOKUP_F_IFACE) {
		res->f6i = net->ipv6.fib6_null_entry;
		nh = res->f6i->fib6_nh;
		goto out;
	}

	if (unlikely(f6i->nh)) {
		nh = nexthop_fib6_nh(f6i->nh);
		if (nexthop_is_blackhole(f6i->nh))
			goto out_blackhole;
	} else {
		nh = f6i->fib6_nh;
	}

	if (nh->fib_nh_flags & RTNH_F_DEAD) {
		res->f6i = net->ipv6.fib6_null_entry;
		nh = res->f6i->fib6_nh;
	}
out:
	res->nh = nh;
	res->fib6_type = res->f6i->fib6_type;
	res->fib6_flags = res->f6i->fib6_flags;
	return;

out_blackhole:
	res->fib6_flags |= RTF_REJECT;
	res->fib6_type = RTN_BLACKHOLE;
	res->nh = nh;
}

#ifdef CONFIG_IPV6_ROUTER_PREF
struct __rt6_probe_work {
	struct work_struct work;
	struct in6_addr target;
	struct net_device *dev;
};

static void rt6_probe_deferred(struct work_struct *w)
{
	struct in6_addr mcaddr;
	struct __rt6_probe_work *work =
		container_of(w, struct __rt6_probe_work, work);

	addrconf_addr_solict_mult(&work->target, &mcaddr);
	ndisc_send_ns(work->dev, &work->target, &mcaddr, NULL, 0);
	dev_put(work->dev);
	kfree(work);
}

static void rt6_probe(struct fib6_nh *fib6_nh)
{
	struct __rt6_probe_work *work = NULL;
	const struct in6_addr *nh_gw;
	unsigned long last_probe;
	struct neighbour *neigh;
	struct net_device *dev;
	struct inet6_dev *idev;

	/*
	 * Okay, this does not seem to be appropriate
	 * for now, however, we need to check if it
	 * is really so; aka Router Reachability Probing.
	 *
	 * Router Reachability Probe MUST be rate-limited
	 * to no more than one per minute.
	 */
	if (!fib6_nh->fib_nh_gw_family)
		return;

	nh_gw = &fib6_nh->fib_nh_gw6;
	dev = fib6_nh->fib_nh_dev;
	rcu_read_lock_bh();
	last_probe = READ_ONCE(fib6_nh->last_probe);
	idev = __in6_dev_get(dev);
	neigh = __ipv6_neigh_lookup_noref(dev, nh_gw);
	if (neigh) {
		if (neigh->nud_state & NUD_VALID)
			goto out;

		write_lock(&neigh->lock);
		if (!(neigh->nud_state & NUD_VALID) &&
		    time_after(jiffies,
			       neigh->updated + idev->cnf.rtr_probe_interval)) {
			work = kmalloc(sizeof(*work), GFP_ATOMIC);
			if (work)
				__neigh_set_probe_once(neigh);
		}
		write_unlock(&neigh->lock);
	} else if (time_after(jiffies, last_probe +
				       idev->cnf.rtr_probe_interval)) {
		work = kmalloc(sizeof(*work), GFP_ATOMIC);
	}

	if (!work || cmpxchg(&fib6_nh->last_probe,
			     last_probe, jiffies) != last_probe) {
		kfree(work);
	} else {
		INIT_WORK(&work->work, rt6_probe_deferred);
		work->target = *nh_gw;
		dev_hold(dev);
		work->dev = dev;
		schedule_work(&work->work);
	}

out:
	rcu_read_unlock_bh();
}
#else
static inline void rt6_probe(struct fib6_nh *fib6_nh)
{
}
#endif

/*
 * Default Router Selection (RFC 2461 6.3.6)
 */
static enum rt6_nud_state rt6_check_neigh(const struct fib6_nh *fib6_nh)
{
	enum rt6_nud_state ret = RT6_NUD_FAIL_HARD;
	struct neighbour *neigh;

	rcu_read_lock_bh();
	neigh = __ipv6_neigh_lookup_noref(fib6_nh->fib_nh_dev,
					  &fib6_nh->fib_nh_gw6);
	if (neigh) {
		read_lock(&neigh->lock);
		if (neigh->nud_state & NUD_VALID)
			ret = RT6_NUD_SUCCEED;
#ifdef CONFIG_IPV6_ROUTER_PREF
		else if (!(neigh->nud_state & NUD_FAILED))
			ret = RT6_NUD_SUCCEED;
		else
			ret = RT6_NUD_FAIL_PROBE;
#endif
		read_unlock(&neigh->lock);
	} else {
		ret = IS_ENABLED(CONFIG_IPV6_ROUTER_PREF) ?
		      RT6_NUD_SUCCEED : RT6_NUD_FAIL_DO_RR;
	}
	rcu_read_unlock_bh();

	return ret;
}

static int rt6_score_route(const struct fib6_nh *nh, u32 fib6_flags, int oif,
			   int strict)
{
	int m = 0;

	if (!oif || nh->fib_nh_dev->ifindex == oif)
		m = 2;

	if (!m && (strict & RT6_LOOKUP_F_IFACE))
		return RT6_NUD_FAIL_HARD;
#ifdef CONFIG_IPV6_ROUTER_PREF
	m |= IPV6_DECODE_PREF(IPV6_EXTRACT_PREF(fib6_flags)) << 2;
#endif
	if ((strict & RT6_LOOKUP_F_REACHABLE) &&
	    !(fib6_flags & RTF_NONEXTHOP) && nh->fib_nh_gw_family) {
		int n = rt6_check_neigh(nh);
		if (n < 0)
			return n;
	}
	return m;
}

static bool find_match(struct fib6_nh *nh, u32 fib6_flags,
		       int oif, int strict, int *mpri, bool *do_rr)
{
	bool match_do_rr = false;
	bool rc = false;
	int m;

	if (nh->fib_nh_flags & RTNH_F_DEAD)
		goto out;

	if (ip6_ignore_linkdown(nh->fib_nh_dev) &&
	    nh->fib_nh_flags & RTNH_F_LINKDOWN &&
	    !(strict & RT6_LOOKUP_F_IGNORE_LINKSTATE))
		goto out;

	m = rt6_score_route(nh, fib6_flags, oif, strict);
	if (m == RT6_NUD_FAIL_DO_RR) {
		match_do_rr = true;
		m = 0; /* lowest valid score */
	} else if (m == RT6_NUD_FAIL_HARD) {
		goto out;
	}

	if (strict & RT6_LOOKUP_F_REACHABLE)
		rt6_probe(nh);

	/* note that m can be RT6_NUD_FAIL_PROBE at this point */
	if (m > *mpri) {
		*do_rr = match_do_rr;
		*mpri = m;
		rc = true;
	}
out:
	return rc;
}

struct fib6_nh_frl_arg {
	u32		flags;
	int		oif;
	int		strict;
	int		*mpri;
	bool		*do_rr;
	struct fib6_nh	*nh;
};

static int rt6_nh_find_match(struct fib6_nh *nh, void *_arg)
{
	struct fib6_nh_frl_arg *arg = _arg;

	arg->nh = nh;
	return find_match(nh, arg->flags, arg->oif, arg->strict,
			  arg->mpri, arg->do_rr);
}

static void __find_rr_leaf(struct fib6_info *f6i_start,
			   struct fib6_info *nomatch, u32 metric,
			   struct fib6_result *res, struct fib6_info **cont,
			   int oif, int strict, bool *do_rr, int *mpri)
{
	struct fib6_info *f6i;

	for (f6i = f6i_start;
	     f6i && f6i != nomatch;
	     f6i = rcu_dereference(f6i->fib6_next)) {
		bool matched = false;
		struct fib6_nh *nh;

		if (cont && f6i->fib6_metric != metric) {
			*cont = f6i;
			return;
		}

		if (fib6_check_expired(f6i))
			continue;

		if (unlikely(f6i->nh)) {
			struct fib6_nh_frl_arg arg = {
				.flags  = f6i->fib6_flags,
				.oif    = oif,
				.strict = strict,
				.mpri   = mpri,
				.do_rr  = do_rr
			};

			if (nexthop_is_blackhole(f6i->nh)) {
				res->fib6_flags = RTF_REJECT;
				res->fib6_type = RTN_BLACKHOLE;
				res->f6i = f6i;
				res->nh = nexthop_fib6_nh(f6i->nh);
				return;
			}
			if (nexthop_for_each_fib6_nh(f6i->nh, rt6_nh_find_match,
						     &arg)) {
				matched = true;
				nh = arg.nh;
			}
		} else {
			nh = f6i->fib6_nh;
			if (find_match(nh, f6i->fib6_flags, oif, strict,
				       mpri, do_rr))
				matched = true;
		}
		if (matched) {
			res->f6i = f6i;
			res->nh = nh;
			res->fib6_flags = f6i->fib6_flags;
			res->fib6_type = f6i->fib6_type;
		}
	}
}

static void find_rr_leaf(struct fib6_node *fn, struct fib6_info *leaf,
			 struct fib6_info *rr_head, int oif, int strict,
			 bool *do_rr, struct fib6_result *res)
{
	u32 metric = rr_head->fib6_metric;
	struct fib6_info *cont = NULL;
	int mpri = -1;

	__find_rr_leaf(rr_head, NULL, metric, res, &cont,
		       oif, strict, do_rr, &mpri);

	__find_rr_leaf(leaf, rr_head, metric, res, &cont,
		       oif, strict, do_rr, &mpri);

	if (res->f6i || !cont)
		return;

	__find_rr_leaf(cont, NULL, metric, res, NULL,
		       oif, strict, do_rr, &mpri);
}

static void rt6_select(struct net *net, struct fib6_node *fn, int oif,
		       struct fib6_result *res, int strict)
{
	struct fib6_info *leaf = rcu_dereference(fn->leaf);
	struct fib6_info *rt0;
	bool do_rr = false;
	int key_plen;

	/* make sure this function or its helpers sets f6i */
	res->f6i = NULL;

	if (!leaf || leaf == net->ipv6.fib6_null_entry)
		goto out;

	rt0 = rcu_dereference(fn->rr_ptr);
	if (!rt0)
		rt0 = leaf;

	/* Double check to make sure fn is not an intermediate node
	 * and fn->leaf does not points to its child's leaf
	 * (This might happen if all routes under fn are deleted from
	 * the tree and fib6_repair_tree() is called on the node.)
	 */
	key_plen = rt0->fib6_dst.plen;
#ifdef CONFIG_IPV6_SUBTREES
	if (rt0->fib6_src.plen)
		key_plen = rt0->fib6_src.plen;
#endif
	if (fn->fn_bit != key_plen)
		goto out;

	find_rr_leaf(fn, leaf, rt0, oif, strict, &do_rr, res);
	if (do_rr) {
		struct fib6_info *next = rcu_dereference(rt0->fib6_next);

		/* no entries matched; do round-robin */
		if (!next || next->fib6_metric != rt0->fib6_metric)
			next = leaf;

		if (next != rt0) {
			spin_lock_bh(&leaf->fib6_table->tb6_lock);
			/* make sure next is not being deleted from the tree */
			if (next->fib6_node)
				rcu_assign_pointer(fn->rr_ptr, next);
			spin_unlock_bh(&leaf->fib6_table->tb6_lock);
		}
	}

out:
	if (!res->f6i) {
		res->f6i = net->ipv6.fib6_null_entry;
		res->nh = res->f6i->fib6_nh;
		res->fib6_flags = res->f6i->fib6_flags;
		res->fib6_type = res->f6i->fib6_type;
	}
}

static bool rt6_is_gw_or_nonexthop(const struct fib6_result *res)
{
	return (res->f6i->fib6_flags & RTF_NONEXTHOP) ||
	       res->nh->fib_nh_gw_family;
}

#ifdef CONFIG_IPV6_ROUTE_INFO
int rt6_route_rcv(struct net_device *dev, u8 *opt, int len,
		  const struct in6_addr *gwaddr)
{
	struct net *net = dev_net(dev);
	struct route_info *rinfo = (struct route_info *) opt;
	struct in6_addr prefix_buf, *prefix;
	unsigned int pref;
	unsigned long lifetime;
	struct fib6_info *rt;

	if (len < sizeof(struct route_info)) {
		return -EINVAL;
	}

	/* Sanity check for prefix_len and length */
	if (rinfo->length > 3) {
		return -EINVAL;
	} else if (rinfo->prefix_len > 128) {
		return -EINVAL;
	} else if (rinfo->prefix_len > 64) {
		if (rinfo->length < 2) {
			return -EINVAL;
		}
	} else if (rinfo->prefix_len > 0) {
		if (rinfo->length < 1) {
			return -EINVAL;
		}
	}

	pref = rinfo->route_pref;
	if (pref == ICMPV6_ROUTER_PREF_INVALID)
		return -EINVAL;

	lifetime = addrconf_timeout_fixup(ntohl(rinfo->lifetime), HZ);

	if (rinfo->length == 3)
		prefix = (struct in6_addr *)rinfo->prefix;
	else {
		/* this function is safe */
		ipv6_addr_prefix(&prefix_buf,
				 (struct in6_addr *)rinfo->prefix,
				 rinfo->prefix_len);
		prefix = &prefix_buf;
	}

	if (rinfo->prefix_len == 0)
		rt = rt6_get_dflt_router(net, gwaddr, dev);
	else
		rt = rt6_get_route_info(net, prefix, rinfo->prefix_len,
					gwaddr, dev);

	if (rt && !lifetime) {
		ip6_del_rt(net, rt, false);
		rt = NULL;
	}

	if (!rt && lifetime)
		rt = rt6_add_route_info(net, prefix, rinfo->prefix_len, gwaddr,
					dev, pref);
	else if (rt)
		rt->fib6_flags = RTF_ROUTEINFO |
				 (rt->fib6_flags & ~RTF_PREF_MASK) | RTF_PREF(pref);

	if (rt) {
		if (!addrconf_finite_timeout(lifetime))
			fib6_clean_expires(rt);
		else
			fib6_set_expires(rt, jiffies + HZ * lifetime);

		fib6_info_release(rt);
	}
	return 0;
}
#endif

/*
 *	Misc support functions
 */

/* called with rcu_lock held */
static struct net_device *ip6_rt_get_dev_rcu(const struct fib6_result *res)
{
	struct net_device *dev = res->nh->fib_nh_dev;

	if (res->fib6_flags & (RTF_LOCAL | RTF_ANYCAST)) {
		/* for copies of local routes, dst->dev needs to be the
		 * device if it is a master device, the master device if
		 * device is enslaved, and the loopback as the default
		 */
		if (netif_is_l3_slave(dev) &&
		    !rt6_need_strict(&res->f6i->fib6_dst.addr))
			dev = l3mdev_master_dev_rcu(dev);
		else if (!netif_is_l3_master(dev))
			dev = dev_net(dev)->loopback_dev;
		/* last case is netif_is_l3_master(dev) is true in which
		 * case we want dev returned to be dev
		 */
	}

	return dev;
}

static const int fib6_prop[RTN_MAX + 1] = {
	[RTN_UNSPEC]	= 0,
	[RTN_UNICAST]	= 0,
	[RTN_LOCAL]	= 0,
	[RTN_BROADCAST]	= 0,
	[RTN_ANYCAST]	= 0,
	[RTN_MULTICAST]	= 0,
	[RTN_BLACKHOLE]	= -EINVAL,
	[RTN_UNREACHABLE] = -EHOSTUNREACH,
	[RTN_PROHIBIT]	= -EACCES,
	[RTN_THROW]	= -EAGAIN,
	[RTN_NAT]	= -EINVAL,
	[RTN_XRESOLVE]	= -EINVAL,
};

static int ip6_rt_type_to_error(u8 fib6_type)
{
	return fib6_prop[fib6_type];
}

static unsigned short fib6_info_dst_flags(struct fib6_info *rt)
{
	unsigned short flags = 0;

	if (rt->dst_nocount)
		flags |= DST_NOCOUNT;
	if (rt->dst_nopolicy)
		flags |= DST_NOPOLICY;

	return flags;
}

static void ip6_rt_init_dst_reject(struct rt6_info *rt, u8 fib6_type)
{
	rt->dst.error = ip6_rt_type_to_error(fib6_type);

	switch (fib6_type) {
	case RTN_BLACKHOLE:
		rt->dst.output = dst_discard_out;
		rt->dst.input = dst_discard;
		break;
	case RTN_PROHIBIT:
		rt->dst.output = ip6_pkt_prohibit_out;
		rt->dst.input = ip6_pkt_prohibit;
		break;
	case RTN_THROW:
	case RTN_UNREACHABLE:
	default:
		rt->dst.output = ip6_pkt_discard_out;
		rt->dst.input = ip6_pkt_discard;
		break;
	}
}

static void ip6_rt_init_dst(struct rt6_info *rt, const struct fib6_result *res)
{
	struct fib6_info *f6i = res->f6i;

	if (res->fib6_flags & RTF_REJECT) {
		ip6_rt_init_dst_reject(rt, res->fib6_type);
		return;
	}

	rt->dst.error = 0;
	rt->dst.output = ip6_output;

	if (res->fib6_type == RTN_LOCAL || res->fib6_type == RTN_ANYCAST) {
		rt->dst.input = ip6_input;
	} else if (ipv6_addr_type(&f6i->fib6_dst.addr) & IPV6_ADDR_MULTICAST) {
		rt->dst.input = ip6_mc_input;
	} else {
		rt->dst.input = ip6_forward;
	}

	if (res->nh->fib_nh_lws) {
		rt->dst.lwtstate = lwtstate_get(res->nh->fib_nh_lws);
		lwtunnel_set_redirect(&rt->dst);
	}

	rt->dst.lastuse = jiffies;
}

/* Caller must already hold reference to @from */
static void rt6_set_from(struct rt6_info *rt, struct fib6_info *from)
{
	rt->rt6i_flags &= ~RTF_EXPIRES;
	rcu_assign_pointer(rt->from, from);
	ip_dst_init_metrics(&rt->dst, from->fib6_metrics);
}

/* Caller must already hold reference to f6i in result */
static void ip6_rt_copy_init(struct rt6_info *rt, const struct fib6_result *res)
{
	const struct fib6_nh *nh = res->nh;
	const struct net_device *dev = nh->fib_nh_dev;
	struct fib6_info *f6i = res->f6i;

	ip6_rt_init_dst(rt, res);

	rt->rt6i_dst = f6i->fib6_dst;
	rt->rt6i_idev = dev ? in6_dev_get(dev) : NULL;
	rt->rt6i_flags = res->fib6_flags;
	if (nh->fib_nh_gw_family) {
		rt->rt6i_gateway = nh->fib_nh_gw6;
		rt->rt6i_flags |= RTF_GATEWAY;
	}
	rt6_set_from(rt, f6i);
#ifdef CONFIG_IPV6_SUBTREES
	rt->rt6i_src = f6i->fib6_src;
#endif
}

static struct fib6_node* fib6_backtrack(struct fib6_node *fn,
					struct in6_addr *saddr)
{
	struct fib6_node *pn, *sn;
	while (1) {
		if (fn->fn_flags & RTN_TL_ROOT)
			return NULL;
		pn = rcu_dereference(fn->parent);
		sn = FIB6_SUBTREE(pn);
		if (sn && sn != fn)
			fn = fib6_node_lookup(sn, NULL, saddr);
		else
			fn = pn;
		if (fn->fn_flags & RTN_RTINFO)
			return fn;
	}
}

static bool ip6_hold_safe(struct net *net, struct rt6_info **prt)
{
	struct rt6_info *rt = *prt;

	if (dst_hold_safe(&rt->dst))
		return true;
	if (net) {
		rt = net->ipv6.ip6_null_entry;
		dst_hold(&rt->dst);
	} else {
		rt = NULL;
	}
	*prt = rt;
	return false;
}

/* called with rcu_lock held */
static struct rt6_info *ip6_create_rt_rcu(const struct fib6_result *res)
{
	struct net_device *dev = res->nh->fib_nh_dev;
	struct fib6_info *f6i = res->f6i;
	unsigned short flags;
	struct rt6_info *nrt;

	if (!fib6_info_hold_safe(f6i))
		goto fallback;

	flags = fib6_info_dst_flags(f6i);
	nrt = ip6_dst_alloc(dev_net(dev), dev, flags);
	if (!nrt) {
		fib6_info_release(f6i);
		goto fallback;
	}

	ip6_rt_copy_init(nrt, res);
	return nrt;

fallback:
	nrt = dev_net(dev)->ipv6.ip6_null_entry;
	dst_hold(&nrt->dst);
	return nrt;
}

INDIRECT_CALLABLE_SCOPE struct rt6_info *ip6_pol_route_lookup(struct net *net,
					     struct fib6_table *table,
					     struct flowi6 *fl6,
					     const struct sk_buff *skb,
					     int flags)
{
	struct fib6_result res = {};
	struct fib6_node *fn;
	struct rt6_info *rt;

	if (fl6->flowi6_flags & FLOWI_FLAG_SKIP_NH_OIF)
		flags &= ~RT6_LOOKUP_F_IFACE;

	rcu_read_lock();
	fn = fib6_node_lookup(&table->tb6_root, &fl6->daddr, &fl6->saddr);
restart:
	res.f6i = rcu_dereference(fn->leaf);
	if (!res.f6i)
		res.f6i = net->ipv6.fib6_null_entry;
	else
		rt6_device_match(net, &res, &fl6->saddr, fl6->flowi6_oif,
				 flags);

	if (res.f6i == net->ipv6.fib6_null_entry) {
		fn = fib6_backtrack(fn, &fl6->saddr);
		if (fn)
			goto restart;

		rt = net->ipv6.ip6_null_entry;
		dst_hold(&rt->dst);
		goto out;
	} else if (res.fib6_flags & RTF_REJECT) {
		goto do_create;
	}

	fib6_select_path(net, &res, fl6, fl6->flowi6_oif,
			 fl6->flowi6_oif != 0, skb, flags);

	/* Search through exception table */
	rt = rt6_find_cached_rt(&res, &fl6->daddr, &fl6->saddr);
	if (rt) {
		if (ip6_hold_safe(net, &rt))
			dst_use_noref(&rt->dst, jiffies);
	} else {
do_create:
		rt = ip6_create_rt_rcu(&res);
	}

out:
	trace_fib6_table_lookup(net, &res, table, fl6);

	rcu_read_unlock();

	return rt;
}

struct dst_entry *ip6_route_lookup(struct net *net, struct flowi6 *fl6,
				   const struct sk_buff *skb, int flags)
{
	return fib6_rule_lookup(net, fl6, skb, flags, ip6_pol_route_lookup);
}
EXPORT_SYMBOL_GPL(ip6_route_lookup);

struct rt6_info *rt6_lookup(struct net *net, const struct in6_addr *daddr,
			    const struct in6_addr *saddr, int oif,
			    const struct sk_buff *skb, int strict)
{
	struct flowi6 fl6 = {
		.flowi6_oif = oif,
		.daddr = *daddr,
	};
	struct dst_entry *dst;
	int flags = strict ? RT6_LOOKUP_F_IFACE : 0;

	if (saddr) {
		memcpy(&fl6.saddr, saddr, sizeof(*saddr));
		flags |= RT6_LOOKUP_F_HAS_SADDR;
	}

	dst = fib6_rule_lookup(net, &fl6, skb, flags, ip6_pol_route_lookup);
	if (dst->error == 0)
		return (struct rt6_info *) dst;

	dst_release(dst);

	return NULL;
}
EXPORT_SYMBOL(rt6_lookup);

/* ip6_ins_rt is called with FREE table->tb6_lock.
 * It takes new route entry, the addition fails by any reason the
 * route is released.
 * Caller must hold dst before calling it.
 */

static int __ip6_ins_rt(struct fib6_info *rt, struct nl_info *info,
			struct netlink_ext_ack *extack)
{
	int err;
	struct fib6_table *table;

	table = rt->fib6_table;
	spin_lock_bh(&table->tb6_lock);
	err = fib6_add(&table->tb6_root, rt, info, extack);
	spin_unlock_bh(&table->tb6_lock);

	return err;
}

int ip6_ins_rt(struct net *net, struct fib6_info *rt)
{
	struct nl_info info = {	.nl_net = net, };

	return __ip6_ins_rt(rt, &info, NULL);
}

static struct rt6_info *ip6_rt_cache_alloc(const struct fib6_result *res,
					   const struct in6_addr *daddr,
					   const struct in6_addr *saddr)
{
	struct fib6_info *f6i = res->f6i;
	struct net_device *dev;
	struct rt6_info *rt;

	/*
	 *	Clone the route.
	 */

	if (!fib6_info_hold_safe(f6i))
		return NULL;

	dev = ip6_rt_get_dev_rcu(res);
	rt = ip6_dst_alloc(dev_net(dev), dev, 0);
	if (!rt) {
		fib6_info_release(f6i);
		return NULL;
	}

	ip6_rt_copy_init(rt, res);
	rt->rt6i_flags |= RTF_CACHE;
	rt->rt6i_dst.addr = *daddr;
	rt->rt6i_dst.plen = 128;

	if (!rt6_is_gw_or_nonexthop(res)) {
		if (f6i->fib6_dst.plen != 128 &&
		    ipv6_addr_equal(&f6i->fib6_dst.addr, daddr))
			rt->rt6i_flags |= RTF_ANYCAST;
#ifdef CONFIG_IPV6_SUBTREES
		if (rt->rt6i_src.plen && saddr) {
			rt->rt6i_src.addr = *saddr;
			rt->rt6i_src.plen = 128;
		}
#endif
	}

	return rt;
}

static struct rt6_info *ip6_rt_pcpu_alloc(const struct fib6_result *res)
{
	struct fib6_info *f6i = res->f6i;
	unsigned short flags = fib6_info_dst_flags(f6i);
	struct net_device *dev;
	struct rt6_info *pcpu_rt;

	if (!fib6_info_hold_safe(f6i))
		return NULL;

	rcu_read_lock();
	dev = ip6_rt_get_dev_rcu(res);
	pcpu_rt = ip6_dst_alloc(dev_net(dev), dev, flags | DST_NOCOUNT);
	rcu_read_unlock();
	if (!pcpu_rt) {
		fib6_info_release(f6i);
		return NULL;
	}
	ip6_rt_copy_init(pcpu_rt, res);
	pcpu_rt->rt6i_flags |= RTF_PCPU;

	if (f6i->nh)
		pcpu_rt->sernum = rt_genid_ipv6(dev_net(dev));

	return pcpu_rt;
}

static bool rt6_is_valid(const struct rt6_info *rt6)
{
	return rt6->sernum == rt_genid_ipv6(dev_net(rt6->dst.dev));
}

/* It should be called with rcu_read_lock() acquired */
static struct rt6_info *rt6_get_pcpu_route(const struct fib6_result *res)
{
	struct rt6_info *pcpu_rt;

	pcpu_rt = this_cpu_read(*res->nh->rt6i_pcpu);

	if (pcpu_rt && pcpu_rt->sernum && !rt6_is_valid(pcpu_rt)) {
		struct rt6_info *prev, **p;

		p = this_cpu_ptr(res->nh->rt6i_pcpu);
		prev = xchg(p, NULL);
		if (prev) {
			dst_dev_put(&prev->dst);
			dst_release(&prev->dst);
		}

		pcpu_rt = NULL;
	}

	return pcpu_rt;
}

static struct rt6_info *rt6_make_pcpu_route(struct net *net,
					    const struct fib6_result *res)
{
	struct rt6_info *pcpu_rt, *prev, **p;

	pcpu_rt = ip6_rt_pcpu_alloc(res);
	if (!pcpu_rt)
		return NULL;

	p = this_cpu_ptr(res->nh->rt6i_pcpu);
	prev = cmpxchg(p, NULL, pcpu_rt);
	BUG_ON(prev);

	if (res->f6i->fib6_destroying) {
		struct fib6_info *from;

		from = xchg((__force struct fib6_info **)&pcpu_rt->from, NULL);
		fib6_info_release(from);
	}

	return pcpu_rt;
}

/* exception hash table implementation
 */
static DEFINE_SPINLOCK(rt6_exception_lock);

/* Remove rt6_ex from hash table and free the memory
 * Caller must hold rt6_exception_lock
 */
static void rt6_remove_exception(struct rt6_exception_bucket *bucket,
				 struct rt6_exception *rt6_ex)
{
	struct fib6_info *from;
	struct net *net;

	if (!bucket || !rt6_ex)
		return;

	net = dev_net(rt6_ex->rt6i->dst.dev);
	net->ipv6.rt6_stats->fib_rt_cache--;

	/* purge completely the exception to allow releasing the held resources:
	 * some [sk] cache may keep the dst around for unlimited time
	 */
	from = xchg((__force struct fib6_info **)&rt6_ex->rt6i->from, NULL);
	fib6_info_release(from);
	dst_dev_put(&rt6_ex->rt6i->dst);

	hlist_del_rcu(&rt6_ex->hlist);
	dst_release(&rt6_ex->rt6i->dst);
	kfree_rcu(rt6_ex, rcu);
	WARN_ON_ONCE(!bucket->depth);
	bucket->depth--;
}

/* Remove oldest rt6_ex in bucket and free the memory
 * Caller must hold rt6_exception_lock
 */
static void rt6_exception_remove_oldest(struct rt6_exception_bucket *bucket)
{
	struct rt6_exception *rt6_ex, *oldest = NULL;

	if (!bucket)
		return;

	hlist_for_each_entry(rt6_ex, &bucket->chain, hlist) {
		if (!oldest || time_before(rt6_ex->stamp, oldest->stamp))
			oldest = rt6_ex;
	}
	rt6_remove_exception(bucket, oldest);
}

static u32 rt6_exception_hash(const struct in6_addr *dst,
			      const struct in6_addr *src)
{
	static u32 seed __read_mostly;
	u32 val;

	net_get_random_once(&seed, sizeof(seed));
	val = jhash2((const u32 *)dst, sizeof(*dst)/sizeof(u32), seed);

#ifdef CONFIG_IPV6_SUBTREES
	if (src)
		val = jhash2((const u32 *)src, sizeof(*src)/sizeof(u32), val);
#endif
	return hash_32(val, FIB6_EXCEPTION_BUCKET_SIZE_SHIFT);
}

/* Helper function to find the cached rt in the hash table
 * and update bucket pointer to point to the bucket for this
 * (daddr, saddr) pair
 * Caller must hold rt6_exception_lock
 */
static struct rt6_exception *
__rt6_find_exception_spinlock(struct rt6_exception_bucket **bucket,
			      const struct in6_addr *daddr,
			      const struct in6_addr *saddr)
{
	struct rt6_exception *rt6_ex;
	u32 hval;

	if (!(*bucket) || !daddr)
		return NULL;

	hval = rt6_exception_hash(daddr, saddr);
	*bucket += hval;

	hlist_for_each_entry(rt6_ex, &(*bucket)->chain, hlist) {
		struct rt6_info *rt6 = rt6_ex->rt6i;
		bool matched = ipv6_addr_equal(daddr, &rt6->rt6i_dst.addr);

#ifdef CONFIG_IPV6_SUBTREES
		if (matched && saddr)
			matched = ipv6_addr_equal(saddr, &rt6->rt6i_src.addr);
#endif
		if (matched)
			return rt6_ex;
	}
	return NULL;
}

/* Helper function to find the cached rt in the hash table
 * and update bucket pointer to point to the bucket for this
 * (daddr, saddr) pair
 * Caller must hold rcu_read_lock()
 */
static struct rt6_exception *
__rt6_find_exception_rcu(struct rt6_exception_bucket **bucket,
			 const struct in6_addr *daddr,
			 const struct in6_addr *saddr)
{
	struct rt6_exception *rt6_ex;
	u32 hval;

	WARN_ON_ONCE(!rcu_read_lock_held());

	if (!(*bucket) || !daddr)
		return NULL;

	hval = rt6_exception_hash(daddr, saddr);
	*bucket += hval;

	hlist_for_each_entry_rcu(rt6_ex, &(*bucket)->chain, hlist) {
		struct rt6_info *rt6 = rt6_ex->rt6i;
		bool matched = ipv6_addr_equal(daddr, &rt6->rt6i_dst.addr);

#ifdef CONFIG_IPV6_SUBTREES
		if (matched && saddr)
			matched = ipv6_addr_equal(saddr, &rt6->rt6i_src.addr);
#endif
		if (matched)
			return rt6_ex;
	}
	return NULL;
}

static unsigned int fib6_mtu(const struct fib6_result *res)
{
	const struct fib6_nh *nh = res->nh;
	unsigned int mtu;

	if (res->f6i->fib6_pmtu) {
		mtu = res->f6i->fib6_pmtu;
	} else {
		struct net_device *dev = nh->fib_nh_dev;
		struct inet6_dev *idev;

		rcu_read_lock();
		idev = __in6_dev_get(dev);
		mtu = idev->cnf.mtu6;
		rcu_read_unlock();
	}

	mtu = min_t(unsigned int, mtu, IP6_MAX_MTU);

	return mtu - lwtunnel_headroom(nh->fib_nh_lws, mtu);
}

#define FIB6_EXCEPTION_BUCKET_FLUSHED  0x1UL

/* used when the flushed bit is not relevant, only access to the bucket
 * (ie., all bucket users except rt6_insert_exception);
 *
 * called under rcu lock; sometimes called with rt6_exception_lock held
 */
static
struct rt6_exception_bucket *fib6_nh_get_excptn_bucket(const struct fib6_nh *nh,
						       spinlock_t *lock)
{
	struct rt6_exception_bucket *bucket;

	if (lock)
		bucket = rcu_dereference_protected(nh->rt6i_exception_bucket,
						   lockdep_is_held(lock));
	else
		bucket = rcu_dereference(nh->rt6i_exception_bucket);

	/* remove bucket flushed bit if set */
	if (bucket) {
		unsigned long p = (unsigned long)bucket;

		p &= ~FIB6_EXCEPTION_BUCKET_FLUSHED;
		bucket = (struct rt6_exception_bucket *)p;
	}

	return bucket;
}

static bool fib6_nh_excptn_bucket_flushed(struct rt6_exception_bucket *bucket)
{
	unsigned long p = (unsigned long)bucket;

	return !!(p & FIB6_EXCEPTION_BUCKET_FLUSHED);
}

/* called with rt6_exception_lock held */
static void fib6_nh_excptn_bucket_set_flushed(struct fib6_nh *nh,
					      spinlock_t *lock)
{
	struct rt6_exception_bucket *bucket;
	unsigned long p;

	bucket = rcu_dereference_protected(nh->rt6i_exception_bucket,
					   lockdep_is_held(lock));

	p = (unsigned long)bucket;
	p |= FIB6_EXCEPTION_BUCKET_FLUSHED;
	bucket = (struct rt6_exception_bucket *)p;
	rcu_assign_pointer(nh->rt6i_exception_bucket, bucket);
}

static int rt6_insert_exception(struct rt6_info *nrt,
				const struct fib6_result *res)
{
	struct net *net = dev_net(nrt->dst.dev);
	struct rt6_exception_bucket *bucket;
	struct fib6_info *f6i = res->f6i;
	struct in6_addr *src_key = NULL;
	struct rt6_exception *rt6_ex;
	struct fib6_nh *nh = res->nh;
	int err = 0;

	spin_lock_bh(&rt6_exception_lock);

	bucket = rcu_dereference_protected(nh->rt6i_exception_bucket,
					  lockdep_is_held(&rt6_exception_lock));
	if (!bucket) {
		bucket = kcalloc(FIB6_EXCEPTION_BUCKET_SIZE, sizeof(*bucket),
				 GFP_ATOMIC);
		if (!bucket) {
			err = -ENOMEM;
			goto out;
		}
		rcu_assign_pointer(nh->rt6i_exception_bucket, bucket);
	} else if (fib6_nh_excptn_bucket_flushed(bucket)) {
		err = -EINVAL;
		goto out;
	}

#ifdef CONFIG_IPV6_SUBTREES
	/* fib6_src.plen != 0 indicates f6i is in subtree
	 * and exception table is indexed by a hash of
	 * both fib6_dst and fib6_src.
	 * Otherwise, the exception table is indexed by
	 * a hash of only fib6_dst.
	 */
	if (f6i->fib6_src.plen)
		src_key = &nrt->rt6i_src.addr;
#endif
	/* rt6_mtu_change() might lower mtu on f6i.
	 * Only insert this exception route if its mtu
	 * is less than f6i's mtu value.
	 */
	if (dst_metric_raw(&nrt->dst, RTAX_MTU) >= fib6_mtu(res)) {
		err = -EINVAL;
		goto out;
	}

	rt6_ex = __rt6_find_exception_spinlock(&bucket, &nrt->rt6i_dst.addr,
					       src_key);
	if (rt6_ex)
		rt6_remove_exception(bucket, rt6_ex);

	rt6_ex = kzalloc(sizeof(*rt6_ex), GFP_ATOMIC);
	if (!rt6_ex) {
		err = -ENOMEM;
		goto out;
	}
	rt6_ex->rt6i = nrt;
	rt6_ex->stamp = jiffies;
	hlist_add_head_rcu(&rt6_ex->hlist, &bucket->chain);
	bucket->depth++;
	net->ipv6.rt6_stats->fib_rt_cache++;

	if (bucket->depth > FIB6_MAX_DEPTH)
		rt6_exception_remove_oldest(bucket);

out:
	spin_unlock_bh(&rt6_exception_lock);

	/* Update fn->fn_sernum to invalidate all cached dst */
	if (!err) {
		spin_lock_bh(&f6i->fib6_table->tb6_lock);
		fib6_update_sernum(net, f6i);
		spin_unlock_bh(&f6i->fib6_table->tb6_lock);
		fib6_force_start_gc(net);
	}

	return err;
}

static void fib6_nh_flush_exceptions(struct fib6_nh *nh, struct fib6_info *from)
{
	struct rt6_exception_bucket *bucket;
	struct rt6_exception *rt6_ex;
	struct hlist_node *tmp;
	int i;

	spin_lock_bh(&rt6_exception_lock);

	bucket = fib6_nh_get_excptn_bucket(nh, &rt6_exception_lock);
	if (!bucket)
		goto out;

	/* Prevent rt6_insert_exception() to recreate the bucket list */
	if (!from)
		fib6_nh_excptn_bucket_set_flushed(nh, &rt6_exception_lock);

	for (i = 0; i < FIB6_EXCEPTION_BUCKET_SIZE; i++) {
		hlist_for_each_entry_safe(rt6_ex, tmp, &bucket->chain, hlist) {
			if (!from ||
			    rcu_access_pointer(rt6_ex->rt6i->from) == from)
				rt6_remove_exception(bucket, rt6_ex);
		}
		WARN_ON_ONCE(!from && bucket->depth);
		bucket++;
	}
out:
	spin_unlock_bh(&rt6_exception_lock);
}

static int rt6_nh_flush_exceptions(struct fib6_nh *nh, void *arg)
{
	struct fib6_info *f6i = arg;

	fib6_nh_flush_exceptions(nh, f6i);

	return 0;
}

void rt6_flush_exceptions(struct fib6_info *f6i)
{
	if (f6i->nh)
		nexthop_for_each_fib6_nh(f6i->nh, rt6_nh_flush_exceptions,
					 f6i);
	else
		fib6_nh_flush_exceptions(f6i->fib6_nh, f6i);
}

/* Find cached rt in the hash table inside passed in rt
 * Caller has to hold rcu_read_lock()
 */
static struct rt6_info *rt6_find_cached_rt(const struct fib6_result *res,
					   const struct in6_addr *daddr,
					   const struct in6_addr *saddr)
{
	const struct in6_addr *src_key = NULL;
	struct rt6_exception_bucket *bucket;
	struct rt6_exception *rt6_ex;
	struct rt6_info *ret = NULL;

#ifdef CONFIG_IPV6_SUBTREES
	/* fib6i_src.plen != 0 indicates f6i is in subtree
	 * and exception table is indexed by a hash of
	 * both fib6_dst and fib6_src.
	 * However, the src addr used to create the hash
	 * might not be exactly the passed in saddr which
	 * is a /128 addr from the flow.
	 * So we need to use f6i->fib6_src to redo lookup
	 * if the passed in saddr does not find anything.
	 * (See the logic in ip6_rt_cache_alloc() on how
	 * rt->rt6i_src is updated.)
	 */
	if (res->f6i->fib6_src.plen)
		src_key = saddr;
find_ex:
#endif
	bucket = fib6_nh_get_excptn_bucket(res->nh, NULL);
	rt6_ex = __rt6_find_exception_rcu(&bucket, daddr, src_key);

	if (rt6_ex && !rt6_check_expired(rt6_ex->rt6i))
		ret = rt6_ex->rt6i;

#ifdef CONFIG_IPV6_SUBTREES
	/* Use fib6_src as src_key and redo lookup */
	if (!ret && src_key && src_key != &res->f6i->fib6_src.addr) {
		src_key = &res->f6i->fib6_src.addr;
		goto find_ex;
	}
#endif

	return ret;
}

/* Remove the passed in cached rt from the hash table that contains it */
static int fib6_nh_remove_exception(const struct fib6_nh *nh, int plen,
				    const struct rt6_info *rt)
{
	const struct in6_addr *src_key = NULL;
	struct rt6_exception_bucket *bucket;
	struct rt6_exception *rt6_ex;
	int err;

	if (!rcu_access_pointer(nh->rt6i_exception_bucket))
		return -ENOENT;

	spin_lock_bh(&rt6_exception_lock);
	bucket = fib6_nh_get_excptn_bucket(nh, &rt6_exception_lock);

#ifdef CONFIG_IPV6_SUBTREES
	/* rt6i_src.plen != 0 indicates 'from' is in subtree
	 * and exception table is indexed by a hash of
	 * both rt6i_dst and rt6i_src.
	 * Otherwise, the exception table is indexed by
	 * a hash of only rt6i_dst.
	 */
	if (plen)
		src_key = &rt->rt6i_src.addr;
#endif
	rt6_ex = __rt6_find_exception_spinlock(&bucket,
					       &rt->rt6i_dst.addr,
					       src_key);
	if (rt6_ex) {
		rt6_remove_exception(bucket, rt6_ex);
		err = 0;
	} else {
		err = -ENOENT;
	}

	spin_unlock_bh(&rt6_exception_lock);
	return err;
}

struct fib6_nh_excptn_arg {
	struct rt6_info	*rt;
	int		plen;
};

static int rt6_nh_remove_exception_rt(struct fib6_nh *nh, void *_arg)
{
	struct fib6_nh_excptn_arg *arg = _arg;
	int err;

	err = fib6_nh_remove_exception(nh, arg->plen, arg->rt);
	if (err == 0)
		return 1;

	return 0;
}

static int rt6_remove_exception_rt(struct rt6_info *rt)
{
	struct fib6_info *from;

	from = rcu_dereference(rt->from);
	if (!from || !(rt->rt6i_flags & RTF_CACHE))
		return -EINVAL;

	if (from->nh) {
		struct fib6_nh_excptn_arg arg = {
			.rt = rt,
			.plen = from->fib6_src.plen
		};
		int rc;

		/* rc = 1 means an entry was found */
		rc = nexthop_for_each_fib6_nh(from->nh,
					      rt6_nh_remove_exception_rt,
					      &arg);
		return rc ? 0 : -ENOENT;
	}

	return fib6_nh_remove_exception(from->fib6_nh,
					from->fib6_src.plen, rt);
}

/* Find rt6_ex which contains the passed in rt cache and
 * refresh its stamp
 */
static void fib6_nh_update_exception(const struct fib6_nh *nh, int plen,
				     const struct rt6_info *rt)
{
	const struct in6_addr *src_key = NULL;
	struct rt6_exception_bucket *bucket;
	struct rt6_exception *rt6_ex;

	bucket = fib6_nh_get_excptn_bucket(nh, NULL);
#ifdef CONFIG_IPV6_SUBTREES
	/* rt6i_src.plen != 0 indicates 'from' is in subtree
	 * and exception table is indexed by a hash of
	 * both rt6i_dst and rt6i_src.
	 * Otherwise, the exception table is indexed by
	 * a hash of only rt6i_dst.
	 */
	if (plen)
		src_key = &rt->rt6i_src.addr;
#endif
	rt6_ex = __rt6_find_exception_rcu(&bucket, &rt->rt6i_dst.addr, src_key);
	if (rt6_ex)
		rt6_ex->stamp = jiffies;
}

struct fib6_nh_match_arg {
	const struct net_device *dev;
	const struct in6_addr	*gw;
	struct fib6_nh		*match;
};

/* determine if fib6_nh has given device and gateway */
static int fib6_nh_find_match(struct fib6_nh *nh, void *_arg)
{
	struct fib6_nh_match_arg *arg = _arg;

	if (arg->dev != nh->fib_nh_dev ||
	    (arg->gw && !nh->fib_nh_gw_family) ||
	    (!arg->gw && nh->fib_nh_gw_family) ||
	    (arg->gw && !ipv6_addr_equal(arg->gw, &nh->fib_nh_gw6)))
		return 0;

	arg->match = nh;

	/* found a match, break the loop */
	return 1;
}

static void rt6_update_exception_stamp_rt(struct rt6_info *rt)
{
	struct fib6_info *from;
	struct fib6_nh *fib6_nh;

	rcu_read_lock();

	from = rcu_dereference(rt->from);
	if (!from || !(rt->rt6i_flags & RTF_CACHE))
		goto unlock;

	if (from->nh) {
		struct fib6_nh_match_arg arg = {
			.dev = rt->dst.dev,
			.gw = &rt->rt6i_gateway,
		};

		nexthop_for_each_fib6_nh(from->nh, fib6_nh_find_match, &arg);

		if (!arg.match)
			goto unlock;
		fib6_nh = arg.match;
	} else {
		fib6_nh = from->fib6_nh;
	}
	fib6_nh_update_exception(fib6_nh, from->fib6_src.plen, rt);
unlock:
	rcu_read_unlock();
}

static bool rt6_mtu_change_route_allowed(struct inet6_dev *idev,
					 struct rt6_info *rt, int mtu)
{
	/* If the new MTU is lower than the route PMTU, this new MTU will be the
	 * lowest MTU in the path: always allow updating the route PMTU to
	 * reflect PMTU decreases.
	 *
	 * If the new MTU is higher, and the route PMTU is equal to the local
	 * MTU, this means the old MTU is the lowest in the path, so allow
	 * updating it: if other nodes now have lower MTUs, PMTU discovery will
	 * handle this.
	 */

	if (dst_mtu(&rt->dst) >= mtu)
		return true;

	if (dst_mtu(&rt->dst) == idev->cnf.mtu6)
		return true;

	return false;
}

static void rt6_exceptions_update_pmtu(struct inet6_dev *idev,
				       const struct fib6_nh *nh, int mtu)
{
	struct rt6_exception_bucket *bucket;
	struct rt6_exception *rt6_ex;
	int i;

	bucket = fib6_nh_get_excptn_bucket(nh, &rt6_exception_lock);
	if (!bucket)
		return;

	for (i = 0; i < FIB6_EXCEPTION_BUCKET_SIZE; i++) {
		hlist_for_each_entry(rt6_ex, &bucket->chain, hlist) {
			struct rt6_info *entry = rt6_ex->rt6i;

			/* For RTF_CACHE with rt6i_pmtu == 0 (i.e. a redirected
			 * route), the metrics of its rt->from have already
			 * been updated.
			 */
			if (dst_metric_raw(&entry->dst, RTAX_MTU) &&
			    rt6_mtu_change_route_allowed(idev, entry, mtu))
				dst_metric_set(&entry->dst, RTAX_MTU, mtu);
		}
		bucket++;
	}
}

#define RTF_CACHE_GATEWAY	(RTF_GATEWAY | RTF_CACHE)

static void fib6_nh_exceptions_clean_tohost(const struct fib6_nh *nh,
					    const struct in6_addr *gateway)
{
	struct rt6_exception_bucket *bucket;
	struct rt6_exception *rt6_ex;
	struct hlist_node *tmp;
	int i;

	if (!rcu_access_pointer(nh->rt6i_exception_bucket))
		return;

	spin_lock_bh(&rt6_exception_lock);
	bucket = fib6_nh_get_excptn_bucket(nh, &rt6_exception_lock);
	if (bucket) {
		for (i = 0; i < FIB6_EXCEPTION_BUCKET_SIZE; i++) {
			hlist_for_each_entry_safe(rt6_ex, tmp,
						  &bucket->chain, hlist) {
				struct rt6_info *entry = rt6_ex->rt6i;

				if ((entry->rt6i_flags & RTF_CACHE_GATEWAY) ==
				    RTF_CACHE_GATEWAY &&
				    ipv6_addr_equal(gateway,
						    &entry->rt6i_gateway)) {
					rt6_remove_exception(bucket, rt6_ex);
				}
			}
			bucket++;
		}
	}

	spin_unlock_bh(&rt6_exception_lock);
}

static void rt6_age_examine_exception(struct rt6_exception_bucket *bucket,
				      struct rt6_exception *rt6_ex,
				      struct fib6_gc_args *gc_args,
				      unsigned long now)
{
	struct rt6_info *rt = rt6_ex->rt6i;

	/* we are pruning and obsoleting aged-out and non gateway exceptions
	 * even if others have still references to them, so that on next
	 * dst_check() such references can be dropped.
	 * EXPIRES exceptions - e.g. pmtu-generated ones are pruned when
	 * expired, independently from their aging, as per RFC 8201 section 4
	 */
	if (!(rt->rt6i_flags & RTF_EXPIRES)) {
		if (time_after_eq(now, rt->dst.lastuse + gc_args->timeout)) {
			RT6_TRACE("aging clone %p\n", rt);
			rt6_remove_exception(bucket, rt6_ex);
			return;
		}
	} else if (time_after(jiffies, rt->dst.expires)) {
		RT6_TRACE("purging expired route %p\n", rt);
		rt6_remove_exception(bucket, rt6_ex);
		return;
	}

	if (rt->rt6i_flags & RTF_GATEWAY) {
		struct neighbour *neigh;
		__u8 neigh_flags = 0;

		neigh = __ipv6_neigh_lookup_noref(rt->dst.dev, &rt->rt6i_gateway);
		if (neigh)
			neigh_flags = neigh->flags;

		if (!(neigh_flags & NTF_ROUTER)) {
			RT6_TRACE("purging route %p via non-router but gateway\n",
				  rt);
			rt6_remove_exception(bucket, rt6_ex);
			return;
		}
	}

	gc_args->more++;
}

static void fib6_nh_age_exceptions(const struct fib6_nh *nh,
				   struct fib6_gc_args *gc_args,
				   unsigned long now)
{
	struct rt6_exception_bucket *bucket;
	struct rt6_exception *rt6_ex;
	struct hlist_node *tmp;
	int i;

	if (!rcu_access_pointer(nh->rt6i_exception_bucket))
		return;

	rcu_read_lock_bh();
	spin_lock(&rt6_exception_lock);
	bucket = fib6_nh_get_excptn_bucket(nh, &rt6_exception_lock);
	if (bucket) {
		for (i = 0; i < FIB6_EXCEPTION_BUCKET_SIZE; i++) {
			hlist_for_each_entry_safe(rt6_ex, tmp,
						  &bucket->chain, hlist) {
				rt6_age_examine_exception(bucket, rt6_ex,
							  gc_args, now);
			}
			bucket++;
		}
	}
	spin_unlock(&rt6_exception_lock);
	rcu_read_unlock_bh();
}

struct fib6_nh_age_excptn_arg {
	struct fib6_gc_args	*gc_args;
	unsigned long		now;
};

static int rt6_nh_age_exceptions(struct fib6_nh *nh, void *_arg)
{
	struct fib6_nh_age_excptn_arg *arg = _arg;

	fib6_nh_age_exceptions(nh, arg->gc_args, arg->now);
	return 0;
}

void rt6_age_exceptions(struct fib6_info *f6i,
			struct fib6_gc_args *gc_args,
			unsigned long now)
{
	if (f6i->nh) {
		struct fib6_nh_age_excptn_arg arg = {
			.gc_args = gc_args,
			.now = now
		};

		nexthop_for_each_fib6_nh(f6i->nh, rt6_nh_age_exceptions,
					 &arg);
	} else {
		fib6_nh_age_exceptions(f6i->fib6_nh, gc_args, now);
	}
}

/* must be called with rcu lock held */
int fib6_table_lookup(struct net *net, struct fib6_table *table, int oif,
		      struct flowi6 *fl6, struct fib6_result *res, int strict)
{
	struct fib6_node *fn, *saved_fn;

	fn = fib6_node_lookup(&table->tb6_root, &fl6->daddr, &fl6->saddr);
	saved_fn = fn;

	if (fl6->flowi6_flags & FLOWI_FLAG_SKIP_NH_OIF)
		oif = 0;

redo_rt6_select:
	rt6_select(net, fn, oif, res, strict);
	if (res->f6i == net->ipv6.fib6_null_entry) {
		fn = fib6_backtrack(fn, &fl6->saddr);
		if (fn)
			goto redo_rt6_select;
		else if (strict & RT6_LOOKUP_F_REACHABLE) {
			/* also consider unreachable route */
			strict &= ~RT6_LOOKUP_F_REACHABLE;
			fn = saved_fn;
			goto redo_rt6_select;
		}
	}

	trace_fib6_table_lookup(net, res, table, fl6);

	return 0;
}

struct rt6_info *ip6_pol_route(struct net *net, struct fib6_table *table,
			       int oif, struct flowi6 *fl6,
			       const struct sk_buff *skb, int flags)
{
	struct fib6_result res = {};
	struct rt6_info *rt = NULL;
	int strict = 0;

	WARN_ON_ONCE((flags & RT6_LOOKUP_F_DST_NOREF) &&
		     !rcu_read_lock_held());

	strict |= flags & RT6_LOOKUP_F_IFACE;
	strict |= flags & RT6_LOOKUP_F_IGNORE_LINKSTATE;
	if (net->ipv6.devconf_all->forwarding == 0)
		strict |= RT6_LOOKUP_F_REACHABLE;

	rcu_read_lock();

	fib6_table_lookup(net, table, oif, fl6, &res, strict);
	if (res.f6i == net->ipv6.fib6_null_entry)
		goto out;

	fib6_select_path(net, &res, fl6, oif, false, skb, strict);

	/*Search through exception table */
	rt = rt6_find_cached_rt(&res, &fl6->daddr, &fl6->saddr);
	if (rt) {
		goto out;
	} else if (unlikely((fl6->flowi6_flags & FLOWI_FLAG_KNOWN_NH) &&
			    !res.nh->fib_nh_gw_family)) {
		/* Create a RTF_CACHE clone which will not be
		 * owned by the fib6 tree.  It is for the special case where
		 * the daddr in the skb during the neighbor look-up is different
		 * from the fl6->daddr used to look-up route here.
		 */
		rt = ip6_rt_cache_alloc(&res, &fl6->daddr, NULL);

		if (rt) {
			/* 1 refcnt is taken during ip6_rt_cache_alloc().
			 * As rt6_uncached_list_add() does not consume refcnt,
			 * this refcnt is always returned to the caller even
			 * if caller sets RT6_LOOKUP_F_DST_NOREF flag.
			 */
			rt6_uncached_list_add(rt);
			atomic_inc(&net->ipv6.rt6_stats->fib_rt_uncache);
			rcu_read_unlock();

			return rt;
		}
	} else {
		/* Get a percpu copy */
		local_bh_disable();
		rt = rt6_get_pcpu_route(&res);

		if (!rt)
			rt = rt6_make_pcpu_route(net, &res);

		local_bh_enable();
	}
out:
	if (!rt)
		rt = net->ipv6.ip6_null_entry;
	if (!(flags & RT6_LOOKUP_F_DST_NOREF))
		ip6_hold_safe(net, &rt);
	rcu_read_unlock();

	return rt;
}
EXPORT_SYMBOL_GPL(ip6_pol_route);

INDIRECT_CALLABLE_SCOPE struct rt6_info *ip6_pol_route_input(struct net *net,
					    struct fib6_table *table,
					    struct flowi6 *fl6,
					    const struct sk_buff *skb,
					    int flags)
{
	return ip6_pol_route(net, table, fl6->flowi6_iif, fl6, skb, flags);
}

struct dst_entry *ip6_route_input_lookup(struct net *net,
					 struct net_device *dev,
					 struct flowi6 *fl6,
					 const struct sk_buff *skb,
					 int flags)
{
	if (rt6_need_strict(&fl6->daddr) && dev->type != ARPHRD_PIMREG)
		flags |= RT6_LOOKUP_F_IFACE;

	return fib6_rule_lookup(net, fl6, skb, flags, ip6_pol_route_input);
}
EXPORT_SYMBOL_GPL(ip6_route_input_lookup);

static void ip6_multipath_l3_keys(const struct sk_buff *skb,
				  struct flow_keys *keys,
				  struct flow_keys *flkeys)
{
	const struct ipv6hdr *outer_iph = ipv6_hdr(skb);
	const struct ipv6hdr *key_iph = outer_iph;
	struct flow_keys *_flkeys = flkeys;
	const struct ipv6hdr *inner_iph;
	const struct icmp6hdr *icmph;
	struct ipv6hdr _inner_iph;
	struct icmp6hdr _icmph;

	if (likely(outer_iph->nexthdr != IPPROTO_ICMPV6))
		goto out;

	icmph = skb_header_pointer(skb, skb_transport_offset(skb),
				   sizeof(_icmph), &_icmph);
	if (!icmph)
		goto out;

	if (!icmpv6_is_err(icmph->icmp6_type))
		goto out;

	inner_iph = skb_header_pointer(skb,
				       skb_transport_offset(skb) + sizeof(*icmph),
				       sizeof(_inner_iph), &_inner_iph);
	if (!inner_iph)
		goto out;

	key_iph = inner_iph;
	_flkeys = NULL;
out:
	if (_flkeys) {
		keys->addrs.v6addrs.src = _flkeys->addrs.v6addrs.src;
		keys->addrs.v6addrs.dst = _flkeys->addrs.v6addrs.dst;
		keys->tags.flow_label = _flkeys->tags.flow_label;
		keys->basic.ip_proto = _flkeys->basic.ip_proto;
	} else {
		keys->addrs.v6addrs.src = key_iph->saddr;
		keys->addrs.v6addrs.dst = key_iph->daddr;
		keys->tags.flow_label = ip6_flowlabel(key_iph);
		keys->basic.ip_proto = key_iph->nexthdr;
	}
}

/* if skb is set it will be used and fl6 can be NULL */
u32 rt6_multipath_hash(const struct net *net, const struct flowi6 *fl6,
		       const struct sk_buff *skb, struct flow_keys *flkeys)
{
	struct flow_keys hash_keys;
	u32 mhash;

	switch (ip6_multipath_hash_policy(net)) {
	case 0:
		memset(&hash_keys, 0, sizeof(hash_keys));
		hash_keys.control.addr_type = FLOW_DISSECTOR_KEY_IPV6_ADDRS;
		if (skb) {
			ip6_multipath_l3_keys(skb, &hash_keys, flkeys);
		} else {
			hash_keys.addrs.v6addrs.src = fl6->saddr;
			hash_keys.addrs.v6addrs.dst = fl6->daddr;
			hash_keys.tags.flow_label = (__force u32)flowi6_get_flowlabel(fl6);
			hash_keys.basic.ip_proto = fl6->flowi6_proto;
		}
		break;
	case 1:
		if (skb) {
			unsigned int flag = FLOW_DISSECTOR_F_STOP_AT_ENCAP;
			struct flow_keys keys;

			/* short-circuit if we already have L4 hash present */
			if (skb->l4_hash)
				return skb_get_hash_raw(skb) >> 1;

			memset(&hash_keys, 0, sizeof(hash_keys));

                        if (!flkeys) {
				skb_flow_dissect_flow_keys(skb, &keys, flag);
				flkeys = &keys;
			}
			hash_keys.control.addr_type = FLOW_DISSECTOR_KEY_IPV6_ADDRS;
			hash_keys.addrs.v6addrs.src = flkeys->addrs.v6addrs.src;
			hash_keys.addrs.v6addrs.dst = flkeys->addrs.v6addrs.dst;
			hash_keys.ports.src = flkeys->ports.src;
			hash_keys.ports.dst = flkeys->ports.dst;
			hash_keys.basic.ip_proto = flkeys->basic.ip_proto;
		} else {
			memset(&hash_keys, 0, sizeof(hash_keys));
			hash_keys.control.addr_type = FLOW_DISSECTOR_KEY_IPV6_ADDRS;
			hash_keys.addrs.v6addrs.src = fl6->saddr;
			hash_keys.addrs.v6addrs.dst = fl6->daddr;
			hash_keys.ports.src = fl6->fl6_sport;
			hash_keys.ports.dst = fl6->fl6_dport;
			hash_keys.basic.ip_proto = fl6->flowi6_proto;
		}
		break;
	case 2:
		memset(&hash_keys, 0, sizeof(hash_keys));
		hash_keys.control.addr_type = FLOW_DISSECTOR_KEY_IPV6_ADDRS;
		if (skb) {
			struct flow_keys keys;

			if (!flkeys) {
				skb_flow_dissect_flow_keys(skb, &keys, 0);
				flkeys = &keys;
			}

			/* Inner can be v4 or v6 */
			if (flkeys->control.addr_type == FLOW_DISSECTOR_KEY_IPV4_ADDRS) {
				hash_keys.control.addr_type = FLOW_DISSECTOR_KEY_IPV4_ADDRS;
				hash_keys.addrs.v4addrs.src = flkeys->addrs.v4addrs.src;
				hash_keys.addrs.v4addrs.dst = flkeys->addrs.v4addrs.dst;
			} else if (flkeys->control.addr_type == FLOW_DISSECTOR_KEY_IPV6_ADDRS) {
				hash_keys.control.addr_type = FLOW_DISSECTOR_KEY_IPV6_ADDRS;
				hash_keys.addrs.v6addrs.src = flkeys->addrs.v6addrs.src;
				hash_keys.addrs.v6addrs.dst = flkeys->addrs.v6addrs.dst;
				hash_keys.tags.flow_label = flkeys->tags.flow_label;
				hash_keys.basic.ip_proto = flkeys->basic.ip_proto;
			} else {
				/* Same as case 0 */
				hash_keys.control.addr_type = FLOW_DISSECTOR_KEY_IPV6_ADDRS;
				ip6_multipath_l3_keys(skb, &hash_keys, flkeys);
			}
		} else {
			/* Same as case 0 */
			hash_keys.control.addr_type = FLOW_DISSECTOR_KEY_IPV6_ADDRS;
			hash_keys.addrs.v6addrs.src = fl6->saddr;
			hash_keys.addrs.v6addrs.dst = fl6->daddr;
			hash_keys.tags.flow_label = (__force u32)flowi6_get_flowlabel(fl6);
			hash_keys.basic.ip_proto = fl6->flowi6_proto;
		}
		break;
	}
	mhash = flow_hash_from_keys(&hash_keys);

	return mhash >> 1;
}

/* Called with rcu held */
void ip6_route_input(struct sk_buff *skb)
{
	const struct ipv6hdr *iph = ipv6_hdr(skb);
	struct net *net = dev_net(skb->dev);
	int flags = RT6_LOOKUP_F_HAS_SADDR | RT6_LOOKUP_F_DST_NOREF;
	struct ip_tunnel_info *tun_info;
	struct flowi6 fl6 = {
		.flowi6_iif = skb->dev->ifindex,
		.daddr = iph->daddr,
		.saddr = iph->saddr,
		.flowlabel = ip6_flowinfo(iph),
		.flowi6_mark = skb->mark,
		.flowi6_proto = iph->nexthdr,
	};
	struct flow_keys *flkeys = NULL, _flkeys;

	tun_info = skb_tunnel_info(skb);
	if (tun_info && !(tun_info->mode & IP_TUNNEL_INFO_TX))
		fl6.flowi6_tun_key.tun_id = tun_info->key.tun_id;

	if (fib6_rules_early_flow_dissect(net, skb, &fl6, &_flkeys))
		flkeys = &_flkeys;

	if (unlikely(fl6.flowi6_proto == IPPROTO_ICMPV6))
		fl6.mp_hash = rt6_multipath_hash(net, &fl6, skb, flkeys);
	skb_dst_drop(skb);
	skb_dst_set_noref(skb, ip6_route_input_lookup(net, skb->dev,
						      &fl6, skb, flags));
}

INDIRECT_CALLABLE_SCOPE struct rt6_info *ip6_pol_route_output(struct net *net,
					     struct fib6_table *table,
					     struct flowi6 *fl6,
					     const struct sk_buff *skb,
					     int flags)
{
	return ip6_pol_route(net, table, fl6->flowi6_oif, fl6, skb, flags);
}

struct dst_entry *ip6_route_output_flags_noref(struct net *net,
					       const struct sock *sk,
					       struct flowi6 *fl6, int flags)
{
	bool any_src;

	if (ipv6_addr_type(&fl6->daddr) &
	    (IPV6_ADDR_MULTICAST | IPV6_ADDR_LINKLOCAL)) {
		struct dst_entry *dst;

		/* This function does not take refcnt on the dst */
		dst = l3mdev_link_scope_lookup(net, fl6);
		if (dst)
			return dst;
	}

	fl6->flowi6_iif = LOOPBACK_IFINDEX;

	flags |= RT6_LOOKUP_F_DST_NOREF;
	any_src = ipv6_addr_any(&fl6->saddr);
	if ((sk && sk->sk_bound_dev_if) || rt6_need_strict(&fl6->daddr) ||
	    (fl6->flowi6_oif && any_src))
		flags |= RT6_LOOKUP_F_IFACE;

	if (!any_src)
		flags |= RT6_LOOKUP_F_HAS_SADDR;
	else if (sk)
		flags |= rt6_srcprefs2flags(inet6_sk(sk)->srcprefs);

	return fib6_rule_lookup(net, fl6, NULL, flags, ip6_pol_route_output);
}
EXPORT_SYMBOL_GPL(ip6_route_output_flags_noref);

struct dst_entry *ip6_route_output_flags(struct net *net,
					 const struct sock *sk,
					 struct flowi6 *fl6,
					 int flags)
{
        struct dst_entry *dst;
        struct rt6_info *rt6;

        rcu_read_lock();
        dst = ip6_route_output_flags_noref(net, sk, fl6, flags);
        rt6 = (struct rt6_info *)dst;
        /* For dst cached in uncached_list, refcnt is already taken. */
        if (list_empty(&rt6->rt6i_uncached) && !dst_hold_safe(dst)) {
                dst = &net->ipv6.ip6_null_entry->dst;
                dst_hold(dst);
        }
        rcu_read_unlock();

        return dst;
}
EXPORT_SYMBOL_GPL(ip6_route_output_flags);

struct dst_entry *ip6_blackhole_route(struct net *net, struct dst_entry *dst_orig)
{
	struct rt6_info *rt, *ort = (struct rt6_info *) dst_orig;
	struct net_device *loopback_dev = net->loopback_dev;
	struct dst_entry *new = NULL;

	rt = dst_alloc(&ip6_dst_blackhole_ops, loopback_dev, 1,
		       DST_OBSOLETE_DEAD, 0);
	if (rt) {
		rt6_info_init(rt);
		atomic_inc(&net->ipv6.rt6_stats->fib_rt_alloc);

		new = &rt->dst;
		new->__use = 1;
		new->input = dst_discard;
		new->output = dst_discard_out;

		dst_copy_metrics(new, &ort->dst);

		rt->rt6i_idev = in6_dev_get(loopback_dev);
		rt->rt6i_gateway = ort->rt6i_gateway;
		rt->rt6i_flags = ort->rt6i_flags & ~RTF_PCPU;

		memcpy(&rt->rt6i_dst, &ort->rt6i_dst, sizeof(struct rt6key));
#ifdef CONFIG_IPV6_SUBTREES
		memcpy(&rt->rt6i_src, &ort->rt6i_src, sizeof(struct rt6key));
#endif
	}

	dst_release(dst_orig);
	return new ? new : ERR_PTR(-ENOMEM);
}

/*
 *	Destination cache support functions
 */

static bool fib6_check(struct fib6_info *f6i, u32 cookie)
{
	u32 rt_cookie = 0;

	if (!fib6_get_cookie_safe(f6i, &rt_cookie) || rt_cookie != cookie)
		return false;

	if (fib6_check_expired(f6i))
		return false;

	return true;
}

static struct dst_entry *rt6_check(struct rt6_info *rt,
				   struct fib6_info *from,
				   u32 cookie)
{
	u32 rt_cookie = 0;

	if (!from || !fib6_get_cookie_safe(from, &rt_cookie) ||
	    rt_cookie != cookie)
		return NULL;

	if (rt6_check_expired(rt))
		return NULL;

	return &rt->dst;
}

static struct dst_entry *rt6_dst_from_check(struct rt6_info *rt,
					    struct fib6_info *from,
					    u32 cookie)
{
	if (!__rt6_check_expired(rt) &&
	    rt->dst.obsolete == DST_OBSOLETE_FORCE_CHK &&
	    fib6_check(from, cookie))
		return &rt->dst;
	else
		return NULL;
}

INDIRECT_CALLABLE_SCOPE struct dst_entry *ip6_dst_check(struct dst_entry *dst,
							u32 cookie)
{
	struct dst_entry *dst_ret;
	struct fib6_info *from;
	struct rt6_info *rt;

	rt = container_of(dst, struct rt6_info, dst);

	if (rt->sernum)
		return rt6_is_valid(rt) ? dst : NULL;

	rcu_read_lock();

	/* All IPV6 dsts are created with ->obsolete set to the value
	 * DST_OBSOLETE_FORCE_CHK which forces validation calls down
	 * into this function always.
	 */

	from = rcu_dereference(rt->from);

	if (from && (rt->rt6i_flags & RTF_PCPU ||
	    unlikely(!list_empty(&rt->rt6i_uncached))))
		dst_ret = rt6_dst_from_check(rt, from, cookie);
	else
		dst_ret = rt6_check(rt, from, cookie);

	rcu_read_unlock();

	return dst_ret;
}
EXPORT_INDIRECT_CALLABLE(ip6_dst_check);

static struct dst_entry *ip6_negative_advice(struct dst_entry *dst)
{
	struct rt6_info *rt = (struct rt6_info *) dst;

	if (rt) {
		if (rt->rt6i_flags & RTF_CACHE) {
			rcu_read_lock();
			if (rt6_check_expired(rt)) {
				rt6_remove_exception_rt(rt);
				dst = NULL;
			}
			rcu_read_unlock();
		} else {
			dst_release(dst);
			dst = NULL;
		}
	}
	return dst;
}

static void ip6_link_failure(struct sk_buff *skb)
{
	struct rt6_info *rt;

	icmpv6_send(skb, ICMPV6_DEST_UNREACH, ICMPV6_ADDR_UNREACH, 0);

	rt = (struct rt6_info *) skb_dst(skb);
	if (rt) {
		rcu_read_lock();
		if (rt->rt6i_flags & RTF_CACHE) {
			rt6_remove_exception_rt(rt);
		} else {
			struct fib6_info *from;
			struct fib6_node *fn;

			from = rcu_dereference(rt->from);
			if (from) {
				fn = rcu_dereference(from->fib6_node);
				if (fn && (rt->rt6i_flags & RTF_DEFAULT))
					fn->fn_sernum = -1;
			}
		}
		rcu_read_unlock();
	}
}

static void rt6_update_expires(struct rt6_info *rt0, int timeout)
{
	if (!(rt0->rt6i_flags & RTF_EXPIRES)) {
		struct fib6_info *from;

		rcu_read_lock();
		from = rcu_dereference(rt0->from);
		if (from)
			rt0->dst.expires = from->expires;
		rcu_read_unlock();
	}

	dst_set_expires(&rt0->dst, timeout);
	rt0->rt6i_flags |= RTF_EXPIRES;
}

static void rt6_do_update_pmtu(struct rt6_info *rt, u32 mtu)
{
	struct net *net = dev_net(rt->dst.dev);

	dst_metric_set(&rt->dst, RTAX_MTU, mtu);
	rt->rt6i_flags |= RTF_MODIFIED;
	rt6_update_expires(rt, net->ipv6.sysctl.ip6_rt_mtu_expires);
}

static bool rt6_cache_allowed_for_pmtu(const struct rt6_info *rt)
{
	return !(rt->rt6i_flags & RTF_CACHE) &&
		(rt->rt6i_flags & RTF_PCPU || rcu_access_pointer(rt->from));
}

static void __ip6_rt_update_pmtu(struct dst_entry *dst, const struct sock *sk,
				 const struct ipv6hdr *iph, u32 mtu,
				 bool confirm_neigh)
{
	const struct in6_addr *daddr, *saddr;
	struct rt6_info *rt6 = (struct rt6_info *)dst;

	/* Note: do *NOT* check dst_metric_locked(dst, RTAX_MTU)
	 * IPv6 pmtu discovery isn't optional, so 'mtu lock' cannot disable it.
	 * [see also comment in rt6_mtu_change_route()]
	 */

	if (iph) {
		daddr = &iph->daddr;
		saddr = &iph->saddr;
	} else if (sk) {
		daddr = &sk->sk_v6_daddr;
		saddr = &inet6_sk(sk)->saddr;
	} else {
		daddr = NULL;
		saddr = NULL;
	}

	if (confirm_neigh)
		dst_confirm_neigh(dst, daddr);

	if (mtu < IPV6_MIN_MTU)
		return;
	if (mtu >= dst_mtu(dst))
		return;

	if (!rt6_cache_allowed_for_pmtu(rt6)) {
		rt6_do_update_pmtu(rt6, mtu);
		/* update rt6_ex->stamp for cache */
		if (rt6->rt6i_flags & RTF_CACHE)
			rt6_update_exception_stamp_rt(rt6);
	} else if (daddr) {
		struct fib6_result res = {};
		struct rt6_info *nrt6;

		rcu_read_lock();
		res.f6i = rcu_dereference(rt6->from);
		if (!res.f6i)
			goto out_unlock;

		res.fib6_flags = res.f6i->fib6_flags;
		res.fib6_type = res.f6i->fib6_type;

		if (res.f6i->nh) {
			struct fib6_nh_match_arg arg = {
				.dev = dst->dev,
				.gw = &rt6->rt6i_gateway,
			};

			nexthop_for_each_fib6_nh(res.f6i->nh,
						 fib6_nh_find_match, &arg);

			/* fib6_info uses a nexthop that does not have fib6_nh
			 * using the dst->dev + gw. Should be impossible.
			 */
			if (!arg.match)
				goto out_unlock;

			res.nh = arg.match;
		} else {
			res.nh = res.f6i->fib6_nh;
		}

		nrt6 = ip6_rt_cache_alloc(&res, daddr, saddr);
		if (nrt6) {
			rt6_do_update_pmtu(nrt6, mtu);
			if (rt6_insert_exception(nrt6, &res))
				dst_release_immediate(&nrt6->dst);
		}
out_unlock:
		rcu_read_unlock();
	}
}

static void ip6_rt_update_pmtu(struct dst_entry *dst, struct sock *sk,
			       struct sk_buff *skb, u32 mtu,
			       bool confirm_neigh)
{
	__ip6_rt_update_pmtu(dst, sk, skb ? ipv6_hdr(skb) : NULL, mtu,
			     confirm_neigh);
}

void ip6_update_pmtu(struct sk_buff *skb, struct net *net, __be32 mtu,
		     int oif, u32 mark, kuid_t uid)
{
	const struct ipv6hdr *iph = (struct ipv6hdr *) skb->data;
	struct dst_entry *dst;
	struct flowi6 fl6 = {
		.flowi6_oif = oif,
		.flowi6_mark = mark ? mark : IP6_REPLY_MARK(net, skb->mark),
		.daddr = iph->daddr,
		.saddr = iph->saddr,
		.flowlabel = ip6_flowinfo(iph),
		.flowi6_uid = uid,
	};

	dst = ip6_route_output(net, NULL, &fl6);
	if (!dst->error)
		__ip6_rt_update_pmtu(dst, NULL, iph, ntohl(mtu), true);
	dst_release(dst);
}
EXPORT_SYMBOL_GPL(ip6_update_pmtu);

void ip6_sk_update_pmtu(struct sk_buff *skb, struct sock *sk, __be32 mtu)
{
	int oif = sk->sk_bound_dev_if;
	struct dst_entry *dst;

	if (!oif && skb->dev)
		oif = l3mdev_master_ifindex(skb->dev);

	ip6_update_pmtu(skb, sock_net(sk), mtu, oif, sk->sk_mark, sk->sk_uid);

	dst = __sk_dst_get(sk);
	if (!dst || !dst->obsolete ||
	    dst->ops->check(dst, inet6_sk(sk)->dst_cookie))
		return;

	bh_lock_sock(sk);
	if (!sock_owned_by_user(sk) && !ipv6_addr_v4mapped(&sk->sk_v6_daddr))
		ip6_datagram_dst_update(sk, false);
	bh_unlock_sock(sk);
}
EXPORT_SYMBOL_GPL(ip6_sk_update_pmtu);

void ip6_sk_dst_store_flow(struct sock *sk, struct dst_entry *dst,
			   const struct flowi6 *fl6)
{
#ifdef CONFIG_IPV6_SUBTREES
	struct ipv6_pinfo *np = inet6_sk(sk);
#endif

	ip6_dst_store(sk, dst,
		      ipv6_addr_equal(&fl6->daddr, &sk->sk_v6_daddr) ?
		      &sk->sk_v6_daddr : NULL,
#ifdef CONFIG_IPV6_SUBTREES
		      ipv6_addr_equal(&fl6->saddr, &np->saddr) ?
		      &np->saddr :
#endif
		      NULL);
}

static bool ip6_redirect_nh_match(const struct fib6_result *res,
				  struct flowi6 *fl6,
				  const struct in6_addr *gw,
				  struct rt6_info **ret)
{
	const struct fib6_nh *nh = res->nh;

	if (nh->fib_nh_flags & RTNH_F_DEAD || !nh->fib_nh_gw_family ||
	    fl6->flowi6_oif != nh->fib_nh_dev->ifindex)
		return false;

	/* rt_cache's gateway might be different from its 'parent'
	 * in the case of an ip redirect.
	 * So we keep searching in the exception table if the gateway
	 * is different.
	 */
	if (!ipv6_addr_equal(gw, &nh->fib_nh_gw6)) {
		struct rt6_info *rt_cache;

		rt_cache = rt6_find_cached_rt(res, &fl6->daddr, &fl6->saddr);
		if (rt_cache &&
		    ipv6_addr_equal(gw, &rt_cache->rt6i_gateway)) {
			*ret = rt_cache;
			return true;
		}
		return false;
	}
	return true;
}

struct fib6_nh_rd_arg {
	struct fib6_result	*res;
	struct flowi6		*fl6;
	const struct in6_addr	*gw;
	struct rt6_info		**ret;
};

static int fib6_nh_redirect_match(struct fib6_nh *nh, void *_arg)
{
	struct fib6_nh_rd_arg *arg = _arg;

	arg->res->nh = nh;
	return ip6_redirect_nh_match(arg->res, arg->fl6, arg->gw, arg->ret);
}

/* Handle redirects */
struct ip6rd_flowi {
	struct flowi6 fl6;
	struct in6_addr gateway;
};

INDIRECT_CALLABLE_SCOPE struct rt6_info *__ip6_route_redirect(struct net *net,
					     struct fib6_table *table,
					     struct flowi6 *fl6,
					     const struct sk_buff *skb,
					     int flags)
{
	struct ip6rd_flowi *rdfl = (struct ip6rd_flowi *)fl6;
	struct rt6_info *ret = NULL;
	struct fib6_result res = {};
	struct fib6_nh_rd_arg arg = {
		.res = &res,
		.fl6 = fl6,
		.gw  = &rdfl->gateway,
		.ret = &ret
	};
	struct fib6_info *rt;
	struct fib6_node *fn;

	/* l3mdev_update_flow overrides oif if the device is enslaved; in
	 * this case we must match on the real ingress device, so reset it
	 */
	if (fl6->flowi6_flags & FLOWI_FLAG_SKIP_NH_OIF)
		fl6->flowi6_oif = skb->dev->ifindex;

	/* Get the "current" route for this destination and
	 * check if the redirect has come from appropriate router.
	 *
	 * RFC 4861 specifies that redirects should only be
	 * accepted if they come from the nexthop to the target.
	 * Due to the way the routes are chosen, this notion
	 * is a bit fuzzy and one might need to check all possible
	 * routes.
	 */

	rcu_read_lock();
	fn = fib6_node_lookup(&table->tb6_root, &fl6->daddr, &fl6->saddr);
restart:
	for_each_fib6_node_rt_rcu(fn) {
		res.f6i = rt;
		if (fib6_check_expired(rt))
			continue;
		if (rt->fib6_flags & RTF_REJECT)
			break;
		if (unlikely(rt->nh)) {
			if (nexthop_is_blackhole(rt->nh))
				continue;
			/* on match, res->nh is filled in and potentially ret */
			if (nexthop_for_each_fib6_nh(rt->nh,
						     fib6_nh_redirect_match,
						     &arg))
				goto out;
		} else {
			res.nh = rt->fib6_nh;
			if (ip6_redirect_nh_match(&res, fl6, &rdfl->gateway,
						  &ret))
				goto out;
		}
	}

	if (!rt)
		rt = net->ipv6.fib6_null_entry;
	else if (rt->fib6_flags & RTF_REJECT) {
		ret = net->ipv6.ip6_null_entry;
		goto out;
	}

	if (rt == net->ipv6.fib6_null_entry) {
		fn = fib6_backtrack(fn, &fl6->saddr);
		if (fn)
			goto restart;
	}

	res.f6i = rt;
	res.nh = rt->fib6_nh;
out:
	if (ret) {
		ip6_hold_safe(net, &ret);
	} else {
		res.fib6_flags = res.f6i->fib6_flags;
		res.fib6_type = res.f6i->fib6_type;
		ret = ip6_create_rt_rcu(&res);
	}

	rcu_read_unlock();

	trace_fib6_table_lookup(net, &res, table, fl6);
	return ret;
};

static struct dst_entry *ip6_route_redirect(struct net *net,
					    const struct flowi6 *fl6,
					    const struct sk_buff *skb,
					    const struct in6_addr *gateway)
{
	int flags = RT6_LOOKUP_F_HAS_SADDR;
	struct ip6rd_flowi rdfl;

	rdfl.fl6 = *fl6;
	rdfl.gateway = *gateway;

	return fib6_rule_lookup(net, &rdfl.fl6, skb,
				flags, __ip6_route_redirect);
}

void ip6_redirect(struct sk_buff *skb, struct net *net, int oif, u32 mark,
		  kuid_t uid)
{
	const struct ipv6hdr *iph = (struct ipv6hdr *) skb->data;
	struct dst_entry *dst;
	struct flowi6 fl6 = {
		.flowi6_iif = LOOPBACK_IFINDEX,
		.flowi6_oif = oif,
		.flowi6_mark = mark,
		.daddr = iph->daddr,
		.saddr = iph->saddr,
		.flowlabel = ip6_flowinfo(iph),
		.flowi6_uid = uid,
	};

	dst = ip6_route_redirect(net, &fl6, skb, &ipv6_hdr(skb)->saddr);
	rt6_do_redirect(dst, NULL, skb);
	dst_release(dst);
}
EXPORT_SYMBOL_GPL(ip6_redirect);

void ip6_redirect_no_header(struct sk_buff *skb, struct net *net, int oif)
{
	const struct ipv6hdr *iph = ipv6_hdr(skb);
	const struct rd_msg *msg = (struct rd_msg *)icmp6_hdr(skb);
	struct dst_entry *dst;
	struct flowi6 fl6 = {
		.flowi6_iif = LOOPBACK_IFINDEX,
		.flowi6_oif = oif,
		.daddr = msg->dest,
		.saddr = iph->daddr,
		.flowi6_uid = sock_net_uid(net, NULL),
	};

	dst = ip6_route_redirect(net, &fl6, skb, &iph->saddr);
	rt6_do_redirect(dst, NULL, skb);
	dst_release(dst);
}

void ip6_sk_redirect(struct sk_buff *skb, struct sock *sk)
{
	ip6_redirect(skb, sock_net(sk), sk->sk_bound_dev_if, sk->sk_mark,
		     sk->sk_uid);
}
EXPORT_SYMBOL_GPL(ip6_sk_redirect);

static unsigned int ip6_default_advmss(const struct dst_entry *dst)
{
	struct net_device *dev = dst->dev;
	unsigned int mtu = dst_mtu(dst);
	struct net *net = dev_net(dev);

	mtu -= sizeof(struct ipv6hdr) + sizeof(struct tcphdr);

	if (mtu < net->ipv6.sysctl.ip6_rt_min_advmss)
		mtu = net->ipv6.sysctl.ip6_rt_min_advmss;

	/*
	 * Maximal non-jumbo IPv6 payload is IPV6_MAXPLEN and
	 * corresponding MSS is IPV6_MAXPLEN - tcp_header_size.
	 * IPV6_MAXPLEN is also valid and means: "any MSS,
	 * rely only on pmtu discovery"
	 */
	if (mtu > IPV6_MAXPLEN - sizeof(struct tcphdr))
		mtu = IPV6_MAXPLEN;
	return mtu;
}

INDIRECT_CALLABLE_SCOPE unsigned int ip6_mtu(const struct dst_entry *dst)
{
	struct inet6_dev *idev;
	unsigned int mtu;

	mtu = dst_metric_raw(dst, RTAX_MTU);
	if (mtu)
		goto out;

	mtu = IPV6_MIN_MTU;

	rcu_read_lock();
	idev = __in6_dev_get(dst->dev);
	if (idev)
		mtu = idev->cnf.mtu6;
	rcu_read_unlock();

out:
	mtu = min_t(unsigned int, mtu, IP6_MAX_MTU);

	return mtu - lwtunnel_headroom(dst->lwtstate, mtu);
}
EXPORT_INDIRECT_CALLABLE(ip6_mtu);

/* MTU selection:
 * 1. mtu on route is locked - use it
 * 2. mtu from nexthop exception
 * 3. mtu from egress device
 *
 * based on ip6_dst_mtu_forward and exception logic of
 * rt6_find_cached_rt; called with rcu_read_lock
 */
u32 ip6_mtu_from_fib6(const struct fib6_result *res,
		      const struct in6_addr *daddr,
		      const struct in6_addr *saddr)
{
	const struct fib6_nh *nh = res->nh;
	struct fib6_info *f6i = res->f6i;
	struct inet6_dev *idev;
	struct rt6_info *rt;
	u32 mtu = 0;

	if (unlikely(fib6_metric_locked(f6i, RTAX_MTU))) {
		mtu = f6i->fib6_pmtu;
		if (mtu)
			goto out;
	}

	rt = rt6_find_cached_rt(res, daddr, saddr);
	if (unlikely(rt)) {
		mtu = dst_metric_raw(&rt->dst, RTAX_MTU);
	} else {
		struct net_device *dev = nh->fib_nh_dev;

		mtu = IPV6_MIN_MTU;
		idev = __in6_dev_get(dev);
		if (idev && idev->cnf.mtu6 > mtu)
			mtu = idev->cnf.mtu6;
	}

	mtu = min_t(unsigned int, mtu, IP6_MAX_MTU);
out:
	return mtu - lwtunnel_headroom(nh->fib_nh_lws, mtu);
}

struct dst_entry *icmp6_dst_alloc(struct net_device *dev,
				  struct flowi6 *fl6)
{
	struct dst_entry *dst;
	struct rt6_info *rt;
	struct inet6_dev *idev = in6_dev_get(dev);
	struct net *net = dev_net(dev);

	if (unlikely(!idev))
		return ERR_PTR(-ENODEV);

	rt = ip6_dst_alloc(net, dev, 0);
	if (unlikely(!rt)) {
		in6_dev_put(idev);
		dst = ERR_PTR(-ENOMEM);
		goto out;
	}

	rt->dst.input = ip6_input;
	rt->dst.output  = ip6_output;
	rt->rt6i_gateway  = fl6->daddr;
	rt->rt6i_dst.addr = fl6->daddr;
	rt->rt6i_dst.plen = 128;
	rt->rt6i_idev     = idev;
	dst_metric_set(&rt->dst, RTAX_HOPLIMIT, 0);

	/* Add this dst into uncached_list so that rt6_disable_ip() can
	 * do proper release of the net_device
	 */
	rt6_uncached_list_add(rt);
	atomic_inc(&net->ipv6.rt6_stats->fib_rt_uncache);

	dst = xfrm_lookup(net, &rt->dst, flowi6_to_flowi(fl6), NULL, 0);

out:
	return dst;
}

static int ip6_dst_gc(struct dst_ops *ops)
{
	struct net *net = container_of(ops, struct net, ipv6.ip6_dst_ops);
	int rt_min_interval = net->ipv6.sysctl.ip6_rt_gc_min_interval;
	int rt_max_size = net->ipv6.sysctl.ip6_rt_max_size;
	int rt_elasticity = net->ipv6.sysctl.ip6_rt_gc_elasticity;
	int rt_gc_timeout = net->ipv6.sysctl.ip6_rt_gc_timeout;
	unsigned long rt_last_gc = net->ipv6.ip6_rt_last_gc;
	int entries;

	entries = dst_entries_get_fast(ops);
	if (entries > rt_max_size)
		entries = dst_entries_get_slow(ops);

	if (time_after(rt_last_gc + rt_min_interval, jiffies) &&
	    entries <= rt_max_size)
		goto out;

	net->ipv6.ip6_rt_gc_expire++;
	fib6_run_gc(net->ipv6.ip6_rt_gc_expire, net, true);
	entries = dst_entries_get_slow(ops);
	if (entries < ops->gc_thresh)
		net->ipv6.ip6_rt_gc_expire = rt_gc_timeout>>1;
out:
	net->ipv6.ip6_rt_gc_expire -= net->ipv6.ip6_rt_gc_expire>>rt_elasticity;
	return entries > rt_max_size;
}

static int ip6_nh_lookup_table(struct net *net, struct fib6_config *cfg,
			       const struct in6_addr *gw_addr, u32 tbid,
			       int flags, struct fib6_result *res)
{
	struct flowi6 fl6 = {
		.flowi6_oif = cfg->fc_ifindex,
		.daddr = *gw_addr,
		.saddr = cfg->fc_prefsrc,
	};
	struct fib6_table *table;
	int err;

	table = fib6_get_table(net, tbid);
	if (!table)
		return -EINVAL;

	if (!ipv6_addr_any(&cfg->fc_prefsrc))
		flags |= RT6_LOOKUP_F_HAS_SADDR;

	flags |= RT6_LOOKUP_F_IGNORE_LINKSTATE;

	err = fib6_table_lookup(net, table, cfg->fc_ifindex, &fl6, res, flags);
	if (!err && res->f6i != net->ipv6.fib6_null_entry)
		fib6_select_path(net, res, &fl6, cfg->fc_ifindex,
				 cfg->fc_ifindex != 0, NULL, flags);

	return err;
}

static int ip6_route_check_nh_onlink(struct net *net,
				     struct fib6_config *cfg,
				     const struct net_device *dev,
				     struct netlink_ext_ack *extack)
{
	u32 tbid = l3mdev_fib_table_rcu(dev) ? : RT_TABLE_MAIN;
	const struct in6_addr *gw_addr = &cfg->fc_gateway;
	struct fib6_result res = {};
	int err;

	err = ip6_nh_lookup_table(net, cfg, gw_addr, tbid, 0, &res);
	if (!err && !(res.fib6_flags & RTF_REJECT) &&
	    /* ignore match if it is the default route */
	    !ipv6_addr_any(&res.f6i->fib6_dst.addr) &&
	    (res.fib6_type != RTN_UNICAST || dev != res.nh->fib_nh_dev)) {
		NL_SET_ERR_MSG(extack,
			       "Nexthop has invalid gateway or device mismatch");
		err = -EINVAL;
	}

	return err;
}

static int ip6_route_check_nh(struct net *net,
			      struct fib6_config *cfg,
			      struct net_device **_dev,
			      struct inet6_dev **idev)
{
	const struct in6_addr *gw_addr = &cfg->fc_gateway;
	struct net_device *dev = _dev ? *_dev : NULL;
	int flags = RT6_LOOKUP_F_IFACE;
	struct fib6_result res = {};
	int err = -EHOSTUNREACH;

	if (cfg->fc_table) {
		err = ip6_nh_lookup_table(net, cfg, gw_addr,
					  cfg->fc_table, flags, &res);
		/* gw_addr can not require a gateway or resolve to a reject
		 * route. If a device is given, it must match the result.
		 */
		if (err || res.fib6_flags & RTF_REJECT ||
		    res.nh->fib_nh_gw_family ||
		    (dev && dev != res.nh->fib_nh_dev))
			err = -EHOSTUNREACH;
	}

	if (err < 0) {
		struct flowi6 fl6 = {
			.flowi6_oif = cfg->fc_ifindex,
			.daddr = *gw_addr,
		};

		err = fib6_lookup(net, cfg->fc_ifindex, &fl6, &res, flags);
		if (err || res.fib6_flags & RTF_REJECT ||
		    res.nh->fib_nh_gw_family)
			err = -EHOSTUNREACH;

		if (err)
			return err;

		fib6_select_path(net, &res, &fl6, cfg->fc_ifindex,
				 cfg->fc_ifindex != 0, NULL, flags);
	}

	err = 0;
	if (dev) {
		if (dev != res.nh->fib_nh_dev)
			err = -EHOSTUNREACH;
	} else {
		*_dev = dev = res.nh->fib_nh_dev;
		dev_hold(dev);
		*idev = in6_dev_get(dev);
	}

	return err;
}

static int ip6_validate_gw(struct net *net, struct fib6_config *cfg,
			   struct net_device **_dev, struct inet6_dev **idev,
			   struct netlink_ext_ack *extack)
{
	const struct in6_addr *gw_addr = &cfg->fc_gateway;
	int gwa_type = ipv6_addr_type(gw_addr);
	bool skip_dev = gwa_type & IPV6_ADDR_LINKLOCAL ? false : true;
	const struct net_device *dev = *_dev;
	bool need_addr_check = !dev;
	int err = -EINVAL;

	/* if gw_addr is local we will fail to detect this in case
	 * address is still TENTATIVE (DAD in progress). rt6_lookup()
	 * will return already-added prefix route via interface that
	 * prefix route was assigned to, which might be non-loopback.
	 */
	if (dev &&
	    ipv6_chk_addr_and_flags(net, gw_addr, dev, skip_dev, 0, 0)) {
		NL_SET_ERR_MSG(extack, "Gateway can not be a local address");
		goto out;
	}

	if (gwa_type != (IPV6_ADDR_LINKLOCAL | IPV6_ADDR_UNICAST)) {
		/* IPv6 strictly inhibits using not link-local
		 * addresses as nexthop address.
		 * Otherwise, router will not able to send redirects.
		 * It is very good, but in some (rare!) circumstances
		 * (SIT, PtP, NBMA NOARP links) it is handy to allow
		 * some exceptions. --ANK
		 * We allow IPv4-mapped nexthops to support RFC4798-type
		 * addressing
		 */
		if (!(gwa_type & (IPV6_ADDR_UNICAST | IPV6_ADDR_MAPPED))) {
			NL_SET_ERR_MSG(extack, "Invalid gateway address");
			goto out;
		}

		rcu_read_lock();

		if (cfg->fc_flags & RTNH_F_ONLINK)
			err = ip6_route_check_nh_onlink(net, cfg, dev, extack);
		else
			err = ip6_route_check_nh(net, cfg, _dev, idev);

		rcu_read_unlock();

		if (err)
			goto out;
	}

	/* reload in case device was changed */
	dev = *_dev;

	err = -EINVAL;
	if (!dev) {
		NL_SET_ERR_MSG(extack, "Egress device not specified");
		goto out;
	} else if (dev->flags & IFF_LOOPBACK) {
		NL_SET_ERR_MSG(extack,
			       "Egress device can not be loopback device for this route");
		goto out;
	}

	/* if we did not check gw_addr above, do so now that the
	 * egress device has been resolved.
	 */
	if (need_addr_check &&
	    ipv6_chk_addr_and_flags(net, gw_addr, dev, skip_dev, 0, 0)) {
		NL_SET_ERR_MSG(extack, "Gateway can not be a local address");
		goto out;
	}

	err = 0;
out:
	return err;
}

static bool fib6_is_reject(u32 flags, struct net_device *dev, int addr_type)
{
	if ((flags & RTF_REJECT) ||
	    (dev && (dev->flags & IFF_LOOPBACK) &&
	     !(addr_type & IPV6_ADDR_LOOPBACK) &&
	     !(flags & (RTF_ANYCAST | RTF_LOCAL))))
		return true;

	return false;
}

int fib6_nh_init(struct net *net, struct fib6_nh *fib6_nh,
		 struct fib6_config *cfg, gfp_t gfp_flags,
		 struct netlink_ext_ack *extack)
{
	struct net_device *dev = NULL;
	struct inet6_dev *idev = NULL;
	int addr_type;
	int err;

	fib6_nh->fib_nh_family = AF_INET6;
#ifdef CONFIG_IPV6_ROUTER_PREF
	fib6_nh->last_probe = jiffies;
#endif
	if (cfg->fc_is_fdb) {
		fib6_nh->fib_nh_gw6 = cfg->fc_gateway;
		fib6_nh->fib_nh_gw_family = AF_INET6;
		return 0;
	}

	err = -ENODEV;
	if (cfg->fc_ifindex) {
		dev = dev_get_by_index(net, cfg->fc_ifindex);
		if (!dev)
			goto out;
		idev = in6_dev_get(dev);
		if (!idev)
			goto out;
	}

	if (cfg->fc_flags & RTNH_F_ONLINK) {
		if (!dev) {
			NL_SET_ERR_MSG(extack,
				       "Nexthop device required for onlink");
			goto out;
		}

		if (!(dev->flags & IFF_UP)) {
			NL_SET_ERR_MSG(extack, "Nexthop device is not up");
			err = -ENETDOWN;
			goto out;
		}

		fib6_nh->fib_nh_flags |= RTNH_F_ONLINK;
	}

	fib6_nh->fib_nh_weight = 1;

	/* We cannot add true routes via loopback here,
	 * they would result in kernel looping; promote them to reject routes
	 */
	addr_type = ipv6_addr_type(&cfg->fc_dst);
	if (fib6_is_reject(cfg->fc_flags, dev, addr_type)) {
		/* hold loopback dev/idev if we haven't done so. */
		if (dev != net->loopback_dev) {
			if (dev) {
				dev_put(dev);
				in6_dev_put(idev);
			}
			dev = net->loopback_dev;
			dev_hold(dev);
			idev = in6_dev_get(dev);
			if (!idev) {
				err = -ENODEV;
				goto out;
			}
		}
		goto pcpu_alloc;
	}

	if (cfg->fc_flags & RTF_GATEWAY) {
		err = ip6_validate_gw(net, cfg, &dev, &idev, extack);
		if (err)
			goto out;

		fib6_nh->fib_nh_gw6 = cfg->fc_gateway;
		fib6_nh->fib_nh_gw_family = AF_INET6;
	}

	err = -ENODEV;
	if (!dev)
		goto out;

	if (idev->cnf.disable_ipv6) {
		NL_SET_ERR_MSG(extack, "IPv6 is disabled on nexthop device");
		err = -EACCES;
		goto out;
	}

	if (!(dev->flags & IFF_UP) && !cfg->fc_ignore_dev_down) {
		NL_SET_ERR_MSG(extack, "Nexthop device is not up");
		err = -ENETDOWN;
		goto out;
	}

	if (!(cfg->fc_flags & (RTF_LOCAL | RTF_ANYCAST)) &&
	    !netif_carrier_ok(dev))
		fib6_nh->fib_nh_flags |= RTNH_F_LINKDOWN;

	err = fib_nh_common_init(net, &fib6_nh->nh_common, cfg->fc_encap,
				 cfg->fc_encap_type, cfg, gfp_flags, extack);
	if (err)
		goto out;

pcpu_alloc:
	fib6_nh->rt6i_pcpu = alloc_percpu_gfp(struct rt6_info *, gfp_flags);
	if (!fib6_nh->rt6i_pcpu) {
		err = -ENOMEM;
		goto out;
	}

	fib6_nh->fib_nh_dev = dev;
	fib6_nh->fib_nh_oif = dev->ifindex;
	err = 0;
out:
	if (idev)
		in6_dev_put(idev);

	if (err) {
		lwtstate_put(fib6_nh->fib_nh_lws);
		fib6_nh->fib_nh_lws = NULL;
		if (dev)
			dev_put(dev);
	}

	return err;
}

void fib6_nh_release(struct fib6_nh *fib6_nh)
{
	struct rt6_exception_bucket *bucket;

	rcu_read_lock();

	fib6_nh_flush_exceptions(fib6_nh, NULL);
	bucket = fib6_nh_get_excptn_bucket(fib6_nh, NULL);
	if (bucket) {
		rcu_assign_pointer(fib6_nh->rt6i_exception_bucket, NULL);
		kfree(bucket);
	}

	rcu_read_unlock();

	if (fib6_nh->rt6i_pcpu) {
		int cpu;

		for_each_possible_cpu(cpu) {
			struct rt6_info **ppcpu_rt;
			struct rt6_info *pcpu_rt;

			ppcpu_rt = per_cpu_ptr(fib6_nh->rt6i_pcpu, cpu);
			pcpu_rt = *ppcpu_rt;
			if (pcpu_rt) {
				dst_dev_put(&pcpu_rt->dst);
				dst_release(&pcpu_rt->dst);
				*ppcpu_rt = NULL;
			}
		}

		free_percpu(fib6_nh->rt6i_pcpu);
	}

	fib_nh_common_release(&fib6_nh->nh_common);
}

static struct fib6_info *ip6_route_info_create(struct fib6_config *cfg,
					      gfp_t gfp_flags,
					      struct netlink_ext_ack *extack)
{
	struct net *net = cfg->fc_nlinfo.nl_net;
	struct fib6_info *rt = NULL;
	struct nexthop *nh = NULL;
	struct fib6_table *table;
	struct fib6_nh *fib6_nh;
	int err = -EINVAL;
	int addr_type;

	/* RTF_PCPU is an internal flag; can not be set by userspace */
	if (cfg->fc_flags & RTF_PCPU) {
		NL_SET_ERR_MSG(extack, "Userspace can not set RTF_PCPU");
		goto out;
	}

	/* RTF_CACHE is an internal flag; can not be set by userspace */
	if (cfg->fc_flags & RTF_CACHE) {
		NL_SET_ERR_MSG(extack, "Userspace can not set RTF_CACHE");
		goto out;
	}

	if (cfg->fc_type > RTN_MAX) {
		NL_SET_ERR_MSG(extack, "Invalid route type");
		goto out;
	}

	if (cfg->fc_dst_len > 128) {
		NL_SET_ERR_MSG(extack, "Invalid prefix length");
		goto out;
	}
	if (cfg->fc_src_len > 128) {
		NL_SET_ERR_MSG(extack, "Invalid source address length");
		goto out;
	}
#ifndef CONFIG_IPV6_SUBTREES
	if (cfg->fc_src_len) {
		NL_SET_ERR_MSG(extack,
			       "Specifying source address requires IPV6_SUBTREES to be enabled");
		goto out;
	}
#endif
	if (cfg->fc_nh_id) {
		nh = nexthop_find_by_id(net, cfg->fc_nh_id);
		if (!nh) {
			NL_SET_ERR_MSG(extack, "Nexthop id does not exist");
			goto out;
		}
		err = fib6_check_nexthop(nh, cfg, extack);
		if (err)
			goto out;
	}

	err = -ENOBUFS;
	if (cfg->fc_nlinfo.nlh &&
	    !(cfg->fc_nlinfo.nlh->nlmsg_flags & NLM_F_CREATE)) {
		table = fib6_get_table(net, cfg->fc_table);
		if (!table) {
			pr_warn("NLM_F_CREATE should be specified when creating new route\n");
			table = fib6_new_table(net, cfg->fc_table);
		}
	} else {
		table = fib6_new_table(net, cfg->fc_table);
	}

	if (!table)
		goto out;

	err = -ENOMEM;
	rt = fib6_info_alloc(gfp_flags, !nh);
	if (!rt)
		goto out;

	rt->fib6_metrics = ip_fib_metrics_init(net, cfg->fc_mx, cfg->fc_mx_len,
					       extack);
	if (IS_ERR(rt->fib6_metrics)) {
		err = PTR_ERR(rt->fib6_metrics);
		/* Do not leave garbage there. */
		rt->fib6_metrics = (struct dst_metrics *)&dst_default_metrics;
		goto out;
	}

	if (cfg->fc_flags & RTF_ADDRCONF)
		rt->dst_nocount = true;

	if (cfg->fc_flags & RTF_EXPIRES)
		fib6_set_expires(rt, jiffies +
				clock_t_to_jiffies(cfg->fc_expires));
	else
		fib6_clean_expires(rt);

	if (cfg->fc_protocol == RTPROT_UNSPEC)
		cfg->fc_protocol = RTPROT_BOOT;
	rt->fib6_protocol = cfg->fc_protocol;

	rt->fib6_table = table;
	rt->fib6_metric = cfg->fc_metric;
	rt->fib6_type = cfg->fc_type ? : RTN_UNICAST;
	rt->fib6_flags = cfg->fc_flags & ~RTF_GATEWAY;

	ipv6_addr_prefix(&rt->fib6_dst.addr, &cfg->fc_dst, cfg->fc_dst_len);
	rt->fib6_dst.plen = cfg->fc_dst_len;

#ifdef CONFIG_IPV6_SUBTREES
	ipv6_addr_prefix(&rt->fib6_src.addr, &cfg->fc_src, cfg->fc_src_len);
	rt->fib6_src.plen = cfg->fc_src_len;
#endif
	if (nh) {
		if (rt->fib6_src.plen) {
			NL_SET_ERR_MSG(extack, "Nexthops can not be used with source routing");
			goto out;
		}
		if (!nexthop_get(nh)) {
			NL_SET_ERR_MSG(extack, "Nexthop has been deleted");
			goto out;
		}
		rt->nh = nh;
		fib6_nh = nexthop_fib6_nh(rt->nh);
	} else {
		err = fib6_nh_init(net, rt->fib6_nh, cfg, gfp_flags, extack);
		if (err)
			goto out;

		fib6_nh = rt->fib6_nh;

		/* We cannot add true routes via loopback here, they would
		 * result in kernel looping; promote them to reject routes
		 */
		addr_type = ipv6_addr_type(&cfg->fc_dst);
		if (fib6_is_reject(cfg->fc_flags, rt->fib6_nh->fib_nh_dev,
				   addr_type))
			rt->fib6_flags = RTF_REJECT | RTF_NONEXTHOP;
	}

	if (!ipv6_addr_any(&cfg->fc_prefsrc)) {
		struct net_device *dev = fib6_nh->fib_nh_dev;

		if (!ipv6_chk_addr(net, &cfg->fc_prefsrc, dev, 0)) {
			NL_SET_ERR_MSG(extack, "Invalid source address");
			err = -EINVAL;
			goto out;
		}
		rt->fib6_prefsrc.addr = cfg->fc_prefsrc;
		rt->fib6_prefsrc.plen = 128;
	} else
		rt->fib6_prefsrc.plen = 0;

	return rt;
out:
	fib6_info_release(rt);
	return ERR_PTR(err);
}

int ip6_route_add(struct fib6_config *cfg, gfp_t gfp_flags,
		  struct netlink_ext_ack *extack)
{
	struct fib6_info *rt;
	int err;

	rt = ip6_route_info_create(cfg, gfp_flags, extack);
	if (IS_ERR(rt))
		return PTR_ERR(rt);

	err = __ip6_ins_rt(rt, &cfg->fc_nlinfo, extack);
	fib6_info_release(rt);

	return err;
}

static int __ip6_del_rt(struct fib6_info *rt, struct nl_info *info)
{
	struct net *net = info->nl_net;
	struct fib6_table *table;
	int err;

	if (rt == net->ipv6.fib6_null_entry) {
		err = -ENOENT;
		goto out;
	}

	table = rt->fib6_table;
	spin_lock_bh(&table->tb6_lock);
	err = fib6_del(rt, info);
	spin_unlock_bh(&table->tb6_lock);

out:
	fib6_info_release(rt);
	return err;
}

int ip6_del_rt(struct net *net, struct fib6_info *rt, bool skip_notify)
{
	struct nl_info info = {
		.nl_net = net,
		.skip_notify = skip_notify
	};

	return __ip6_del_rt(rt, &info);
}

static int __ip6_del_rt_siblings(struct fib6_info *rt, struct fib6_config *cfg)
{
	struct nl_info *info = &cfg->fc_nlinfo;
	struct net *net = info->nl_net;
	struct sk_buff *skb = NULL;
	struct fib6_table *table;
	int err = -ENOENT;

	if (rt == net->ipv6.fib6_null_entry)
		goto out_put;
	table = rt->fib6_table;
	spin_lock_bh(&table->tb6_lock);

	if (rt->fib6_nsiblings && cfg->fc_delete_all_nh) {
		struct fib6_info *sibling, *next_sibling;
		struct fib6_node *fn;

		/* prefer to send a single notification with all hops */
		skb = nlmsg_new(rt6_nlmsg_size(rt), gfp_any());
		if (skb) {
			u32 seq = info->nlh ? info->nlh->nlmsg_seq : 0;

			if (rt6_fill_node(net, skb, rt, NULL,
					  NULL, NULL, 0, RTM_DELROUTE,
					  info->portid, seq, 0) < 0) {
				kfree_skb(skb);
				skb = NULL;
			} else
				info->skip_notify = 1;
		}

		/* 'rt' points to the first sibling route. If it is not the
		 * leaf, then we do not need to send a notification. Otherwise,
		 * we need to check if the last sibling has a next route or not
		 * and emit a replace or delete notification, respectively.
		 */
		info->skip_notify_kernel = 1;
		fn = rcu_dereference_protected(rt->fib6_node,
					    lockdep_is_held(&table->tb6_lock));
		if (rcu_access_pointer(fn->leaf) == rt) {
			struct fib6_info *last_sibling, *replace_rt;

			last_sibling = list_last_entry(&rt->fib6_siblings,
						       struct fib6_info,
						       fib6_siblings);
			replace_rt = rcu_dereference_protected(
					    last_sibling->fib6_next,
					    lockdep_is_held(&table->tb6_lock));
			if (replace_rt)
				call_fib6_entry_notifiers_replace(net,
								  replace_rt);
			else
				call_fib6_multipath_entry_notifiers(net,
						       FIB_EVENT_ENTRY_DEL,
						       rt, rt->fib6_nsiblings,
						       NULL);
		}
		list_for_each_entry_safe(sibling, next_sibling,
					 &rt->fib6_siblings,
					 fib6_siblings) {
			err = fib6_del(sibling, info);
			if (err)
				goto out_unlock;
		}
	}

	err = fib6_del(rt, info);
out_unlock:
	spin_unlock_bh(&table->tb6_lock);
out_put:
	fib6_info_release(rt);

	if (skb) {
		rtnl_notify(skb, net, info->portid, RTNLGRP_IPV6_ROUTE,
			    info->nlh, gfp_any());
	}
	return err;
}

static int __ip6_del_cached_rt(struct rt6_info *rt, struct fib6_config *cfg)
{
	int rc = -ESRCH;

	if (cfg->fc_ifindex && rt->dst.dev->ifindex != cfg->fc_ifindex)
		goto out;

	if (cfg->fc_flags & RTF_GATEWAY &&
	    !ipv6_addr_equal(&cfg->fc_gateway, &rt->rt6i_gateway))
		goto out;

	rc = rt6_remove_exception_rt(rt);
out:
	return rc;
}

static int ip6_del_cached_rt(struct fib6_config *cfg, struct fib6_info *rt,
			     struct fib6_nh *nh)
{
	struct fib6_result res = {
		.f6i = rt,
		.nh = nh,
	};
	struct rt6_info *rt_cache;

	rt_cache = rt6_find_cached_rt(&res, &cfg->fc_dst, &cfg->fc_src);
	if (rt_cache)
		return __ip6_del_cached_rt(rt_cache, cfg);

	return 0;
}

struct fib6_nh_del_cached_rt_arg {
	struct fib6_config *cfg;
	struct fib6_info *f6i;
};

static int fib6_nh_del_cached_rt(struct fib6_nh *nh, void *_arg)
{
	struct fib6_nh_del_cached_rt_arg *arg = _arg;
	int rc;

	rc = ip6_del_cached_rt(arg->cfg, arg->f6i, nh);
	return rc != -ESRCH ? rc : 0;
}

static int ip6_del_cached_rt_nh(struct fib6_config *cfg, struct fib6_info *f6i)
{
	struct fib6_nh_del_cached_rt_arg arg = {
		.cfg = cfg,
		.f6i = f6i
	};

	return nexthop_for_each_fib6_nh(f6i->nh, fib6_nh_del_cached_rt, &arg);
}

static int ip6_route_del(struct fib6_config *cfg,
			 struct netlink_ext_ack *extack)
{
	struct fib6_table *table;
	struct fib6_info *rt;
	struct fib6_node *fn;
	int err = -ESRCH;

	table = fib6_get_table(cfg->fc_nlinfo.nl_net, cfg->fc_table);
	if (!table) {
		NL_SET_ERR_MSG(extack, "FIB table does not exist");
		return err;
	}

	rcu_read_lock();

	fn = fib6_locate(&table->tb6_root,
			 &cfg->fc_dst, cfg->fc_dst_len,
			 &cfg->fc_src, cfg->fc_src_len,
			 !(cfg->fc_flags & RTF_CACHE));

	if (fn) {
		for_each_fib6_node_rt_rcu(fn) {
			struct fib6_nh *nh;

			if (rt->nh && cfg->fc_nh_id &&
			    rt->nh->id != cfg->fc_nh_id)
				continue;

			if (cfg->fc_flags & RTF_CACHE) {
				int rc = 0;

				if (rt->nh) {
					rc = ip6_del_cached_rt_nh(cfg, rt);
				} else if (cfg->fc_nh_id) {
					continue;
				} else {
					nh = rt->fib6_nh;
					rc = ip6_del_cached_rt(cfg, rt, nh);
				}
				if (rc != -ESRCH) {
					rcu_read_unlock();
					return rc;
				}
				continue;
			}

			if (cfg->fc_metric && cfg->fc_metric != rt->fib6_metric)
				continue;
			if (cfg->fc_protocol &&
			    cfg->fc_protocol != rt->fib6_protocol)
				continue;

			if (rt->nh) {
				if (!fib6_info_hold_safe(rt))
					continue;
				rcu_read_unlock();

				return __ip6_del_rt(rt, &cfg->fc_nlinfo);
			}
			if (cfg->fc_nh_id)
				continue;

			nh = rt->fib6_nh;
			if (cfg->fc_ifindex &&
			    (!nh->fib_nh_dev ||
			     nh->fib_nh_dev->ifindex != cfg->fc_ifindex))
				continue;
			if (cfg->fc_flags & RTF_GATEWAY &&
			    !ipv6_addr_equal(&cfg->fc_gateway, &nh->fib_nh_gw6))
				continue;
			if (!fib6_info_hold_safe(rt))
				continue;
			rcu_read_unlock();

			/* if gateway was specified only delete the one hop */
			if (cfg->fc_flags & RTF_GATEWAY)
				return __ip6_del_rt(rt, &cfg->fc_nlinfo);

			return __ip6_del_rt_siblings(rt, cfg);
		}
	}
	rcu_read_unlock();

	return err;
}

static void rt6_do_redirect(struct dst_entry *dst, struct sock *sk, struct sk_buff *skb)
{
	struct netevent_redirect netevent;
	struct rt6_info *rt, *nrt = NULL;
	struct fib6_result res = {};
	struct ndisc_options ndopts;
	struct inet6_dev *in6_dev;
	struct neighbour *neigh;
	struct rd_msg *msg;
	int optlen, on_link;
	u8 *lladdr;

	optlen = skb_tail_pointer(skb) - skb_transport_header(skb);
	optlen -= sizeof(*msg);

	if (optlen < 0) {
		net_dbg_ratelimited("rt6_do_redirect: packet too short\n");
		return;
	}

	msg = (struct rd_msg *)icmp6_hdr(skb);

	if (ipv6_addr_is_multicast(&msg->dest)) {
		net_dbg_ratelimited("rt6_do_redirect: destination address is multicast\n");
		return;
	}

	on_link = 0;
	if (ipv6_addr_equal(&msg->dest, &msg->target)) {
		on_link = 1;
	} else if (ipv6_addr_type(&msg->target) !=
		   (IPV6_ADDR_UNICAST|IPV6_ADDR_LINKLOCAL)) {
		net_dbg_ratelimited("rt6_do_redirect: target address is not link-local unicast\n");
		return;
	}

	in6_dev = __in6_dev_get(skb->dev);
	if (!in6_dev)
		return;
	if (in6_dev->cnf.forwarding || !in6_dev->cnf.accept_redirects)
		return;

	/* RFC2461 8.1:
	 *	The IP source address of the Redirect MUST be the same as the current
	 *	first-hop router for the specified ICMP Destination Address.
	 */

	if (!ndisc_parse_options(skb->dev, msg->opt, optlen, &ndopts)) {
		net_dbg_ratelimited("rt6_redirect: invalid ND options\n");
		return;
	}

	lladdr = NULL;
	if (ndopts.nd_opts_tgt_lladdr) {
		lladdr = ndisc_opt_addr_data(ndopts.nd_opts_tgt_lladdr,
					     skb->dev);
		if (!lladdr) {
			net_dbg_ratelimited("rt6_redirect: invalid link-layer address length\n");
			return;
		}
	}

	rt = (struct rt6_info *) dst;
	if (rt->rt6i_flags & RTF_REJECT) {
		net_dbg_ratelimited("rt6_redirect: source isn't a valid nexthop for redirect target\n");
		return;
	}

	/* Redirect received -> path was valid.
	 * Look, redirects are sent only in response to data packets,
	 * so that this nexthop apparently is reachable. --ANK
	 */
	dst_confirm_neigh(&rt->dst, &ipv6_hdr(skb)->saddr);

	neigh = __neigh_lookup(&nd_tbl, &msg->target, skb->dev, 1);
	if (!neigh)
		return;

	/*
	 *	We have finally decided to accept it.
	 */

	ndisc_update(skb->dev, neigh, lladdr, NUD_STALE,
		     NEIGH_UPDATE_F_WEAK_OVERRIDE|
		     NEIGH_UPDATE_F_OVERRIDE|
		     (on_link ? 0 : (NEIGH_UPDATE_F_OVERRIDE_ISROUTER|
				     NEIGH_UPDATE_F_ISROUTER)),
		     NDISC_REDIRECT, &ndopts);

	rcu_read_lock();
	res.f6i = rcu_dereference(rt->from);
	if (!res.f6i)
		goto out;

	if (res.f6i->nh) {
		struct fib6_nh_match_arg arg = {
			.dev = dst->dev,
			.gw = &rt->rt6i_gateway,
		};

		nexthop_for_each_fib6_nh(res.f6i->nh,
					 fib6_nh_find_match, &arg);

		/* fib6_info uses a nexthop that does not have fib6_nh
		 * using the dst->dev. Should be impossible
		 */
		if (!arg.match)
			goto out;
		res.nh = arg.match;
	} else {
		res.nh = res.f6i->fib6_nh;
	}

	res.fib6_flags = res.f6i->fib6_flags;
	res.fib6_type = res.f6i->fib6_type;
	nrt = ip6_rt_cache_alloc(&res, &msg->dest, NULL);
	if (!nrt)
		goto out;

	nrt->rt6i_flags = RTF_GATEWAY|RTF_UP|RTF_DYNAMIC|RTF_CACHE;
	if (on_link)
		nrt->rt6i_flags &= ~RTF_GATEWAY;

	nrt->rt6i_gateway = *(struct in6_addr *)neigh->primary_key;

	/* rt6_insert_exception() will take care of duplicated exceptions */
	if (rt6_insert_exception(nrt, &res)) {
		dst_release_immediate(&nrt->dst);
		goto out;
	}

	netevent.old = &rt->dst;
	netevent.new = &nrt->dst;
	netevent.daddr = &msg->dest;
	netevent.neigh = neigh;
	call_netevent_notifiers(NETEVENT_REDIRECT, &netevent);

out:
	rcu_read_unlock();
	neigh_release(neigh);
}

#ifdef CONFIG_IPV6_ROUTE_INFO
static struct fib6_info *rt6_get_route_info(struct net *net,
					   const struct in6_addr *prefix, int prefixlen,
					   const struct in6_addr *gwaddr,
					   struct net_device *dev)
{
	u32 tb_id = l3mdev_fib_table(dev) ? : addrconf_rt_table(dev, RT6_TABLE_INFO);
	int ifindex = dev->ifindex;
	struct fib6_node *fn;
	struct fib6_info *rt = NULL;
	struct fib6_table *table;

	table = fib6_get_table(net, tb_id);
	if (!table)
		return NULL;

	rcu_read_lock();
	fn = fib6_locate(&table->tb6_root, prefix, prefixlen, NULL, 0, true);
	if (!fn)
		goto out;

	for_each_fib6_node_rt_rcu(fn) {
		/* these routes do not use nexthops */
		if (rt->nh)
			continue;
		if (rt->fib6_nh->fib_nh_dev->ifindex != ifindex)
			continue;
		if (!(rt->fib6_flags & RTF_ROUTEINFO) ||
		    !rt->fib6_nh->fib_nh_gw_family)
			continue;
		if (!ipv6_addr_equal(&rt->fib6_nh->fib_nh_gw6, gwaddr))
			continue;
		if (!fib6_info_hold_safe(rt))
			continue;
		break;
	}
out:
	rcu_read_unlock();
	return rt;
}

static struct fib6_info *rt6_add_route_info(struct net *net,
					   const struct in6_addr *prefix, int prefixlen,
					   const struct in6_addr *gwaddr,
					   struct net_device *dev,
					   unsigned int pref)
{
	struct fib6_config cfg = {
		.fc_metric	= IP6_RT_PRIO_USER,
		.fc_ifindex	= dev->ifindex,
		.fc_dst_len	= prefixlen,
		.fc_flags	= RTF_GATEWAY | RTF_ADDRCONF | RTF_ROUTEINFO |
				  RTF_UP | RTF_PREF(pref),
		.fc_protocol = RTPROT_RA,
		.fc_type = RTN_UNICAST,
		.fc_nlinfo.portid = 0,
		.fc_nlinfo.nlh = NULL,
		.fc_nlinfo.nl_net = net,
	};

	cfg.fc_table = l3mdev_fib_table(dev) ? : addrconf_rt_table(dev, RT6_TABLE_INFO);
	cfg.fc_dst = *prefix;
	cfg.fc_gateway = *gwaddr;

	/* We should treat it as a default route if prefix length is 0. */
	if (!prefixlen)
		cfg.fc_flags |= RTF_DEFAULT;

	ip6_route_add(&cfg, GFP_ATOMIC, NULL);

	return rt6_get_route_info(net, prefix, prefixlen, gwaddr, dev);
}
#endif

struct fib6_info *rt6_get_dflt_router(struct net *net,
				     const struct in6_addr *addr,
				     struct net_device *dev)
{
	u32 tb_id = l3mdev_fib_table(dev) ? : addrconf_rt_table(dev, RT6_TABLE_DFLT);
	struct fib6_info *rt;
	struct fib6_table *table;

	table = fib6_get_table(net, tb_id);
	if (!table)
		return NULL;

	rcu_read_lock();
	for_each_fib6_node_rt_rcu(&table->tb6_root) {
		struct fib6_nh *nh;

		/* RA routes do not use nexthops */
		if (rt->nh)
			continue;

		nh = rt->fib6_nh;
		if (dev == nh->fib_nh_dev &&
		    ((rt->fib6_flags & (RTF_ADDRCONF | RTF_DEFAULT)) == (RTF_ADDRCONF | RTF_DEFAULT)) &&
		    ipv6_addr_equal(&nh->fib_nh_gw6, addr))
			break;
	}
	if (rt && !fib6_info_hold_safe(rt))
		rt = NULL;
	rcu_read_unlock();
	return rt;
}

struct fib6_info *rt6_add_dflt_router(struct net *net,
				     const struct in6_addr *gwaddr,
				     struct net_device *dev,
				     unsigned int pref,
				     u32 defrtr_usr_metric)
{
	struct fib6_config cfg = {
<<<<<<< HEAD
		.fc_table	= l3mdev_fib_table(dev) ? : addrconf_rt_table(dev, RT6_TABLE_DFLT),
		.fc_metric	= IP6_RT_PRIO_USER,
=======
		.fc_table	= l3mdev_fib_table(dev) ? : RT6_TABLE_DFLT,
		.fc_metric	= defrtr_usr_metric,
>>>>>>> 51e6d178
		.fc_ifindex	= dev->ifindex,
		.fc_flags	= RTF_GATEWAY | RTF_ADDRCONF | RTF_DEFAULT |
				  RTF_UP | RTF_EXPIRES | RTF_PREF(pref),
		.fc_protocol = RTPROT_RA,
		.fc_type = RTN_UNICAST,
		.fc_nlinfo.portid = 0,
		.fc_nlinfo.nlh = NULL,
		.fc_nlinfo.nl_net = net,
	};

	cfg.fc_gateway = *gwaddr;

	if (!ip6_route_add(&cfg, GFP_ATOMIC, NULL)) {
		struct fib6_table *table;

		table = fib6_get_table(dev_net(dev), cfg.fc_table);
		if (table)
			table->flags |= RT6_TABLE_HAS_DFLT_ROUTER;
	}

	return rt6_get_dflt_router(net, gwaddr, dev);
}

static int rt6_addrconf_purge(struct fib6_info *rt, void *arg)
{
	struct net_device *dev = fib6_info_nh_dev(rt);
	struct inet6_dev *idev = dev ? __in6_dev_get(dev) : NULL;

	if (rt->fib6_flags & (RTF_DEFAULT | RTF_ADDRCONF) &&
	    (!idev || idev->cnf.accept_ra != 2)) {
		/* Delete this route. See fib6_clean_tree() */
		return -1;
	}

	/* Continue walking */
	return 0;
}

void rt6_purge_dflt_routers(struct net *net)
{
	fib6_clean_all(net, rt6_addrconf_purge, NULL);
}

static void rtmsg_to_fib6_config(struct net *net,
				 struct in6_rtmsg *rtmsg,
				 struct fib6_config *cfg)
{
	*cfg = (struct fib6_config){
		.fc_table = l3mdev_fib_table_by_index(net, rtmsg->rtmsg_ifindex) ?
			 : RT6_TABLE_MAIN,
		.fc_ifindex = rtmsg->rtmsg_ifindex,
		.fc_metric = rtmsg->rtmsg_metric ? : IP6_RT_PRIO_USER,
		.fc_expires = rtmsg->rtmsg_info,
		.fc_dst_len = rtmsg->rtmsg_dst_len,
		.fc_src_len = rtmsg->rtmsg_src_len,
		.fc_flags = rtmsg->rtmsg_flags,
		.fc_type = rtmsg->rtmsg_type,

		.fc_nlinfo.nl_net = net,

		.fc_dst = rtmsg->rtmsg_dst,
		.fc_src = rtmsg->rtmsg_src,
		.fc_gateway = rtmsg->rtmsg_gateway,
	};
}

int ipv6_route_ioctl(struct net *net, unsigned int cmd, struct in6_rtmsg *rtmsg)
{
	struct fib6_config cfg;
	int err;

	if (cmd != SIOCADDRT && cmd != SIOCDELRT)
		return -EINVAL;
	if (!ns_capable(net->user_ns, CAP_NET_ADMIN))
		return -EPERM;

	rtmsg_to_fib6_config(net, rtmsg, &cfg);

	rtnl_lock();
	switch (cmd) {
	case SIOCADDRT:
		err = ip6_route_add(&cfg, GFP_KERNEL, NULL);
		break;
	case SIOCDELRT:
		err = ip6_route_del(&cfg, NULL);
		break;
	}
	rtnl_unlock();
	return err;
}

/*
 *	Drop the packet on the floor
 */

static int ip6_pkt_drop(struct sk_buff *skb, u8 code, int ipstats_mib_noroutes)
{
	struct dst_entry *dst = skb_dst(skb);
	struct net *net = dev_net(dst->dev);
	struct inet6_dev *idev;
	int type;

	if (netif_is_l3_master(skb->dev) &&
	    dst->dev == net->loopback_dev)
		idev = __in6_dev_get_safely(dev_get_by_index_rcu(net, IP6CB(skb)->iif));
	else
		idev = ip6_dst_idev(dst);

	switch (ipstats_mib_noroutes) {
	case IPSTATS_MIB_INNOROUTES:
		type = ipv6_addr_type(&ipv6_hdr(skb)->daddr);
		if (type == IPV6_ADDR_ANY) {
			IP6_INC_STATS(net, idev, IPSTATS_MIB_INADDRERRORS);
			break;
		}
		fallthrough;
	case IPSTATS_MIB_OUTNOROUTES:
		IP6_INC_STATS(net, idev, ipstats_mib_noroutes);
		break;
	}

	/* Start over by dropping the dst for l3mdev case */
	if (netif_is_l3_master(skb->dev))
		skb_dst_drop(skb);

	icmpv6_send(skb, ICMPV6_DEST_UNREACH, code, 0);
	kfree_skb(skb);
	return 0;
}

static int ip6_pkt_discard(struct sk_buff *skb)
{
	return ip6_pkt_drop(skb, ICMPV6_NOROUTE, IPSTATS_MIB_INNOROUTES);
}

static int ip6_pkt_discard_out(struct net *net, struct sock *sk, struct sk_buff *skb)
{
	skb->dev = skb_dst(skb)->dev;
	return ip6_pkt_drop(skb, ICMPV6_NOROUTE, IPSTATS_MIB_OUTNOROUTES);
}

static int ip6_pkt_prohibit(struct sk_buff *skb)
{
	return ip6_pkt_drop(skb, ICMPV6_ADM_PROHIBITED, IPSTATS_MIB_INNOROUTES);
}

static int ip6_pkt_prohibit_out(struct net *net, struct sock *sk, struct sk_buff *skb)
{
	skb->dev = skb_dst(skb)->dev;
	return ip6_pkt_drop(skb, ICMPV6_ADM_PROHIBITED, IPSTATS_MIB_OUTNOROUTES);
}

/*
 *	Allocate a dst for local (unicast / anycast) address.
 */

struct fib6_info *addrconf_f6i_alloc(struct net *net,
				     struct inet6_dev *idev,
				     const struct in6_addr *addr,
				     bool anycast, gfp_t gfp_flags)
{
	struct fib6_config cfg = {
		.fc_table = l3mdev_fib_table(idev->dev) ? : RT6_TABLE_LOCAL,
		.fc_ifindex = idev->dev->ifindex,
		.fc_flags = RTF_UP | RTF_NONEXTHOP,
		.fc_dst = *addr,
		.fc_dst_len = 128,
		.fc_protocol = RTPROT_KERNEL,
		.fc_nlinfo.nl_net = net,
		.fc_ignore_dev_down = true,
	};
	struct fib6_info *f6i;

	if (anycast) {
		cfg.fc_type = RTN_ANYCAST;
		cfg.fc_flags |= RTF_ANYCAST;
	} else {
		cfg.fc_type = RTN_LOCAL;
		cfg.fc_flags |= RTF_LOCAL;
	}

	f6i = ip6_route_info_create(&cfg, gfp_flags, NULL);
	if (!IS_ERR(f6i))
		f6i->dst_nocount = true;
	return f6i;
}

/* remove deleted ip from prefsrc entries */
struct arg_dev_net_ip {
	struct net_device *dev;
	struct net *net;
	struct in6_addr *addr;
};

static int fib6_remove_prefsrc(struct fib6_info *rt, void *arg)
{
	struct net_device *dev = ((struct arg_dev_net_ip *)arg)->dev;
	struct net *net = ((struct arg_dev_net_ip *)arg)->net;
	struct in6_addr *addr = ((struct arg_dev_net_ip *)arg)->addr;

	if (!rt->nh &&
	    ((void *)rt->fib6_nh->fib_nh_dev == dev || !dev) &&
	    rt != net->ipv6.fib6_null_entry &&
	    ipv6_addr_equal(addr, &rt->fib6_prefsrc.addr)) {
		spin_lock_bh(&rt6_exception_lock);
		/* remove prefsrc entry */
		rt->fib6_prefsrc.plen = 0;
		spin_unlock_bh(&rt6_exception_lock);
	}
	return 0;
}

void rt6_remove_prefsrc(struct inet6_ifaddr *ifp)
{
	struct net *net = dev_net(ifp->idev->dev);
	struct arg_dev_net_ip adni = {
		.dev = ifp->idev->dev,
		.net = net,
		.addr = &ifp->addr,
	};
	fib6_clean_all(net, fib6_remove_prefsrc, &adni);
}

#define RTF_RA_ROUTER		(RTF_ADDRCONF | RTF_DEFAULT)

/* Remove routers and update dst entries when gateway turn into host. */
static int fib6_clean_tohost(struct fib6_info *rt, void *arg)
{
	struct in6_addr *gateway = (struct in6_addr *)arg;
	struct fib6_nh *nh;

	/* RA routes do not use nexthops */
	if (rt->nh)
		return 0;

	nh = rt->fib6_nh;
	if (((rt->fib6_flags & RTF_RA_ROUTER) == RTF_RA_ROUTER) &&
	    nh->fib_nh_gw_family && ipv6_addr_equal(gateway, &nh->fib_nh_gw6))
		return -1;

	/* Further clean up cached routes in exception table.
	 * This is needed because cached route may have a different
	 * gateway than its 'parent' in the case of an ip redirect.
	 */
	fib6_nh_exceptions_clean_tohost(nh, gateway);

	return 0;
}

void rt6_clean_tohost(struct net *net, struct in6_addr *gateway)
{
	fib6_clean_all(net, fib6_clean_tohost, gateway);
}

struct arg_netdev_event {
	const struct net_device *dev;
	union {
		unsigned char nh_flags;
		unsigned long event;
	};
};

static struct fib6_info *rt6_multipath_first_sibling(const struct fib6_info *rt)
{
	struct fib6_info *iter;
	struct fib6_node *fn;

	fn = rcu_dereference_protected(rt->fib6_node,
			lockdep_is_held(&rt->fib6_table->tb6_lock));
	iter = rcu_dereference_protected(fn->leaf,
			lockdep_is_held(&rt->fib6_table->tb6_lock));
	while (iter) {
		if (iter->fib6_metric == rt->fib6_metric &&
		    rt6_qualify_for_ecmp(iter))
			return iter;
		iter = rcu_dereference_protected(iter->fib6_next,
				lockdep_is_held(&rt->fib6_table->tb6_lock));
	}

	return NULL;
}

/* only called for fib entries with builtin fib6_nh */
static bool rt6_is_dead(const struct fib6_info *rt)
{
	if (rt->fib6_nh->fib_nh_flags & RTNH_F_DEAD ||
	    (rt->fib6_nh->fib_nh_flags & RTNH_F_LINKDOWN &&
	     ip6_ignore_linkdown(rt->fib6_nh->fib_nh_dev)))
		return true;

	return false;
}

static int rt6_multipath_total_weight(const struct fib6_info *rt)
{
	struct fib6_info *iter;
	int total = 0;

	if (!rt6_is_dead(rt))
		total += rt->fib6_nh->fib_nh_weight;

	list_for_each_entry(iter, &rt->fib6_siblings, fib6_siblings) {
		if (!rt6_is_dead(iter))
			total += iter->fib6_nh->fib_nh_weight;
	}

	return total;
}

static void rt6_upper_bound_set(struct fib6_info *rt, int *weight, int total)
{
	int upper_bound = -1;

	if (!rt6_is_dead(rt)) {
		*weight += rt->fib6_nh->fib_nh_weight;
		upper_bound = DIV_ROUND_CLOSEST_ULL((u64) (*weight) << 31,
						    total) - 1;
	}
	atomic_set(&rt->fib6_nh->fib_nh_upper_bound, upper_bound);
}

static void rt6_multipath_upper_bound_set(struct fib6_info *rt, int total)
{
	struct fib6_info *iter;
	int weight = 0;

	rt6_upper_bound_set(rt, &weight, total);

	list_for_each_entry(iter, &rt->fib6_siblings, fib6_siblings)
		rt6_upper_bound_set(iter, &weight, total);
}

void rt6_multipath_rebalance(struct fib6_info *rt)
{
	struct fib6_info *first;
	int total;

	/* In case the entire multipath route was marked for flushing,
	 * then there is no need to rebalance upon the removal of every
	 * sibling route.
	 */
	if (!rt->fib6_nsiblings || rt->should_flush)
		return;

	/* During lookup routes are evaluated in order, so we need to
	 * make sure upper bounds are assigned from the first sibling
	 * onwards.
	 */
	first = rt6_multipath_first_sibling(rt);
	if (WARN_ON_ONCE(!first))
		return;

	total = rt6_multipath_total_weight(first);
	rt6_multipath_upper_bound_set(first, total);
}

static int fib6_ifup(struct fib6_info *rt, void *p_arg)
{
	const struct arg_netdev_event *arg = p_arg;
	struct net *net = dev_net(arg->dev);

	if (rt != net->ipv6.fib6_null_entry && !rt->nh &&
	    rt->fib6_nh->fib_nh_dev == arg->dev) {
		rt->fib6_nh->fib_nh_flags &= ~arg->nh_flags;
		fib6_update_sernum_upto_root(net, rt);
		rt6_multipath_rebalance(rt);
	}

	return 0;
}

void rt6_sync_up(struct net_device *dev, unsigned char nh_flags)
{
	struct arg_netdev_event arg = {
		.dev = dev,
		{
			.nh_flags = nh_flags,
		},
	};

	if (nh_flags & RTNH_F_DEAD && netif_carrier_ok(dev))
		arg.nh_flags |= RTNH_F_LINKDOWN;

	fib6_clean_all(dev_net(dev), fib6_ifup, &arg);
}

/* only called for fib entries with inline fib6_nh */
static bool rt6_multipath_uses_dev(const struct fib6_info *rt,
				   const struct net_device *dev)
{
	struct fib6_info *iter;

	if (rt->fib6_nh->fib_nh_dev == dev)
		return true;
	list_for_each_entry(iter, &rt->fib6_siblings, fib6_siblings)
		if (iter->fib6_nh->fib_nh_dev == dev)
			return true;

	return false;
}

static void rt6_multipath_flush(struct fib6_info *rt)
{
	struct fib6_info *iter;

	rt->should_flush = 1;
	list_for_each_entry(iter, &rt->fib6_siblings, fib6_siblings)
		iter->should_flush = 1;
}

static unsigned int rt6_multipath_dead_count(const struct fib6_info *rt,
					     const struct net_device *down_dev)
{
	struct fib6_info *iter;
	unsigned int dead = 0;

	if (rt->fib6_nh->fib_nh_dev == down_dev ||
	    rt->fib6_nh->fib_nh_flags & RTNH_F_DEAD)
		dead++;
	list_for_each_entry(iter, &rt->fib6_siblings, fib6_siblings)
		if (iter->fib6_nh->fib_nh_dev == down_dev ||
		    iter->fib6_nh->fib_nh_flags & RTNH_F_DEAD)
			dead++;

	return dead;
}

static void rt6_multipath_nh_flags_set(struct fib6_info *rt,
				       const struct net_device *dev,
				       unsigned char nh_flags)
{
	struct fib6_info *iter;

	if (rt->fib6_nh->fib_nh_dev == dev)
		rt->fib6_nh->fib_nh_flags |= nh_flags;
	list_for_each_entry(iter, &rt->fib6_siblings, fib6_siblings)
		if (iter->fib6_nh->fib_nh_dev == dev)
			iter->fib6_nh->fib_nh_flags |= nh_flags;
}

/* called with write lock held for table with rt */
static int fib6_ifdown(struct fib6_info *rt, void *p_arg)
{
	const struct arg_netdev_event *arg = p_arg;
	const struct net_device *dev = arg->dev;
	struct net *net = dev_net(dev);

	if (rt == net->ipv6.fib6_null_entry || rt->nh)
		return 0;

	switch (arg->event) {
	case NETDEV_UNREGISTER:
		return rt->fib6_nh->fib_nh_dev == dev ? -1 : 0;
	case NETDEV_DOWN:
		if (rt->should_flush)
			return -1;
		if (!rt->fib6_nsiblings)
			return rt->fib6_nh->fib_nh_dev == dev ? -1 : 0;
		if (rt6_multipath_uses_dev(rt, dev)) {
			unsigned int count;

			count = rt6_multipath_dead_count(rt, dev);
			if (rt->fib6_nsiblings + 1 == count) {
				rt6_multipath_flush(rt);
				return -1;
			}
			rt6_multipath_nh_flags_set(rt, dev, RTNH_F_DEAD |
						   RTNH_F_LINKDOWN);
			fib6_update_sernum(net, rt);
			rt6_multipath_rebalance(rt);
		}
		return -2;
	case NETDEV_CHANGE:
		if (rt->fib6_nh->fib_nh_dev != dev ||
		    rt->fib6_flags & (RTF_LOCAL | RTF_ANYCAST))
			break;
		rt->fib6_nh->fib_nh_flags |= RTNH_F_LINKDOWN;
		rt6_multipath_rebalance(rt);
		break;
	}

	return 0;
}

void rt6_sync_down_dev(struct net_device *dev, unsigned long event)
{
	struct arg_netdev_event arg = {
		.dev = dev,
		{
			.event = event,
		},
	};
	struct net *net = dev_net(dev);

	if (net->ipv6.sysctl.skip_notify_on_dev_down)
		fib6_clean_all_skip_notify(net, fib6_ifdown, &arg);
	else
		fib6_clean_all(net, fib6_ifdown, &arg);
}

void rt6_disable_ip(struct net_device *dev, unsigned long event)
{
	rt6_sync_down_dev(dev, event);
	rt6_uncached_list_flush_dev(dev_net(dev), dev);
	neigh_ifdown(&nd_tbl, dev);
}

struct rt6_mtu_change_arg {
	struct net_device *dev;
	unsigned int mtu;
	struct fib6_info *f6i;
};

static int fib6_nh_mtu_change(struct fib6_nh *nh, void *_arg)
{
	struct rt6_mtu_change_arg *arg = (struct rt6_mtu_change_arg *)_arg;
	struct fib6_info *f6i = arg->f6i;

	/* For administrative MTU increase, there is no way to discover
	 * IPv6 PMTU increase, so PMTU increase should be updated here.
	 * Since RFC 1981 doesn't include administrative MTU increase
	 * update PMTU increase is a MUST. (i.e. jumbo frame)
	 */
	if (nh->fib_nh_dev == arg->dev) {
		struct inet6_dev *idev = __in6_dev_get(arg->dev);
		u32 mtu = f6i->fib6_pmtu;

		if (mtu >= arg->mtu ||
		    (mtu < arg->mtu && mtu == idev->cnf.mtu6))
			fib6_metric_set(f6i, RTAX_MTU, arg->mtu);

		spin_lock_bh(&rt6_exception_lock);
		rt6_exceptions_update_pmtu(idev, nh, arg->mtu);
		spin_unlock_bh(&rt6_exception_lock);
	}

	return 0;
}

static int rt6_mtu_change_route(struct fib6_info *f6i, void *p_arg)
{
	struct rt6_mtu_change_arg *arg = (struct rt6_mtu_change_arg *) p_arg;
	struct inet6_dev *idev;

	/* In IPv6 pmtu discovery is not optional,
	   so that RTAX_MTU lock cannot disable it.
	   We still use this lock to block changes
	   caused by addrconf/ndisc.
	*/

	idev = __in6_dev_get(arg->dev);
	if (!idev)
		return 0;

	if (fib6_metric_locked(f6i, RTAX_MTU))
		return 0;

	arg->f6i = f6i;
	if (f6i->nh) {
		/* fib6_nh_mtu_change only returns 0, so this is safe */
		return nexthop_for_each_fib6_nh(f6i->nh, fib6_nh_mtu_change,
						arg);
	}

	return fib6_nh_mtu_change(f6i->fib6_nh, arg);
}

void rt6_mtu_change(struct net_device *dev, unsigned int mtu)
{
	struct rt6_mtu_change_arg arg = {
		.dev = dev,
		.mtu = mtu,
	};

	fib6_clean_all(dev_net(dev), rt6_mtu_change_route, &arg);
}

static const struct nla_policy rtm_ipv6_policy[RTA_MAX+1] = {
	[RTA_UNSPEC]		= { .strict_start_type = RTA_DPORT + 1 },
	[RTA_GATEWAY]           = { .len = sizeof(struct in6_addr) },
	[RTA_PREFSRC]		= { .len = sizeof(struct in6_addr) },
	[RTA_OIF]               = { .type = NLA_U32 },
	[RTA_IIF]		= { .type = NLA_U32 },
	[RTA_PRIORITY]          = { .type = NLA_U32 },
	[RTA_METRICS]           = { .type = NLA_NESTED },
	[RTA_MULTIPATH]		= { .len = sizeof(struct rtnexthop) },
	[RTA_PREF]              = { .type = NLA_U8 },
	[RTA_ENCAP_TYPE]	= { .type = NLA_U16 },
	[RTA_ENCAP]		= { .type = NLA_NESTED },
	[RTA_EXPIRES]		= { .type = NLA_U32 },
	[RTA_UID]		= { .type = NLA_U32 },
	[RTA_MARK]		= { .type = NLA_U32 },
	[RTA_TABLE]		= { .type = NLA_U32 },
	[RTA_IP_PROTO]		= { .type = NLA_U8 },
	[RTA_SPORT]		= { .type = NLA_U16 },
	[RTA_DPORT]		= { .type = NLA_U16 },
	[RTA_NH_ID]		= { .type = NLA_U32 },
};

static int rtm_to_fib6_config(struct sk_buff *skb, struct nlmsghdr *nlh,
			      struct fib6_config *cfg,
			      struct netlink_ext_ack *extack)
{
	struct rtmsg *rtm;
	struct nlattr *tb[RTA_MAX+1];
	unsigned int pref;
	int err;

	err = nlmsg_parse_deprecated(nlh, sizeof(*rtm), tb, RTA_MAX,
				     rtm_ipv6_policy, extack);
	if (err < 0)
		goto errout;

	err = -EINVAL;
	rtm = nlmsg_data(nlh);

	*cfg = (struct fib6_config){
		.fc_table = rtm->rtm_table,
		.fc_dst_len = rtm->rtm_dst_len,
		.fc_src_len = rtm->rtm_src_len,
		.fc_flags = RTF_UP,
		.fc_protocol = rtm->rtm_protocol,
		.fc_type = rtm->rtm_type,

		.fc_nlinfo.portid = NETLINK_CB(skb).portid,
		.fc_nlinfo.nlh = nlh,
		.fc_nlinfo.nl_net = sock_net(skb->sk),
	};

	if (rtm->rtm_type == RTN_UNREACHABLE ||
	    rtm->rtm_type == RTN_BLACKHOLE ||
	    rtm->rtm_type == RTN_PROHIBIT ||
	    rtm->rtm_type == RTN_THROW)
		cfg->fc_flags |= RTF_REJECT;

	if (rtm->rtm_type == RTN_LOCAL)
		cfg->fc_flags |= RTF_LOCAL;

	if (rtm->rtm_flags & RTM_F_CLONED)
		cfg->fc_flags |= RTF_CACHE;

	cfg->fc_flags |= (rtm->rtm_flags & RTNH_F_ONLINK);

	if (tb[RTA_NH_ID]) {
		if (tb[RTA_GATEWAY]   || tb[RTA_OIF] ||
		    tb[RTA_MULTIPATH] || tb[RTA_ENCAP]) {
			NL_SET_ERR_MSG(extack,
				       "Nexthop specification and nexthop id are mutually exclusive");
			goto errout;
		}
		cfg->fc_nh_id = nla_get_u32(tb[RTA_NH_ID]);
	}

	if (tb[RTA_GATEWAY]) {
		cfg->fc_gateway = nla_get_in6_addr(tb[RTA_GATEWAY]);
		cfg->fc_flags |= RTF_GATEWAY;
	}
	if (tb[RTA_VIA]) {
		NL_SET_ERR_MSG(extack, "IPv6 does not support RTA_VIA attribute");
		goto errout;
	}

	if (tb[RTA_DST]) {
		int plen = (rtm->rtm_dst_len + 7) >> 3;

		if (nla_len(tb[RTA_DST]) < plen)
			goto errout;

		nla_memcpy(&cfg->fc_dst, tb[RTA_DST], plen);
	}

	if (tb[RTA_SRC]) {
		int plen = (rtm->rtm_src_len + 7) >> 3;

		if (nla_len(tb[RTA_SRC]) < plen)
			goto errout;

		nla_memcpy(&cfg->fc_src, tb[RTA_SRC], plen);
	}

	if (tb[RTA_PREFSRC])
		cfg->fc_prefsrc = nla_get_in6_addr(tb[RTA_PREFSRC]);

	if (tb[RTA_OIF])
		cfg->fc_ifindex = nla_get_u32(tb[RTA_OIF]);

	if (tb[RTA_PRIORITY])
		cfg->fc_metric = nla_get_u32(tb[RTA_PRIORITY]);

	if (tb[RTA_METRICS]) {
		cfg->fc_mx = nla_data(tb[RTA_METRICS]);
		cfg->fc_mx_len = nla_len(tb[RTA_METRICS]);
	}

	if (tb[RTA_TABLE])
		cfg->fc_table = nla_get_u32(tb[RTA_TABLE]);

	if (tb[RTA_MULTIPATH]) {
		cfg->fc_mp = nla_data(tb[RTA_MULTIPATH]);
		cfg->fc_mp_len = nla_len(tb[RTA_MULTIPATH]);

		err = lwtunnel_valid_encap_type_attr(cfg->fc_mp,
						     cfg->fc_mp_len, extack);
		if (err < 0)
			goto errout;
	}

	if (tb[RTA_PREF]) {
		pref = nla_get_u8(tb[RTA_PREF]);
		if (pref != ICMPV6_ROUTER_PREF_LOW &&
		    pref != ICMPV6_ROUTER_PREF_HIGH)
			pref = ICMPV6_ROUTER_PREF_MEDIUM;
		cfg->fc_flags |= RTF_PREF(pref);
	}

	if (tb[RTA_ENCAP])
		cfg->fc_encap = tb[RTA_ENCAP];

	if (tb[RTA_ENCAP_TYPE]) {
		cfg->fc_encap_type = nla_get_u16(tb[RTA_ENCAP_TYPE]);

		err = lwtunnel_valid_encap_type(cfg->fc_encap_type, extack);
		if (err < 0)
			goto errout;
	}

	if (tb[RTA_EXPIRES]) {
		unsigned long timeout = addrconf_timeout_fixup(nla_get_u32(tb[RTA_EXPIRES]), HZ);

		if (addrconf_finite_timeout(timeout)) {
			cfg->fc_expires = jiffies_to_clock_t(timeout * HZ);
			cfg->fc_flags |= RTF_EXPIRES;
		}
	}

	err = 0;
errout:
	return err;
}

struct rt6_nh {
	struct fib6_info *fib6_info;
	struct fib6_config r_cfg;
	struct list_head next;
};

static int ip6_route_info_append(struct net *net,
				 struct list_head *rt6_nh_list,
				 struct fib6_info *rt,
				 struct fib6_config *r_cfg)
{
	struct rt6_nh *nh;
	int err = -EEXIST;

	list_for_each_entry(nh, rt6_nh_list, next) {
		/* check if fib6_info already exists */
		if (rt6_duplicate_nexthop(nh->fib6_info, rt))
			return err;
	}

	nh = kzalloc(sizeof(*nh), GFP_KERNEL);
	if (!nh)
		return -ENOMEM;
	nh->fib6_info = rt;
	memcpy(&nh->r_cfg, r_cfg, sizeof(*r_cfg));
	list_add_tail(&nh->next, rt6_nh_list);

	return 0;
}

static void ip6_route_mpath_notify(struct fib6_info *rt,
				   struct fib6_info *rt_last,
				   struct nl_info *info,
				   __u16 nlflags)
{
	/* if this is an APPEND route, then rt points to the first route
	 * inserted and rt_last points to last route inserted. Userspace
	 * wants a consistent dump of the route which starts at the first
	 * nexthop. Since sibling routes are always added at the end of
	 * the list, find the first sibling of the last route appended
	 */
	if ((nlflags & NLM_F_APPEND) && rt_last && rt_last->fib6_nsiblings) {
		rt = list_first_entry(&rt_last->fib6_siblings,
				      struct fib6_info,
				      fib6_siblings);
	}

	if (rt)
		inet6_rt_notify(RTM_NEWROUTE, rt, info, nlflags);
}

static bool ip6_route_mpath_should_notify(const struct fib6_info *rt)
{
	bool rt_can_ecmp = rt6_qualify_for_ecmp(rt);
	bool should_notify = false;
	struct fib6_info *leaf;
	struct fib6_node *fn;

	rcu_read_lock();
	fn = rcu_dereference(rt->fib6_node);
	if (!fn)
		goto out;

	leaf = rcu_dereference(fn->leaf);
	if (!leaf)
		goto out;

	if (rt == leaf ||
	    (rt_can_ecmp && rt->fib6_metric == leaf->fib6_metric &&
	     rt6_qualify_for_ecmp(leaf)))
		should_notify = true;
out:
	rcu_read_unlock();

	return should_notify;
}

static int ip6_route_multipath_add(struct fib6_config *cfg,
				   struct netlink_ext_ack *extack)
{
	struct fib6_info *rt_notif = NULL, *rt_last = NULL;
	struct nl_info *info = &cfg->fc_nlinfo;
	struct fib6_config r_cfg;
	struct rtnexthop *rtnh;
	struct fib6_info *rt;
	struct rt6_nh *err_nh;
	struct rt6_nh *nh, *nh_safe;
	__u16 nlflags;
	int remaining;
	int attrlen;
	int err = 1;
	int nhn = 0;
	int replace = (cfg->fc_nlinfo.nlh &&
		       (cfg->fc_nlinfo.nlh->nlmsg_flags & NLM_F_REPLACE));
	LIST_HEAD(rt6_nh_list);

	nlflags = replace ? NLM_F_REPLACE : NLM_F_CREATE;
	if (info->nlh && info->nlh->nlmsg_flags & NLM_F_APPEND)
		nlflags |= NLM_F_APPEND;

	remaining = cfg->fc_mp_len;
	rtnh = (struct rtnexthop *)cfg->fc_mp;

	/* Parse a Multipath Entry and build a list (rt6_nh_list) of
	 * fib6_info structs per nexthop
	 */
	while (rtnh_ok(rtnh, remaining)) {
		memcpy(&r_cfg, cfg, sizeof(*cfg));
		if (rtnh->rtnh_ifindex)
			r_cfg.fc_ifindex = rtnh->rtnh_ifindex;

		attrlen = rtnh_attrlen(rtnh);
		if (attrlen > 0) {
			struct nlattr *nla, *attrs = rtnh_attrs(rtnh);

			nla = nla_find(attrs, attrlen, RTA_GATEWAY);
			if (nla) {
				r_cfg.fc_gateway = nla_get_in6_addr(nla);
				r_cfg.fc_flags |= RTF_GATEWAY;
			}
			r_cfg.fc_encap = nla_find(attrs, attrlen, RTA_ENCAP);
			nla = nla_find(attrs, attrlen, RTA_ENCAP_TYPE);
			if (nla)
				r_cfg.fc_encap_type = nla_get_u16(nla);
		}

		r_cfg.fc_flags |= (rtnh->rtnh_flags & RTNH_F_ONLINK);
		rt = ip6_route_info_create(&r_cfg, GFP_KERNEL, extack);
		if (IS_ERR(rt)) {
			err = PTR_ERR(rt);
			rt = NULL;
			goto cleanup;
		}
		if (!rt6_qualify_for_ecmp(rt)) {
			err = -EINVAL;
			NL_SET_ERR_MSG(extack,
				       "Device only routes can not be added for IPv6 using the multipath API.");
			fib6_info_release(rt);
			goto cleanup;
		}

		rt->fib6_nh->fib_nh_weight = rtnh->rtnh_hops + 1;

		err = ip6_route_info_append(info->nl_net, &rt6_nh_list,
					    rt, &r_cfg);
		if (err) {
			fib6_info_release(rt);
			goto cleanup;
		}

		rtnh = rtnh_next(rtnh, &remaining);
	}

	if (list_empty(&rt6_nh_list)) {
		NL_SET_ERR_MSG(extack,
			       "Invalid nexthop configuration - no valid nexthops");
		return -EINVAL;
	}

	/* for add and replace send one notification with all nexthops.
	 * Skip the notification in fib6_add_rt2node and send one with
	 * the full route when done
	 */
	info->skip_notify = 1;

	/* For add and replace, send one notification with all nexthops. For
	 * append, send one notification with all appended nexthops.
	 */
	info->skip_notify_kernel = 1;

	err_nh = NULL;
	list_for_each_entry(nh, &rt6_nh_list, next) {
		err = __ip6_ins_rt(nh->fib6_info, info, extack);
		fib6_info_release(nh->fib6_info);

		if (!err) {
			/* save reference to last route successfully inserted */
			rt_last = nh->fib6_info;

			/* save reference to first route for notification */
			if (!rt_notif)
				rt_notif = nh->fib6_info;
		}

		/* nh->fib6_info is used or freed at this point, reset to NULL*/
		nh->fib6_info = NULL;
		if (err) {
			if (replace && nhn)
				NL_SET_ERR_MSG_MOD(extack,
						   "multipath route replace failed (check consistency of installed routes)");
			err_nh = nh;
			goto add_errout;
		}

		/* Because each route is added like a single route we remove
		 * these flags after the first nexthop: if there is a collision,
		 * we have already failed to add the first nexthop:
		 * fib6_add_rt2node() has rejected it; when replacing, old
		 * nexthops have been replaced by first new, the rest should
		 * be added to it.
		 */
		cfg->fc_nlinfo.nlh->nlmsg_flags &= ~(NLM_F_EXCL |
						     NLM_F_REPLACE);
		cfg->fc_nlinfo.nlh->nlmsg_flags |= NLM_F_CREATE;
		nhn++;
	}

	/* An in-kernel notification should only be sent in case the new
	 * multipath route is added as the first route in the node, or if
	 * it was appended to it. We pass 'rt_notif' since it is the first
	 * sibling and might allow us to skip some checks in the replace case.
	 */
	if (ip6_route_mpath_should_notify(rt_notif)) {
		enum fib_event_type fib_event;

		if (rt_notif->fib6_nsiblings != nhn - 1)
			fib_event = FIB_EVENT_ENTRY_APPEND;
		else
			fib_event = FIB_EVENT_ENTRY_REPLACE;

		err = call_fib6_multipath_entry_notifiers(info->nl_net,
							  fib_event, rt_notif,
							  nhn - 1, extack);
		if (err) {
			/* Delete all the siblings that were just added */
			err_nh = NULL;
			goto add_errout;
		}
	}

	/* success ... tell user about new route */
	ip6_route_mpath_notify(rt_notif, rt_last, info, nlflags);
	goto cleanup;

add_errout:
	/* send notification for routes that were added so that
	 * the delete notifications sent by ip6_route_del are
	 * coherent
	 */
	if (rt_notif)
		ip6_route_mpath_notify(rt_notif, rt_last, info, nlflags);

	/* Delete routes that were already added */
	list_for_each_entry(nh, &rt6_nh_list, next) {
		if (err_nh == nh)
			break;
		ip6_route_del(&nh->r_cfg, extack);
	}

cleanup:
	list_for_each_entry_safe(nh, nh_safe, &rt6_nh_list, next) {
		if (nh->fib6_info)
			fib6_info_release(nh->fib6_info);
		list_del(&nh->next);
		kfree(nh);
	}

	return err;
}

static int ip6_route_multipath_del(struct fib6_config *cfg,
				   struct netlink_ext_ack *extack)
{
	struct fib6_config r_cfg;
	struct rtnexthop *rtnh;
	int last_err = 0;
	int remaining;
	int attrlen;
	int err;

	remaining = cfg->fc_mp_len;
	rtnh = (struct rtnexthop *)cfg->fc_mp;

	/* Parse a Multipath Entry */
	while (rtnh_ok(rtnh, remaining)) {
		memcpy(&r_cfg, cfg, sizeof(*cfg));
		if (rtnh->rtnh_ifindex)
			r_cfg.fc_ifindex = rtnh->rtnh_ifindex;

		attrlen = rtnh_attrlen(rtnh);
		if (attrlen > 0) {
			struct nlattr *nla, *attrs = rtnh_attrs(rtnh);

			nla = nla_find(attrs, attrlen, RTA_GATEWAY);
			if (nla) {
				nla_memcpy(&r_cfg.fc_gateway, nla, 16);
				r_cfg.fc_flags |= RTF_GATEWAY;
			}
		}
		err = ip6_route_del(&r_cfg, extack);
		if (err)
			last_err = err;

		rtnh = rtnh_next(rtnh, &remaining);
	}

	return last_err;
}

static int inet6_rtm_delroute(struct sk_buff *skb, struct nlmsghdr *nlh,
			      struct netlink_ext_ack *extack)
{
	struct fib6_config cfg;
	int err;

	err = rtm_to_fib6_config(skb, nlh, &cfg, extack);
	if (err < 0)
		return err;

	if (cfg.fc_nh_id &&
	    !nexthop_find_by_id(sock_net(skb->sk), cfg.fc_nh_id)) {
		NL_SET_ERR_MSG(extack, "Nexthop id does not exist");
		return -EINVAL;
	}

	if (cfg.fc_mp)
		return ip6_route_multipath_del(&cfg, extack);
	else {
		cfg.fc_delete_all_nh = 1;
		return ip6_route_del(&cfg, extack);
	}
}

static int inet6_rtm_newroute(struct sk_buff *skb, struct nlmsghdr *nlh,
			      struct netlink_ext_ack *extack)
{
	struct fib6_config cfg;
	int err;

	err = rtm_to_fib6_config(skb, nlh, &cfg, extack);
	if (err < 0)
		return err;

	if (cfg.fc_metric == 0)
		cfg.fc_metric = IP6_RT_PRIO_USER;

	if (cfg.fc_mp)
		return ip6_route_multipath_add(&cfg, extack);
	else
		return ip6_route_add(&cfg, GFP_KERNEL, extack);
}

/* add the overhead of this fib6_nh to nexthop_len */
static int rt6_nh_nlmsg_size(struct fib6_nh *nh, void *arg)
{
	int *nexthop_len = arg;

	*nexthop_len += nla_total_size(0)	 /* RTA_MULTIPATH */
		     + NLA_ALIGN(sizeof(struct rtnexthop))
		     + nla_total_size(16); /* RTA_GATEWAY */

	if (nh->fib_nh_lws) {
		/* RTA_ENCAP_TYPE */
		*nexthop_len += lwtunnel_get_encap_size(nh->fib_nh_lws);
		/* RTA_ENCAP */
		*nexthop_len += nla_total_size(2);
	}

	return 0;
}

static size_t rt6_nlmsg_size(struct fib6_info *f6i)
{
	int nexthop_len;

	if (f6i->nh) {
		nexthop_len = nla_total_size(4); /* RTA_NH_ID */
		nexthop_for_each_fib6_nh(f6i->nh, rt6_nh_nlmsg_size,
					 &nexthop_len);
	} else {
		struct fib6_nh *nh = f6i->fib6_nh;

		nexthop_len = 0;
		if (f6i->fib6_nsiblings) {
			nexthop_len = nla_total_size(0)	 /* RTA_MULTIPATH */
				    + NLA_ALIGN(sizeof(struct rtnexthop))
				    + nla_total_size(16) /* RTA_GATEWAY */
				    + lwtunnel_get_encap_size(nh->fib_nh_lws);

			nexthop_len *= f6i->fib6_nsiblings;
		}
		nexthop_len += lwtunnel_get_encap_size(nh->fib_nh_lws);
	}

	return NLMSG_ALIGN(sizeof(struct rtmsg))
	       + nla_total_size(16) /* RTA_SRC */
	       + nla_total_size(16) /* RTA_DST */
	       + nla_total_size(16) /* RTA_GATEWAY */
	       + nla_total_size(16) /* RTA_PREFSRC */
	       + nla_total_size(4) /* RTA_TABLE */
	       + nla_total_size(4) /* RTA_IIF */
	       + nla_total_size(4) /* RTA_OIF */
	       + nla_total_size(4) /* RTA_PRIORITY */
	       + RTAX_MAX * nla_total_size(4) /* RTA_METRICS */
	       + nla_total_size(sizeof(struct rta_cacheinfo))
	       + nla_total_size(TCP_CA_NAME_MAX) /* RTAX_CC_ALGO */
	       + nla_total_size(1) /* RTA_PREF */
	       + nexthop_len;
}

static int rt6_fill_node_nexthop(struct sk_buff *skb, struct nexthop *nh,
				 unsigned char *flags)
{
	if (nexthop_is_multipath(nh)) {
		struct nlattr *mp;

		mp = nla_nest_start_noflag(skb, RTA_MULTIPATH);
		if (!mp)
			goto nla_put_failure;

		if (nexthop_mpath_fill_node(skb, nh, AF_INET6))
			goto nla_put_failure;

		nla_nest_end(skb, mp);
	} else {
		struct fib6_nh *fib6_nh;

		fib6_nh = nexthop_fib6_nh(nh);
		if (fib_nexthop_info(skb, &fib6_nh->nh_common, AF_INET6,
				     flags, false) < 0)
			goto nla_put_failure;
	}

	return 0;

nla_put_failure:
	return -EMSGSIZE;
}

static int rt6_fill_node(struct net *net, struct sk_buff *skb,
			 struct fib6_info *rt, struct dst_entry *dst,
			 struct in6_addr *dest, struct in6_addr *src,
			 int iif, int type, u32 portid, u32 seq,
			 unsigned int flags)
{
	struct rt6_info *rt6 = (struct rt6_info *)dst;
	struct rt6key *rt6_dst, *rt6_src;
	u32 *pmetrics, table, rt6_flags;
	unsigned char nh_flags = 0;
	struct nlmsghdr *nlh;
	struct rtmsg *rtm;
	long expires = 0;

	nlh = nlmsg_put(skb, portid, seq, type, sizeof(*rtm), flags);
	if (!nlh)
		return -EMSGSIZE;

	if (rt6) {
		rt6_dst = &rt6->rt6i_dst;
		rt6_src = &rt6->rt6i_src;
		rt6_flags = rt6->rt6i_flags;
	} else {
		rt6_dst = &rt->fib6_dst;
		rt6_src = &rt->fib6_src;
		rt6_flags = rt->fib6_flags;
	}

	rtm = nlmsg_data(nlh);
	rtm->rtm_family = AF_INET6;
	rtm->rtm_dst_len = rt6_dst->plen;
	rtm->rtm_src_len = rt6_src->plen;
	rtm->rtm_tos = 0;
	if (rt->fib6_table)
		table = rt->fib6_table->tb6_id;
	else
		table = RT6_TABLE_UNSPEC;
	rtm->rtm_table = table < 256 ? table : RT_TABLE_COMPAT;
	if (nla_put_u32(skb, RTA_TABLE, table))
		goto nla_put_failure;

	rtm->rtm_type = rt->fib6_type;
	rtm->rtm_flags = 0;
	rtm->rtm_scope = RT_SCOPE_UNIVERSE;
	rtm->rtm_protocol = rt->fib6_protocol;

	if (rt6_flags & RTF_CACHE)
		rtm->rtm_flags |= RTM_F_CLONED;

	if (dest) {
		if (nla_put_in6_addr(skb, RTA_DST, dest))
			goto nla_put_failure;
		rtm->rtm_dst_len = 128;
	} else if (rtm->rtm_dst_len)
		if (nla_put_in6_addr(skb, RTA_DST, &rt6_dst->addr))
			goto nla_put_failure;
#ifdef CONFIG_IPV6_SUBTREES
	if (src) {
		if (nla_put_in6_addr(skb, RTA_SRC, src))
			goto nla_put_failure;
		rtm->rtm_src_len = 128;
	} else if (rtm->rtm_src_len &&
		   nla_put_in6_addr(skb, RTA_SRC, &rt6_src->addr))
		goto nla_put_failure;
#endif
	if (iif) {
#ifdef CONFIG_IPV6_MROUTE
		if (ipv6_addr_is_multicast(&rt6_dst->addr)) {
			int err = ip6mr_get_route(net, skb, rtm, portid);

			if (err == 0)
				return 0;
			if (err < 0)
				goto nla_put_failure;
		} else
#endif
			if (nla_put_u32(skb, RTA_IIF, iif))
				goto nla_put_failure;
	} else if (dest) {
		struct in6_addr saddr_buf;
		if (ip6_route_get_saddr(net, rt, dest, 0, &saddr_buf) == 0 &&
		    nla_put_in6_addr(skb, RTA_PREFSRC, &saddr_buf))
			goto nla_put_failure;
	}

	if (rt->fib6_prefsrc.plen) {
		struct in6_addr saddr_buf;
		saddr_buf = rt->fib6_prefsrc.addr;
		if (nla_put_in6_addr(skb, RTA_PREFSRC, &saddr_buf))
			goto nla_put_failure;
	}

	pmetrics = dst ? dst_metrics_ptr(dst) : rt->fib6_metrics->metrics;
	if (rtnetlink_put_metrics(skb, pmetrics) < 0)
		goto nla_put_failure;

	if (nla_put_u32(skb, RTA_PRIORITY, rt->fib6_metric))
		goto nla_put_failure;

	/* For multipath routes, walk the siblings list and add
	 * each as a nexthop within RTA_MULTIPATH.
	 */
	if (rt6) {
		if (rt6_flags & RTF_GATEWAY &&
		    nla_put_in6_addr(skb, RTA_GATEWAY, &rt6->rt6i_gateway))
			goto nla_put_failure;

		if (dst->dev && nla_put_u32(skb, RTA_OIF, dst->dev->ifindex))
			goto nla_put_failure;

		if (dst->lwtstate &&
		    lwtunnel_fill_encap(skb, dst->lwtstate, RTA_ENCAP, RTA_ENCAP_TYPE) < 0)
			goto nla_put_failure;
	} else if (rt->fib6_nsiblings) {
		struct fib6_info *sibling, *next_sibling;
		struct nlattr *mp;

		mp = nla_nest_start_noflag(skb, RTA_MULTIPATH);
		if (!mp)
			goto nla_put_failure;

		if (fib_add_nexthop(skb, &rt->fib6_nh->nh_common,
				    rt->fib6_nh->fib_nh_weight, AF_INET6) < 0)
			goto nla_put_failure;

		list_for_each_entry_safe(sibling, next_sibling,
					 &rt->fib6_siblings, fib6_siblings) {
			if (fib_add_nexthop(skb, &sibling->fib6_nh->nh_common,
					    sibling->fib6_nh->fib_nh_weight,
					    AF_INET6) < 0)
				goto nla_put_failure;
		}

		nla_nest_end(skb, mp);
	} else if (rt->nh) {
		if (nla_put_u32(skb, RTA_NH_ID, rt->nh->id))
			goto nla_put_failure;

		if (nexthop_is_blackhole(rt->nh))
			rtm->rtm_type = RTN_BLACKHOLE;

		if (net->ipv4.sysctl_nexthop_compat_mode &&
		    rt6_fill_node_nexthop(skb, rt->nh, &nh_flags) < 0)
			goto nla_put_failure;

		rtm->rtm_flags |= nh_flags;
	} else {
		if (fib_nexthop_info(skb, &rt->fib6_nh->nh_common, AF_INET6,
				     &nh_flags, false) < 0)
			goto nla_put_failure;

		rtm->rtm_flags |= nh_flags;
	}

	if (rt6_flags & RTF_EXPIRES) {
		expires = dst ? dst->expires : rt->expires;
		expires -= jiffies;
	}

	if (!dst) {
		if (rt->offload)
			rtm->rtm_flags |= RTM_F_OFFLOAD;
		if (rt->trap)
			rtm->rtm_flags |= RTM_F_TRAP;
		if (rt->offload_failed)
			rtm->rtm_flags |= RTM_F_OFFLOAD_FAILED;
	}

	if (rtnl_put_cacheinfo(skb, dst, 0, expires, dst ? dst->error : 0) < 0)
		goto nla_put_failure;

	if (nla_put_u8(skb, RTA_PREF, IPV6_EXTRACT_PREF(rt6_flags)))
		goto nla_put_failure;


	nlmsg_end(skb, nlh);
	return 0;

nla_put_failure:
	nlmsg_cancel(skb, nlh);
	return -EMSGSIZE;
}

static int fib6_info_nh_uses_dev(struct fib6_nh *nh, void *arg)
{
	const struct net_device *dev = arg;

	if (nh->fib_nh_dev == dev)
		return 1;

	return 0;
}

static bool fib6_info_uses_dev(const struct fib6_info *f6i,
			       const struct net_device *dev)
{
	if (f6i->nh) {
		struct net_device *_dev = (struct net_device *)dev;

		return !!nexthop_for_each_fib6_nh(f6i->nh,
						  fib6_info_nh_uses_dev,
						  _dev);
	}

	if (f6i->fib6_nh->fib_nh_dev == dev)
		return true;

	if (f6i->fib6_nsiblings) {
		struct fib6_info *sibling, *next_sibling;

		list_for_each_entry_safe(sibling, next_sibling,
					 &f6i->fib6_siblings, fib6_siblings) {
			if (sibling->fib6_nh->fib_nh_dev == dev)
				return true;
		}
	}

	return false;
}

struct fib6_nh_exception_dump_walker {
	struct rt6_rtnl_dump_arg *dump;
	struct fib6_info *rt;
	unsigned int flags;
	unsigned int skip;
	unsigned int count;
};

static int rt6_nh_dump_exceptions(struct fib6_nh *nh, void *arg)
{
	struct fib6_nh_exception_dump_walker *w = arg;
	struct rt6_rtnl_dump_arg *dump = w->dump;
	struct rt6_exception_bucket *bucket;
	struct rt6_exception *rt6_ex;
	int i, err;

	bucket = fib6_nh_get_excptn_bucket(nh, NULL);
	if (!bucket)
		return 0;

	for (i = 0; i < FIB6_EXCEPTION_BUCKET_SIZE; i++) {
		hlist_for_each_entry(rt6_ex, &bucket->chain, hlist) {
			if (w->skip) {
				w->skip--;
				continue;
			}

			/* Expiration of entries doesn't bump sernum, insertion
			 * does. Removal is triggered by insertion, so we can
			 * rely on the fact that if entries change between two
			 * partial dumps, this node is scanned again completely,
			 * see rt6_insert_exception() and fib6_dump_table().
			 *
			 * Count expired entries we go through as handled
			 * entries that we'll skip next time, in case of partial
			 * node dump. Otherwise, if entries expire meanwhile,
			 * we'll skip the wrong amount.
			 */
			if (rt6_check_expired(rt6_ex->rt6i)) {
				w->count++;
				continue;
			}

			err = rt6_fill_node(dump->net, dump->skb, w->rt,
					    &rt6_ex->rt6i->dst, NULL, NULL, 0,
					    RTM_NEWROUTE,
					    NETLINK_CB(dump->cb->skb).portid,
					    dump->cb->nlh->nlmsg_seq, w->flags);
			if (err)
				return err;

			w->count++;
		}
		bucket++;
	}

	return 0;
}

/* Return -1 if done with node, number of handled routes on partial dump */
int rt6_dump_route(struct fib6_info *rt, void *p_arg, unsigned int skip)
{
	struct rt6_rtnl_dump_arg *arg = (struct rt6_rtnl_dump_arg *) p_arg;
	struct fib_dump_filter *filter = &arg->filter;
	unsigned int flags = NLM_F_MULTI;
	struct net *net = arg->net;
	int count = 0;

	if (rt == net->ipv6.fib6_null_entry)
		return -1;

	if ((filter->flags & RTM_F_PREFIX) &&
	    !(rt->fib6_flags & RTF_PREFIX_RT)) {
		/* success since this is not a prefix route */
		return -1;
	}
	if (filter->filter_set &&
	    ((filter->rt_type  && rt->fib6_type != filter->rt_type) ||
	     (filter->dev      && !fib6_info_uses_dev(rt, filter->dev)) ||
	     (filter->protocol && rt->fib6_protocol != filter->protocol))) {
		return -1;
	}

	if (filter->filter_set ||
	    !filter->dump_routes || !filter->dump_exceptions) {
		flags |= NLM_F_DUMP_FILTERED;
	}

	if (filter->dump_routes) {
		if (skip) {
			skip--;
		} else {
			if (rt6_fill_node(net, arg->skb, rt, NULL, NULL, NULL,
					  0, RTM_NEWROUTE,
					  NETLINK_CB(arg->cb->skb).portid,
					  arg->cb->nlh->nlmsg_seq, flags)) {
				return 0;
			}
			count++;
		}
	}

	if (filter->dump_exceptions) {
		struct fib6_nh_exception_dump_walker w = { .dump = arg,
							   .rt = rt,
							   .flags = flags,
							   .skip = skip,
							   .count = 0 };
		int err;

		rcu_read_lock();
		if (rt->nh) {
			err = nexthop_for_each_fib6_nh(rt->nh,
						       rt6_nh_dump_exceptions,
						       &w);
		} else {
			err = rt6_nh_dump_exceptions(rt->fib6_nh, &w);
		}
		rcu_read_unlock();

		if (err)
			return count += w.count;
	}

	return -1;
}

static int inet6_rtm_valid_getroute_req(struct sk_buff *skb,
					const struct nlmsghdr *nlh,
					struct nlattr **tb,
					struct netlink_ext_ack *extack)
{
	struct rtmsg *rtm;
	int i, err;

	if (nlh->nlmsg_len < nlmsg_msg_size(sizeof(*rtm))) {
		NL_SET_ERR_MSG_MOD(extack,
				   "Invalid header for get route request");
		return -EINVAL;
	}

	if (!netlink_strict_get_check(skb))
		return nlmsg_parse_deprecated(nlh, sizeof(*rtm), tb, RTA_MAX,
					      rtm_ipv6_policy, extack);

	rtm = nlmsg_data(nlh);
	if ((rtm->rtm_src_len && rtm->rtm_src_len != 128) ||
	    (rtm->rtm_dst_len && rtm->rtm_dst_len != 128) ||
	    rtm->rtm_table || rtm->rtm_protocol || rtm->rtm_scope ||
	    rtm->rtm_type) {
		NL_SET_ERR_MSG_MOD(extack, "Invalid values in header for get route request");
		return -EINVAL;
	}
	if (rtm->rtm_flags & ~RTM_F_FIB_MATCH) {
		NL_SET_ERR_MSG_MOD(extack,
				   "Invalid flags for get route request");
		return -EINVAL;
	}

	err = nlmsg_parse_deprecated_strict(nlh, sizeof(*rtm), tb, RTA_MAX,
					    rtm_ipv6_policy, extack);
	if (err)
		return err;

	if ((tb[RTA_SRC] && !rtm->rtm_src_len) ||
	    (tb[RTA_DST] && !rtm->rtm_dst_len)) {
		NL_SET_ERR_MSG_MOD(extack, "rtm_src_len and rtm_dst_len must be 128 for IPv6");
		return -EINVAL;
	}

	for (i = 0; i <= RTA_MAX; i++) {
		if (!tb[i])
			continue;

		switch (i) {
		case RTA_SRC:
		case RTA_DST:
		case RTA_IIF:
		case RTA_OIF:
		case RTA_MARK:
		case RTA_UID:
		case RTA_SPORT:
		case RTA_DPORT:
		case RTA_IP_PROTO:
			break;
		default:
			NL_SET_ERR_MSG_MOD(extack, "Unsupported attribute in get route request");
			return -EINVAL;
		}
	}

	return 0;
}

static int inet6_rtm_getroute(struct sk_buff *in_skb, struct nlmsghdr *nlh,
			      struct netlink_ext_ack *extack)
{
	struct net *net = sock_net(in_skb->sk);
	struct nlattr *tb[RTA_MAX+1];
	int err, iif = 0, oif = 0;
	struct fib6_info *from;
	struct dst_entry *dst;
	struct rt6_info *rt;
	struct sk_buff *skb;
	struct rtmsg *rtm;
	struct flowi6 fl6 = {};
	bool fibmatch;

	err = inet6_rtm_valid_getroute_req(in_skb, nlh, tb, extack);
	if (err < 0)
		goto errout;

	err = -EINVAL;
	rtm = nlmsg_data(nlh);
	fl6.flowlabel = ip6_make_flowinfo(rtm->rtm_tos, 0);
	fibmatch = !!(rtm->rtm_flags & RTM_F_FIB_MATCH);

	if (tb[RTA_SRC]) {
		if (nla_len(tb[RTA_SRC]) < sizeof(struct in6_addr))
			goto errout;

		fl6.saddr = *(struct in6_addr *)nla_data(tb[RTA_SRC]);
	}

	if (tb[RTA_DST]) {
		if (nla_len(tb[RTA_DST]) < sizeof(struct in6_addr))
			goto errout;

		fl6.daddr = *(struct in6_addr *)nla_data(tb[RTA_DST]);
	}

	if (tb[RTA_IIF])
		iif = nla_get_u32(tb[RTA_IIF]);

	if (tb[RTA_OIF])
		oif = nla_get_u32(tb[RTA_OIF]);

	if (tb[RTA_MARK])
		fl6.flowi6_mark = nla_get_u32(tb[RTA_MARK]);

	if (tb[RTA_UID])
		fl6.flowi6_uid = make_kuid(current_user_ns(),
					   nla_get_u32(tb[RTA_UID]));
	else
		fl6.flowi6_uid = iif ? INVALID_UID : current_uid();

	if (tb[RTA_SPORT])
		fl6.fl6_sport = nla_get_be16(tb[RTA_SPORT]);

	if (tb[RTA_DPORT])
		fl6.fl6_dport = nla_get_be16(tb[RTA_DPORT]);

	if (tb[RTA_IP_PROTO]) {
		err = rtm_getroute_parse_ip_proto(tb[RTA_IP_PROTO],
						  &fl6.flowi6_proto, AF_INET6,
						  extack);
		if (err)
			goto errout;
	}

	if (iif) {
		struct net_device *dev;
		int flags = 0;

		rcu_read_lock();

		dev = dev_get_by_index_rcu(net, iif);
		if (!dev) {
			rcu_read_unlock();
			err = -ENODEV;
			goto errout;
		}

		fl6.flowi6_iif = iif;

		if (!ipv6_addr_any(&fl6.saddr))
			flags |= RT6_LOOKUP_F_HAS_SADDR;

		dst = ip6_route_input_lookup(net, dev, &fl6, NULL, flags);

		rcu_read_unlock();
	} else {
		fl6.flowi6_oif = oif;

		dst = ip6_route_output(net, NULL, &fl6);
	}


	rt = container_of(dst, struct rt6_info, dst);
	if (rt->dst.error) {
		err = rt->dst.error;
		ip6_rt_put(rt);
		goto errout;
	}

	if (rt == net->ipv6.ip6_null_entry) {
		err = rt->dst.error;
		ip6_rt_put(rt);
		goto errout;
	}

	skb = alloc_skb(NLMSG_GOODSIZE, GFP_KERNEL);
	if (!skb) {
		ip6_rt_put(rt);
		err = -ENOBUFS;
		goto errout;
	}

	skb_dst_set(skb, &rt->dst);

	rcu_read_lock();
	from = rcu_dereference(rt->from);
	if (from) {
		if (fibmatch)
			err = rt6_fill_node(net, skb, from, NULL, NULL, NULL,
					    iif, RTM_NEWROUTE,
					    NETLINK_CB(in_skb).portid,
					    nlh->nlmsg_seq, 0);
		else
			err = rt6_fill_node(net, skb, from, dst, &fl6.daddr,
					    &fl6.saddr, iif, RTM_NEWROUTE,
					    NETLINK_CB(in_skb).portid,
					    nlh->nlmsg_seq, 0);
	} else {
		err = -ENETUNREACH;
	}
	rcu_read_unlock();

	if (err < 0) {
		kfree_skb(skb);
		goto errout;
	}

	err = rtnl_unicast(skb, net, NETLINK_CB(in_skb).portid);
errout:
	return err;
}

void inet6_rt_notify(int event, struct fib6_info *rt, struct nl_info *info,
		     unsigned int nlm_flags)
{
	struct sk_buff *skb;
	struct net *net = info->nl_net;
	u32 seq;
	int err;

	err = -ENOBUFS;
	seq = info->nlh ? info->nlh->nlmsg_seq : 0;

	skb = nlmsg_new(rt6_nlmsg_size(rt), gfp_any());
	if (!skb)
		goto errout;

	err = rt6_fill_node(net, skb, rt, NULL, NULL, NULL, 0,
			    event, info->portid, seq, nlm_flags);
	if (err < 0) {
		/* -EMSGSIZE implies BUG in rt6_nlmsg_size() */
		WARN_ON(err == -EMSGSIZE);
		kfree_skb(skb);
		goto errout;
	}
	rtnl_notify(skb, net, info->portid, RTNLGRP_IPV6_ROUTE,
		    info->nlh, gfp_any());
	return;
errout:
	if (err < 0)
		rtnl_set_sk_err(net, RTNLGRP_IPV6_ROUTE, err);
}

void fib6_rt_update(struct net *net, struct fib6_info *rt,
		    struct nl_info *info)
{
	u32 seq = info->nlh ? info->nlh->nlmsg_seq : 0;
	struct sk_buff *skb;
	int err = -ENOBUFS;

	skb = nlmsg_new(rt6_nlmsg_size(rt), gfp_any());
	if (!skb)
		goto errout;

	err = rt6_fill_node(net, skb, rt, NULL, NULL, NULL, 0,
			    RTM_NEWROUTE, info->portid, seq, NLM_F_REPLACE);
	if (err < 0) {
		/* -EMSGSIZE implies BUG in rt6_nlmsg_size() */
		WARN_ON(err == -EMSGSIZE);
		kfree_skb(skb);
		goto errout;
	}
	rtnl_notify(skb, net, info->portid, RTNLGRP_IPV6_ROUTE,
		    info->nlh, gfp_any());
	return;
errout:
	if (err < 0)
		rtnl_set_sk_err(net, RTNLGRP_IPV6_ROUTE, err);
}

void fib6_info_hw_flags_set(struct net *net, struct fib6_info *f6i,
			    bool offload, bool trap, bool offload_failed)
{
	struct sk_buff *skb;
	int err;

	if (f6i->offload == offload && f6i->trap == trap &&
	    f6i->offload_failed == offload_failed)
		return;

	f6i->offload = offload;
	f6i->trap = trap;

	/* 2 means send notifications only if offload_failed was changed. */
	if (net->ipv6.sysctl.fib_notify_on_flag_change == 2 &&
	    f6i->offload_failed == offload_failed)
		return;

	f6i->offload_failed = offload_failed;

	if (!rcu_access_pointer(f6i->fib6_node))
		/* The route was removed from the tree, do not send
		 * notfication.
		 */
		return;

	if (!net->ipv6.sysctl.fib_notify_on_flag_change)
		return;

	skb = nlmsg_new(rt6_nlmsg_size(f6i), GFP_KERNEL);
	if (!skb) {
		err = -ENOBUFS;
		goto errout;
	}

	err = rt6_fill_node(net, skb, f6i, NULL, NULL, NULL, 0, RTM_NEWROUTE, 0,
			    0, 0);
	if (err < 0) {
		/* -EMSGSIZE implies BUG in rt6_nlmsg_size() */
		WARN_ON(err == -EMSGSIZE);
		kfree_skb(skb);
		goto errout;
	}

	rtnl_notify(skb, net, 0, RTNLGRP_IPV6_ROUTE, NULL, GFP_KERNEL);
	return;

errout:
	rtnl_set_sk_err(net, RTNLGRP_IPV6_ROUTE, err);
}
EXPORT_SYMBOL(fib6_info_hw_flags_set);

static int ip6_route_dev_notify(struct notifier_block *this,
				unsigned long event, void *ptr)
{
	struct net_device *dev = netdev_notifier_info_to_dev(ptr);
	struct net *net = dev_net(dev);

	if (!(dev->flags & IFF_LOOPBACK))
		return NOTIFY_OK;

	if (event == NETDEV_REGISTER) {
		net->ipv6.fib6_null_entry->fib6_nh->fib_nh_dev = dev;
		net->ipv6.ip6_null_entry->dst.dev = dev;
		net->ipv6.ip6_null_entry->rt6i_idev = in6_dev_get(dev);
#ifdef CONFIG_IPV6_MULTIPLE_TABLES
		net->ipv6.ip6_prohibit_entry->dst.dev = dev;
		net->ipv6.ip6_prohibit_entry->rt6i_idev = in6_dev_get(dev);
		net->ipv6.ip6_blk_hole_entry->dst.dev = dev;
		net->ipv6.ip6_blk_hole_entry->rt6i_idev = in6_dev_get(dev);
#endif
	 } else if (event == NETDEV_UNREGISTER &&
		    dev->reg_state != NETREG_UNREGISTERED) {
		/* NETDEV_UNREGISTER could be fired for multiple times by
		 * netdev_wait_allrefs(). Make sure we only call this once.
		 */
		in6_dev_put_clear(&net->ipv6.ip6_null_entry->rt6i_idev);
#ifdef CONFIG_IPV6_MULTIPLE_TABLES
		in6_dev_put_clear(&net->ipv6.ip6_prohibit_entry->rt6i_idev);
		in6_dev_put_clear(&net->ipv6.ip6_blk_hole_entry->rt6i_idev);
#endif
	}

	return NOTIFY_OK;
}

/*
 *	/proc
 */

#ifdef CONFIG_PROC_FS
static int rt6_stats_seq_show(struct seq_file *seq, void *v)
{
	struct net *net = (struct net *)seq->private;
	seq_printf(seq, "%04x %04x %04x %04x %04x %04x %04x\n",
		   net->ipv6.rt6_stats->fib_nodes,
		   net->ipv6.rt6_stats->fib_route_nodes,
		   atomic_read(&net->ipv6.rt6_stats->fib_rt_alloc),
		   net->ipv6.rt6_stats->fib_rt_entries,
		   net->ipv6.rt6_stats->fib_rt_cache,
		   dst_entries_get_slow(&net->ipv6.ip6_dst_ops),
		   net->ipv6.rt6_stats->fib_discarded_routes);

	return 0;
}
#endif	/* CONFIG_PROC_FS */

#ifdef CONFIG_SYSCTL

static int ipv6_sysctl_rtcache_flush(struct ctl_table *ctl, int write,
			      void *buffer, size_t *lenp, loff_t *ppos)
{
	struct net *net;
	int delay;
	int ret;
	if (!write)
		return -EINVAL;

	net = (struct net *)ctl->extra1;
	delay = net->ipv6.sysctl.flush_delay;
	ret = proc_dointvec(ctl, write, buffer, lenp, ppos);
	if (ret)
		return ret;

	fib6_run_gc(delay <= 0 ? 0 : (unsigned long)delay, net, delay > 0);
	return 0;
}

static struct ctl_table ipv6_route_table_template[] = {
	{
		.procname	=	"flush",
		.data		=	&init_net.ipv6.sysctl.flush_delay,
		.maxlen		=	sizeof(int),
		.mode		=	0200,
		.proc_handler	=	ipv6_sysctl_rtcache_flush
	},
	{
		.procname	=	"gc_thresh",
		.data		=	&ip6_dst_ops_template.gc_thresh,
		.maxlen		=	sizeof(int),
		.mode		=	0644,
		.proc_handler	=	proc_dointvec,
	},
	{
		.procname	=	"max_size",
		.data		=	&init_net.ipv6.sysctl.ip6_rt_max_size,
		.maxlen		=	sizeof(int),
		.mode		=	0644,
		.proc_handler	=	proc_dointvec,
	},
	{
		.procname	=	"gc_min_interval",
		.data		=	&init_net.ipv6.sysctl.ip6_rt_gc_min_interval,
		.maxlen		=	sizeof(int),
		.mode		=	0644,
		.proc_handler	=	proc_dointvec_jiffies,
	},
	{
		.procname	=	"gc_timeout",
		.data		=	&init_net.ipv6.sysctl.ip6_rt_gc_timeout,
		.maxlen		=	sizeof(int),
		.mode		=	0644,
		.proc_handler	=	proc_dointvec_jiffies,
	},
	{
		.procname	=	"gc_interval",
		.data		=	&init_net.ipv6.sysctl.ip6_rt_gc_interval,
		.maxlen		=	sizeof(int),
		.mode		=	0644,
		.proc_handler	=	proc_dointvec_jiffies,
	},
	{
		.procname	=	"gc_elasticity",
		.data		=	&init_net.ipv6.sysctl.ip6_rt_gc_elasticity,
		.maxlen		=	sizeof(int),
		.mode		=	0644,
		.proc_handler	=	proc_dointvec,
	},
	{
		.procname	=	"mtu_expires",
		.data		=	&init_net.ipv6.sysctl.ip6_rt_mtu_expires,
		.maxlen		=	sizeof(int),
		.mode		=	0644,
		.proc_handler	=	proc_dointvec_jiffies,
	},
	{
		.procname	=	"min_adv_mss",
		.data		=	&init_net.ipv6.sysctl.ip6_rt_min_advmss,
		.maxlen		=	sizeof(int),
		.mode		=	0644,
		.proc_handler	=	proc_dointvec,
	},
	{
		.procname	=	"gc_min_interval_ms",
		.data		=	&init_net.ipv6.sysctl.ip6_rt_gc_min_interval,
		.maxlen		=	sizeof(int),
		.mode		=	0644,
		.proc_handler	=	proc_dointvec_ms_jiffies,
	},
	{
		.procname	=	"skip_notify_on_dev_down",
		.data		=	&init_net.ipv6.sysctl.skip_notify_on_dev_down,
		.maxlen		=	sizeof(int),
		.mode		=	0644,
		.proc_handler	=	proc_dointvec_minmax,
		.extra1		=	SYSCTL_ZERO,
		.extra2		=	SYSCTL_ONE,
	},
	{ }
};

struct ctl_table * __net_init ipv6_route_sysctl_init(struct net *net)
{
	struct ctl_table *table;

	table = kmemdup(ipv6_route_table_template,
			sizeof(ipv6_route_table_template),
			GFP_KERNEL);

	if (table) {
		table[0].data = &net->ipv6.sysctl.flush_delay;
		table[0].extra1 = net;
		table[1].data = &net->ipv6.ip6_dst_ops.gc_thresh;
		table[2].data = &net->ipv6.sysctl.ip6_rt_max_size;
		table[3].data = &net->ipv6.sysctl.ip6_rt_gc_min_interval;
		table[4].data = &net->ipv6.sysctl.ip6_rt_gc_timeout;
		table[5].data = &net->ipv6.sysctl.ip6_rt_gc_interval;
		table[6].data = &net->ipv6.sysctl.ip6_rt_gc_elasticity;
		table[7].data = &net->ipv6.sysctl.ip6_rt_mtu_expires;
		table[8].data = &net->ipv6.sysctl.ip6_rt_min_advmss;
		table[9].data = &net->ipv6.sysctl.ip6_rt_gc_min_interval;
		table[10].data = &net->ipv6.sysctl.skip_notify_on_dev_down;

		/* Don't export sysctls to unprivileged users */
		if (net->user_ns != &init_user_ns)
			table[0].procname = NULL;
	}

	return table;
}
#endif

static int __net_init ip6_route_net_init(struct net *net)
{
	int ret = -ENOMEM;

	memcpy(&net->ipv6.ip6_dst_ops, &ip6_dst_ops_template,
	       sizeof(net->ipv6.ip6_dst_ops));

	if (dst_entries_init(&net->ipv6.ip6_dst_ops) < 0)
		goto out_ip6_dst_ops;

	net->ipv6.fib6_null_entry = fib6_info_alloc(GFP_KERNEL, true);
	if (!net->ipv6.fib6_null_entry)
		goto out_ip6_dst_entries;
	memcpy(net->ipv6.fib6_null_entry, &fib6_null_entry_template,
	       sizeof(*net->ipv6.fib6_null_entry));

	net->ipv6.ip6_null_entry = kmemdup(&ip6_null_entry_template,
					   sizeof(*net->ipv6.ip6_null_entry),
					   GFP_KERNEL);
	if (!net->ipv6.ip6_null_entry)
		goto out_fib6_null_entry;
	net->ipv6.ip6_null_entry->dst.ops = &net->ipv6.ip6_dst_ops;
	dst_init_metrics(&net->ipv6.ip6_null_entry->dst,
			 ip6_template_metrics, true);
	INIT_LIST_HEAD(&net->ipv6.ip6_null_entry->rt6i_uncached);

#ifdef CONFIG_IPV6_MULTIPLE_TABLES
	net->ipv6.fib6_has_custom_rules = false;
	net->ipv6.ip6_prohibit_entry = kmemdup(&ip6_prohibit_entry_template,
					       sizeof(*net->ipv6.ip6_prohibit_entry),
					       GFP_KERNEL);
	if (!net->ipv6.ip6_prohibit_entry)
		goto out_ip6_null_entry;
	net->ipv6.ip6_prohibit_entry->dst.ops = &net->ipv6.ip6_dst_ops;
	dst_init_metrics(&net->ipv6.ip6_prohibit_entry->dst,
			 ip6_template_metrics, true);
	INIT_LIST_HEAD(&net->ipv6.ip6_prohibit_entry->rt6i_uncached);

	net->ipv6.ip6_blk_hole_entry = kmemdup(&ip6_blk_hole_entry_template,
					       sizeof(*net->ipv6.ip6_blk_hole_entry),
					       GFP_KERNEL);
	if (!net->ipv6.ip6_blk_hole_entry)
		goto out_ip6_prohibit_entry;
	net->ipv6.ip6_blk_hole_entry->dst.ops = &net->ipv6.ip6_dst_ops;
	dst_init_metrics(&net->ipv6.ip6_blk_hole_entry->dst,
			 ip6_template_metrics, true);
	INIT_LIST_HEAD(&net->ipv6.ip6_blk_hole_entry->rt6i_uncached);
#ifdef CONFIG_IPV6_SUBTREES
	net->ipv6.fib6_routes_require_src = 0;
#endif
#endif

	net->ipv6.sysctl.flush_delay = 0;
	net->ipv6.sysctl.ip6_rt_max_size = 4096;
	net->ipv6.sysctl.ip6_rt_gc_min_interval = HZ / 2;
	net->ipv6.sysctl.ip6_rt_gc_timeout = 60*HZ;
	net->ipv6.sysctl.ip6_rt_gc_interval = 30*HZ;
	net->ipv6.sysctl.ip6_rt_gc_elasticity = 9;
	net->ipv6.sysctl.ip6_rt_mtu_expires = 10*60*HZ;
	net->ipv6.sysctl.ip6_rt_min_advmss = IPV6_MIN_MTU - 20 - 40;
	net->ipv6.sysctl.skip_notify_on_dev_down = 0;

	net->ipv6.ip6_rt_gc_expire = 30*HZ;

	ret = 0;
out:
	return ret;

#ifdef CONFIG_IPV6_MULTIPLE_TABLES
out_ip6_prohibit_entry:
	kfree(net->ipv6.ip6_prohibit_entry);
out_ip6_null_entry:
	kfree(net->ipv6.ip6_null_entry);
#endif
out_fib6_null_entry:
	kfree(net->ipv6.fib6_null_entry);
out_ip6_dst_entries:
	dst_entries_destroy(&net->ipv6.ip6_dst_ops);
out_ip6_dst_ops:
	goto out;
}

static void __net_exit ip6_route_net_exit(struct net *net)
{
	kfree(net->ipv6.fib6_null_entry);
	kfree(net->ipv6.ip6_null_entry);
#ifdef CONFIG_IPV6_MULTIPLE_TABLES
	kfree(net->ipv6.ip6_prohibit_entry);
	kfree(net->ipv6.ip6_blk_hole_entry);
#endif
	dst_entries_destroy(&net->ipv6.ip6_dst_ops);
}

static int __net_init ip6_route_net_init_late(struct net *net)
{
#ifdef CONFIG_PROC_FS
	proc_create_net("ipv6_route", 0, net->proc_net, &ipv6_route_seq_ops,
			sizeof(struct ipv6_route_iter));
	proc_create_net_single("rt6_stats", 0444, net->proc_net,
			rt6_stats_seq_show, NULL);
#endif
	return 0;
}

static void __net_exit ip6_route_net_exit_late(struct net *net)
{
#ifdef CONFIG_PROC_FS
	remove_proc_entry("ipv6_route", net->proc_net);
	remove_proc_entry("rt6_stats", net->proc_net);
#endif
}

static struct pernet_operations ip6_route_net_ops = {
	.init = ip6_route_net_init,
	.exit = ip6_route_net_exit,
};

static int __net_init ipv6_inetpeer_init(struct net *net)
{
	struct inet_peer_base *bp = kmalloc(sizeof(*bp), GFP_KERNEL);

	if (!bp)
		return -ENOMEM;
	inet_peer_base_init(bp);
	net->ipv6.peers = bp;
	return 0;
}

static void __net_exit ipv6_inetpeer_exit(struct net *net)
{
	struct inet_peer_base *bp = net->ipv6.peers;

	net->ipv6.peers = NULL;
	inetpeer_invalidate_tree(bp);
	kfree(bp);
}

static struct pernet_operations ipv6_inetpeer_ops = {
	.init	=	ipv6_inetpeer_init,
	.exit	=	ipv6_inetpeer_exit,
};

static struct pernet_operations ip6_route_net_late_ops = {
	.init = ip6_route_net_init_late,
	.exit = ip6_route_net_exit_late,
};

static struct notifier_block ip6_route_dev_notifier = {
	.notifier_call = ip6_route_dev_notify,
	.priority = ADDRCONF_NOTIFY_PRIORITY - 10,
};

void __init ip6_route_init_special_entries(void)
{
	/* Registering of the loopback is done before this portion of code,
	 * the loopback reference in rt6_info will not be taken, do it
	 * manually for init_net */
	init_net.ipv6.fib6_null_entry->fib6_nh->fib_nh_dev = init_net.loopback_dev;
	init_net.ipv6.ip6_null_entry->dst.dev = init_net.loopback_dev;
	init_net.ipv6.ip6_null_entry->rt6i_idev = in6_dev_get(init_net.loopback_dev);
  #ifdef CONFIG_IPV6_MULTIPLE_TABLES
	init_net.ipv6.ip6_prohibit_entry->dst.dev = init_net.loopback_dev;
	init_net.ipv6.ip6_prohibit_entry->rt6i_idev = in6_dev_get(init_net.loopback_dev);
	init_net.ipv6.ip6_blk_hole_entry->dst.dev = init_net.loopback_dev;
	init_net.ipv6.ip6_blk_hole_entry->rt6i_idev = in6_dev_get(init_net.loopback_dev);
  #endif
}

#if IS_BUILTIN(CONFIG_IPV6)
#if defined(CONFIG_BPF_SYSCALL) && defined(CONFIG_PROC_FS)
DEFINE_BPF_ITER_FUNC(ipv6_route, struct bpf_iter_meta *meta, struct fib6_info *rt)

BTF_ID_LIST(btf_fib6_info_id)
BTF_ID(struct, fib6_info)

static const struct bpf_iter_seq_info ipv6_route_seq_info = {
	.seq_ops		= &ipv6_route_seq_ops,
	.init_seq_private	= bpf_iter_init_seq_net,
	.fini_seq_private	= bpf_iter_fini_seq_net,
	.seq_priv_size		= sizeof(struct ipv6_route_iter),
};

static struct bpf_iter_reg ipv6_route_reg_info = {
	.target			= "ipv6_route",
	.ctx_arg_info_size	= 1,
	.ctx_arg_info		= {
		{ offsetof(struct bpf_iter__ipv6_route, rt),
		  PTR_TO_BTF_ID_OR_NULL },
	},
	.seq_info		= &ipv6_route_seq_info,
};

static int __init bpf_iter_register(void)
{
	ipv6_route_reg_info.ctx_arg_info[0].btf_id = *btf_fib6_info_id;
	return bpf_iter_reg_target(&ipv6_route_reg_info);
}

static void bpf_iter_unregister(void)
{
	bpf_iter_unreg_target(&ipv6_route_reg_info);
}
#endif
#endif

int __init ip6_route_init(void)
{
	int ret;
	int cpu;

	ret = -ENOMEM;
	ip6_dst_ops_template.kmem_cachep =
		kmem_cache_create("ip6_dst_cache", sizeof(struct rt6_info), 0,
				  SLAB_HWCACHE_ALIGN, NULL);
	if (!ip6_dst_ops_template.kmem_cachep)
		goto out;

	ret = dst_entries_init(&ip6_dst_blackhole_ops);
	if (ret)
		goto out_kmem_cache;

	ret = register_pernet_subsys(&ipv6_inetpeer_ops);
	if (ret)
		goto out_dst_entries;

	ret = register_pernet_subsys(&ip6_route_net_ops);
	if (ret)
		goto out_register_inetpeer;

	ip6_dst_blackhole_ops.kmem_cachep = ip6_dst_ops_template.kmem_cachep;

	ret = fib6_init();
	if (ret)
		goto out_register_subsys;

	ret = xfrm6_init();
	if (ret)
		goto out_fib6_init;

	ret = fib6_rules_init();
	if (ret)
		goto xfrm6_init;

	ret = register_pernet_subsys(&ip6_route_net_late_ops);
	if (ret)
		goto fib6_rules_init;

	ret = rtnl_register_module(THIS_MODULE, PF_INET6, RTM_NEWROUTE,
				   inet6_rtm_newroute, NULL, 0);
	if (ret < 0)
		goto out_register_late_subsys;

	ret = rtnl_register_module(THIS_MODULE, PF_INET6, RTM_DELROUTE,
				   inet6_rtm_delroute, NULL, 0);
	if (ret < 0)
		goto out_register_late_subsys;

	ret = rtnl_register_module(THIS_MODULE, PF_INET6, RTM_GETROUTE,
				   inet6_rtm_getroute, NULL,
				   RTNL_FLAG_DOIT_UNLOCKED);
	if (ret < 0)
		goto out_register_late_subsys;

	ret = register_netdevice_notifier(&ip6_route_dev_notifier);
	if (ret)
		goto out_register_late_subsys;

#if IS_BUILTIN(CONFIG_IPV6)
#if defined(CONFIG_BPF_SYSCALL) && defined(CONFIG_PROC_FS)
	ret = bpf_iter_register();
	if (ret)
		goto out_register_late_subsys;
#endif
#endif

	for_each_possible_cpu(cpu) {
		struct uncached_list *ul = per_cpu_ptr(&rt6_uncached_list, cpu);

		INIT_LIST_HEAD(&ul->head);
		spin_lock_init(&ul->lock);
	}

out:
	return ret;

out_register_late_subsys:
	rtnl_unregister_all(PF_INET6);
	unregister_pernet_subsys(&ip6_route_net_late_ops);
fib6_rules_init:
	fib6_rules_cleanup();
xfrm6_init:
	xfrm6_fini();
out_fib6_init:
	fib6_gc_cleanup();
out_register_subsys:
	unregister_pernet_subsys(&ip6_route_net_ops);
out_register_inetpeer:
	unregister_pernet_subsys(&ipv6_inetpeer_ops);
out_dst_entries:
	dst_entries_destroy(&ip6_dst_blackhole_ops);
out_kmem_cache:
	kmem_cache_destroy(ip6_dst_ops_template.kmem_cachep);
	goto out;
}

void ip6_route_cleanup(void)
{
#if IS_BUILTIN(CONFIG_IPV6)
#if defined(CONFIG_BPF_SYSCALL) && defined(CONFIG_PROC_FS)
	bpf_iter_unregister();
#endif
#endif
	unregister_netdevice_notifier(&ip6_route_dev_notifier);
	unregister_pernet_subsys(&ip6_route_net_late_ops);
	fib6_rules_cleanup();
	xfrm6_fini();
	fib6_gc_cleanup();
	unregister_pernet_subsys(&ipv6_inetpeer_ops);
	unregister_pernet_subsys(&ip6_route_net_ops);
	dst_entries_destroy(&ip6_dst_blackhole_ops);
	kmem_cache_destroy(ip6_dst_ops_template.kmem_cachep);
}<|MERGE_RESOLUTION|>--- conflicted
+++ resolved
@@ -4261,13 +4261,8 @@
 				     u32 defrtr_usr_metric)
 {
 	struct fib6_config cfg = {
-<<<<<<< HEAD
 		.fc_table	= l3mdev_fib_table(dev) ? : addrconf_rt_table(dev, RT6_TABLE_DFLT),
-		.fc_metric	= IP6_RT_PRIO_USER,
-=======
-		.fc_table	= l3mdev_fib_table(dev) ? : RT6_TABLE_DFLT,
 		.fc_metric	= defrtr_usr_metric,
->>>>>>> 51e6d178
 		.fc_ifindex	= dev->ifindex,
 		.fc_flags	= RTF_GATEWAY | RTF_ADDRCONF | RTF_DEFAULT |
 				  RTF_UP | RTF_EXPIRES | RTF_PREF(pref),

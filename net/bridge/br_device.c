--- conflicted
+++ resolved
@@ -204,18 +204,6 @@
 	return 0;
 }
 
-<<<<<<< HEAD
-static void br_get_stats64(struct net_device *dev,
-			   struct rtnl_link_stats64 *stats)
-{
-	struct net_bridge *br = netdev_priv(dev);
-
-	netdev_stats_to_stats64(stats, &dev->stats);
-	dev_fetch_sw_netstats(stats, br->stats);
-}
-
-=======
->>>>>>> 356006a6
 static int br_change_mtu(struct net_device *dev, int new_mtu)
 {
 	struct net_bridge *br = netdev_priv(dev);

--- conflicted
+++ resolved
@@ -678,21 +678,12 @@
 
 	if (inet_sk_state_load(sk) == TCP_CLOSE)
 		return;
-<<<<<<< HEAD
 
 	mptcp_data_lock(sk);
 
 	__mptcp_move_skbs_from_subflow(msk, ssk, &moved);
 	__mptcp_ofo_queue(msk);
 
-=======
-
-	mptcp_data_lock(sk);
-
-	__mptcp_move_skbs_from_subflow(msk, ssk, &moved);
-	__mptcp_ofo_queue(msk);
-
->>>>>>> 8a8109f3
 	/* If the moves have caught up with the DATA_FIN sequence number
 	 * it's time to ack the DATA_FIN and change socket state, but
 	 * this is not a good place to change state. Let the workqueue
@@ -886,12 +877,9 @@
 	struct mptcp_sock *msk = mptcp_sk(sk);
 
 	WARN_ON_ONCE(msk->wmem_reserved);
-<<<<<<< HEAD
-=======
 	if (WARN_ON_ONCE(amount < 0))
 		amount = 0;
 
->>>>>>> 8a8109f3
 	if (amount <= sk->sk_forward_alloc)
 		goto reserve;
 
@@ -1238,7 +1226,6 @@
 	skb = __mptcp_do_alloc_tx_skb(sk, gfp);
 	if (!skb)
 		return false;
-<<<<<<< HEAD
 
 	if (likely(sk_wmem_schedule(ssk, skb->truesize))) {
 		ssk->sk_tx_skb_cache = skb;
@@ -1262,31 +1249,6 @@
 	return __mptcp_alloc_tx_skb(sk, ssk, sk->sk_allocation);
 }
 
-=======
-
-	if (likely(sk_wmem_schedule(ssk, skb->truesize))) {
-		ssk->sk_tx_skb_cache = skb;
-		return true;
-	}
-	kfree_skb(skb);
-	return false;
-}
-
-static bool mptcp_must_reclaim_memory(struct sock *sk, struct sock *ssk)
-{
-	return !ssk->sk_tx_skb_cache &&
-	       !skb_peek(&mptcp_sk(sk)->skb_tx_cache) &&
-	       tcp_under_memory_pressure(sk);
-}
-
-static bool mptcp_alloc_tx_skb(struct sock *sk, struct sock *ssk)
-{
-	if (unlikely(mptcp_must_reclaim_memory(sk, ssk)))
-		mptcp_mem_reclaim_partial(sk);
-	return __mptcp_alloc_tx_skb(sk, ssk, sk->sk_allocation);
-}
-
->>>>>>> 8a8109f3
 static int mptcp_sendmsg_frag(struct sock *sk, struct sock *ssk,
 			      struct mptcp_data_frag *dfrag,
 			      struct mptcp_sendmsg_info *info)
@@ -1477,7 +1439,6 @@
 
 static void mptcp_push_release(struct sock *sk, struct sock *ssk,
 			       struct mptcp_sendmsg_info *info)
-<<<<<<< HEAD
 {
 	mptcp_set_timeout(sk, ssk);
 	tcp_push(ssk, 0, info->mss_now, tcp_sk(ssk)->nonagle, info->size_goal);
@@ -1563,93 +1524,6 @@
 
 static void __mptcp_subflow_push_pending(struct sock *sk, struct sock *ssk)
 {
-=======
-{
-	mptcp_set_timeout(sk, ssk);
-	tcp_push(ssk, 0, info->mss_now, tcp_sk(ssk)->nonagle, info->size_goal);
-	release_sock(ssk);
-}
-
-static void mptcp_push_pending(struct sock *sk, unsigned int flags)
-{
-	struct sock *prev_ssk = NULL, *ssk = NULL;
-	struct mptcp_sock *msk = mptcp_sk(sk);
-	struct mptcp_sendmsg_info info = {
-				.flags = flags,
-	};
-	struct mptcp_data_frag *dfrag;
-	int len, copied = 0;
-	u32 sndbuf;
-
-	while ((dfrag = mptcp_send_head(sk))) {
-		info.sent = dfrag->already_sent;
-		info.limit = dfrag->data_len;
-		len = dfrag->data_len - dfrag->already_sent;
-		while (len > 0) {
-			int ret = 0;
-
-			prev_ssk = ssk;
-			__mptcp_flush_join_list(msk);
-			ssk = mptcp_subflow_get_send(msk, &sndbuf);
-
-			/* do auto tuning */
-			if (!(sk->sk_userlocks & SOCK_SNDBUF_LOCK) &&
-			    sndbuf > READ_ONCE(sk->sk_sndbuf))
-				WRITE_ONCE(sk->sk_sndbuf, sndbuf);
-
-			/* try to keep the subflow socket lock across
-			 * consecutive xmit on the same socket
-			 */
-			if (ssk != prev_ssk && prev_ssk)
-				mptcp_push_release(sk, prev_ssk, &info);
-			if (!ssk)
-				goto out;
-
-			if (ssk != prev_ssk || !prev_ssk)
-				lock_sock(ssk);
-
-			/* keep it simple and always provide a new skb for the
-			 * subflow, even if we will not use it when collapsing
-			 * on the pending one
-			 */
-			if (!mptcp_alloc_tx_skb(sk, ssk)) {
-				mptcp_push_release(sk, ssk, &info);
-				goto out;
-			}
-
-			ret = mptcp_sendmsg_frag(sk, ssk, dfrag, &info);
-			if (ret <= 0) {
-				mptcp_push_release(sk, ssk, &info);
-				goto out;
-			}
-
-			info.sent += ret;
-			dfrag->already_sent += ret;
-			msk->snd_nxt += ret;
-			msk->snd_burst -= ret;
-			msk->tx_pending_data -= ret;
-			copied += ret;
-			len -= ret;
-		}
-		WRITE_ONCE(msk->first_pending, mptcp_send_next(sk));
-	}
-
-	/* at this point we held the socket lock for the last subflow we used */
-	if (ssk)
-		mptcp_push_release(sk, ssk, &info);
-
-out:
-	if (copied) {
-		/* start the timer, if it's not pending */
-		if (!mptcp_timer_pending(sk))
-			mptcp_reset_timer(sk);
-		__mptcp_check_send_data_fin(sk);
-	}
-}
-
-static void __mptcp_subflow_push_pending(struct sock *sk, struct sock *ssk)
-{
->>>>>>> 8a8109f3
 	struct mptcp_sock *msk = mptcp_sk(sk);
 	struct mptcp_sendmsg_info info;
 	struct mptcp_data_frag *dfrag;
@@ -1716,11 +1590,7 @@
 	if (msg->msg_flags & ~(MSG_MORE | MSG_DONTWAIT | MSG_NOSIGNAL))
 		return -EOPNOTSUPP;
 
-<<<<<<< HEAD
-	mptcp_lock_sock(sk, __mptcp_wmem_reserve(sk, len));
-=======
 	mptcp_lock_sock(sk, __mptcp_wmem_reserve(sk, min_t(size_t, 1 << 20, len)));
->>>>>>> 8a8109f3
 
 	timeo = sock_sndtimeo(sk, msg->msg_flags & MSG_DONTWAIT);
 
@@ -1791,10 +1661,7 @@
 		frag_truesize += psize;
 		pfrag->offset += frag_truesize;
 		WRITE_ONCE(msk->write_seq, msk->write_seq + psize);
-<<<<<<< HEAD
-=======
 		msk->tx_pending_data += psize;
->>>>>>> 8a8109f3
 
 		/* charge data on mptcp pending queue to the msk socket
 		 * Note: we charge such data both to sk and ssk
@@ -1818,21 +1685,11 @@
 		ret = sk_stream_wait_memory(sk, &timeo);
 		if (ret)
 			goto out;
-<<<<<<< HEAD
-	}
-
-	if (copied) {
-		msk->tx_pending_data += copied;
-		mptcp_push_pending(sk, msg->msg_flags);
-	}
-
-=======
 	}
 
 	if (copied)
 		mptcp_push_pending(sk, msg->msg_flags);
 
->>>>>>> 8a8109f3
 out:
 	release_sock(sk);
 	return copied ? : ret;
@@ -2264,11 +2121,7 @@
 
 	list_del(&subflow->node);
 
-<<<<<<< HEAD
-	lock_sock(ssk);
-=======
 	lock_sock_nested(ssk, SINGLE_DEPTH_NESTING);
->>>>>>> 8a8109f3
 
 	/* if we are invoked by the msk cleanup code, the subflow is
 	 * already orphaned
@@ -2637,15 +2490,9 @@
 	if (!msk->snd_data_fin_enable || msk->snd_nxt + 1 != msk->write_seq ||
 	    mptcp_send_head(sk))
 		return;
-<<<<<<< HEAD
 
 	WRITE_ONCE(msk->snd_nxt, msk->write_seq);
 
-=======
-
-	WRITE_ONCE(msk->snd_nxt, msk->write_seq);
-
->>>>>>> 8a8109f3
 	/* fallback socket will not get data_fin/ack, can move to the next
 	 * state now
 	 */
@@ -2731,7 +2578,6 @@
 
 	if (mptcp_close_state(sk))
 		__mptcp_wr_shutdown(sk);
-<<<<<<< HEAD
 
 	sk_stream_wait_close(sk, timeout);
 
@@ -2743,19 +2589,6 @@
 		bool slow, dispose_socket;
 		struct socket *sock;
 
-=======
-
-	sk_stream_wait_close(sk, timeout);
-
-cleanup:
-	/* orphan all the subflows */
-	inet_csk(sk)->icsk_mtup.probe_timestamp = tcp_jiffies32;
-	list_for_each_entry(subflow, &mptcp_sk(sk)->conn_list, node) {
-		struct sock *ssk = mptcp_subflow_tcp_sock(subflow);
-		bool slow, dispose_socket;
-		struct socket *sock;
-
->>>>>>> 8a8109f3
 		slow = lock_sock_fast(ssk);
 		sock = ssk->sk_socket;
 		dispose_socket = sock && sock != sk->sk_socket;
@@ -3084,11 +2917,7 @@
 		mptcp_schedule_work(sk);
 }
 
-<<<<<<< HEAD
-void __mptcp_wnd_updated(struct sock *sk, struct sock *ssk)
-=======
 void __mptcp_check_push(struct sock *sk, struct sock *ssk)
->>>>>>> 8a8109f3
 {
 	if (!mptcp_send_head(sk))
 		return;

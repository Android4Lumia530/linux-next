// SPDX-License-Identifier: GPL-2.0-only
/*
 * linux/net/sunrpc/xdr.c
 *
 * Generic XDR support.
 *
 * Copyright (C) 1995, 1996 Olaf Kirch <okir@monad.swb.de>
 */

#include <linux/module.h>
#include <linux/slab.h>
#include <linux/types.h>
#include <linux/string.h>
#include <linux/kernel.h>
#include <linux/pagemap.h>
#include <linux/errno.h>
#include <linux/sunrpc/xdr.h>
#include <linux/sunrpc/msg_prot.h>
#include <linux/bvec.h>
#include <trace/events/sunrpc.h>

static void _copy_to_pages(struct page **, size_t, const char *, size_t);


/*
 * XDR functions for basic NFS types
 */
__be32 *
xdr_encode_netobj(__be32 *p, const struct xdr_netobj *obj)
{
	unsigned int	quadlen = XDR_QUADLEN(obj->len);

	p[quadlen] = 0;		/* zero trailing bytes */
	*p++ = cpu_to_be32(obj->len);
	memcpy(p, obj->data, obj->len);
	return p + XDR_QUADLEN(obj->len);
}
EXPORT_SYMBOL_GPL(xdr_encode_netobj);

__be32 *
xdr_decode_netobj(__be32 *p, struct xdr_netobj *obj)
{
	unsigned int	len;

	if ((len = be32_to_cpu(*p++)) > XDR_MAX_NETOBJ)
		return NULL;
	obj->len  = len;
	obj->data = (u8 *) p;
	return p + XDR_QUADLEN(len);
}
EXPORT_SYMBOL_GPL(xdr_decode_netobj);

/**
 * xdr_encode_opaque_fixed - Encode fixed length opaque data
 * @p: pointer to current position in XDR buffer.
 * @ptr: pointer to data to encode (or NULL)
 * @nbytes: size of data.
 *
 * Copy the array of data of length nbytes at ptr to the XDR buffer
 * at position p, then align to the next 32-bit boundary by padding
 * with zero bytes (see RFC1832).
 * Note: if ptr is NULL, only the padding is performed.
 *
 * Returns the updated current XDR buffer position
 *
 */
__be32 *xdr_encode_opaque_fixed(__be32 *p, const void *ptr, unsigned int nbytes)
{
	if (likely(nbytes != 0)) {
		unsigned int quadlen = XDR_QUADLEN(nbytes);
		unsigned int padding = (quadlen << 2) - nbytes;

		if (ptr != NULL)
			memcpy(p, ptr, nbytes);
		if (padding != 0)
			memset((char *)p + nbytes, 0, padding);
		p += quadlen;
	}
	return p;
}
EXPORT_SYMBOL_GPL(xdr_encode_opaque_fixed);

/**
 * xdr_encode_opaque - Encode variable length opaque data
 * @p: pointer to current position in XDR buffer.
 * @ptr: pointer to data to encode (or NULL)
 * @nbytes: size of data.
 *
 * Returns the updated current XDR buffer position
 */
__be32 *xdr_encode_opaque(__be32 *p, const void *ptr, unsigned int nbytes)
{
	*p++ = cpu_to_be32(nbytes);
	return xdr_encode_opaque_fixed(p, ptr, nbytes);
}
EXPORT_SYMBOL_GPL(xdr_encode_opaque);

__be32 *
xdr_encode_string(__be32 *p, const char *string)
{
	return xdr_encode_array(p, string, strlen(string));
}
EXPORT_SYMBOL_GPL(xdr_encode_string);

__be32 *
xdr_decode_string_inplace(__be32 *p, char **sp,
			  unsigned int *lenp, unsigned int maxlen)
{
	u32 len;

	len = be32_to_cpu(*p++);
	if (len > maxlen)
		return NULL;
	*lenp = len;
	*sp = (char *) p;
	return p + XDR_QUADLEN(len);
}
EXPORT_SYMBOL_GPL(xdr_decode_string_inplace);

/**
 * xdr_terminate_string - '\0'-terminate a string residing in an xdr_buf
 * @buf: XDR buffer where string resides
 * @len: length of string, in bytes
 *
 */
void
xdr_terminate_string(struct xdr_buf *buf, const u32 len)
{
	char *kaddr;

	kaddr = kmap_atomic(buf->pages[0]);
	kaddr[buf->page_base + len] = '\0';
	kunmap_atomic(kaddr);
}
EXPORT_SYMBOL_GPL(xdr_terminate_string);

size_t
xdr_buf_pagecount(struct xdr_buf *buf)
{
	if (!buf->page_len)
		return 0;
	return (buf->page_base + buf->page_len + PAGE_SIZE - 1) >> PAGE_SHIFT;
}

int
xdr_alloc_bvec(struct xdr_buf *buf, gfp_t gfp)
{
	size_t i, n = xdr_buf_pagecount(buf);

	if (n != 0 && buf->bvec == NULL) {
		buf->bvec = kmalloc_array(n, sizeof(buf->bvec[0]), gfp);
		if (!buf->bvec)
			return -ENOMEM;
		for (i = 0; i < n; i++) {
			buf->bvec[i].bv_page = buf->pages[i];
			buf->bvec[i].bv_len = PAGE_SIZE;
			buf->bvec[i].bv_offset = 0;
		}
	}
	return 0;
}

void
xdr_free_bvec(struct xdr_buf *buf)
{
	kfree(buf->bvec);
	buf->bvec = NULL;
}

/**
 * xdr_inline_pages - Prepare receive buffer for a large reply
 * @xdr: xdr_buf into which reply will be placed
 * @offset: expected offset where data payload will start, in bytes
 * @pages: vector of struct page pointers
 * @base: offset in first page where receive should start, in bytes
 * @len: expected size of the upper layer data payload, in bytes
 *
 */
void
xdr_inline_pages(struct xdr_buf *xdr, unsigned int offset,
		 struct page **pages, unsigned int base, unsigned int len)
{
	struct kvec *head = xdr->head;
	struct kvec *tail = xdr->tail;
	char *buf = (char *)head->iov_base;
	unsigned int buflen = head->iov_len;

	head->iov_len  = offset;

	xdr->pages = pages;
	xdr->page_base = base;
	xdr->page_len = len;

	tail->iov_base = buf + offset;
	tail->iov_len = buflen - offset;
	xdr->buflen += len;
}
EXPORT_SYMBOL_GPL(xdr_inline_pages);

/*
 * Helper routines for doing 'memmove' like operations on a struct xdr_buf
 */

/**
 * _shift_data_left_pages
 * @pages: vector of pages containing both the source and dest memory area.
 * @pgto_base: page vector address of destination
 * @pgfrom_base: page vector address of source
 * @len: number of bytes to copy
 *
 * Note: the addresses pgto_base and pgfrom_base are both calculated in
 *       the same way:
 *            if a memory area starts at byte 'base' in page 'pages[i]',
 *            then its address is given as (i << PAGE_CACHE_SHIFT) + base
 * Alse note: pgto_base must be < pgfrom_base, but the memory areas
 * 	they point to may overlap.
 */
static void
_shift_data_left_pages(struct page **pages, size_t pgto_base,
			size_t pgfrom_base, size_t len)
{
	struct page **pgfrom, **pgto;
	char *vfrom, *vto;
	size_t copy;

	BUG_ON(pgfrom_base <= pgto_base);

	pgto = pages + (pgto_base >> PAGE_SHIFT);
	pgfrom = pages + (pgfrom_base >> PAGE_SHIFT);

	pgto_base &= ~PAGE_MASK;
	pgfrom_base &= ~PAGE_MASK;

	do {
		if (pgto_base >= PAGE_SIZE) {
			pgto_base = 0;
			pgto++;
		}
		if (pgfrom_base >= PAGE_SIZE){
			pgfrom_base = 0;
			pgfrom++;
		}

		copy = len;
		if (copy > (PAGE_SIZE - pgto_base))
			copy = PAGE_SIZE - pgto_base;
		if (copy > (PAGE_SIZE - pgfrom_base))
			copy = PAGE_SIZE - pgfrom_base;

		vto = kmap_atomic(*pgto);
		if (*pgto != *pgfrom) {
			vfrom = kmap_atomic(*pgfrom);
			memcpy(vto + pgto_base, vfrom + pgfrom_base, copy);
			kunmap_atomic(vfrom);
		} else
			memmove(vto + pgto_base, vto + pgfrom_base, copy);
		flush_dcache_page(*pgto);
		kunmap_atomic(vto);

		pgto_base += copy;
		pgfrom_base += copy;

	} while ((len -= copy) != 0);
}

static void
_shift_data_left_tail(struct xdr_buf *buf, unsigned int pgto, size_t len)
{
	struct kvec *tail = buf->tail;

	if (len > tail->iov_len)
		len = tail->iov_len;

	_copy_to_pages(buf->pages,
		       buf->page_base + pgto,
		       (char *)tail->iov_base,
		       len);
	tail->iov_len -= len;

	if (tail->iov_len > 0)
		memmove((char *)tail->iov_base,
				tail->iov_base + len,
				tail->iov_len);
}

/**
 * _shift_data_right_pages
 * @pages: vector of pages containing both the source and dest memory area.
 * @pgto_base: page vector address of destination
 * @pgfrom_base: page vector address of source
 * @len: number of bytes to copy
 *
 * Note: the addresses pgto_base and pgfrom_base are both calculated in
 *       the same way:
 *            if a memory area starts at byte 'base' in page 'pages[i]',
 *            then its address is given as (i << PAGE_SHIFT) + base
 * Also note: pgfrom_base must be < pgto_base, but the memory areas
 * 	they point to may overlap.
 */
static void
_shift_data_right_pages(struct page **pages, size_t pgto_base,
		size_t pgfrom_base, size_t len)
{
	struct page **pgfrom, **pgto;
	char *vfrom, *vto;
	size_t copy;

	BUG_ON(pgto_base <= pgfrom_base);

	pgto_base += len;
	pgfrom_base += len;

	pgto = pages + (pgto_base >> PAGE_SHIFT);
	pgfrom = pages + (pgfrom_base >> PAGE_SHIFT);

	pgto_base &= ~PAGE_MASK;
	pgfrom_base &= ~PAGE_MASK;

	do {
		/* Are any pointers crossing a page boundary? */
		if (pgto_base == 0) {
			pgto_base = PAGE_SIZE;
			pgto--;
		}
		if (pgfrom_base == 0) {
			pgfrom_base = PAGE_SIZE;
			pgfrom--;
		}

		copy = len;
		if (copy > pgto_base)
			copy = pgto_base;
		if (copy > pgfrom_base)
			copy = pgfrom_base;
		pgto_base -= copy;
		pgfrom_base -= copy;

		vto = kmap_atomic(*pgto);
		if (*pgto != *pgfrom) {
			vfrom = kmap_atomic(*pgfrom);
			memcpy(vto + pgto_base, vfrom + pgfrom_base, copy);
			kunmap_atomic(vfrom);
		} else
			memmove(vto + pgto_base, vto + pgfrom_base, copy);
		flush_dcache_page(*pgto);
		kunmap_atomic(vto);

	} while ((len -= copy) != 0);
}

static unsigned int
_shift_data_right_tail(struct xdr_buf *buf, unsigned int pgfrom, size_t len)
{
	struct kvec *tail = buf->tail;
	unsigned int tailbuf_len;
	unsigned int result = 0;
	size_t copy;

	tailbuf_len = buf->buflen - buf->head->iov_len - buf->page_len;

	/* Shift the tail first */
	if (tailbuf_len != 0) {
		unsigned int free_space = tailbuf_len - tail->iov_len;

		if (len < free_space)
			free_space = len;
		if (len > free_space)
			len = free_space;

		tail->iov_len += free_space;
		copy = len;

		if (tail->iov_len > len) {
			char *p = (char *)tail->iov_base + len;
			memmove(p, tail->iov_base, tail->iov_len - free_space);
			result += tail->iov_len - free_space;
		} else
			copy = tail->iov_len;

		/* Copy from the inlined pages into the tail */
		_copy_from_pages((char *)tail->iov_base,
					 buf->pages,
					 buf->page_base + pgfrom,
					 copy);
		result += copy;
	}

	return result;
}

/**
 * _copy_to_pages
 * @pages: array of pages
 * @pgbase: page vector address of destination
 * @p: pointer to source data
 * @len: length
 *
 * Copies data from an arbitrary memory location into an array of pages
 * The copy is assumed to be non-overlapping.
 */
static void
_copy_to_pages(struct page **pages, size_t pgbase, const char *p, size_t len)
{
	struct page **pgto;
	char *vto;
	size_t copy;

	pgto = pages + (pgbase >> PAGE_SHIFT);
	pgbase &= ~PAGE_MASK;

	for (;;) {
		copy = PAGE_SIZE - pgbase;
		if (copy > len)
			copy = len;

		vto = kmap_atomic(*pgto);
		memcpy(vto + pgbase, p, copy);
		kunmap_atomic(vto);

		len -= copy;
		if (len == 0)
			break;

		pgbase += copy;
		if (pgbase == PAGE_SIZE) {
			flush_dcache_page(*pgto);
			pgbase = 0;
			pgto++;
		}
		p += copy;
	}
	flush_dcache_page(*pgto);
}

/**
 * _copy_from_pages
 * @p: pointer to destination
 * @pages: array of pages
 * @pgbase: offset of source data
 * @len: length
 *
 * Copies data into an arbitrary memory location from an array of pages
 * The copy is assumed to be non-overlapping.
 */
void
_copy_from_pages(char *p, struct page **pages, size_t pgbase, size_t len)
{
	struct page **pgfrom;
	char *vfrom;
	size_t copy;

	pgfrom = pages + (pgbase >> PAGE_SHIFT);
	pgbase &= ~PAGE_MASK;

	do {
		copy = PAGE_SIZE - pgbase;
		if (copy > len)
			copy = len;

		vfrom = kmap_atomic(*pgfrom);
		memcpy(p, vfrom + pgbase, copy);
		kunmap_atomic(vfrom);

		pgbase += copy;
		if (pgbase == PAGE_SIZE) {
			pgbase = 0;
			pgfrom++;
		}
		p += copy;

	} while ((len -= copy) != 0);
}
EXPORT_SYMBOL_GPL(_copy_from_pages);

/**
 * _zero_pages
 * @pages: array of pages
 * @pgbase: beginning page vector address
 * @len: length
 */
static void
_zero_pages(struct page **pages, size_t pgbase, size_t len)
{
	struct page **page;
	char *vpage;
	size_t zero;

	page = pages + (pgbase >> PAGE_SHIFT);
	pgbase &= ~PAGE_MASK;

	do {
		zero = PAGE_SIZE - pgbase;
		if (zero > len)
			zero = len;

		vpage = kmap_atomic(*page);
		memset(vpage + pgbase, 0, zero);
		kunmap_atomic(vpage);

		flush_dcache_page(*page);
		pgbase = 0;
		page++;

	} while ((len -= zero) != 0);
}

/**
 * xdr_shrink_bufhead
 * @buf: xdr_buf
 * @len: bytes to remove from buf->head[0]
 *
 * Shrinks XDR buffer's header kvec buf->head[0] by
 * 'len' bytes. The extra data is not lost, but is instead
 * moved into the inlined pages and/or the tail.
 */
static unsigned int
xdr_shrink_bufhead(struct xdr_buf *buf, size_t len)
{
	struct kvec *head, *tail;
	size_t copy, offs;
	unsigned int pglen = buf->page_len;
	unsigned int result;

	result = 0;
	tail = buf->tail;
	head = buf->head;

	WARN_ON_ONCE(len > head->iov_len);
	if (len > head->iov_len)
		len = head->iov_len;

	/* Shift the tail first */
	if (tail->iov_len != 0) {
		if (tail->iov_len > len) {
			copy = tail->iov_len - len;
			memmove((char *)tail->iov_base + len,
					tail->iov_base, copy);
			result += copy;
		}
		/* Copy from the inlined pages into the tail */
		copy = len;
		if (copy > pglen)
			copy = pglen;
		offs = len - copy;
		if (offs >= tail->iov_len)
			copy = 0;
		else if (copy > tail->iov_len - offs)
			copy = tail->iov_len - offs;
		if (copy != 0) {
			_copy_from_pages((char *)tail->iov_base + offs,
					buf->pages,
					buf->page_base + pglen + offs - len,
					copy);
			result += copy;
		}
		/* Do we also need to copy data from the head into the tail ? */
		if (len > pglen) {
			offs = copy = len - pglen;
			if (copy > tail->iov_len)
				copy = tail->iov_len;
			memcpy(tail->iov_base,
					(char *)head->iov_base +
					head->iov_len - offs,
					copy);
			result += copy;
		}
	}
	/* Now handle pages */
	if (pglen != 0) {
		if (pglen > len)
			_shift_data_right_pages(buf->pages,
					buf->page_base + len,
					buf->page_base,
					pglen - len);
		copy = len;
		if (len > pglen)
			copy = pglen;
		_copy_to_pages(buf->pages, buf->page_base,
				(char *)head->iov_base + head->iov_len - len,
				copy);
		result += copy;
	}
	head->iov_len -= len;
	buf->buflen -= len;
	/* Have we truncated the message? */
	if (buf->len > buf->buflen)
		buf->len = buf->buflen;

	return result;
}

/**
 * xdr_shrink_pagelen - shrinks buf->pages by up to @len bytes
 * @buf: xdr_buf
 * @len: bytes to remove from buf->pages
 *
 * The extra data is not lost, but is instead moved into buf->tail.
 * Returns the actual number of bytes moved.
 */
static unsigned int
xdr_shrink_pagelen(struct xdr_buf *buf, size_t len)
{
	unsigned int pglen = buf->page_len;
	unsigned int result;

	if (len > buf->page_len)
		len = buf-> page_len;

	result = _shift_data_right_tail(buf, pglen - len, len);
	buf->page_len -= len;
	buf->buflen -= len;
	/* Have we truncated the message? */
	if (buf->len > buf->buflen)
		buf->len = buf->buflen;

	return result;
}

void
xdr_shift_buf(struct xdr_buf *buf, size_t len)
{
	xdr_shrink_bufhead(buf, len);
}
EXPORT_SYMBOL_GPL(xdr_shift_buf);

/**
 * xdr_stream_pos - Return the current offset from the start of the xdr_stream
 * @xdr: pointer to struct xdr_stream
 */
unsigned int xdr_stream_pos(const struct xdr_stream *xdr)
{
	return (unsigned int)(XDR_QUADLEN(xdr->buf->len) - xdr->nwords) << 2;
}
EXPORT_SYMBOL_GPL(xdr_stream_pos);

/**
 * xdr_page_pos - Return the current offset from the start of the xdr pages
 * @xdr: pointer to struct xdr_stream
 */
unsigned int xdr_page_pos(const struct xdr_stream *xdr)
{
	unsigned int pos = xdr_stream_pos(xdr);

	WARN_ON(pos < xdr->buf->head[0].iov_len);
	return pos - xdr->buf->head[0].iov_len;
}
EXPORT_SYMBOL_GPL(xdr_page_pos);

/**
 * xdr_init_encode - Initialize a struct xdr_stream for sending data.
 * @xdr: pointer to xdr_stream struct
 * @buf: pointer to XDR buffer in which to encode data
 * @p: current pointer inside XDR buffer
 * @rqst: pointer to controlling rpc_rqst, for debugging
 *
 * Note: at the moment the RPC client only passes the length of our
 *	 scratch buffer in the xdr_buf's header kvec. Previously this
 *	 meant we needed to call xdr_adjust_iovec() after encoding the
 *	 data. With the new scheme, the xdr_stream manages the details
 *	 of the buffer length, and takes care of adjusting the kvec
 *	 length for us.
 */
void xdr_init_encode(struct xdr_stream *xdr, struct xdr_buf *buf, __be32 *p,
		     struct rpc_rqst *rqst)
{
	struct kvec *iov = buf->head;
	int scratch_len = buf->buflen - buf->page_len - buf->tail[0].iov_len;

	xdr_set_scratch_buffer(xdr, NULL, 0);
	BUG_ON(scratch_len < 0);
	xdr->buf = buf;
	xdr->iov = iov;
	xdr->p = (__be32 *)((char *)iov->iov_base + iov->iov_len);
	xdr->end = (__be32 *)((char *)iov->iov_base + scratch_len);
	BUG_ON(iov->iov_len > scratch_len);

	if (p != xdr->p && p != NULL) {
		size_t len;

		BUG_ON(p < xdr->p || p > xdr->end);
		len = (char *)p - (char *)xdr->p;
		xdr->p = p;
		buf->len += len;
		iov->iov_len += len;
	}
	xdr->rqst = rqst;
}
EXPORT_SYMBOL_GPL(xdr_init_encode);

/**
 * xdr_commit_encode - Ensure all data is written to buffer
 * @xdr: pointer to xdr_stream
 *
 * We handle encoding across page boundaries by giving the caller a
 * temporary location to write to, then later copying the data into
 * place; xdr_commit_encode does that copying.
 *
 * Normally the caller doesn't need to call this directly, as the
 * following xdr_reserve_space will do it.  But an explicit call may be
 * required at the end of encoding, or any other time when the xdr_buf
 * data might be read.
 */
inline void xdr_commit_encode(struct xdr_stream *xdr)
{
	int shift = xdr->scratch.iov_len;
	void *page;

	if (shift == 0)
		return;
	page = page_address(*xdr->page_ptr);
	memcpy(xdr->scratch.iov_base, page, shift);
	memmove(page, page + shift, (void *)xdr->p - page);
	xdr->scratch.iov_len = 0;
}
EXPORT_SYMBOL_GPL(xdr_commit_encode);

static __be32 *xdr_get_next_encode_buffer(struct xdr_stream *xdr,
		size_t nbytes)
{
	__be32 *p;
	int space_left;
	int frag1bytes, frag2bytes;

	if (nbytes > PAGE_SIZE)
		goto out_overflow; /* Bigger buffers require special handling */
	if (xdr->buf->len + nbytes > xdr->buf->buflen)
		goto out_overflow; /* Sorry, we're totally out of space */
	frag1bytes = (xdr->end - xdr->p) << 2;
	frag2bytes = nbytes - frag1bytes;
	if (xdr->iov)
		xdr->iov->iov_len += frag1bytes;
	else
		xdr->buf->page_len += frag1bytes;
	xdr->page_ptr++;
	xdr->iov = NULL;
	/*
	 * If the last encode didn't end exactly on a page boundary, the
	 * next one will straddle boundaries.  Encode into the next
	 * page, then copy it back later in xdr_commit_encode.  We use
	 * the "scratch" iov to track any temporarily unused fragment of
	 * space at the end of the previous buffer:
	 */
	xdr->scratch.iov_base = xdr->p;
	xdr->scratch.iov_len = frag1bytes;
	p = page_address(*xdr->page_ptr);
	/*
	 * Note this is where the next encode will start after we've
	 * shifted this one back:
	 */
	xdr->p = (void *)p + frag2bytes;
	space_left = xdr->buf->buflen - xdr->buf->len;
	xdr->end = (void *)p + min_t(int, space_left, PAGE_SIZE);
	xdr->buf->page_len += frag2bytes;
	xdr->buf->len += nbytes;
	return p;
out_overflow:
	trace_rpc_xdr_overflow(xdr, nbytes);
	return NULL;
}

/**
 * xdr_reserve_space - Reserve buffer space for sending
 * @xdr: pointer to xdr_stream
 * @nbytes: number of bytes to reserve
 *
 * Checks that we have enough buffer space to encode 'nbytes' more
 * bytes of data. If so, update the total xdr_buf length, and
 * adjust the length of the current kvec.
 */
__be32 * xdr_reserve_space(struct xdr_stream *xdr, size_t nbytes)
{
	__be32 *p = xdr->p;
	__be32 *q;

	xdr_commit_encode(xdr);
	/* align nbytes on the next 32-bit boundary */
	nbytes += 3;
	nbytes &= ~3;
	q = p + (nbytes >> 2);
	if (unlikely(q > xdr->end || q < p))
		return xdr_get_next_encode_buffer(xdr, nbytes);
	xdr->p = q;
	if (xdr->iov)
		xdr->iov->iov_len += nbytes;
	else
		xdr->buf->page_len += nbytes;
	xdr->buf->len += nbytes;
	return p;
}
EXPORT_SYMBOL_GPL(xdr_reserve_space);


/**
 * xdr_reserve_space_vec - Reserves a large amount of buffer space for sending
 * @xdr: pointer to xdr_stream
 * @vec: pointer to a kvec array
 * @nbytes: number of bytes to reserve
 *
 * Reserves enough buffer space to encode 'nbytes' of data and stores the
 * pointers in 'vec'. The size argument passed to xdr_reserve_space() is
 * determined based on the number of bytes remaining in the current page to
 * avoid invalidating iov_base pointers when xdr_commit_encode() is called.
 */
int xdr_reserve_space_vec(struct xdr_stream *xdr, struct kvec *vec, size_t nbytes)
{
	int thislen;
	int v = 0;
	__be32 *p;

	/*
	 * svcrdma requires every READ payload to start somewhere
	 * in xdr->pages.
	 */
	if (xdr->iov == xdr->buf->head) {
		xdr->iov = NULL;
		xdr->end = xdr->p;
	}

	while (nbytes) {
		thislen = xdr->buf->page_len % PAGE_SIZE;
		thislen = min_t(size_t, nbytes, PAGE_SIZE - thislen);

		p = xdr_reserve_space(xdr, thislen);
		if (!p)
			return -EIO;

		vec[v].iov_base = p;
		vec[v].iov_len = thislen;
		v++;
		nbytes -= thislen;
	}

	return v;
}
EXPORT_SYMBOL_GPL(xdr_reserve_space_vec);

/**
 * xdr_truncate_encode - truncate an encode buffer
 * @xdr: pointer to xdr_stream
 * @len: new length of buffer
 *
 * Truncates the xdr stream, so that xdr->buf->len == len,
 * and xdr->p points at offset len from the start of the buffer, and
 * head, tail, and page lengths are adjusted to correspond.
 *
 * If this means moving xdr->p to a different buffer, we assume that
 * the end pointer should be set to the end of the current page,
 * except in the case of the head buffer when we assume the head
 * buffer's current length represents the end of the available buffer.
 *
 * This is *not* safe to use on a buffer that already has inlined page
 * cache pages (as in a zero-copy server read reply), except for the
 * simple case of truncating from one position in the tail to another.
 *
 */
void xdr_truncate_encode(struct xdr_stream *xdr, size_t len)
{
	struct xdr_buf *buf = xdr->buf;
	struct kvec *head = buf->head;
	struct kvec *tail = buf->tail;
	int fraglen;
	int new;

	if (len > buf->len) {
		WARN_ON_ONCE(1);
		return;
	}
	xdr_commit_encode(xdr);

	fraglen = min_t(int, buf->len - len, tail->iov_len);
	tail->iov_len -= fraglen;
	buf->len -= fraglen;
	if (tail->iov_len) {
		xdr->p = tail->iov_base + tail->iov_len;
		WARN_ON_ONCE(!xdr->end);
		WARN_ON_ONCE(!xdr->iov);
		return;
	}
	WARN_ON_ONCE(fraglen);
	fraglen = min_t(int, buf->len - len, buf->page_len);
	buf->page_len -= fraglen;
	buf->len -= fraglen;

	new = buf->page_base + buf->page_len;

	xdr->page_ptr = buf->pages + (new >> PAGE_SHIFT);

	if (buf->page_len) {
		xdr->p = page_address(*xdr->page_ptr);
		xdr->end = (void *)xdr->p + PAGE_SIZE;
		xdr->p = (void *)xdr->p + (new % PAGE_SIZE);
		WARN_ON_ONCE(xdr->iov);
		return;
	}
	if (fraglen)
		xdr->end = head->iov_base + head->iov_len;
	/* (otherwise assume xdr->end is already set) */
	xdr->page_ptr--;
	head->iov_len = len;
	buf->len = len;
	xdr->p = head->iov_base + head->iov_len;
	xdr->iov = buf->head;
}
EXPORT_SYMBOL(xdr_truncate_encode);

/**
 * xdr_restrict_buflen - decrease available buffer space
 * @xdr: pointer to xdr_stream
 * @newbuflen: new maximum number of bytes available
 *
 * Adjust our idea of how much space is available in the buffer.
 * If we've already used too much space in the buffer, returns -1.
 * If the available space is already smaller than newbuflen, returns 0
 * and does nothing.  Otherwise, adjusts xdr->buf->buflen to newbuflen
 * and ensures xdr->end is set at most offset newbuflen from the start
 * of the buffer.
 */
int xdr_restrict_buflen(struct xdr_stream *xdr, int newbuflen)
{
	struct xdr_buf *buf = xdr->buf;
	int left_in_this_buf = (void *)xdr->end - (void *)xdr->p;
	int end_offset = buf->len + left_in_this_buf;

	if (newbuflen < 0 || newbuflen < buf->len)
		return -1;
	if (newbuflen > buf->buflen)
		return 0;
	if (newbuflen < end_offset)
		xdr->end = (void *)xdr->end + newbuflen - end_offset;
	buf->buflen = newbuflen;
	return 0;
}
EXPORT_SYMBOL(xdr_restrict_buflen);

/**
 * xdr_write_pages - Insert a list of pages into an XDR buffer for sending
 * @xdr: pointer to xdr_stream
 * @pages: list of pages
 * @base: offset of first byte
 * @len: length of data in bytes
 *
 */
void xdr_write_pages(struct xdr_stream *xdr, struct page **pages, unsigned int base,
		 unsigned int len)
{
	struct xdr_buf *buf = xdr->buf;
	struct kvec *iov = buf->tail;
	buf->pages = pages;
	buf->page_base = base;
	buf->page_len = len;

	iov->iov_base = (char *)xdr->p;
	iov->iov_len  = 0;
	xdr->iov = iov;

	if (len & 3) {
		unsigned int pad = 4 - (len & 3);

		BUG_ON(xdr->p >= xdr->end);
		iov->iov_base = (char *)xdr->p + (len & 3);
		iov->iov_len  += pad;
		len += pad;
		*xdr->p++ = 0;
	}
	buf->buflen += len;
	buf->len += len;
}
EXPORT_SYMBOL_GPL(xdr_write_pages);

static unsigned int xdr_set_iov(struct xdr_stream *xdr, struct kvec *iov,
				unsigned int base, unsigned int len)
{
	if (len > iov->iov_len)
		len = iov->iov_len;
	if (unlikely(base > len))
		base = len;
	xdr->p = (__be32*)(iov->iov_base + base);
	xdr->end = (__be32*)(iov->iov_base + len);
	xdr->iov = iov;
	xdr->page_ptr = NULL;
	return len - base;
}

static unsigned int xdr_set_page_base(struct xdr_stream *xdr,
				      unsigned int base, unsigned int len)
{
	unsigned int pgnr;
	unsigned int maxlen;
	unsigned int pgoff;
	unsigned int pgend;
	void *kaddr;

	maxlen = xdr->buf->page_len;
	if (base >= maxlen) {
		base = maxlen;
		maxlen = 0;
	} else
		maxlen -= base;
	if (len > maxlen)
		len = maxlen;

	base += xdr->buf->page_base;

	pgnr = base >> PAGE_SHIFT;
	xdr->page_ptr = &xdr->buf->pages[pgnr];
	kaddr = page_address(*xdr->page_ptr);

	pgoff = base & ~PAGE_MASK;
	xdr->p = (__be32*)(kaddr + pgoff);

	pgend = pgoff + len;
	if (pgend > PAGE_SIZE)
		pgend = PAGE_SIZE;
	xdr->end = (__be32*)(kaddr + pgend);
	xdr->iov = NULL;
	return len;
}

static void xdr_set_page(struct xdr_stream *xdr, unsigned int base,
			 unsigned int len)
{
	if (xdr_set_page_base(xdr, base, len) == 0) {
		base -= xdr->buf->page_len;
		xdr_set_iov(xdr, xdr->buf->tail, base, len);
	}
}

static void xdr_set_next_page(struct xdr_stream *xdr)
{
	unsigned int newbase;

	newbase = (1 + xdr->page_ptr - xdr->buf->pages) << PAGE_SHIFT;
	newbase -= xdr->buf->page_base;
	if (newbase < xdr->buf->page_len)
		xdr_set_page_base(xdr, newbase, xdr_stream_remaining(xdr));
	else
		xdr_set_iov(xdr, xdr->buf->tail, 0, xdr_stream_remaining(xdr));
}

static bool xdr_set_next_buffer(struct xdr_stream *xdr)
{
	if (xdr->page_ptr != NULL)
		xdr_set_next_page(xdr);
	else if (xdr->iov == xdr->buf->head)
		xdr_set_page(xdr, 0, xdr_stream_remaining(xdr));
	return xdr->p != xdr->end;
}

/**
 * xdr_init_decode - Initialize an xdr_stream for decoding data.
 * @xdr: pointer to xdr_stream struct
 * @buf: pointer to XDR buffer from which to decode data
 * @p: current pointer inside XDR buffer
 * @rqst: pointer to controlling rpc_rqst, for debugging
 */
void xdr_init_decode(struct xdr_stream *xdr, struct xdr_buf *buf, __be32 *p,
		     struct rpc_rqst *rqst)
{
	xdr->buf = buf;
	xdr->scratch.iov_base = NULL;
	xdr->scratch.iov_len = 0;
	xdr->nwords = XDR_QUADLEN(buf->len);
	if (xdr_set_iov(xdr, buf->head, 0, buf->len) == 0 &&
	    xdr_set_page_base(xdr, 0, buf->len) == 0)
		xdr_set_iov(xdr, buf->tail, 0, buf->len);
	if (p != NULL && p > xdr->p && xdr->end >= p) {
		xdr->nwords -= p - xdr->p;
		xdr->p = p;
	}
	xdr->rqst = rqst;
}
EXPORT_SYMBOL_GPL(xdr_init_decode);

/**
 * xdr_init_decode_pages - Initialize an xdr_stream for decoding into pages
 * @xdr: pointer to xdr_stream struct
 * @buf: pointer to XDR buffer from which to decode data
 * @pages: list of pages to decode into
 * @len: length in bytes of buffer in pages
 */
void xdr_init_decode_pages(struct xdr_stream *xdr, struct xdr_buf *buf,
			   struct page **pages, unsigned int len)
{
	memset(buf, 0, sizeof(*buf));
	buf->pages =  pages;
	buf->page_len =  len;
	buf->buflen =  len;
	buf->len = len;
	xdr_init_decode(xdr, buf, NULL, NULL);
}
EXPORT_SYMBOL_GPL(xdr_init_decode_pages);

static __be32 * __xdr_inline_decode(struct xdr_stream *xdr, size_t nbytes)
{
	unsigned int nwords = XDR_QUADLEN(nbytes);
	__be32 *p = xdr->p;
	__be32 *q = p + nwords;

	if (unlikely(nwords > xdr->nwords || q > xdr->end || q < p))
		return NULL;
	xdr->p = q;
	xdr->nwords -= nwords;
	return p;
}

/**
 * xdr_set_scratch_buffer - Attach a scratch buffer for decoding data.
 * @xdr: pointer to xdr_stream struct
 * @buf: pointer to an empty buffer
 * @buflen: size of 'buf'
 *
 * The scratch buffer is used when decoding from an array of pages.
 * If an xdr_inline_decode() call spans across page boundaries, then
 * we copy the data into the scratch buffer in order to allow linear
 * access.
 */
void xdr_set_scratch_buffer(struct xdr_stream *xdr, void *buf, size_t buflen)
{
	xdr->scratch.iov_base = buf;
	xdr->scratch.iov_len = buflen;
}
EXPORT_SYMBOL_GPL(xdr_set_scratch_buffer);

static __be32 *xdr_copy_to_scratch(struct xdr_stream *xdr, size_t nbytes)
{
	__be32 *p;
	char *cpdest = xdr->scratch.iov_base;
	size_t cplen = (char *)xdr->end - (char *)xdr->p;

	if (nbytes > xdr->scratch.iov_len)
		goto out_overflow;
	p = __xdr_inline_decode(xdr, cplen);
	if (p == NULL)
		return NULL;
	memcpy(cpdest, p, cplen);
	if (!xdr_set_next_buffer(xdr))
		goto out_overflow;
	cpdest += cplen;
	nbytes -= cplen;
	p = __xdr_inline_decode(xdr, nbytes);
	if (p == NULL)
		return NULL;
	memcpy(cpdest, p, nbytes);
	return xdr->scratch.iov_base;
out_overflow:
	trace_rpc_xdr_overflow(xdr, nbytes);
	return NULL;
}

/**
 * xdr_inline_decode - Retrieve XDR data to decode
 * @xdr: pointer to xdr_stream struct
 * @nbytes: number of bytes of data to decode
 *
 * Check if the input buffer is long enough to enable us to decode
 * 'nbytes' more bytes of data starting at the current position.
 * If so return the current pointer, then update the current
 * pointer position.
 */
__be32 * xdr_inline_decode(struct xdr_stream *xdr, size_t nbytes)
{
	__be32 *p;

	if (unlikely(nbytes == 0))
		return xdr->p;
	if (xdr->p == xdr->end && !xdr_set_next_buffer(xdr))
		goto out_overflow;
	p = __xdr_inline_decode(xdr, nbytes);
	if (p != NULL)
		return p;
	return xdr_copy_to_scratch(xdr, nbytes);
out_overflow:
	trace_rpc_xdr_overflow(xdr, nbytes);
	return NULL;
}
EXPORT_SYMBOL_GPL(xdr_inline_decode);

static void xdr_realign_pages(struct xdr_stream *xdr)
{
	struct xdr_buf *buf = xdr->buf;
	struct kvec *iov = buf->head;
	unsigned int cur = xdr_stream_pos(xdr);
	unsigned int copied, offset;

	/* Realign pages to current pointer position */
	if (iov->iov_len > cur) {
		offset = iov->iov_len - cur;
		copied = xdr_shrink_bufhead(buf, offset);
		trace_rpc_xdr_alignment(xdr, offset, copied);
		xdr->nwords = XDR_QUADLEN(buf->len - cur);
	}
}

static unsigned int xdr_align_pages(struct xdr_stream *xdr, unsigned int len)
{
	struct xdr_buf *buf = xdr->buf;
	unsigned int nwords = XDR_QUADLEN(len);
	unsigned int cur = xdr_stream_pos(xdr);
	unsigned int copied, offset;

	if (xdr->nwords == 0)
		return 0;

	xdr_realign_pages(xdr);
	if (nwords > xdr->nwords) {
		nwords = xdr->nwords;
		len = nwords << 2;
	}
	if (buf->page_len <= len)
		len = buf->page_len;
	else if (nwords < xdr->nwords) {
		/* Truncate page data and move it into the tail */
		offset = buf->page_len - len;
		copied = xdr_shrink_pagelen(buf, offset);
		trace_rpc_xdr_alignment(xdr, offset, copied);
		xdr->nwords = XDR_QUADLEN(buf->len - cur);
	}
	return len;
}

/**
 * xdr_read_pages - align page-based XDR data to current pointer position
 * @xdr: pointer to xdr_stream struct
 * @len: number of bytes of page data
 *
 * Moves data beyond the current pointer position from the XDR head[] buffer
 * into the page list. Any data that lies beyond current position + @len
 * bytes is moved into the XDR tail[]. The xdr_stream current position is
 * then advanced past that data to align to the next XDR object in the tail.
 *
 * Returns the number of XDR encoded bytes now contained in the pages
 */
unsigned int xdr_read_pages(struct xdr_stream *xdr, unsigned int len)
{
	unsigned int nwords = XDR_QUADLEN(len);
	unsigned int base, end, pglen;

	pglen = xdr_align_pages(xdr, nwords << 2);
	if (pglen == 0)
		return 0;

	xdr->nwords -= nwords;
	base = (nwords << 2) - pglen;
	end = xdr_stream_remaining(xdr) - pglen;

	if (xdr_set_iov(xdr, xdr->buf->tail, base, end) == 0)
		xdr->nwords = 0;
	return len <= pglen ? len : pglen;
}
EXPORT_SYMBOL_GPL(xdr_read_pages);

uint64_t xdr_align_data(struct xdr_stream *xdr, uint64_t offset, uint32_t length)
{
	struct xdr_buf *buf = xdr->buf;
	unsigned int from, bytes;
	unsigned int shift = 0;

	if ((offset + length) < offset ||
	    (offset + length) > buf->page_len)
		length = buf->page_len - offset;

	xdr_realign_pages(xdr);
	from = xdr_page_pos(xdr);
	bytes = xdr_stream_remaining(xdr);
	if (length < bytes)
		bytes = length;

	/* Move page data to the left */
	if (from > offset) {
		shift = min_t(unsigned int, bytes, buf->page_len - from);
		_shift_data_left_pages(buf->pages,
				       buf->page_base + offset,
				       buf->page_base + from,
				       shift);
		bytes -= shift;

		/* Move tail data into the pages, if necessary */
		if (bytes > 0)
			_shift_data_left_tail(buf, offset + shift, bytes);
	}

	xdr->nwords -= XDR_QUADLEN(length);
	xdr_set_page(xdr, from + length, xdr_stream_remaining(xdr));
	return length;
}
EXPORT_SYMBOL_GPL(xdr_align_data);

uint64_t xdr_expand_hole(struct xdr_stream *xdr, uint64_t offset, uint64_t length)
{
	struct xdr_buf *buf = xdr->buf;
	unsigned int bytes;
	unsigned int from;
	unsigned int truncated = 0;

	if ((offset + length) < offset ||
	    (offset + length) > buf->page_len)
		length = buf->page_len - offset;

	xdr_realign_pages(xdr);
	from = xdr_page_pos(xdr);
	bytes = xdr_stream_remaining(xdr);

	if (offset + length + bytes > buf->page_len) {
		unsigned int shift = (offset + length + bytes) - buf->page_len;
		unsigned int res = _shift_data_right_tail(buf, from + bytes - shift, shift);
		truncated = shift - res;
		xdr->nwords -= XDR_QUADLEN(truncated);
		buf->len -= 4 * XDR_QUADLEN(truncated);
		bytes -= shift;
	}

	/* Now move the page data over and zero pages */
	if (bytes > 0)
		_shift_data_right_pages(buf->pages,
					buf->page_base + offset + length,
					buf->page_base + from,
					bytes);
	_zero_pages(buf->pages, buf->page_base + offset, length);

<<<<<<< HEAD
	buf->len += length - (from - offset) - truncated;
	xdr_set_page(xdr, offset + length, xdr_stream_remaining(xdr));
=======
	buf->len += length - (from - offset);
	xdr_set_page(xdr, offset + length, PAGE_SIZE);
>>>>>>> 861b1da5
	return length;
}
EXPORT_SYMBOL_GPL(xdr_expand_hole);

/**
 * xdr_enter_page - decode data from the XDR page
 * @xdr: pointer to xdr_stream struct
 * @len: number of bytes of page data
 *
 * Moves data beyond the current pointer position from the XDR head[] buffer
 * into the page list. Any data that lies beyond current position + "len"
 * bytes is moved into the XDR tail[]. The current pointer is then
 * repositioned at the beginning of the first XDR page.
 */
void xdr_enter_page(struct xdr_stream *xdr, unsigned int len)
{
	len = xdr_align_pages(xdr, len);
	/*
	 * Position current pointer at beginning of tail, and
	 * set remaining message length.
	 */
	if (len != 0)
		xdr_set_page_base(xdr, 0, len);
}
EXPORT_SYMBOL_GPL(xdr_enter_page);

static const struct kvec empty_iov = {.iov_base = NULL, .iov_len = 0};

void
xdr_buf_from_iov(struct kvec *iov, struct xdr_buf *buf)
{
	buf->head[0] = *iov;
	buf->tail[0] = empty_iov;
	buf->page_len = 0;
	buf->buflen = buf->len = iov->iov_len;
}
EXPORT_SYMBOL_GPL(xdr_buf_from_iov);

/**
 * xdr_buf_subsegment - set subbuf to a portion of buf
 * @buf: an xdr buffer
 * @subbuf: the result buffer
 * @base: beginning of range in bytes
 * @len: length of range in bytes
 *
 * sets @subbuf to an xdr buffer representing the portion of @buf of
 * length @len starting at offset @base.
 *
 * @buf and @subbuf may be pointers to the same struct xdr_buf.
 *
 * Returns -1 if base of length are out of bounds.
 */
int
xdr_buf_subsegment(struct xdr_buf *buf, struct xdr_buf *subbuf,
			unsigned int base, unsigned int len)
{
	subbuf->buflen = subbuf->len = len;
	if (base < buf->head[0].iov_len) {
		subbuf->head[0].iov_base = buf->head[0].iov_base + base;
		subbuf->head[0].iov_len = min_t(unsigned int, len,
						buf->head[0].iov_len - base);
		len -= subbuf->head[0].iov_len;
		base = 0;
	} else {
		base -= buf->head[0].iov_len;
		subbuf->head[0].iov_base = buf->head[0].iov_base;
		subbuf->head[0].iov_len = 0;
	}

	if (base < buf->page_len) {
		subbuf->page_len = min(buf->page_len - base, len);
		base += buf->page_base;
		subbuf->page_base = base & ~PAGE_MASK;
		subbuf->pages = &buf->pages[base >> PAGE_SHIFT];
		len -= subbuf->page_len;
		base = 0;
	} else {
		base -= buf->page_len;
		subbuf->pages = buf->pages;
		subbuf->page_base = 0;
		subbuf->page_len = 0;
	}

	if (base < buf->tail[0].iov_len) {
		subbuf->tail[0].iov_base = buf->tail[0].iov_base + base;
		subbuf->tail[0].iov_len = min_t(unsigned int, len,
						buf->tail[0].iov_len - base);
		len -= subbuf->tail[0].iov_len;
		base = 0;
	} else {
		base -= buf->tail[0].iov_len;
		subbuf->tail[0].iov_base = buf->tail[0].iov_base;
		subbuf->tail[0].iov_len = 0;
	}

	if (base || len)
		return -1;
	return 0;
}
EXPORT_SYMBOL_GPL(xdr_buf_subsegment);

/**
 * xdr_buf_trim - lop at most "len" bytes off the end of "buf"
 * @buf: buf to be trimmed
 * @len: number of bytes to reduce "buf" by
 *
 * Trim an xdr_buf by the given number of bytes by fixing up the lengths. Note
 * that it's possible that we'll trim less than that amount if the xdr_buf is
 * too small, or if (for instance) it's all in the head and the parser has
 * already read too far into it.
 */
void xdr_buf_trim(struct xdr_buf *buf, unsigned int len)
{
	size_t cur;
	unsigned int trim = len;

	if (buf->tail[0].iov_len) {
		cur = min_t(size_t, buf->tail[0].iov_len, trim);
		buf->tail[0].iov_len -= cur;
		trim -= cur;
		if (!trim)
			goto fix_len;
	}

	if (buf->page_len) {
		cur = min_t(unsigned int, buf->page_len, trim);
		buf->page_len -= cur;
		trim -= cur;
		if (!trim)
			goto fix_len;
	}

	if (buf->head[0].iov_len) {
		cur = min_t(size_t, buf->head[0].iov_len, trim);
		buf->head[0].iov_len -= cur;
		trim -= cur;
	}
fix_len:
	buf->len -= (len - trim);
}
EXPORT_SYMBOL_GPL(xdr_buf_trim);

static void __read_bytes_from_xdr_buf(struct xdr_buf *subbuf, void *obj, unsigned int len)
{
	unsigned int this_len;

	this_len = min_t(unsigned int, len, subbuf->head[0].iov_len);
	memcpy(obj, subbuf->head[0].iov_base, this_len);
	len -= this_len;
	obj += this_len;
	this_len = min_t(unsigned int, len, subbuf->page_len);
	if (this_len)
		_copy_from_pages(obj, subbuf->pages, subbuf->page_base, this_len);
	len -= this_len;
	obj += this_len;
	this_len = min_t(unsigned int, len, subbuf->tail[0].iov_len);
	memcpy(obj, subbuf->tail[0].iov_base, this_len);
}

/* obj is assumed to point to allocated memory of size at least len: */
int read_bytes_from_xdr_buf(struct xdr_buf *buf, unsigned int base, void *obj, unsigned int len)
{
	struct xdr_buf subbuf;
	int status;

	status = xdr_buf_subsegment(buf, &subbuf, base, len);
	if (status != 0)
		return status;
	__read_bytes_from_xdr_buf(&subbuf, obj, len);
	return 0;
}
EXPORT_SYMBOL_GPL(read_bytes_from_xdr_buf);

static void __write_bytes_to_xdr_buf(struct xdr_buf *subbuf, void *obj, unsigned int len)
{
	unsigned int this_len;

	this_len = min_t(unsigned int, len, subbuf->head[0].iov_len);
	memcpy(subbuf->head[0].iov_base, obj, this_len);
	len -= this_len;
	obj += this_len;
	this_len = min_t(unsigned int, len, subbuf->page_len);
	if (this_len)
		_copy_to_pages(subbuf->pages, subbuf->page_base, obj, this_len);
	len -= this_len;
	obj += this_len;
	this_len = min_t(unsigned int, len, subbuf->tail[0].iov_len);
	memcpy(subbuf->tail[0].iov_base, obj, this_len);
}

/* obj is assumed to point to allocated memory of size at least len: */
int write_bytes_to_xdr_buf(struct xdr_buf *buf, unsigned int base, void *obj, unsigned int len)
{
	struct xdr_buf subbuf;
	int status;

	status = xdr_buf_subsegment(buf, &subbuf, base, len);
	if (status != 0)
		return status;
	__write_bytes_to_xdr_buf(&subbuf, obj, len);
	return 0;
}
EXPORT_SYMBOL_GPL(write_bytes_to_xdr_buf);

int
xdr_decode_word(struct xdr_buf *buf, unsigned int base, u32 *obj)
{
	__be32	raw;
	int	status;

	status = read_bytes_from_xdr_buf(buf, base, &raw, sizeof(*obj));
	if (status)
		return status;
	*obj = be32_to_cpu(raw);
	return 0;
}
EXPORT_SYMBOL_GPL(xdr_decode_word);

int
xdr_encode_word(struct xdr_buf *buf, unsigned int base, u32 obj)
{
	__be32	raw = cpu_to_be32(obj);

	return write_bytes_to_xdr_buf(buf, base, &raw, sizeof(obj));
}
EXPORT_SYMBOL_GPL(xdr_encode_word);

/* Returns 0 on success, or else a negative error code. */
static int
xdr_xcode_array2(struct xdr_buf *buf, unsigned int base,
		 struct xdr_array2_desc *desc, int encode)
{
	char *elem = NULL, *c;
	unsigned int copied = 0, todo, avail_here;
	struct page **ppages = NULL;
	int err;

	if (encode) {
		if (xdr_encode_word(buf, base, desc->array_len) != 0)
			return -EINVAL;
	} else {
		if (xdr_decode_word(buf, base, &desc->array_len) != 0 ||
		    desc->array_len > desc->array_maxlen ||
		    (unsigned long) base + 4 + desc->array_len *
				    desc->elem_size > buf->len)
			return -EINVAL;
	}
	base += 4;

	if (!desc->xcode)
		return 0;

	todo = desc->array_len * desc->elem_size;

	/* process head */
	if (todo && base < buf->head->iov_len) {
		c = buf->head->iov_base + base;
		avail_here = min_t(unsigned int, todo,
				   buf->head->iov_len - base);
		todo -= avail_here;

		while (avail_here >= desc->elem_size) {
			err = desc->xcode(desc, c);
			if (err)
				goto out;
			c += desc->elem_size;
			avail_here -= desc->elem_size;
		}
		if (avail_here) {
			if (!elem) {
				elem = kmalloc(desc->elem_size, GFP_KERNEL);
				err = -ENOMEM;
				if (!elem)
					goto out;
			}
			if (encode) {
				err = desc->xcode(desc, elem);
				if (err)
					goto out;
				memcpy(c, elem, avail_here);
			} else
				memcpy(elem, c, avail_here);
			copied = avail_here;
		}
		base = buf->head->iov_len;  /* align to start of pages */
	}

	/* process pages array */
	base -= buf->head->iov_len;
	if (todo && base < buf->page_len) {
		unsigned int avail_page;

		avail_here = min(todo, buf->page_len - base);
		todo -= avail_here;

		base += buf->page_base;
		ppages = buf->pages + (base >> PAGE_SHIFT);
		base &= ~PAGE_MASK;
		avail_page = min_t(unsigned int, PAGE_SIZE - base,
					avail_here);
		c = kmap(*ppages) + base;

		while (avail_here) {
			avail_here -= avail_page;
			if (copied || avail_page < desc->elem_size) {
				unsigned int l = min(avail_page,
					desc->elem_size - copied);
				if (!elem) {
					elem = kmalloc(desc->elem_size,
						       GFP_KERNEL);
					err = -ENOMEM;
					if (!elem)
						goto out;
				}
				if (encode) {
					if (!copied) {
						err = desc->xcode(desc, elem);
						if (err)
							goto out;
					}
					memcpy(c, elem + copied, l);
					copied += l;
					if (copied == desc->elem_size)
						copied = 0;
				} else {
					memcpy(elem + copied, c, l);
					copied += l;
					if (copied == desc->elem_size) {
						err = desc->xcode(desc, elem);
						if (err)
							goto out;
						copied = 0;
					}
				}
				avail_page -= l;
				c += l;
			}
			while (avail_page >= desc->elem_size) {
				err = desc->xcode(desc, c);
				if (err)
					goto out;
				c += desc->elem_size;
				avail_page -= desc->elem_size;
			}
			if (avail_page) {
				unsigned int l = min(avail_page,
					    desc->elem_size - copied);
				if (!elem) {
					elem = kmalloc(desc->elem_size,
						       GFP_KERNEL);
					err = -ENOMEM;
					if (!elem)
						goto out;
				}
				if (encode) {
					if (!copied) {
						err = desc->xcode(desc, elem);
						if (err)
							goto out;
					}
					memcpy(c, elem + copied, l);
					copied += l;
					if (copied == desc->elem_size)
						copied = 0;
				} else {
					memcpy(elem + copied, c, l);
					copied += l;
					if (copied == desc->elem_size) {
						err = desc->xcode(desc, elem);
						if (err)
							goto out;
						copied = 0;
					}
				}
			}
			if (avail_here) {
				kunmap(*ppages);
				ppages++;
				c = kmap(*ppages);
			}

			avail_page = min(avail_here,
				 (unsigned int) PAGE_SIZE);
		}
		base = buf->page_len;  /* align to start of tail */
	}

	/* process tail */
	base -= buf->page_len;
	if (todo) {
		c = buf->tail->iov_base + base;
		if (copied) {
			unsigned int l = desc->elem_size - copied;

			if (encode)
				memcpy(c, elem + copied, l);
			else {
				memcpy(elem + copied, c, l);
				err = desc->xcode(desc, elem);
				if (err)
					goto out;
			}
			todo -= l;
			c += l;
		}
		while (todo) {
			err = desc->xcode(desc, c);
			if (err)
				goto out;
			c += desc->elem_size;
			todo -= desc->elem_size;
		}
	}
	err = 0;

out:
	kfree(elem);
	if (ppages)
		kunmap(*ppages);
	return err;
}

int
xdr_decode_array2(struct xdr_buf *buf, unsigned int base,
		  struct xdr_array2_desc *desc)
{
	if (base >= buf->len)
		return -EINVAL;

	return xdr_xcode_array2(buf, base, desc, 0);
}
EXPORT_SYMBOL_GPL(xdr_decode_array2);

int
xdr_encode_array2(struct xdr_buf *buf, unsigned int base,
		  struct xdr_array2_desc *desc)
{
	if ((unsigned long) base + 4 + desc->array_len * desc->elem_size >
	    buf->head->iov_len + buf->page_len + buf->tail->iov_len)
		return -EINVAL;

	return xdr_xcode_array2(buf, base, desc, 1);
}
EXPORT_SYMBOL_GPL(xdr_encode_array2);

int
xdr_process_buf(struct xdr_buf *buf, unsigned int offset, unsigned int len,
		int (*actor)(struct scatterlist *, void *), void *data)
{
	int i, ret = 0;
	unsigned int page_len, thislen, page_offset;
	struct scatterlist      sg[1];

	sg_init_table(sg, 1);

	if (offset >= buf->head[0].iov_len) {
		offset -= buf->head[0].iov_len;
	} else {
		thislen = buf->head[0].iov_len - offset;
		if (thislen > len)
			thislen = len;
		sg_set_buf(sg, buf->head[0].iov_base + offset, thislen);
		ret = actor(sg, data);
		if (ret)
			goto out;
		offset = 0;
		len -= thislen;
	}
	if (len == 0)
		goto out;

	if (offset >= buf->page_len) {
		offset -= buf->page_len;
	} else {
		page_len = buf->page_len - offset;
		if (page_len > len)
			page_len = len;
		len -= page_len;
		page_offset = (offset + buf->page_base) & (PAGE_SIZE - 1);
		i = (offset + buf->page_base) >> PAGE_SHIFT;
		thislen = PAGE_SIZE - page_offset;
		do {
			if (thislen > page_len)
				thislen = page_len;
			sg_set_page(sg, buf->pages[i], thislen, page_offset);
			ret = actor(sg, data);
			if (ret)
				goto out;
			page_len -= thislen;
			i++;
			page_offset = 0;
			thislen = PAGE_SIZE;
		} while (page_len != 0);
		offset = 0;
	}
	if (len == 0)
		goto out;
	if (offset < buf->tail[0].iov_len) {
		thislen = buf->tail[0].iov_len - offset;
		if (thislen > len)
			thislen = len;
		sg_set_buf(sg, buf->tail[0].iov_base + offset, thislen);
		ret = actor(sg, data);
		len -= thislen;
	}
	if (len != 0)
		ret = -EINVAL;
out:
	return ret;
}
EXPORT_SYMBOL_GPL(xdr_process_buf);

/**
 * xdr_stream_decode_opaque - Decode variable length opaque
 * @xdr: pointer to xdr_stream
 * @ptr: location to store opaque data
 * @size: size of storage buffer @ptr
 *
 * Return values:
 *   On success, returns size of object stored in *@ptr
 *   %-EBADMSG on XDR buffer overflow
 *   %-EMSGSIZE on overflow of storage buffer @ptr
 */
ssize_t xdr_stream_decode_opaque(struct xdr_stream *xdr, void *ptr, size_t size)
{
	ssize_t ret;
	void *p;

	ret = xdr_stream_decode_opaque_inline(xdr, &p, size);
	if (ret <= 0)
		return ret;
	memcpy(ptr, p, ret);
	return ret;
}
EXPORT_SYMBOL_GPL(xdr_stream_decode_opaque);

/**
 * xdr_stream_decode_opaque_dup - Decode and duplicate variable length opaque
 * @xdr: pointer to xdr_stream
 * @ptr: location to store pointer to opaque data
 * @maxlen: maximum acceptable object size
 * @gfp_flags: GFP mask to use
 *
 * Return values:
 *   On success, returns size of object stored in *@ptr
 *   %-EBADMSG on XDR buffer overflow
 *   %-EMSGSIZE if the size of the object would exceed @maxlen
 *   %-ENOMEM on memory allocation failure
 */
ssize_t xdr_stream_decode_opaque_dup(struct xdr_stream *xdr, void **ptr,
		size_t maxlen, gfp_t gfp_flags)
{
	ssize_t ret;
	void *p;

	ret = xdr_stream_decode_opaque_inline(xdr, &p, maxlen);
	if (ret > 0) {
		*ptr = kmemdup(p, ret, gfp_flags);
		if (*ptr != NULL)
			return ret;
		ret = -ENOMEM;
	}
	*ptr = NULL;
	return ret;
}
EXPORT_SYMBOL_GPL(xdr_stream_decode_opaque_dup);

/**
 * xdr_stream_decode_string - Decode variable length string
 * @xdr: pointer to xdr_stream
 * @str: location to store string
 * @size: size of storage buffer @str
 *
 * Return values:
 *   On success, returns length of NUL-terminated string stored in *@str
 *   %-EBADMSG on XDR buffer overflow
 *   %-EMSGSIZE on overflow of storage buffer @str
 */
ssize_t xdr_stream_decode_string(struct xdr_stream *xdr, char *str, size_t size)
{
	ssize_t ret;
	void *p;

	ret = xdr_stream_decode_opaque_inline(xdr, &p, size);
	if (ret > 0) {
		memcpy(str, p, ret);
		str[ret] = '\0';
		return strlen(str);
	}
	*str = '\0';
	return ret;
}
EXPORT_SYMBOL_GPL(xdr_stream_decode_string);

/**
 * xdr_stream_decode_string_dup - Decode and duplicate variable length string
 * @xdr: pointer to xdr_stream
 * @str: location to store pointer to string
 * @maxlen: maximum acceptable string length
 * @gfp_flags: GFP mask to use
 *
 * Return values:
 *   On success, returns length of NUL-terminated string stored in *@ptr
 *   %-EBADMSG on XDR buffer overflow
 *   %-EMSGSIZE if the size of the string would exceed @maxlen
 *   %-ENOMEM on memory allocation failure
 */
ssize_t xdr_stream_decode_string_dup(struct xdr_stream *xdr, char **str,
		size_t maxlen, gfp_t gfp_flags)
{
	void *p;
	ssize_t ret;

	ret = xdr_stream_decode_opaque_inline(xdr, &p, maxlen);
	if (ret > 0) {
		char *s = kmemdup_nul(p, ret, gfp_flags);
		if (s != NULL) {
			*str = s;
			return strlen(s);
		}
		ret = -ENOMEM;
	}
	*str = NULL;
	return ret;
}
EXPORT_SYMBOL_GPL(xdr_stream_decode_string_dup);<|MERGE_RESOLUTION|>--- conflicted
+++ resolved
@@ -1317,13 +1317,8 @@
 					bytes);
 	_zero_pages(buf->pages, buf->page_base + offset, length);
 
-<<<<<<< HEAD
-	buf->len += length - (from - offset) - truncated;
+	buf->len += length - (from - offset);
 	xdr_set_page(xdr, offset + length, xdr_stream_remaining(xdr));
-=======
-	buf->len += length - (from - offset);
-	xdr_set_page(xdr, offset + length, PAGE_SIZE);
->>>>>>> 861b1da5
 	return length;
 }
 EXPORT_SYMBOL_GPL(xdr_expand_hole);

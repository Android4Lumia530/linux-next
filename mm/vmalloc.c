// SPDX-License-Identifier: GPL-2.0-only
/*
 *  Copyright (C) 1993  Linus Torvalds
 *  Support of BIGMEM added by Gerhard Wichert, Siemens AG, July 1999
 *  SMP-safe vmalloc/vfree/ioremap, Tigran Aivazian <tigran@veritas.com>, May 2000
 *  Major rework to support vmap/vunmap, Christoph Hellwig, SGI, August 2002
 *  Numa awareness, Christoph Lameter, SGI, June 2005
 *  Improving global KVA allocator, Uladzislau Rezki, Sony, May 2019
 */

#include <linux/vmalloc.h>
#include <linux/mm.h>
#include <linux/module.h>
#include <linux/highmem.h>
#include <linux/sched/signal.h>
#include <linux/slab.h>
#include <linux/spinlock.h>
#include <linux/interrupt.h>
#include <linux/proc_fs.h>
#include <linux/seq_file.h>
#include <linux/set_memory.h>
#include <linux/debugobjects.h>
#include <linux/kallsyms.h>
#include <linux/list.h>
#include <linux/notifier.h>
#include <linux/rbtree.h>
#include <linux/xarray.h>
#include <linux/rcupdate.h>
#include <linux/pfn.h>
#include <linux/kmemleak.h>
#include <linux/atomic.h>
#include <linux/compiler.h>
#include <linux/llist.h>
#include <linux/bitops.h>
#include <linux/rbtree_augmented.h>
#include <linux/overflow.h>

#include <linux/uaccess.h>
#include <asm/tlbflush.h>
#include <asm/shmparam.h>

#include "internal.h"
#include "pgalloc-track.h"

bool is_vmalloc_addr(const void *x)
{
	unsigned long addr = (unsigned long)x;

	return addr >= VMALLOC_START && addr < VMALLOC_END;
}
EXPORT_SYMBOL(is_vmalloc_addr);

struct vfree_deferred {
	struct llist_head list;
	struct work_struct wq;
};
static DEFINE_PER_CPU(struct vfree_deferred, vfree_deferred);

static void __vunmap(const void *, int);

static void free_work(struct work_struct *w)
{
	struct vfree_deferred *p = container_of(w, struct vfree_deferred, wq);
	struct llist_node *t, *llnode;

	llist_for_each_safe(llnode, t, llist_del_all(&p->list))
		__vunmap((void *)llnode, 1);
}

/*** Page table manipulation functions ***/

static void vunmap_pte_range(pmd_t *pmd, unsigned long addr, unsigned long end,
			     pgtbl_mod_mask *mask)
{
	pte_t *pte;

	pte = pte_offset_kernel(pmd, addr);
	do {
		pte_t ptent = ptep_get_and_clear(&init_mm, addr, pte);
		WARN_ON(!pte_none(ptent) && !pte_present(ptent));
	} while (pte++, addr += PAGE_SIZE, addr != end);
	*mask |= PGTBL_PTE_MODIFIED;
}

static void vunmap_pmd_range(pud_t *pud, unsigned long addr, unsigned long end,
			     pgtbl_mod_mask *mask)
{
	pmd_t *pmd;
	unsigned long next;
	int cleared;

	pmd = pmd_offset(pud, addr);
	do {
		next = pmd_addr_end(addr, end);

		cleared = pmd_clear_huge(pmd);
		if (cleared || pmd_bad(*pmd))
			*mask |= PGTBL_PMD_MODIFIED;

		if (cleared)
			continue;
		if (pmd_none_or_clear_bad(pmd))
			continue;
		vunmap_pte_range(pmd, addr, next, mask);

		cond_resched();
	} while (pmd++, addr = next, addr != end);
}

static void vunmap_pud_range(p4d_t *p4d, unsigned long addr, unsigned long end,
			     pgtbl_mod_mask *mask)
{
	pud_t *pud;
	unsigned long next;
	int cleared;

	pud = pud_offset(p4d, addr);
	do {
		next = pud_addr_end(addr, end);

		cleared = pud_clear_huge(pud);
		if (cleared || pud_bad(*pud))
			*mask |= PGTBL_PUD_MODIFIED;

		if (cleared)
			continue;
		if (pud_none_or_clear_bad(pud))
			continue;
		vunmap_pmd_range(pud, addr, next, mask);
	} while (pud++, addr = next, addr != end);
}

static void vunmap_p4d_range(pgd_t *pgd, unsigned long addr, unsigned long end,
			     pgtbl_mod_mask *mask)
{
	p4d_t *p4d;
	unsigned long next;
	int cleared;

	p4d = p4d_offset(pgd, addr);
	do {
		next = p4d_addr_end(addr, end);

		cleared = p4d_clear_huge(p4d);
		if (cleared || p4d_bad(*p4d))
			*mask |= PGTBL_P4D_MODIFIED;

		if (cleared)
			continue;
		if (p4d_none_or_clear_bad(p4d))
			continue;
		vunmap_pud_range(p4d, addr, next, mask);
	} while (p4d++, addr = next, addr != end);
}

/**
 * unmap_kernel_range_noflush - unmap kernel VM area
 * @start: start of the VM area to unmap
 * @size: size of the VM area to unmap
 *
 * Unmap PFN_UP(@size) pages at @addr.  The VM area @addr and @size specify
 * should have been allocated using get_vm_area() and its friends.
 *
 * NOTE:
 * This function does NOT do any cache flushing.  The caller is responsible
 * for calling flush_cache_vunmap() on to-be-mapped areas before calling this
 * function and flush_tlb_kernel_range() after.
 */
void unmap_kernel_range_noflush(unsigned long start, unsigned long size)
{
	unsigned long end = start + size;
	unsigned long next;
	pgd_t *pgd;
	unsigned long addr = start;
	pgtbl_mod_mask mask = 0;

	BUG_ON(addr >= end);
	pgd = pgd_offset_k(addr);
	do {
		next = pgd_addr_end(addr, end);
		if (pgd_bad(*pgd))
			mask |= PGTBL_PGD_MODIFIED;
		if (pgd_none_or_clear_bad(pgd))
			continue;
		vunmap_p4d_range(pgd, addr, next, &mask);
	} while (pgd++, addr = next, addr != end);

	if (mask & ARCH_PAGE_TABLE_SYNC_MASK)
		arch_sync_kernel_mappings(start, end);
}

static int vmap_pte_range(pmd_t *pmd, unsigned long addr,
		unsigned long end, pgprot_t prot, struct page **pages, int *nr,
		pgtbl_mod_mask *mask)
{
	pte_t *pte;

	/*
	 * nr is a running index into the array which helps higher level
	 * callers keep track of where we're up to.
	 */

	pte = pte_alloc_kernel_track(pmd, addr, mask);
	if (!pte)
		return -ENOMEM;
	do {
		struct page *page = pages[*nr];

		if (WARN_ON(!pte_none(*pte)))
			return -EBUSY;
		if (WARN_ON(!page))
			return -ENOMEM;
		set_pte_at(&init_mm, addr, pte, mk_pte(page, prot));
		(*nr)++;
	} while (pte++, addr += PAGE_SIZE, addr != end);
	*mask |= PGTBL_PTE_MODIFIED;
	return 0;
}

static int vmap_pmd_range(pud_t *pud, unsigned long addr,
		unsigned long end, pgprot_t prot, struct page **pages, int *nr,
		pgtbl_mod_mask *mask)
{
	pmd_t *pmd;
	unsigned long next;

	pmd = pmd_alloc_track(&init_mm, pud, addr, mask);
	if (!pmd)
		return -ENOMEM;
	do {
		next = pmd_addr_end(addr, end);
		if (vmap_pte_range(pmd, addr, next, prot, pages, nr, mask))
			return -ENOMEM;
	} while (pmd++, addr = next, addr != end);
	return 0;
}

static int vmap_pud_range(p4d_t *p4d, unsigned long addr,
		unsigned long end, pgprot_t prot, struct page **pages, int *nr,
		pgtbl_mod_mask *mask)
{
	pud_t *pud;
	unsigned long next;

	pud = pud_alloc_track(&init_mm, p4d, addr, mask);
	if (!pud)
		return -ENOMEM;
	do {
		next = pud_addr_end(addr, end);
		if (vmap_pmd_range(pud, addr, next, prot, pages, nr, mask))
			return -ENOMEM;
	} while (pud++, addr = next, addr != end);
	return 0;
}

static int vmap_p4d_range(pgd_t *pgd, unsigned long addr,
		unsigned long end, pgprot_t prot, struct page **pages, int *nr,
		pgtbl_mod_mask *mask)
{
	p4d_t *p4d;
	unsigned long next;

	p4d = p4d_alloc_track(&init_mm, pgd, addr, mask);
	if (!p4d)
		return -ENOMEM;
	do {
		next = p4d_addr_end(addr, end);
		if (vmap_pud_range(p4d, addr, next, prot, pages, nr, mask))
			return -ENOMEM;
	} while (p4d++, addr = next, addr != end);
	return 0;
}

/**
 * map_kernel_range_noflush - map kernel VM area with the specified pages
 * @addr: start of the VM area to map
 * @size: size of the VM area to map
 * @prot: page protection flags to use
 * @pages: pages to map
 *
 * Map PFN_UP(@size) pages at @addr.  The VM area @addr and @size specify should
 * have been allocated using get_vm_area() and its friends.
 *
 * NOTE:
 * This function does NOT do any cache flushing.  The caller is responsible for
 * calling flush_cache_vmap() on to-be-mapped areas before calling this
 * function.
 *
 * RETURNS:
 * 0 on success, -errno on failure.
 */
int map_kernel_range_noflush(unsigned long addr, unsigned long size,
			     pgprot_t prot, struct page **pages)
{
	unsigned long start = addr;
	unsigned long end = addr + size;
	unsigned long next;
	pgd_t *pgd;
	int err = 0;
	int nr = 0;
	pgtbl_mod_mask mask = 0;

	BUG_ON(addr >= end);
	pgd = pgd_offset_k(addr);
	do {
		next = pgd_addr_end(addr, end);
		if (pgd_bad(*pgd))
			mask |= PGTBL_PGD_MODIFIED;
		err = vmap_p4d_range(pgd, addr, next, prot, pages, &nr, &mask);
		if (err)
			return err;
	} while (pgd++, addr = next, addr != end);

	if (mask & ARCH_PAGE_TABLE_SYNC_MASK)
		arch_sync_kernel_mappings(start, end);

	return 0;
}

int map_kernel_range(unsigned long start, unsigned long size, pgprot_t prot,
		struct page **pages)
{
	int ret;

	ret = map_kernel_range_noflush(start, size, prot, pages);
	flush_cache_vmap(start, start + size);
	return ret;
}

int is_vmalloc_or_module_addr(const void *x)
{
	/*
	 * ARM, x86-64 and sparc64 put modules in a special place,
	 * and fall back on vmalloc() if that fails. Others
	 * just put it in the vmalloc space.
	 */
#if defined(CONFIG_MODULES) && defined(MODULES_VADDR)
	unsigned long addr = (unsigned long)x;
	if (addr >= MODULES_VADDR && addr < MODULES_END)
		return 1;
#endif
	return is_vmalloc_addr(x);
}

/*
 * Walk a vmap address to the struct page it maps.
 */
struct page *vmalloc_to_page(const void *vmalloc_addr)
{
	unsigned long addr = (unsigned long) vmalloc_addr;
	struct page *page = NULL;
	pgd_t *pgd = pgd_offset_k(addr);
	p4d_t *p4d;
	pud_t *pud;
	pmd_t *pmd;
	pte_t *ptep, pte;

	/*
	 * XXX we might need to change this if we add VIRTUAL_BUG_ON for
	 * architectures that do not vmalloc module space
	 */
	VIRTUAL_BUG_ON(!is_vmalloc_or_module_addr(vmalloc_addr));

	if (pgd_none(*pgd))
		return NULL;
	p4d = p4d_offset(pgd, addr);
	if (p4d_none(*p4d))
		return NULL;
	pud = pud_offset(p4d, addr);

	/*
	 * Don't dereference bad PUD or PMD (below) entries. This will also
	 * identify huge mappings, which we may encounter on architectures
	 * that define CONFIG_HAVE_ARCH_HUGE_VMAP=y. Such regions will be
	 * identified as vmalloc addresses by is_vmalloc_addr(), but are
	 * not [unambiguously] associated with a struct page, so there is
	 * no correct value to return for them.
	 */
	WARN_ON_ONCE(pud_bad(*pud));
	if (pud_none(*pud) || pud_bad(*pud))
		return NULL;
	pmd = pmd_offset(pud, addr);
	WARN_ON_ONCE(pmd_bad(*pmd));
	if (pmd_none(*pmd) || pmd_bad(*pmd))
		return NULL;

	ptep = pte_offset_map(pmd, addr);
	pte = *ptep;
	if (pte_present(pte))
		page = pte_page(pte);
	pte_unmap(ptep);
	return page;
}
EXPORT_SYMBOL(vmalloc_to_page);

/*
 * Map a vmalloc()-space virtual address to the physical page frame number.
 */
unsigned long vmalloc_to_pfn(const void *vmalloc_addr)
{
	return page_to_pfn(vmalloc_to_page(vmalloc_addr));
}
EXPORT_SYMBOL(vmalloc_to_pfn);


/*** Global kva allocator ***/

#define DEBUG_AUGMENT_PROPAGATE_CHECK 0
#define DEBUG_AUGMENT_LOWEST_MATCH_CHECK 0


static DEFINE_SPINLOCK(vmap_area_lock);
static DEFINE_SPINLOCK(free_vmap_area_lock);
/* Export for kexec only */
LIST_HEAD(vmap_area_list);
static struct rb_root vmap_area_root = RB_ROOT;
static bool vmap_initialized __read_mostly;

static struct rb_root purge_vmap_area_root = RB_ROOT;
static LIST_HEAD(purge_vmap_area_list);
static DEFINE_SPINLOCK(purge_vmap_area_lock);

/*
 * This kmem_cache is used for vmap_area objects. Instead of
 * allocating from slab we reuse an object from this cache to
 * make things faster. Especially in "no edge" splitting of
 * free block.
 */
static struct kmem_cache *vmap_area_cachep;

/*
 * This linked list is used in pair with free_vmap_area_root.
 * It gives O(1) access to prev/next to perform fast coalescing.
 */
static LIST_HEAD(free_vmap_area_list);

/*
 * This augment red-black tree represents the free vmap space.
 * All vmap_area objects in this tree are sorted by va->va_start
 * address. It is used for allocation and merging when a vmap
 * object is released.
 *
 * Each vmap_area node contains a maximum available free block
 * of its sub-tree, right or left. Therefore it is possible to
 * find a lowest match of free area.
 */
static struct rb_root free_vmap_area_root = RB_ROOT;

/*
 * Preload a CPU with one object for "no edge" split case. The
 * aim is to get rid of allocations from the atomic context, thus
 * to use more permissive allocation masks.
 */
static DEFINE_PER_CPU(struct vmap_area *, ne_fit_preload_node);

static __always_inline unsigned long
va_size(struct vmap_area *va)
{
	return (va->va_end - va->va_start);
}

static __always_inline unsigned long
get_subtree_max_size(struct rb_node *node)
{
	struct vmap_area *va;

	va = rb_entry_safe(node, struct vmap_area, rb_node);
	return va ? va->subtree_max_size : 0;
}

/*
 * Gets called when remove the node and rotate.
 */
static __always_inline unsigned long
compute_subtree_max_size(struct vmap_area *va)
{
	return max3(va_size(va),
		get_subtree_max_size(va->rb_node.rb_left),
		get_subtree_max_size(va->rb_node.rb_right));
}

RB_DECLARE_CALLBACKS_MAX(static, free_vmap_area_rb_augment_cb,
	struct vmap_area, rb_node, unsigned long, subtree_max_size, va_size)

static void purge_vmap_area_lazy(void);
static BLOCKING_NOTIFIER_HEAD(vmap_notify_list);
static unsigned long lazy_max_pages(void);

static atomic_long_t nr_vmalloc_pages;

unsigned long vmalloc_nr_pages(void)
{
	return atomic_long_read(&nr_vmalloc_pages);
}

static struct vmap_area *__find_vmap_area(unsigned long addr)
{
	struct rb_node *n = vmap_area_root.rb_node;

	while (n) {
		struct vmap_area *va;

		va = rb_entry(n, struct vmap_area, rb_node);
		if (addr < va->va_start)
			n = n->rb_left;
		else if (addr >= va->va_end)
			n = n->rb_right;
		else
			return va;
	}

	return NULL;
}

/*
 * This function returns back addresses of parent node
 * and its left or right link for further processing.
 *
 * Otherwise NULL is returned. In that case all further
 * steps regarding inserting of conflicting overlap range
 * have to be declined and actually considered as a bug.
 */
static __always_inline struct rb_node **
find_va_links(struct vmap_area *va,
	struct rb_root *root, struct rb_node *from,
	struct rb_node **parent)
{
	struct vmap_area *tmp_va;
	struct rb_node **link;

	if (root) {
		link = &root->rb_node;
		if (unlikely(!*link)) {
			*parent = NULL;
			return link;
		}
	} else {
		link = &from;
	}

	/*
	 * Go to the bottom of the tree. When we hit the last point
	 * we end up with parent rb_node and correct direction, i name
	 * it link, where the new va->rb_node will be attached to.
	 */
	do {
		tmp_va = rb_entry(*link, struct vmap_area, rb_node);

		/*
		 * During the traversal we also do some sanity check.
		 * Trigger the BUG() if there are sides(left/right)
		 * or full overlaps.
		 */
		if (va->va_start < tmp_va->va_end &&
				va->va_end <= tmp_va->va_start)
			link = &(*link)->rb_left;
		else if (va->va_end > tmp_va->va_start &&
				va->va_start >= tmp_va->va_end)
			link = &(*link)->rb_right;
		else {
			WARN(1, "vmalloc bug: 0x%lx-0x%lx overlaps with 0x%lx-0x%lx\n",
				va->va_start, va->va_end, tmp_va->va_start, tmp_va->va_end);

			return NULL;
		}
	} while (*link);

	*parent = &tmp_va->rb_node;
	return link;
}

static __always_inline struct list_head *
get_va_next_sibling(struct rb_node *parent, struct rb_node **link)
{
	struct list_head *list;

	if (unlikely(!parent))
		/*
		 * The red-black tree where we try to find VA neighbors
		 * before merging or inserting is empty, i.e. it means
		 * there is no free vmap space. Normally it does not
		 * happen but we handle this case anyway.
		 */
		return NULL;

	list = &rb_entry(parent, struct vmap_area, rb_node)->list;
	return (&parent->rb_right == link ? list->next : list);
}

static __always_inline void
link_va(struct vmap_area *va, struct rb_root *root,
	struct rb_node *parent, struct rb_node **link, struct list_head *head)
{
	/*
	 * VA is still not in the list, but we can
	 * identify its future previous list_head node.
	 */
	if (likely(parent)) {
		head = &rb_entry(parent, struct vmap_area, rb_node)->list;
		if (&parent->rb_right != link)
			head = head->prev;
	}

	/* Insert to the rb-tree */
	rb_link_node(&va->rb_node, parent, link);
	if (root == &free_vmap_area_root) {
		/*
		 * Some explanation here. Just perform simple insertion
		 * to the tree. We do not set va->subtree_max_size to
		 * its current size before calling rb_insert_augmented().
		 * It is because of we populate the tree from the bottom
		 * to parent levels when the node _is_ in the tree.
		 *
		 * Therefore we set subtree_max_size to zero after insertion,
		 * to let __augment_tree_propagate_from() puts everything to
		 * the correct order later on.
		 */
		rb_insert_augmented(&va->rb_node,
			root, &free_vmap_area_rb_augment_cb);
		va->subtree_max_size = 0;
	} else {
		rb_insert_color(&va->rb_node, root);
	}

	/* Address-sort this list */
	list_add(&va->list, head);
}

static __always_inline void
unlink_va(struct vmap_area *va, struct rb_root *root)
{
	if (WARN_ON(RB_EMPTY_NODE(&va->rb_node)))
		return;

	if (root == &free_vmap_area_root)
		rb_erase_augmented(&va->rb_node,
			root, &free_vmap_area_rb_augment_cb);
	else
		rb_erase(&va->rb_node, root);

	list_del(&va->list);
	RB_CLEAR_NODE(&va->rb_node);
}

#if DEBUG_AUGMENT_PROPAGATE_CHECK
static void
augment_tree_propagate_check(void)
{
	struct vmap_area *va;
	unsigned long computed_size;

	list_for_each_entry(va, &free_vmap_area_list, list) {
		computed_size = compute_subtree_max_size(va);
		if (computed_size != va->subtree_max_size)
			pr_emerg("tree is corrupted: %lu, %lu\n",
				va_size(va), va->subtree_max_size);
	}
}
#endif

/*
 * This function populates subtree_max_size from bottom to upper
 * levels starting from VA point. The propagation must be done
 * when VA size is modified by changing its va_start/va_end. Or
 * in case of newly inserting of VA to the tree.
 *
 * It means that __augment_tree_propagate_from() must be called:
 * - After VA has been inserted to the tree(free path);
 * - After VA has been shrunk(allocation path);
 * - After VA has been increased(merging path).
 *
 * Please note that, it does not mean that upper parent nodes
 * and their subtree_max_size are recalculated all the time up
 * to the root node.
 *
 *       4--8
 *        /\
 *       /  \
 *      /    \
 *    2--2  8--8
 *
 * For example if we modify the node 4, shrinking it to 2, then
 * no any modification is required. If we shrink the node 2 to 1
 * its subtree_max_size is updated only, and set to 1. If we shrink
 * the node 8 to 6, then its subtree_max_size is set to 6 and parent
 * node becomes 4--6.
 */
static __always_inline void
augment_tree_propagate_from(struct vmap_area *va)
{
	/*
	 * Populate the tree from bottom towards the root until
	 * the calculated maximum available size of checked node
	 * is equal to its current one.
	 */
	free_vmap_area_rb_augment_cb_propagate(&va->rb_node, NULL);

#if DEBUG_AUGMENT_PROPAGATE_CHECK
	augment_tree_propagate_check();
#endif
}

static void
insert_vmap_area(struct vmap_area *va,
	struct rb_root *root, struct list_head *head)
{
	struct rb_node **link;
	struct rb_node *parent;

	link = find_va_links(va, root, NULL, &parent);
	if (link)
		link_va(va, root, parent, link, head);
}

static void
insert_vmap_area_augment(struct vmap_area *va,
	struct rb_node *from, struct rb_root *root,
	struct list_head *head)
{
	struct rb_node **link;
	struct rb_node *parent;

	if (from)
		link = find_va_links(va, NULL, from, &parent);
	else
		link = find_va_links(va, root, NULL, &parent);

	if (link) {
		link_va(va, root, parent, link, head);
		augment_tree_propagate_from(va);
	}
}

/*
 * Merge de-allocated chunk of VA memory with previous
 * and next free blocks. If coalesce is not done a new
 * free area is inserted. If VA has been merged, it is
 * freed.
 *
 * Please note, it can return NULL in case of overlap
 * ranges, followed by WARN() report. Despite it is a
 * buggy behaviour, a system can be alive and keep
 * ongoing.
 */
static __always_inline struct vmap_area *
merge_or_add_vmap_area(struct vmap_area *va,
	struct rb_root *root, struct list_head *head)
{
	struct vmap_area *sibling;
	struct list_head *next;
	struct rb_node **link;
	struct rb_node *parent;
	bool merged = false;

	/*
	 * Find a place in the tree where VA potentially will be
	 * inserted, unless it is merged with its sibling/siblings.
	 */
	link = find_va_links(va, root, NULL, &parent);
	if (!link)
		return NULL;

	/*
	 * Get next node of VA to check if merging can be done.
	 */
	next = get_va_next_sibling(parent, link);
	if (unlikely(next == NULL))
		goto insert;

	/*
	 * start            end
	 * |                |
	 * |<------VA------>|<-----Next----->|
	 *                  |                |
	 *                  start            end
	 */
	if (next != head) {
		sibling = list_entry(next, struct vmap_area, list);
		if (sibling->va_start == va->va_end) {
			sibling->va_start = va->va_start;

			/* Free vmap_area object. */
			kmem_cache_free(vmap_area_cachep, va);

			/* Point to the new merged area. */
			va = sibling;
			merged = true;
		}
	}

	/*
	 * start            end
	 * |                |
	 * |<-----Prev----->|<------VA------>|
	 *                  |                |
	 *                  start            end
	 */
	if (next->prev != head) {
		sibling = list_entry(next->prev, struct vmap_area, list);
		if (sibling->va_end == va->va_start) {
			/*
			 * If both neighbors are coalesced, it is important
			 * to unlink the "next" node first, followed by merging
			 * with "previous" one. Otherwise the tree might not be
			 * fully populated if a sibling's augmented value is
			 * "normalized" because of rotation operations.
			 */
			if (merged)
				unlink_va(va, root);

			sibling->va_end = va->va_end;

			/* Free vmap_area object. */
			kmem_cache_free(vmap_area_cachep, va);

			/* Point to the new merged area. */
			va = sibling;
			merged = true;
		}
	}

insert:
	if (!merged)
		link_va(va, root, parent, link, head);

	return va;
}

static __always_inline struct vmap_area *
merge_or_add_vmap_area_augment(struct vmap_area *va,
	struct rb_root *root, struct list_head *head)
{
	va = merge_or_add_vmap_area(va, root, head);
	if (va)
		augment_tree_propagate_from(va);

	return va;
}

static __always_inline bool
is_within_this_va(struct vmap_area *va, unsigned long size,
	unsigned long align, unsigned long vstart)
{
	unsigned long nva_start_addr;

	if (va->va_start > vstart)
		nva_start_addr = ALIGN(va->va_start, align);
	else
		nva_start_addr = ALIGN(vstart, align);

	/* Can be overflowed due to big size or alignment. */
	if (nva_start_addr + size < nva_start_addr ||
			nva_start_addr < vstart)
		return false;

	return (nva_start_addr + size <= va->va_end);
}

/*
 * Find the first free block(lowest start address) in the tree,
 * that will accomplish the request corresponding to passing
 * parameters.
 */
static __always_inline struct vmap_area *
find_vmap_lowest_match(unsigned long size,
	unsigned long align, unsigned long vstart)
{
	struct vmap_area *va;
	struct rb_node *node;
	unsigned long length;

	/* Start from the root. */
	node = free_vmap_area_root.rb_node;

	/* Adjust the search size for alignment overhead. */
	length = size + align - 1;

	while (node) {
		va = rb_entry(node, struct vmap_area, rb_node);

		if (get_subtree_max_size(node->rb_left) >= length &&
				vstart < va->va_start) {
			node = node->rb_left;
		} else {
			if (is_within_this_va(va, size, align, vstart))
				return va;

			/*
			 * Does not make sense to go deeper towards the right
			 * sub-tree if it does not have a free block that is
			 * equal or bigger to the requested search length.
			 */
			if (get_subtree_max_size(node->rb_right) >= length) {
				node = node->rb_right;
				continue;
			}

			/*
			 * OK. We roll back and find the first right sub-tree,
			 * that will satisfy the search criteria. It can happen
			 * only once due to "vstart" restriction.
			 */
			while ((node = rb_parent(node))) {
				va = rb_entry(node, struct vmap_area, rb_node);
				if (is_within_this_va(va, size, align, vstart))
					return va;

				if (get_subtree_max_size(node->rb_right) >= length &&
						vstart <= va->va_start) {
					node = node->rb_right;
					break;
				}
			}
		}
	}

	return NULL;
}

#if DEBUG_AUGMENT_LOWEST_MATCH_CHECK
#include <linux/random.h>

static struct vmap_area *
find_vmap_lowest_linear_match(unsigned long size,
	unsigned long align, unsigned long vstart)
{
	struct vmap_area *va;

	list_for_each_entry(va, &free_vmap_area_list, list) {
		if (!is_within_this_va(va, size, align, vstart))
			continue;

		return va;
	}

	return NULL;
}

static void
find_vmap_lowest_match_check(unsigned long size)
{
	struct vmap_area *va_1, *va_2;
	unsigned long vstart;
	unsigned int rnd;

	get_random_bytes(&rnd, sizeof(rnd));
	vstart = VMALLOC_START + rnd;

	va_1 = find_vmap_lowest_match(size, 1, vstart);
	va_2 = find_vmap_lowest_linear_match(size, 1, vstart);

	if (va_1 != va_2)
		pr_emerg("not lowest: t: 0x%p, l: 0x%p, v: 0x%lx\n",
			va_1, va_2, vstart);
}
#endif

enum fit_type {
	NOTHING_FIT = 0,
	FL_FIT_TYPE = 1,	/* full fit */
	LE_FIT_TYPE = 2,	/* left edge fit */
	RE_FIT_TYPE = 3,	/* right edge fit */
	NE_FIT_TYPE = 4		/* no edge fit */
};

static __always_inline enum fit_type
classify_va_fit_type(struct vmap_area *va,
	unsigned long nva_start_addr, unsigned long size)
{
	enum fit_type type;

	/* Check if it is within VA. */
	if (nva_start_addr < va->va_start ||
			nva_start_addr + size > va->va_end)
		return NOTHING_FIT;

	/* Now classify. */
	if (va->va_start == nva_start_addr) {
		if (va->va_end == nva_start_addr + size)
			type = FL_FIT_TYPE;
		else
			type = LE_FIT_TYPE;
	} else if (va->va_end == nva_start_addr + size) {
		type = RE_FIT_TYPE;
	} else {
		type = NE_FIT_TYPE;
	}

	return type;
}

static __always_inline int
adjust_va_to_fit_type(struct vmap_area *va,
	unsigned long nva_start_addr, unsigned long size,
	enum fit_type type)
{
	struct vmap_area *lva = NULL;

	if (type == FL_FIT_TYPE) {
		/*
		 * No need to split VA, it fully fits.
		 *
		 * |               |
		 * V      NVA      V
		 * |---------------|
		 */
		unlink_va(va, &free_vmap_area_root);
		kmem_cache_free(vmap_area_cachep, va);
	} else if (type == LE_FIT_TYPE) {
		/*
		 * Split left edge of fit VA.
		 *
		 * |       |
		 * V  NVA  V   R
		 * |-------|-------|
		 */
		va->va_start += size;
	} else if (type == RE_FIT_TYPE) {
		/*
		 * Split right edge of fit VA.
		 *
		 *         |       |
		 *     L   V  NVA  V
		 * |-------|-------|
		 */
		va->va_end = nva_start_addr;
	} else if (type == NE_FIT_TYPE) {
		/*
		 * Split no edge of fit VA.
		 *
		 *     |       |
		 *   L V  NVA  V R
		 * |---|-------|---|
		 */
		lva = __this_cpu_xchg(ne_fit_preload_node, NULL);
		if (unlikely(!lva)) {
			/*
			 * For percpu allocator we do not do any pre-allocation
			 * and leave it as it is. The reason is it most likely
			 * never ends up with NE_FIT_TYPE splitting. In case of
			 * percpu allocations offsets and sizes are aligned to
			 * fixed align request, i.e. RE_FIT_TYPE and FL_FIT_TYPE
			 * are its main fitting cases.
			 *
			 * There are a few exceptions though, as an example it is
			 * a first allocation (early boot up) when we have "one"
			 * big free space that has to be split.
			 *
			 * Also we can hit this path in case of regular "vmap"
			 * allocations, if "this" current CPU was not preloaded.
			 * See the comment in alloc_vmap_area() why. If so, then
			 * GFP_NOWAIT is used instead to get an extra object for
			 * split purpose. That is rare and most time does not
			 * occur.
			 *
			 * What happens if an allocation gets failed. Basically,
			 * an "overflow" path is triggered to purge lazily freed
			 * areas to free some memory, then, the "retry" path is
			 * triggered to repeat one more time. See more details
			 * in alloc_vmap_area() function.
			 */
			lva = kmem_cache_alloc(vmap_area_cachep, GFP_NOWAIT);
			if (!lva)
				return -1;
		}

		/*
		 * Build the remainder.
		 */
		lva->va_start = va->va_start;
		lva->va_end = nva_start_addr;

		/*
		 * Shrink this VA to remaining size.
		 */
		va->va_start = nva_start_addr + size;
	} else {
		return -1;
	}

	if (type != FL_FIT_TYPE) {
		augment_tree_propagate_from(va);

		if (lva)	/* type == NE_FIT_TYPE */
			insert_vmap_area_augment(lva, &va->rb_node,
				&free_vmap_area_root, &free_vmap_area_list);
	}

	return 0;
}

/*
 * Returns a start address of the newly allocated area, if success.
 * Otherwise a vend is returned that indicates failure.
 */
static __always_inline unsigned long
__alloc_vmap_area(unsigned long size, unsigned long align,
	unsigned long vstart, unsigned long vend)
{
	unsigned long nva_start_addr;
	struct vmap_area *va;
	enum fit_type type;
	int ret;

	va = find_vmap_lowest_match(size, align, vstart);
	if (unlikely(!va))
		return vend;

	if (va->va_start > vstart)
		nva_start_addr = ALIGN(va->va_start, align);
	else
		nva_start_addr = ALIGN(vstart, align);

	/* Check the "vend" restriction. */
	if (nva_start_addr + size > vend)
		return vend;

	/* Classify what we have found. */
	type = classify_va_fit_type(va, nva_start_addr, size);
	if (WARN_ON_ONCE(type == NOTHING_FIT))
		return vend;

	/* Update the free vmap_area. */
	ret = adjust_va_to_fit_type(va, nva_start_addr, size, type);
	if (ret)
		return vend;

#if DEBUG_AUGMENT_LOWEST_MATCH_CHECK
	find_vmap_lowest_match_check(size);
#endif

	return nva_start_addr;
}

/*
 * Free a region of KVA allocated by alloc_vmap_area
 */
static void free_vmap_area(struct vmap_area *va)
{
	/*
	 * Remove from the busy tree/list.
	 */
	spin_lock(&vmap_area_lock);
	unlink_va(va, &vmap_area_root);
	spin_unlock(&vmap_area_lock);

	/*
	 * Insert/Merge it back to the free tree/list.
	 */
	spin_lock(&free_vmap_area_lock);
	merge_or_add_vmap_area_augment(va, &free_vmap_area_root, &free_vmap_area_list);
	spin_unlock(&free_vmap_area_lock);
}

/*
 * Allocate a region of KVA of the specified size and alignment, within the
 * vstart and vend.
 */
static struct vmap_area *alloc_vmap_area(unsigned long size,
				unsigned long align,
				unsigned long vstart, unsigned long vend,
				int node, gfp_t gfp_mask)
{
	struct vmap_area *va, *pva;
	unsigned long addr;
	int purged = 0;
	int ret;

	BUG_ON(!size);
	BUG_ON(offset_in_page(size));
	BUG_ON(!is_power_of_2(align));

	if (unlikely(!vmap_initialized))
		return ERR_PTR(-EBUSY);

	might_sleep();
	gfp_mask = gfp_mask & GFP_RECLAIM_MASK;

	va = kmem_cache_alloc_node(vmap_area_cachep, gfp_mask, node);
	if (unlikely(!va))
		return ERR_PTR(-ENOMEM);

	/*
	 * Only scan the relevant parts containing pointers to other objects
	 * to avoid false negatives.
	 */
	kmemleak_scan_area(&va->rb_node, SIZE_MAX, gfp_mask);

retry:
	/*
	 * Preload this CPU with one extra vmap_area object. It is used
	 * when fit type of free area is NE_FIT_TYPE. Please note, it
	 * does not guarantee that an allocation occurs on a CPU that
	 * is preloaded, instead we minimize the case when it is not.
	 * It can happen because of cpu migration, because there is a
	 * race until the below spinlock is taken.
	 *
	 * The preload is done in non-atomic context, thus it allows us
	 * to use more permissive allocation masks to be more stable under
	 * low memory condition and high memory pressure. In rare case,
	 * if not preloaded, GFP_NOWAIT is used.
	 *
	 * Set "pva" to NULL here, because of "retry" path.
	 */
	pva = NULL;

	if (!this_cpu_read(ne_fit_preload_node))
		/*
		 * Even if it fails we do not really care about that.
		 * Just proceed as it is. If needed "overflow" path
		 * will refill the cache we allocate from.
		 */
		pva = kmem_cache_alloc_node(vmap_area_cachep, gfp_mask, node);

	spin_lock(&free_vmap_area_lock);

	if (pva && __this_cpu_cmpxchg(ne_fit_preload_node, NULL, pva))
		kmem_cache_free(vmap_area_cachep, pva);

	/*
	 * If an allocation fails, the "vend" address is
	 * returned. Therefore trigger the overflow path.
	 */
	addr = __alloc_vmap_area(size, align, vstart, vend);
	spin_unlock(&free_vmap_area_lock);

	if (unlikely(addr == vend))
		goto overflow;

	va->va_start = addr;
	va->va_end = addr + size;
	va->vm = NULL;


	spin_lock(&vmap_area_lock);
	insert_vmap_area(va, &vmap_area_root, &vmap_area_list);
	spin_unlock(&vmap_area_lock);

	BUG_ON(!IS_ALIGNED(va->va_start, align));
	BUG_ON(va->va_start < vstart);
	BUG_ON(va->va_end > vend);

	ret = kasan_populate_vmalloc(addr, size);
	if (ret) {
		free_vmap_area(va);
		return ERR_PTR(ret);
	}

	return va;

overflow:
	if (!purged) {
		purge_vmap_area_lazy();
		purged = 1;
		goto retry;
	}

	if (gfpflags_allow_blocking(gfp_mask)) {
		unsigned long freed = 0;
		blocking_notifier_call_chain(&vmap_notify_list, 0, &freed);
		if (freed > 0) {
			purged = 0;
			goto retry;
		}
	}

	if (!(gfp_mask & __GFP_NOWARN) && printk_ratelimit())
		pr_warn("vmap allocation for size %lu failed: use vmalloc=<size> to increase size\n",
			size);

	kmem_cache_free(vmap_area_cachep, va);
	return ERR_PTR(-EBUSY);
}

int register_vmap_purge_notifier(struct notifier_block *nb)
{
	return blocking_notifier_chain_register(&vmap_notify_list, nb);
}
EXPORT_SYMBOL_GPL(register_vmap_purge_notifier);

int unregister_vmap_purge_notifier(struct notifier_block *nb)
{
	return blocking_notifier_chain_unregister(&vmap_notify_list, nb);
}
EXPORT_SYMBOL_GPL(unregister_vmap_purge_notifier);

/*
 * lazy_max_pages is the maximum amount of virtual address space we gather up
 * before attempting to purge with a TLB flush.
 *
 * There is a tradeoff here: a larger number will cover more kernel page tables
 * and take slightly longer to purge, but it will linearly reduce the number of
 * global TLB flushes that must be performed. It would seem natural to scale
 * this number up linearly with the number of CPUs (because vmapping activity
 * could also scale linearly with the number of CPUs), however it is likely
 * that in practice, workloads might be constrained in other ways that mean
 * vmap activity will not scale linearly with CPUs. Also, I want to be
 * conservative and not introduce a big latency on huge systems, so go with
 * a less aggressive log scale. It will still be an improvement over the old
 * code, and it will be simple to change the scale factor if we find that it
 * becomes a problem on bigger systems.
 */
static unsigned long lazy_max_pages(void)
{
	unsigned int log;

	log = fls(num_online_cpus());

	return log * (32UL * 1024 * 1024 / PAGE_SIZE);
}

static atomic_long_t vmap_lazy_nr = ATOMIC_LONG_INIT(0);

/*
 * Serialize vmap purging.  There is no actual criticial section protected
 * by this look, but we want to avoid concurrent calls for performance
 * reasons and to make the pcpu_get_vm_areas more deterministic.
 */
static DEFINE_MUTEX(vmap_purge_lock);

/* for per-CPU blocks */
static void purge_fragmented_blocks_allcpus(void);

/*
 * called before a call to iounmap() if the caller wants vm_area_struct's
 * immediately freed.
 */
void set_iounmap_nonlazy(void)
{
	atomic_long_set(&vmap_lazy_nr, lazy_max_pages()+1);
}

/*
 * Purges all lazily-freed vmap areas.
 */
static bool __purge_vmap_area_lazy(unsigned long start, unsigned long end)
{
	unsigned long resched_threshold;
	struct list_head local_pure_list;
	struct vmap_area *va, *n_va;

	lockdep_assert_held(&vmap_purge_lock);

	spin_lock(&purge_vmap_area_lock);
	purge_vmap_area_root = RB_ROOT;
	list_replace_init(&purge_vmap_area_list, &local_pure_list);
	spin_unlock(&purge_vmap_area_lock);

	if (unlikely(list_empty(&local_pure_list)))
		return false;

	start = min(start,
		list_first_entry(&local_pure_list,
			struct vmap_area, list)->va_start);

	end = max(end,
		list_last_entry(&local_pure_list,
			struct vmap_area, list)->va_end);

	flush_tlb_kernel_range(start, end);
	resched_threshold = lazy_max_pages() << 1;

	spin_lock(&free_vmap_area_lock);
	list_for_each_entry_safe(va, n_va, &local_pure_list, list) {
		unsigned long nr = (va->va_end - va->va_start) >> PAGE_SHIFT;
		unsigned long orig_start = va->va_start;
		unsigned long orig_end = va->va_end;

		/*
		 * Finally insert or merge lazily-freed area. It is
		 * detached and there is no need to "unlink" it from
		 * anything.
		 */
		va = merge_or_add_vmap_area_augment(va, &free_vmap_area_root,
				&free_vmap_area_list);

		if (!va)
			continue;

		if (is_vmalloc_or_module_addr((void *)orig_start))
			kasan_release_vmalloc(orig_start, orig_end,
					      va->va_start, va->va_end);

		atomic_long_sub(nr, &vmap_lazy_nr);

		if (atomic_long_read(&vmap_lazy_nr) < resched_threshold)
			cond_resched_lock(&free_vmap_area_lock);
	}
	spin_unlock(&free_vmap_area_lock);
	return true;
}

/*
 * Kick off a purge of the outstanding lazy areas. Don't bother if somebody
 * is already purging.
 */
static void try_purge_vmap_area_lazy(void)
{
	if (mutex_trylock(&vmap_purge_lock)) {
		__purge_vmap_area_lazy(ULONG_MAX, 0);
		mutex_unlock(&vmap_purge_lock);
	}
}

/*
 * Kick off a purge of the outstanding lazy areas.
 */
static void purge_vmap_area_lazy(void)
{
	mutex_lock(&vmap_purge_lock);
	purge_fragmented_blocks_allcpus();
	__purge_vmap_area_lazy(ULONG_MAX, 0);
	mutex_unlock(&vmap_purge_lock);
}

/*
 * Free a vmap area, caller ensuring that the area has been unmapped
 * and flush_cache_vunmap had been called for the correct range
 * previously.
 */
static void free_vmap_area_noflush(struct vmap_area *va)
{
	unsigned long nr_lazy;

	spin_lock(&vmap_area_lock);
	unlink_va(va, &vmap_area_root);
	spin_unlock(&vmap_area_lock);

	nr_lazy = atomic_long_add_return((va->va_end - va->va_start) >>
				PAGE_SHIFT, &vmap_lazy_nr);

	/*
	 * Merge or place it to the purge tree/list.
	 */
	spin_lock(&purge_vmap_area_lock);
	merge_or_add_vmap_area(va,
		&purge_vmap_area_root, &purge_vmap_area_list);
	spin_unlock(&purge_vmap_area_lock);

	/* After this point, we may free va at any time */
	if (unlikely(nr_lazy > lazy_max_pages()))
		try_purge_vmap_area_lazy();
}

/*
 * Free and unmap a vmap area
 */
static void free_unmap_vmap_area(struct vmap_area *va)
{
	flush_cache_vunmap(va->va_start, va->va_end);
	unmap_kernel_range_noflush(va->va_start, va->va_end - va->va_start);
	if (debug_pagealloc_enabled_static())
		flush_tlb_kernel_range(va->va_start, va->va_end);

	free_vmap_area_noflush(va);
}

static struct vmap_area *find_vmap_area(unsigned long addr)
{
	struct vmap_area *va;

	spin_lock(&vmap_area_lock);
	va = __find_vmap_area(addr);
	spin_unlock(&vmap_area_lock);

	return va;
}

/*** Per cpu kva allocator ***/

/*
 * vmap space is limited especially on 32 bit architectures. Ensure there is
 * room for at least 16 percpu vmap blocks per CPU.
 */
/*
 * If we had a constant VMALLOC_START and VMALLOC_END, we'd like to be able
 * to #define VMALLOC_SPACE		(VMALLOC_END-VMALLOC_START). Guess
 * instead (we just need a rough idea)
 */
#if BITS_PER_LONG == 32
#define VMALLOC_SPACE		(128UL*1024*1024)
#else
#define VMALLOC_SPACE		(128UL*1024*1024*1024)
#endif

#define VMALLOC_PAGES		(VMALLOC_SPACE / PAGE_SIZE)
#define VMAP_MAX_ALLOC		BITS_PER_LONG	/* 256K with 4K pages */
#define VMAP_BBMAP_BITS_MAX	1024	/* 4MB with 4K pages */
#define VMAP_BBMAP_BITS_MIN	(VMAP_MAX_ALLOC*2)
#define VMAP_MIN(x, y)		((x) < (y) ? (x) : (y)) /* can't use min() */
#define VMAP_MAX(x, y)		((x) > (y) ? (x) : (y)) /* can't use max() */
#define VMAP_BBMAP_BITS		\
		VMAP_MIN(VMAP_BBMAP_BITS_MAX,	\
		VMAP_MAX(VMAP_BBMAP_BITS_MIN,	\
			VMALLOC_PAGES / roundup_pow_of_two(NR_CPUS) / 16))

#define VMAP_BLOCK_SIZE		(VMAP_BBMAP_BITS * PAGE_SIZE)

struct vmap_block_queue {
	spinlock_t lock;
	struct list_head free;
};

struct vmap_block {
	spinlock_t lock;
	struct vmap_area *va;
	unsigned long free, dirty;
	unsigned long dirty_min, dirty_max; /*< dirty range */
	struct list_head free_list;
	struct rcu_head rcu_head;
	struct list_head purge;
};

/* Queue of free and dirty vmap blocks, for allocation and flushing purposes */
static DEFINE_PER_CPU(struct vmap_block_queue, vmap_block_queue);

/*
 * XArray of vmap blocks, indexed by address, to quickly find a vmap block
 * in the free path. Could get rid of this if we change the API to return a
 * "cookie" from alloc, to be passed to free. But no big deal yet.
 */
static DEFINE_XARRAY(vmap_blocks);

/*
 * We should probably have a fallback mechanism to allocate virtual memory
 * out of partially filled vmap blocks. However vmap block sizing should be
 * fairly reasonable according to the vmalloc size, so it shouldn't be a
 * big problem.
 */

static unsigned long addr_to_vb_idx(unsigned long addr)
{
	addr -= VMALLOC_START & ~(VMAP_BLOCK_SIZE-1);
	addr /= VMAP_BLOCK_SIZE;
	return addr;
}

static void *vmap_block_vaddr(unsigned long va_start, unsigned long pages_off)
{
	unsigned long addr;

	addr = va_start + (pages_off << PAGE_SHIFT);
	BUG_ON(addr_to_vb_idx(addr) != addr_to_vb_idx(va_start));
	return (void *)addr;
}

/**
 * new_vmap_block - allocates new vmap_block and occupies 2^order pages in this
 *                  block. Of course pages number can't exceed VMAP_BBMAP_BITS
 * @order:    how many 2^order pages should be occupied in newly allocated block
 * @gfp_mask: flags for the page level allocator
 *
 * Return: virtual address in a newly allocated block or ERR_PTR(-errno)
 */
static void *new_vmap_block(unsigned int order, gfp_t gfp_mask)
{
	struct vmap_block_queue *vbq;
	struct vmap_block *vb;
	struct vmap_area *va;
	unsigned long vb_idx;
	int node, err;
	void *vaddr;

	node = numa_node_id();

	vb = kmalloc_node(sizeof(struct vmap_block),
			gfp_mask & GFP_RECLAIM_MASK, node);
	if (unlikely(!vb))
		return ERR_PTR(-ENOMEM);

	va = alloc_vmap_area(VMAP_BLOCK_SIZE, VMAP_BLOCK_SIZE,
					VMALLOC_START, VMALLOC_END,
					node, gfp_mask);
	if (IS_ERR(va)) {
		kfree(vb);
		return ERR_CAST(va);
	}

	vaddr = vmap_block_vaddr(va->va_start, 0);
	spin_lock_init(&vb->lock);
	vb->va = va;
	/* At least something should be left free */
	BUG_ON(VMAP_BBMAP_BITS <= (1UL << order));
	vb->free = VMAP_BBMAP_BITS - (1UL << order);
	vb->dirty = 0;
	vb->dirty_min = VMAP_BBMAP_BITS;
	vb->dirty_max = 0;
	INIT_LIST_HEAD(&vb->free_list);

	vb_idx = addr_to_vb_idx(va->va_start);
	err = xa_insert(&vmap_blocks, vb_idx, vb, gfp_mask);
	if (err) {
		kfree(vb);
		free_vmap_area(va);
		return ERR_PTR(err);
	}

	vbq = &get_cpu_var(vmap_block_queue);
	spin_lock(&vbq->lock);
	list_add_tail_rcu(&vb->free_list, &vbq->free);
	spin_unlock(&vbq->lock);
	put_cpu_var(vmap_block_queue);

	return vaddr;
}

static void free_vmap_block(struct vmap_block *vb)
{
	struct vmap_block *tmp;

	tmp = xa_erase(&vmap_blocks, addr_to_vb_idx(vb->va->va_start));
	BUG_ON(tmp != vb);

	free_vmap_area_noflush(vb->va);
	kfree_rcu(vb, rcu_head);
}

static void purge_fragmented_blocks(int cpu)
{
	LIST_HEAD(purge);
	struct vmap_block *vb;
	struct vmap_block *n_vb;
	struct vmap_block_queue *vbq = &per_cpu(vmap_block_queue, cpu);

	rcu_read_lock();
	list_for_each_entry_rcu(vb, &vbq->free, free_list) {

		if (!(vb->free + vb->dirty == VMAP_BBMAP_BITS && vb->dirty != VMAP_BBMAP_BITS))
			continue;

		spin_lock(&vb->lock);
		if (vb->free + vb->dirty == VMAP_BBMAP_BITS && vb->dirty != VMAP_BBMAP_BITS) {
			vb->free = 0; /* prevent further allocs after releasing lock */
			vb->dirty = VMAP_BBMAP_BITS; /* prevent purging it again */
			vb->dirty_min = 0;
			vb->dirty_max = VMAP_BBMAP_BITS;
			spin_lock(&vbq->lock);
			list_del_rcu(&vb->free_list);
			spin_unlock(&vbq->lock);
			spin_unlock(&vb->lock);
			list_add_tail(&vb->purge, &purge);
		} else
			spin_unlock(&vb->lock);
	}
	rcu_read_unlock();

	list_for_each_entry_safe(vb, n_vb, &purge, purge) {
		list_del(&vb->purge);
		free_vmap_block(vb);
	}
}

static void purge_fragmented_blocks_allcpus(void)
{
	int cpu;

	for_each_possible_cpu(cpu)
		purge_fragmented_blocks(cpu);
}

static void *vb_alloc(unsigned long size, gfp_t gfp_mask)
{
	struct vmap_block_queue *vbq;
	struct vmap_block *vb;
	void *vaddr = NULL;
	unsigned int order;

	BUG_ON(offset_in_page(size));
	BUG_ON(size > PAGE_SIZE*VMAP_MAX_ALLOC);
	if (WARN_ON(size == 0)) {
		/*
		 * Allocating 0 bytes isn't what caller wants since
		 * get_order(0) returns funny result. Just warn and terminate
		 * early.
		 */
		return NULL;
	}
	order = get_order(size);

	rcu_read_lock();
	vbq = &get_cpu_var(vmap_block_queue);
	list_for_each_entry_rcu(vb, &vbq->free, free_list) {
		unsigned long pages_off;

		spin_lock(&vb->lock);
		if (vb->free < (1UL << order)) {
			spin_unlock(&vb->lock);
			continue;
		}

		pages_off = VMAP_BBMAP_BITS - vb->free;
		vaddr = vmap_block_vaddr(vb->va->va_start, pages_off);
		vb->free -= 1UL << order;
		if (vb->free == 0) {
			spin_lock(&vbq->lock);
			list_del_rcu(&vb->free_list);
			spin_unlock(&vbq->lock);
		}

		spin_unlock(&vb->lock);
		break;
	}

	put_cpu_var(vmap_block_queue);
	rcu_read_unlock();

	/* Allocate new block if nothing was found */
	if (!vaddr)
		vaddr = new_vmap_block(order, gfp_mask);

	return vaddr;
}

static void vb_free(unsigned long addr, unsigned long size)
{
	unsigned long offset;
	unsigned int order;
	struct vmap_block *vb;

	BUG_ON(offset_in_page(size));
	BUG_ON(size > PAGE_SIZE*VMAP_MAX_ALLOC);

	flush_cache_vunmap(addr, addr + size);

	order = get_order(size);
	offset = (addr & (VMAP_BLOCK_SIZE - 1)) >> PAGE_SHIFT;
	vb = xa_load(&vmap_blocks, addr_to_vb_idx(addr));

	unmap_kernel_range_noflush(addr, size);

	if (debug_pagealloc_enabled_static())
		flush_tlb_kernel_range(addr, addr + size);

	spin_lock(&vb->lock);

	/* Expand dirty range */
	vb->dirty_min = min(vb->dirty_min, offset);
	vb->dirty_max = max(vb->dirty_max, offset + (1UL << order));

	vb->dirty += 1UL << order;
	if (vb->dirty == VMAP_BBMAP_BITS) {
		BUG_ON(vb->free);
		spin_unlock(&vb->lock);
		free_vmap_block(vb);
	} else
		spin_unlock(&vb->lock);
}

static void _vm_unmap_aliases(unsigned long start, unsigned long end, int flush)
{
	int cpu;

	if (unlikely(!vmap_initialized))
		return;

	might_sleep();

	for_each_possible_cpu(cpu) {
		struct vmap_block_queue *vbq = &per_cpu(vmap_block_queue, cpu);
		struct vmap_block *vb;

		rcu_read_lock();
		list_for_each_entry_rcu(vb, &vbq->free, free_list) {
			spin_lock(&vb->lock);
			if (vb->dirty) {
				unsigned long va_start = vb->va->va_start;
				unsigned long s, e;

				s = va_start + (vb->dirty_min << PAGE_SHIFT);
				e = va_start + (vb->dirty_max << PAGE_SHIFT);

				start = min(s, start);
				end   = max(e, end);

				flush = 1;
			}
			spin_unlock(&vb->lock);
		}
		rcu_read_unlock();
	}

	mutex_lock(&vmap_purge_lock);
	purge_fragmented_blocks_allcpus();
	if (!__purge_vmap_area_lazy(start, end) && flush)
		flush_tlb_kernel_range(start, end);
	mutex_unlock(&vmap_purge_lock);
}

/**
 * vm_unmap_aliases - unmap outstanding lazy aliases in the vmap layer
 *
 * The vmap/vmalloc layer lazily flushes kernel virtual mappings primarily
 * to amortize TLB flushing overheads. What this means is that any page you
 * have now, may, in a former life, have been mapped into kernel virtual
 * address by the vmap layer and so there might be some CPUs with TLB entries
 * still referencing that page (additional to the regular 1:1 kernel mapping).
 *
 * vm_unmap_aliases flushes all such lazy mappings. After it returns, we can
 * be sure that none of the pages we have control over will have any aliases
 * from the vmap layer.
 */
void vm_unmap_aliases(void)
{
	unsigned long start = ULONG_MAX, end = 0;
	int flush = 0;

	_vm_unmap_aliases(start, end, flush);
}
EXPORT_SYMBOL_GPL(vm_unmap_aliases);

/**
 * vm_unmap_ram - unmap linear kernel address space set up by vm_map_ram
 * @mem: the pointer returned by vm_map_ram
 * @count: the count passed to that vm_map_ram call (cannot unmap partial)
 */
void vm_unmap_ram(const void *mem, unsigned int count)
{
	unsigned long size = (unsigned long)count << PAGE_SHIFT;
	unsigned long addr = (unsigned long)mem;
	struct vmap_area *va;

	might_sleep();
	BUG_ON(!addr);
	BUG_ON(addr < VMALLOC_START);
	BUG_ON(addr > VMALLOC_END);
	BUG_ON(!PAGE_ALIGNED(addr));

	kasan_poison_vmalloc(mem, size);

	if (likely(count <= VMAP_MAX_ALLOC)) {
		debug_check_no_locks_freed(mem, size);
		vb_free(addr, size);
		return;
	}

	va = find_vmap_area(addr);
	BUG_ON(!va);
	debug_check_no_locks_freed((void *)va->va_start,
				    (va->va_end - va->va_start));
	free_unmap_vmap_area(va);
}
EXPORT_SYMBOL(vm_unmap_ram);

/**
 * vm_map_ram - map pages linearly into kernel virtual address (vmalloc space)
 * @pages: an array of pointers to the pages to be mapped
 * @count: number of pages
 * @node: prefer to allocate data structures on this node
 *
 * If you use this function for less than VMAP_MAX_ALLOC pages, it could be
 * faster than vmap so it's good.  But if you mix long-life and short-life
 * objects with vm_map_ram(), it could consume lots of address space through
 * fragmentation (especially on a 32bit machine).  You could see failures in
 * the end.  Please use this function for short-lived objects.
 *
 * Returns: a pointer to the address that has been mapped, or %NULL on failure
 */
void *vm_map_ram(struct page **pages, unsigned int count, int node)
{
	unsigned long size = (unsigned long)count << PAGE_SHIFT;
	unsigned long addr;
	void *mem;

	if (likely(count <= VMAP_MAX_ALLOC)) {
		mem = vb_alloc(size, GFP_KERNEL);
		if (IS_ERR(mem))
			return NULL;
		addr = (unsigned long)mem;
	} else {
		struct vmap_area *va;
		va = alloc_vmap_area(size, PAGE_SIZE,
				VMALLOC_START, VMALLOC_END, node, GFP_KERNEL);
		if (IS_ERR(va))
			return NULL;

		addr = va->va_start;
		mem = (void *)addr;
	}

	kasan_unpoison_vmalloc(mem, size);

	if (map_kernel_range(addr, size, PAGE_KERNEL, pages) < 0) {
		vm_unmap_ram(mem, count);
		return NULL;
	}
	return mem;
}
EXPORT_SYMBOL(vm_map_ram);

static struct vm_struct *vmlist __initdata;

/**
 * vm_area_add_early - add vmap area early during boot
 * @vm: vm_struct to add
 *
 * This function is used to add fixed kernel vm area to vmlist before
 * vmalloc_init() is called.  @vm->addr, @vm->size, and @vm->flags
 * should contain proper values and the other fields should be zero.
 *
 * DO NOT USE THIS FUNCTION UNLESS YOU KNOW WHAT YOU'RE DOING.
 */
void __init vm_area_add_early(struct vm_struct *vm)
{
	struct vm_struct *tmp, **p;

	BUG_ON(vmap_initialized);
	for (p = &vmlist; (tmp = *p) != NULL; p = &tmp->next) {
		if (tmp->addr >= vm->addr) {
			BUG_ON(tmp->addr < vm->addr + vm->size);
			break;
		} else
			BUG_ON(tmp->addr + tmp->size > vm->addr);
	}
	vm->next = *p;
	*p = vm;
}

/**
 * vm_area_register_early - register vmap area early during boot
 * @vm: vm_struct to register
 * @align: requested alignment
 *
 * This function is used to register kernel vm area before
 * vmalloc_init() is called.  @vm->size and @vm->flags should contain
 * proper values on entry and other fields should be zero.  On return,
 * vm->addr contains the allocated address.
 *
 * DO NOT USE THIS FUNCTION UNLESS YOU KNOW WHAT YOU'RE DOING.
 */
void __init vm_area_register_early(struct vm_struct *vm, size_t align)
{
	static size_t vm_init_off __initdata;
	unsigned long addr;

	addr = ALIGN(VMALLOC_START + vm_init_off, align);
	vm_init_off = PFN_ALIGN(addr + vm->size) - VMALLOC_START;

	vm->addr = (void *)addr;

	vm_area_add_early(vm);
}

static void vmap_init_free_space(void)
{
	unsigned long vmap_start = 1;
	const unsigned long vmap_end = ULONG_MAX;
	struct vmap_area *busy, *free;

	/*
	 *     B     F     B     B     B     F
	 * -|-----|.....|-----|-----|-----|.....|-
	 *  |           The KVA space           |
	 *  |<--------------------------------->|
	 */
	list_for_each_entry(busy, &vmap_area_list, list) {
		if (busy->va_start - vmap_start > 0) {
			free = kmem_cache_zalloc(vmap_area_cachep, GFP_NOWAIT);
			if (!WARN_ON_ONCE(!free)) {
				free->va_start = vmap_start;
				free->va_end = busy->va_start;

				insert_vmap_area_augment(free, NULL,
					&free_vmap_area_root,
						&free_vmap_area_list);
			}
		}

		vmap_start = busy->va_end;
	}

	if (vmap_end - vmap_start > 0) {
		free = kmem_cache_zalloc(vmap_area_cachep, GFP_NOWAIT);
		if (!WARN_ON_ONCE(!free)) {
			free->va_start = vmap_start;
			free->va_end = vmap_end;

			insert_vmap_area_augment(free, NULL,
				&free_vmap_area_root,
					&free_vmap_area_list);
		}
	}
}

void __init vmalloc_init(void)
{
	struct vmap_area *va;
	struct vm_struct *tmp;
	int i;

	/*
	 * Create the cache for vmap_area objects.
	 */
	vmap_area_cachep = KMEM_CACHE(vmap_area, SLAB_PANIC);

	for_each_possible_cpu(i) {
		struct vmap_block_queue *vbq;
		struct vfree_deferred *p;

		vbq = &per_cpu(vmap_block_queue, i);
		spin_lock_init(&vbq->lock);
		INIT_LIST_HEAD(&vbq->free);
		p = &per_cpu(vfree_deferred, i);
		init_llist_head(&p->list);
		INIT_WORK(&p->wq, free_work);
	}

	/* Import existing vmlist entries. */
	for (tmp = vmlist; tmp; tmp = tmp->next) {
		va = kmem_cache_zalloc(vmap_area_cachep, GFP_NOWAIT);
		if (WARN_ON_ONCE(!va))
			continue;

		va->va_start = (unsigned long)tmp->addr;
		va->va_end = va->va_start + tmp->size;
		va->vm = tmp;
		insert_vmap_area(va, &vmap_area_root, &vmap_area_list);
	}

	/*
	 * Now we can initialize a free vmap space.
	 */
	vmap_init_free_space();
	vmap_initialized = true;
}

/**
 * unmap_kernel_range - unmap kernel VM area and flush cache and TLB
 * @addr: start of the VM area to unmap
 * @size: size of the VM area to unmap
 *
 * Similar to unmap_kernel_range_noflush() but flushes vcache before
 * the unmapping and tlb after.
 */
void unmap_kernel_range(unsigned long addr, unsigned long size)
{
	unsigned long end = addr + size;

	flush_cache_vunmap(addr, end);
	unmap_kernel_range_noflush(addr, size);
	flush_tlb_kernel_range(addr, end);
}

static inline void setup_vmalloc_vm_locked(struct vm_struct *vm,
	struct vmap_area *va, unsigned long flags, const void *caller)
{
	vm->flags = flags;
	vm->addr = (void *)va->va_start;
	vm->size = va->va_end - va->va_start;
	vm->caller = caller;
	va->vm = vm;
}

static void setup_vmalloc_vm(struct vm_struct *vm, struct vmap_area *va,
			      unsigned long flags, const void *caller)
{
	spin_lock(&vmap_area_lock);
	setup_vmalloc_vm_locked(vm, va, flags, caller);
	spin_unlock(&vmap_area_lock);
}

static void clear_vm_uninitialized_flag(struct vm_struct *vm)
{
	/*
	 * Before removing VM_UNINITIALIZED,
	 * we should make sure that vm has proper values.
	 * Pair with smp_rmb() in show_numa_info().
	 */
	smp_wmb();
	vm->flags &= ~VM_UNINITIALIZED;
}

static struct vm_struct *__get_vm_area_node(unsigned long size,
		unsigned long align, unsigned long flags, unsigned long start,
		unsigned long end, int node, gfp_t gfp_mask, const void *caller)
{
	struct vmap_area *va;
	struct vm_struct *area;
	unsigned long requested_size = size;

	BUG_ON(in_interrupt());
	size = PAGE_ALIGN(size);
	if (unlikely(!size))
		return NULL;

	if (flags & VM_IOREMAP)
		align = 1ul << clamp_t(int, get_count_order_long(size),
				       PAGE_SHIFT, IOREMAP_MAX_ORDER);

	area = kzalloc_node(sizeof(*area), gfp_mask & GFP_RECLAIM_MASK, node);
	if (unlikely(!area))
		return NULL;

	if (!(flags & VM_NO_GUARD))
		size += PAGE_SIZE;

	va = alloc_vmap_area(size, align, start, end, node, gfp_mask);
	if (IS_ERR(va)) {
		kfree(area);
		return NULL;
	}

	kasan_unpoison_vmalloc((void *)va->va_start, requested_size);

	setup_vmalloc_vm(area, va, flags, caller);

	return area;
}

struct vm_struct *__get_vm_area_caller(unsigned long size, unsigned long flags,
				       unsigned long start, unsigned long end,
				       const void *caller)
{
	return __get_vm_area_node(size, 1, flags, start, end, NUMA_NO_NODE,
				  GFP_KERNEL, caller);
}

/**
 * get_vm_area - reserve a contiguous kernel virtual area
 * @size:	 size of the area
 * @flags:	 %VM_IOREMAP for I/O mappings or VM_ALLOC
 *
 * Search an area of @size in the kernel virtual mapping area,
 * and reserved it for out purposes.  Returns the area descriptor
 * on success or %NULL on failure.
 *
 * Return: the area descriptor on success or %NULL on failure.
 */
struct vm_struct *get_vm_area(unsigned long size, unsigned long flags)
{
	return __get_vm_area_node(size, 1, flags, VMALLOC_START, VMALLOC_END,
				  NUMA_NO_NODE, GFP_KERNEL,
				  __builtin_return_address(0));
}

struct vm_struct *get_vm_area_caller(unsigned long size, unsigned long flags,
				const void *caller)
{
	return __get_vm_area_node(size, 1, flags, VMALLOC_START, VMALLOC_END,
				  NUMA_NO_NODE, GFP_KERNEL, caller);
}

/**
 * find_vm_area - find a continuous kernel virtual area
 * @addr:	  base address
 *
 * Search for the kernel VM area starting at @addr, and return it.
 * It is up to the caller to do all required locking to keep the returned
 * pointer valid.
 *
 * Return: the area descriptor on success or %NULL on failure.
 */
struct vm_struct *find_vm_area(const void *addr)
{
	struct vmap_area *va;

	va = find_vmap_area((unsigned long)addr);
	if (!va)
		return NULL;

	return va->vm;
}

/**
 * remove_vm_area - find and remove a continuous kernel virtual area
 * @addr:	    base address
 *
 * Search for the kernel VM area starting at @addr, and remove it.
 * This function returns the found VM area, but using it is NOT safe
 * on SMP machines, except for its size or flags.
 *
 * Return: the area descriptor on success or %NULL on failure.
 */
struct vm_struct *remove_vm_area(const void *addr)
{
	struct vmap_area *va;

	might_sleep();

	spin_lock(&vmap_area_lock);
	va = __find_vmap_area((unsigned long)addr);
	if (va && va->vm) {
		struct vm_struct *vm = va->vm;

		va->vm = NULL;
		spin_unlock(&vmap_area_lock);

		kasan_free_shadow(vm);
		free_unmap_vmap_area(va);

		return vm;
	}

	spin_unlock(&vmap_area_lock);
	return NULL;
}

static inline void set_area_direct_map(const struct vm_struct *area,
				       int (*set_direct_map)(struct page *page))
{
	int i;

	for (i = 0; i < area->nr_pages; i++)
		if (page_address(area->pages[i]))
			set_direct_map(area->pages[i]);
}

/* Handle removing and resetting vm mappings related to the vm_struct. */
static void vm_remove_mappings(struct vm_struct *area, int deallocate_pages)
{
	unsigned long start = ULONG_MAX, end = 0;
	int flush_reset = area->flags & VM_FLUSH_RESET_PERMS;
	int flush_dmap = 0;
	int i;

	remove_vm_area(area->addr);

	/* If this is not VM_FLUSH_RESET_PERMS memory, no need for the below. */
	if (!flush_reset)
		return;

	/*
	 * If not deallocating pages, just do the flush of the VM area and
	 * return.
	 */
	if (!deallocate_pages) {
		vm_unmap_aliases();
		return;
	}

	/*
	 * If execution gets here, flush the vm mapping and reset the direct
	 * map. Find the start and end range of the direct mappings to make sure
	 * the vm_unmap_aliases() flush includes the direct map.
	 */
	for (i = 0; i < area->nr_pages; i++) {
		unsigned long addr = (unsigned long)page_address(area->pages[i]);
		if (addr) {
			start = min(addr, start);
			end = max(addr + PAGE_SIZE, end);
			flush_dmap = 1;
		}
	}

	/*
	 * Set direct map to something invalid so that it won't be cached if
	 * there are any accesses after the TLB flush, then flush the TLB and
	 * reset the direct map permissions to the default.
	 */
	set_area_direct_map(area, set_direct_map_invalid_noflush);
	_vm_unmap_aliases(start, end, flush_dmap);
	set_area_direct_map(area, set_direct_map_default_noflush);
}

static void __vunmap(const void *addr, int deallocate_pages)
{
	struct vm_struct *area;

	if (!addr)
		return;

	if (WARN(!PAGE_ALIGNED(addr), "Trying to vfree() bad address (%p)\n",
			addr))
		return;

	area = find_vm_area(addr);
	if (unlikely(!area)) {
		WARN(1, KERN_ERR "Trying to vfree() nonexistent vm area (%p)\n",
				addr);
		return;
	}

	debug_check_no_locks_freed(area->addr, get_vm_area_size(area));
	debug_check_no_obj_freed(area->addr, get_vm_area_size(area));

	kasan_poison_vmalloc(area->addr, get_vm_area_size(area));

	vm_remove_mappings(area, deallocate_pages);

	if (deallocate_pages) {
		int i;

		for (i = 0; i < area->nr_pages; i++) {
			struct page *page = area->pages[i];

			BUG_ON(!page);
			__free_pages(page, 0);
		}
		atomic_long_sub(area->nr_pages, &nr_vmalloc_pages);

		kvfree(area->pages);
	}

	kfree(area);
}

static inline void __vfree_deferred(const void *addr)
{
	/*
	 * Use raw_cpu_ptr() because this can be called from preemptible
	 * context. Preemption is absolutely fine here, because the llist_add()
	 * implementation is lockless, so it works even if we are adding to
	 * another cpu's list. schedule_work() should be fine with this too.
	 */
	struct vfree_deferred *p = raw_cpu_ptr(&vfree_deferred);

	if (llist_add((struct llist_node *)addr, &p->list))
		schedule_work(&p->wq);
}

/**
 * vfree_atomic - release memory allocated by vmalloc()
 * @addr:	  memory base address
 *
 * This one is just like vfree() but can be called in any atomic context
 * except NMIs.
 */
void vfree_atomic(const void *addr)
{
	BUG_ON(in_nmi());

	kmemleak_free(addr);

	if (!addr)
		return;
	__vfree_deferred(addr);
}

static void __vfree(const void *addr)
{
	if (unlikely(in_interrupt()))
		__vfree_deferred(addr);
	else
		__vunmap(addr, 1);
}

/**
 * vfree - Release memory allocated by vmalloc()
 * @addr:  Memory base address
 *
 * Free the virtually continuous memory area starting at @addr, as obtained
 * from one of the vmalloc() family of APIs.  This will usually also free the
 * physical memory underlying the virtual allocation, but that memory is
 * reference counted, so it will not be freed until the last user goes away.
 *
 * If @addr is NULL, no operation is performed.
 *
 * Context:
 * May sleep if called *not* from interrupt context.
 * Must not be called in NMI context (strictly speaking, it could be
 * if we have CONFIG_ARCH_HAVE_NMI_SAFE_CMPXCHG, but making the calling
 * conventions for vfree() arch-depenedent would be a really bad idea).
 */
void vfree(const void *addr)
{
	BUG_ON(in_nmi());

	kmemleak_free(addr);

	might_sleep_if(!in_interrupt());

	if (!addr)
		return;

	__vfree(addr);
}
EXPORT_SYMBOL(vfree);

/**
 * vunmap - release virtual mapping obtained by vmap()
 * @addr:   memory base address
 *
 * Free the virtually contiguous memory area starting at @addr,
 * which was created from the page array passed to vmap().
 *
 * Must not be called in interrupt context.
 */
void vunmap(const void *addr)
{
	BUG_ON(in_interrupt());
	might_sleep();
	if (addr)
		__vunmap(addr, 0);
}
EXPORT_SYMBOL(vunmap);

/**
 * vmap - map an array of pages into virtually contiguous space
 * @pages: array of page pointers
 * @count: number of pages to map
 * @flags: vm_area->flags
 * @prot: page protection for the mapping
 *
 * Maps @count pages from @pages into contiguous kernel virtual space.
 * If @flags contains %VM_MAP_PUT_PAGES the ownership of the pages array itself
 * (which must be kmalloc or vmalloc memory) and one reference per pages in it
 * are transferred from the caller to vmap(), and will be freed / dropped when
 * vfree() is called on the return value.
 *
 * Return: the address of the area or %NULL on failure
 */
void *vmap(struct page **pages, unsigned int count,
	   unsigned long flags, pgprot_t prot)
{
	struct vm_struct *area;
	unsigned long size;		/* In bytes */

	might_sleep();

	if (count > totalram_pages())
		return NULL;

	size = (unsigned long)count << PAGE_SHIFT;
	area = get_vm_area_caller(size, flags, __builtin_return_address(0));
	if (!area)
		return NULL;

	if (map_kernel_range((unsigned long)area->addr, size, pgprot_nx(prot),
			pages) < 0) {
		vunmap(area->addr);
		return NULL;
	}

<<<<<<< HEAD
	if (flags & VM_MAP_PUT_PAGES)
		area->pages = pages;
=======
	if (flags & VM_MAP_PUT_PAGES) {
		area->pages = pages;
		area->nr_pages = count;
	}
>>>>>>> f642729d
	return area->addr;
}
EXPORT_SYMBOL(vmap);

#ifdef CONFIG_VMAP_PFN
struct vmap_pfn_data {
	unsigned long	*pfns;
	pgprot_t	prot;
	unsigned int	idx;
};

static int vmap_pfn_apply(pte_t *pte, unsigned long addr, void *private)
{
	struct vmap_pfn_data *data = private;

	if (WARN_ON_ONCE(pfn_valid(data->pfns[data->idx])))
		return -EINVAL;
	*pte = pte_mkspecial(pfn_pte(data->pfns[data->idx++], data->prot));
	return 0;
}

/**
 * vmap_pfn - map an array of PFNs into virtually contiguous space
 * @pfns: array of PFNs
 * @count: number of pages to map
 * @prot: page protection for the mapping
 *
 * Maps @count PFNs from @pfns into contiguous kernel virtual space and returns
 * the start address of the mapping.
 */
void *vmap_pfn(unsigned long *pfns, unsigned int count, pgprot_t prot)
{
	struct vmap_pfn_data data = { .pfns = pfns, .prot = pgprot_nx(prot) };
	struct vm_struct *area;

	area = get_vm_area_caller(count * PAGE_SIZE, VM_IOREMAP,
			__builtin_return_address(0));
	if (!area)
		return NULL;
	if (apply_to_page_range(&init_mm, (unsigned long)area->addr,
			count * PAGE_SIZE, vmap_pfn_apply, &data)) {
		free_vm_area(area);
		return NULL;
	}
	return area->addr;
}
EXPORT_SYMBOL_GPL(vmap_pfn);
#endif /* CONFIG_VMAP_PFN */

static void *__vmalloc_area_node(struct vm_struct *area, gfp_t gfp_mask,
				 pgprot_t prot, int node)
{
	const gfp_t nested_gfp = (gfp_mask & GFP_RECLAIM_MASK) | __GFP_ZERO;
	unsigned int nr_pages = get_vm_area_size(area) >> PAGE_SHIFT;
<<<<<<< HEAD
	unsigned int array_size = nr_pages * sizeof(struct page *), i;
	struct page **pages;

=======
	unsigned long array_size;
	unsigned int i;
	struct page **pages;

	array_size = (unsigned long)nr_pages * sizeof(struct page *);
>>>>>>> f642729d
	gfp_mask |= __GFP_NOWARN;
	if (!(gfp_mask & (GFP_DMA | GFP_DMA32)))
		gfp_mask |= __GFP_HIGHMEM;

	/* Please note that the recursion is strictly bounded. */
	if (array_size > PAGE_SIZE) {
		pages = __vmalloc_node(array_size, 1, nested_gfp, node,
					area->caller);
	} else {
		pages = kmalloc_node(array_size, nested_gfp, node);
	}

	if (!pages) {
		free_vm_area(area);
		return NULL;
	}

	area->pages = pages;
	area->nr_pages = nr_pages;

	for (i = 0; i < area->nr_pages; i++) {
		struct page *page;

		if (node == NUMA_NO_NODE)
			page = alloc_page(gfp_mask);
		else
			page = alloc_pages_node(node, gfp_mask, 0);

		if (unlikely(!page)) {
			/* Successfully allocated i pages, free them in __vfree() */
			area->nr_pages = i;
			atomic_long_add(area->nr_pages, &nr_vmalloc_pages);
			goto fail;
		}
		area->pages[i] = page;
		if (gfpflags_allow_blocking(gfp_mask))
			cond_resched();
	}
	atomic_long_add(area->nr_pages, &nr_vmalloc_pages);

	if (map_kernel_range((unsigned long)area->addr, get_vm_area_size(area),
			prot, pages) < 0)
		goto fail;

	return area->addr;

fail:
	warn_alloc(gfp_mask, NULL,
			  "vmalloc: allocation failure, allocated %ld of %ld bytes",
			  (area->nr_pages*PAGE_SIZE), area->size);
	__vfree(area->addr);
	return NULL;
}

/**
 * __vmalloc_node_range - allocate virtually contiguous memory
 * @size:		  allocation size
 * @align:		  desired alignment
 * @start:		  vm area range start
 * @end:		  vm area range end
 * @gfp_mask:		  flags for the page level allocator
 * @prot:		  protection mask for the allocated pages
 * @vm_flags:		  additional vm area flags (e.g. %VM_NO_GUARD)
 * @node:		  node to use for allocation or NUMA_NO_NODE
 * @caller:		  caller's return address
 *
 * Allocate enough pages to cover @size from the page level
 * allocator with @gfp_mask flags.  Map them into contiguous
 * kernel virtual space, using a pagetable protection of @prot.
 *
 * Return: the address of the area or %NULL on failure
 */
void *__vmalloc_node_range(unsigned long size, unsigned long align,
			unsigned long start, unsigned long end, gfp_t gfp_mask,
			pgprot_t prot, unsigned long vm_flags, int node,
			const void *caller)
{
	struct vm_struct *area;
	void *addr;
	unsigned long real_size = size;

	size = PAGE_ALIGN(size);
	if (!size || (size >> PAGE_SHIFT) > totalram_pages())
		goto fail;

	area = __get_vm_area_node(real_size, align, VM_ALLOC | VM_UNINITIALIZED |
				vm_flags, start, end, node, gfp_mask, caller);
	if (!area)
		goto fail;

	addr = __vmalloc_area_node(area, gfp_mask, prot, node);
	if (!addr)
		return NULL;

	/*
	 * In this function, newly allocated vm_struct has VM_UNINITIALIZED
	 * flag. It means that vm_struct is not fully initialized.
	 * Now, it is fully initialized, so remove this flag here.
	 */
	clear_vm_uninitialized_flag(area);

	kmemleak_vmalloc(area, size, gfp_mask);

	return addr;

fail:
	warn_alloc(gfp_mask, NULL,
			  "vmalloc: allocation failure: %lu bytes", real_size);
	return NULL;
}

/**
 * __vmalloc_node - allocate virtually contiguous memory
 * @size:	    allocation size
 * @align:	    desired alignment
 * @gfp_mask:	    flags for the page level allocator
 * @node:	    node to use for allocation or NUMA_NO_NODE
 * @caller:	    caller's return address
 *
 * Allocate enough pages to cover @size from the page level allocator with
 * @gfp_mask flags.  Map them into contiguous kernel virtual space.
 *
 * Reclaim modifiers in @gfp_mask - __GFP_NORETRY, __GFP_RETRY_MAYFAIL
 * and __GFP_NOFAIL are not supported
 *
 * Any use of gfp flags outside of GFP_KERNEL should be consulted
 * with mm people.
 *
 * Return: pointer to the allocated memory or %NULL on error
 */
void *__vmalloc_node(unsigned long size, unsigned long align,
			    gfp_t gfp_mask, int node, const void *caller)
{
	return __vmalloc_node_range(size, align, VMALLOC_START, VMALLOC_END,
				gfp_mask, PAGE_KERNEL, 0, node, caller);
}
/*
 * This is only for performance analysis of vmalloc and stress purpose.
 * It is required by vmalloc test module, therefore do not use it other
 * than that.
 */
#ifdef CONFIG_TEST_VMALLOC_MODULE
EXPORT_SYMBOL_GPL(__vmalloc_node);
#endif

void *__vmalloc(unsigned long size, gfp_t gfp_mask)
{
	return __vmalloc_node(size, 1, gfp_mask, NUMA_NO_NODE,
				__builtin_return_address(0));
}
EXPORT_SYMBOL(__vmalloc);

/**
 * vmalloc - allocate virtually contiguous memory
 * @size:    allocation size
 *
 * Allocate enough pages to cover @size from the page level
 * allocator and map them into contiguous kernel virtual space.
 *
 * For tight control over page level allocator and protection flags
 * use __vmalloc() instead.
 *
 * Return: pointer to the allocated memory or %NULL on error
 */
void *vmalloc(unsigned long size)
{
	return __vmalloc_node(size, 1, GFP_KERNEL, NUMA_NO_NODE,
				__builtin_return_address(0));
}
EXPORT_SYMBOL(vmalloc);

/**
 * vzalloc - allocate virtually contiguous memory with zero fill
 * @size:    allocation size
 *
 * Allocate enough pages to cover @size from the page level
 * allocator and map them into contiguous kernel virtual space.
 * The memory allocated is set to zero.
 *
 * For tight control over page level allocator and protection flags
 * use __vmalloc() instead.
 *
 * Return: pointer to the allocated memory or %NULL on error
 */
void *vzalloc(unsigned long size)
{
	return __vmalloc_node(size, 1, GFP_KERNEL | __GFP_ZERO, NUMA_NO_NODE,
				__builtin_return_address(0));
}
EXPORT_SYMBOL(vzalloc);

/**
 * vmalloc_user - allocate zeroed virtually contiguous memory for userspace
 * @size: allocation size
 *
 * The resulting memory area is zeroed so it can be mapped to userspace
 * without leaking data.
 *
 * Return: pointer to the allocated memory or %NULL on error
 */
void *vmalloc_user(unsigned long size)
{
	return __vmalloc_node_range(size, SHMLBA,  VMALLOC_START, VMALLOC_END,
				    GFP_KERNEL | __GFP_ZERO, PAGE_KERNEL,
				    VM_USERMAP, NUMA_NO_NODE,
				    __builtin_return_address(0));
}
EXPORT_SYMBOL(vmalloc_user);

/**
 * vmalloc_node - allocate memory on a specific node
 * @size:	  allocation size
 * @node:	  numa node
 *
 * Allocate enough pages to cover @size from the page level
 * allocator and map them into contiguous kernel virtual space.
 *
 * For tight control over page level allocator and protection flags
 * use __vmalloc() instead.
 *
 * Return: pointer to the allocated memory or %NULL on error
 */
void *vmalloc_node(unsigned long size, int node)
{
	return __vmalloc_node(size, 1, GFP_KERNEL, node,
			__builtin_return_address(0));
}
EXPORT_SYMBOL(vmalloc_node);

/**
 * vzalloc_node - allocate memory on a specific node with zero fill
 * @size:	allocation size
 * @node:	numa node
 *
 * Allocate enough pages to cover @size from the page level
 * allocator and map them into contiguous kernel virtual space.
 * The memory allocated is set to zero.
 *
 * Return: pointer to the allocated memory or %NULL on error
 */
void *vzalloc_node(unsigned long size, int node)
{
	return __vmalloc_node(size, 1, GFP_KERNEL | __GFP_ZERO, node,
				__builtin_return_address(0));
}
EXPORT_SYMBOL(vzalloc_node);

#if defined(CONFIG_64BIT) && defined(CONFIG_ZONE_DMA32)
#define GFP_VMALLOC32 (GFP_DMA32 | GFP_KERNEL)
#elif defined(CONFIG_64BIT) && defined(CONFIG_ZONE_DMA)
#define GFP_VMALLOC32 (GFP_DMA | GFP_KERNEL)
#else
/*
 * 64b systems should always have either DMA or DMA32 zones. For others
 * GFP_DMA32 should do the right thing and use the normal zone.
 */
#define GFP_VMALLOC32 GFP_DMA32 | GFP_KERNEL
#endif

/**
 * vmalloc_32 - allocate virtually contiguous memory (32bit addressable)
 * @size:	allocation size
 *
 * Allocate enough 32bit PA addressable pages to cover @size from the
 * page level allocator and map them into contiguous kernel virtual space.
 *
 * Return: pointer to the allocated memory or %NULL on error
 */
void *vmalloc_32(unsigned long size)
{
	return __vmalloc_node(size, 1, GFP_VMALLOC32, NUMA_NO_NODE,
			__builtin_return_address(0));
}
EXPORT_SYMBOL(vmalloc_32);

/**
 * vmalloc_32_user - allocate zeroed virtually contiguous 32bit memory
 * @size:	     allocation size
 *
 * The resulting memory area is 32bit addressable and zeroed so it can be
 * mapped to userspace without leaking data.
 *
 * Return: pointer to the allocated memory or %NULL on error
 */
void *vmalloc_32_user(unsigned long size)
{
	return __vmalloc_node_range(size, SHMLBA,  VMALLOC_START, VMALLOC_END,
				    GFP_VMALLOC32 | __GFP_ZERO, PAGE_KERNEL,
				    VM_USERMAP, NUMA_NO_NODE,
				    __builtin_return_address(0));
}
EXPORT_SYMBOL(vmalloc_32_user);

/*
 * small helper routine , copy contents to buf from addr.
 * If the page is not present, fill zero.
 */

static int aligned_vread(char *buf, char *addr, unsigned long count)
{
	struct page *p;
	int copied = 0;

	while (count) {
		unsigned long offset, length;

		offset = offset_in_page(addr);
		length = PAGE_SIZE - offset;
		if (length > count)
			length = count;
		p = vmalloc_to_page(addr);
		/*
		 * To do safe access to this _mapped_ area, we need
		 * lock. But adding lock here means that we need to add
		 * overhead of vmalloc()/vfree() calles for this _debug_
		 * interface, rarely used. Instead of that, we'll use
		 * kmap() and get small overhead in this access function.
		 */
		if (p) {
			/*
			 * we can expect USER0 is not used (see vread/vwrite's
			 * function description)
			 */
			void *map = kmap_atomic(p);
			memcpy(buf, map + offset, length);
			kunmap_atomic(map);
		} else
			memset(buf, 0, length);

		addr += length;
		buf += length;
		copied += length;
		count -= length;
	}
	return copied;
}

static int aligned_vwrite(char *buf, char *addr, unsigned long count)
{
	struct page *p;
	int copied = 0;

	while (count) {
		unsigned long offset, length;

		offset = offset_in_page(addr);
		length = PAGE_SIZE - offset;
		if (length > count)
			length = count;
		p = vmalloc_to_page(addr);
		/*
		 * To do safe access to this _mapped_ area, we need
		 * lock. But adding lock here means that we need to add
		 * overhead of vmalloc()/vfree() calles for this _debug_
		 * interface, rarely used. Instead of that, we'll use
		 * kmap() and get small overhead in this access function.
		 */
		if (p) {
			/*
			 * we can expect USER0 is not used (see vread/vwrite's
			 * function description)
			 */
			void *map = kmap_atomic(p);
			memcpy(map + offset, buf, length);
			kunmap_atomic(map);
		}
		addr += length;
		buf += length;
		copied += length;
		count -= length;
	}
	return copied;
}

/**
 * vread() - read vmalloc area in a safe way.
 * @buf:     buffer for reading data
 * @addr:    vm address.
 * @count:   number of bytes to be read.
 *
 * This function checks that addr is a valid vmalloc'ed area, and
 * copy data from that area to a given buffer. If the given memory range
 * of [addr...addr+count) includes some valid address, data is copied to
 * proper area of @buf. If there are memory holes, they'll be zero-filled.
 * IOREMAP area is treated as memory hole and no copy is done.
 *
 * If [addr...addr+count) doesn't includes any intersects with alive
 * vm_struct area, returns 0. @buf should be kernel's buffer.
 *
 * Note: In usual ops, vread() is never necessary because the caller
 * should know vmalloc() area is valid and can use memcpy().
 * This is for routines which have to access vmalloc area without
 * any information, as /dev/kmem.
 *
 * Return: number of bytes for which addr and buf should be increased
 * (same number as @count) or %0 if [addr...addr+count) doesn't
 * include any intersection with valid vmalloc area
 */
long vread(char *buf, char *addr, unsigned long count)
{
	struct vmap_area *va;
	struct vm_struct *vm;
	char *vaddr, *buf_start = buf;
	unsigned long buflen = count;
	unsigned long n;

	/* Don't allow overflow */
	if ((unsigned long) addr + count < count)
		count = -(unsigned long) addr;

	spin_lock(&vmap_area_lock);
	list_for_each_entry(va, &vmap_area_list, list) {
		if (!count)
			break;

		if (!va->vm)
			continue;

		vm = va->vm;
		vaddr = (char *) vm->addr;
		if (addr >= vaddr + get_vm_area_size(vm))
			continue;
		while (addr < vaddr) {
			if (count == 0)
				goto finished;
			*buf = '\0';
			buf++;
			addr++;
			count--;
		}
		n = vaddr + get_vm_area_size(vm) - addr;
		if (n > count)
			n = count;
		if (!(vm->flags & VM_IOREMAP))
			aligned_vread(buf, addr, n);
		else /* IOREMAP area is treated as memory hole */
			memset(buf, 0, n);
		buf += n;
		addr += n;
		count -= n;
	}
finished:
	spin_unlock(&vmap_area_lock);

	if (buf == buf_start)
		return 0;
	/* zero-fill memory holes */
	if (buf != buf_start + buflen)
		memset(buf, 0, buflen - (buf - buf_start));

	return buflen;
}

/**
 * vwrite() - write vmalloc area in a safe way.
 * @buf:      buffer for source data
 * @addr:     vm address.
 * @count:    number of bytes to be read.
 *
 * This function checks that addr is a valid vmalloc'ed area, and
 * copy data from a buffer to the given addr. If specified range of
 * [addr...addr+count) includes some valid address, data is copied from
 * proper area of @buf. If there are memory holes, no copy to hole.
 * IOREMAP area is treated as memory hole and no copy is done.
 *
 * If [addr...addr+count) doesn't includes any intersects with alive
 * vm_struct area, returns 0. @buf should be kernel's buffer.
 *
 * Note: In usual ops, vwrite() is never necessary because the caller
 * should know vmalloc() area is valid and can use memcpy().
 * This is for routines which have to access vmalloc area without
 * any information, as /dev/kmem.
 *
 * Return: number of bytes for which addr and buf should be
 * increased (same number as @count) or %0 if [addr...addr+count)
 * doesn't include any intersection with valid vmalloc area
 */
long vwrite(char *buf, char *addr, unsigned long count)
{
	struct vmap_area *va;
	struct vm_struct *vm;
	char *vaddr;
	unsigned long n, buflen;
	int copied = 0;

	/* Don't allow overflow */
	if ((unsigned long) addr + count < count)
		count = -(unsigned long) addr;
	buflen = count;

	spin_lock(&vmap_area_lock);
	list_for_each_entry(va, &vmap_area_list, list) {
		if (!count)
			break;

		if (!va->vm)
			continue;

		vm = va->vm;
		vaddr = (char *) vm->addr;
		if (addr >= vaddr + get_vm_area_size(vm))
			continue;
		while (addr < vaddr) {
			if (count == 0)
				goto finished;
			buf++;
			addr++;
			count--;
		}
		n = vaddr + get_vm_area_size(vm) - addr;
		if (n > count)
			n = count;
		if (!(vm->flags & VM_IOREMAP)) {
			aligned_vwrite(buf, addr, n);
			copied++;
		}
		buf += n;
		addr += n;
		count -= n;
	}
finished:
	spin_unlock(&vmap_area_lock);
	if (!copied)
		return 0;
	return buflen;
}

/**
 * remap_vmalloc_range_partial - map vmalloc pages to userspace
 * @vma:		vma to cover
 * @uaddr:		target user address to start at
 * @kaddr:		virtual address of vmalloc kernel memory
 * @pgoff:		offset from @kaddr to start at
 * @size:		size of map area
 *
 * Returns:	0 for success, -Exxx on failure
 *
 * This function checks that @kaddr is a valid vmalloc'ed area,
 * and that it is big enough to cover the range starting at
 * @uaddr in @vma. Will return failure if that criteria isn't
 * met.
 *
 * Similar to remap_pfn_range() (see mm/memory.c)
 */
int remap_vmalloc_range_partial(struct vm_area_struct *vma, unsigned long uaddr,
				void *kaddr, unsigned long pgoff,
				unsigned long size)
{
	struct vm_struct *area;
	unsigned long off;
	unsigned long end_index;

	if (check_shl_overflow(pgoff, PAGE_SHIFT, &off))
		return -EINVAL;

	size = PAGE_ALIGN(size);

	if (!PAGE_ALIGNED(uaddr) || !PAGE_ALIGNED(kaddr))
		return -EINVAL;

	area = find_vm_area(kaddr);
	if (!area)
		return -EINVAL;

	if (!(area->flags & (VM_USERMAP | VM_DMA_COHERENT)))
		return -EINVAL;

	if (check_add_overflow(size, off, &end_index) ||
	    end_index > get_vm_area_size(area))
		return -EINVAL;
	kaddr += off;

	do {
		struct page *page = vmalloc_to_page(kaddr);
		int ret;

		ret = vm_insert_page(vma, uaddr, page);
		if (ret)
			return ret;

		uaddr += PAGE_SIZE;
		kaddr += PAGE_SIZE;
		size -= PAGE_SIZE;
	} while (size > 0);

	vma->vm_flags |= VM_DONTEXPAND | VM_DONTDUMP;

	return 0;
}
EXPORT_SYMBOL(remap_vmalloc_range_partial);

/**
 * remap_vmalloc_range - map vmalloc pages to userspace
 * @vma:		vma to cover (map full range of vma)
 * @addr:		vmalloc memory
 * @pgoff:		number of pages into addr before first page to map
 *
 * Returns:	0 for success, -Exxx on failure
 *
 * This function checks that addr is a valid vmalloc'ed area, and
 * that it is big enough to cover the vma. Will return failure if
 * that criteria isn't met.
 *
 * Similar to remap_pfn_range() (see mm/memory.c)
 */
int remap_vmalloc_range(struct vm_area_struct *vma, void *addr,
						unsigned long pgoff)
{
	return remap_vmalloc_range_partial(vma, vma->vm_start,
					   addr, pgoff,
					   vma->vm_end - vma->vm_start);
}
EXPORT_SYMBOL(remap_vmalloc_range);

void free_vm_area(struct vm_struct *area)
{
	struct vm_struct *ret;
	ret = remove_vm_area(area->addr);
	BUG_ON(ret != area);
	kfree(area);
}
EXPORT_SYMBOL_GPL(free_vm_area);

#ifdef CONFIG_SMP
static struct vmap_area *node_to_va(struct rb_node *n)
{
	return rb_entry_safe(n, struct vmap_area, rb_node);
}

/**
 * pvm_find_va_enclose_addr - find the vmap_area @addr belongs to
 * @addr: target address
 *
 * Returns: vmap_area if it is found. If there is no such area
 *   the first highest(reverse order) vmap_area is returned
 *   i.e. va->va_start < addr && va->va_end < addr or NULL
 *   if there are no any areas before @addr.
 */
static struct vmap_area *
pvm_find_va_enclose_addr(unsigned long addr)
{
	struct vmap_area *va, *tmp;
	struct rb_node *n;

	n = free_vmap_area_root.rb_node;
	va = NULL;

	while (n) {
		tmp = rb_entry(n, struct vmap_area, rb_node);
		if (tmp->va_start <= addr) {
			va = tmp;
			if (tmp->va_end >= addr)
				break;

			n = n->rb_right;
		} else {
			n = n->rb_left;
		}
	}

	return va;
}

/**
 * pvm_determine_end_from_reverse - find the highest aligned address
 * of free block below VMALLOC_END
 * @va:
 *   in - the VA we start the search(reverse order);
 *   out - the VA with the highest aligned end address.
 * @align: alignment for required highest address
 *
 * Returns: determined end address within vmap_area
 */
static unsigned long
pvm_determine_end_from_reverse(struct vmap_area **va, unsigned long align)
{
	unsigned long vmalloc_end = VMALLOC_END & ~(align - 1);
	unsigned long addr;

	if (likely(*va)) {
		list_for_each_entry_from_reverse((*va),
				&free_vmap_area_list, list) {
			addr = min((*va)->va_end & ~(align - 1), vmalloc_end);
			if ((*va)->va_start < addr)
				return addr;
		}
	}

	return 0;
}

/**
 * pcpu_get_vm_areas - allocate vmalloc areas for percpu allocator
 * @offsets: array containing offset of each area
 * @sizes: array containing size of each area
 * @nr_vms: the number of areas to allocate
 * @align: alignment, all entries in @offsets and @sizes must be aligned to this
 *
 * Returns: kmalloc'd vm_struct pointer array pointing to allocated
 *	    vm_structs on success, %NULL on failure
 *
 * Percpu allocator wants to use congruent vm areas so that it can
 * maintain the offsets among percpu areas.  This function allocates
 * congruent vmalloc areas for it with GFP_KERNEL.  These areas tend to
 * be scattered pretty far, distance between two areas easily going up
 * to gigabytes.  To avoid interacting with regular vmallocs, these
 * areas are allocated from top.
 *
 * Despite its complicated look, this allocator is rather simple. It
 * does everything top-down and scans free blocks from the end looking
 * for matching base. While scanning, if any of the areas do not fit the
 * base address is pulled down to fit the area. Scanning is repeated till
 * all the areas fit and then all necessary data structures are inserted
 * and the result is returned.
 */
struct vm_struct **pcpu_get_vm_areas(const unsigned long *offsets,
				     const size_t *sizes, int nr_vms,
				     size_t align)
{
	const unsigned long vmalloc_start = ALIGN(VMALLOC_START, align);
	const unsigned long vmalloc_end = VMALLOC_END & ~(align - 1);
	struct vmap_area **vas, *va;
	struct vm_struct **vms;
	int area, area2, last_area, term_area;
	unsigned long base, start, size, end, last_end, orig_start, orig_end;
	bool purged = false;
	enum fit_type type;

	/* verify parameters and allocate data structures */
	BUG_ON(offset_in_page(align) || !is_power_of_2(align));
	for (last_area = 0, area = 0; area < nr_vms; area++) {
		start = offsets[area];
		end = start + sizes[area];

		/* is everything aligned properly? */
		BUG_ON(!IS_ALIGNED(offsets[area], align));
		BUG_ON(!IS_ALIGNED(sizes[area], align));

		/* detect the area with the highest address */
		if (start > offsets[last_area])
			last_area = area;

		for (area2 = area + 1; area2 < nr_vms; area2++) {
			unsigned long start2 = offsets[area2];
			unsigned long end2 = start2 + sizes[area2];

			BUG_ON(start2 < end && start < end2);
		}
	}
	last_end = offsets[last_area] + sizes[last_area];

	if (vmalloc_end - vmalloc_start < last_end) {
		WARN_ON(true);
		return NULL;
	}

	vms = kcalloc(nr_vms, sizeof(vms[0]), GFP_KERNEL);
	vas = kcalloc(nr_vms, sizeof(vas[0]), GFP_KERNEL);
	if (!vas || !vms)
		goto err_free2;

	for (area = 0; area < nr_vms; area++) {
		vas[area] = kmem_cache_zalloc(vmap_area_cachep, GFP_KERNEL);
		vms[area] = kzalloc(sizeof(struct vm_struct), GFP_KERNEL);
		if (!vas[area] || !vms[area])
			goto err_free;
	}
retry:
	spin_lock(&free_vmap_area_lock);

	/* start scanning - we scan from the top, begin with the last area */
	area = term_area = last_area;
	start = offsets[area];
	end = start + sizes[area];

	va = pvm_find_va_enclose_addr(vmalloc_end);
	base = pvm_determine_end_from_reverse(&va, align) - end;

	while (true) {
		/*
		 * base might have underflowed, add last_end before
		 * comparing.
		 */
		if (base + last_end < vmalloc_start + last_end)
			goto overflow;

		/*
		 * Fitting base has not been found.
		 */
		if (va == NULL)
			goto overflow;

		/*
		 * If required width exceeds current VA block, move
		 * base downwards and then recheck.
		 */
		if (base + end > va->va_end) {
			base = pvm_determine_end_from_reverse(&va, align) - end;
			term_area = area;
			continue;
		}

		/*
		 * If this VA does not fit, move base downwards and recheck.
		 */
		if (base + start < va->va_start) {
			va = node_to_va(rb_prev(&va->rb_node));
			base = pvm_determine_end_from_reverse(&va, align) - end;
			term_area = area;
			continue;
		}

		/*
		 * This area fits, move on to the previous one.  If
		 * the previous one is the terminal one, we're done.
		 */
		area = (area + nr_vms - 1) % nr_vms;
		if (area == term_area)
			break;

		start = offsets[area];
		end = start + sizes[area];
		va = pvm_find_va_enclose_addr(base + end);
	}

	/* we've found a fitting base, insert all va's */
	for (area = 0; area < nr_vms; area++) {
		int ret;

		start = base + offsets[area];
		size = sizes[area];

		va = pvm_find_va_enclose_addr(start);
		if (WARN_ON_ONCE(va == NULL))
			/* It is a BUG(), but trigger recovery instead. */
			goto recovery;

		type = classify_va_fit_type(va, start, size);
		if (WARN_ON_ONCE(type == NOTHING_FIT))
			/* It is a BUG(), but trigger recovery instead. */
			goto recovery;

		ret = adjust_va_to_fit_type(va, start, size, type);
		if (unlikely(ret))
			goto recovery;

		/* Allocated area. */
		va = vas[area];
		va->va_start = start;
		va->va_end = start + size;
	}

	spin_unlock(&free_vmap_area_lock);

	/* populate the kasan shadow space */
	for (area = 0; area < nr_vms; area++) {
		if (kasan_populate_vmalloc(vas[area]->va_start, sizes[area]))
			goto err_free_shadow;

		kasan_unpoison_vmalloc((void *)vas[area]->va_start,
				       sizes[area]);
	}

	/* insert all vm's */
	spin_lock(&vmap_area_lock);
	for (area = 0; area < nr_vms; area++) {
		insert_vmap_area(vas[area], &vmap_area_root, &vmap_area_list);

		setup_vmalloc_vm_locked(vms[area], vas[area], VM_ALLOC,
				 pcpu_get_vm_areas);
	}
	spin_unlock(&vmap_area_lock);

	kfree(vas);
	return vms;

recovery:
	/*
	 * Remove previously allocated areas. There is no
	 * need in removing these areas from the busy tree,
	 * because they are inserted only on the final step
	 * and when pcpu_get_vm_areas() is success.
	 */
	while (area--) {
		orig_start = vas[area]->va_start;
		orig_end = vas[area]->va_end;
		va = merge_or_add_vmap_area_augment(vas[area], &free_vmap_area_root,
				&free_vmap_area_list);
		if (va)
			kasan_release_vmalloc(orig_start, orig_end,
				va->va_start, va->va_end);
		vas[area] = NULL;
	}

overflow:
	spin_unlock(&free_vmap_area_lock);
	if (!purged) {
		purge_vmap_area_lazy();
		purged = true;

		/* Before "retry", check if we recover. */
		for (area = 0; area < nr_vms; area++) {
			if (vas[area])
				continue;

			vas[area] = kmem_cache_zalloc(
				vmap_area_cachep, GFP_KERNEL);
			if (!vas[area])
				goto err_free;
		}

		goto retry;
	}

err_free:
	for (area = 0; area < nr_vms; area++) {
		if (vas[area])
			kmem_cache_free(vmap_area_cachep, vas[area]);

		kfree(vms[area]);
	}
err_free2:
	kfree(vas);
	kfree(vms);
	return NULL;

err_free_shadow:
	spin_lock(&free_vmap_area_lock);
	/*
	 * We release all the vmalloc shadows, even the ones for regions that
	 * hadn't been successfully added. This relies on kasan_release_vmalloc
	 * being able to tolerate this case.
	 */
	for (area = 0; area < nr_vms; area++) {
		orig_start = vas[area]->va_start;
		orig_end = vas[area]->va_end;
		va = merge_or_add_vmap_area_augment(vas[area], &free_vmap_area_root,
				&free_vmap_area_list);
		if (va)
			kasan_release_vmalloc(orig_start, orig_end,
				va->va_start, va->va_end);
		vas[area] = NULL;
		kfree(vms[area]);
	}
	spin_unlock(&free_vmap_area_lock);
	kfree(vas);
	kfree(vms);
	return NULL;
}

/**
 * pcpu_free_vm_areas - free vmalloc areas for percpu allocator
 * @vms: vm_struct pointer array returned by pcpu_get_vm_areas()
 * @nr_vms: the number of allocated areas
 *
 * Free vm_structs and the array allocated by pcpu_get_vm_areas().
 */
void pcpu_free_vm_areas(struct vm_struct **vms, int nr_vms)
{
	int i;

	for (i = 0; i < nr_vms; i++)
		free_vm_area(vms[i]);
	kfree(vms);
}
#endif	/* CONFIG_SMP */

bool vmalloc_dump_obj(void *object)
{
	struct vm_struct *vm;
	void *objp = (void *)PAGE_ALIGN((unsigned long)object);

	vm = find_vm_area(objp);
	if (!vm)
		return false;
	pr_cont(" %u-page vmalloc region starting at %#lx allocated at %pS\n",
		vm->nr_pages, (unsigned long)vm->addr, vm->caller);
	return true;
}

#ifdef CONFIG_PROC_FS
static void *s_start(struct seq_file *m, loff_t *pos)
	__acquires(&vmap_purge_lock)
	__acquires(&vmap_area_lock)
{
	mutex_lock(&vmap_purge_lock);
	spin_lock(&vmap_area_lock);

	return seq_list_start(&vmap_area_list, *pos);
}

static void *s_next(struct seq_file *m, void *p, loff_t *pos)
{
	return seq_list_next(p, &vmap_area_list, pos);
}

static void s_stop(struct seq_file *m, void *p)
	__releases(&vmap_area_lock)
	__releases(&vmap_purge_lock)
{
	spin_unlock(&vmap_area_lock);
	mutex_unlock(&vmap_purge_lock);
}

static void show_numa_info(struct seq_file *m, struct vm_struct *v)
{
	if (IS_ENABLED(CONFIG_NUMA)) {
		unsigned int nr, *counters = m->private;

		if (!counters)
			return;

		if (v->flags & VM_UNINITIALIZED)
			return;
		/* Pair with smp_wmb() in clear_vm_uninitialized_flag() */
		smp_rmb();

		memset(counters, 0, nr_node_ids * sizeof(unsigned int));

		for (nr = 0; nr < v->nr_pages; nr++)
			counters[page_to_nid(v->pages[nr])]++;

		for_each_node_state(nr, N_HIGH_MEMORY)
			if (counters[nr])
				seq_printf(m, " N%u=%u", nr, counters[nr]);
	}
}

static void show_purge_info(struct seq_file *m)
{
	struct vmap_area *va;

	spin_lock(&purge_vmap_area_lock);
	list_for_each_entry(va, &purge_vmap_area_list, list) {
		seq_printf(m, "0x%pK-0x%pK %7ld unpurged vm_area\n",
			(void *)va->va_start, (void *)va->va_end,
			va->va_end - va->va_start);
	}
	spin_unlock(&purge_vmap_area_lock);
}

static int s_show(struct seq_file *m, void *p)
{
	struct vmap_area *va;
	struct vm_struct *v;

	va = list_entry(p, struct vmap_area, list);

	/*
	 * s_show can encounter race with remove_vm_area, !vm on behalf
	 * of vmap area is being tear down or vm_map_ram allocation.
	 */
	if (!va->vm) {
		seq_printf(m, "0x%pK-0x%pK %7ld vm_map_ram\n",
			(void *)va->va_start, (void *)va->va_end,
			va->va_end - va->va_start);

		return 0;
	}

	v = va->vm;

	seq_printf(m, "0x%pK-0x%pK %7ld",
		v->addr, v->addr + v->size, v->size);

	if (v->caller)
		seq_printf(m, " %pS", v->caller);

	if (v->nr_pages)
		seq_printf(m, " pages=%d", v->nr_pages);

	if (v->phys_addr)
		seq_printf(m, " phys=%pa", &v->phys_addr);

	if (v->flags & VM_IOREMAP)
		seq_puts(m, " ioremap");

	if (v->flags & VM_ALLOC)
		seq_puts(m, " vmalloc");

	if (v->flags & VM_MAP)
		seq_puts(m, " vmap");

	if (v->flags & VM_USERMAP)
		seq_puts(m, " user");

	if (v->flags & VM_DMA_COHERENT)
		seq_puts(m, " dma-coherent");

	if (is_vmalloc_addr(v->pages))
		seq_puts(m, " vpages");

	show_numa_info(m, v);
	seq_putc(m, '\n');

	/*
	 * As a final step, dump "unpurged" areas.
	 */
	if (list_is_last(&va->list, &vmap_area_list))
		show_purge_info(m);

	return 0;
}

static const struct seq_operations vmalloc_op = {
	.start = s_start,
	.next = s_next,
	.stop = s_stop,
	.show = s_show,
};

static int __init proc_vmalloc_init(void)
{
	if (IS_ENABLED(CONFIG_NUMA))
		proc_create_seq_private("vmallocinfo", 0400, NULL,
				&vmalloc_op,
				nr_node_ids * sizeof(unsigned int), NULL);
	else
		proc_create_seq("vmallocinfo", 0400, NULL, &vmalloc_op);
	return 0;
}
module_init(proc_vmalloc_init);

#endif<|MERGE_RESOLUTION|>--- conflicted
+++ resolved
@@ -2420,15 +2420,10 @@
 		return NULL;
 	}
 
-<<<<<<< HEAD
-	if (flags & VM_MAP_PUT_PAGES)
-		area->pages = pages;
-=======
 	if (flags & VM_MAP_PUT_PAGES) {
 		area->pages = pages;
 		area->nr_pages = count;
 	}
->>>>>>> f642729d
 	return area->addr;
 }
 EXPORT_SYMBOL(vmap);
@@ -2483,17 +2478,11 @@
 {
 	const gfp_t nested_gfp = (gfp_mask & GFP_RECLAIM_MASK) | __GFP_ZERO;
 	unsigned int nr_pages = get_vm_area_size(area) >> PAGE_SHIFT;
-<<<<<<< HEAD
-	unsigned int array_size = nr_pages * sizeof(struct page *), i;
-	struct page **pages;
-
-=======
 	unsigned long array_size;
 	unsigned int i;
 	struct page **pages;
 
 	array_size = (unsigned long)nr_pages * sizeof(struct page *);
->>>>>>> f642729d
 	gfp_mask |= __GFP_NOWARN;
 	if (!(gfp_mask & (GFP_DMA | GFP_DMA32)))
 		gfp_mask |= __GFP_HIGHMEM;

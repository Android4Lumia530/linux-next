--- conflicted
+++ resolved
@@ -2458,26 +2458,10 @@
 	if (nr_pages > ARRAY_SIZE(pages_onstack))
 		pages = kmalloc_array(nr_pages, sizeof(void *), GFP_KERNEL);
 
-<<<<<<< HEAD
-	/*
-	 * If we've already successfully copied some data, then we
-	 * can no longer safely return -EIOCBQUEUED. Hence mark
-	 * an async read NOWAIT at that point.
-	 */
-	if (written && (iocb->ki_flags & IOCB_WAITQ))
-		iocb->ki_flags |= IOCB_NOWAIT;
-
-	for (;;) {
-		struct page *page;
-		pgoff_t end_index;
-		loff_t isize;
-		unsigned long nr, ret;
-=======
 	if (!pages) {
 		pages = pages_onstack;
 		nr_pages = min_t(unsigned int, nr_pages, ARRAY_SIZE(pages_onstack));
 	}
->>>>>>> 356006a6
 
 	do {
 		cond_resched();
@@ -2538,51 +2522,6 @@
 						   PAGE_SIZE - offset);
 			unsigned int copied;
 
-<<<<<<< HEAD
-		ret = copy_page_to_iter(page, offset, nr, iter);
-		offset += ret;
-		index += offset >> PAGE_SHIFT;
-		offset &= ~PAGE_MASK;
-		prev_offset = offset;
-
-		put_page(page);
-		written += ret;
-		if (!iov_iter_count(iter))
-			goto out;
-		if (ret < nr) {
-			error = -EFAULT;
-			goto out;
-		}
-		continue;
-
-page_not_up_to_date:
-		/* Get exclusive access to the page ... */
-		if (iocb->ki_flags & IOCB_WAITQ) {
-			if (written) {
-				put_page(page);
-				goto out;
-			}
-			error = lock_page_async(page, iocb->ki_waitq);
-		} else {
-			error = lock_page_killable(page);
-		}
-		if (unlikely(error))
-			goto readpage_error;
-
-page_not_up_to_date_locked:
-		/* Did it get truncated before we got the lock? */
-		if (!page->mapping) {
-			unlock_page(page);
-			put_page(page);
-			continue;
-		}
-
-		/* Did somebody else fill it already? */
-		if (PageUptodate(page)) {
-			unlock_page(page);
-			goto page_ok;
-		}
-=======
 			/*
 			 * If users can be writing to this page using arbitrary
 			 * virtual addresses, take care about potential aliasing
@@ -2590,7 +2529,6 @@
 			 */
 			if (writably_mapped)
 				flush_dcache_page(pages[i]);
->>>>>>> 356006a6
 
 			copied = copy_page_to_iter(pages[i], offset, bytes, iter);
 
@@ -2598,38 +2536,9 @@
 			iocb->ki_pos += copied;
 			ra->prev_pos = iocb->ki_pos;
 
-<<<<<<< HEAD
-		if (!PageUptodate(page)) {
-			if (iocb->ki_flags & IOCB_WAITQ) {
-				if (written) {
-					put_page(page);
-					goto out;
-				}
-				error = lock_page_async(page, iocb->ki_waitq);
-			} else {
-				error = lock_page_killable(page);
-			}
-
-			if (unlikely(error))
-				goto readpage_error;
-			if (!PageUptodate(page)) {
-				if (page->mapping == NULL) {
-					/*
-					 * invalidate_mapping_pages got it
-					 */
-					unlock_page(page);
-					put_page(page);
-					goto find_page;
-				}
-				unlock_page(page);
-				shrink_readahead_size_eio(ra);
-				error = -EIO;
-				goto readpage_error;
-=======
 			if (copied < bytes) {
 				error = -EFAULT;
 				break;
->>>>>>> 356006a6
 			}
 		}
 put_pages:

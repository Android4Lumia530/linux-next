--- conflicted
+++ resolved
@@ -6565,7 +6565,13 @@
 	if (mem_cgroup_disabled())
 		return 0;
 
-	memcg = get_mem_cgroup_from_mm(mm);
+	if (!mm) {
+		memcg = get_mem_cgroup_from_current();
+		if (!memcg)
+			memcg = get_mem_cgroup_from_mm(current->mm);
+	} else {
+		memcg = get_mem_cgroup_from_mm(mm);
+	}
 	ret = __mem_cgroup_charge(page, memcg, gfp_mask);
 	css_put(&memcg->css);
 
@@ -6591,20 +6597,8 @@
 	unsigned short id;
 	int ret;
 
-<<<<<<< HEAD
-	if (!memcg) {
-		if (!mm) {
-			memcg = get_mem_cgroup_from_current();
-			if (!memcg)
-				memcg = get_mem_cgroup_from_mm(current->mm);
-		} else {
-			memcg = get_mem_cgroup_from_mm(mm);
-		}
-	}
-=======
 	if (mem_cgroup_disabled())
 		return 0;
->>>>>>> b234f929
 
 	id = lookup_swap_cgroup_id(entry);
 	rcu_read_lock();

// SPDX-License-Identifier: GPL-2.0-only
/*
 *  linux/mm/page_alloc.c
 *
 *  Manages the free list, the system allocates free pages here.
 *  Note that kmalloc() lives in slab.c
 *
 *  Copyright (C) 1991, 1992, 1993, 1994  Linus Torvalds
 *  Swap reorganised 29.12.95, Stephen Tweedie
 *  Support of BIGMEM added by Gerhard Wichert, Siemens AG, July 1999
 *  Reshaped it to be a zoned allocator, Ingo Molnar, Red Hat, 1999
 *  Discontiguous memory support, Kanoj Sarcar, SGI, Nov 1999
 *  Zone balancing, Kanoj Sarcar, SGI, Jan 2000
 *  Per cpu hot/cold page lists, bulk allocation, Martin J. Bligh, Sept 2002
 *          (lots of bits borrowed from Ingo Molnar & Andrew Morton)
 */

#include <linux/stddef.h>
#include <linux/mm.h>
#include <linux/highmem.h>
#include <linux/swap.h>
#include <linux/interrupt.h>
#include <linux/pagemap.h>
#include <linux/jiffies.h>
#include <linux/memblock.h>
#include <linux/compiler.h>
#include <linux/kernel.h>
#include <linux/kasan.h>
#include <linux/module.h>
#include <linux/suspend.h>
#include <linux/pagevec.h>
#include <linux/blkdev.h>
#include <linux/slab.h>
#include <linux/ratelimit.h>
#include <linux/oom.h>
#include <linux/topology.h>
#include <linux/sysctl.h>
#include <linux/cpu.h>
#include <linux/cpuset.h>
#include <linux/memory_hotplug.h>
#include <linux/nodemask.h>
#include <linux/vmalloc.h>
#include <linux/vmstat.h>
#include <linux/mempolicy.h>
#include <linux/memremap.h>
#include <linux/stop_machine.h>
#include <linux/random.h>
#include <linux/sort.h>
#include <linux/pfn.h>
#include <linux/backing-dev.h>
#include <linux/fault-inject.h>
#include <linux/page-isolation.h>
#include <linux/debugobjects.h>
#include <linux/kmemleak.h>
#include <linux/compaction.h>
#include <trace/events/kmem.h>
#include <trace/events/oom.h>
#include <linux/prefetch.h>
#include <linux/mm_inline.h>
#include <linux/mmu_notifier.h>
#include <linux/migrate.h>
#include <linux/hugetlb.h>
#include <linux/sched/rt.h>
#include <linux/sched/mm.h>
#include <linux/page_owner.h>
#include <linux/kthread.h>
#include <linux/memcontrol.h>
#include <linux/ftrace.h>
#include <linux/lockdep.h>
#include <linux/nmi.h>
#include <linux/psi.h>
#include <linux/padata.h>
#include <linux/khugepaged.h>
#include <linux/buffer_head.h>

#include <asm/sections.h>
#include <asm/tlbflush.h>
#include <asm/div64.h>
#include "internal.h"
#include "shuffle.h"
#include "page_reporting.h"

/* Free Page Internal flags: for internal, non-pcp variants of free_pages(). */
typedef int __bitwise fpi_t;

/* No special request */
#define FPI_NONE		((__force fpi_t)0)

/*
 * Skip free page reporting notification for the (possibly merged) page.
 * This does not hinder free page reporting from grabbing the page,
 * reporting it and marking it "reported" -  it only skips notifying
 * the free page reporting infrastructure about a newly freed page. For
 * example, used when temporarily pulling a page from a freelist and
 * putting it back unmodified.
 */
#define FPI_SKIP_REPORT_NOTIFY	((__force fpi_t)BIT(0))

/*
 * Place the (possibly merged) page to the tail of the freelist. Will ignore
 * page shuffling (relevant code - e.g., memory onlining - is expected to
 * shuffle the whole zone).
 *
 * Note: No code should rely on this flag for correctness - it's purely
 *       to allow for optimizations when handing back either fresh pages
 *       (memory onlining) or untouched pages (page isolation, free page
 *       reporting).
 */
#define FPI_TO_TAIL		((__force fpi_t)BIT(1))

/* prevent >1 _updater_ of zone percpu pageset ->high and ->batch fields */
static DEFINE_MUTEX(pcp_batch_high_lock);
#define MIN_PERCPU_PAGELIST_FRACTION	(8)

#ifdef CONFIG_USE_PERCPU_NUMA_NODE_ID
DEFINE_PER_CPU(int, numa_node);
EXPORT_PER_CPU_SYMBOL(numa_node);
#endif

DEFINE_STATIC_KEY_TRUE(vm_numa_stat_key);

#ifdef CONFIG_HAVE_MEMORYLESS_NODES
/*
 * N.B., Do NOT reference the '_numa_mem_' per cpu variable directly.
 * It will not be defined when CONFIG_HAVE_MEMORYLESS_NODES is not defined.
 * Use the accessor functions set_numa_mem(), numa_mem_id() and cpu_to_mem()
 * defined in <linux/topology.h>.
 */
DEFINE_PER_CPU(int, _numa_mem_);		/* Kernel "local memory" node */
EXPORT_PER_CPU_SYMBOL(_numa_mem_);
#endif

/* work_structs for global per-cpu drains */
struct pcpu_drain {
	struct zone *zone;
	struct work_struct work;
};
static DEFINE_MUTEX(pcpu_drain_mutex);
static DEFINE_PER_CPU(struct pcpu_drain, pcpu_drain);

#ifdef CONFIG_GCC_PLUGIN_LATENT_ENTROPY
volatile unsigned long latent_entropy __latent_entropy;
EXPORT_SYMBOL(latent_entropy);
#endif

/*
 * Array of node states.
 */
nodemask_t node_states[NR_NODE_STATES] __read_mostly = {
	[N_POSSIBLE] = NODE_MASK_ALL,
	[N_ONLINE] = { { [0] = 1UL } },
#ifndef CONFIG_NUMA
	[N_NORMAL_MEMORY] = { { [0] = 1UL } },
#ifdef CONFIG_HIGHMEM
	[N_HIGH_MEMORY] = { { [0] = 1UL } },
#endif
	[N_MEMORY] = { { [0] = 1UL } },
	[N_CPU] = { { [0] = 1UL } },
#endif	/* NUMA */
};
EXPORT_SYMBOL(node_states);

atomic_long_t _totalram_pages __read_mostly;
EXPORT_SYMBOL(_totalram_pages);
unsigned long totalreserve_pages __read_mostly;
unsigned long totalcma_pages __read_mostly;

int percpu_pagelist_fraction;
gfp_t gfp_allowed_mask __read_mostly = GFP_BOOT_MASK;
DEFINE_STATIC_KEY_FALSE(init_on_alloc);
EXPORT_SYMBOL(init_on_alloc);

DEFINE_STATIC_KEY_FALSE(init_on_free);
EXPORT_SYMBOL(init_on_free);

static bool _init_on_alloc_enabled_early __read_mostly
				= IS_ENABLED(CONFIG_INIT_ON_ALLOC_DEFAULT_ON);
static int __init early_init_on_alloc(char *buf)
{

<<<<<<< HEAD
	ret = kstrtobool(buf, &bool_result);
	if (ret)
		return ret;
	if (bool_result && page_poisoning_enabled())
		pr_info("mem auto-init: CONFIG_PAGE_POISONING is on, will take precedence over init_on_alloc\n");
	if (bool_result)
		static_branch_enable(&init_on_alloc);
	else
		static_branch_disable(&init_on_alloc);
	return 0;
=======
	return kstrtobool(buf, &_init_on_alloc_enabled_early);
>>>>>>> f642729d
}
early_param("init_on_alloc", early_init_on_alloc);

static bool _init_on_free_enabled_early __read_mostly
				= IS_ENABLED(CONFIG_INIT_ON_FREE_DEFAULT_ON);
static int __init early_init_on_free(char *buf)
{
<<<<<<< HEAD
	int ret;
	bool bool_result;

	ret = kstrtobool(buf, &bool_result);
	if (ret)
		return ret;
	if (bool_result && page_poisoning_enabled())
		pr_info("mem auto-init: CONFIG_PAGE_POISONING is on, will take precedence over init_on_free\n");
	if (bool_result)
		static_branch_enable(&init_on_free);
	else
		static_branch_disable(&init_on_free);
	return 0;
=======
	return kstrtobool(buf, &_init_on_free_enabled_early);
>>>>>>> f642729d
}
early_param("init_on_free", early_init_on_free);

/*
 * A cached value of the page's pageblock's migratetype, used when the page is
 * put on a pcplist. Used to avoid the pageblock migratetype lookup when
 * freeing from pcplists in most cases, at the cost of possibly becoming stale.
 * Also the migratetype set in the page does not necessarily match the pcplist
 * index, e.g. page might have MIGRATE_CMA set but be on a pcplist with any
 * other index - this ensures that it will be put on the correct CMA freelist.
 */
static inline int get_pcppage_migratetype(struct page *page)
{
	return page->index;
}

static inline void set_pcppage_migratetype(struct page *page, int migratetype)
{
	page->index = migratetype;
}

#ifdef CONFIG_PM_SLEEP
/*
 * The following functions are used by the suspend/hibernate code to temporarily
 * change gfp_allowed_mask in order to avoid using I/O during memory allocations
 * while devices are suspended.  To avoid races with the suspend/hibernate code,
 * they should always be called with system_transition_mutex held
 * (gfp_allowed_mask also should only be modified with system_transition_mutex
 * held, unless the suspend/hibernate code is guaranteed not to run in parallel
 * with that modification).
 */

static gfp_t saved_gfp_mask;

void pm_restore_gfp_mask(void)
{
	WARN_ON(!mutex_is_locked(&system_transition_mutex));
	if (saved_gfp_mask) {
		gfp_allowed_mask = saved_gfp_mask;
		saved_gfp_mask = 0;
	}
}

void pm_restrict_gfp_mask(void)
{
	WARN_ON(!mutex_is_locked(&system_transition_mutex));
	WARN_ON(saved_gfp_mask);
	saved_gfp_mask = gfp_allowed_mask;
	gfp_allowed_mask &= ~(__GFP_IO | __GFP_FS);
}

bool pm_suspended_storage(void)
{
	if ((gfp_allowed_mask & (__GFP_IO | __GFP_FS)) == (__GFP_IO | __GFP_FS))
		return false;
	return true;
}
#endif /* CONFIG_PM_SLEEP */

#ifdef CONFIG_HUGETLB_PAGE_SIZE_VARIABLE
unsigned int pageblock_order __read_mostly;
#endif

static void __free_pages_ok(struct page *page, unsigned int order,
			    fpi_t fpi_flags);

/*
 * results with 256, 32 in the lowmem_reserve sysctl:
 *	1G machine -> (16M dma, 800M-16M normal, 1G-800M high)
 *	1G machine -> (16M dma, 784M normal, 224M high)
 *	NORMAL allocation will leave 784M/256 of ram reserved in the ZONE_DMA
 *	HIGHMEM allocation will leave 224M/32 of ram reserved in ZONE_NORMAL
 *	HIGHMEM allocation will leave (224M+784M)/256 of ram reserved in ZONE_DMA
 *
 * TBD: should special case ZONE_DMA32 machines here - in those we normally
 * don't need any ZONE_NORMAL reservation
 */
int sysctl_lowmem_reserve_ratio[MAX_NR_ZONES] = {
#ifdef CONFIG_ZONE_DMA
	[ZONE_DMA] = 256,
#endif
#ifdef CONFIG_ZONE_DMA32
	[ZONE_DMA32] = 256,
#endif
	[ZONE_NORMAL] = 32,
#ifdef CONFIG_HIGHMEM
	[ZONE_HIGHMEM] = 0,
#endif
	[ZONE_MOVABLE] = 0,
};

static char * const zone_names[MAX_NR_ZONES] = {
#ifdef CONFIG_ZONE_DMA
	 "DMA",
#endif
#ifdef CONFIG_ZONE_DMA32
	 "DMA32",
#endif
	 "Normal",
#ifdef CONFIG_HIGHMEM
	 "HighMem",
#endif
	 "Movable",
#ifdef CONFIG_ZONE_DEVICE
	 "Device",
#endif
};

const char * const migratetype_names[MIGRATE_TYPES] = {
	"Unmovable",
	"Movable",
	"Reclaimable",
	"HighAtomic",
#ifdef CONFIG_CMA
	"CMA",
#endif
#ifdef CONFIG_MEMORY_ISOLATION
	"Isolate",
#endif
};

compound_page_dtor * const compound_page_dtors[NR_COMPOUND_DTORS] = {
	[NULL_COMPOUND_DTOR] = NULL,
	[COMPOUND_PAGE_DTOR] = free_compound_page,
#ifdef CONFIG_HUGETLB_PAGE
	[HUGETLB_PAGE_DTOR] = free_huge_page,
#endif
#ifdef CONFIG_TRANSPARENT_HUGEPAGE
	[TRANSHUGE_PAGE_DTOR] = free_transhuge_page,
#endif
};

int min_free_kbytes = 1024;
int user_min_free_kbytes = -1;
#ifdef CONFIG_DISCONTIGMEM
/*
 * DiscontigMem defines memory ranges as separate pg_data_t even if the ranges
 * are not on separate NUMA nodes. Functionally this works but with
 * watermark_boost_factor, it can reclaim prematurely as the ranges can be
 * quite small. By default, do not boost watermarks on discontigmem as in
 * many cases very high-order allocations like THP are likely to be
 * unsupported and the premature reclaim offsets the advantage of long-term
 * fragmentation avoidance.
 */
int watermark_boost_factor __read_mostly;
#else
int watermark_boost_factor __read_mostly = 15000;
#endif
int watermark_scale_factor = 10;

static unsigned long nr_kernel_pages __initdata;
static unsigned long nr_all_pages __initdata;
static unsigned long dma_reserve __initdata;

static unsigned long arch_zone_lowest_possible_pfn[MAX_NR_ZONES] __initdata;
static unsigned long arch_zone_highest_possible_pfn[MAX_NR_ZONES] __initdata;
static unsigned long required_kernelcore __initdata;
static unsigned long required_kernelcore_percent __initdata;
static unsigned long required_movablecore __initdata;
static unsigned long required_movablecore_percent __initdata;
static unsigned long zone_movable_pfn[MAX_NUMNODES] __initdata;
static bool mirrored_kernelcore __meminitdata;

/* movable_zone is the "real" zone pages in ZONE_MOVABLE are taken from */
int movable_zone;
EXPORT_SYMBOL(movable_zone);

#if MAX_NUMNODES > 1
unsigned int nr_node_ids __read_mostly = MAX_NUMNODES;
unsigned int nr_online_nodes __read_mostly = 1;
EXPORT_SYMBOL(nr_node_ids);
EXPORT_SYMBOL(nr_online_nodes);
#endif

int page_group_by_mobility_disabled __read_mostly;

#ifdef CONFIG_DEFERRED_STRUCT_PAGE_INIT
/*
 * During boot we initialize deferred pages on-demand, as needed, but once
 * page_alloc_init_late() has finished, the deferred pages are all initialized,
 * and we can permanently disable that path.
 */
static DEFINE_STATIC_KEY_TRUE(deferred_pages);

/*
 * Calling kasan_free_pages() only after deferred memory initialization
 * has completed. Poisoning pages during deferred memory init will greatly
 * lengthen the process and cause problem in large memory systems as the
 * deferred pages initialization is done with interrupt disabled.
 *
 * Assuming that there will be no reference to those newly initialized
 * pages before they are ever allocated, this should have no effect on
 * KASAN memory tracking as the poison will be properly inserted at page
 * allocation time. The only corner case is when pages are allocated by
 * on-demand allocation and then freed again before the deferred pages
 * initialization is done, but this is not likely to happen.
 */
static inline void kasan_free_nondeferred_pages(struct page *page, int order)
{
	if (!static_branch_unlikely(&deferred_pages))
		kasan_free_pages(page, order);
}

/* Returns true if the struct page for the pfn is uninitialised */
static inline bool __meminit early_page_uninitialised(unsigned long pfn)
{
	int nid = early_pfn_to_nid(pfn);

	if (node_online(nid) && pfn >= NODE_DATA(nid)->first_deferred_pfn)
		return true;

	return false;
}

/*
 * Returns true when the remaining initialisation should be deferred until
 * later in the boot cycle when it can be parallelised.
 */
static bool __meminit
defer_init(int nid, unsigned long pfn, unsigned long end_pfn)
{
	static unsigned long prev_end_pfn, nr_initialised;

	/*
	 * prev_end_pfn static that contains the end of previous zone
	 * No need to protect because called very early in boot before smp_init.
	 */
	if (prev_end_pfn != end_pfn) {
		prev_end_pfn = end_pfn;
		nr_initialised = 0;
	}

	/* Always populate low zones for address-constrained allocations */
	if (end_pfn < pgdat_end_pfn(NODE_DATA(nid)))
		return false;

	if (NODE_DATA(nid)->first_deferred_pfn != ULONG_MAX)
		return true;
	/*
	 * We start only with one section of pages, more pages are added as
	 * needed until the rest of deferred pages are initialized.
	 */
	nr_initialised++;
	if ((nr_initialised > PAGES_PER_SECTION) &&
	    (pfn & (PAGES_PER_SECTION - 1)) == 0) {
		NODE_DATA(nid)->first_deferred_pfn = pfn;
		return true;
	}
	return false;
}
#else
#define kasan_free_nondeferred_pages(p, o)	kasan_free_pages(p, o)

static inline bool early_page_uninitialised(unsigned long pfn)
{
	return false;
}

static inline bool defer_init(int nid, unsigned long pfn, unsigned long end_pfn)
{
	return false;
}
#endif

/* Return a pointer to the bitmap storing bits affecting a block of pages */
static inline unsigned long *get_pageblock_bitmap(struct page *page,
							unsigned long pfn)
{
#ifdef CONFIG_SPARSEMEM
	return section_to_usemap(__pfn_to_section(pfn));
#else
	return page_zone(page)->pageblock_flags;
#endif /* CONFIG_SPARSEMEM */
}

static inline int pfn_to_bitidx(struct page *page, unsigned long pfn)
{
#ifdef CONFIG_SPARSEMEM
	pfn &= (PAGES_PER_SECTION-1);
#else
	pfn = pfn - round_down(page_zone(page)->zone_start_pfn, pageblock_nr_pages);
#endif /* CONFIG_SPARSEMEM */
	return (pfn >> pageblock_order) * NR_PAGEBLOCK_BITS;
}

static __always_inline
unsigned long __get_pfnblock_flags_mask(struct page *page,
					unsigned long pfn,
					unsigned long mask)
{
	unsigned long *bitmap;
	unsigned long bitidx, word_bitidx;
	unsigned long word;

	bitmap = get_pageblock_bitmap(page, pfn);
	bitidx = pfn_to_bitidx(page, pfn);
	word_bitidx = bitidx / BITS_PER_LONG;
	bitidx &= (BITS_PER_LONG-1);

	word = bitmap[word_bitidx];
	return (word >> bitidx) & mask;
}

/**
 * get_pfnblock_flags_mask - Return the requested group of flags for the pageblock_nr_pages block of pages
 * @page: The page within the block of interest
 * @pfn: The target page frame number
 * @mask: mask of bits that the caller is interested in
 *
 * Return: pageblock_bits flags
 */
unsigned long get_pfnblock_flags_mask(struct page *page, unsigned long pfn,
					unsigned long mask)
{
	return __get_pfnblock_flags_mask(page, pfn, mask);
}

static __always_inline int get_pfnblock_migratetype(struct page *page, unsigned long pfn)
{
	return __get_pfnblock_flags_mask(page, pfn, MIGRATETYPE_MASK);
}

/**
 * set_pfnblock_flags_mask - Set the requested group of flags for a pageblock_nr_pages block of pages
 * @page: The page within the block of interest
 * @flags: The flags to set
 * @pfn: The target page frame number
 * @mask: mask of bits that the caller is interested in
 */
void set_pfnblock_flags_mask(struct page *page, unsigned long flags,
					unsigned long pfn,
					unsigned long mask)
{
	unsigned long *bitmap;
	unsigned long bitidx, word_bitidx;
	unsigned long old_word, word;

	BUILD_BUG_ON(NR_PAGEBLOCK_BITS != 4);
	BUILD_BUG_ON(MIGRATE_TYPES > (1 << PB_migratetype_bits));

	bitmap = get_pageblock_bitmap(page, pfn);
	bitidx = pfn_to_bitidx(page, pfn);
	word_bitidx = bitidx / BITS_PER_LONG;
	bitidx &= (BITS_PER_LONG-1);

	VM_BUG_ON_PAGE(!zone_spans_pfn(page_zone(page), pfn), page);

	mask <<= bitidx;
	flags <<= bitidx;

	word = READ_ONCE(bitmap[word_bitidx]);
	for (;;) {
		old_word = cmpxchg(&bitmap[word_bitidx], word, (word & ~mask) | flags);
		if (word == old_word)
			break;
		word = old_word;
	}
}

void set_pageblock_migratetype(struct page *page, int migratetype)
{
	if (unlikely(page_group_by_mobility_disabled &&
		     migratetype < MIGRATE_PCPTYPES))
		migratetype = MIGRATE_UNMOVABLE;

	set_pfnblock_flags_mask(page, (unsigned long)migratetype,
				page_to_pfn(page), MIGRATETYPE_MASK);
}

#ifdef CONFIG_DEBUG_VM
static int page_outside_zone_boundaries(struct zone *zone, struct page *page)
{
	int ret = 0;
	unsigned seq;
	unsigned long pfn = page_to_pfn(page);
	unsigned long sp, start_pfn;

	do {
		seq = zone_span_seqbegin(zone);
		start_pfn = zone->zone_start_pfn;
		sp = zone->spanned_pages;
		if (!zone_spans_pfn(zone, pfn))
			ret = 1;
	} while (zone_span_seqretry(zone, seq));

	if (ret)
		pr_err("page 0x%lx outside node %d zone %s [ 0x%lx - 0x%lx ]\n",
			pfn, zone_to_nid(zone), zone->name,
			start_pfn, start_pfn + sp);

	return ret;
}

static int page_is_consistent(struct zone *zone, struct page *page)
{
	if (!pfn_valid_within(page_to_pfn(page)))
		return 0;
	if (zone != page_zone(page))
		return 0;

	return 1;
}
/*
 * Temporary debugging check for pages not lying within a given zone.
 */
static int __maybe_unused bad_range(struct zone *zone, struct page *page)
{
	if (page_outside_zone_boundaries(zone, page))
		return 1;
	if (!page_is_consistent(zone, page))
		return 1;

	return 0;
}
#else
static inline int __maybe_unused bad_range(struct zone *zone, struct page *page)
{
	return 0;
}
#endif

static void bad_page(struct page *page, const char *reason)
{
	static unsigned long resume;
	static unsigned long nr_shown;
	static unsigned long nr_unshown;

	/*
	 * Allow a burst of 60 reports, then keep quiet for that minute;
	 * or allow a steady drip of one report per second.
	 */
	if (nr_shown == 60) {
		if (time_before(jiffies, resume)) {
			nr_unshown++;
			goto out;
		}
		if (nr_unshown) {
			pr_alert(
			      "BUG: Bad page state: %lu messages suppressed\n",
				nr_unshown);
			nr_unshown = 0;
		}
		nr_shown = 0;
	}
	if (nr_shown++ == 0)
		resume = jiffies + 60 * HZ;

	pr_alert("BUG: Bad page state in process %s  pfn:%05lx\n",
		current->comm, page_to_pfn(page));
	__dump_page(page, reason);
	dump_page_owner(page);

	print_modules();
	dump_stack();
out:
	/* Leave bad fields for debug, except PageBuddy could make trouble */
	page_mapcount_reset(page); /* remove PageBuddy */
	add_taint(TAINT_BAD_PAGE, LOCKDEP_NOW_UNRELIABLE);
}

/*
 * Higher-order pages are called "compound pages".  They are structured thusly:
 *
 * The first PAGE_SIZE page is called the "head page" and have PG_head set.
 *
 * The remaining PAGE_SIZE pages are called "tail pages". PageTail() is encoded
 * in bit 0 of page->compound_head. The rest of bits is pointer to head page.
 *
 * The first tail page's ->compound_dtor holds the offset in array of compound
 * page destructors. See compound_page_dtors.
 *
 * The first tail page's ->compound_order holds the order of allocation.
 * This usage means that zero-order pages may not be compound.
 */

void free_compound_page(struct page *page)
{
	mem_cgroup_uncharge(page);
	__free_pages_ok(page, compound_order(page), FPI_NONE);
}

void prep_compound_page(struct page *page, unsigned int order)
{
	int i;
	int nr_pages = 1 << order;

	__SetPageHead(page);
	for (i = 1; i < nr_pages; i++) {
		struct page *p = page + i;
		set_page_count(p, 0);
		p->mapping = TAIL_MAPPING;
		set_compound_head(p, page);
	}

	set_compound_page_dtor(page, COMPOUND_PAGE_DTOR);
	set_compound_order(page, order);
	atomic_set(compound_mapcount_ptr(page), -1);
	if (hpage_pincount_available(page))
		atomic_set(compound_pincount_ptr(page), 0);
}

#ifdef CONFIG_DEBUG_PAGEALLOC
unsigned int _debug_guardpage_minorder;

bool _debug_pagealloc_enabled_early __read_mostly
			= IS_ENABLED(CONFIG_DEBUG_PAGEALLOC_ENABLE_DEFAULT);
EXPORT_SYMBOL(_debug_pagealloc_enabled_early);
DEFINE_STATIC_KEY_FALSE(_debug_pagealloc_enabled);
EXPORT_SYMBOL(_debug_pagealloc_enabled);

DEFINE_STATIC_KEY_FALSE(_debug_guardpage_enabled);

static int __init early_debug_pagealloc(char *buf)
{
	return kstrtobool(buf, &_debug_pagealloc_enabled_early);
}
early_param("debug_pagealloc", early_debug_pagealloc);

static int __init debug_guardpage_minorder_setup(char *buf)
{
	unsigned long res;

	if (kstrtoul(buf, 10, &res) < 0 ||  res > MAX_ORDER / 2) {
		pr_err("Bad debug_guardpage_minorder value\n");
		return 0;
	}
	_debug_guardpage_minorder = res;
	pr_info("Setting debug_guardpage_minorder to %lu\n", res);
	return 0;
}
early_param("debug_guardpage_minorder", debug_guardpage_minorder_setup);

static inline bool set_page_guard(struct zone *zone, struct page *page,
				unsigned int order, int migratetype)
{
	if (!debug_guardpage_enabled())
		return false;

	if (order >= debug_guardpage_minorder())
		return false;

	__SetPageGuard(page);
	INIT_LIST_HEAD(&page->lru);
	set_page_private(page, order);
	/* Guard pages are not available for any usage */
	__mod_zone_freepage_state(zone, -(1 << order), migratetype);

	return true;
}

static inline void clear_page_guard(struct zone *zone, struct page *page,
				unsigned int order, int migratetype)
{
	if (!debug_guardpage_enabled())
		return;

	__ClearPageGuard(page);

	set_page_private(page, 0);
	if (!is_migrate_isolate(migratetype))
		__mod_zone_freepage_state(zone, (1 << order), migratetype);
}
#else
static inline bool set_page_guard(struct zone *zone, struct page *page,
			unsigned int order, int migratetype) { return false; }
static inline void clear_page_guard(struct zone *zone, struct page *page,
				unsigned int order, int migratetype) {}
#endif

<<<<<<< HEAD
=======
/*
 * Enable static keys related to various memory debugging and hardening options.
 * Some override others, and depend on early params that are evaluated in the
 * order of appearance. So we need to first gather the full picture of what was
 * enabled, and then make decisions.
 */
void init_mem_debugging_and_hardening(void)
{
	if (_init_on_alloc_enabled_early) {
		if (page_poisoning_enabled())
			pr_info("mem auto-init: CONFIG_PAGE_POISONING is on, "
				"will take precedence over init_on_alloc\n");
		else
			static_branch_enable(&init_on_alloc);
	}
	if (_init_on_free_enabled_early) {
		if (page_poisoning_enabled())
			pr_info("mem auto-init: CONFIG_PAGE_POISONING is on, "
				"will take precedence over init_on_free\n");
		else
			static_branch_enable(&init_on_free);
	}

#ifdef CONFIG_PAGE_POISONING
	/*
	 * Page poisoning is debug page alloc for some arches. If
	 * either of those options are enabled, enable poisoning.
	 */
	if (page_poisoning_enabled() ||
	     (!IS_ENABLED(CONFIG_ARCH_SUPPORTS_DEBUG_PAGEALLOC) &&
	      debug_pagealloc_enabled()))
		static_branch_enable(&_page_poisoning_enabled);
#endif

#ifdef CONFIG_DEBUG_PAGEALLOC
	if (!debug_pagealloc_enabled())
		return;

	static_branch_enable(&_debug_pagealloc_enabled);

	if (!debug_guardpage_minorder())
		return;

	static_branch_enable(&_debug_guardpage_enabled);
#endif
}

>>>>>>> f642729d
static inline void set_buddy_order(struct page *page, unsigned int order)
{
	set_page_private(page, order);
	__SetPageBuddy(page);
}

/*
 * This function checks whether a page is free && is the buddy
 * we can coalesce a page and its buddy if
 * (a) the buddy is not in a hole (check before calling!) &&
 * (b) the buddy is in the buddy system &&
 * (c) a page and its buddy have the same order &&
 * (d) a page and its buddy are in the same zone.
 *
 * For recording whether a page is in the buddy system, we set PageBuddy.
 * Setting, clearing, and testing PageBuddy is serialized by zone->lock.
 *
 * For recording page's order, we use page_private(page).
 */
static inline bool page_is_buddy(struct page *page, struct page *buddy,
							unsigned int order)
{
	if (!page_is_guard(buddy) && !PageBuddy(buddy))
		return false;

	if (buddy_order(buddy) != order)
		return false;

	/*
	 * zone check is done late to avoid uselessly calculating
	 * zone/node ids for pages that could never merge.
	 */
	if (page_zone_id(page) != page_zone_id(buddy))
		return false;

	VM_BUG_ON_PAGE(page_count(buddy) != 0, buddy);

	return true;
}

#ifdef CONFIG_COMPACTION
static inline struct capture_control *task_capc(struct zone *zone)
{
	struct capture_control *capc = current->capture_control;

	return unlikely(capc) &&
		!(current->flags & PF_KTHREAD) &&
		!capc->page &&
		capc->cc->zone == zone ? capc : NULL;
}

static inline bool
compaction_capture(struct capture_control *capc, struct page *page,
		   int order, int migratetype)
{
	if (!capc || order != capc->cc->order)
		return false;

	/* Do not accidentally pollute CMA or isolated regions*/
	if (is_migrate_cma(migratetype) ||
	    is_migrate_isolate(migratetype))
		return false;

	/*
	 * Do not let lower order allocations polluate a movable pageblock.
	 * This might let an unmovable request use a reclaimable pageblock
	 * and vice-versa but no more than normal fallback logic which can
	 * have trouble finding a high-order free page.
	 */
	if (order < pageblock_order && migratetype == MIGRATE_MOVABLE)
		return false;

	capc->page = page;
	return true;
}

#else
static inline struct capture_control *task_capc(struct zone *zone)
{
	return NULL;
}

static inline bool
compaction_capture(struct capture_control *capc, struct page *page,
		   int order, int migratetype)
{
	return false;
}
#endif /* CONFIG_COMPACTION */

/* Used for pages not on another list */
static inline void add_to_free_list(struct page *page, struct zone *zone,
				    unsigned int order, int migratetype)
{
	struct free_area *area = &zone->free_area[order];

	list_add(&page->lru, &area->free_list[migratetype]);
	area->nr_free++;
}

/* Used for pages not on another list */
static inline void add_to_free_list_tail(struct page *page, struct zone *zone,
					 unsigned int order, int migratetype)
{
	struct free_area *area = &zone->free_area[order];

	list_add_tail(&page->lru, &area->free_list[migratetype]);
	area->nr_free++;
}

/*
 * Used for pages which are on another list. Move the pages to the tail
 * of the list - so the moved pages won't immediately be considered for
 * allocation again (e.g., optimization for memory onlining).
 */
static inline void move_to_free_list(struct page *page, struct zone *zone,
				     unsigned int order, int migratetype)
{
	struct free_area *area = &zone->free_area[order];

	list_move_tail(&page->lru, &area->free_list[migratetype]);
}

static inline void del_page_from_free_list(struct page *page, struct zone *zone,
					   unsigned int order)
{
	/* clear reported state and update reported page count */
	if (page_reported(page))
		__ClearPageReported(page);

	list_del(&page->lru);
	__ClearPageBuddy(page);
	set_page_private(page, 0);
	zone->free_area[order].nr_free--;
}

/*
 * If this is not the largest possible page, check if the buddy
 * of the next-highest order is free. If it is, it's possible
 * that pages are being freed that will coalesce soon. In case,
 * that is happening, add the free page to the tail of the list
 * so it's less likely to be used soon and more likely to be merged
 * as a higher order page
 */
static inline bool
buddy_merge_likely(unsigned long pfn, unsigned long buddy_pfn,
		   struct page *page, unsigned int order)
{
	struct page *higher_page, *higher_buddy;
	unsigned long combined_pfn;

	if (order >= MAX_ORDER - 2)
		return false;

	if (!pfn_valid_within(buddy_pfn))
		return false;

	combined_pfn = buddy_pfn & pfn;
	higher_page = page + (combined_pfn - pfn);
	buddy_pfn = __find_buddy_pfn(combined_pfn, order + 1);
	higher_buddy = higher_page + (buddy_pfn - combined_pfn);

	return pfn_valid_within(buddy_pfn) &&
	       page_is_buddy(higher_page, higher_buddy, order + 1);
}

/*
 * Freeing function for a buddy system allocator.
 *
 * The concept of a buddy system is to maintain direct-mapped table
 * (containing bit values) for memory blocks of various "orders".
 * The bottom level table contains the map for the smallest allocatable
 * units of memory (here, pages), and each level above it describes
 * pairs of units from the levels below, hence, "buddies".
 * At a high level, all that happens here is marking the table entry
 * at the bottom level available, and propagating the changes upward
 * as necessary, plus some accounting needed to play nicely with other
 * parts of the VM system.
 * At each level, we keep a list of pages, which are heads of continuous
 * free pages of length of (1 << order) and marked with PageBuddy.
 * Page's order is recorded in page_private(page) field.
 * So when we are allocating or freeing one, we can derive the state of the
 * other.  That is, if we allocate a small block, and both were
 * free, the remainder of the region must be split into blocks.
 * If a block is freed, and its buddy is also free, then this
 * triggers coalescing into a block of larger size.
 *
 * -- nyc
 */

static inline void __free_one_page(struct page *page,
		unsigned long pfn,
		struct zone *zone, unsigned int order,
		int migratetype, fpi_t fpi_flags)
{
	struct capture_control *capc = task_capc(zone);
	unsigned long buddy_pfn;
	unsigned long combined_pfn;
	unsigned int max_order;
	struct page *buddy;
	bool to_tail;

	max_order = min_t(unsigned int, MAX_ORDER - 1, pageblock_order);

	VM_BUG_ON(!zone_is_initialized(zone));
	VM_BUG_ON_PAGE(page->flags & PAGE_FLAGS_CHECK_AT_PREP, page);

	VM_BUG_ON(migratetype == -1);
	if (likely(!is_migrate_isolate(migratetype)))
		__mod_zone_freepage_state(zone, 1 << order, migratetype);

	VM_BUG_ON_PAGE(pfn & ((1 << order) - 1), page);
	VM_BUG_ON_PAGE(bad_range(zone, page), page);

continue_merging:
	while (order < max_order) {
		if (compaction_capture(capc, page, order, migratetype)) {
			__mod_zone_freepage_state(zone, -(1 << order),
								migratetype);
			return;
		}
		buddy_pfn = __find_buddy_pfn(pfn, order);
		buddy = page + (buddy_pfn - pfn);

		if (!pfn_valid_within(buddy_pfn))
			goto done_merging;
		if (!page_is_buddy(page, buddy, order))
			goto done_merging;
		/*
		 * Our buddy is free or it is CONFIG_DEBUG_PAGEALLOC guard page,
		 * merge with it and move up one order.
		 */
		if (page_is_guard(buddy))
			clear_page_guard(zone, buddy, order, migratetype);
		else
			del_page_from_free_list(buddy, zone, order);
		combined_pfn = buddy_pfn & pfn;
		page = page + (combined_pfn - pfn);
		pfn = combined_pfn;
		order++;
	}
	if (order < MAX_ORDER - 1) {
		/* If we are here, it means order is >= pageblock_order.
		 * We want to prevent merge between freepages on isolate
		 * pageblock and normal pageblock. Without this, pageblock
		 * isolation could cause incorrect freepage or CMA accounting.
		 *
		 * We don't want to hit this code for the more frequent
		 * low-order merging.
		 */
		if (unlikely(has_isolate_pageblock(zone))) {
			int buddy_mt;

			buddy_pfn = __find_buddy_pfn(pfn, order);
			buddy = page + (buddy_pfn - pfn);
			buddy_mt = get_pageblock_migratetype(buddy);

			if (migratetype != buddy_mt
					&& (is_migrate_isolate(migratetype) ||
						is_migrate_isolate(buddy_mt)))
				goto done_merging;
		}
		max_order = order + 1;
		goto continue_merging;
	}

done_merging:
	set_buddy_order(page, order);

	if (fpi_flags & FPI_TO_TAIL)
		to_tail = true;
	else if (is_shuffle_order(order))
		to_tail = shuffle_pick_tail();
	else
		to_tail = buddy_merge_likely(pfn, buddy_pfn, page, order);

	if (to_tail)
		add_to_free_list_tail(page, zone, order, migratetype);
	else
		add_to_free_list(page, zone, order, migratetype);

	/* Notify page reporting subsystem of freed page */
	if (!(fpi_flags & FPI_SKIP_REPORT_NOTIFY))
		page_reporting_notify_free(order);
}

/*
 * A bad page could be due to a number of fields. Instead of multiple branches,
 * try and check multiple fields with one check. The caller must do a detailed
 * check if necessary.
 */
static inline bool page_expected_state(struct page *page,
					unsigned long check_flags)
{
	if (unlikely(atomic_read(&page->_mapcount) != -1))
		return false;

	if (unlikely((unsigned long)page->mapping |
			page_ref_count(page) |
#ifdef CONFIG_MEMCG
			(unsigned long)page_memcg(page) |
#endif
			(page->flags & check_flags)))
		return false;

	return true;
}

static const char *page_bad_reason(struct page *page, unsigned long flags)
{
	const char *bad_reason = NULL;

	if (unlikely(atomic_read(&page->_mapcount) != -1))
		bad_reason = "nonzero mapcount";
	if (unlikely(page->mapping != NULL))
		bad_reason = "non-NULL mapping";
	if (unlikely(page_ref_count(page) != 0))
		bad_reason = "nonzero _refcount";
	if (unlikely(page->flags & flags)) {
		if (flags == PAGE_FLAGS_CHECK_AT_PREP)
			bad_reason = "PAGE_FLAGS_CHECK_AT_PREP flag(s) set";
		else
			bad_reason = "PAGE_FLAGS_CHECK_AT_FREE flag(s) set";
	}
#ifdef CONFIG_MEMCG
	if (unlikely(page_memcg(page)))
		bad_reason = "page still charged to cgroup";
#endif
	return bad_reason;
}

static void check_free_page_bad(struct page *page)
{
	bad_page(page,
		 page_bad_reason(page, PAGE_FLAGS_CHECK_AT_FREE));
}

static inline int check_free_page(struct page *page)
{
	if (likely(page_expected_state(page, PAGE_FLAGS_CHECK_AT_FREE)))
		return 0;

	/* Something has gone sideways, find it */
	check_free_page_bad(page);
	return 1;
}

static int free_tail_pages_check(struct page *head_page, struct page *page)
{
	int ret = 1;

	/*
	 * We rely page->lru.next never has bit 0 set, unless the page
	 * is PageTail(). Let's make sure that's true even for poisoned ->lru.
	 */
	BUILD_BUG_ON((unsigned long)LIST_POISON1 & 1);

	if (!IS_ENABLED(CONFIG_DEBUG_VM)) {
		ret = 0;
		goto out;
	}
	switch (page - head_page) {
	case 1:
		/* the first tail page: ->mapping may be compound_mapcount() */
		if (unlikely(compound_mapcount(page))) {
			bad_page(page, "nonzero compound_mapcount");
			goto out;
		}
		break;
	case 2:
		/*
		 * the second tail page: ->mapping is
		 * deferred_list.next -- ignore value.
		 */
		break;
	default:
		if (page->mapping != TAIL_MAPPING) {
			bad_page(page, "corrupted mapping in tail page");
			goto out;
		}
		break;
	}
	if (unlikely(!PageTail(page))) {
		bad_page(page, "PageTail not set");
		goto out;
	}
	if (unlikely(compound_head(page) != head_page)) {
		bad_page(page, "compound_head not consistent");
		goto out;
	}
	ret = 0;
out:
	page->mapping = NULL;
	clear_compound_head(page);
	return ret;
}

static void kernel_init_free_pages(struct page *page, int numpages)
{
	int i;

	/* s390's use of memset() could override KASAN redzones. */
	kasan_disable_current();
	for (i = 0; i < numpages; i++) {
		u8 tag = page_kasan_tag(page + i);
		page_kasan_tag_reset(page + i);
		clear_highpage(page + i);
		page_kasan_tag_set(page + i, tag);
	}
	kasan_enable_current();
}

static __always_inline bool free_pages_prepare(struct page *page,
					unsigned int order, bool check_free)
{
	int bad = 0;

	VM_BUG_ON_PAGE(PageTail(page), page);

	trace_mm_page_free(page, order);

	if (unlikely(PageHWPoison(page)) && !order) {
		/*
		 * Do not let hwpoison pages hit pcplists/buddy
		 * Untie memcg state and reset page's owner
		 */
<<<<<<< HEAD
		if (memcg_kmem_enabled() && PageKmemcg(page))
=======
		if (memcg_kmem_enabled() && PageMemcgKmem(page))
>>>>>>> f642729d
			__memcg_kmem_uncharge_page(page, order);
		reset_page_owner(page, order);
		return false;
	}

	/*
	 * Check tail pages before head page information is cleared to
	 * avoid checking PageCompound for order-0 pages.
	 */
	if (unlikely(order)) {
		bool compound = PageCompound(page);
		int i;

		VM_BUG_ON_PAGE(compound && compound_order(page) != order, page);

		if (compound)
			ClearPageDoubleMap(page);
		for (i = 1; i < (1 << order); i++) {
			if (compound)
				bad += free_tail_pages_check(page, page + i);
			if (unlikely(check_free_page(page + i))) {
				bad++;
				continue;
			}
			(page + i)->flags &= ~PAGE_FLAGS_CHECK_AT_PREP;
		}
	}
	if (PageMappingFlags(page))
		page->mapping = NULL;
	if (memcg_kmem_enabled() && PageMemcgKmem(page))
		__memcg_kmem_uncharge_page(page, order);
	if (check_free)
		bad += check_free_page(page);
	if (bad)
		return false;

	page_cpupid_reset_last(page);
	page->flags &= ~PAGE_FLAGS_CHECK_AT_PREP;
	reset_page_owner(page, order);

	if (!PageHighMem(page)) {
		debug_check_no_locks_freed(page_address(page),
					   PAGE_SIZE << order);
		debug_check_no_obj_freed(page_address(page),
					   PAGE_SIZE << order);
	}
	if (want_init_on_free())
		kernel_init_free_pages(page, 1 << order);

	kernel_poison_pages(page, 1 << order);

	/*
	 * With hardware tag-based KASAN, memory tags must be set before the
	 * page becomes unavailable via debug_pagealloc or arch_free_page.
	 */
	kasan_free_nondeferred_pages(page, order);

	/*
	 * arch_free_page() can make the page's contents inaccessible.  s390
	 * does this.  So nothing which can access the page's contents should
	 * happen after this.
	 */
	arch_free_page(page, order);

	debug_pagealloc_unmap_pages(page, 1 << order);

	return true;
}

#ifdef CONFIG_DEBUG_VM
/*
 * With DEBUG_VM enabled, order-0 pages are checked immediately when being freed
 * to pcp lists. With debug_pagealloc also enabled, they are also rechecked when
 * moved from pcp lists to free lists.
 */
static bool free_pcp_prepare(struct page *page)
{
	return free_pages_prepare(page, 0, true);
}

static bool bulkfree_pcp_prepare(struct page *page)
{
	if (debug_pagealloc_enabled_static())
		return check_free_page(page);
	else
		return false;
}
#else
/*
 * With DEBUG_VM disabled, order-0 pages being freed are checked only when
 * moving from pcp lists to free list in order to reduce overhead. With
 * debug_pagealloc enabled, they are checked also immediately when being freed
 * to the pcp lists.
 */
static bool free_pcp_prepare(struct page *page)
{
	if (debug_pagealloc_enabled_static())
		return free_pages_prepare(page, 0, true);
	else
		return free_pages_prepare(page, 0, false);
}

static bool bulkfree_pcp_prepare(struct page *page)
{
	return check_free_page(page);
}
#endif /* CONFIG_DEBUG_VM */

static inline void prefetch_buddy(struct page *page)
{
	unsigned long pfn = page_to_pfn(page);
	unsigned long buddy_pfn = __find_buddy_pfn(pfn, 0);
	struct page *buddy = page + (buddy_pfn - pfn);

	prefetch(buddy);
}

/*
 * Frees a number of pages from the PCP lists
 * Assumes all pages on list are in same zone, and of same order.
 * count is the number of pages to free.
 *
 * If the zone was previously in an "all pages pinned" state then look to
 * see if this freeing clears that state.
 *
 * And clear the zone's pages_scanned counter, to hold off the "all pages are
 * pinned" detection logic.
 */
static void free_pcppages_bulk(struct zone *zone, int count,
					struct per_cpu_pages *pcp)
{
	int migratetype = 0;
	int batch_free = 0;
	int prefetch_nr = READ_ONCE(pcp->batch);
	bool isolated_pageblocks;
	struct page *page, *tmp;
	LIST_HEAD(head);

	/*
	 * Ensure proper count is passed which otherwise would stuck in the
	 * below while (list_empty(list)) loop.
	 */
	count = min(pcp->count, count);
	while (count) {
		struct list_head *list;

		/*
		 * Remove pages from lists in a round-robin fashion. A
		 * batch_free count is maintained that is incremented when an
		 * empty list is encountered.  This is so more pages are freed
		 * off fuller lists instead of spinning excessively around empty
		 * lists
		 */
		do {
			batch_free++;
			if (++migratetype == MIGRATE_PCPTYPES)
				migratetype = 0;
			list = &pcp->lists[migratetype];
		} while (list_empty(list));

		/* This is the only non-empty list. Free them all. */
		if (batch_free == MIGRATE_PCPTYPES)
			batch_free = count;

		do {
			page = list_last_entry(list, struct page, lru);
			/* must delete to avoid corrupting pcp list */
			list_del(&page->lru);
			pcp->count--;

			if (bulkfree_pcp_prepare(page))
				continue;

			list_add_tail(&page->lru, &head);

			/*
			 * We are going to put the page back to the global
			 * pool, prefetch its buddy to speed up later access
			 * under zone->lock. It is believed the overhead of
			 * an additional test and calculating buddy_pfn here
			 * can be offset by reduced memory latency later. To
			 * avoid excessive prefetching due to large count, only
			 * prefetch buddy for the first pcp->batch nr of pages.
			 */
			if (prefetch_nr) {
				prefetch_buddy(page);
				prefetch_nr--;
			}
		} while (--count && --batch_free && !list_empty(list));
	}

	spin_lock(&zone->lock);
	isolated_pageblocks = has_isolate_pageblock(zone);

	/*
	 * Use safe version since after __free_one_page(),
	 * page->lru.next will not point to original list.
	 */
	list_for_each_entry_safe(page, tmp, &head, lru) {
		int mt = get_pcppage_migratetype(page);
		/* MIGRATE_ISOLATE page should not go to pcplists */
		VM_BUG_ON_PAGE(is_migrate_isolate(mt), page);
		/* Pageblock could have been isolated meanwhile */
		if (unlikely(isolated_pageblocks))
			mt = get_pageblock_migratetype(page);

		__free_one_page(page, page_to_pfn(page), zone, 0, mt, FPI_NONE);
		trace_mm_page_pcpu_drain(page, 0, mt);
	}
	spin_unlock(&zone->lock);
}

static void free_one_page(struct zone *zone,
				struct page *page, unsigned long pfn,
				unsigned int order,
				int migratetype, fpi_t fpi_flags)
{
	spin_lock(&zone->lock);
	if (unlikely(has_isolate_pageblock(zone) ||
		is_migrate_isolate(migratetype))) {
		migratetype = get_pfnblock_migratetype(page, pfn);
	}
	__free_one_page(page, pfn, zone, order, migratetype, fpi_flags);
	spin_unlock(&zone->lock);
}

static void __meminit __init_single_page(struct page *page, unsigned long pfn,
				unsigned long zone, int nid)
{
	mm_zero_struct_page(page);
	set_page_links(page, zone, nid, pfn);
	init_page_count(page);
	page_mapcount_reset(page);
	page_cpupid_reset_last(page);
	page_kasan_tag_reset(page);

	INIT_LIST_HEAD(&page->lru);
#ifdef WANT_PAGE_VIRTUAL
	/* The shift won't overflow because ZONE_NORMAL is below 4G. */
	if (!is_highmem_idx(zone))
		set_page_address(page, __va(pfn << PAGE_SHIFT));
#endif
}

#ifdef CONFIG_DEFERRED_STRUCT_PAGE_INIT
static void __meminit init_reserved_page(unsigned long pfn)
{
	pg_data_t *pgdat;
	int nid, zid;

	if (!early_page_uninitialised(pfn))
		return;

	nid = early_pfn_to_nid(pfn);
	pgdat = NODE_DATA(nid);

	for (zid = 0; zid < MAX_NR_ZONES; zid++) {
		struct zone *zone = &pgdat->node_zones[zid];

		if (pfn >= zone->zone_start_pfn && pfn < zone_end_pfn(zone))
			break;
	}
	__init_single_page(pfn_to_page(pfn), pfn, zid, nid);
}
#else
static inline void init_reserved_page(unsigned long pfn)
{
}
#endif /* CONFIG_DEFERRED_STRUCT_PAGE_INIT */

/*
 * Initialised pages do not have PageReserved set. This function is
 * called for each range allocated by the bootmem allocator and
 * marks the pages PageReserved. The remaining valid pages are later
 * sent to the buddy page allocator.
 */
void __meminit reserve_bootmem_region(phys_addr_t start, phys_addr_t end)
{
	unsigned long start_pfn = PFN_DOWN(start);
	unsigned long end_pfn = PFN_UP(end);

	for (; start_pfn < end_pfn; start_pfn++) {
		if (pfn_valid(start_pfn)) {
			struct page *page = pfn_to_page(start_pfn);

			init_reserved_page(start_pfn);

			/* Avoid false-positive PageTail() */
			INIT_LIST_HEAD(&page->lru);

			/*
			 * no need for atomic set_bit because the struct
			 * page is not visible yet so nobody should
			 * access it yet.
			 */
			__SetPageReserved(page);
		}
	}
}

static void __free_pages_ok(struct page *page, unsigned int order,
			    fpi_t fpi_flags)
{
	unsigned long flags;
	int migratetype;
	unsigned long pfn = page_to_pfn(page);

	if (!free_pages_prepare(page, order, true))
		return;

	migratetype = get_pfnblock_migratetype(page, pfn);
	local_irq_save(flags);
	__count_vm_events(PGFREE, 1 << order);
	free_one_page(page_zone(page), page, pfn, order, migratetype,
		      fpi_flags);
	local_irq_restore(flags);
}

void __free_pages_core(struct page *page, unsigned int order)
{
	unsigned int nr_pages = 1 << order;
	struct page *p = page;
	unsigned int loop;

	/*
	 * When initializing the memmap, __init_single_page() sets the refcount
	 * of all pages to 1 ("allocated"/"not free"). We have to set the
	 * refcount of all involved pages to 0.
	 */
	prefetchw(p);
	for (loop = 0; loop < (nr_pages - 1); loop++, p++) {
		prefetchw(p + 1);
		__ClearPageReserved(p);
		set_page_count(p, 0);
	}
	__ClearPageReserved(p);
	set_page_count(p, 0);

	atomic_long_add(nr_pages, &page_zone(page)->managed_pages);

	/*
	 * Bypass PCP and place fresh pages right to the tail, primarily
	 * relevant for memory onlining.
	 */
	__free_pages_ok(page, order, FPI_TO_TAIL);
}

#ifdef CONFIG_NEED_MULTIPLE_NODES

/*
 * During memory init memblocks map pfns to nids. The search is expensive and
 * this caches recent lookups. The implementation of __early_pfn_to_nid
 * treats start/end as pfns.
 */
struct mminit_pfnnid_cache {
	unsigned long last_start;
	unsigned long last_end;
	int last_nid;
};

static struct mminit_pfnnid_cache early_pfnnid_cache __meminitdata;

/*
 * Required by SPARSEMEM. Given a PFN, return what node the PFN is on.
 */
static int __meminit __early_pfn_to_nid(unsigned long pfn,
					struct mminit_pfnnid_cache *state)
{
	unsigned long start_pfn, end_pfn;
	int nid;

	if (state->last_start <= pfn && pfn < state->last_end)
		return state->last_nid;

	nid = memblock_search_pfn_nid(pfn, &start_pfn, &end_pfn);
	if (nid != NUMA_NO_NODE) {
		state->last_start = start_pfn;
		state->last_end = end_pfn;
		state->last_nid = nid;
	}

	return nid;
}

int __meminit early_pfn_to_nid(unsigned long pfn)
{
	static DEFINE_SPINLOCK(early_pfn_lock);
	int nid;

	spin_lock(&early_pfn_lock);
	nid = __early_pfn_to_nid(pfn, &early_pfnnid_cache);
	if (nid < 0)
		nid = first_online_node;
	spin_unlock(&early_pfn_lock);

	return nid;
}
#endif /* CONFIG_NEED_MULTIPLE_NODES */

void __init memblock_free_pages(struct page *page, unsigned long pfn,
							unsigned int order)
{
	if (early_page_uninitialised(pfn))
		return;
	__free_pages_core(page, order);
}

/*
 * Check that the whole (or subset of) a pageblock given by the interval of
 * [start_pfn, end_pfn) is valid and within the same zone, before scanning it
 * with the migration of free compaction scanner. The scanners then need to
 * use only pfn_valid_within() check for arches that allow holes within
 * pageblocks.
 *
 * Return struct page pointer of start_pfn, or NULL if checks were not passed.
 *
 * It's possible on some configurations to have a setup like node0 node1 node0
 * i.e. it's possible that all pages within a zones range of pages do not
 * belong to a single zone. We assume that a border between node0 and node1
 * can occur within a single pageblock, but not a node0 node1 node0
 * interleaving within a single pageblock. It is therefore sufficient to check
 * the first and last page of a pageblock and avoid checking each individual
 * page in a pageblock.
 */
struct page *__pageblock_pfn_to_page(unsigned long start_pfn,
				     unsigned long end_pfn, struct zone *zone)
{
	struct page *start_page;
	struct page *end_page;

	/* end_pfn is one past the range we are checking */
	end_pfn--;

	if (!pfn_valid(start_pfn) || !pfn_valid(end_pfn))
		return NULL;

	start_page = pfn_to_online_page(start_pfn);
	if (!start_page)
		return NULL;

	if (page_zone(start_page) != zone)
		return NULL;

	end_page = pfn_to_page(end_pfn);

	/* This gives a shorter code than deriving page_zone(end_page) */
	if (page_zone_id(start_page) != page_zone_id(end_page))
		return NULL;

	return start_page;
}

void set_zone_contiguous(struct zone *zone)
{
	unsigned long block_start_pfn = zone->zone_start_pfn;
	unsigned long block_end_pfn;

	block_end_pfn = ALIGN(block_start_pfn + 1, pageblock_nr_pages);
	for (; block_start_pfn < zone_end_pfn(zone);
			block_start_pfn = block_end_pfn,
			 block_end_pfn += pageblock_nr_pages) {

		block_end_pfn = min(block_end_pfn, zone_end_pfn(zone));

		if (!__pageblock_pfn_to_page(block_start_pfn,
					     block_end_pfn, zone))
			return;
		cond_resched();
	}

	/* We confirm that there is no hole */
	zone->contiguous = true;
}

void clear_zone_contiguous(struct zone *zone)
{
	zone->contiguous = false;
}

#ifdef CONFIG_DEFERRED_STRUCT_PAGE_INIT
static void __init deferred_free_range(unsigned long pfn,
				       unsigned long nr_pages)
{
	struct page *page;
	unsigned long i;

	if (!nr_pages)
		return;

	page = pfn_to_page(pfn);

	/* Free a large naturally-aligned chunk if possible */
	if (nr_pages == pageblock_nr_pages &&
	    (pfn & (pageblock_nr_pages - 1)) == 0) {
		set_pageblock_migratetype(page, MIGRATE_MOVABLE);
		__free_pages_core(page, pageblock_order);
		return;
	}

	for (i = 0; i < nr_pages; i++, page++, pfn++) {
		if ((pfn & (pageblock_nr_pages - 1)) == 0)
			set_pageblock_migratetype(page, MIGRATE_MOVABLE);
		__free_pages_core(page, 0);
	}
}

/* Completion tracking for deferred_init_memmap() threads */
static atomic_t pgdat_init_n_undone __initdata;
static __initdata DECLARE_COMPLETION(pgdat_init_all_done_comp);

static inline void __init pgdat_init_report_one_done(void)
{
	if (atomic_dec_and_test(&pgdat_init_n_undone))
		complete(&pgdat_init_all_done_comp);
}

/*
 * Returns true if page needs to be initialized or freed to buddy allocator.
 *
 * First we check if pfn is valid on architectures where it is possible to have
 * holes within pageblock_nr_pages. On systems where it is not possible, this
 * function is optimized out.
 *
 * Then, we check if a current large page is valid by only checking the validity
 * of the head pfn.
 */
static inline bool __init deferred_pfn_valid(unsigned long pfn)
{
	if (!pfn_valid_within(pfn))
		return false;
	if (!(pfn & (pageblock_nr_pages - 1)) && !pfn_valid(pfn))
		return false;
	return true;
}

/*
 * Free pages to buddy allocator. Try to free aligned pages in
 * pageblock_nr_pages sizes.
 */
static void __init deferred_free_pages(unsigned long pfn,
				       unsigned long end_pfn)
{
	unsigned long nr_pgmask = pageblock_nr_pages - 1;
	unsigned long nr_free = 0;

	for (; pfn < end_pfn; pfn++) {
		if (!deferred_pfn_valid(pfn)) {
			deferred_free_range(pfn - nr_free, nr_free);
			nr_free = 0;
		} else if (!(pfn & nr_pgmask)) {
			deferred_free_range(pfn - nr_free, nr_free);
			nr_free = 1;
		} else {
			nr_free++;
		}
	}
	/* Free the last block of pages to allocator */
	deferred_free_range(pfn - nr_free, nr_free);
}

/*
 * Initialize struct pages.  We minimize pfn page lookups and scheduler checks
 * by performing it only once every pageblock_nr_pages.
 * Return number of pages initialized.
 */
static unsigned long  __init deferred_init_pages(struct zone *zone,
						 unsigned long pfn,
						 unsigned long end_pfn)
{
	unsigned long nr_pgmask = pageblock_nr_pages - 1;
	int nid = zone_to_nid(zone);
	unsigned long nr_pages = 0;
	int zid = zone_idx(zone);
	struct page *page = NULL;

	for (; pfn < end_pfn; pfn++) {
		if (!deferred_pfn_valid(pfn)) {
			page = NULL;
			continue;
		} else if (!page || !(pfn & nr_pgmask)) {
			page = pfn_to_page(pfn);
		} else {
			page++;
		}
		__init_single_page(page, pfn, zid, nid);
		nr_pages++;
	}
	return (nr_pages);
}

/*
 * This function is meant to pre-load the iterator for the zone init.
 * Specifically it walks through the ranges until we are caught up to the
 * first_init_pfn value and exits there. If we never encounter the value we
 * return false indicating there are no valid ranges left.
 */
static bool __init
deferred_init_mem_pfn_range_in_zone(u64 *i, struct zone *zone,
				    unsigned long *spfn, unsigned long *epfn,
				    unsigned long first_init_pfn)
{
	u64 j;

	/*
	 * Start out by walking through the ranges in this zone that have
	 * already been initialized. We don't need to do anything with them
	 * so we just need to flush them out of the system.
	 */
	for_each_free_mem_pfn_range_in_zone(j, zone, spfn, epfn) {
		if (*epfn <= first_init_pfn)
			continue;
		if (*spfn < first_init_pfn)
			*spfn = first_init_pfn;
		*i = j;
		return true;
	}

	return false;
}

/*
 * Initialize and free pages. We do it in two loops: first we initialize
 * struct page, then free to buddy allocator, because while we are
 * freeing pages we can access pages that are ahead (computing buddy
 * page in __free_one_page()).
 *
 * In order to try and keep some memory in the cache we have the loop
 * broken along max page order boundaries. This way we will not cause
 * any issues with the buddy page computation.
 */
static unsigned long __init
deferred_init_maxorder(u64 *i, struct zone *zone, unsigned long *start_pfn,
		       unsigned long *end_pfn)
{
	unsigned long mo_pfn = ALIGN(*start_pfn + 1, MAX_ORDER_NR_PAGES);
	unsigned long spfn = *start_pfn, epfn = *end_pfn;
	unsigned long nr_pages = 0;
	u64 j = *i;

	/* First we loop through and initialize the page values */
	for_each_free_mem_pfn_range_in_zone_from(j, zone, start_pfn, end_pfn) {
		unsigned long t;

		if (mo_pfn <= *start_pfn)
			break;

		t = min(mo_pfn, *end_pfn);
		nr_pages += deferred_init_pages(zone, *start_pfn, t);

		if (mo_pfn < *end_pfn) {
			*start_pfn = mo_pfn;
			break;
		}
	}

	/* Reset values and now loop through freeing pages as needed */
	swap(j, *i);

	for_each_free_mem_pfn_range_in_zone_from(j, zone, &spfn, &epfn) {
		unsigned long t;

		if (mo_pfn <= spfn)
			break;

		t = min(mo_pfn, epfn);
		deferred_free_pages(spfn, t);

		if (mo_pfn <= epfn)
			break;
	}

	return nr_pages;
}

static void __init
deferred_init_memmap_chunk(unsigned long start_pfn, unsigned long end_pfn,
			   void *arg)
{
	unsigned long spfn, epfn;
	struct zone *zone = arg;
	u64 i;

	deferred_init_mem_pfn_range_in_zone(&i, zone, &spfn, &epfn, start_pfn);

	/*
	 * Initialize and free pages in MAX_ORDER sized increments so that we
	 * can avoid introducing any issues with the buddy allocator.
	 */
	while (spfn < end_pfn) {
		deferred_init_maxorder(&i, zone, &spfn, &epfn);
		cond_resched();
	}
}

/* An arch may override for more concurrency. */
__weak int __init
deferred_page_init_max_threads(const struct cpumask *node_cpumask)
{
	return 1;
}

/* Initialise remaining memory on a node */
static int __init deferred_init_memmap(void *data)
{
	pg_data_t *pgdat = data;
	const struct cpumask *cpumask = cpumask_of_node(pgdat->node_id);
	unsigned long spfn = 0, epfn = 0;
	unsigned long first_init_pfn, flags;
	unsigned long start = jiffies;
	struct zone *zone;
	int zid, max_threads;
	u64 i;

	/* Bind memory initialisation thread to a local node if possible */
	if (!cpumask_empty(cpumask))
		set_cpus_allowed_ptr(current, cpumask);

	pgdat_resize_lock(pgdat, &flags);
	first_init_pfn = pgdat->first_deferred_pfn;
	if (first_init_pfn == ULONG_MAX) {
		pgdat_resize_unlock(pgdat, &flags);
		pgdat_init_report_one_done();
		return 0;
	}

	/* Sanity check boundaries */
	BUG_ON(pgdat->first_deferred_pfn < pgdat->node_start_pfn);
	BUG_ON(pgdat->first_deferred_pfn > pgdat_end_pfn(pgdat));
	pgdat->first_deferred_pfn = ULONG_MAX;

	/*
	 * Once we unlock here, the zone cannot be grown anymore, thus if an
	 * interrupt thread must allocate this early in boot, zone must be
	 * pre-grown prior to start of deferred page initialization.
	 */
	pgdat_resize_unlock(pgdat, &flags);

	/* Only the highest zone is deferred so find it */
	for (zid = 0; zid < MAX_NR_ZONES; zid++) {
		zone = pgdat->node_zones + zid;
		if (first_init_pfn < zone_end_pfn(zone))
			break;
	}

	/* If the zone is empty somebody else may have cleared out the zone */
	if (!deferred_init_mem_pfn_range_in_zone(&i, zone, &spfn, &epfn,
						 first_init_pfn))
		goto zone_empty;

	max_threads = deferred_page_init_max_threads(cpumask);

	while (spfn < epfn) {
		unsigned long epfn_align = ALIGN(epfn, PAGES_PER_SECTION);
		struct padata_mt_job job = {
			.thread_fn   = deferred_init_memmap_chunk,
			.fn_arg      = zone,
			.start       = spfn,
			.size        = epfn_align - spfn,
			.align       = PAGES_PER_SECTION,
			.min_chunk   = PAGES_PER_SECTION,
			.max_threads = max_threads,
		};

		padata_do_multithreaded(&job);
		deferred_init_mem_pfn_range_in_zone(&i, zone, &spfn, &epfn,
						    epfn_align);
	}
zone_empty:
	/* Sanity check that the next zone really is unpopulated */
	WARN_ON(++zid < MAX_NR_ZONES && populated_zone(++zone));

	pr_info("node %d deferred pages initialised in %ums\n",
		pgdat->node_id, jiffies_to_msecs(jiffies - start));

	pgdat_init_report_one_done();
	return 0;
}

/*
 * If this zone has deferred pages, try to grow it by initializing enough
 * deferred pages to satisfy the allocation specified by order, rounded up to
 * the nearest PAGES_PER_SECTION boundary.  So we're adding memory in increments
 * of SECTION_SIZE bytes by initializing struct pages in increments of
 * PAGES_PER_SECTION * sizeof(struct page) bytes.
 *
 * Return true when zone was grown, otherwise return false. We return true even
 * when we grow less than requested, to let the caller decide if there are
 * enough pages to satisfy the allocation.
 *
 * Note: We use noinline because this function is needed only during boot, and
 * it is called from a __ref function _deferred_grow_zone. This way we are
 * making sure that it is not inlined into permanent text section.
 */
static noinline bool __init
deferred_grow_zone(struct zone *zone, unsigned int order)
{
	unsigned long nr_pages_needed = ALIGN(1 << order, PAGES_PER_SECTION);
	pg_data_t *pgdat = zone->zone_pgdat;
	unsigned long first_deferred_pfn = pgdat->first_deferred_pfn;
	unsigned long spfn, epfn, flags;
	unsigned long nr_pages = 0;
	u64 i;

	/* Only the last zone may have deferred pages */
	if (zone_end_pfn(zone) != pgdat_end_pfn(pgdat))
		return false;

	pgdat_resize_lock(pgdat, &flags);

	/*
	 * If someone grew this zone while we were waiting for spinlock, return
	 * true, as there might be enough pages already.
	 */
	if (first_deferred_pfn != pgdat->first_deferred_pfn) {
		pgdat_resize_unlock(pgdat, &flags);
		return true;
	}

	/* If the zone is empty somebody else may have cleared out the zone */
	if (!deferred_init_mem_pfn_range_in_zone(&i, zone, &spfn, &epfn,
						 first_deferred_pfn)) {
		pgdat->first_deferred_pfn = ULONG_MAX;
		pgdat_resize_unlock(pgdat, &flags);
		/* Retry only once. */
		return first_deferred_pfn != ULONG_MAX;
	}

	/*
	 * Initialize and free pages in MAX_ORDER sized increments so
	 * that we can avoid introducing any issues with the buddy
	 * allocator.
	 */
	while (spfn < epfn) {
		/* update our first deferred PFN for this section */
		first_deferred_pfn = spfn;

		nr_pages += deferred_init_maxorder(&i, zone, &spfn, &epfn);
		touch_nmi_watchdog();

		/* We should only stop along section boundaries */
		if ((first_deferred_pfn ^ spfn) < PAGES_PER_SECTION)
			continue;

		/* If our quota has been met we can stop here */
		if (nr_pages >= nr_pages_needed)
			break;
	}

	pgdat->first_deferred_pfn = spfn;
	pgdat_resize_unlock(pgdat, &flags);

	return nr_pages > 0;
}

/*
 * deferred_grow_zone() is __init, but it is called from
 * get_page_from_freelist() during early boot until deferred_pages permanently
 * disables this call. This is why we have refdata wrapper to avoid warning,
 * and to ensure that the function body gets unloaded.
 */
static bool __ref
_deferred_grow_zone(struct zone *zone, unsigned int order)
{
	return deferred_grow_zone(zone, order);
}

#endif /* CONFIG_DEFERRED_STRUCT_PAGE_INIT */

void __init page_alloc_init_late(void)
{
	struct zone *zone;
	int nid;

#ifdef CONFIG_DEFERRED_STRUCT_PAGE_INIT

	/* There will be num_node_state(N_MEMORY) threads */
	atomic_set(&pgdat_init_n_undone, num_node_state(N_MEMORY));
	for_each_node_state(nid, N_MEMORY) {
		kthread_run(deferred_init_memmap, NODE_DATA(nid), "pgdatinit%d", nid);
	}

	/* Block until all are initialised */
	wait_for_completion(&pgdat_init_all_done_comp);

	/*
	 * The number of managed pages has changed due to the initialisation
	 * so the pcpu batch and high limits needs to be updated or the limits
	 * will be artificially small.
	 */
	for_each_populated_zone(zone)
		zone_pcp_update(zone);

	/*
	 * We initialized the rest of the deferred pages.  Permanently disable
	 * on-demand struct page initialization.
	 */
	static_branch_disable(&deferred_pages);

	/* Reinit limits that are based on free pages after the kernel is up */
	files_maxfiles_init();
#endif

	buffer_init();

	/* Discard memblock private memory */
	memblock_discard();

	for_each_node_state(nid, N_MEMORY)
		shuffle_free_memory(NODE_DATA(nid));

	for_each_populated_zone(zone)
		set_zone_contiguous(zone);
}

#ifdef CONFIG_CMA
/* Free whole pageblock and set its migration type to MIGRATE_CMA. */
void __init init_cma_reserved_pageblock(struct page *page)
{
	unsigned i = pageblock_nr_pages;
	struct page *p = page;

	do {
		__ClearPageReserved(p);
		set_page_count(p, 0);
	} while (++p, --i);

	set_pageblock_migratetype(page, MIGRATE_CMA);

	if (pageblock_order >= MAX_ORDER) {
		i = pageblock_nr_pages;
		p = page;
		do {
			set_page_refcounted(p);
			__free_pages(p, MAX_ORDER - 1);
			p += MAX_ORDER_NR_PAGES;
		} while (i -= MAX_ORDER_NR_PAGES);
	} else {
		set_page_refcounted(page);
		__free_pages(page, pageblock_order);
	}

	adjust_managed_page_count(page, pageblock_nr_pages);
	page_zone(page)->cma_pages += pageblock_nr_pages;
}
#endif

/*
 * The order of subdivision here is critical for the IO subsystem.
 * Please do not alter this order without good reasons and regression
 * testing. Specifically, as large blocks of memory are subdivided,
 * the order in which smaller blocks are delivered depends on the order
 * they're subdivided in this function. This is the primary factor
 * influencing the order in which pages are delivered to the IO
 * subsystem according to empirical testing, and this is also justified
 * by considering the behavior of a buddy system containing a single
 * large block of memory acted on by a series of small allocations.
 * This behavior is a critical factor in sglist merging's success.
 *
 * -- nyc
 */
static inline void expand(struct zone *zone, struct page *page,
	int low, int high, int migratetype)
{
	unsigned long size = 1 << high;

	while (high > low) {
		high--;
		size >>= 1;
		VM_BUG_ON_PAGE(bad_range(zone, &page[size]), &page[size]);

		/*
		 * Mark as guard pages (or page), that will allow to
		 * merge back to allocator when buddy will be freed.
		 * Corresponding page table entries will not be touched,
		 * pages will stay not present in virtual address space
		 */
		if (set_page_guard(zone, &page[size], high, migratetype))
			continue;

		add_to_free_list(&page[size], zone, high, migratetype);
		set_buddy_order(&page[size], high);
	}
}

static void check_new_page_bad(struct page *page)
{
	if (unlikely(page->flags & __PG_HWPOISON)) {
		/* Don't complain about hwpoisoned pages */
		page_mapcount_reset(page); /* remove PageBuddy */
		return;
	}

	bad_page(page,
		 page_bad_reason(page, PAGE_FLAGS_CHECK_AT_PREP));
}

/*
 * This page is about to be returned from the page allocator
 */
static inline int check_new_page(struct page *page)
{
	if (likely(page_expected_state(page,
				PAGE_FLAGS_CHECK_AT_PREP|__PG_HWPOISON)))
		return 0;

	check_new_page_bad(page);
	return 1;
}

#ifdef CONFIG_DEBUG_VM
/*
 * With DEBUG_VM enabled, order-0 pages are checked for expected state when
 * being allocated from pcp lists. With debug_pagealloc also enabled, they are
 * also checked when pcp lists are refilled from the free lists.
 */
static inline bool check_pcp_refill(struct page *page)
{
	if (debug_pagealloc_enabled_static())
		return check_new_page(page);
	else
		return false;
}

static inline bool check_new_pcp(struct page *page)
{
	return check_new_page(page);
}
#else
/*
 * With DEBUG_VM disabled, free order-0 pages are checked for expected state
 * when pcp lists are being refilled from the free lists. With debug_pagealloc
 * enabled, they are also checked when being allocated from the pcp lists.
 */
static inline bool check_pcp_refill(struct page *page)
{
	return check_new_page(page);
}
static inline bool check_new_pcp(struct page *page)
{
	if (debug_pagealloc_enabled_static())
		return check_new_page(page);
	else
		return false;
}
#endif /* CONFIG_DEBUG_VM */

static bool check_new_pages(struct page *page, unsigned int order)
{
	int i;
	for (i = 0; i < (1 << order); i++) {
		struct page *p = page + i;

		if (unlikely(check_new_page(p)))
			return true;
	}

	return false;
}

inline void post_alloc_hook(struct page *page, unsigned int order,
				gfp_t gfp_flags)
{
	set_page_private(page, 0);
	set_page_refcounted(page);

	arch_alloc_page(page, order);
	debug_pagealloc_map_pages(page, 1 << order);
	kasan_alloc_pages(page, order);
	kernel_unpoison_pages(page, 1 << order);
	set_page_owner(page, order, gfp_flags);

	if (!want_init_on_free() && want_init_on_alloc(gfp_flags))
		kernel_init_free_pages(page, 1 << order);
}

static void prep_new_page(struct page *page, unsigned int order, gfp_t gfp_flags,
							unsigned int alloc_flags)
{
	post_alloc_hook(page, order, gfp_flags);

	if (order && (gfp_flags & __GFP_COMP))
		prep_compound_page(page, order);

	/*
	 * page is set pfmemalloc when ALLOC_NO_WATERMARKS was necessary to
	 * allocate the page. The expectation is that the caller is taking
	 * steps that will free more memory. The caller should avoid the page
	 * being used for !PFMEMALLOC purposes.
	 */
	if (alloc_flags & ALLOC_NO_WATERMARKS)
		set_page_pfmemalloc(page);
	else
		clear_page_pfmemalloc(page);
}

/*
 * Go through the free lists for the given migratetype and remove
 * the smallest available page from the freelists
 */
static __always_inline
struct page *__rmqueue_smallest(struct zone *zone, unsigned int order,
						int migratetype)
{
	unsigned int current_order;
	struct free_area *area;
	struct page *page;

	/* Find a page of the appropriate size in the preferred list */
	for (current_order = order; current_order < MAX_ORDER; ++current_order) {
		area = &(zone->free_area[current_order]);
		page = get_page_from_free_area(area, migratetype);
		if (!page)
			continue;
		del_page_from_free_list(page, zone, current_order);
		expand(zone, page, order, current_order, migratetype);
		set_pcppage_migratetype(page, migratetype);
		return page;
	}

	return NULL;
}


/*
 * This array describes the order lists are fallen back to when
 * the free lists for the desirable migrate type are depleted
 */
static int fallbacks[MIGRATE_TYPES][3] = {
	[MIGRATE_UNMOVABLE]   = { MIGRATE_RECLAIMABLE, MIGRATE_MOVABLE,   MIGRATE_TYPES },
	[MIGRATE_MOVABLE]     = { MIGRATE_RECLAIMABLE, MIGRATE_UNMOVABLE, MIGRATE_TYPES },
	[MIGRATE_RECLAIMABLE] = { MIGRATE_UNMOVABLE,   MIGRATE_MOVABLE,   MIGRATE_TYPES },
#ifdef CONFIG_CMA
	[MIGRATE_CMA]         = { MIGRATE_TYPES }, /* Never used */
#endif
#ifdef CONFIG_MEMORY_ISOLATION
	[MIGRATE_ISOLATE]     = { MIGRATE_TYPES }, /* Never used */
#endif
};

#ifdef CONFIG_CMA
static __always_inline struct page *__rmqueue_cma_fallback(struct zone *zone,
					unsigned int order)
{
	return __rmqueue_smallest(zone, order, MIGRATE_CMA);
}
#else
static inline struct page *__rmqueue_cma_fallback(struct zone *zone,
					unsigned int order) { return NULL; }
#endif

/*
 * Move the free pages in a range to the freelist tail of the requested type.
 * Note that start_page and end_pages are not aligned on a pageblock
 * boundary. If alignment is required, use move_freepages_block()
 */
static int move_freepages(struct zone *zone,
			  struct page *start_page, struct page *end_page,
			  int migratetype, int *num_movable)
{
	struct page *page;
	unsigned int order;
	int pages_moved = 0;

	for (page = start_page; page <= end_page;) {
		if (!pfn_valid_within(page_to_pfn(page))) {
			page++;
			continue;
		}

		if (!PageBuddy(page)) {
			/*
			 * We assume that pages that could be isolated for
			 * migration are movable. But we don't actually try
			 * isolating, as that would be expensive.
			 */
			if (num_movable &&
					(PageLRU(page) || __PageMovable(page)))
				(*num_movable)++;

			page++;
			continue;
		}

		/* Make sure we are not inadvertently changing nodes */
		VM_BUG_ON_PAGE(page_to_nid(page) != zone_to_nid(zone), page);
		VM_BUG_ON_PAGE(page_zone(page) != zone, page);

		order = buddy_order(page);
		move_to_free_list(page, zone, order, migratetype);
		page += 1 << order;
		pages_moved += 1 << order;
	}

	return pages_moved;
}

int move_freepages_block(struct zone *zone, struct page *page,
				int migratetype, int *num_movable)
{
	unsigned long start_pfn, end_pfn;
	struct page *start_page, *end_page;

	if (num_movable)
		*num_movable = 0;

	start_pfn = page_to_pfn(page);
	start_pfn = start_pfn & ~(pageblock_nr_pages-1);
	start_page = pfn_to_page(start_pfn);
	end_page = start_page + pageblock_nr_pages - 1;
	end_pfn = start_pfn + pageblock_nr_pages - 1;

	/* Do not cross zone boundaries */
	if (!zone_spans_pfn(zone, start_pfn))
		start_page = page;
	if (!zone_spans_pfn(zone, end_pfn))
		return 0;

	return move_freepages(zone, start_page, end_page, migratetype,
								num_movable);
}

static void change_pageblock_range(struct page *pageblock_page,
					int start_order, int migratetype)
{
	int nr_pageblocks = 1 << (start_order - pageblock_order);

	while (nr_pageblocks--) {
		set_pageblock_migratetype(pageblock_page, migratetype);
		pageblock_page += pageblock_nr_pages;
	}
}

/*
 * When we are falling back to another migratetype during allocation, try to
 * steal extra free pages from the same pageblocks to satisfy further
 * allocations, instead of polluting multiple pageblocks.
 *
 * If we are stealing a relatively large buddy page, it is likely there will
 * be more free pages in the pageblock, so try to steal them all. For
 * reclaimable and unmovable allocations, we steal regardless of page size,
 * as fragmentation caused by those allocations polluting movable pageblocks
 * is worse than movable allocations stealing from unmovable and reclaimable
 * pageblocks.
 */
static bool can_steal_fallback(unsigned int order, int start_mt)
{
	/*
	 * Leaving this order check is intended, although there is
	 * relaxed order check in next check. The reason is that
	 * we can actually steal whole pageblock if this condition met,
	 * but, below check doesn't guarantee it and that is just heuristic
	 * so could be changed anytime.
	 */
	if (order >= pageblock_order)
		return true;

	if (order >= pageblock_order / 2 ||
		start_mt == MIGRATE_RECLAIMABLE ||
		start_mt == MIGRATE_UNMOVABLE ||
		page_group_by_mobility_disabled)
		return true;

	return false;
}

static inline bool boost_watermark(struct zone *zone)
{
	unsigned long max_boost;

	if (!watermark_boost_factor)
		return false;
	/*
	 * Don't bother in zones that are unlikely to produce results.
	 * On small machines, including kdump capture kernels running
	 * in a small area, boosting the watermark can cause an out of
	 * memory situation immediately.
	 */
	if ((pageblock_nr_pages * 4) > zone_managed_pages(zone))
		return false;

	max_boost = mult_frac(zone->_watermark[WMARK_HIGH],
			watermark_boost_factor, 10000);

	/*
	 * high watermark may be uninitialised if fragmentation occurs
	 * very early in boot so do not boost. We do not fall
	 * through and boost by pageblock_nr_pages as failing
	 * allocations that early means that reclaim is not going
	 * to help and it may even be impossible to reclaim the
	 * boosted watermark resulting in a hang.
	 */
	if (!max_boost)
		return false;

	max_boost = max(pageblock_nr_pages, max_boost);

	zone->watermark_boost = min(zone->watermark_boost + pageblock_nr_pages,
		max_boost);

	return true;
}

/*
 * This function implements actual steal behaviour. If order is large enough,
 * we can steal whole pageblock. If not, we first move freepages in this
 * pageblock to our migratetype and determine how many already-allocated pages
 * are there in the pageblock with a compatible migratetype. If at least half
 * of pages are free or compatible, we can change migratetype of the pageblock
 * itself, so pages freed in the future will be put on the correct free list.
 */
static void steal_suitable_fallback(struct zone *zone, struct page *page,
		unsigned int alloc_flags, int start_type, bool whole_block)
{
	unsigned int current_order = buddy_order(page);
	int free_pages, movable_pages, alike_pages;
	int old_block_type;

	old_block_type = get_pageblock_migratetype(page);

	/*
	 * This can happen due to races and we want to prevent broken
	 * highatomic accounting.
	 */
	if (is_migrate_highatomic(old_block_type))
		goto single_page;

	/* Take ownership for orders >= pageblock_order */
	if (current_order >= pageblock_order) {
		change_pageblock_range(page, current_order, start_type);
		goto single_page;
	}

	/*
	 * Boost watermarks to increase reclaim pressure to reduce the
	 * likelihood of future fallbacks. Wake kswapd now as the node
	 * may be balanced overall and kswapd will not wake naturally.
	 */
	if (boost_watermark(zone) && (alloc_flags & ALLOC_KSWAPD))
		set_bit(ZONE_BOOSTED_WATERMARK, &zone->flags);

	/* We are not allowed to try stealing from the whole block */
	if (!whole_block)
		goto single_page;

	free_pages = move_freepages_block(zone, page, start_type,
						&movable_pages);
	/*
	 * Determine how many pages are compatible with our allocation.
	 * For movable allocation, it's the number of movable pages which
	 * we just obtained. For other types it's a bit more tricky.
	 */
	if (start_type == MIGRATE_MOVABLE) {
		alike_pages = movable_pages;
	} else {
		/*
		 * If we are falling back a RECLAIMABLE or UNMOVABLE allocation
		 * to MOVABLE pageblock, consider all non-movable pages as
		 * compatible. If it's UNMOVABLE falling back to RECLAIMABLE or
		 * vice versa, be conservative since we can't distinguish the
		 * exact migratetype of non-movable pages.
		 */
		if (old_block_type == MIGRATE_MOVABLE)
			alike_pages = pageblock_nr_pages
						- (free_pages + movable_pages);
		else
			alike_pages = 0;
	}

	/* moving whole block can fail due to zone boundary conditions */
	if (!free_pages)
		goto single_page;

	/*
	 * If a sufficient number of pages in the block are either free or of
	 * comparable migratability as our allocation, claim the whole block.
	 */
	if (free_pages + alike_pages >= (1 << (pageblock_order-1)) ||
			page_group_by_mobility_disabled)
		set_pageblock_migratetype(page, start_type);

	return;

single_page:
	move_to_free_list(page, zone, current_order, start_type);
}

/*
 * Check whether there is a suitable fallback freepage with requested order.
 * If only_stealable is true, this function returns fallback_mt only if
 * we can steal other freepages all together. This would help to reduce
 * fragmentation due to mixed migratetype pages in one pageblock.
 */
int find_suitable_fallback(struct free_area *area, unsigned int order,
			int migratetype, bool only_stealable, bool *can_steal)
{
	int i;
	int fallback_mt;

	if (area->nr_free == 0)
		return -1;

	*can_steal = false;
	for (i = 0;; i++) {
		fallback_mt = fallbacks[migratetype][i];
		if (fallback_mt == MIGRATE_TYPES)
			break;

		if (free_area_empty(area, fallback_mt))
			continue;

		if (can_steal_fallback(order, migratetype))
			*can_steal = true;

		if (!only_stealable)
			return fallback_mt;

		if (*can_steal)
			return fallback_mt;
	}

	return -1;
}

/*
 * Reserve a pageblock for exclusive use of high-order atomic allocations if
 * there are no empty page blocks that contain a page with a suitable order
 */
static void reserve_highatomic_pageblock(struct page *page, struct zone *zone,
				unsigned int alloc_order)
{
	int mt;
	unsigned long max_managed, flags;

	/*
	 * Limit the number reserved to 1 pageblock or roughly 1% of a zone.
	 * Check is race-prone but harmless.
	 */
	max_managed = (zone_managed_pages(zone) / 100) + pageblock_nr_pages;
	if (zone->nr_reserved_highatomic >= max_managed)
		return;

	spin_lock_irqsave(&zone->lock, flags);

	/* Recheck the nr_reserved_highatomic limit under the lock */
	if (zone->nr_reserved_highatomic >= max_managed)
		goto out_unlock;

	/* Yoink! */
	mt = get_pageblock_migratetype(page);
	if (!is_migrate_highatomic(mt) && !is_migrate_isolate(mt)
	    && !is_migrate_cma(mt)) {
		zone->nr_reserved_highatomic += pageblock_nr_pages;
		set_pageblock_migratetype(page, MIGRATE_HIGHATOMIC);
		move_freepages_block(zone, page, MIGRATE_HIGHATOMIC, NULL);
	}

out_unlock:
	spin_unlock_irqrestore(&zone->lock, flags);
}

/*
 * Used when an allocation is about to fail under memory pressure. This
 * potentially hurts the reliability of high-order allocations when under
 * intense memory pressure but failed atomic allocations should be easier
 * to recover from than an OOM.
 *
 * If @force is true, try to unreserve a pageblock even though highatomic
 * pageblock is exhausted.
 */
static bool unreserve_highatomic_pageblock(const struct alloc_context *ac,
						bool force)
{
	struct zonelist *zonelist = ac->zonelist;
	unsigned long flags;
	struct zoneref *z;
	struct zone *zone;
	struct page *page;
	int order;
	bool ret;

	for_each_zone_zonelist_nodemask(zone, z, zonelist, ac->highest_zoneidx,
								ac->nodemask) {
		/*
		 * Preserve at least one pageblock unless memory pressure
		 * is really high.
		 */
		if (!force && zone->nr_reserved_highatomic <=
					pageblock_nr_pages)
			continue;

		spin_lock_irqsave(&zone->lock, flags);
		for (order = 0; order < MAX_ORDER; order++) {
			struct free_area *area = &(zone->free_area[order]);

			page = get_page_from_free_area(area, MIGRATE_HIGHATOMIC);
			if (!page)
				continue;

			/*
			 * In page freeing path, migratetype change is racy so
			 * we can counter several free pages in a pageblock
			 * in this loop althoug we changed the pageblock type
			 * from highatomic to ac->migratetype. So we should
			 * adjust the count once.
			 */
			if (is_migrate_highatomic_page(page)) {
				/*
				 * It should never happen but changes to
				 * locking could inadvertently allow a per-cpu
				 * drain to add pages to MIGRATE_HIGHATOMIC
				 * while unreserving so be safe and watch for
				 * underflows.
				 */
				zone->nr_reserved_highatomic -= min(
						pageblock_nr_pages,
						zone->nr_reserved_highatomic);
			}

			/*
			 * Convert to ac->migratetype and avoid the normal
			 * pageblock stealing heuristics. Minimally, the caller
			 * is doing the work and needs the pages. More
			 * importantly, if the block was always converted to
			 * MIGRATE_UNMOVABLE or another type then the number
			 * of pageblocks that cannot be completely freed
			 * may increase.
			 */
			set_pageblock_migratetype(page, ac->migratetype);
			ret = move_freepages_block(zone, page, ac->migratetype,
									NULL);
			if (ret) {
				spin_unlock_irqrestore(&zone->lock, flags);
				return ret;
			}
		}
		spin_unlock_irqrestore(&zone->lock, flags);
	}

	return false;
}

/*
 * Try finding a free buddy page on the fallback list and put it on the free
 * list of requested migratetype, possibly along with other pages from the same
 * block, depending on fragmentation avoidance heuristics. Returns true if
 * fallback was found so that __rmqueue_smallest() can grab it.
 *
 * The use of signed ints for order and current_order is a deliberate
 * deviation from the rest of this file, to make the for loop
 * condition simpler.
 */
static __always_inline bool
__rmqueue_fallback(struct zone *zone, int order, int start_migratetype,
						unsigned int alloc_flags)
{
	struct free_area *area;
	int current_order;
	int min_order = order;
	struct page *page;
	int fallback_mt;
	bool can_steal;

	/*
	 * Do not steal pages from freelists belonging to other pageblocks
	 * i.e. orders < pageblock_order. If there are no local zones free,
	 * the zonelists will be reiterated without ALLOC_NOFRAGMENT.
	 */
	if (alloc_flags & ALLOC_NOFRAGMENT)
		min_order = pageblock_order;

	/*
	 * Find the largest available free page in the other list. This roughly
	 * approximates finding the pageblock with the most free pages, which
	 * would be too costly to do exactly.
	 */
	for (current_order = MAX_ORDER - 1; current_order >= min_order;
				--current_order) {
		area = &(zone->free_area[current_order]);
		fallback_mt = find_suitable_fallback(area, current_order,
				start_migratetype, false, &can_steal);
		if (fallback_mt == -1)
			continue;

		/*
		 * We cannot steal all free pages from the pageblock and the
		 * requested migratetype is movable. In that case it's better to
		 * steal and split the smallest available page instead of the
		 * largest available page, because even if the next movable
		 * allocation falls back into a different pageblock than this
		 * one, it won't cause permanent fragmentation.
		 */
		if (!can_steal && start_migratetype == MIGRATE_MOVABLE
					&& current_order > order)
			goto find_smallest;

		goto do_steal;
	}

	return false;

find_smallest:
	for (current_order = order; current_order < MAX_ORDER;
							current_order++) {
		area = &(zone->free_area[current_order]);
		fallback_mt = find_suitable_fallback(area, current_order,
				start_migratetype, false, &can_steal);
		if (fallback_mt != -1)
			break;
	}

	/*
	 * This should not happen - we already found a suitable fallback
	 * when looking for the largest page.
	 */
	VM_BUG_ON(current_order == MAX_ORDER);

do_steal:
	page = get_page_from_free_area(area, fallback_mt);

	steal_suitable_fallback(zone, page, alloc_flags, start_migratetype,
								can_steal);

	trace_mm_page_alloc_extfrag(page, order, current_order,
		start_migratetype, fallback_mt);

	return true;

}

/*
 * Do the hard work of removing an element from the buddy allocator.
 * Call me with the zone->lock already held.
 */
static __always_inline struct page *
__rmqueue(struct zone *zone, unsigned int order, int migratetype,
						unsigned int alloc_flags)
{
	struct page *page;

	if (IS_ENABLED(CONFIG_CMA)) {
		/*
		 * Balance movable allocations between regular and CMA areas by
		 * allocating from CMA when over half of the zone's free memory
		 * is in the CMA area.
		 */
		if (alloc_flags & ALLOC_CMA &&
		    zone_page_state(zone, NR_FREE_CMA_PAGES) >
		    zone_page_state(zone, NR_FREE_PAGES) / 2) {
			page = __rmqueue_cma_fallback(zone, order);
			if (page)
				goto out;
		}
	}
retry:
	page = __rmqueue_smallest(zone, order, migratetype);
	if (unlikely(!page)) {
		if (alloc_flags & ALLOC_CMA)
			page = __rmqueue_cma_fallback(zone, order);

		if (!page && __rmqueue_fallback(zone, order, migratetype,
								alloc_flags))
			goto retry;
	}
out:
	if (page)
		trace_mm_page_alloc_zone_locked(page, order, migratetype);
	return page;
}

/*
 * Obtain a specified number of elements from the buddy allocator, all under
 * a single hold of the lock, for efficiency.  Add them to the supplied list.
 * Returns the number of new pages which were placed at *list.
 */
static int rmqueue_bulk(struct zone *zone, unsigned int order,
			unsigned long count, struct list_head *list,
			int migratetype, unsigned int alloc_flags)
{
	int i, alloced = 0;

	spin_lock(&zone->lock);
	for (i = 0; i < count; ++i) {
		struct page *page = __rmqueue(zone, order, migratetype,
								alloc_flags);
		if (unlikely(page == NULL))
			break;

		if (unlikely(check_pcp_refill(page)))
			continue;

		/*
		 * Split buddy pages returned by expand() are received here in
		 * physical page order. The page is added to the tail of
		 * caller's list. From the callers perspective, the linked list
		 * is ordered by page number under some conditions. This is
		 * useful for IO devices that can forward direction from the
		 * head, thus also in the physical page order. This is useful
		 * for IO devices that can merge IO requests if the physical
		 * pages are ordered properly.
		 */
		list_add_tail(&page->lru, list);
		alloced++;
		if (is_migrate_cma(get_pcppage_migratetype(page)))
			__mod_zone_page_state(zone, NR_FREE_CMA_PAGES,
					      -(1 << order));
	}

	/*
	 * i pages were removed from the buddy list even if some leak due
	 * to check_pcp_refill failing so adjust NR_FREE_PAGES based
	 * on i. Do not confuse with 'alloced' which is the number of
	 * pages added to the pcp list.
	 */
	__mod_zone_page_state(zone, NR_FREE_PAGES, -(i << order));
	spin_unlock(&zone->lock);
	return alloced;
}

#ifdef CONFIG_NUMA
/*
 * Called from the vmstat counter updater to drain pagesets of this
 * currently executing processor on remote nodes after they have
 * expired.
 *
 * Note that this function must be called with the thread pinned to
 * a single processor.
 */
void drain_zone_pages(struct zone *zone, struct per_cpu_pages *pcp)
{
	unsigned long flags;
	int to_drain, batch;

	local_irq_save(flags);
	batch = READ_ONCE(pcp->batch);
	to_drain = min(pcp->count, batch);
	if (to_drain > 0)
		free_pcppages_bulk(zone, to_drain, pcp);
	local_irq_restore(flags);
}
#endif

/*
 * Drain pcplists of the indicated processor and zone.
 *
 * The processor must either be the current processor and the
 * thread pinned to the current processor or a processor that
 * is not online.
 */
static void drain_pages_zone(unsigned int cpu, struct zone *zone)
{
	unsigned long flags;
	struct per_cpu_pageset *pset;
	struct per_cpu_pages *pcp;

	local_irq_save(flags);
	pset = per_cpu_ptr(zone->pageset, cpu);

	pcp = &pset->pcp;
	if (pcp->count)
		free_pcppages_bulk(zone, pcp->count, pcp);
	local_irq_restore(flags);
}

/*
 * Drain pcplists of all zones on the indicated processor.
 *
 * The processor must either be the current processor and the
 * thread pinned to the current processor or a processor that
 * is not online.
 */
static void drain_pages(unsigned int cpu)
{
	struct zone *zone;

	for_each_populated_zone(zone) {
		drain_pages_zone(cpu, zone);
	}
}

/*
 * Spill all of this CPU's per-cpu pages back into the buddy allocator.
 *
 * The CPU has to be pinned. When zone parameter is non-NULL, spill just
 * the single zone's pages.
 */
void drain_local_pages(struct zone *zone)
{
	int cpu = smp_processor_id();

	if (zone)
		drain_pages_zone(cpu, zone);
	else
		drain_pages(cpu);
}

static void drain_local_pages_wq(struct work_struct *work)
{
	struct pcpu_drain *drain;

	drain = container_of(work, struct pcpu_drain, work);

	/*
	 * drain_all_pages doesn't use proper cpu hotplug protection so
	 * we can race with cpu offline when the WQ can move this from
	 * a cpu pinned worker to an unbound one. We can operate on a different
	 * cpu which is allright but we also have to make sure to not move to
	 * a different one.
	 */
	preempt_disable();
	drain_local_pages(drain->zone);
	preempt_enable();
}

/*
 * The implementation of drain_all_pages(), exposing an extra parameter to
 * drain on all cpus.
 *
 * drain_all_pages() is optimized to only execute on cpus where pcplists are
 * not empty. The check for non-emptiness can however race with a free to
 * pcplist that has not yet increased the pcp->count from 0 to 1. Callers
 * that need the guarantee that every CPU has drained can disable the
 * optimizing racy check.
 */
static void __drain_all_pages(struct zone *zone, bool force_all_cpus)
{
	int cpu;

	/*
	 * Allocate in the BSS so we wont require allocation in
	 * direct reclaim path for CONFIG_CPUMASK_OFFSTACK=y
	 */
	static cpumask_t cpus_with_pcps;

	/*
	 * Make sure nobody triggers this path before mm_percpu_wq is fully
	 * initialized.
	 */
	if (WARN_ON_ONCE(!mm_percpu_wq))
		return;

	/*
	 * Do not drain if one is already in progress unless it's specific to
	 * a zone. Such callers are primarily CMA and memory hotplug and need
	 * the drain to be complete when the call returns.
	 */
	if (unlikely(!mutex_trylock(&pcpu_drain_mutex))) {
		if (!zone)
			return;
		mutex_lock(&pcpu_drain_mutex);
	}

	/*
	 * We don't care about racing with CPU hotplug event
	 * as offline notification will cause the notified
	 * cpu to drain that CPU pcps and on_each_cpu_mask
	 * disables preemption as part of its processing
	 */
	for_each_online_cpu(cpu) {
		struct per_cpu_pageset *pcp;
		struct zone *z;
		bool has_pcps = false;

		if (force_all_cpus) {
			/*
			 * The pcp.count check is racy, some callers need a
			 * guarantee that no cpu is missed.
			 */
			has_pcps = true;
		} else if (zone) {
			pcp = per_cpu_ptr(zone->pageset, cpu);
			if (pcp->pcp.count)
				has_pcps = true;
		} else {
			for_each_populated_zone(z) {
				pcp = per_cpu_ptr(z->pageset, cpu);
				if (pcp->pcp.count) {
					has_pcps = true;
					break;
				}
			}
		}

		if (has_pcps)
			cpumask_set_cpu(cpu, &cpus_with_pcps);
		else
			cpumask_clear_cpu(cpu, &cpus_with_pcps);
	}

	for_each_cpu(cpu, &cpus_with_pcps) {
		struct pcpu_drain *drain = per_cpu_ptr(&pcpu_drain, cpu);

		drain->zone = zone;
		INIT_WORK(&drain->work, drain_local_pages_wq);
		queue_work_on(cpu, mm_percpu_wq, &drain->work);
	}
	for_each_cpu(cpu, &cpus_with_pcps)
		flush_work(&per_cpu_ptr(&pcpu_drain, cpu)->work);

	mutex_unlock(&pcpu_drain_mutex);
}

/*
 * Spill all the per-cpu pages from all CPUs back into the buddy allocator.
 *
 * When zone parameter is non-NULL, spill just the single zone's pages.
 *
 * Note that this can be extremely slow as the draining happens in a workqueue.
 */
void drain_all_pages(struct zone *zone)
{
	__drain_all_pages(zone, false);
}

#ifdef CONFIG_HIBERNATION

/*
 * Touch the watchdog for every WD_PAGE_COUNT pages.
 */
#define WD_PAGE_COUNT	(128*1024)

void mark_free_pages(struct zone *zone)
{
	unsigned long pfn, max_zone_pfn, page_count = WD_PAGE_COUNT;
	unsigned long flags;
	unsigned int order, t;
	struct page *page;

	if (zone_is_empty(zone))
		return;

	spin_lock_irqsave(&zone->lock, flags);

	max_zone_pfn = zone_end_pfn(zone);
	for (pfn = zone->zone_start_pfn; pfn < max_zone_pfn; pfn++)
		if (pfn_valid(pfn)) {
			page = pfn_to_page(pfn);

			if (!--page_count) {
				touch_nmi_watchdog();
				page_count = WD_PAGE_COUNT;
			}

			if (page_zone(page) != zone)
				continue;

			if (!swsusp_page_is_forbidden(page))
				swsusp_unset_page_free(page);
		}

	for_each_migratetype_order(order, t) {
		list_for_each_entry(page,
				&zone->free_area[order].free_list[t], lru) {
			unsigned long i;

			pfn = page_to_pfn(page);
			for (i = 0; i < (1UL << order); i++) {
				if (!--page_count) {
					touch_nmi_watchdog();
					page_count = WD_PAGE_COUNT;
				}
				swsusp_set_page_free(pfn_to_page(pfn + i));
			}
		}
	}
	spin_unlock_irqrestore(&zone->lock, flags);
}
#endif /* CONFIG_PM */

static bool free_unref_page_prepare(struct page *page, unsigned long pfn)
{
	int migratetype;

	if (!free_pcp_prepare(page))
		return false;

	migratetype = get_pfnblock_migratetype(page, pfn);
	set_pcppage_migratetype(page, migratetype);
	return true;
}

static void free_unref_page_commit(struct page *page, unsigned long pfn)
{
	struct zone *zone = page_zone(page);
	struct per_cpu_pages *pcp;
	int migratetype;

	migratetype = get_pcppage_migratetype(page);
	__count_vm_event(PGFREE);

	/*
	 * We only track unmovable, reclaimable and movable on pcp lists.
	 * Free ISOLATE pages back to the allocator because they are being
	 * offlined but treat HIGHATOMIC as movable pages so we can get those
	 * areas back if necessary. Otherwise, we may have to free
	 * excessively into the page allocator
	 */
	if (migratetype >= MIGRATE_PCPTYPES) {
		if (unlikely(is_migrate_isolate(migratetype))) {
			free_one_page(zone, page, pfn, 0, migratetype,
				      FPI_NONE);
			return;
		}
		migratetype = MIGRATE_MOVABLE;
	}

	pcp = &this_cpu_ptr(zone->pageset)->pcp;
	list_add(&page->lru, &pcp->lists[migratetype]);
	pcp->count++;
	if (pcp->count >= READ_ONCE(pcp->high))
		free_pcppages_bulk(zone, READ_ONCE(pcp->batch), pcp);
}

/*
 * Free a 0-order page
 */
void free_unref_page(struct page *page)
{
	unsigned long flags;
	unsigned long pfn = page_to_pfn(page);

	if (!free_unref_page_prepare(page, pfn))
		return;

	local_irq_save(flags);
	free_unref_page_commit(page, pfn);
	local_irq_restore(flags);
}

/*
 * Free a list of 0-order pages
 */
void free_unref_page_list(struct list_head *list)
{
	struct page *page, *next;
	unsigned long flags, pfn;
	int batch_count = 0;

	/* Prepare pages for freeing */
	list_for_each_entry_safe(page, next, list, lru) {
		pfn = page_to_pfn(page);
		if (!free_unref_page_prepare(page, pfn))
			list_del(&page->lru);
		set_page_private(page, pfn);
	}

	local_irq_save(flags);
	list_for_each_entry_safe(page, next, list, lru) {
		unsigned long pfn = page_private(page);

		set_page_private(page, 0);
		trace_mm_page_free_batched(page);
		free_unref_page_commit(page, pfn);

		/*
		 * Guard against excessive IRQ disabled times when we get
		 * a large list of pages to free.
		 */
		if (++batch_count == SWAP_CLUSTER_MAX) {
			local_irq_restore(flags);
			batch_count = 0;
			local_irq_save(flags);
		}
	}
	local_irq_restore(flags);
}

/*
 * split_page takes a non-compound higher-order page, and splits it into
 * n (1<<order) sub-pages: page[0..n]
 * Each sub-page must be freed individually.
 *
 * Note: this is probably too low level an operation for use in drivers.
 * Please consult with lkml before using this in your driver.
 */
void split_page(struct page *page, unsigned int order)
{
	int i;

	VM_BUG_ON_PAGE(PageCompound(page), page);
	VM_BUG_ON_PAGE(!page_count(page), page);

	for (i = 1; i < (1 << order); i++)
		set_page_refcounted(page + i);
	split_page_owner(page, 1 << order);
<<<<<<< HEAD
=======
	split_page_memcg(page, 1 << order);
>>>>>>> f642729d
}
EXPORT_SYMBOL_GPL(split_page);

int __isolate_free_page(struct page *page, unsigned int order)
{
	unsigned long watermark;
	struct zone *zone;
	int mt;

	BUG_ON(!PageBuddy(page));

	zone = page_zone(page);
	mt = get_pageblock_migratetype(page);

	if (!is_migrate_isolate(mt)) {
		/*
		 * Obey watermarks as if the page was being allocated. We can
		 * emulate a high-order watermark check with a raised order-0
		 * watermark, because we already know our high-order page
		 * exists.
		 */
		watermark = zone->_watermark[WMARK_MIN] + (1UL << order);
		if (!zone_watermark_ok(zone, 0, watermark, 0, ALLOC_CMA))
			return 0;

		__mod_zone_freepage_state(zone, -(1UL << order), mt);
	}

	/* Remove page from free list */

	del_page_from_free_list(page, zone, order);

	/*
	 * Set the pageblock if the isolated page is at least half of a
	 * pageblock
	 */
	if (order >= pageblock_order - 1) {
		struct page *endpage = page + (1 << order) - 1;
		for (; page < endpage; page += pageblock_nr_pages) {
			int mt = get_pageblock_migratetype(page);
			if (!is_migrate_isolate(mt) && !is_migrate_cma(mt)
			    && !is_migrate_highatomic(mt))
				set_pageblock_migratetype(page,
							  MIGRATE_MOVABLE);
		}
	}


	return 1UL << order;
}

/**
 * __putback_isolated_page - Return a now-isolated page back where we got it
 * @page: Page that was isolated
 * @order: Order of the isolated page
 * @mt: The page's pageblock's migratetype
 *
 * This function is meant to return a page pulled from the free lists via
 * __isolate_free_page back to the free lists they were pulled from.
 */
void __putback_isolated_page(struct page *page, unsigned int order, int mt)
{
	struct zone *zone = page_zone(page);

	/* zone lock should be held when this function is called */
	lockdep_assert_held(&zone->lock);

	/* Return isolated page to tail of freelist. */
	__free_one_page(page, page_to_pfn(page), zone, order, mt,
			FPI_SKIP_REPORT_NOTIFY | FPI_TO_TAIL);
}

/*
 * Update NUMA hit/miss statistics
 *
 * Must be called with interrupts disabled.
 */
static inline void zone_statistics(struct zone *preferred_zone, struct zone *z)
{
#ifdef CONFIG_NUMA
	enum numa_stat_item local_stat = NUMA_LOCAL;

	/* skip numa counters update if numa stats is disabled */
	if (!static_branch_likely(&vm_numa_stat_key))
		return;

	if (zone_to_nid(z) != numa_node_id())
		local_stat = NUMA_OTHER;

	if (zone_to_nid(z) == zone_to_nid(preferred_zone))
		__inc_numa_state(z, NUMA_HIT);
	else {
		__inc_numa_state(z, NUMA_MISS);
		__inc_numa_state(preferred_zone, NUMA_FOREIGN);
	}
	__inc_numa_state(z, local_stat);
#endif
}

/* Remove page from the per-cpu list, caller must protect the list */
static struct page *__rmqueue_pcplist(struct zone *zone, int migratetype,
			unsigned int alloc_flags,
			struct per_cpu_pages *pcp,
			struct list_head *list)
{
	struct page *page;

	do {
		if (list_empty(list)) {
			pcp->count += rmqueue_bulk(zone, 0,
					READ_ONCE(pcp->batch), list,
					migratetype, alloc_flags);
			if (unlikely(list_empty(list)))
				return NULL;
		}

		page = list_first_entry(list, struct page, lru);
		list_del(&page->lru);
		pcp->count--;
	} while (check_new_pcp(page));

	return page;
}

/* Lock and remove page from the per-cpu list */
static struct page *rmqueue_pcplist(struct zone *preferred_zone,
			struct zone *zone, gfp_t gfp_flags,
			int migratetype, unsigned int alloc_flags)
{
	struct per_cpu_pages *pcp;
	struct list_head *list;
	struct page *page;
	unsigned long flags;

	local_irq_save(flags);
	pcp = &this_cpu_ptr(zone->pageset)->pcp;
	list = &pcp->lists[migratetype];
	page = __rmqueue_pcplist(zone,  migratetype, alloc_flags, pcp, list);
	if (page) {
		__count_zid_vm_events(PGALLOC, page_zonenum(page), 1);
		zone_statistics(preferred_zone, zone);
	}
	local_irq_restore(flags);
	return page;
}

/*
 * Allocate a page from the given zone. Use pcplists for order-0 allocations.
 */
static inline
struct page *rmqueue(struct zone *preferred_zone,
			struct zone *zone, unsigned int order,
			gfp_t gfp_flags, unsigned int alloc_flags,
			int migratetype)
{
	unsigned long flags;
	struct page *page;

	if (likely(order == 0)) {
		/*
		 * MIGRATE_MOVABLE pcplist could have the pages on CMA area and
		 * we need to skip it when CMA area isn't allowed.
		 */
		if (!IS_ENABLED(CONFIG_CMA) || alloc_flags & ALLOC_CMA ||
				migratetype != MIGRATE_MOVABLE) {
			page = rmqueue_pcplist(preferred_zone, zone, gfp_flags,
					migratetype, alloc_flags);
			goto out;
		}
	}

	/*
	 * We most definitely don't want callers attempting to
	 * allocate greater than order-1 page units with __GFP_NOFAIL.
	 */
	WARN_ON_ONCE((gfp_flags & __GFP_NOFAIL) && (order > 1));
	spin_lock_irqsave(&zone->lock, flags);

	do {
		page = NULL;
		/*
		 * order-0 request can reach here when the pcplist is skipped
		 * due to non-CMA allocation context. HIGHATOMIC area is
		 * reserved for high-order atomic allocation, so order-0
		 * request should skip it.
		 */
		if (order > 0 && alloc_flags & ALLOC_HARDER) {
			page = __rmqueue_smallest(zone, order, MIGRATE_HIGHATOMIC);
			if (page)
				trace_mm_page_alloc_zone_locked(page, order, migratetype);
		}
		if (!page)
			page = __rmqueue(zone, order, migratetype, alloc_flags);
	} while (page && check_new_pages(page, order));
	spin_unlock(&zone->lock);
	if (!page)
		goto failed;
	__mod_zone_freepage_state(zone, -(1 << order),
				  get_pcppage_migratetype(page));

	__count_zid_vm_events(PGALLOC, page_zonenum(page), 1 << order);
	zone_statistics(preferred_zone, zone);
	local_irq_restore(flags);

out:
	/* Separate test+clear to avoid unnecessary atomics */
	if (test_bit(ZONE_BOOSTED_WATERMARK, &zone->flags)) {
		clear_bit(ZONE_BOOSTED_WATERMARK, &zone->flags);
		wakeup_kswapd(zone, 0, 0, zone_idx(zone));
	}

	VM_BUG_ON_PAGE(page && bad_range(zone, page), page);
	return page;

failed:
	local_irq_restore(flags);
	return NULL;
}

#ifdef CONFIG_FAIL_PAGE_ALLOC

static struct {
	struct fault_attr attr;

	bool ignore_gfp_highmem;
	bool ignore_gfp_reclaim;
	u32 min_order;
} fail_page_alloc = {
	.attr = FAULT_ATTR_INITIALIZER,
	.ignore_gfp_reclaim = true,
	.ignore_gfp_highmem = true,
	.min_order = 1,
};

static int __init setup_fail_page_alloc(char *str)
{
	return setup_fault_attr(&fail_page_alloc.attr, str);
}
__setup("fail_page_alloc=", setup_fail_page_alloc);

static bool __should_fail_alloc_page(gfp_t gfp_mask, unsigned int order)
{
	if (order < fail_page_alloc.min_order)
		return false;
	if (gfp_mask & __GFP_NOFAIL)
		return false;
	if (fail_page_alloc.ignore_gfp_highmem && (gfp_mask & __GFP_HIGHMEM))
		return false;
	if (fail_page_alloc.ignore_gfp_reclaim &&
			(gfp_mask & __GFP_DIRECT_RECLAIM))
		return false;

	return should_fail(&fail_page_alloc.attr, 1 << order);
}

#ifdef CONFIG_FAULT_INJECTION_DEBUG_FS

static int __init fail_page_alloc_debugfs(void)
{
	umode_t mode = S_IFREG | 0600;
	struct dentry *dir;

	dir = fault_create_debugfs_attr("fail_page_alloc", NULL,
					&fail_page_alloc.attr);

	debugfs_create_bool("ignore-gfp-wait", mode, dir,
			    &fail_page_alloc.ignore_gfp_reclaim);
	debugfs_create_bool("ignore-gfp-highmem", mode, dir,
			    &fail_page_alloc.ignore_gfp_highmem);
	debugfs_create_u32("min-order", mode, dir, &fail_page_alloc.min_order);

	return 0;
}

late_initcall(fail_page_alloc_debugfs);

#endif /* CONFIG_FAULT_INJECTION_DEBUG_FS */

#else /* CONFIG_FAIL_PAGE_ALLOC */

static inline bool __should_fail_alloc_page(gfp_t gfp_mask, unsigned int order)
{
	return false;
}

#endif /* CONFIG_FAIL_PAGE_ALLOC */

noinline bool should_fail_alloc_page(gfp_t gfp_mask, unsigned int order)
{
	return __should_fail_alloc_page(gfp_mask, order);
}
ALLOW_ERROR_INJECTION(should_fail_alloc_page, TRUE);

static inline long __zone_watermark_unusable_free(struct zone *z,
				unsigned int order, unsigned int alloc_flags)
{
	const bool alloc_harder = (alloc_flags & (ALLOC_HARDER|ALLOC_OOM));
	long unusable_free = (1 << order) - 1;

	/*
	 * If the caller does not have rights to ALLOC_HARDER then subtract
	 * the high-atomic reserves. This will over-estimate the size of the
	 * atomic reserve but it avoids a search.
	 */
	if (likely(!alloc_harder))
		unusable_free += z->nr_reserved_highatomic;

#ifdef CONFIG_CMA
	/* If allocation can't use CMA areas don't use free CMA pages */
	if (!(alloc_flags & ALLOC_CMA))
		unusable_free += zone_page_state(z, NR_FREE_CMA_PAGES);
#endif

	return unusable_free;
}

/*
 * Return true if free base pages are above 'mark'. For high-order checks it
 * will return true of the order-0 watermark is reached and there is at least
 * one free page of a suitable size. Checking now avoids taking the zone lock
 * to check in the allocation paths if no pages are free.
 */
bool __zone_watermark_ok(struct zone *z, unsigned int order, unsigned long mark,
			 int highest_zoneidx, unsigned int alloc_flags,
			 long free_pages)
{
	long min = mark;
	int o;
	const bool alloc_harder = (alloc_flags & (ALLOC_HARDER|ALLOC_OOM));

	/* free_pages may go negative - that's OK */
	free_pages -= __zone_watermark_unusable_free(z, order, alloc_flags);

	if (alloc_flags & ALLOC_HIGH)
		min -= min / 2;

	if (unlikely(alloc_harder)) {
		/*
		 * OOM victims can try even harder than normal ALLOC_HARDER
		 * users on the grounds that it's definitely going to be in
		 * the exit path shortly and free memory. Any allocation it
		 * makes during the free path will be small and short-lived.
		 */
		if (alloc_flags & ALLOC_OOM)
			min -= min / 2;
		else
			min -= min / 4;
	}

	/*
	 * Check watermarks for an order-0 allocation request. If these
	 * are not met, then a high-order request also cannot go ahead
	 * even if a suitable page happened to be free.
	 */
	if (free_pages <= min + z->lowmem_reserve[highest_zoneidx])
		return false;

	/* If this is an order-0 request then the watermark is fine */
	if (!order)
		return true;

	/* For a high-order request, check at least one suitable page is free */
	for (o = order; o < MAX_ORDER; o++) {
		struct free_area *area = &z->free_area[o];
		int mt;

		if (!area->nr_free)
			continue;

		for (mt = 0; mt < MIGRATE_PCPTYPES; mt++) {
			if (!free_area_empty(area, mt))
				return true;
		}

#ifdef CONFIG_CMA
		if ((alloc_flags & ALLOC_CMA) &&
		    !free_area_empty(area, MIGRATE_CMA)) {
			return true;
		}
#endif
		if (alloc_harder && !free_area_empty(area, MIGRATE_HIGHATOMIC))
			return true;
	}
	return false;
}

bool zone_watermark_ok(struct zone *z, unsigned int order, unsigned long mark,
		      int highest_zoneidx, unsigned int alloc_flags)
{
	return __zone_watermark_ok(z, order, mark, highest_zoneidx, alloc_flags,
					zone_page_state(z, NR_FREE_PAGES));
}

static inline bool zone_watermark_fast(struct zone *z, unsigned int order,
				unsigned long mark, int highest_zoneidx,
				unsigned int alloc_flags, gfp_t gfp_mask)
{
	long free_pages;

	free_pages = zone_page_state(z, NR_FREE_PAGES);

	/*
	 * Fast check for order-0 only. If this fails then the reserves
	 * need to be calculated.
	 */
	if (!order) {
		long fast_free;

		fast_free = free_pages;
		fast_free -= __zone_watermark_unusable_free(z, 0, alloc_flags);
		if (fast_free > mark + z->lowmem_reserve[highest_zoneidx])
			return true;
	}

	if (__zone_watermark_ok(z, order, mark, highest_zoneidx, alloc_flags,
					free_pages))
		return true;
	/*
	 * Ignore watermark boosting for GFP_ATOMIC order-0 allocations
	 * when checking the min watermark. The min watermark is the
	 * point where boosting is ignored so that kswapd is woken up
	 * when below the low watermark.
	 */
	if (unlikely(!order && (gfp_mask & __GFP_ATOMIC) && z->watermark_boost
		&& ((alloc_flags & ALLOC_WMARK_MASK) == WMARK_MIN))) {
		mark = z->_watermark[WMARK_MIN];
		return __zone_watermark_ok(z, order, mark, highest_zoneidx,
					alloc_flags, free_pages);
	}

	return false;
}

bool zone_watermark_ok_safe(struct zone *z, unsigned int order,
			unsigned long mark, int highest_zoneidx)
{
	long free_pages = zone_page_state(z, NR_FREE_PAGES);

	if (z->percpu_drift_mark && free_pages < z->percpu_drift_mark)
		free_pages = zone_page_state_snapshot(z, NR_FREE_PAGES);

	return __zone_watermark_ok(z, order, mark, highest_zoneidx, 0,
								free_pages);
}

#ifdef CONFIG_NUMA
static bool zone_allows_reclaim(struct zone *local_zone, struct zone *zone)
{
	return node_distance(zone_to_nid(local_zone), zone_to_nid(zone)) <=
				node_reclaim_distance;
}
#else	/* CONFIG_NUMA */
static bool zone_allows_reclaim(struct zone *local_zone, struct zone *zone)
{
	return true;
}
#endif	/* CONFIG_NUMA */

/*
 * The restriction on ZONE_DMA32 as being a suitable zone to use to avoid
 * fragmentation is subtle. If the preferred zone was HIGHMEM then
 * premature use of a lower zone may cause lowmem pressure problems that
 * are worse than fragmentation. If the next zone is ZONE_DMA then it is
 * probably too small. It only makes sense to spread allocations to avoid
 * fragmentation between the Normal and DMA32 zones.
 */
static inline unsigned int
alloc_flags_nofragment(struct zone *zone, gfp_t gfp_mask)
{
	unsigned int alloc_flags;

	/*
	 * __GFP_KSWAPD_RECLAIM is assumed to be the same as ALLOC_KSWAPD
	 * to save a branch.
	 */
	alloc_flags = (__force int) (gfp_mask & __GFP_KSWAPD_RECLAIM);

#ifdef CONFIG_ZONE_DMA32
	if (!zone)
		return alloc_flags;

	if (zone_idx(zone) != ZONE_NORMAL)
		return alloc_flags;

	/*
	 * If ZONE_DMA32 exists, assume it is the one after ZONE_NORMAL and
	 * the pointer is within zone->zone_pgdat->node_zones[]. Also assume
	 * on UMA that if Normal is populated then so is DMA32.
	 */
	BUILD_BUG_ON(ZONE_NORMAL - ZONE_DMA32 != 1);
	if (nr_online_nodes > 1 && !populated_zone(--zone))
		return alloc_flags;

	alloc_flags |= ALLOC_NOFRAGMENT;
#endif /* CONFIG_ZONE_DMA32 */
	return alloc_flags;
}

static inline unsigned int current_alloc_flags(gfp_t gfp_mask,
					unsigned int alloc_flags)
{
#ifdef CONFIG_CMA
	unsigned int pflags = current->flags;

	if (!(pflags & PF_MEMALLOC_NOCMA) &&
			gfp_migratetype(gfp_mask) == MIGRATE_MOVABLE)
		alloc_flags |= ALLOC_CMA;

#endif
	return alloc_flags;
}

/*
 * get_page_from_freelist goes through the zonelist trying to allocate
 * a page.
 */
static struct page *
get_page_from_freelist(gfp_t gfp_mask, unsigned int order, int alloc_flags,
						const struct alloc_context *ac)
{
	struct zoneref *z;
	struct zone *zone;
	struct pglist_data *last_pgdat_dirty_limit = NULL;
	bool no_fallback;

retry:
	/*
	 * Scan zonelist, looking for a zone with enough free.
	 * See also __cpuset_node_allowed() comment in kernel/cpuset.c.
	 */
	no_fallback = alloc_flags & ALLOC_NOFRAGMENT;
	z = ac->preferred_zoneref;
	for_next_zone_zonelist_nodemask(zone, z, ac->highest_zoneidx,
					ac->nodemask) {
		struct page *page;
		unsigned long mark;

		if (cpusets_enabled() &&
			(alloc_flags & ALLOC_CPUSET) &&
			!__cpuset_zone_allowed(zone, gfp_mask))
				continue;
		/*
		 * When allocating a page cache page for writing, we
		 * want to get it from a node that is within its dirty
		 * limit, such that no single node holds more than its
		 * proportional share of globally allowed dirty pages.
		 * The dirty limits take into account the node's
		 * lowmem reserves and high watermark so that kswapd
		 * should be able to balance it without having to
		 * write pages from its LRU list.
		 *
		 * XXX: For now, allow allocations to potentially
		 * exceed the per-node dirty limit in the slowpath
		 * (spread_dirty_pages unset) before going into reclaim,
		 * which is important when on a NUMA setup the allowed
		 * nodes are together not big enough to reach the
		 * global limit.  The proper fix for these situations
		 * will require awareness of nodes in the
		 * dirty-throttling and the flusher threads.
		 */
		if (ac->spread_dirty_pages) {
			if (last_pgdat_dirty_limit == zone->zone_pgdat)
				continue;

			if (!node_dirty_ok(zone->zone_pgdat)) {
				last_pgdat_dirty_limit = zone->zone_pgdat;
				continue;
			}
		}

		if (no_fallback && nr_online_nodes > 1 &&
		    zone != ac->preferred_zoneref->zone) {
			int local_nid;

			/*
			 * If moving to a remote node, retry but allow
			 * fragmenting fallbacks. Locality is more important
			 * than fragmentation avoidance.
			 */
			local_nid = zone_to_nid(ac->preferred_zoneref->zone);
			if (zone_to_nid(zone) != local_nid) {
				alloc_flags &= ~ALLOC_NOFRAGMENT;
				goto retry;
			}
		}

		mark = wmark_pages(zone, alloc_flags & ALLOC_WMARK_MASK);
		if (!zone_watermark_fast(zone, order, mark,
				       ac->highest_zoneidx, alloc_flags,
				       gfp_mask)) {
			int ret;

#ifdef CONFIG_DEFERRED_STRUCT_PAGE_INIT
			/*
			 * Watermark failed for this zone, but see if we can
			 * grow this zone if it contains deferred pages.
			 */
			if (static_branch_unlikely(&deferred_pages)) {
				if (_deferred_grow_zone(zone, order))
					goto try_this_zone;
			}
#endif
			/* Checked here to keep the fast path fast */
			BUILD_BUG_ON(ALLOC_NO_WATERMARKS < NR_WMARK);
			if (alloc_flags & ALLOC_NO_WATERMARKS)
				goto try_this_zone;

			if (node_reclaim_mode == 0 ||
			    !zone_allows_reclaim(ac->preferred_zoneref->zone, zone))
				continue;

			ret = node_reclaim(zone->zone_pgdat, gfp_mask, order);
			switch (ret) {
			case NODE_RECLAIM_NOSCAN:
				/* did not scan */
				continue;
			case NODE_RECLAIM_FULL:
				/* scanned but unreclaimable */
				continue;
			default:
				/* did we reclaim enough */
				if (zone_watermark_ok(zone, order, mark,
					ac->highest_zoneidx, alloc_flags))
					goto try_this_zone;

				continue;
			}
		}

try_this_zone:
		page = rmqueue(ac->preferred_zoneref->zone, zone, order,
				gfp_mask, alloc_flags, ac->migratetype);
		if (page) {
			prep_new_page(page, order, gfp_mask, alloc_flags);

			/*
			 * If this is a high-order atomic allocation then check
			 * if the pageblock should be reserved for the future
			 */
			if (unlikely(order && (alloc_flags & ALLOC_HARDER)))
				reserve_highatomic_pageblock(page, zone, order);

			return page;
		} else {
#ifdef CONFIG_DEFERRED_STRUCT_PAGE_INIT
			/* Try again if zone has deferred pages */
			if (static_branch_unlikely(&deferred_pages)) {
				if (_deferred_grow_zone(zone, order))
					goto try_this_zone;
			}
#endif
		}
	}

	/*
	 * It's possible on a UMA machine to get through all zones that are
	 * fragmented. If avoiding fragmentation, reset and try again.
	 */
	if (no_fallback) {
		alloc_flags &= ~ALLOC_NOFRAGMENT;
		goto retry;
	}

	return NULL;
}

static void warn_alloc_show_mem(gfp_t gfp_mask, nodemask_t *nodemask)
{
	unsigned int filter = SHOW_MEM_FILTER_NODES;

	/*
	 * This documents exceptions given to allocations in certain
	 * contexts that are allowed to allocate outside current's set
	 * of allowed nodes.
	 */
	if (!(gfp_mask & __GFP_NOMEMALLOC))
		if (tsk_is_oom_victim(current) ||
		    (current->flags & (PF_MEMALLOC | PF_EXITING)))
			filter &= ~SHOW_MEM_FILTER_NODES;
	if (in_interrupt() || !(gfp_mask & __GFP_DIRECT_RECLAIM))
		filter &= ~SHOW_MEM_FILTER_NODES;

	show_mem(filter, nodemask);
}

void warn_alloc(gfp_t gfp_mask, nodemask_t *nodemask, const char *fmt, ...)
{
	struct va_format vaf;
	va_list args;
	static DEFINE_RATELIMIT_STATE(nopage_rs, 10*HZ, 1);

	if ((gfp_mask & __GFP_NOWARN) || !__ratelimit(&nopage_rs))
		return;

	va_start(args, fmt);
	vaf.fmt = fmt;
	vaf.va = &args;
	pr_warn("%s: %pV, mode:%#x(%pGg), nodemask=%*pbl",
			current->comm, &vaf, gfp_mask, &gfp_mask,
			nodemask_pr_args(nodemask));
	va_end(args);

	cpuset_print_current_mems_allowed();
	pr_cont("\n");
	dump_stack();
	warn_alloc_show_mem(gfp_mask, nodemask);
}

static inline struct page *
__alloc_pages_cpuset_fallback(gfp_t gfp_mask, unsigned int order,
			      unsigned int alloc_flags,
			      const struct alloc_context *ac)
{
	struct page *page;

	page = get_page_from_freelist(gfp_mask, order,
			alloc_flags|ALLOC_CPUSET, ac);
	/*
	 * fallback to ignore cpuset restriction if our nodes
	 * are depleted
	 */
	if (!page)
		page = get_page_from_freelist(gfp_mask, order,
				alloc_flags, ac);

	return page;
}

static inline struct page *
__alloc_pages_may_oom(gfp_t gfp_mask, unsigned int order,
	const struct alloc_context *ac, unsigned long *did_some_progress)
{
	struct oom_control oc = {
		.zonelist = ac->zonelist,
		.nodemask = ac->nodemask,
		.memcg = NULL,
		.gfp_mask = gfp_mask,
		.order = order,
	};
	struct page *page;

	*did_some_progress = 0;

	/*
	 * Acquire the oom lock.  If that fails, somebody else is
	 * making progress for us.
	 */
	if (!mutex_trylock(&oom_lock)) {
		*did_some_progress = 1;
		schedule_timeout_uninterruptible(1);
		return NULL;
	}

	/*
	 * Go through the zonelist yet one more time, keep very high watermark
	 * here, this is only to catch a parallel oom killing, we must fail if
	 * we're still under heavy pressure. But make sure that this reclaim
	 * attempt shall not depend on __GFP_DIRECT_RECLAIM && !__GFP_NORETRY
	 * allocation which will never fail due to oom_lock already held.
	 */
	page = get_page_from_freelist((gfp_mask | __GFP_HARDWALL) &
				      ~__GFP_DIRECT_RECLAIM, order,
				      ALLOC_WMARK_HIGH|ALLOC_CPUSET, ac);
	if (page)
		goto out;

	/* Coredumps can quickly deplete all memory reserves */
	if (current->flags & PF_DUMPCORE)
		goto out;
	/* The OOM killer will not help higher order allocs */
	if (order > PAGE_ALLOC_COSTLY_ORDER)
		goto out;
	/*
	 * We have already exhausted all our reclaim opportunities without any
	 * success so it is time to admit defeat. We will skip the OOM killer
	 * because it is very likely that the caller has a more reasonable
	 * fallback than shooting a random task.
	 *
	 * The OOM killer may not free memory on a specific node.
	 */
	if (gfp_mask & (__GFP_RETRY_MAYFAIL | __GFP_THISNODE))
		goto out;
	/* The OOM killer does not needlessly kill tasks for lowmem */
	if (ac->highest_zoneidx < ZONE_NORMAL)
		goto out;
	if (pm_suspended_storage())
		goto out;
	/*
	 * XXX: GFP_NOFS allocations should rather fail than rely on
	 * other request to make a forward progress.
	 * We are in an unfortunate situation where out_of_memory cannot
	 * do much for this context but let's try it to at least get
	 * access to memory reserved if the current task is killed (see
	 * out_of_memory). Once filesystems are ready to handle allocation
	 * failures more gracefully we should just bail out here.
	 */

	/* Exhausted what can be done so it's blame time */
	if (out_of_memory(&oc) || WARN_ON_ONCE(gfp_mask & __GFP_NOFAIL)) {
		*did_some_progress = 1;

		/*
		 * Help non-failing allocations by giving them access to memory
		 * reserves
		 */
		if (gfp_mask & __GFP_NOFAIL)
			page = __alloc_pages_cpuset_fallback(gfp_mask, order,
					ALLOC_NO_WATERMARKS, ac);
	}
out:
	mutex_unlock(&oom_lock);
	return page;
}

/*
 * Maximum number of compaction retries wit a progress before OOM
 * killer is consider as the only way to move forward.
 */
#define MAX_COMPACT_RETRIES 16

#ifdef CONFIG_COMPACTION
/* Try memory compaction for high-order allocations before reclaim */
static struct page *
__alloc_pages_direct_compact(gfp_t gfp_mask, unsigned int order,
		unsigned int alloc_flags, const struct alloc_context *ac,
		enum compact_priority prio, enum compact_result *compact_result)
{
	struct page *page = NULL;
	unsigned long pflags;
	unsigned int noreclaim_flag;

	if (!order)
		return NULL;

	psi_memstall_enter(&pflags);
	noreclaim_flag = memalloc_noreclaim_save();

	*compact_result = try_to_compact_pages(gfp_mask, order, alloc_flags, ac,
								prio, &page);

	memalloc_noreclaim_restore(noreclaim_flag);
	psi_memstall_leave(&pflags);

	/*
	 * At least in one zone compaction wasn't deferred or skipped, so let's
	 * count a compaction stall
	 */
	count_vm_event(COMPACTSTALL);

	/* Prep a captured page if available */
	if (page)
		prep_new_page(page, order, gfp_mask, alloc_flags);

	/* Try get a page from the freelist if available */
	if (!page)
		page = get_page_from_freelist(gfp_mask, order, alloc_flags, ac);

	if (page) {
		struct zone *zone = page_zone(page);

		zone->compact_blockskip_flush = false;
		compaction_defer_reset(zone, order, true);
		count_vm_event(COMPACTSUCCESS);
		return page;
	}

	/*
	 * It's bad if compaction run occurs and fails. The most likely reason
	 * is that pages exist, but not enough to satisfy watermarks.
	 */
	count_vm_event(COMPACTFAIL);

	cond_resched();

	return NULL;
}

static inline bool
should_compact_retry(struct alloc_context *ac, int order, int alloc_flags,
		     enum compact_result compact_result,
		     enum compact_priority *compact_priority,
		     int *compaction_retries)
{
	int max_retries = MAX_COMPACT_RETRIES;
	int min_priority;
	bool ret = false;
	int retries = *compaction_retries;
	enum compact_priority priority = *compact_priority;

	if (!order)
		return false;

	if (compaction_made_progress(compact_result))
		(*compaction_retries)++;

	/*
	 * compaction considers all the zone as desperately out of memory
	 * so it doesn't really make much sense to retry except when the
	 * failure could be caused by insufficient priority
	 */
	if (compaction_failed(compact_result))
		goto check_priority;

	/*
	 * compaction was skipped because there are not enough order-0 pages
	 * to work with, so we retry only if it looks like reclaim can help.
	 */
	if (compaction_needs_reclaim(compact_result)) {
		ret = compaction_zonelist_suitable(ac, order, alloc_flags);
		goto out;
	}

	/*
	 * make sure the compaction wasn't deferred or didn't bail out early
	 * due to locks contention before we declare that we should give up.
	 * But the next retry should use a higher priority if allowed, so
	 * we don't just keep bailing out endlessly.
	 */
	if (compaction_withdrawn(compact_result)) {
		goto check_priority;
	}

	/*
	 * !costly requests are much more important than __GFP_RETRY_MAYFAIL
	 * costly ones because they are de facto nofail and invoke OOM
	 * killer to move on while costly can fail and users are ready
	 * to cope with that. 1/4 retries is rather arbitrary but we
	 * would need much more detailed feedback from compaction to
	 * make a better decision.
	 */
	if (order > PAGE_ALLOC_COSTLY_ORDER)
		max_retries /= 4;
	if (*compaction_retries <= max_retries) {
		ret = true;
		goto out;
	}

	/*
	 * Make sure there are attempts at the highest priority if we exhausted
	 * all retries or failed at the lower priorities.
	 */
check_priority:
	min_priority = (order > PAGE_ALLOC_COSTLY_ORDER) ?
			MIN_COMPACT_COSTLY_PRIORITY : MIN_COMPACT_PRIORITY;

	if (*compact_priority > min_priority) {
		(*compact_priority)--;
		*compaction_retries = 0;
		ret = true;
	}
out:
	trace_compact_retry(order, priority, compact_result, retries, max_retries, ret);
	return ret;
}
#else
static inline struct page *
__alloc_pages_direct_compact(gfp_t gfp_mask, unsigned int order,
		unsigned int alloc_flags, const struct alloc_context *ac,
		enum compact_priority prio, enum compact_result *compact_result)
{
	*compact_result = COMPACT_SKIPPED;
	return NULL;
}

static inline bool
should_compact_retry(struct alloc_context *ac, unsigned int order, int alloc_flags,
		     enum compact_result compact_result,
		     enum compact_priority *compact_priority,
		     int *compaction_retries)
{
	struct zone *zone;
	struct zoneref *z;

	if (!order || order > PAGE_ALLOC_COSTLY_ORDER)
		return false;

	/*
	 * There are setups with compaction disabled which would prefer to loop
	 * inside the allocator rather than hit the oom killer prematurely.
	 * Let's give them a good hope and keep retrying while the order-0
	 * watermarks are OK.
	 */
	for_each_zone_zonelist_nodemask(zone, z, ac->zonelist,
				ac->highest_zoneidx, ac->nodemask) {
		if (zone_watermark_ok(zone, 0, min_wmark_pages(zone),
					ac->highest_zoneidx, alloc_flags))
			return true;
	}
	return false;
}
#endif /* CONFIG_COMPACTION */

#ifdef CONFIG_LOCKDEP
static struct lockdep_map __fs_reclaim_map =
	STATIC_LOCKDEP_MAP_INIT("fs_reclaim", &__fs_reclaim_map);

static bool __need_reclaim(gfp_t gfp_mask)
{
	/* no reclaim without waiting on it */
	if (!(gfp_mask & __GFP_DIRECT_RECLAIM))
		return false;

	/* this guy won't enter reclaim */
	if (current->flags & PF_MEMALLOC)
		return false;

	if (gfp_mask & __GFP_NOLOCKDEP)
		return false;

	return true;
}

void __fs_reclaim_acquire(void)
{
	lock_map_acquire(&__fs_reclaim_map);
}

void __fs_reclaim_release(void)
{
	lock_map_release(&__fs_reclaim_map);
}

void fs_reclaim_acquire(gfp_t gfp_mask)
{
	gfp_mask = current_gfp_context(gfp_mask);

	if (__need_reclaim(gfp_mask)) {
		if (gfp_mask & __GFP_FS)
			__fs_reclaim_acquire();

#ifdef CONFIG_MMU_NOTIFIER
		lock_map_acquire(&__mmu_notifier_invalidate_range_start_map);
		lock_map_release(&__mmu_notifier_invalidate_range_start_map);
#endif

	}
}
EXPORT_SYMBOL_GPL(fs_reclaim_acquire);

void fs_reclaim_release(gfp_t gfp_mask)
{
	gfp_mask = current_gfp_context(gfp_mask);

	if (__need_reclaim(gfp_mask)) {
		if (gfp_mask & __GFP_FS)
			__fs_reclaim_release();
	}
}
EXPORT_SYMBOL_GPL(fs_reclaim_release);
#endif

/* Perform direct synchronous page reclaim */
static unsigned long
__perform_reclaim(gfp_t gfp_mask, unsigned int order,
					const struct alloc_context *ac)
{
	unsigned int noreclaim_flag;
	unsigned long pflags, progress;

	cond_resched();

	/* We now go into synchronous reclaim */
	cpuset_memory_pressure_bump();
	psi_memstall_enter(&pflags);
	fs_reclaim_acquire(gfp_mask);
	noreclaim_flag = memalloc_noreclaim_save();

	progress = try_to_free_pages(ac->zonelist, order, gfp_mask,
								ac->nodemask);

	memalloc_noreclaim_restore(noreclaim_flag);
	fs_reclaim_release(gfp_mask);
	psi_memstall_leave(&pflags);

	cond_resched();

	return progress;
}

/* The really slow allocator path where we enter direct reclaim */
static inline struct page *
__alloc_pages_direct_reclaim(gfp_t gfp_mask, unsigned int order,
		unsigned int alloc_flags, const struct alloc_context *ac,
		unsigned long *did_some_progress)
{
	struct page *page = NULL;
	bool drained = false;

	*did_some_progress = __perform_reclaim(gfp_mask, order, ac);
	if (unlikely(!(*did_some_progress)))
		return NULL;

retry:
	page = get_page_from_freelist(gfp_mask, order, alloc_flags, ac);

	/*
	 * If an allocation failed after direct reclaim, it could be because
	 * pages are pinned on the per-cpu lists or in high alloc reserves.
	 * Shrink them and try again
	 */
	if (!page && !drained) {
		unreserve_highatomic_pageblock(ac, false);
		drain_all_pages(NULL);
		drained = true;
		goto retry;
	}

	return page;
}

static void wake_all_kswapds(unsigned int order, gfp_t gfp_mask,
			     const struct alloc_context *ac)
{
	struct zoneref *z;
	struct zone *zone;
	pg_data_t *last_pgdat = NULL;
	enum zone_type highest_zoneidx = ac->highest_zoneidx;

	for_each_zone_zonelist_nodemask(zone, z, ac->zonelist, highest_zoneidx,
					ac->nodemask) {
		if (last_pgdat != zone->zone_pgdat)
			wakeup_kswapd(zone, gfp_mask, order, highest_zoneidx);
		last_pgdat = zone->zone_pgdat;
	}
}

static inline unsigned int
gfp_to_alloc_flags(gfp_t gfp_mask)
{
	unsigned int alloc_flags = ALLOC_WMARK_MIN | ALLOC_CPUSET;

	/*
	 * __GFP_HIGH is assumed to be the same as ALLOC_HIGH
	 * and __GFP_KSWAPD_RECLAIM is assumed to be the same as ALLOC_KSWAPD
	 * to save two branches.
	 */
	BUILD_BUG_ON(__GFP_HIGH != (__force gfp_t) ALLOC_HIGH);
	BUILD_BUG_ON(__GFP_KSWAPD_RECLAIM != (__force gfp_t) ALLOC_KSWAPD);

	/*
	 * The caller may dip into page reserves a bit more if the caller
	 * cannot run direct reclaim, or if the caller has realtime scheduling
	 * policy or is asking for __GFP_HIGH memory.  GFP_ATOMIC requests will
	 * set both ALLOC_HARDER (__GFP_ATOMIC) and ALLOC_HIGH (__GFP_HIGH).
	 */
	alloc_flags |= (__force int)
		(gfp_mask & (__GFP_HIGH | __GFP_KSWAPD_RECLAIM));

	if (gfp_mask & __GFP_ATOMIC) {
		/*
		 * Not worth trying to allocate harder for __GFP_NOMEMALLOC even
		 * if it can't schedule.
		 */
		if (!(gfp_mask & __GFP_NOMEMALLOC))
			alloc_flags |= ALLOC_HARDER;
		/*
		 * Ignore cpuset mems for GFP_ATOMIC rather than fail, see the
		 * comment for __cpuset_node_allowed().
		 */
		alloc_flags &= ~ALLOC_CPUSET;
	} else if (unlikely(rt_task(current)) && !in_interrupt())
		alloc_flags |= ALLOC_HARDER;

	alloc_flags = current_alloc_flags(gfp_mask, alloc_flags);

	return alloc_flags;
}

static bool oom_reserves_allowed(struct task_struct *tsk)
{
	if (!tsk_is_oom_victim(tsk))
		return false;

	/*
	 * !MMU doesn't have oom reaper so give access to memory reserves
	 * only to the thread with TIF_MEMDIE set
	 */
	if (!IS_ENABLED(CONFIG_MMU) && !test_thread_flag(TIF_MEMDIE))
		return false;

	return true;
}

/*
 * Distinguish requests which really need access to full memory
 * reserves from oom victims which can live with a portion of it
 */
static inline int __gfp_pfmemalloc_flags(gfp_t gfp_mask)
{
	if (unlikely(gfp_mask & __GFP_NOMEMALLOC))
		return 0;
	if (gfp_mask & __GFP_MEMALLOC)
		return ALLOC_NO_WATERMARKS;
	if (in_serving_softirq() && (current->flags & PF_MEMALLOC))
		return ALLOC_NO_WATERMARKS;
	if (!in_interrupt()) {
		if (current->flags & PF_MEMALLOC)
			return ALLOC_NO_WATERMARKS;
		else if (oom_reserves_allowed(current))
			return ALLOC_OOM;
	}

	return 0;
}

bool gfp_pfmemalloc_allowed(gfp_t gfp_mask)
{
	return !!__gfp_pfmemalloc_flags(gfp_mask);
}

/*
 * Checks whether it makes sense to retry the reclaim to make a forward progress
 * for the given allocation request.
 *
 * We give up when we either have tried MAX_RECLAIM_RETRIES in a row
 * without success, or when we couldn't even meet the watermark if we
 * reclaimed all remaining pages on the LRU lists.
 *
 * Returns true if a retry is viable or false to enter the oom path.
 */
static inline bool
should_reclaim_retry(gfp_t gfp_mask, unsigned order,
		     struct alloc_context *ac, int alloc_flags,
		     bool did_some_progress, int *no_progress_loops)
{
	struct zone *zone;
	struct zoneref *z;
	bool ret = false;

	/*
	 * Costly allocations might have made a progress but this doesn't mean
	 * their order will become available due to high fragmentation so
	 * always increment the no progress counter for them
	 */
	if (did_some_progress && order <= PAGE_ALLOC_COSTLY_ORDER)
		*no_progress_loops = 0;
	else
		(*no_progress_loops)++;

	/*
	 * Make sure we converge to OOM if we cannot make any progress
	 * several times in the row.
	 */
	if (*no_progress_loops > MAX_RECLAIM_RETRIES) {
		/* Before OOM, exhaust highatomic_reserve */
		return unreserve_highatomic_pageblock(ac, true);
	}

	/*
	 * Keep reclaiming pages while there is a chance this will lead
	 * somewhere.  If none of the target zones can satisfy our allocation
	 * request even if all reclaimable pages are considered then we are
	 * screwed and have to go OOM.
	 */
	for_each_zone_zonelist_nodemask(zone, z, ac->zonelist,
				ac->highest_zoneidx, ac->nodemask) {
		unsigned long available;
		unsigned long reclaimable;
		unsigned long min_wmark = min_wmark_pages(zone);
		bool wmark;

		available = reclaimable = zone_reclaimable_pages(zone);
		available += zone_page_state_snapshot(zone, NR_FREE_PAGES);

		/*
		 * Would the allocation succeed if we reclaimed all
		 * reclaimable pages?
		 */
		wmark = __zone_watermark_ok(zone, order, min_wmark,
				ac->highest_zoneidx, alloc_flags, available);
		trace_reclaim_retry_zone(z, order, reclaimable,
				available, min_wmark, *no_progress_loops, wmark);
		if (wmark) {
			/*
			 * If we didn't make any progress and have a lot of
			 * dirty + writeback pages then we should wait for
			 * an IO to complete to slow down the reclaim and
			 * prevent from pre mature OOM
			 */
			if (!did_some_progress) {
				unsigned long write_pending;

				write_pending = zone_page_state_snapshot(zone,
							NR_ZONE_WRITE_PENDING);

				if (2 * write_pending > reclaimable) {
					congestion_wait(BLK_RW_ASYNC, HZ/10);
					return true;
				}
			}

			ret = true;
			goto out;
		}
	}

out:
	/*
	 * Memory allocation/reclaim might be called from a WQ context and the
	 * current implementation of the WQ concurrency control doesn't
	 * recognize that a particular WQ is congested if the worker thread is
	 * looping without ever sleeping. Therefore we have to do a short sleep
	 * here rather than calling cond_resched().
	 */
	if (current->flags & PF_WQ_WORKER)
		schedule_timeout_uninterruptible(1);
	else
		cond_resched();
	return ret;
}

static inline bool
check_retry_cpuset(int cpuset_mems_cookie, struct alloc_context *ac)
{
	/*
	 * It's possible that cpuset's mems_allowed and the nodemask from
	 * mempolicy don't intersect. This should be normally dealt with by
	 * policy_nodemask(), but it's possible to race with cpuset update in
	 * such a way the check therein was true, and then it became false
	 * before we got our cpuset_mems_cookie here.
	 * This assumes that for all allocations, ac->nodemask can come only
	 * from MPOL_BIND mempolicy (whose documented semantics is to be ignored
	 * when it does not intersect with the cpuset restrictions) or the
	 * caller can deal with a violated nodemask.
	 */
	if (cpusets_enabled() && ac->nodemask &&
			!cpuset_nodemask_valid_mems_allowed(ac->nodemask)) {
		ac->nodemask = NULL;
		return true;
	}

	/*
	 * When updating a task's mems_allowed or mempolicy nodemask, it is
	 * possible to race with parallel threads in such a way that our
	 * allocation can fail while the mask is being updated. If we are about
	 * to fail, check if the cpuset changed during allocation and if so,
	 * retry.
	 */
	if (read_mems_allowed_retry(cpuset_mems_cookie))
		return true;

	return false;
}

static inline struct page *
__alloc_pages_slowpath(gfp_t gfp_mask, unsigned int order,
						struct alloc_context *ac)
{
	bool can_direct_reclaim = gfp_mask & __GFP_DIRECT_RECLAIM;
	const bool costly_order = order > PAGE_ALLOC_COSTLY_ORDER;
	struct page *page = NULL;
	unsigned int alloc_flags;
	unsigned long did_some_progress;
	enum compact_priority compact_priority;
	enum compact_result compact_result;
	int compaction_retries;
	int no_progress_loops;
	unsigned int cpuset_mems_cookie;
	int reserve_flags;

	/*
	 * We also sanity check to catch abuse of atomic reserves being used by
	 * callers that are not in atomic context.
	 */
	if (WARN_ON_ONCE((gfp_mask & (__GFP_ATOMIC|__GFP_DIRECT_RECLAIM)) ==
				(__GFP_ATOMIC|__GFP_DIRECT_RECLAIM)))
		gfp_mask &= ~__GFP_ATOMIC;

retry_cpuset:
	compaction_retries = 0;
	no_progress_loops = 0;
	compact_priority = DEF_COMPACT_PRIORITY;
	cpuset_mems_cookie = read_mems_allowed_begin();

	/*
	 * The fast path uses conservative alloc_flags to succeed only until
	 * kswapd needs to be woken up, and to avoid the cost of setting up
	 * alloc_flags precisely. So we do that now.
	 */
	alloc_flags = gfp_to_alloc_flags(gfp_mask);

	/*
	 * We need to recalculate the starting point for the zonelist iterator
	 * because we might have used different nodemask in the fast path, or
	 * there was a cpuset modification and we are retrying - otherwise we
	 * could end up iterating over non-eligible zones endlessly.
	 */
	ac->preferred_zoneref = first_zones_zonelist(ac->zonelist,
					ac->highest_zoneidx, ac->nodemask);
	if (!ac->preferred_zoneref->zone)
		goto nopage;

	if (alloc_flags & ALLOC_KSWAPD)
		wake_all_kswapds(order, gfp_mask, ac);

	/*
	 * The adjusted alloc_flags might result in immediate success, so try
	 * that first
	 */
	page = get_page_from_freelist(gfp_mask, order, alloc_flags, ac);
	if (page)
		goto got_pg;

	/*
	 * For costly allocations, try direct compaction first, as it's likely
	 * that we have enough base pages and don't need to reclaim. For non-
	 * movable high-order allocations, do that as well, as compaction will
	 * try prevent permanent fragmentation by migrating from blocks of the
	 * same migratetype.
	 * Don't try this for allocations that are allowed to ignore
	 * watermarks, as the ALLOC_NO_WATERMARKS attempt didn't yet happen.
	 */
	if (can_direct_reclaim &&
			(costly_order ||
			   (order > 0 && ac->migratetype != MIGRATE_MOVABLE))
			&& !gfp_pfmemalloc_allowed(gfp_mask)) {
		page = __alloc_pages_direct_compact(gfp_mask, order,
						alloc_flags, ac,
						INIT_COMPACT_PRIORITY,
						&compact_result);
		if (page)
			goto got_pg;

		/*
		 * Checks for costly allocations with __GFP_NORETRY, which
		 * includes some THP page fault allocations
		 */
		if (costly_order && (gfp_mask & __GFP_NORETRY)) {
			/*
			 * If allocating entire pageblock(s) and compaction
			 * failed because all zones are below low watermarks
			 * or is prohibited because it recently failed at this
			 * order, fail immediately unless the allocator has
			 * requested compaction and reclaim retry.
			 *
			 * Reclaim is
			 *  - potentially very expensive because zones are far
			 *    below their low watermarks or this is part of very
			 *    bursty high order allocations,
			 *  - not guaranteed to help because isolate_freepages()
			 *    may not iterate over freed pages as part of its
			 *    linear scan, and
			 *  - unlikely to make entire pageblocks free on its
			 *    own.
			 */
			if (compact_result == COMPACT_SKIPPED ||
			    compact_result == COMPACT_DEFERRED)
				goto nopage;

			/*
			 * Looks like reclaim/compaction is worth trying, but
			 * sync compaction could be very expensive, so keep
			 * using async compaction.
			 */
			compact_priority = INIT_COMPACT_PRIORITY;
		}
	}

retry:
	/* Ensure kswapd doesn't accidentally go to sleep as long as we loop */
	if (alloc_flags & ALLOC_KSWAPD)
		wake_all_kswapds(order, gfp_mask, ac);

	reserve_flags = __gfp_pfmemalloc_flags(gfp_mask);
	if (reserve_flags)
		alloc_flags = current_alloc_flags(gfp_mask, reserve_flags);

	/*
	 * Reset the nodemask and zonelist iterators if memory policies can be
	 * ignored. These allocations are high priority and system rather than
	 * user oriented.
	 */
	if (!(alloc_flags & ALLOC_CPUSET) || reserve_flags) {
		ac->nodemask = NULL;
		ac->preferred_zoneref = first_zones_zonelist(ac->zonelist,
					ac->highest_zoneidx, ac->nodemask);
	}

	/* Attempt with potentially adjusted zonelist and alloc_flags */
	page = get_page_from_freelist(gfp_mask, order, alloc_flags, ac);
	if (page)
		goto got_pg;

	/* Caller is not willing to reclaim, we can't balance anything */
	if (!can_direct_reclaim)
		goto nopage;

	/* Avoid recursion of direct reclaim */
	if (current->flags & PF_MEMALLOC)
		goto nopage;

	/* Try direct reclaim and then allocating */
	page = __alloc_pages_direct_reclaim(gfp_mask, order, alloc_flags, ac,
							&did_some_progress);
	if (page)
		goto got_pg;

	/* Try direct compaction and then allocating */
	page = __alloc_pages_direct_compact(gfp_mask, order, alloc_flags, ac,
					compact_priority, &compact_result);
	if (page)
		goto got_pg;

	/* Do not loop if specifically requested */
	if (gfp_mask & __GFP_NORETRY)
		goto nopage;

	/*
	 * Do not retry costly high order allocations unless they are
	 * __GFP_RETRY_MAYFAIL
	 */
	if (costly_order && !(gfp_mask & __GFP_RETRY_MAYFAIL))
		goto nopage;

	if (should_reclaim_retry(gfp_mask, order, ac, alloc_flags,
				 did_some_progress > 0, &no_progress_loops))
		goto retry;

	/*
	 * It doesn't make any sense to retry for the compaction if the order-0
	 * reclaim is not able to make any progress because the current
	 * implementation of the compaction depends on the sufficient amount
	 * of free memory (see __compaction_suitable)
	 */
	if (did_some_progress > 0 &&
			should_compact_retry(ac, order, alloc_flags,
				compact_result, &compact_priority,
				&compaction_retries))
		goto retry;


	/* Deal with possible cpuset update races before we start OOM killing */
	if (check_retry_cpuset(cpuset_mems_cookie, ac))
		goto retry_cpuset;

	/* Reclaim has failed us, start killing things */
	page = __alloc_pages_may_oom(gfp_mask, order, ac, &did_some_progress);
	if (page)
		goto got_pg;

	/* Avoid allocations with no watermarks from looping endlessly */
	if (tsk_is_oom_victim(current) &&
	    (alloc_flags & ALLOC_OOM ||
	     (gfp_mask & __GFP_NOMEMALLOC)))
		goto nopage;

	/* Retry as long as the OOM killer is making progress */
	if (did_some_progress) {
		no_progress_loops = 0;
		goto retry;
	}

nopage:
	/* Deal with possible cpuset update races before we fail */
	if (check_retry_cpuset(cpuset_mems_cookie, ac))
		goto retry_cpuset;

	/*
	 * Make sure that __GFP_NOFAIL request doesn't leak out and make sure
	 * we always retry
	 */
	if (gfp_mask & __GFP_NOFAIL) {
		/*
		 * All existing users of the __GFP_NOFAIL are blockable, so warn
		 * of any new users that actually require GFP_NOWAIT
		 */
		if (WARN_ON_ONCE(!can_direct_reclaim))
			goto fail;

		/*
		 * PF_MEMALLOC request from this context is rather bizarre
		 * because we cannot reclaim anything and only can loop waiting
		 * for somebody to do a work for us
		 */
		WARN_ON_ONCE(current->flags & PF_MEMALLOC);

		/*
		 * non failing costly orders are a hard requirement which we
		 * are not prepared for much so let's warn about these users
		 * so that we can identify them and convert them to something
		 * else.
		 */
		WARN_ON_ONCE(order > PAGE_ALLOC_COSTLY_ORDER);

		/*
		 * Help non-failing allocations by giving them access to memory
		 * reserves but do not use ALLOC_NO_WATERMARKS because this
		 * could deplete whole memory reserves which would just make
		 * the situation worse
		 */
		page = __alloc_pages_cpuset_fallback(gfp_mask, order, ALLOC_HARDER, ac);
		if (page)
			goto got_pg;

		cond_resched();
		goto retry;
	}
fail:
	warn_alloc(gfp_mask, ac->nodemask,
			"page allocation failure: order:%u", order);
got_pg:
	return page;
}

static inline bool prepare_alloc_pages(gfp_t gfp_mask, unsigned int order,
		int preferred_nid, nodemask_t *nodemask,
		struct alloc_context *ac, gfp_t *alloc_mask,
		unsigned int *alloc_flags)
{
	ac->highest_zoneidx = gfp_zone(gfp_mask);
	ac->zonelist = node_zonelist(preferred_nid, gfp_mask);
	ac->nodemask = nodemask;
	ac->migratetype = gfp_migratetype(gfp_mask);

	if (cpusets_enabled()) {
		*alloc_mask |= __GFP_HARDWALL;
		/*
		 * When we are in the interrupt context, it is irrelevant
		 * to the current task context. It means that any node ok.
		 */
		if (!in_interrupt() && !ac->nodemask)
			ac->nodemask = &cpuset_current_mems_allowed;
		else
			*alloc_flags |= ALLOC_CPUSET;
	}

	fs_reclaim_acquire(gfp_mask);
	fs_reclaim_release(gfp_mask);

	might_sleep_if(gfp_mask & __GFP_DIRECT_RECLAIM);

	if (should_fail_alloc_page(gfp_mask, order))
		return false;

	*alloc_flags = current_alloc_flags(gfp_mask, *alloc_flags);

	/* Dirty zone balancing only done in the fast path */
	ac->spread_dirty_pages = (gfp_mask & __GFP_WRITE);

	/*
	 * The preferred zone is used for statistics but crucially it is
	 * also used as the starting point for the zonelist iterator. It
	 * may get reset for allocations that ignore memory policies.
	 */
	ac->preferred_zoneref = first_zones_zonelist(ac->zonelist,
					ac->highest_zoneidx, ac->nodemask);

	return true;
}

/*
 * This is the 'heart' of the zoned buddy allocator.
 */
struct page *
__alloc_pages_nodemask(gfp_t gfp_mask, unsigned int order, int preferred_nid,
							nodemask_t *nodemask)
{
	struct page *page;
	unsigned int alloc_flags = ALLOC_WMARK_LOW;
	gfp_t alloc_mask; /* The gfp_t that was actually used for allocation */
	struct alloc_context ac = { };

	/*
	 * There are several places where we assume that the order value is sane
	 * so bail out early if the request is out of bound.
	 */
	if (unlikely(order >= MAX_ORDER)) {
		WARN_ON_ONCE(!(gfp_mask & __GFP_NOWARN));
		return NULL;
	}

	gfp_mask &= gfp_allowed_mask;
	alloc_mask = gfp_mask;
	if (!prepare_alloc_pages(gfp_mask, order, preferred_nid, nodemask, &ac, &alloc_mask, &alloc_flags))
		return NULL;

	/*
	 * Forbid the first pass from falling back to types that fragment
	 * memory until all local zones are considered.
	 */
	alloc_flags |= alloc_flags_nofragment(ac.preferred_zoneref->zone, gfp_mask);

	/* First allocation attempt */
	page = get_page_from_freelist(alloc_mask, order, alloc_flags, &ac);
	if (likely(page))
		goto out;

	/*
	 * Apply scoped allocation constraints. This is mainly about GFP_NOFS
	 * resp. GFP_NOIO which has to be inherited for all allocation requests
	 * from a particular context which has been marked by
	 * memalloc_no{fs,io}_{save,restore}.
	 */
	alloc_mask = current_gfp_context(gfp_mask);
	ac.spread_dirty_pages = false;

	/*
	 * Restore the original nodemask if it was potentially replaced with
	 * &cpuset_current_mems_allowed to optimize the fast-path attempt.
	 */
	ac.nodemask = nodemask;

	page = __alloc_pages_slowpath(alloc_mask, order, &ac);

out:
	if (memcg_kmem_enabled() && (gfp_mask & __GFP_ACCOUNT) && page &&
	    unlikely(__memcg_kmem_charge_page(page, gfp_mask, order) != 0)) {
		__free_pages(page, order);
		page = NULL;
	}

	trace_mm_page_alloc(page, order, alloc_mask, ac.migratetype);

	return page;
}
EXPORT_SYMBOL(__alloc_pages_nodemask);

/*
 * Common helper functions. Never use with __GFP_HIGHMEM because the returned
 * address cannot represent highmem pages. Use alloc_pages and then kmap if
 * you need to access high mem.
 */
unsigned long __get_free_pages(gfp_t gfp_mask, unsigned int order)
{
	struct page *page;

	page = alloc_pages(gfp_mask & ~__GFP_HIGHMEM, order);
	if (!page)
		return 0;
	return (unsigned long) page_address(page);
}
EXPORT_SYMBOL(__get_free_pages);

unsigned long get_zeroed_page(gfp_t gfp_mask)
{
	return __get_free_pages(gfp_mask | __GFP_ZERO, 0);
}
EXPORT_SYMBOL(get_zeroed_page);

static inline void free_the_page(struct page *page, unsigned int order)
{
	if (order == 0)		/* Via pcp? */
		free_unref_page(page);
	else
		__free_pages_ok(page, order, FPI_NONE);
}

/**
 * __free_pages - Free pages allocated with alloc_pages().
 * @page: The page pointer returned from alloc_pages().
 * @order: The order of the allocation.
 *
 * This function can free multi-page allocations that are not compound
 * pages.  It does not check that the @order passed in matches that of
 * the allocation, so it is easy to leak memory.  Freeing more memory
 * than was allocated will probably emit a warning.
 *
 * If the last reference to this page is speculative, it will be released
 * by put_page() which only frees the first page of a non-compound
 * allocation.  To prevent the remaining pages from being leaked, we free
 * the subsequent pages here.  If you want to use the page's reference
 * count to decide when to free the allocation, you should allocate a
 * compound page, and use put_page() instead of __free_pages().
 *
 * Context: May be called in interrupt context or while holding a normal
 * spinlock, but not in NMI context or while holding a raw spinlock.
 */
void __free_pages(struct page *page, unsigned int order)
{
	if (put_page_testzero(page))
		free_the_page(page, order);
	else if (!PageHead(page))
		while (order-- > 0)
			free_the_page(page + (1 << order), order);
}
EXPORT_SYMBOL(__free_pages);

void free_pages(unsigned long addr, unsigned int order)
{
	if (addr != 0) {
		VM_BUG_ON(!virt_addr_valid((void *)addr));
		__free_pages(virt_to_page((void *)addr), order);
	}
}

EXPORT_SYMBOL(free_pages);

/*
 * Page Fragment:
 *  An arbitrary-length arbitrary-offset area of memory which resides
 *  within a 0 or higher order page.  Multiple fragments within that page
 *  are individually refcounted, in the page's reference counter.
 *
 * The page_frag functions below provide a simple allocation framework for
 * page fragments.  This is used by the network stack and network device
 * drivers to provide a backing region of memory for use as either an
 * sk_buff->head, or to be used in the "frags" portion of skb_shared_info.
 */
static struct page *__page_frag_cache_refill(struct page_frag_cache *nc,
					     gfp_t gfp_mask)
{
	struct page *page = NULL;
	gfp_t gfp = gfp_mask;

#if (PAGE_SIZE < PAGE_FRAG_CACHE_MAX_SIZE)
	gfp_mask |= __GFP_COMP | __GFP_NOWARN | __GFP_NORETRY |
		    __GFP_NOMEMALLOC;
	page = alloc_pages_node(NUMA_NO_NODE, gfp_mask,
				PAGE_FRAG_CACHE_MAX_ORDER);
	nc->size = page ? PAGE_FRAG_CACHE_MAX_SIZE : PAGE_SIZE;
#endif
	if (unlikely(!page))
		page = alloc_pages_node(NUMA_NO_NODE, gfp, 0);

	nc->va = page ? page_address(page) : NULL;

	return page;
}

void __page_frag_cache_drain(struct page *page, unsigned int count)
{
	VM_BUG_ON_PAGE(page_ref_count(page) == 0, page);

	if (page_ref_sub_and_test(page, count))
		free_the_page(page, compound_order(page));
}
EXPORT_SYMBOL(__page_frag_cache_drain);

void *page_frag_alloc_align(struct page_frag_cache *nc,
		      unsigned int fragsz, gfp_t gfp_mask,
		      unsigned int align_mask)
{
	unsigned int size = PAGE_SIZE;
	struct page *page;
	int offset;

	if (unlikely(!nc->va)) {
refill:
		page = __page_frag_cache_refill(nc, gfp_mask);
		if (!page)
			return NULL;

#if (PAGE_SIZE < PAGE_FRAG_CACHE_MAX_SIZE)
		/* if size can vary use size else just use PAGE_SIZE */
		size = nc->size;
#endif
		/* Even if we own the page, we do not use atomic_set().
		 * This would break get_page_unless_zero() users.
		 */
		page_ref_add(page, PAGE_FRAG_CACHE_MAX_SIZE);

		/* reset page count bias and offset to start of new frag */
		nc->pfmemalloc = page_is_pfmemalloc(page);
		nc->pagecnt_bias = PAGE_FRAG_CACHE_MAX_SIZE + 1;
		nc->offset = size;
	}

	offset = nc->offset - fragsz;
	if (unlikely(offset < 0)) {
		page = virt_to_page(nc->va);

		if (!page_ref_sub_and_test(page, nc->pagecnt_bias))
			goto refill;

		if (unlikely(nc->pfmemalloc)) {
			free_the_page(page, compound_order(page));
			goto refill;
		}

#if (PAGE_SIZE < PAGE_FRAG_CACHE_MAX_SIZE)
		/* if size can vary use size else just use PAGE_SIZE */
		size = nc->size;
#endif
		/* OK, page count is 0, we can safely set it */
		set_page_count(page, PAGE_FRAG_CACHE_MAX_SIZE + 1);

		/* reset page count bias and offset to start of new frag */
		nc->pagecnt_bias = PAGE_FRAG_CACHE_MAX_SIZE + 1;
		offset = size - fragsz;
	}

	nc->pagecnt_bias--;
	offset &= align_mask;
	nc->offset = offset;

	return nc->va + offset;
}
EXPORT_SYMBOL(page_frag_alloc_align);

/*
 * Frees a page fragment allocated out of either a compound or order 0 page.
 */
void page_frag_free(void *addr)
{
	struct page *page = virt_to_head_page(addr);

	if (unlikely(put_page_testzero(page)))
		free_the_page(page, compound_order(page));
}
EXPORT_SYMBOL(page_frag_free);

static void *make_alloc_exact(unsigned long addr, unsigned int order,
		size_t size)
{
	if (addr) {
		unsigned long alloc_end = addr + (PAGE_SIZE << order);
		unsigned long used = addr + PAGE_ALIGN(size);

		split_page(virt_to_page((void *)addr), order);
		while (used < alloc_end) {
			free_page(used);
			used += PAGE_SIZE;
		}
	}
	return (void *)addr;
}

/**
 * alloc_pages_exact - allocate an exact number physically-contiguous pages.
 * @size: the number of bytes to allocate
 * @gfp_mask: GFP flags for the allocation, must not contain __GFP_COMP
 *
 * This function is similar to alloc_pages(), except that it allocates the
 * minimum number of pages to satisfy the request.  alloc_pages() can only
 * allocate memory in power-of-two pages.
 *
 * This function is also limited by MAX_ORDER.
 *
 * Memory allocated by this function must be released by free_pages_exact().
 *
 * Return: pointer to the allocated area or %NULL in case of error.
 */
void *alloc_pages_exact(size_t size, gfp_t gfp_mask)
{
	unsigned int order = get_order(size);
	unsigned long addr;

	if (WARN_ON_ONCE(gfp_mask & __GFP_COMP))
		gfp_mask &= ~__GFP_COMP;

	addr = __get_free_pages(gfp_mask, order);
	return make_alloc_exact(addr, order, size);
}
EXPORT_SYMBOL(alloc_pages_exact);

/**
 * alloc_pages_exact_nid - allocate an exact number of physically-contiguous
 *			   pages on a node.
 * @nid: the preferred node ID where memory should be allocated
 * @size: the number of bytes to allocate
 * @gfp_mask: GFP flags for the allocation, must not contain __GFP_COMP
 *
 * Like alloc_pages_exact(), but try to allocate on node nid first before falling
 * back.
 *
 * Return: pointer to the allocated area or %NULL in case of error.
 */
void * __meminit alloc_pages_exact_nid(int nid, size_t size, gfp_t gfp_mask)
{
	unsigned int order = get_order(size);
	struct page *p;

	if (WARN_ON_ONCE(gfp_mask & __GFP_COMP))
		gfp_mask &= ~__GFP_COMP;

	p = alloc_pages_node(nid, gfp_mask, order);
	if (!p)
		return NULL;
	return make_alloc_exact((unsigned long)page_address(p), order, size);
}

/**
 * free_pages_exact - release memory allocated via alloc_pages_exact()
 * @virt: the value returned by alloc_pages_exact.
 * @size: size of allocation, same value as passed to alloc_pages_exact().
 *
 * Release the memory allocated by a previous call to alloc_pages_exact.
 */
void free_pages_exact(void *virt, size_t size)
{
	unsigned long addr = (unsigned long)virt;
	unsigned long end = addr + PAGE_ALIGN(size);

	while (addr < end) {
		free_page(addr);
		addr += PAGE_SIZE;
	}
}
EXPORT_SYMBOL(free_pages_exact);

/**
 * nr_free_zone_pages - count number of pages beyond high watermark
 * @offset: The zone index of the highest zone
 *
 * nr_free_zone_pages() counts the number of pages which are beyond the
 * high watermark within all zones at or below a given zone index.  For each
 * zone, the number of pages is calculated as:
 *
 *     nr_free_zone_pages = managed_pages - high_pages
 *
 * Return: number of pages beyond high watermark.
 */
static unsigned long nr_free_zone_pages(int offset)
{
	struct zoneref *z;
	struct zone *zone;

	/* Just pick one node, since fallback list is circular */
	unsigned long sum = 0;

	struct zonelist *zonelist = node_zonelist(numa_node_id(), GFP_KERNEL);

	for_each_zone_zonelist(zone, z, zonelist, offset) {
		unsigned long size = zone_managed_pages(zone);
		unsigned long high = high_wmark_pages(zone);
		if (size > high)
			sum += size - high;
	}

	return sum;
}

/**
 * nr_free_buffer_pages - count number of pages beyond high watermark
 *
 * nr_free_buffer_pages() counts the number of pages which are beyond the high
 * watermark within ZONE_DMA and ZONE_NORMAL.
 *
 * Return: number of pages beyond high watermark within ZONE_DMA and
 * ZONE_NORMAL.
 */
unsigned long nr_free_buffer_pages(void)
{
	return nr_free_zone_pages(gfp_zone(GFP_USER));
}
EXPORT_SYMBOL_GPL(nr_free_buffer_pages);

static inline void show_node(struct zone *zone)
{
	if (IS_ENABLED(CONFIG_NUMA))
		printk("Node %d ", zone_to_nid(zone));
}

long si_mem_available(void)
{
	long available;
	unsigned long pagecache;
	unsigned long wmark_low = 0;
	unsigned long pages[NR_LRU_LISTS];
	unsigned long reclaimable;
	struct zone *zone;
	int lru;

	for (lru = LRU_BASE; lru < NR_LRU_LISTS; lru++)
		pages[lru] = global_node_page_state(NR_LRU_BASE + lru);

	for_each_zone(zone)
		wmark_low += low_wmark_pages(zone);

	/*
	 * Estimate the amount of memory available for userspace allocations,
	 * without causing swapping.
	 */
	available = global_zone_page_state(NR_FREE_PAGES) - totalreserve_pages;

	/*
	 * Not all the page cache can be freed, otherwise the system will
	 * start swapping. Assume at least half of the page cache, or the
	 * low watermark worth of cache, needs to stay.
	 */
	pagecache = pages[LRU_ACTIVE_FILE] + pages[LRU_INACTIVE_FILE];
	pagecache -= min(pagecache / 2, wmark_low);
	available += pagecache;

	/*
	 * Part of the reclaimable slab and other kernel memory consists of
	 * items that are in use, and cannot be freed. Cap this estimate at the
	 * low watermark.
	 */
	reclaimable = global_node_page_state_pages(NR_SLAB_RECLAIMABLE_B) +
		global_node_page_state(NR_KERNEL_MISC_RECLAIMABLE);
	available += reclaimable - min(reclaimable / 2, wmark_low);

	if (available < 0)
		available = 0;
	return available;
}
EXPORT_SYMBOL_GPL(si_mem_available);

void si_meminfo(struct sysinfo *val)
{
	val->totalram = totalram_pages();
	val->sharedram = global_node_page_state(NR_SHMEM);
	val->freeram = global_zone_page_state(NR_FREE_PAGES);
	val->bufferram = nr_blockdev_pages();
	val->totalhigh = totalhigh_pages();
	val->freehigh = nr_free_highpages();
	val->mem_unit = PAGE_SIZE;
}

EXPORT_SYMBOL(si_meminfo);

#ifdef CONFIG_NUMA
void si_meminfo_node(struct sysinfo *val, int nid)
{
	int zone_type;		/* needs to be signed */
	unsigned long managed_pages = 0;
	unsigned long managed_highpages = 0;
	unsigned long free_highpages = 0;
	pg_data_t *pgdat = NODE_DATA(nid);

	for (zone_type = 0; zone_type < MAX_NR_ZONES; zone_type++)
		managed_pages += zone_managed_pages(&pgdat->node_zones[zone_type]);
	val->totalram = managed_pages;
	val->sharedram = node_page_state(pgdat, NR_SHMEM);
	val->freeram = sum_zone_node_page_state(nid, NR_FREE_PAGES);
#ifdef CONFIG_HIGHMEM
	for (zone_type = 0; zone_type < MAX_NR_ZONES; zone_type++) {
		struct zone *zone = &pgdat->node_zones[zone_type];

		if (is_highmem(zone)) {
			managed_highpages += zone_managed_pages(zone);
			free_highpages += zone_page_state(zone, NR_FREE_PAGES);
		}
	}
	val->totalhigh = managed_highpages;
	val->freehigh = free_highpages;
#else
	val->totalhigh = managed_highpages;
	val->freehigh = free_highpages;
#endif
	val->mem_unit = PAGE_SIZE;
}
#endif

/*
 * Determine whether the node should be displayed or not, depending on whether
 * SHOW_MEM_FILTER_NODES was passed to show_free_areas().
 */
static bool show_mem_node_skip(unsigned int flags, int nid, nodemask_t *nodemask)
{
	if (!(flags & SHOW_MEM_FILTER_NODES))
		return false;

	/*
	 * no node mask - aka implicit memory numa policy. Do not bother with
	 * the synchronization - read_mems_allowed_begin - because we do not
	 * have to be precise here.
	 */
	if (!nodemask)
		nodemask = &cpuset_current_mems_allowed;

	return !node_isset(nid, *nodemask);
}

#define K(x) ((x) << (PAGE_SHIFT-10))

static void show_migration_types(unsigned char type)
{
	static const char types[MIGRATE_TYPES] = {
		[MIGRATE_UNMOVABLE]	= 'U',
		[MIGRATE_MOVABLE]	= 'M',
		[MIGRATE_RECLAIMABLE]	= 'E',
		[MIGRATE_HIGHATOMIC]	= 'H',
#ifdef CONFIG_CMA
		[MIGRATE_CMA]		= 'C',
#endif
#ifdef CONFIG_MEMORY_ISOLATION
		[MIGRATE_ISOLATE]	= 'I',
#endif
	};
	char tmp[MIGRATE_TYPES + 1];
	char *p = tmp;
	int i;

	for (i = 0; i < MIGRATE_TYPES; i++) {
		if (type & (1 << i))
			*p++ = types[i];
	}

	*p = '\0';
	printk(KERN_CONT "(%s) ", tmp);
}

/*
 * Show free area list (used inside shift_scroll-lock stuff)
 * We also calculate the percentage fragmentation. We do this by counting the
 * memory on each free list with the exception of the first item on the list.
 *
 * Bits in @filter:
 * SHOW_MEM_FILTER_NODES: suppress nodes that are not allowed by current's
 *   cpuset.
 */
void show_free_areas(unsigned int filter, nodemask_t *nodemask)
{
	unsigned long free_pcp = 0;
	int cpu;
	struct zone *zone;
	pg_data_t *pgdat;

	for_each_populated_zone(zone) {
		if (show_mem_node_skip(filter, zone_to_nid(zone), nodemask))
			continue;

		for_each_online_cpu(cpu)
			free_pcp += per_cpu_ptr(zone->pageset, cpu)->pcp.count;
	}

	printk("active_anon:%lu inactive_anon:%lu isolated_anon:%lu\n"
		" active_file:%lu inactive_file:%lu isolated_file:%lu\n"
		" unevictable:%lu dirty:%lu writeback:%lu\n"
		" slab_reclaimable:%lu slab_unreclaimable:%lu\n"
		" mapped:%lu shmem:%lu pagetables:%lu bounce:%lu\n"
		" free:%lu free_pcp:%lu free_cma:%lu\n",
		global_node_page_state(NR_ACTIVE_ANON),
		global_node_page_state(NR_INACTIVE_ANON),
		global_node_page_state(NR_ISOLATED_ANON),
		global_node_page_state(NR_ACTIVE_FILE),
		global_node_page_state(NR_INACTIVE_FILE),
		global_node_page_state(NR_ISOLATED_FILE),
		global_node_page_state(NR_UNEVICTABLE),
		global_node_page_state(NR_FILE_DIRTY),
		global_node_page_state(NR_WRITEBACK),
		global_node_page_state_pages(NR_SLAB_RECLAIMABLE_B),
		global_node_page_state_pages(NR_SLAB_UNRECLAIMABLE_B),
		global_node_page_state(NR_FILE_MAPPED),
		global_node_page_state(NR_SHMEM),
		global_node_page_state(NR_PAGETABLE),
		global_zone_page_state(NR_BOUNCE),
		global_zone_page_state(NR_FREE_PAGES),
		free_pcp,
		global_zone_page_state(NR_FREE_CMA_PAGES));

	for_each_online_pgdat(pgdat) {
		if (show_mem_node_skip(filter, pgdat->node_id, nodemask))
			continue;

		printk("Node %d"
			" active_anon:%lukB"
			" inactive_anon:%lukB"
			" active_file:%lukB"
			" inactive_file:%lukB"
			" unevictable:%lukB"
			" isolated(anon):%lukB"
			" isolated(file):%lukB"
			" mapped:%lukB"
			" dirty:%lukB"
			" writeback:%lukB"
			" shmem:%lukB"
#ifdef CONFIG_TRANSPARENT_HUGEPAGE
			" shmem_thp: %lukB"
			" shmem_pmdmapped: %lukB"
			" anon_thp: %lukB"
#endif
			" writeback_tmp:%lukB"
			" kernel_stack:%lukB"
#ifdef CONFIG_SHADOW_CALL_STACK
			" shadow_call_stack:%lukB"
#endif
			" pagetables:%lukB"
			" all_unreclaimable? %s"
			"\n",
			pgdat->node_id,
			K(node_page_state(pgdat, NR_ACTIVE_ANON)),
			K(node_page_state(pgdat, NR_INACTIVE_ANON)),
			K(node_page_state(pgdat, NR_ACTIVE_FILE)),
			K(node_page_state(pgdat, NR_INACTIVE_FILE)),
			K(node_page_state(pgdat, NR_UNEVICTABLE)),
			K(node_page_state(pgdat, NR_ISOLATED_ANON)),
			K(node_page_state(pgdat, NR_ISOLATED_FILE)),
			K(node_page_state(pgdat, NR_FILE_MAPPED)),
			K(node_page_state(pgdat, NR_FILE_DIRTY)),
			K(node_page_state(pgdat, NR_WRITEBACK)),
			K(node_page_state(pgdat, NR_SHMEM)),
#ifdef CONFIG_TRANSPARENT_HUGEPAGE
			K(node_page_state(pgdat, NR_SHMEM_THPS)),
			K(node_page_state(pgdat, NR_SHMEM_PMDMAPPED)),
			K(node_page_state(pgdat, NR_ANON_THPS)),
#endif
			K(node_page_state(pgdat, NR_WRITEBACK_TEMP)),
			node_page_state(pgdat, NR_KERNEL_STACK_KB),
#ifdef CONFIG_SHADOW_CALL_STACK
			node_page_state(pgdat, NR_KERNEL_SCS_KB),
#endif
			K(node_page_state(pgdat, NR_PAGETABLE)),
			pgdat->kswapd_failures >= MAX_RECLAIM_RETRIES ?
				"yes" : "no");
	}

	for_each_populated_zone(zone) {
		int i;

		if (show_mem_node_skip(filter, zone_to_nid(zone), nodemask))
			continue;

		free_pcp = 0;
		for_each_online_cpu(cpu)
			free_pcp += per_cpu_ptr(zone->pageset, cpu)->pcp.count;

		show_node(zone);
		printk(KERN_CONT
			"%s"
			" free:%lukB"
			" min:%lukB"
			" low:%lukB"
			" high:%lukB"
			" reserved_highatomic:%luKB"
			" active_anon:%lukB"
			" inactive_anon:%lukB"
			" active_file:%lukB"
			" inactive_file:%lukB"
			" unevictable:%lukB"
			" writepending:%lukB"
			" present:%lukB"
			" managed:%lukB"
			" mlocked:%lukB"
			" bounce:%lukB"
			" free_pcp:%lukB"
			" local_pcp:%ukB"
			" free_cma:%lukB"
			"\n",
			zone->name,
			K(zone_page_state(zone, NR_FREE_PAGES)),
			K(min_wmark_pages(zone)),
			K(low_wmark_pages(zone)),
			K(high_wmark_pages(zone)),
			K(zone->nr_reserved_highatomic),
			K(zone_page_state(zone, NR_ZONE_ACTIVE_ANON)),
			K(zone_page_state(zone, NR_ZONE_INACTIVE_ANON)),
			K(zone_page_state(zone, NR_ZONE_ACTIVE_FILE)),
			K(zone_page_state(zone, NR_ZONE_INACTIVE_FILE)),
			K(zone_page_state(zone, NR_ZONE_UNEVICTABLE)),
			K(zone_page_state(zone, NR_ZONE_WRITE_PENDING)),
			K(zone->present_pages),
			K(zone_managed_pages(zone)),
			K(zone_page_state(zone, NR_MLOCK)),
			K(zone_page_state(zone, NR_BOUNCE)),
			K(free_pcp),
			K(this_cpu_read(zone->pageset->pcp.count)),
			K(zone_page_state(zone, NR_FREE_CMA_PAGES)));
		printk("lowmem_reserve[]:");
		for (i = 0; i < MAX_NR_ZONES; i++)
			printk(KERN_CONT " %ld", zone->lowmem_reserve[i]);
		printk(KERN_CONT "\n");
	}

	for_each_populated_zone(zone) {
		unsigned int order;
		unsigned long nr[MAX_ORDER], flags, total = 0;
		unsigned char types[MAX_ORDER];

		if (show_mem_node_skip(filter, zone_to_nid(zone), nodemask))
			continue;
		show_node(zone);
		printk(KERN_CONT "%s: ", zone->name);

		spin_lock_irqsave(&zone->lock, flags);
		for (order = 0; order < MAX_ORDER; order++) {
			struct free_area *area = &zone->free_area[order];
			int type;

			nr[order] = area->nr_free;
			total += nr[order] << order;

			types[order] = 0;
			for (type = 0; type < MIGRATE_TYPES; type++) {
				if (!free_area_empty(area, type))
					types[order] |= 1 << type;
			}
		}
		spin_unlock_irqrestore(&zone->lock, flags);
		for (order = 0; order < MAX_ORDER; order++) {
			printk(KERN_CONT "%lu*%lukB ",
			       nr[order], K(1UL) << order);
			if (nr[order])
				show_migration_types(types[order]);
		}
		printk(KERN_CONT "= %lukB\n", K(total));
	}

	hugetlb_show_meminfo();

	printk("%ld total pagecache pages\n", global_node_page_state(NR_FILE_PAGES));

	show_swap_cache_info();
}

static void zoneref_set_zone(struct zone *zone, struct zoneref *zoneref)
{
	zoneref->zone = zone;
	zoneref->zone_idx = zone_idx(zone);
}

/*
 * Builds allocation fallback zone lists.
 *
 * Add all populated zones of a node to the zonelist.
 */
static int build_zonerefs_node(pg_data_t *pgdat, struct zoneref *zonerefs)
{
	struct zone *zone;
	enum zone_type zone_type = MAX_NR_ZONES;
	int nr_zones = 0;

	do {
		zone_type--;
		zone = pgdat->node_zones + zone_type;
		if (managed_zone(zone)) {
			zoneref_set_zone(zone, &zonerefs[nr_zones++]);
			check_highest_zone(zone_type);
		}
	} while (zone_type);

	return nr_zones;
}

#ifdef CONFIG_NUMA

static int __parse_numa_zonelist_order(char *s)
{
	/*
	 * We used to support different zonlists modes but they turned
	 * out to be just not useful. Let's keep the warning in place
	 * if somebody still use the cmd line parameter so that we do
	 * not fail it silently
	 */
	if (!(*s == 'd' || *s == 'D' || *s == 'n' || *s == 'N')) {
		pr_warn("Ignoring unsupported numa_zonelist_order value:  %s\n", s);
		return -EINVAL;
	}
	return 0;
}

char numa_zonelist_order[] = "Node";

/*
 * sysctl handler for numa_zonelist_order
 */
int numa_zonelist_order_handler(struct ctl_table *table, int write,
		void *buffer, size_t *length, loff_t *ppos)
{
	if (write)
		return __parse_numa_zonelist_order(buffer);
	return proc_dostring(table, write, buffer, length, ppos);
}


#define MAX_NODE_LOAD (nr_online_nodes)
static int node_load[MAX_NUMNODES];

/**
 * find_next_best_node - find the next node that should appear in a given node's fallback list
 * @node: node whose fallback list we're appending
 * @used_node_mask: nodemask_t of already used nodes
 *
 * We use a number of factors to determine which is the next node that should
 * appear on a given node's fallback list.  The node should not have appeared
 * already in @node's fallback list, and it should be the next closest node
 * according to the distance array (which contains arbitrary distance values
 * from each node to each node in the system), and should also prefer nodes
 * with no CPUs, since presumably they'll have very little allocation pressure
 * on them otherwise.
 *
 * Return: node id of the found node or %NUMA_NO_NODE if no node is found.
 */
static int find_next_best_node(int node, nodemask_t *used_node_mask)
{
	int n, val;
	int min_val = INT_MAX;
	int best_node = NUMA_NO_NODE;

	/* Use the local node if we haven't already */
	if (!node_isset(node, *used_node_mask)) {
		node_set(node, *used_node_mask);
		return node;
	}

	for_each_node_state(n, N_MEMORY) {

		/* Don't want a node to appear more than once */
		if (node_isset(n, *used_node_mask))
			continue;

		/* Use the distance array to find the distance */
		val = node_distance(node, n);

		/* Penalize nodes under us ("prefer the next node") */
		val += (n < node);

		/* Give preference to headless and unused nodes */
		if (!cpumask_empty(cpumask_of_node(n)))
			val += PENALTY_FOR_NODE_WITH_CPUS;

		/* Slight preference for less loaded node */
		val *= (MAX_NODE_LOAD*MAX_NUMNODES);
		val += node_load[n];

		if (val < min_val) {
			min_val = val;
			best_node = n;
		}
	}

	if (best_node >= 0)
		node_set(best_node, *used_node_mask);

	return best_node;
}


/*
 * Build zonelists ordered by node and zones within node.
 * This results in maximum locality--normal zone overflows into local
 * DMA zone, if any--but risks exhausting DMA zone.
 */
static void build_zonelists_in_node_order(pg_data_t *pgdat, int *node_order,
		unsigned nr_nodes)
{
	struct zoneref *zonerefs;
	int i;

	zonerefs = pgdat->node_zonelists[ZONELIST_FALLBACK]._zonerefs;

	for (i = 0; i < nr_nodes; i++) {
		int nr_zones;

		pg_data_t *node = NODE_DATA(node_order[i]);

		nr_zones = build_zonerefs_node(node, zonerefs);
		zonerefs += nr_zones;
	}
	zonerefs->zone = NULL;
	zonerefs->zone_idx = 0;
}

/*
 * Build gfp_thisnode zonelists
 */
static void build_thisnode_zonelists(pg_data_t *pgdat)
{
	struct zoneref *zonerefs;
	int nr_zones;

	zonerefs = pgdat->node_zonelists[ZONELIST_NOFALLBACK]._zonerefs;
	nr_zones = build_zonerefs_node(pgdat, zonerefs);
	zonerefs += nr_zones;
	zonerefs->zone = NULL;
	zonerefs->zone_idx = 0;
}

/*
 * Build zonelists ordered by zone and nodes within zones.
 * This results in conserving DMA zone[s] until all Normal memory is
 * exhausted, but results in overflowing to remote node while memory
 * may still exist in local DMA zone.
 */

static void build_zonelists(pg_data_t *pgdat)
{
	static int node_order[MAX_NUMNODES];
	int node, load, nr_nodes = 0;
	nodemask_t used_mask = NODE_MASK_NONE;
	int local_node, prev_node;

	/* NUMA-aware ordering of nodes */
	local_node = pgdat->node_id;
	load = nr_online_nodes;
	prev_node = local_node;

	memset(node_order, 0, sizeof(node_order));
	while ((node = find_next_best_node(local_node, &used_mask)) >= 0) {
		/*
		 * We don't want to pressure a particular node.
		 * So adding penalty to the first node in same
		 * distance group to make it round-robin.
		 */
		if (node_distance(local_node, node) !=
		    node_distance(local_node, prev_node))
			node_load[node] = load;

		node_order[nr_nodes++] = node;
		prev_node = node;
		load--;
	}

	build_zonelists_in_node_order(pgdat, node_order, nr_nodes);
	build_thisnode_zonelists(pgdat);
}

#ifdef CONFIG_HAVE_MEMORYLESS_NODES
/*
 * Return node id of node used for "local" allocations.
 * I.e., first node id of first zone in arg node's generic zonelist.
 * Used for initializing percpu 'numa_mem', which is used primarily
 * for kernel allocations, so use GFP_KERNEL flags to locate zonelist.
 */
int local_memory_node(int node)
{
	struct zoneref *z;

	z = first_zones_zonelist(node_zonelist(node, GFP_KERNEL),
				   gfp_zone(GFP_KERNEL),
				   NULL);
	return zone_to_nid(z->zone);
}
#endif

static void setup_min_unmapped_ratio(void);
static void setup_min_slab_ratio(void);
#else	/* CONFIG_NUMA */

static void build_zonelists(pg_data_t *pgdat)
{
	int node, local_node;
	struct zoneref *zonerefs;
	int nr_zones;

	local_node = pgdat->node_id;

	zonerefs = pgdat->node_zonelists[ZONELIST_FALLBACK]._zonerefs;
	nr_zones = build_zonerefs_node(pgdat, zonerefs);
	zonerefs += nr_zones;

	/*
	 * Now we build the zonelist so that it contains the zones
	 * of all the other nodes.
	 * We don't want to pressure a particular node, so when
	 * building the zones for node N, we make sure that the
	 * zones coming right after the local ones are those from
	 * node N+1 (modulo N)
	 */
	for (node = local_node + 1; node < MAX_NUMNODES; node++) {
		if (!node_online(node))
			continue;
		nr_zones = build_zonerefs_node(NODE_DATA(node), zonerefs);
		zonerefs += nr_zones;
	}
	for (node = 0; node < local_node; node++) {
		if (!node_online(node))
			continue;
		nr_zones = build_zonerefs_node(NODE_DATA(node), zonerefs);
		zonerefs += nr_zones;
	}

	zonerefs->zone = NULL;
	zonerefs->zone_idx = 0;
}

#endif	/* CONFIG_NUMA */

/*
 * Boot pageset table. One per cpu which is going to be used for all
 * zones and all nodes. The parameters will be set in such a way
 * that an item put on a list will immediately be handed over to
 * the buddy list. This is safe since pageset manipulation is done
 * with interrupts disabled.
 *
 * The boot_pagesets must be kept even after bootup is complete for
 * unused processors and/or zones. They do play a role for bootstrapping
 * hotplugged processors.
 *
 * zoneinfo_show() and maybe other functions do
 * not check if the processor is online before following the pageset pointer.
 * Other parts of the kernel may not check if the zone is available.
 */
static void pageset_init(struct per_cpu_pageset *p);
/* These effectively disable the pcplists in the boot pageset completely */
#define BOOT_PAGESET_HIGH	0
#define BOOT_PAGESET_BATCH	1
static DEFINE_PER_CPU(struct per_cpu_pageset, boot_pageset);
static DEFINE_PER_CPU(struct per_cpu_nodestat, boot_nodestats);

static void __build_all_zonelists(void *data)
{
	int nid;
	int __maybe_unused cpu;
	pg_data_t *self = data;
	static DEFINE_SPINLOCK(lock);

	spin_lock(&lock);

#ifdef CONFIG_NUMA
	memset(node_load, 0, sizeof(node_load));
#endif

	/*
	 * This node is hotadded and no memory is yet present.   So just
	 * building zonelists is fine - no need to touch other nodes.
	 */
	if (self && !node_online(self->node_id)) {
		build_zonelists(self);
	} else {
		for_each_online_node(nid) {
			pg_data_t *pgdat = NODE_DATA(nid);

			build_zonelists(pgdat);
		}

#ifdef CONFIG_HAVE_MEMORYLESS_NODES
		/*
		 * We now know the "local memory node" for each node--
		 * i.e., the node of the first zone in the generic zonelist.
		 * Set up numa_mem percpu variable for on-line cpus.  During
		 * boot, only the boot cpu should be on-line;  we'll init the
		 * secondary cpus' numa_mem as they come on-line.  During
		 * node/memory hotplug, we'll fixup all on-line cpus.
		 */
		for_each_online_cpu(cpu)
			set_cpu_numa_mem(cpu, local_memory_node(cpu_to_node(cpu)));
#endif
	}

	spin_unlock(&lock);
}

static noinline void __init
build_all_zonelists_init(void)
{
	int cpu;

	__build_all_zonelists(NULL);

	/*
	 * Initialize the boot_pagesets that are going to be used
	 * for bootstrapping processors. The real pagesets for
	 * each zone will be allocated later when the per cpu
	 * allocator is available.
	 *
	 * boot_pagesets are used also for bootstrapping offline
	 * cpus if the system is already booted because the pagesets
	 * are needed to initialize allocators on a specific cpu too.
	 * F.e. the percpu allocator needs the page allocator which
	 * needs the percpu allocator in order to allocate its pagesets
	 * (a chicken-egg dilemma).
	 */
	for_each_possible_cpu(cpu)
		pageset_init(&per_cpu(boot_pageset, cpu));

	mminit_verify_zonelist();
	cpuset_init_current_mems_allowed();
}

/*
 * unless system_state == SYSTEM_BOOTING.
 *
 * __ref due to call of __init annotated helper build_all_zonelists_init
 * [protected by SYSTEM_BOOTING].
 */
void __ref build_all_zonelists(pg_data_t *pgdat)
{
	unsigned long vm_total_pages;

	if (system_state == SYSTEM_BOOTING) {
		build_all_zonelists_init();
	} else {
		__build_all_zonelists(pgdat);
		/* cpuset refresh routine should be here */
	}
	/* Get the number of free pages beyond high watermark in all zones. */
	vm_total_pages = nr_free_zone_pages(gfp_zone(GFP_HIGHUSER_MOVABLE));
	/*
	 * Disable grouping by mobility if the number of pages in the
	 * system is too low to allow the mechanism to work. It would be
	 * more accurate, but expensive to check per-zone. This check is
	 * made on memory-hotadd so a system can start with mobility
	 * disabled and enable it later
	 */
	if (vm_total_pages < (pageblock_nr_pages * MIGRATE_TYPES))
		page_group_by_mobility_disabled = 1;
	else
		page_group_by_mobility_disabled = 0;

	pr_info("Built %u zonelists, mobility grouping %s.  Total pages: %ld\n",
		nr_online_nodes,
		page_group_by_mobility_disabled ? "off" : "on",
		vm_total_pages);
#ifdef CONFIG_NUMA
	pr_info("Policy zone: %s\n", zone_names[policy_zone]);
#endif
}

/* If zone is ZONE_MOVABLE but memory is mirrored, it is an overlapped init */
static bool __meminit
overlap_memmap_init(unsigned long zone, unsigned long *pfn)
{
	static struct memblock_region *r;

	if (mirrored_kernelcore && zone == ZONE_MOVABLE) {
		if (!r || *pfn >= memblock_region_memory_end_pfn(r)) {
			for_each_mem_region(r) {
				if (*pfn < memblock_region_memory_end_pfn(r))
					break;
			}
		}
		if (*pfn >= memblock_region_memory_base_pfn(r) &&
		    memblock_is_mirror(r)) {
			*pfn = memblock_region_memory_end_pfn(r);
			return true;
		}
	}
	return false;
}

/*
 * Initially all pages are reserved - free ones are freed
 * up by memblock_free_all() once the early boot process is
 * done. Non-atomic initialization, single-pass.
 *
 * All aligned pageblocks are initialized to the specified migratetype
 * (usually MIGRATE_MOVABLE). Besides setting the migratetype, no related
 * zone stats (e.g., nr_isolate_pageblock) are touched.
 */
<<<<<<< HEAD
void __meminit memmap_init_zone(unsigned long size, int nid, unsigned long zone,
		unsigned long start_pfn,
=======
void __meminit memmap_init_range(unsigned long size, int nid, unsigned long zone,
		unsigned long start_pfn, unsigned long zone_end_pfn,
>>>>>>> f642729d
		enum meminit_context context,
		struct vmem_altmap *altmap, int migratetype)
{
	unsigned long pfn, end_pfn = start_pfn + size;
	struct page *page;

	if (highest_memmap_pfn < end_pfn - 1)
		highest_memmap_pfn = end_pfn - 1;

#ifdef CONFIG_ZONE_DEVICE
	/*
	 * Honor reservation requested by the driver for this ZONE_DEVICE
	 * memory. We limit the total number of pages to initialize to just
	 * those that might contain the memory mapping. We will defer the
	 * ZONE_DEVICE page initialization until after we have released
	 * the hotplug lock.
	 */
	if (zone == ZONE_DEVICE) {
		if (!altmap)
			return;

		if (start_pfn == altmap->base_pfn)
			start_pfn += altmap->reserve;
		end_pfn = altmap->base_pfn + vmem_altmap_offset(altmap);
	}
#endif

	for (pfn = start_pfn; pfn < end_pfn; ) {
		/*
		 * There can be holes in boot-time mem_map[]s handed to this
		 * function.  They do not exist on hotplugged memory.
		 */
		if (context == MEMINIT_EARLY) {
			if (overlap_memmap_init(zone, &pfn))
				continue;
			if (defer_init(nid, pfn, zone_end_pfn))
				break;
		}

		page = pfn_to_page(pfn);
		__init_single_page(page, pfn, zone, nid);
		if (context == MEMINIT_HOTPLUG)
			__SetPageReserved(page);

		/*
		 * Usually, we want to mark the pageblock MIGRATE_MOVABLE,
		 * such that unmovable allocations won't be scattered all
		 * over the place during system boot.
		 */
		if (IS_ALIGNED(pfn, pageblock_nr_pages)) {
			set_pageblock_migratetype(page, migratetype);
			cond_resched();
		}
		pfn++;
	}
}

#ifdef CONFIG_ZONE_DEVICE
void __ref memmap_init_zone_device(struct zone *zone,
				   unsigned long start_pfn,
				   unsigned long nr_pages,
				   struct dev_pagemap *pgmap)
{
	unsigned long pfn, end_pfn = start_pfn + nr_pages;
	struct pglist_data *pgdat = zone->zone_pgdat;
	struct vmem_altmap *altmap = pgmap_altmap(pgmap);
	unsigned long zone_idx = zone_idx(zone);
	unsigned long start = jiffies;
	int nid = pgdat->node_id;

	if (WARN_ON_ONCE(!pgmap || zone_idx(zone) != ZONE_DEVICE))
		return;

	/*
	 * The call to memmap_init_zone should have already taken care
	 * of the pages reserved for the memmap, so we can just jump to
	 * the end of that region and start processing the device pages.
	 */
	if (altmap) {
		start_pfn = altmap->base_pfn + vmem_altmap_offset(altmap);
		nr_pages = end_pfn - start_pfn;
	}

	for (pfn = start_pfn; pfn < end_pfn; pfn++) {
		struct page *page = pfn_to_page(pfn);

		__init_single_page(page, pfn, zone_idx, nid);

		/*
		 * Mark page reserved as it will need to wait for onlining
		 * phase for it to be fully associated with a zone.
		 *
		 * We can use the non-atomic __set_bit operation for setting
		 * the flag as we are still initializing the pages.
		 */
		__SetPageReserved(page);

		/*
		 * ZONE_DEVICE pages union ->lru with a ->pgmap back pointer
		 * and zone_device_data.  It is a bug if a ZONE_DEVICE page is
		 * ever freed or placed on a driver-private list.
		 */
		page->pgmap = pgmap;
		page->zone_device_data = NULL;

		/*
		 * Mark the block movable so that blocks are reserved for
		 * movable at startup. This will force kernel allocations
		 * to reserve their blocks rather than leaking throughout
		 * the address space during boot when many long-lived
		 * kernel allocations are made.
		 *
		 * Please note that MEMINIT_HOTPLUG path doesn't clear memmap
		 * because this is done early in section_activate()
		 */
		if (IS_ALIGNED(pfn, pageblock_nr_pages)) {
			set_pageblock_migratetype(page, MIGRATE_MOVABLE);
			cond_resched();
		}
	}

	pr_info("%s initialised %lu pages in %ums\n", __func__,
		nr_pages, jiffies_to_msecs(jiffies - start));
}

#endif
static void __meminit zone_init_free_lists(struct zone *zone)
{
	unsigned int order, t;
	for_each_migratetype_order(order, t) {
		INIT_LIST_HEAD(&zone->free_area[order].free_list[t]);
		zone->free_area[order].nr_free = 0;
	}
}

#if !defined(CONFIG_FLAT_NODE_MEM_MAP)
/*
 * Only struct pages that correspond to ranges defined by memblock.memory
 * are zeroed and initialized by going through __init_single_page() during
 * memmap_init_zone().
 *
 * But, there could be struct pages that correspond to holes in
 * memblock.memory. This can happen because of the following reasons:
 * - physical memory bank size is not necessarily the exact multiple of the
 *   arbitrary section size
 * - early reserved memory may not be listed in memblock.memory
 * - memory layouts defined with memmap= kernel parameter may not align
 *   nicely with memmap sections
 *
 * Explicitly initialize those struct pages so that:
 * - PG_Reserved is set
 * - zone and node links point to zone and node that span the page if the
 *   hole is in the middle of a zone
 * - zone and node links point to adjacent zone/node if the hole falls on
 *   the zone boundary; the pages in such holes will be prepended to the
 *   zone/node above the hole except for the trailing pages in the last
 *   section that will be appended to the zone/node below.
 */
static u64 __meminit init_unavailable_range(unsigned long spfn,
					    unsigned long epfn,
					    int zone, int node)
{
	unsigned long pfn;
	u64 pgcnt = 0;

	for (pfn = spfn; pfn < epfn; pfn++) {
		if (!pfn_valid(ALIGN_DOWN(pfn, pageblock_nr_pages))) {
			pfn = ALIGN_DOWN(pfn, pageblock_nr_pages)
				+ pageblock_nr_pages - 1;
			continue;
		}
		__init_single_page(pfn_to_page(pfn), pfn, zone, node);
		__SetPageReserved(pfn_to_page(pfn));
		pgcnt++;
	}

	return pgcnt;
}
#else
static inline u64 init_unavailable_range(unsigned long spfn, unsigned long epfn,
					 int zone, int node)
{
	return 0;
}
#endif

void __meminit __weak memmap_init_zone(struct zone *zone)
{
	unsigned long zone_start_pfn = zone->zone_start_pfn;
	unsigned long zone_end_pfn = zone_start_pfn + zone->spanned_pages;
	int i, nid = zone_to_nid(zone), zone_id = zone_idx(zone);
	static unsigned long hole_pfn;
	unsigned long start_pfn, end_pfn;
	u64 pgcnt = 0;

	for_each_mem_pfn_range(i, nid, &start_pfn, &end_pfn, NULL) {
		start_pfn = clamp(start_pfn, zone_start_pfn, zone_end_pfn);
		end_pfn = clamp(end_pfn, zone_start_pfn, zone_end_pfn);

<<<<<<< HEAD
		if (end_pfn > start_pfn) {
			size = end_pfn - start_pfn;
			memmap_init_zone(size, nid, zone, start_pfn,
					 MEMINIT_EARLY, NULL, MIGRATE_MOVABLE);
		}
=======
		if (end_pfn > start_pfn)
			memmap_init_range(end_pfn - start_pfn, nid,
					zone_id, start_pfn, zone_end_pfn,
					MEMINIT_EARLY, NULL, MIGRATE_MOVABLE);

		if (hole_pfn < start_pfn)
			pgcnt += init_unavailable_range(hole_pfn, start_pfn,
							zone_id, nid);
		hole_pfn = end_pfn;
>>>>>>> f642729d
	}

#ifdef CONFIG_SPARSEMEM
	/*
	 * Initialize the hole in the range [zone_end_pfn, section_end].
	 * If zone boundary falls in the middle of a section, this hole
	 * will be re-initialized during the call to this function for the
	 * higher zone.
	 */
	end_pfn = round_up(zone_end_pfn, PAGES_PER_SECTION);
	if (hole_pfn < end_pfn)
		pgcnt += init_unavailable_range(hole_pfn, end_pfn,
						zone_id, nid);
#endif

	if (pgcnt)
		pr_info("  %s zone: %llu pages in unavailable ranges\n",
			zone->name, pgcnt);
}

static int zone_batchsize(struct zone *zone)
{
#ifdef CONFIG_MMU
	int batch;

	/*
	 * The per-cpu-pages pools are set to around 1000th of the
	 * size of the zone.
	 */
	batch = zone_managed_pages(zone) / 1024;
	/* But no more than a meg. */
	if (batch * PAGE_SIZE > 1024 * 1024)
		batch = (1024 * 1024) / PAGE_SIZE;
	batch /= 4;		/* We effectively *= 4 below */
	if (batch < 1)
		batch = 1;

	/*
	 * Clamp the batch to a 2^n - 1 value. Having a power
	 * of 2 value was found to be more likely to have
	 * suboptimal cache aliasing properties in some cases.
	 *
	 * For example if 2 tasks are alternately allocating
	 * batches of pages, one task can end up with a lot
	 * of pages of one half of the possible page colors
	 * and the other with pages of the other colors.
	 */
	batch = rounddown_pow_of_two(batch + batch/2) - 1;

	return batch;

#else
	/* The deferral and batching of frees should be suppressed under NOMMU
	 * conditions.
	 *
	 * The problem is that NOMMU needs to be able to allocate large chunks
	 * of contiguous memory as there's no hardware page translation to
	 * assemble apparent contiguous memory from discontiguous pages.
	 *
	 * Queueing large contiguous runs of pages for batching, however,
	 * causes the pages to actually be freed in smaller chunks.  As there
	 * can be a significant delay between the individual batches being
	 * recycled, this leads to the once large chunks of space being
	 * fragmented and becoming unavailable for high-order allocations.
	 */
	return 0;
#endif
}

/*
 * pcp->high and pcp->batch values are related and generally batch is lower
 * than high. They are also related to pcp->count such that count is lower
 * than high, and as soon as it reaches high, the pcplist is flushed.
 *
 * However, guaranteeing these relations at all times would require e.g. write
 * barriers here but also careful usage of read barriers at the read side, and
 * thus be prone to error and bad for performance. Thus the update only prevents
 * store tearing. Any new users of pcp->batch and pcp->high should ensure they
 * can cope with those fields changing asynchronously, and fully trust only the
 * pcp->count field on the local CPU with interrupts disabled.
 *
 * mutex_is_locked(&pcp_batch_high_lock) required when calling this function
 * outside of boot time (or some other assurance that no concurrent updaters
 * exist).
 */
static void pageset_update(struct per_cpu_pages *pcp, unsigned long high,
		unsigned long batch)
{
	WRITE_ONCE(pcp->batch, batch);
	WRITE_ONCE(pcp->high, high);
}

static void pageset_init(struct per_cpu_pageset *p)
{
	struct per_cpu_pages *pcp;
	int migratetype;

	memset(p, 0, sizeof(*p));

	pcp = &p->pcp;
	for (migratetype = 0; migratetype < MIGRATE_PCPTYPES; migratetype++)
		INIT_LIST_HEAD(&pcp->lists[migratetype]);

	/*
	 * Set batch and high values safe for a boot pageset. A true percpu
	 * pageset's initialization will update them subsequently. Here we don't
	 * need to be as careful as pageset_update() as nobody can access the
	 * pageset yet.
	 */
	pcp->high = BOOT_PAGESET_HIGH;
	pcp->batch = BOOT_PAGESET_BATCH;
}

static void __zone_set_pageset_high_and_batch(struct zone *zone, unsigned long high,
		unsigned long batch)
{
	struct per_cpu_pageset *p;
	int cpu;

	for_each_possible_cpu(cpu) {
		p = per_cpu_ptr(zone->pageset, cpu);
		pageset_update(&p->pcp, high, batch);
	}
}

/*
 * Calculate and set new high and batch values for all per-cpu pagesets of a
 * zone, based on the zone's size and the percpu_pagelist_fraction sysctl.
 */
static void zone_set_pageset_high_and_batch(struct zone *zone)
{
	unsigned long new_high, new_batch;

	if (percpu_pagelist_fraction) {
		new_high = zone_managed_pages(zone) / percpu_pagelist_fraction;
		new_batch = max(1UL, new_high / 4);
		if ((new_high / 4) > (PAGE_SHIFT * 8))
			new_batch = PAGE_SHIFT * 8;
	} else {
		new_batch = zone_batchsize(zone);
		new_high = 6 * new_batch;
		new_batch = max(1UL, 1 * new_batch);
	}

	if (zone->pageset_high == new_high &&
	    zone->pageset_batch == new_batch)
		return;

	zone->pageset_high = new_high;
	zone->pageset_batch = new_batch;

	__zone_set_pageset_high_and_batch(zone, new_high, new_batch);
}

void __meminit setup_zone_pageset(struct zone *zone)
{
	struct per_cpu_pageset *p;
	int cpu;

	zone->pageset = alloc_percpu(struct per_cpu_pageset);
	for_each_possible_cpu(cpu) {
		p = per_cpu_ptr(zone->pageset, cpu);
		pageset_init(p);
	}

	zone_set_pageset_high_and_batch(zone);
}

/*
 * Allocate per cpu pagesets and initialize them.
 * Before this call only boot pagesets were available.
 */
void __init setup_per_cpu_pageset(void)
{
	struct pglist_data *pgdat;
	struct zone *zone;
	int __maybe_unused cpu;

	for_each_populated_zone(zone)
		setup_zone_pageset(zone);

#ifdef CONFIG_NUMA
	/*
	 * Unpopulated zones continue using the boot pagesets.
	 * The numa stats for these pagesets need to be reset.
	 * Otherwise, they will end up skewing the stats of
	 * the nodes these zones are associated with.
	 */
	for_each_possible_cpu(cpu) {
		struct per_cpu_pageset *pcp = &per_cpu(boot_pageset, cpu);
		memset(pcp->vm_numa_stat_diff, 0,
		       sizeof(pcp->vm_numa_stat_diff));
	}
#endif

	for_each_online_pgdat(pgdat)
		pgdat->per_cpu_nodestats =
			alloc_percpu(struct per_cpu_nodestat);
}

static __meminit void zone_pcp_init(struct zone *zone)
{
	/*
	 * per cpu subsystem is not up at this point. The following code
	 * relies on the ability of the linker to provide the
	 * offset of a (static) per cpu variable into the per cpu area.
	 */
	zone->pageset = &boot_pageset;
	zone->pageset_high = BOOT_PAGESET_HIGH;
	zone->pageset_batch = BOOT_PAGESET_BATCH;

	if (populated_zone(zone))
		printk(KERN_DEBUG "  %s zone: %lu pages, LIFO batch:%u\n",
			zone->name, zone->present_pages,
					 zone_batchsize(zone));
}

void __meminit init_currently_empty_zone(struct zone *zone,
					unsigned long zone_start_pfn,
					unsigned long size)
{
	struct pglist_data *pgdat = zone->zone_pgdat;
	int zone_idx = zone_idx(zone) + 1;

	if (zone_idx > pgdat->nr_zones)
		pgdat->nr_zones = zone_idx;

	zone->zone_start_pfn = zone_start_pfn;

	mminit_dprintk(MMINIT_TRACE, "memmap_init",
			"Initialising map node %d zone %lu pfns %lu -> %lu\n",
			pgdat->node_id,
			(unsigned long)zone_idx(zone),
			zone_start_pfn, (zone_start_pfn + size));

	zone_init_free_lists(zone);
	zone->initialized = 1;
}

/**
 * get_pfn_range_for_nid - Return the start and end page frames for a node
 * @nid: The nid to return the range for. If MAX_NUMNODES, the min and max PFN are returned.
 * @start_pfn: Passed by reference. On return, it will have the node start_pfn.
 * @end_pfn: Passed by reference. On return, it will have the node end_pfn.
 *
 * It returns the start and end page frame of a node based on information
 * provided by memblock_set_node(). If called for a node
 * with no available memory, a warning is printed and the start and end
 * PFNs will be 0.
 */
void __init get_pfn_range_for_nid(unsigned int nid,
			unsigned long *start_pfn, unsigned long *end_pfn)
{
	unsigned long this_start_pfn, this_end_pfn;
	int i;

	*start_pfn = -1UL;
	*end_pfn = 0;

	for_each_mem_pfn_range(i, nid, &this_start_pfn, &this_end_pfn, NULL) {
		*start_pfn = min(*start_pfn, this_start_pfn);
		*end_pfn = max(*end_pfn, this_end_pfn);
	}

	if (*start_pfn == -1UL)
		*start_pfn = 0;
}

/*
 * This finds a zone that can be used for ZONE_MOVABLE pages. The
 * assumption is made that zones within a node are ordered in monotonic
 * increasing memory addresses so that the "highest" populated zone is used
 */
static void __init find_usable_zone_for_movable(void)
{
	int zone_index;
	for (zone_index = MAX_NR_ZONES - 1; zone_index >= 0; zone_index--) {
		if (zone_index == ZONE_MOVABLE)
			continue;

		if (arch_zone_highest_possible_pfn[zone_index] >
				arch_zone_lowest_possible_pfn[zone_index])
			break;
	}

	VM_BUG_ON(zone_index == -1);
	movable_zone = zone_index;
}

/*
 * The zone ranges provided by the architecture do not include ZONE_MOVABLE
 * because it is sized independent of architecture. Unlike the other zones,
 * the starting point for ZONE_MOVABLE is not fixed. It may be different
 * in each node depending on the size of each node and how evenly kernelcore
 * is distributed. This helper function adjusts the zone ranges
 * provided by the architecture for a given node by using the end of the
 * highest usable zone for ZONE_MOVABLE. This preserves the assumption that
 * zones within a node are in order of monotonic increases memory addresses
 */
static void __init adjust_zone_range_for_zone_movable(int nid,
					unsigned long zone_type,
					unsigned long node_start_pfn,
					unsigned long node_end_pfn,
					unsigned long *zone_start_pfn,
					unsigned long *zone_end_pfn)
{
	/* Only adjust if ZONE_MOVABLE is on this node */
	if (zone_movable_pfn[nid]) {
		/* Size ZONE_MOVABLE */
		if (zone_type == ZONE_MOVABLE) {
			*zone_start_pfn = zone_movable_pfn[nid];
			*zone_end_pfn = min(node_end_pfn,
				arch_zone_highest_possible_pfn[movable_zone]);

		/* Adjust for ZONE_MOVABLE starting within this range */
		} else if (!mirrored_kernelcore &&
			*zone_start_pfn < zone_movable_pfn[nid] &&
			*zone_end_pfn > zone_movable_pfn[nid]) {
			*zone_end_pfn = zone_movable_pfn[nid];

		/* Check if this whole range is within ZONE_MOVABLE */
		} else if (*zone_start_pfn >= zone_movable_pfn[nid])
			*zone_start_pfn = *zone_end_pfn;
	}
}

/*
 * Return the number of pages a zone spans in a node, including holes
 * present_pages = zone_spanned_pages_in_node() - zone_absent_pages_in_node()
 */
static unsigned long __init zone_spanned_pages_in_node(int nid,
					unsigned long zone_type,
					unsigned long node_start_pfn,
					unsigned long node_end_pfn,
					unsigned long *zone_start_pfn,
					unsigned long *zone_end_pfn)
{
	unsigned long zone_low = arch_zone_lowest_possible_pfn[zone_type];
	unsigned long zone_high = arch_zone_highest_possible_pfn[zone_type];
	/* When hotadd a new node from cpu_up(), the node should be empty */
	if (!node_start_pfn && !node_end_pfn)
		return 0;

	/* Get the start and end of the zone */
	*zone_start_pfn = clamp(node_start_pfn, zone_low, zone_high);
	*zone_end_pfn = clamp(node_end_pfn, zone_low, zone_high);
	adjust_zone_range_for_zone_movable(nid, zone_type,
				node_start_pfn, node_end_pfn,
				zone_start_pfn, zone_end_pfn);

	/* Check that this node has pages within the zone's required range */
	if (*zone_end_pfn < node_start_pfn || *zone_start_pfn > node_end_pfn)
		return 0;

	/* Move the zone boundaries inside the node if necessary */
	*zone_end_pfn = min(*zone_end_pfn, node_end_pfn);
	*zone_start_pfn = max(*zone_start_pfn, node_start_pfn);

	/* Return the spanned pages */
	return *zone_end_pfn - *zone_start_pfn;
}

/*
 * Return the number of holes in a range on a node. If nid is MAX_NUMNODES,
 * then all holes in the requested range will be accounted for.
 */
unsigned long __init __absent_pages_in_range(int nid,
				unsigned long range_start_pfn,
				unsigned long range_end_pfn)
{
	unsigned long nr_absent = range_end_pfn - range_start_pfn;
	unsigned long start_pfn, end_pfn;
	int i;

	for_each_mem_pfn_range(i, nid, &start_pfn, &end_pfn, NULL) {
		start_pfn = clamp(start_pfn, range_start_pfn, range_end_pfn);
		end_pfn = clamp(end_pfn, range_start_pfn, range_end_pfn);
		nr_absent -= end_pfn - start_pfn;
	}
	return nr_absent;
}

/**
 * absent_pages_in_range - Return number of page frames in holes within a range
 * @start_pfn: The start PFN to start searching for holes
 * @end_pfn: The end PFN to stop searching for holes
 *
 * Return: the number of pages frames in memory holes within a range.
 */
unsigned long __init absent_pages_in_range(unsigned long start_pfn,
							unsigned long end_pfn)
{
	return __absent_pages_in_range(MAX_NUMNODES, start_pfn, end_pfn);
}

/* Return the number of page frames in holes in a zone on a node */
static unsigned long __init zone_absent_pages_in_node(int nid,
					unsigned long zone_type,
					unsigned long node_start_pfn,
					unsigned long node_end_pfn)
{
	unsigned long zone_low = arch_zone_lowest_possible_pfn[zone_type];
	unsigned long zone_high = arch_zone_highest_possible_pfn[zone_type];
	unsigned long zone_start_pfn, zone_end_pfn;
	unsigned long nr_absent;

	/* When hotadd a new node from cpu_up(), the node should be empty */
	if (!node_start_pfn && !node_end_pfn)
		return 0;

	zone_start_pfn = clamp(node_start_pfn, zone_low, zone_high);
	zone_end_pfn = clamp(node_end_pfn, zone_low, zone_high);

	adjust_zone_range_for_zone_movable(nid, zone_type,
			node_start_pfn, node_end_pfn,
			&zone_start_pfn, &zone_end_pfn);
	nr_absent = __absent_pages_in_range(nid, zone_start_pfn, zone_end_pfn);

	/*
	 * ZONE_MOVABLE handling.
	 * Treat pages to be ZONE_MOVABLE in ZONE_NORMAL as absent pages
	 * and vice versa.
	 */
	if (mirrored_kernelcore && zone_movable_pfn[nid]) {
		unsigned long start_pfn, end_pfn;
		struct memblock_region *r;

		for_each_mem_region(r) {
			start_pfn = clamp(memblock_region_memory_base_pfn(r),
					  zone_start_pfn, zone_end_pfn);
			end_pfn = clamp(memblock_region_memory_end_pfn(r),
					zone_start_pfn, zone_end_pfn);

			if (zone_type == ZONE_MOVABLE &&
			    memblock_is_mirror(r))
				nr_absent += end_pfn - start_pfn;

			if (zone_type == ZONE_NORMAL &&
			    !memblock_is_mirror(r))
				nr_absent += end_pfn - start_pfn;
		}
	}

	return nr_absent;
}

static void __init calculate_node_totalpages(struct pglist_data *pgdat,
						unsigned long node_start_pfn,
						unsigned long node_end_pfn)
{
	unsigned long realtotalpages = 0, totalpages = 0;
	enum zone_type i;

	for (i = 0; i < MAX_NR_ZONES; i++) {
		struct zone *zone = pgdat->node_zones + i;
		unsigned long zone_start_pfn, zone_end_pfn;
		unsigned long spanned, absent;
		unsigned long size, real_size;

		spanned = zone_spanned_pages_in_node(pgdat->node_id, i,
						     node_start_pfn,
						     node_end_pfn,
						     &zone_start_pfn,
						     &zone_end_pfn);
		absent = zone_absent_pages_in_node(pgdat->node_id, i,
						   node_start_pfn,
						   node_end_pfn);

		size = spanned;
		real_size = size - absent;

		if (size)
			zone->zone_start_pfn = zone_start_pfn;
		else
			zone->zone_start_pfn = 0;
		zone->spanned_pages = size;
		zone->present_pages = real_size;

		totalpages += size;
		realtotalpages += real_size;
	}

	pgdat->node_spanned_pages = totalpages;
	pgdat->node_present_pages = realtotalpages;
	printk(KERN_DEBUG "On node %d totalpages: %lu\n", pgdat->node_id,
							realtotalpages);
}

#ifndef CONFIG_SPARSEMEM
/*
 * Calculate the size of the zone->blockflags rounded to an unsigned long
 * Start by making sure zonesize is a multiple of pageblock_order by rounding
 * up. Then use 1 NR_PAGEBLOCK_BITS worth of bits per pageblock, finally
 * round what is now in bits to nearest long in bits, then return it in
 * bytes.
 */
static unsigned long __init usemap_size(unsigned long zone_start_pfn, unsigned long zonesize)
{
	unsigned long usemapsize;

	zonesize += zone_start_pfn & (pageblock_nr_pages-1);
	usemapsize = roundup(zonesize, pageblock_nr_pages);
	usemapsize = usemapsize >> pageblock_order;
	usemapsize *= NR_PAGEBLOCK_BITS;
	usemapsize = roundup(usemapsize, 8 * sizeof(unsigned long));

	return usemapsize / 8;
}

static void __ref setup_usemap(struct zone *zone)
{
	unsigned long usemapsize = usemap_size(zone->zone_start_pfn,
					       zone->spanned_pages);
	zone->pageblock_flags = NULL;
	if (usemapsize) {
		zone->pageblock_flags =
			memblock_alloc_node(usemapsize, SMP_CACHE_BYTES,
					    zone_to_nid(zone));
		if (!zone->pageblock_flags)
			panic("Failed to allocate %ld bytes for zone %s pageblock flags on node %d\n",
			      usemapsize, zone->name, zone_to_nid(zone));
	}
}
#else
static inline void setup_usemap(struct zone *zone) {}
#endif /* CONFIG_SPARSEMEM */

#ifdef CONFIG_HUGETLB_PAGE_SIZE_VARIABLE

/* Initialise the number of pages represented by NR_PAGEBLOCK_BITS */
void __init set_pageblock_order(void)
{
	unsigned int order;

	/* Check that pageblock_nr_pages has not already been setup */
	if (pageblock_order)
		return;

	if (HPAGE_SHIFT > PAGE_SHIFT)
		order = HUGETLB_PAGE_ORDER;
	else
		order = MAX_ORDER - 1;

	/*
	 * Assume the largest contiguous order of interest is a huge page.
	 * This value may be variable depending on boot parameters on IA64 and
	 * powerpc.
	 */
	pageblock_order = order;
}
#else /* CONFIG_HUGETLB_PAGE_SIZE_VARIABLE */

/*
 * When CONFIG_HUGETLB_PAGE_SIZE_VARIABLE is not set, set_pageblock_order()
 * is unused as pageblock_order is set at compile-time. See
 * include/linux/pageblock-flags.h for the values of pageblock_order based on
 * the kernel config
 */
void __init set_pageblock_order(void)
{
}

#endif /* CONFIG_HUGETLB_PAGE_SIZE_VARIABLE */

static unsigned long __init calc_memmap_size(unsigned long spanned_pages,
						unsigned long present_pages)
{
	unsigned long pages = spanned_pages;

	/*
	 * Provide a more accurate estimation if there are holes within
	 * the zone and SPARSEMEM is in use. If there are holes within the
	 * zone, each populated memory region may cost us one or two extra
	 * memmap pages due to alignment because memmap pages for each
	 * populated regions may not be naturally aligned on page boundary.
	 * So the (present_pages >> 4) heuristic is a tradeoff for that.
	 */
	if (spanned_pages > present_pages + (present_pages >> 4) &&
	    IS_ENABLED(CONFIG_SPARSEMEM))
		pages = present_pages;

	return PAGE_ALIGN(pages * sizeof(struct page)) >> PAGE_SHIFT;
}

#ifdef CONFIG_TRANSPARENT_HUGEPAGE
static void pgdat_init_split_queue(struct pglist_data *pgdat)
{
	struct deferred_split *ds_queue = &pgdat->deferred_split_queue;

	spin_lock_init(&ds_queue->split_queue_lock);
	INIT_LIST_HEAD(&ds_queue->split_queue);
	ds_queue->split_queue_len = 0;
}
#else
static void pgdat_init_split_queue(struct pglist_data *pgdat) {}
#endif

#ifdef CONFIG_COMPACTION
static void pgdat_init_kcompactd(struct pglist_data *pgdat)
{
	init_waitqueue_head(&pgdat->kcompactd_wait);
}
#else
static void pgdat_init_kcompactd(struct pglist_data *pgdat) {}
#endif

static void __meminit pgdat_init_internals(struct pglist_data *pgdat)
{
	pgdat_resize_init(pgdat);

	pgdat_init_split_queue(pgdat);
	pgdat_init_kcompactd(pgdat);

	init_waitqueue_head(&pgdat->kswapd_wait);
	init_waitqueue_head(&pgdat->pfmemalloc_wait);

	pgdat_page_ext_init(pgdat);
	lruvec_init(&pgdat->__lruvec);
}

static void __meminit zone_init_internals(struct zone *zone, enum zone_type idx, int nid,
							unsigned long remaining_pages)
{
	atomic_long_set(&zone->managed_pages, remaining_pages);
	zone_set_nid(zone, nid);
	zone->name = zone_names[idx];
	zone->zone_pgdat = NODE_DATA(nid);
	spin_lock_init(&zone->lock);
	zone_seqlock_init(zone);
	zone_pcp_init(zone);
}

/*
 * Set up the zone data structures
 * - init pgdat internals
 * - init all zones belonging to this node
 *
 * NOTE: this function is only called during memory hotplug
 */
#ifdef CONFIG_MEMORY_HOTPLUG
void __ref free_area_init_core_hotplug(int nid)
{
	enum zone_type z;
	pg_data_t *pgdat = NODE_DATA(nid);

	pgdat_init_internals(pgdat);
	for (z = 0; z < MAX_NR_ZONES; z++)
		zone_init_internals(&pgdat->node_zones[z], z, nid, 0);
}
#endif

/*
 * Set up the zone data structures:
 *   - mark all pages reserved
 *   - mark all memory queues empty
 *   - clear the memory bitmaps
 *
 * NOTE: pgdat should get zeroed by caller.
 * NOTE: this function is only called during early init.
 */
static void __init free_area_init_core(struct pglist_data *pgdat)
{
	enum zone_type j;
	int nid = pgdat->node_id;

	pgdat_init_internals(pgdat);
	pgdat->per_cpu_nodestats = &boot_nodestats;

	for (j = 0; j < MAX_NR_ZONES; j++) {
		struct zone *zone = pgdat->node_zones + j;
		unsigned long size, freesize, memmap_pages;

		size = zone->spanned_pages;
		freesize = zone->present_pages;

		/*
		 * Adjust freesize so that it accounts for how much memory
		 * is used by this zone for memmap. This affects the watermark
		 * and per-cpu initialisations
		 */
		memmap_pages = calc_memmap_size(size, freesize);
		if (!is_highmem_idx(j)) {
			if (freesize >= memmap_pages) {
				freesize -= memmap_pages;
				if (memmap_pages)
					printk(KERN_DEBUG
					       "  %s zone: %lu pages used for memmap\n",
					       zone_names[j], memmap_pages);
			} else
				pr_warn("  %s zone: %lu pages exceeds freesize %lu\n",
					zone_names[j], memmap_pages, freesize);
		}

		/* Account for reserved pages */
		if (j == 0 && freesize > dma_reserve) {
			freesize -= dma_reserve;
			printk(KERN_DEBUG "  %s zone: %lu pages reserved\n",
					zone_names[0], dma_reserve);
		}

		if (!is_highmem_idx(j))
			nr_kernel_pages += freesize;
		/* Charge for highmem memmap if there are enough kernel pages */
		else if (nr_kernel_pages > memmap_pages * 2)
			nr_kernel_pages -= memmap_pages;
		nr_all_pages += freesize;

		/*
		 * Set an approximate value for lowmem here, it will be adjusted
		 * when the bootmem allocator frees pages into the buddy system.
		 * And all highmem pages will be managed by the buddy system.
		 */
		zone_init_internals(zone, j, nid, freesize);

		if (!size)
			continue;

		set_pageblock_order();
		setup_usemap(zone);
		init_currently_empty_zone(zone, zone->zone_start_pfn, size);
		memmap_init_zone(zone);
	}
}

#ifdef CONFIG_FLAT_NODE_MEM_MAP
static void __ref alloc_node_mem_map(struct pglist_data *pgdat)
{
	unsigned long __maybe_unused start = 0;
	unsigned long __maybe_unused offset = 0;

	/* Skip empty nodes */
	if (!pgdat->node_spanned_pages)
		return;

	start = pgdat->node_start_pfn & ~(MAX_ORDER_NR_PAGES - 1);
	offset = pgdat->node_start_pfn - start;
	/* ia64 gets its own node_mem_map, before this, without bootmem */
	if (!pgdat->node_mem_map) {
		unsigned long size, end;
		struct page *map;

		/*
		 * The zone's endpoints aren't required to be MAX_ORDER
		 * aligned but the node_mem_map endpoints must be in order
		 * for the buddy allocator to function correctly.
		 */
		end = pgdat_end_pfn(pgdat);
		end = ALIGN(end, MAX_ORDER_NR_PAGES);
		size =  (end - start) * sizeof(struct page);
		map = memblock_alloc_node(size, SMP_CACHE_BYTES,
					  pgdat->node_id);
		if (!map)
			panic("Failed to allocate %ld bytes for node %d memory map\n",
			      size, pgdat->node_id);
		pgdat->node_mem_map = map + offset;
	}
	pr_debug("%s: node %d, pgdat %08lx, node_mem_map %08lx\n",
				__func__, pgdat->node_id, (unsigned long)pgdat,
				(unsigned long)pgdat->node_mem_map);
#ifndef CONFIG_NEED_MULTIPLE_NODES
	/*
	 * With no DISCONTIG, the global mem_map is just set as node 0's
	 */
	if (pgdat == NODE_DATA(0)) {
		mem_map = NODE_DATA(0)->node_mem_map;
		if (page_to_pfn(mem_map) != pgdat->node_start_pfn)
			mem_map -= offset;
	}
#endif
}
#else
static void __ref alloc_node_mem_map(struct pglist_data *pgdat) { }
#endif /* CONFIG_FLAT_NODE_MEM_MAP */

#ifdef CONFIG_DEFERRED_STRUCT_PAGE_INIT
static inline void pgdat_set_deferred_range(pg_data_t *pgdat)
{
	pgdat->first_deferred_pfn = ULONG_MAX;
}
#else
static inline void pgdat_set_deferred_range(pg_data_t *pgdat) {}
#endif

static void __init free_area_init_node(int nid)
{
	pg_data_t *pgdat = NODE_DATA(nid);
	unsigned long start_pfn = 0;
	unsigned long end_pfn = 0;

	/* pg_data_t should be reset to zero when it's allocated */
	WARN_ON(pgdat->nr_zones || pgdat->kswapd_highest_zoneidx);

	get_pfn_range_for_nid(nid, &start_pfn, &end_pfn);

	pgdat->node_id = nid;
	pgdat->node_start_pfn = start_pfn;
	pgdat->per_cpu_nodestats = NULL;

	pr_info("Initmem setup node %d [mem %#018Lx-%#018Lx]\n", nid,
		(u64)start_pfn << PAGE_SHIFT,
		end_pfn ? ((u64)end_pfn << PAGE_SHIFT) - 1 : 0);
	calculate_node_totalpages(pgdat, start_pfn, end_pfn);

	alloc_node_mem_map(pgdat);
	pgdat_set_deferred_range(pgdat);

	free_area_init_core(pgdat);
}

void __init free_area_init_memoryless_node(int nid)
{
	free_area_init_node(nid);
}

<<<<<<< HEAD
#if !defined(CONFIG_FLAT_NODE_MEM_MAP)
/*
 * Initialize all valid struct pages in the range [spfn, epfn) and mark them
 * PageReserved(). Return the number of struct pages that were initialized.
 */
static u64 __init init_unavailable_range(unsigned long spfn, unsigned long epfn)
{
	unsigned long pfn;
	u64 pgcnt = 0;

	for (pfn = spfn; pfn < epfn; pfn++) {
		if (!pfn_valid(ALIGN_DOWN(pfn, pageblock_nr_pages))) {
			pfn = ALIGN_DOWN(pfn, pageblock_nr_pages)
				+ pageblock_nr_pages - 1;
			continue;
		}
		/*
		 * Use a fake node/zone (0) for now. Some of these pages
		 * (in memblock.reserved but not in memblock.memory) will
		 * get re-initialized via reserve_bootmem_region() later.
		 */
		__init_single_page(pfn_to_page(pfn), pfn, 0, 0);
		__SetPageReserved(pfn_to_page(pfn));
		pgcnt++;
	}

	return pgcnt;
}

/*
 * Only struct pages that are backed by physical memory are zeroed and
 * initialized by going through __init_single_page(). But, there are some
 * struct pages which are reserved in memblock allocator and their fields
 * may be accessed (for example page_to_pfn() on some configuration accesses
 * flags). We must explicitly initialize those struct pages.
 *
 * This function also addresses a similar issue where struct pages are left
 * uninitialized because the physical address range is not covered by
 * memblock.memory or memblock.reserved. That could happen when memblock
 * layout is manually configured via memmap=, or when the highest physical
 * address (max_pfn) does not end on a section boundary.
 */
static void __init init_unavailable_mem(void)
{
	phys_addr_t start, end;
	u64 i, pgcnt;
	phys_addr_t next = 0;

	/*
	 * Loop through unavailable ranges not covered by memblock.memory.
	 */
	pgcnt = 0;
	for_each_mem_range(i, &start, &end) {
		if (next < start)
			pgcnt += init_unavailable_range(PFN_DOWN(next),
							PFN_UP(start));
		next = end;
	}

	/*
	 * Early sections always have a fully populated memmap for the whole
	 * section - see pfn_valid(). If the last section has holes at the
	 * end and that section is marked "online", the memmap will be
	 * considered initialized. Make sure that memmap has a well defined
	 * state.
	 */
	pgcnt += init_unavailable_range(PFN_DOWN(next),
					round_up(max_pfn, PAGES_PER_SECTION));

	/*
	 * Struct pages that do not have backing memory. This could be because
	 * firmware is using some of this memory, or for some other reasons.
	 */
	if (pgcnt)
		pr_info("Zeroed struct page in unavailable ranges: %lld pages", pgcnt);
}
#else
static inline void __init init_unavailable_mem(void)
{
}
#endif /* !CONFIG_FLAT_NODE_MEM_MAP */

=======
>>>>>>> f642729d
#if MAX_NUMNODES > 1
/*
 * Figure out the number of possible node ids.
 */
void __init setup_nr_node_ids(void)
{
	unsigned int highest;

	highest = find_last_bit(node_possible_map.bits, MAX_NUMNODES);
	nr_node_ids = highest + 1;
}
#endif

/**
 * node_map_pfn_alignment - determine the maximum internode alignment
 *
 * This function should be called after node map is populated and sorted.
 * It calculates the maximum power of two alignment which can distinguish
 * all the nodes.
 *
 * For example, if all nodes are 1GiB and aligned to 1GiB, the return value
 * would indicate 1GiB alignment with (1 << (30 - PAGE_SHIFT)).  If the
 * nodes are shifted by 256MiB, 256MiB.  Note that if only the last node is
 * shifted, 1GiB is enough and this function will indicate so.
 *
 * This is used to test whether pfn -> nid mapping of the chosen memory
 * model has fine enough granularity to avoid incorrect mapping for the
 * populated node map.
 *
 * Return: the determined alignment in pfn's.  0 if there is no alignment
 * requirement (single node).
 */
unsigned long __init node_map_pfn_alignment(void)
{
	unsigned long accl_mask = 0, last_end = 0;
	unsigned long start, end, mask;
	int last_nid = NUMA_NO_NODE;
	int i, nid;

	for_each_mem_pfn_range(i, MAX_NUMNODES, &start, &end, &nid) {
		if (!start || last_nid < 0 || last_nid == nid) {
			last_nid = nid;
			last_end = end;
			continue;
		}

		/*
		 * Start with a mask granular enough to pin-point to the
		 * start pfn and tick off bits one-by-one until it becomes
		 * too coarse to separate the current node from the last.
		 */
		mask = ~((1 << __ffs(start)) - 1);
		while (mask && last_end <= (start & (mask << 1)))
			mask <<= 1;

		/* accumulate all internode masks */
		accl_mask |= mask;
	}

	/* convert mask to number of pages */
	return ~accl_mask + 1;
}

/**
 * find_min_pfn_with_active_regions - Find the minimum PFN registered
 *
 * Return: the minimum PFN based on information provided via
 * memblock_set_node().
 */
unsigned long __init find_min_pfn_with_active_regions(void)
{
	return PHYS_PFN(memblock_start_of_DRAM());
}

/*
 * early_calculate_totalpages()
 * Sum pages in active regions for movable zone.
 * Populate N_MEMORY for calculating usable_nodes.
 */
static unsigned long __init early_calculate_totalpages(void)
{
	unsigned long totalpages = 0;
	unsigned long start_pfn, end_pfn;
	int i, nid;

	for_each_mem_pfn_range(i, MAX_NUMNODES, &start_pfn, &end_pfn, &nid) {
		unsigned long pages = end_pfn - start_pfn;

		totalpages += pages;
		if (pages)
			node_set_state(nid, N_MEMORY);
	}
	return totalpages;
}

/*
 * Find the PFN the Movable zone begins in each node. Kernel memory
 * is spread evenly between nodes as long as the nodes have enough
 * memory. When they don't, some nodes will have more kernelcore than
 * others
 */
static void __init find_zone_movable_pfns_for_nodes(void)
{
	int i, nid;
	unsigned long usable_startpfn;
	unsigned long kernelcore_node, kernelcore_remaining;
	/* save the state before borrow the nodemask */
	nodemask_t saved_node_state = node_states[N_MEMORY];
	unsigned long totalpages = early_calculate_totalpages();
	int usable_nodes = nodes_weight(node_states[N_MEMORY]);
	struct memblock_region *r;

	/* Need to find movable_zone earlier when movable_node is specified. */
	find_usable_zone_for_movable();

	/*
	 * If movable_node is specified, ignore kernelcore and movablecore
	 * options.
	 */
	if (movable_node_is_enabled()) {
		for_each_mem_region(r) {
			if (!memblock_is_hotpluggable(r))
				continue;

			nid = memblock_get_region_node(r);

			usable_startpfn = PFN_DOWN(r->base);
			zone_movable_pfn[nid] = zone_movable_pfn[nid] ?
				min(usable_startpfn, zone_movable_pfn[nid]) :
				usable_startpfn;
		}

		goto out2;
	}

	/*
	 * If kernelcore=mirror is specified, ignore movablecore option
	 */
	if (mirrored_kernelcore) {
		bool mem_below_4gb_not_mirrored = false;

		for_each_mem_region(r) {
			if (memblock_is_mirror(r))
				continue;

			nid = memblock_get_region_node(r);

			usable_startpfn = memblock_region_memory_base_pfn(r);

			if (usable_startpfn < 0x100000) {
				mem_below_4gb_not_mirrored = true;
				continue;
			}

			zone_movable_pfn[nid] = zone_movable_pfn[nid] ?
				min(usable_startpfn, zone_movable_pfn[nid]) :
				usable_startpfn;
		}

		if (mem_below_4gb_not_mirrored)
			pr_warn("This configuration results in unmirrored kernel memory.\n");

		goto out2;
	}

	/*
	 * If kernelcore=nn% or movablecore=nn% was specified, calculate the
	 * amount of necessary memory.
	 */
	if (required_kernelcore_percent)
		required_kernelcore = (totalpages * 100 * required_kernelcore_percent) /
				       10000UL;
	if (required_movablecore_percent)
		required_movablecore = (totalpages * 100 * required_movablecore_percent) /
					10000UL;

	/*
	 * If movablecore= was specified, calculate what size of
	 * kernelcore that corresponds so that memory usable for
	 * any allocation type is evenly spread. If both kernelcore
	 * and movablecore are specified, then the value of kernelcore
	 * will be used for required_kernelcore if it's greater than
	 * what movablecore would have allowed.
	 */
	if (required_movablecore) {
		unsigned long corepages;

		/*
		 * Round-up so that ZONE_MOVABLE is at least as large as what
		 * was requested by the user
		 */
		required_movablecore =
			roundup(required_movablecore, MAX_ORDER_NR_PAGES);
		required_movablecore = min(totalpages, required_movablecore);
		corepages = totalpages - required_movablecore;

		required_kernelcore = max(required_kernelcore, corepages);
	}

	/*
	 * If kernelcore was not specified or kernelcore size is larger
	 * than totalpages, there is no ZONE_MOVABLE.
	 */
	if (!required_kernelcore || required_kernelcore >= totalpages)
		goto out;

	/* usable_startpfn is the lowest possible pfn ZONE_MOVABLE can be at */
	usable_startpfn = arch_zone_lowest_possible_pfn[movable_zone];

restart:
	/* Spread kernelcore memory as evenly as possible throughout nodes */
	kernelcore_node = required_kernelcore / usable_nodes;
	for_each_node_state(nid, N_MEMORY) {
		unsigned long start_pfn, end_pfn;

		/*
		 * Recalculate kernelcore_node if the division per node
		 * now exceeds what is necessary to satisfy the requested
		 * amount of memory for the kernel
		 */
		if (required_kernelcore < kernelcore_node)
			kernelcore_node = required_kernelcore / usable_nodes;

		/*
		 * As the map is walked, we track how much memory is usable
		 * by the kernel using kernelcore_remaining. When it is
		 * 0, the rest of the node is usable by ZONE_MOVABLE
		 */
		kernelcore_remaining = kernelcore_node;

		/* Go through each range of PFNs within this node */
		for_each_mem_pfn_range(i, nid, &start_pfn, &end_pfn, NULL) {
			unsigned long size_pages;

			start_pfn = max(start_pfn, zone_movable_pfn[nid]);
			if (start_pfn >= end_pfn)
				continue;

			/* Account for what is only usable for kernelcore */
			if (start_pfn < usable_startpfn) {
				unsigned long kernel_pages;
				kernel_pages = min(end_pfn, usable_startpfn)
								- start_pfn;

				kernelcore_remaining -= min(kernel_pages,
							kernelcore_remaining);
				required_kernelcore -= min(kernel_pages,
							required_kernelcore);

				/* Continue if range is now fully accounted */
				if (end_pfn <= usable_startpfn) {

					/*
					 * Push zone_movable_pfn to the end so
					 * that if we have to rebalance
					 * kernelcore across nodes, we will
					 * not double account here
					 */
					zone_movable_pfn[nid] = end_pfn;
					continue;
				}
				start_pfn = usable_startpfn;
			}

			/*
			 * The usable PFN range for ZONE_MOVABLE is from
			 * start_pfn->end_pfn. Calculate size_pages as the
			 * number of pages used as kernelcore
			 */
			size_pages = end_pfn - start_pfn;
			if (size_pages > kernelcore_remaining)
				size_pages = kernelcore_remaining;
			zone_movable_pfn[nid] = start_pfn + size_pages;

			/*
			 * Some kernelcore has been met, update counts and
			 * break if the kernelcore for this node has been
			 * satisfied
			 */
			required_kernelcore -= min(required_kernelcore,
								size_pages);
			kernelcore_remaining -= size_pages;
			if (!kernelcore_remaining)
				break;
		}
	}

	/*
	 * If there is still required_kernelcore, we do another pass with one
	 * less node in the count. This will push zone_movable_pfn[nid] further
	 * along on the nodes that still have memory until kernelcore is
	 * satisfied
	 */
	usable_nodes--;
	if (usable_nodes && required_kernelcore > usable_nodes)
		goto restart;

out2:
	/* Align start of ZONE_MOVABLE on all nids to MAX_ORDER_NR_PAGES */
	for (nid = 0; nid < MAX_NUMNODES; nid++)
		zone_movable_pfn[nid] =
			roundup(zone_movable_pfn[nid], MAX_ORDER_NR_PAGES);

out:
	/* restore the node_state */
	node_states[N_MEMORY] = saved_node_state;
}

/* Any regular or high memory on that node ? */
static void check_for_memory(pg_data_t *pgdat, int nid)
{
	enum zone_type zone_type;

	for (zone_type = 0; zone_type <= ZONE_MOVABLE - 1; zone_type++) {
		struct zone *zone = &pgdat->node_zones[zone_type];
		if (populated_zone(zone)) {
			if (IS_ENABLED(CONFIG_HIGHMEM))
				node_set_state(nid, N_HIGH_MEMORY);
			if (zone_type <= ZONE_NORMAL)
				node_set_state(nid, N_NORMAL_MEMORY);
			break;
		}
	}
}

/*
 * Some architecturs, e.g. ARC may have ZONE_HIGHMEM below ZONE_NORMAL. For
 * such cases we allow max_zone_pfn sorted in the descending order
 */
bool __weak arch_has_descending_max_zone_pfns(void)
{
	return false;
}

/**
 * free_area_init - Initialise all pg_data_t and zone data
 * @max_zone_pfn: an array of max PFNs for each zone
 *
 * This will call free_area_init_node() for each active node in the system.
 * Using the page ranges provided by memblock_set_node(), the size of each
 * zone in each node and their holes is calculated. If the maximum PFN
 * between two adjacent zones match, it is assumed that the zone is empty.
 * For example, if arch_max_dma_pfn == arch_max_dma32_pfn, it is assumed
 * that arch_max_dma32_pfn has no pages. It is also assumed that a zone
 * starts where the previous one ended. For example, ZONE_DMA32 starts
 * at arch_max_dma_pfn.
 */
void __init free_area_init(unsigned long *max_zone_pfn)
{
	unsigned long start_pfn, end_pfn;
	int i, nid, zone;
	bool descending;

	/* Record where the zone boundaries are */
	memset(arch_zone_lowest_possible_pfn, 0,
				sizeof(arch_zone_lowest_possible_pfn));
	memset(arch_zone_highest_possible_pfn, 0,
				sizeof(arch_zone_highest_possible_pfn));

	start_pfn = find_min_pfn_with_active_regions();
	descending = arch_has_descending_max_zone_pfns();

	for (i = 0; i < MAX_NR_ZONES; i++) {
		if (descending)
			zone = MAX_NR_ZONES - i - 1;
		else
			zone = i;

		if (zone == ZONE_MOVABLE)
			continue;

		end_pfn = max(max_zone_pfn[zone], start_pfn);
		arch_zone_lowest_possible_pfn[zone] = start_pfn;
		arch_zone_highest_possible_pfn[zone] = end_pfn;

		start_pfn = end_pfn;
	}

	/* Find the PFNs that ZONE_MOVABLE begins at in each node */
	memset(zone_movable_pfn, 0, sizeof(zone_movable_pfn));
	find_zone_movable_pfns_for_nodes();

	/* Print out the zone ranges */
	pr_info("Zone ranges:\n");
	for (i = 0; i < MAX_NR_ZONES; i++) {
		if (i == ZONE_MOVABLE)
			continue;
		pr_info("  %-8s ", zone_names[i]);
		if (arch_zone_lowest_possible_pfn[i] ==
				arch_zone_highest_possible_pfn[i])
			pr_cont("empty\n");
		else
			pr_cont("[mem %#018Lx-%#018Lx]\n",
				(u64)arch_zone_lowest_possible_pfn[i]
					<< PAGE_SHIFT,
				((u64)arch_zone_highest_possible_pfn[i]
					<< PAGE_SHIFT) - 1);
	}

	/* Print out the PFNs ZONE_MOVABLE begins at in each node */
	pr_info("Movable zone start for each node\n");
	for (i = 0; i < MAX_NUMNODES; i++) {
		if (zone_movable_pfn[i])
			pr_info("  Node %d: %#018Lx\n", i,
			       (u64)zone_movable_pfn[i] << PAGE_SHIFT);
	}

	/*
	 * Print out the early node map, and initialize the
	 * subsection-map relative to active online memory ranges to
	 * enable future "sub-section" extensions of the memory map.
	 */
	pr_info("Early memory node ranges\n");
	for_each_mem_pfn_range(i, MAX_NUMNODES, &start_pfn, &end_pfn, &nid) {
		pr_info("  node %3d: [mem %#018Lx-%#018Lx]\n", nid,
			(u64)start_pfn << PAGE_SHIFT,
			((u64)end_pfn << PAGE_SHIFT) - 1);
		subsection_map_init(start_pfn, end_pfn - start_pfn);
	}

	/* Initialise every node */
	mminit_verify_pageflags_layout();
	setup_nr_node_ids();
	for_each_online_node(nid) {
		pg_data_t *pgdat = NODE_DATA(nid);
		free_area_init_node(nid);

		/* Any memory on that node */
		if (pgdat->node_present_pages)
			node_set_state(nid, N_MEMORY);
		check_for_memory(pgdat, nid);
	}
}

static int __init cmdline_parse_core(char *p, unsigned long *core,
				     unsigned long *percent)
{
	unsigned long long coremem;
	char *endptr;

	if (!p)
		return -EINVAL;

	/* Value may be a percentage of total memory, otherwise bytes */
	coremem = simple_strtoull(p, &endptr, 0);
	if (*endptr == '%') {
		/* Paranoid check for percent values greater than 100 */
		WARN_ON(coremem > 100);

		*percent = coremem;
	} else {
		coremem = memparse(p, &p);
		/* Paranoid check that UL is enough for the coremem value */
		WARN_ON((coremem >> PAGE_SHIFT) > ULONG_MAX);

		*core = coremem >> PAGE_SHIFT;
		*percent = 0UL;
	}
	return 0;
}

/*
 * kernelcore=size sets the amount of memory for use for allocations that
 * cannot be reclaimed or migrated.
 */
static int __init cmdline_parse_kernelcore(char *p)
{
	/* parse kernelcore=mirror */
	if (parse_option_str(p, "mirror")) {
		mirrored_kernelcore = true;
		return 0;
	}

	return cmdline_parse_core(p, &required_kernelcore,
				  &required_kernelcore_percent);
}

/*
 * movablecore=size sets the amount of memory for use for allocations that
 * can be reclaimed or migrated.
 */
static int __init cmdline_parse_movablecore(char *p)
{
	return cmdline_parse_core(p, &required_movablecore,
				  &required_movablecore_percent);
}

early_param("kernelcore", cmdline_parse_kernelcore);
early_param("movablecore", cmdline_parse_movablecore);

void adjust_managed_page_count(struct page *page, long count)
{
	atomic_long_add(count, &page_zone(page)->managed_pages);
	totalram_pages_add(count);
#ifdef CONFIG_HIGHMEM
	if (PageHighMem(page))
		totalhigh_pages_add(count);
#endif
}
EXPORT_SYMBOL(adjust_managed_page_count);

unsigned long free_reserved_area(void *start, void *end, int poison, const char *s)
{
	void *pos;
	unsigned long pages = 0;

	start = (void *)PAGE_ALIGN((unsigned long)start);
	end = (void *)((unsigned long)end & PAGE_MASK);
	for (pos = start; pos < end; pos += PAGE_SIZE, pages++) {
		struct page *page = virt_to_page(pos);
		void *direct_map_addr;

		/*
		 * 'direct_map_addr' might be different from 'pos'
		 * because some architectures' virt_to_page()
		 * work with aliases.  Getting the direct map
		 * address ensures that we get a _writeable_
		 * alias for the memset().
		 */
		direct_map_addr = page_address(page);
		/*
		 * Perform a kasan-unchecked memset() since this memory
		 * has not been initialized.
		 */
		direct_map_addr = kasan_reset_tag(direct_map_addr);
		if ((unsigned int)poison <= 0xFF)
			memset(direct_map_addr, poison, PAGE_SIZE);

		free_reserved_page(page);
	}

	if (pages && s)
		pr_info("Freeing %s memory: %ldK\n",
			s, pages << (PAGE_SHIFT - 10));

	return pages;
}

void __init mem_init_print_info(const char *str)
{
	unsigned long physpages, codesize, datasize, rosize, bss_size;
	unsigned long init_code_size, init_data_size;

	physpages = get_num_physpages();
	codesize = _etext - _stext;
	datasize = _edata - _sdata;
	rosize = __end_rodata - __start_rodata;
	bss_size = __bss_stop - __bss_start;
	init_data_size = __init_end - __init_begin;
	init_code_size = _einittext - _sinittext;

	/*
	 * Detect special cases and adjust section sizes accordingly:
	 * 1) .init.* may be embedded into .data sections
	 * 2) .init.text.* may be out of [__init_begin, __init_end],
	 *    please refer to arch/tile/kernel/vmlinux.lds.S.
	 * 3) .rodata.* may be embedded into .text or .data sections.
	 */
#define adj_init_size(start, end, size, pos, adj) \
	do { \
		if (start <= pos && pos < end && size > adj) \
			size -= adj; \
	} while (0)

	adj_init_size(__init_begin, __init_end, init_data_size,
		     _sinittext, init_code_size);
	adj_init_size(_stext, _etext, codesize, _sinittext, init_code_size);
	adj_init_size(_sdata, _edata, datasize, __init_begin, init_data_size);
	adj_init_size(_stext, _etext, codesize, __start_rodata, rosize);
	adj_init_size(_sdata, _edata, datasize, __start_rodata, rosize);

#undef	adj_init_size

	pr_info("Memory: %luK/%luK available (%luK kernel code, %luK rwdata, %luK rodata, %luK init, %luK bss, %luK reserved, %luK cma-reserved"
#ifdef	CONFIG_HIGHMEM
		", %luK highmem"
#endif
		"%s%s)\n",
		nr_free_pages() << (PAGE_SHIFT - 10),
		physpages << (PAGE_SHIFT - 10),
		codesize >> 10, datasize >> 10, rosize >> 10,
		(init_data_size + init_code_size) >> 10, bss_size >> 10,
		(physpages - totalram_pages() - totalcma_pages) << (PAGE_SHIFT - 10),
		totalcma_pages << (PAGE_SHIFT - 10),
#ifdef	CONFIG_HIGHMEM
		totalhigh_pages() << (PAGE_SHIFT - 10),
#endif
		str ? ", " : "", str ? str : "");
}

/**
 * set_dma_reserve - set the specified number of pages reserved in the first zone
 * @new_dma_reserve: The number of pages to mark reserved
 *
 * The per-cpu batchsize and zone watermarks are determined by managed_pages.
 * In the DMA zone, a significant percentage may be consumed by kernel image
 * and other unfreeable allocations which can skew the watermarks badly. This
 * function may optionally be used to account for unfreeable pages in the
 * first zone (e.g., ZONE_DMA). The effect will be lower watermarks and
 * smaller per-cpu batchsize.
 */
void __init set_dma_reserve(unsigned long new_dma_reserve)
{
	dma_reserve = new_dma_reserve;
}

static int page_alloc_cpu_dead(unsigned int cpu)
{

	lru_add_drain_cpu(cpu);
	drain_pages(cpu);

	/*
	 * Spill the event counters of the dead processor
	 * into the current processors event counters.
	 * This artificially elevates the count of the current
	 * processor.
	 */
	vm_events_fold_cpu(cpu);

	/*
	 * Zero the differential counters of the dead processor
	 * so that the vm statistics are consistent.
	 *
	 * This is only okay since the processor is dead and cannot
	 * race with what we are doing.
	 */
	cpu_vm_stats_fold(cpu);
	return 0;
}

#ifdef CONFIG_NUMA
int hashdist = HASHDIST_DEFAULT;

static int __init set_hashdist(char *str)
{
	if (!str)
		return 0;
	hashdist = simple_strtoul(str, &str, 0);
	return 1;
}
__setup("hashdist=", set_hashdist);
#endif

void __init page_alloc_init(void)
{
	int ret;

#ifdef CONFIG_NUMA
	if (num_node_state(N_MEMORY) == 1)
		hashdist = 0;
#endif

	ret = cpuhp_setup_state_nocalls(CPUHP_PAGE_ALLOC_DEAD,
					"mm/page_alloc:dead", NULL,
					page_alloc_cpu_dead);
	WARN_ON(ret < 0);
}

/*
 * calculate_totalreserve_pages - called when sysctl_lowmem_reserve_ratio
 *	or min_free_kbytes changes.
 */
static void calculate_totalreserve_pages(void)
{
	struct pglist_data *pgdat;
	unsigned long reserve_pages = 0;
	enum zone_type i, j;

	for_each_online_pgdat(pgdat) {

		pgdat->totalreserve_pages = 0;

		for (i = 0; i < MAX_NR_ZONES; i++) {
			struct zone *zone = pgdat->node_zones + i;
			long max = 0;
			unsigned long managed_pages = zone_managed_pages(zone);

			/* Find valid and maximum lowmem_reserve in the zone */
			for (j = i; j < MAX_NR_ZONES; j++) {
				if (zone->lowmem_reserve[j] > max)
					max = zone->lowmem_reserve[j];
			}

			/* we treat the high watermark as reserved pages. */
			max += high_wmark_pages(zone);

			if (max > managed_pages)
				max = managed_pages;

			pgdat->totalreserve_pages += max;

			reserve_pages += max;
		}
	}
	totalreserve_pages = reserve_pages;
}

/*
 * setup_per_zone_lowmem_reserve - called whenever
 *	sysctl_lowmem_reserve_ratio changes.  Ensures that each zone
 *	has a correct pages reserved value, so an adequate number of
 *	pages are left in the zone after a successful __alloc_pages().
 */
static void setup_per_zone_lowmem_reserve(void)
{
	struct pglist_data *pgdat;
	enum zone_type i, j;

	for_each_online_pgdat(pgdat) {
		for (i = 0; i < MAX_NR_ZONES - 1; i++) {
			struct zone *zone = &pgdat->node_zones[i];
			int ratio = sysctl_lowmem_reserve_ratio[i];
			bool clear = !ratio || !zone_managed_pages(zone);
			unsigned long managed_pages = 0;

			for (j = i + 1; j < MAX_NR_ZONES; j++) {
				if (clear) {
					zone->lowmem_reserve[j] = 0;
				} else {
					struct zone *upper_zone = &pgdat->node_zones[j];

					managed_pages += zone_managed_pages(upper_zone);
					zone->lowmem_reserve[j] = managed_pages / ratio;
				}
			}
		}
	}

	/* update totalreserve_pages */
	calculate_totalreserve_pages();
}

static void __setup_per_zone_wmarks(void)
{
	unsigned long pages_min = min_free_kbytes >> (PAGE_SHIFT - 10);
	unsigned long lowmem_pages = 0;
	struct zone *zone;
	unsigned long flags;

	/* Calculate total number of !ZONE_HIGHMEM pages */
	for_each_zone(zone) {
		if (!is_highmem(zone))
			lowmem_pages += zone_managed_pages(zone);
	}

	for_each_zone(zone) {
		u64 tmp;

		spin_lock_irqsave(&zone->lock, flags);
		tmp = (u64)pages_min * zone_managed_pages(zone);
		do_div(tmp, lowmem_pages);
		if (is_highmem(zone)) {
			/*
			 * __GFP_HIGH and PF_MEMALLOC allocations usually don't
			 * need highmem pages, so cap pages_min to a small
			 * value here.
			 *
			 * The WMARK_HIGH-WMARK_LOW and (WMARK_LOW-WMARK_MIN)
			 * deltas control async page reclaim, and so should
			 * not be capped for highmem.
			 */
			unsigned long min_pages;

			min_pages = zone_managed_pages(zone) / 1024;
			min_pages = clamp(min_pages, SWAP_CLUSTER_MAX, 128UL);
			zone->_watermark[WMARK_MIN] = min_pages;
		} else {
			/*
			 * If it's a lowmem zone, reserve a number of pages
			 * proportionate to the zone's size.
			 */
			zone->_watermark[WMARK_MIN] = tmp;
		}

		/*
		 * Set the kswapd watermarks distance according to the
		 * scale factor in proportion to available memory, but
		 * ensure a minimum size on small systems.
		 */
		tmp = max_t(u64, tmp >> 2,
			    mult_frac(zone_managed_pages(zone),
				      watermark_scale_factor, 10000));

		zone->watermark_boost = 0;
		zone->_watermark[WMARK_LOW]  = min_wmark_pages(zone) + tmp;
		zone->_watermark[WMARK_HIGH] = min_wmark_pages(zone) + tmp * 2;

		spin_unlock_irqrestore(&zone->lock, flags);
	}

	/* update totalreserve_pages */
	calculate_totalreserve_pages();
}

/**
 * setup_per_zone_wmarks - called when min_free_kbytes changes
 * or when memory is hot-{added|removed}
 *
 * Ensures that the watermark[min,low,high] values for each zone are set
 * correctly with respect to min_free_kbytes.
 */
void setup_per_zone_wmarks(void)
{
	static DEFINE_SPINLOCK(lock);

	spin_lock(&lock);
	__setup_per_zone_wmarks();
	spin_unlock(&lock);
}

/*
 * Initialise min_free_kbytes.
 *
 * For small machines we want it small (128k min).  For large machines
 * we want it large (256MB max).  But it is not linear, because network
 * bandwidth does not increase linearly with machine size.  We use
 *
 *	min_free_kbytes = 4 * sqrt(lowmem_kbytes), for better accuracy:
 *	min_free_kbytes = sqrt(lowmem_kbytes * 16)
 *
 * which yields
 *
 * 16MB:	512k
 * 32MB:	724k
 * 64MB:	1024k
 * 128MB:	1448k
 * 256MB:	2048k
 * 512MB:	2896k
 * 1024MB:	4096k
 * 2048MB:	5792k
 * 4096MB:	8192k
 * 8192MB:	11584k
 * 16384MB:	16384k
 */
int __meminit init_per_zone_wmark_min(void)
{
	unsigned long lowmem_kbytes;
	int new_min_free_kbytes;

	lowmem_kbytes = nr_free_buffer_pages() * (PAGE_SIZE >> 10);
	new_min_free_kbytes = int_sqrt(lowmem_kbytes * 16);

	if (new_min_free_kbytes > user_min_free_kbytes) {
		min_free_kbytes = new_min_free_kbytes;
		if (min_free_kbytes < 128)
			min_free_kbytes = 128;
		if (min_free_kbytes > 262144)
			min_free_kbytes = 262144;
	} else {
		pr_warn("min_free_kbytes is not updated to %d because user defined value %d is preferred\n",
				new_min_free_kbytes, user_min_free_kbytes);
	}
	setup_per_zone_wmarks();
	refresh_zone_stat_thresholds();
	setup_per_zone_lowmem_reserve();

#ifdef CONFIG_NUMA
	setup_min_unmapped_ratio();
	setup_min_slab_ratio();
#endif

	khugepaged_min_free_kbytes_update();

	return 0;
}
postcore_initcall(init_per_zone_wmark_min)

/*
 * min_free_kbytes_sysctl_handler - just a wrapper around proc_dointvec() so
 *	that we can call two helper functions whenever min_free_kbytes
 *	changes.
 */
int min_free_kbytes_sysctl_handler(struct ctl_table *table, int write,
		void *buffer, size_t *length, loff_t *ppos)
{
	int rc;

	rc = proc_dointvec_minmax(table, write, buffer, length, ppos);
	if (rc)
		return rc;

	if (write) {
		user_min_free_kbytes = min_free_kbytes;
		setup_per_zone_wmarks();
	}
	return 0;
}

int watermark_scale_factor_sysctl_handler(struct ctl_table *table, int write,
		void *buffer, size_t *length, loff_t *ppos)
{
	int rc;

	rc = proc_dointvec_minmax(table, write, buffer, length, ppos);
	if (rc)
		return rc;

	if (write)
		setup_per_zone_wmarks();

	return 0;
}

#ifdef CONFIG_NUMA
static void setup_min_unmapped_ratio(void)
{
	pg_data_t *pgdat;
	struct zone *zone;

	for_each_online_pgdat(pgdat)
		pgdat->min_unmapped_pages = 0;

	for_each_zone(zone)
		zone->zone_pgdat->min_unmapped_pages += (zone_managed_pages(zone) *
						         sysctl_min_unmapped_ratio) / 100;
}


int sysctl_min_unmapped_ratio_sysctl_handler(struct ctl_table *table, int write,
		void *buffer, size_t *length, loff_t *ppos)
{
	int rc;

	rc = proc_dointvec_minmax(table, write, buffer, length, ppos);
	if (rc)
		return rc;

	setup_min_unmapped_ratio();

	return 0;
}

static void setup_min_slab_ratio(void)
{
	pg_data_t *pgdat;
	struct zone *zone;

	for_each_online_pgdat(pgdat)
		pgdat->min_slab_pages = 0;

	for_each_zone(zone)
		zone->zone_pgdat->min_slab_pages += (zone_managed_pages(zone) *
						     sysctl_min_slab_ratio) / 100;
}

int sysctl_min_slab_ratio_sysctl_handler(struct ctl_table *table, int write,
		void *buffer, size_t *length, loff_t *ppos)
{
	int rc;

	rc = proc_dointvec_minmax(table, write, buffer, length, ppos);
	if (rc)
		return rc;

	setup_min_slab_ratio();

	return 0;
}
#endif

/*
 * lowmem_reserve_ratio_sysctl_handler - just a wrapper around
 *	proc_dointvec() so that we can call setup_per_zone_lowmem_reserve()
 *	whenever sysctl_lowmem_reserve_ratio changes.
 *
 * The reserve ratio obviously has absolutely no relation with the
 * minimum watermarks. The lowmem reserve ratio can only make sense
 * if in function of the boot time zone sizes.
 */
int lowmem_reserve_ratio_sysctl_handler(struct ctl_table *table, int write,
		void *buffer, size_t *length, loff_t *ppos)
{
	int i;

	proc_dointvec_minmax(table, write, buffer, length, ppos);

	for (i = 0; i < MAX_NR_ZONES; i++) {
		if (sysctl_lowmem_reserve_ratio[i] < 1)
			sysctl_lowmem_reserve_ratio[i] = 0;
	}

	setup_per_zone_lowmem_reserve();
	return 0;
}

/*
 * percpu_pagelist_fraction - changes the pcp->high for each zone on each
 * cpu.  It is the fraction of total pages in each zone that a hot per cpu
 * pagelist can have before it gets flushed back to buddy allocator.
 */
int percpu_pagelist_fraction_sysctl_handler(struct ctl_table *table, int write,
		void *buffer, size_t *length, loff_t *ppos)
{
	struct zone *zone;
	int old_percpu_pagelist_fraction;
	int ret;

	mutex_lock(&pcp_batch_high_lock);
	old_percpu_pagelist_fraction = percpu_pagelist_fraction;

	ret = proc_dointvec_minmax(table, write, buffer, length, ppos);
	if (!write || ret < 0)
		goto out;

	/* Sanity checking to avoid pcp imbalance */
	if (percpu_pagelist_fraction &&
	    percpu_pagelist_fraction < MIN_PERCPU_PAGELIST_FRACTION) {
		percpu_pagelist_fraction = old_percpu_pagelist_fraction;
		ret = -EINVAL;
		goto out;
	}

	/* No change? */
	if (percpu_pagelist_fraction == old_percpu_pagelist_fraction)
		goto out;

	for_each_populated_zone(zone)
		zone_set_pageset_high_and_batch(zone);
out:
	mutex_unlock(&pcp_batch_high_lock);
	return ret;
}

#ifndef __HAVE_ARCH_RESERVED_KERNEL_PAGES
/*
 * Returns the number of pages that arch has reserved but
 * is not known to alloc_large_system_hash().
 */
static unsigned long __init arch_reserved_kernel_pages(void)
{
	return 0;
}
#endif

/*
 * Adaptive scale is meant to reduce sizes of hash tables on large memory
 * machines. As memory size is increased the scale is also increased but at
 * slower pace.  Starting from ADAPT_SCALE_BASE (64G), every time memory
 * quadruples the scale is increased by one, which means the size of hash table
 * only doubles, instead of quadrupling as well.
 * Because 32-bit systems cannot have large physical memory, where this scaling
 * makes sense, it is disabled on such platforms.
 */
#if __BITS_PER_LONG > 32
#define ADAPT_SCALE_BASE	(64ul << 30)
#define ADAPT_SCALE_SHIFT	2
#define ADAPT_SCALE_NPAGES	(ADAPT_SCALE_BASE >> PAGE_SHIFT)
#endif

/*
 * allocate a large system hash table from bootmem
 * - it is assumed that the hash table must contain an exact power-of-2
 *   quantity of entries
 * - limit is the number of hash buckets, not the total allocation size
 */
void *__init alloc_large_system_hash(const char *tablename,
				     unsigned long bucketsize,
				     unsigned long numentries,
				     int scale,
				     int flags,
				     unsigned int *_hash_shift,
				     unsigned int *_hash_mask,
				     unsigned long low_limit,
				     unsigned long high_limit)
{
	unsigned long long max = high_limit;
	unsigned long log2qty, size;
	void *table = NULL;
	gfp_t gfp_flags;
	bool virt;

	/* allow the kernel cmdline to have a say */
	if (!numentries) {
		/* round applicable memory size up to nearest megabyte */
		numentries = nr_kernel_pages;
		numentries -= arch_reserved_kernel_pages();

		/* It isn't necessary when PAGE_SIZE >= 1MB */
		if (PAGE_SHIFT < 20)
			numentries = round_up(numentries, (1<<20)/PAGE_SIZE);

#if __BITS_PER_LONG > 32
		if (!high_limit) {
			unsigned long adapt;

			for (adapt = ADAPT_SCALE_NPAGES; adapt < numentries;
			     adapt <<= ADAPT_SCALE_SHIFT)
				scale++;
		}
#endif

		/* limit to 1 bucket per 2^scale bytes of low memory */
		if (scale > PAGE_SHIFT)
			numentries >>= (scale - PAGE_SHIFT);
		else
			numentries <<= (PAGE_SHIFT - scale);

		/* Make sure we've got at least a 0-order allocation.. */
		if (unlikely(flags & HASH_SMALL)) {
			/* Makes no sense without HASH_EARLY */
			WARN_ON(!(flags & HASH_EARLY));
			if (!(numentries >> *_hash_shift)) {
				numentries = 1UL << *_hash_shift;
				BUG_ON(!numentries);
			}
		} else if (unlikely((numentries * bucketsize) < PAGE_SIZE))
			numentries = PAGE_SIZE / bucketsize;
	}
	numentries = roundup_pow_of_two(numentries);

	/* limit allocation size to 1/16 total memory by default */
	if (max == 0) {
		max = ((unsigned long long)nr_all_pages << PAGE_SHIFT) >> 4;
		do_div(max, bucketsize);
	}
	max = min(max, 0x80000000ULL);

	if (numentries < low_limit)
		numentries = low_limit;
	if (numentries > max)
		numentries = max;

	log2qty = ilog2(numentries);

	gfp_flags = (flags & HASH_ZERO) ? GFP_ATOMIC | __GFP_ZERO : GFP_ATOMIC;
	do {
		virt = false;
		size = bucketsize << log2qty;
		if (flags & HASH_EARLY) {
			if (flags & HASH_ZERO)
				table = memblock_alloc(size, SMP_CACHE_BYTES);
			else
				table = memblock_alloc_raw(size,
							   SMP_CACHE_BYTES);
		} else if (get_order(size) >= MAX_ORDER || hashdist) {
			table = __vmalloc(size, gfp_flags);
			virt = true;
		} else {
			/*
			 * If bucketsize is not a power-of-two, we may free
			 * some pages at the end of hash table which
			 * alloc_pages_exact() automatically does
			 */
			table = alloc_pages_exact(size, gfp_flags);
			kmemleak_alloc(table, size, 1, gfp_flags);
		}
	} while (!table && size > PAGE_SIZE && --log2qty);

	if (!table)
		panic("Failed to allocate %s hash table\n", tablename);

	pr_info("%s hash table entries: %ld (order: %d, %lu bytes, %s)\n",
		tablename, 1UL << log2qty, ilog2(size) - PAGE_SHIFT, size,
		virt ? "vmalloc" : "linear");

	if (_hash_shift)
		*_hash_shift = log2qty;
	if (_hash_mask)
		*_hash_mask = (1 << log2qty) - 1;

	return table;
}

/*
 * This function checks whether pageblock includes unmovable pages or not.
 *
 * PageLRU check without isolation or lru_lock could race so that
 * MIGRATE_MOVABLE block might include unmovable pages. And __PageMovable
 * check without lock_page also may miss some movable non-lru pages at
 * race condition. So you can't expect this function should be exact.
 *
 * Returns a page without holding a reference. If the caller wants to
 * dereference that page (e.g., dumping), it has to make sure that it
 * cannot get removed (e.g., via memory unplug) concurrently.
 *
 */
struct page *has_unmovable_pages(struct zone *zone, struct page *page,
				 int migratetype, int flags)
{
	unsigned long iter = 0;
	unsigned long pfn = page_to_pfn(page);
	unsigned long offset = pfn % pageblock_nr_pages;

	if (is_migrate_cma_page(page)) {
		/*
		 * CMA allocations (alloc_contig_range) really need to mark
		 * isolate CMA pageblocks even when they are not movable in fact
		 * so consider them movable here.
		 */
		if (is_migrate_cma(migratetype))
			return NULL;

		return page;
	}

	for (; iter < pageblock_nr_pages - offset; iter++) {
		if (!pfn_valid_within(pfn + iter))
			continue;

		page = pfn_to_page(pfn + iter);

		/*
		 * Both, bootmem allocations and memory holes are marked
		 * PG_reserved and are unmovable. We can even have unmovable
		 * allocations inside ZONE_MOVABLE, for example when
		 * specifying "movablecore".
		 */
		if (PageReserved(page))
			return page;

		/*
		 * If the zone is movable and we have ruled out all reserved
		 * pages then it should be reasonably safe to assume the rest
		 * is movable.
		 */
		if (zone_idx(zone) == ZONE_MOVABLE)
			continue;

		/*
		 * Hugepages are not in LRU lists, but they're movable.
		 * THPs are on the LRU, but need to be counted as #small pages.
		 * We need not scan over tail pages because we don't
		 * handle each tail page individually in migration.
		 */
		if (PageHuge(page) || PageTransCompound(page)) {
			struct page *head = compound_head(page);
			unsigned int skip_pages;

			if (PageHuge(page)) {
				if (!hugepage_migration_supported(page_hstate(head)))
					return page;
			} else if (!PageLRU(head) && !__PageMovable(head)) {
				return page;
			}

			skip_pages = compound_nr(head) - (page - head);
			iter += skip_pages - 1;
			continue;
		}

		/*
		 * We can't use page_count without pin a page
		 * because another CPU can free compound page.
		 * This check already skips compound tails of THP
		 * because their page->_refcount is zero at all time.
		 */
		if (!page_ref_count(page)) {
			if (PageBuddy(page))
				iter += (1 << buddy_order(page)) - 1;
			continue;
		}

		/*
		 * The HWPoisoned page may be not in buddy system, and
		 * page_count() is not 0.
		 */
		if ((flags & MEMORY_OFFLINE) && PageHWPoison(page))
			continue;

		/*
		 * We treat all PageOffline() pages as movable when offlining
		 * to give drivers a chance to decrement their reference count
		 * in MEM_GOING_OFFLINE in order to indicate that these pages
		 * can be offlined as there are no direct references anymore.
		 * For actually unmovable PageOffline() where the driver does
		 * not support this, we will fail later when trying to actually
		 * move these pages that still have a reference count > 0.
		 * (false negatives in this function only)
		 */
		if ((flags & MEMORY_OFFLINE) && PageOffline(page))
			continue;

		if (__PageMovable(page) || PageLRU(page))
			continue;

		/*
		 * If there are RECLAIMABLE pages, we need to check
		 * it.  But now, memory offline itself doesn't call
		 * shrink_node_slabs() and it still to be fixed.
		 */
		return page;
	}
	return NULL;
}

#ifdef CONFIG_CONTIG_ALLOC
static unsigned long pfn_max_align_down(unsigned long pfn)
{
	return pfn & ~(max_t(unsigned long, MAX_ORDER_NR_PAGES,
			     pageblock_nr_pages) - 1);
}

static unsigned long pfn_max_align_up(unsigned long pfn)
{
	return ALIGN(pfn, max_t(unsigned long, MAX_ORDER_NR_PAGES,
				pageblock_nr_pages));
}

/* [start, end) must belong to a single zone. */
static int __alloc_contig_migrate_range(struct compact_control *cc,
					unsigned long start, unsigned long end)
{
	/* This function is based on compact_zone() from compaction.c. */
	unsigned int nr_reclaimed;
	unsigned long pfn = start;
	unsigned int tries = 0;
	int ret = 0;
	struct migration_target_control mtc = {
		.nid = zone_to_nid(cc->zone),
		.gfp_mask = GFP_USER | __GFP_MOVABLE | __GFP_RETRY_MAYFAIL,
	};

	migrate_prep();

	while (pfn < end || !list_empty(&cc->migratepages)) {
		if (fatal_signal_pending(current)) {
			ret = -EINTR;
			break;
		}

		if (list_empty(&cc->migratepages)) {
			cc->nr_migratepages = 0;
			pfn = isolate_migratepages_range(cc, pfn, end);
			if (!pfn) {
				ret = -EINTR;
				break;
			}
			tries = 0;
		} else if (++tries == 5) {
			ret = ret < 0 ? ret : -EBUSY;
			break;
		}

		nr_reclaimed = reclaim_clean_pages_from_list(cc->zone,
							&cc->migratepages);
		cc->nr_migratepages -= nr_reclaimed;

		ret = migrate_pages(&cc->migratepages, alloc_migration_target,
				NULL, (unsigned long)&mtc, cc->mode, MR_CONTIG_RANGE);
	}
	if (ret < 0) {
		putback_movable_pages(&cc->migratepages);
		return ret;
	}
	return 0;
}

/**
 * alloc_contig_range() -- tries to allocate given range of pages
 * @start:	start PFN to allocate
 * @end:	one-past-the-last PFN to allocate
 * @migratetype:	migratetype of the underlaying pageblocks (either
 *			#MIGRATE_MOVABLE or #MIGRATE_CMA).  All pageblocks
 *			in range must have the same migratetype and it must
 *			be either of the two.
 * @gfp_mask:	GFP mask to use during compaction
 *
 * The PFN range does not have to be pageblock or MAX_ORDER_NR_PAGES
 * aligned.  The PFN range must belong to a single zone.
 *
 * The first thing this routine does is attempt to MIGRATE_ISOLATE all
 * pageblocks in the range.  Once isolated, the pageblocks should not
 * be modified by others.
 *
 * Return: zero on success or negative error code.  On success all
 * pages which PFN is in [start, end) are allocated for the caller and
 * need to be freed with free_contig_range().
 */
int alloc_contig_range(unsigned long start, unsigned long end,
		       unsigned migratetype, gfp_t gfp_mask)
{
	unsigned long outer_start, outer_end;
	unsigned int order;
	int ret = 0;

	struct compact_control cc = {
		.nr_migratepages = 0,
		.order = -1,
		.zone = page_zone(pfn_to_page(start)),
		.mode = MIGRATE_SYNC,
		.ignore_skip_hint = true,
		.no_set_skip_hint = true,
		.gfp_mask = current_gfp_context(gfp_mask),
		.alloc_contig = true,
	};
	INIT_LIST_HEAD(&cc.migratepages);

	/*
	 * What we do here is we mark all pageblocks in range as
	 * MIGRATE_ISOLATE.  Because pageblock and max order pages may
	 * have different sizes, and due to the way page allocator
	 * work, we align the range to biggest of the two pages so
	 * that page allocator won't try to merge buddies from
	 * different pageblocks and change MIGRATE_ISOLATE to some
	 * other migration type.
	 *
	 * Once the pageblocks are marked as MIGRATE_ISOLATE, we
	 * migrate the pages from an unaligned range (ie. pages that
	 * we are interested in).  This will put all the pages in
	 * range back to page allocator as MIGRATE_ISOLATE.
	 *
	 * When this is done, we take the pages in range from page
	 * allocator removing them from the buddy system.  This way
	 * page allocator will never consider using them.
	 *
	 * This lets us mark the pageblocks back as
	 * MIGRATE_CMA/MIGRATE_MOVABLE so that free pages in the
	 * aligned range but not in the unaligned, original range are
	 * put back to page allocator so that buddy can use them.
	 */

	ret = start_isolate_page_range(pfn_max_align_down(start),
				       pfn_max_align_up(end), migratetype, 0);
	if (ret)
		return ret;

	drain_all_pages(cc.zone);

	/*
	 * In case of -EBUSY, we'd like to know which page causes problem.
	 * So, just fall through. test_pages_isolated() has a tracepoint
	 * which will report the busy page.
	 *
	 * It is possible that busy pages could become available before
	 * the call to test_pages_isolated, and the range will actually be
	 * allocated.  So, if we fall through be sure to clear ret so that
	 * -EBUSY is not accidentally used or returned to caller.
	 */
	ret = __alloc_contig_migrate_range(&cc, start, end);
	if (ret && ret != -EBUSY)
		goto done;
	ret =0;

	/*
	 * Pages from [start, end) are within a MAX_ORDER_NR_PAGES
	 * aligned blocks that are marked as MIGRATE_ISOLATE.  What's
	 * more, all pages in [start, end) are free in page allocator.
	 * What we are going to do is to allocate all pages from
	 * [start, end) (that is remove them from page allocator).
	 *
	 * The only problem is that pages at the beginning and at the
	 * end of interesting range may be not aligned with pages that
	 * page allocator holds, ie. they can be part of higher order
	 * pages.  Because of this, we reserve the bigger range and
	 * once this is done free the pages we are not interested in.
	 *
	 * We don't have to hold zone->lock here because the pages are
	 * isolated thus they won't get removed from buddy.
	 */

	lru_add_drain_all();

	order = 0;
	outer_start = start;
	while (!PageBuddy(pfn_to_page(outer_start))) {
		if (++order >= MAX_ORDER) {
			outer_start = start;
			break;
		}
		outer_start &= ~0UL << order;
	}

	if (outer_start != start) {
		order = buddy_order(pfn_to_page(outer_start));

		/*
		 * outer_start page could be small order buddy page and
		 * it doesn't include start page. Adjust outer_start
		 * in this case to report failed page properly
		 * on tracepoint in test_pages_isolated()
		 */
		if (outer_start + (1UL << order) <= start)
			outer_start = start;
	}

	/* Make sure the range is really isolated. */
	if (test_pages_isolated(outer_start, end, 0)) {
		pr_info_ratelimited("%s: [%lx, %lx) PFNs busy\n",
			__func__, outer_start, end);
		ret = -EBUSY;
		goto done;
	}

	/* Grab isolated pages from freelists. */
	outer_end = isolate_freepages_range(&cc, outer_start, end);
	if (!outer_end) {
		ret = -EBUSY;
		goto done;
	}

	/* Free head and tail (if any) */
	if (start != outer_start)
		free_contig_range(outer_start, start - outer_start);
	if (end != outer_end)
		free_contig_range(end, outer_end - end);

done:
	undo_isolate_page_range(pfn_max_align_down(start),
				pfn_max_align_up(end), migratetype);
	return ret;
}
EXPORT_SYMBOL(alloc_contig_range);

static int __alloc_contig_pages(unsigned long start_pfn,
				unsigned long nr_pages, gfp_t gfp_mask)
{
	unsigned long end_pfn = start_pfn + nr_pages;

	return alloc_contig_range(start_pfn, end_pfn, MIGRATE_MOVABLE,
				  gfp_mask);
}

static bool pfn_range_valid_contig(struct zone *z, unsigned long start_pfn,
				   unsigned long nr_pages)
{
	unsigned long i, end_pfn = start_pfn + nr_pages;
	struct page *page;

	for (i = start_pfn; i < end_pfn; i++) {
		page = pfn_to_online_page(i);
		if (!page)
			return false;

		if (page_zone(page) != z)
			return false;

		if (PageReserved(page))
			return false;

		if (page_count(page) > 0)
			return false;

		if (PageHuge(page))
			return false;
	}
	return true;
}

static bool zone_spans_last_pfn(const struct zone *zone,
				unsigned long start_pfn, unsigned long nr_pages)
{
	unsigned long last_pfn = start_pfn + nr_pages - 1;

	return zone_spans_pfn(zone, last_pfn);
}

/**
 * alloc_contig_pages() -- tries to find and allocate contiguous range of pages
 * @nr_pages:	Number of contiguous pages to allocate
 * @gfp_mask:	GFP mask to limit search and used during compaction
 * @nid:	Target node
 * @nodemask:	Mask for other possible nodes
 *
 * This routine is a wrapper around alloc_contig_range(). It scans over zones
 * on an applicable zonelist to find a contiguous pfn range which can then be
 * tried for allocation with alloc_contig_range(). This routine is intended
 * for allocation requests which can not be fulfilled with the buddy allocator.
 *
 * The allocated memory is always aligned to a page boundary. If nr_pages is a
 * power of two then the alignment is guaranteed to be to the given nr_pages
 * (e.g. 1GB request would be aligned to 1GB).
 *
 * Allocated pages can be freed with free_contig_range() or by manually calling
 * __free_page() on each allocated page.
 *
 * Return: pointer to contiguous pages on success, or NULL if not successful.
 */
struct page *alloc_contig_pages(unsigned long nr_pages, gfp_t gfp_mask,
				int nid, nodemask_t *nodemask)
{
	unsigned long ret, pfn, flags;
	struct zonelist *zonelist;
	struct zone *zone;
	struct zoneref *z;

	zonelist = node_zonelist(nid, gfp_mask);
	for_each_zone_zonelist_nodemask(zone, z, zonelist,
					gfp_zone(gfp_mask), nodemask) {
		spin_lock_irqsave(&zone->lock, flags);

		pfn = ALIGN(zone->zone_start_pfn, nr_pages);
		while (zone_spans_last_pfn(zone, pfn, nr_pages)) {
			if (pfn_range_valid_contig(zone, pfn, nr_pages)) {
				/*
				 * We release the zone lock here because
				 * alloc_contig_range() will also lock the zone
				 * at some point. If there's an allocation
				 * spinning on this lock, it may win the race
				 * and cause alloc_contig_range() to fail...
				 */
				spin_unlock_irqrestore(&zone->lock, flags);
				ret = __alloc_contig_pages(pfn, nr_pages,
							gfp_mask);
				if (!ret)
					return pfn_to_page(pfn);
				spin_lock_irqsave(&zone->lock, flags);
			}
			pfn += nr_pages;
		}
		spin_unlock_irqrestore(&zone->lock, flags);
	}
	return NULL;
}
#endif /* CONFIG_CONTIG_ALLOC */

void free_contig_range(unsigned long pfn, unsigned int nr_pages)
{
	unsigned int count = 0;

	for (; nr_pages--; pfn++) {
		struct page *page = pfn_to_page(pfn);

		count += page_count(page) != 1;
		__free_page(page);
	}
	WARN(count != 0, "%d pages are still in use!\n", count);
}
EXPORT_SYMBOL(free_contig_range);

/*
 * The zone indicated has a new number of managed_pages; batch sizes and percpu
 * page high values need to be recalulated.
 */
void __meminit zone_pcp_update(struct zone *zone)
{
	mutex_lock(&pcp_batch_high_lock);
	zone_set_pageset_high_and_batch(zone);
	mutex_unlock(&pcp_batch_high_lock);
}

/*
 * Effectively disable pcplists for the zone by setting the high limit to 0
 * and draining all cpus. A concurrent page freeing on another CPU that's about
 * to put the page on pcplist will either finish before the drain and the page
 * will be drained, or observe the new high limit and skip the pcplist.
 *
 * Must be paired with a call to zone_pcp_enable().
 */
void zone_pcp_disable(struct zone *zone)
{
	mutex_lock(&pcp_batch_high_lock);
	__zone_set_pageset_high_and_batch(zone, 0, 1);
	__drain_all_pages(zone, true);
}

void zone_pcp_enable(struct zone *zone)
{
	__zone_set_pageset_high_and_batch(zone, zone->pageset_high, zone->pageset_batch);
	mutex_unlock(&pcp_batch_high_lock);
}

void zone_pcp_reset(struct zone *zone)
{
	unsigned long flags;
	int cpu;
	struct per_cpu_pageset *pset;

	/* avoid races with drain_pages()  */
	local_irq_save(flags);
	if (zone->pageset != &boot_pageset) {
		for_each_online_cpu(cpu) {
			pset = per_cpu_ptr(zone->pageset, cpu);
			drain_zonestat(zone, pset);
		}
		free_percpu(zone->pageset);
		zone->pageset = &boot_pageset;
	}
	local_irq_restore(flags);
}

#ifdef CONFIG_MEMORY_HOTREMOVE
/*
 * All pages in the range must be in a single zone, must not contain holes,
 * must span full sections, and must be isolated before calling this function.
 */
void __offline_isolated_pages(unsigned long start_pfn, unsigned long end_pfn)
{
	unsigned long pfn = start_pfn;
	struct page *page;
	struct zone *zone;
	unsigned int order;
	unsigned long flags;

	offline_mem_sections(pfn, end_pfn);
	zone = page_zone(pfn_to_page(pfn));
	spin_lock_irqsave(&zone->lock, flags);
	while (pfn < end_pfn) {
		page = pfn_to_page(pfn);
		/*
		 * The HWPoisoned page may be not in buddy system, and
		 * page_count() is not 0.
		 */
		if (unlikely(!PageBuddy(page) && PageHWPoison(page))) {
			pfn++;
			continue;
		}
		/*
		 * At this point all remaining PageOffline() pages have a
		 * reference count of 0 and can simply be skipped.
		 */
		if (PageOffline(page)) {
			BUG_ON(page_count(page));
			BUG_ON(PageBuddy(page));
			pfn++;
			continue;
		}

		BUG_ON(page_count(page));
		BUG_ON(!PageBuddy(page));
		order = buddy_order(page);
		del_page_from_free_list(page, zone, order);
		pfn += (1 << order);
	}
	spin_unlock_irqrestore(&zone->lock, flags);
}
#endif

bool is_free_buddy_page(struct page *page)
{
	struct zone *zone = page_zone(page);
	unsigned long pfn = page_to_pfn(page);
	unsigned long flags;
	unsigned int order;

	spin_lock_irqsave(&zone->lock, flags);
	for (order = 0; order < MAX_ORDER; order++) {
		struct page *page_head = page - (pfn & ((1 << order) - 1));

		if (PageBuddy(page_head) && buddy_order(page_head) >= order)
			break;
	}
	spin_unlock_irqrestore(&zone->lock, flags);

	return order < MAX_ORDER;
}

#ifdef CONFIG_MEMORY_FAILURE
/*
 * Break down a higher-order page in sub-pages, and keep our target out of
 * buddy allocator.
<<<<<<< HEAD
 */
static void break_down_buddy_pages(struct zone *zone, struct page *page,
				   struct page *target, int low, int high,
				   int migratetype)
{
	unsigned long size = 1 << high;
	struct page *current_buddy, *next_page;

	while (high > low) {
		high--;
		size >>= 1;

		if (target >= &page[size]) {
			next_page = page + size;
			current_buddy = page;
		} else {
			next_page = page;
			current_buddy = page + size;
		}

		if (set_page_guard(zone, current_buddy, high, migratetype))
			continue;

		if (current_buddy != target) {
			add_to_free_list(current_buddy, zone, high, migratetype);
			set_buddy_order(current_buddy, high);
			page = next_page;
		}
	}
}

/*
 * Take a page that will be marked as poisoned off the buddy allocator.
 */
=======
 */
static void break_down_buddy_pages(struct zone *zone, struct page *page,
				   struct page *target, int low, int high,
				   int migratetype)
{
	unsigned long size = 1 << high;
	struct page *current_buddy, *next_page;

	while (high > low) {
		high--;
		size >>= 1;

		if (target >= &page[size]) {
			next_page = page + size;
			current_buddy = page;
		} else {
			next_page = page;
			current_buddy = page + size;
		}

		if (set_page_guard(zone, current_buddy, high, migratetype))
			continue;

		if (current_buddy != target) {
			add_to_free_list(current_buddy, zone, high, migratetype);
			set_buddy_order(current_buddy, high);
			page = next_page;
		}
	}
}

/*
 * Take a page that will be marked as poisoned off the buddy allocator.
 */
>>>>>>> f642729d
bool take_page_off_buddy(struct page *page)
{
	struct zone *zone = page_zone(page);
	unsigned long pfn = page_to_pfn(page);
	unsigned long flags;
	unsigned int order;
	bool ret = false;

	spin_lock_irqsave(&zone->lock, flags);
	for (order = 0; order < MAX_ORDER; order++) {
		struct page *page_head = page - (pfn & ((1 << order) - 1));
		int page_order = buddy_order(page_head);

		if (PageBuddy(page_head) && page_order >= order) {
			unsigned long pfn_head = page_to_pfn(page_head);
			int migratetype = get_pfnblock_migratetype(page_head,
								   pfn_head);

			del_page_from_free_list(page_head, zone, page_order);
			break_down_buddy_pages(zone, page_head, page, 0,
						page_order, migratetype);
			ret = true;
			break;
		}
		if (page_count(page_head) > 0)
			break;
	}
	spin_unlock_irqrestore(&zone->lock, flags);
	return ret;
}
#endif<|MERGE_RESOLUTION|>--- conflicted
+++ resolved
@@ -178,20 +178,7 @@
 static int __init early_init_on_alloc(char *buf)
 {
 
-<<<<<<< HEAD
-	ret = kstrtobool(buf, &bool_result);
-	if (ret)
-		return ret;
-	if (bool_result && page_poisoning_enabled())
-		pr_info("mem auto-init: CONFIG_PAGE_POISONING is on, will take precedence over init_on_alloc\n");
-	if (bool_result)
-		static_branch_enable(&init_on_alloc);
-	else
-		static_branch_disable(&init_on_alloc);
-	return 0;
-=======
 	return kstrtobool(buf, &_init_on_alloc_enabled_early);
->>>>>>> f642729d
 }
 early_param("init_on_alloc", early_init_on_alloc);
 
@@ -199,23 +186,7 @@
 				= IS_ENABLED(CONFIG_INIT_ON_FREE_DEFAULT_ON);
 static int __init early_init_on_free(char *buf)
 {
-<<<<<<< HEAD
-	int ret;
-	bool bool_result;
-
-	ret = kstrtobool(buf, &bool_result);
-	if (ret)
-		return ret;
-	if (bool_result && page_poisoning_enabled())
-		pr_info("mem auto-init: CONFIG_PAGE_POISONING is on, will take precedence over init_on_free\n");
-	if (bool_result)
-		static_branch_enable(&init_on_free);
-	else
-		static_branch_disable(&init_on_free);
-	return 0;
-=======
 	return kstrtobool(buf, &_init_on_free_enabled_early);
->>>>>>> f642729d
 }
 early_param("init_on_free", early_init_on_free);
 
@@ -785,8 +756,6 @@
 				unsigned int order, int migratetype) {}
 #endif
 
-<<<<<<< HEAD
-=======
 /*
  * Enable static keys related to various memory debugging and hardening options.
  * Some override others, and depend on early params that are evaluated in the
@@ -834,7 +803,6 @@
 #endif
 }
 
->>>>>>> f642729d
 static inline void set_buddy_order(struct page *page, unsigned int order)
 {
 	set_page_private(page, order);
@@ -1261,11 +1229,7 @@
 		 * Do not let hwpoison pages hit pcplists/buddy
 		 * Untie memcg state and reset page's owner
 		 */
-<<<<<<< HEAD
-		if (memcg_kmem_enabled() && PageKmemcg(page))
-=======
 		if (memcg_kmem_enabled() && PageMemcgKmem(page))
->>>>>>> f642729d
 			__memcg_kmem_uncharge_page(page, order);
 		reset_page_owner(page, order);
 		return false;
@@ -3350,10 +3314,7 @@
 	for (i = 1; i < (1 << order); i++)
 		set_page_refcounted(page + i);
 	split_page_owner(page, 1 << order);
-<<<<<<< HEAD
-=======
 	split_page_memcg(page, 1 << order);
->>>>>>> f642729d
 }
 EXPORT_SYMBOL_GPL(split_page);
 
@@ -6166,13 +6127,8 @@
  * (usually MIGRATE_MOVABLE). Besides setting the migratetype, no related
  * zone stats (e.g., nr_isolate_pageblock) are touched.
  */
-<<<<<<< HEAD
-void __meminit memmap_init_zone(unsigned long size, int nid, unsigned long zone,
-		unsigned long start_pfn,
-=======
 void __meminit memmap_init_range(unsigned long size, int nid, unsigned long zone,
 		unsigned long start_pfn, unsigned long zone_end_pfn,
->>>>>>> f642729d
 		enum meminit_context context,
 		struct vmem_altmap *altmap, int migratetype)
 {
@@ -6372,13 +6328,6 @@
 		start_pfn = clamp(start_pfn, zone_start_pfn, zone_end_pfn);
 		end_pfn = clamp(end_pfn, zone_start_pfn, zone_end_pfn);
 
-<<<<<<< HEAD
-		if (end_pfn > start_pfn) {
-			size = end_pfn - start_pfn;
-			memmap_init_zone(size, nid, zone, start_pfn,
-					 MEMINIT_EARLY, NULL, MIGRATE_MOVABLE);
-		}
-=======
 		if (end_pfn > start_pfn)
 			memmap_init_range(end_pfn - start_pfn, nid,
 					zone_id, start_pfn, zone_end_pfn,
@@ -6388,7 +6337,6 @@
 			pgcnt += init_unavailable_range(hole_pfn, start_pfn,
 							zone_id, nid);
 		hole_pfn = end_pfn;
->>>>>>> f642729d
 	}
 
 #ifdef CONFIG_SPARSEMEM
@@ -7203,91 +7151,6 @@
 	free_area_init_node(nid);
 }
 
-<<<<<<< HEAD
-#if !defined(CONFIG_FLAT_NODE_MEM_MAP)
-/*
- * Initialize all valid struct pages in the range [spfn, epfn) and mark them
- * PageReserved(). Return the number of struct pages that were initialized.
- */
-static u64 __init init_unavailable_range(unsigned long spfn, unsigned long epfn)
-{
-	unsigned long pfn;
-	u64 pgcnt = 0;
-
-	for (pfn = spfn; pfn < epfn; pfn++) {
-		if (!pfn_valid(ALIGN_DOWN(pfn, pageblock_nr_pages))) {
-			pfn = ALIGN_DOWN(pfn, pageblock_nr_pages)
-				+ pageblock_nr_pages - 1;
-			continue;
-		}
-		/*
-		 * Use a fake node/zone (0) for now. Some of these pages
-		 * (in memblock.reserved but not in memblock.memory) will
-		 * get re-initialized via reserve_bootmem_region() later.
-		 */
-		__init_single_page(pfn_to_page(pfn), pfn, 0, 0);
-		__SetPageReserved(pfn_to_page(pfn));
-		pgcnt++;
-	}
-
-	return pgcnt;
-}
-
-/*
- * Only struct pages that are backed by physical memory are zeroed and
- * initialized by going through __init_single_page(). But, there are some
- * struct pages which are reserved in memblock allocator and their fields
- * may be accessed (for example page_to_pfn() on some configuration accesses
- * flags). We must explicitly initialize those struct pages.
- *
- * This function also addresses a similar issue where struct pages are left
- * uninitialized because the physical address range is not covered by
- * memblock.memory or memblock.reserved. That could happen when memblock
- * layout is manually configured via memmap=, or when the highest physical
- * address (max_pfn) does not end on a section boundary.
- */
-static void __init init_unavailable_mem(void)
-{
-	phys_addr_t start, end;
-	u64 i, pgcnt;
-	phys_addr_t next = 0;
-
-	/*
-	 * Loop through unavailable ranges not covered by memblock.memory.
-	 */
-	pgcnt = 0;
-	for_each_mem_range(i, &start, &end) {
-		if (next < start)
-			pgcnt += init_unavailable_range(PFN_DOWN(next),
-							PFN_UP(start));
-		next = end;
-	}
-
-	/*
-	 * Early sections always have a fully populated memmap for the whole
-	 * section - see pfn_valid(). If the last section has holes at the
-	 * end and that section is marked "online", the memmap will be
-	 * considered initialized. Make sure that memmap has a well defined
-	 * state.
-	 */
-	pgcnt += init_unavailable_range(PFN_DOWN(next),
-					round_up(max_pfn, PAGES_PER_SECTION));
-
-	/*
-	 * Struct pages that do not have backing memory. This could be because
-	 * firmware is using some of this memory, or for some other reasons.
-	 */
-	if (pgcnt)
-		pr_info("Zeroed struct page in unavailable ranges: %lld pages", pgcnt);
-}
-#else
-static inline void __init init_unavailable_mem(void)
-{
-}
-#endif /* !CONFIG_FLAT_NODE_MEM_MAP */
-
-=======
->>>>>>> f642729d
 #if MAX_NUMNODES > 1
 /*
  * Figure out the number of possible node ids.
@@ -9029,7 +8892,6 @@
 /*
  * Break down a higher-order page in sub-pages, and keep our target out of
  * buddy allocator.
-<<<<<<< HEAD
  */
 static void break_down_buddy_pages(struct zone *zone, struct page *page,
 				   struct page *target, int low, int high,
@@ -9064,42 +8926,6 @@
 /*
  * Take a page that will be marked as poisoned off the buddy allocator.
  */
-=======
- */
-static void break_down_buddy_pages(struct zone *zone, struct page *page,
-				   struct page *target, int low, int high,
-				   int migratetype)
-{
-	unsigned long size = 1 << high;
-	struct page *current_buddy, *next_page;
-
-	while (high > low) {
-		high--;
-		size >>= 1;
-
-		if (target >= &page[size]) {
-			next_page = page + size;
-			current_buddy = page;
-		} else {
-			next_page = page;
-			current_buddy = page + size;
-		}
-
-		if (set_page_guard(zone, current_buddy, high, migratetype))
-			continue;
-
-		if (current_buddy != target) {
-			add_to_free_list(current_buddy, zone, high, migratetype);
-			set_buddy_order(current_buddy, high);
-			page = next_page;
-		}
-	}
-}
-
-/*
- * Take a page that will be marked as poisoned off the buddy allocator.
- */
->>>>>>> f642729d
 bool take_page_off_buddy(struct page *page)
 {
 	struct zone *zone = page_zone(page);

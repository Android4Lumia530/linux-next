// SPDX-License-Identifier: GPL-2.0
/*
 * linux/mm/slab.c
 * Written by Mark Hemment, 1996/97.
 * (markhe@nextd.demon.co.uk)
 *
 * kmem_cache_destroy() + some cleanup - 1999 Andrea Arcangeli
 *
 * Major cleanup, different bufctl logic, per-cpu arrays
 *	(c) 2000 Manfred Spraul
 *
 * Cleanup, make the head arrays unconditional, preparation for NUMA
 * 	(c) 2002 Manfred Spraul
 *
 * An implementation of the Slab Allocator as described in outline in;
 *	UNIX Internals: The New Frontiers by Uresh Vahalia
 *	Pub: Prentice Hall	ISBN 0-13-101908-2
 * or with a little more detail in;
 *	The Slab Allocator: An Object-Caching Kernel Memory Allocator
 *	Jeff Bonwick (Sun Microsystems).
 *	Presented at: USENIX Summer 1994 Technical Conference
 *
 * The memory is organized in caches, one cache for each object type.
 * (e.g. inode_cache, dentry_cache, buffer_head, vm_area_struct)
 * Each cache consists out of many slabs (they are small (usually one
 * page long) and always contiguous), and each slab contains multiple
 * initialized objects.
 *
 * This means, that your constructor is used only for newly allocated
 * slabs and you must pass objects with the same initializations to
 * kmem_cache_free.
 *
 * Each cache can only support one memory type (GFP_DMA, GFP_HIGHMEM,
 * normal). If you need a special memory type, then must create a new
 * cache for that memory type.
 *
 * In order to reduce fragmentation, the slabs are sorted in 3 groups:
 *   full slabs with 0 free objects
 *   partial slabs
 *   empty slabs with no allocated objects
 *
 * If partial slabs exist, then new allocations come from these slabs,
 * otherwise from empty slabs or new slabs are allocated.
 *
 * kmem_cache_destroy() CAN CRASH if you try to allocate from the cache
 * during kmem_cache_destroy(). The caller must prevent concurrent allocs.
 *
 * Each cache has a short per-cpu head array, most allocs
 * and frees go into that array, and if that array overflows, then 1/2
 * of the entries in the array are given back into the global cache.
 * The head array is strictly LIFO and should improve the cache hit rates.
 * On SMP, it additionally reduces the spinlock operations.
 *
 * The c_cpuarray may not be read with enabled local interrupts -
 * it's changed with a smp_call_function().
 *
 * SMP synchronization:
 *  constructors and destructors are called without any locking.
 *  Several members in struct kmem_cache and struct slab never change, they
 *	are accessed without any locking.
 *  The per-cpu arrays are never accessed from the wrong cpu, no locking,
 *  	and local interrupts are disabled so slab code is preempt-safe.
 *  The non-constant members are protected with a per-cache irq spinlock.
 *
 * Many thanks to Mark Hemment, who wrote another per-cpu slab patch
 * in 2000 - many ideas in the current implementation are derived from
 * his patch.
 *
 * Further notes from the original documentation:
 *
 * 11 April '97.  Started multi-threading - markhe
 *	The global cache-chain is protected by the mutex 'slab_mutex'.
 *	The sem is only needed when accessing/extending the cache-chain, which
 *	can never happen inside an interrupt (kmem_cache_create(),
 *	kmem_cache_shrink() and kmem_cache_reap()).
 *
 *	At present, each engine can be growing a cache.  This should be blocked.
 *
 * 15 March 2005. NUMA slab allocator.
 *	Shai Fultheim <shai@scalex86.org>.
 *	Shobhit Dayal <shobhit@calsoftinc.com>
 *	Alok N Kataria <alokk@calsoftinc.com>
 *	Christoph Lameter <christoph@lameter.com>
 *
 *	Modified the slab allocator to be node aware on NUMA systems.
 *	Each node has its own list of partial, free and full slabs.
 *	All object allocations for a node occur from node specific slab lists.
 */

#include	<linux/slab.h>
#include	<linux/mm.h>
#include	<linux/poison.h>
#include	<linux/swap.h>
#include	<linux/cache.h>
#include	<linux/interrupt.h>
#include	<linux/init.h>
#include	<linux/compiler.h>
#include	<linux/cpuset.h>
#include	<linux/proc_fs.h>
#include	<linux/seq_file.h>
#include	<linux/notifier.h>
#include	<linux/kallsyms.h>
#include	<linux/kfence.h>
#include	<linux/cpu.h>
#include	<linux/sysctl.h>
#include	<linux/module.h>
#include	<linux/rcupdate.h>
#include	<linux/string.h>
#include	<linux/uaccess.h>
#include	<linux/nodemask.h>
#include	<linux/kmemleak.h>
#include	<linux/mempolicy.h>
#include	<linux/mutex.h>
#include	<linux/fault-inject.h>
#include	<linux/rtmutex.h>
#include	<linux/reciprocal_div.h>
#include	<linux/debugobjects.h>
#include	<linux/memory.h>
#include	<linux/prefetch.h>
#include	<linux/sched/task_stack.h>

#include	<net/sock.h>

#include	<asm/cacheflush.h>
#include	<asm/tlbflush.h>
#include	<asm/page.h>

#include <trace/events/kmem.h>

#include	"internal.h"

#include	"slab.h"

/*
 * DEBUG	- 1 for kmem_cache_create() to honour; SLAB_RED_ZONE & SLAB_POISON.
 *		  0 for faster, smaller code (especially in the critical paths).
 *
 * STATS	- 1 to collect stats for /proc/slabinfo.
 *		  0 for faster, smaller code (especially in the critical paths).
 *
 * FORCED_DEBUG	- 1 enables SLAB_RED_ZONE and SLAB_POISON (if possible)
 */

#ifdef CONFIG_DEBUG_SLAB
#define	DEBUG		1
#define	STATS		1
#define	FORCED_DEBUG	1
#else
#define	DEBUG		0
#define	STATS		0
#define	FORCED_DEBUG	0
#endif

/* Shouldn't this be in a header file somewhere? */
#define	BYTES_PER_WORD		sizeof(void *)
#define	REDZONE_ALIGN		max(BYTES_PER_WORD, __alignof__(unsigned long long))

#ifndef ARCH_KMALLOC_FLAGS
#define ARCH_KMALLOC_FLAGS SLAB_HWCACHE_ALIGN
#endif

#define FREELIST_BYTE_INDEX (((PAGE_SIZE >> BITS_PER_BYTE) \
				<= SLAB_OBJ_MIN_SIZE) ? 1 : 0)

#if FREELIST_BYTE_INDEX
typedef unsigned char freelist_idx_t;
#else
typedef unsigned short freelist_idx_t;
#endif

#define SLAB_OBJ_MAX_NUM ((1 << sizeof(freelist_idx_t) * BITS_PER_BYTE) - 1)

/*
 * struct array_cache
 *
 * Purpose:
 * - LIFO ordering, to hand out cache-warm objects from _alloc
 * - reduce the number of linked list operations
 * - reduce spinlock operations
 *
 * The limit is stored in the per-cpu structure to reduce the data cache
 * footprint.
 *
 */
struct array_cache {
	unsigned int avail;
	unsigned int limit;
	unsigned int batchcount;
	unsigned int touched;
	void *entry[];	/*
			 * Must have this definition in here for the proper
			 * alignment of array_cache. Also simplifies accessing
			 * the entries.
			 */
};

struct alien_cache {
	spinlock_t lock;
	struct array_cache ac;
};

/*
 * Need this for bootstrapping a per node allocator.
 */
#define NUM_INIT_LISTS (2 * MAX_NUMNODES)
static struct kmem_cache_node __initdata init_kmem_cache_node[NUM_INIT_LISTS];
#define	CACHE_CACHE 0
#define	SIZE_NODE (MAX_NUMNODES)

static int drain_freelist(struct kmem_cache *cache,
			struct kmem_cache_node *n, int tofree);
static void free_block(struct kmem_cache *cachep, void **objpp, int len,
			int node, struct list_head *list);
static void slabs_destroy(struct kmem_cache *cachep, struct list_head *list);
static int enable_cpucache(struct kmem_cache *cachep, gfp_t gfp);
static void cache_reap(struct work_struct *unused);

static inline void fixup_objfreelist_debug(struct kmem_cache *cachep,
						void **list);
static inline void fixup_slab_list(struct kmem_cache *cachep,
				struct kmem_cache_node *n, struct page *page,
				void **list);
static int slab_early_init = 1;

#define INDEX_NODE kmalloc_index(sizeof(struct kmem_cache_node))

static void kmem_cache_node_init(struct kmem_cache_node *parent)
{
	INIT_LIST_HEAD(&parent->slabs_full);
	INIT_LIST_HEAD(&parent->slabs_partial);
	INIT_LIST_HEAD(&parent->slabs_free);
	parent->total_slabs = 0;
	parent->free_slabs = 0;
	parent->shared = NULL;
	parent->alien = NULL;
	parent->colour_next = 0;
	spin_lock_init(&parent->list_lock);
	parent->free_objects = 0;
	parent->free_touched = 0;
}

#define MAKE_LIST(cachep, listp, slab, nodeid)				\
	do {								\
		INIT_LIST_HEAD(listp);					\
		list_splice(&get_node(cachep, nodeid)->slab, listp);	\
	} while (0)

#define	MAKE_ALL_LISTS(cachep, ptr, nodeid)				\
	do {								\
	MAKE_LIST((cachep), (&(ptr)->slabs_full), slabs_full, nodeid);	\
	MAKE_LIST((cachep), (&(ptr)->slabs_partial), slabs_partial, nodeid); \
	MAKE_LIST((cachep), (&(ptr)->slabs_free), slabs_free, nodeid);	\
	} while (0)

#define CFLGS_OBJFREELIST_SLAB	((slab_flags_t __force)0x40000000U)
#define CFLGS_OFF_SLAB		((slab_flags_t __force)0x80000000U)
#define	OBJFREELIST_SLAB(x)	((x)->flags & CFLGS_OBJFREELIST_SLAB)
#define	OFF_SLAB(x)	((x)->flags & CFLGS_OFF_SLAB)

#define BATCHREFILL_LIMIT	16
/*
 * Optimization question: fewer reaps means less probability for unnessary
 * cpucache drain/refill cycles.
 *
 * OTOH the cpuarrays can contain lots of objects,
 * which could lock up otherwise freeable slabs.
 */
#define REAPTIMEOUT_AC		(2*HZ)
#define REAPTIMEOUT_NODE	(4*HZ)

#if STATS
#define	STATS_INC_ACTIVE(x)	((x)->num_active++)
#define	STATS_DEC_ACTIVE(x)	((x)->num_active--)
#define	STATS_INC_ALLOCED(x)	((x)->num_allocations++)
#define	STATS_INC_GROWN(x)	((x)->grown++)
#define	STATS_ADD_REAPED(x,y)	((x)->reaped += (y))
#define	STATS_SET_HIGH(x)						\
	do {								\
		if ((x)->num_active > (x)->high_mark)			\
			(x)->high_mark = (x)->num_active;		\
	} while (0)
#define	STATS_INC_ERR(x)	((x)->errors++)
#define	STATS_INC_NODEALLOCS(x)	((x)->node_allocs++)
#define	STATS_INC_NODEFREES(x)	((x)->node_frees++)
#define STATS_INC_ACOVERFLOW(x)   ((x)->node_overflow++)
#define	STATS_SET_FREEABLE(x, i)					\
	do {								\
		if ((x)->max_freeable < i)				\
			(x)->max_freeable = i;				\
	} while (0)
#define STATS_INC_ALLOCHIT(x)	atomic_inc(&(x)->allochit)
#define STATS_INC_ALLOCMISS(x)	atomic_inc(&(x)->allocmiss)
#define STATS_INC_FREEHIT(x)	atomic_inc(&(x)->freehit)
#define STATS_INC_FREEMISS(x)	atomic_inc(&(x)->freemiss)
#else
#define	STATS_INC_ACTIVE(x)	do { } while (0)
#define	STATS_DEC_ACTIVE(x)	do { } while (0)
#define	STATS_INC_ALLOCED(x)	do { } while (0)
#define	STATS_INC_GROWN(x)	do { } while (0)
#define	STATS_ADD_REAPED(x,y)	do { (void)(y); } while (0)
#define	STATS_SET_HIGH(x)	do { } while (0)
#define	STATS_INC_ERR(x)	do { } while (0)
#define	STATS_INC_NODEALLOCS(x)	do { } while (0)
#define	STATS_INC_NODEFREES(x)	do { } while (0)
#define STATS_INC_ACOVERFLOW(x)   do { } while (0)
#define	STATS_SET_FREEABLE(x, i) do { } while (0)
#define STATS_INC_ALLOCHIT(x)	do { } while (0)
#define STATS_INC_ALLOCMISS(x)	do { } while (0)
#define STATS_INC_FREEHIT(x)	do { } while (0)
#define STATS_INC_FREEMISS(x)	do { } while (0)
#endif

#if DEBUG

/*
 * memory layout of objects:
 * 0		: objp
 * 0 .. cachep->obj_offset - BYTES_PER_WORD - 1: padding. This ensures that
 * 		the end of an object is aligned with the end of the real
 * 		allocation. Catches writes behind the end of the allocation.
 * cachep->obj_offset - BYTES_PER_WORD .. cachep->obj_offset - 1:
 * 		redzone word.
 * cachep->obj_offset: The real object.
 * cachep->size - 2* BYTES_PER_WORD: redzone word [BYTES_PER_WORD long]
 * cachep->size - 1* BYTES_PER_WORD: last caller address
 *					[BYTES_PER_WORD long]
 */
static int obj_offset(struct kmem_cache *cachep)
{
	return cachep->obj_offset;
}

static unsigned long long *dbg_redzone1(struct kmem_cache *cachep, void *objp)
{
	BUG_ON(!(cachep->flags & SLAB_RED_ZONE));
	return (unsigned long long*) (objp + obj_offset(cachep) -
				      sizeof(unsigned long long));
}

static unsigned long long *dbg_redzone2(struct kmem_cache *cachep, void *objp)
{
	BUG_ON(!(cachep->flags & SLAB_RED_ZONE));
	if (cachep->flags & SLAB_STORE_USER)
		return (unsigned long long *)(objp + cachep->size -
					      sizeof(unsigned long long) -
					      REDZONE_ALIGN);
	return (unsigned long long *) (objp + cachep->size -
				       sizeof(unsigned long long));
}

static void **dbg_userword(struct kmem_cache *cachep, void *objp)
{
	BUG_ON(!(cachep->flags & SLAB_STORE_USER));
	return (void **)(objp + cachep->size - BYTES_PER_WORD);
}

#else

#define obj_offset(x)			0
#define dbg_redzone1(cachep, objp)	({BUG(); (unsigned long long *)NULL;})
#define dbg_redzone2(cachep, objp)	({BUG(); (unsigned long long *)NULL;})
#define dbg_userword(cachep, objp)	({BUG(); (void **)NULL;})

#endif

/*
 * Do not go above this order unless 0 objects fit into the slab or
 * overridden on the command line.
 */
#define	SLAB_MAX_ORDER_HI	1
#define	SLAB_MAX_ORDER_LO	0
static int slab_max_order = SLAB_MAX_ORDER_LO;
static bool slab_max_order_set __initdata;

static inline void *index_to_obj(struct kmem_cache *cache, struct page *page,
				 unsigned int idx)
{
	return page->s_mem + cache->size * idx;
}

#define BOOT_CPUCACHE_ENTRIES	1
/* internal cache of cache description objs */
static struct kmem_cache kmem_cache_boot = {
	.batchcount = 1,
	.limit = BOOT_CPUCACHE_ENTRIES,
	.shared = 1,
	.size = sizeof(struct kmem_cache),
	.name = "kmem_cache",
};

static DEFINE_PER_CPU(struct delayed_work, slab_reap_work);

static inline struct array_cache *cpu_cache_get(struct kmem_cache *cachep)
{
	return this_cpu_ptr(cachep->cpu_cache);
}

/*
 * Calculate the number of objects and left-over bytes for a given buffer size.
 */
static unsigned int cache_estimate(unsigned long gfporder, size_t buffer_size,
		slab_flags_t flags, size_t *left_over)
{
	unsigned int num;
	size_t slab_size = PAGE_SIZE << gfporder;

	/*
	 * The slab management structure can be either off the slab or
	 * on it. For the latter case, the memory allocated for a
	 * slab is used for:
	 *
	 * - @buffer_size bytes for each object
	 * - One freelist_idx_t for each object
	 *
	 * We don't need to consider alignment of freelist because
	 * freelist will be at the end of slab page. The objects will be
	 * at the correct alignment.
	 *
	 * If the slab management structure is off the slab, then the
	 * alignment will already be calculated into the size. Because
	 * the slabs are all pages aligned, the objects will be at the
	 * correct alignment when allocated.
	 */
	if (flags & (CFLGS_OBJFREELIST_SLAB | CFLGS_OFF_SLAB)) {
		num = slab_size / buffer_size;
		*left_over = slab_size % buffer_size;
	} else {
		num = slab_size / (buffer_size + sizeof(freelist_idx_t));
		*left_over = slab_size %
			(buffer_size + sizeof(freelist_idx_t));
	}

	return num;
}

#if DEBUG
#define slab_error(cachep, msg) __slab_error(__func__, cachep, msg)

static void __slab_error(const char *function, struct kmem_cache *cachep,
			char *msg)
{
	pr_err("slab error in %s(): cache `%s': %s\n",
	       function, cachep->name, msg);
	dump_stack();
	add_taint(TAINT_BAD_PAGE, LOCKDEP_NOW_UNRELIABLE);
}
#endif

/*
 * By default on NUMA we use alien caches to stage the freeing of
 * objects allocated from other nodes. This causes massive memory
 * inefficiencies when using fake NUMA setup to split memory into a
 * large number of small nodes, so it can be disabled on the command
 * line
  */

static int use_alien_caches __read_mostly = 1;
static int __init noaliencache_setup(char *s)
{
	use_alien_caches = 0;
	return 1;
}
__setup("noaliencache", noaliencache_setup);

static int __init slab_max_order_setup(char *str)
{
	get_option(&str, &slab_max_order);
	slab_max_order = slab_max_order < 0 ? 0 :
				min(slab_max_order, MAX_ORDER - 1);
	slab_max_order_set = true;

	return 1;
}
__setup("slab_max_order=", slab_max_order_setup);

#ifdef CONFIG_NUMA
/*
 * Special reaping functions for NUMA systems called from cache_reap().
 * These take care of doing round robin flushing of alien caches (containing
 * objects freed on different nodes from which they were allocated) and the
 * flushing of remote pcps by calling drain_node_pages.
 */
static DEFINE_PER_CPU(unsigned long, slab_reap_node);

static void init_reap_node(int cpu)
{
	per_cpu(slab_reap_node, cpu) = next_node_in(cpu_to_mem(cpu),
						    node_online_map);
}

static void next_reap_node(void)
{
	int node = __this_cpu_read(slab_reap_node);

	node = next_node_in(node, node_online_map);
	__this_cpu_write(slab_reap_node, node);
}

#else
#define init_reap_node(cpu) do { } while (0)
#define next_reap_node(void) do { } while (0)
#endif

/*
 * Initiate the reap timer running on the target CPU.  We run at around 1 to 2Hz
 * via the workqueue/eventd.
 * Add the CPU number into the expiration time to minimize the possibility of
 * the CPUs getting into lockstep and contending for the global cache chain
 * lock.
 */
static void start_cpu_timer(int cpu)
{
	struct delayed_work *reap_work = &per_cpu(slab_reap_work, cpu);

	if (reap_work->work.func == NULL) {
		init_reap_node(cpu);
		INIT_DEFERRABLE_WORK(reap_work, cache_reap);
		schedule_delayed_work_on(cpu, reap_work,
					__round_jiffies_relative(HZ, cpu));
	}
}

static void init_arraycache(struct array_cache *ac, int limit, int batch)
{
	if (ac) {
		ac->avail = 0;
		ac->limit = limit;
		ac->batchcount = batch;
		ac->touched = 0;
	}
}

static struct array_cache *alloc_arraycache(int node, int entries,
					    int batchcount, gfp_t gfp)
{
	size_t memsize = sizeof(void *) * entries + sizeof(struct array_cache);
	struct array_cache *ac = NULL;

	ac = kmalloc_node(memsize, gfp, node);
	/*
	 * The array_cache structures contain pointers to free object.
	 * However, when such objects are allocated or transferred to another
	 * cache the pointers are not cleared and they could be counted as
	 * valid references during a kmemleak scan. Therefore, kmemleak must
	 * not scan such objects.
	 */
	kmemleak_no_scan(ac);
	init_arraycache(ac, entries, batchcount);
	return ac;
}

static noinline void cache_free_pfmemalloc(struct kmem_cache *cachep,
					struct page *page, void *objp)
{
	struct kmem_cache_node *n;
	int page_node;
	LIST_HEAD(list);

	page_node = page_to_nid(page);
	n = get_node(cachep, page_node);

	spin_lock(&n->list_lock);
	free_block(cachep, &objp, 1, page_node, &list);
	spin_unlock(&n->list_lock);

	slabs_destroy(cachep, &list);
}

/*
 * Transfer objects in one arraycache to another.
 * Locking must be handled by the caller.
 *
 * Return the number of entries transferred.
 */
static int transfer_objects(struct array_cache *to,
		struct array_cache *from, unsigned int max)
{
	/* Figure out how many entries to transfer */
	int nr = min3(from->avail, max, to->limit - to->avail);

	if (!nr)
		return 0;

	memcpy(to->entry + to->avail, from->entry + from->avail -nr,
			sizeof(void *) *nr);

	from->avail -= nr;
	to->avail += nr;
	return nr;
}

/* &alien->lock must be held by alien callers. */
static __always_inline void __free_one(struct array_cache *ac, void *objp)
{
	/* Avoid trivial double-free. */
	if (IS_ENABLED(CONFIG_SLAB_FREELIST_HARDENED) &&
	    WARN_ON_ONCE(ac->avail > 0 && ac->entry[ac->avail - 1] == objp))
		return;
	ac->entry[ac->avail++] = objp;
}

#ifndef CONFIG_NUMA

#define drain_alien_cache(cachep, alien) do { } while (0)
#define reap_alien(cachep, n) do { } while (0)

static inline struct alien_cache **alloc_alien_cache(int node,
						int limit, gfp_t gfp)
{
	return NULL;
}

static inline void free_alien_cache(struct alien_cache **ac_ptr)
{
}

static inline int cache_free_alien(struct kmem_cache *cachep, void *objp)
{
	return 0;
}

static inline void *alternate_node_alloc(struct kmem_cache *cachep,
		gfp_t flags)
{
	return NULL;
}

static inline void *____cache_alloc_node(struct kmem_cache *cachep,
		 gfp_t flags, int nodeid)
{
	return NULL;
}

static inline gfp_t gfp_exact_node(gfp_t flags)
{
	return flags & ~__GFP_NOFAIL;
}

#else	/* CONFIG_NUMA */

static void *____cache_alloc_node(struct kmem_cache *, gfp_t, int);
static void *alternate_node_alloc(struct kmem_cache *, gfp_t);

static struct alien_cache *__alloc_alien_cache(int node, int entries,
						int batch, gfp_t gfp)
{
	size_t memsize = sizeof(void *) * entries + sizeof(struct alien_cache);
	struct alien_cache *alc = NULL;

	alc = kmalloc_node(memsize, gfp, node);
	if (alc) {
		kmemleak_no_scan(alc);
		init_arraycache(&alc->ac, entries, batch);
		spin_lock_init(&alc->lock);
	}
	return alc;
}

static struct alien_cache **alloc_alien_cache(int node, int limit, gfp_t gfp)
{
	struct alien_cache **alc_ptr;
	int i;

	if (limit > 1)
		limit = 12;
	alc_ptr = kcalloc_node(nr_node_ids, sizeof(void *), gfp, node);
	if (!alc_ptr)
		return NULL;

	for_each_node(i) {
		if (i == node || !node_online(i))
			continue;
		alc_ptr[i] = __alloc_alien_cache(node, limit, 0xbaadf00d, gfp);
		if (!alc_ptr[i]) {
			for (i--; i >= 0; i--)
				kfree(alc_ptr[i]);
			kfree(alc_ptr);
			return NULL;
		}
	}
	return alc_ptr;
}

static void free_alien_cache(struct alien_cache **alc_ptr)
{
	int i;

	if (!alc_ptr)
		return;
	for_each_node(i)
	    kfree(alc_ptr[i]);
	kfree(alc_ptr);
}

static void __drain_alien_cache(struct kmem_cache *cachep,
				struct array_cache *ac, int node,
				struct list_head *list)
{
	struct kmem_cache_node *n = get_node(cachep, node);

	if (ac->avail) {
		spin_lock(&n->list_lock);
		/*
		 * Stuff objects into the remote nodes shared array first.
		 * That way we could avoid the overhead of putting the objects
		 * into the free lists and getting them back later.
		 */
		if (n->shared)
			transfer_objects(n->shared, ac, ac->limit);

		free_block(cachep, ac->entry, ac->avail, node, list);
		ac->avail = 0;
		spin_unlock(&n->list_lock);
	}
}

/*
 * Called from cache_reap() to regularly drain alien caches round robin.
 */
static void reap_alien(struct kmem_cache *cachep, struct kmem_cache_node *n)
{
	int node = __this_cpu_read(slab_reap_node);

	if (n->alien) {
		struct alien_cache *alc = n->alien[node];
		struct array_cache *ac;

		if (alc) {
			ac = &alc->ac;
			if (ac->avail && spin_trylock_irq(&alc->lock)) {
				LIST_HEAD(list);

				__drain_alien_cache(cachep, ac, node, &list);
				spin_unlock_irq(&alc->lock);
				slabs_destroy(cachep, &list);
			}
		}
	}
}

static void drain_alien_cache(struct kmem_cache *cachep,
				struct alien_cache **alien)
{
	int i = 0;
	struct alien_cache *alc;
	struct array_cache *ac;
	unsigned long flags;

	for_each_online_node(i) {
		alc = alien[i];
		if (alc) {
			LIST_HEAD(list);

			ac = &alc->ac;
			spin_lock_irqsave(&alc->lock, flags);
			__drain_alien_cache(cachep, ac, i, &list);
			spin_unlock_irqrestore(&alc->lock, flags);
			slabs_destroy(cachep, &list);
		}
	}
}

static int __cache_free_alien(struct kmem_cache *cachep, void *objp,
				int node, int page_node)
{
	struct kmem_cache_node *n;
	struct alien_cache *alien = NULL;
	struct array_cache *ac;
	LIST_HEAD(list);

	n = get_node(cachep, node);
	STATS_INC_NODEFREES(cachep);
	if (n->alien && n->alien[page_node]) {
		alien = n->alien[page_node];
		ac = &alien->ac;
		spin_lock(&alien->lock);
		if (unlikely(ac->avail == ac->limit)) {
			STATS_INC_ACOVERFLOW(cachep);
			__drain_alien_cache(cachep, ac, page_node, &list);
		}
		__free_one(ac, objp);
		spin_unlock(&alien->lock);
		slabs_destroy(cachep, &list);
	} else {
		n = get_node(cachep, page_node);
		spin_lock(&n->list_lock);
		free_block(cachep, &objp, 1, page_node, &list);
		spin_unlock(&n->list_lock);
		slabs_destroy(cachep, &list);
	}
	return 1;
}

static inline int cache_free_alien(struct kmem_cache *cachep, void *objp)
{
	int page_node = page_to_nid(virt_to_page(objp));
	int node = numa_mem_id();
	/*
	 * Make sure we are not freeing a object from another node to the array
	 * cache on this cpu.
	 */
	if (likely(node == page_node))
		return 0;

	return __cache_free_alien(cachep, objp, node, page_node);
}

/*
 * Construct gfp mask to allocate from a specific node but do not reclaim or
 * warn about failures.
 */
static inline gfp_t gfp_exact_node(gfp_t flags)
{
	return (flags | __GFP_THISNODE | __GFP_NOWARN) & ~(__GFP_RECLAIM|__GFP_NOFAIL);
}
#endif

static int init_cache_node(struct kmem_cache *cachep, int node, gfp_t gfp)
{
	struct kmem_cache_node *n;

	/*
	 * Set up the kmem_cache_node for cpu before we can
	 * begin anything. Make sure some other cpu on this
	 * node has not already allocated this
	 */
	n = get_node(cachep, node);
	if (n) {
		spin_lock_irq(&n->list_lock);
		n->free_limit = (1 + nr_cpus_node(node)) * cachep->batchcount +
				cachep->num;
		spin_unlock_irq(&n->list_lock);

		return 0;
	}

	n = kmalloc_node(sizeof(struct kmem_cache_node), gfp, node);
	if (!n)
		return -ENOMEM;

	kmem_cache_node_init(n);
	n->next_reap = jiffies + REAPTIMEOUT_NODE +
		    ((unsigned long)cachep) % REAPTIMEOUT_NODE;

	n->free_limit =
		(1 + nr_cpus_node(node)) * cachep->batchcount + cachep->num;

	/*
	 * The kmem_cache_nodes don't come and go as CPUs
	 * come and go.  slab_mutex is sufficient
	 * protection here.
	 */
	cachep->node[node] = n;

	return 0;
}

#if (defined(CONFIG_NUMA) && defined(CONFIG_MEMORY_HOTPLUG)) || defined(CONFIG_SMP)
/*
 * Allocates and initializes node for a node on each slab cache, used for
 * either memory or cpu hotplug.  If memory is being hot-added, the kmem_cache_node
 * will be allocated off-node since memory is not yet online for the new node.
 * When hotplugging memory or a cpu, existing node are not replaced if
 * already in use.
 *
 * Must hold slab_mutex.
 */
static int init_cache_node_node(int node)
{
	int ret;
	struct kmem_cache *cachep;

	list_for_each_entry(cachep, &slab_caches, list) {
		ret = init_cache_node(cachep, node, GFP_KERNEL);
		if (ret)
			return ret;
	}

	return 0;
}
#endif

static int setup_kmem_cache_node(struct kmem_cache *cachep,
				int node, gfp_t gfp, bool force_change)
{
	int ret = -ENOMEM;
	struct kmem_cache_node *n;
	struct array_cache *old_shared = NULL;
	struct array_cache *new_shared = NULL;
	struct alien_cache **new_alien = NULL;
	LIST_HEAD(list);

	if (use_alien_caches) {
		new_alien = alloc_alien_cache(node, cachep->limit, gfp);
		if (!new_alien)
			goto fail;
	}

	if (cachep->shared) {
		new_shared = alloc_arraycache(node,
			cachep->shared * cachep->batchcount, 0xbaadf00d, gfp);
		if (!new_shared)
			goto fail;
	}

	ret = init_cache_node(cachep, node, gfp);
	if (ret)
		goto fail;

	n = get_node(cachep, node);
	spin_lock_irq(&n->list_lock);
	if (n->shared && force_change) {
		free_block(cachep, n->shared->entry,
				n->shared->avail, node, &list);
		n->shared->avail = 0;
	}

	if (!n->shared || force_change) {
		old_shared = n->shared;
		n->shared = new_shared;
		new_shared = NULL;
	}

	if (!n->alien) {
		n->alien = new_alien;
		new_alien = NULL;
	}

	spin_unlock_irq(&n->list_lock);
	slabs_destroy(cachep, &list);

	/*
	 * To protect lockless access to n->shared during irq disabled context.
	 * If n->shared isn't NULL in irq disabled context, accessing to it is
	 * guaranteed to be valid until irq is re-enabled, because it will be
	 * freed after synchronize_rcu().
	 */
	if (old_shared && force_change)
		synchronize_rcu();

fail:
	kfree(old_shared);
	kfree(new_shared);
	free_alien_cache(new_alien);

	return ret;
}

#ifdef CONFIG_SMP

static void cpuup_canceled(long cpu)
{
	struct kmem_cache *cachep;
	struct kmem_cache_node *n = NULL;
	int node = cpu_to_mem(cpu);
	const struct cpumask *mask = cpumask_of_node(node);

	list_for_each_entry(cachep, &slab_caches, list) {
		struct array_cache *nc;
		struct array_cache *shared;
		struct alien_cache **alien;
		LIST_HEAD(list);

		n = get_node(cachep, node);
		if (!n)
			continue;

		spin_lock_irq(&n->list_lock);

		/* Free limit for this kmem_cache_node */
		n->free_limit -= cachep->batchcount;

		/* cpu is dead; no one can alloc from it. */
		nc = per_cpu_ptr(cachep->cpu_cache, cpu);
		free_block(cachep, nc->entry, nc->avail, node, &list);
		nc->avail = 0;

		if (!cpumask_empty(mask)) {
			spin_unlock_irq(&n->list_lock);
			goto free_slab;
		}

		shared = n->shared;
		if (shared) {
			free_block(cachep, shared->entry,
				   shared->avail, node, &list);
			n->shared = NULL;
		}

		alien = n->alien;
		n->alien = NULL;

		spin_unlock_irq(&n->list_lock);

		kfree(shared);
		if (alien) {
			drain_alien_cache(cachep, alien);
			free_alien_cache(alien);
		}

free_slab:
		slabs_destroy(cachep, &list);
	}
	/*
	 * In the previous loop, all the objects were freed to
	 * the respective cache's slabs,  now we can go ahead and
	 * shrink each nodelist to its limit.
	 */
	list_for_each_entry(cachep, &slab_caches, list) {
		n = get_node(cachep, node);
		if (!n)
			continue;
		drain_freelist(cachep, n, INT_MAX);
	}
}

static int cpuup_prepare(long cpu)
{
	struct kmem_cache *cachep;
	int node = cpu_to_mem(cpu);
	int err;

	/*
	 * We need to do this right in the beginning since
	 * alloc_arraycache's are going to use this list.
	 * kmalloc_node allows us to add the slab to the right
	 * kmem_cache_node and not this cpu's kmem_cache_node
	 */
	err = init_cache_node_node(node);
	if (err < 0)
		goto bad;

	/*
	 * Now we can go ahead with allocating the shared arrays and
	 * array caches
	 */
	list_for_each_entry(cachep, &slab_caches, list) {
		err = setup_kmem_cache_node(cachep, node, GFP_KERNEL, false);
		if (err)
			goto bad;
	}

	return 0;
bad:
	cpuup_canceled(cpu);
	return -ENOMEM;
}

int slab_prepare_cpu(unsigned int cpu)
{
	int err;

	mutex_lock(&slab_mutex);
	err = cpuup_prepare(cpu);
	mutex_unlock(&slab_mutex);
	return err;
}

/*
 * This is called for a failed online attempt and for a successful
 * offline.
 *
 * Even if all the cpus of a node are down, we don't free the
 * kmem_cache_node of any cache. This to avoid a race between cpu_down, and
 * a kmalloc allocation from another cpu for memory from the node of
 * the cpu going down.  The kmem_cache_node structure is usually allocated from
 * kmem_cache_create() and gets destroyed at kmem_cache_destroy().
 */
int slab_dead_cpu(unsigned int cpu)
{
	mutex_lock(&slab_mutex);
	cpuup_canceled(cpu);
	mutex_unlock(&slab_mutex);
	return 0;
}
#endif

static int slab_online_cpu(unsigned int cpu)
{
	start_cpu_timer(cpu);
	return 0;
}

static int slab_offline_cpu(unsigned int cpu)
{
	/*
	 * Shutdown cache reaper. Note that the slab_mutex is held so
	 * that if cache_reap() is invoked it cannot do anything
	 * expensive but will only modify reap_work and reschedule the
	 * timer.
	 */
	cancel_delayed_work_sync(&per_cpu(slab_reap_work, cpu));
	/* Now the cache_reaper is guaranteed to be not running. */
	per_cpu(slab_reap_work, cpu).work.func = NULL;
	return 0;
}

#if defined(CONFIG_NUMA) && defined(CONFIG_MEMORY_HOTPLUG)
/*
 * Drains freelist for a node on each slab cache, used for memory hot-remove.
 * Returns -EBUSY if all objects cannot be drained so that the node is not
 * removed.
 *
 * Must hold slab_mutex.
 */
static int __meminit drain_cache_node_node(int node)
{
	struct kmem_cache *cachep;
	int ret = 0;

	list_for_each_entry(cachep, &slab_caches, list) {
		struct kmem_cache_node *n;

		n = get_node(cachep, node);
		if (!n)
			continue;

		drain_freelist(cachep, n, INT_MAX);

		if (!list_empty(&n->slabs_full) ||
		    !list_empty(&n->slabs_partial)) {
			ret = -EBUSY;
			break;
		}
	}
	return ret;
}

static int __meminit slab_memory_callback(struct notifier_block *self,
					unsigned long action, void *arg)
{
	struct memory_notify *mnb = arg;
	int ret = 0;
	int nid;

	nid = mnb->status_change_nid;
	if (nid < 0)
		goto out;

	switch (action) {
	case MEM_GOING_ONLINE:
		mutex_lock(&slab_mutex);
		ret = init_cache_node_node(nid);
		mutex_unlock(&slab_mutex);
		break;
	case MEM_GOING_OFFLINE:
		mutex_lock(&slab_mutex);
		ret = drain_cache_node_node(nid);
		mutex_unlock(&slab_mutex);
		break;
	case MEM_ONLINE:
	case MEM_OFFLINE:
	case MEM_CANCEL_ONLINE:
	case MEM_CANCEL_OFFLINE:
		break;
	}
out:
	return notifier_from_errno(ret);
}
#endif /* CONFIG_NUMA && CONFIG_MEMORY_HOTPLUG */

/*
 * swap the static kmem_cache_node with kmalloced memory
 */
static void __init init_list(struct kmem_cache *cachep, struct kmem_cache_node *list,
				int nodeid)
{
	struct kmem_cache_node *ptr;

	ptr = kmalloc_node(sizeof(struct kmem_cache_node), GFP_NOWAIT, nodeid);
	BUG_ON(!ptr);

	memcpy(ptr, list, sizeof(struct kmem_cache_node));
	/*
	 * Do not assume that spinlocks can be initialized via memcpy:
	 */
	spin_lock_init(&ptr->list_lock);

	MAKE_ALL_LISTS(cachep, ptr, nodeid);
	cachep->node[nodeid] = ptr;
}

/*
 * For setting up all the kmem_cache_node for cache whose buffer_size is same as
 * size of kmem_cache_node.
 */
static void __init set_up_node(struct kmem_cache *cachep, int index)
{
	int node;

	for_each_online_node(node) {
		cachep->node[node] = &init_kmem_cache_node[index + node];
		cachep->node[node]->next_reap = jiffies +
		    REAPTIMEOUT_NODE +
		    ((unsigned long)cachep) % REAPTIMEOUT_NODE;
	}
}

/*
 * Initialisation.  Called after the page allocator have been initialised and
 * before smp_init().
 */
void __init kmem_cache_init(void)
{
	int i;

	kmem_cache = &kmem_cache_boot;

	if (!IS_ENABLED(CONFIG_NUMA) || num_possible_nodes() == 1)
		use_alien_caches = 0;

	for (i = 0; i < NUM_INIT_LISTS; i++)
		kmem_cache_node_init(&init_kmem_cache_node[i]);

	/*
	 * Fragmentation resistance on low memory - only use bigger
	 * page orders on machines with more than 32MB of memory if
	 * not overridden on the command line.
	 */
	if (!slab_max_order_set && totalram_pages() > (32 << 20) >> PAGE_SHIFT)
		slab_max_order = SLAB_MAX_ORDER_HI;

	/* Bootstrap is tricky, because several objects are allocated
	 * from caches that do not exist yet:
	 * 1) initialize the kmem_cache cache: it contains the struct
	 *    kmem_cache structures of all caches, except kmem_cache itself:
	 *    kmem_cache is statically allocated.
	 *    Initially an __init data area is used for the head array and the
	 *    kmem_cache_node structures, it's replaced with a kmalloc allocated
	 *    array at the end of the bootstrap.
	 * 2) Create the first kmalloc cache.
	 *    The struct kmem_cache for the new cache is allocated normally.
	 *    An __init data area is used for the head array.
	 * 3) Create the remaining kmalloc caches, with minimally sized
	 *    head arrays.
	 * 4) Replace the __init data head arrays for kmem_cache and the first
	 *    kmalloc cache with kmalloc allocated arrays.
	 * 5) Replace the __init data for kmem_cache_node for kmem_cache and
	 *    the other cache's with kmalloc allocated memory.
	 * 6) Resize the head arrays of the kmalloc caches to their final sizes.
	 */

	/* 1) create the kmem_cache */

	/*
	 * struct kmem_cache size depends on nr_node_ids & nr_cpu_ids
	 */
	create_boot_cache(kmem_cache, "kmem_cache",
		offsetof(struct kmem_cache, node) +
				  nr_node_ids * sizeof(struct kmem_cache_node *),
				  SLAB_HWCACHE_ALIGN, 0, 0);
	list_add(&kmem_cache->list, &slab_caches);
	slab_state = PARTIAL;

	/*
	 * Initialize the caches that provide memory for the  kmem_cache_node
	 * structures first.  Without this, further allocations will bug.
	 */
	kmalloc_caches[KMALLOC_NORMAL][INDEX_NODE] = create_kmalloc_cache(
				kmalloc_info[INDEX_NODE].name[KMALLOC_NORMAL],
				kmalloc_info[INDEX_NODE].size,
				ARCH_KMALLOC_FLAGS, 0,
				kmalloc_info[INDEX_NODE].size);
	slab_state = PARTIAL_NODE;
	setup_kmalloc_cache_index_table();

	slab_early_init = 0;

	/* 5) Replace the bootstrap kmem_cache_node */
	{
		int nid;

		for_each_online_node(nid) {
			init_list(kmem_cache, &init_kmem_cache_node[CACHE_CACHE + nid], nid);

			init_list(kmalloc_caches[KMALLOC_NORMAL][INDEX_NODE],
					  &init_kmem_cache_node[SIZE_NODE + nid], nid);
		}
	}

	create_kmalloc_caches(ARCH_KMALLOC_FLAGS);
}

void __init kmem_cache_init_late(void)
{
	struct kmem_cache *cachep;

	/* 6) resize the head arrays to their final sizes */
	mutex_lock(&slab_mutex);
	list_for_each_entry(cachep, &slab_caches, list)
		if (enable_cpucache(cachep, GFP_NOWAIT))
			BUG();
	mutex_unlock(&slab_mutex);

	/* Done! */
	slab_state = FULL;

#ifdef CONFIG_NUMA
	/*
	 * Register a memory hotplug callback that initializes and frees
	 * node.
	 */
	hotplug_memory_notifier(slab_memory_callback, SLAB_CALLBACK_PRI);
#endif

	/*
	 * The reap timers are started later, with a module init call: That part
	 * of the kernel is not yet operational.
	 */
}

static int __init cpucache_init(void)
{
	int ret;

	/*
	 * Register the timers that return unneeded pages to the page allocator
	 */
	ret = cpuhp_setup_state(CPUHP_AP_ONLINE_DYN, "SLAB online",
				slab_online_cpu, slab_offline_cpu);
	WARN_ON(ret < 0);

	return 0;
}
__initcall(cpucache_init);

static noinline void
slab_out_of_memory(struct kmem_cache *cachep, gfp_t gfpflags, int nodeid)
{
#if DEBUG
	struct kmem_cache_node *n;
	unsigned long flags;
	int node;
	static DEFINE_RATELIMIT_STATE(slab_oom_rs, DEFAULT_RATELIMIT_INTERVAL,
				      DEFAULT_RATELIMIT_BURST);

	if ((gfpflags & __GFP_NOWARN) || !__ratelimit(&slab_oom_rs))
		return;

	pr_warn("SLAB: Unable to allocate memory on node %d, gfp=%#x(%pGg)\n",
		nodeid, gfpflags, &gfpflags);
	pr_warn("  cache: %s, object size: %d, order: %d\n",
		cachep->name, cachep->size, cachep->gfporder);

	for_each_kmem_cache_node(cachep, node, n) {
		unsigned long total_slabs, free_slabs, free_objs;

		spin_lock_irqsave(&n->list_lock, flags);
		total_slabs = n->total_slabs;
		free_slabs = n->free_slabs;
		free_objs = n->free_objects;
		spin_unlock_irqrestore(&n->list_lock, flags);

		pr_warn("  node %d: slabs: %ld/%ld, objs: %ld/%ld\n",
			node, total_slabs - free_slabs, total_slabs,
			(total_slabs * cachep->num) - free_objs,
			total_slabs * cachep->num);
	}
#endif
}

/*
 * Interface to system's page allocator. No need to hold the
 * kmem_cache_node ->list_lock.
 *
 * If we requested dmaable memory, we will get it. Even if we
 * did not request dmaable memory, we might get it, but that
 * would be relatively rare and ignorable.
 */
static struct page *kmem_getpages(struct kmem_cache *cachep, gfp_t flags,
								int nodeid)
{
	struct page *page;

	flags |= cachep->allocflags;

	page = __alloc_pages_node(nodeid, flags, cachep->gfporder);
	if (!page) {
		slab_out_of_memory(cachep, flags, nodeid);
		return NULL;
	}

	account_slab_page(page, cachep->gfporder, cachep);
	__SetPageSlab(page);
	/* Record if ALLOC_NO_WATERMARKS was set when allocating the slab */
	if (sk_memalloc_socks() && page_is_pfmemalloc(page))
		SetPageSlabPfmemalloc(page);

	return page;
}

/*
 * Interface to system's page release.
 */
static void kmem_freepages(struct kmem_cache *cachep, struct page *page)
{
	int order = cachep->gfporder;

	BUG_ON(!PageSlab(page));
	__ClearPageSlabPfmemalloc(page);
	__ClearPageSlab(page);
	page_mapcount_reset(page);
	/* In union with page->mapping where page allocator expects NULL */
	page->slab_cache = NULL;

	if (current->reclaim_state)
		current->reclaim_state->reclaimed_slab += 1 << order;
	unaccount_slab_page(page, order, cachep);
	__free_pages(page, order);
}

static void kmem_rcu_free(struct rcu_head *head)
{
	struct kmem_cache *cachep;
	struct page *page;

	page = container_of(head, struct page, rcu_head);
	cachep = page->slab_cache;

	kmem_freepages(cachep, page);
}

#if DEBUG
static bool is_debug_pagealloc_cache(struct kmem_cache *cachep)
{
	if (debug_pagealloc_enabled_static() && OFF_SLAB(cachep) &&
		(cachep->size % PAGE_SIZE) == 0)
		return true;

	return false;
}

#ifdef CONFIG_DEBUG_PAGEALLOC
static void slab_kernel_map(struct kmem_cache *cachep, void *objp, int map)
{
	if (!is_debug_pagealloc_cache(cachep))
		return;

	__kernel_map_pages(virt_to_page(objp), cachep->size / PAGE_SIZE, map);
}

#else
static inline void slab_kernel_map(struct kmem_cache *cachep, void *objp,
				int map) {}

#endif

static void poison_obj(struct kmem_cache *cachep, void *addr, unsigned char val)
{
	int size = cachep->object_size;
	addr = &((char *)addr)[obj_offset(cachep)];

	memset(addr, val, size);
	*(unsigned char *)(addr + size - 1) = POISON_END;
}

static void dump_line(char *data, int offset, int limit)
{
	int i;
	unsigned char error = 0;
	int bad_count = 0;

	pr_err("%03x: ", offset);
	for (i = 0; i < limit; i++) {
		if (data[offset + i] != POISON_FREE) {
			error = data[offset + i];
			bad_count++;
		}
	}
	print_hex_dump(KERN_CONT, "", 0, 16, 1,
			&data[offset], limit, 1);

	if (bad_count == 1) {
		error ^= POISON_FREE;
		if (!(error & (error - 1))) {
			pr_err("Single bit error detected. Probably bad RAM.\n");
#ifdef CONFIG_X86
			pr_err("Run memtest86+ or a similar memory test tool.\n");
#else
			pr_err("Run a memory test tool.\n");
#endif
		}
	}
}
#endif

#if DEBUG

static void print_objinfo(struct kmem_cache *cachep, void *objp, int lines)
{
	int i, size;
	char *realobj;

	if (cachep->flags & SLAB_RED_ZONE) {
		pr_err("Redzone: 0x%llx/0x%llx\n",
		       *dbg_redzone1(cachep, objp),
		       *dbg_redzone2(cachep, objp));
	}

	if (cachep->flags & SLAB_STORE_USER)
		pr_err("Last user: (%pSR)\n", *dbg_userword(cachep, objp));
	realobj = (char *)objp + obj_offset(cachep);
	size = cachep->object_size;
	for (i = 0; i < size && lines; i += 16, lines--) {
		int limit;
		limit = 16;
		if (i + limit > size)
			limit = size - i;
		dump_line(realobj, i, limit);
	}
}

static void check_poison_obj(struct kmem_cache *cachep, void *objp)
{
	char *realobj;
	int size, i;
	int lines = 0;

	if (is_debug_pagealloc_cache(cachep))
		return;

	realobj = (char *)objp + obj_offset(cachep);
	size = cachep->object_size;

	for (i = 0; i < size; i++) {
		char exp = POISON_FREE;
		if (i == size - 1)
			exp = POISON_END;
		if (realobj[i] != exp) {
			int limit;
			/* Mismatch ! */
			/* Print header */
			if (lines == 0) {
				pr_err("Slab corruption (%s): %s start=%px, len=%d\n",
				       print_tainted(), cachep->name,
				       realobj, size);
				print_objinfo(cachep, objp, 0);
			}
			/* Hexdump the affected line */
			i = (i / 16) * 16;
			limit = 16;
			if (i + limit > size)
				limit = size - i;
			dump_line(realobj, i, limit);
			i += 16;
			lines++;
			/* Limit to 5 lines */
			if (lines > 5)
				break;
		}
	}
	if (lines != 0) {
		/* Print some data about the neighboring objects, if they
		 * exist:
		 */
		struct page *page = virt_to_head_page(objp);
		unsigned int objnr;

		objnr = obj_to_index(cachep, page, objp);
		if (objnr) {
			objp = index_to_obj(cachep, page, objnr - 1);
			realobj = (char *)objp + obj_offset(cachep);
			pr_err("Prev obj: start=%px, len=%d\n", realobj, size);
			print_objinfo(cachep, objp, 2);
		}
		if (objnr + 1 < cachep->num) {
			objp = index_to_obj(cachep, page, objnr + 1);
			realobj = (char *)objp + obj_offset(cachep);
			pr_err("Next obj: start=%px, len=%d\n", realobj, size);
			print_objinfo(cachep, objp, 2);
		}
	}
}
#endif

#if DEBUG
static void slab_destroy_debugcheck(struct kmem_cache *cachep,
						struct page *page)
{
	int i;

	if (OBJFREELIST_SLAB(cachep) && cachep->flags & SLAB_POISON) {
		poison_obj(cachep, page->freelist - obj_offset(cachep),
			POISON_FREE);
	}

	for (i = 0; i < cachep->num; i++) {
		void *objp = index_to_obj(cachep, page, i);

		if (cachep->flags & SLAB_POISON) {
			check_poison_obj(cachep, objp);
			slab_kernel_map(cachep, objp, 1);
		}
		if (cachep->flags & SLAB_RED_ZONE) {
			if (*dbg_redzone1(cachep, objp) != RED_INACTIVE)
				slab_error(cachep, "start of a freed object was overwritten");
			if (*dbg_redzone2(cachep, objp) != RED_INACTIVE)
				slab_error(cachep, "end of a freed object was overwritten");
		}
	}
}
#else
static void slab_destroy_debugcheck(struct kmem_cache *cachep,
						struct page *page)
{
}
#endif

/**
 * slab_destroy - destroy and release all objects in a slab
 * @cachep: cache pointer being destroyed
 * @page: page pointer being destroyed
 *
 * Destroy all the objs in a slab page, and release the mem back to the system.
 * Before calling the slab page must have been unlinked from the cache. The
 * kmem_cache_node ->list_lock is not held/needed.
 */
static void slab_destroy(struct kmem_cache *cachep, struct page *page)
{
	void *freelist;

	freelist = page->freelist;
	slab_destroy_debugcheck(cachep, page);
	if (unlikely(cachep->flags & SLAB_TYPESAFE_BY_RCU))
		call_rcu(&page->rcu_head, kmem_rcu_free);
	else
		kmem_freepages(cachep, page);

	/*
	 * From now on, we don't use freelist
	 * although actual page can be freed in rcu context
	 */
	if (OFF_SLAB(cachep))
		kmem_cache_free(cachep->freelist_cache, freelist);
}

/*
 * Update the size of the caches before calling slabs_destroy as it may
 * recursively call kfree.
 */
static void slabs_destroy(struct kmem_cache *cachep, struct list_head *list)
{
	struct page *page, *n;

	list_for_each_entry_safe(page, n, list, slab_list) {
		list_del(&page->slab_list);
		slab_destroy(cachep, page);
	}
}

/**
 * calculate_slab_order - calculate size (page order) of slabs
 * @cachep: pointer to the cache that is being created
 * @size: size of objects to be created in this cache.
 * @flags: slab allocation flags
 *
 * Also calculates the number of objects per slab.
 *
 * This could be made much more intelligent.  For now, try to avoid using
 * high order pages for slabs.  When the gfp() functions are more friendly
 * towards high-order requests, this should be changed.
 *
 * Return: number of left-over bytes in a slab
 */
static size_t calculate_slab_order(struct kmem_cache *cachep,
				size_t size, slab_flags_t flags)
{
	size_t left_over = 0;
	int gfporder;

	for (gfporder = 0; gfporder <= KMALLOC_MAX_ORDER; gfporder++) {
		unsigned int num;
		size_t remainder;

		num = cache_estimate(gfporder, size, flags, &remainder);
		if (!num)
			continue;

		/* Can't handle number of objects more than SLAB_OBJ_MAX_NUM */
		if (num > SLAB_OBJ_MAX_NUM)
			break;

		if (flags & CFLGS_OFF_SLAB) {
			struct kmem_cache *freelist_cache;
			size_t freelist_size;

			freelist_size = num * sizeof(freelist_idx_t);
			freelist_cache = kmalloc_slab(freelist_size, 0u);
			if (!freelist_cache)
				continue;

			/*
			 * Needed to avoid possible looping condition
			 * in cache_grow_begin()
			 */
			if (OFF_SLAB(freelist_cache))
				continue;

			/* check if off slab has enough benefit */
			if (freelist_cache->size > cachep->size / 2)
				continue;
		}

		/* Found something acceptable - save it away */
		cachep->num = num;
		cachep->gfporder = gfporder;
		left_over = remainder;

		/*
		 * A VFS-reclaimable slab tends to have most allocations
		 * as GFP_NOFS and we really don't want to have to be allocating
		 * higher-order pages when we are unable to shrink dcache.
		 */
		if (flags & SLAB_RECLAIM_ACCOUNT)
			break;

		/*
		 * Large number of objects is good, but very large slabs are
		 * currently bad for the gfp()s.
		 */
		if (gfporder >= slab_max_order)
			break;

		/*
		 * Acceptable internal fragmentation?
		 */
		if (left_over * 8 <= (PAGE_SIZE << gfporder))
			break;
	}
	return left_over;
}

static struct array_cache __percpu *alloc_kmem_cache_cpus(
		struct kmem_cache *cachep, int entries, int batchcount)
{
	int cpu;
	size_t size;
	struct array_cache __percpu *cpu_cache;

	size = sizeof(void *) * entries + sizeof(struct array_cache);
	cpu_cache = __alloc_percpu(size, sizeof(void *));

	if (!cpu_cache)
		return NULL;

	for_each_possible_cpu(cpu) {
		init_arraycache(per_cpu_ptr(cpu_cache, cpu),
				entries, batchcount);
	}

	return cpu_cache;
}

static int __ref setup_cpu_cache(struct kmem_cache *cachep, gfp_t gfp)
{
	if (slab_state >= FULL)
		return enable_cpucache(cachep, gfp);

	cachep->cpu_cache = alloc_kmem_cache_cpus(cachep, 1, 1);
	if (!cachep->cpu_cache)
		return 1;

	if (slab_state == DOWN) {
		/* Creation of first cache (kmem_cache). */
		set_up_node(kmem_cache, CACHE_CACHE);
	} else if (slab_state == PARTIAL) {
		/* For kmem_cache_node */
		set_up_node(cachep, SIZE_NODE);
	} else {
		int node;

		for_each_online_node(node) {
			cachep->node[node] = kmalloc_node(
				sizeof(struct kmem_cache_node), gfp, node);
			BUG_ON(!cachep->node[node]);
			kmem_cache_node_init(cachep->node[node]);
		}
	}

	cachep->node[numa_mem_id()]->next_reap =
			jiffies + REAPTIMEOUT_NODE +
			((unsigned long)cachep) % REAPTIMEOUT_NODE;

	cpu_cache_get(cachep)->avail = 0;
	cpu_cache_get(cachep)->limit = BOOT_CPUCACHE_ENTRIES;
	cpu_cache_get(cachep)->batchcount = 1;
	cpu_cache_get(cachep)->touched = 0;
	cachep->batchcount = 1;
	cachep->limit = BOOT_CPUCACHE_ENTRIES;
	return 0;
}

slab_flags_t kmem_cache_flags(unsigned int object_size,
	slab_flags_t flags, const char *name,
	void (*ctor)(void *))
{
	return flags;
}

struct kmem_cache *
__kmem_cache_alias(const char *name, unsigned int size, unsigned int align,
		   slab_flags_t flags, void (*ctor)(void *))
{
	struct kmem_cache *cachep;

	cachep = find_mergeable(size, align, flags, name, ctor);
	if (cachep) {
		cachep->refcount++;

		/*
		 * Adjust the object sizes so that we clear
		 * the complete object on kzalloc.
		 */
		cachep->object_size = max_t(int, cachep->object_size, size);
	}
	return cachep;
}

static bool set_objfreelist_slab_cache(struct kmem_cache *cachep,
			size_t size, slab_flags_t flags)
{
	size_t left;

	cachep->num = 0;

	/*
	 * If slab auto-initialization on free is enabled, store the freelist
	 * off-slab, so that its contents don't end up in one of the allocated
	 * objects.
	 */
	if (unlikely(slab_want_init_on_free(cachep)))
		return false;

	if (cachep->ctor || flags & SLAB_TYPESAFE_BY_RCU)
		return false;

	left = calculate_slab_order(cachep, size,
			flags | CFLGS_OBJFREELIST_SLAB);
	if (!cachep->num)
		return false;

	if (cachep->num * sizeof(freelist_idx_t) > cachep->object_size)
		return false;

	cachep->colour = left / cachep->colour_off;

	return true;
}

static bool set_off_slab_cache(struct kmem_cache *cachep,
			size_t size, slab_flags_t flags)
{
	size_t left;

	cachep->num = 0;

	/*
	 * Always use on-slab management when SLAB_NOLEAKTRACE
	 * to avoid recursive calls into kmemleak.
	 */
	if (flags & SLAB_NOLEAKTRACE)
		return false;

	/*
	 * Size is large, assume best to place the slab management obj
	 * off-slab (should allow better packing of objs).
	 */
	left = calculate_slab_order(cachep, size, flags | CFLGS_OFF_SLAB);
	if (!cachep->num)
		return false;

	/*
	 * If the slab has been placed off-slab, and we have enough space then
	 * move it on-slab. This is at the expense of any extra colouring.
	 */
	if (left >= cachep->num * sizeof(freelist_idx_t))
		return false;

	cachep->colour = left / cachep->colour_off;

	return true;
}

static bool set_on_slab_cache(struct kmem_cache *cachep,
			size_t size, slab_flags_t flags)
{
	size_t left;

	cachep->num = 0;

	left = calculate_slab_order(cachep, size, flags);
	if (!cachep->num)
		return false;

	cachep->colour = left / cachep->colour_off;

	return true;
}

/**
 * __kmem_cache_create - Create a cache.
 * @cachep: cache management descriptor
 * @flags: SLAB flags
 *
 * Returns a ptr to the cache on success, NULL on failure.
 * Cannot be called within a int, but can be interrupted.
 * The @ctor is run when new pages are allocated by the cache.
 *
 * The flags are
 *
 * %SLAB_POISON - Poison the slab with a known test pattern (a5a5a5a5)
 * to catch references to uninitialised memory.
 *
 * %SLAB_RED_ZONE - Insert `Red' zones around the allocated memory to check
 * for buffer overruns.
 *
 * %SLAB_HWCACHE_ALIGN - Align the objects in this cache to a hardware
 * cacheline.  This can be beneficial if you're counting cycles as closely
 * as davem.
 *
 * Return: a pointer to the created cache or %NULL in case of error
 */
int __kmem_cache_create(struct kmem_cache *cachep, slab_flags_t flags)
{
	size_t ralign = BYTES_PER_WORD;
	gfp_t gfp;
	int err;
	unsigned int size = cachep->size;

#if DEBUG
#if FORCED_DEBUG
	/*
	 * Enable redzoning and last user accounting, except for caches with
	 * large objects, if the increased size would increase the object size
	 * above the next power of two: caches with object sizes just above a
	 * power of two have a significant amount of internal fragmentation.
	 */
	if (size < 4096 || fls(size - 1) == fls(size-1 + REDZONE_ALIGN +
						2 * sizeof(unsigned long long)))
		flags |= SLAB_RED_ZONE | SLAB_STORE_USER;
	if (!(flags & SLAB_TYPESAFE_BY_RCU))
		flags |= SLAB_POISON;
#endif
#endif

	/*
	 * Check that size is in terms of words.  This is needed to avoid
	 * unaligned accesses for some archs when redzoning is used, and makes
	 * sure any on-slab bufctl's are also correctly aligned.
	 */
	size = ALIGN(size, BYTES_PER_WORD);

	if (flags & SLAB_RED_ZONE) {
		ralign = REDZONE_ALIGN;
		/* If redzoning, ensure that the second redzone is suitably
		 * aligned, by adjusting the object size accordingly. */
		size = ALIGN(size, REDZONE_ALIGN);
	}

	/* 3) caller mandated alignment */
	if (ralign < cachep->align) {
		ralign = cachep->align;
	}
	/* disable debug if necessary */
	if (ralign > __alignof__(unsigned long long))
		flags &= ~(SLAB_RED_ZONE | SLAB_STORE_USER);
	/*
	 * 4) Store it.
	 */
	cachep->align = ralign;
	cachep->colour_off = cache_line_size();
	/* Offset must be a multiple of the alignment. */
	if (cachep->colour_off < cachep->align)
		cachep->colour_off = cachep->align;

	if (slab_is_available())
		gfp = GFP_KERNEL;
	else
		gfp = GFP_NOWAIT;

#if DEBUG

	/*
	 * Both debugging options require word-alignment which is calculated
	 * into align above.
	 */
	if (flags & SLAB_RED_ZONE) {
		/* add space for red zone words */
		cachep->obj_offset += sizeof(unsigned long long);
		size += 2 * sizeof(unsigned long long);
	}
	if (flags & SLAB_STORE_USER) {
		/* user store requires one word storage behind the end of
		 * the real object. But if the second red zone needs to be
		 * aligned to 64 bits, we must allow that much space.
		 */
		if (flags & SLAB_RED_ZONE)
			size += REDZONE_ALIGN;
		else
			size += BYTES_PER_WORD;
	}
#endif

	kasan_cache_create(cachep, &size, &flags);

	size = ALIGN(size, cachep->align);
	/*
	 * We should restrict the number of objects in a slab to implement
	 * byte sized index. Refer comment on SLAB_OBJ_MIN_SIZE definition.
	 */
	if (FREELIST_BYTE_INDEX && size < SLAB_OBJ_MIN_SIZE)
		size = ALIGN(SLAB_OBJ_MIN_SIZE, cachep->align);

#if DEBUG
	/*
	 * To activate debug pagealloc, off-slab management is necessary
	 * requirement. In early phase of initialization, small sized slab
	 * doesn't get initialized so it would not be possible. So, we need
	 * to check size >= 256. It guarantees that all necessary small
	 * sized slab is initialized in current slab initialization sequence.
	 */
	if (debug_pagealloc_enabled_static() && (flags & SLAB_POISON) &&
		size >= 256 && cachep->object_size > cache_line_size()) {
		if (size < PAGE_SIZE || size % PAGE_SIZE == 0) {
			size_t tmp_size = ALIGN(size, PAGE_SIZE);

			if (set_off_slab_cache(cachep, tmp_size, flags)) {
				flags |= CFLGS_OFF_SLAB;
				cachep->obj_offset += tmp_size - size;
				size = tmp_size;
				goto done;
			}
		}
	}
#endif

	if (set_objfreelist_slab_cache(cachep, size, flags)) {
		flags |= CFLGS_OBJFREELIST_SLAB;
		goto done;
	}

	if (set_off_slab_cache(cachep, size, flags)) {
		flags |= CFLGS_OFF_SLAB;
		goto done;
	}

	if (set_on_slab_cache(cachep, size, flags))
		goto done;

	return -E2BIG;

done:
	cachep->freelist_size = cachep->num * sizeof(freelist_idx_t);
	cachep->flags = flags;
	cachep->allocflags = __GFP_COMP;
	if (flags & SLAB_CACHE_DMA)
		cachep->allocflags |= GFP_DMA;
	if (flags & SLAB_CACHE_DMA32)
		cachep->allocflags |= GFP_DMA32;
	if (flags & SLAB_RECLAIM_ACCOUNT)
		cachep->allocflags |= __GFP_RECLAIMABLE;
	cachep->size = size;
	cachep->reciprocal_buffer_size = reciprocal_value(size);

#if DEBUG
	/*
	 * If we're going to use the generic kernel_map_pages()
	 * poisoning, then it's going to smash the contents of
	 * the redzone and userword anyhow, so switch them off.
	 */
	if (IS_ENABLED(CONFIG_PAGE_POISONING) &&
		(cachep->flags & SLAB_POISON) &&
		is_debug_pagealloc_cache(cachep))
		cachep->flags &= ~(SLAB_RED_ZONE | SLAB_STORE_USER);
#endif

	if (OFF_SLAB(cachep)) {
		cachep->freelist_cache =
			kmalloc_slab(cachep->freelist_size, 0u);
	}

	err = setup_cpu_cache(cachep, gfp);
	if (err) {
		__kmem_cache_release(cachep);
		return err;
	}

	return 0;
}

#if DEBUG
static void check_irq_off(void)
{
	BUG_ON(!irqs_disabled());
}

static void check_irq_on(void)
{
	BUG_ON(irqs_disabled());
}

static void check_mutex_acquired(void)
{
	BUG_ON(!mutex_is_locked(&slab_mutex));
}

static void check_spinlock_acquired(struct kmem_cache *cachep)
{
#ifdef CONFIG_SMP
	check_irq_off();
	assert_spin_locked(&get_node(cachep, numa_mem_id())->list_lock);
#endif
}

static void check_spinlock_acquired_node(struct kmem_cache *cachep, int node)
{
#ifdef CONFIG_SMP
	check_irq_off();
	assert_spin_locked(&get_node(cachep, node)->list_lock);
#endif
}

#else
#define check_irq_off()	do { } while(0)
#define check_irq_on()	do { } while(0)
#define check_mutex_acquired()	do { } while(0)
#define check_spinlock_acquired(x) do { } while(0)
#define check_spinlock_acquired_node(x, y) do { } while(0)
#endif

static void drain_array_locked(struct kmem_cache *cachep, struct array_cache *ac,
				int node, bool free_all, struct list_head *list)
{
	int tofree;

	if (!ac || !ac->avail)
		return;

	tofree = free_all ? ac->avail : (ac->limit + 4) / 5;
	if (tofree > ac->avail)
		tofree = (ac->avail + 1) / 2;

	free_block(cachep, ac->entry, tofree, node, list);
	ac->avail -= tofree;
	memmove(ac->entry, &(ac->entry[tofree]), sizeof(void *) * ac->avail);
}

static void do_drain(void *arg)
{
	struct kmem_cache *cachep = arg;
	struct array_cache *ac;
	int node = numa_mem_id();
	struct kmem_cache_node *n;
	LIST_HEAD(list);

	check_irq_off();
	ac = cpu_cache_get(cachep);
	n = get_node(cachep, node);
	spin_lock(&n->list_lock);
	free_block(cachep, ac->entry, ac->avail, node, &list);
	spin_unlock(&n->list_lock);
	ac->avail = 0;
	slabs_destroy(cachep, &list);
}

static void drain_cpu_caches(struct kmem_cache *cachep)
{
	struct kmem_cache_node *n;
	int node;
	LIST_HEAD(list);

	on_each_cpu(do_drain, cachep, 1);
	check_irq_on();
	for_each_kmem_cache_node(cachep, node, n)
		if (n->alien)
			drain_alien_cache(cachep, n->alien);

	for_each_kmem_cache_node(cachep, node, n) {
		spin_lock_irq(&n->list_lock);
		drain_array_locked(cachep, n->shared, node, true, &list);
		spin_unlock_irq(&n->list_lock);

		slabs_destroy(cachep, &list);
	}
}

/*
 * Remove slabs from the list of free slabs.
 * Specify the number of slabs to drain in tofree.
 *
 * Returns the actual number of slabs released.
 */
static int drain_freelist(struct kmem_cache *cache,
			struct kmem_cache_node *n, int tofree)
{
	struct list_head *p;
	int nr_freed;
	struct page *page;

	nr_freed = 0;
	while (nr_freed < tofree && !list_empty(&n->slabs_free)) {

		spin_lock_irq(&n->list_lock);
		p = n->slabs_free.prev;
		if (p == &n->slabs_free) {
			spin_unlock_irq(&n->list_lock);
			goto out;
		}

		page = list_entry(p, struct page, slab_list);
		list_del(&page->slab_list);
		n->free_slabs--;
		n->total_slabs--;
		/*
		 * Safe to drop the lock. The slab is no longer linked
		 * to the cache.
		 */
		n->free_objects -= cache->num;
		spin_unlock_irq(&n->list_lock);
		slab_destroy(cache, page);
		nr_freed++;
	}
out:
	return nr_freed;
}

bool __kmem_cache_empty(struct kmem_cache *s)
{
	int node;
	struct kmem_cache_node *n;

	for_each_kmem_cache_node(s, node, n)
		if (!list_empty(&n->slabs_full) ||
		    !list_empty(&n->slabs_partial))
			return false;
	return true;
}

int __kmem_cache_shrink(struct kmem_cache *cachep)
{
	int ret = 0;
	int node;
	struct kmem_cache_node *n;

	drain_cpu_caches(cachep);

	check_irq_on();
	for_each_kmem_cache_node(cachep, node, n) {
		drain_freelist(cachep, n, INT_MAX);

		ret += !list_empty(&n->slabs_full) ||
			!list_empty(&n->slabs_partial);
	}
	return (ret ? 1 : 0);
}

int __kmem_cache_shutdown(struct kmem_cache *cachep)
{
	return __kmem_cache_shrink(cachep);
}

void __kmem_cache_release(struct kmem_cache *cachep)
{
	int i;
	struct kmem_cache_node *n;

	cache_random_seq_destroy(cachep);

	free_percpu(cachep->cpu_cache);

	/* NUMA: free the node structures */
	for_each_kmem_cache_node(cachep, i, n) {
		kfree(n->shared);
		free_alien_cache(n->alien);
		kfree(n);
		cachep->node[i] = NULL;
	}
}

/*
 * Get the memory for a slab management obj.
 *
 * For a slab cache when the slab descriptor is off-slab, the
 * slab descriptor can't come from the same cache which is being created,
 * Because if it is the case, that means we defer the creation of
 * the kmalloc_{dma,}_cache of size sizeof(slab descriptor) to this point.
 * And we eventually call down to __kmem_cache_create(), which
 * in turn looks up in the kmalloc_{dma,}_caches for the disired-size one.
 * This is a "chicken-and-egg" problem.
 *
 * So the off-slab slab descriptor shall come from the kmalloc_{dma,}_caches,
 * which are all initialized during kmem_cache_init().
 */
static void *alloc_slabmgmt(struct kmem_cache *cachep,
				   struct page *page, int colour_off,
				   gfp_t local_flags, int nodeid)
{
	void *freelist;
	void *addr = page_address(page);

	page->s_mem = addr + colour_off;
	page->active = 0;

	if (OBJFREELIST_SLAB(cachep))
		freelist = NULL;
	else if (OFF_SLAB(cachep)) {
		/* Slab management obj is off-slab. */
		freelist = kmem_cache_alloc_node(cachep->freelist_cache,
					      local_flags, nodeid);
	} else {
		/* We will use last bytes at the slab for freelist */
		freelist = addr + (PAGE_SIZE << cachep->gfporder) -
				cachep->freelist_size;
	}

	return freelist;
}

static inline freelist_idx_t get_free_obj(struct page *page, unsigned int idx)
{
	return ((freelist_idx_t *)page->freelist)[idx];
}

static inline void set_free_obj(struct page *page,
					unsigned int idx, freelist_idx_t val)
{
	((freelist_idx_t *)(page->freelist))[idx] = val;
}

static void cache_init_objs_debug(struct kmem_cache *cachep, struct page *page)
{
#if DEBUG
	int i;

	for (i = 0; i < cachep->num; i++) {
		void *objp = index_to_obj(cachep, page, i);

		if (cachep->flags & SLAB_STORE_USER)
			*dbg_userword(cachep, objp) = NULL;

		if (cachep->flags & SLAB_RED_ZONE) {
			*dbg_redzone1(cachep, objp) = RED_INACTIVE;
			*dbg_redzone2(cachep, objp) = RED_INACTIVE;
		}
		/*
		 * Constructors are not allowed to allocate memory from the same
		 * cache which they are a constructor for.  Otherwise, deadlock.
		 * They must also be threaded.
		 */
		if (cachep->ctor && !(cachep->flags & SLAB_POISON)) {
			kasan_unpoison_object_data(cachep,
						   objp + obj_offset(cachep));
			cachep->ctor(objp + obj_offset(cachep));
			kasan_poison_object_data(
				cachep, objp + obj_offset(cachep));
		}

		if (cachep->flags & SLAB_RED_ZONE) {
			if (*dbg_redzone2(cachep, objp) != RED_INACTIVE)
				slab_error(cachep, "constructor overwrote the end of an object");
			if (*dbg_redzone1(cachep, objp) != RED_INACTIVE)
				slab_error(cachep, "constructor overwrote the start of an object");
		}
		/* need to poison the objs? */
		if (cachep->flags & SLAB_POISON) {
			poison_obj(cachep, objp, POISON_FREE);
			slab_kernel_map(cachep, objp, 0);
		}
	}
#endif
}

#ifdef CONFIG_SLAB_FREELIST_RANDOM
/* Hold information during a freelist initialization */
union freelist_init_state {
	struct {
		unsigned int pos;
		unsigned int *list;
		unsigned int count;
	};
	struct rnd_state rnd_state;
};

/*
 * Initialize the state based on the randomization methode available.
 * return true if the pre-computed list is available, false otherwize.
 */
static bool freelist_state_initialize(union freelist_init_state *state,
				struct kmem_cache *cachep,
				unsigned int count)
{
	bool ret;
	unsigned int rand;

	/* Use best entropy available to define a random shift */
	rand = get_random_int();

	/* Use a random state if the pre-computed list is not available */
	if (!cachep->random_seq) {
		prandom_seed_state(&state->rnd_state, rand);
		ret = false;
	} else {
		state->list = cachep->random_seq;
		state->count = count;
		state->pos = rand % count;
		ret = true;
	}
	return ret;
}

/* Get the next entry on the list and randomize it using a random shift */
static freelist_idx_t next_random_slot(union freelist_init_state *state)
{
	if (state->pos >= state->count)
		state->pos = 0;
	return state->list[state->pos++];
}

/* Swap two freelist entries */
static void swap_free_obj(struct page *page, unsigned int a, unsigned int b)
{
	swap(((freelist_idx_t *)page->freelist)[a],
		((freelist_idx_t *)page->freelist)[b]);
}

/*
 * Shuffle the freelist initialization state based on pre-computed lists.
 * return true if the list was successfully shuffled, false otherwise.
 */
static bool shuffle_freelist(struct kmem_cache *cachep, struct page *page)
{
	unsigned int objfreelist = 0, i, rand, count = cachep->num;
	union freelist_init_state state;
	bool precomputed;

	if (count < 2)
		return false;

	precomputed = freelist_state_initialize(&state, cachep, count);

	/* Take a random entry as the objfreelist */
	if (OBJFREELIST_SLAB(cachep)) {
		if (!precomputed)
			objfreelist = count - 1;
		else
			objfreelist = next_random_slot(&state);
		page->freelist = index_to_obj(cachep, page, objfreelist) +
						obj_offset(cachep);
		count--;
	}

	/*
	 * On early boot, generate the list dynamically.
	 * Later use a pre-computed list for speed.
	 */
	if (!precomputed) {
		for (i = 0; i < count; i++)
			set_free_obj(page, i, i);

		/* Fisher-Yates shuffle */
		for (i = count - 1; i > 0; i--) {
			rand = prandom_u32_state(&state.rnd_state);
			rand %= (i + 1);
			swap_free_obj(page, i, rand);
		}
	} else {
		for (i = 0; i < count; i++)
			set_free_obj(page, i, next_random_slot(&state));
	}

	if (OBJFREELIST_SLAB(cachep))
		set_free_obj(page, cachep->num - 1, objfreelist);

	return true;
}
#else
static inline bool shuffle_freelist(struct kmem_cache *cachep,
				struct page *page)
{
	return false;
}
#endif /* CONFIG_SLAB_FREELIST_RANDOM */

static void cache_init_objs(struct kmem_cache *cachep,
			    struct page *page)
{
	int i;
	void *objp;
	bool shuffled;

	cache_init_objs_debug(cachep, page);

	/* Try to randomize the freelist if enabled */
	shuffled = shuffle_freelist(cachep, page);

	if (!shuffled && OBJFREELIST_SLAB(cachep)) {
		page->freelist = index_to_obj(cachep, page, cachep->num - 1) +
						obj_offset(cachep);
	}

	for (i = 0; i < cachep->num; i++) {
		objp = index_to_obj(cachep, page, i);
		objp = kasan_init_slab_obj(cachep, objp);

		/* constructor could break poison info */
		if (DEBUG == 0 && cachep->ctor) {
			kasan_unpoison_object_data(cachep, objp);
			cachep->ctor(objp);
			kasan_poison_object_data(cachep, objp);
		}

		if (!shuffled)
			set_free_obj(page, i, i);
	}
}

static void *slab_get_obj(struct kmem_cache *cachep, struct page *page)
{
	void *objp;

	objp = index_to_obj(cachep, page, get_free_obj(page, page->active));
	page->active++;

	return objp;
}

static void slab_put_obj(struct kmem_cache *cachep,
			struct page *page, void *objp)
{
	unsigned int objnr = obj_to_index(cachep, page, objp);
#if DEBUG
	unsigned int i;

	/* Verify double free bug */
	for (i = page->active; i < cachep->num; i++) {
		if (get_free_obj(page, i) == objnr) {
			pr_err("slab: double free detected in cache '%s', objp %px\n",
			       cachep->name, objp);
			BUG();
		}
	}
#endif
	page->active--;
	if (!page->freelist)
		page->freelist = objp + obj_offset(cachep);

	set_free_obj(page, page->active, objnr);
}

/*
 * Map pages beginning at addr to the given cache and slab. This is required
 * for the slab allocator to be able to lookup the cache and slab of a
 * virtual address for kfree, ksize, and slab debugging.
 */
static void slab_map_pages(struct kmem_cache *cache, struct page *page,
			   void *freelist)
{
	page->slab_cache = cache;
	page->freelist = freelist;
}

/*
 * Grow (by 1) the number of slabs within a cache.  This is called by
 * kmem_cache_alloc() when there are no active objs left in a cache.
 */
static struct page *cache_grow_begin(struct kmem_cache *cachep,
				gfp_t flags, int nodeid)
{
	void *freelist;
	size_t offset;
	gfp_t local_flags;
	int page_node;
	struct kmem_cache_node *n;
	struct page *page;

	/*
	 * Be lazy and only check for valid flags here,  keeping it out of the
	 * critical path in kmem_cache_alloc().
	 */
	if (unlikely(flags & GFP_SLAB_BUG_MASK))
		flags = kmalloc_fix_flags(flags);

	WARN_ON_ONCE(cachep->ctor && (flags & __GFP_ZERO));
	local_flags = flags & (GFP_CONSTRAINT_MASK|GFP_RECLAIM_MASK);

	check_irq_off();
	if (gfpflags_allow_blocking(local_flags))
		local_irq_enable();

	/*
	 * Get mem for the objs.  Attempt to allocate a physical page from
	 * 'nodeid'.
	 */
	page = kmem_getpages(cachep, local_flags, nodeid);
	if (!page)
		goto failed;

	page_node = page_to_nid(page);
	n = get_node(cachep, page_node);

	/* Get colour for the slab, and cal the next value. */
	n->colour_next++;
	if (n->colour_next >= cachep->colour)
		n->colour_next = 0;

	offset = n->colour_next;
	if (offset >= cachep->colour)
		offset = 0;

	offset *= cachep->colour_off;

	/*
	 * Call kasan_poison_slab() before calling alloc_slabmgmt(), so
	 * page_address() in the latter returns a non-tagged pointer,
	 * as it should be for slab pages.
	 */
	kasan_poison_slab(page);

	/* Get slab management. */
	freelist = alloc_slabmgmt(cachep, page, offset,
			local_flags & ~GFP_CONSTRAINT_MASK, page_node);
	if (OFF_SLAB(cachep) && !freelist)
		goto opps1;

	slab_map_pages(cachep, page, freelist);

	cache_init_objs(cachep, page);

	if (gfpflags_allow_blocking(local_flags))
		local_irq_disable();

	return page;

opps1:
	kmem_freepages(cachep, page);
failed:
	if (gfpflags_allow_blocking(local_flags))
		local_irq_disable();
	return NULL;
}

static void cache_grow_end(struct kmem_cache *cachep, struct page *page)
{
	struct kmem_cache_node *n;
	void *list = NULL;

	check_irq_off();

	if (!page)
		return;

	INIT_LIST_HEAD(&page->slab_list);
	n = get_node(cachep, page_to_nid(page));

	spin_lock(&n->list_lock);
	n->total_slabs++;
	if (!page->active) {
		list_add_tail(&page->slab_list, &n->slabs_free);
		n->free_slabs++;
	} else
		fixup_slab_list(cachep, n, page, &list);

	STATS_INC_GROWN(cachep);
	n->free_objects += cachep->num - page->active;
	spin_unlock(&n->list_lock);

	fixup_objfreelist_debug(cachep, &list);
}

#if DEBUG

/*
 * Perform extra freeing checks:
 * - detect bad pointers.
 * - POISON/RED_ZONE checking
 */
static void kfree_debugcheck(const void *objp)
{
	if (!virt_addr_valid(objp)) {
		pr_err("kfree_debugcheck: out of range ptr %lxh\n",
		       (unsigned long)objp);
		BUG();
	}
}

static inline void verify_redzone_free(struct kmem_cache *cache, void *obj)
{
	unsigned long long redzone1, redzone2;

	redzone1 = *dbg_redzone1(cache, obj);
	redzone2 = *dbg_redzone2(cache, obj);

	/*
	 * Redzone is ok.
	 */
	if (redzone1 == RED_ACTIVE && redzone2 == RED_ACTIVE)
		return;

	if (redzone1 == RED_INACTIVE && redzone2 == RED_INACTIVE)
		slab_error(cache, "double free detected");
	else
		slab_error(cache, "memory outside object was overwritten");

	pr_err("%px: redzone 1:0x%llx, redzone 2:0x%llx\n",
	       obj, redzone1, redzone2);
}

static void *cache_free_debugcheck(struct kmem_cache *cachep, void *objp,
				   unsigned long caller)
{
	unsigned int objnr;
	struct page *page;

	BUG_ON(virt_to_cache(objp) != cachep);

	objp -= obj_offset(cachep);
	kfree_debugcheck(objp);
	page = virt_to_head_page(objp);

	if (cachep->flags & SLAB_RED_ZONE) {
		verify_redzone_free(cachep, objp);
		*dbg_redzone1(cachep, objp) = RED_INACTIVE;
		*dbg_redzone2(cachep, objp) = RED_INACTIVE;
	}
	if (cachep->flags & SLAB_STORE_USER)
		*dbg_userword(cachep, objp) = (void *)caller;

	objnr = obj_to_index(cachep, page, objp);

	BUG_ON(objnr >= cachep->num);
	BUG_ON(objp != index_to_obj(cachep, page, objnr));

	if (cachep->flags & SLAB_POISON) {
		poison_obj(cachep, objp, POISON_FREE);
		slab_kernel_map(cachep, objp, 0);
	}
	return objp;
}

#else
#define kfree_debugcheck(x) do { } while(0)
#define cache_free_debugcheck(x,objp,z) (objp)
#endif

static inline void fixup_objfreelist_debug(struct kmem_cache *cachep,
						void **list)
{
#if DEBUG
	void *next = *list;
	void *objp;

	while (next) {
		objp = next - obj_offset(cachep);
		next = *(void **)next;
		poison_obj(cachep, objp, POISON_FREE);
	}
#endif
}

static inline void fixup_slab_list(struct kmem_cache *cachep,
				struct kmem_cache_node *n, struct page *page,
				void **list)
{
	/* move slabp to correct slabp list: */
	list_del(&page->slab_list);
	if (page->active == cachep->num) {
		list_add(&page->slab_list, &n->slabs_full);
		if (OBJFREELIST_SLAB(cachep)) {
#if DEBUG
			/* Poisoning will be done without holding the lock */
			if (cachep->flags & SLAB_POISON) {
				void **objp = page->freelist;

				*objp = *list;
				*list = objp;
			}
#endif
			page->freelist = NULL;
		}
	} else
		list_add(&page->slab_list, &n->slabs_partial);
}

/* Try to find non-pfmemalloc slab if needed */
static noinline struct page *get_valid_first_slab(struct kmem_cache_node *n,
					struct page *page, bool pfmemalloc)
{
	if (!page)
		return NULL;

	if (pfmemalloc)
		return page;

	if (!PageSlabPfmemalloc(page))
		return page;

	/* No need to keep pfmemalloc slab if we have enough free objects */
	if (n->free_objects > n->free_limit) {
		ClearPageSlabPfmemalloc(page);
		return page;
	}

	/* Move pfmemalloc slab to the end of list to speed up next search */
	list_del(&page->slab_list);
	if (!page->active) {
		list_add_tail(&page->slab_list, &n->slabs_free);
		n->free_slabs++;
	} else
		list_add_tail(&page->slab_list, &n->slabs_partial);

	list_for_each_entry(page, &n->slabs_partial, slab_list) {
		if (!PageSlabPfmemalloc(page))
			return page;
	}

	n->free_touched = 1;
	list_for_each_entry(page, &n->slabs_free, slab_list) {
		if (!PageSlabPfmemalloc(page)) {
			n->free_slabs--;
			return page;
		}
	}

	return NULL;
}

static struct page *get_first_slab(struct kmem_cache_node *n, bool pfmemalloc)
{
	struct page *page;

	assert_spin_locked(&n->list_lock);
	page = list_first_entry_or_null(&n->slabs_partial, struct page,
					slab_list);
	if (!page) {
		n->free_touched = 1;
		page = list_first_entry_or_null(&n->slabs_free, struct page,
						slab_list);
		if (page)
			n->free_slabs--;
	}

	if (sk_memalloc_socks())
		page = get_valid_first_slab(n, page, pfmemalloc);

	return page;
}

static noinline void *cache_alloc_pfmemalloc(struct kmem_cache *cachep,
				struct kmem_cache_node *n, gfp_t flags)
{
	struct page *page;
	void *obj;
	void *list = NULL;

	if (!gfp_pfmemalloc_allowed(flags))
		return NULL;

	spin_lock(&n->list_lock);
	page = get_first_slab(n, true);
	if (!page) {
		spin_unlock(&n->list_lock);
		return NULL;
	}

	obj = slab_get_obj(cachep, page);
	n->free_objects--;

	fixup_slab_list(cachep, n, page, &list);

	spin_unlock(&n->list_lock);
	fixup_objfreelist_debug(cachep, &list);

	return obj;
}

/*
 * Slab list should be fixed up by fixup_slab_list() for existing slab
 * or cache_grow_end() for new slab
 */
static __always_inline int alloc_block(struct kmem_cache *cachep,
		struct array_cache *ac, struct page *page, int batchcount)
{
	/*
	 * There must be at least one object available for
	 * allocation.
	 */
	BUG_ON(page->active >= cachep->num);

	while (page->active < cachep->num && batchcount--) {
		STATS_INC_ALLOCED(cachep);
		STATS_INC_ACTIVE(cachep);
		STATS_SET_HIGH(cachep);

		ac->entry[ac->avail++] = slab_get_obj(cachep, page);
	}

	return batchcount;
}

static void *cache_alloc_refill(struct kmem_cache *cachep, gfp_t flags)
{
	int batchcount;
	struct kmem_cache_node *n;
	struct array_cache *ac, *shared;
	int node;
	void *list = NULL;
	struct page *page;

	check_irq_off();
	node = numa_mem_id();

	ac = cpu_cache_get(cachep);
	batchcount = ac->batchcount;
	if (!ac->touched && batchcount > BATCHREFILL_LIMIT) {
		/*
		 * If there was little recent activity on this cache, then
		 * perform only a partial refill.  Otherwise we could generate
		 * refill bouncing.
		 */
		batchcount = BATCHREFILL_LIMIT;
	}
	n = get_node(cachep, node);

	BUG_ON(ac->avail > 0 || !n);
	shared = READ_ONCE(n->shared);
	if (!n->free_objects && (!shared || !shared->avail))
		goto direct_grow;

	spin_lock(&n->list_lock);
	shared = READ_ONCE(n->shared);

	/* See if we can refill from the shared array */
	if (shared && transfer_objects(ac, shared, batchcount)) {
		shared->touched = 1;
		goto alloc_done;
	}

	while (batchcount > 0) {
		/* Get slab alloc is to come from. */
		page = get_first_slab(n, false);
		if (!page)
			goto must_grow;

		check_spinlock_acquired(cachep);

		batchcount = alloc_block(cachep, ac, page, batchcount);
		fixup_slab_list(cachep, n, page, &list);
	}

must_grow:
	n->free_objects -= ac->avail;
alloc_done:
	spin_unlock(&n->list_lock);
	fixup_objfreelist_debug(cachep, &list);

direct_grow:
	if (unlikely(!ac->avail)) {
		/* Check if we can use obj in pfmemalloc slab */
		if (sk_memalloc_socks()) {
			void *obj = cache_alloc_pfmemalloc(cachep, n, flags);

			if (obj)
				return obj;
		}

		page = cache_grow_begin(cachep, gfp_exact_node(flags), node);

		/*
		 * cache_grow_begin() can reenable interrupts,
		 * then ac could change.
		 */
		ac = cpu_cache_get(cachep);
		if (!ac->avail && page)
			alloc_block(cachep, ac, page, batchcount);
		cache_grow_end(cachep, page);

		if (!ac->avail)
			return NULL;
	}
	ac->touched = 1;

	return ac->entry[--ac->avail];
}

static inline void cache_alloc_debugcheck_before(struct kmem_cache *cachep,
						gfp_t flags)
{
	might_sleep_if(gfpflags_allow_blocking(flags));
}

#if DEBUG
static void *cache_alloc_debugcheck_after(struct kmem_cache *cachep,
				gfp_t flags, void *objp, unsigned long caller)
{
	WARN_ON_ONCE(cachep->ctor && (flags & __GFP_ZERO));
	if (!objp)
		return objp;
	if (cachep->flags & SLAB_POISON) {
		check_poison_obj(cachep, objp);
		slab_kernel_map(cachep, objp, 1);
		poison_obj(cachep, objp, POISON_INUSE);
	}
	if (cachep->flags & SLAB_STORE_USER)
		*dbg_userword(cachep, objp) = (void *)caller;

	if (cachep->flags & SLAB_RED_ZONE) {
		if (*dbg_redzone1(cachep, objp) != RED_INACTIVE ||
				*dbg_redzone2(cachep, objp) != RED_INACTIVE) {
			slab_error(cachep, "double free, or memory outside object was overwritten");
			pr_err("%px: redzone 1:0x%llx, redzone 2:0x%llx\n",
			       objp, *dbg_redzone1(cachep, objp),
			       *dbg_redzone2(cachep, objp));
		}
		*dbg_redzone1(cachep, objp) = RED_ACTIVE;
		*dbg_redzone2(cachep, objp) = RED_ACTIVE;
	}

	objp += obj_offset(cachep);
	if (cachep->ctor && cachep->flags & SLAB_POISON)
		cachep->ctor(objp);
	if (ARCH_SLAB_MINALIGN &&
	    ((unsigned long)objp & (ARCH_SLAB_MINALIGN-1))) {
		pr_err("0x%px: not aligned to ARCH_SLAB_MINALIGN=%d\n",
		       objp, (int)ARCH_SLAB_MINALIGN);
	}
	return objp;
}
#else
#define cache_alloc_debugcheck_after(a,b,objp,d) (objp)
#endif

static inline void *____cache_alloc(struct kmem_cache *cachep, gfp_t flags)
{
	void *objp;
	struct array_cache *ac;

	check_irq_off();

	ac = cpu_cache_get(cachep);
	if (likely(ac->avail)) {
		ac->touched = 1;
		objp = ac->entry[--ac->avail];

		STATS_INC_ALLOCHIT(cachep);
		goto out;
	}

	STATS_INC_ALLOCMISS(cachep);
	objp = cache_alloc_refill(cachep, flags);
	/*
	 * the 'ac' may be updated by cache_alloc_refill(),
	 * and kmemleak_erase() requires its correct value.
	 */
	ac = cpu_cache_get(cachep);

out:
	/*
	 * To avoid a false negative, if an object that is in one of the
	 * per-CPU caches is leaked, we need to make sure kmemleak doesn't
	 * treat the array pointers as a reference to the object.
	 */
	if (objp)
		kmemleak_erase(&ac->entry[ac->avail]);
	return objp;
}

#ifdef CONFIG_NUMA
/*
 * Try allocating on another node if PFA_SPREAD_SLAB is a mempolicy is set.
 *
 * If we are in_interrupt, then process context, including cpusets and
 * mempolicy, may not apply and should not be used for allocation policy.
 */
static void *alternate_node_alloc(struct kmem_cache *cachep, gfp_t flags)
{
	int nid_alloc, nid_here;

	if (in_interrupt() || (flags & __GFP_THISNODE))
		return NULL;
	nid_alloc = nid_here = numa_mem_id();
	if (cpuset_do_slab_mem_spread() && (cachep->flags & SLAB_MEM_SPREAD))
		nid_alloc = cpuset_slab_spread_node();
	else if (current->mempolicy)
		nid_alloc = mempolicy_slab_node();
	if (nid_alloc != nid_here)
		return ____cache_alloc_node(cachep, flags, nid_alloc);
	return NULL;
}

/*
 * Fallback function if there was no memory available and no objects on a
 * certain node and fall back is permitted. First we scan all the
 * available node for available objects. If that fails then we
 * perform an allocation without specifying a node. This allows the page
 * allocator to do its reclaim / fallback magic. We then insert the
 * slab into the proper nodelist and then allocate from it.
 */
static void *fallback_alloc(struct kmem_cache *cache, gfp_t flags)
{
	struct zonelist *zonelist;
	struct zoneref *z;
	struct zone *zone;
	enum zone_type highest_zoneidx = gfp_zone(flags);
	void *obj = NULL;
	struct page *page;
	int nid;
	unsigned int cpuset_mems_cookie;

	if (flags & __GFP_THISNODE)
		return NULL;

retry_cpuset:
	cpuset_mems_cookie = read_mems_allowed_begin();
	zonelist = node_zonelist(mempolicy_slab_node(), flags);

retry:
	/*
	 * Look through allowed nodes for objects available
	 * from existing per node queues.
	 */
	for_each_zone_zonelist(zone, z, zonelist, highest_zoneidx) {
		nid = zone_to_nid(zone);

		if (cpuset_zone_allowed(zone, flags) &&
			get_node(cache, nid) &&
			get_node(cache, nid)->free_objects) {
				obj = ____cache_alloc_node(cache,
					gfp_exact_node(flags), nid);
				if (obj)
					break;
		}
	}

	if (!obj) {
		/*
		 * This allocation will be performed within the constraints
		 * of the current cpuset / memory policy requirements.
		 * We may trigger various forms of reclaim on the allowed
		 * set and go into memory reserves if necessary.
		 */
		page = cache_grow_begin(cache, flags, numa_mem_id());
		cache_grow_end(cache, page);
		if (page) {
			nid = page_to_nid(page);
			obj = ____cache_alloc_node(cache,
				gfp_exact_node(flags), nid);

			/*
			 * Another processor may allocate the objects in
			 * the slab since we are not holding any locks.
			 */
			if (!obj)
				goto retry;
		}
	}

	if (unlikely(!obj && read_mems_allowed_retry(cpuset_mems_cookie)))
		goto retry_cpuset;
	return obj;
}

/*
 * A interface to enable slab creation on nodeid
 */
static void *____cache_alloc_node(struct kmem_cache *cachep, gfp_t flags,
				int nodeid)
{
	struct page *page;
	struct kmem_cache_node *n;
	void *obj = NULL;
	void *list = NULL;

	VM_BUG_ON(nodeid < 0 || nodeid >= MAX_NUMNODES);
	n = get_node(cachep, nodeid);
	BUG_ON(!n);

	check_irq_off();
	spin_lock(&n->list_lock);
	page = get_first_slab(n, false);
	if (!page)
		goto must_grow;

	check_spinlock_acquired_node(cachep, nodeid);

	STATS_INC_NODEALLOCS(cachep);
	STATS_INC_ACTIVE(cachep);
	STATS_SET_HIGH(cachep);

	BUG_ON(page->active == cachep->num);

	obj = slab_get_obj(cachep, page);
	n->free_objects--;

	fixup_slab_list(cachep, n, page, &list);

	spin_unlock(&n->list_lock);
	fixup_objfreelist_debug(cachep, &list);
	return obj;

must_grow:
	spin_unlock(&n->list_lock);
	page = cache_grow_begin(cachep, gfp_exact_node(flags), nodeid);
	if (page) {
		/* This slab isn't counted yet so don't update free_objects */
		obj = slab_get_obj(cachep, page);
	}
	cache_grow_end(cachep, page);

	return obj ? obj : fallback_alloc(cachep, flags);
}

static __always_inline void *
slab_alloc_node(struct kmem_cache *cachep, gfp_t flags, int nodeid, size_t orig_size,
		   unsigned long caller)
{
	unsigned long save_flags;
	void *ptr;
	int slab_node = numa_mem_id();
	struct obj_cgroup *objcg = NULL;

	flags &= gfp_allowed_mask;
	cachep = slab_pre_alloc_hook(cachep, &objcg, 1, flags);
	if (unlikely(!cachep))
		return NULL;

	ptr = kfence_alloc(cachep, orig_size, flags);
	if (unlikely(ptr))
		goto out_hooks;

	cache_alloc_debugcheck_before(cachep, flags);
	local_irq_save(save_flags);

	if (nodeid == NUMA_NO_NODE)
		nodeid = slab_node;

	if (unlikely(!get_node(cachep, nodeid))) {
		/* Node not bootstrapped yet */
		ptr = fallback_alloc(cachep, flags);
		goto out;
	}

	if (nodeid == slab_node) {
		/*
		 * Use the locally cached objects if possible.
		 * However ____cache_alloc does not allow fallback
		 * to other nodes. It may fail while we still have
		 * objects on other nodes available.
		 */
		ptr = ____cache_alloc(cachep, flags);
		if (ptr)
			goto out;
	}
	/* ___cache_alloc_node can fall back to other nodes */
	ptr = ____cache_alloc_node(cachep, flags, nodeid);
  out:
	local_irq_restore(save_flags);
	ptr = cache_alloc_debugcheck_after(cachep, flags, ptr, caller);

	if (unlikely(slab_want_init_on_alloc(flags, cachep)) && ptr)
		memset(ptr, 0, cachep->object_size);

out_hooks:
	slab_post_alloc_hook(cachep, objcg, flags, 1, &ptr);
	return ptr;
}

static __always_inline void *
__do_cache_alloc(struct kmem_cache *cache, gfp_t flags)
{
	void *objp;

	if (current->mempolicy || cpuset_do_slab_mem_spread()) {
		objp = alternate_node_alloc(cache, flags);
		if (objp)
			goto out;
	}
	objp = ____cache_alloc(cache, flags);

	/*
	 * We may just have run out of memory on the local node.
	 * ____cache_alloc_node() knows how to locate memory on other nodes
	 */
	if (!objp)
		objp = ____cache_alloc_node(cache, flags, numa_mem_id());

  out:
	return objp;
}
#else

static __always_inline void *
__do_cache_alloc(struct kmem_cache *cachep, gfp_t flags)
{
	return ____cache_alloc(cachep, flags);
}

#endif /* CONFIG_NUMA */

static __always_inline void *
slab_alloc(struct kmem_cache *cachep, gfp_t flags, size_t orig_size, unsigned long caller)
{
	unsigned long save_flags;
	void *objp;
	struct obj_cgroup *objcg = NULL;

	flags &= gfp_allowed_mask;
	cachep = slab_pre_alloc_hook(cachep, &objcg, 1, flags);
	if (unlikely(!cachep))
		return NULL;

	objp = kfence_alloc(cachep, orig_size, flags);
	if (unlikely(objp))
		goto out;

	cache_alloc_debugcheck_before(cachep, flags);
	local_irq_save(save_flags);
	objp = __do_cache_alloc(cachep, flags);
	local_irq_restore(save_flags);
	objp = cache_alloc_debugcheck_after(cachep, flags, objp, caller);
	prefetchw(objp);

	if (unlikely(slab_want_init_on_alloc(flags, cachep)) && objp)
		memset(objp, 0, cachep->object_size);

out:
	slab_post_alloc_hook(cachep, objcg, flags, 1, &objp);
	return objp;
}

/*
 * Caller needs to acquire correct kmem_cache_node's list_lock
 * @list: List of detached free slabs should be freed by caller
 */
static void free_block(struct kmem_cache *cachep, void **objpp,
			int nr_objects, int node, struct list_head *list)
{
	int i;
	struct kmem_cache_node *n = get_node(cachep, node);
	struct page *page;

	n->free_objects += nr_objects;

	for (i = 0; i < nr_objects; i++) {
		void *objp;
		struct page *page;

		objp = objpp[i];

		page = virt_to_head_page(objp);
		list_del(&page->slab_list);
		check_spinlock_acquired_node(cachep, node);
		slab_put_obj(cachep, page, objp);
		STATS_DEC_ACTIVE(cachep);

		/* fixup slab chains */
		if (page->active == 0) {
			list_add(&page->slab_list, &n->slabs_free);
			n->free_slabs++;
		} else {
			/* Unconditionally move a slab to the end of the
			 * partial list on free - maximum time for the
			 * other objects to be freed, too.
			 */
			list_add_tail(&page->slab_list, &n->slabs_partial);
		}
	}

	while (n->free_objects > n->free_limit && !list_empty(&n->slabs_free)) {
		n->free_objects -= cachep->num;

		page = list_last_entry(&n->slabs_free, struct page, slab_list);
		list_move(&page->slab_list, list);
		n->free_slabs--;
		n->total_slabs--;
	}
}

static void cache_flusharray(struct kmem_cache *cachep, struct array_cache *ac)
{
	int batchcount;
	struct kmem_cache_node *n;
	int node = numa_mem_id();
	LIST_HEAD(list);

	batchcount = ac->batchcount;

	check_irq_off();
	n = get_node(cachep, node);
	spin_lock(&n->list_lock);
	if (n->shared) {
		struct array_cache *shared_array = n->shared;
		int max = shared_array->limit - shared_array->avail;
		if (max) {
			if (batchcount > max)
				batchcount = max;
			memcpy(&(shared_array->entry[shared_array->avail]),
			       ac->entry, sizeof(void *) * batchcount);
			shared_array->avail += batchcount;
			goto free_done;
		}
	}

	free_block(cachep, ac->entry, batchcount, node, &list);
free_done:
#if STATS
	{
		int i = 0;
		struct page *page;

		list_for_each_entry(page, &n->slabs_free, slab_list) {
			BUG_ON(page->active);

			i++;
		}
		STATS_SET_FREEABLE(cachep, i);
	}
#endif
	spin_unlock(&n->list_lock);
	ac->avail -= batchcount;
	memmove(ac->entry, &(ac->entry[batchcount]), sizeof(void *)*ac->avail);
	slabs_destroy(cachep, &list);
}

/*
 * Release an obj back to its cache. If the obj has a constructed state, it must
 * be in this state _before_ it is released.  Called with disabled ints.
 */
static __always_inline void __cache_free(struct kmem_cache *cachep, void *objp,
					 unsigned long caller)
{
<<<<<<< HEAD
	if (unlikely(slab_want_init_on_free(cachep)))
		memset(objp, 0, cachep->object_size);
=======
	if (is_kfence_address(objp)) {
		kmemleak_free_recursive(objp, cachep->flags);
		__kfence_free(objp);
		return;
	}
>>>>>>> d82a9795

	/* Put the object into the quarantine, don't touch it for now. */
	if (kasan_slab_free(cachep, objp, _RET_IP_))
		return;

	/* Use KCSAN to help debug racy use-after-free. */
	if (!(cachep->flags & SLAB_TYPESAFE_BY_RCU))
		__kcsan_check_access(objp, cachep->object_size,
				     KCSAN_ACCESS_WRITE | KCSAN_ACCESS_ASSERT);

	___cache_free(cachep, objp, caller);
}

void ___cache_free(struct kmem_cache *cachep, void *objp,
		unsigned long caller)
{
	struct array_cache *ac = cpu_cache_get(cachep);

	check_irq_off();
	kmemleak_free_recursive(objp, cachep->flags);
	objp = cache_free_debugcheck(cachep, objp, caller);
	memcg_slab_free_hook(cachep, &objp, 1);

	/*
	 * Skip calling cache_free_alien() when the platform is not numa.
	 * This will avoid cache misses that happen while accessing slabp (which
	 * is per page memory  reference) to get nodeid. Instead use a global
	 * variable to skip the call, which is mostly likely to be present in
	 * the cache.
	 */
	if (nr_online_nodes > 1 && cache_free_alien(cachep, objp))
		return;

	if (ac->avail < ac->limit) {
		STATS_INC_FREEHIT(cachep);
	} else {
		STATS_INC_FREEMISS(cachep);
		cache_flusharray(cachep, ac);
	}

	if (sk_memalloc_socks()) {
		struct page *page = virt_to_head_page(objp);

		if (unlikely(PageSlabPfmemalloc(page))) {
			cache_free_pfmemalloc(cachep, page, objp);
			return;
		}
	}

	__free_one(ac, objp);
}

/**
 * kmem_cache_alloc - Allocate an object
 * @cachep: The cache to allocate from.
 * @flags: See kmalloc().
 *
 * Allocate an object from this cache.  The flags are only relevant
 * if the cache has no available objects.
 *
 * Return: pointer to the new object or %NULL in case of error
 */
void *kmem_cache_alloc(struct kmem_cache *cachep, gfp_t flags)
{
	void *ret = slab_alloc(cachep, flags, cachep->object_size, _RET_IP_);

	trace_kmem_cache_alloc(_RET_IP_, ret,
			       cachep->object_size, cachep->size, flags);

	return ret;
}
EXPORT_SYMBOL(kmem_cache_alloc);

static __always_inline void
cache_alloc_debugcheck_after_bulk(struct kmem_cache *s, gfp_t flags,
				  size_t size, void **p, unsigned long caller)
{
	size_t i;

	for (i = 0; i < size; i++)
		p[i] = cache_alloc_debugcheck_after(s, flags, p[i], caller);
}

int kmem_cache_alloc_bulk(struct kmem_cache *s, gfp_t flags, size_t size,
			  void **p)
{
	size_t i;
	struct obj_cgroup *objcg = NULL;

	s = slab_pre_alloc_hook(s, &objcg, size, flags);
	if (!s)
		return 0;

	cache_alloc_debugcheck_before(s, flags);

	local_irq_disable();
	for (i = 0; i < size; i++) {
		void *objp = kfence_alloc(s, s->object_size, flags) ?: __do_cache_alloc(s, flags);

		if (unlikely(!objp))
			goto error;
		p[i] = objp;
	}
	local_irq_enable();

	cache_alloc_debugcheck_after_bulk(s, flags, size, p, _RET_IP_);

	/* Clear memory outside IRQ disabled section */
	if (unlikely(slab_want_init_on_alloc(flags, s)))
		for (i = 0; i < size; i++)
			memset(p[i], 0, s->object_size);

	slab_post_alloc_hook(s, objcg, flags, size, p);
	/* FIXME: Trace call missing. Christoph would like a bulk variant */
	return size;
error:
	local_irq_enable();
	cache_alloc_debugcheck_after_bulk(s, flags, i, p, _RET_IP_);
	slab_post_alloc_hook(s, objcg, flags, i, p);
	__kmem_cache_free_bulk(s, i, p);
	return 0;
}
EXPORT_SYMBOL(kmem_cache_alloc_bulk);

#ifdef CONFIG_TRACING
void *
kmem_cache_alloc_trace(struct kmem_cache *cachep, gfp_t flags, size_t size)
{
	void *ret;

	ret = slab_alloc(cachep, flags, size, _RET_IP_);

	ret = kasan_kmalloc(cachep, ret, size, flags);
	trace_kmalloc(_RET_IP_, ret,
		      size, cachep->size, flags);
	return ret;
}
EXPORT_SYMBOL(kmem_cache_alloc_trace);
#endif

#ifdef CONFIG_NUMA
/**
 * kmem_cache_alloc_node - Allocate an object on the specified node
 * @cachep: The cache to allocate from.
 * @flags: See kmalloc().
 * @nodeid: node number of the target node.
 *
 * Identical to kmem_cache_alloc but it will allocate memory on the given
 * node, which can improve the performance for cpu bound structures.
 *
 * Fallback to other node is possible if __GFP_THISNODE is not set.
 *
 * Return: pointer to the new object or %NULL in case of error
 */
void *kmem_cache_alloc_node(struct kmem_cache *cachep, gfp_t flags, int nodeid)
{
	void *ret = slab_alloc_node(cachep, flags, nodeid, cachep->object_size, _RET_IP_);

	trace_kmem_cache_alloc_node(_RET_IP_, ret,
				    cachep->object_size, cachep->size,
				    flags, nodeid);

	return ret;
}
EXPORT_SYMBOL(kmem_cache_alloc_node);

#ifdef CONFIG_TRACING
void *kmem_cache_alloc_node_trace(struct kmem_cache *cachep,
				  gfp_t flags,
				  int nodeid,
				  size_t size)
{
	void *ret;

	ret = slab_alloc_node(cachep, flags, nodeid, size, _RET_IP_);

	ret = kasan_kmalloc(cachep, ret, size, flags);
	trace_kmalloc_node(_RET_IP_, ret,
			   size, cachep->size,
			   flags, nodeid);
	return ret;
}
EXPORT_SYMBOL(kmem_cache_alloc_node_trace);
#endif

static __always_inline void *
__do_kmalloc_node(size_t size, gfp_t flags, int node, unsigned long caller)
{
	struct kmem_cache *cachep;
	void *ret;

	if (unlikely(size > KMALLOC_MAX_CACHE_SIZE))
		return NULL;
	cachep = kmalloc_slab(size, flags);
	if (unlikely(ZERO_OR_NULL_PTR(cachep)))
		return cachep;
	ret = kmem_cache_alloc_node_trace(cachep, flags, node, size);
	ret = kasan_kmalloc(cachep, ret, size, flags);

	return ret;
}

void *__kmalloc_node(size_t size, gfp_t flags, int node)
{
	return __do_kmalloc_node(size, flags, node, _RET_IP_);
}
EXPORT_SYMBOL(__kmalloc_node);

void *__kmalloc_node_track_caller(size_t size, gfp_t flags,
		int node, unsigned long caller)
{
	return __do_kmalloc_node(size, flags, node, caller);
}
EXPORT_SYMBOL(__kmalloc_node_track_caller);
#endif /* CONFIG_NUMA */

/**
 * __do_kmalloc - allocate memory
 * @size: how many bytes of memory are required.
 * @flags: the type of memory to allocate (see kmalloc).
 * @caller: function caller for debug tracking of the caller
 *
 * Return: pointer to the allocated memory or %NULL in case of error
 */
static __always_inline void *__do_kmalloc(size_t size, gfp_t flags,
					  unsigned long caller)
{
	struct kmem_cache *cachep;
	void *ret;

	if (unlikely(size > KMALLOC_MAX_CACHE_SIZE))
		return NULL;
	cachep = kmalloc_slab(size, flags);
	if (unlikely(ZERO_OR_NULL_PTR(cachep)))
		return cachep;
	ret = slab_alloc(cachep, flags, size, caller);

	ret = kasan_kmalloc(cachep, ret, size, flags);
	trace_kmalloc(caller, ret,
		      size, cachep->size, flags);

	return ret;
}

void *__kmalloc(size_t size, gfp_t flags)
{
	return __do_kmalloc(size, flags, _RET_IP_);
}
EXPORT_SYMBOL(__kmalloc);

void *__kmalloc_track_caller(size_t size, gfp_t flags, unsigned long caller)
{
	return __do_kmalloc(size, flags, caller);
}
EXPORT_SYMBOL(__kmalloc_track_caller);

/**
 * kmem_cache_free - Deallocate an object
 * @cachep: The cache the allocation was from.
 * @objp: The previously allocated object.
 *
 * Free an object which was previously allocated from this
 * cache.
 */
void kmem_cache_free(struct kmem_cache *cachep, void *objp)
{
	unsigned long flags;
	cachep = cache_from_obj(cachep, objp);
	if (!cachep)
		return;

	local_irq_save(flags);
	debug_check_no_locks_freed(objp, cachep->object_size);
	if (!(cachep->flags & SLAB_DEBUG_OBJECTS))
		debug_check_no_obj_freed(objp, cachep->object_size);
	__cache_free(cachep, objp, _RET_IP_);
	local_irq_restore(flags);

	trace_kmem_cache_free(_RET_IP_, objp);
}
EXPORT_SYMBOL(kmem_cache_free);

void kmem_cache_free_bulk(struct kmem_cache *orig_s, size_t size, void **p)
{
	struct kmem_cache *s;
	size_t i;

	local_irq_disable();
	for (i = 0; i < size; i++) {
		void *objp = p[i];

		if (!orig_s) /* called via kfree_bulk */
			s = virt_to_cache(objp);
		else
			s = cache_from_obj(orig_s, objp);
		if (!s)
			continue;

		debug_check_no_locks_freed(objp, s->object_size);
		if (!(s->flags & SLAB_DEBUG_OBJECTS))
			debug_check_no_obj_freed(objp, s->object_size);

		__cache_free(s, objp, _RET_IP_);
	}
	local_irq_enable();

	/* FIXME: add tracing */
}
EXPORT_SYMBOL(kmem_cache_free_bulk);

/**
 * kfree - free previously allocated memory
 * @objp: pointer returned by kmalloc.
 *
 * If @objp is NULL, no operation is performed.
 *
 * Don't free memory not originally allocated by kmalloc()
 * or you will run into trouble.
 */
void kfree(const void *objp)
{
	struct kmem_cache *c;
	unsigned long flags;

	trace_kfree(_RET_IP_, objp);

	if (unlikely(ZERO_OR_NULL_PTR(objp)))
		return;
	local_irq_save(flags);
	kfree_debugcheck(objp);
	c = virt_to_cache(objp);
	if (!c) {
		local_irq_restore(flags);
		return;
	}
	debug_check_no_locks_freed(objp, c->object_size);

	debug_check_no_obj_freed(objp, c->object_size);
	__cache_free(c, (void *)objp, _RET_IP_);
	local_irq_restore(flags);
}
EXPORT_SYMBOL(kfree);

/*
 * This initializes kmem_cache_node or resizes various caches for all nodes.
 */
static int setup_kmem_cache_nodes(struct kmem_cache *cachep, gfp_t gfp)
{
	int ret;
	int node;
	struct kmem_cache_node *n;

	for_each_online_node(node) {
		ret = setup_kmem_cache_node(cachep, node, gfp, true);
		if (ret)
			goto fail;

	}

	return 0;

fail:
	if (!cachep->list.next) {
		/* Cache is not active yet. Roll back what we did */
		node--;
		while (node >= 0) {
			n = get_node(cachep, node);
			if (n) {
				kfree(n->shared);
				free_alien_cache(n->alien);
				kfree(n);
				cachep->node[node] = NULL;
			}
			node--;
		}
	}
	return -ENOMEM;
}

/* Always called with the slab_mutex held */
static int do_tune_cpucache(struct kmem_cache *cachep, int limit,
			    int batchcount, int shared, gfp_t gfp)
{
	struct array_cache __percpu *cpu_cache, *prev;
	int cpu;

	cpu_cache = alloc_kmem_cache_cpus(cachep, limit, batchcount);
	if (!cpu_cache)
		return -ENOMEM;

	prev = cachep->cpu_cache;
	cachep->cpu_cache = cpu_cache;
	/*
	 * Without a previous cpu_cache there's no need to synchronize remote
	 * cpus, so skip the IPIs.
	 */
	if (prev)
		kick_all_cpus_sync();

	check_irq_on();
	cachep->batchcount = batchcount;
	cachep->limit = limit;
	cachep->shared = shared;

	if (!prev)
		goto setup_node;

	for_each_online_cpu(cpu) {
		LIST_HEAD(list);
		int node;
		struct kmem_cache_node *n;
		struct array_cache *ac = per_cpu_ptr(prev, cpu);

		node = cpu_to_mem(cpu);
		n = get_node(cachep, node);
		spin_lock_irq(&n->list_lock);
		free_block(cachep, ac->entry, ac->avail, node, &list);
		spin_unlock_irq(&n->list_lock);
		slabs_destroy(cachep, &list);
	}
	free_percpu(prev);

setup_node:
	return setup_kmem_cache_nodes(cachep, gfp);
}

/* Called with slab_mutex held always */
static int enable_cpucache(struct kmem_cache *cachep, gfp_t gfp)
{
	int err;
	int limit = 0;
	int shared = 0;
	int batchcount = 0;

	err = cache_random_seq_create(cachep, cachep->num, gfp);
	if (err)
		goto end;

	if (limit && shared && batchcount)
		goto skip_setup;
	/*
	 * The head array serves three purposes:
	 * - create a LIFO ordering, i.e. return objects that are cache-warm
	 * - reduce the number of spinlock operations.
	 * - reduce the number of linked list operations on the slab and
	 *   bufctl chains: array operations are cheaper.
	 * The numbers are guessed, we should auto-tune as described by
	 * Bonwick.
	 */
	if (cachep->size > 131072)
		limit = 1;
	else if (cachep->size > PAGE_SIZE)
		limit = 8;
	else if (cachep->size > 1024)
		limit = 24;
	else if (cachep->size > 256)
		limit = 54;
	else
		limit = 120;

	/*
	 * CPU bound tasks (e.g. network routing) can exhibit cpu bound
	 * allocation behaviour: Most allocs on one cpu, most free operations
	 * on another cpu. For these cases, an efficient object passing between
	 * cpus is necessary. This is provided by a shared array. The array
	 * replaces Bonwick's magazine layer.
	 * On uniprocessor, it's functionally equivalent (but less efficient)
	 * to a larger limit. Thus disabled by default.
	 */
	shared = 0;
	if (cachep->size <= PAGE_SIZE && num_possible_cpus() > 1)
		shared = 8;

#if DEBUG
	/*
	 * With debugging enabled, large batchcount lead to excessively long
	 * periods with disabled local interrupts. Limit the batchcount
	 */
	if (limit > 32)
		limit = 32;
#endif
	batchcount = (limit + 1) / 2;
skip_setup:
	err = do_tune_cpucache(cachep, limit, batchcount, shared, gfp);
end:
	if (err)
		pr_err("enable_cpucache failed for %s, error %d\n",
		       cachep->name, -err);
	return err;
}

/*
 * Drain an array if it contains any elements taking the node lock only if
 * necessary. Note that the node listlock also protects the array_cache
 * if drain_array() is used on the shared array.
 */
static void drain_array(struct kmem_cache *cachep, struct kmem_cache_node *n,
			 struct array_cache *ac, int node)
{
	LIST_HEAD(list);

	/* ac from n->shared can be freed if we don't hold the slab_mutex. */
	check_mutex_acquired();

	if (!ac || !ac->avail)
		return;

	if (ac->touched) {
		ac->touched = 0;
		return;
	}

	spin_lock_irq(&n->list_lock);
	drain_array_locked(cachep, ac, node, false, &list);
	spin_unlock_irq(&n->list_lock);

	slabs_destroy(cachep, &list);
}

/**
 * cache_reap - Reclaim memory from caches.
 * @w: work descriptor
 *
 * Called from workqueue/eventd every few seconds.
 * Purpose:
 * - clear the per-cpu caches for this CPU.
 * - return freeable pages to the main free memory pool.
 *
 * If we cannot acquire the cache chain mutex then just give up - we'll try
 * again on the next iteration.
 */
static void cache_reap(struct work_struct *w)
{
	struct kmem_cache *searchp;
	struct kmem_cache_node *n;
	int node = numa_mem_id();
	struct delayed_work *work = to_delayed_work(w);

	if (!mutex_trylock(&slab_mutex))
		/* Give up. Setup the next iteration. */
		goto out;

	list_for_each_entry(searchp, &slab_caches, list) {
		check_irq_on();

		/*
		 * We only take the node lock if absolutely necessary and we
		 * have established with reasonable certainty that
		 * we can do some work if the lock was obtained.
		 */
		n = get_node(searchp, node);

		reap_alien(searchp, n);

		drain_array(searchp, n, cpu_cache_get(searchp), node);

		/*
		 * These are racy checks but it does not matter
		 * if we skip one check or scan twice.
		 */
		if (time_after(n->next_reap, jiffies))
			goto next;

		n->next_reap = jiffies + REAPTIMEOUT_NODE;

		drain_array(searchp, n, n->shared, node);

		if (n->free_touched)
			n->free_touched = 0;
		else {
			int freed;

			freed = drain_freelist(searchp, n, (n->free_limit +
				5 * searchp->num - 1) / (5 * searchp->num));
			STATS_ADD_REAPED(searchp, freed);
		}
next:
		cond_resched();
	}
	check_irq_on();
	mutex_unlock(&slab_mutex);
	next_reap_node();
out:
	/* Set up the next iteration */
	schedule_delayed_work_on(smp_processor_id(), work,
				round_jiffies_relative(REAPTIMEOUT_AC));
}

void get_slabinfo(struct kmem_cache *cachep, struct slabinfo *sinfo)
{
	unsigned long active_objs, num_objs, active_slabs;
	unsigned long total_slabs = 0, free_objs = 0, shared_avail = 0;
	unsigned long free_slabs = 0;
	int node;
	struct kmem_cache_node *n;

	for_each_kmem_cache_node(cachep, node, n) {
		check_irq_on();
		spin_lock_irq(&n->list_lock);

		total_slabs += n->total_slabs;
		free_slabs += n->free_slabs;
		free_objs += n->free_objects;

		if (n->shared)
			shared_avail += n->shared->avail;

		spin_unlock_irq(&n->list_lock);
	}
	num_objs = total_slabs * cachep->num;
	active_slabs = total_slabs - free_slabs;
	active_objs = num_objs - free_objs;

	sinfo->active_objs = active_objs;
	sinfo->num_objs = num_objs;
	sinfo->active_slabs = active_slabs;
	sinfo->num_slabs = total_slabs;
	sinfo->shared_avail = shared_avail;
	sinfo->limit = cachep->limit;
	sinfo->batchcount = cachep->batchcount;
	sinfo->shared = cachep->shared;
	sinfo->objects_per_slab = cachep->num;
	sinfo->cache_order = cachep->gfporder;
}

void slabinfo_show_stats(struct seq_file *m, struct kmem_cache *cachep)
{
#if STATS
	{			/* node stats */
		unsigned long high = cachep->high_mark;
		unsigned long allocs = cachep->num_allocations;
		unsigned long grown = cachep->grown;
		unsigned long reaped = cachep->reaped;
		unsigned long errors = cachep->errors;
		unsigned long max_freeable = cachep->max_freeable;
		unsigned long node_allocs = cachep->node_allocs;
		unsigned long node_frees = cachep->node_frees;
		unsigned long overflows = cachep->node_overflow;

		seq_printf(m, " : globalstat %7lu %6lu %5lu %4lu %4lu %4lu %4lu %4lu %4lu",
			   allocs, high, grown,
			   reaped, errors, max_freeable, node_allocs,
			   node_frees, overflows);
	}
	/* cpu stats */
	{
		unsigned long allochit = atomic_read(&cachep->allochit);
		unsigned long allocmiss = atomic_read(&cachep->allocmiss);
		unsigned long freehit = atomic_read(&cachep->freehit);
		unsigned long freemiss = atomic_read(&cachep->freemiss);

		seq_printf(m, " : cpustat %6lu %6lu %6lu %6lu",
			   allochit, allocmiss, freehit, freemiss);
	}
#endif
}

#define MAX_SLABINFO_WRITE 128
/**
 * slabinfo_write - Tuning for the slab allocator
 * @file: unused
 * @buffer: user buffer
 * @count: data length
 * @ppos: unused
 *
 * Return: %0 on success, negative error code otherwise.
 */
ssize_t slabinfo_write(struct file *file, const char __user *buffer,
		       size_t count, loff_t *ppos)
{
	char kbuf[MAX_SLABINFO_WRITE + 1], *tmp;
	int limit, batchcount, shared, res;
	struct kmem_cache *cachep;

	if (count > MAX_SLABINFO_WRITE)
		return -EINVAL;
	if (copy_from_user(&kbuf, buffer, count))
		return -EFAULT;
	kbuf[MAX_SLABINFO_WRITE] = '\0';

	tmp = strchr(kbuf, ' ');
	if (!tmp)
		return -EINVAL;
	*tmp = '\0';
	tmp++;
	if (sscanf(tmp, " %d %d %d", &limit, &batchcount, &shared) != 3)
		return -EINVAL;

	/* Find the cache in the chain of caches. */
	mutex_lock(&slab_mutex);
	res = -EINVAL;
	list_for_each_entry(cachep, &slab_caches, list) {
		if (!strcmp(cachep->name, kbuf)) {
			if (limit < 1 || batchcount < 1 ||
					batchcount > limit || shared < 0) {
				res = 0;
			} else {
				res = do_tune_cpucache(cachep, limit,
						       batchcount, shared,
						       GFP_KERNEL);
			}
			break;
		}
	}
	mutex_unlock(&slab_mutex);
	if (res >= 0)
		res = count;
	return res;
}

#ifdef CONFIG_HARDENED_USERCOPY
/*
 * Rejects incorrectly sized objects and objects that are to be copied
 * to/from userspace but do not fall entirely within the containing slab
 * cache's usercopy region.
 *
 * Returns NULL if check passes, otherwise const char * to name of cache
 * to indicate an error.
 */
void __check_heap_object(const void *ptr, unsigned long n, struct page *page,
			 bool to_user)
{
	struct kmem_cache *cachep;
	unsigned int objnr;
	unsigned long offset;

	ptr = kasan_reset_tag(ptr);

	/* Find and validate object. */
	cachep = page->slab_cache;
	objnr = obj_to_index(cachep, page, (void *)ptr);
	BUG_ON(objnr >= cachep->num);

	/* Find offset within object. */
	if (is_kfence_address(ptr))
		offset = ptr - kfence_object_start(ptr);
	else
		offset = ptr - index_to_obj(cachep, page, objnr) - obj_offset(cachep);

	/* Allow address range falling entirely within usercopy region. */
	if (offset >= cachep->useroffset &&
	    offset - cachep->useroffset <= cachep->usersize &&
	    n <= cachep->useroffset - offset + cachep->usersize)
		return;

	/*
	 * If the copy is still within the allocated object, produce
	 * a warning instead of rejecting the copy. This is intended
	 * to be a temporary method to find any missing usercopy
	 * whitelists.
	 */
	if (usercopy_fallback &&
	    offset <= cachep->object_size &&
	    n <= cachep->object_size - offset) {
		usercopy_warn("SLAB object", cachep->name, to_user, offset, n);
		return;
	}

	usercopy_abort("SLAB object", cachep->name, to_user, offset, n);
}
#endif /* CONFIG_HARDENED_USERCOPY */

/**
 * __ksize -- Uninstrumented ksize.
 * @objp: pointer to the object
 *
 * Unlike ksize(), __ksize() is uninstrumented, and does not provide the same
 * safety checks as ksize() with KASAN instrumentation enabled.
 *
 * Return: size of the actual memory used by @objp in bytes
 */
size_t __ksize(const void *objp)
{
	struct kmem_cache *c;
	size_t size;

	BUG_ON(!objp);
	if (unlikely(objp == ZERO_SIZE_PTR))
		return 0;

	c = virt_to_cache(objp);
	size = c ? c->object_size : 0;

	return size;
}
EXPORT_SYMBOL(__ksize);<|MERGE_RESOLUTION|>--- conflicted
+++ resolved
@@ -3428,16 +3428,14 @@
 static __always_inline void __cache_free(struct kmem_cache *cachep, void *objp,
 					 unsigned long caller)
 {
-<<<<<<< HEAD
 	if (unlikely(slab_want_init_on_free(cachep)))
 		memset(objp, 0, cachep->object_size);
-=======
+
 	if (is_kfence_address(objp)) {
 		kmemleak_free_recursive(objp, cachep->flags);
 		__kfence_free(objp);
 		return;
 	}
->>>>>>> d82a9795
 
 	/* Put the object into the quarantine, don't touch it for now. */
 	if (kasan_slab_free(cachep, objp, _RET_IP_))

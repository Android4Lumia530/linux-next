// SPDX-License-Identifier: GPL-2.0-only
#include <linux/mm.h>
#include <linux/slab.h>
#include <linux/string.h>
#include <linux/compiler.h>
#include <linux/export.h>
#include <linux/err.h>
#include <linux/sched.h>
#include <linux/sched/mm.h>
#include <linux/sched/signal.h>
#include <linux/sched/task_stack.h>
#include <linux/security.h>
#include <linux/swap.h>
#include <linux/swapops.h>
#include <linux/mman.h>
#include <linux/hugetlb.h>
#include <linux/vmalloc.h>
#include <linux/userfaultfd_k.h>
#include <linux/elf.h>
#include <linux/elf-randomize.h>
#include <linux/personality.h>
#include <linux/random.h>
#include <linux/processor.h>
#include <linux/sizes.h>
#include <linux/compat.h>

#include <linux/uaccess.h>

#include "internal.h"

/**
 * kfree_const - conditionally free memory
 * @x: pointer to the memory
 *
 * Function calls kfree only if @x is not in .rodata section.
 */
void kfree_const(const void *x)
{
	if (!is_kernel_rodata((unsigned long)x))
		kfree(x);
}
EXPORT_SYMBOL(kfree_const);

/**
 * kstrdup - allocate space for and copy an existing string
 * @s: the string to duplicate
 * @gfp: the GFP mask used in the kmalloc() call when allocating memory
 *
 * Return: newly allocated copy of @s or %NULL in case of error
 */
char *kstrdup(const char *s, gfp_t gfp)
{
	size_t len;
	char *buf;

	if (!s)
		return NULL;

	len = strlen(s) + 1;
	buf = kmalloc_track_caller(len, gfp);
	if (buf)
		memcpy(buf, s, len);
	return buf;
}
EXPORT_SYMBOL(kstrdup);

/**
 * kstrdup_const - conditionally duplicate an existing const string
 * @s: the string to duplicate
 * @gfp: the GFP mask used in the kmalloc() call when allocating memory
 *
 * Note: Strings allocated by kstrdup_const should be freed by kfree_const and
 * must not be passed to krealloc().
 *
 * Return: source string if it is in .rodata section otherwise
 * fallback to kstrdup.
 */
const char *kstrdup_const(const char *s, gfp_t gfp)
{
	if (is_kernel_rodata((unsigned long)s))
		return s;

	return kstrdup(s, gfp);
}
EXPORT_SYMBOL(kstrdup_const);

/**
 * kstrndup - allocate space for and copy an existing string
 * @s: the string to duplicate
 * @max: read at most @max chars from @s
 * @gfp: the GFP mask used in the kmalloc() call when allocating memory
 *
 * Note: Use kmemdup_nul() instead if the size is known exactly.
 *
 * Return: newly allocated copy of @s or %NULL in case of error
 */
char *kstrndup(const char *s, size_t max, gfp_t gfp)
{
	size_t len;
	char *buf;

	if (!s)
		return NULL;

	len = strnlen(s, max);
	buf = kmalloc_track_caller(len+1, gfp);
	if (buf) {
		memcpy(buf, s, len);
		buf[len] = '\0';
	}
	return buf;
}
EXPORT_SYMBOL(kstrndup);

/**
 * kmemdup - duplicate region of memory
 *
 * @src: memory region to duplicate
 * @len: memory region length
 * @gfp: GFP mask to use
 *
 * Return: newly allocated copy of @src or %NULL in case of error
 */
void *kmemdup(const void *src, size_t len, gfp_t gfp)
{
	void *p;

	p = kmalloc_track_caller(len, gfp);
	if (p)
		memcpy(p, src, len);
	return p;
}
EXPORT_SYMBOL(kmemdup);

/**
 * kmemdup_nul - Create a NUL-terminated string from unterminated data
 * @s: The data to stringify
 * @len: The size of the data
 * @gfp: the GFP mask used in the kmalloc() call when allocating memory
 *
 * Return: newly allocated copy of @s with NUL-termination or %NULL in
 * case of error
 */
char *kmemdup_nul(const char *s, size_t len, gfp_t gfp)
{
	char *buf;

	if (!s)
		return NULL;

	buf = kmalloc_track_caller(len + 1, gfp);
	if (buf) {
		memcpy(buf, s, len);
		buf[len] = '\0';
	}
	return buf;
}
EXPORT_SYMBOL(kmemdup_nul);

/**
 * memdup_user - duplicate memory region from user space
 *
 * @src: source address in user space
 * @len: number of bytes to copy
 *
 * Return: an ERR_PTR() on failure.  Result is physically
 * contiguous, to be freed by kfree().
 */
void *memdup_user(const void __user *src, size_t len)
{
	void *p;

	p = kmalloc_track_caller(len, GFP_USER | __GFP_NOWARN);
	if (!p)
		return ERR_PTR(-ENOMEM);

	if (copy_from_user(p, src, len)) {
		kfree(p);
		return ERR_PTR(-EFAULT);
	}

	return p;
}
EXPORT_SYMBOL(memdup_user);

/**
 * vmemdup_user - duplicate memory region from user space
 *
 * @src: source address in user space
 * @len: number of bytes to copy
 *
 * Return: an ERR_PTR() on failure.  Result may be not
 * physically contiguous.  Use kvfree() to free.
 */
void *vmemdup_user(const void __user *src, size_t len)
{
	void *p;

	p = kvmalloc(len, GFP_USER);
	if (!p)
		return ERR_PTR(-ENOMEM);

	if (copy_from_user(p, src, len)) {
		kvfree(p);
		return ERR_PTR(-EFAULT);
	}

	return p;
}
EXPORT_SYMBOL(vmemdup_user);

/**
 * strndup_user - duplicate an existing string from user space
 * @s: The string to duplicate
 * @n: Maximum number of bytes to copy, including the trailing NUL.
 *
 * Return: newly allocated copy of @s or an ERR_PTR() in case of error
 */
char *strndup_user(const char __user *s, long n)
{
	char *p;
	long length;

	length = strnlen_user(s, n);

	if (!length)
		return ERR_PTR(-EFAULT);

	if (length > n)
		return ERR_PTR(-EINVAL);

	p = memdup_user(s, length);

	if (IS_ERR(p))
		return p;

	p[length - 1] = '\0';

	return p;
}
EXPORT_SYMBOL(strndup_user);

/**
 * memdup_user_nul - duplicate memory region from user space and NUL-terminate
 *
 * @src: source address in user space
 * @len: number of bytes to copy
 *
 * Return: an ERR_PTR() on failure.
 */
void *memdup_user_nul(const void __user *src, size_t len)
{
	char *p;

	/*
	 * Always use GFP_KERNEL, since copy_from_user() can sleep and
	 * cause pagefault, which makes it pointless to use GFP_NOFS
	 * or GFP_ATOMIC.
	 */
	p = kmalloc_track_caller(len + 1, GFP_KERNEL);
	if (!p)
		return ERR_PTR(-ENOMEM);

	if (copy_from_user(p, src, len)) {
		kfree(p);
		return ERR_PTR(-EFAULT);
	}
	p[len] = '\0';

	return p;
}
EXPORT_SYMBOL(memdup_user_nul);

void __vma_link_list(struct mm_struct *mm, struct vm_area_struct *vma,
		struct vm_area_struct *prev)
{
	struct vm_area_struct *next;

	vma->vm_prev = prev;
	if (prev) {
		next = prev->vm_next;
		prev->vm_next = vma;
	} else {
		next = mm->mmap;
		mm->mmap = vma;
	}
	vma->vm_next = next;
	if (next)
		next->vm_prev = vma;
}

void __vma_unlink_list(struct mm_struct *mm, struct vm_area_struct *vma)
{
	struct vm_area_struct *prev, *next;

	next = vma->vm_next;
	prev = vma->vm_prev;
	if (prev)
		prev->vm_next = next;
	else
		mm->mmap = next;
	if (next)
		next->vm_prev = prev;
}

/* Check if the vma is being used as a stack by this task */
int vma_is_stack_for_current(struct vm_area_struct *vma)
{
	struct task_struct * __maybe_unused t = current;

	return (vma->vm_start <= KSTK_ESP(t) && vma->vm_end >= KSTK_ESP(t));
}

/*
 * Change backing file, only valid to use during initial VMA setup.
 */
void vma_set_file(struct vm_area_struct *vma, struct file *file)
{
	/* Changing an anonymous vma with this is illegal */
	get_file(file);
	swap(vma->vm_file, file);
	fput(file);
}
EXPORT_SYMBOL(vma_set_file);

#ifndef STACK_RND_MASK
#define STACK_RND_MASK (0x7ff >> (PAGE_SHIFT - 12))     /* 8MB of VA */
#endif

unsigned long randomize_stack_top(unsigned long stack_top)
{
	unsigned long random_variable = 0;

	if (current->flags & PF_RANDOMIZE) {
		random_variable = get_random_long();
		random_variable &= STACK_RND_MASK;
		random_variable <<= PAGE_SHIFT;
	}
#ifdef CONFIG_STACK_GROWSUP
	return PAGE_ALIGN(stack_top) + random_variable;
#else
	return PAGE_ALIGN(stack_top) - random_variable;
#endif
}

#ifdef CONFIG_ARCH_WANT_DEFAULT_TOPDOWN_MMAP_LAYOUT
unsigned long arch_randomize_brk(struct mm_struct *mm)
{
	/* Is the current task 32bit ? */
	if (!IS_ENABLED(CONFIG_64BIT) || is_compat_task())
		return randomize_page(mm->brk, SZ_32M);

	return randomize_page(mm->brk, SZ_1G);
}

unsigned long arch_mmap_rnd(void)
{
	unsigned long rnd;

#ifdef CONFIG_HAVE_ARCH_MMAP_RND_COMPAT_BITS
	if (is_compat_task())
		rnd = get_random_long() & ((1UL << mmap_rnd_compat_bits) - 1);
	else
#endif /* CONFIG_HAVE_ARCH_MMAP_RND_COMPAT_BITS */
		rnd = get_random_long() & ((1UL << mmap_rnd_bits) - 1);

	return rnd << PAGE_SHIFT;
}

static int mmap_is_legacy(struct rlimit *rlim_stack)
{
	if (current->personality & ADDR_COMPAT_LAYOUT)
		return 1;

	if (rlim_stack->rlim_cur == RLIM_INFINITY)
		return 1;

	return sysctl_legacy_va_layout;
}

/*
 * Leave enough space between the mmap area and the stack to honour ulimit in
 * the face of randomisation.
 */
#define MIN_GAP		(SZ_128M)
#define MAX_GAP		(STACK_TOP / 6 * 5)

static unsigned long mmap_base(unsigned long rnd, struct rlimit *rlim_stack)
{
	unsigned long gap = rlim_stack->rlim_cur;
	unsigned long pad = stack_guard_gap;

	/* Account for stack randomization if necessary */
	if (current->flags & PF_RANDOMIZE)
		pad += (STACK_RND_MASK << PAGE_SHIFT);

	/* Values close to RLIM_INFINITY can overflow. */
	if (gap + pad > gap)
		gap += pad;

	if (gap < MIN_GAP)
		gap = MIN_GAP;
	else if (gap > MAX_GAP)
		gap = MAX_GAP;

	return PAGE_ALIGN(STACK_TOP - gap - rnd);
}

void arch_pick_mmap_layout(struct mm_struct *mm, struct rlimit *rlim_stack)
{
	unsigned long random_factor = 0UL;

	if (current->flags & PF_RANDOMIZE)
		random_factor = arch_mmap_rnd();

	if (mmap_is_legacy(rlim_stack)) {
		mm->mmap_base = TASK_UNMAPPED_BASE + random_factor;
		mm->get_unmapped_area = arch_get_unmapped_area;
	} else {
		mm->mmap_base = mmap_base(random_factor, rlim_stack);
		mm->get_unmapped_area = arch_get_unmapped_area_topdown;
	}
}
#elif defined(CONFIG_MMU) && !defined(HAVE_ARCH_PICK_MMAP_LAYOUT)
void arch_pick_mmap_layout(struct mm_struct *mm, struct rlimit *rlim_stack)
{
	mm->mmap_base = TASK_UNMAPPED_BASE;
	mm->get_unmapped_area = arch_get_unmapped_area;
}
#endif

/**
 * __account_locked_vm - account locked pages to an mm's locked_vm
 * @mm:          mm to account against
 * @pages:       number of pages to account
 * @inc:         %true if @pages should be considered positive, %false if not
 * @task:        task used to check RLIMIT_MEMLOCK
 * @bypass_rlim: %true if checking RLIMIT_MEMLOCK should be skipped
 *
 * Assumes @task and @mm are valid (i.e. at least one reference on each), and
 * that mmap_lock is held as writer.
 *
 * Return:
 * * 0       on success
 * * -ENOMEM if RLIMIT_MEMLOCK would be exceeded.
 */
int __account_locked_vm(struct mm_struct *mm, unsigned long pages, bool inc,
			struct task_struct *task, bool bypass_rlim)
{
	unsigned long locked_vm, limit;
	int ret = 0;

	mmap_assert_write_locked(mm);

	locked_vm = mm->locked_vm;
	if (inc) {
		if (!bypass_rlim) {
			limit = task_rlimit(task, RLIMIT_MEMLOCK) >> PAGE_SHIFT;
			if (locked_vm + pages > limit)
				ret = -ENOMEM;
		}
		if (!ret)
			mm->locked_vm = locked_vm + pages;
	} else {
		WARN_ON_ONCE(pages > locked_vm);
		mm->locked_vm = locked_vm - pages;
	}

	pr_debug("%s: [%d] caller %ps %c%lu %lu/%lu%s\n", __func__, task->pid,
		 (void *)_RET_IP_, (inc) ? '+' : '-', pages << PAGE_SHIFT,
		 locked_vm << PAGE_SHIFT, task_rlimit(task, RLIMIT_MEMLOCK),
		 ret ? " - exceeded" : "");

	return ret;
}
EXPORT_SYMBOL_GPL(__account_locked_vm);

/**
 * account_locked_vm - account locked pages to an mm's locked_vm
 * @mm:          mm to account against, may be NULL
 * @pages:       number of pages to account
 * @inc:         %true if @pages should be considered positive, %false if not
 *
 * Assumes a non-NULL @mm is valid (i.e. at least one reference on it).
 *
 * Return:
 * * 0       on success, or if mm is NULL
 * * -ENOMEM if RLIMIT_MEMLOCK would be exceeded.
 */
int account_locked_vm(struct mm_struct *mm, unsigned long pages, bool inc)
{
	int ret;

	if (pages == 0 || !mm)
		return 0;

	mmap_write_lock(mm);
	ret = __account_locked_vm(mm, pages, inc, current,
				  capable(CAP_IPC_LOCK));
	mmap_write_unlock(mm);

	return ret;
}
EXPORT_SYMBOL_GPL(account_locked_vm);

unsigned long vm_mmap_pgoff(struct file *file, unsigned long addr,
	unsigned long len, unsigned long prot,
	unsigned long flag, unsigned long pgoff)
{
	unsigned long ret;
	struct mm_struct *mm = current->mm;
	unsigned long populate;
	LIST_HEAD(uf);

	ret = security_mmap_file(file, prot, flag);
	if (!ret) {
		if (mmap_write_lock_killable(mm))
			return -EINTR;
		ret = do_mmap(file, addr, len, prot, flag, pgoff, &populate,
			      &uf);
		mmap_write_unlock(mm);
		userfaultfd_unmap_complete(mm, &uf);
		if (populate)
			mm_populate(ret, populate);
	}
	return ret;
}

unsigned long vm_mmap(struct file *file, unsigned long addr,
	unsigned long len, unsigned long prot,
	unsigned long flag, unsigned long offset)
{
	if (unlikely(offset + PAGE_ALIGN(len) < offset))
		return -EINVAL;
	if (unlikely(offset_in_page(offset)))
		return -EINVAL;

	return vm_mmap_pgoff(file, addr, len, prot, flag, offset >> PAGE_SHIFT);
}
EXPORT_SYMBOL(vm_mmap);

/**
 * kvmalloc_node - attempt to allocate physically contiguous memory, but upon
 * failure, fall back to non-contiguous (vmalloc) allocation.
 * @size: size of the request.
 * @flags: gfp mask for the allocation - must be compatible (superset) with GFP_KERNEL.
 * @node: numa node to allocate from
 *
 * Uses kmalloc to get the memory but if the allocation fails then falls back
 * to the vmalloc allocator. Use kvfree for freeing the memory.
 *
 * Reclaim modifiers - __GFP_NORETRY and __GFP_NOFAIL are not supported.
 * __GFP_RETRY_MAYFAIL is supported, and it should be used only if kmalloc is
 * preferable to the vmalloc fallback, due to visible performance drawbacks.
 *
 * Please note that any use of gfp flags outside of GFP_KERNEL is careful to not
 * fall back to vmalloc.
 *
 * Return: pointer to the allocated memory of %NULL in case of failure
 */
void *kvmalloc_node(size_t size, gfp_t flags, int node)
{
	gfp_t kmalloc_flags = flags;
	void *ret;

	/*
	 * vmalloc uses GFP_KERNEL for some internal allocations (e.g page tables)
	 * so the given set of flags has to be compatible.
	 */
	if ((flags & GFP_KERNEL) != GFP_KERNEL)
		return kmalloc_node(size, flags, node);

	/*
	 * We want to attempt a large physically contiguous block first because
	 * it is less likely to fragment multiple larger blocks and therefore
	 * contribute to a long term fragmentation less than vmalloc fallback.
	 * However make sure that larger requests are not too disruptive - no
	 * OOM killer and no allocation failure warnings as we have a fallback.
	 */
	if (size > PAGE_SIZE) {
		kmalloc_flags |= __GFP_NOWARN;

		if (!(kmalloc_flags & __GFP_RETRY_MAYFAIL))
			kmalloc_flags |= __GFP_NORETRY;
	}

	ret = kmalloc_node(size, kmalloc_flags, node);

	/*
	 * It doesn't really make sense to fallback to vmalloc for sub page
	 * requests
	 */
	if (ret || size <= PAGE_SIZE)
		return ret;

	return __vmalloc_node(size, 1, flags, node,
			__builtin_return_address(0));
}
EXPORT_SYMBOL(kvmalloc_node);

/**
 * kvfree() - Free memory.
 * @addr: Pointer to allocated memory.
 *
 * kvfree frees memory allocated by any of vmalloc(), kmalloc() or kvmalloc().
 * It is slightly more efficient to use kfree() or vfree() if you are certain
 * that you know which one to use.
 *
 * Context: Either preemptible task context or not-NMI interrupt.
 */
void kvfree(const void *addr)
{
	if (is_vmalloc_addr(addr))
		vfree(addr);
	else
		kfree(addr);
}
EXPORT_SYMBOL(kvfree);

/**
 * kvfree_sensitive - Free a data object containing sensitive information.
 * @addr: address of the data object to be freed.
 * @len: length of the data object.
 *
 * Use the special memzero_explicit() function to clear the content of a
 * kvmalloc'ed object containing sensitive data to make sure that the
 * compiler won't optimize out the data clearing.
 */
void kvfree_sensitive(const void *addr, size_t len)
{
	if (likely(!ZERO_OR_NULL_PTR(addr))) {
		memzero_explicit((void *)addr, len);
		kvfree(addr);
	}
}
EXPORT_SYMBOL(kvfree_sensitive);

static inline void *__page_rmapping(struct page *page)
{
	unsigned long mapping;

	mapping = (unsigned long)page->mapping;
	mapping &= ~PAGE_MAPPING_FLAGS;

	return (void *)mapping;
}

/* Neutral page->mapping pointer to address_space or anon_vma or other */
void *page_rmapping(struct page *page)
{
	page = compound_head(page);
	return __page_rmapping(page);
}

/*
 * Return true if this page is mapped into pagetables.
 * For compound page it returns true if any subpage of compound page is mapped.
 */
bool page_mapped(struct page *page)
{
	int i;

	if (likely(!PageCompound(page)))
		return atomic_read(&page->_mapcount) >= 0;
	page = compound_head(page);
	if (atomic_read(compound_mapcount_ptr(page)) >= 0)
		return true;
	if (PageHuge(page))
		return false;
	for (i = 0; i < compound_nr(page); i++) {
		if (atomic_read(&page[i]._mapcount) >= 0)
			return true;
	}
	return false;
}
EXPORT_SYMBOL(page_mapped);

struct anon_vma *page_anon_vma(struct page *page)
{
	unsigned long mapping;

	page = compound_head(page);
	mapping = (unsigned long)page->mapping;
	if ((mapping & PAGE_MAPPING_FLAGS) != PAGE_MAPPING_ANON)
		return NULL;
	return __page_rmapping(page);
}

struct address_space *page_mapping(struct page *page)
{
	struct address_space *mapping;

	page = compound_head(page);

	/* This happens if someone calls flush_dcache_page on slab page */
	if (unlikely(PageSlab(page)))
		return NULL;

	if (unlikely(PageSwapCache(page))) {
		swp_entry_t entry;

		entry.val = page_private(page);
		return swap_address_space(entry);
	}

	mapping = page->mapping;
	if ((unsigned long)mapping & PAGE_MAPPING_ANON)
		return NULL;

	return (void *)((unsigned long)mapping & ~PAGE_MAPPING_FLAGS);
}
EXPORT_SYMBOL(page_mapping);

/* Slow path of page_mapcount() for compound pages */
int __page_mapcount(struct page *page)
{
	int ret;

	ret = atomic_read(&page->_mapcount) + 1;
	/*
	 * For file THP page->_mapcount contains total number of mapping
	 * of the page: no need to look into compound_mapcount.
	 */
	if (!PageAnon(page) && !PageHuge(page))
		return ret;
	page = compound_head(page);
	ret += atomic_read(compound_mapcount_ptr(page)) + 1;
	if (PageDoubleMap(page))
		ret--;
	return ret;
}
EXPORT_SYMBOL_GPL(__page_mapcount);

int sysctl_overcommit_memory __read_mostly = OVERCOMMIT_GUESS;
int sysctl_overcommit_ratio __read_mostly = 50;
unsigned long sysctl_overcommit_kbytes __read_mostly;
int sysctl_max_map_count __read_mostly = DEFAULT_MAX_MAP_COUNT;
unsigned long sysctl_user_reserve_kbytes __read_mostly = 1UL << 17; /* 128MB */
unsigned long sysctl_admin_reserve_kbytes __read_mostly = 1UL << 13; /* 8MB */

int overcommit_ratio_handler(struct ctl_table *table, int write, void *buffer,
		size_t *lenp, loff_t *ppos)
{
	int ret;

	ret = proc_dointvec(table, write, buffer, lenp, ppos);
	if (ret == 0 && write)
		sysctl_overcommit_kbytes = 0;
	return ret;
}

static void sync_overcommit_as(struct work_struct *dummy)
{
	percpu_counter_sync(&vm_committed_as);
}

int overcommit_policy_handler(struct ctl_table *table, int write, void *buffer,
		size_t *lenp, loff_t *ppos)
{
	struct ctl_table t;
	int new_policy;
	int ret;

	/*
	 * The deviation of sync_overcommit_as could be big with loose policy
	 * like OVERCOMMIT_ALWAYS/OVERCOMMIT_GUESS. When changing policy to
	 * strict OVERCOMMIT_NEVER, we need to reduce the deviation to comply
	 * with the strict "NEVER", and to avoid possible race condition (even
	 * though user usually won't too frequently do the switching to policy
	 * OVERCOMMIT_NEVER), the switch is done in the following order:
	 *	1. changing the batch
	 *	2. sync percpu count on each CPU
	 *	3. switch the policy
	 */
	if (write) {
		t = *table;
		t.data = &new_policy;
		ret = proc_dointvec_minmax(&t, write, buffer, lenp, ppos);
		if (ret)
			return ret;

		mm_compute_batch(new_policy);
		if (new_policy == OVERCOMMIT_NEVER)
			schedule_on_each_cpu(sync_overcommit_as);
		sysctl_overcommit_memory = new_policy;
	} else {
		ret = proc_dointvec_minmax(table, write, buffer, lenp, ppos);
	}

	return ret;
}

int overcommit_kbytes_handler(struct ctl_table *table, int write, void *buffer,
		size_t *lenp, loff_t *ppos)
{
	int ret;

	ret = proc_doulongvec_minmax(table, write, buffer, lenp, ppos);
	if (ret == 0 && write)
		sysctl_overcommit_ratio = 0;
	return ret;
}

/*
 * Committed memory limit enforced when OVERCOMMIT_NEVER policy is used
 */
unsigned long vm_commit_limit(void)
{
	unsigned long allowed;

	if (sysctl_overcommit_kbytes)
		allowed = sysctl_overcommit_kbytes >> (PAGE_SHIFT - 10);
	else
		allowed = ((totalram_pages() - hugetlb_total_pages())
			   * sysctl_overcommit_ratio / 100);
	allowed += total_swap_pages;

	return allowed;
}

/*
 * Make sure vm_committed_as in one cacheline and not cacheline shared with
 * other variables. It can be updated by several CPUs frequently.
 */
struct percpu_counter vm_committed_as ____cacheline_aligned_in_smp;

/*
 * The global memory commitment made in the system can be a metric
 * that can be used to drive ballooning decisions when Linux is hosted
 * as a guest. On Hyper-V, the host implements a policy engine for dynamically
 * balancing memory across competing virtual machines that are hosted.
 * Several metrics drive this policy engine including the guest reported
 * memory commitment.
 *
 * The time cost of this is very low for small platforms, and for big
 * platform like a 2S/36C/72T Skylake server, in worst case where
 * vm_committed_as's spinlock is under severe contention, the time cost
 * could be about 30~40 microseconds.
 */
unsigned long vm_memory_committed(void)
{
	return percpu_counter_sum_positive(&vm_committed_as);
}
EXPORT_SYMBOL_GPL(vm_memory_committed);

/*
 * Check that a process has enough memory to allocate a new virtual
 * mapping. 0 means there is enough memory for the allocation to
 * succeed and -ENOMEM implies there is not.
 *
 * We currently support three overcommit policies, which are set via the
 * vm.overcommit_memory sysctl.  See Documentation/vm/overcommit-accounting.rst
 *
 * Strict overcommit modes added 2002 Feb 26 by Alan Cox.
 * Additional code 2002 Jul 20 by Robert Love.
 *
 * cap_sys_admin is 1 if the process has admin privileges, 0 otherwise.
 *
 * Note this is a helper function intended to be used by LSMs which
 * wish to use this logic.
 */
int __vm_enough_memory(struct mm_struct *mm, long pages, int cap_sys_admin)
{
	long allowed;

	vm_acct_memory(pages);

	/*
	 * Sometimes we want to use more memory than we have
	 */
	if (sysctl_overcommit_memory == OVERCOMMIT_ALWAYS)
		return 0;

	if (sysctl_overcommit_memory == OVERCOMMIT_GUESS) {
		if (pages > totalram_pages() + total_swap_pages)
			goto error;
		return 0;
	}

	allowed = vm_commit_limit();
	/*
	 * Reserve some for root
	 */
	if (!cap_sys_admin)
		allowed -= sysctl_admin_reserve_kbytes >> (PAGE_SHIFT - 10);

	/*
	 * Don't let a single process grow so big a user can't recover
	 */
	if (mm) {
		long reserve = sysctl_user_reserve_kbytes >> (PAGE_SHIFT - 10);

		allowed -= min_t(long, mm->total_vm / 32, reserve);
	}

	if (percpu_counter_read_positive(&vm_committed_as) < allowed)
		return 0;
error:
	vm_unacct_memory(pages);

	return -ENOMEM;
}

/**
 * get_cmdline() - copy the cmdline value to a buffer.
 * @task:     the task whose cmdline value to copy.
 * @buffer:   the buffer to copy to.
 * @buflen:   the length of the buffer. Larger cmdline values are truncated
 *            to this length.
 *
 * Return: the size of the cmdline field copied. Note that the copy does
 * not guarantee an ending NULL byte.
 */
int get_cmdline(struct task_struct *task, char *buffer, int buflen)
{
	int res = 0;
	unsigned int len;
	struct mm_struct *mm = get_task_mm(task);
	unsigned long arg_start, arg_end, env_start, env_end;
	if (!mm)
		goto out;
	if (!mm->arg_end)
		goto out_mm;	/* Shh! No looking before we're done */

	spin_lock(&mm->arg_lock);
	arg_start = mm->arg_start;
	arg_end = mm->arg_end;
	env_start = mm->env_start;
	env_end = mm->env_end;
	spin_unlock(&mm->arg_lock);

	len = arg_end - arg_start;

	if (len > buflen)
		len = buflen;

	res = access_process_vm(task, arg_start, buffer, len, FOLL_FORCE);

	/*
	 * If the nul at the end of args has been overwritten, then
	 * assume application is using setproctitle(3).
	 */
	if (res > 0 && buffer[res-1] != '\0' && len < buflen) {
		len = strnlen(buffer, res);
		if (len < res) {
			res = len;
		} else {
			len = env_end - env_start;
			if (len > buflen - res)
				len = buflen - res;
			res += access_process_vm(task, env_start,
						 buffer+res, len,
						 FOLL_FORCE);
			res = strnlen(buffer, res);
		}
	}
out_mm:
	mmput(mm);
out:
	return res;
}

int __weak memcmp_pages(struct page *page1, struct page *page2)
{
	char *addr1, *addr2;
	int ret;

	addr1 = kmap_atomic(page1);
	addr2 = kmap_atomic(page2);
	ret = memcmp(addr1, addr2, PAGE_SIZE);
	kunmap_atomic(addr2);
	kunmap_atomic(addr1);
	return ret;
}

#ifdef CONFIG_PRINTK
/**
 * mem_dump_obj - Print available provenance information
 * @object: object for which to find provenance information.
 *
 * This function uses pr_cont(), so that the caller is expected to have
 * printed out whatever preamble is appropriate.  The provenance information
 * depends on the type of object and on how much debugging is enabled.
 * For example, for a slab-cache object, the slab name is printed, and,
 * if available, the return address and stack trace from the allocation
 * of that object.
 */
void mem_dump_obj(void *object)
{
	const char *type;

	if (kmem_valid_obj(object)) {
		kmem_dump_obj(object);
		return;
	}

	if (vmalloc_dump_obj(object))
		return;
<<<<<<< HEAD
	if (!virt_addr_valid(object)) {
		if (object == NULL)
			pr_cont(" NULL pointer.\n");
		else if (object == ZERO_SIZE_PTR)
			pr_cont(" zero-size pointer.\n");
		else
			pr_cont(" non-paged memory.\n");
		return;
	}
	pr_cont(" non-slab/vmalloc memory.\n");
}
EXPORT_SYMBOL_GPL(mem_dump_obj);
#endif
=======

	if (virt_addr_valid(object))
		type = "non-slab/vmalloc memory";
	else if (object == NULL)
		type = "NULL pointer";
	else if (object == ZERO_SIZE_PTR)
		type = "zero-size pointer";
	else
		type = "non-paged memory";

	pr_cont(" %s\n", type);
}
>>>>>>> e0f4bf8e
<|MERGE_RESOLUTION|>--- conflicted
+++ resolved
@@ -996,21 +996,6 @@
 
 	if (vmalloc_dump_obj(object))
 		return;
-<<<<<<< HEAD
-	if (!virt_addr_valid(object)) {
-		if (object == NULL)
-			pr_cont(" NULL pointer.\n");
-		else if (object == ZERO_SIZE_PTR)
-			pr_cont(" zero-size pointer.\n");
-		else
-			pr_cont(" non-paged memory.\n");
-		return;
-	}
-	pr_cont(" non-slab/vmalloc memory.\n");
-}
-EXPORT_SYMBOL_GPL(mem_dump_obj);
-#endif
-=======
 
 	if (virt_addr_valid(object))
 		type = "non-slab/vmalloc memory";
@@ -1023,4 +1008,5 @@
 
 	pr_cont(" %s\n", type);
 }
->>>>>>> e0f4bf8e
+EXPORT_SYMBOL_GPL(mem_dump_obj);
+#endif
--- conflicted
+++ resolved
@@ -1193,11 +1193,7 @@
 	return p;
 
 bad_free:
-<<<<<<< HEAD
-	pr_err("swap_info_get: %s%08lx\n", Unused_offset, entry.val);
-=======
 	pr_err("%s: %s%08lx\n", __func__, Unused_offset, entry.val);
->>>>>>> f642729d
 out:
 	return NULL;
 }
@@ -1841,7 +1837,6 @@
 	spin_unlock(&swap_lock);
 	return -ENODEV;
 }
-<<<<<<< HEAD
 
 int find_first_swap(dev_t *device)
 {
@@ -1851,17 +1846,6 @@
 	for (type = 0; type < nr_swapfiles; type++) {
 		struct swap_info_struct *sis = swap_info[type];
 
-=======
-
-int find_first_swap(dev_t *device)
-{
-	int type;
-
-	spin_lock(&swap_lock);
-	for (type = 0; type < nr_swapfiles; type++) {
-		struct swap_info_struct *sis = swap_info[type];
-
->>>>>>> f642729d
 		if (!(sis->flags & SWP_WRITEOK))
 			continue;
 		*device = sis->bdev->bd_dev;

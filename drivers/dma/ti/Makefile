# SPDX-License-Identifier: GPL-2.0
obj-$(CONFIG_TI_CPPI41) += cppi41.o
obj-$(CONFIG_TI_EDMA) += edma.o
obj-$(CONFIG_DMA_OMAP) += omap-dma.o
obj-$(CONFIG_TI_K3_UDMA) += k3-udma.o
obj-$(CONFIG_TI_K3_UDMA_GLUE_LAYER) += k3-udma-glue.o
obj-$(CONFIG_TI_K3_PSIL) += k3-psil.o \
			    k3-psil-am654.o \
			    k3-psil-j721e.o \
<<<<<<< HEAD
			    k3-psil-j7200.o
=======
			    k3-psil-j7200.o \
			    k3-psil-am64.o
>>>>>>> f642729d
obj-$(CONFIG_TI_DMA_CROSSBAR) += dma-crossbar.o<|MERGE_RESOLUTION|>--- conflicted
+++ resolved
@@ -7,10 +7,6 @@
 obj-$(CONFIG_TI_K3_PSIL) += k3-psil.o \
 			    k3-psil-am654.o \
 			    k3-psil-j721e.o \
-<<<<<<< HEAD
-			    k3-psil-j7200.o
-=======
 			    k3-psil-j7200.o \
 			    k3-psil-am64.o
->>>>>>> f642729d
 obj-$(CONFIG_TI_DMA_CROSSBAR) += dma-crossbar.o
--- conflicted
+++ resolved
@@ -148,10 +148,7 @@
 
 config CLK_R8A779A0
 	bool "R-Car V3U clock support" if COMPILE_TEST
-<<<<<<< HEAD
-=======
 	select CLK_RCAR_CPG_LIB
->>>>>>> f642729d
 	select CLK_RENESAS_CPG_MSSR
 
 config CLK_R9A06G032
@@ -175,10 +172,7 @@
 
 config CLK_RCAR_GEN3_CPG
 	bool "R-Car Gen3 and RZ/G2 CPG clock support" if COMPILE_TEST
-<<<<<<< HEAD
-=======
 	select CLK_RCAR_CPG_LIB
->>>>>>> f642729d
 	select CLK_RENESAS_CPG_MSSR
 
 config CLK_RCAR_USB2_CLOCK_SEL

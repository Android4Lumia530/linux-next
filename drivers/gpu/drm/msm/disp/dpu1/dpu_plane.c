--- conflicted
+++ resolved
@@ -142,12 +142,8 @@
 
 /**
  * _dpu_plane_calc_bw - calculate bandwidth required for a plane
-<<<<<<< HEAD
- * @Plane: Pointer to drm plane.
-=======
  * @plane: Pointer to drm plane.
  * @fb:   Pointer to framebuffer associated with the given plane
->>>>>>> f642729d
  * Result: Updates calculated bandwidth in the plane state.
  * BW Equation: src_w * src_h * bpp * fps * (v_total / v_dest)
  * Prefill BW Equation: line src bytes * line_time
@@ -165,11 +161,7 @@
 	u64 plane_bw;
 	u32 hw_latency_lines;
 	u64 scale_factor;
-<<<<<<< HEAD
-	int vbp, vpw;
-=======
 	int vbp, vpw, vfp;
->>>>>>> f642729d
 
 	pstate = to_dpu_plane_state(plane->state);
 	mode = &plane->state->crtc->mode;
@@ -182,10 +174,7 @@
 	fps = drm_mode_vrefresh(mode);
 	vbp = mode->vtotal - mode->vsync_end;
 	vpw = mode->vsync_end - mode->vsync_start;
-<<<<<<< HEAD
-=======
 	vfp = mode->vsync_start - mode->vdisplay;
->>>>>>> f642729d
 	hw_latency_lines =  dpu_kms->catalog->perf.min_prefill_lines;
 	scale_factor = src_height > dst_height ?
 		mult_frac(src_height, 1, dst_height) : 1;
@@ -198,9 +187,6 @@
 		src_width * hw_latency_lines * fps * fmt->bpp *
 		scale_factor * mode->vtotal;
 
-<<<<<<< HEAD
-	do_div(plane_prefill_bw, (vbp+vpw));
-=======
 	if ((vbp+vpw) > hw_latency_lines)
 		do_div(plane_prefill_bw, (vbp+vpw));
 	else if ((vbp+vpw+vfp) < hw_latency_lines)
@@ -208,18 +194,13 @@
 	else
 		do_div(plane_prefill_bw, hw_latency_lines);
 
->>>>>>> f642729d
 
 	pstate->plane_fetch_bw = max(plane_bw, plane_prefill_bw);
 }
 
 /**
  * _dpu_plane_calc_clk - calculate clock required for a plane
-<<<<<<< HEAD
- * @Plane: Pointer to drm plane.
-=======
  * @plane: Pointer to drm plane.
->>>>>>> f642729d
  * Result: Updates calculated clock in the plane state.
  * Clock equation: dst_w * v_total * fps * (src_h / dst_h)
  */
@@ -1222,9 +1203,6 @@
 		_dpu_plane_set_ot_limit(plane, crtc);
 	}
 
-<<<<<<< HEAD
-	_dpu_plane_set_qos_remap(plane);
-=======
 	update_qos_remap = (is_rt_pipe != pdpu->is_rt_pipe) ||
 			pstate->needs_qos_remap;
 
@@ -1235,7 +1213,6 @@
 			pstate->needs_qos_remap = false;
 		_dpu_plane_set_qos_remap(plane);
 	}
->>>>>>> f642729d
 
 	_dpu_plane_calc_bw(plane, fb);
 

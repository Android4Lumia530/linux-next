--- conflicted
+++ resolved
@@ -1401,45 +1401,15 @@
 		u32 revn)
 {
 	struct opp_table *opp_table;
-<<<<<<< HEAD
-	struct nvmem_cell *cell;
-	u32 supp_hw = UINT_MAX;
-	void *buf;
-
-	cell = nvmem_cell_get(dev, "speed_bin");
-=======
 	u32 supp_hw = UINT_MAX;
 	u16 speedbin;
 	int ret;
 
 	ret = nvmem_cell_read_u16(dev, "speed_bin", &speedbin);
->>>>>>> 6be388f4
 	/*
 	 * -ENOENT means that the platform doesn't support speedbin which is
 	 * fine
 	 */
-<<<<<<< HEAD
-	if (PTR_ERR(cell) == -ENOENT)
-		return 0;
-	else if (IS_ERR(cell)) {
-		DRM_DEV_ERROR(dev,
-				"failed to read speed-bin. Some OPPs may not be supported by hardware");
-		goto done;
-	}
-
-	buf = nvmem_cell_read(cell, NULL);
-	if (IS_ERR(buf)) {
-		nvmem_cell_put(cell);
-		DRM_DEV_ERROR(dev,
-				"failed to read speed-bin. Some OPPs may not be supported by hardware");
-		goto done;
-	}
-
-	supp_hw = fuse_to_supp_hw(dev, revn, *((u32 *) buf));
-
-	kfree(buf);
-	nvmem_cell_put(cell);
-=======
 	if (ret == -ENOENT) {
 		return 0;
 	} else if (ret) {
@@ -1451,7 +1421,6 @@
 	speedbin = le16_to_cpu(speedbin);
 
 	supp_hw = fuse_to_supp_hw(dev, revn, speedbin);
->>>>>>> 6be388f4
 
 done:
 	opp_table = dev_pm_opp_set_supported_hw(dev, &supp_hw, 1);

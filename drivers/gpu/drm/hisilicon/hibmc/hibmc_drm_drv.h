/* SPDX-License-Identifier: GPL-2.0-or-later */
/* Hisilicon Hibmc SoC drm driver
 *
 * Based on the bochs drm driver.
 *
 * Copyright (c) 2016 Huawei Limited.
 *
 * Author:
 *	Rongrong Zou <zourongrong@huawei.com>
 *	Rongrong Zou <zourongrong@gmail.com>
 *	Jianhua Li <lijianhua@huawei.com>
 */

#ifndef HIBMC_DRM_DRV_H
#define HIBMC_DRM_DRV_H

#include <linux/gpio/consumer.h>
#include <linux/i2c-algo-bit.h>
#include <linux/i2c.h>

#include <drm/drm_edid.h>
#include <drm/drm_fb_helper.h>
#include <drm/drm_framebuffer.h>

struct hibmc_connector {
	struct drm_connector base;

	struct i2c_adapter adapter;
	struct i2c_algo_bit_data bit_data;
};

struct hibmc_drm_private {
	/* hw */
	void __iomem   *mmio;
	void __iomem   *fb_map;
<<<<<<< HEAD
	unsigned long  fb_base;
	unsigned long  fb_size;

	/* drm */
	struct drm_device  *dev;
=======
	resource_size_t  fb_base;
	resource_size_t  fb_size;

	/* drm */
	struct drm_device dev;
>>>>>>> f642729d
	struct drm_plane primary_plane;
	struct drm_crtc crtc;
	struct drm_encoder encoder;
	struct hibmc_connector connector;
};

static inline struct hibmc_connector *to_hibmc_connector(struct drm_connector *connector)
{
	return container_of(connector, struct hibmc_connector, base);
}

static inline struct hibmc_drm_private *to_hibmc_drm_private(struct drm_device *dev)
{
	return container_of(dev, struct hibmc_drm_private, dev);
}

void hibmc_set_power_mode(struct hibmc_drm_private *priv,
			  u32 power_mode);
void hibmc_set_current_gate(struct hibmc_drm_private *priv,
			    u32 gate);

int hibmc_de_init(struct hibmc_drm_private *priv);
int hibmc_vdac_init(struct hibmc_drm_private *priv);

int hibmc_mm_init(struct hibmc_drm_private *hibmc);
int hibmc_ddc_create(struct drm_device *drm_dev, struct hibmc_connector *connector);

#endif<|MERGE_RESOLUTION|>--- conflicted
+++ resolved
@@ -33,19 +33,11 @@
 	/* hw */
 	void __iomem   *mmio;
 	void __iomem   *fb_map;
-<<<<<<< HEAD
-	unsigned long  fb_base;
-	unsigned long  fb_size;
-
-	/* drm */
-	struct drm_device  *dev;
-=======
 	resource_size_t  fb_base;
 	resource_size_t  fb_size;
 
 	/* drm */
 	struct drm_device dev;
->>>>>>> f642729d
 	struct drm_plane primary_plane;
 	struct drm_crtc crtc;
 	struct drm_encoder encoder;

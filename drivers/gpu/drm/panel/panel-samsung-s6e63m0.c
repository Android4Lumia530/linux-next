--- conflicted
+++ resolved
@@ -16,21 +16,13 @@
 #include <linux/gpio/consumer.h>
 #include <linux/module.h>
 #include <linux/regulator/consumer.h>
-<<<<<<< HEAD
-=======
 #include <linux/media-bus-format.h>
->>>>>>> f642729d
 
 #include <video/mipi_display.h>
 
 #include "panel-samsung-s6e63m0.h"
 
 /* Manufacturer Command Set */
-<<<<<<< HEAD
-#define MCS_ELVSS_ON                0xb1
-#define MCS_MIECTL1                0xc0
-#define MCS_BCMODE                              0xc1
-=======
 #define MCS_ELVSS_ON		0xb1
 #define MCS_TEMP_SWIRE		0xb2
 #define MCS_PENTILE_1		0xb3
@@ -43,29 +35,12 @@
 #define MCS_GAMMA_DELTA_X_BLUE	0xba
 #define MCS_MIECTL1		0xc0
 #define MCS_BCMODE		0xc1
->>>>>>> f642729d
 #define MCS_ERROR_CHECK		0xd5
 #define MCS_READ_ID1		0xda
 #define MCS_READ_ID2		0xdb
 #define MCS_READ_ID3		0xdc
 #define MCS_LEVEL_2_KEY		0xf0
 #define MCS_MTP_KEY		0xf1
-<<<<<<< HEAD
-#define MCS_DISCTL   0xf2
-#define MCS_SRCCTL           0xf6
-#define MCS_IFCTL                       0xf7
-#define MCS_PANELCTL         0xF8
-#define MCS_PGAMMACTL                   0xfa
-
-#define S6E63M0_LCD_ID_VALUE_M2		0xA4
-#define S6E63M0_LCD_ID_VALUE_SM2	0xB4
-#define S6E63M0_LCD_ID_VALUE_SM2_1	0xB6
-
-#define NUM_GAMMA_LEVELS             11
-#define GAMMA_TABLE_COUNT           23
-
-#define MAX_BRIGHTNESS              (NUM_GAMMA_LEVELS - 1)
-=======
 #define MCS_DISCTL		0xf2
 #define MCS_SRCCTL		0xf6
 #define MCS_IFCTL		0xf7
@@ -282,7 +257,6 @@
 	/* 260 - 300 cd: 50P ACL */
 	6, 6, 6, 6, 6,
 };
->>>>>>> f642729d
 
 /* The ELVSS backlight regulator has 5 levels */
 #define S6E63M0_ELVSS_LEVELS 5
@@ -314,11 +288,8 @@
 	struct drm_panel panel;
 	struct backlight_device *bl_dev;
 	u8 lcd_type;
-<<<<<<< HEAD
-=======
 	u8 elvss_pulse;
 	bool dsi_mode;
->>>>>>> f642729d
 
 	struct regulator_bulk_data supplies[2];
 	struct gpio_desc *reset_gpio;
@@ -404,12 +375,6 @@
 
 	dev_info(ctx->dev, "MTP ID: %02x %02x %02x\n", id1, id2, id3);
 
-<<<<<<< HEAD
-	/* We attempt to detect what panel is mounted on the controller */
-	switch (id2) {
-	case S6E63M0_LCD_ID_VALUE_M2:
-		dev_info(ctx->dev, "detected LCD panel AMS397GE MIPI M2\n");
-=======
 	/*
 	 * We attempt to detect what panel is mounted on the controller.
 	 * The third ID byte represents the desired ELVSS pulse for
@@ -419,23 +384,16 @@
 	case S6E63M0_LCD_ID_VALUE_M2:
 		dev_info(ctx->dev, "detected LCD panel AMS397GE MIPI M2\n");
 		ctx->elvss_pulse = id3;
->>>>>>> f642729d
 		break;
 	case S6E63M0_LCD_ID_VALUE_SM2:
 	case S6E63M0_LCD_ID_VALUE_SM2_1:
 		dev_info(ctx->dev, "detected LCD panel AMS397GE MIPI SM2\n");
-<<<<<<< HEAD
-		break;
-	default:
-		dev_info(ctx->dev, "unknown LCD panel type %02x\n", id2);
-=======
 		ctx->elvss_pulse = id3;
 		break;
 	default:
 		dev_info(ctx->dev, "unknown LCD panel type %02x\n", id2);
 		/* Default ELVSS pulse level */
 		ctx->elvss_pulse = 0x16;
->>>>>>> f642729d
 		break;
 	}
 
@@ -768,10 +726,7 @@
 	if (!ctx)
 		return -ENOMEM;
 
-<<<<<<< HEAD
-=======
 	ctx->dsi_mode = dsi_mode;
->>>>>>> f642729d
 	ctx->dcs_read = dcs_read;
 	ctx->dcs_write = dcs_write;
 	dev_set_drvdata(dev, ctx);

--- conflicted
+++ resolved
@@ -91,10 +91,7 @@
 int mgag200_mm_init(struct mga_device *mdev)
 {
 	struct drm_device *dev = &mdev->base;
-<<<<<<< HEAD
-=======
 	struct pci_dev *pdev = to_pci_dev(dev->dev);
->>>>>>> f642729d
 	u8 misc;
 	resource_size_t start, len;
 	int ret;

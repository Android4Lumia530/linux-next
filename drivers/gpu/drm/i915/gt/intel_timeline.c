/*
 * SPDX-License-Identifier: MIT
 *
 * Copyright © 2016-2018 Intel Corporation
 */

#include "i915_drv.h"

#include "i915_active.h"
#include "i915_syncmap.h"
#include "intel_gt.h"
#include "intel_ring.h"
#include "intel_timeline.h"

#define ptr_set_bit(ptr, bit) ((typeof(ptr))((unsigned long)(ptr) | BIT(bit)))
#define ptr_test_bit(ptr, bit) ((unsigned long)(ptr) & BIT(bit))

#define CACHELINE_BITS 6
#define CACHELINE_FREE CACHELINE_BITS

struct intel_timeline_hwsp {
	struct intel_gt *gt;
	struct intel_gt_timelines *gt_timelines;
	struct list_head free_link;
	struct i915_vma *vma;
	u64 free_bitmap;
};

static struct i915_vma *__hwsp_alloc(struct intel_gt *gt)
{
	struct drm_i915_private *i915 = gt->i915;
	struct drm_i915_gem_object *obj;
	struct i915_vma *vma;

	obj = i915_gem_object_create_internal(i915, PAGE_SIZE);
	if (IS_ERR(obj))
		return ERR_CAST(obj);

	i915_gem_object_set_cache_coherency(obj, I915_CACHE_LLC);

	vma = i915_vma_instance(obj, &gt->ggtt->vm, NULL);
	if (IS_ERR(vma))
		i915_gem_object_put(obj);

	return vma;
}

static struct i915_vma *
hwsp_alloc(struct intel_timeline *timeline, unsigned int *cacheline)
{
	struct intel_gt_timelines *gt = &timeline->gt->timelines;
	struct intel_timeline_hwsp *hwsp;

	BUILD_BUG_ON(BITS_PER_TYPE(u64) * CACHELINE_BYTES > PAGE_SIZE);

	spin_lock_irq(&gt->hwsp_lock);

	/* hwsp_free_list only contains HWSP that have available cachelines */
	hwsp = list_first_entry_or_null(&gt->hwsp_free_list,
					typeof(*hwsp), free_link);
	if (!hwsp) {
		struct i915_vma *vma;

		spin_unlock_irq(&gt->hwsp_lock);

		hwsp = kmalloc(sizeof(*hwsp), GFP_KERNEL);
		if (!hwsp)
			return ERR_PTR(-ENOMEM);

		vma = __hwsp_alloc(timeline->gt);
		if (IS_ERR(vma)) {
			kfree(hwsp);
			return vma;
		}

		GT_TRACE(timeline->gt, "new HWSP allocated\n");

		vma->private = hwsp;
		hwsp->gt = timeline->gt;
		hwsp->vma = vma;
		hwsp->free_bitmap = ~0ull;
		hwsp->gt_timelines = gt;

		spin_lock_irq(&gt->hwsp_lock);
		list_add(&hwsp->free_link, &gt->hwsp_free_list);
	}

	GEM_BUG_ON(!hwsp->free_bitmap);
	*cacheline = __ffs64(hwsp->free_bitmap);
	hwsp->free_bitmap &= ~BIT_ULL(*cacheline);
	if (!hwsp->free_bitmap)
		list_del(&hwsp->free_link);

	spin_unlock_irq(&gt->hwsp_lock);

	GEM_BUG_ON(hwsp->vma->private != hwsp);
	return hwsp->vma;
}

static void __idle_hwsp_free(struct intel_timeline_hwsp *hwsp, int cacheline)
{
	struct intel_gt_timelines *gt = hwsp->gt_timelines;
	unsigned long flags;

	spin_lock_irqsave(&gt->hwsp_lock, flags);

	/* As a cacheline becomes available, publish the HWSP on the freelist */
	if (!hwsp->free_bitmap)
		list_add_tail(&hwsp->free_link, &gt->hwsp_free_list);

	GEM_BUG_ON(cacheline >= BITS_PER_TYPE(hwsp->free_bitmap));
	hwsp->free_bitmap |= BIT_ULL(cacheline);

	/* And if no one is left using it, give the page back to the system */
	if (hwsp->free_bitmap == ~0ull) {
		i915_vma_put(hwsp->vma);
		list_del(&hwsp->free_link);
		kfree(hwsp);
	}

	spin_unlock_irqrestore(&gt->hwsp_lock, flags);
}

static void __rcu_cacheline_free(struct rcu_head *rcu)
{
	struct intel_timeline_cacheline *cl =
		container_of(rcu, typeof(*cl), rcu);

	/* Must wait until after all *rq->hwsp are complete before removing */
	i915_gem_object_unpin_map(cl->hwsp->vma->obj);
	__idle_hwsp_free(cl->hwsp, ptr_unmask_bits(cl->vaddr, CACHELINE_BITS));

	i915_active_fini(&cl->active);
	kfree(cl);
}

static void __idle_cacheline_free(struct intel_timeline_cacheline *cl)
{
	GEM_BUG_ON(!i915_active_is_idle(&cl->active));
	call_rcu(&cl->rcu, __rcu_cacheline_free);
}

__i915_active_call
static void __cacheline_retire(struct i915_active *active)
{
	struct intel_timeline_cacheline *cl =
		container_of(active, typeof(*cl), active);

	i915_vma_unpin(cl->hwsp->vma);
	if (ptr_test_bit(cl->vaddr, CACHELINE_FREE))
		__idle_cacheline_free(cl);
}

static int __cacheline_active(struct i915_active *active)
{
	struct intel_timeline_cacheline *cl =
		container_of(active, typeof(*cl), active);

	__i915_vma_pin(cl->hwsp->vma);
	return 0;
}

static struct intel_timeline_cacheline *
cacheline_alloc(struct intel_timeline_hwsp *hwsp, unsigned int cacheline)
{
	struct intel_timeline_cacheline *cl;
	void *vaddr;

	GEM_BUG_ON(cacheline >= BIT(CACHELINE_BITS));

	cl = kmalloc(sizeof(*cl), GFP_KERNEL);
	if (!cl)
		return ERR_PTR(-ENOMEM);

	vaddr = i915_gem_object_pin_map(hwsp->vma->obj, I915_MAP_WB);
	if (IS_ERR(vaddr)) {
		kfree(cl);
		return ERR_CAST(vaddr);
	}

	cl->hwsp = hwsp;
	cl->vaddr = page_pack_bits(vaddr, cacheline);

	i915_active_init(&cl->active, __cacheline_active, __cacheline_retire);

	return cl;
}

static void cacheline_acquire(struct intel_timeline_cacheline *cl,
			      u32 ggtt_offset)
{
	if (!cl)
		return;

	cl->ggtt_offset = ggtt_offset;
	i915_active_acquire(&cl->active);
}

static void cacheline_release(struct intel_timeline_cacheline *cl)
{
	if (cl)
		i915_active_release(&cl->active);
}

static void cacheline_free(struct intel_timeline_cacheline *cl)
{
	if (!i915_active_acquire_if_busy(&cl->active)) {
		__idle_cacheline_free(cl);
		return;
	}

	GEM_BUG_ON(ptr_test_bit(cl->vaddr, CACHELINE_FREE));
	cl->vaddr = ptr_set_bit(cl->vaddr, CACHELINE_FREE);

	i915_active_release(&cl->active);
}

static int intel_timeline_init(struct intel_timeline *timeline,
			       struct intel_gt *gt,
			       struct i915_vma *hwsp,
			       unsigned int offset)
{
	void *vaddr;

	kref_init(&timeline->kref);
	atomic_set(&timeline->pin_count, 0);

	timeline->gt = gt;

	timeline->has_initial_breadcrumb = !hwsp;
	timeline->hwsp_cacheline = NULL;

	if (!hwsp) {
		struct intel_timeline_cacheline *cl;
		unsigned int cacheline;

		hwsp = hwsp_alloc(timeline, &cacheline);
		if (IS_ERR(hwsp))
			return PTR_ERR(hwsp);

		cl = cacheline_alloc(hwsp->private, cacheline);
		if (IS_ERR(cl)) {
			__idle_hwsp_free(hwsp->private, cacheline);
			return PTR_ERR(cl);
		}

		timeline->hwsp_cacheline = cl;
		timeline->hwsp_offset = cacheline * CACHELINE_BYTES;

		vaddr = page_mask_bits(cl->vaddr);
	} else {
		timeline->hwsp_offset = offset;
		vaddr = i915_gem_object_pin_map(hwsp->obj, I915_MAP_WB);
		if (IS_ERR(vaddr))
			return PTR_ERR(vaddr);
	}

	timeline->hwsp_seqno =
		memset(vaddr + timeline->hwsp_offset, 0, CACHELINE_BYTES);

	timeline->hwsp_ggtt = i915_vma_get(hwsp);
	GEM_BUG_ON(timeline->hwsp_offset >= hwsp->size);

	timeline->fence_context = dma_fence_context_alloc(1);

	mutex_init(&timeline->mutex);

	INIT_ACTIVE_FENCE(&timeline->last_request);
	INIT_LIST_HEAD(&timeline->requests);

	i915_syncmap_init(&timeline->sync);

	return 0;
}

void intel_gt_init_timelines(struct intel_gt *gt)
{
	struct intel_gt_timelines *timelines = &gt->timelines;

	spin_lock_init(&timelines->lock);
	INIT_LIST_HEAD(&timelines->active_list);

	spin_lock_init(&timelines->hwsp_lock);
	INIT_LIST_HEAD(&timelines->hwsp_free_list);
}

static void intel_timeline_fini(struct intel_timeline *timeline)
{
	GEM_BUG_ON(atomic_read(&timeline->pin_count));
	GEM_BUG_ON(!list_empty(&timeline->requests));
	GEM_BUG_ON(timeline->retire);

	if (timeline->hwsp_cacheline)
		cacheline_free(timeline->hwsp_cacheline);
	else
		i915_gem_object_unpin_map(timeline->hwsp_ggtt->obj);

	i915_vma_put(timeline->hwsp_ggtt);
}

struct intel_timeline *
__intel_timeline_create(struct intel_gt *gt,
			struct i915_vma *global_hwsp,
			unsigned int offset)
{
	struct intel_timeline *timeline;
	int err;

	timeline = kzalloc(sizeof(*timeline), GFP_KERNEL);
	if (!timeline)
		return ERR_PTR(-ENOMEM);

	err = intel_timeline_init(timeline, gt, global_hwsp, offset);
	if (err) {
		kfree(timeline);
		return ERR_PTR(err);
	}

	return timeline;
}

<<<<<<< HEAD
=======
struct intel_timeline *
intel_timeline_create_from_engine(struct intel_engine_cs *engine,
				  unsigned int offset)
{
	struct i915_vma *hwsp = engine->status_page.vma;
	struct intel_timeline *tl;

	tl = __intel_timeline_create(engine->gt, hwsp, offset);
	if (IS_ERR(tl))
		return tl;

	/* Borrow a nearby lock; we only create these timelines during init */
	mutex_lock(&hwsp->vm->mutex);
	list_add_tail(&tl->engine_link, &engine->status_page.timelines);
	mutex_unlock(&hwsp->vm->mutex);

	return tl;
}

>>>>>>> f642729d
void __intel_timeline_pin(struct intel_timeline *tl)
{
	GEM_BUG_ON(!atomic_read(&tl->pin_count));
	atomic_inc(&tl->pin_count);
}

int intel_timeline_pin(struct intel_timeline *tl, struct i915_gem_ww_ctx *ww)
{
	int err;

	if (atomic_add_unless(&tl->pin_count, 1, 0))
		return 0;

	err = i915_ggtt_pin(tl->hwsp_ggtt, ww, 0, PIN_HIGH);
	if (err)
		return err;

	tl->hwsp_offset =
		i915_ggtt_offset(tl->hwsp_ggtt) +
		offset_in_page(tl->hwsp_offset);
	GT_TRACE(tl->gt, "timeline:%llx using HWSP offset:%x\n",
		 tl->fence_context, tl->hwsp_offset);

	cacheline_acquire(tl->hwsp_cacheline, tl->hwsp_offset);
	if (atomic_fetch_inc(&tl->pin_count)) {
		cacheline_release(tl->hwsp_cacheline);
		__i915_vma_unpin(tl->hwsp_ggtt);
	}

	return 0;
}

void intel_timeline_reset_seqno(const struct intel_timeline *tl)
{
	/* Must be pinned to be writable, and no requests in flight. */
	GEM_BUG_ON(!atomic_read(&tl->pin_count));
	WRITE_ONCE(*(u32 *)tl->hwsp_seqno, tl->seqno);
}

void intel_timeline_enter(struct intel_timeline *tl)
{
	struct intel_gt_timelines *timelines = &tl->gt->timelines;

	/*
	 * Pretend we are serialised by the timeline->mutex.
	 *
	 * While generally true, there are a few exceptions to the rule
	 * for the engine->kernel_context being used to manage power
	 * transitions. As the engine_park may be called from under any
	 * timeline, it uses the power mutex as a global serialisation
	 * lock to prevent any other request entering its timeline.
	 *
	 * The rule is generally tl->mutex, otherwise engine->wakeref.mutex.
	 *
	 * However, intel_gt_retire_request() does not know which engine
	 * it is retiring along and so cannot partake in the engine-pm
	 * barrier, and there we use the tl->active_count as a means to
	 * pin the timeline in the active_list while the locks are dropped.
	 * Ergo, as that is outside of the engine-pm barrier, we need to
	 * use atomic to manipulate tl->active_count.
	 */
	lockdep_assert_held(&tl->mutex);

	if (atomic_add_unless(&tl->active_count, 1, 0))
		return;

	spin_lock(&timelines->lock);
	if (!atomic_fetch_inc(&tl->active_count)) {
		/*
		 * The HWSP is volatile, and may have been lost while inactive,
		 * e.g. across suspend/resume. Be paranoid, and ensure that
		 * the HWSP value matches our seqno so we don't proclaim
		 * the next request as already complete.
		 */
		intel_timeline_reset_seqno(tl);
		list_add_tail(&tl->link, &timelines->active_list);
	}
	spin_unlock(&timelines->lock);
}

void intel_timeline_exit(struct intel_timeline *tl)
{
	struct intel_gt_timelines *timelines = &tl->gt->timelines;

	/* See intel_timeline_enter() */
	lockdep_assert_held(&tl->mutex);

	GEM_BUG_ON(!atomic_read(&tl->active_count));
	if (atomic_add_unless(&tl->active_count, -1, 1))
		return;

	spin_lock(&timelines->lock);
	if (atomic_dec_and_test(&tl->active_count))
		list_del(&tl->link);
	spin_unlock(&timelines->lock);

	/*
	 * Since this timeline is idle, all bariers upon which we were waiting
	 * must also be complete and so we can discard the last used barriers
	 * without loss of information.
	 */
	i915_syncmap_free(&tl->sync);
}

static u32 timeline_advance(struct intel_timeline *tl)
{
	GEM_BUG_ON(!atomic_read(&tl->pin_count));
	GEM_BUG_ON(tl->seqno & tl->has_initial_breadcrumb);

	return tl->seqno += 1 + tl->has_initial_breadcrumb;
}

static void timeline_rollback(struct intel_timeline *tl)
{
	tl->seqno -= 1 + tl->has_initial_breadcrumb;
}

static noinline int
__intel_timeline_get_seqno(struct intel_timeline *tl,
			   struct i915_request *rq,
			   u32 *seqno)
{
	struct intel_timeline_cacheline *cl;
	unsigned int cacheline;
	struct i915_vma *vma;
	void *vaddr;
	int err;

	might_lock(&tl->gt->ggtt->vm.mutex);
	GT_TRACE(tl->gt, "timeline:%llx wrapped\n", tl->fence_context);

	/*
	 * If there is an outstanding GPU reference to this cacheline,
	 * such as it being sampled by a HW semaphore on another timeline,
	 * we cannot wraparound our seqno value (the HW semaphore does
	 * a strict greater-than-or-equals compare, not i915_seqno_passed).
	 * So if the cacheline is still busy, we must detach ourselves
	 * from it and leave it inflight alongside its users.
	 *
	 * However, if nobody is watching and we can guarantee that nobody
	 * will, we could simply reuse the same cacheline.
	 *
	 * if (i915_active_request_is_signaled(&tl->last_request) &&
	 *     i915_active_is_signaled(&tl->hwsp_cacheline->active))
	 *	return 0;
	 *
	 * That seems unlikely for a busy timeline that needed to wrap in
	 * the first place, so just replace the cacheline.
	 */

	vma = hwsp_alloc(tl, &cacheline);
	if (IS_ERR(vma)) {
		err = PTR_ERR(vma);
		goto err_rollback;
	}

	err = i915_ggtt_pin(vma, NULL, 0, PIN_HIGH);
	if (err) {
		__idle_hwsp_free(vma->private, cacheline);
		goto err_rollback;
	}

	cl = cacheline_alloc(vma->private, cacheline);
	if (IS_ERR(cl)) {
		err = PTR_ERR(cl);
		__idle_hwsp_free(vma->private, cacheline);
		goto err_unpin;
	}
	GEM_BUG_ON(cl->hwsp->vma != vma);

	/*
	 * Attach the old cacheline to the current request, so that we only
	 * free it after the current request is retired, which ensures that
	 * all writes into the cacheline from previous requests are complete.
	 */
	err = i915_active_ref(&tl->hwsp_cacheline->active,
			      tl->fence_context,
			      &rq->fence);
	if (err)
		goto err_cacheline;

	cacheline_release(tl->hwsp_cacheline); /* ownership now xfered to rq */
	cacheline_free(tl->hwsp_cacheline);

	i915_vma_unpin(tl->hwsp_ggtt); /* binding kept alive by old cacheline */
	i915_vma_put(tl->hwsp_ggtt);

	tl->hwsp_ggtt = i915_vma_get(vma);

	vaddr = page_mask_bits(cl->vaddr);
	tl->hwsp_offset = cacheline * CACHELINE_BYTES;
	tl->hwsp_seqno =
		memset(vaddr + tl->hwsp_offset, 0, CACHELINE_BYTES);

	tl->hwsp_offset += i915_ggtt_offset(vma);
	GT_TRACE(tl->gt, "timeline:%llx using HWSP offset:%x\n",
		 tl->fence_context, tl->hwsp_offset);

	cacheline_acquire(cl, tl->hwsp_offset);
	tl->hwsp_cacheline = cl;

	*seqno = timeline_advance(tl);
	GEM_BUG_ON(i915_seqno_passed(*tl->hwsp_seqno, *seqno));
	return 0;

err_cacheline:
	cacheline_free(cl);
err_unpin:
	i915_vma_unpin(vma);
err_rollback:
	timeline_rollback(tl);
	return err;
}

int intel_timeline_get_seqno(struct intel_timeline *tl,
			     struct i915_request *rq,
			     u32 *seqno)
{
	*seqno = timeline_advance(tl);

	/* Replace the HWSP on wraparound for HW semaphores */
	if (unlikely(!*seqno && tl->hwsp_cacheline))
		return __intel_timeline_get_seqno(tl, rq, seqno);

	return 0;
}

static int cacheline_ref(struct intel_timeline_cacheline *cl,
			 struct i915_request *rq)
{
	return i915_active_add_request(&cl->active, rq);
}

int intel_timeline_read_hwsp(struct i915_request *from,
			     struct i915_request *to,
			     u32 *hwsp)
{
	struct intel_timeline_cacheline *cl;
	int err;

	GEM_BUG_ON(!rcu_access_pointer(from->hwsp_cacheline));

	rcu_read_lock();
	cl = rcu_dereference(from->hwsp_cacheline);
	if (i915_request_signaled(from)) /* confirm cacheline is valid */
		goto unlock;
	if (unlikely(!i915_active_acquire_if_busy(&cl->active)))
		goto unlock; /* seqno wrapped and completed! */
	if (unlikely(__i915_request_is_complete(from)))
		goto release;
	rcu_read_unlock();

	err = cacheline_ref(cl, to);
	if (err)
		goto out;

	*hwsp = cl->ggtt_offset;
out:
	i915_active_release(&cl->active);
	return err;

release:
	i915_active_release(&cl->active);
unlock:
	rcu_read_unlock();
	return 1;
}

void intel_timeline_unpin(struct intel_timeline *tl)
{
	GEM_BUG_ON(!atomic_read(&tl->pin_count));
	if (!atomic_dec_and_test(&tl->pin_count))
		return;

	cacheline_release(tl->hwsp_cacheline);

	__i915_vma_unpin(tl->hwsp_ggtt);
}

void __intel_timeline_free(struct kref *kref)
{
	struct intel_timeline *timeline =
		container_of(kref, typeof(*timeline), kref);

	intel_timeline_fini(timeline);
	kfree_rcu(timeline, rcu);
}

void intel_gt_fini_timelines(struct intel_gt *gt)
{
	struct intel_gt_timelines *timelines = &gt->timelines;

	GEM_BUG_ON(!list_empty(&timelines->active_list));
	GEM_BUG_ON(!list_empty(&timelines->hwsp_free_list));
}

void intel_gt_show_timelines(struct intel_gt *gt,
			     struct drm_printer *m,
			     void (*show_request)(struct drm_printer *m,
						  const struct i915_request *rq,
						  const char *prefix,
						  int indent))
{
	struct intel_gt_timelines *timelines = &gt->timelines;
	struct intel_timeline *tl, *tn;
	LIST_HEAD(free);

	spin_lock(&timelines->lock);
	list_for_each_entry_safe(tl, tn, &timelines->active_list, link) {
		unsigned long count, ready, inflight;
		struct i915_request *rq, *rn;
		struct dma_fence *fence;

		if (!mutex_trylock(&tl->mutex)) {
			drm_printf(m, "Timeline %llx: busy; skipping\n",
				   tl->fence_context);
			continue;
		}

		intel_timeline_get(tl);
		GEM_BUG_ON(!atomic_read(&tl->active_count));
		atomic_inc(&tl->active_count); /* pin the list element */
		spin_unlock(&timelines->lock);

		count = 0;
		ready = 0;
		inflight = 0;
		list_for_each_entry_safe(rq, rn, &tl->requests, link) {
			if (i915_request_completed(rq))
				continue;

			count++;
			if (i915_request_is_ready(rq))
				ready++;
			if (i915_request_is_active(rq))
				inflight++;
		}

		drm_printf(m, "Timeline %llx: { ", tl->fence_context);
		drm_printf(m, "count: %lu, ready: %lu, inflight: %lu",
			   count, ready, inflight);
		drm_printf(m, ", seqno: { current: %d, last: %d }",
			   *tl->hwsp_seqno, tl->seqno);
		fence = i915_active_fence_get(&tl->last_request);
		if (fence) {
			drm_printf(m, ", engine: %s",
				   to_request(fence)->engine->name);
			dma_fence_put(fence);
		}
		drm_printf(m, " }\n");

		if (show_request) {
			list_for_each_entry_safe(rq, rn, &tl->requests, link)
				show_request(m, rq, "", 2);
		}

		mutex_unlock(&tl->mutex);
		spin_lock(&timelines->lock);

		/* Resume list iteration after reacquiring spinlock */
		list_safe_reset_next(tl, tn, link);
		if (atomic_dec_and_test(&tl->active_count))
			list_del(&tl->link);

		/* Defer the final release to after the spinlock */
		if (refcount_dec_and_test(&tl->kref.refcount)) {
			GEM_BUG_ON(atomic_read(&tl->active_count));
			list_add(&tl->link, &free);
		}
	}
	spin_unlock(&timelines->lock);

	list_for_each_entry_safe(tl, tn, &free, link)
		__intel_timeline_free(&tl->kref);
}

#if IS_ENABLED(CONFIG_DRM_I915_SELFTEST)
#include "gt/selftests/mock_timeline.c"
#include "gt/selftest_timeline.c"
#endif<|MERGE_RESOLUTION|>--- conflicted
+++ resolved
@@ -319,8 +319,6 @@
 	return timeline;
 }
 
-<<<<<<< HEAD
-=======
 struct intel_timeline *
 intel_timeline_create_from_engine(struct intel_engine_cs *engine,
 				  unsigned int offset)
@@ -340,7 +338,6 @@
 	return tl;
 }
 
->>>>>>> f642729d
 void __intel_timeline_pin(struct intel_timeline *tl)
 {
 	GEM_BUG_ON(!atomic_read(&tl->pin_count));

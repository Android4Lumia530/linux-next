--- conflicted
+++ resolved
@@ -573,12 +573,9 @@
 void i915_vm_free_pt_stash(struct i915_address_space *vm,
 			   struct i915_vm_pt_stash *stash);
 
-<<<<<<< HEAD
-=======
 struct i915_vma *
 __vm_create_scratch_for_read(struct i915_address_space *vm, unsigned long size);
 
->>>>>>> f642729d
 static inline struct sgt_dma {
 	struct scatterlist *sg;
 	dma_addr_t dma, max;

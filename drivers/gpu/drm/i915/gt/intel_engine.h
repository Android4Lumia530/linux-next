/* SPDX-License-Identifier: MIT */
#ifndef _INTEL_RINGBUFFER_H_
#define _INTEL_RINGBUFFER_H_

#include <drm/drm_util.h>

#include <linux/hashtable.h>
#include <linux/irq_work.h>
#include <linux/random.h>
#include <linux/seqlock.h>

#include "i915_pmu.h"
#include "i915_reg.h"
#include "i915_request.h"
#include "i915_selftest.h"
#include "gt/intel_timeline.h"
#include "intel_engine_types.h"
#include "intel_workarounds.h"

struct drm_printer;
struct intel_gt;

/* Early gen2 devices have a cacheline of just 32 bytes, using 64 is overkill,
 * but keeps the logic simple. Indeed, the whole purpose of this macro is just
 * to give some inclination as to some of the magic values used in the various
 * workarounds!
 */
#define CACHELINE_BYTES 64
#define CACHELINE_DWORDS (CACHELINE_BYTES / sizeof(u32))

#define ENGINE_TRACE(e, fmt, ...) do {					\
	const struct intel_engine_cs *e__ __maybe_unused = (e);		\
	GEM_TRACE("%s %s: " fmt,					\
		  dev_name(e__->i915->drm.dev), e__->name,		\
		  ##__VA_ARGS__);					\
} while (0)

/*
 * The register defines to be used with the following macros need to accept a
 * base param, e.g:
 *
 * REG_FOO(base) _MMIO((base) + <relative offset>)
 * ENGINE_READ(engine, REG_FOO);
 *
 * register arrays are to be defined and accessed as follows:
 *
 * REG_BAR(base, i) _MMIO((base) + <relative offset> + (i) * <shift>)
 * ENGINE_READ_IDX(engine, REG_BAR, i)
 */

#define __ENGINE_REG_OP(op__, engine__, ...) \
	intel_uncore_##op__((engine__)->uncore, __VA_ARGS__)

#define __ENGINE_READ_OP(op__, engine__, reg__) \
	__ENGINE_REG_OP(op__, (engine__), reg__((engine__)->mmio_base))

#define ENGINE_READ16(...)	__ENGINE_READ_OP(read16, __VA_ARGS__)
#define ENGINE_READ(...)	__ENGINE_READ_OP(read, __VA_ARGS__)
#define ENGINE_READ_FW(...)	__ENGINE_READ_OP(read_fw, __VA_ARGS__)
#define ENGINE_POSTING_READ(...) __ENGINE_READ_OP(posting_read_fw, __VA_ARGS__)
#define ENGINE_POSTING_READ16(...) __ENGINE_READ_OP(posting_read16, __VA_ARGS__)

#define ENGINE_READ64(engine__, lower_reg__, upper_reg__) \
	__ENGINE_REG_OP(read64_2x32, (engine__), \
			lower_reg__((engine__)->mmio_base), \
			upper_reg__((engine__)->mmio_base))

#define ENGINE_READ_IDX(engine__, reg__, idx__) \
	__ENGINE_REG_OP(read, (engine__), reg__((engine__)->mmio_base, (idx__)))

#define __ENGINE_WRITE_OP(op__, engine__, reg__, val__) \
	__ENGINE_REG_OP(op__, (engine__), reg__((engine__)->mmio_base), (val__))

#define ENGINE_WRITE16(...)	__ENGINE_WRITE_OP(write16, __VA_ARGS__)
#define ENGINE_WRITE(...)	__ENGINE_WRITE_OP(write, __VA_ARGS__)
#define ENGINE_WRITE_FW(...)	__ENGINE_WRITE_OP(write_fw, __VA_ARGS__)

#define GEN6_RING_FAULT_REG_READ(engine__) \
	intel_uncore_read((engine__)->uncore, RING_FAULT_REG(engine__))

#define GEN6_RING_FAULT_REG_POSTING_READ(engine__) \
	intel_uncore_posting_read((engine__)->uncore, RING_FAULT_REG(engine__))

#define GEN6_RING_FAULT_REG_RMW(engine__, clear__, set__) \
({ \
	u32 __val; \
\
	__val = intel_uncore_read((engine__)->uncore, \
				  RING_FAULT_REG(engine__)); \
	__val &= ~(clear__); \
	__val |= (set__); \
	intel_uncore_write((engine__)->uncore, RING_FAULT_REG(engine__), \
			   __val); \
})

/* seqno size is actually only a uint32, but since we plan to use MI_FLUSH_DW to
 * do the writes, and that must have qw aligned offsets, simply pretend it's 8b.
 */

static inline unsigned int
execlists_num_ports(const struct intel_engine_execlists * const execlists)
{
	return execlists->port_mask + 1;
}

static inline struct i915_request *
execlists_active(const struct intel_engine_execlists *execlists)
{
	struct i915_request * const *cur, * const *old, *active;

	cur = READ_ONCE(execlists->active);
	smp_rmb(); /* pairs with overwrite protection in process_csb() */
	do {
		old = cur;

		active = READ_ONCE(*cur);
		cur = READ_ONCE(execlists->active);

		smp_rmb(); /* and complete the seqlock retry */
	} while (unlikely(cur != old));

	return active;
}

static inline void
execlists_active_lock_bh(struct intel_engine_execlists *execlists)
{
	local_bh_disable(); /* prevent local softirq and lock recursion */
	tasklet_lock(&execlists->tasklet);
}

static inline void
execlists_active_unlock_bh(struct intel_engine_execlists *execlists)
{
	tasklet_unlock(&execlists->tasklet);
	local_bh_enable(); /* restore softirq, and kick ksoftirqd! */
}

struct i915_request *
execlists_unwind_incomplete_requests(struct intel_engine_execlists *execlists);

static inline u32
intel_read_status_page(const struct intel_engine_cs *engine, int reg)
{
	/* Ensure that the compiler doesn't optimize away the load. */
	return READ_ONCE(engine->status_page.addr[reg]);
}

static inline void
intel_write_status_page(struct intel_engine_cs *engine, int reg, u32 value)
{
	/* Writing into the status page should be done sparingly. Since
	 * we do when we are uncertain of the device state, we take a bit
	 * of extra paranoia to try and ensure that the HWS takes the value
	 * we give and that it doesn't end up trapped inside the CPU!
	 */
	if (static_cpu_has(X86_FEATURE_CLFLUSH)) {
		mb();
		clflush(&engine->status_page.addr[reg]);
		engine->status_page.addr[reg] = value;
		clflush(&engine->status_page.addr[reg]);
		mb();
	} else {
		WRITE_ONCE(engine->status_page.addr[reg], value);
	}
}

/*
 * Reads a dword out of the status page, which is written to from the command
 * queue by automatic updates, MI_REPORT_HEAD, MI_STORE_DATA_INDEX, or
 * MI_STORE_DATA_IMM.
 *
 * The following dwords have a reserved meaning:
 * 0x00: ISR copy, updated when an ISR bit not set in the HWSTAM changes.
 * 0x04: ring 0 head pointer
 * 0x05: ring 1 head pointer (915-class)
 * 0x06: ring 2 head pointer (915-class)
 * 0x10-0x1b: Context status DWords (GM45)
 * 0x1f: Last written status offset. (GM45)
 * 0x20-0x2f: Reserved (Gen6+)
 *
 * The area from dword 0x30 to 0x3ff is available for driver usage.
 */
#define I915_GEM_HWS_PREEMPT		0x32
#define I915_GEM_HWS_PREEMPT_ADDR	(I915_GEM_HWS_PREEMPT * sizeof(u32))
#define I915_GEM_HWS_SEQNO		0x40
#define I915_GEM_HWS_SEQNO_ADDR		(I915_GEM_HWS_SEQNO * sizeof(u32))
#define I915_GEM_HWS_SCRATCH		0x80

#define I915_HWS_CSB_BUF0_INDEX		0x10
#define I915_HWS_CSB_WRITE_INDEX	0x1f
#define CNL_HWS_CSB_WRITE_INDEX		0x2f

void intel_engine_stop(struct intel_engine_cs *engine);
void intel_engine_cleanup(struct intel_engine_cs *engine);

int intel_engines_init_mmio(struct intel_gt *gt);
int intel_engines_init(struct intel_gt *gt);

void intel_engine_free_request_pool(struct intel_engine_cs *engine);

void intel_engines_release(struct intel_gt *gt);
void intel_engines_free(struct intel_gt *gt);

int intel_engine_init_common(struct intel_engine_cs *engine);
void intel_engine_cleanup_common(struct intel_engine_cs *engine);

int intel_engine_resume(struct intel_engine_cs *engine);

int intel_ring_submission_setup(struct intel_engine_cs *engine);

int intel_engine_stop_cs(struct intel_engine_cs *engine);
void intel_engine_cancel_stop_cs(struct intel_engine_cs *engine);

void intel_engine_set_hwsp_writemask(struct intel_engine_cs *engine, u32 mask);

u64 intel_engine_get_active_head(const struct intel_engine_cs *engine);
u64 intel_engine_get_last_batch_head(const struct intel_engine_cs *engine);

void intel_engine_get_instdone(const struct intel_engine_cs *engine,
			       struct intel_instdone *instdone);

void intel_engine_init_execlists(struct intel_engine_cs *engine);

<<<<<<< HEAD
static inline u32 *__gen8_emit_pipe_control(u32 *batch, u32 flags0, u32 flags1, u32 offset)
{
	memset(batch, 0, 6 * sizeof(u32));

	batch[0] = GFX_OP_PIPE_CONTROL(6) | flags0;
	batch[1] = flags1;
	batch[2] = offset;

	return batch + 6;
}

static inline u32 *gen8_emit_pipe_control(u32 *batch, u32 flags, u32 offset)
{
	return __gen8_emit_pipe_control(batch, 0, flags, offset);
}

static inline u32 *gen12_emit_pipe_control(u32 *batch, u32 flags0, u32 flags1, u32 offset)
{
	return __gen8_emit_pipe_control(batch, flags0, flags1, offset);
}

static inline u32 *
__gen8_emit_ggtt_write_rcs(u32 *cs, u32 value, u32 gtt_offset, u32 flags0, u32 flags1)
{
	/* We're using qword write, offset should be aligned to 8 bytes. */
	GEM_BUG_ON(!IS_ALIGNED(gtt_offset, 8));

	/* w/a for post sync ops following a GPGPU operation we
	 * need a prior CS_STALL, which is emitted by the flush
	 * following the batch.
	 */
	*cs++ = GFX_OP_PIPE_CONTROL(6) | flags0;
	*cs++ = flags1 | PIPE_CONTROL_QW_WRITE | PIPE_CONTROL_GLOBAL_GTT_IVB;
	*cs++ = gtt_offset;
	*cs++ = 0;
	*cs++ = value;
	/* We're thrashing one dword of HWS. */
	*cs++ = 0;

	return cs;
}

static inline u32*
gen8_emit_ggtt_write_rcs(u32 *cs, u32 value, u32 gtt_offset, u32 flags)
{
	return __gen8_emit_ggtt_write_rcs(cs, value, gtt_offset, 0, flags);
}

static inline u32*
gen12_emit_ggtt_write_rcs(u32 *cs, u32 value, u32 gtt_offset, u32 flags0, u32 flags1)
{
	return __gen8_emit_ggtt_write_rcs(cs, value, gtt_offset, flags0, flags1);
}

static inline u32 *
gen8_emit_ggtt_write(u32 *cs, u32 value, u32 gtt_offset, u32 flags)
{
	/* w/a: bit 5 needs to be zero for MI_FLUSH_DW address. */
	GEM_BUG_ON(gtt_offset & (1 << 5));
	/* Offset should be aligned to 8 bytes for both (QW/DW) write types */
	GEM_BUG_ON(!IS_ALIGNED(gtt_offset, 8));

	*cs++ = (MI_FLUSH_DW + 1) | MI_FLUSH_DW_OP_STOREDW | flags;
	*cs++ = gtt_offset | MI_FLUSH_DW_USE_GTT;
	*cs++ = 0;
	*cs++ = value;

	return cs;
}

=======
>>>>>>> f642729d
static inline void __intel_engine_reset(struct intel_engine_cs *engine,
					bool stalled)
{
	if (engine->reset.rewind)
		engine->reset.rewind(engine, stalled);
	engine->serial++; /* contexts lost */
}

bool intel_engines_are_idle(struct intel_gt *gt);
bool intel_engine_is_idle(struct intel_engine_cs *engine);

void __intel_engine_flush_submission(struct intel_engine_cs *engine, bool sync);
static inline void intel_engine_flush_submission(struct intel_engine_cs *engine)
{
	__intel_engine_flush_submission(engine, true);
}

void intel_engines_reset_default_submission(struct intel_gt *gt);

bool intel_engine_can_store_dword(struct intel_engine_cs *engine);

__printf(3, 4)
void intel_engine_dump(struct intel_engine_cs *engine,
		       struct drm_printer *m,
		       const char *header, ...);

ktime_t intel_engine_get_busy_time(struct intel_engine_cs *engine,
				   ktime_t *now);

struct i915_request *
intel_engine_find_active_request(struct intel_engine_cs *engine);

u32 intel_engine_context_size(struct intel_gt *gt, u8 class);

void intel_engine_init_active(struct intel_engine_cs *engine,
			      unsigned int subclass);
#define ENGINE_PHYSICAL	0
#define ENGINE_MOCK	1
#define ENGINE_VIRTUAL	2

static inline bool
intel_engine_has_preempt_reset(const struct intel_engine_cs *engine)
{
	if (!IS_ACTIVE(CONFIG_DRM_I915_PREEMPT_TIMEOUT))
		return false;

	return intel_engine_has_preemption(engine);
}

static inline bool
intel_engine_has_heartbeat(const struct intel_engine_cs *engine)
{
	if (!IS_ACTIVE(CONFIG_DRM_I915_HEARTBEAT_INTERVAL))
		return false;

	return READ_ONCE(engine->props.heartbeat_interval_ms);
}

#endif /* _INTEL_RINGBUFFER_H_ */<|MERGE_RESOLUTION|>--- conflicted
+++ resolved
@@ -222,79 +222,6 @@
 
 void intel_engine_init_execlists(struct intel_engine_cs *engine);
 
-<<<<<<< HEAD
-static inline u32 *__gen8_emit_pipe_control(u32 *batch, u32 flags0, u32 flags1, u32 offset)
-{
-	memset(batch, 0, 6 * sizeof(u32));
-
-	batch[0] = GFX_OP_PIPE_CONTROL(6) | flags0;
-	batch[1] = flags1;
-	batch[2] = offset;
-
-	return batch + 6;
-}
-
-static inline u32 *gen8_emit_pipe_control(u32 *batch, u32 flags, u32 offset)
-{
-	return __gen8_emit_pipe_control(batch, 0, flags, offset);
-}
-
-static inline u32 *gen12_emit_pipe_control(u32 *batch, u32 flags0, u32 flags1, u32 offset)
-{
-	return __gen8_emit_pipe_control(batch, flags0, flags1, offset);
-}
-
-static inline u32 *
-__gen8_emit_ggtt_write_rcs(u32 *cs, u32 value, u32 gtt_offset, u32 flags0, u32 flags1)
-{
-	/* We're using qword write, offset should be aligned to 8 bytes. */
-	GEM_BUG_ON(!IS_ALIGNED(gtt_offset, 8));
-
-	/* w/a for post sync ops following a GPGPU operation we
-	 * need a prior CS_STALL, which is emitted by the flush
-	 * following the batch.
-	 */
-	*cs++ = GFX_OP_PIPE_CONTROL(6) | flags0;
-	*cs++ = flags1 | PIPE_CONTROL_QW_WRITE | PIPE_CONTROL_GLOBAL_GTT_IVB;
-	*cs++ = gtt_offset;
-	*cs++ = 0;
-	*cs++ = value;
-	/* We're thrashing one dword of HWS. */
-	*cs++ = 0;
-
-	return cs;
-}
-
-static inline u32*
-gen8_emit_ggtt_write_rcs(u32 *cs, u32 value, u32 gtt_offset, u32 flags)
-{
-	return __gen8_emit_ggtt_write_rcs(cs, value, gtt_offset, 0, flags);
-}
-
-static inline u32*
-gen12_emit_ggtt_write_rcs(u32 *cs, u32 value, u32 gtt_offset, u32 flags0, u32 flags1)
-{
-	return __gen8_emit_ggtt_write_rcs(cs, value, gtt_offset, flags0, flags1);
-}
-
-static inline u32 *
-gen8_emit_ggtt_write(u32 *cs, u32 value, u32 gtt_offset, u32 flags)
-{
-	/* w/a: bit 5 needs to be zero for MI_FLUSH_DW address. */
-	GEM_BUG_ON(gtt_offset & (1 << 5));
-	/* Offset should be aligned to 8 bytes for both (QW/DW) write types */
-	GEM_BUG_ON(!IS_ALIGNED(gtt_offset, 8));
-
-	*cs++ = (MI_FLUSH_DW + 1) | MI_FLUSH_DW_OP_STOREDW | flags;
-	*cs++ = gtt_offset | MI_FLUSH_DW_USE_GTT;
-	*cs++ = 0;
-	*cs++ = value;
-
-	return cs;
-}
-
-=======
->>>>>>> f642729d
 static inline void __intel_engine_reset(struct intel_engine_cs *engine,
 					bool stalled)
 {

/*
 * Copyright © 2008 Intel Corporation
 *
 * Permission is hereby granted, free of charge, to any person obtaining a
 * copy of this software and associated documentation files (the "Software"),
 * to deal in the Software without restriction, including without limitation
 * the rights to use, copy, modify, merge, publish, distribute, sublicense,
 * and/or sell copies of the Software, and to permit persons to whom the
 * Software is furnished to do so, subject to the following conditions:
 *
 * The above copyright notice and this permission notice (including the next
 * paragraph) shall be included in all copies or substantial portions of the
 * Software.
 *
 * THE SOFTWARE IS PROVIDED "AS IS", WITHOUT WARRANTY OF ANY KIND, EXPRESS OR
 * IMPLIED, INCLUDING BUT NOT LIMITED TO THE WARRANTIES OF MERCHANTABILITY,
 * FITNESS FOR A PARTICULAR PURPOSE AND NONINFRINGEMENT.  IN NO EVENT SHALL
 * THE AUTHORS OR COPYRIGHT HOLDERS BE LIABLE FOR ANY CLAIM, DAMAGES OR OTHER
 * LIABILITY, WHETHER IN AN ACTION OF CONTRACT, TORT OR OTHERWISE, ARISING
 * FROM, OUT OF OR IN CONNECTION WITH THE SOFTWARE OR THE USE OR OTHER DEALINGS
 * IN THE SOFTWARE.
 *
 * Authors:
 *    Keith Packard <keithp@keithp.com>
 *
 */

#include <linux/export.h>
#include <linux/i2c.h>
#include <linux/notifier.h>
#include <linux/slab.h>
#include <linux/types.h>

#include <asm/byteorder.h>

#include <drm/drm_atomic_helper.h>
#include <drm/drm_crtc.h>
#include <drm/drm_dp_helper.h>
#include <drm/drm_edid.h>
#include <drm/drm_probe_helper.h>

#include "i915_debugfs.h"
#include "i915_drv.h"
#include "intel_atomic.h"
#include "intel_audio.h"
#include "intel_connector.h"
#include "intel_ddi.h"
#include "intel_display_types.h"
#include "intel_dp.h"
#include "intel_dp_aux.h"
#include "intel_dp_link_training.h"
#include "intel_dp_mst.h"
#include "intel_dpio_phy.h"
#include "intel_fifo_underrun.h"
#include "intel_hdcp.h"
#include "intel_hdmi.h"
#include "intel_hotplug.h"
#include "intel_lspcon.h"
#include "intel_lvds.h"
#include "intel_panel.h"
#include "intel_pps.h"
#include "intel_psr.h"
#include "intel_sideband.h"
#include "intel_tc.h"
#include "intel_vdsc.h"
#include "intel_vrr.h"

#define DP_DPRX_ESI_LEN 14

/* DP DSC throughput values used for slice count calculations KPixels/s */
#define DP_DSC_PEAK_PIXEL_RATE			2720000
#define DP_DSC_MAX_ENC_THROUGHPUT_0		340000
#define DP_DSC_MAX_ENC_THROUGHPUT_1		400000

/* DP DSC FEC Overhead factor = 1/(0.972261) */
#define DP_DSC_FEC_OVERHEAD_FACTOR		972261

/* Compliance test status bits  */
#define INTEL_DP_RESOLUTION_SHIFT_MASK	0
#define INTEL_DP_RESOLUTION_PREFERRED	(1 << INTEL_DP_RESOLUTION_SHIFT_MASK)
#define INTEL_DP_RESOLUTION_STANDARD	(2 << INTEL_DP_RESOLUTION_SHIFT_MASK)
#define INTEL_DP_RESOLUTION_FAILSAFE	(3 << INTEL_DP_RESOLUTION_SHIFT_MASK)

struct dp_link_dpll {
	int clock;
	struct dpll dpll;
};

static const struct dp_link_dpll g4x_dpll[] = {
	{ 162000,
		{ .p1 = 2, .p2 = 10, .n = 2, .m1 = 23, .m2 = 8 } },
	{ 270000,
		{ .p1 = 1, .p2 = 10, .n = 1, .m1 = 14, .m2 = 2 } }
};

static const struct dp_link_dpll pch_dpll[] = {
	{ 162000,
		{ .p1 = 2, .p2 = 10, .n = 1, .m1 = 12, .m2 = 9 } },
	{ 270000,
		{ .p1 = 1, .p2 = 10, .n = 2, .m1 = 14, .m2 = 8 } }
};

static const struct dp_link_dpll vlv_dpll[] = {
	{ 162000,
		{ .p1 = 3, .p2 = 2, .n = 5, .m1 = 3, .m2 = 81 } },
	{ 270000,
		{ .p1 = 2, .p2 = 2, .n = 1, .m1 = 2, .m2 = 27 } }
};

/*
 * CHV supports eDP 1.4 that have  more link rates.
 * Below only provides the fixed rate but exclude variable rate.
 */
static const struct dp_link_dpll chv_dpll[] = {
	/*
	 * CHV requires to program fractional division for m2.
	 * m2 is stored in fixed point format using formula below
	 * (m2_int << 22) | m2_fraction
	 */
	{ 162000,	/* m2_int = 32, m2_fraction = 1677722 */
		{ .p1 = 4, .p2 = 2, .n = 1, .m1 = 2, .m2 = 0x819999a } },
	{ 270000,	/* m2_int = 27, m2_fraction = 0 */
		{ .p1 = 4, .p2 = 1, .n = 1, .m1 = 2, .m2 = 0x6c00000 } },
};

const struct dpll *vlv_get_dpll(struct drm_i915_private *i915)
{
	return IS_CHERRYVIEW(i915) ? &chv_dpll[0].dpll : &vlv_dpll[0].dpll;
}

/* Constants for DP DSC configurations */
static const u8 valid_dsc_bpp[] = {6, 8, 10, 12, 15};

/* With Single pipe configuration, HW is capable of supporting maximum
 * of 4 slices per line.
 */
static const u8 valid_dsc_slicecount[] = {1, 2, 4};

/**
 * intel_dp_is_edp - is the given port attached to an eDP panel (either CPU or PCH)
 * @intel_dp: DP struct
 *
 * If a CPU or PCH DP output is attached to an eDP panel, this function
 * will return true, and false otherwise.
 */
bool intel_dp_is_edp(struct intel_dp *intel_dp)
{
	struct intel_digital_port *dig_port = dp_to_dig_port(intel_dp);

	return dig_port->base.type == INTEL_OUTPUT_EDP;
}

static void intel_dp_link_down(struct intel_encoder *encoder,
			       const struct intel_crtc_state *old_crtc_state);
static void intel_dp_unset_edid(struct intel_dp *intel_dp);

/* update sink rates from dpcd */
static void intel_dp_set_sink_rates(struct intel_dp *intel_dp)
{
	static const int dp_rates[] = {
		162000, 270000, 540000, 810000
	};
	int i, max_rate;
	int max_lttpr_rate;

	if (drm_dp_has_quirk(&intel_dp->desc, DP_DPCD_QUIRK_CAN_DO_MAX_LINK_RATE_3_24_GBPS)) {
		/* Needed, e.g., for Apple MBP 2017, 15 inch eDP Retina panel */
		static const int quirk_rates[] = { 162000, 270000, 324000 };

		memcpy(intel_dp->sink_rates, quirk_rates, sizeof(quirk_rates));
		intel_dp->num_sink_rates = ARRAY_SIZE(quirk_rates);

		return;
	}

	max_rate = drm_dp_bw_code_to_link_rate(intel_dp->dpcd[DP_MAX_LINK_RATE]);
	max_lttpr_rate = drm_dp_lttpr_max_link_rate(intel_dp->lttpr_common_caps);
	if (max_lttpr_rate)
		max_rate = min(max_rate, max_lttpr_rate);

	for (i = 0; i < ARRAY_SIZE(dp_rates); i++) {
		if (dp_rates[i] > max_rate)
			break;
		intel_dp->sink_rates[i] = dp_rates[i];
	}

	intel_dp->num_sink_rates = i;
}

/* Get length of rates array potentially limited by max_rate. */
static int intel_dp_rate_limit_len(const int *rates, int len, int max_rate)
{
	int i;

	/* Limit results by potentially reduced max rate */
	for (i = 0; i < len; i++) {
		if (rates[len - i - 1] <= max_rate)
			return len - i;
	}

	return 0;
}

/* Get length of common rates array potentially limited by max_rate. */
static int intel_dp_common_len_rate_limit(const struct intel_dp *intel_dp,
					  int max_rate)
{
	return intel_dp_rate_limit_len(intel_dp->common_rates,
				       intel_dp->num_common_rates, max_rate);
}

/* Theoretical max between source and sink */
static int intel_dp_max_common_rate(struct intel_dp *intel_dp)
{
	return intel_dp->common_rates[intel_dp->num_common_rates - 1];
}

/* Theoretical max between source and sink */
static int intel_dp_max_common_lane_count(struct intel_dp *intel_dp)
{
	struct intel_digital_port *dig_port = dp_to_dig_port(intel_dp);
	int source_max = dig_port->max_lanes;
	int sink_max = drm_dp_max_lane_count(intel_dp->dpcd);
	int fia_max = intel_tc_port_fia_max_lane_count(dig_port);
	int lttpr_max = drm_dp_lttpr_max_lane_count(intel_dp->lttpr_common_caps);

	if (lttpr_max)
		sink_max = min(sink_max, lttpr_max);

	return min3(source_max, sink_max, fia_max);
}

int intel_dp_max_lane_count(struct intel_dp *intel_dp)
{
	return intel_dp->max_link_lane_count;
}

int
intel_dp_link_required(int pixel_clock, int bpp)
{
	/* pixel_clock is in kHz, divide bpp by 8 for bit to Byte conversion */
	return DIV_ROUND_UP(pixel_clock * bpp, 8);
}

int
intel_dp_max_data_rate(int max_link_clock, int max_lanes)
{
	/* max_link_clock is the link symbol clock (LS_Clk) in kHz and not the
	 * link rate that is generally expressed in Gbps. Since, 8 bits of data
	 * is transmitted every LS_Clk per lane, there is no need to account for
	 * the channel encoding that is done in the PHY layer here.
	 */

	return max_link_clock * max_lanes;
}

bool intel_dp_can_bigjoiner(struct intel_dp *intel_dp)
{
	struct intel_digital_port *intel_dig_port = dp_to_dig_port(intel_dp);
	struct intel_encoder *encoder = &intel_dig_port->base;
	struct drm_i915_private *dev_priv = to_i915(encoder->base.dev);

	return INTEL_GEN(dev_priv) >= 12 ||
		(INTEL_GEN(dev_priv) == 11 &&
		 encoder->port != PORT_A);
}

static int cnl_max_source_rate(struct intel_dp *intel_dp)
{
	struct intel_digital_port *dig_port = dp_to_dig_port(intel_dp);
	struct drm_i915_private *dev_priv = to_i915(dig_port->base.base.dev);
	enum port port = dig_port->base.port;

	u32 voltage = intel_de_read(dev_priv, CNL_PORT_COMP_DW3) & VOLTAGE_INFO_MASK;

	/* Low voltage SKUs are limited to max of 5.4G */
	if (voltage == VOLTAGE_INFO_0_85V)
		return 540000;

	/* For this SKU 8.1G is supported in all ports */
	if (IS_CNL_WITH_PORT_F(dev_priv))
		return 810000;

	/* For other SKUs, max rate on ports A and D is 5.4G */
	if (port == PORT_A || port == PORT_D)
		return 540000;

	return 810000;
}

static int icl_max_source_rate(struct intel_dp *intel_dp)
{
	struct intel_digital_port *dig_port = dp_to_dig_port(intel_dp);
	struct drm_i915_private *dev_priv = to_i915(dig_port->base.base.dev);
	enum phy phy = intel_port_to_phy(dev_priv, dig_port->base.port);

	if (intel_phy_is_combo(dev_priv, phy) &&
	    !intel_dp_is_edp(intel_dp))
		return 540000;

	return 810000;
}

static int ehl_max_source_rate(struct intel_dp *intel_dp)
{
	if (intel_dp_is_edp(intel_dp))
		return 540000;

	return 810000;
}

static void
intel_dp_set_source_rates(struct intel_dp *intel_dp)
{
	/* The values must be in increasing order */
	static const int cnl_rates[] = {
		162000, 216000, 270000, 324000, 432000, 540000, 648000, 810000
	};
	static const int bxt_rates[] = {
		162000, 216000, 243000, 270000, 324000, 432000, 540000
	};
	static const int skl_rates[] = {
		162000, 216000, 270000, 324000, 432000, 540000
	};
	static const int hsw_rates[] = {
		162000, 270000, 540000
	};
	static const int g4x_rates[] = {
		162000, 270000
	};
	struct intel_digital_port *dig_port = dp_to_dig_port(intel_dp);
	struct intel_encoder *encoder = &dig_port->base;
	struct drm_i915_private *dev_priv = to_i915(dig_port->base.base.dev);
	const int *source_rates;
	int size, max_rate = 0, vbt_max_rate;

	/* This should only be done once */
	drm_WARN_ON(&dev_priv->drm,
		    intel_dp->source_rates || intel_dp->num_source_rates);

	if (INTEL_GEN(dev_priv) >= 10) {
		source_rates = cnl_rates;
		size = ARRAY_SIZE(cnl_rates);
		if (IS_GEN(dev_priv, 10))
			max_rate = cnl_max_source_rate(intel_dp);
		else if (IS_JSL_EHL(dev_priv))
			max_rate = ehl_max_source_rate(intel_dp);
		else
			max_rate = icl_max_source_rate(intel_dp);
	} else if (IS_GEN9_LP(dev_priv)) {
		source_rates = bxt_rates;
		size = ARRAY_SIZE(bxt_rates);
	} else if (IS_GEN9_BC(dev_priv)) {
		source_rates = skl_rates;
		size = ARRAY_SIZE(skl_rates);
	} else if ((IS_HASWELL(dev_priv) && !IS_HSW_ULX(dev_priv)) ||
		   IS_BROADWELL(dev_priv)) {
		source_rates = hsw_rates;
		size = ARRAY_SIZE(hsw_rates);
	} else {
		source_rates = g4x_rates;
		size = ARRAY_SIZE(g4x_rates);
	}

	vbt_max_rate = intel_bios_dp_max_link_rate(encoder);
	if (max_rate && vbt_max_rate)
		max_rate = min(max_rate, vbt_max_rate);
	else if (vbt_max_rate)
		max_rate = vbt_max_rate;

	if (max_rate)
		size = intel_dp_rate_limit_len(source_rates, size, max_rate);

	intel_dp->source_rates = source_rates;
	intel_dp->num_source_rates = size;
}

static int intersect_rates(const int *source_rates, int source_len,
			   const int *sink_rates, int sink_len,
			   int *common_rates)
{
	int i = 0, j = 0, k = 0;

	while (i < source_len && j < sink_len) {
		if (source_rates[i] == sink_rates[j]) {
			if (WARN_ON(k >= DP_MAX_SUPPORTED_RATES))
				return k;
			common_rates[k] = source_rates[i];
			++k;
			++i;
			++j;
		} else if (source_rates[i] < sink_rates[j]) {
			++i;
		} else {
			++j;
		}
	}
	return k;
}

/* return index of rate in rates array, or -1 if not found */
static int intel_dp_rate_index(const int *rates, int len, int rate)
{
	int i;

	for (i = 0; i < len; i++)
		if (rate == rates[i])
			return i;

	return -1;
}

static void intel_dp_set_common_rates(struct intel_dp *intel_dp)
{
	struct drm_i915_private *i915 = dp_to_i915(intel_dp);

	drm_WARN_ON(&i915->drm,
		    !intel_dp->num_source_rates || !intel_dp->num_sink_rates);

	intel_dp->num_common_rates = intersect_rates(intel_dp->source_rates,
						     intel_dp->num_source_rates,
						     intel_dp->sink_rates,
						     intel_dp->num_sink_rates,
						     intel_dp->common_rates);

	/* Paranoia, there should always be something in common. */
	if (drm_WARN_ON(&i915->drm, intel_dp->num_common_rates == 0)) {
		intel_dp->common_rates[0] = 162000;
		intel_dp->num_common_rates = 1;
	}
}

static bool intel_dp_link_params_valid(struct intel_dp *intel_dp, int link_rate,
				       u8 lane_count)
{
	/*
	 * FIXME: we need to synchronize the current link parameters with
	 * hardware readout. Currently fast link training doesn't work on
	 * boot-up.
	 */
	if (link_rate == 0 ||
	    link_rate > intel_dp->max_link_rate)
		return false;

	if (lane_count == 0 ||
	    lane_count > intel_dp_max_lane_count(intel_dp))
		return false;

	return true;
}

static bool intel_dp_can_link_train_fallback_for_edp(struct intel_dp *intel_dp,
						     int link_rate,
						     u8 lane_count)
{
	const struct drm_display_mode *fixed_mode =
		intel_dp->attached_connector->panel.fixed_mode;
	int mode_rate, max_rate;

	mode_rate = intel_dp_link_required(fixed_mode->clock, 18);
	max_rate = intel_dp_max_data_rate(link_rate, lane_count);
	if (mode_rate > max_rate)
		return false;

	return true;
}

int intel_dp_get_link_train_fallback_values(struct intel_dp *intel_dp,
					    int link_rate, u8 lane_count)
{
	struct drm_i915_private *i915 = dp_to_i915(intel_dp);
	int index;

	/*
	 * TODO: Enable fallback on MST links once MST link compute can handle
	 * the fallback params.
	 */
	if (intel_dp->is_mst) {
		drm_err(&i915->drm, "Link Training Unsuccessful\n");
		return -1;
	}

	if (intel_dp_is_edp(intel_dp) && !intel_dp->use_max_params) {
		drm_dbg_kms(&i915->drm,
			    "Retrying Link training for eDP with max parameters\n");
		intel_dp->use_max_params = true;
		return 0;
	}

	index = intel_dp_rate_index(intel_dp->common_rates,
				    intel_dp->num_common_rates,
				    link_rate);
	if (index > 0) {
		if (intel_dp_is_edp(intel_dp) &&
		    !intel_dp_can_link_train_fallback_for_edp(intel_dp,
							      intel_dp->common_rates[index - 1],
							      lane_count)) {
			drm_dbg_kms(&i915->drm,
				    "Retrying Link training for eDP with same parameters\n");
			return 0;
		}
		intel_dp->max_link_rate = intel_dp->common_rates[index - 1];
		intel_dp->max_link_lane_count = lane_count;
	} else if (lane_count > 1) {
		if (intel_dp_is_edp(intel_dp) &&
		    !intel_dp_can_link_train_fallback_for_edp(intel_dp,
							      intel_dp_max_common_rate(intel_dp),
							      lane_count >> 1)) {
			drm_dbg_kms(&i915->drm,
				    "Retrying Link training for eDP with same parameters\n");
			return 0;
		}
		intel_dp->max_link_rate = intel_dp_max_common_rate(intel_dp);
		intel_dp->max_link_lane_count = lane_count >> 1;
	} else {
		drm_err(&i915->drm, "Link Training Unsuccessful\n");
		return -1;
	}

	return 0;
}

u32 intel_dp_mode_to_fec_clock(u32 mode_clock)
{
	return div_u64(mul_u32_u32(mode_clock, 1000000U),
		       DP_DSC_FEC_OVERHEAD_FACTOR);
}

static int
small_joiner_ram_size_bits(struct drm_i915_private *i915)
{
	if (INTEL_GEN(i915) >= 11)
		return 7680 * 8;
	else
		return 6144 * 8;
}

static u16 intel_dp_dsc_get_output_bpp(struct drm_i915_private *i915,
				       u32 link_clock, u32 lane_count,
				       u32 mode_clock, u32 mode_hdisplay,
				       bool bigjoiner)
{
	u32 bits_per_pixel, max_bpp_small_joiner_ram;
	int i;

	/*
	 * Available Link Bandwidth(Kbits/sec) = (NumberOfLanes)*
	 * (LinkSymbolClock)* 8 * (TimeSlotsPerMTP)
	 * for SST -> TimeSlotsPerMTP is 1,
	 * for MST -> TimeSlotsPerMTP has to be calculated
	 */
	bits_per_pixel = (link_clock * lane_count * 8) /
			 intel_dp_mode_to_fec_clock(mode_clock);
	drm_dbg_kms(&i915->drm, "Max link bpp: %u\n", bits_per_pixel);

	/* Small Joiner Check: output bpp <= joiner RAM (bits) / Horiz. width */
	max_bpp_small_joiner_ram = small_joiner_ram_size_bits(i915) /
		mode_hdisplay;

	if (bigjoiner)
		max_bpp_small_joiner_ram *= 2;

	drm_dbg_kms(&i915->drm, "Max small joiner bpp: %u\n",
		    max_bpp_small_joiner_ram);

	/*
	 * Greatest allowed DSC BPP = MIN (output BPP from available Link BW
	 * check, output bpp from small joiner RAM check)
	 */
	bits_per_pixel = min(bits_per_pixel, max_bpp_small_joiner_ram);

	if (bigjoiner) {
		u32 max_bpp_bigjoiner =
			i915->max_cdclk_freq * 48 /
			intel_dp_mode_to_fec_clock(mode_clock);

		DRM_DEBUG_KMS("Max big joiner bpp: %u\n", max_bpp_bigjoiner);
		bits_per_pixel = min(bits_per_pixel, max_bpp_bigjoiner);
	}

	/* Error out if the max bpp is less than smallest allowed valid bpp */
	if (bits_per_pixel < valid_dsc_bpp[0]) {
		drm_dbg_kms(&i915->drm, "Unsupported BPP %u, min %u\n",
			    bits_per_pixel, valid_dsc_bpp[0]);
		return 0;
	}

	/* Find the nearest match in the array of known BPPs from VESA */
	for (i = 0; i < ARRAY_SIZE(valid_dsc_bpp) - 1; i++) {
		if (bits_per_pixel < valid_dsc_bpp[i + 1])
			break;
	}
	bits_per_pixel = valid_dsc_bpp[i];

	/*
	 * Compressed BPP in U6.4 format so multiply by 16, for Gen 11,
	 * fractional part is 0
	 */
	return bits_per_pixel << 4;
}

static u8 intel_dp_dsc_get_slice_count(struct intel_dp *intel_dp,
				       int mode_clock, int mode_hdisplay,
				       bool bigjoiner)
{
	struct drm_i915_private *i915 = dp_to_i915(intel_dp);
	u8 min_slice_count, i;
	int max_slice_width;

	if (mode_clock <= DP_DSC_PEAK_PIXEL_RATE)
		min_slice_count = DIV_ROUND_UP(mode_clock,
					       DP_DSC_MAX_ENC_THROUGHPUT_0);
	else
		min_slice_count = DIV_ROUND_UP(mode_clock,
					       DP_DSC_MAX_ENC_THROUGHPUT_1);

	max_slice_width = drm_dp_dsc_sink_max_slice_width(intel_dp->dsc_dpcd);
	if (max_slice_width < DP_DSC_MIN_SLICE_WIDTH_VALUE) {
		drm_dbg_kms(&i915->drm,
			    "Unsupported slice width %d by DP DSC Sink device\n",
			    max_slice_width);
		return 0;
	}
	/* Also take into account max slice width */
	min_slice_count = max_t(u8, min_slice_count,
				DIV_ROUND_UP(mode_hdisplay,
					     max_slice_width));

	/* Find the closest match to the valid slice count values */
	for (i = 0; i < ARRAY_SIZE(valid_dsc_slicecount); i++) {
		u8 test_slice_count = valid_dsc_slicecount[i] << bigjoiner;

		if (test_slice_count >
		    drm_dp_dsc_sink_max_slice_count(intel_dp->dsc_dpcd, false))
			break;

		/* big joiner needs small joiner to be enabled */
		if (bigjoiner && test_slice_count < 4)
			continue;

		if (min_slice_count <= test_slice_count)
			return test_slice_count;
	}

	drm_dbg_kms(&i915->drm, "Unsupported Slice Count %d\n",
		    min_slice_count);
	return 0;
}

static enum intel_output_format
intel_dp_output_format(struct drm_connector *connector,
		       const struct drm_display_mode *mode)
{
	struct intel_dp *intel_dp = intel_attached_dp(to_intel_connector(connector));
	const struct drm_display_info *info = &connector->display_info;

	if (!connector->ycbcr_420_allowed ||
	    !drm_mode_is_420_only(info, mode))
		return INTEL_OUTPUT_FORMAT_RGB;

	if (intel_dp->dfp.rgb_to_ycbcr &&
	    intel_dp->dfp.ycbcr_444_to_420)
		return INTEL_OUTPUT_FORMAT_RGB;

	if (intel_dp->dfp.ycbcr_444_to_420)
		return INTEL_OUTPUT_FORMAT_YCBCR444;
	else
		return INTEL_OUTPUT_FORMAT_YCBCR420;
}

int intel_dp_min_bpp(enum intel_output_format output_format)
{
	if (output_format == INTEL_OUTPUT_FORMAT_RGB)
		return 6 * 3;
	else
		return 8 * 3;
}

static int intel_dp_output_bpp(enum intel_output_format output_format, int bpp)
{
	/*
	 * bpp value was assumed to RGB format. And YCbCr 4:2:0 output
	 * format of the number of bytes per pixel will be half the number
	 * of bytes of RGB pixel.
	 */
	if (output_format == INTEL_OUTPUT_FORMAT_YCBCR420)
		bpp /= 2;

	return bpp;
}

static int
intel_dp_mode_min_output_bpp(struct drm_connector *connector,
			     const struct drm_display_mode *mode)
{
	enum intel_output_format output_format =
		intel_dp_output_format(connector, mode);

	return intel_dp_output_bpp(output_format, intel_dp_min_bpp(output_format));
}

static bool intel_dp_hdisplay_bad(struct drm_i915_private *dev_priv,
				  int hdisplay)
{
	/*
	 * Older platforms don't like hdisplay==4096 with DP.
	 *
	 * On ILK/SNB/IVB the pipe seems to be somewhat running (scanline
	 * and frame counter increment), but we don't get vblank interrupts,
	 * and the pipe underruns immediately. The link also doesn't seem
	 * to get trained properly.
	 *
	 * On CHV the vblank interrupts don't seem to disappear but
	 * otherwise the symptoms are similar.
	 *
	 * TODO: confirm the behaviour on HSW+
	 */
	return hdisplay == 4096 && !HAS_DDI(dev_priv);
}

static enum drm_mode_status
intel_dp_mode_valid_downstream(struct intel_connector *connector,
			       const struct drm_display_mode *mode,
			       int target_clock)
{
	struct intel_dp *intel_dp = intel_attached_dp(connector);
	const struct drm_display_info *info = &connector->base.display_info;
	int tmds_clock;

	/* If PCON supports FRL MODE, check FRL bandwidth constraints */
	if (intel_dp->dfp.pcon_max_frl_bw) {
		int target_bw;
		int max_frl_bw;
		int bpp = intel_dp_mode_min_output_bpp(&connector->base, mode);

		target_bw = bpp * target_clock;

		max_frl_bw = intel_dp->dfp.pcon_max_frl_bw;

		/* converting bw from Gbps to Kbps*/
		max_frl_bw = max_frl_bw * 1000000;

		if (target_bw > max_frl_bw)
			return MODE_CLOCK_HIGH;

		return MODE_OK;
	}

	if (intel_dp->dfp.max_dotclock &&
	    target_clock > intel_dp->dfp.max_dotclock)
		return MODE_CLOCK_HIGH;

	/* Assume 8bpc for the DP++/HDMI/DVI TMDS clock check */
	tmds_clock = target_clock;
	if (drm_mode_is_420_only(info, mode))
		tmds_clock /= 2;

	if (intel_dp->dfp.min_tmds_clock &&
	    tmds_clock < intel_dp->dfp.min_tmds_clock)
		return MODE_CLOCK_LOW;
	if (intel_dp->dfp.max_tmds_clock &&
	    tmds_clock > intel_dp->dfp.max_tmds_clock)
		return MODE_CLOCK_HIGH;

	return MODE_OK;
}

static enum drm_mode_status
intel_dp_mode_valid(struct drm_connector *connector,
		    struct drm_display_mode *mode)
{
	struct intel_dp *intel_dp = intel_attached_dp(to_intel_connector(connector));
	struct intel_connector *intel_connector = to_intel_connector(connector);
	struct drm_display_mode *fixed_mode = intel_connector->panel.fixed_mode;
	struct drm_i915_private *dev_priv = to_i915(connector->dev);
	int target_clock = mode->clock;
	int max_rate, mode_rate, max_lanes, max_link_clock;
	int max_dotclk = dev_priv->max_dotclk_freq;
	u16 dsc_max_output_bpp = 0;
	u8 dsc_slice_count = 0;
	enum drm_mode_status status;
	bool dsc = false, bigjoiner = false;

	if (mode->flags & DRM_MODE_FLAG_DBLSCAN)
		return MODE_NO_DBLESCAN;

	if (mode->flags & DRM_MODE_FLAG_DBLCLK)
		return MODE_H_ILLEGAL;

	if (intel_dp_is_edp(intel_dp) && fixed_mode) {
		if (mode->hdisplay > fixed_mode->hdisplay)
			return MODE_PANEL;

		if (mode->vdisplay > fixed_mode->vdisplay)
			return MODE_PANEL;

		target_clock = fixed_mode->clock;
	}

	if (mode->clock < 10000)
		return MODE_CLOCK_LOW;

	if ((target_clock > max_dotclk || mode->hdisplay > 5120) &&
	    intel_dp_can_bigjoiner(intel_dp)) {
		bigjoiner = true;
		max_dotclk *= 2;
	}
	if (target_clock > max_dotclk)
		return MODE_CLOCK_HIGH;

	max_link_clock = intel_dp_max_link_rate(intel_dp);
	max_lanes = intel_dp_max_lane_count(intel_dp);

	max_rate = intel_dp_max_data_rate(max_link_clock, max_lanes);
	mode_rate = intel_dp_link_required(target_clock,
					   intel_dp_mode_min_output_bpp(connector, mode));

	if (intel_dp_hdisplay_bad(dev_priv, mode->hdisplay))
		return MODE_H_ILLEGAL;

	/*
	 * Output bpp is stored in 6.4 format so right shift by 4 to get the
	 * integer value since we support only integer values of bpp.
	 */
	if ((INTEL_GEN(dev_priv) >= 10 || IS_GEMINILAKE(dev_priv)) &&
	    drm_dp_sink_supports_dsc(intel_dp->dsc_dpcd)) {
		if (intel_dp_is_edp(intel_dp)) {
			dsc_max_output_bpp =
				drm_edp_dsc_sink_output_bpp(intel_dp->dsc_dpcd) >> 4;
			dsc_slice_count =
				drm_dp_dsc_sink_max_slice_count(intel_dp->dsc_dpcd,
								true);
		} else if (drm_dp_sink_supports_fec(intel_dp->fec_capable)) {
			dsc_max_output_bpp =
				intel_dp_dsc_get_output_bpp(dev_priv,
							    max_link_clock,
							    max_lanes,
							    target_clock,
							    mode->hdisplay,
							    bigjoiner) >> 4;
			dsc_slice_count =
				intel_dp_dsc_get_slice_count(intel_dp,
							     target_clock,
							     mode->hdisplay,
							     bigjoiner);
		}

		dsc = dsc_max_output_bpp && dsc_slice_count;
	}

	/* big joiner configuration needs DSC */
	if (bigjoiner && !dsc)
		return MODE_CLOCK_HIGH;

	if (mode_rate > max_rate && !dsc)
		return MODE_CLOCK_HIGH;

	status = intel_dp_mode_valid_downstream(intel_connector,
						mode, target_clock);
	if (status != MODE_OK)
		return status;

	return intel_mode_valid_max_plane_size(dev_priv, mode, bigjoiner);
}

bool intel_dp_source_supports_hbr2(struct intel_dp *intel_dp)
{
	int max_rate = intel_dp->source_rates[intel_dp->num_source_rates - 1];

	return max_rate >= 540000;
}

bool intel_dp_source_supports_hbr3(struct intel_dp *intel_dp)
{
	int max_rate = intel_dp->source_rates[intel_dp->num_source_rates - 1];

	return max_rate >= 810000;
}

static void
intel_dp_set_clock(struct intel_encoder *encoder,
		   struct intel_crtc_state *pipe_config)
{
	struct drm_i915_private *dev_priv = to_i915(encoder->base.dev);
	const struct dp_link_dpll *divisor = NULL;
	int i, count = 0;

	if (IS_G4X(dev_priv)) {
		divisor = g4x_dpll;
		count = ARRAY_SIZE(g4x_dpll);
	} else if (HAS_PCH_SPLIT(dev_priv)) {
		divisor = pch_dpll;
		count = ARRAY_SIZE(pch_dpll);
	} else if (IS_CHERRYVIEW(dev_priv)) {
		divisor = chv_dpll;
		count = ARRAY_SIZE(chv_dpll);
	} else if (IS_VALLEYVIEW(dev_priv)) {
		divisor = vlv_dpll;
		count = ARRAY_SIZE(vlv_dpll);
	}

	if (divisor && count) {
		for (i = 0; i < count; i++) {
			if (pipe_config->port_clock == divisor[i].clock) {
				pipe_config->dpll = divisor[i].dpll;
				pipe_config->clock_set = true;
				break;
			}
		}
	}
}

static void snprintf_int_array(char *str, size_t len,
			       const int *array, int nelem)
{
	int i;

	str[0] = '\0';

	for (i = 0; i < nelem; i++) {
		int r = snprintf(str, len, "%s%d", i ? ", " : "", array[i]);
		if (r >= len)
			return;
		str += r;
		len -= r;
	}
}

static void intel_dp_print_rates(struct intel_dp *intel_dp)
{
	struct drm_i915_private *i915 = dp_to_i915(intel_dp);
	char str[128]; /* FIXME: too big for stack? */

	if (!drm_debug_enabled(DRM_UT_KMS))
		return;

	snprintf_int_array(str, sizeof(str),
			   intel_dp->source_rates, intel_dp->num_source_rates);
	drm_dbg_kms(&i915->drm, "source rates: %s\n", str);

	snprintf_int_array(str, sizeof(str),
			   intel_dp->sink_rates, intel_dp->num_sink_rates);
	drm_dbg_kms(&i915->drm, "sink rates: %s\n", str);

	snprintf_int_array(str, sizeof(str),
			   intel_dp->common_rates, intel_dp->num_common_rates);
	drm_dbg_kms(&i915->drm, "common rates: %s\n", str);
}

int
intel_dp_max_link_rate(struct intel_dp *intel_dp)
{
	struct drm_i915_private *i915 = dp_to_i915(intel_dp);
	int len;

	len = intel_dp_common_len_rate_limit(intel_dp, intel_dp->max_link_rate);
	if (drm_WARN_ON(&i915->drm, len <= 0))
		return 162000;

	return intel_dp->common_rates[len - 1];
}

int intel_dp_rate_select(struct intel_dp *intel_dp, int rate)
{
	struct drm_i915_private *i915 = dp_to_i915(intel_dp);
	int i = intel_dp_rate_index(intel_dp->sink_rates,
				    intel_dp->num_sink_rates, rate);

	if (drm_WARN_ON(&i915->drm, i < 0))
		i = 0;

	return i;
}

void intel_dp_compute_rate(struct intel_dp *intel_dp, int port_clock,
			   u8 *link_bw, u8 *rate_select)
{
	/* eDP 1.4 rate select method. */
	if (intel_dp->use_rate_select) {
		*link_bw = 0;
		*rate_select =
			intel_dp_rate_select(intel_dp, port_clock);
	} else {
		*link_bw = drm_dp_link_rate_to_bw_code(port_clock);
		*rate_select = 0;
	}
}

static bool intel_dp_source_supports_fec(struct intel_dp *intel_dp,
					 const struct intel_crtc_state *pipe_config)
{
	struct drm_i915_private *dev_priv = dp_to_i915(intel_dp);

	/* On TGL, FEC is supported on all Pipes */
	if (INTEL_GEN(dev_priv) >= 12)
		return true;

	if (IS_GEN(dev_priv, 11) && pipe_config->cpu_transcoder != TRANSCODER_A)
		return true;

	return false;
}

static bool intel_dp_supports_fec(struct intel_dp *intel_dp,
				  const struct intel_crtc_state *pipe_config)
{
	return intel_dp_source_supports_fec(intel_dp, pipe_config) &&
		drm_dp_sink_supports_fec(intel_dp->fec_capable);
}

static bool intel_dp_supports_dsc(struct intel_dp *intel_dp,
				  const struct intel_crtc_state *crtc_state)
{
	if (intel_crtc_has_type(crtc_state, INTEL_OUTPUT_DP) && !crtc_state->fec_enable)
		return false;

	return intel_dsc_source_support(crtc_state) &&
		drm_dp_sink_supports_dsc(intel_dp->dsc_dpcd);
}

static bool intel_dp_hdmi_ycbcr420(struct intel_dp *intel_dp,
				   const struct intel_crtc_state *crtc_state)
{
	return crtc_state->output_format == INTEL_OUTPUT_FORMAT_YCBCR420 ||
		(crtc_state->output_format == INTEL_OUTPUT_FORMAT_YCBCR444 &&
		 intel_dp->dfp.ycbcr_444_to_420);
}

static int intel_dp_hdmi_tmds_clock(struct intel_dp *intel_dp,
				    const struct intel_crtc_state *crtc_state, int bpc)
{
	int clock = crtc_state->hw.adjusted_mode.crtc_clock * bpc / 8;

	if (intel_dp_hdmi_ycbcr420(intel_dp, crtc_state))
		clock /= 2;

	return clock;
}

static bool intel_dp_hdmi_tmds_clock_valid(struct intel_dp *intel_dp,
					   const struct intel_crtc_state *crtc_state, int bpc)
{
	int tmds_clock = intel_dp_hdmi_tmds_clock(intel_dp, crtc_state, bpc);

	if (intel_dp->dfp.min_tmds_clock &&
	    tmds_clock < intel_dp->dfp.min_tmds_clock)
		return false;

	if (intel_dp->dfp.max_tmds_clock &&
	    tmds_clock > intel_dp->dfp.max_tmds_clock)
		return false;

	return true;
}

static bool intel_dp_hdmi_deep_color_possible(struct intel_dp *intel_dp,
					      const struct intel_crtc_state *crtc_state,
					      int bpc)
{

<<<<<<< HEAD
	/*
	 * We can't grab pps_mutex here due to deadlock with power_domain
	 * mutex when power_domain functions are called while holding pps_mutex.
	 * That also means that in order to use pps_pipe the code needs to
	 * hold both a power domain reference and pps_mutex, and the power domain
	 * reference get/put must be done while _not_ holding pps_mutex.
	 * pps_{lock,unlock}() do these steps in the correct order, so one
	 * should use them always.
	 */

	for_each_intel_dp(&dev_priv->drm, encoder) {
		struct intel_dp *intel_dp = enc_to_intel_dp(encoder);

		drm_WARN_ON(&dev_priv->drm,
			    intel_dp->active_pipe != INVALID_PIPE);

		if (encoder->type != INTEL_OUTPUT_EDP)
			continue;

		if (IS_GEN9_LP(dev_priv))
			intel_dp->pps_reset = true;
		else
			intel_dp->pps_pipe = INVALID_PIPE;
	}
}

struct pps_registers {
	i915_reg_t pp_ctrl;
	i915_reg_t pp_stat;
	i915_reg_t pp_on;
	i915_reg_t pp_off;
	i915_reg_t pp_div;
};

static void intel_pps_get_registers(struct intel_dp *intel_dp,
				    struct pps_registers *regs)
{
	struct drm_i915_private *dev_priv = dp_to_i915(intel_dp);
	int pps_idx = 0;

	memset(regs, 0, sizeof(*regs));

	if (IS_GEN9_LP(dev_priv))
		pps_idx = bxt_power_sequencer_idx(intel_dp);
	else if (IS_VALLEYVIEW(dev_priv) || IS_CHERRYVIEW(dev_priv))
		pps_idx = vlv_power_sequencer_pipe(intel_dp);

	regs->pp_ctrl = PP_CONTROL(pps_idx);
	regs->pp_stat = PP_STATUS(pps_idx);
	regs->pp_on = PP_ON_DELAYS(pps_idx);
	regs->pp_off = PP_OFF_DELAYS(pps_idx);

	/* Cycle delay moved from PP_DIVISOR to PP_CONTROL */
	if (IS_GEN9_LP(dev_priv) || INTEL_PCH_TYPE(dev_priv) >= PCH_CNP)
		regs->pp_div = INVALID_MMIO_REG;
	else
		regs->pp_div = PP_DIVISOR(pps_idx);
}

static i915_reg_t
_pp_ctrl_reg(struct intel_dp *intel_dp)
{
	struct pps_registers regs;

	intel_pps_get_registers(intel_dp, &regs);

	return regs.pp_ctrl;
}

static i915_reg_t
_pp_stat_reg(struct intel_dp *intel_dp)
{
	struct pps_registers regs;

	intel_pps_get_registers(intel_dp, &regs);

	return regs.pp_stat;
}

static bool edp_have_panel_power(struct intel_dp *intel_dp)
{
	struct drm_i915_private *dev_priv = dp_to_i915(intel_dp);

	lockdep_assert_held(&dev_priv->pps_mutex);

	if ((IS_VALLEYVIEW(dev_priv) || IS_CHERRYVIEW(dev_priv)) &&
	    intel_dp->pps_pipe == INVALID_PIPE)
		return false;

	return (intel_de_read(dev_priv, _pp_stat_reg(intel_dp)) & PP_ON) != 0;
}

static bool edp_have_panel_vdd(struct intel_dp *intel_dp)
{
	struct drm_i915_private *dev_priv = dp_to_i915(intel_dp);

	lockdep_assert_held(&dev_priv->pps_mutex);

	if ((IS_VALLEYVIEW(dev_priv) || IS_CHERRYVIEW(dev_priv)) &&
	    intel_dp->pps_pipe == INVALID_PIPE)
		return false;

	return intel_de_read(dev_priv, _pp_ctrl_reg(intel_dp)) & EDP_FORCE_VDD;
}

static void
intel_dp_check_edp(struct intel_dp *intel_dp)
{
	struct drm_i915_private *dev_priv = dp_to_i915(intel_dp);

	if (!intel_dp_is_edp(intel_dp))
		return;

	if (!edp_have_panel_power(intel_dp) && !edp_have_panel_vdd(intel_dp)) {
		drm_WARN(&dev_priv->drm, 1,
			 "eDP powered off while attempting aux channel communication.\n");
		drm_dbg_kms(&dev_priv->drm, "Status 0x%08x Control 0x%08x\n",
			    intel_de_read(dev_priv, _pp_stat_reg(intel_dp)),
			    intel_de_read(dev_priv, _pp_ctrl_reg(intel_dp)));
	}
}

static u32
intel_dp_aux_wait_done(struct intel_dp *intel_dp)
{
	struct drm_i915_private *i915 = dp_to_i915(intel_dp);
	i915_reg_t ch_ctl = intel_dp->aux_ch_ctl_reg(intel_dp);
	const unsigned int timeout_ms = 10;
	u32 status;
	bool done;

#define C (((status = intel_uncore_read_notrace(&i915->uncore, ch_ctl)) & DP_AUX_CH_CTL_SEND_BUSY) == 0)
	done = wait_event_timeout(i915->gmbus_wait_queue, C,
				  msecs_to_jiffies_timeout(timeout_ms));

	/* just trace the final value */
	trace_i915_reg_rw(false, ch_ctl, status, sizeof(status), true);

	if (!done)
		drm_err(&i915->drm,
			"%s: did not complete or timeout within %ums (status 0x%08x)\n",
			intel_dp->aux.name, timeout_ms, status);
#undef C

	return status;
}

static u32 g4x_get_aux_clock_divider(struct intel_dp *intel_dp, int index)
{
	struct drm_i915_private *dev_priv = dp_to_i915(intel_dp);

	if (index)
		return 0;

	/*
	 * The clock divider is based off the hrawclk, and would like to run at
	 * 2MHz.  So, take the hrawclk value and divide by 2000 and use that
	 */
	return DIV_ROUND_CLOSEST(RUNTIME_INFO(dev_priv)->rawclk_freq, 2000);
}

static u32 ilk_get_aux_clock_divider(struct intel_dp *intel_dp, int index)
{
	struct drm_i915_private *dev_priv = dp_to_i915(intel_dp);
	struct intel_digital_port *dig_port = dp_to_dig_port(intel_dp);
	u32 freq;

	if (index)
		return 0;

	/*
	 * The clock divider is based off the cdclk or PCH rawclk, and would
	 * like to run at 2MHz.  So, take the cdclk or PCH rawclk value and
	 * divide by 2000 and use that
	 */
	if (dig_port->aux_ch == AUX_CH_A)
		freq = dev_priv->cdclk.hw.cdclk;
	else
		freq = RUNTIME_INFO(dev_priv)->rawclk_freq;
	return DIV_ROUND_CLOSEST(freq, 2000);
}

static u32 hsw_get_aux_clock_divider(struct intel_dp *intel_dp, int index)
{
	struct drm_i915_private *dev_priv = dp_to_i915(intel_dp);
	struct intel_digital_port *dig_port = dp_to_dig_port(intel_dp);

	if (dig_port->aux_ch != AUX_CH_A && HAS_PCH_LPT_H(dev_priv)) {
		/* Workaround for non-ULT HSW */
		switch (index) {
		case 0: return 63;
		case 1: return 72;
		default: return 0;
		}
	}

	return ilk_get_aux_clock_divider(intel_dp, index);
}

static u32 skl_get_aux_clock_divider(struct intel_dp *intel_dp, int index)
{
	/*
	 * SKL doesn't need us to program the AUX clock divider (Hardware will
	 * derive the clock from CDCLK automatically). We still implement the
	 * get_aux_clock_divider vfunc to plug-in into the existing code.
	 */
	return index ? 0 : 1;
}

static u32 g4x_get_aux_send_ctl(struct intel_dp *intel_dp,
				int send_bytes,
				u32 aux_clock_divider)
{
	struct intel_digital_port *dig_port = dp_to_dig_port(intel_dp);
	struct drm_i915_private *dev_priv =
			to_i915(dig_port->base.base.dev);
	u32 precharge, timeout;

	if (IS_GEN(dev_priv, 6))
		precharge = 3;
	else
		precharge = 5;

	if (IS_BROADWELL(dev_priv))
		timeout = DP_AUX_CH_CTL_TIME_OUT_600us;
	else
		timeout = DP_AUX_CH_CTL_TIME_OUT_400us;

	return DP_AUX_CH_CTL_SEND_BUSY |
	       DP_AUX_CH_CTL_DONE |
	       DP_AUX_CH_CTL_INTERRUPT |
	       DP_AUX_CH_CTL_TIME_OUT_ERROR |
	       timeout |
	       DP_AUX_CH_CTL_RECEIVE_ERROR |
	       (send_bytes << DP_AUX_CH_CTL_MESSAGE_SIZE_SHIFT) |
	       (precharge << DP_AUX_CH_CTL_PRECHARGE_2US_SHIFT) |
	       (aux_clock_divider << DP_AUX_CH_CTL_BIT_CLOCK_2X_SHIFT);
}

static u32 skl_get_aux_send_ctl(struct intel_dp *intel_dp,
				int send_bytes,
				u32 unused)
{
	struct intel_digital_port *dig_port = dp_to_dig_port(intel_dp);
	struct drm_i915_private *i915 =
			to_i915(dig_port->base.base.dev);
	enum phy phy = intel_port_to_phy(i915, dig_port->base.port);
	u32 ret;

	ret = DP_AUX_CH_CTL_SEND_BUSY |
	      DP_AUX_CH_CTL_DONE |
	      DP_AUX_CH_CTL_INTERRUPT |
	      DP_AUX_CH_CTL_TIME_OUT_ERROR |
	      DP_AUX_CH_CTL_TIME_OUT_MAX |
	      DP_AUX_CH_CTL_RECEIVE_ERROR |
	      (send_bytes << DP_AUX_CH_CTL_MESSAGE_SIZE_SHIFT) |
	      DP_AUX_CH_CTL_FW_SYNC_PULSE_SKL(32) |
	      DP_AUX_CH_CTL_SYNC_PULSE_SKL(32);

	if (intel_phy_is_tc(i915, phy) &&
	    dig_port->tc_mode == TC_PORT_TBT_ALT)
		ret |= DP_AUX_CH_CTL_TBT_IO;

	return ret;
}

static int
intel_dp_aux_xfer(struct intel_dp *intel_dp,
		  const u8 *send, int send_bytes,
		  u8 *recv, int recv_size,
		  u32 aux_send_ctl_flags)
{
	struct intel_digital_port *dig_port = dp_to_dig_port(intel_dp);
	struct drm_i915_private *i915 =
			to_i915(dig_port->base.base.dev);
	struct intel_uncore *uncore = &i915->uncore;
	enum phy phy = intel_port_to_phy(i915, dig_port->base.port);
	bool is_tc_port = intel_phy_is_tc(i915, phy);
	i915_reg_t ch_ctl, ch_data[5];
	u32 aux_clock_divider;
	enum intel_display_power_domain aux_domain;
	intel_wakeref_t aux_wakeref;
	intel_wakeref_t pps_wakeref;
	int i, ret, recv_bytes;
	int try, clock = 0;
	u32 status;
	bool vdd;

	ch_ctl = intel_dp->aux_ch_ctl_reg(intel_dp);
	for (i = 0; i < ARRAY_SIZE(ch_data); i++)
		ch_data[i] = intel_dp->aux_ch_data_reg(intel_dp, i);

	if (is_tc_port)
		intel_tc_port_lock(dig_port);

	aux_domain = intel_aux_power_domain(dig_port);

	aux_wakeref = intel_display_power_get(i915, aux_domain);
	pps_wakeref = pps_lock(intel_dp);

	/*
	 * We will be called with VDD already enabled for dpcd/edid/oui reads.
	 * In such cases we want to leave VDD enabled and it's up to upper layers
	 * to turn it off. But for eg. i2c-dev access we need to turn it on/off
	 * ourselves.
	 */
	vdd = edp_panel_vdd_on(intel_dp);

	/* dp aux is extremely sensitive to irq latency, hence request the
	 * lowest possible wakeup latency and so prevent the cpu from going into
	 * deep sleep states.
	 */
	cpu_latency_qos_update_request(&intel_dp->pm_qos, 0);

	intel_dp_check_edp(intel_dp);

	/* Try to wait for any previous AUX channel activity */
	for (try = 0; try < 3; try++) {
		status = intel_uncore_read_notrace(uncore, ch_ctl);
		if ((status & DP_AUX_CH_CTL_SEND_BUSY) == 0)
			break;
		msleep(1);
	}
	/* just trace the final value */
	trace_i915_reg_rw(false, ch_ctl, status, sizeof(status), true);

	if (try == 3) {
		const u32 status = intel_uncore_read(uncore, ch_ctl);

		if (status != intel_dp->aux_busy_last_status) {
			drm_WARN(&i915->drm, 1,
				 "%s: not started (status 0x%08x)\n",
				 intel_dp->aux.name, status);
			intel_dp->aux_busy_last_status = status;
		}

		ret = -EBUSY;
		goto out;
	}

	/* Only 5 data registers! */
	if (drm_WARN_ON(&i915->drm, send_bytes > 20 || recv_size > 20)) {
		ret = -E2BIG;
		goto out;
	}

	while ((aux_clock_divider = intel_dp->get_aux_clock_divider(intel_dp, clock++))) {
		u32 send_ctl = intel_dp->get_aux_send_ctl(intel_dp,
							  send_bytes,
							  aux_clock_divider);

		send_ctl |= aux_send_ctl_flags;

		/* Must try at least 3 times according to DP spec */
		for (try = 0; try < 5; try++) {
			/* Load the send data into the aux channel data registers */
			for (i = 0; i < send_bytes; i += 4)
				intel_uncore_write(uncore,
						   ch_data[i >> 2],
						   intel_dp_pack_aux(send + i,
								     send_bytes - i));

			/* Send the command and wait for it to complete */
			intel_uncore_write(uncore, ch_ctl, send_ctl);

			status = intel_dp_aux_wait_done(intel_dp);

			/* Clear done status and any errors */
			intel_uncore_write(uncore,
					   ch_ctl,
					   status |
					   DP_AUX_CH_CTL_DONE |
					   DP_AUX_CH_CTL_TIME_OUT_ERROR |
					   DP_AUX_CH_CTL_RECEIVE_ERROR);

			/* DP CTS 1.2 Core Rev 1.1, 4.2.1.1 & 4.2.1.2
			 *   400us delay required for errors and timeouts
			 *   Timeout errors from the HW already meet this
			 *   requirement so skip to next iteration
			 */
			if (status & DP_AUX_CH_CTL_TIME_OUT_ERROR)
				continue;

			if (status & DP_AUX_CH_CTL_RECEIVE_ERROR) {
				usleep_range(400, 500);
				continue;
			}
			if (status & DP_AUX_CH_CTL_DONE)
				goto done;
		}
	}

	if ((status & DP_AUX_CH_CTL_DONE) == 0) {
		drm_err(&i915->drm, "%s: not done (status 0x%08x)\n",
			intel_dp->aux.name, status);
		ret = -EBUSY;
		goto out;
	}

done:
	/* Check for timeout or receive error.
	 * Timeouts occur when the sink is not connected
	 */
	if (status & DP_AUX_CH_CTL_RECEIVE_ERROR) {
		drm_err(&i915->drm, "%s: receive error (status 0x%08x)\n",
			intel_dp->aux.name, status);
		ret = -EIO;
		goto out;
	}

	/* Timeouts occur when the device isn't connected, so they're
	 * "normal" -- don't fill the kernel log with these */
	if (status & DP_AUX_CH_CTL_TIME_OUT_ERROR) {
		drm_dbg_kms(&i915->drm, "%s: timeout (status 0x%08x)\n",
			    intel_dp->aux.name, status);
		ret = -ETIMEDOUT;
		goto out;
	}

	/* Unload any bytes sent back from the other side */
	recv_bytes = ((status & DP_AUX_CH_CTL_MESSAGE_SIZE_MASK) >>
		      DP_AUX_CH_CTL_MESSAGE_SIZE_SHIFT);

	/*
	 * By BSpec: "Message sizes of 0 or >20 are not allowed."
	 * We have no idea of what happened so we return -EBUSY so
	 * drm layer takes care for the necessary retries.
	 */
	if (recv_bytes == 0 || recv_bytes > 20) {
		drm_dbg_kms(&i915->drm,
			    "%s: Forbidden recv_bytes = %d on aux transaction\n",
			    intel_dp->aux.name, recv_bytes);
		ret = -EBUSY;
		goto out;
	}

	if (recv_bytes > recv_size)
		recv_bytes = recv_size;

	for (i = 0; i < recv_bytes; i += 4)
		intel_dp_unpack_aux(intel_uncore_read(uncore, ch_data[i >> 2]),
				    recv + i, recv_bytes - i);

	ret = recv_bytes;
out:
	cpu_latency_qos_update_request(&intel_dp->pm_qos, PM_QOS_DEFAULT_VALUE);

	if (vdd)
		edp_panel_vdd_off(intel_dp, false);

	pps_unlock(intel_dp, pps_wakeref);
	intel_display_power_put_async(i915, aux_domain, aux_wakeref);

	if (is_tc_port)
		intel_tc_port_unlock(dig_port);

	return ret;
}

#define BARE_ADDRESS_SIZE	3
#define HEADER_SIZE		(BARE_ADDRESS_SIZE + 1)

static void
intel_dp_aux_header(u8 txbuf[HEADER_SIZE],
		    const struct drm_dp_aux_msg *msg)
{
	txbuf[0] = (msg->request << 4) | ((msg->address >> 16) & 0xf);
	txbuf[1] = (msg->address >> 8) & 0xff;
	txbuf[2] = msg->address & 0xff;
	txbuf[3] = msg->size - 1;
}

static u32 intel_dp_aux_xfer_flags(const struct drm_dp_aux_msg *msg)
{
	/*
	 * If we're trying to send the HDCP Aksv, we need to set a the Aksv
	 * select bit to inform the hardware to send the Aksv after our header
	 * since we can't access that data from software.
	 */
	if ((msg->request & ~DP_AUX_I2C_MOT) == DP_AUX_NATIVE_WRITE &&
	    msg->address == DP_AUX_HDCP_AKSV)
		return DP_AUX_CH_CTL_AUX_AKSV_SELECT;

	return 0;
}

static ssize_t
intel_dp_aux_transfer(struct drm_dp_aux *aux, struct drm_dp_aux_msg *msg)
{
	struct intel_dp *intel_dp = container_of(aux, struct intel_dp, aux);
	struct drm_i915_private *i915 = dp_to_i915(intel_dp);
	u8 txbuf[20], rxbuf[20];
	size_t txsize, rxsize;
	u32 flags = intel_dp_aux_xfer_flags(msg);
	int ret;

	intel_dp_aux_header(txbuf, msg);

	switch (msg->request & ~DP_AUX_I2C_MOT) {
	case DP_AUX_NATIVE_WRITE:
	case DP_AUX_I2C_WRITE:
	case DP_AUX_I2C_WRITE_STATUS_UPDATE:
		txsize = msg->size ? HEADER_SIZE + msg->size : BARE_ADDRESS_SIZE;
		rxsize = 2; /* 0 or 1 data bytes */

		if (drm_WARN_ON(&i915->drm, txsize > 20))
			return -E2BIG;

		drm_WARN_ON(&i915->drm, !msg->buffer != !msg->size);

		if (msg->buffer)
			memcpy(txbuf + HEADER_SIZE, msg->buffer, msg->size);

		ret = intel_dp_aux_xfer(intel_dp, txbuf, txsize,
					rxbuf, rxsize, flags);
		if (ret > 0) {
			msg->reply = rxbuf[0] >> 4;

			if (ret > 1) {
				/* Number of bytes written in a short write. */
				ret = clamp_t(int, rxbuf[1], 0, msg->size);
			} else {
				/* Return payload size. */
				ret = msg->size;
			}
		}
		break;

	case DP_AUX_NATIVE_READ:
	case DP_AUX_I2C_READ:
		txsize = msg->size ? HEADER_SIZE : BARE_ADDRESS_SIZE;
		rxsize = msg->size + 1;

		if (drm_WARN_ON(&i915->drm, rxsize > 20))
			return -E2BIG;

		ret = intel_dp_aux_xfer(intel_dp, txbuf, txsize,
					rxbuf, rxsize, flags);
		if (ret > 0) {
			msg->reply = rxbuf[0] >> 4;
			/*
			 * Assume happy day, and copy the data. The caller is
			 * expected to check msg->reply before touching it.
			 *
			 * Return payload size.
			 */
			ret--;
			memcpy(msg->buffer, rxbuf + 1, ret);
		}
		break;

	default:
		ret = -EINVAL;
		break;
	}

	return ret;
}


static i915_reg_t g4x_aux_ctl_reg(struct intel_dp *intel_dp)
{
	struct drm_i915_private *dev_priv = dp_to_i915(intel_dp);
	struct intel_digital_port *dig_port = dp_to_dig_port(intel_dp);
	enum aux_ch aux_ch = dig_port->aux_ch;

	switch (aux_ch) {
	case AUX_CH_B:
	case AUX_CH_C:
	case AUX_CH_D:
		return DP_AUX_CH_CTL(aux_ch);
	default:
		MISSING_CASE(aux_ch);
		return DP_AUX_CH_CTL(AUX_CH_B);
	}
}

static i915_reg_t g4x_aux_data_reg(struct intel_dp *intel_dp, int index)
{
	struct drm_i915_private *dev_priv = dp_to_i915(intel_dp);
	struct intel_digital_port *dig_port = dp_to_dig_port(intel_dp);
	enum aux_ch aux_ch = dig_port->aux_ch;

	switch (aux_ch) {
	case AUX_CH_B:
	case AUX_CH_C:
	case AUX_CH_D:
		return DP_AUX_CH_DATA(aux_ch, index);
	default:
		MISSING_CASE(aux_ch);
		return DP_AUX_CH_DATA(AUX_CH_B, index);
	}
}

static i915_reg_t ilk_aux_ctl_reg(struct intel_dp *intel_dp)
{
	struct drm_i915_private *dev_priv = dp_to_i915(intel_dp);
	struct intel_digital_port *dig_port = dp_to_dig_port(intel_dp);
	enum aux_ch aux_ch = dig_port->aux_ch;

	switch (aux_ch) {
	case AUX_CH_A:
		return DP_AUX_CH_CTL(aux_ch);
	case AUX_CH_B:
	case AUX_CH_C:
	case AUX_CH_D:
		return PCH_DP_AUX_CH_CTL(aux_ch);
	default:
		MISSING_CASE(aux_ch);
		return DP_AUX_CH_CTL(AUX_CH_A);
	}
}

static i915_reg_t ilk_aux_data_reg(struct intel_dp *intel_dp, int index)
{
	struct drm_i915_private *dev_priv = dp_to_i915(intel_dp);
	struct intel_digital_port *dig_port = dp_to_dig_port(intel_dp);
	enum aux_ch aux_ch = dig_port->aux_ch;

	switch (aux_ch) {
	case AUX_CH_A:
		return DP_AUX_CH_DATA(aux_ch, index);
	case AUX_CH_B:
	case AUX_CH_C:
	case AUX_CH_D:
		return PCH_DP_AUX_CH_DATA(aux_ch, index);
	default:
		MISSING_CASE(aux_ch);
		return DP_AUX_CH_DATA(AUX_CH_A, index);
	}
}

static i915_reg_t skl_aux_ctl_reg(struct intel_dp *intel_dp)
{
	struct drm_i915_private *dev_priv = dp_to_i915(intel_dp);
	struct intel_digital_port *dig_port = dp_to_dig_port(intel_dp);
	enum aux_ch aux_ch = dig_port->aux_ch;

	switch (aux_ch) {
	case AUX_CH_A:
	case AUX_CH_B:
	case AUX_CH_C:
	case AUX_CH_D:
	case AUX_CH_E:
	case AUX_CH_F:
		return DP_AUX_CH_CTL(aux_ch);
	default:
		MISSING_CASE(aux_ch);
		return DP_AUX_CH_CTL(AUX_CH_A);
	}
}

static i915_reg_t skl_aux_data_reg(struct intel_dp *intel_dp, int index)
{
	struct drm_i915_private *dev_priv = dp_to_i915(intel_dp);
	struct intel_digital_port *dig_port = dp_to_dig_port(intel_dp);
	enum aux_ch aux_ch = dig_port->aux_ch;

	switch (aux_ch) {
	case AUX_CH_A:
	case AUX_CH_B:
	case AUX_CH_C:
	case AUX_CH_D:
	case AUX_CH_E:
	case AUX_CH_F:
		return DP_AUX_CH_DATA(aux_ch, index);
	default:
		MISSING_CASE(aux_ch);
		return DP_AUX_CH_DATA(AUX_CH_A, index);
	}
}

static i915_reg_t tgl_aux_ctl_reg(struct intel_dp *intel_dp)
{
	struct drm_i915_private *dev_priv = dp_to_i915(intel_dp);
	struct intel_digital_port *dig_port = dp_to_dig_port(intel_dp);
	enum aux_ch aux_ch = dig_port->aux_ch;

	switch (aux_ch) {
	case AUX_CH_A:
	case AUX_CH_B:
	case AUX_CH_C:
	case AUX_CH_USBC1:
	case AUX_CH_USBC2:
	case AUX_CH_USBC3:
	case AUX_CH_USBC4:
	case AUX_CH_USBC5:
	case AUX_CH_USBC6:
		return DP_AUX_CH_CTL(aux_ch);
	default:
		MISSING_CASE(aux_ch);
		return DP_AUX_CH_CTL(AUX_CH_A);
	}
}

static i915_reg_t tgl_aux_data_reg(struct intel_dp *intel_dp, int index)
{
	struct drm_i915_private *dev_priv = dp_to_i915(intel_dp);
	struct intel_digital_port *dig_port = dp_to_dig_port(intel_dp);
	enum aux_ch aux_ch = dig_port->aux_ch;

	switch (aux_ch) {
	case AUX_CH_A:
	case AUX_CH_B:
	case AUX_CH_C:
	case AUX_CH_USBC1:
	case AUX_CH_USBC2:
	case AUX_CH_USBC3:
	case AUX_CH_USBC4:
	case AUX_CH_USBC5:
	case AUX_CH_USBC6:
		return DP_AUX_CH_DATA(aux_ch, index);
	default:
		MISSING_CASE(aux_ch);
		return DP_AUX_CH_DATA(AUX_CH_A, index);
	}
}

static void
intel_dp_aux_fini(struct intel_dp *intel_dp)
{
	if (cpu_latency_qos_request_active(&intel_dp->pm_qos))
		cpu_latency_qos_remove_request(&intel_dp->pm_qos);

	kfree(intel_dp->aux.name);
}

static void
intel_dp_aux_init(struct intel_dp *intel_dp)
{
	struct drm_i915_private *dev_priv = dp_to_i915(intel_dp);
	struct intel_digital_port *dig_port = dp_to_dig_port(intel_dp);
	struct intel_encoder *encoder = &dig_port->base;
	enum aux_ch aux_ch = dig_port->aux_ch;

	if (INTEL_GEN(dev_priv) >= 12) {
		intel_dp->aux_ch_ctl_reg = tgl_aux_ctl_reg;
		intel_dp->aux_ch_data_reg = tgl_aux_data_reg;
	} else if (INTEL_GEN(dev_priv) >= 9) {
		intel_dp->aux_ch_ctl_reg = skl_aux_ctl_reg;
		intel_dp->aux_ch_data_reg = skl_aux_data_reg;
	} else if (HAS_PCH_SPLIT(dev_priv)) {
		intel_dp->aux_ch_ctl_reg = ilk_aux_ctl_reg;
		intel_dp->aux_ch_data_reg = ilk_aux_data_reg;
	} else {
		intel_dp->aux_ch_ctl_reg = g4x_aux_ctl_reg;
		intel_dp->aux_ch_data_reg = g4x_aux_data_reg;
	}

	if (INTEL_GEN(dev_priv) >= 9)
		intel_dp->get_aux_clock_divider = skl_get_aux_clock_divider;
	else if (IS_BROADWELL(dev_priv) || IS_HASWELL(dev_priv))
		intel_dp->get_aux_clock_divider = hsw_get_aux_clock_divider;
	else if (HAS_PCH_SPLIT(dev_priv))
		intel_dp->get_aux_clock_divider = ilk_get_aux_clock_divider;
	else
		intel_dp->get_aux_clock_divider = g4x_get_aux_clock_divider;

	if (INTEL_GEN(dev_priv) >= 9)
		intel_dp->get_aux_send_ctl = skl_get_aux_send_ctl;
	else
		intel_dp->get_aux_send_ctl = g4x_get_aux_send_ctl;

	drm_dp_aux_init(&intel_dp->aux);

	/* Failure to allocate our preferred name is not critical */
	if (INTEL_GEN(dev_priv) >= 12 && aux_ch >= AUX_CH_USBC1)
		intel_dp->aux.name = kasprintf(GFP_KERNEL, "AUX USBC%c/%s",
					       aux_ch - AUX_CH_USBC1 + '1',
					       encoder->base.name);
	else
		intel_dp->aux.name = kasprintf(GFP_KERNEL, "AUX %c/%s",
					       aux_ch_name(aux_ch),
					       encoder->base.name);

	intel_dp->aux.transfer = intel_dp_aux_transfer;
	cpu_latency_qos_add_request(&intel_dp->pm_qos, PM_QOS_DEFAULT_VALUE);
}

bool intel_dp_source_supports_hbr2(struct intel_dp *intel_dp)
{
	int max_rate = intel_dp->source_rates[intel_dp->num_source_rates - 1];

	return max_rate >= 540000;
}

bool intel_dp_source_supports_hbr3(struct intel_dp *intel_dp)
{
	int max_rate = intel_dp->source_rates[intel_dp->num_source_rates - 1];

	return max_rate >= 810000;
}

static void
intel_dp_set_clock(struct intel_encoder *encoder,
		   struct intel_crtc_state *pipe_config)
{
	struct drm_i915_private *dev_priv = to_i915(encoder->base.dev);
	const struct dp_link_dpll *divisor = NULL;
	int i, count = 0;

	if (IS_G4X(dev_priv)) {
		divisor = g4x_dpll;
		count = ARRAY_SIZE(g4x_dpll);
	} else if (HAS_PCH_SPLIT(dev_priv)) {
		divisor = pch_dpll;
		count = ARRAY_SIZE(pch_dpll);
	} else if (IS_CHERRYVIEW(dev_priv)) {
		divisor = chv_dpll;
		count = ARRAY_SIZE(chv_dpll);
	} else if (IS_VALLEYVIEW(dev_priv)) {
		divisor = vlv_dpll;
		count = ARRAY_SIZE(vlv_dpll);
	}

	if (divisor && count) {
		for (i = 0; i < count; i++) {
			if (pipe_config->port_clock == divisor[i].clock) {
				pipe_config->dpll = divisor[i].dpll;
				pipe_config->clock_set = true;
				break;
			}
		}
	}
}

static void snprintf_int_array(char *str, size_t len,
			       const int *array, int nelem)
{
	int i;

	str[0] = '\0';

	for (i = 0; i < nelem; i++) {
		int r = snprintf(str, len, "%s%d", i ? ", " : "", array[i]);
		if (r >= len)
			return;
		str += r;
		len -= r;
	}
}

static void intel_dp_print_rates(struct intel_dp *intel_dp)
{
	struct drm_i915_private *i915 = dp_to_i915(intel_dp);
	char str[128]; /* FIXME: too big for stack? */

	if (!drm_debug_enabled(DRM_UT_KMS))
		return;

	snprintf_int_array(str, sizeof(str),
			   intel_dp->source_rates, intel_dp->num_source_rates);
	drm_dbg_kms(&i915->drm, "source rates: %s\n", str);

	snprintf_int_array(str, sizeof(str),
			   intel_dp->sink_rates, intel_dp->num_sink_rates);
	drm_dbg_kms(&i915->drm, "sink rates: %s\n", str);

	snprintf_int_array(str, sizeof(str),
			   intel_dp->common_rates, intel_dp->num_common_rates);
	drm_dbg_kms(&i915->drm, "common rates: %s\n", str);
}

int
intel_dp_max_link_rate(struct intel_dp *intel_dp)
{
	struct drm_i915_private *i915 = dp_to_i915(intel_dp);
	int len;

	len = intel_dp_common_len_rate_limit(intel_dp, intel_dp->max_link_rate);
	if (drm_WARN_ON(&i915->drm, len <= 0))
		return 162000;

	return intel_dp->common_rates[len - 1];
}

int intel_dp_rate_select(struct intel_dp *intel_dp, int rate)
{
	struct drm_i915_private *i915 = dp_to_i915(intel_dp);
	int i = intel_dp_rate_index(intel_dp->sink_rates,
				    intel_dp->num_sink_rates, rate);

	if (drm_WARN_ON(&i915->drm, i < 0))
		i = 0;

	return i;
}

void intel_dp_compute_rate(struct intel_dp *intel_dp, int port_clock,
			   u8 *link_bw, u8 *rate_select)
{
	/* eDP 1.4 rate select method. */
	if (intel_dp->use_rate_select) {
		*link_bw = 0;
		*rate_select =
			intel_dp_rate_select(intel_dp, port_clock);
	} else {
		*link_bw = drm_dp_link_rate_to_bw_code(port_clock);
		*rate_select = 0;
	}
}

static bool intel_dp_source_supports_fec(struct intel_dp *intel_dp,
					 const struct intel_crtc_state *pipe_config)
{
	struct drm_i915_private *dev_priv = dp_to_i915(intel_dp);

	/* On TGL, FEC is supported on all Pipes */
	if (INTEL_GEN(dev_priv) >= 12)
		return true;

	if (IS_GEN(dev_priv, 11) && pipe_config->cpu_transcoder != TRANSCODER_A)
		return true;

	return false;
}

static bool intel_dp_supports_fec(struct intel_dp *intel_dp,
				  const struct intel_crtc_state *pipe_config)
{
	return intel_dp_source_supports_fec(intel_dp, pipe_config) &&
		drm_dp_sink_supports_fec(intel_dp->fec_capable);
}

static bool intel_dp_supports_dsc(struct intel_dp *intel_dp,
				  const struct intel_crtc_state *crtc_state)
{
	if (intel_crtc_has_type(crtc_state, INTEL_OUTPUT_DP) && !crtc_state->fec_enable)
		return false;

	return intel_dsc_source_support(crtc_state) &&
		drm_dp_sink_supports_dsc(intel_dp->dsc_dpcd);
}

static bool intel_dp_hdmi_ycbcr420(struct intel_dp *intel_dp,
				   const struct intel_crtc_state *crtc_state)
{
	return crtc_state->output_format == INTEL_OUTPUT_FORMAT_YCBCR420 ||
		(crtc_state->output_format == INTEL_OUTPUT_FORMAT_YCBCR444 &&
		 intel_dp->dfp.ycbcr_444_to_420);
}

static int intel_dp_hdmi_tmds_clock(struct intel_dp *intel_dp,
				    const struct intel_crtc_state *crtc_state, int bpc)
{
	int clock = crtc_state->hw.adjusted_mode.crtc_clock * bpc / 8;

	if (intel_dp_hdmi_ycbcr420(intel_dp, crtc_state))
		clock /= 2;

	return clock;
}

static bool intel_dp_hdmi_tmds_clock_valid(struct intel_dp *intel_dp,
					   const struct intel_crtc_state *crtc_state, int bpc)
{
	int tmds_clock = intel_dp_hdmi_tmds_clock(intel_dp, crtc_state, bpc);

	if (intel_dp->dfp.min_tmds_clock &&
	    tmds_clock < intel_dp->dfp.min_tmds_clock)
		return false;

	if (intel_dp->dfp.max_tmds_clock &&
	    tmds_clock > intel_dp->dfp.max_tmds_clock)
		return false;

	return true;
}

static bool intel_dp_hdmi_deep_color_possible(struct intel_dp *intel_dp,
					      const struct intel_crtc_state *crtc_state,
					      int bpc)
{

=======
>>>>>>> 7cea2a3c
	return intel_hdmi_deep_color_possible(crtc_state, bpc,
					      intel_dp->has_hdmi_sink,
					      intel_dp_hdmi_ycbcr420(intel_dp, crtc_state)) &&
		intel_dp_hdmi_tmds_clock_valid(intel_dp, crtc_state, bpc);
}

static int intel_dp_max_bpp(struct intel_dp *intel_dp,
			    const struct intel_crtc_state *crtc_state)
{
	struct drm_i915_private *dev_priv = dp_to_i915(intel_dp);
	struct intel_connector *intel_connector = intel_dp->attached_connector;
	int bpp, bpc;

	bpc = crtc_state->pipe_bpp / 3;

	if (intel_dp->dfp.max_bpc)
		bpc = min_t(int, bpc, intel_dp->dfp.max_bpc);

	if (intel_dp->dfp.min_tmds_clock) {
		for (; bpc >= 10; bpc -= 2) {
			if (intel_dp_hdmi_deep_color_possible(intel_dp, crtc_state, bpc))
				break;
		}
	}

	bpp = bpc * 3;
	if (intel_dp_is_edp(intel_dp)) {
		/* Get bpp from vbt only for panels that dont have bpp in edid */
		if (intel_connector->base.display_info.bpc == 0 &&
		    dev_priv->vbt.edp.bpp && dev_priv->vbt.edp.bpp < bpp) {
			drm_dbg_kms(&dev_priv->drm,
				    "clamping bpp for eDP panel to BIOS-provided %i\n",
				    dev_priv->vbt.edp.bpp);
			bpp = dev_priv->vbt.edp.bpp;
		}
	}

	return bpp;
}

/* Adjust link config limits based on compliance test requests. */
void
intel_dp_adjust_compliance_config(struct intel_dp *intel_dp,
				  struct intel_crtc_state *pipe_config,
				  struct link_config_limits *limits)
{
	struct drm_i915_private *i915 = dp_to_i915(intel_dp);

	/* For DP Compliance we override the computed bpp for the pipe */
	if (intel_dp->compliance.test_data.bpc != 0) {
		int bpp = 3 * intel_dp->compliance.test_data.bpc;

		limits->min_bpp = limits->max_bpp = bpp;
		pipe_config->dither_force_disable = bpp == 6 * 3;

		drm_dbg_kms(&i915->drm, "Setting pipe_bpp to %d\n", bpp);
	}

	/* Use values requested by Compliance Test Request */
	if (intel_dp->compliance.test_type == DP_TEST_LINK_TRAINING) {
		int index;

		/* Validate the compliance test data since max values
		 * might have changed due to link train fallback.
		 */
		if (intel_dp_link_params_valid(intel_dp, intel_dp->compliance.test_link_rate,
					       intel_dp->compliance.test_lane_count)) {
			index = intel_dp_rate_index(intel_dp->common_rates,
						    intel_dp->num_common_rates,
						    intel_dp->compliance.test_link_rate);
			if (index >= 0)
				limits->min_clock = limits->max_clock = index;
			limits->min_lane_count = limits->max_lane_count =
				intel_dp->compliance.test_lane_count;
		}
	}
}

/* Optimize link config in order: max bpp, min clock, min lanes */
static int
intel_dp_compute_link_config_wide(struct intel_dp *intel_dp,
				  struct intel_crtc_state *pipe_config,
				  const struct link_config_limits *limits)
{
	struct drm_display_mode *adjusted_mode = &pipe_config->hw.adjusted_mode;
	int bpp, clock, lane_count;
	int mode_rate, link_clock, link_avail;

	for (bpp = limits->max_bpp; bpp >= limits->min_bpp; bpp -= 2 * 3) {
		int output_bpp = intel_dp_output_bpp(pipe_config->output_format, bpp);

		mode_rate = intel_dp_link_required(adjusted_mode->crtc_clock,
						   output_bpp);

		for (clock = limits->min_clock; clock <= limits->max_clock; clock++) {
			for (lane_count = limits->min_lane_count;
			     lane_count <= limits->max_lane_count;
			     lane_count <<= 1) {
				link_clock = intel_dp->common_rates[clock];
				link_avail = intel_dp_max_data_rate(link_clock,
								    lane_count);

				if (mode_rate <= link_avail) {
					pipe_config->lane_count = lane_count;
					pipe_config->pipe_bpp = bpp;
					pipe_config->port_clock = link_clock;

					return 0;
				}
			}
		}
	}

	return -EINVAL;
}

/* Optimize link config in order: max bpp, min lanes, min clock */
static int
intel_dp_compute_link_config_fast(struct intel_dp *intel_dp,
				  struct intel_crtc_state *pipe_config,
				  const struct link_config_limits *limits)
{
	const struct drm_display_mode *adjusted_mode = &pipe_config->hw.adjusted_mode;
	int bpp, clock, lane_count;
	int mode_rate, link_clock, link_avail;

	for (bpp = limits->max_bpp; bpp >= limits->min_bpp; bpp -= 2 * 3) {
		int output_bpp = intel_dp_output_bpp(pipe_config->output_format, bpp);

		mode_rate = intel_dp_link_required(adjusted_mode->crtc_clock,
						   output_bpp);

		for (lane_count = limits->min_lane_count;
		     lane_count <= limits->max_lane_count;
		     lane_count <<= 1) {
			for (clock = limits->min_clock; clock <= limits->max_clock; clock++) {
				link_clock = intel_dp->common_rates[clock];
				link_avail = intel_dp_max_data_rate(link_clock,
								    lane_count);

				if (mode_rate <= link_avail) {
					pipe_config->lane_count = lane_count;
					pipe_config->pipe_bpp = bpp;
					pipe_config->port_clock = link_clock;

					return 0;
				}
			}
		}
	}

	return -EINVAL;
}

static int intel_dp_dsc_compute_bpp(struct intel_dp *intel_dp, u8 dsc_max_bpc)
{
	int i, num_bpc;
	u8 dsc_bpc[3] = {0};

	num_bpc = drm_dp_dsc_sink_supported_input_bpcs(intel_dp->dsc_dpcd,
						       dsc_bpc);
	for (i = 0; i < num_bpc; i++) {
		if (dsc_max_bpc >= dsc_bpc[i])
			return dsc_bpc[i] * 3;
	}

	return 0;
}

#define DSC_SUPPORTED_VERSION_MIN		1

static int intel_dp_dsc_compute_params(struct intel_encoder *encoder,
				       struct intel_crtc_state *crtc_state)
{
	struct drm_i915_private *i915 = to_i915(encoder->base.dev);
	struct intel_dp *intel_dp = enc_to_intel_dp(encoder);
	struct drm_dsc_config *vdsc_cfg = &crtc_state->dsc.config;
	u8 line_buf_depth;
	int ret;

	/*
	 * RC_MODEL_SIZE is currently a constant across all configurations.
	 *
	 * FIXME: Look into using sink defined DPCD DP_DSC_RC_BUF_BLK_SIZE and
	 * DP_DSC_RC_BUF_SIZE for this.
	 */
	vdsc_cfg->rc_model_size = DSC_RC_MODEL_SIZE_CONST;

	ret = intel_dsc_compute_params(encoder, crtc_state);
	if (ret)
		return ret;

	/*
	 * Slice Height of 8 works for all currently available panels. So start
	 * with that if pic_height is an integral multiple of 8. Eventually add
	 * logic to try multiple slice heights.
	 */
	if (vdsc_cfg->pic_height % 8 == 0)
		vdsc_cfg->slice_height = 8;
	else if (vdsc_cfg->pic_height % 4 == 0)
		vdsc_cfg->slice_height = 4;
	else
		vdsc_cfg->slice_height = 2;

	vdsc_cfg->dsc_version_major =
		(intel_dp->dsc_dpcd[DP_DSC_REV - DP_DSC_SUPPORT] &
		 DP_DSC_MAJOR_MASK) >> DP_DSC_MAJOR_SHIFT;
	vdsc_cfg->dsc_version_minor =
		min(DSC_SUPPORTED_VERSION_MIN,
		    (intel_dp->dsc_dpcd[DP_DSC_REV - DP_DSC_SUPPORT] &
		     DP_DSC_MINOR_MASK) >> DP_DSC_MINOR_SHIFT);

	vdsc_cfg->convert_rgb = intel_dp->dsc_dpcd[DP_DSC_DEC_COLOR_FORMAT_CAP - DP_DSC_SUPPORT] &
		DP_DSC_RGB;

	line_buf_depth = drm_dp_dsc_sink_line_buf_depth(intel_dp->dsc_dpcd);
	if (!line_buf_depth) {
		drm_dbg_kms(&i915->drm,
			    "DSC Sink Line Buffer Depth invalid\n");
		return -EINVAL;
	}

	if (vdsc_cfg->dsc_version_minor == 2)
		vdsc_cfg->line_buf_depth = (line_buf_depth == DSC_1_2_MAX_LINEBUF_DEPTH_BITS) ?
			DSC_1_2_MAX_LINEBUF_DEPTH_VAL : line_buf_depth;
	else
		vdsc_cfg->line_buf_depth = (line_buf_depth > DSC_1_1_MAX_LINEBUF_DEPTH_BITS) ?
			DSC_1_1_MAX_LINEBUF_DEPTH_BITS : line_buf_depth;

	vdsc_cfg->block_pred_enable =
		intel_dp->dsc_dpcd[DP_DSC_BLK_PREDICTION_SUPPORT - DP_DSC_SUPPORT] &
		DP_DSC_BLK_PREDICTION_IS_SUPPORTED;

	return drm_dsc_compute_rc_parameters(vdsc_cfg);
}

static int intel_dp_dsc_compute_config(struct intel_dp *intel_dp,
				       struct intel_crtc_state *pipe_config,
				       struct drm_connector_state *conn_state,
				       struct link_config_limits *limits)
{
	struct intel_digital_port *dig_port = dp_to_dig_port(intel_dp);
	struct drm_i915_private *dev_priv = to_i915(dig_port->base.base.dev);
	const struct drm_display_mode *adjusted_mode =
		&pipe_config->hw.adjusted_mode;
	u8 dsc_max_bpc;
	int pipe_bpp;
	int ret;

	pipe_config->fec_enable = !intel_dp_is_edp(intel_dp) &&
		intel_dp_supports_fec(intel_dp, pipe_config);

	if (!intel_dp_supports_dsc(intel_dp, pipe_config))
		return -EINVAL;

	/* Max DSC Input BPC for ICL is 10 and for TGL+ is 12 */
	if (INTEL_GEN(dev_priv) >= 12)
		dsc_max_bpc = min_t(u8, 12, conn_state->max_requested_bpc);
	else
		dsc_max_bpc = min_t(u8, 10,
				    conn_state->max_requested_bpc);

	pipe_bpp = intel_dp_dsc_compute_bpp(intel_dp, dsc_max_bpc);

	/* Min Input BPC for ICL+ is 8 */
	if (pipe_bpp < 8 * 3) {
		drm_dbg_kms(&dev_priv->drm,
			    "No DSC support for less than 8bpc\n");
		return -EINVAL;
	}

	/*
	 * For now enable DSC for max bpp, max link rate, max lane count.
	 * Optimize this later for the minimum possible link rate/lane count
	 * with DSC enabled for the requested mode.
	 */
	pipe_config->pipe_bpp = pipe_bpp;
	pipe_config->port_clock = intel_dp->common_rates[limits->max_clock];
	pipe_config->lane_count = limits->max_lane_count;

	if (intel_dp_is_edp(intel_dp)) {
		pipe_config->dsc.compressed_bpp =
			min_t(u16, drm_edp_dsc_sink_output_bpp(intel_dp->dsc_dpcd) >> 4,
			      pipe_config->pipe_bpp);
		pipe_config->dsc.slice_count =
			drm_dp_dsc_sink_max_slice_count(intel_dp->dsc_dpcd,
							true);
	} else {
		u16 dsc_max_output_bpp;
		u8 dsc_dp_slice_count;

		dsc_max_output_bpp =
			intel_dp_dsc_get_output_bpp(dev_priv,
						    pipe_config->port_clock,
						    pipe_config->lane_count,
						    adjusted_mode->crtc_clock,
						    adjusted_mode->crtc_hdisplay,
						    pipe_config->bigjoiner);
		dsc_dp_slice_count =
			intel_dp_dsc_get_slice_count(intel_dp,
						     adjusted_mode->crtc_clock,
						     adjusted_mode->crtc_hdisplay,
						     pipe_config->bigjoiner);
		if (!dsc_max_output_bpp || !dsc_dp_slice_count) {
			drm_dbg_kms(&dev_priv->drm,
				    "Compressed BPP/Slice Count not supported\n");
			return -EINVAL;
		}
		pipe_config->dsc.compressed_bpp = min_t(u16,
							       dsc_max_output_bpp >> 4,
							       pipe_config->pipe_bpp);
		pipe_config->dsc.slice_count = dsc_dp_slice_count;
	}
	/*
	 * VDSC engine operates at 1 Pixel per clock, so if peak pixel rate
	 * is greater than the maximum Cdclock and if slice count is even
	 * then we need to use 2 VDSC instances.
	 */
	if (adjusted_mode->crtc_clock > dev_priv->max_cdclk_freq ||
	    pipe_config->bigjoiner) {
		if (pipe_config->dsc.slice_count < 2) {
			drm_dbg_kms(&dev_priv->drm,
				    "Cannot split stream to use 2 VDSC instances\n");
			return -EINVAL;
		}

		pipe_config->dsc.dsc_split = true;
	}

	ret = intel_dp_dsc_compute_params(&dig_port->base, pipe_config);
	if (ret < 0) {
		drm_dbg_kms(&dev_priv->drm,
			    "Cannot compute valid DSC parameters for Input Bpp = %d "
			    "Compressed BPP = %d\n",
			    pipe_config->pipe_bpp,
			    pipe_config->dsc.compressed_bpp);
		return ret;
	}

	pipe_config->dsc.compression_enable = true;
	drm_dbg_kms(&dev_priv->drm, "DP DSC computed with Input Bpp = %d "
		    "Compressed Bpp = %d Slice Count = %d\n",
		    pipe_config->pipe_bpp,
		    pipe_config->dsc.compressed_bpp,
		    pipe_config->dsc.slice_count);

	return 0;
}

static int
intel_dp_compute_link_config(struct intel_encoder *encoder,
			     struct intel_crtc_state *pipe_config,
			     struct drm_connector_state *conn_state)
{
	struct drm_i915_private *i915 = to_i915(encoder->base.dev);
	const struct drm_display_mode *adjusted_mode =
		&pipe_config->hw.adjusted_mode;
	struct intel_dp *intel_dp = enc_to_intel_dp(encoder);
	struct link_config_limits limits;
	int common_len;
	int ret;

	common_len = intel_dp_common_len_rate_limit(intel_dp,
						    intel_dp->max_link_rate);

	/* No common link rates between source and sink */
	drm_WARN_ON(encoder->base.dev, common_len <= 0);

	limits.min_clock = 0;
	limits.max_clock = common_len - 1;

	limits.min_lane_count = 1;
	limits.max_lane_count = intel_dp_max_lane_count(intel_dp);

	limits.min_bpp = intel_dp_min_bpp(pipe_config->output_format);
	limits.max_bpp = intel_dp_max_bpp(intel_dp, pipe_config);

	if (intel_dp->use_max_params) {
		/*
		 * Use the maximum clock and number of lanes the eDP panel
		 * advertizes being capable of in case the initial fast
		 * optimal params failed us. The panels are generally
		 * designed to support only a single clock and lane
		 * configuration, and typically on older panels these
		 * values correspond to the native resolution of the panel.
		 */
		limits.min_lane_count = limits.max_lane_count;
		limits.min_clock = limits.max_clock;
	}

	intel_dp_adjust_compliance_config(intel_dp, pipe_config, &limits);

	drm_dbg_kms(&i915->drm, "DP link computation with max lane count %i "
		    "max rate %d max bpp %d pixel clock %iKHz\n",
		    limits.max_lane_count,
		    intel_dp->common_rates[limits.max_clock],
		    limits.max_bpp, adjusted_mode->crtc_clock);

	if ((adjusted_mode->crtc_clock > i915->max_dotclk_freq ||
	     adjusted_mode->crtc_hdisplay > 5120) &&
	    intel_dp_can_bigjoiner(intel_dp))
		pipe_config->bigjoiner = true;

	if (intel_dp_is_edp(intel_dp))
		/*
		 * Optimize for fast and narrow. eDP 1.3 section 3.3 and eDP 1.4
		 * section A.1: "It is recommended that the minimum number of
		 * lanes be used, using the minimum link rate allowed for that
		 * lane configuration."
		 *
		 * Note that we fall back to the max clock and lane count for eDP
		 * panels that fail with the fast optimal settings (see
		 * intel_dp->use_max_params), in which case the fast vs. wide
		 * choice doesn't matter.
		 */
		ret = intel_dp_compute_link_config_fast(intel_dp, pipe_config, &limits);
	else
		/* Optimize for slow and wide. */
		ret = intel_dp_compute_link_config_wide(intel_dp, pipe_config, &limits);

	/* enable compression if the mode doesn't fit available BW */
	drm_dbg_kms(&i915->drm, "Force DSC en = %d\n", intel_dp->force_dsc_en);
	if (ret || intel_dp->force_dsc_en || pipe_config->bigjoiner) {
		ret = intel_dp_dsc_compute_config(intel_dp, pipe_config,
						  conn_state, &limits);
		if (ret < 0)
			return ret;
	}

	if (pipe_config->dsc.compression_enable) {
		drm_dbg_kms(&i915->drm,
			    "DP lane count %d clock %d Input bpp %d Compressed bpp %d\n",
			    pipe_config->lane_count, pipe_config->port_clock,
			    pipe_config->pipe_bpp,
			    pipe_config->dsc.compressed_bpp);

		drm_dbg_kms(&i915->drm,
			    "DP link rate required %i available %i\n",
			    intel_dp_link_required(adjusted_mode->crtc_clock,
						   pipe_config->dsc.compressed_bpp),
			    intel_dp_max_data_rate(pipe_config->port_clock,
						   pipe_config->lane_count));
	} else {
		drm_dbg_kms(&i915->drm, "DP lane count %d clock %d bpp %d\n",
			    pipe_config->lane_count, pipe_config->port_clock,
			    pipe_config->pipe_bpp);

		drm_dbg_kms(&i915->drm,
			    "DP link rate required %i available %i\n",
			    intel_dp_link_required(adjusted_mode->crtc_clock,
						   pipe_config->pipe_bpp),
			    intel_dp_max_data_rate(pipe_config->port_clock,
						   pipe_config->lane_count));
	}
	return 0;
}

bool intel_dp_limited_color_range(const struct intel_crtc_state *crtc_state,
				  const struct drm_connector_state *conn_state)
{
	const struct intel_digital_connector_state *intel_conn_state =
		to_intel_digital_connector_state(conn_state);
	const struct drm_display_mode *adjusted_mode =
		&crtc_state->hw.adjusted_mode;

	/*
	 * Our YCbCr output is always limited range.
	 * crtc_state->limited_color_range only applies to RGB,
	 * and it must never be set for YCbCr or we risk setting
	 * some conflicting bits in PIPECONF which will mess up
	 * the colors on the monitor.
	 */
	if (crtc_state->output_format != INTEL_OUTPUT_FORMAT_RGB)
		return false;

	if (intel_conn_state->broadcast_rgb == INTEL_BROADCAST_RGB_AUTO) {
		/*
		 * See:
		 * CEA-861-E - 5.1 Default Encoding Parameters
		 * VESA DisplayPort Ver.1.2a - 5.1.1.1 Video Colorimetry
		 */
		return crtc_state->pipe_bpp != 18 &&
			drm_default_rgb_quant_range(adjusted_mode) ==
			HDMI_QUANTIZATION_RANGE_LIMITED;
	} else {
		return intel_conn_state->broadcast_rgb ==
			INTEL_BROADCAST_RGB_LIMITED;
	}
}

static bool intel_dp_port_has_audio(struct drm_i915_private *dev_priv,
				    enum port port)
{
	if (IS_G4X(dev_priv))
		return false;
	if (INTEL_GEN(dev_priv) < 12 && port == PORT_A)
		return false;

	return true;
}

static void intel_dp_compute_vsc_colorimetry(const struct intel_crtc_state *crtc_state,
					     const struct drm_connector_state *conn_state,
					     struct drm_dp_vsc_sdp *vsc)
{
	struct intel_crtc *crtc = to_intel_crtc(crtc_state->uapi.crtc);
	struct drm_i915_private *dev_priv = to_i915(crtc->base.dev);

	/*
	 * Prepare VSC Header for SU as per DP 1.4 spec, Table 2-118
	 * VSC SDP supporting 3D stereo, PSR2, and Pixel Encoding/
	 * Colorimetry Format indication.
	 */
	vsc->revision = 0x5;
	vsc->length = 0x13;

	/* DP 1.4a spec, Table 2-120 */
	switch (crtc_state->output_format) {
	case INTEL_OUTPUT_FORMAT_YCBCR444:
		vsc->pixelformat = DP_PIXELFORMAT_YUV444;
		break;
	case INTEL_OUTPUT_FORMAT_YCBCR420:
		vsc->pixelformat = DP_PIXELFORMAT_YUV420;
		break;
	case INTEL_OUTPUT_FORMAT_RGB:
	default:
		vsc->pixelformat = DP_PIXELFORMAT_RGB;
	}

	switch (conn_state->colorspace) {
	case DRM_MODE_COLORIMETRY_BT709_YCC:
		vsc->colorimetry = DP_COLORIMETRY_BT709_YCC;
		break;
	case DRM_MODE_COLORIMETRY_XVYCC_601:
		vsc->colorimetry = DP_COLORIMETRY_XVYCC_601;
		break;
	case DRM_MODE_COLORIMETRY_XVYCC_709:
		vsc->colorimetry = DP_COLORIMETRY_XVYCC_709;
		break;
	case DRM_MODE_COLORIMETRY_SYCC_601:
		vsc->colorimetry = DP_COLORIMETRY_SYCC_601;
		break;
	case DRM_MODE_COLORIMETRY_OPYCC_601:
		vsc->colorimetry = DP_COLORIMETRY_OPYCC_601;
		break;
	case DRM_MODE_COLORIMETRY_BT2020_CYCC:
		vsc->colorimetry = DP_COLORIMETRY_BT2020_CYCC;
		break;
	case DRM_MODE_COLORIMETRY_BT2020_RGB:
		vsc->colorimetry = DP_COLORIMETRY_BT2020_RGB;
		break;
	case DRM_MODE_COLORIMETRY_BT2020_YCC:
		vsc->colorimetry = DP_COLORIMETRY_BT2020_YCC;
		break;
	case DRM_MODE_COLORIMETRY_DCI_P3_RGB_D65:
	case DRM_MODE_COLORIMETRY_DCI_P3_RGB_THEATER:
		vsc->colorimetry = DP_COLORIMETRY_DCI_P3_RGB;
		break;
	default:
		/*
		 * RGB->YCBCR color conversion uses the BT.709
		 * color space.
		 */
		if (crtc_state->output_format == INTEL_OUTPUT_FORMAT_YCBCR420)
			vsc->colorimetry = DP_COLORIMETRY_BT709_YCC;
		else
			vsc->colorimetry = DP_COLORIMETRY_DEFAULT;
		break;
	}

	vsc->bpc = crtc_state->pipe_bpp / 3;

	/* only RGB pixelformat supports 6 bpc */
	drm_WARN_ON(&dev_priv->drm,
		    vsc->bpc == 6 && vsc->pixelformat != DP_PIXELFORMAT_RGB);

	/* all YCbCr are always limited range */
	vsc->dynamic_range = DP_DYNAMIC_RANGE_CTA;
	vsc->content_type = DP_CONTENT_TYPE_NOT_DEFINED;
}

static void intel_dp_compute_vsc_sdp(struct intel_dp *intel_dp,
				     struct intel_crtc_state *crtc_state,
				     const struct drm_connector_state *conn_state)
{
	struct drm_dp_vsc_sdp *vsc = &crtc_state->infoframes.vsc;

	/* When a crtc state has PSR, VSC SDP will be handled by PSR routine */
	if (crtc_state->has_psr)
		return;

	if (!intel_dp_needs_vsc_sdp(crtc_state, conn_state))
		return;

	crtc_state->infoframes.enable |= intel_hdmi_infoframe_enable(DP_SDP_VSC);
	vsc->sdp_type = DP_SDP_VSC;
	intel_dp_compute_vsc_colorimetry(crtc_state, conn_state,
					 &crtc_state->infoframes.vsc);
}

void intel_dp_compute_psr_vsc_sdp(struct intel_dp *intel_dp,
				  const struct intel_crtc_state *crtc_state,
				  const struct drm_connector_state *conn_state,
				  struct drm_dp_vsc_sdp *vsc)
{
	struct drm_i915_private *dev_priv = dp_to_i915(intel_dp);

	vsc->sdp_type = DP_SDP_VSC;

	if (dev_priv->psr.psr2_enabled) {
		if (dev_priv->psr.colorimetry_support &&
		    intel_dp_needs_vsc_sdp(crtc_state, conn_state)) {
			/* [PSR2, +Colorimetry] */
			intel_dp_compute_vsc_colorimetry(crtc_state, conn_state,
							 vsc);
		} else {
			/*
			 * [PSR2, -Colorimetry]
			 * Prepare VSC Header for SU as per eDP 1.4 spec, Table 6-11
			 * 3D stereo + PSR/PSR2 + Y-coordinate.
			 */
			vsc->revision = 0x4;
			vsc->length = 0xe;
		}
	} else {
		/*
		 * [PSR1]
		 * Prepare VSC Header for SU as per DP 1.4 spec, Table 2-118
		 * VSC SDP supporting 3D stereo + PSR (applies to eDP v1.3 or
		 * higher).
		 */
		vsc->revision = 0x2;
		vsc->length = 0x8;
	}
}

static void
intel_dp_compute_hdr_metadata_infoframe_sdp(struct intel_dp *intel_dp,
					    struct intel_crtc_state *crtc_state,
					    const struct drm_connector_state *conn_state)
{
	int ret;
	struct drm_i915_private *dev_priv = dp_to_i915(intel_dp);
	struct hdmi_drm_infoframe *drm_infoframe = &crtc_state->infoframes.drm.drm;

	if (!conn_state->hdr_output_metadata)
		return;

	ret = drm_hdmi_infoframe_set_hdr_metadata(drm_infoframe, conn_state);

	if (ret) {
		drm_dbg_kms(&dev_priv->drm, "couldn't set HDR metadata in infoframe\n");
		return;
	}

	crtc_state->infoframes.enable |=
		intel_hdmi_infoframe_enable(HDMI_PACKET_TYPE_GAMUT_METADATA);
}

static void
intel_dp_drrs_compute_config(struct intel_dp *intel_dp,
			     struct intel_crtc_state *pipe_config,
			     int output_bpp, bool constant_n)
{
	struct intel_connector *intel_connector = intel_dp->attached_connector;
	struct drm_i915_private *dev_priv = dp_to_i915(intel_dp);

	if (pipe_config->vrr.enable)
		return;

	/*
	 * DRRS and PSR can't be enable together, so giving preference to PSR
	 * as it allows more power-savings by complete shutting down display,
	 * so to guarantee this, intel_dp_drrs_compute_config() must be called
	 * after intel_psr_compute_config().
	 */
	if (pipe_config->has_psr)
		return;

	if (!intel_connector->panel.downclock_mode ||
	    dev_priv->drrs.type != SEAMLESS_DRRS_SUPPORT)
		return;

	pipe_config->has_drrs = true;
	intel_link_compute_m_n(output_bpp, pipe_config->lane_count,
			       intel_connector->panel.downclock_mode->clock,
			       pipe_config->port_clock, &pipe_config->dp_m2_n2,
			       constant_n, pipe_config->fec_enable);
}

int
intel_dp_compute_config(struct intel_encoder *encoder,
			struct intel_crtc_state *pipe_config,
			struct drm_connector_state *conn_state)
{
	struct drm_i915_private *dev_priv = to_i915(encoder->base.dev);
	struct drm_display_mode *adjusted_mode = &pipe_config->hw.adjusted_mode;
	struct intel_dp *intel_dp = enc_to_intel_dp(encoder);
	enum port port = encoder->port;
	struct intel_connector *intel_connector = intel_dp->attached_connector;
	struct intel_digital_connector_state *intel_conn_state =
		to_intel_digital_connector_state(conn_state);
	bool constant_n = drm_dp_has_quirk(&intel_dp->desc, DP_DPCD_QUIRK_CONSTANT_N);
	int ret = 0, output_bpp;

	if (HAS_PCH_SPLIT(dev_priv) && !HAS_DDI(dev_priv) && port != PORT_A)
		pipe_config->has_pch_encoder = true;

	pipe_config->output_format = intel_dp_output_format(&intel_connector->base,
							    adjusted_mode);

	if (pipe_config->output_format == INTEL_OUTPUT_FORMAT_YCBCR420) {
		ret = intel_pch_panel_fitting(pipe_config, conn_state);
		if (ret)
			return ret;
	}

	if (!intel_dp_port_has_audio(dev_priv, port))
		pipe_config->has_audio = false;
	else if (intel_conn_state->force_audio == HDMI_AUDIO_AUTO)
		pipe_config->has_audio = intel_dp->has_audio;
	else
		pipe_config->has_audio = intel_conn_state->force_audio == HDMI_AUDIO_ON;

	if (intel_dp_is_edp(intel_dp) && intel_connector->panel.fixed_mode) {
		intel_fixed_panel_mode(intel_connector->panel.fixed_mode,
				       adjusted_mode);

		if (HAS_GMCH(dev_priv))
			ret = intel_gmch_panel_fitting(pipe_config, conn_state);
		else
			ret = intel_pch_panel_fitting(pipe_config, conn_state);
		if (ret)
			return ret;
	}

	if (adjusted_mode->flags & DRM_MODE_FLAG_DBLSCAN)
		return -EINVAL;

	if (HAS_GMCH(dev_priv) &&
	    adjusted_mode->flags & DRM_MODE_FLAG_INTERLACE)
		return -EINVAL;

	if (adjusted_mode->flags & DRM_MODE_FLAG_DBLCLK)
		return -EINVAL;

	if (intel_dp_hdisplay_bad(dev_priv, adjusted_mode->crtc_hdisplay))
		return -EINVAL;

	ret = intel_dp_compute_link_config(encoder, pipe_config, conn_state);
	if (ret < 0)
		return ret;

	pipe_config->limited_color_range =
		intel_dp_limited_color_range(pipe_config, conn_state);

	if (pipe_config->dsc.compression_enable)
		output_bpp = pipe_config->dsc.compressed_bpp;
	else
		output_bpp = intel_dp_output_bpp(pipe_config->output_format,
						 pipe_config->pipe_bpp);

	intel_link_compute_m_n(output_bpp,
			       pipe_config->lane_count,
			       adjusted_mode->crtc_clock,
			       pipe_config->port_clock,
			       &pipe_config->dp_m_n,
			       constant_n, pipe_config->fec_enable);

	if (!HAS_DDI(dev_priv))
		intel_dp_set_clock(encoder, pipe_config);

	intel_vrr_compute_config(pipe_config, conn_state);
	intel_psr_compute_config(intel_dp, pipe_config);
	intel_dp_drrs_compute_config(intel_dp, pipe_config, output_bpp,
				     constant_n);
	intel_dp_compute_vsc_sdp(intel_dp, pipe_config, conn_state);
	intel_dp_compute_hdr_metadata_infoframe_sdp(intel_dp, pipe_config, conn_state);

	return 0;
}

void intel_dp_set_link_params(struct intel_dp *intel_dp,
			      int link_rate, int lane_count)
{
	intel_dp->link_trained = false;
	intel_dp->link_rate = link_rate;
	intel_dp->lane_count = lane_count;
}

static void intel_dp_prepare(struct intel_encoder *encoder,
			     const struct intel_crtc_state *pipe_config)
{
	struct drm_i915_private *dev_priv = to_i915(encoder->base.dev);
	struct intel_dp *intel_dp = enc_to_intel_dp(encoder);
	enum port port = encoder->port;
	struct intel_crtc *crtc = to_intel_crtc(pipe_config->uapi.crtc);
	const struct drm_display_mode *adjusted_mode = &pipe_config->hw.adjusted_mode;

	intel_dp_set_link_params(intel_dp,
				 pipe_config->port_clock,
				 pipe_config->lane_count);

	/*
	 * There are four kinds of DP registers:
	 *
	 * 	IBX PCH
	 * 	SNB CPU
	 *	IVB CPU
	 * 	CPT PCH
	 *
	 * IBX PCH and CPU are the same for almost everything,
	 * except that the CPU DP PLL is configured in this
	 * register
	 *
	 * CPT PCH is quite different, having many bits moved
	 * to the TRANS_DP_CTL register instead. That
	 * configuration happens (oddly) in ilk_pch_enable
	 */

	/* Preserve the BIOS-computed detected bit. This is
	 * supposed to be read-only.
	 */
	intel_dp->DP = intel_de_read(dev_priv, intel_dp->output_reg) & DP_DETECTED;

	/* Handle DP bits in common between all three register formats */
	intel_dp->DP |= DP_VOLTAGE_0_4 | DP_PRE_EMPHASIS_0;
	intel_dp->DP |= DP_PORT_WIDTH(pipe_config->lane_count);

	/* Split out the IBX/CPU vs CPT settings */

	if (IS_IVYBRIDGE(dev_priv) && port == PORT_A) {
		if (adjusted_mode->flags & DRM_MODE_FLAG_PHSYNC)
			intel_dp->DP |= DP_SYNC_HS_HIGH;
		if (adjusted_mode->flags & DRM_MODE_FLAG_PVSYNC)
			intel_dp->DP |= DP_SYNC_VS_HIGH;
		intel_dp->DP |= DP_LINK_TRAIN_OFF_CPT;

		if (drm_dp_enhanced_frame_cap(intel_dp->dpcd))
			intel_dp->DP |= DP_ENHANCED_FRAMING;

		intel_dp->DP |= DP_PIPE_SEL_IVB(crtc->pipe);
	} else if (HAS_PCH_CPT(dev_priv) && port != PORT_A) {
		u32 trans_dp;

		intel_dp->DP |= DP_LINK_TRAIN_OFF_CPT;

		trans_dp = intel_de_read(dev_priv, TRANS_DP_CTL(crtc->pipe));
		if (drm_dp_enhanced_frame_cap(intel_dp->dpcd))
			trans_dp |= TRANS_DP_ENH_FRAMING;
		else
			trans_dp &= ~TRANS_DP_ENH_FRAMING;
		intel_de_write(dev_priv, TRANS_DP_CTL(crtc->pipe), trans_dp);
	} else {
		if (IS_G4X(dev_priv) && pipe_config->limited_color_range)
			intel_dp->DP |= DP_COLOR_RANGE_16_235;

		if (adjusted_mode->flags & DRM_MODE_FLAG_PHSYNC)
			intel_dp->DP |= DP_SYNC_HS_HIGH;
		if (adjusted_mode->flags & DRM_MODE_FLAG_PVSYNC)
			intel_dp->DP |= DP_SYNC_VS_HIGH;
		intel_dp->DP |= DP_LINK_TRAIN_OFF;

		if (drm_dp_enhanced_frame_cap(intel_dp->dpcd))
			intel_dp->DP |= DP_ENHANCED_FRAMING;

		if (IS_CHERRYVIEW(dev_priv))
			intel_dp->DP |= DP_PIPE_SEL_CHV(crtc->pipe);
		else
			intel_dp->DP |= DP_PIPE_SEL(crtc->pipe);
	}
}


/* Enable backlight PWM and backlight PP control. */
void intel_edp_backlight_on(const struct intel_crtc_state *crtc_state,
			    const struct drm_connector_state *conn_state)
{
	struct intel_dp *intel_dp = enc_to_intel_dp(to_intel_encoder(conn_state->best_encoder));
	struct drm_i915_private *i915 = dp_to_i915(intel_dp);

	if (!intel_dp_is_edp(intel_dp))
		return;

	drm_dbg_kms(&i915->drm, "\n");

	intel_panel_enable_backlight(crtc_state, conn_state);
	intel_pps_backlight_on(intel_dp);
}

/* Disable backlight PP control and backlight PWM. */
void intel_edp_backlight_off(const struct drm_connector_state *old_conn_state)
{
	struct intel_dp *intel_dp = enc_to_intel_dp(to_intel_encoder(old_conn_state->best_encoder));
	struct drm_i915_private *i915 = dp_to_i915(intel_dp);

	if (!intel_dp_is_edp(intel_dp))
		return;

	drm_dbg_kms(&i915->drm, "\n");

	intel_pps_backlight_off(intel_dp);
	intel_panel_disable_backlight(old_conn_state);
}

static void assert_dp_port(struct intel_dp *intel_dp, bool state)
{
	struct intel_digital_port *dig_port = dp_to_dig_port(intel_dp);
	struct drm_i915_private *dev_priv = to_i915(dig_port->base.base.dev);
	bool cur_state = intel_de_read(dev_priv, intel_dp->output_reg) & DP_PORT_EN;

	I915_STATE_WARN(cur_state != state,
			"[ENCODER:%d:%s] state assertion failure (expected %s, current %s)\n",
			dig_port->base.base.base.id, dig_port->base.base.name,
			onoff(state), onoff(cur_state));
}
#define assert_dp_port_disabled(d) assert_dp_port((d), false)

static void assert_edp_pll(struct drm_i915_private *dev_priv, bool state)
{
	bool cur_state = intel_de_read(dev_priv, DP_A) & DP_PLL_ENABLE;

	I915_STATE_WARN(cur_state != state,
			"eDP PLL state assertion failure (expected %s, current %s)\n",
			onoff(state), onoff(cur_state));
}
#define assert_edp_pll_enabled(d) assert_edp_pll((d), true)
#define assert_edp_pll_disabled(d) assert_edp_pll((d), false)

static void ilk_edp_pll_on(struct intel_dp *intel_dp,
			   const struct intel_crtc_state *pipe_config)
{
	struct intel_crtc *crtc = to_intel_crtc(pipe_config->uapi.crtc);
	struct drm_i915_private *dev_priv = to_i915(crtc->base.dev);

	assert_pipe_disabled(dev_priv, pipe_config->cpu_transcoder);
	assert_dp_port_disabled(intel_dp);
	assert_edp_pll_disabled(dev_priv);

	drm_dbg_kms(&dev_priv->drm, "enabling eDP PLL for clock %d\n",
		    pipe_config->port_clock);

	intel_dp->DP &= ~DP_PLL_FREQ_MASK;

	if (pipe_config->port_clock == 162000)
		intel_dp->DP |= DP_PLL_FREQ_162MHZ;
	else
		intel_dp->DP |= DP_PLL_FREQ_270MHZ;

	intel_de_write(dev_priv, DP_A, intel_dp->DP);
	intel_de_posting_read(dev_priv, DP_A);
	udelay(500);

	/*
	 * [DevILK] Work around required when enabling DP PLL
	 * while a pipe is enabled going to FDI:
	 * 1. Wait for the start of vertical blank on the enabled pipe going to FDI
	 * 2. Program DP PLL enable
	 */
	if (IS_GEN(dev_priv, 5))
		intel_wait_for_vblank_if_active(dev_priv, !crtc->pipe);

	intel_dp->DP |= DP_PLL_ENABLE;

	intel_de_write(dev_priv, DP_A, intel_dp->DP);
	intel_de_posting_read(dev_priv, DP_A);
	udelay(200);
}

static void ilk_edp_pll_off(struct intel_dp *intel_dp,
			    const struct intel_crtc_state *old_crtc_state)
{
	struct intel_crtc *crtc = to_intel_crtc(old_crtc_state->uapi.crtc);
	struct drm_i915_private *dev_priv = to_i915(crtc->base.dev);

	assert_pipe_disabled(dev_priv, old_crtc_state->cpu_transcoder);
	assert_dp_port_disabled(intel_dp);
	assert_edp_pll_enabled(dev_priv);

	drm_dbg_kms(&dev_priv->drm, "disabling eDP PLL\n");

	intel_dp->DP &= ~DP_PLL_ENABLE;

	intel_de_write(dev_priv, DP_A, intel_dp->DP);
	intel_de_posting_read(dev_priv, DP_A);
	udelay(200);
}

static bool downstream_hpd_needs_d0(struct intel_dp *intel_dp)
{
	/*
	 * DPCD 1.2+ should support BRANCH_DEVICE_CTRL, and thus
	 * be capable of signalling downstream hpd with a long pulse.
	 * Whether or not that means D3 is safe to use is not clear,
	 * but let's assume so until proven otherwise.
	 *
	 * FIXME should really check all downstream ports...
	 */
	return intel_dp->dpcd[DP_DPCD_REV] == 0x11 &&
		drm_dp_is_branch(intel_dp->dpcd) &&
		intel_dp->downstream_ports[0] & DP_DS_PORT_HPD;
}

void intel_dp_sink_set_decompression_state(struct intel_dp *intel_dp,
					   const struct intel_crtc_state *crtc_state,
					   bool enable)
{
	struct drm_i915_private *i915 = dp_to_i915(intel_dp);
	int ret;

	if (!crtc_state->dsc.compression_enable)
		return;

	ret = drm_dp_dpcd_writeb(&intel_dp->aux, DP_DSC_ENABLE,
				 enable ? DP_DECOMPRESSION_EN : 0);
	if (ret < 0)
		drm_dbg_kms(&i915->drm,
			    "Failed to %s sink decompression state\n",
			    enable ? "enable" : "disable");
}

static void
intel_edp_init_source_oui(struct intel_dp *intel_dp, bool careful)
{
	struct drm_i915_private *i915 = dp_to_i915(intel_dp);
	u8 oui[] = { 0x00, 0xaa, 0x01 };
	u8 buf[3] = { 0 };

	/*
	 * During driver init, we want to be careful and avoid changing the source OUI if it's
	 * already set to what we want, so as to avoid clearing any state by accident
	 */
	if (careful) {
		if (drm_dp_dpcd_read(&intel_dp->aux, DP_SOURCE_OUI, buf, sizeof(buf)) < 0)
			drm_err(&i915->drm, "Failed to read source OUI\n");

		if (memcmp(oui, buf, sizeof(oui)) == 0)
			return;
	}

	if (drm_dp_dpcd_write(&intel_dp->aux, DP_SOURCE_OUI, oui, sizeof(oui)) < 0)
		drm_err(&i915->drm, "Failed to write source OUI\n");
}

/* If the device supports it, try to set the power state appropriately */
void intel_dp_set_power(struct intel_dp *intel_dp, u8 mode)
{
	struct intel_encoder *encoder = &dp_to_dig_port(intel_dp)->base;
	struct drm_i915_private *i915 = to_i915(encoder->base.dev);
	int ret, i;

	/* Should have a valid DPCD by this point */
	if (intel_dp->dpcd[DP_DPCD_REV] < 0x11)
		return;

	if (mode != DP_SET_POWER_D0) {
		if (downstream_hpd_needs_d0(intel_dp))
			return;

		ret = drm_dp_dpcd_writeb(&intel_dp->aux, DP_SET_POWER, mode);
	} else {
		struct intel_lspcon *lspcon = dp_to_lspcon(intel_dp);

		lspcon_resume(dp_to_dig_port(intel_dp));

		/* Write the source OUI as early as possible */
		if (intel_dp_is_edp(intel_dp))
			intel_edp_init_source_oui(intel_dp, false);

		/*
		 * When turning on, we need to retry for 1ms to give the sink
		 * time to wake up.
		 */
		for (i = 0; i < 3; i++) {
			ret = drm_dp_dpcd_writeb(&intel_dp->aux, DP_SET_POWER, mode);
			if (ret == 1)
				break;
			msleep(1);
		}

		if (ret == 1 && lspcon->active)
			lspcon_wait_pcon_mode(lspcon);
	}

	if (ret != 1)
		drm_dbg_kms(&i915->drm, "[ENCODER:%d:%s] Set power to %s failed\n",
			    encoder->base.base.id, encoder->base.name,
			    mode == DP_SET_POWER_D0 ? "D0" : "D3");
}

static bool cpt_dp_port_selected(struct drm_i915_private *dev_priv,
				 enum port port, enum pipe *pipe)
{
	enum pipe p;

	for_each_pipe(dev_priv, p) {
		u32 val = intel_de_read(dev_priv, TRANS_DP_CTL(p));

		if ((val & TRANS_DP_PORT_SEL_MASK) == TRANS_DP_PORT_SEL(port)) {
			*pipe = p;
			return true;
		}
	}

	drm_dbg_kms(&dev_priv->drm, "No pipe for DP port %c found\n",
		    port_name(port));

	/* must initialize pipe to something for the asserts */
	*pipe = PIPE_A;

	return false;
}

bool intel_dp_port_enabled(struct drm_i915_private *dev_priv,
			   i915_reg_t dp_reg, enum port port,
			   enum pipe *pipe)
{
	bool ret;
	u32 val;

	val = intel_de_read(dev_priv, dp_reg);

	ret = val & DP_PORT_EN;

	/* asserts want to know the pipe even if the port is disabled */
	if (IS_IVYBRIDGE(dev_priv) && port == PORT_A)
		*pipe = (val & DP_PIPE_SEL_MASK_IVB) >> DP_PIPE_SEL_SHIFT_IVB;
	else if (HAS_PCH_CPT(dev_priv) && port != PORT_A)
		ret &= cpt_dp_port_selected(dev_priv, port, pipe);
	else if (IS_CHERRYVIEW(dev_priv))
		*pipe = (val & DP_PIPE_SEL_MASK_CHV) >> DP_PIPE_SEL_SHIFT_CHV;
	else
		*pipe = (val & DP_PIPE_SEL_MASK) >> DP_PIPE_SEL_SHIFT;

	return ret;
}

static bool intel_dp_get_hw_state(struct intel_encoder *encoder,
				  enum pipe *pipe)
{
	struct drm_i915_private *dev_priv = to_i915(encoder->base.dev);
	struct intel_dp *intel_dp = enc_to_intel_dp(encoder);
	intel_wakeref_t wakeref;
	bool ret;

	wakeref = intel_display_power_get_if_enabled(dev_priv,
						     encoder->power_domain);
	if (!wakeref)
		return false;

	ret = intel_dp_port_enabled(dev_priv, intel_dp->output_reg,
				    encoder->port, pipe);

	intel_display_power_put(dev_priv, encoder->power_domain, wakeref);

	return ret;
}

static void intel_dp_get_config(struct intel_encoder *encoder,
				struct intel_crtc_state *pipe_config)
{
	struct drm_i915_private *dev_priv = to_i915(encoder->base.dev);
	struct intel_dp *intel_dp = enc_to_intel_dp(encoder);
	u32 tmp, flags = 0;
	enum port port = encoder->port;
	struct intel_crtc *crtc = to_intel_crtc(pipe_config->uapi.crtc);

	if (encoder->type == INTEL_OUTPUT_EDP)
		pipe_config->output_types |= BIT(INTEL_OUTPUT_EDP);
	else
		pipe_config->output_types |= BIT(INTEL_OUTPUT_DP);

	tmp = intel_de_read(dev_priv, intel_dp->output_reg);

	pipe_config->has_audio = tmp & DP_AUDIO_OUTPUT_ENABLE && port != PORT_A;

	if (HAS_PCH_CPT(dev_priv) && port != PORT_A) {
		u32 trans_dp = intel_de_read(dev_priv,
					     TRANS_DP_CTL(crtc->pipe));

		if (trans_dp & TRANS_DP_HSYNC_ACTIVE_HIGH)
			flags |= DRM_MODE_FLAG_PHSYNC;
		else
			flags |= DRM_MODE_FLAG_NHSYNC;

		if (trans_dp & TRANS_DP_VSYNC_ACTIVE_HIGH)
			flags |= DRM_MODE_FLAG_PVSYNC;
		else
			flags |= DRM_MODE_FLAG_NVSYNC;
	} else {
		if (tmp & DP_SYNC_HS_HIGH)
			flags |= DRM_MODE_FLAG_PHSYNC;
		else
			flags |= DRM_MODE_FLAG_NHSYNC;

		if (tmp & DP_SYNC_VS_HIGH)
			flags |= DRM_MODE_FLAG_PVSYNC;
		else
			flags |= DRM_MODE_FLAG_NVSYNC;
	}

	pipe_config->hw.adjusted_mode.flags |= flags;

	if (IS_G4X(dev_priv) && tmp & DP_COLOR_RANGE_16_235)
		pipe_config->limited_color_range = true;

	pipe_config->lane_count =
		((tmp & DP_PORT_WIDTH_MASK) >> DP_PORT_WIDTH_SHIFT) + 1;

	intel_dp_get_m_n(crtc, pipe_config);

	if (port == PORT_A) {
		if ((intel_de_read(dev_priv, DP_A) & DP_PLL_FREQ_MASK) == DP_PLL_FREQ_162MHZ)
			pipe_config->port_clock = 162000;
		else
			pipe_config->port_clock = 270000;
	}

	pipe_config->hw.adjusted_mode.crtc_clock =
		intel_dotclock_calculate(pipe_config->port_clock,
					 &pipe_config->dp_m_n);

	if (intel_dp_is_edp(intel_dp) && dev_priv->vbt.edp.bpp &&
	    pipe_config->pipe_bpp > dev_priv->vbt.edp.bpp) {
		/*
		 * This is a big fat ugly hack.
		 *
		 * Some machines in UEFI boot mode provide us a VBT that has 18
		 * bpp and 1.62 GHz link bandwidth for eDP, which for reasons
		 * unknown we fail to light up. Yet the same BIOS boots up with
		 * 24 bpp and 2.7 GHz link. Use the same bpp as the BIOS uses as
		 * max, not what it tells us to use.
		 *
		 * Note: This will still be broken if the eDP panel is not lit
		 * up by the BIOS, and thus we can't get the mode at module
		 * load.
		 */
		drm_dbg_kms(&dev_priv->drm,
			    "pipe has %d bpp for eDP panel, overriding BIOS-provided max %d bpp\n",
			    pipe_config->pipe_bpp, dev_priv->vbt.edp.bpp);
		dev_priv->vbt.edp.bpp = pipe_config->pipe_bpp;
	}
}

static bool
intel_dp_get_dpcd(struct intel_dp *intel_dp);

/**
 * intel_dp_sync_state - sync the encoder state during init/resume
 * @encoder: intel encoder to sync
 * @crtc_state: state for the CRTC connected to the encoder
 *
 * Sync any state stored in the encoder wrt. HW state during driver init
 * and system resume.
 */
void intel_dp_sync_state(struct intel_encoder *encoder,
			 const struct intel_crtc_state *crtc_state)
{
	struct intel_dp *intel_dp = enc_to_intel_dp(encoder);

	/*
	 * Don't clobber DPCD if it's been already read out during output
	 * setup (eDP) or detect.
	 */
	if (intel_dp->dpcd[DP_DPCD_REV] == 0)
		intel_dp_get_dpcd(intel_dp);

	intel_dp->max_link_lane_count = intel_dp_max_common_lane_count(intel_dp);
	intel_dp->max_link_rate = intel_dp_max_common_rate(intel_dp);
}

bool intel_dp_initial_fastset_check(struct intel_encoder *encoder,
				    struct intel_crtc_state *crtc_state)
{
	struct drm_i915_private *i915 = to_i915(encoder->base.dev);
	struct intel_dp *intel_dp = enc_to_intel_dp(encoder);

	/*
	 * If BIOS has set an unsupported or non-standard link rate for some
	 * reason force an encoder recompute and full modeset.
	 */
	if (intel_dp_rate_index(intel_dp->source_rates, intel_dp->num_source_rates,
				crtc_state->port_clock) < 0) {
		drm_dbg_kms(&i915->drm, "Forcing full modeset due to unsupported link rate\n");
		crtc_state->uapi.connectors_changed = true;
		return false;
	}

	/*
	 * FIXME hack to force full modeset when DSC is being used.
	 *
	 * As long as we do not have full state readout and config comparison
	 * of crtc_state->dsc, we have no way to ensure reliable fastset.
	 * Remove once we have readout for DSC.
	 */
	if (crtc_state->dsc.compression_enable) {
		drm_dbg_kms(&i915->drm, "Forcing full modeset due to DSC being enabled\n");
		crtc_state->uapi.mode_changed = true;
		return false;
	}

	if (CAN_PSR(i915) && intel_dp_is_edp(intel_dp)) {
		drm_dbg_kms(&i915->drm, "Forcing full modeset to compute PSR state\n");
		crtc_state->uapi.mode_changed = true;
		return false;
	}

	return true;
}

static void intel_disable_dp(struct intel_atomic_state *state,
			     struct intel_encoder *encoder,
			     const struct intel_crtc_state *old_crtc_state,
			     const struct drm_connector_state *old_conn_state)
{
	struct intel_dp *intel_dp = enc_to_intel_dp(encoder);

	intel_dp->link_trained = false;

	if (old_crtc_state->has_audio)
		intel_audio_codec_disable(encoder,
					  old_crtc_state, old_conn_state);

	/* Make sure the panel is off before trying to change the mode. But also
	 * ensure that we have vdd while we switch off the panel. */
	intel_pps_vdd_on(intel_dp);
	intel_edp_backlight_off(old_conn_state);
	intel_dp_set_power(intel_dp, DP_SET_POWER_D3);
	intel_pps_off(intel_dp);
	intel_dp->frl.is_trained = false;
	intel_dp->frl.trained_rate_gbps = 0;
}

static void g4x_disable_dp(struct intel_atomic_state *state,
			   struct intel_encoder *encoder,
			   const struct intel_crtc_state *old_crtc_state,
			   const struct drm_connector_state *old_conn_state)
{
	intel_disable_dp(state, encoder, old_crtc_state, old_conn_state);
}

static void vlv_disable_dp(struct intel_atomic_state *state,
			   struct intel_encoder *encoder,
			   const struct intel_crtc_state *old_crtc_state,
			   const struct drm_connector_state *old_conn_state)
{
	intel_disable_dp(state, encoder, old_crtc_state, old_conn_state);
}

static void g4x_post_disable_dp(struct intel_atomic_state *state,
				struct intel_encoder *encoder,
				const struct intel_crtc_state *old_crtc_state,
				const struct drm_connector_state *old_conn_state)
{
	struct intel_dp *intel_dp = enc_to_intel_dp(encoder);
	enum port port = encoder->port;

	/*
	 * Bspec does not list a specific disable sequence for g4x DP.
	 * Follow the ilk+ sequence (disable pipe before the port) for
	 * g4x DP as it does not suffer from underruns like the normal
	 * g4x modeset sequence (disable pipe after the port).
	 */
	intel_dp_link_down(encoder, old_crtc_state);

	/* Only ilk+ has port A */
	if (port == PORT_A)
		ilk_edp_pll_off(intel_dp, old_crtc_state);
}

static void vlv_post_disable_dp(struct intel_atomic_state *state,
				struct intel_encoder *encoder,
				const struct intel_crtc_state *old_crtc_state,
				const struct drm_connector_state *old_conn_state)
{
	intel_dp_link_down(encoder, old_crtc_state);
}

static void chv_post_disable_dp(struct intel_atomic_state *state,
				struct intel_encoder *encoder,
				const struct intel_crtc_state *old_crtc_state,
				const struct drm_connector_state *old_conn_state)
{
	struct drm_i915_private *dev_priv = to_i915(encoder->base.dev);

	intel_dp_link_down(encoder, old_crtc_state);

	vlv_dpio_get(dev_priv);

	/* Assert data lane reset */
	chv_data_lane_soft_reset(encoder, old_crtc_state, true);

	vlv_dpio_put(dev_priv);
}

static void
cpt_set_link_train(struct intel_dp *intel_dp,
		   const struct intel_crtc_state *crtc_state,
		   u8 dp_train_pat)
{
	struct drm_i915_private *dev_priv = dp_to_i915(intel_dp);
	u32 *DP = &intel_dp->DP;

	*DP &= ~DP_LINK_TRAIN_MASK_CPT;

	switch (intel_dp_training_pattern_symbol(dp_train_pat)) {
	case DP_TRAINING_PATTERN_DISABLE:
		*DP |= DP_LINK_TRAIN_OFF_CPT;
		break;
	case DP_TRAINING_PATTERN_1:
		*DP |= DP_LINK_TRAIN_PAT_1_CPT;
		break;
	case DP_TRAINING_PATTERN_2:
		*DP |= DP_LINK_TRAIN_PAT_2_CPT;
		break;
	case DP_TRAINING_PATTERN_3:
		drm_dbg_kms(&dev_priv->drm,
			    "TPS3 not supported, using TPS2 instead\n");
		*DP |= DP_LINK_TRAIN_PAT_2_CPT;
		break;
	}

	intel_de_write(dev_priv, intel_dp->output_reg, intel_dp->DP);
	intel_de_posting_read(dev_priv, intel_dp->output_reg);
}

static void intel_dp_get_pcon_dsc_cap(struct intel_dp *intel_dp)
{
	struct drm_i915_private *i915 = dp_to_i915(intel_dp);

	/* Clear the cached register set to avoid using stale values */

	memset(intel_dp->pcon_dsc_dpcd, 0, sizeof(intel_dp->pcon_dsc_dpcd));

	if (drm_dp_dpcd_read(&intel_dp->aux, DP_PCON_DSC_ENCODER,
			     intel_dp->pcon_dsc_dpcd,
			     sizeof(intel_dp->pcon_dsc_dpcd)) < 0)
		drm_err(&i915->drm, "Failed to read DPCD register 0x%x\n",
			DP_PCON_DSC_ENCODER);

	drm_dbg_kms(&i915->drm, "PCON ENCODER DSC DPCD: %*ph\n",
		    (int)sizeof(intel_dp->pcon_dsc_dpcd), intel_dp->pcon_dsc_dpcd);
}

static int intel_dp_pcon_get_frl_mask(u8 frl_bw_mask)
{
	int bw_gbps[] = {9, 18, 24, 32, 40, 48};
	int i;

	for (i = ARRAY_SIZE(bw_gbps) - 1; i >= 0; i--) {
		if (frl_bw_mask & (1 << i))
			return bw_gbps[i];
	}
	return 0;
}

static int intel_dp_pcon_set_frl_mask(int max_frl)
{
	switch (max_frl) {
	case 48:
		return DP_PCON_FRL_BW_MASK_48GBPS;
	case 40:
		return DP_PCON_FRL_BW_MASK_40GBPS;
	case 32:
		return DP_PCON_FRL_BW_MASK_32GBPS;
	case 24:
		return DP_PCON_FRL_BW_MASK_24GBPS;
	case 18:
		return DP_PCON_FRL_BW_MASK_18GBPS;
	case 9:
		return DP_PCON_FRL_BW_MASK_9GBPS;
	}

	return 0;
}

static int intel_dp_hdmi_sink_max_frl(struct intel_dp *intel_dp)
{
	struct intel_connector *intel_connector = intel_dp->attached_connector;
	struct drm_connector *connector = &intel_connector->base;
	int max_frl_rate;
	int max_lanes, rate_per_lane;
	int max_dsc_lanes, dsc_rate_per_lane;

	max_lanes = connector->display_info.hdmi.max_lanes;
	rate_per_lane = connector->display_info.hdmi.max_frl_rate_per_lane;
	max_frl_rate = max_lanes * rate_per_lane;

	if (connector->display_info.hdmi.dsc_cap.v_1p2) {
		max_dsc_lanes = connector->display_info.hdmi.dsc_cap.max_lanes;
		dsc_rate_per_lane = connector->display_info.hdmi.dsc_cap.max_frl_rate_per_lane;
		if (max_dsc_lanes && dsc_rate_per_lane)
			max_frl_rate = min(max_frl_rate, max_dsc_lanes * dsc_rate_per_lane);
	}

	return max_frl_rate;
}

static int intel_dp_pcon_start_frl_training(struct intel_dp *intel_dp)
{
#define PCON_EXTENDED_TRAIN_MODE (1 > 0)
#define PCON_CONCURRENT_MODE (1 > 0)
#define PCON_SEQUENTIAL_MODE !PCON_CONCURRENT_MODE
#define PCON_NORMAL_TRAIN_MODE !PCON_EXTENDED_TRAIN_MODE
#define TIMEOUT_FRL_READY_MS 500
#define TIMEOUT_HDMI_LINK_ACTIVE_MS 1000

	struct drm_i915_private *i915 = dp_to_i915(intel_dp);
	int max_frl_bw, max_pcon_frl_bw, max_edid_frl_bw, ret;
	u8 max_frl_bw_mask = 0, frl_trained_mask;
	bool is_active;

	ret = drm_dp_pcon_reset_frl_config(&intel_dp->aux);
	if (ret < 0)
		return ret;

	max_pcon_frl_bw = intel_dp->dfp.pcon_max_frl_bw;
	drm_dbg(&i915->drm, "PCON max rate = %d Gbps\n", max_pcon_frl_bw);

	max_edid_frl_bw = intel_dp_hdmi_sink_max_frl(intel_dp);
	drm_dbg(&i915->drm, "Sink max rate from EDID = %d Gbps\n", max_edid_frl_bw);

	max_frl_bw = min(max_edid_frl_bw, max_pcon_frl_bw);

	if (max_frl_bw <= 0)
		return -EINVAL;

	ret = drm_dp_pcon_frl_prepare(&intel_dp->aux, false);
	if (ret < 0)
		return ret;
	/* Wait for PCON to be FRL Ready */
	wait_for(is_active = drm_dp_pcon_is_frl_ready(&intel_dp->aux) == true, TIMEOUT_FRL_READY_MS);

	if (!is_active)
		return -ETIMEDOUT;

	max_frl_bw_mask = intel_dp_pcon_set_frl_mask(max_frl_bw);
	ret = drm_dp_pcon_frl_configure_1(&intel_dp->aux, max_frl_bw, PCON_SEQUENTIAL_MODE);
	if (ret < 0)
		return ret;
	ret = drm_dp_pcon_frl_configure_2(&intel_dp->aux, max_frl_bw_mask, PCON_NORMAL_TRAIN_MODE);
	if (ret < 0)
		return ret;
	ret = drm_dp_pcon_frl_enable(&intel_dp->aux);
	if (ret < 0)
		return ret;
	/*
	 * Wait for FRL to be completed
	 * Check if the HDMI Link is up and active.
	 */
	wait_for(is_active = drm_dp_pcon_hdmi_link_active(&intel_dp->aux) == true, TIMEOUT_HDMI_LINK_ACTIVE_MS);

	if (!is_active)
		return -ETIMEDOUT;

	/* Verify HDMI Link configuration shows FRL Mode */
	if (drm_dp_pcon_hdmi_link_mode(&intel_dp->aux, &frl_trained_mask) !=
	    DP_PCON_HDMI_MODE_FRL) {
		drm_dbg(&i915->drm, "HDMI couldn't be trained in FRL Mode\n");
		return -EINVAL;
	}
	drm_dbg(&i915->drm, "MAX_FRL_MASK = %u, FRL_TRAINED_MASK = %u\n", max_frl_bw_mask, frl_trained_mask);

	intel_dp->frl.trained_rate_gbps = intel_dp_pcon_get_frl_mask(frl_trained_mask);
	intel_dp->frl.is_trained = true;
	drm_dbg(&i915->drm, "FRL trained with : %d Gbps\n", intel_dp->frl.trained_rate_gbps);

	return 0;
}

static bool intel_dp_is_hdmi_2_1_sink(struct intel_dp *intel_dp)
{
	if (drm_dp_is_branch(intel_dp->dpcd) &&
	    intel_dp->has_hdmi_sink &&
	    intel_dp_hdmi_sink_max_frl(intel_dp) > 0)
		return true;

	return false;
}

void intel_dp_check_frl_training(struct intel_dp *intel_dp)
{
	struct drm_i915_private *dev_priv = dp_to_i915(intel_dp);

	/* Always go for FRL training if supported */
	if (!intel_dp_is_hdmi_2_1_sink(intel_dp) ||
	    intel_dp->frl.is_trained)
		return;

	if (intel_dp_pcon_start_frl_training(intel_dp) < 0) {
		int ret, mode;

		drm_dbg(&dev_priv->drm, "Couldnt set FRL mode, continuing with TMDS mode\n");
		ret = drm_dp_pcon_reset_frl_config(&intel_dp->aux);
		mode = drm_dp_pcon_hdmi_link_mode(&intel_dp->aux, NULL);

		if (ret < 0 || mode != DP_PCON_HDMI_MODE_TMDS)
			drm_dbg(&dev_priv->drm, "Issue with PCON, cannot set TMDS mode\n");
	} else {
		drm_dbg(&dev_priv->drm, "FRL training Completed\n");
	}
}

static int
intel_dp_pcon_dsc_enc_slice_height(const struct intel_crtc_state *crtc_state)
{
	int vactive = crtc_state->hw.adjusted_mode.vdisplay;

	return intel_hdmi_dsc_get_slice_height(vactive);
}

static int
intel_dp_pcon_dsc_enc_slices(struct intel_dp *intel_dp,
			     const struct intel_crtc_state *crtc_state)
{
	struct intel_connector *intel_connector = intel_dp->attached_connector;
	struct drm_connector *connector = &intel_connector->base;
	int hdmi_throughput = connector->display_info.hdmi.dsc_cap.clk_per_slice;
	int hdmi_max_slices = connector->display_info.hdmi.dsc_cap.max_slices;
	int pcon_max_slices = drm_dp_pcon_dsc_max_slices(intel_dp->pcon_dsc_dpcd);
	int pcon_max_slice_width = drm_dp_pcon_dsc_max_slice_width(intel_dp->pcon_dsc_dpcd);

	return intel_hdmi_dsc_get_num_slices(crtc_state, pcon_max_slices,
					     pcon_max_slice_width,
					     hdmi_max_slices, hdmi_throughput);
}

static int
intel_dp_pcon_dsc_enc_bpp(struct intel_dp *intel_dp,
			  const struct intel_crtc_state *crtc_state,
			  int num_slices, int slice_width)
{
	struct intel_connector *intel_connector = intel_dp->attached_connector;
	struct drm_connector *connector = &intel_connector->base;
	int output_format = crtc_state->output_format;
	bool hdmi_all_bpp = connector->display_info.hdmi.dsc_cap.all_bpp;
	int pcon_fractional_bpp = drm_dp_pcon_dsc_bpp_incr(intel_dp->pcon_dsc_dpcd);
	int hdmi_max_chunk_bytes =
		connector->display_info.hdmi.dsc_cap.total_chunk_kbytes * 1024;

	return intel_hdmi_dsc_get_bpp(pcon_fractional_bpp, slice_width,
				      num_slices, output_format, hdmi_all_bpp,
				      hdmi_max_chunk_bytes);
}

void
intel_dp_pcon_dsc_configure(struct intel_dp *intel_dp,
			    const struct intel_crtc_state *crtc_state)
{
	u8 pps_param[6];
	int slice_height;
	int slice_width;
	int num_slices;
	int bits_per_pixel;
	int ret;
	struct intel_connector *intel_connector = intel_dp->attached_connector;
	struct drm_i915_private *i915 = dp_to_i915(intel_dp);
	struct drm_connector *connector;
	bool hdmi_is_dsc_1_2;

	if (!intel_dp_is_hdmi_2_1_sink(intel_dp))
		return;

	if (!intel_connector)
		return;
	connector = &intel_connector->base;
	hdmi_is_dsc_1_2 = connector->display_info.hdmi.dsc_cap.v_1p2;

	if (!drm_dp_pcon_enc_is_dsc_1_2(intel_dp->pcon_dsc_dpcd) ||
	    !hdmi_is_dsc_1_2)
		return;

	slice_height = intel_dp_pcon_dsc_enc_slice_height(crtc_state);
	if (!slice_height)
		return;

	num_slices = intel_dp_pcon_dsc_enc_slices(intel_dp, crtc_state);
	if (!num_slices)
		return;

	slice_width = DIV_ROUND_UP(crtc_state->hw.adjusted_mode.hdisplay,
				   num_slices);

	bits_per_pixel = intel_dp_pcon_dsc_enc_bpp(intel_dp, crtc_state,
						   num_slices, slice_width);
	if (!bits_per_pixel)
		return;

	pps_param[0] = slice_height & 0xFF;
	pps_param[1] = slice_height >> 8;
	pps_param[2] = slice_width & 0xFF;
	pps_param[3] = slice_width >> 8;
	pps_param[4] = bits_per_pixel & 0xFF;
	pps_param[5] = (bits_per_pixel >> 8) & 0x3;

	ret = drm_dp_pcon_pps_override_param(&intel_dp->aux, pps_param);
	if (ret < 0)
		drm_dbg_kms(&i915->drm, "Failed to set pcon DSC\n");
}

static void
g4x_set_link_train(struct intel_dp *intel_dp,
		   const struct intel_crtc_state *crtc_state,
		   u8 dp_train_pat)
{
	struct drm_i915_private *dev_priv = dp_to_i915(intel_dp);
	u32 *DP = &intel_dp->DP;

	*DP &= ~DP_LINK_TRAIN_MASK;

	switch (intel_dp_training_pattern_symbol(dp_train_pat)) {
	case DP_TRAINING_PATTERN_DISABLE:
		*DP |= DP_LINK_TRAIN_OFF;
		break;
	case DP_TRAINING_PATTERN_1:
		*DP |= DP_LINK_TRAIN_PAT_1;
		break;
	case DP_TRAINING_PATTERN_2:
		*DP |= DP_LINK_TRAIN_PAT_2;
		break;
	case DP_TRAINING_PATTERN_3:
		drm_dbg_kms(&dev_priv->drm,
			    "TPS3 not supported, using TPS2 instead\n");
		*DP |= DP_LINK_TRAIN_PAT_2;
		break;
	}

	intel_de_write(dev_priv, intel_dp->output_reg, intel_dp->DP);
	intel_de_posting_read(dev_priv, intel_dp->output_reg);
}

static void intel_dp_enable_port(struct intel_dp *intel_dp,
				 const struct intel_crtc_state *crtc_state)
{
	struct drm_i915_private *dev_priv = dp_to_i915(intel_dp);

	/* enable with pattern 1 (as per spec) */

	intel_dp_program_link_training_pattern(intel_dp, crtc_state,
					       DP_TRAINING_PATTERN_1);

	/*
	 * Magic for VLV/CHV. We _must_ first set up the register
	 * without actually enabling the port, and then do another
	 * write to enable the port. Otherwise link training will
	 * fail when the power sequencer is freshly used for this port.
	 */
	intel_dp->DP |= DP_PORT_EN;
	if (crtc_state->has_audio)
		intel_dp->DP |= DP_AUDIO_OUTPUT_ENABLE;

	intel_de_write(dev_priv, intel_dp->output_reg, intel_dp->DP);
	intel_de_posting_read(dev_priv, intel_dp->output_reg);
}

void intel_dp_configure_protocol_converter(struct intel_dp *intel_dp,
					   const struct intel_crtc_state *crtc_state)
{
	struct drm_i915_private *i915 = dp_to_i915(intel_dp);
	u8 tmp;

	if (intel_dp->dpcd[DP_DPCD_REV] < 0x13)
		return;

	if (!drm_dp_is_branch(intel_dp->dpcd))
		return;

	tmp = intel_dp->has_hdmi_sink ?
		DP_HDMI_DVI_OUTPUT_CONFIG : 0;

	if (drm_dp_dpcd_writeb(&intel_dp->aux,
			       DP_PROTOCOL_CONVERTER_CONTROL_0, tmp) != 1)
		drm_dbg_kms(&i915->drm, "Failed to set protocol converter HDMI mode to %s\n",
			    enableddisabled(intel_dp->has_hdmi_sink));

	tmp = crtc_state->output_format == INTEL_OUTPUT_FORMAT_YCBCR444 &&
		intel_dp->dfp.ycbcr_444_to_420 ? DP_CONVERSION_TO_YCBCR420_ENABLE : 0;

	if (drm_dp_dpcd_writeb(&intel_dp->aux,
			       DP_PROTOCOL_CONVERTER_CONTROL_1, tmp) != 1)
		drm_dbg_kms(&i915->drm,
			    "Failed to set protocol converter YCbCr 4:2:0 conversion mode to %s\n",
			    enableddisabled(intel_dp->dfp.ycbcr_444_to_420));

	tmp = 0;
	if (intel_dp->dfp.rgb_to_ycbcr) {
		bool bt2020, bt709;

		/*
		 * FIXME: Currently if userspace selects BT2020 or BT709, but PCON supports only
		 * RGB->YCbCr for BT601 colorspace, we go ahead with BT601, as default.
		 *
		 */
		tmp = DP_CONVERSION_BT601_RGB_YCBCR_ENABLE;

		bt2020 = drm_dp_downstream_rgb_to_ycbcr_conversion(intel_dp->dpcd,
								   intel_dp->downstream_ports,
								   DP_DS_HDMI_BT2020_RGB_YCBCR_CONV);
		bt709 = drm_dp_downstream_rgb_to_ycbcr_conversion(intel_dp->dpcd,
								  intel_dp->downstream_ports,
								  DP_DS_HDMI_BT709_RGB_YCBCR_CONV);
		switch (crtc_state->infoframes.vsc.colorimetry) {
		case DP_COLORIMETRY_BT2020_RGB:
		case DP_COLORIMETRY_BT2020_YCC:
			if (bt2020)
				tmp = DP_CONVERSION_BT2020_RGB_YCBCR_ENABLE;
			break;
		case DP_COLORIMETRY_BT709_YCC:
		case DP_COLORIMETRY_XVYCC_709:
			if (bt709)
				tmp = DP_CONVERSION_BT709_RGB_YCBCR_ENABLE;
			break;
		default:
			break;
		}
	}

	if (drm_dp_pcon_convert_rgb_to_ycbcr(&intel_dp->aux, tmp) < 0)
		drm_dbg_kms(&i915->drm,
			   "Failed to set protocol converter RGB->YCbCr conversion mode to %s\n",
			   enableddisabled(tmp ? true : false));
}

static void intel_enable_dp(struct intel_atomic_state *state,
			    struct intel_encoder *encoder,
			    const struct intel_crtc_state *pipe_config,
			    const struct drm_connector_state *conn_state)
{
	struct drm_i915_private *dev_priv = to_i915(encoder->base.dev);
	struct intel_dp *intel_dp = enc_to_intel_dp(encoder);
	struct intel_crtc *crtc = to_intel_crtc(pipe_config->uapi.crtc);
	u32 dp_reg = intel_de_read(dev_priv, intel_dp->output_reg);
	enum pipe pipe = crtc->pipe;
	intel_wakeref_t wakeref;

	if (drm_WARN_ON(&dev_priv->drm, dp_reg & DP_PORT_EN))
		return;

	with_intel_pps_lock(intel_dp, wakeref) {
		if (IS_VALLEYVIEW(dev_priv) || IS_CHERRYVIEW(dev_priv))
			vlv_pps_init(encoder, pipe_config);

		intel_dp_enable_port(intel_dp, pipe_config);

		intel_pps_vdd_on_unlocked(intel_dp);
		intel_pps_on_unlocked(intel_dp);
		intel_pps_vdd_off_unlocked(intel_dp, true);
	}

	if (IS_VALLEYVIEW(dev_priv) || IS_CHERRYVIEW(dev_priv)) {
		unsigned int lane_mask = 0x0;

		if (IS_CHERRYVIEW(dev_priv))
			lane_mask = intel_dp_unused_lane_mask(pipe_config->lane_count);

		vlv_wait_port_ready(dev_priv, dp_to_dig_port(intel_dp),
				    lane_mask);
	}

	intel_dp_set_power(intel_dp, DP_SET_POWER_D0);
	intel_dp_configure_protocol_converter(intel_dp, pipe_config);
	intel_dp_check_frl_training(intel_dp);
	intel_dp_pcon_dsc_configure(intel_dp, pipe_config);
	intel_dp_start_link_train(intel_dp, pipe_config);
	intel_dp_stop_link_train(intel_dp, pipe_config);

	if (pipe_config->has_audio) {
		drm_dbg(&dev_priv->drm, "Enabling DP audio on pipe %c\n",
			pipe_name(pipe));
		intel_audio_codec_enable(encoder, pipe_config, conn_state);
	}
}

static void g4x_enable_dp(struct intel_atomic_state *state,
			  struct intel_encoder *encoder,
			  const struct intel_crtc_state *pipe_config,
			  const struct drm_connector_state *conn_state)
{
	intel_enable_dp(state, encoder, pipe_config, conn_state);
	intel_edp_backlight_on(pipe_config, conn_state);
}

static void vlv_enable_dp(struct intel_atomic_state *state,
			  struct intel_encoder *encoder,
			  const struct intel_crtc_state *pipe_config,
			  const struct drm_connector_state *conn_state)
{
	intel_edp_backlight_on(pipe_config, conn_state);
}

static void g4x_pre_enable_dp(struct intel_atomic_state *state,
			      struct intel_encoder *encoder,
			      const struct intel_crtc_state *pipe_config,
			      const struct drm_connector_state *conn_state)
{
	struct intel_dp *intel_dp = enc_to_intel_dp(encoder);
	enum port port = encoder->port;

	intel_dp_prepare(encoder, pipe_config);

	/* Only ilk+ has port A */
	if (port == PORT_A)
		ilk_edp_pll_on(intel_dp, pipe_config);
}

static void vlv_pre_enable_dp(struct intel_atomic_state *state,
			      struct intel_encoder *encoder,
			      const struct intel_crtc_state *pipe_config,
			      const struct drm_connector_state *conn_state)
{
	vlv_phy_pre_encoder_enable(encoder, pipe_config);

	intel_enable_dp(state, encoder, pipe_config, conn_state);
}

static void vlv_dp_pre_pll_enable(struct intel_atomic_state *state,
				  struct intel_encoder *encoder,
				  const struct intel_crtc_state *pipe_config,
				  const struct drm_connector_state *conn_state)
{
	intel_dp_prepare(encoder, pipe_config);

	vlv_phy_pre_pll_enable(encoder, pipe_config);
}

static void chv_pre_enable_dp(struct intel_atomic_state *state,
			      struct intel_encoder *encoder,
			      const struct intel_crtc_state *pipe_config,
			      const struct drm_connector_state *conn_state)
{
	chv_phy_pre_encoder_enable(encoder, pipe_config);

	intel_enable_dp(state, encoder, pipe_config, conn_state);

	/* Second common lane will stay alive on its own now */
	chv_phy_release_cl2_override(encoder);
}

static void chv_dp_pre_pll_enable(struct intel_atomic_state *state,
				  struct intel_encoder *encoder,
				  const struct intel_crtc_state *pipe_config,
				  const struct drm_connector_state *conn_state)
{
	intel_dp_prepare(encoder, pipe_config);

	chv_phy_pre_pll_enable(encoder, pipe_config);
}

static void chv_dp_post_pll_disable(struct intel_atomic_state *state,
				    struct intel_encoder *encoder,
				    const struct intel_crtc_state *old_crtc_state,
				    const struct drm_connector_state *old_conn_state)
{
	chv_phy_post_pll_disable(encoder, old_crtc_state);
}

static u8 intel_dp_voltage_max_2(struct intel_dp *intel_dp,
				 const struct intel_crtc_state *crtc_state)
{
	return DP_TRAIN_VOLTAGE_SWING_LEVEL_2;
}

static u8 intel_dp_voltage_max_3(struct intel_dp *intel_dp,
				 const struct intel_crtc_state *crtc_state)
{
	return DP_TRAIN_VOLTAGE_SWING_LEVEL_3;
}

static u8 intel_dp_preemph_max_2(struct intel_dp *intel_dp)
{
	return DP_TRAIN_PRE_EMPH_LEVEL_2;
}

static u8 intel_dp_preemph_max_3(struct intel_dp *intel_dp)
{
	return DP_TRAIN_PRE_EMPH_LEVEL_3;
}

static void vlv_set_signal_levels(struct intel_dp *intel_dp,
				  const struct intel_crtc_state *crtc_state)
{
	struct intel_encoder *encoder = &dp_to_dig_port(intel_dp)->base;
	unsigned long demph_reg_value, preemph_reg_value,
		uniqtranscale_reg_value;
	u8 train_set = intel_dp->train_set[0];

	switch (train_set & DP_TRAIN_PRE_EMPHASIS_MASK) {
	case DP_TRAIN_PRE_EMPH_LEVEL_0:
		preemph_reg_value = 0x0004000;
		switch (train_set & DP_TRAIN_VOLTAGE_SWING_MASK) {
		case DP_TRAIN_VOLTAGE_SWING_LEVEL_0:
			demph_reg_value = 0x2B405555;
			uniqtranscale_reg_value = 0x552AB83A;
			break;
		case DP_TRAIN_VOLTAGE_SWING_LEVEL_1:
			demph_reg_value = 0x2B404040;
			uniqtranscale_reg_value = 0x5548B83A;
			break;
		case DP_TRAIN_VOLTAGE_SWING_LEVEL_2:
			demph_reg_value = 0x2B245555;
			uniqtranscale_reg_value = 0x5560B83A;
			break;
		case DP_TRAIN_VOLTAGE_SWING_LEVEL_3:
			demph_reg_value = 0x2B405555;
			uniqtranscale_reg_value = 0x5598DA3A;
			break;
		default:
			return;
		}
		break;
	case DP_TRAIN_PRE_EMPH_LEVEL_1:
		preemph_reg_value = 0x0002000;
		switch (train_set & DP_TRAIN_VOLTAGE_SWING_MASK) {
		case DP_TRAIN_VOLTAGE_SWING_LEVEL_0:
			demph_reg_value = 0x2B404040;
			uniqtranscale_reg_value = 0x5552B83A;
			break;
		case DP_TRAIN_VOLTAGE_SWING_LEVEL_1:
			demph_reg_value = 0x2B404848;
			uniqtranscale_reg_value = 0x5580B83A;
			break;
		case DP_TRAIN_VOLTAGE_SWING_LEVEL_2:
			demph_reg_value = 0x2B404040;
			uniqtranscale_reg_value = 0x55ADDA3A;
			break;
		default:
			return;
		}
		break;
	case DP_TRAIN_PRE_EMPH_LEVEL_2:
		preemph_reg_value = 0x0000000;
		switch (train_set & DP_TRAIN_VOLTAGE_SWING_MASK) {
		case DP_TRAIN_VOLTAGE_SWING_LEVEL_0:
			demph_reg_value = 0x2B305555;
			uniqtranscale_reg_value = 0x5570B83A;
			break;
		case DP_TRAIN_VOLTAGE_SWING_LEVEL_1:
			demph_reg_value = 0x2B2B4040;
			uniqtranscale_reg_value = 0x55ADDA3A;
			break;
		default:
			return;
		}
		break;
	case DP_TRAIN_PRE_EMPH_LEVEL_3:
		preemph_reg_value = 0x0006000;
		switch (train_set & DP_TRAIN_VOLTAGE_SWING_MASK) {
		case DP_TRAIN_VOLTAGE_SWING_LEVEL_0:
			demph_reg_value = 0x1B405555;
			uniqtranscale_reg_value = 0x55ADDA3A;
			break;
		default:
			return;
		}
		break;
	default:
		return;
	}

	vlv_set_phy_signal_level(encoder, crtc_state,
				 demph_reg_value, preemph_reg_value,
				 uniqtranscale_reg_value, 0);
}

static void chv_set_signal_levels(struct intel_dp *intel_dp,
				  const struct intel_crtc_state *crtc_state)
{
	struct intel_encoder *encoder = &dp_to_dig_port(intel_dp)->base;
	u32 deemph_reg_value, margin_reg_value;
	bool uniq_trans_scale = false;
	u8 train_set = intel_dp->train_set[0];

	switch (train_set & DP_TRAIN_PRE_EMPHASIS_MASK) {
	case DP_TRAIN_PRE_EMPH_LEVEL_0:
		switch (train_set & DP_TRAIN_VOLTAGE_SWING_MASK) {
		case DP_TRAIN_VOLTAGE_SWING_LEVEL_0:
			deemph_reg_value = 128;
			margin_reg_value = 52;
			break;
		case DP_TRAIN_VOLTAGE_SWING_LEVEL_1:
			deemph_reg_value = 128;
			margin_reg_value = 77;
			break;
		case DP_TRAIN_VOLTAGE_SWING_LEVEL_2:
			deemph_reg_value = 128;
			margin_reg_value = 102;
			break;
		case DP_TRAIN_VOLTAGE_SWING_LEVEL_3:
			deemph_reg_value = 128;
			margin_reg_value = 154;
			uniq_trans_scale = true;
			break;
		default:
			return;
		}
		break;
	case DP_TRAIN_PRE_EMPH_LEVEL_1:
		switch (train_set & DP_TRAIN_VOLTAGE_SWING_MASK) {
		case DP_TRAIN_VOLTAGE_SWING_LEVEL_0:
			deemph_reg_value = 85;
			margin_reg_value = 78;
			break;
		case DP_TRAIN_VOLTAGE_SWING_LEVEL_1:
			deemph_reg_value = 85;
			margin_reg_value = 116;
			break;
		case DP_TRAIN_VOLTAGE_SWING_LEVEL_2:
			deemph_reg_value = 85;
			margin_reg_value = 154;
			break;
		default:
			return;
		}
		break;
	case DP_TRAIN_PRE_EMPH_LEVEL_2:
		switch (train_set & DP_TRAIN_VOLTAGE_SWING_MASK) {
		case DP_TRAIN_VOLTAGE_SWING_LEVEL_0:
			deemph_reg_value = 64;
			margin_reg_value = 104;
			break;
		case DP_TRAIN_VOLTAGE_SWING_LEVEL_1:
			deemph_reg_value = 64;
			margin_reg_value = 154;
			break;
		default:
			return;
		}
		break;
	case DP_TRAIN_PRE_EMPH_LEVEL_3:
		switch (train_set & DP_TRAIN_VOLTAGE_SWING_MASK) {
		case DP_TRAIN_VOLTAGE_SWING_LEVEL_0:
			deemph_reg_value = 43;
			margin_reg_value = 154;
			break;
		default:
			return;
		}
		break;
	default:
		return;
	}

	chv_set_phy_signal_level(encoder, crtc_state,
				 deemph_reg_value, margin_reg_value,
				 uniq_trans_scale);
}

static u32 g4x_signal_levels(u8 train_set)
{
	u32 signal_levels = 0;

	switch (train_set & DP_TRAIN_VOLTAGE_SWING_MASK) {
	case DP_TRAIN_VOLTAGE_SWING_LEVEL_0:
	default:
		signal_levels |= DP_VOLTAGE_0_4;
		break;
	case DP_TRAIN_VOLTAGE_SWING_LEVEL_1:
		signal_levels |= DP_VOLTAGE_0_6;
		break;
	case DP_TRAIN_VOLTAGE_SWING_LEVEL_2:
		signal_levels |= DP_VOLTAGE_0_8;
		break;
	case DP_TRAIN_VOLTAGE_SWING_LEVEL_3:
		signal_levels |= DP_VOLTAGE_1_2;
		break;
	}
	switch (train_set & DP_TRAIN_PRE_EMPHASIS_MASK) {
	case DP_TRAIN_PRE_EMPH_LEVEL_0:
	default:
		signal_levels |= DP_PRE_EMPHASIS_0;
		break;
	case DP_TRAIN_PRE_EMPH_LEVEL_1:
		signal_levels |= DP_PRE_EMPHASIS_3_5;
		break;
	case DP_TRAIN_PRE_EMPH_LEVEL_2:
		signal_levels |= DP_PRE_EMPHASIS_6;
		break;
	case DP_TRAIN_PRE_EMPH_LEVEL_3:
		signal_levels |= DP_PRE_EMPHASIS_9_5;
		break;
	}
	return signal_levels;
}

static void
g4x_set_signal_levels(struct intel_dp *intel_dp,
		      const struct intel_crtc_state *crtc_state)
{
	struct drm_i915_private *dev_priv = dp_to_i915(intel_dp);
	u8 train_set = intel_dp->train_set[0];
	u32 signal_levels;

	signal_levels = g4x_signal_levels(train_set);

	drm_dbg_kms(&dev_priv->drm, "Using signal levels %08x\n",
		    signal_levels);

	intel_dp->DP &= ~(DP_VOLTAGE_MASK | DP_PRE_EMPHASIS_MASK);
	intel_dp->DP |= signal_levels;

	intel_de_write(dev_priv, intel_dp->output_reg, intel_dp->DP);
	intel_de_posting_read(dev_priv, intel_dp->output_reg);
}

/* SNB CPU eDP voltage swing and pre-emphasis control */
static u32 snb_cpu_edp_signal_levels(u8 train_set)
{
	u8 signal_levels = train_set & (DP_TRAIN_VOLTAGE_SWING_MASK |
					DP_TRAIN_PRE_EMPHASIS_MASK);

	switch (signal_levels) {
	case DP_TRAIN_VOLTAGE_SWING_LEVEL_0 | DP_TRAIN_PRE_EMPH_LEVEL_0:
	case DP_TRAIN_VOLTAGE_SWING_LEVEL_1 | DP_TRAIN_PRE_EMPH_LEVEL_0:
		return EDP_LINK_TRAIN_400_600MV_0DB_SNB_B;
	case DP_TRAIN_VOLTAGE_SWING_LEVEL_0 | DP_TRAIN_PRE_EMPH_LEVEL_1:
		return EDP_LINK_TRAIN_400MV_3_5DB_SNB_B;
	case DP_TRAIN_VOLTAGE_SWING_LEVEL_0 | DP_TRAIN_PRE_EMPH_LEVEL_2:
	case DP_TRAIN_VOLTAGE_SWING_LEVEL_1 | DP_TRAIN_PRE_EMPH_LEVEL_2:
		return EDP_LINK_TRAIN_400_600MV_6DB_SNB_B;
	case DP_TRAIN_VOLTAGE_SWING_LEVEL_1 | DP_TRAIN_PRE_EMPH_LEVEL_1:
	case DP_TRAIN_VOLTAGE_SWING_LEVEL_2 | DP_TRAIN_PRE_EMPH_LEVEL_1:
		return EDP_LINK_TRAIN_600_800MV_3_5DB_SNB_B;
	case DP_TRAIN_VOLTAGE_SWING_LEVEL_2 | DP_TRAIN_PRE_EMPH_LEVEL_0:
	case DP_TRAIN_VOLTAGE_SWING_LEVEL_3 | DP_TRAIN_PRE_EMPH_LEVEL_0:
		return EDP_LINK_TRAIN_800_1200MV_0DB_SNB_B;
	default:
		DRM_DEBUG_KMS("Unsupported voltage swing/pre-emphasis level:"
			      "0x%x\n", signal_levels);
		return EDP_LINK_TRAIN_400_600MV_0DB_SNB_B;
	}
}

static void
snb_cpu_edp_set_signal_levels(struct intel_dp *intel_dp,
			      const struct intel_crtc_state *crtc_state)
{
	struct drm_i915_private *dev_priv = dp_to_i915(intel_dp);
	u8 train_set = intel_dp->train_set[0];
	u32 signal_levels;

	signal_levels = snb_cpu_edp_signal_levels(train_set);

	drm_dbg_kms(&dev_priv->drm, "Using signal levels %08x\n",
		    signal_levels);

	intel_dp->DP &= ~EDP_LINK_TRAIN_VOL_EMP_MASK_SNB;
	intel_dp->DP |= signal_levels;

	intel_de_write(dev_priv, intel_dp->output_reg, intel_dp->DP);
	intel_de_posting_read(dev_priv, intel_dp->output_reg);
}

/* IVB CPU eDP voltage swing and pre-emphasis control */
static u32 ivb_cpu_edp_signal_levels(u8 train_set)
{
	u8 signal_levels = train_set & (DP_TRAIN_VOLTAGE_SWING_MASK |
					DP_TRAIN_PRE_EMPHASIS_MASK);

	switch (signal_levels) {
	case DP_TRAIN_VOLTAGE_SWING_LEVEL_0 | DP_TRAIN_PRE_EMPH_LEVEL_0:
		return EDP_LINK_TRAIN_400MV_0DB_IVB;
	case DP_TRAIN_VOLTAGE_SWING_LEVEL_0 | DP_TRAIN_PRE_EMPH_LEVEL_1:
		return EDP_LINK_TRAIN_400MV_3_5DB_IVB;
	case DP_TRAIN_VOLTAGE_SWING_LEVEL_0 | DP_TRAIN_PRE_EMPH_LEVEL_2:
	case DP_TRAIN_VOLTAGE_SWING_LEVEL_1 | DP_TRAIN_PRE_EMPH_LEVEL_2:
		return EDP_LINK_TRAIN_400MV_6DB_IVB;

	case DP_TRAIN_VOLTAGE_SWING_LEVEL_1 | DP_TRAIN_PRE_EMPH_LEVEL_0:
		return EDP_LINK_TRAIN_600MV_0DB_IVB;
	case DP_TRAIN_VOLTAGE_SWING_LEVEL_1 | DP_TRAIN_PRE_EMPH_LEVEL_1:
		return EDP_LINK_TRAIN_600MV_3_5DB_IVB;

	case DP_TRAIN_VOLTAGE_SWING_LEVEL_2 | DP_TRAIN_PRE_EMPH_LEVEL_0:
		return EDP_LINK_TRAIN_800MV_0DB_IVB;
	case DP_TRAIN_VOLTAGE_SWING_LEVEL_2 | DP_TRAIN_PRE_EMPH_LEVEL_1:
		return EDP_LINK_TRAIN_800MV_3_5DB_IVB;

	default:
		DRM_DEBUG_KMS("Unsupported voltage swing/pre-emphasis level:"
			      "0x%x\n", signal_levels);
		return EDP_LINK_TRAIN_500MV_0DB_IVB;
	}
}

static void
ivb_cpu_edp_set_signal_levels(struct intel_dp *intel_dp,
			      const struct intel_crtc_state *crtc_state)
{
	struct drm_i915_private *dev_priv = dp_to_i915(intel_dp);
	u8 train_set = intel_dp->train_set[0];
	u32 signal_levels;

	signal_levels = ivb_cpu_edp_signal_levels(train_set);

	drm_dbg_kms(&dev_priv->drm, "Using signal levels %08x\n",
		    signal_levels);

	intel_dp->DP &= ~EDP_LINK_TRAIN_VOL_EMP_MASK_IVB;
	intel_dp->DP |= signal_levels;

	intel_de_write(dev_priv, intel_dp->output_reg, intel_dp->DP);
	intel_de_posting_read(dev_priv, intel_dp->output_reg);
}

static char dp_training_pattern_name(u8 train_pat)
{
	switch (train_pat) {
	case DP_TRAINING_PATTERN_1:
	case DP_TRAINING_PATTERN_2:
	case DP_TRAINING_PATTERN_3:
		return '0' + train_pat;
	case DP_TRAINING_PATTERN_4:
		return '4';
	default:
		MISSING_CASE(train_pat);
		return '?';
	}
}

void
intel_dp_program_link_training_pattern(struct intel_dp *intel_dp,
				       const struct intel_crtc_state *crtc_state,
				       u8 dp_train_pat)
{
	struct intel_encoder *encoder = &dp_to_dig_port(intel_dp)->base;
	struct drm_i915_private *dev_priv = to_i915(encoder->base.dev);
	u8 train_pat = intel_dp_training_pattern_symbol(dp_train_pat);

	if (train_pat != DP_TRAINING_PATTERN_DISABLE)
		drm_dbg_kms(&dev_priv->drm,
			    "[ENCODER:%d:%s] Using DP training pattern TPS%c\n",
			    encoder->base.base.id, encoder->base.name,
			    dp_training_pattern_name(train_pat));

	intel_dp->set_link_train(intel_dp, crtc_state, dp_train_pat);
}

static void
intel_dp_link_down(struct intel_encoder *encoder,
		   const struct intel_crtc_state *old_crtc_state)
{
	struct drm_i915_private *dev_priv = to_i915(encoder->base.dev);
	struct intel_dp *intel_dp = enc_to_intel_dp(encoder);
	struct intel_crtc *crtc = to_intel_crtc(old_crtc_state->uapi.crtc);
	enum port port = encoder->port;
	u32 DP = intel_dp->DP;

	if (drm_WARN_ON(&dev_priv->drm,
			(intel_de_read(dev_priv, intel_dp->output_reg) &
			 DP_PORT_EN) == 0))
		return;

	drm_dbg_kms(&dev_priv->drm, "\n");

	if ((IS_IVYBRIDGE(dev_priv) && port == PORT_A) ||
	    (HAS_PCH_CPT(dev_priv) && port != PORT_A)) {
		DP &= ~DP_LINK_TRAIN_MASK_CPT;
		DP |= DP_LINK_TRAIN_PAT_IDLE_CPT;
	} else {
		DP &= ~DP_LINK_TRAIN_MASK;
		DP |= DP_LINK_TRAIN_PAT_IDLE;
	}
	intel_de_write(dev_priv, intel_dp->output_reg, DP);
	intel_de_posting_read(dev_priv, intel_dp->output_reg);

	DP &= ~(DP_PORT_EN | DP_AUDIO_OUTPUT_ENABLE);
	intel_de_write(dev_priv, intel_dp->output_reg, DP);
	intel_de_posting_read(dev_priv, intel_dp->output_reg);

	/*
	 * HW workaround for IBX, we need to move the port
	 * to transcoder A after disabling it to allow the
	 * matching HDMI port to be enabled on transcoder A.
	 */
	if (HAS_PCH_IBX(dev_priv) && crtc->pipe == PIPE_B && port != PORT_A) {
		/*
		 * We get CPU/PCH FIFO underruns on the other pipe when
		 * doing the workaround. Sweep them under the rug.
		 */
		intel_set_cpu_fifo_underrun_reporting(dev_priv, PIPE_A, false);
		intel_set_pch_fifo_underrun_reporting(dev_priv, PIPE_A, false);

		/* always enable with pattern 1 (as per spec) */
		DP &= ~(DP_PIPE_SEL_MASK | DP_LINK_TRAIN_MASK);
		DP |= DP_PORT_EN | DP_PIPE_SEL(PIPE_A) |
			DP_LINK_TRAIN_PAT_1;
		intel_de_write(dev_priv, intel_dp->output_reg, DP);
		intel_de_posting_read(dev_priv, intel_dp->output_reg);

		DP &= ~DP_PORT_EN;
		intel_de_write(dev_priv, intel_dp->output_reg, DP);
		intel_de_posting_read(dev_priv, intel_dp->output_reg);

		intel_wait_for_vblank_if_active(dev_priv, PIPE_A);
		intel_set_cpu_fifo_underrun_reporting(dev_priv, PIPE_A, true);
		intel_set_pch_fifo_underrun_reporting(dev_priv, PIPE_A, true);
	}

	msleep(intel_dp->pps.panel_power_down_delay);

	intel_dp->DP = DP;

	if (IS_VALLEYVIEW(dev_priv) || IS_CHERRYVIEW(dev_priv)) {
		intel_wakeref_t wakeref;

		with_intel_pps_lock(intel_dp, wakeref)
			intel_dp->pps.active_pipe = INVALID_PIPE;
	}
}

bool intel_dp_get_colorimetry_status(struct intel_dp *intel_dp)
{
	u8 dprx = 0;

	if (drm_dp_dpcd_readb(&intel_dp->aux, DP_DPRX_FEATURE_ENUMERATION_LIST,
			      &dprx) != 1)
		return false;
	return dprx & DP_VSC_SDP_EXT_FOR_COLORIMETRY_SUPPORTED;
}

static void intel_dp_get_dsc_sink_cap(struct intel_dp *intel_dp)
{
	struct drm_i915_private *i915 = dp_to_i915(intel_dp);

	/*
	 * Clear the cached register set to avoid using stale values
	 * for the sinks that do not support DSC.
	 */
	memset(intel_dp->dsc_dpcd, 0, sizeof(intel_dp->dsc_dpcd));

	/* Clear fec_capable to avoid using stale values */
	intel_dp->fec_capable = 0;

	/* Cache the DSC DPCD if eDP or DP rev >= 1.4 */
	if (intel_dp->dpcd[DP_DPCD_REV] >= 0x14 ||
	    intel_dp->edp_dpcd[0] >= DP_EDP_14) {
		if (drm_dp_dpcd_read(&intel_dp->aux, DP_DSC_SUPPORT,
				     intel_dp->dsc_dpcd,
				     sizeof(intel_dp->dsc_dpcd)) < 0)
			drm_err(&i915->drm,
				"Failed to read DPCD register 0x%x\n",
				DP_DSC_SUPPORT);

		drm_dbg_kms(&i915->drm, "DSC DPCD: %*ph\n",
			    (int)sizeof(intel_dp->dsc_dpcd),
			    intel_dp->dsc_dpcd);

		/* FEC is supported only on DP 1.4 */
		if (!intel_dp_is_edp(intel_dp) &&
		    drm_dp_dpcd_readb(&intel_dp->aux, DP_FEC_CAPABILITY,
				      &intel_dp->fec_capable) < 0)
			drm_err(&i915->drm,
				"Failed to read FEC DPCD register\n");

		drm_dbg_kms(&i915->drm, "FEC CAPABILITY: %x\n",
			    intel_dp->fec_capable);
	}
}

static bool
intel_edp_init_dpcd(struct intel_dp *intel_dp)
{
	struct drm_i915_private *dev_priv =
		to_i915(dp_to_dig_port(intel_dp)->base.base.dev);

	/* this function is meant to be called only once */
	drm_WARN_ON(&dev_priv->drm, intel_dp->dpcd[DP_DPCD_REV] != 0);

	if (drm_dp_read_dpcd_caps(&intel_dp->aux, intel_dp->dpcd) != 0)
		return false;

	drm_dp_read_desc(&intel_dp->aux, &intel_dp->desc,
			 drm_dp_is_branch(intel_dp->dpcd));

	/*
	 * Read the eDP display control registers.
	 *
	 * Do this independent of DP_DPCD_DISPLAY_CONTROL_CAPABLE bit in
	 * DP_EDP_CONFIGURATION_CAP, because some buggy displays do not have it
	 * set, but require eDP 1.4+ detection (e.g. for supported link rates
	 * method). The display control registers should read zero if they're
	 * not supported anyway.
	 */
	if (drm_dp_dpcd_read(&intel_dp->aux, DP_EDP_DPCD_REV,
			     intel_dp->edp_dpcd, sizeof(intel_dp->edp_dpcd)) ==
			     sizeof(intel_dp->edp_dpcd))
		drm_dbg_kms(&dev_priv->drm, "eDP DPCD: %*ph\n",
			    (int)sizeof(intel_dp->edp_dpcd),
			    intel_dp->edp_dpcd);

	/*
	 * This has to be called after intel_dp->edp_dpcd is filled, PSR checks
	 * for SET_POWER_CAPABLE bit in intel_dp->edp_dpcd[1]
	 */
	intel_psr_init_dpcd(intel_dp);

	/* Read the eDP 1.4+ supported link rates. */
	if (intel_dp->edp_dpcd[0] >= DP_EDP_14) {
		__le16 sink_rates[DP_MAX_SUPPORTED_RATES];
		int i;

		drm_dp_dpcd_read(&intel_dp->aux, DP_SUPPORTED_LINK_RATES,
				sink_rates, sizeof(sink_rates));

		for (i = 0; i < ARRAY_SIZE(sink_rates); i++) {
			int val = le16_to_cpu(sink_rates[i]);

			if (val == 0)
				break;

			/* Value read multiplied by 200kHz gives the per-lane
			 * link rate in kHz. The source rates are, however,
			 * stored in terms of LS_Clk kHz. The full conversion
			 * back to symbols is
			 * (val * 200kHz)*(8/10 ch. encoding)*(1/8 bit to Byte)
			 */
			intel_dp->sink_rates[i] = (val * 200) / 10;
		}
		intel_dp->num_sink_rates = i;
	}

	/*
	 * Use DP_LINK_RATE_SET if DP_SUPPORTED_LINK_RATES are available,
	 * default to DP_MAX_LINK_RATE and DP_LINK_BW_SET otherwise.
	 */
	if (intel_dp->num_sink_rates)
		intel_dp->use_rate_select = true;
	else
		intel_dp_set_sink_rates(intel_dp);

	intel_dp_set_common_rates(intel_dp);

	/* Read the eDP DSC DPCD registers */
	if (INTEL_GEN(dev_priv) >= 10 || IS_GEMINILAKE(dev_priv))
		intel_dp_get_dsc_sink_cap(intel_dp);

	/*
	 * If needed, program our source OUI so we can make various Intel-specific AUX services
	 * available (such as HDR backlight controls)
	 */
	intel_edp_init_source_oui(intel_dp, true);

	return true;
}

static bool
intel_dp_has_sink_count(struct intel_dp *intel_dp)
{
	if (!intel_dp->attached_connector)
		return false;

	return drm_dp_read_sink_count_cap(&intel_dp->attached_connector->base,
					  intel_dp->dpcd,
					  &intel_dp->desc);
}

static bool
intel_dp_get_dpcd(struct intel_dp *intel_dp)
{
	int ret;

	intel_dp_lttpr_init(intel_dp);

	if (drm_dp_read_dpcd_caps(&intel_dp->aux, intel_dp->dpcd))
		return false;

	/*
	 * Don't clobber cached eDP rates. Also skip re-reading
	 * the OUI/ID since we know it won't change.
	 */
	if (!intel_dp_is_edp(intel_dp)) {
		drm_dp_read_desc(&intel_dp->aux, &intel_dp->desc,
				 drm_dp_is_branch(intel_dp->dpcd));

		intel_dp_set_sink_rates(intel_dp);
		intel_dp_set_common_rates(intel_dp);
	}

	if (intel_dp_has_sink_count(intel_dp)) {
		ret = drm_dp_read_sink_count(&intel_dp->aux);
		if (ret < 0)
			return false;

		/*
		 * Sink count can change between short pulse hpd hence
		 * a member variable in intel_dp will track any changes
		 * between short pulse interrupts.
		 */
		intel_dp->sink_count = ret;

		/*
		 * SINK_COUNT == 0 and DOWNSTREAM_PORT_PRESENT == 1 implies that
		 * a dongle is present but no display. Unless we require to know
		 * if a dongle is present or not, we don't need to update
		 * downstream port information. So, an early return here saves
		 * time from performing other operations which are not required.
		 */
		if (!intel_dp->sink_count)
			return false;
	}

	return drm_dp_read_downstream_info(&intel_dp->aux, intel_dp->dpcd,
					   intel_dp->downstream_ports) == 0;
}

static bool
intel_dp_can_mst(struct intel_dp *intel_dp)
{
	struct drm_i915_private *i915 = dp_to_i915(intel_dp);

	return i915->params.enable_dp_mst &&
		intel_dp->can_mst &&
		drm_dp_read_mst_cap(&intel_dp->aux, intel_dp->dpcd);
}

static void
intel_dp_configure_mst(struct intel_dp *intel_dp)
{
	struct drm_i915_private *i915 = dp_to_i915(intel_dp);
	struct intel_encoder *encoder =
		&dp_to_dig_port(intel_dp)->base;
	bool sink_can_mst = drm_dp_read_mst_cap(&intel_dp->aux, intel_dp->dpcd);

	drm_dbg_kms(&i915->drm,
		    "[ENCODER:%d:%s] MST support: port: %s, sink: %s, modparam: %s\n",
		    encoder->base.base.id, encoder->base.name,
		    yesno(intel_dp->can_mst), yesno(sink_can_mst),
		    yesno(i915->params.enable_dp_mst));

	if (!intel_dp->can_mst)
		return;

	intel_dp->is_mst = sink_can_mst &&
		i915->params.enable_dp_mst;

	drm_dp_mst_topology_mgr_set_mst(&intel_dp->mst_mgr,
					intel_dp->is_mst);
}

static bool
intel_dp_get_sink_irq_esi(struct intel_dp *intel_dp, u8 *sink_irq_vector)
{
	return drm_dp_dpcd_read(&intel_dp->aux, DP_SINK_COUNT_ESI,
				sink_irq_vector, DP_DPRX_ESI_LEN) ==
		DP_DPRX_ESI_LEN;
}

bool
intel_dp_needs_vsc_sdp(const struct intel_crtc_state *crtc_state,
		       const struct drm_connector_state *conn_state)
{
	/*
	 * As per DP 1.4a spec section 2.2.4.3 [MSA Field for Indication
	 * of Color Encoding Format and Content Color Gamut], in order to
	 * sending YCBCR 420 or HDR BT.2020 signals we should use DP VSC SDP.
	 */
	if (crtc_state->output_format == INTEL_OUTPUT_FORMAT_YCBCR420)
		return true;

	switch (conn_state->colorspace) {
	case DRM_MODE_COLORIMETRY_SYCC_601:
	case DRM_MODE_COLORIMETRY_OPYCC_601:
	case DRM_MODE_COLORIMETRY_BT2020_YCC:
	case DRM_MODE_COLORIMETRY_BT2020_RGB:
	case DRM_MODE_COLORIMETRY_BT2020_CYCC:
		return true;
	default:
		break;
	}

	return false;
}

static ssize_t intel_dp_vsc_sdp_pack(const struct drm_dp_vsc_sdp *vsc,
				     struct dp_sdp *sdp, size_t size)
{
	size_t length = sizeof(struct dp_sdp);

	if (size < length)
		return -ENOSPC;

	memset(sdp, 0, size);

	/*
	 * Prepare VSC Header for SU as per DP 1.4a spec, Table 2-119
	 * VSC SDP Header Bytes
	 */
	sdp->sdp_header.HB0 = 0; /* Secondary-Data Packet ID = 0 */
	sdp->sdp_header.HB1 = vsc->sdp_type; /* Secondary-data Packet Type */
	sdp->sdp_header.HB2 = vsc->revision; /* Revision Number */
	sdp->sdp_header.HB3 = vsc->length; /* Number of Valid Data Bytes */

	/*
	 * Only revision 0x5 supports Pixel Encoding/Colorimetry Format as
	 * per DP 1.4a spec.
	 */
	if (vsc->revision != 0x5)
		goto out;

	/* VSC SDP Payload for DB16 through DB18 */
	/* Pixel Encoding and Colorimetry Formats  */
	sdp->db[16] = (vsc->pixelformat & 0xf) << 4; /* DB16[7:4] */
	sdp->db[16] |= vsc->colorimetry & 0xf; /* DB16[3:0] */

	switch (vsc->bpc) {
	case 6:
		/* 6bpc: 0x0 */
		break;
	case 8:
		sdp->db[17] = 0x1; /* DB17[3:0] */
		break;
	case 10:
		sdp->db[17] = 0x2;
		break;
	case 12:
		sdp->db[17] = 0x3;
		break;
	case 16:
		sdp->db[17] = 0x4;
		break;
	default:
		MISSING_CASE(vsc->bpc);
		break;
	}
	/* Dynamic Range and Component Bit Depth */
	if (vsc->dynamic_range == DP_DYNAMIC_RANGE_CTA)
		sdp->db[17] |= 0x80;  /* DB17[7] */

	/* Content Type */
	sdp->db[18] = vsc->content_type & 0x7;

out:
	return length;
}

static ssize_t
intel_dp_hdr_metadata_infoframe_sdp_pack(const struct hdmi_drm_infoframe *drm_infoframe,
					 struct dp_sdp *sdp,
					 size_t size)
{
	size_t length = sizeof(struct dp_sdp);
	const int infoframe_size = HDMI_INFOFRAME_HEADER_SIZE + HDMI_DRM_INFOFRAME_SIZE;
	unsigned char buf[HDMI_INFOFRAME_HEADER_SIZE + HDMI_DRM_INFOFRAME_SIZE];
	ssize_t len;

	if (size < length)
		return -ENOSPC;

	memset(sdp, 0, size);

	len = hdmi_drm_infoframe_pack_only(drm_infoframe, buf, sizeof(buf));
	if (len < 0) {
		DRM_DEBUG_KMS("buffer size is smaller than hdr metadata infoframe\n");
		return -ENOSPC;
	}

	if (len != infoframe_size) {
		DRM_DEBUG_KMS("wrong static hdr metadata size\n");
		return -ENOSPC;
	}

	/*
	 * Set up the infoframe sdp packet for HDR static metadata.
	 * Prepare VSC Header for SU as per DP 1.4a spec,
	 * Table 2-100 and Table 2-101
	 */

	/* Secondary-Data Packet ID, 00h for non-Audio INFOFRAME */
	sdp->sdp_header.HB0 = 0;
	/*
	 * Packet Type 80h + Non-audio INFOFRAME Type value
	 * HDMI_INFOFRAME_TYPE_DRM: 0x87
	 * - 80h + Non-audio INFOFRAME Type value
	 * - InfoFrame Type: 0x07
	 *    [CTA-861-G Table-42 Dynamic Range and Mastering InfoFrame]
	 */
	sdp->sdp_header.HB1 = drm_infoframe->type;
	/*
	 * Least Significant Eight Bits of (Data Byte Count – 1)
	 * infoframe_size - 1
	 */
	sdp->sdp_header.HB2 = 0x1D;
	/* INFOFRAME SDP Version Number */
	sdp->sdp_header.HB3 = (0x13 << 2);
	/* CTA Header Byte 2 (INFOFRAME Version Number) */
	sdp->db[0] = drm_infoframe->version;
	/* CTA Header Byte 3 (Length of INFOFRAME): HDMI_DRM_INFOFRAME_SIZE */
	sdp->db[1] = drm_infoframe->length;
	/*
	 * Copy HDMI_DRM_INFOFRAME_SIZE size from a buffer after
	 * HDMI_INFOFRAME_HEADER_SIZE
	 */
	BUILD_BUG_ON(sizeof(sdp->db) < HDMI_DRM_INFOFRAME_SIZE + 2);
	memcpy(&sdp->db[2], &buf[HDMI_INFOFRAME_HEADER_SIZE],
	       HDMI_DRM_INFOFRAME_SIZE);

	/*
	 * Size of DP infoframe sdp packet for HDR static metadata consists of
	 * - DP SDP Header(struct dp_sdp_header): 4 bytes
	 * - Two Data Blocks: 2 bytes
	 *    CTA Header Byte2 (INFOFRAME Version Number)
	 *    CTA Header Byte3 (Length of INFOFRAME)
	 * - HDMI_DRM_INFOFRAME_SIZE: 26 bytes
	 *
	 * Prior to GEN11's GMP register size is identical to DP HDR static metadata
	 * infoframe size. But GEN11+ has larger than that size, write_infoframe
	 * will pad rest of the size.
	 */
	return sizeof(struct dp_sdp_header) + 2 + HDMI_DRM_INFOFRAME_SIZE;
}

static void intel_write_dp_sdp(struct intel_encoder *encoder,
			       const struct intel_crtc_state *crtc_state,
			       unsigned int type)
{
	struct intel_digital_port *dig_port = enc_to_dig_port(encoder);
	struct drm_i915_private *dev_priv = to_i915(encoder->base.dev);
	struct dp_sdp sdp = {};
	ssize_t len;

	if ((crtc_state->infoframes.enable &
	     intel_hdmi_infoframe_enable(type)) == 0)
		return;

	switch (type) {
	case DP_SDP_VSC:
		len = intel_dp_vsc_sdp_pack(&crtc_state->infoframes.vsc, &sdp,
					    sizeof(sdp));
		break;
	case HDMI_PACKET_TYPE_GAMUT_METADATA:
		len = intel_dp_hdr_metadata_infoframe_sdp_pack(&crtc_state->infoframes.drm.drm,
							       &sdp, sizeof(sdp));
		break;
	default:
		MISSING_CASE(type);
		return;
	}

	if (drm_WARN_ON(&dev_priv->drm, len < 0))
		return;

	dig_port->write_infoframe(encoder, crtc_state, type, &sdp, len);
}

void intel_write_dp_vsc_sdp(struct intel_encoder *encoder,
			    const struct intel_crtc_state *crtc_state,
			    struct drm_dp_vsc_sdp *vsc)
{
	struct intel_digital_port *dig_port = enc_to_dig_port(encoder);
	struct drm_i915_private *dev_priv = to_i915(encoder->base.dev);
	struct dp_sdp sdp = {};
	ssize_t len;

	len = intel_dp_vsc_sdp_pack(vsc, &sdp, sizeof(sdp));

	if (drm_WARN_ON(&dev_priv->drm, len < 0))
		return;

	dig_port->write_infoframe(encoder, crtc_state, DP_SDP_VSC,
					&sdp, len);
}

void intel_dp_set_infoframes(struct intel_encoder *encoder,
			     bool enable,
			     const struct intel_crtc_state *crtc_state,
			     const struct drm_connector_state *conn_state)
{
	struct drm_i915_private *dev_priv = to_i915(encoder->base.dev);
	struct intel_dp *intel_dp = enc_to_intel_dp(encoder);
	i915_reg_t reg = HSW_TVIDEO_DIP_CTL(crtc_state->cpu_transcoder);
	u32 dip_enable = VIDEO_DIP_ENABLE_AVI_HSW | VIDEO_DIP_ENABLE_GCP_HSW |
			 VIDEO_DIP_ENABLE_VS_HSW | VIDEO_DIP_ENABLE_GMP_HSW |
			 VIDEO_DIP_ENABLE_SPD_HSW | VIDEO_DIP_ENABLE_DRM_GLK;
	u32 val = intel_de_read(dev_priv, reg);

	/* TODO: Add DSC case (DIP_ENABLE_PPS) */
	/* When PSR is enabled, this routine doesn't disable VSC DIP */
	if (intel_psr_enabled(intel_dp))
		val &= ~dip_enable;
	else
		val &= ~(dip_enable | VIDEO_DIP_ENABLE_VSC_HSW);

	if (!enable) {
		intel_de_write(dev_priv, reg, val);
		intel_de_posting_read(dev_priv, reg);
		return;
	}

	intel_de_write(dev_priv, reg, val);
	intel_de_posting_read(dev_priv, reg);

	/* When PSR is enabled, VSC SDP is handled by PSR routine */
	if (!intel_psr_enabled(intel_dp))
		intel_write_dp_sdp(encoder, crtc_state, DP_SDP_VSC);

	intel_write_dp_sdp(encoder, crtc_state, HDMI_PACKET_TYPE_GAMUT_METADATA);
}

static int intel_dp_vsc_sdp_unpack(struct drm_dp_vsc_sdp *vsc,
				   const void *buffer, size_t size)
{
	const struct dp_sdp *sdp = buffer;

	if (size < sizeof(struct dp_sdp))
		return -EINVAL;

	memset(vsc, 0, size);

	if (sdp->sdp_header.HB0 != 0)
		return -EINVAL;

	if (sdp->sdp_header.HB1 != DP_SDP_VSC)
		return -EINVAL;

	vsc->sdp_type = sdp->sdp_header.HB1;
	vsc->revision = sdp->sdp_header.HB2;
	vsc->length = sdp->sdp_header.HB3;

	if ((sdp->sdp_header.HB2 == 0x2 && sdp->sdp_header.HB3 == 0x8) ||
	    (sdp->sdp_header.HB2 == 0x4 && sdp->sdp_header.HB3 == 0xe)) {
		/*
		 * - HB2 = 0x2, HB3 = 0x8
		 *   VSC SDP supporting 3D stereo + PSR
		 * - HB2 = 0x4, HB3 = 0xe
		 *   VSC SDP supporting 3D stereo + PSR2 with Y-coordinate of
		 *   first scan line of the SU region (applies to eDP v1.4b
		 *   and higher).
		 */
		return 0;
	} else if (sdp->sdp_header.HB2 == 0x5 && sdp->sdp_header.HB3 == 0x13) {
		/*
		 * - HB2 = 0x5, HB3 = 0x13
		 *   VSC SDP supporting 3D stereo + PSR2 + Pixel Encoding/Colorimetry
		 *   Format.
		 */
		vsc->pixelformat = (sdp->db[16] >> 4) & 0xf;
		vsc->colorimetry = sdp->db[16] & 0xf;
		vsc->dynamic_range = (sdp->db[17] >> 7) & 0x1;

		switch (sdp->db[17] & 0x7) {
		case 0x0:
			vsc->bpc = 6;
			break;
		case 0x1:
			vsc->bpc = 8;
			break;
		case 0x2:
			vsc->bpc = 10;
			break;
		case 0x3:
			vsc->bpc = 12;
			break;
		case 0x4:
			vsc->bpc = 16;
			break;
		default:
			MISSING_CASE(sdp->db[17] & 0x7);
			return -EINVAL;
		}

		vsc->content_type = sdp->db[18] & 0x7;
	} else {
		return -EINVAL;
	}

	return 0;
}

static int
intel_dp_hdr_metadata_infoframe_sdp_unpack(struct hdmi_drm_infoframe *drm_infoframe,
					   const void *buffer, size_t size)
{
	int ret;

	const struct dp_sdp *sdp = buffer;

	if (size < sizeof(struct dp_sdp))
		return -EINVAL;

	if (sdp->sdp_header.HB0 != 0)
		return -EINVAL;

	if (sdp->sdp_header.HB1 != HDMI_INFOFRAME_TYPE_DRM)
		return -EINVAL;

	/*
	 * Least Significant Eight Bits of (Data Byte Count – 1)
	 * 1Dh (i.e., Data Byte Count = 30 bytes).
	 */
	if (sdp->sdp_header.HB2 != 0x1D)
		return -EINVAL;

	/* Most Significant Two Bits of (Data Byte Count – 1), Clear to 00b. */
	if ((sdp->sdp_header.HB3 & 0x3) != 0)
		return -EINVAL;

	/* INFOFRAME SDP Version Number */
	if (((sdp->sdp_header.HB3 >> 2) & 0x3f) != 0x13)
		return -EINVAL;

	/* CTA Header Byte 2 (INFOFRAME Version Number) */
	if (sdp->db[0] != 1)
		return -EINVAL;

	/* CTA Header Byte 3 (Length of INFOFRAME): HDMI_DRM_INFOFRAME_SIZE */
	if (sdp->db[1] != HDMI_DRM_INFOFRAME_SIZE)
		return -EINVAL;

	ret = hdmi_drm_infoframe_unpack_only(drm_infoframe, &sdp->db[2],
					     HDMI_DRM_INFOFRAME_SIZE);

	return ret;
}

static void intel_read_dp_vsc_sdp(struct intel_encoder *encoder,
				  struct intel_crtc_state *crtc_state,
				  struct drm_dp_vsc_sdp *vsc)
{
	struct intel_digital_port *dig_port = enc_to_dig_port(encoder);
	struct intel_dp *intel_dp = enc_to_intel_dp(encoder);
	struct drm_i915_private *dev_priv = to_i915(encoder->base.dev);
	unsigned int type = DP_SDP_VSC;
	struct dp_sdp sdp = {};
	int ret;

	/* When PSR is enabled, VSC SDP is handled by PSR routine */
	if (intel_psr_enabled(intel_dp))
		return;

	if ((crtc_state->infoframes.enable &
	     intel_hdmi_infoframe_enable(type)) == 0)
		return;

	dig_port->read_infoframe(encoder, crtc_state, type, &sdp, sizeof(sdp));

	ret = intel_dp_vsc_sdp_unpack(vsc, &sdp, sizeof(sdp));

	if (ret)
		drm_dbg_kms(&dev_priv->drm, "Failed to unpack DP VSC SDP\n");
}

static void intel_read_dp_hdr_metadata_infoframe_sdp(struct intel_encoder *encoder,
						     struct intel_crtc_state *crtc_state,
						     struct hdmi_drm_infoframe *drm_infoframe)
{
	struct intel_digital_port *dig_port = enc_to_dig_port(encoder);
	struct drm_i915_private *dev_priv = to_i915(encoder->base.dev);
	unsigned int type = HDMI_PACKET_TYPE_GAMUT_METADATA;
	struct dp_sdp sdp = {};
	int ret;

	if ((crtc_state->infoframes.enable &
	    intel_hdmi_infoframe_enable(type)) == 0)
		return;

	dig_port->read_infoframe(encoder, crtc_state, type, &sdp,
				 sizeof(sdp));

	ret = intel_dp_hdr_metadata_infoframe_sdp_unpack(drm_infoframe, &sdp,
							 sizeof(sdp));

	if (ret)
		drm_dbg_kms(&dev_priv->drm,
			    "Failed to unpack DP HDR Metadata Infoframe SDP\n");
}

void intel_read_dp_sdp(struct intel_encoder *encoder,
		       struct intel_crtc_state *crtc_state,
		       unsigned int type)
{
	if (encoder->type != INTEL_OUTPUT_DDI)
		return;

	switch (type) {
	case DP_SDP_VSC:
		intel_read_dp_vsc_sdp(encoder, crtc_state,
				      &crtc_state->infoframes.vsc);
		break;
	case HDMI_PACKET_TYPE_GAMUT_METADATA:
		intel_read_dp_hdr_metadata_infoframe_sdp(encoder, crtc_state,
							 &crtc_state->infoframes.drm.drm);
		break;
	default:
		MISSING_CASE(type);
		break;
	}
}

static u8 intel_dp_autotest_link_training(struct intel_dp *intel_dp)
{
	struct drm_i915_private *i915 = dp_to_i915(intel_dp);
	int status = 0;
	int test_link_rate;
	u8 test_lane_count, test_link_bw;
	/* (DP CTS 1.2)
	 * 4.3.1.11
	 */
	/* Read the TEST_LANE_COUNT and TEST_LINK_RTAE fields (DP CTS 3.1.4) */
	status = drm_dp_dpcd_readb(&intel_dp->aux, DP_TEST_LANE_COUNT,
				   &test_lane_count);

	if (status <= 0) {
		drm_dbg_kms(&i915->drm, "Lane count read failed\n");
		return DP_TEST_NAK;
	}
	test_lane_count &= DP_MAX_LANE_COUNT_MASK;

	status = drm_dp_dpcd_readb(&intel_dp->aux, DP_TEST_LINK_RATE,
				   &test_link_bw);
	if (status <= 0) {
		drm_dbg_kms(&i915->drm, "Link Rate read failed\n");
		return DP_TEST_NAK;
	}
	test_link_rate = drm_dp_bw_code_to_link_rate(test_link_bw);

	/* Validate the requested link rate and lane count */
	if (!intel_dp_link_params_valid(intel_dp, test_link_rate,
					test_lane_count))
		return DP_TEST_NAK;

	intel_dp->compliance.test_lane_count = test_lane_count;
	intel_dp->compliance.test_link_rate = test_link_rate;

	return DP_TEST_ACK;
}

static u8 intel_dp_autotest_video_pattern(struct intel_dp *intel_dp)
{
	struct drm_i915_private *i915 = dp_to_i915(intel_dp);
	u8 test_pattern;
	u8 test_misc;
	__be16 h_width, v_height;
	int status = 0;

	/* Read the TEST_PATTERN (DP CTS 3.1.5) */
	status = drm_dp_dpcd_readb(&intel_dp->aux, DP_TEST_PATTERN,
				   &test_pattern);
	if (status <= 0) {
		drm_dbg_kms(&i915->drm, "Test pattern read failed\n");
		return DP_TEST_NAK;
	}
	if (test_pattern != DP_COLOR_RAMP)
		return DP_TEST_NAK;

	status = drm_dp_dpcd_read(&intel_dp->aux, DP_TEST_H_WIDTH_HI,
				  &h_width, 2);
	if (status <= 0) {
		drm_dbg_kms(&i915->drm, "H Width read failed\n");
		return DP_TEST_NAK;
	}

	status = drm_dp_dpcd_read(&intel_dp->aux, DP_TEST_V_HEIGHT_HI,
				  &v_height, 2);
	if (status <= 0) {
		drm_dbg_kms(&i915->drm, "V Height read failed\n");
		return DP_TEST_NAK;
	}

	status = drm_dp_dpcd_readb(&intel_dp->aux, DP_TEST_MISC0,
				   &test_misc);
	if (status <= 0) {
		drm_dbg_kms(&i915->drm, "TEST MISC read failed\n");
		return DP_TEST_NAK;
	}
	if ((test_misc & DP_TEST_COLOR_FORMAT_MASK) != DP_COLOR_FORMAT_RGB)
		return DP_TEST_NAK;
	if (test_misc & DP_TEST_DYNAMIC_RANGE_CEA)
		return DP_TEST_NAK;
	switch (test_misc & DP_TEST_BIT_DEPTH_MASK) {
	case DP_TEST_BIT_DEPTH_6:
		intel_dp->compliance.test_data.bpc = 6;
		break;
	case DP_TEST_BIT_DEPTH_8:
		intel_dp->compliance.test_data.bpc = 8;
		break;
	default:
		return DP_TEST_NAK;
	}

	intel_dp->compliance.test_data.video_pattern = test_pattern;
	intel_dp->compliance.test_data.hdisplay = be16_to_cpu(h_width);
	intel_dp->compliance.test_data.vdisplay = be16_to_cpu(v_height);
	/* Set test active flag here so userspace doesn't interrupt things */
	intel_dp->compliance.test_active = true;

	return DP_TEST_ACK;
}

static u8 intel_dp_autotest_edid(struct intel_dp *intel_dp)
{
	struct drm_i915_private *i915 = dp_to_i915(intel_dp);
	u8 test_result = DP_TEST_ACK;
	struct intel_connector *intel_connector = intel_dp->attached_connector;
	struct drm_connector *connector = &intel_connector->base;

	if (intel_connector->detect_edid == NULL ||
	    connector->edid_corrupt ||
	    intel_dp->aux.i2c_defer_count > 6) {
		/* Check EDID read for NACKs, DEFERs and corruption
		 * (DP CTS 1.2 Core r1.1)
		 *    4.2.2.4 : Failed EDID read, I2C_NAK
		 *    4.2.2.5 : Failed EDID read, I2C_DEFER
		 *    4.2.2.6 : EDID corruption detected
		 * Use failsafe mode for all cases
		 */
		if (intel_dp->aux.i2c_nack_count > 0 ||
			intel_dp->aux.i2c_defer_count > 0)
			drm_dbg_kms(&i915->drm,
				    "EDID read had %d NACKs, %d DEFERs\n",
				    intel_dp->aux.i2c_nack_count,
				    intel_dp->aux.i2c_defer_count);
		intel_dp->compliance.test_data.edid = INTEL_DP_RESOLUTION_FAILSAFE;
	} else {
		struct edid *block = intel_connector->detect_edid;

		/* We have to write the checksum
		 * of the last block read
		 */
		block += intel_connector->detect_edid->extensions;

		if (drm_dp_dpcd_writeb(&intel_dp->aux, DP_TEST_EDID_CHECKSUM,
				       block->checksum) <= 0)
			drm_dbg_kms(&i915->drm,
				    "Failed to write EDID checksum\n");

		test_result = DP_TEST_ACK | DP_TEST_EDID_CHECKSUM_WRITE;
		intel_dp->compliance.test_data.edid = INTEL_DP_RESOLUTION_PREFERRED;
	}

	/* Set test active flag here so userspace doesn't interrupt things */
	intel_dp->compliance.test_active = true;

	return test_result;
}

static void intel_dp_phy_pattern_update(struct intel_dp *intel_dp,
					const struct intel_crtc_state *crtc_state)
{
	struct drm_i915_private *dev_priv =
			to_i915(dp_to_dig_port(intel_dp)->base.base.dev);
	struct drm_dp_phy_test_params *data =
			&intel_dp->compliance.test_data.phytest;
	struct intel_crtc *crtc = to_intel_crtc(crtc_state->uapi.crtc);
	enum pipe pipe = crtc->pipe;
	u32 pattern_val;

	switch (data->phy_pattern) {
	case DP_PHY_TEST_PATTERN_NONE:
		DRM_DEBUG_KMS("Disable Phy Test Pattern\n");
		intel_de_write(dev_priv, DDI_DP_COMP_CTL(pipe), 0x0);
		break;
	case DP_PHY_TEST_PATTERN_D10_2:
		DRM_DEBUG_KMS("Set D10.2 Phy Test Pattern\n");
		intel_de_write(dev_priv, DDI_DP_COMP_CTL(pipe),
			       DDI_DP_COMP_CTL_ENABLE | DDI_DP_COMP_CTL_D10_2);
		break;
	case DP_PHY_TEST_PATTERN_ERROR_COUNT:
		DRM_DEBUG_KMS("Set Error Count Phy Test Pattern\n");
		intel_de_write(dev_priv, DDI_DP_COMP_CTL(pipe),
			       DDI_DP_COMP_CTL_ENABLE |
			       DDI_DP_COMP_CTL_SCRAMBLED_0);
		break;
	case DP_PHY_TEST_PATTERN_PRBS7:
		DRM_DEBUG_KMS("Set PRBS7 Phy Test Pattern\n");
		intel_de_write(dev_priv, DDI_DP_COMP_CTL(pipe),
			       DDI_DP_COMP_CTL_ENABLE | DDI_DP_COMP_CTL_PRBS7);
		break;
	case DP_PHY_TEST_PATTERN_80BIT_CUSTOM:
		/*
		 * FIXME: Ideally pattern should come from DPCD 0x250. As
		 * current firmware of DPR-100 could not set it, so hardcoding
		 * now for complaince test.
		 */
		DRM_DEBUG_KMS("Set 80Bit Custom Phy Test Pattern 0x3e0f83e0 0x0f83e0f8 0x0000f83e\n");
		pattern_val = 0x3e0f83e0;
		intel_de_write(dev_priv, DDI_DP_COMP_PAT(pipe, 0), pattern_val);
		pattern_val = 0x0f83e0f8;
		intel_de_write(dev_priv, DDI_DP_COMP_PAT(pipe, 1), pattern_val);
		pattern_val = 0x0000f83e;
		intel_de_write(dev_priv, DDI_DP_COMP_PAT(pipe, 2), pattern_val);
		intel_de_write(dev_priv, DDI_DP_COMP_CTL(pipe),
			       DDI_DP_COMP_CTL_ENABLE |
			       DDI_DP_COMP_CTL_CUSTOM80);
		break;
	case DP_PHY_TEST_PATTERN_CP2520:
		/*
		 * FIXME: Ideally pattern should come from DPCD 0x24A. As
		 * current firmware of DPR-100 could not set it, so hardcoding
		 * now for complaince test.
		 */
		DRM_DEBUG_KMS("Set HBR2 compliance Phy Test Pattern\n");
		pattern_val = 0xFB;
		intel_de_write(dev_priv, DDI_DP_COMP_CTL(pipe),
			       DDI_DP_COMP_CTL_ENABLE | DDI_DP_COMP_CTL_HBR2 |
			       pattern_val);
		break;
	default:
		WARN(1, "Invalid Phy Test Pattern\n");
	}
}

static void
intel_dp_autotest_phy_ddi_disable(struct intel_dp *intel_dp,
				  const struct intel_crtc_state *crtc_state)
{
	struct intel_digital_port *dig_port = dp_to_dig_port(intel_dp);
	struct drm_device *dev = dig_port->base.base.dev;
	struct drm_i915_private *dev_priv = to_i915(dev);
	struct intel_crtc *crtc = to_intel_crtc(dig_port->base.base.crtc);
	enum pipe pipe = crtc->pipe;
	u32 trans_ddi_func_ctl_value, trans_conf_value, dp_tp_ctl_value;

	trans_ddi_func_ctl_value = intel_de_read(dev_priv,
						 TRANS_DDI_FUNC_CTL(pipe));
	trans_conf_value = intel_de_read(dev_priv, PIPECONF(pipe));
	dp_tp_ctl_value = intel_de_read(dev_priv, TGL_DP_TP_CTL(pipe));

	trans_ddi_func_ctl_value &= ~(TRANS_DDI_FUNC_ENABLE |
				      TGL_TRANS_DDI_PORT_MASK);
	trans_conf_value &= ~PIPECONF_ENABLE;
	dp_tp_ctl_value &= ~DP_TP_CTL_ENABLE;

	intel_de_write(dev_priv, PIPECONF(pipe), trans_conf_value);
	intel_de_write(dev_priv, TRANS_DDI_FUNC_CTL(pipe),
		       trans_ddi_func_ctl_value);
	intel_de_write(dev_priv, TGL_DP_TP_CTL(pipe), dp_tp_ctl_value);
}

static void
intel_dp_autotest_phy_ddi_enable(struct intel_dp *intel_dp,
				 const struct intel_crtc_state *crtc_state)
{
	struct intel_digital_port *dig_port = dp_to_dig_port(intel_dp);
	struct drm_device *dev = dig_port->base.base.dev;
	struct drm_i915_private *dev_priv = to_i915(dev);
	enum port port = dig_port->base.port;
	struct intel_crtc *crtc = to_intel_crtc(dig_port->base.base.crtc);
	enum pipe pipe = crtc->pipe;
	u32 trans_ddi_func_ctl_value, trans_conf_value, dp_tp_ctl_value;

	trans_ddi_func_ctl_value = intel_de_read(dev_priv,
						 TRANS_DDI_FUNC_CTL(pipe));
	trans_conf_value = intel_de_read(dev_priv, PIPECONF(pipe));
	dp_tp_ctl_value = intel_de_read(dev_priv, TGL_DP_TP_CTL(pipe));

	trans_ddi_func_ctl_value |= TRANS_DDI_FUNC_ENABLE |
				    TGL_TRANS_DDI_SELECT_PORT(port);
	trans_conf_value |= PIPECONF_ENABLE;
	dp_tp_ctl_value |= DP_TP_CTL_ENABLE;

	intel_de_write(dev_priv, PIPECONF(pipe), trans_conf_value);
	intel_de_write(dev_priv, TGL_DP_TP_CTL(pipe), dp_tp_ctl_value);
	intel_de_write(dev_priv, TRANS_DDI_FUNC_CTL(pipe),
		       trans_ddi_func_ctl_value);
}

static void intel_dp_process_phy_request(struct intel_dp *intel_dp,
					 const struct intel_crtc_state *crtc_state)
{
	struct drm_dp_phy_test_params *data =
		&intel_dp->compliance.test_data.phytest;
	u8 link_status[DP_LINK_STATUS_SIZE];

	if (drm_dp_dpcd_read_phy_link_status(&intel_dp->aux, DP_PHY_DPRX,
					     link_status) < 0) {
		DRM_DEBUG_KMS("failed to get link status\n");
		return;
	}

	/* retrieve vswing & pre-emphasis setting */
	intel_dp_get_adjust_train(intel_dp, crtc_state, DP_PHY_DPRX,
				  link_status);

	intel_dp_autotest_phy_ddi_disable(intel_dp, crtc_state);

	intel_dp_set_signal_levels(intel_dp, crtc_state, DP_PHY_DPRX);

	intel_dp_phy_pattern_update(intel_dp, crtc_state);

	intel_dp_autotest_phy_ddi_enable(intel_dp, crtc_state);

	drm_dp_set_phy_test_pattern(&intel_dp->aux, data,
				    link_status[DP_DPCD_REV]);
}

static u8 intel_dp_autotest_phy_pattern(struct intel_dp *intel_dp)
{
	struct drm_dp_phy_test_params *data =
		&intel_dp->compliance.test_data.phytest;

	if (drm_dp_get_phy_test_pattern(&intel_dp->aux, data)) {
		DRM_DEBUG_KMS("DP Phy Test pattern AUX read failure\n");
		return DP_TEST_NAK;
	}

	/* Set test active flag here so userspace doesn't interrupt things */
	intel_dp->compliance.test_active = true;

	return DP_TEST_ACK;
}

static void intel_dp_handle_test_request(struct intel_dp *intel_dp)
{
	struct drm_i915_private *i915 = dp_to_i915(intel_dp);
	u8 response = DP_TEST_NAK;
	u8 request = 0;
	int status;

	status = drm_dp_dpcd_readb(&intel_dp->aux, DP_TEST_REQUEST, &request);
	if (status <= 0) {
		drm_dbg_kms(&i915->drm,
			    "Could not read test request from sink\n");
		goto update_status;
	}

	switch (request) {
	case DP_TEST_LINK_TRAINING:
		drm_dbg_kms(&i915->drm, "LINK_TRAINING test requested\n");
		response = intel_dp_autotest_link_training(intel_dp);
		break;
	case DP_TEST_LINK_VIDEO_PATTERN:
		drm_dbg_kms(&i915->drm, "TEST_PATTERN test requested\n");
		response = intel_dp_autotest_video_pattern(intel_dp);
		break;
	case DP_TEST_LINK_EDID_READ:
		drm_dbg_kms(&i915->drm, "EDID test requested\n");
		response = intel_dp_autotest_edid(intel_dp);
		break;
	case DP_TEST_LINK_PHY_TEST_PATTERN:
		drm_dbg_kms(&i915->drm, "PHY_PATTERN test requested\n");
		response = intel_dp_autotest_phy_pattern(intel_dp);
		break;
	default:
		drm_dbg_kms(&i915->drm, "Invalid test request '%02x'\n",
			    request);
		break;
	}

	if (response & DP_TEST_ACK)
		intel_dp->compliance.test_type = request;

update_status:
	status = drm_dp_dpcd_writeb(&intel_dp->aux, DP_TEST_RESPONSE, response);
	if (status <= 0)
		drm_dbg_kms(&i915->drm,
			    "Could not write test response to sink\n");
}

static void
intel_dp_mst_hpd_irq(struct intel_dp *intel_dp, u8 *esi, bool *handled)
{
		drm_dp_mst_hpd_irq(&intel_dp->mst_mgr, esi, handled);

		if (esi[1] & DP_CP_IRQ) {
			intel_hdcp_handle_cp_irq(intel_dp->attached_connector);
			*handled = true;
		}
}

/**
 * intel_dp_check_mst_status - service any pending MST interrupts, check link status
 * @intel_dp: Intel DP struct
 *
 * Read any pending MST interrupts, call MST core to handle these and ack the
 * interrupts. Check if the main and AUX link state is ok.
 *
 * Returns:
 * - %true if pending interrupts were serviced (or no interrupts were
 *   pending) w/o detecting an error condition.
 * - %false if an error condition - like AUX failure or a loss of link - is
 *   detected, which needs servicing from the hotplug work.
 */
static bool
intel_dp_check_mst_status(struct intel_dp *intel_dp)
{
	struct drm_i915_private *i915 = dp_to_i915(intel_dp);
	bool link_ok = true;

	drm_WARN_ON_ONCE(&i915->drm, intel_dp->active_mst_links < 0);

	for (;;) {
		u8 esi[DP_DPRX_ESI_LEN] = {};
		bool handled;
		int retry;

		if (!intel_dp_get_sink_irq_esi(intel_dp, esi)) {
			drm_dbg_kms(&i915->drm,
				    "failed to get ESI - device may have failed\n");
			link_ok = false;

			break;
		}

		/* check link status - esi[10] = 0x200c */
		if (intel_dp->active_mst_links > 0 && link_ok &&
		    !drm_dp_channel_eq_ok(&esi[10], intel_dp->lane_count)) {
			drm_dbg_kms(&i915->drm,
				    "channel EQ not ok, retraining\n");
			link_ok = false;
		}

		drm_dbg_kms(&i915->drm, "got esi %3ph\n", esi);

		intel_dp_mst_hpd_irq(intel_dp, esi, &handled);

		if (!handled)
			break;

		for (retry = 0; retry < 3; retry++) {
			int wret;

			wret = drm_dp_dpcd_write(&intel_dp->aux,
						 DP_SINK_COUNT_ESI+1,
						 &esi[1], 3);
			if (wret == 3)
				break;
		}
	}

	return link_ok;
}

static void
intel_dp_handle_hdmi_link_status_change(struct intel_dp *intel_dp)
{
	bool is_active;
	u8 buf = 0;

	is_active = drm_dp_pcon_hdmi_link_active(&intel_dp->aux);
	if (intel_dp->frl.is_trained && !is_active) {
		if (drm_dp_dpcd_readb(&intel_dp->aux, DP_PCON_HDMI_LINK_CONFIG_1, &buf) < 0)
			return;

		buf &=  ~DP_PCON_ENABLE_HDMI_LINK;
		if (drm_dp_dpcd_writeb(&intel_dp->aux, DP_PCON_HDMI_LINK_CONFIG_1, buf) < 0)
			return;

		drm_dp_pcon_hdmi_frl_link_error_count(&intel_dp->aux, &intel_dp->attached_connector->base);

		/* Restart FRL training or fall back to TMDS mode */
		intel_dp_check_frl_training(intel_dp);
	}
}

static bool
intel_dp_needs_link_retrain(struct intel_dp *intel_dp)
{
	u8 link_status[DP_LINK_STATUS_SIZE];

	if (!intel_dp->link_trained)
		return false;

	/*
	 * While PSR source HW is enabled, it will control main-link sending
	 * frames, enabling and disabling it so trying to do a retrain will fail
	 * as the link would or not be on or it could mix training patterns
	 * and frame data at the same time causing retrain to fail.
	 * Also when exiting PSR, HW will retrain the link anyways fixing
	 * any link status error.
	 */
	if (intel_psr_enabled(intel_dp))
		return false;

	if (drm_dp_dpcd_read_phy_link_status(&intel_dp->aux, DP_PHY_DPRX,
					     link_status) < 0)
		return false;

	/*
	 * Validate the cached values of intel_dp->link_rate and
	 * intel_dp->lane_count before attempting to retrain.
	 *
	 * FIXME would be nice to user the crtc state here, but since
	 * we need to call this from the short HPD handler that seems
	 * a bit hard.
	 */
	if (!intel_dp_link_params_valid(intel_dp, intel_dp->link_rate,
					intel_dp->lane_count))
		return false;

	/* Retrain if Channel EQ or CR not ok */
	return !drm_dp_channel_eq_ok(link_status, intel_dp->lane_count);
}

static bool intel_dp_has_connector(struct intel_dp *intel_dp,
				   const struct drm_connector_state *conn_state)
{
	struct drm_i915_private *i915 = dp_to_i915(intel_dp);
	struct intel_encoder *encoder;
	enum pipe pipe;

	if (!conn_state->best_encoder)
		return false;

	/* SST */
	encoder = &dp_to_dig_port(intel_dp)->base;
	if (conn_state->best_encoder == &encoder->base)
		return true;

	/* MST */
	for_each_pipe(i915, pipe) {
		encoder = &intel_dp->mst_encoders[pipe]->base;
		if (conn_state->best_encoder == &encoder->base)
			return true;
	}

	return false;
}

static int intel_dp_prep_link_retrain(struct intel_dp *intel_dp,
				      struct drm_modeset_acquire_ctx *ctx,
				      u32 *crtc_mask)
{
	struct drm_i915_private *i915 = dp_to_i915(intel_dp);
	struct drm_connector_list_iter conn_iter;
	struct intel_connector *connector;
	int ret = 0;

	*crtc_mask = 0;

	if (!intel_dp_needs_link_retrain(intel_dp))
		return 0;

	drm_connector_list_iter_begin(&i915->drm, &conn_iter);
	for_each_intel_connector_iter(connector, &conn_iter) {
		struct drm_connector_state *conn_state =
			connector->base.state;
		struct intel_crtc_state *crtc_state;
		struct intel_crtc *crtc;

		if (!intel_dp_has_connector(intel_dp, conn_state))
			continue;

		crtc = to_intel_crtc(conn_state->crtc);
		if (!crtc)
			continue;

		ret = drm_modeset_lock(&crtc->base.mutex, ctx);
		if (ret)
			break;

		crtc_state = to_intel_crtc_state(crtc->base.state);

		drm_WARN_ON(&i915->drm, !intel_crtc_has_dp_encoder(crtc_state));

		if (!crtc_state->hw.active)
			continue;

		if (conn_state->commit &&
		    !try_wait_for_completion(&conn_state->commit->hw_done))
			continue;

		*crtc_mask |= drm_crtc_mask(&crtc->base);
	}
	drm_connector_list_iter_end(&conn_iter);

	if (!intel_dp_needs_link_retrain(intel_dp))
		*crtc_mask = 0;

	return ret;
}

static bool intel_dp_is_connected(struct intel_dp *intel_dp)
{
	struct intel_connector *connector = intel_dp->attached_connector;

	return connector->base.status == connector_status_connected ||
		intel_dp->is_mst;
}

int intel_dp_retrain_link(struct intel_encoder *encoder,
			  struct drm_modeset_acquire_ctx *ctx)
{
	struct drm_i915_private *dev_priv = to_i915(encoder->base.dev);
	struct intel_dp *intel_dp = enc_to_intel_dp(encoder);
	struct intel_crtc *crtc;
	u32 crtc_mask;
	int ret;

	if (!intel_dp_is_connected(intel_dp))
		return 0;

	ret = drm_modeset_lock(&dev_priv->drm.mode_config.connection_mutex,
			       ctx);
	if (ret)
		return ret;

	ret = intel_dp_prep_link_retrain(intel_dp, ctx, &crtc_mask);
	if (ret)
		return ret;

	if (crtc_mask == 0)
		return 0;

	drm_dbg_kms(&dev_priv->drm, "[ENCODER:%d:%s] retraining link\n",
		    encoder->base.base.id, encoder->base.name);

	for_each_intel_crtc_mask(&dev_priv->drm, crtc, crtc_mask) {
		const struct intel_crtc_state *crtc_state =
			to_intel_crtc_state(crtc->base.state);

		/* Suppress underruns caused by re-training */
		intel_set_cpu_fifo_underrun_reporting(dev_priv, crtc->pipe, false);
		if (crtc_state->has_pch_encoder)
			intel_set_pch_fifo_underrun_reporting(dev_priv,
							      intel_crtc_pch_transcoder(crtc), false);
	}

	for_each_intel_crtc_mask(&dev_priv->drm, crtc, crtc_mask) {
		const struct intel_crtc_state *crtc_state =
			to_intel_crtc_state(crtc->base.state);

		/* retrain on the MST master transcoder */
		if (INTEL_GEN(dev_priv) >= 12 &&
		    intel_crtc_has_type(crtc_state, INTEL_OUTPUT_DP_MST) &&
		    !intel_dp_mst_is_master_trans(crtc_state))
			continue;

		intel_dp_check_frl_training(intel_dp);
		intel_dp_pcon_dsc_configure(intel_dp, crtc_state);
		intel_dp_start_link_train(intel_dp, crtc_state);
		intel_dp_stop_link_train(intel_dp, crtc_state);
		break;
	}

	for_each_intel_crtc_mask(&dev_priv->drm, crtc, crtc_mask) {
		const struct intel_crtc_state *crtc_state =
			to_intel_crtc_state(crtc->base.state);

		/* Keep underrun reporting disabled until things are stable */
		intel_wait_for_vblank(dev_priv, crtc->pipe);

		intel_set_cpu_fifo_underrun_reporting(dev_priv, crtc->pipe, true);
		if (crtc_state->has_pch_encoder)
			intel_set_pch_fifo_underrun_reporting(dev_priv,
							      intel_crtc_pch_transcoder(crtc), true);
	}

	return 0;
}

static int intel_dp_prep_phy_test(struct intel_dp *intel_dp,
				  struct drm_modeset_acquire_ctx *ctx,
				  u32 *crtc_mask)
{
	struct drm_i915_private *i915 = dp_to_i915(intel_dp);
	struct drm_connector_list_iter conn_iter;
	struct intel_connector *connector;
	int ret = 0;

	*crtc_mask = 0;

	drm_connector_list_iter_begin(&i915->drm, &conn_iter);
	for_each_intel_connector_iter(connector, &conn_iter) {
		struct drm_connector_state *conn_state =
			connector->base.state;
		struct intel_crtc_state *crtc_state;
		struct intel_crtc *crtc;

		if (!intel_dp_has_connector(intel_dp, conn_state))
			continue;

		crtc = to_intel_crtc(conn_state->crtc);
		if (!crtc)
			continue;

		ret = drm_modeset_lock(&crtc->base.mutex, ctx);
		if (ret)
			break;

		crtc_state = to_intel_crtc_state(crtc->base.state);

		drm_WARN_ON(&i915->drm, !intel_crtc_has_dp_encoder(crtc_state));

		if (!crtc_state->hw.active)
			continue;

		if (conn_state->commit &&
		    !try_wait_for_completion(&conn_state->commit->hw_done))
			continue;

		*crtc_mask |= drm_crtc_mask(&crtc->base);
	}
	drm_connector_list_iter_end(&conn_iter);

	return ret;
}

static int intel_dp_do_phy_test(struct intel_encoder *encoder,
				struct drm_modeset_acquire_ctx *ctx)
{
	struct drm_i915_private *dev_priv = to_i915(encoder->base.dev);
	struct intel_dp *intel_dp = enc_to_intel_dp(encoder);
	struct intel_crtc *crtc;
	u32 crtc_mask;
	int ret;

	ret = drm_modeset_lock(&dev_priv->drm.mode_config.connection_mutex,
			       ctx);
	if (ret)
		return ret;

	ret = intel_dp_prep_phy_test(intel_dp, ctx, &crtc_mask);
	if (ret)
		return ret;

	if (crtc_mask == 0)
		return 0;

	drm_dbg_kms(&dev_priv->drm, "[ENCODER:%d:%s] PHY test\n",
		    encoder->base.base.id, encoder->base.name);

	for_each_intel_crtc_mask(&dev_priv->drm, crtc, crtc_mask) {
		const struct intel_crtc_state *crtc_state =
			to_intel_crtc_state(crtc->base.state);

		/* test on the MST master transcoder */
		if (INTEL_GEN(dev_priv) >= 12 &&
		    intel_crtc_has_type(crtc_state, INTEL_OUTPUT_DP_MST) &&
		    !intel_dp_mst_is_master_trans(crtc_state))
			continue;

		intel_dp_process_phy_request(intel_dp, crtc_state);
		break;
	}

	return 0;
}

void intel_dp_phy_test(struct intel_encoder *encoder)
{
	struct drm_modeset_acquire_ctx ctx;
	int ret;

	drm_modeset_acquire_init(&ctx, 0);

	for (;;) {
		ret = intel_dp_do_phy_test(encoder, &ctx);

		if (ret == -EDEADLK) {
			drm_modeset_backoff(&ctx);
			continue;
		}

		break;
	}

	drm_modeset_drop_locks(&ctx);
	drm_modeset_acquire_fini(&ctx);
	drm_WARN(encoder->base.dev, ret,
		 "Acquiring modeset locks failed with %i\n", ret);
}

/*
 * If display is now connected check links status,
 * there has been known issues of link loss triggering
 * long pulse.
 *
 * Some sinks (eg. ASUS PB287Q) seem to perform some
 * weird HPD ping pong during modesets. So we can apparently
 * end up with HPD going low during a modeset, and then
 * going back up soon after. And once that happens we must
 * retrain the link to get a picture. That's in case no
 * userspace component reacted to intermittent HPD dip.
 */
static enum intel_hotplug_state
intel_dp_hotplug(struct intel_encoder *encoder,
		 struct intel_connector *connector)
{
	struct intel_dp *intel_dp = enc_to_intel_dp(encoder);
	struct drm_modeset_acquire_ctx ctx;
	enum intel_hotplug_state state;
	int ret;

	if (intel_dp->compliance.test_active &&
	    intel_dp->compliance.test_type == DP_TEST_LINK_PHY_TEST_PATTERN) {
		intel_dp_phy_test(encoder);
		/* just do the PHY test and nothing else */
		return INTEL_HOTPLUG_UNCHANGED;
	}

	state = intel_encoder_hotplug(encoder, connector);

	drm_modeset_acquire_init(&ctx, 0);

	for (;;) {
		ret = intel_dp_retrain_link(encoder, &ctx);

		if (ret == -EDEADLK) {
			drm_modeset_backoff(&ctx);
			continue;
		}

		break;
	}

	drm_modeset_drop_locks(&ctx);
	drm_modeset_acquire_fini(&ctx);
	drm_WARN(encoder->base.dev, ret,
		 "Acquiring modeset locks failed with %i\n", ret);

	/*
	 * Keeping it consistent with intel_ddi_hotplug() and
	 * intel_hdmi_hotplug().
	 */
	if (state == INTEL_HOTPLUG_UNCHANGED && !connector->hotplug_retries)
		state = INTEL_HOTPLUG_RETRY;

	return state;
}

static void intel_dp_check_device_service_irq(struct intel_dp *intel_dp)
{
	struct drm_i915_private *i915 = dp_to_i915(intel_dp);
	u8 val;

	if (intel_dp->dpcd[DP_DPCD_REV] < 0x11)
		return;

	if (drm_dp_dpcd_readb(&intel_dp->aux,
			      DP_DEVICE_SERVICE_IRQ_VECTOR, &val) != 1 || !val)
		return;

	drm_dp_dpcd_writeb(&intel_dp->aux, DP_DEVICE_SERVICE_IRQ_VECTOR, val);

	if (val & DP_AUTOMATED_TEST_REQUEST)
		intel_dp_handle_test_request(intel_dp);

	if (val & DP_CP_IRQ)
		intel_hdcp_handle_cp_irq(intel_dp->attached_connector);

	if (val & DP_SINK_SPECIFIC_IRQ)
		drm_dbg_kms(&i915->drm, "Sink specific irq unhandled\n");
}

static void intel_dp_check_link_service_irq(struct intel_dp *intel_dp)
{
	struct drm_i915_private *i915 = dp_to_i915(intel_dp);
	u8 val;

	if (intel_dp->dpcd[DP_DPCD_REV] < 0x11)
		return;

	if (drm_dp_dpcd_readb(&intel_dp->aux,
			      DP_LINK_SERVICE_IRQ_VECTOR_ESI0, &val) != 1 || !val) {
		drm_dbg_kms(&i915->drm, "Error in reading link service irq vector\n");
		return;
	}

	if (drm_dp_dpcd_writeb(&intel_dp->aux,
			       DP_LINK_SERVICE_IRQ_VECTOR_ESI0, val) != 1) {
		drm_dbg_kms(&i915->drm, "Error in writing link service irq vector\n");
		return;
	}

	if (val & HDMI_LINK_STATUS_CHANGED)
		intel_dp_handle_hdmi_link_status_change(intel_dp);
}

/*
 * According to DP spec
 * 5.1.2:
 *  1. Read DPCD
 *  2. Configure link according to Receiver Capabilities
 *  3. Use Link Training from 2.5.3.3 and 3.5.1.3
 *  4. Check link status on receipt of hot-plug interrupt
 *
 * intel_dp_short_pulse -  handles short pulse interrupts
 * when full detection is not required.
 * Returns %true if short pulse is handled and full detection
 * is NOT required and %false otherwise.
 */
static bool
intel_dp_short_pulse(struct intel_dp *intel_dp)
{
	struct drm_i915_private *dev_priv = dp_to_i915(intel_dp);
	u8 old_sink_count = intel_dp->sink_count;
	bool ret;

	/*
	 * Clearing compliance test variables to allow capturing
	 * of values for next automated test request.
	 */
	memset(&intel_dp->compliance, 0, sizeof(intel_dp->compliance));

	/*
	 * Now read the DPCD to see if it's actually running
	 * If the current value of sink count doesn't match with
	 * the value that was stored earlier or dpcd read failed
	 * we need to do full detection
	 */
	ret = intel_dp_get_dpcd(intel_dp);

	if ((old_sink_count != intel_dp->sink_count) || !ret) {
		/* No need to proceed if we are going to do full detect */
		return false;
	}

	intel_dp_check_device_service_irq(intel_dp);
	intel_dp_check_link_service_irq(intel_dp);

	/* Handle CEC interrupts, if any */
	drm_dp_cec_irq(&intel_dp->aux);

	/* defer to the hotplug work for link retraining if needed */
	if (intel_dp_needs_link_retrain(intel_dp))
		return false;

	intel_psr_short_pulse(intel_dp);

	switch (intel_dp->compliance.test_type) {
	case DP_TEST_LINK_TRAINING:
		drm_dbg_kms(&dev_priv->drm,
			    "Link Training Compliance Test requested\n");
		/* Send a Hotplug Uevent to userspace to start modeset */
		drm_kms_helper_hotplug_event(&dev_priv->drm);
		break;
	case DP_TEST_LINK_PHY_TEST_PATTERN:
		drm_dbg_kms(&dev_priv->drm,
			    "PHY test pattern Compliance Test requested\n");
		/*
		 * Schedule long hpd to do the test
		 *
		 * FIXME get rid of the ad-hoc phy test modeset code
		 * and properly incorporate it into the normal modeset.
		 */
		return false;
	}

	return true;
}

/* XXX this is probably wrong for multiple downstream ports */
static enum drm_connector_status
intel_dp_detect_dpcd(struct intel_dp *intel_dp)
{
	struct drm_i915_private *i915 = dp_to_i915(intel_dp);
	struct intel_digital_port *dig_port = dp_to_dig_port(intel_dp);
	u8 *dpcd = intel_dp->dpcd;
	u8 type;

	if (drm_WARN_ON(&i915->drm, intel_dp_is_edp(intel_dp)))
		return connector_status_connected;

	lspcon_resume(dig_port);

	if (!intel_dp_get_dpcd(intel_dp))
		return connector_status_disconnected;

	/* if there's no downstream port, we're done */
	if (!drm_dp_is_branch(dpcd))
		return connector_status_connected;

	/* If we're HPD-aware, SINK_COUNT changes dynamically */
	if (intel_dp_has_sink_count(intel_dp) &&
	    intel_dp->downstream_ports[0] & DP_DS_PORT_HPD) {
		return intel_dp->sink_count ?
		connector_status_connected : connector_status_disconnected;
	}

	if (intel_dp_can_mst(intel_dp))
		return connector_status_connected;

	/* If no HPD, poke DDC gently */
	if (drm_probe_ddc(&intel_dp->aux.ddc))
		return connector_status_connected;

	/* Well we tried, say unknown for unreliable port types */
	if (intel_dp->dpcd[DP_DPCD_REV] >= 0x11) {
		type = intel_dp->downstream_ports[0] & DP_DS_PORT_TYPE_MASK;
		if (type == DP_DS_PORT_TYPE_VGA ||
		    type == DP_DS_PORT_TYPE_NON_EDID)
			return connector_status_unknown;
	} else {
		type = intel_dp->dpcd[DP_DOWNSTREAMPORT_PRESENT] &
			DP_DWN_STRM_PORT_TYPE_MASK;
		if (type == DP_DWN_STRM_PORT_TYPE_ANALOG ||
		    type == DP_DWN_STRM_PORT_TYPE_OTHER)
			return connector_status_unknown;
	}

	/* Anything else is out of spec, warn and ignore */
	drm_dbg_kms(&i915->drm, "Broken DP branch device, ignoring\n");
	return connector_status_disconnected;
}

static enum drm_connector_status
edp_detect(struct intel_dp *intel_dp)
{
	return connector_status_connected;
}

static bool ibx_digital_port_connected(struct intel_encoder *encoder)
{
	struct drm_i915_private *dev_priv = to_i915(encoder->base.dev);
	u32 bit = dev_priv->hotplug.pch_hpd[encoder->hpd_pin];

	return intel_de_read(dev_priv, SDEISR) & bit;
}

static bool g4x_digital_port_connected(struct intel_encoder *encoder)
{
	struct drm_i915_private *dev_priv = to_i915(encoder->base.dev);
	u32 bit;

	switch (encoder->hpd_pin) {
	case HPD_PORT_B:
		bit = PORTB_HOTPLUG_LIVE_STATUS_G4X;
		break;
	case HPD_PORT_C:
		bit = PORTC_HOTPLUG_LIVE_STATUS_G4X;
		break;
	case HPD_PORT_D:
		bit = PORTD_HOTPLUG_LIVE_STATUS_G4X;
		break;
	default:
		MISSING_CASE(encoder->hpd_pin);
		return false;
	}

	return intel_de_read(dev_priv, PORT_HOTPLUG_STAT) & bit;
}

static bool gm45_digital_port_connected(struct intel_encoder *encoder)
{
	struct drm_i915_private *dev_priv = to_i915(encoder->base.dev);
	u32 bit;

	switch (encoder->hpd_pin) {
	case HPD_PORT_B:
		bit = PORTB_HOTPLUG_LIVE_STATUS_GM45;
		break;
	case HPD_PORT_C:
		bit = PORTC_HOTPLUG_LIVE_STATUS_GM45;
		break;
	case HPD_PORT_D:
		bit = PORTD_HOTPLUG_LIVE_STATUS_GM45;
		break;
	default:
		MISSING_CASE(encoder->hpd_pin);
		return false;
	}

	return intel_de_read(dev_priv, PORT_HOTPLUG_STAT) & bit;
}

static bool ilk_digital_port_connected(struct intel_encoder *encoder)
{
	struct drm_i915_private *dev_priv = to_i915(encoder->base.dev);
	u32 bit = dev_priv->hotplug.hpd[encoder->hpd_pin];

	return intel_de_read(dev_priv, DEISR) & bit;
}

/*
 * intel_digital_port_connected - is the specified port connected?
 * @encoder: intel_encoder
 *
 * In cases where there's a connector physically connected but it can't be used
 * by our hardware we also return false, since the rest of the driver should
 * pretty much treat the port as disconnected. This is relevant for type-C
 * (starting on ICL) where there's ownership involved.
 *
 * Return %true if port is connected, %false otherwise.
 */
bool intel_digital_port_connected(struct intel_encoder *encoder)
{
	struct drm_i915_private *dev_priv = to_i915(encoder->base.dev);
	struct intel_digital_port *dig_port = enc_to_dig_port(encoder);
	bool is_connected = false;
	intel_wakeref_t wakeref;

	with_intel_display_power(dev_priv, POWER_DOMAIN_DISPLAY_CORE, wakeref)
		is_connected = dig_port->connected(encoder);

	return is_connected;
}

static struct edid *
intel_dp_get_edid(struct intel_dp *intel_dp)
{
	struct intel_connector *intel_connector = intel_dp->attached_connector;

	/* use cached edid if we have one */
	if (intel_connector->edid) {
		/* invalid edid */
		if (IS_ERR(intel_connector->edid))
			return NULL;

		return drm_edid_duplicate(intel_connector->edid);
	} else
		return drm_get_edid(&intel_connector->base,
				    &intel_dp->aux.ddc);
}

static void
intel_dp_update_dfp(struct intel_dp *intel_dp,
		    const struct edid *edid)
{
	struct drm_i915_private *i915 = dp_to_i915(intel_dp);
	struct intel_connector *connector = intel_dp->attached_connector;

	intel_dp->dfp.max_bpc =
		drm_dp_downstream_max_bpc(intel_dp->dpcd,
					  intel_dp->downstream_ports, edid);

	intel_dp->dfp.max_dotclock =
		drm_dp_downstream_max_dotclock(intel_dp->dpcd,
					       intel_dp->downstream_ports);

	intel_dp->dfp.min_tmds_clock =
		drm_dp_downstream_min_tmds_clock(intel_dp->dpcd,
						 intel_dp->downstream_ports,
						 edid);
	intel_dp->dfp.max_tmds_clock =
		drm_dp_downstream_max_tmds_clock(intel_dp->dpcd,
						 intel_dp->downstream_ports,
						 edid);

	intel_dp->dfp.pcon_max_frl_bw =
		drm_dp_get_pcon_max_frl_bw(intel_dp->dpcd,
					   intel_dp->downstream_ports);

	drm_dbg_kms(&i915->drm,
		    "[CONNECTOR:%d:%s] DFP max bpc %d, max dotclock %d, TMDS clock %d-%d, PCON Max FRL BW %dGbps\n",
		    connector->base.base.id, connector->base.name,
		    intel_dp->dfp.max_bpc,
		    intel_dp->dfp.max_dotclock,
		    intel_dp->dfp.min_tmds_clock,
		    intel_dp->dfp.max_tmds_clock,
		    intel_dp->dfp.pcon_max_frl_bw);

	intel_dp_get_pcon_dsc_cap(intel_dp);
}

static void
intel_dp_update_420(struct intel_dp *intel_dp)
{
	struct drm_i915_private *i915 = dp_to_i915(intel_dp);
	struct intel_connector *connector = intel_dp->attached_connector;
	bool is_branch, ycbcr_420_passthrough, ycbcr_444_to_420, rgb_to_ycbcr;

	/* No YCbCr output support on gmch platforms */
	if (HAS_GMCH(i915))
		return;

	/*
	 * ILK doesn't seem capable of DP YCbCr output. The
	 * displayed image is severly corrupted. SNB+ is fine.
	 */
	if (IS_GEN(i915, 5))
		return;

	is_branch = drm_dp_is_branch(intel_dp->dpcd);
	ycbcr_420_passthrough =
		drm_dp_downstream_420_passthrough(intel_dp->dpcd,
						  intel_dp->downstream_ports);
	/* on-board LSPCON always assumed to support 4:4:4->4:2:0 conversion */
	ycbcr_444_to_420 =
		dp_to_dig_port(intel_dp)->lspcon.active ||
		drm_dp_downstream_444_to_420_conversion(intel_dp->dpcd,
							intel_dp->downstream_ports);
	rgb_to_ycbcr = drm_dp_downstream_rgb_to_ycbcr_conversion(intel_dp->dpcd,
								 intel_dp->downstream_ports,
								 DP_DS_HDMI_BT601_RGB_YCBCR_CONV |
								 DP_DS_HDMI_BT709_RGB_YCBCR_CONV |
								 DP_DS_HDMI_BT2020_RGB_YCBCR_CONV);

	if (INTEL_GEN(i915) >= 11) {
		/* Let PCON convert from RGB->YCbCr if possible */
		if (is_branch && rgb_to_ycbcr && ycbcr_444_to_420) {
			intel_dp->dfp.rgb_to_ycbcr = true;
			intel_dp->dfp.ycbcr_444_to_420 = true;
			connector->base.ycbcr_420_allowed = true;
		} else {
		/* Prefer 4:2:0 passthrough over 4:4:4->4:2:0 conversion */
			intel_dp->dfp.ycbcr_444_to_420 =
				ycbcr_444_to_420 && !ycbcr_420_passthrough;

			connector->base.ycbcr_420_allowed =
				!is_branch || ycbcr_444_to_420 || ycbcr_420_passthrough;
		}
	} else {
		/* 4:4:4->4:2:0 conversion is the only way */
		intel_dp->dfp.ycbcr_444_to_420 = ycbcr_444_to_420;

		connector->base.ycbcr_420_allowed = ycbcr_444_to_420;
	}

	drm_dbg_kms(&i915->drm,
		    "[CONNECTOR:%d:%s] RGB->YcbCr conversion? %s, YCbCr 4:2:0 allowed? %s, YCbCr 4:4:4->4:2:0 conversion? %s\n",
		    connector->base.base.id, connector->base.name,
		    yesno(intel_dp->dfp.rgb_to_ycbcr),
		    yesno(connector->base.ycbcr_420_allowed),
		    yesno(intel_dp->dfp.ycbcr_444_to_420));
}

static void
intel_dp_set_edid(struct intel_dp *intel_dp)
{
	struct intel_connector *connector = intel_dp->attached_connector;
	struct edid *edid;

	intel_dp_unset_edid(intel_dp);
	edid = intel_dp_get_edid(intel_dp);
	connector->detect_edid = edid;

	intel_dp_update_dfp(intel_dp, edid);
	intel_dp_update_420(intel_dp);

	if (edid && edid->input & DRM_EDID_INPUT_DIGITAL) {
		intel_dp->has_hdmi_sink = drm_detect_hdmi_monitor(edid);
		intel_dp->has_audio = drm_detect_monitor_audio(edid);
	}

	drm_dp_cec_set_edid(&intel_dp->aux, edid);
}

static void
intel_dp_unset_edid(struct intel_dp *intel_dp)
{
	struct intel_connector *connector = intel_dp->attached_connector;

	drm_dp_cec_unset_edid(&intel_dp->aux);
	kfree(connector->detect_edid);
	connector->detect_edid = NULL;

	intel_dp->has_hdmi_sink = false;
	intel_dp->has_audio = false;

	intel_dp->dfp.max_bpc = 0;
	intel_dp->dfp.max_dotclock = 0;
	intel_dp->dfp.min_tmds_clock = 0;
	intel_dp->dfp.max_tmds_clock = 0;

	intel_dp->dfp.pcon_max_frl_bw = 0;

	intel_dp->dfp.ycbcr_444_to_420 = false;
	connector->base.ycbcr_420_allowed = false;
}

static int
intel_dp_detect(struct drm_connector *connector,
		struct drm_modeset_acquire_ctx *ctx,
		bool force)
{
	struct drm_i915_private *dev_priv = to_i915(connector->dev);
	struct intel_dp *intel_dp = intel_attached_dp(to_intel_connector(connector));
	struct intel_digital_port *dig_port = dp_to_dig_port(intel_dp);
	struct intel_encoder *encoder = &dig_port->base;
	enum drm_connector_status status;

	drm_dbg_kms(&dev_priv->drm, "[CONNECTOR:%d:%s]\n",
		    connector->base.id, connector->name);
	drm_WARN_ON(&dev_priv->drm,
		    !drm_modeset_is_locked(&dev_priv->drm.mode_config.connection_mutex));

	if (!INTEL_DISPLAY_ENABLED(dev_priv))
		return connector_status_disconnected;

	/* Can't disconnect eDP */
	if (intel_dp_is_edp(intel_dp))
		status = edp_detect(intel_dp);
	else if (intel_digital_port_connected(encoder))
		status = intel_dp_detect_dpcd(intel_dp);
	else
		status = connector_status_disconnected;

	if (status == connector_status_disconnected) {
		memset(&intel_dp->compliance, 0, sizeof(intel_dp->compliance));
		memset(intel_dp->dsc_dpcd, 0, sizeof(intel_dp->dsc_dpcd));

		if (intel_dp->is_mst) {
			drm_dbg_kms(&dev_priv->drm,
				    "MST device may have disappeared %d vs %d\n",
				    intel_dp->is_mst,
				    intel_dp->mst_mgr.mst_state);
			intel_dp->is_mst = false;
			drm_dp_mst_topology_mgr_set_mst(&intel_dp->mst_mgr,
							intel_dp->is_mst);
		}

		goto out;
	}

	/* Read DP Sink DSC Cap DPCD regs for DP v1.4 */
	if (INTEL_GEN(dev_priv) >= 11)
		intel_dp_get_dsc_sink_cap(intel_dp);

	intel_dp_configure_mst(intel_dp);

	/*
	 * TODO: Reset link params when switching to MST mode, until MST
	 * supports link training fallback params.
	 */
	if (intel_dp->reset_link_params || intel_dp->is_mst) {
		/* Initial max link lane count */
		intel_dp->max_link_lane_count = intel_dp_max_common_lane_count(intel_dp);

		/* Initial max link rate */
		intel_dp->max_link_rate = intel_dp_max_common_rate(intel_dp);

		intel_dp->reset_link_params = false;
	}

	intel_dp_print_rates(intel_dp);

	if (intel_dp->is_mst) {
		/*
		 * If we are in MST mode then this connector
		 * won't appear connected or have anything
		 * with EDID on it
		 */
		status = connector_status_disconnected;
		goto out;
	}

	/*
	 * Some external monitors do not signal loss of link synchronization
	 * with an IRQ_HPD, so force a link status check.
	 */
	if (!intel_dp_is_edp(intel_dp)) {
		int ret;

		ret = intel_dp_retrain_link(encoder, ctx);
		if (ret)
			return ret;
	}

	/*
	 * Clearing NACK and defer counts to get their exact values
	 * while reading EDID which are required by Compliance tests
	 * 4.2.2.4 and 4.2.2.5
	 */
	intel_dp->aux.i2c_nack_count = 0;
	intel_dp->aux.i2c_defer_count = 0;

	intel_dp_set_edid(intel_dp);
	if (intel_dp_is_edp(intel_dp) ||
	    to_intel_connector(connector)->detect_edid)
		status = connector_status_connected;

	intel_dp_check_device_service_irq(intel_dp);

out:
	if (status != connector_status_connected && !intel_dp->is_mst)
		intel_dp_unset_edid(intel_dp);

	/*
	 * Make sure the refs for power wells enabled during detect are
	 * dropped to avoid a new detect cycle triggered by HPD polling.
	 */
	intel_display_power_flush_work(dev_priv);

	if (!intel_dp_is_edp(intel_dp))
		drm_dp_set_subconnector_property(connector,
						 status,
						 intel_dp->dpcd,
						 intel_dp->downstream_ports);
	return status;
}

static void
intel_dp_force(struct drm_connector *connector)
{
	struct intel_dp *intel_dp = intel_attached_dp(to_intel_connector(connector));
	struct intel_digital_port *dig_port = dp_to_dig_port(intel_dp);
	struct intel_encoder *intel_encoder = &dig_port->base;
	struct drm_i915_private *dev_priv = to_i915(intel_encoder->base.dev);
	enum intel_display_power_domain aux_domain =
		intel_aux_power_domain(dig_port);
	intel_wakeref_t wakeref;

	drm_dbg_kms(&dev_priv->drm, "[CONNECTOR:%d:%s]\n",
		    connector->base.id, connector->name);
	intel_dp_unset_edid(intel_dp);

	if (connector->status != connector_status_connected)
		return;

	wakeref = intel_display_power_get(dev_priv, aux_domain);

	intel_dp_set_edid(intel_dp);

	intel_display_power_put(dev_priv, aux_domain, wakeref);
}

static int intel_dp_get_modes(struct drm_connector *connector)
{
	struct intel_connector *intel_connector = to_intel_connector(connector);
	struct edid *edid;

	edid = intel_connector->detect_edid;
	if (edid) {
		int ret = intel_connector_update_modes(connector, edid);

		if (intel_vrr_is_capable(connector))
			drm_connector_set_vrr_capable_property(connector,
							       true);
		if (ret)
			return ret;
	}

	/* if eDP has no EDID, fall back to fixed mode */
	if (intel_dp_is_edp(intel_attached_dp(intel_connector)) &&
	    intel_connector->panel.fixed_mode) {
		struct drm_display_mode *mode;

		mode = drm_mode_duplicate(connector->dev,
					  intel_connector->panel.fixed_mode);
		if (mode) {
			drm_mode_probed_add(connector, mode);
			return 1;
		}
	}

	if (!edid) {
		struct intel_dp *intel_dp = intel_attached_dp(intel_connector);
		struct drm_display_mode *mode;

		mode = drm_dp_downstream_mode(connector->dev,
					      intel_dp->dpcd,
					      intel_dp->downstream_ports);
		if (mode) {
			drm_mode_probed_add(connector, mode);
			return 1;
		}
	}

	return 0;
}

static int
intel_dp_connector_register(struct drm_connector *connector)
{
	struct drm_i915_private *i915 = to_i915(connector->dev);
	struct intel_dp *intel_dp = intel_attached_dp(to_intel_connector(connector));
	struct intel_digital_port *dig_port = dp_to_dig_port(intel_dp);
	struct intel_lspcon *lspcon = &dig_port->lspcon;
	int ret;

	ret = intel_connector_register(connector);
	if (ret)
		return ret;

	drm_dbg_kms(&i915->drm, "registering %s bus for %s\n",
		    intel_dp->aux.name, connector->kdev->kobj.name);

	intel_dp->aux.dev = connector->kdev;
	ret = drm_dp_aux_register(&intel_dp->aux);
	if (!ret)
		drm_dp_cec_register_connector(&intel_dp->aux, connector);

	if (!intel_bios_is_lspcon_present(i915, dig_port->base.port))
		return ret;

	/*
	 * ToDo: Clean this up to handle lspcon init and resume more
	 * efficiently and streamlined.
	 */
	if (lspcon_init(dig_port)) {
		lspcon_detect_hdr_capability(lspcon);
		if (lspcon->hdr_supported)
			drm_object_attach_property(&connector->base,
						   connector->dev->mode_config.hdr_output_metadata_property,
						   0);
	}

	return ret;
}

static void
intel_dp_connector_unregister(struct drm_connector *connector)
{
	struct intel_dp *intel_dp = intel_attached_dp(to_intel_connector(connector));

	drm_dp_cec_unregister_connector(&intel_dp->aux);
	drm_dp_aux_unregister(&intel_dp->aux);
	intel_connector_unregister(connector);
}

void intel_dp_encoder_flush_work(struct drm_encoder *encoder)
{
	struct intel_digital_port *dig_port = enc_to_dig_port(to_intel_encoder(encoder));
	struct intel_dp *intel_dp = &dig_port->dp;

	intel_dp_mst_encoder_cleanup(dig_port);

	intel_pps_vdd_off_sync(intel_dp);

	intel_dp_aux_fini(intel_dp);
}

static void intel_dp_encoder_destroy(struct drm_encoder *encoder)
{
	intel_dp_encoder_flush_work(encoder);

	drm_encoder_cleanup(encoder);
	kfree(enc_to_dig_port(to_intel_encoder(encoder)));
}

void intel_dp_encoder_suspend(struct intel_encoder *intel_encoder)
{
	struct intel_dp *intel_dp = enc_to_intel_dp(intel_encoder);

	intel_pps_vdd_off_sync(intel_dp);
}

void intel_dp_encoder_shutdown(struct intel_encoder *intel_encoder)
{
	struct intel_dp *intel_dp = enc_to_intel_dp(intel_encoder);

	intel_pps_wait_power_cycle(intel_dp);
}

static enum pipe vlv_active_pipe(struct intel_dp *intel_dp)
{
	struct drm_i915_private *dev_priv = dp_to_i915(intel_dp);
	struct intel_encoder *encoder = &dp_to_dig_port(intel_dp)->base;
	enum pipe pipe;

	if (intel_dp_port_enabled(dev_priv, intel_dp->output_reg,
				  encoder->port, &pipe))
		return pipe;

	return INVALID_PIPE;
}

void intel_dp_encoder_reset(struct drm_encoder *encoder)
{
	struct drm_i915_private *dev_priv = to_i915(encoder->dev);
	struct intel_dp *intel_dp = enc_to_intel_dp(to_intel_encoder(encoder));

	if (!HAS_DDI(dev_priv))
		intel_dp->DP = intel_de_read(dev_priv, intel_dp->output_reg);

	intel_dp->reset_link_params = true;

	if (IS_VALLEYVIEW(dev_priv) || IS_CHERRYVIEW(dev_priv)) {
		intel_wakeref_t wakeref;

		with_intel_pps_lock(intel_dp, wakeref)
			intel_dp->pps.active_pipe = vlv_active_pipe(intel_dp);
	}

	intel_pps_encoder_reset(intel_dp);
}

static int intel_modeset_tile_group(struct intel_atomic_state *state,
				    int tile_group_id)
{
	struct drm_i915_private *dev_priv = to_i915(state->base.dev);
	struct drm_connector_list_iter conn_iter;
	struct drm_connector *connector;
	int ret = 0;

	drm_connector_list_iter_begin(&dev_priv->drm, &conn_iter);
	drm_for_each_connector_iter(connector, &conn_iter) {
		struct drm_connector_state *conn_state;
		struct intel_crtc_state *crtc_state;
		struct intel_crtc *crtc;

		if (!connector->has_tile ||
		    connector->tile_group->id != tile_group_id)
			continue;

		conn_state = drm_atomic_get_connector_state(&state->base,
							    connector);
		if (IS_ERR(conn_state)) {
			ret = PTR_ERR(conn_state);
			break;
		}

		crtc = to_intel_crtc(conn_state->crtc);

		if (!crtc)
			continue;

		crtc_state = intel_atomic_get_new_crtc_state(state, crtc);
		crtc_state->uapi.mode_changed = true;

		ret = drm_atomic_add_affected_planes(&state->base, &crtc->base);
		if (ret)
			break;
	}
	drm_connector_list_iter_end(&conn_iter);

	return ret;
}

static int intel_modeset_affected_transcoders(struct intel_atomic_state *state, u8 transcoders)
{
	struct drm_i915_private *dev_priv = to_i915(state->base.dev);
	struct intel_crtc *crtc;

	if (transcoders == 0)
		return 0;

	for_each_intel_crtc(&dev_priv->drm, crtc) {
		struct intel_crtc_state *crtc_state;
		int ret;

		crtc_state = intel_atomic_get_crtc_state(&state->base, crtc);
		if (IS_ERR(crtc_state))
			return PTR_ERR(crtc_state);

		if (!crtc_state->hw.enable)
			continue;

		if (!(transcoders & BIT(crtc_state->cpu_transcoder)))
			continue;

		crtc_state->uapi.mode_changed = true;

		ret = drm_atomic_add_affected_connectors(&state->base, &crtc->base);
		if (ret)
			return ret;

		ret = drm_atomic_add_affected_planes(&state->base, &crtc->base);
		if (ret)
			return ret;

		transcoders &= ~BIT(crtc_state->cpu_transcoder);
	}

	drm_WARN_ON(&dev_priv->drm, transcoders != 0);

	return 0;
}

static int intel_modeset_synced_crtcs(struct intel_atomic_state *state,
				      struct drm_connector *connector)
{
	const struct drm_connector_state *old_conn_state =
		drm_atomic_get_old_connector_state(&state->base, connector);
	const struct intel_crtc_state *old_crtc_state;
	struct intel_crtc *crtc;
	u8 transcoders;

	crtc = to_intel_crtc(old_conn_state->crtc);
	if (!crtc)
		return 0;

	old_crtc_state = intel_atomic_get_old_crtc_state(state, crtc);

	if (!old_crtc_state->hw.active)
		return 0;

	transcoders = old_crtc_state->sync_mode_slaves_mask;
	if (old_crtc_state->master_transcoder != INVALID_TRANSCODER)
		transcoders |= BIT(old_crtc_state->master_transcoder);

	return intel_modeset_affected_transcoders(state,
						  transcoders);
}

static int intel_dp_connector_atomic_check(struct drm_connector *conn,
					   struct drm_atomic_state *_state)
{
	struct drm_i915_private *dev_priv = to_i915(conn->dev);
	struct intel_atomic_state *state = to_intel_atomic_state(_state);
	int ret;

	ret = intel_digital_connector_atomic_check(conn, &state->base);
	if (ret)
		return ret;

	/*
	 * We don't enable port sync on BDW due to missing w/as and
	 * due to not having adjusted the modeset sequence appropriately.
	 */
	if (INTEL_GEN(dev_priv) < 9)
		return 0;

	if (!intel_connector_needs_modeset(state, conn))
		return 0;

	if (conn->has_tile) {
		ret = intel_modeset_tile_group(state, conn->tile_group->id);
		if (ret)
			return ret;
	}

	return intel_modeset_synced_crtcs(state, conn);
}

static const struct drm_connector_funcs intel_dp_connector_funcs = {
	.force = intel_dp_force,
	.fill_modes = drm_helper_probe_single_connector_modes,
	.atomic_get_property = intel_digital_connector_atomic_get_property,
	.atomic_set_property = intel_digital_connector_atomic_set_property,
	.late_register = intel_dp_connector_register,
	.early_unregister = intel_dp_connector_unregister,
	.destroy = intel_connector_destroy,
	.atomic_destroy_state = drm_atomic_helper_connector_destroy_state,
	.atomic_duplicate_state = intel_digital_connector_duplicate_state,
};

static const struct drm_connector_helper_funcs intel_dp_connector_helper_funcs = {
	.detect_ctx = intel_dp_detect,
	.get_modes = intel_dp_get_modes,
	.mode_valid = intel_dp_mode_valid,
	.atomic_check = intel_dp_connector_atomic_check,
};

static const struct drm_encoder_funcs intel_dp_enc_funcs = {
	.reset = intel_dp_encoder_reset,
	.destroy = intel_dp_encoder_destroy,
};

enum irqreturn
intel_dp_hpd_pulse(struct intel_digital_port *dig_port, bool long_hpd)
{
	struct drm_i915_private *i915 = to_i915(dig_port->base.base.dev);
	struct intel_dp *intel_dp = &dig_port->dp;

	if (dig_port->base.type == INTEL_OUTPUT_EDP &&
	    (long_hpd || !intel_pps_have_power(intel_dp))) {
		/*
		 * vdd off can generate a long/short pulse on eDP which
		 * would require vdd on to handle it, and thus we
		 * would end up in an endless cycle of
		 * "vdd off -> long/short hpd -> vdd on -> detect -> vdd off -> ..."
		 */
		drm_dbg_kms(&i915->drm,
			    "ignoring %s hpd on eDP [ENCODER:%d:%s]\n",
			    long_hpd ? "long" : "short",
			    dig_port->base.base.base.id,
			    dig_port->base.base.name);
		return IRQ_HANDLED;
	}

	drm_dbg_kms(&i915->drm, "got hpd irq on [ENCODER:%d:%s] - %s\n",
		    dig_port->base.base.base.id,
		    dig_port->base.base.name,
		    long_hpd ? "long" : "short");

	if (long_hpd) {
		intel_dp->reset_link_params = true;
		return IRQ_NONE;
	}

	if (intel_dp->is_mst) {
		if (!intel_dp_check_mst_status(intel_dp))
			return IRQ_NONE;
	} else if (!intel_dp_short_pulse(intel_dp)) {
		return IRQ_NONE;
	}

	return IRQ_HANDLED;
}

/* check the VBT to see whether the eDP is on another port */
bool intel_dp_is_port_edp(struct drm_i915_private *dev_priv, enum port port)
{
	/*
	 * eDP not supported on g4x. so bail out early just
	 * for a bit extra safety in case the VBT is bonkers.
	 */
	if (INTEL_GEN(dev_priv) < 5)
		return false;

	if (INTEL_GEN(dev_priv) < 9 && port == PORT_A)
		return true;

	return intel_bios_is_port_edp(dev_priv, port);
}

static void
intel_dp_add_properties(struct intel_dp *intel_dp, struct drm_connector *connector)
{
	struct drm_i915_private *dev_priv = to_i915(connector->dev);
	enum port port = dp_to_dig_port(intel_dp)->base.port;

	if (!intel_dp_is_edp(intel_dp))
		drm_connector_attach_dp_subconnector_property(connector);

	if (!IS_G4X(dev_priv) && port != PORT_A)
		intel_attach_force_audio_property(connector);

	intel_attach_broadcast_rgb_property(connector);
	if (HAS_GMCH(dev_priv))
		drm_connector_attach_max_bpc_property(connector, 6, 10);
	else if (INTEL_GEN(dev_priv) >= 5)
		drm_connector_attach_max_bpc_property(connector, 6, 12);

	/* Register HDMI colorspace for case of lspcon */
	if (intel_bios_is_lspcon_present(dev_priv, port)) {
		drm_connector_attach_content_type_property(connector);
		intel_attach_hdmi_colorspace_property(connector);
	} else {
		intel_attach_dp_colorspace_property(connector);
	}

	if (IS_GEMINILAKE(dev_priv) || INTEL_GEN(dev_priv) >= 11)
		drm_object_attach_property(&connector->base,
					   connector->dev->mode_config.hdr_output_metadata_property,
					   0);

	if (intel_dp_is_edp(intel_dp)) {
		u32 allowed_scalers;

		allowed_scalers = BIT(DRM_MODE_SCALE_ASPECT) | BIT(DRM_MODE_SCALE_FULLSCREEN);
		if (!HAS_GMCH(dev_priv))
			allowed_scalers |= BIT(DRM_MODE_SCALE_CENTER);

		drm_connector_attach_scaling_mode_property(connector, allowed_scalers);

		connector->state->scaling_mode = DRM_MODE_SCALE_ASPECT;

	}

	if (HAS_VRR(dev_priv))
		drm_connector_attach_vrr_capable_property(connector);
}

/**
 * intel_dp_set_drrs_state - program registers for RR switch to take effect
 * @dev_priv: i915 device
 * @crtc_state: a pointer to the active intel_crtc_state
 * @refresh_rate: RR to be programmed
 *
 * This function gets called when refresh rate (RR) has to be changed from
 * one frequency to another. Switches can be between high and low RR
 * supported by the panel or to any other RR based on media playback (in
 * this case, RR value needs to be passed from user space).
 *
 * The caller of this function needs to take a lock on dev_priv->drrs.
 */
static void intel_dp_set_drrs_state(struct drm_i915_private *dev_priv,
				    const struct intel_crtc_state *crtc_state,
				    int refresh_rate)
{
	struct intel_dp *intel_dp = dev_priv->drrs.dp;
	struct intel_crtc *intel_crtc = to_intel_crtc(crtc_state->uapi.crtc);
	enum drrs_refresh_rate_type index = DRRS_HIGH_RR;

	if (refresh_rate <= 0) {
		drm_dbg_kms(&dev_priv->drm,
			    "Refresh rate should be positive non-zero.\n");
		return;
	}

	if (intel_dp == NULL) {
		drm_dbg_kms(&dev_priv->drm, "DRRS not supported.\n");
		return;
	}

	if (!intel_crtc) {
		drm_dbg_kms(&dev_priv->drm,
			    "DRRS: intel_crtc not initialized\n");
		return;
	}

	if (dev_priv->drrs.type < SEAMLESS_DRRS_SUPPORT) {
		drm_dbg_kms(&dev_priv->drm, "Only Seamless DRRS supported.\n");
		return;
	}

	if (drm_mode_vrefresh(intel_dp->attached_connector->panel.downclock_mode) ==
			refresh_rate)
		index = DRRS_LOW_RR;

	if (index == dev_priv->drrs.refresh_rate_type) {
		drm_dbg_kms(&dev_priv->drm,
			    "DRRS requested for previously set RR...ignoring\n");
		return;
	}

	if (!crtc_state->hw.active) {
		drm_dbg_kms(&dev_priv->drm,
			    "eDP encoder disabled. CRTC not Active\n");
		return;
	}

	if (INTEL_GEN(dev_priv) >= 8 && !IS_CHERRYVIEW(dev_priv)) {
		switch (index) {
		case DRRS_HIGH_RR:
			intel_dp_set_m_n(crtc_state, M1_N1);
			break;
		case DRRS_LOW_RR:
			intel_dp_set_m_n(crtc_state, M2_N2);
			break;
		case DRRS_MAX_RR:
		default:
			drm_err(&dev_priv->drm,
				"Unsupported refreshrate type\n");
		}
	} else if (INTEL_GEN(dev_priv) > 6) {
		i915_reg_t reg = PIPECONF(crtc_state->cpu_transcoder);
		u32 val;

		val = intel_de_read(dev_priv, reg);
		if (index > DRRS_HIGH_RR) {
			if (IS_VALLEYVIEW(dev_priv) || IS_CHERRYVIEW(dev_priv))
				val |= PIPECONF_EDP_RR_MODE_SWITCH_VLV;
			else
				val |= PIPECONF_EDP_RR_MODE_SWITCH;
		} else {
			if (IS_VALLEYVIEW(dev_priv) || IS_CHERRYVIEW(dev_priv))
				val &= ~PIPECONF_EDP_RR_MODE_SWITCH_VLV;
			else
				val &= ~PIPECONF_EDP_RR_MODE_SWITCH;
		}
		intel_de_write(dev_priv, reg, val);
	}

	dev_priv->drrs.refresh_rate_type = index;

	drm_dbg_kms(&dev_priv->drm, "eDP Refresh Rate set to : %dHz\n",
		    refresh_rate);
}

static void
intel_edp_drrs_enable_locked(struct intel_dp *intel_dp)
{
	struct drm_i915_private *dev_priv = dp_to_i915(intel_dp);

	dev_priv->drrs.busy_frontbuffer_bits = 0;
	dev_priv->drrs.dp = intel_dp;
}

/**
 * intel_edp_drrs_enable - init drrs struct if supported
 * @intel_dp: DP struct
 * @crtc_state: A pointer to the active crtc state.
 *
 * Initializes frontbuffer_bits and drrs.dp
 */
void intel_edp_drrs_enable(struct intel_dp *intel_dp,
			   const struct intel_crtc_state *crtc_state)
{
	struct drm_i915_private *dev_priv = dp_to_i915(intel_dp);

	if (!crtc_state->has_drrs)
		return;

	drm_dbg_kms(&dev_priv->drm, "Enabling DRRS\n");

	mutex_lock(&dev_priv->drrs.mutex);

	if (dev_priv->drrs.dp) {
		drm_warn(&dev_priv->drm, "DRRS already enabled\n");
		goto unlock;
	}

	intel_edp_drrs_enable_locked(intel_dp);

unlock:
	mutex_unlock(&dev_priv->drrs.mutex);
}

static void
intel_edp_drrs_disable_locked(struct intel_dp *intel_dp,
			      const struct intel_crtc_state *crtc_state)
{
	struct drm_i915_private *dev_priv = dp_to_i915(intel_dp);

	if (dev_priv->drrs.refresh_rate_type == DRRS_LOW_RR) {
		int refresh;

		refresh = drm_mode_vrefresh(intel_dp->attached_connector->panel.fixed_mode);
		intel_dp_set_drrs_state(dev_priv, crtc_state, refresh);
	}

	dev_priv->drrs.dp = NULL;
}

/**
 * intel_edp_drrs_disable - Disable DRRS
 * @intel_dp: DP struct
 * @old_crtc_state: Pointer to old crtc_state.
 *
 */
void intel_edp_drrs_disable(struct intel_dp *intel_dp,
			    const struct intel_crtc_state *old_crtc_state)
{
	struct drm_i915_private *dev_priv = dp_to_i915(intel_dp);

	if (!old_crtc_state->has_drrs)
		return;

	mutex_lock(&dev_priv->drrs.mutex);
	if (!dev_priv->drrs.dp) {
		mutex_unlock(&dev_priv->drrs.mutex);
		return;
	}

	intel_edp_drrs_disable_locked(intel_dp, old_crtc_state);
	mutex_unlock(&dev_priv->drrs.mutex);

	cancel_delayed_work_sync(&dev_priv->drrs.work);
}

/**
 * intel_edp_drrs_update - Update DRRS state
 * @intel_dp: Intel DP
 * @crtc_state: new CRTC state
 *
 * This function will update DRRS states, disabling or enabling DRRS when
 * executing fastsets. For full modeset, intel_edp_drrs_disable() and
 * intel_edp_drrs_enable() should be called instead.
 */
void
intel_edp_drrs_update(struct intel_dp *intel_dp,
		      const struct intel_crtc_state *crtc_state)
{
	struct drm_i915_private *dev_priv = dp_to_i915(intel_dp);

	if (dev_priv->drrs.type != SEAMLESS_DRRS_SUPPORT)
		return;

	mutex_lock(&dev_priv->drrs.mutex);

	/* New state matches current one? */
	if (crtc_state->has_drrs == !!dev_priv->drrs.dp)
		goto unlock;

	if (crtc_state->has_drrs)
		intel_edp_drrs_enable_locked(intel_dp);
	else
		intel_edp_drrs_disable_locked(intel_dp, crtc_state);

unlock:
	mutex_unlock(&dev_priv->drrs.mutex);
}

static void intel_edp_drrs_downclock_work(struct work_struct *work)
{
	struct drm_i915_private *dev_priv =
		container_of(work, typeof(*dev_priv), drrs.work.work);
	struct intel_dp *intel_dp;

	mutex_lock(&dev_priv->drrs.mutex);

	intel_dp = dev_priv->drrs.dp;

	if (!intel_dp)
		goto unlock;

	/*
	 * The delayed work can race with an invalidate hence we need to
	 * recheck.
	 */

	if (dev_priv->drrs.busy_frontbuffer_bits)
		goto unlock;

	if (dev_priv->drrs.refresh_rate_type != DRRS_LOW_RR) {
		struct drm_crtc *crtc = dp_to_dig_port(intel_dp)->base.base.crtc;

		intel_dp_set_drrs_state(dev_priv, to_intel_crtc(crtc)->config,
			drm_mode_vrefresh(intel_dp->attached_connector->panel.downclock_mode));
	}

unlock:
	mutex_unlock(&dev_priv->drrs.mutex);
}

/**
 * intel_edp_drrs_invalidate - Disable Idleness DRRS
 * @dev_priv: i915 device
 * @frontbuffer_bits: frontbuffer plane tracking bits
 *
 * This function gets called everytime rendering on the given planes start.
 * Hence DRRS needs to be Upclocked, i.e. (LOW_RR -> HIGH_RR).
 *
 * Dirty frontbuffers relevant to DRRS are tracked in busy_frontbuffer_bits.
 */
void intel_edp_drrs_invalidate(struct drm_i915_private *dev_priv,
			       unsigned int frontbuffer_bits)
{
	struct intel_dp *intel_dp;
	struct drm_crtc *crtc;
	enum pipe pipe;

	if (dev_priv->drrs.type == DRRS_NOT_SUPPORTED)
		return;

	cancel_delayed_work(&dev_priv->drrs.work);

	mutex_lock(&dev_priv->drrs.mutex);

	intel_dp = dev_priv->drrs.dp;
	if (!intel_dp) {
		mutex_unlock(&dev_priv->drrs.mutex);
		return;
	}

	crtc = dp_to_dig_port(intel_dp)->base.base.crtc;
	pipe = to_intel_crtc(crtc)->pipe;

	frontbuffer_bits &= INTEL_FRONTBUFFER_ALL_MASK(pipe);
	dev_priv->drrs.busy_frontbuffer_bits |= frontbuffer_bits;

	/* invalidate means busy screen hence upclock */
	if (frontbuffer_bits && dev_priv->drrs.refresh_rate_type == DRRS_LOW_RR)
		intel_dp_set_drrs_state(dev_priv, to_intel_crtc(crtc)->config,
					drm_mode_vrefresh(intel_dp->attached_connector->panel.fixed_mode));

	mutex_unlock(&dev_priv->drrs.mutex);
}

/**
 * intel_edp_drrs_flush - Restart Idleness DRRS
 * @dev_priv: i915 device
 * @frontbuffer_bits: frontbuffer plane tracking bits
 *
 * This function gets called every time rendering on the given planes has
 * completed or flip on a crtc is completed. So DRRS should be upclocked
 * (LOW_RR -> HIGH_RR). And also Idleness detection should be started again,
 * if no other planes are dirty.
 *
 * Dirty frontbuffers relevant to DRRS are tracked in busy_frontbuffer_bits.
 */
void intel_edp_drrs_flush(struct drm_i915_private *dev_priv,
			  unsigned int frontbuffer_bits)
{
	struct intel_dp *intel_dp;
	struct drm_crtc *crtc;
	enum pipe pipe;

	if (dev_priv->drrs.type == DRRS_NOT_SUPPORTED)
		return;

	cancel_delayed_work(&dev_priv->drrs.work);

	mutex_lock(&dev_priv->drrs.mutex);

	intel_dp = dev_priv->drrs.dp;
	if (!intel_dp) {
		mutex_unlock(&dev_priv->drrs.mutex);
		return;
	}

	crtc = dp_to_dig_port(intel_dp)->base.base.crtc;
	pipe = to_intel_crtc(crtc)->pipe;

	frontbuffer_bits &= INTEL_FRONTBUFFER_ALL_MASK(pipe);
	dev_priv->drrs.busy_frontbuffer_bits &= ~frontbuffer_bits;

	/* flush means busy screen hence upclock */
	if (frontbuffer_bits && dev_priv->drrs.refresh_rate_type == DRRS_LOW_RR)
		intel_dp_set_drrs_state(dev_priv, to_intel_crtc(crtc)->config,
					drm_mode_vrefresh(intel_dp->attached_connector->panel.fixed_mode));

	/*
	 * flush also means no more activity hence schedule downclock, if all
	 * other fbs are quiescent too
	 */
	if (!dev_priv->drrs.busy_frontbuffer_bits)
		schedule_delayed_work(&dev_priv->drrs.work,
				msecs_to_jiffies(1000));
	mutex_unlock(&dev_priv->drrs.mutex);
}

/**
 * DOC: Display Refresh Rate Switching (DRRS)
 *
 * Display Refresh Rate Switching (DRRS) is a power conservation feature
 * which enables swtching between low and high refresh rates,
 * dynamically, based on the usage scenario. This feature is applicable
 * for internal panels.
 *
 * Indication that the panel supports DRRS is given by the panel EDID, which
 * would list multiple refresh rates for one resolution.
 *
 * DRRS is of 2 types - static and seamless.
 * Static DRRS involves changing refresh rate (RR) by doing a full modeset
 * (may appear as a blink on screen) and is used in dock-undock scenario.
 * Seamless DRRS involves changing RR without any visual effect to the user
 * and can be used during normal system usage. This is done by programming
 * certain registers.
 *
 * Support for static/seamless DRRS may be indicated in the VBT based on
 * inputs from the panel spec.
 *
 * DRRS saves power by switching to low RR based on usage scenarios.
 *
 * The implementation is based on frontbuffer tracking implementation.  When
 * there is a disturbance on the screen triggered by user activity or a periodic
 * system activity, DRRS is disabled (RR is changed to high RR).  When there is
 * no movement on screen, after a timeout of 1 second, a switch to low RR is
 * made.
 *
 * For integration with frontbuffer tracking code, intel_edp_drrs_invalidate()
 * and intel_edp_drrs_flush() are called.
 *
 * DRRS can be further extended to support other internal panels and also
 * the scenario of video playback wherein RR is set based on the rate
 * requested by userspace.
 */

/**
 * intel_dp_drrs_init - Init basic DRRS work and mutex.
 * @connector: eDP connector
 * @fixed_mode: preferred mode of panel
 *
 * This function is  called only once at driver load to initialize basic
 * DRRS stuff.
 *
 * Returns:
 * Downclock mode if panel supports it, else return NULL.
 * DRRS support is determined by the presence of downclock mode (apart
 * from VBT setting).
 */
static struct drm_display_mode *
intel_dp_drrs_init(struct intel_connector *connector,
		   struct drm_display_mode *fixed_mode)
{
	struct drm_i915_private *dev_priv = to_i915(connector->base.dev);
	struct drm_display_mode *downclock_mode = NULL;

	INIT_DELAYED_WORK(&dev_priv->drrs.work, intel_edp_drrs_downclock_work);
	mutex_init(&dev_priv->drrs.mutex);

	if (INTEL_GEN(dev_priv) <= 6) {
		drm_dbg_kms(&dev_priv->drm,
			    "DRRS supported for Gen7 and above\n");
		return NULL;
	}

	if (dev_priv->vbt.drrs_type != SEAMLESS_DRRS_SUPPORT) {
		drm_dbg_kms(&dev_priv->drm, "VBT doesn't support DRRS\n");
		return NULL;
	}

	downclock_mode = intel_panel_edid_downclock_mode(connector, fixed_mode);
	if (!downclock_mode) {
		drm_dbg_kms(&dev_priv->drm,
			    "Downclock mode is not found. DRRS not supported\n");
		return NULL;
	}

	dev_priv->drrs.type = dev_priv->vbt.drrs_type;

	dev_priv->drrs.refresh_rate_type = DRRS_HIGH_RR;
	drm_dbg_kms(&dev_priv->drm,
		    "seamless DRRS supported for eDP panel.\n");
	return downclock_mode;
}

static bool intel_edp_init_connector(struct intel_dp *intel_dp,
				     struct intel_connector *intel_connector)
{
	struct drm_i915_private *dev_priv = dp_to_i915(intel_dp);
	struct drm_device *dev = &dev_priv->drm;
	struct drm_connector *connector = &intel_connector->base;
	struct drm_display_mode *fixed_mode = NULL;
	struct drm_display_mode *downclock_mode = NULL;
	bool has_dpcd;
	enum pipe pipe = INVALID_PIPE;
	struct edid *edid;

	if (!intel_dp_is_edp(intel_dp))
		return true;

	/*
	 * On IBX/CPT we may get here with LVDS already registered. Since the
	 * driver uses the only internal power sequencer available for both
	 * eDP and LVDS bail out early in this case to prevent interfering
	 * with an already powered-on LVDS power sequencer.
	 */
	if (intel_get_lvds_encoder(dev_priv)) {
		drm_WARN_ON(dev,
			    !(HAS_PCH_IBX(dev_priv) || HAS_PCH_CPT(dev_priv)));
		drm_info(&dev_priv->drm,
			 "LVDS was detected, not registering eDP\n");

		return false;
	}

	intel_pps_init(intel_dp);

	/* Cache DPCD and EDID for edp. */
	has_dpcd = intel_edp_init_dpcd(intel_dp);

	if (!has_dpcd) {
		/* if this fails, presume the device is a ghost */
		drm_info(&dev_priv->drm,
			 "failed to retrieve link info, disabling eDP\n");
		goto out_vdd_off;
	}

	mutex_lock(&dev->mode_config.mutex);
	edid = drm_get_edid(connector, &intel_dp->aux.ddc);
	if (edid) {
		if (drm_add_edid_modes(connector, edid)) {
			drm_connector_update_edid_property(connector, edid);
		} else {
			kfree(edid);
			edid = ERR_PTR(-EINVAL);
		}
	} else {
		edid = ERR_PTR(-ENOENT);
	}
	intel_connector->edid = edid;

	fixed_mode = intel_panel_edid_fixed_mode(intel_connector);
	if (fixed_mode)
		downclock_mode = intel_dp_drrs_init(intel_connector, fixed_mode);

	/* fallback to VBT if available for eDP */
	if (!fixed_mode)
		fixed_mode = intel_panel_vbt_fixed_mode(intel_connector);
	mutex_unlock(&dev->mode_config.mutex);

	if (IS_VALLEYVIEW(dev_priv) || IS_CHERRYVIEW(dev_priv)) {
		/*
		 * Figure out the current pipe for the initial backlight setup.
		 * If the current pipe isn't valid, try the PPS pipe, and if that
		 * fails just assume pipe A.
		 */
		pipe = vlv_active_pipe(intel_dp);

		if (pipe != PIPE_A && pipe != PIPE_B)
			pipe = intel_dp->pps.pps_pipe;

		if (pipe != PIPE_A && pipe != PIPE_B)
			pipe = PIPE_A;

		drm_dbg_kms(&dev_priv->drm,
			    "using pipe %c for initial backlight setup\n",
			    pipe_name(pipe));
	}

	intel_panel_init(&intel_connector->panel, fixed_mode, downclock_mode);
	intel_connector->panel.backlight.power = intel_pps_backlight_power;
	intel_panel_setup_backlight(connector, pipe);

	if (fixed_mode) {
		drm_connector_set_panel_orientation_with_quirk(connector,
				dev_priv->vbt.orientation,
				fixed_mode->hdisplay, fixed_mode->vdisplay);
	}

	return true;

out_vdd_off:
	intel_pps_vdd_off_sync(intel_dp);

	return false;
}

static void intel_dp_modeset_retry_work_fn(struct work_struct *work)
{
	struct intel_connector *intel_connector;
	struct drm_connector *connector;

	intel_connector = container_of(work, typeof(*intel_connector),
				       modeset_retry_work);
	connector = &intel_connector->base;
	DRM_DEBUG_KMS("[CONNECTOR:%d:%s]\n", connector->base.id,
		      connector->name);

	/* Grab the locks before changing connector property*/
	mutex_lock(&connector->dev->mode_config.mutex);
	/* Set connector link status to BAD and send a Uevent to notify
	 * userspace to do a modeset.
	 */
	drm_connector_set_link_status_property(connector,
					       DRM_MODE_LINK_STATUS_BAD);
	mutex_unlock(&connector->dev->mode_config.mutex);
	/* Send Hotplug uevent so userspace can reprobe */
	drm_kms_helper_hotplug_event(connector->dev);
}

bool
intel_dp_init_connector(struct intel_digital_port *dig_port,
			struct intel_connector *intel_connector)
{
	struct drm_connector *connector = &intel_connector->base;
	struct intel_dp *intel_dp = &dig_port->dp;
	struct intel_encoder *intel_encoder = &dig_port->base;
	struct drm_device *dev = intel_encoder->base.dev;
	struct drm_i915_private *dev_priv = to_i915(dev);
	enum port port = intel_encoder->port;
	enum phy phy = intel_port_to_phy(dev_priv, port);
	int type;

	/* Initialize the work for modeset in case of link train failure */
	INIT_WORK(&intel_connector->modeset_retry_work,
		  intel_dp_modeset_retry_work_fn);

	if (drm_WARN(dev, dig_port->max_lanes < 1,
		     "Not enough lanes (%d) for DP on [ENCODER:%d:%s]\n",
		     dig_port->max_lanes, intel_encoder->base.base.id,
		     intel_encoder->base.name))
		return false;

	intel_dp_set_source_rates(intel_dp);

	intel_dp->reset_link_params = true;
	intel_dp->pps.pps_pipe = INVALID_PIPE;
	intel_dp->pps.active_pipe = INVALID_PIPE;

	/* Preserve the current hw state. */
	intel_dp->DP = intel_de_read(dev_priv, intel_dp->output_reg);
	intel_dp->attached_connector = intel_connector;

	if (intel_dp_is_port_edp(dev_priv, port)) {
		/*
		 * Currently we don't support eDP on TypeC ports, although in
		 * theory it could work on TypeC legacy ports.
		 */
		drm_WARN_ON(dev, intel_phy_is_tc(dev_priv, phy));
		type = DRM_MODE_CONNECTOR_eDP;
	} else {
		type = DRM_MODE_CONNECTOR_DisplayPort;
	}

	if (IS_VALLEYVIEW(dev_priv) || IS_CHERRYVIEW(dev_priv))
		intel_dp->pps.active_pipe = vlv_active_pipe(intel_dp);

	/*
	 * For eDP we always set the encoder type to INTEL_OUTPUT_EDP, but
	 * for DP the encoder type can be set by the caller to
	 * INTEL_OUTPUT_UNKNOWN for DDI, so don't rewrite it.
	 */
	if (type == DRM_MODE_CONNECTOR_eDP)
		intel_encoder->type = INTEL_OUTPUT_EDP;

	/* eDP only on port B and/or C on vlv/chv */
	if (drm_WARN_ON(dev, (IS_VALLEYVIEW(dev_priv) ||
			      IS_CHERRYVIEW(dev_priv)) &&
			intel_dp_is_edp(intel_dp) &&
			port != PORT_B && port != PORT_C))
		return false;

	drm_dbg_kms(&dev_priv->drm,
		    "Adding %s connector on [ENCODER:%d:%s]\n",
		    type == DRM_MODE_CONNECTOR_eDP ? "eDP" : "DP",
		    intel_encoder->base.base.id, intel_encoder->base.name);

	drm_connector_init(dev, connector, &intel_dp_connector_funcs, type);
	drm_connector_helper_add(connector, &intel_dp_connector_helper_funcs);

	if (!HAS_GMCH(dev_priv))
		connector->interlace_allowed = true;
	connector->doublescan_allowed = 0;

	intel_connector->polled = DRM_CONNECTOR_POLL_HPD;

	intel_dp_aux_init(intel_dp);

	intel_connector_attach_encoder(intel_connector, intel_encoder);

	if (HAS_DDI(dev_priv))
		intel_connector->get_hw_state = intel_ddi_connector_get_hw_state;
	else
		intel_connector->get_hw_state = intel_connector_get_hw_state;

	/* init MST on ports that can support it */
	intel_dp_mst_encoder_init(dig_port,
				  intel_connector->base.base.id);

	if (!intel_edp_init_connector(intel_dp, intel_connector)) {
		intel_dp_aux_fini(intel_dp);
		intel_dp_mst_encoder_cleanup(dig_port);
		goto fail;
	}

	intel_dp_add_properties(intel_dp, connector);

	if (is_hdcp_supported(dev_priv, port) && !intel_dp_is_edp(intel_dp)) {
		int ret = intel_dp_init_hdcp(dig_port, intel_connector);
		if (ret)
			drm_dbg_kms(&dev_priv->drm,
				    "HDCP init failed, skipping.\n");
	}

	/* For G4X desktop chip, PEG_BAND_GAP_DATA 3:0 must first be written
	 * 0xd.  Failure to do so will result in spurious interrupts being
	 * generated on the port when a cable is not attached.
	 */
	if (IS_G45(dev_priv)) {
		u32 temp = intel_de_read(dev_priv, PEG_BAND_GAP_DATA);
		intel_de_write(dev_priv, PEG_BAND_GAP_DATA,
			       (temp & ~0xf) | 0xd);
	}

	intel_dp->frl.is_trained = false;
	intel_dp->frl.trained_rate_gbps = 0;

	return true;

fail:
	drm_connector_cleanup(connector);

	return false;
}

bool intel_dp_init(struct drm_i915_private *dev_priv,
		   i915_reg_t output_reg,
		   enum port port)
{
	struct intel_digital_port *dig_port;
	struct intel_encoder *intel_encoder;
	struct drm_encoder *encoder;
	struct intel_connector *intel_connector;

	dig_port = kzalloc(sizeof(*dig_port), GFP_KERNEL);
	if (!dig_port)
		return false;

	intel_connector = intel_connector_alloc();
	if (!intel_connector)
		goto err_connector_alloc;

	intel_encoder = &dig_port->base;
	encoder = &intel_encoder->base;

	mutex_init(&dig_port->hdcp_mutex);

	if (drm_encoder_init(&dev_priv->drm, &intel_encoder->base,
			     &intel_dp_enc_funcs, DRM_MODE_ENCODER_TMDS,
			     "DP %c", port_name(port)))
		goto err_encoder_init;

	intel_encoder->hotplug = intel_dp_hotplug;
	intel_encoder->compute_config = intel_dp_compute_config;
	intel_encoder->get_hw_state = intel_dp_get_hw_state;
	intel_encoder->get_config = intel_dp_get_config;
	intel_encoder->sync_state = intel_dp_sync_state;
	intel_encoder->initial_fastset_check = intel_dp_initial_fastset_check;
	intel_encoder->update_pipe = intel_panel_update_backlight;
	intel_encoder->suspend = intel_dp_encoder_suspend;
	intel_encoder->shutdown = intel_dp_encoder_shutdown;
	if (IS_CHERRYVIEW(dev_priv)) {
		intel_encoder->pre_pll_enable = chv_dp_pre_pll_enable;
		intel_encoder->pre_enable = chv_pre_enable_dp;
		intel_encoder->enable = vlv_enable_dp;
		intel_encoder->disable = vlv_disable_dp;
		intel_encoder->post_disable = chv_post_disable_dp;
		intel_encoder->post_pll_disable = chv_dp_post_pll_disable;
	} else if (IS_VALLEYVIEW(dev_priv)) {
		intel_encoder->pre_pll_enable = vlv_dp_pre_pll_enable;
		intel_encoder->pre_enable = vlv_pre_enable_dp;
		intel_encoder->enable = vlv_enable_dp;
		intel_encoder->disable = vlv_disable_dp;
		intel_encoder->post_disable = vlv_post_disable_dp;
	} else {
		intel_encoder->pre_enable = g4x_pre_enable_dp;
		intel_encoder->enable = g4x_enable_dp;
		intel_encoder->disable = g4x_disable_dp;
		intel_encoder->post_disable = g4x_post_disable_dp;
	}

	if ((IS_IVYBRIDGE(dev_priv) && port == PORT_A) ||
	    (HAS_PCH_CPT(dev_priv) && port != PORT_A))
		dig_port->dp.set_link_train = cpt_set_link_train;
	else
		dig_port->dp.set_link_train = g4x_set_link_train;

	if (IS_CHERRYVIEW(dev_priv))
		dig_port->dp.set_signal_levels = chv_set_signal_levels;
	else if (IS_VALLEYVIEW(dev_priv))
		dig_port->dp.set_signal_levels = vlv_set_signal_levels;
	else if (IS_IVYBRIDGE(dev_priv) && port == PORT_A)
		dig_port->dp.set_signal_levels = ivb_cpu_edp_set_signal_levels;
	else if (IS_GEN(dev_priv, 6) && port == PORT_A)
		dig_port->dp.set_signal_levels = snb_cpu_edp_set_signal_levels;
	else
		dig_port->dp.set_signal_levels = g4x_set_signal_levels;

	if (IS_VALLEYVIEW(dev_priv) || IS_CHERRYVIEW(dev_priv) ||
	    (HAS_PCH_SPLIT(dev_priv) && port != PORT_A)) {
		dig_port->dp.preemph_max = intel_dp_preemph_max_3;
		dig_port->dp.voltage_max = intel_dp_voltage_max_3;
	} else {
		dig_port->dp.preemph_max = intel_dp_preemph_max_2;
		dig_port->dp.voltage_max = intel_dp_voltage_max_2;
	}

	dig_port->dp.output_reg = output_reg;
	dig_port->max_lanes = 4;

	intel_encoder->type = INTEL_OUTPUT_DP;
	intel_encoder->power_domain = intel_port_to_power_domain(port);
	if (IS_CHERRYVIEW(dev_priv)) {
		if (port == PORT_D)
			intel_encoder->pipe_mask = BIT(PIPE_C);
		else
			intel_encoder->pipe_mask = BIT(PIPE_A) | BIT(PIPE_B);
	} else {
		intel_encoder->pipe_mask = ~0;
	}
	intel_encoder->cloneable = 0;
	intel_encoder->port = port;
	intel_encoder->hpd_pin = intel_hpd_pin_default(dev_priv, port);

	dig_port->hpd_pulse = intel_dp_hpd_pulse;

	if (HAS_GMCH(dev_priv)) {
		if (IS_GM45(dev_priv))
			dig_port->connected = gm45_digital_port_connected;
		else
			dig_port->connected = g4x_digital_port_connected;
	} else {
		if (port == PORT_A)
			dig_port->connected = ilk_digital_port_connected;
		else
			dig_port->connected = ibx_digital_port_connected;
	}

	if (port != PORT_A)
		intel_infoframe_init(dig_port);

	dig_port->aux_ch = intel_bios_port_aux_ch(dev_priv, port);
	if (!intel_dp_init_connector(dig_port, intel_connector))
		goto err_init_connector;

	return true;

err_init_connector:
	drm_encoder_cleanup(encoder);
err_encoder_init:
	kfree(intel_connector);
err_connector_alloc:
	kfree(dig_port);
	return false;
}

void intel_dp_mst_suspend(struct drm_i915_private *dev_priv)
{
	struct intel_encoder *encoder;

	for_each_intel_encoder(&dev_priv->drm, encoder) {
		struct intel_dp *intel_dp;

		if (encoder->type != INTEL_OUTPUT_DDI)
			continue;

		intel_dp = enc_to_intel_dp(encoder);

		if (!intel_dp->can_mst)
			continue;

		if (intel_dp->is_mst)
			drm_dp_mst_topology_mgr_suspend(&intel_dp->mst_mgr);
	}
}

void intel_dp_mst_resume(struct drm_i915_private *dev_priv)
{
	struct intel_encoder *encoder;

	for_each_intel_encoder(&dev_priv->drm, encoder) {
		struct intel_dp *intel_dp;
		int ret;

		if (encoder->type != INTEL_OUTPUT_DDI)
			continue;

		intel_dp = enc_to_intel_dp(encoder);

		if (!intel_dp->can_mst)
			continue;

		ret = drm_dp_mst_topology_mgr_resume(&intel_dp->mst_mgr,
						     true);
		if (ret) {
			intel_dp->is_mst = false;
			drm_dp_mst_topology_mgr_set_mst(&intel_dp->mst_mgr,
							false);
		}
	}
}<|MERGE_RESOLUTION|>--- conflicted
+++ resolved
@@ -1058,983 +1058,6 @@
 					      int bpc)
 {
 
-<<<<<<< HEAD
-	/*
-	 * We can't grab pps_mutex here due to deadlock with power_domain
-	 * mutex when power_domain functions are called while holding pps_mutex.
-	 * That also means that in order to use pps_pipe the code needs to
-	 * hold both a power domain reference and pps_mutex, and the power domain
-	 * reference get/put must be done while _not_ holding pps_mutex.
-	 * pps_{lock,unlock}() do these steps in the correct order, so one
-	 * should use them always.
-	 */
-
-	for_each_intel_dp(&dev_priv->drm, encoder) {
-		struct intel_dp *intel_dp = enc_to_intel_dp(encoder);
-
-		drm_WARN_ON(&dev_priv->drm,
-			    intel_dp->active_pipe != INVALID_PIPE);
-
-		if (encoder->type != INTEL_OUTPUT_EDP)
-			continue;
-
-		if (IS_GEN9_LP(dev_priv))
-			intel_dp->pps_reset = true;
-		else
-			intel_dp->pps_pipe = INVALID_PIPE;
-	}
-}
-
-struct pps_registers {
-	i915_reg_t pp_ctrl;
-	i915_reg_t pp_stat;
-	i915_reg_t pp_on;
-	i915_reg_t pp_off;
-	i915_reg_t pp_div;
-};
-
-static void intel_pps_get_registers(struct intel_dp *intel_dp,
-				    struct pps_registers *regs)
-{
-	struct drm_i915_private *dev_priv = dp_to_i915(intel_dp);
-	int pps_idx = 0;
-
-	memset(regs, 0, sizeof(*regs));
-
-	if (IS_GEN9_LP(dev_priv))
-		pps_idx = bxt_power_sequencer_idx(intel_dp);
-	else if (IS_VALLEYVIEW(dev_priv) || IS_CHERRYVIEW(dev_priv))
-		pps_idx = vlv_power_sequencer_pipe(intel_dp);
-
-	regs->pp_ctrl = PP_CONTROL(pps_idx);
-	regs->pp_stat = PP_STATUS(pps_idx);
-	regs->pp_on = PP_ON_DELAYS(pps_idx);
-	regs->pp_off = PP_OFF_DELAYS(pps_idx);
-
-	/* Cycle delay moved from PP_DIVISOR to PP_CONTROL */
-	if (IS_GEN9_LP(dev_priv) || INTEL_PCH_TYPE(dev_priv) >= PCH_CNP)
-		regs->pp_div = INVALID_MMIO_REG;
-	else
-		regs->pp_div = PP_DIVISOR(pps_idx);
-}
-
-static i915_reg_t
-_pp_ctrl_reg(struct intel_dp *intel_dp)
-{
-	struct pps_registers regs;
-
-	intel_pps_get_registers(intel_dp, &regs);
-
-	return regs.pp_ctrl;
-}
-
-static i915_reg_t
-_pp_stat_reg(struct intel_dp *intel_dp)
-{
-	struct pps_registers regs;
-
-	intel_pps_get_registers(intel_dp, &regs);
-
-	return regs.pp_stat;
-}
-
-static bool edp_have_panel_power(struct intel_dp *intel_dp)
-{
-	struct drm_i915_private *dev_priv = dp_to_i915(intel_dp);
-
-	lockdep_assert_held(&dev_priv->pps_mutex);
-
-	if ((IS_VALLEYVIEW(dev_priv) || IS_CHERRYVIEW(dev_priv)) &&
-	    intel_dp->pps_pipe == INVALID_PIPE)
-		return false;
-
-	return (intel_de_read(dev_priv, _pp_stat_reg(intel_dp)) & PP_ON) != 0;
-}
-
-static bool edp_have_panel_vdd(struct intel_dp *intel_dp)
-{
-	struct drm_i915_private *dev_priv = dp_to_i915(intel_dp);
-
-	lockdep_assert_held(&dev_priv->pps_mutex);
-
-	if ((IS_VALLEYVIEW(dev_priv) || IS_CHERRYVIEW(dev_priv)) &&
-	    intel_dp->pps_pipe == INVALID_PIPE)
-		return false;
-
-	return intel_de_read(dev_priv, _pp_ctrl_reg(intel_dp)) & EDP_FORCE_VDD;
-}
-
-static void
-intel_dp_check_edp(struct intel_dp *intel_dp)
-{
-	struct drm_i915_private *dev_priv = dp_to_i915(intel_dp);
-
-	if (!intel_dp_is_edp(intel_dp))
-		return;
-
-	if (!edp_have_panel_power(intel_dp) && !edp_have_panel_vdd(intel_dp)) {
-		drm_WARN(&dev_priv->drm, 1,
-			 "eDP powered off while attempting aux channel communication.\n");
-		drm_dbg_kms(&dev_priv->drm, "Status 0x%08x Control 0x%08x\n",
-			    intel_de_read(dev_priv, _pp_stat_reg(intel_dp)),
-			    intel_de_read(dev_priv, _pp_ctrl_reg(intel_dp)));
-	}
-}
-
-static u32
-intel_dp_aux_wait_done(struct intel_dp *intel_dp)
-{
-	struct drm_i915_private *i915 = dp_to_i915(intel_dp);
-	i915_reg_t ch_ctl = intel_dp->aux_ch_ctl_reg(intel_dp);
-	const unsigned int timeout_ms = 10;
-	u32 status;
-	bool done;
-
-#define C (((status = intel_uncore_read_notrace(&i915->uncore, ch_ctl)) & DP_AUX_CH_CTL_SEND_BUSY) == 0)
-	done = wait_event_timeout(i915->gmbus_wait_queue, C,
-				  msecs_to_jiffies_timeout(timeout_ms));
-
-	/* just trace the final value */
-	trace_i915_reg_rw(false, ch_ctl, status, sizeof(status), true);
-
-	if (!done)
-		drm_err(&i915->drm,
-			"%s: did not complete or timeout within %ums (status 0x%08x)\n",
-			intel_dp->aux.name, timeout_ms, status);
-#undef C
-
-	return status;
-}
-
-static u32 g4x_get_aux_clock_divider(struct intel_dp *intel_dp, int index)
-{
-	struct drm_i915_private *dev_priv = dp_to_i915(intel_dp);
-
-	if (index)
-		return 0;
-
-	/*
-	 * The clock divider is based off the hrawclk, and would like to run at
-	 * 2MHz.  So, take the hrawclk value and divide by 2000 and use that
-	 */
-	return DIV_ROUND_CLOSEST(RUNTIME_INFO(dev_priv)->rawclk_freq, 2000);
-}
-
-static u32 ilk_get_aux_clock_divider(struct intel_dp *intel_dp, int index)
-{
-	struct drm_i915_private *dev_priv = dp_to_i915(intel_dp);
-	struct intel_digital_port *dig_port = dp_to_dig_port(intel_dp);
-	u32 freq;
-
-	if (index)
-		return 0;
-
-	/*
-	 * The clock divider is based off the cdclk or PCH rawclk, and would
-	 * like to run at 2MHz.  So, take the cdclk or PCH rawclk value and
-	 * divide by 2000 and use that
-	 */
-	if (dig_port->aux_ch == AUX_CH_A)
-		freq = dev_priv->cdclk.hw.cdclk;
-	else
-		freq = RUNTIME_INFO(dev_priv)->rawclk_freq;
-	return DIV_ROUND_CLOSEST(freq, 2000);
-}
-
-static u32 hsw_get_aux_clock_divider(struct intel_dp *intel_dp, int index)
-{
-	struct drm_i915_private *dev_priv = dp_to_i915(intel_dp);
-	struct intel_digital_port *dig_port = dp_to_dig_port(intel_dp);
-
-	if (dig_port->aux_ch != AUX_CH_A && HAS_PCH_LPT_H(dev_priv)) {
-		/* Workaround for non-ULT HSW */
-		switch (index) {
-		case 0: return 63;
-		case 1: return 72;
-		default: return 0;
-		}
-	}
-
-	return ilk_get_aux_clock_divider(intel_dp, index);
-}
-
-static u32 skl_get_aux_clock_divider(struct intel_dp *intel_dp, int index)
-{
-	/*
-	 * SKL doesn't need us to program the AUX clock divider (Hardware will
-	 * derive the clock from CDCLK automatically). We still implement the
-	 * get_aux_clock_divider vfunc to plug-in into the existing code.
-	 */
-	return index ? 0 : 1;
-}
-
-static u32 g4x_get_aux_send_ctl(struct intel_dp *intel_dp,
-				int send_bytes,
-				u32 aux_clock_divider)
-{
-	struct intel_digital_port *dig_port = dp_to_dig_port(intel_dp);
-	struct drm_i915_private *dev_priv =
-			to_i915(dig_port->base.base.dev);
-	u32 precharge, timeout;
-
-	if (IS_GEN(dev_priv, 6))
-		precharge = 3;
-	else
-		precharge = 5;
-
-	if (IS_BROADWELL(dev_priv))
-		timeout = DP_AUX_CH_CTL_TIME_OUT_600us;
-	else
-		timeout = DP_AUX_CH_CTL_TIME_OUT_400us;
-
-	return DP_AUX_CH_CTL_SEND_BUSY |
-	       DP_AUX_CH_CTL_DONE |
-	       DP_AUX_CH_CTL_INTERRUPT |
-	       DP_AUX_CH_CTL_TIME_OUT_ERROR |
-	       timeout |
-	       DP_AUX_CH_CTL_RECEIVE_ERROR |
-	       (send_bytes << DP_AUX_CH_CTL_MESSAGE_SIZE_SHIFT) |
-	       (precharge << DP_AUX_CH_CTL_PRECHARGE_2US_SHIFT) |
-	       (aux_clock_divider << DP_AUX_CH_CTL_BIT_CLOCK_2X_SHIFT);
-}
-
-static u32 skl_get_aux_send_ctl(struct intel_dp *intel_dp,
-				int send_bytes,
-				u32 unused)
-{
-	struct intel_digital_port *dig_port = dp_to_dig_port(intel_dp);
-	struct drm_i915_private *i915 =
-			to_i915(dig_port->base.base.dev);
-	enum phy phy = intel_port_to_phy(i915, dig_port->base.port);
-	u32 ret;
-
-	ret = DP_AUX_CH_CTL_SEND_BUSY |
-	      DP_AUX_CH_CTL_DONE |
-	      DP_AUX_CH_CTL_INTERRUPT |
-	      DP_AUX_CH_CTL_TIME_OUT_ERROR |
-	      DP_AUX_CH_CTL_TIME_OUT_MAX |
-	      DP_AUX_CH_CTL_RECEIVE_ERROR |
-	      (send_bytes << DP_AUX_CH_CTL_MESSAGE_SIZE_SHIFT) |
-	      DP_AUX_CH_CTL_FW_SYNC_PULSE_SKL(32) |
-	      DP_AUX_CH_CTL_SYNC_PULSE_SKL(32);
-
-	if (intel_phy_is_tc(i915, phy) &&
-	    dig_port->tc_mode == TC_PORT_TBT_ALT)
-		ret |= DP_AUX_CH_CTL_TBT_IO;
-
-	return ret;
-}
-
-static int
-intel_dp_aux_xfer(struct intel_dp *intel_dp,
-		  const u8 *send, int send_bytes,
-		  u8 *recv, int recv_size,
-		  u32 aux_send_ctl_flags)
-{
-	struct intel_digital_port *dig_port = dp_to_dig_port(intel_dp);
-	struct drm_i915_private *i915 =
-			to_i915(dig_port->base.base.dev);
-	struct intel_uncore *uncore = &i915->uncore;
-	enum phy phy = intel_port_to_phy(i915, dig_port->base.port);
-	bool is_tc_port = intel_phy_is_tc(i915, phy);
-	i915_reg_t ch_ctl, ch_data[5];
-	u32 aux_clock_divider;
-	enum intel_display_power_domain aux_domain;
-	intel_wakeref_t aux_wakeref;
-	intel_wakeref_t pps_wakeref;
-	int i, ret, recv_bytes;
-	int try, clock = 0;
-	u32 status;
-	bool vdd;
-
-	ch_ctl = intel_dp->aux_ch_ctl_reg(intel_dp);
-	for (i = 0; i < ARRAY_SIZE(ch_data); i++)
-		ch_data[i] = intel_dp->aux_ch_data_reg(intel_dp, i);
-
-	if (is_tc_port)
-		intel_tc_port_lock(dig_port);
-
-	aux_domain = intel_aux_power_domain(dig_port);
-
-	aux_wakeref = intel_display_power_get(i915, aux_domain);
-	pps_wakeref = pps_lock(intel_dp);
-
-	/*
-	 * We will be called with VDD already enabled for dpcd/edid/oui reads.
-	 * In such cases we want to leave VDD enabled and it's up to upper layers
-	 * to turn it off. But for eg. i2c-dev access we need to turn it on/off
-	 * ourselves.
-	 */
-	vdd = edp_panel_vdd_on(intel_dp);
-
-	/* dp aux is extremely sensitive to irq latency, hence request the
-	 * lowest possible wakeup latency and so prevent the cpu from going into
-	 * deep sleep states.
-	 */
-	cpu_latency_qos_update_request(&intel_dp->pm_qos, 0);
-
-	intel_dp_check_edp(intel_dp);
-
-	/* Try to wait for any previous AUX channel activity */
-	for (try = 0; try < 3; try++) {
-		status = intel_uncore_read_notrace(uncore, ch_ctl);
-		if ((status & DP_AUX_CH_CTL_SEND_BUSY) == 0)
-			break;
-		msleep(1);
-	}
-	/* just trace the final value */
-	trace_i915_reg_rw(false, ch_ctl, status, sizeof(status), true);
-
-	if (try == 3) {
-		const u32 status = intel_uncore_read(uncore, ch_ctl);
-
-		if (status != intel_dp->aux_busy_last_status) {
-			drm_WARN(&i915->drm, 1,
-				 "%s: not started (status 0x%08x)\n",
-				 intel_dp->aux.name, status);
-			intel_dp->aux_busy_last_status = status;
-		}
-
-		ret = -EBUSY;
-		goto out;
-	}
-
-	/* Only 5 data registers! */
-	if (drm_WARN_ON(&i915->drm, send_bytes > 20 || recv_size > 20)) {
-		ret = -E2BIG;
-		goto out;
-	}
-
-	while ((aux_clock_divider = intel_dp->get_aux_clock_divider(intel_dp, clock++))) {
-		u32 send_ctl = intel_dp->get_aux_send_ctl(intel_dp,
-							  send_bytes,
-							  aux_clock_divider);
-
-		send_ctl |= aux_send_ctl_flags;
-
-		/* Must try at least 3 times according to DP spec */
-		for (try = 0; try < 5; try++) {
-			/* Load the send data into the aux channel data registers */
-			for (i = 0; i < send_bytes; i += 4)
-				intel_uncore_write(uncore,
-						   ch_data[i >> 2],
-						   intel_dp_pack_aux(send + i,
-								     send_bytes - i));
-
-			/* Send the command and wait for it to complete */
-			intel_uncore_write(uncore, ch_ctl, send_ctl);
-
-			status = intel_dp_aux_wait_done(intel_dp);
-
-			/* Clear done status and any errors */
-			intel_uncore_write(uncore,
-					   ch_ctl,
-					   status |
-					   DP_AUX_CH_CTL_DONE |
-					   DP_AUX_CH_CTL_TIME_OUT_ERROR |
-					   DP_AUX_CH_CTL_RECEIVE_ERROR);
-
-			/* DP CTS 1.2 Core Rev 1.1, 4.2.1.1 & 4.2.1.2
-			 *   400us delay required for errors and timeouts
-			 *   Timeout errors from the HW already meet this
-			 *   requirement so skip to next iteration
-			 */
-			if (status & DP_AUX_CH_CTL_TIME_OUT_ERROR)
-				continue;
-
-			if (status & DP_AUX_CH_CTL_RECEIVE_ERROR) {
-				usleep_range(400, 500);
-				continue;
-			}
-			if (status & DP_AUX_CH_CTL_DONE)
-				goto done;
-		}
-	}
-
-	if ((status & DP_AUX_CH_CTL_DONE) == 0) {
-		drm_err(&i915->drm, "%s: not done (status 0x%08x)\n",
-			intel_dp->aux.name, status);
-		ret = -EBUSY;
-		goto out;
-	}
-
-done:
-	/* Check for timeout or receive error.
-	 * Timeouts occur when the sink is not connected
-	 */
-	if (status & DP_AUX_CH_CTL_RECEIVE_ERROR) {
-		drm_err(&i915->drm, "%s: receive error (status 0x%08x)\n",
-			intel_dp->aux.name, status);
-		ret = -EIO;
-		goto out;
-	}
-
-	/* Timeouts occur when the device isn't connected, so they're
-	 * "normal" -- don't fill the kernel log with these */
-	if (status & DP_AUX_CH_CTL_TIME_OUT_ERROR) {
-		drm_dbg_kms(&i915->drm, "%s: timeout (status 0x%08x)\n",
-			    intel_dp->aux.name, status);
-		ret = -ETIMEDOUT;
-		goto out;
-	}
-
-	/* Unload any bytes sent back from the other side */
-	recv_bytes = ((status & DP_AUX_CH_CTL_MESSAGE_SIZE_MASK) >>
-		      DP_AUX_CH_CTL_MESSAGE_SIZE_SHIFT);
-
-	/*
-	 * By BSpec: "Message sizes of 0 or >20 are not allowed."
-	 * We have no idea of what happened so we return -EBUSY so
-	 * drm layer takes care for the necessary retries.
-	 */
-	if (recv_bytes == 0 || recv_bytes > 20) {
-		drm_dbg_kms(&i915->drm,
-			    "%s: Forbidden recv_bytes = %d on aux transaction\n",
-			    intel_dp->aux.name, recv_bytes);
-		ret = -EBUSY;
-		goto out;
-	}
-
-	if (recv_bytes > recv_size)
-		recv_bytes = recv_size;
-
-	for (i = 0; i < recv_bytes; i += 4)
-		intel_dp_unpack_aux(intel_uncore_read(uncore, ch_data[i >> 2]),
-				    recv + i, recv_bytes - i);
-
-	ret = recv_bytes;
-out:
-	cpu_latency_qos_update_request(&intel_dp->pm_qos, PM_QOS_DEFAULT_VALUE);
-
-	if (vdd)
-		edp_panel_vdd_off(intel_dp, false);
-
-	pps_unlock(intel_dp, pps_wakeref);
-	intel_display_power_put_async(i915, aux_domain, aux_wakeref);
-
-	if (is_tc_port)
-		intel_tc_port_unlock(dig_port);
-
-	return ret;
-}
-
-#define BARE_ADDRESS_SIZE	3
-#define HEADER_SIZE		(BARE_ADDRESS_SIZE + 1)
-
-static void
-intel_dp_aux_header(u8 txbuf[HEADER_SIZE],
-		    const struct drm_dp_aux_msg *msg)
-{
-	txbuf[0] = (msg->request << 4) | ((msg->address >> 16) & 0xf);
-	txbuf[1] = (msg->address >> 8) & 0xff;
-	txbuf[2] = msg->address & 0xff;
-	txbuf[3] = msg->size - 1;
-}
-
-static u32 intel_dp_aux_xfer_flags(const struct drm_dp_aux_msg *msg)
-{
-	/*
-	 * If we're trying to send the HDCP Aksv, we need to set a the Aksv
-	 * select bit to inform the hardware to send the Aksv after our header
-	 * since we can't access that data from software.
-	 */
-	if ((msg->request & ~DP_AUX_I2C_MOT) == DP_AUX_NATIVE_WRITE &&
-	    msg->address == DP_AUX_HDCP_AKSV)
-		return DP_AUX_CH_CTL_AUX_AKSV_SELECT;
-
-	return 0;
-}
-
-static ssize_t
-intel_dp_aux_transfer(struct drm_dp_aux *aux, struct drm_dp_aux_msg *msg)
-{
-	struct intel_dp *intel_dp = container_of(aux, struct intel_dp, aux);
-	struct drm_i915_private *i915 = dp_to_i915(intel_dp);
-	u8 txbuf[20], rxbuf[20];
-	size_t txsize, rxsize;
-	u32 flags = intel_dp_aux_xfer_flags(msg);
-	int ret;
-
-	intel_dp_aux_header(txbuf, msg);
-
-	switch (msg->request & ~DP_AUX_I2C_MOT) {
-	case DP_AUX_NATIVE_WRITE:
-	case DP_AUX_I2C_WRITE:
-	case DP_AUX_I2C_WRITE_STATUS_UPDATE:
-		txsize = msg->size ? HEADER_SIZE + msg->size : BARE_ADDRESS_SIZE;
-		rxsize = 2; /* 0 or 1 data bytes */
-
-		if (drm_WARN_ON(&i915->drm, txsize > 20))
-			return -E2BIG;
-
-		drm_WARN_ON(&i915->drm, !msg->buffer != !msg->size);
-
-		if (msg->buffer)
-			memcpy(txbuf + HEADER_SIZE, msg->buffer, msg->size);
-
-		ret = intel_dp_aux_xfer(intel_dp, txbuf, txsize,
-					rxbuf, rxsize, flags);
-		if (ret > 0) {
-			msg->reply = rxbuf[0] >> 4;
-
-			if (ret > 1) {
-				/* Number of bytes written in a short write. */
-				ret = clamp_t(int, rxbuf[1], 0, msg->size);
-			} else {
-				/* Return payload size. */
-				ret = msg->size;
-			}
-		}
-		break;
-
-	case DP_AUX_NATIVE_READ:
-	case DP_AUX_I2C_READ:
-		txsize = msg->size ? HEADER_SIZE : BARE_ADDRESS_SIZE;
-		rxsize = msg->size + 1;
-
-		if (drm_WARN_ON(&i915->drm, rxsize > 20))
-			return -E2BIG;
-
-		ret = intel_dp_aux_xfer(intel_dp, txbuf, txsize,
-					rxbuf, rxsize, flags);
-		if (ret > 0) {
-			msg->reply = rxbuf[0] >> 4;
-			/*
-			 * Assume happy day, and copy the data. The caller is
-			 * expected to check msg->reply before touching it.
-			 *
-			 * Return payload size.
-			 */
-			ret--;
-			memcpy(msg->buffer, rxbuf + 1, ret);
-		}
-		break;
-
-	default:
-		ret = -EINVAL;
-		break;
-	}
-
-	return ret;
-}
-
-
-static i915_reg_t g4x_aux_ctl_reg(struct intel_dp *intel_dp)
-{
-	struct drm_i915_private *dev_priv = dp_to_i915(intel_dp);
-	struct intel_digital_port *dig_port = dp_to_dig_port(intel_dp);
-	enum aux_ch aux_ch = dig_port->aux_ch;
-
-	switch (aux_ch) {
-	case AUX_CH_B:
-	case AUX_CH_C:
-	case AUX_CH_D:
-		return DP_AUX_CH_CTL(aux_ch);
-	default:
-		MISSING_CASE(aux_ch);
-		return DP_AUX_CH_CTL(AUX_CH_B);
-	}
-}
-
-static i915_reg_t g4x_aux_data_reg(struct intel_dp *intel_dp, int index)
-{
-	struct drm_i915_private *dev_priv = dp_to_i915(intel_dp);
-	struct intel_digital_port *dig_port = dp_to_dig_port(intel_dp);
-	enum aux_ch aux_ch = dig_port->aux_ch;
-
-	switch (aux_ch) {
-	case AUX_CH_B:
-	case AUX_CH_C:
-	case AUX_CH_D:
-		return DP_AUX_CH_DATA(aux_ch, index);
-	default:
-		MISSING_CASE(aux_ch);
-		return DP_AUX_CH_DATA(AUX_CH_B, index);
-	}
-}
-
-static i915_reg_t ilk_aux_ctl_reg(struct intel_dp *intel_dp)
-{
-	struct drm_i915_private *dev_priv = dp_to_i915(intel_dp);
-	struct intel_digital_port *dig_port = dp_to_dig_port(intel_dp);
-	enum aux_ch aux_ch = dig_port->aux_ch;
-
-	switch (aux_ch) {
-	case AUX_CH_A:
-		return DP_AUX_CH_CTL(aux_ch);
-	case AUX_CH_B:
-	case AUX_CH_C:
-	case AUX_CH_D:
-		return PCH_DP_AUX_CH_CTL(aux_ch);
-	default:
-		MISSING_CASE(aux_ch);
-		return DP_AUX_CH_CTL(AUX_CH_A);
-	}
-}
-
-static i915_reg_t ilk_aux_data_reg(struct intel_dp *intel_dp, int index)
-{
-	struct drm_i915_private *dev_priv = dp_to_i915(intel_dp);
-	struct intel_digital_port *dig_port = dp_to_dig_port(intel_dp);
-	enum aux_ch aux_ch = dig_port->aux_ch;
-
-	switch (aux_ch) {
-	case AUX_CH_A:
-		return DP_AUX_CH_DATA(aux_ch, index);
-	case AUX_CH_B:
-	case AUX_CH_C:
-	case AUX_CH_D:
-		return PCH_DP_AUX_CH_DATA(aux_ch, index);
-	default:
-		MISSING_CASE(aux_ch);
-		return DP_AUX_CH_DATA(AUX_CH_A, index);
-	}
-}
-
-static i915_reg_t skl_aux_ctl_reg(struct intel_dp *intel_dp)
-{
-	struct drm_i915_private *dev_priv = dp_to_i915(intel_dp);
-	struct intel_digital_port *dig_port = dp_to_dig_port(intel_dp);
-	enum aux_ch aux_ch = dig_port->aux_ch;
-
-	switch (aux_ch) {
-	case AUX_CH_A:
-	case AUX_CH_B:
-	case AUX_CH_C:
-	case AUX_CH_D:
-	case AUX_CH_E:
-	case AUX_CH_F:
-		return DP_AUX_CH_CTL(aux_ch);
-	default:
-		MISSING_CASE(aux_ch);
-		return DP_AUX_CH_CTL(AUX_CH_A);
-	}
-}
-
-static i915_reg_t skl_aux_data_reg(struct intel_dp *intel_dp, int index)
-{
-	struct drm_i915_private *dev_priv = dp_to_i915(intel_dp);
-	struct intel_digital_port *dig_port = dp_to_dig_port(intel_dp);
-	enum aux_ch aux_ch = dig_port->aux_ch;
-
-	switch (aux_ch) {
-	case AUX_CH_A:
-	case AUX_CH_B:
-	case AUX_CH_C:
-	case AUX_CH_D:
-	case AUX_CH_E:
-	case AUX_CH_F:
-		return DP_AUX_CH_DATA(aux_ch, index);
-	default:
-		MISSING_CASE(aux_ch);
-		return DP_AUX_CH_DATA(AUX_CH_A, index);
-	}
-}
-
-static i915_reg_t tgl_aux_ctl_reg(struct intel_dp *intel_dp)
-{
-	struct drm_i915_private *dev_priv = dp_to_i915(intel_dp);
-	struct intel_digital_port *dig_port = dp_to_dig_port(intel_dp);
-	enum aux_ch aux_ch = dig_port->aux_ch;
-
-	switch (aux_ch) {
-	case AUX_CH_A:
-	case AUX_CH_B:
-	case AUX_CH_C:
-	case AUX_CH_USBC1:
-	case AUX_CH_USBC2:
-	case AUX_CH_USBC3:
-	case AUX_CH_USBC4:
-	case AUX_CH_USBC5:
-	case AUX_CH_USBC6:
-		return DP_AUX_CH_CTL(aux_ch);
-	default:
-		MISSING_CASE(aux_ch);
-		return DP_AUX_CH_CTL(AUX_CH_A);
-	}
-}
-
-static i915_reg_t tgl_aux_data_reg(struct intel_dp *intel_dp, int index)
-{
-	struct drm_i915_private *dev_priv = dp_to_i915(intel_dp);
-	struct intel_digital_port *dig_port = dp_to_dig_port(intel_dp);
-	enum aux_ch aux_ch = dig_port->aux_ch;
-
-	switch (aux_ch) {
-	case AUX_CH_A:
-	case AUX_CH_B:
-	case AUX_CH_C:
-	case AUX_CH_USBC1:
-	case AUX_CH_USBC2:
-	case AUX_CH_USBC3:
-	case AUX_CH_USBC4:
-	case AUX_CH_USBC5:
-	case AUX_CH_USBC6:
-		return DP_AUX_CH_DATA(aux_ch, index);
-	default:
-		MISSING_CASE(aux_ch);
-		return DP_AUX_CH_DATA(AUX_CH_A, index);
-	}
-}
-
-static void
-intel_dp_aux_fini(struct intel_dp *intel_dp)
-{
-	if (cpu_latency_qos_request_active(&intel_dp->pm_qos))
-		cpu_latency_qos_remove_request(&intel_dp->pm_qos);
-
-	kfree(intel_dp->aux.name);
-}
-
-static void
-intel_dp_aux_init(struct intel_dp *intel_dp)
-{
-	struct drm_i915_private *dev_priv = dp_to_i915(intel_dp);
-	struct intel_digital_port *dig_port = dp_to_dig_port(intel_dp);
-	struct intel_encoder *encoder = &dig_port->base;
-	enum aux_ch aux_ch = dig_port->aux_ch;
-
-	if (INTEL_GEN(dev_priv) >= 12) {
-		intel_dp->aux_ch_ctl_reg = tgl_aux_ctl_reg;
-		intel_dp->aux_ch_data_reg = tgl_aux_data_reg;
-	} else if (INTEL_GEN(dev_priv) >= 9) {
-		intel_dp->aux_ch_ctl_reg = skl_aux_ctl_reg;
-		intel_dp->aux_ch_data_reg = skl_aux_data_reg;
-	} else if (HAS_PCH_SPLIT(dev_priv)) {
-		intel_dp->aux_ch_ctl_reg = ilk_aux_ctl_reg;
-		intel_dp->aux_ch_data_reg = ilk_aux_data_reg;
-	} else {
-		intel_dp->aux_ch_ctl_reg = g4x_aux_ctl_reg;
-		intel_dp->aux_ch_data_reg = g4x_aux_data_reg;
-	}
-
-	if (INTEL_GEN(dev_priv) >= 9)
-		intel_dp->get_aux_clock_divider = skl_get_aux_clock_divider;
-	else if (IS_BROADWELL(dev_priv) || IS_HASWELL(dev_priv))
-		intel_dp->get_aux_clock_divider = hsw_get_aux_clock_divider;
-	else if (HAS_PCH_SPLIT(dev_priv))
-		intel_dp->get_aux_clock_divider = ilk_get_aux_clock_divider;
-	else
-		intel_dp->get_aux_clock_divider = g4x_get_aux_clock_divider;
-
-	if (INTEL_GEN(dev_priv) >= 9)
-		intel_dp->get_aux_send_ctl = skl_get_aux_send_ctl;
-	else
-		intel_dp->get_aux_send_ctl = g4x_get_aux_send_ctl;
-
-	drm_dp_aux_init(&intel_dp->aux);
-
-	/* Failure to allocate our preferred name is not critical */
-	if (INTEL_GEN(dev_priv) >= 12 && aux_ch >= AUX_CH_USBC1)
-		intel_dp->aux.name = kasprintf(GFP_KERNEL, "AUX USBC%c/%s",
-					       aux_ch - AUX_CH_USBC1 + '1',
-					       encoder->base.name);
-	else
-		intel_dp->aux.name = kasprintf(GFP_KERNEL, "AUX %c/%s",
-					       aux_ch_name(aux_ch),
-					       encoder->base.name);
-
-	intel_dp->aux.transfer = intel_dp_aux_transfer;
-	cpu_latency_qos_add_request(&intel_dp->pm_qos, PM_QOS_DEFAULT_VALUE);
-}
-
-bool intel_dp_source_supports_hbr2(struct intel_dp *intel_dp)
-{
-	int max_rate = intel_dp->source_rates[intel_dp->num_source_rates - 1];
-
-	return max_rate >= 540000;
-}
-
-bool intel_dp_source_supports_hbr3(struct intel_dp *intel_dp)
-{
-	int max_rate = intel_dp->source_rates[intel_dp->num_source_rates - 1];
-
-	return max_rate >= 810000;
-}
-
-static void
-intel_dp_set_clock(struct intel_encoder *encoder,
-		   struct intel_crtc_state *pipe_config)
-{
-	struct drm_i915_private *dev_priv = to_i915(encoder->base.dev);
-	const struct dp_link_dpll *divisor = NULL;
-	int i, count = 0;
-
-	if (IS_G4X(dev_priv)) {
-		divisor = g4x_dpll;
-		count = ARRAY_SIZE(g4x_dpll);
-	} else if (HAS_PCH_SPLIT(dev_priv)) {
-		divisor = pch_dpll;
-		count = ARRAY_SIZE(pch_dpll);
-	} else if (IS_CHERRYVIEW(dev_priv)) {
-		divisor = chv_dpll;
-		count = ARRAY_SIZE(chv_dpll);
-	} else if (IS_VALLEYVIEW(dev_priv)) {
-		divisor = vlv_dpll;
-		count = ARRAY_SIZE(vlv_dpll);
-	}
-
-	if (divisor && count) {
-		for (i = 0; i < count; i++) {
-			if (pipe_config->port_clock == divisor[i].clock) {
-				pipe_config->dpll = divisor[i].dpll;
-				pipe_config->clock_set = true;
-				break;
-			}
-		}
-	}
-}
-
-static void snprintf_int_array(char *str, size_t len,
-			       const int *array, int nelem)
-{
-	int i;
-
-	str[0] = '\0';
-
-	for (i = 0; i < nelem; i++) {
-		int r = snprintf(str, len, "%s%d", i ? ", " : "", array[i]);
-		if (r >= len)
-			return;
-		str += r;
-		len -= r;
-	}
-}
-
-static void intel_dp_print_rates(struct intel_dp *intel_dp)
-{
-	struct drm_i915_private *i915 = dp_to_i915(intel_dp);
-	char str[128]; /* FIXME: too big for stack? */
-
-	if (!drm_debug_enabled(DRM_UT_KMS))
-		return;
-
-	snprintf_int_array(str, sizeof(str),
-			   intel_dp->source_rates, intel_dp->num_source_rates);
-	drm_dbg_kms(&i915->drm, "source rates: %s\n", str);
-
-	snprintf_int_array(str, sizeof(str),
-			   intel_dp->sink_rates, intel_dp->num_sink_rates);
-	drm_dbg_kms(&i915->drm, "sink rates: %s\n", str);
-
-	snprintf_int_array(str, sizeof(str),
-			   intel_dp->common_rates, intel_dp->num_common_rates);
-	drm_dbg_kms(&i915->drm, "common rates: %s\n", str);
-}
-
-int
-intel_dp_max_link_rate(struct intel_dp *intel_dp)
-{
-	struct drm_i915_private *i915 = dp_to_i915(intel_dp);
-	int len;
-
-	len = intel_dp_common_len_rate_limit(intel_dp, intel_dp->max_link_rate);
-	if (drm_WARN_ON(&i915->drm, len <= 0))
-		return 162000;
-
-	return intel_dp->common_rates[len - 1];
-}
-
-int intel_dp_rate_select(struct intel_dp *intel_dp, int rate)
-{
-	struct drm_i915_private *i915 = dp_to_i915(intel_dp);
-	int i = intel_dp_rate_index(intel_dp->sink_rates,
-				    intel_dp->num_sink_rates, rate);
-
-	if (drm_WARN_ON(&i915->drm, i < 0))
-		i = 0;
-
-	return i;
-}
-
-void intel_dp_compute_rate(struct intel_dp *intel_dp, int port_clock,
-			   u8 *link_bw, u8 *rate_select)
-{
-	/* eDP 1.4 rate select method. */
-	if (intel_dp->use_rate_select) {
-		*link_bw = 0;
-		*rate_select =
-			intel_dp_rate_select(intel_dp, port_clock);
-	} else {
-		*link_bw = drm_dp_link_rate_to_bw_code(port_clock);
-		*rate_select = 0;
-	}
-}
-
-static bool intel_dp_source_supports_fec(struct intel_dp *intel_dp,
-					 const struct intel_crtc_state *pipe_config)
-{
-	struct drm_i915_private *dev_priv = dp_to_i915(intel_dp);
-
-	/* On TGL, FEC is supported on all Pipes */
-	if (INTEL_GEN(dev_priv) >= 12)
-		return true;
-
-	if (IS_GEN(dev_priv, 11) && pipe_config->cpu_transcoder != TRANSCODER_A)
-		return true;
-
-	return false;
-}
-
-static bool intel_dp_supports_fec(struct intel_dp *intel_dp,
-				  const struct intel_crtc_state *pipe_config)
-{
-	return intel_dp_source_supports_fec(intel_dp, pipe_config) &&
-		drm_dp_sink_supports_fec(intel_dp->fec_capable);
-}
-
-static bool intel_dp_supports_dsc(struct intel_dp *intel_dp,
-				  const struct intel_crtc_state *crtc_state)
-{
-	if (intel_crtc_has_type(crtc_state, INTEL_OUTPUT_DP) && !crtc_state->fec_enable)
-		return false;
-
-	return intel_dsc_source_support(crtc_state) &&
-		drm_dp_sink_supports_dsc(intel_dp->dsc_dpcd);
-}
-
-static bool intel_dp_hdmi_ycbcr420(struct intel_dp *intel_dp,
-				   const struct intel_crtc_state *crtc_state)
-{
-	return crtc_state->output_format == INTEL_OUTPUT_FORMAT_YCBCR420 ||
-		(crtc_state->output_format == INTEL_OUTPUT_FORMAT_YCBCR444 &&
-		 intel_dp->dfp.ycbcr_444_to_420);
-}
-
-static int intel_dp_hdmi_tmds_clock(struct intel_dp *intel_dp,
-				    const struct intel_crtc_state *crtc_state, int bpc)
-{
-	int clock = crtc_state->hw.adjusted_mode.crtc_clock * bpc / 8;
-
-	if (intel_dp_hdmi_ycbcr420(intel_dp, crtc_state))
-		clock /= 2;
-
-	return clock;
-}
-
-static bool intel_dp_hdmi_tmds_clock_valid(struct intel_dp *intel_dp,
-					   const struct intel_crtc_state *crtc_state, int bpc)
-{
-	int tmds_clock = intel_dp_hdmi_tmds_clock(intel_dp, crtc_state, bpc);
-
-	if (intel_dp->dfp.min_tmds_clock &&
-	    tmds_clock < intel_dp->dfp.min_tmds_clock)
-		return false;
-
-	if (intel_dp->dfp.max_tmds_clock &&
-	    tmds_clock > intel_dp->dfp.max_tmds_clock)
-		return false;
-
-	return true;
-}
-
-static bool intel_dp_hdmi_deep_color_possible(struct intel_dp *intel_dp,
-					      const struct intel_crtc_state *crtc_state,
-					      int bpc)
-{
-
-=======
->>>>>>> 7cea2a3c
 	return intel_hdmi_deep_color_possible(crtc_state, bpc,
 					      intel_dp->has_hdmi_sink,
 					      intel_dp_hdmi_ycbcr420(intel_dp, crtc_state)) &&

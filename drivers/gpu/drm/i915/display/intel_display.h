/*
 * Copyright © 2006-2019 Intel Corporation
 *
 * Permission is hereby granted, free of charge, to any person obtaining a
 * copy of this software and associated documentation files (the "Software"),
 * to deal in the Software without restriction, including without limitation
 * the rights to use, copy, modify, merge, publish, distribute, sublicense,
 * and/or sell copies of the Software, and to permit persons to whom the
 * Software is furnished to do so, subject to the following conditions:
 *
 * The above copyright notice and this permission notice (including the next
 * paragraph) shall be included in all copies or substantial portions of the
 * Software.
 *
 * THE SOFTWARE IS PROVIDED "AS IS", WITHOUT WARRANTY OF ANY KIND, EXPRESS OR
 * IMPLIED, INCLUDING BUT NOT LIMITED TO THE WARRANTIES OF MERCHANTABILITY,
 * FITNESS FOR A PARTICULAR PURPOSE AND NONINFRINGEMENT.  IN NO EVENT SHALL
 * THE AUTHORS OR COPYRIGHT HOLDERS BE LIABLE FOR ANY CLAIM, DAMAGES OR OTHER
 * LIABILITY, WHETHER IN AN ACTION OF CONTRACT, TORT OR OTHERWISE, ARISING
 * FROM, OUT OF OR IN CONNECTION WITH THE SOFTWARE OR THE USE OR OTHER DEALINGS
 * IN THE SOFTWARE.
 *
 */

#ifndef _INTEL_DISPLAY_H_
#define _INTEL_DISPLAY_H_

#include <drm/drm_util.h>

enum link_m_n_set;
enum drm_scaling_filter;
struct dpll;
struct drm_connector;
struct drm_device;
struct drm_display_mode;
struct drm_encoder;
struct drm_file;
struct drm_format_info;
struct drm_framebuffer;
struct drm_i915_error_state_buf;
struct drm_i915_gem_object;
struct drm_i915_private;
struct drm_mode_fb_cmd2;
struct drm_modeset_acquire_ctx;
struct drm_plane;
struct drm_plane_state;
struct i915_ggtt_view;
struct intel_atomic_state;
struct intel_crtc;
struct intel_crtc_state;
struct intel_crtc_state;
struct intel_digital_port;
struct intel_dp;
struct intel_encoder;
struct intel_load_detect_pipe;
struct intel_plane;
struct intel_plane_state;
struct intel_remapped_info;
struct intel_rotation_info;

enum i915_gpio {
	GPIOA,
	GPIOB,
	GPIOC,
	GPIOD,
	GPIOE,
	GPIOF,
	GPIOG,
	GPIOH,
	__GPIOI_UNUSED,
	GPIOJ,
	GPIOK,
	GPIOL,
	GPIOM,
	GPION,
	GPIOO,
};

/*
 * Keep the pipe enum values fixed: the code assumes that PIPE_A=0, the
 * rest have consecutive values and match the enum values of transcoders
 * with a 1:1 transcoder -> pipe mapping.
 */
enum pipe {
	INVALID_PIPE = -1,

	PIPE_A = 0,
	PIPE_B,
	PIPE_C,
	PIPE_D,
	_PIPE_EDP,

	I915_MAX_PIPES = _PIPE_EDP
};

#define pipe_name(p) ((p) + 'A')

enum transcoder {
	INVALID_TRANSCODER = -1,
	/*
	 * The following transcoders have a 1:1 transcoder -> pipe mapping,
	 * keep their values fixed: the code assumes that TRANSCODER_A=0, the
	 * rest have consecutive values and match the enum values of the pipes
	 * they map to.
	 */
	TRANSCODER_A = PIPE_A,
	TRANSCODER_B = PIPE_B,
	TRANSCODER_C = PIPE_C,
	TRANSCODER_D = PIPE_D,

	/*
	 * The following transcoders can map to any pipe, their enum value
	 * doesn't need to stay fixed.
	 */
	TRANSCODER_EDP,
	TRANSCODER_DSI_0,
	TRANSCODER_DSI_1,
	TRANSCODER_DSI_A = TRANSCODER_DSI_0,	/* legacy DSI */
	TRANSCODER_DSI_C = TRANSCODER_DSI_1,	/* legacy DSI */

	I915_MAX_TRANSCODERS
};

static inline const char *transcoder_name(enum transcoder transcoder)
{
	switch (transcoder) {
	case TRANSCODER_A:
		return "A";
	case TRANSCODER_B:
		return "B";
	case TRANSCODER_C:
		return "C";
	case TRANSCODER_D:
		return "D";
	case TRANSCODER_EDP:
		return "EDP";
	case TRANSCODER_DSI_A:
		return "DSI A";
	case TRANSCODER_DSI_C:
		return "DSI C";
	default:
		return "<invalid>";
	}
}

static inline bool transcoder_is_dsi(enum transcoder transcoder)
{
	return transcoder == TRANSCODER_DSI_A || transcoder == TRANSCODER_DSI_C;
}

/*
 * Global legacy plane identifier. Valid only for primary/sprite
 * planes on pre-g4x, and only for primary planes on g4x-bdw.
 */
enum i9xx_plane_id {
	PLANE_A,
	PLANE_B,
	PLANE_C,
};

#define plane_name(p) ((p) + 'A')
#define sprite_name(p, s) ((p) * RUNTIME_INFO(dev_priv)->num_sprites[(p)] + (s) + 'A')

/*
 * Per-pipe plane identifier.
 * I915_MAX_PLANES in the enum below is the maximum (across all platforms)
 * number of planes per CRTC.  Not all platforms really have this many planes,
 * which means some arrays of size I915_MAX_PLANES may have unused entries
 * between the topmost sprite plane and the cursor plane.
 *
 * This is expected to be passed to various register macros
 * (eg. PLANE_CTL(), PS_PLANE_SEL(), etc.) so adjust with care.
 */
enum plane_id {
	PLANE_PRIMARY,
	PLANE_SPRITE0,
	PLANE_SPRITE1,
	PLANE_SPRITE2,
	PLANE_SPRITE3,
	PLANE_SPRITE4,
	PLANE_SPRITE5,
	PLANE_CURSOR,

	I915_MAX_PLANES,
};

#define for_each_plane_id_on_crtc(__crtc, __p) \
	for ((__p) = PLANE_PRIMARY; (__p) < I915_MAX_PLANES; (__p)++) \
		for_each_if((__crtc)->plane_ids_mask & BIT(__p))

#define for_each_dbuf_slice_in_mask(__slice, __mask) \
	for ((__slice) = DBUF_S1; (__slice) < I915_MAX_DBUF_SLICES; (__slice)++) \
		for_each_if((BIT(__slice)) & (__mask))

#define for_each_dbuf_slice(__slice) \
	for_each_dbuf_slice_in_mask(__slice, BIT(I915_MAX_DBUF_SLICES) - 1)

enum port {
	PORT_NONE = -1,

	PORT_A = 0,
	PORT_B,
	PORT_C,
	PORT_D,
	PORT_E,
	PORT_F,
	PORT_G,
	PORT_H,
	PORT_I,

	/* tgl+ */
	PORT_TC1 = PORT_D,
	PORT_TC2,
	PORT_TC3,
	PORT_TC4,
	PORT_TC5,
	PORT_TC6,

	I915_MAX_PORTS
};

#define port_name(p) ((p) + 'A')

/*
 * Ports identifier referenced from other drivers.
 * Expected to remain stable over time
 */
static inline const char *port_identifier(enum port port)
{
	switch (port) {
	case PORT_A:
		return "Port A";
	case PORT_B:
		return "Port B";
	case PORT_C:
		return "Port C";
	case PORT_D:
		return "Port D";
	case PORT_E:
		return "Port E";
	case PORT_F:
		return "Port F";
	case PORT_G:
		return "Port G";
	case PORT_H:
		return "Port H";
	case PORT_I:
		return "Port I";
	default:
		return "<invalid>";
	}
}

enum tc_port {
	TC_PORT_NONE = -1,

	TC_PORT_1 = 0,
	TC_PORT_2,
	TC_PORT_3,
	TC_PORT_4,
	TC_PORT_5,
	TC_PORT_6,

	I915_MAX_TC_PORTS
};

enum tc_port_mode {
	TC_PORT_TBT_ALT,
	TC_PORT_DP_ALT,
	TC_PORT_LEGACY,
};

enum dpio_channel {
	DPIO_CH0,
	DPIO_CH1
};

enum dpio_phy {
	DPIO_PHY0,
	DPIO_PHY1,
	DPIO_PHY2,
};

enum aux_ch {
	AUX_CH_A,
	AUX_CH_B,
	AUX_CH_C,
	AUX_CH_D,
	AUX_CH_E, /* ICL+ */
	AUX_CH_F,
	AUX_CH_G,
	AUX_CH_H,
	AUX_CH_I,
<<<<<<< HEAD
=======

	/* tgl+ */
	AUX_CH_USBC1 = AUX_CH_D,
	AUX_CH_USBC2,
	AUX_CH_USBC3,
	AUX_CH_USBC4,
	AUX_CH_USBC5,
	AUX_CH_USBC6,
>>>>>>> f642729d
};

#define aux_ch_name(a) ((a) + 'A')

/* Used by dp and fdi links */
struct intel_link_m_n {
	u32 tu;
	u32 gmch_m;
	u32 gmch_n;
	u32 link_m;
	u32 link_n;
};

enum phy {
	PHY_NONE = -1,

	PHY_A = 0,
	PHY_B,
	PHY_C,
	PHY_D,
	PHY_E,
	PHY_F,
	PHY_G,
	PHY_H,
	PHY_I,

	I915_MAX_PHYS
};

#define phy_name(a) ((a) + 'A')

enum phy_fia {
	FIA1,
	FIA2,
	FIA3,
};

#define for_each_pipe(__dev_priv, __p) \
	for ((__p) = 0; (__p) < I915_MAX_PIPES; (__p)++) \
		for_each_if(INTEL_INFO(__dev_priv)->pipe_mask & BIT(__p))

#define for_each_pipe_masked(__dev_priv, __p, __mask) \
	for_each_pipe(__dev_priv, __p) \
		for_each_if((__mask) & BIT(__p))

#define for_each_cpu_transcoder(__dev_priv, __t) \
	for ((__t) = 0; (__t) < I915_MAX_TRANSCODERS; (__t)++)	\
		for_each_if (INTEL_INFO(__dev_priv)->cpu_transcoder_mask & BIT(__t))

#define for_each_cpu_transcoder_masked(__dev_priv, __t, __mask) \
	for_each_cpu_transcoder(__dev_priv, __t) \
		for_each_if ((__mask) & BIT(__t))

#define for_each_universal_plane(__dev_priv, __pipe, __p)		\
	for ((__p) = 0;							\
	     (__p) < RUNTIME_INFO(__dev_priv)->num_sprites[(__pipe)] + 1;	\
	     (__p)++)

#define for_each_sprite(__dev_priv, __p, __s)				\
	for ((__s) = 0;							\
	     (__s) < RUNTIME_INFO(__dev_priv)->num_sprites[(__p)];	\
	     (__s)++)

#define for_each_port(__port) \
	for ((__port) = PORT_A; (__port) < I915_MAX_PORTS; (__port)++)

#define for_each_port_masked(__port, __ports_mask)			\
	for_each_port(__port)						\
		for_each_if((__ports_mask) & BIT(__port))

#define for_each_phy_masked(__phy, __phys_mask) \
	for ((__phy) = PHY_A; (__phy) < I915_MAX_PHYS; (__phy)++)	\
		for_each_if((__phys_mask) & BIT(__phy))

#define for_each_crtc(dev, crtc) \
	list_for_each_entry(crtc, &(dev)->mode_config.crtc_list, head)

#define for_each_intel_plane(dev, intel_plane) \
	list_for_each_entry(intel_plane,			\
			    &(dev)->mode_config.plane_list,	\
			    base.head)

#define for_each_intel_plane_mask(dev, intel_plane, plane_mask)		\
	list_for_each_entry(intel_plane,				\
			    &(dev)->mode_config.plane_list,		\
			    base.head)					\
		for_each_if((plane_mask) &				\
			    drm_plane_mask(&intel_plane->base))

#define for_each_intel_plane_on_crtc(dev, intel_crtc, intel_plane)	\
	list_for_each_entry(intel_plane,				\
			    &(dev)->mode_config.plane_list,		\
			    base.head)					\
		for_each_if((intel_plane)->pipe == (intel_crtc)->pipe)

#define for_each_intel_crtc(dev, intel_crtc)				\
	list_for_each_entry(intel_crtc,					\
			    &(dev)->mode_config.crtc_list,		\
			    base.head)

#define for_each_intel_crtc_mask(dev, intel_crtc, crtc_mask)		\
	list_for_each_entry(intel_crtc,					\
			    &(dev)->mode_config.crtc_list,		\
			    base.head)					\
		for_each_if((crtc_mask) & drm_crtc_mask(&intel_crtc->base))

#define for_each_intel_encoder(dev, intel_encoder)		\
	list_for_each_entry(intel_encoder,			\
			    &(dev)->mode_config.encoder_list,	\
			    base.head)

#define for_each_intel_encoder_mask(dev, intel_encoder, encoder_mask)	\
	list_for_each_entry(intel_encoder,				\
			    &(dev)->mode_config.encoder_list,		\
			    base.head)					\
		for_each_if((encoder_mask) &				\
			    drm_encoder_mask(&intel_encoder->base))

#define for_each_intel_dp(dev, intel_encoder)			\
	for_each_intel_encoder(dev, intel_encoder)		\
		for_each_if(intel_encoder_is_dp(intel_encoder))

#define for_each_intel_connector_iter(intel_connector, iter) \
	while ((intel_connector = to_intel_connector(drm_connector_list_iter_next(iter))))

#define for_each_encoder_on_crtc(dev, __crtc, intel_encoder) \
	list_for_each_entry((intel_encoder), &(dev)->mode_config.encoder_list, base.head) \
		for_each_if((intel_encoder)->base.crtc == (__crtc))

#define for_each_connector_on_encoder(dev, __encoder, intel_connector) \
	list_for_each_entry((intel_connector), &(dev)->mode_config.connector_list, base.head) \
		for_each_if((intel_connector)->base.encoder == (__encoder))

#define for_each_old_intel_plane_in_state(__state, plane, old_plane_state, __i) \
	for ((__i) = 0; \
	     (__i) < (__state)->base.dev->mode_config.num_total_plane && \
		     ((plane) = to_intel_plane((__state)->base.planes[__i].ptr), \
		      (old_plane_state) = to_intel_plane_state((__state)->base.planes[__i].old_state), 1); \
	     (__i)++) \
		for_each_if(plane)

#define for_each_new_intel_plane_in_state(__state, plane, new_plane_state, __i) \
	for ((__i) = 0; \
	     (__i) < (__state)->base.dev->mode_config.num_total_plane && \
		     ((plane) = to_intel_plane((__state)->base.planes[__i].ptr), \
		      (new_plane_state) = to_intel_plane_state((__state)->base.planes[__i].new_state), 1); \
	     (__i)++) \
		for_each_if(plane)

#define for_each_new_intel_crtc_in_state(__state, crtc, new_crtc_state, __i) \
	for ((__i) = 0; \
	     (__i) < (__state)->base.dev->mode_config.num_crtc && \
		     ((crtc) = to_intel_crtc((__state)->base.crtcs[__i].ptr), \
		      (new_crtc_state) = to_intel_crtc_state((__state)->base.crtcs[__i].new_state), 1); \
	     (__i)++) \
		for_each_if(crtc)

#define for_each_oldnew_intel_plane_in_state(__state, plane, old_plane_state, new_plane_state, __i) \
	for ((__i) = 0; \
	     (__i) < (__state)->base.dev->mode_config.num_total_plane && \
		     ((plane) = to_intel_plane((__state)->base.planes[__i].ptr), \
		      (old_plane_state) = to_intel_plane_state((__state)->base.planes[__i].old_state), \
		      (new_plane_state) = to_intel_plane_state((__state)->base.planes[__i].new_state), 1); \
	     (__i)++) \
		for_each_if(plane)

#define for_each_oldnew_intel_crtc_in_state(__state, crtc, old_crtc_state, new_crtc_state, __i) \
	for ((__i) = 0; \
	     (__i) < (__state)->base.dev->mode_config.num_crtc && \
		     ((crtc) = to_intel_crtc((__state)->base.crtcs[__i].ptr), \
		      (old_crtc_state) = to_intel_crtc_state((__state)->base.crtcs[__i].old_state), \
		      (new_crtc_state) = to_intel_crtc_state((__state)->base.crtcs[__i].new_state), 1); \
	     (__i)++) \
		for_each_if(crtc)

#define for_each_oldnew_intel_crtc_in_state_reverse(__state, crtc, old_crtc_state, new_crtc_state, __i) \
	for ((__i) = (__state)->base.dev->mode_config.num_crtc - 1; \
	     (__i) >= 0  && \
	     ((crtc) = to_intel_crtc((__state)->base.crtcs[__i].ptr), \
	      (old_crtc_state) = to_intel_crtc_state((__state)->base.crtcs[__i].old_state), \
	      (new_crtc_state) = to_intel_crtc_state((__state)->base.crtcs[__i].new_state), 1); \
	     (__i)--) \
		for_each_if(crtc)

#define intel_atomic_crtc_state_for_each_plane_state( \
		  plane, plane_state, \
		  crtc_state) \
	for_each_intel_plane_mask(((crtc_state)->uapi.state->dev), (plane), \
				((crtc_state)->uapi.plane_mask)) \
		for_each_if ((plane_state = \
			      to_intel_plane_state(__drm_atomic_get_current_plane_state((crtc_state)->uapi.state, &plane->base))))

#define for_each_new_intel_connector_in_state(__state, connector, new_connector_state, __i) \
	for ((__i) = 0; \
	     (__i) < (__state)->base.num_connector; \
	     (__i)++) \
		for_each_if ((__state)->base.connectors[__i].ptr && \
			     ((connector) = to_intel_connector((__state)->base.connectors[__i].ptr), \
			     (new_connector_state) = to_intel_digital_connector_state((__state)->base.connectors[__i].new_state), 1))

int intel_atomic_add_affected_planes(struct intel_atomic_state *state,
				     struct intel_crtc *crtc);
u8 intel_calc_active_pipes(struct intel_atomic_state *state,
			   u8 active_pipes);
void intel_link_compute_m_n(u16 bpp, int nlanes,
			    int pixel_clock, int link_clock,
			    struct intel_link_m_n *m_n,
			    bool constant_n, bool fec_enable);
bool is_ccs_modifier(u64 modifier);
int intel_main_to_aux_plane(const struct drm_framebuffer *fb, int main_plane);
void lpt_disable_clkout_dp(struct drm_i915_private *dev_priv);
u32 intel_plane_fb_max_stride(struct drm_i915_private *dev_priv,
			      u32 pixel_format, u64 modifier);
bool intel_plane_can_remap(const struct intel_plane_state *plane_state);
enum drm_mode_status
intel_mode_valid_max_plane_size(struct drm_i915_private *dev_priv,
				const struct drm_display_mode *mode,
				bool bigjoiner);
enum phy intel_port_to_phy(struct drm_i915_private *i915, enum port port);
bool is_trans_port_sync_mode(const struct intel_crtc_state *state);

void intel_plane_destroy(struct drm_plane *plane);
void intel_enable_pipe(const struct intel_crtc_state *new_crtc_state);
void intel_disable_pipe(const struct intel_crtc_state *old_crtc_state);
void i830_enable_pipe(struct drm_i915_private *dev_priv, enum pipe pipe);
void i830_disable_pipe(struct drm_i915_private *dev_priv, enum pipe pipe);
enum pipe intel_crtc_pch_transcoder(struct intel_crtc *crtc);
int vlv_get_hpll_vco(struct drm_i915_private *dev_priv);
int vlv_get_cck_clock(struct drm_i915_private *dev_priv,
		      const char *name, u32 reg, int ref_freq);
int vlv_get_cck_clock_hpll(struct drm_i915_private *dev_priv,
			   const char *name, u32 reg);
void lpt_pch_enable(const struct intel_crtc_state *crtc_state);
void lpt_disable_pch_transcoder(struct drm_i915_private *dev_priv);
void lpt_disable_iclkip(struct drm_i915_private *dev_priv);
void intel_init_display_hooks(struct drm_i915_private *dev_priv);
unsigned int intel_fb_xy_to_linear(int x, int y,
				   const struct intel_plane_state *state,
				   int plane);
unsigned int intel_fb_align_height(const struct drm_framebuffer *fb,
				   int color_plane, unsigned int height);
void intel_add_fb_offsets(int *x, int *y,
			  const struct intel_plane_state *state, int plane);
unsigned int intel_rotation_info_size(const struct intel_rotation_info *rot_info);
unsigned int intel_remapped_info_size(const struct intel_remapped_info *rem_info);
bool intel_has_pending_fb_unpin(struct drm_i915_private *dev_priv);
int intel_display_suspend(struct drm_device *dev);
void intel_encoder_destroy(struct drm_encoder *encoder);
struct drm_display_mode *
intel_encoder_current_mode(struct intel_encoder *encoder);
bool intel_phy_is_combo(struct drm_i915_private *dev_priv, enum phy phy);
bool intel_phy_is_tc(struct drm_i915_private *dev_priv, enum phy phy);
enum tc_port intel_port_to_tc(struct drm_i915_private *dev_priv,
			      enum port port);
int intel_get_pipe_from_crtc_id_ioctl(struct drm_device *dev, void *data,
				      struct drm_file *file_priv);
u32 intel_crtc_get_vblank_counter(struct intel_crtc *crtc);
void intel_crtc_vblank_on(const struct intel_crtc_state *crtc_state);
void intel_crtc_vblank_off(const struct intel_crtc_state *crtc_state);

int ilk_get_lanes_required(int target_clock, int link_bw, int bpp);
void vlv_wait_port_ready(struct drm_i915_private *dev_priv,
			 struct intel_digital_port *dig_port,
			 unsigned int expected_mask);
int intel_get_load_detect_pipe(struct drm_connector *connector,
			       struct intel_load_detect_pipe *old,
			       struct drm_modeset_acquire_ctx *ctx);
void intel_release_load_detect_pipe(struct drm_connector *connector,
				    struct intel_load_detect_pipe *old,
				    struct drm_modeset_acquire_ctx *ctx);
struct i915_vma *
intel_pin_and_fence_fb_obj(struct drm_framebuffer *fb,
			   const struct i915_ggtt_view *view,
			   bool uses_fence,
			   unsigned long *out_flags);
void intel_unpin_fb_vma(struct i915_vma *vma, unsigned long flags);
struct drm_framebuffer *
intel_framebuffer_create(struct drm_i915_gem_object *obj,
			 struct drm_mode_fb_cmd2 *mode_cmd);
int intel_prepare_plane_fb(struct drm_plane *plane,
			   struct drm_plane_state *new_state);
void intel_cleanup_plane_fb(struct drm_plane *plane,
			    struct drm_plane_state *old_state);

void assert_pch_transcoder_disabled(struct drm_i915_private *dev_priv,
				    enum pipe pipe);

int vlv_force_pll_on(struct drm_i915_private *dev_priv, enum pipe pipe,
		     const struct dpll *dpll);
void vlv_force_pll_off(struct drm_i915_private *dev_priv, enum pipe pipe);
int lpt_get_iclkip(struct drm_i915_private *dev_priv);
bool intel_fuzzy_clock_check(int clock1, int clock2);

void intel_display_prepare_reset(struct drm_i915_private *dev_priv);
void intel_display_finish_reset(struct drm_i915_private *dev_priv);
void intel_dp_get_m_n(struct intel_crtc *crtc,
		      struct intel_crtc_state *pipe_config);
void intel_dp_set_m_n(const struct intel_crtc_state *crtc_state,
		      enum link_m_n_set m_n);
int intel_dotclock_calculate(int link_freq, const struct intel_link_m_n *m_n);
bool bxt_find_best_dpll(struct intel_crtc_state *crtc_state,
			struct dpll *best_clock);
int chv_calc_dpll_params(int refclk, struct dpll *pll_clock);

bool hsw_crtc_state_ips_capable(const struct intel_crtc_state *crtc_state);
void hsw_enable_ips(const struct intel_crtc_state *crtc_state);
void hsw_disable_ips(const struct intel_crtc_state *crtc_state);
enum intel_display_power_domain intel_port_to_power_domain(enum port port);
enum intel_display_power_domain
intel_aux_power_domain(struct intel_digital_port *dig_port);
enum intel_display_power_domain
intel_legacy_aux_to_power_domain(enum aux_ch aux_ch);
void intel_crtc_arm_fifo_underrun(struct intel_crtc *crtc,
				  struct intel_crtc_state *crtc_state);

u16 skl_scaler_calc_phase(int sub, int scale, bool chroma_center);
void skl_scaler_disable(const struct intel_crtc_state *old_crtc_state);
u32 skl_scaler_get_filter_select(enum drm_scaling_filter filter, int set);
void skl_scaler_setup_filter(struct drm_i915_private *dev_priv, enum pipe pipe,
			     int id, int set, enum drm_scaling_filter filter);
void ilk_pfit_disable(const struct intel_crtc_state *old_crtc_state);
u32 glk_plane_color_ctl(const struct intel_crtc_state *crtc_state,
			const struct intel_plane_state *plane_state);
u32 glk_plane_color_ctl_crtc(const struct intel_crtc_state *crtc_state);
u32 skl_plane_ctl(const struct intel_crtc_state *crtc_state,
		  const struct intel_plane_state *plane_state);
u32 skl_plane_ctl_crtc(const struct intel_crtc_state *crtc_state);
u32 skl_plane_stride(const struct intel_plane_state *plane_state,
		     int plane);
int skl_check_plane_surface(struct intel_plane_state *plane_state);
int skl_calc_main_surface_offset(const struct intel_plane_state *plane_state,
				 int *x, int *y, u32 *offset);
int skl_format_to_fourcc(int format, bool rgb_order, bool alpha);
int bdw_get_pipemisc_bpp(struct intel_crtc *crtc);
unsigned int intel_plane_fence_y_offset(const struct intel_plane_state *plane_state);

struct intel_display_error_state *
intel_display_capture_error_state(struct drm_i915_private *dev_priv);
void intel_display_print_error_state(struct drm_i915_error_state_buf *e,
				     struct intel_display_error_state *error);

bool
intel_format_info_is_yuv_semiplanar(const struct drm_format_info *info,
				    u64 modifier);

int intel_plane_compute_gtt(struct intel_plane_state *plane_state);
u32 intel_plane_compute_aligned_offset(int *x, int *y,
				       const struct intel_plane_state *state,
				       int color_plane);
int intel_plane_pin_fb(struct intel_plane_state *plane_state);
void intel_plane_unpin_fb(struct intel_plane_state *old_plane_state);
struct intel_encoder *
intel_get_crtc_new_encoder(const struct intel_atomic_state *state,
			   const struct intel_crtc_state *crtc_state);
unsigned int intel_surf_alignment(const struct drm_framebuffer *fb,
				  int color_plane);
u32 intel_plane_adjust_aligned_offset(int *x, int *y,
				      const struct intel_plane_state *state,
				      int color_plane,
				      u32 old_offset, u32 new_offset);

/* modesetting */
void intel_modeset_init_hw(struct drm_i915_private *i915);
int intel_modeset_init_noirq(struct drm_i915_private *i915);
int intel_modeset_init_nogem(struct drm_i915_private *i915);
int intel_modeset_init(struct drm_i915_private *i915);
void intel_modeset_driver_remove(struct drm_i915_private *i915);
void intel_modeset_driver_remove_noirq(struct drm_i915_private *i915);
void intel_modeset_driver_remove_nogem(struct drm_i915_private *i915);
void intel_display_resume(struct drm_device *dev);
void intel_init_pch_refclk(struct drm_i915_private *dev_priv);

/* modesetting asserts */
void assert_panel_unlocked(struct drm_i915_private *dev_priv,
			   enum pipe pipe);
void assert_pll(struct drm_i915_private *dev_priv,
		enum pipe pipe, bool state);
#define assert_pll_enabled(d, p) assert_pll(d, p, true)
#define assert_pll_disabled(d, p) assert_pll(d, p, false)
void assert_dsi_pll(struct drm_i915_private *dev_priv, bool state);
#define assert_dsi_pll_enabled(d) assert_dsi_pll(d, true)
#define assert_dsi_pll_disabled(d) assert_dsi_pll(d, false)
void assert_fdi_rx_pll(struct drm_i915_private *dev_priv,
		       enum pipe pipe, bool state);
#define assert_fdi_rx_pll_enabled(d, p) assert_fdi_rx_pll(d, p, true)
#define assert_fdi_rx_pll_disabled(d, p) assert_fdi_rx_pll(d, p, false)
void assert_pipe(struct drm_i915_private *dev_priv,
		 enum transcoder cpu_transcoder, bool state);
#define assert_pipe_enabled(d, t) assert_pipe(d, t, true)
#define assert_pipe_disabled(d, t) assert_pipe(d, t, false)

/* Use I915_STATE_WARN(x) and I915_STATE_WARN_ON() (rather than WARN() and
 * WARN_ON()) for hw state sanity checks to check for unexpected conditions
 * which may not necessarily be a user visible problem.  This will either
 * WARN() or DRM_ERROR() depending on the verbose_checks moduleparam, to
 * enable distros and users to tailor their preferred amount of i915 abrt
 * spam.
 */
#define I915_STATE_WARN(condition, format...) ({			\
	int __ret_warn_on = !!(condition);				\
	if (unlikely(__ret_warn_on))					\
		if (!WARN(i915_modparams.verbose_state_checks, format))	\
			DRM_ERROR(format);				\
	unlikely(__ret_warn_on);					\
})

#define I915_STATE_WARN_ON(x)						\
	I915_STATE_WARN((x), "%s", "WARN_ON(" __stringify(x) ")")

#endif<|MERGE_RESOLUTION|>--- conflicted
+++ resolved
@@ -291,8 +291,6 @@
 	AUX_CH_G,
 	AUX_CH_H,
 	AUX_CH_I,
-<<<<<<< HEAD
-=======
 
 	/* tgl+ */
 	AUX_CH_USBC1 = AUX_CH_D,
@@ -301,7 +299,6 @@
 	AUX_CH_USBC4,
 	AUX_CH_USBC5,
 	AUX_CH_USBC6,
->>>>>>> f642729d
 };
 
 #define aux_ch_name(a) ((a) + 'A')

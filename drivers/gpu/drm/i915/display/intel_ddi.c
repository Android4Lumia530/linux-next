/*
 * Copyright © 2012 Intel Corporation
 *
 * Permission is hereby granted, free of charge, to any person obtaining a
 * copy of this software and associated documentation files (the "Software"),
 * to deal in the Software without restriction, including without limitation
 * the rights to use, copy, modify, merge, publish, distribute, sublicense,
 * and/or sell copies of the Software, and to permit persons to whom the
 * Software is furnished to do so, subject to the following conditions:
 *
 * The above copyright notice and this permission notice (including the next
 * paragraph) shall be included in all copies or substantial portions of the
 * Software.
 *
 * THE SOFTWARE IS PROVIDED "AS IS", WITHOUT WARRANTY OF ANY KIND, EXPRESS OR
 * IMPLIED, INCLUDING BUT NOT LIMITED TO THE WARRANTIES OF MERCHANTABILITY,
 * FITNESS FOR A PARTICULAR PURPOSE AND NONINFRINGEMENT.  IN NO EVENT SHALL
 * THE AUTHORS OR COPYRIGHT HOLDERS BE LIABLE FOR ANY CLAIM, DAMAGES OR OTHER
 * LIABILITY, WHETHER IN AN ACTION OF CONTRACT, TORT OR OTHERWISE, ARISING
 * FROM, OUT OF OR IN CONNECTION WITH THE SOFTWARE OR THE USE OR OTHER DEALINGS
 * IN THE SOFTWARE.
 *
 * Authors:
 *    Eugeni Dodonov <eugeni.dodonov@intel.com>
 *
 */

#include <drm/drm_scdc_helper.h>

#include "i915_drv.h"
#include "i915_trace.h"
#include "intel_audio.h"
#include "intel_combo_phy.h"
#include "intel_connector.h"
#include "intel_ddi.h"
#include "intel_display_types.h"
#include "intel_dp.h"
#include "intel_dp_mst.h"
#include "intel_dp_link_training.h"
#include "intel_dpio_phy.h"
#include "intel_dsi.h"
#include "intel_fifo_underrun.h"
#include "intel_gmbus.h"
#include "intel_hdcp.h"
#include "intel_hdmi.h"
#include "intel_hotplug.h"
#include "intel_lspcon.h"
#include "intel_panel.h"
#include "intel_pps.h"
#include "intel_psr.h"
#include "intel_sprite.h"
#include "intel_tc.h"
#include "intel_vdsc.h"
#include "intel_vrr.h"

struct ddi_buf_trans {
	u32 trans1;	/* balance leg enable, de-emph level */
	u32 trans2;	/* vref sel, vswing */
	u8 i_boost;	/* SKL: I_boost; valid: 0x0, 0x1, 0x3, 0x7 */
};

static const u8 index_to_dp_signal_levels[] = {
	[0] = DP_TRAIN_VOLTAGE_SWING_LEVEL_0 | DP_TRAIN_PRE_EMPH_LEVEL_0,
	[1] = DP_TRAIN_VOLTAGE_SWING_LEVEL_0 | DP_TRAIN_PRE_EMPH_LEVEL_1,
	[2] = DP_TRAIN_VOLTAGE_SWING_LEVEL_0 | DP_TRAIN_PRE_EMPH_LEVEL_2,
	[3] = DP_TRAIN_VOLTAGE_SWING_LEVEL_0 | DP_TRAIN_PRE_EMPH_LEVEL_3,
	[4] = DP_TRAIN_VOLTAGE_SWING_LEVEL_1 | DP_TRAIN_PRE_EMPH_LEVEL_0,
	[5] = DP_TRAIN_VOLTAGE_SWING_LEVEL_1 | DP_TRAIN_PRE_EMPH_LEVEL_1,
	[6] = DP_TRAIN_VOLTAGE_SWING_LEVEL_1 | DP_TRAIN_PRE_EMPH_LEVEL_2,
	[7] = DP_TRAIN_VOLTAGE_SWING_LEVEL_2 | DP_TRAIN_PRE_EMPH_LEVEL_0,
	[8] = DP_TRAIN_VOLTAGE_SWING_LEVEL_2 | DP_TRAIN_PRE_EMPH_LEVEL_1,
	[9] = DP_TRAIN_VOLTAGE_SWING_LEVEL_3 | DP_TRAIN_PRE_EMPH_LEVEL_0,
};

/* HDMI/DVI modes ignore everything but the last 2 items. So we share
 * them for both DP and FDI transports, allowing those ports to
 * automatically adapt to HDMI connections as well
 */
static const struct ddi_buf_trans hsw_ddi_translations_dp[] = {
	{ 0x00FFFFFF, 0x0006000E, 0x0 },
	{ 0x00D75FFF, 0x0005000A, 0x0 },
	{ 0x00C30FFF, 0x00040006, 0x0 },
	{ 0x80AAAFFF, 0x000B0000, 0x0 },
	{ 0x00FFFFFF, 0x0005000A, 0x0 },
	{ 0x00D75FFF, 0x000C0004, 0x0 },
	{ 0x80C30FFF, 0x000B0000, 0x0 },
	{ 0x00FFFFFF, 0x00040006, 0x0 },
	{ 0x80D75FFF, 0x000B0000, 0x0 },
};

static const struct ddi_buf_trans hsw_ddi_translations_fdi[] = {
	{ 0x00FFFFFF, 0x0007000E, 0x0 },
	{ 0x00D75FFF, 0x000F000A, 0x0 },
	{ 0x00C30FFF, 0x00060006, 0x0 },
	{ 0x00AAAFFF, 0x001E0000, 0x0 },
	{ 0x00FFFFFF, 0x000F000A, 0x0 },
	{ 0x00D75FFF, 0x00160004, 0x0 },
	{ 0x00C30FFF, 0x001E0000, 0x0 },
	{ 0x00FFFFFF, 0x00060006, 0x0 },
	{ 0x00D75FFF, 0x001E0000, 0x0 },
};

static const struct ddi_buf_trans hsw_ddi_translations_hdmi[] = {
					/* Idx	NT mV d	T mV d	db	*/
	{ 0x00FFFFFF, 0x0006000E, 0x0 },/* 0:	400	400	0	*/
	{ 0x00E79FFF, 0x000E000C, 0x0 },/* 1:	400	500	2	*/
	{ 0x00D75FFF, 0x0005000A, 0x0 },/* 2:	400	600	3.5	*/
	{ 0x00FFFFFF, 0x0005000A, 0x0 },/* 3:	600	600	0	*/
	{ 0x00E79FFF, 0x001D0007, 0x0 },/* 4:	600	750	2	*/
	{ 0x00D75FFF, 0x000C0004, 0x0 },/* 5:	600	900	3.5	*/
	{ 0x00FFFFFF, 0x00040006, 0x0 },/* 6:	800	800	0	*/
	{ 0x80E79FFF, 0x00030002, 0x0 },/* 7:	800	1000	2	*/
	{ 0x00FFFFFF, 0x00140005, 0x0 },/* 8:	850	850	0	*/
	{ 0x00FFFFFF, 0x000C0004, 0x0 },/* 9:	900	900	0	*/
	{ 0x00FFFFFF, 0x001C0003, 0x0 },/* 10:	950	950	0	*/
	{ 0x80FFFFFF, 0x00030002, 0x0 },/* 11:	1000	1000	0	*/
};

static const struct ddi_buf_trans bdw_ddi_translations_edp[] = {
	{ 0x00FFFFFF, 0x00000012, 0x0 },
	{ 0x00EBAFFF, 0x00020011, 0x0 },
	{ 0x00C71FFF, 0x0006000F, 0x0 },
	{ 0x00AAAFFF, 0x000E000A, 0x0 },
	{ 0x00FFFFFF, 0x00020011, 0x0 },
	{ 0x00DB6FFF, 0x0005000F, 0x0 },
	{ 0x00BEEFFF, 0x000A000C, 0x0 },
	{ 0x00FFFFFF, 0x0005000F, 0x0 },
	{ 0x00DB6FFF, 0x000A000C, 0x0 },
};

static const struct ddi_buf_trans bdw_ddi_translations_dp[] = {
	{ 0x00FFFFFF, 0x0007000E, 0x0 },
	{ 0x00D75FFF, 0x000E000A, 0x0 },
	{ 0x00BEFFFF, 0x00140006, 0x0 },
	{ 0x80B2CFFF, 0x001B0002, 0x0 },
	{ 0x00FFFFFF, 0x000E000A, 0x0 },
	{ 0x00DB6FFF, 0x00160005, 0x0 },
	{ 0x80C71FFF, 0x001A0002, 0x0 },
	{ 0x00F7DFFF, 0x00180004, 0x0 },
	{ 0x80D75FFF, 0x001B0002, 0x0 },
};

static const struct ddi_buf_trans bdw_ddi_translations_fdi[] = {
	{ 0x00FFFFFF, 0x0001000E, 0x0 },
	{ 0x00D75FFF, 0x0004000A, 0x0 },
	{ 0x00C30FFF, 0x00070006, 0x0 },
	{ 0x00AAAFFF, 0x000C0000, 0x0 },
	{ 0x00FFFFFF, 0x0004000A, 0x0 },
	{ 0x00D75FFF, 0x00090004, 0x0 },
	{ 0x00C30FFF, 0x000C0000, 0x0 },
	{ 0x00FFFFFF, 0x00070006, 0x0 },
	{ 0x00D75FFF, 0x000C0000, 0x0 },
};

static const struct ddi_buf_trans bdw_ddi_translations_hdmi[] = {
					/* Idx	NT mV d	T mV df	db	*/
	{ 0x00FFFFFF, 0x0007000E, 0x0 },/* 0:	400	400	0	*/
	{ 0x00D75FFF, 0x000E000A, 0x0 },/* 1:	400	600	3.5	*/
	{ 0x00BEFFFF, 0x00140006, 0x0 },/* 2:	400	800	6	*/
	{ 0x00FFFFFF, 0x0009000D, 0x0 },/* 3:	450	450	0	*/
	{ 0x00FFFFFF, 0x000E000A, 0x0 },/* 4:	600	600	0	*/
	{ 0x00D7FFFF, 0x00140006, 0x0 },/* 5:	600	800	2.5	*/
	{ 0x80CB2FFF, 0x001B0002, 0x0 },/* 6:	600	1000	4.5	*/
	{ 0x00FFFFFF, 0x00140006, 0x0 },/* 7:	800	800	0	*/
	{ 0x80E79FFF, 0x001B0002, 0x0 },/* 8:	800	1000	2	*/
	{ 0x80FFFFFF, 0x001B0002, 0x0 },/* 9:	1000	1000	0	*/
};

/* Skylake H and S */
static const struct ddi_buf_trans skl_ddi_translations_dp[] = {
	{ 0x00002016, 0x000000A0, 0x0 },
	{ 0x00005012, 0x0000009B, 0x0 },
	{ 0x00007011, 0x00000088, 0x0 },
	{ 0x80009010, 0x000000C0, 0x1 },
	{ 0x00002016, 0x0000009B, 0x0 },
	{ 0x00005012, 0x00000088, 0x0 },
	{ 0x80007011, 0x000000C0, 0x1 },
	{ 0x00002016, 0x000000DF, 0x0 },
	{ 0x80005012, 0x000000C0, 0x1 },
};

/* Skylake U */
static const struct ddi_buf_trans skl_u_ddi_translations_dp[] = {
	{ 0x0000201B, 0x000000A2, 0x0 },
	{ 0x00005012, 0x00000088, 0x0 },
	{ 0x80007011, 0x000000CD, 0x1 },
	{ 0x80009010, 0x000000C0, 0x1 },
	{ 0x0000201B, 0x0000009D, 0x0 },
	{ 0x80005012, 0x000000C0, 0x1 },
	{ 0x80007011, 0x000000C0, 0x1 },
	{ 0x00002016, 0x00000088, 0x0 },
	{ 0x80005012, 0x000000C0, 0x1 },
};

/* Skylake Y */
static const struct ddi_buf_trans skl_y_ddi_translations_dp[] = {
	{ 0x00000018, 0x000000A2, 0x0 },
	{ 0x00005012, 0x00000088, 0x0 },
	{ 0x80007011, 0x000000CD, 0x3 },
	{ 0x80009010, 0x000000C0, 0x3 },
	{ 0x00000018, 0x0000009D, 0x0 },
	{ 0x80005012, 0x000000C0, 0x3 },
	{ 0x80007011, 0x000000C0, 0x3 },
	{ 0x00000018, 0x00000088, 0x0 },
	{ 0x80005012, 0x000000C0, 0x3 },
};

/* Kabylake H and S */
static const struct ddi_buf_trans kbl_ddi_translations_dp[] = {
	{ 0x00002016, 0x000000A0, 0x0 },
	{ 0x00005012, 0x0000009B, 0x0 },
	{ 0x00007011, 0x00000088, 0x0 },
	{ 0x80009010, 0x000000C0, 0x1 },
	{ 0x00002016, 0x0000009B, 0x0 },
	{ 0x00005012, 0x00000088, 0x0 },
	{ 0x80007011, 0x000000C0, 0x1 },
	{ 0x00002016, 0x00000097, 0x0 },
	{ 0x80005012, 0x000000C0, 0x1 },
};

/* Kabylake U */
static const struct ddi_buf_trans kbl_u_ddi_translations_dp[] = {
	{ 0x0000201B, 0x000000A1, 0x0 },
	{ 0x00005012, 0x00000088, 0x0 },
	{ 0x80007011, 0x000000CD, 0x3 },
	{ 0x80009010, 0x000000C0, 0x3 },
	{ 0x0000201B, 0x0000009D, 0x0 },
	{ 0x80005012, 0x000000C0, 0x3 },
	{ 0x80007011, 0x000000C0, 0x3 },
	{ 0x00002016, 0x0000004F, 0x0 },
	{ 0x80005012, 0x000000C0, 0x3 },
};

/* Kabylake Y */
static const struct ddi_buf_trans kbl_y_ddi_translations_dp[] = {
	{ 0x00001017, 0x000000A1, 0x0 },
	{ 0x00005012, 0x00000088, 0x0 },
	{ 0x80007011, 0x000000CD, 0x3 },
	{ 0x8000800F, 0x000000C0, 0x3 },
	{ 0x00001017, 0x0000009D, 0x0 },
	{ 0x80005012, 0x000000C0, 0x3 },
	{ 0x80007011, 0x000000C0, 0x3 },
	{ 0x00001017, 0x0000004C, 0x0 },
	{ 0x80005012, 0x000000C0, 0x3 },
};

/*
 * Skylake/Kabylake H and S
 * eDP 1.4 low vswing translation parameters
 */
static const struct ddi_buf_trans skl_ddi_translations_edp[] = {
	{ 0x00000018, 0x000000A8, 0x0 },
	{ 0x00004013, 0x000000A9, 0x0 },
	{ 0x00007011, 0x000000A2, 0x0 },
	{ 0x00009010, 0x0000009C, 0x0 },
	{ 0x00000018, 0x000000A9, 0x0 },
	{ 0x00006013, 0x000000A2, 0x0 },
	{ 0x00007011, 0x000000A6, 0x0 },
	{ 0x00000018, 0x000000AB, 0x0 },
	{ 0x00007013, 0x0000009F, 0x0 },
	{ 0x00000018, 0x000000DF, 0x0 },
};

/*
 * Skylake/Kabylake U
 * eDP 1.4 low vswing translation parameters
 */
static const struct ddi_buf_trans skl_u_ddi_translations_edp[] = {
	{ 0x00000018, 0x000000A8, 0x0 },
	{ 0x00004013, 0x000000A9, 0x0 },
	{ 0x00007011, 0x000000A2, 0x0 },
	{ 0x00009010, 0x0000009C, 0x0 },
	{ 0x00000018, 0x000000A9, 0x0 },
	{ 0x00006013, 0x000000A2, 0x0 },
	{ 0x00007011, 0x000000A6, 0x0 },
	{ 0x00002016, 0x000000AB, 0x0 },
	{ 0x00005013, 0x0000009F, 0x0 },
	{ 0x00000018, 0x000000DF, 0x0 },
};

/*
 * Skylake/Kabylake Y
 * eDP 1.4 low vswing translation parameters
 */
static const struct ddi_buf_trans skl_y_ddi_translations_edp[] = {
	{ 0x00000018, 0x000000A8, 0x0 },
	{ 0x00004013, 0x000000AB, 0x0 },
	{ 0x00007011, 0x000000A4, 0x0 },
	{ 0x00009010, 0x000000DF, 0x0 },
	{ 0x00000018, 0x000000AA, 0x0 },
	{ 0x00006013, 0x000000A4, 0x0 },
	{ 0x00007011, 0x0000009D, 0x0 },
	{ 0x00000018, 0x000000A0, 0x0 },
	{ 0x00006012, 0x000000DF, 0x0 },
	{ 0x00000018, 0x0000008A, 0x0 },
};

/* Skylake/Kabylake U, H and S */
static const struct ddi_buf_trans skl_ddi_translations_hdmi[] = {
	{ 0x00000018, 0x000000AC, 0x0 },
	{ 0x00005012, 0x0000009D, 0x0 },
	{ 0x00007011, 0x00000088, 0x0 },
	{ 0x00000018, 0x000000A1, 0x0 },
	{ 0x00000018, 0x00000098, 0x0 },
	{ 0x00004013, 0x00000088, 0x0 },
	{ 0x80006012, 0x000000CD, 0x1 },
	{ 0x00000018, 0x000000DF, 0x0 },
	{ 0x80003015, 0x000000CD, 0x1 },	/* Default */
	{ 0x80003015, 0x000000C0, 0x1 },
	{ 0x80000018, 0x000000C0, 0x1 },
};

/* Skylake/Kabylake Y */
static const struct ddi_buf_trans skl_y_ddi_translations_hdmi[] = {
	{ 0x00000018, 0x000000A1, 0x0 },
	{ 0x00005012, 0x000000DF, 0x0 },
	{ 0x80007011, 0x000000CB, 0x3 },
	{ 0x00000018, 0x000000A4, 0x0 },
	{ 0x00000018, 0x0000009D, 0x0 },
	{ 0x00004013, 0x00000080, 0x0 },
	{ 0x80006013, 0x000000C0, 0x3 },
	{ 0x00000018, 0x0000008A, 0x0 },
	{ 0x80003015, 0x000000C0, 0x3 },	/* Default */
	{ 0x80003015, 0x000000C0, 0x3 },
	{ 0x80000018, 0x000000C0, 0x3 },
};

struct bxt_ddi_buf_trans {
	u8 margin;	/* swing value */
	u8 scale;	/* scale value */
	u8 enable;	/* scale enable */
	u8 deemphasis;
};

static const struct bxt_ddi_buf_trans bxt_ddi_translations_dp[] = {
					/* Idx	NT mV diff	db  */
	{ 52,  0x9A, 0, 128, },	/* 0:	400		0   */
	{ 78,  0x9A, 0, 85,  },	/* 1:	400		3.5 */
	{ 104, 0x9A, 0, 64,  },	/* 2:	400		6   */
	{ 154, 0x9A, 0, 43,  },	/* 3:	400		9.5 */
	{ 77,  0x9A, 0, 128, },	/* 4:	600		0   */
	{ 116, 0x9A, 0, 85,  },	/* 5:	600		3.5 */
	{ 154, 0x9A, 0, 64,  },	/* 6:	600		6   */
	{ 102, 0x9A, 0, 128, },	/* 7:	800		0   */
	{ 154, 0x9A, 0, 85,  },	/* 8:	800		3.5 */
	{ 154, 0x9A, 1, 128, },	/* 9:	1200		0   */
};

static const struct bxt_ddi_buf_trans bxt_ddi_translations_edp[] = {
					/* Idx	NT mV diff	db  */
	{ 26, 0, 0, 128, },	/* 0:	200		0   */
	{ 38, 0, 0, 112, },	/* 1:	200		1.5 */
	{ 48, 0, 0, 96,  },	/* 2:	200		4   */
	{ 54, 0, 0, 69,  },	/* 3:	200		6   */
	{ 32, 0, 0, 128, },	/* 4:	250		0   */
	{ 48, 0, 0, 104, },	/* 5:	250		1.5 */
	{ 54, 0, 0, 85,  },	/* 6:	250		4   */
	{ 43, 0, 0, 128, },	/* 7:	300		0   */
	{ 54, 0, 0, 101, },	/* 8:	300		1.5 */
	{ 48, 0, 0, 128, },	/* 9:	300		0   */
};

/* BSpec has 2 recommended values - entries 0 and 8.
 * Using the entry with higher vswing.
 */
static const struct bxt_ddi_buf_trans bxt_ddi_translations_hdmi[] = {
					/* Idx	NT mV diff	db  */
	{ 52,  0x9A, 0, 128, },	/* 0:	400		0   */
	{ 52,  0x9A, 0, 85,  },	/* 1:	400		3.5 */
	{ 52,  0x9A, 0, 64,  },	/* 2:	400		6   */
	{ 42,  0x9A, 0, 43,  },	/* 3:	400		9.5 */
	{ 77,  0x9A, 0, 128, },	/* 4:	600		0   */
	{ 77,  0x9A, 0, 85,  },	/* 5:	600		3.5 */
	{ 77,  0x9A, 0, 64,  },	/* 6:	600		6   */
	{ 102, 0x9A, 0, 128, },	/* 7:	800		0   */
	{ 102, 0x9A, 0, 85,  },	/* 8:	800		3.5 */
	{ 154, 0x9A, 1, 128, },	/* 9:	1200		0   */
};

struct cnl_ddi_buf_trans {
	u8 dw2_swing_sel;
	u8 dw7_n_scalar;
	u8 dw4_cursor_coeff;
	u8 dw4_post_cursor_2;
	u8 dw4_post_cursor_1;
};

/* Voltage Swing Programming for VccIO 0.85V for DP */
static const struct cnl_ddi_buf_trans cnl_ddi_translations_dp_0_85V[] = {
						/* NT mV Trans mV db    */
	{ 0xA, 0x5D, 0x3F, 0x00, 0x00 },	/* 350   350      0.0   */
	{ 0xA, 0x6A, 0x38, 0x00, 0x07 },	/* 350   500      3.1   */
	{ 0xB, 0x7A, 0x32, 0x00, 0x0D },	/* 350   700      6.0   */
	{ 0x6, 0x7C, 0x2D, 0x00, 0x12 },	/* 350   900      8.2   */
	{ 0xA, 0x69, 0x3F, 0x00, 0x00 },	/* 500   500      0.0   */
	{ 0xB, 0x7A, 0x36, 0x00, 0x09 },	/* 500   700      2.9   */
	{ 0x6, 0x7C, 0x30, 0x00, 0x0F },	/* 500   900      5.1   */
	{ 0xB, 0x7D, 0x3C, 0x00, 0x03 },	/* 650   725      0.9   */
	{ 0x6, 0x7C, 0x34, 0x00, 0x0B },	/* 600   900      3.5   */
	{ 0x6, 0x7B, 0x3F, 0x00, 0x00 },	/* 900   900      0.0   */
};

/* Voltage Swing Programming for VccIO 0.85V for HDMI */
static const struct cnl_ddi_buf_trans cnl_ddi_translations_hdmi_0_85V[] = {
						/* NT mV Trans mV db    */
	{ 0xA, 0x60, 0x3F, 0x00, 0x00 },	/* 450   450      0.0   */
	{ 0xB, 0x73, 0x36, 0x00, 0x09 },	/* 450   650      3.2   */
	{ 0x6, 0x7F, 0x31, 0x00, 0x0E },	/* 450   850      5.5   */
	{ 0xB, 0x73, 0x3F, 0x00, 0x00 },	/* 650   650      0.0   */
	{ 0x6, 0x7F, 0x37, 0x00, 0x08 },	/* 650   850      2.3   */
	{ 0x6, 0x7F, 0x3F, 0x00, 0x00 },	/* 850   850      0.0   */
	{ 0x6, 0x7F, 0x35, 0x00, 0x0A },	/* 600   850      3.0   */
};

/* Voltage Swing Programming for VccIO 0.85V for eDP */
static const struct cnl_ddi_buf_trans cnl_ddi_translations_edp_0_85V[] = {
						/* NT mV Trans mV db    */
	{ 0xA, 0x66, 0x3A, 0x00, 0x05 },	/* 384   500      2.3   */
	{ 0x0, 0x7F, 0x38, 0x00, 0x07 },	/* 153   200      2.3   */
	{ 0x8, 0x7F, 0x38, 0x00, 0x07 },	/* 192   250      2.3   */
	{ 0x1, 0x7F, 0x38, 0x00, 0x07 },	/* 230   300      2.3   */
	{ 0x9, 0x7F, 0x38, 0x00, 0x07 },	/* 269   350      2.3   */
	{ 0xA, 0x66, 0x3C, 0x00, 0x03 },	/* 446   500      1.0   */
	{ 0xB, 0x70, 0x3C, 0x00, 0x03 },	/* 460   600      2.3   */
	{ 0xC, 0x75, 0x3C, 0x00, 0x03 },	/* 537   700      2.3   */
	{ 0x2, 0x7F, 0x3F, 0x00, 0x00 },	/* 400   400      0.0   */
};

/* Voltage Swing Programming for VccIO 0.95V for DP */
static const struct cnl_ddi_buf_trans cnl_ddi_translations_dp_0_95V[] = {
						/* NT mV Trans mV db    */
	{ 0xA, 0x5D, 0x3F, 0x00, 0x00 },	/* 350   350      0.0   */
	{ 0xA, 0x6A, 0x38, 0x00, 0x07 },	/* 350   500      3.1   */
	{ 0xB, 0x7A, 0x32, 0x00, 0x0D },	/* 350   700      6.0   */
	{ 0x6, 0x7C, 0x2D, 0x00, 0x12 },	/* 350   900      8.2   */
	{ 0xA, 0x69, 0x3F, 0x00, 0x00 },	/* 500   500      0.0   */
	{ 0xB, 0x7A, 0x36, 0x00, 0x09 },	/* 500   700      2.9   */
	{ 0x6, 0x7C, 0x30, 0x00, 0x0F },	/* 500   900      5.1   */
	{ 0xB, 0x7D, 0x3C, 0x00, 0x03 },	/* 650   725      0.9   */
	{ 0x6, 0x7C, 0x34, 0x00, 0x0B },	/* 600   900      3.5   */
	{ 0x6, 0x7B, 0x3F, 0x00, 0x00 },	/* 900   900      0.0   */
};

/* Voltage Swing Programming for VccIO 0.95V for HDMI */
static const struct cnl_ddi_buf_trans cnl_ddi_translations_hdmi_0_95V[] = {
						/* NT mV Trans mV db    */
	{ 0xA, 0x5C, 0x3F, 0x00, 0x00 },	/* 400   400      0.0   */
	{ 0xB, 0x69, 0x37, 0x00, 0x08 },	/* 400   600      3.5   */
	{ 0x5, 0x76, 0x31, 0x00, 0x0E },	/* 400   800      6.0   */
	{ 0xA, 0x5E, 0x3F, 0x00, 0x00 },	/* 450   450      0.0   */
	{ 0xB, 0x69, 0x3F, 0x00, 0x00 },	/* 600   600      0.0   */
	{ 0xB, 0x79, 0x35, 0x00, 0x0A },	/* 600   850      3.0   */
	{ 0x6, 0x7D, 0x32, 0x00, 0x0D },	/* 600   1000     4.4   */
	{ 0x5, 0x76, 0x3F, 0x00, 0x00 },	/* 800   800      0.0   */
	{ 0x6, 0x7D, 0x39, 0x00, 0x06 },	/* 800   1000     1.9   */
	{ 0x6, 0x7F, 0x39, 0x00, 0x06 },	/* 850   1050     1.8   */
	{ 0x6, 0x7F, 0x3F, 0x00, 0x00 },	/* 1050  1050     0.0   */
};

/* Voltage Swing Programming for VccIO 0.95V for eDP */
static const struct cnl_ddi_buf_trans cnl_ddi_translations_edp_0_95V[] = {
						/* NT mV Trans mV db    */
	{ 0xA, 0x61, 0x3A, 0x00, 0x05 },	/* 384   500      2.3   */
	{ 0x0, 0x7F, 0x38, 0x00, 0x07 },	/* 153   200      2.3   */
	{ 0x8, 0x7F, 0x38, 0x00, 0x07 },	/* 192   250      2.3   */
	{ 0x1, 0x7F, 0x38, 0x00, 0x07 },	/* 230   300      2.3   */
	{ 0x9, 0x7F, 0x38, 0x00, 0x07 },	/* 269   350      2.3   */
	{ 0xA, 0x61, 0x3C, 0x00, 0x03 },	/* 446   500      1.0   */
	{ 0xB, 0x68, 0x39, 0x00, 0x06 },	/* 460   600      2.3   */
	{ 0xC, 0x6E, 0x39, 0x00, 0x06 },	/* 537   700      2.3   */
	{ 0x4, 0x7F, 0x3A, 0x00, 0x05 },	/* 460   600      2.3   */
	{ 0x2, 0x7F, 0x3F, 0x00, 0x00 },	/* 400   400      0.0   */
};

/* Voltage Swing Programming for VccIO 1.05V for DP */
static const struct cnl_ddi_buf_trans cnl_ddi_translations_dp_1_05V[] = {
						/* NT mV Trans mV db    */
	{ 0xA, 0x58, 0x3F, 0x00, 0x00 },	/* 400   400      0.0   */
	{ 0xB, 0x64, 0x37, 0x00, 0x08 },	/* 400   600      3.5   */
	{ 0x5, 0x70, 0x31, 0x00, 0x0E },	/* 400   800      6.0   */
	{ 0x6, 0x7F, 0x2C, 0x00, 0x13 },	/* 400   1050     8.4   */
	{ 0xB, 0x64, 0x3F, 0x00, 0x00 },	/* 600   600      0.0   */
	{ 0x5, 0x73, 0x35, 0x00, 0x0A },	/* 600   850      3.0   */
	{ 0x6, 0x7F, 0x30, 0x00, 0x0F },	/* 550   1050     5.6   */
	{ 0x5, 0x76, 0x3E, 0x00, 0x01 },	/* 850   900      0.5   */
	{ 0x6, 0x7F, 0x36, 0x00, 0x09 },	/* 750   1050     2.9   */
	{ 0x6, 0x7F, 0x3F, 0x00, 0x00 },	/* 1050  1050     0.0   */
};

/* Voltage Swing Programming for VccIO 1.05V for HDMI */
static const struct cnl_ddi_buf_trans cnl_ddi_translations_hdmi_1_05V[] = {
						/* NT mV Trans mV db    */
	{ 0xA, 0x58, 0x3F, 0x00, 0x00 },	/* 400   400      0.0   */
	{ 0xB, 0x64, 0x37, 0x00, 0x08 },	/* 400   600      3.5   */
	{ 0x5, 0x70, 0x31, 0x00, 0x0E },	/* 400   800      6.0   */
	{ 0xA, 0x5B, 0x3F, 0x00, 0x00 },	/* 450   450      0.0   */
	{ 0xB, 0x64, 0x3F, 0x00, 0x00 },	/* 600   600      0.0   */
	{ 0x5, 0x73, 0x35, 0x00, 0x0A },	/* 600   850      3.0   */
	{ 0x6, 0x7C, 0x32, 0x00, 0x0D },	/* 600   1000     4.4   */
	{ 0x5, 0x70, 0x3F, 0x00, 0x00 },	/* 800   800      0.0   */
	{ 0x6, 0x7C, 0x39, 0x00, 0x06 },	/* 800   1000     1.9   */
	{ 0x6, 0x7F, 0x39, 0x00, 0x06 },	/* 850   1050     1.8   */
	{ 0x6, 0x7F, 0x3F, 0x00, 0x00 },	/* 1050  1050     0.0   */
};

/* Voltage Swing Programming for VccIO 1.05V for eDP */
static const struct cnl_ddi_buf_trans cnl_ddi_translations_edp_1_05V[] = {
						/* NT mV Trans mV db    */
	{ 0xA, 0x5E, 0x3A, 0x00, 0x05 },	/* 384   500      2.3   */
	{ 0x0, 0x7F, 0x38, 0x00, 0x07 },	/* 153   200      2.3   */
	{ 0x8, 0x7F, 0x38, 0x00, 0x07 },	/* 192   250      2.3   */
	{ 0x1, 0x7F, 0x38, 0x00, 0x07 },	/* 230   300      2.3   */
	{ 0x9, 0x7F, 0x38, 0x00, 0x07 },	/* 269   350      2.3   */
	{ 0xA, 0x5E, 0x3C, 0x00, 0x03 },	/* 446   500      1.0   */
	{ 0xB, 0x64, 0x39, 0x00, 0x06 },	/* 460   600      2.3   */
	{ 0xE, 0x6A, 0x39, 0x00, 0x06 },	/* 537   700      2.3   */
	{ 0x2, 0x7F, 0x3F, 0x00, 0x00 },	/* 400   400      0.0   */
};

/* icl_combo_phy_ddi_translations */
static const struct cnl_ddi_buf_trans icl_combo_phy_ddi_translations_dp_hbr2[] = {
						/* NT mV Trans mV db    */
	{ 0xA, 0x35, 0x3F, 0x00, 0x00 },	/* 350   350      0.0   */
	{ 0xA, 0x4F, 0x37, 0x00, 0x08 },	/* 350   500      3.1   */
	{ 0xC, 0x71, 0x2F, 0x00, 0x10 },	/* 350   700      6.0   */
	{ 0x6, 0x7F, 0x2B, 0x00, 0x14 },	/* 350   900      8.2   */
	{ 0xA, 0x4C, 0x3F, 0x00, 0x00 },	/* 500   500      0.0   */
	{ 0xC, 0x73, 0x34, 0x00, 0x0B },	/* 500   700      2.9   */
	{ 0x6, 0x7F, 0x2F, 0x00, 0x10 },	/* 500   900      5.1   */
	{ 0xC, 0x6C, 0x3C, 0x00, 0x03 },	/* 650   700      0.6   */
	{ 0x6, 0x7F, 0x35, 0x00, 0x0A },	/* 600   900      3.5   */
	{ 0x6, 0x7F, 0x3F, 0x00, 0x00 },	/* 900   900      0.0   */
};

static const struct cnl_ddi_buf_trans icl_combo_phy_ddi_translations_edp_hbr2[] = {
						/* NT mV Trans mV db    */
	{ 0x0, 0x7F, 0x3F, 0x00, 0x00 },	/* 200   200      0.0   */
	{ 0x8, 0x7F, 0x38, 0x00, 0x07 },	/* 200   250      1.9   */
	{ 0x1, 0x7F, 0x33, 0x00, 0x0C },	/* 200   300      3.5   */
	{ 0x9, 0x7F, 0x31, 0x00, 0x0E },	/* 200   350      4.9   */
	{ 0x8, 0x7F, 0x3F, 0x00, 0x00 },	/* 250   250      0.0   */
	{ 0x1, 0x7F, 0x38, 0x00, 0x07 },	/* 250   300      1.6   */
	{ 0x9, 0x7F, 0x35, 0x00, 0x0A },	/* 250   350      2.9   */
	{ 0x1, 0x7F, 0x3F, 0x00, 0x00 },	/* 300   300      0.0   */
	{ 0x9, 0x7F, 0x38, 0x00, 0x07 },	/* 300   350      1.3   */
	{ 0x9, 0x7F, 0x3F, 0x00, 0x00 },	/* 350   350      0.0   */
};

static const struct cnl_ddi_buf_trans icl_combo_phy_ddi_translations_edp_hbr3[] = {
						/* NT mV Trans mV db    */
	{ 0xA, 0x35, 0x3F, 0x00, 0x00 },	/* 350   350      0.0   */
	{ 0xA, 0x4F, 0x37, 0x00, 0x08 },	/* 350   500      3.1   */
	{ 0xC, 0x71, 0x2F, 0x00, 0x10 },	/* 350   700      6.0   */
	{ 0x6, 0x7F, 0x2B, 0x00, 0x14 },	/* 350   900      8.2   */
	{ 0xA, 0x4C, 0x3F, 0x00, 0x00 },	/* 500   500      0.0   */
	{ 0xC, 0x73, 0x34, 0x00, 0x0B },	/* 500   700      2.9   */
	{ 0x6, 0x7F, 0x2F, 0x00, 0x10 },	/* 500   900      5.1   */
	{ 0xC, 0x6C, 0x3C, 0x00, 0x03 },	/* 650   700      0.6   */
	{ 0x6, 0x7F, 0x35, 0x00, 0x0A },	/* 600   900      3.5   */
	{ 0x6, 0x7F, 0x3F, 0x00, 0x00 },	/* 900   900      0.0   */
};

static const struct cnl_ddi_buf_trans icl_combo_phy_ddi_translations_hdmi[] = {
						/* NT mV Trans mV db    */
	{ 0xA, 0x60, 0x3F, 0x00, 0x00 },	/* 450   450      0.0   */
	{ 0xB, 0x73, 0x36, 0x00, 0x09 },	/* 450   650      3.2   */
	{ 0x6, 0x7F, 0x31, 0x00, 0x0E },	/* 450   850      5.5   */
	{ 0xB, 0x73, 0x3F, 0x00, 0x00 },	/* 650   650      0.0   ALS */
	{ 0x6, 0x7F, 0x37, 0x00, 0x08 },	/* 650   850      2.3   */
	{ 0x6, 0x7F, 0x3F, 0x00, 0x00 },	/* 850   850      0.0   */
	{ 0x6, 0x7F, 0x35, 0x00, 0x0A },	/* 600   850      3.0   */
};

static const struct cnl_ddi_buf_trans ehl_combo_phy_ddi_translations_dp[] = {
						/* NT mV Trans mV db    */
	{ 0xA, 0x33, 0x3F, 0x00, 0x00 },	/* 350   350      0.0   */
	{ 0xA, 0x47, 0x36, 0x00, 0x09 },	/* 350   500      3.1   */
	{ 0xC, 0x64, 0x34, 0x00, 0x0B },	/* 350   700      6.0   */
	{ 0x6, 0x7F, 0x30, 0x00, 0x0F },	/* 350   900      8.2   */
	{ 0xA, 0x46, 0x3F, 0x00, 0x00 },	/* 500   500      0.0   */
	{ 0xC, 0x64, 0x38, 0x00, 0x07 },	/* 500   700      2.9   */
	{ 0x6, 0x7F, 0x32, 0x00, 0x0D },	/* 500   900      5.1   */
	{ 0xC, 0x61, 0x3F, 0x00, 0x00 },	/* 650   700      0.6   */
	{ 0x6, 0x7F, 0x38, 0x00, 0x07 },	/* 600   900      3.5   */
<<<<<<< HEAD
=======
	{ 0x6, 0x7F, 0x3F, 0x00, 0x00 },	/* 900   900      0.0   */
};

static const struct cnl_ddi_buf_trans jsl_combo_phy_ddi_translations_edp_hbr[] = {
						/* NT mV Trans mV db    */
	{ 0x8, 0x7F, 0x3F, 0x00, 0x00 },        /* 200   200      0.0   */
	{ 0x8, 0x7F, 0x38, 0x00, 0x07 },        /* 200   250      1.9   */
	{ 0x1, 0x7F, 0x33, 0x00, 0x0C },        /* 200   300      3.5   */
	{ 0xA, 0x35, 0x36, 0x00, 0x09 },        /* 200   350      4.9   */
	{ 0x8, 0x7F, 0x3F, 0x00, 0x00 },        /* 250   250      0.0   */
	{ 0x1, 0x7F, 0x38, 0x00, 0x07 },        /* 250   300      1.6   */
	{ 0xA, 0x35, 0x35, 0x00, 0x0A },        /* 250   350      2.9   */
	{ 0x1, 0x7F, 0x3F, 0x00, 0x00 },        /* 300   300      0.0   */
	{ 0xA, 0x35, 0x38, 0x00, 0x07 },        /* 300   350      1.3   */
	{ 0xA, 0x35, 0x3F, 0x00, 0x00 },        /* 350   350      0.0   */
};

static const struct cnl_ddi_buf_trans jsl_combo_phy_ddi_translations_edp_hbr2[] = {
						/* NT mV Trans mV db    */
	{ 0x8, 0x7F, 0x3F, 0x00, 0x00 },        /* 200   200      0.0   */
	{ 0x8, 0x7F, 0x3F, 0x00, 0x00 },        /* 200   250      1.9   */
	{ 0x1, 0x7F, 0x3D, 0x00, 0x02 },        /* 200   300      3.5   */
	{ 0xA, 0x35, 0x38, 0x00, 0x07 },        /* 200   350      4.9   */
	{ 0x8, 0x7F, 0x3F, 0x00, 0x00 },        /* 250   250      0.0   */
	{ 0x1, 0x7F, 0x3F, 0x00, 0x00 },        /* 250   300      1.6   */
	{ 0xA, 0x35, 0x3A, 0x00, 0x05 },        /* 250   350      2.9   */
	{ 0x1, 0x7F, 0x3F, 0x00, 0x00 },        /* 300   300      0.0   */
	{ 0xA, 0x35, 0x38, 0x00, 0x07 },        /* 300   350      1.3   */
	{ 0xA, 0x35, 0x3F, 0x00, 0x00 },        /* 350   350      0.0   */
};

static const struct cnl_ddi_buf_trans dg1_combo_phy_ddi_translations_dp_rbr_hbr[] = {
						/* NT mV Trans mV db    */
	{ 0xA, 0x32, 0x3F, 0x00, 0x00 },	/* 350   350      0.0   */
	{ 0xA, 0x48, 0x35, 0x00, 0x0A },	/* 350   500      3.1   */
	{ 0xC, 0x63, 0x2F, 0x00, 0x10 },	/* 350   700      6.0   */
	{ 0x6, 0x7F, 0x2C, 0x00, 0x13 },	/* 350   900      8.2   */
	{ 0xA, 0x43, 0x3F, 0x00, 0x00 },	/* 500   500      0.0   */
	{ 0xC, 0x60, 0x36, 0x00, 0x09 },	/* 500   700      2.9   */
	{ 0x6, 0x7F, 0x30, 0x00, 0x0F },	/* 500   900      5.1   */
	{ 0xC, 0x60, 0x3F, 0x00, 0x00 },	/* 650   700      0.6   */
	{ 0x6, 0x7F, 0x37, 0x00, 0x08 },	/* 600   900      3.5   */
>>>>>>> f642729d
	{ 0x6, 0x7F, 0x3F, 0x00, 0x00 },	/* 900   900      0.0   */
};

static const struct cnl_ddi_buf_trans dg1_combo_phy_ddi_translations_dp_hbr2_hbr3[] = {
						/* NT mV Trans mV db    */
	{ 0xA, 0x32, 0x3F, 0x00, 0x00 },	/* 350   350      0.0   */
	{ 0xA, 0x48, 0x35, 0x00, 0x0A },	/* 350   500      3.1   */
	{ 0xC, 0x63, 0x2F, 0x00, 0x10 },	/* 350   700      6.0   */
	{ 0x6, 0x7F, 0x2C, 0x00, 0x13 },	/* 350   900      8.2   */
	{ 0xA, 0x43, 0x3F, 0x00, 0x00 },	/* 500   500      0.0   */
	{ 0xC, 0x60, 0x36, 0x00, 0x09 },	/* 500   700      2.9   */
	{ 0x6, 0x7F, 0x30, 0x00, 0x0F },	/* 500   900      5.1   */
	{ 0xC, 0x58, 0x3F, 0x00, 0x00 },	/* 650   700      0.6   */
	{ 0x6, 0x7F, 0x35, 0x00, 0x0A },	/* 600   900      3.5   */
	{ 0x6, 0x7F, 0x3F, 0x00, 0x00 },	/* 900   900      0.0   */
};

struct icl_mg_phy_ddi_buf_trans {
	u32 cri_txdeemph_override_11_6;
	u32 cri_txdeemph_override_5_0;
	u32 cri_txdeemph_override_17_12;
};

static const struct icl_mg_phy_ddi_buf_trans icl_mg_phy_ddi_translations_rbr_hbr[] = {
				/* Voltage swing  pre-emphasis */
	{ 0x18, 0x00, 0x00 },	/* 0              0   */
	{ 0x1D, 0x00, 0x05 },	/* 0              1   */
	{ 0x24, 0x00, 0x0C },	/* 0              2   */
	{ 0x2B, 0x00, 0x14 },	/* 0              3   */
	{ 0x21, 0x00, 0x00 },	/* 1              0   */
	{ 0x2B, 0x00, 0x08 },	/* 1              1   */
	{ 0x30, 0x00, 0x0F },	/* 1              2   */
	{ 0x31, 0x00, 0x03 },	/* 2              0   */
	{ 0x34, 0x00, 0x0B },	/* 2              1   */
	{ 0x3F, 0x00, 0x00 },	/* 3              0   */
};

static const struct icl_mg_phy_ddi_buf_trans icl_mg_phy_ddi_translations_hbr2_hbr3[] = {
				/* Voltage swing  pre-emphasis */
	{ 0x18, 0x00, 0x00 },	/* 0              0   */
	{ 0x1D, 0x00, 0x05 },	/* 0              1   */
	{ 0x24, 0x00, 0x0C },	/* 0              2   */
	{ 0x2B, 0x00, 0x14 },	/* 0              3   */
	{ 0x26, 0x00, 0x00 },	/* 1              0   */
	{ 0x2C, 0x00, 0x07 },	/* 1              1   */
	{ 0x33, 0x00, 0x0C },	/* 1              2   */
	{ 0x2E, 0x00, 0x00 },	/* 2              0   */
	{ 0x36, 0x00, 0x09 },	/* 2              1   */
	{ 0x3F, 0x00, 0x00 },	/* 3              0   */
};

static const struct icl_mg_phy_ddi_buf_trans icl_mg_phy_ddi_translations_hdmi[] = {
				/* HDMI Preset	VS	Pre-emph */
	{ 0x1A, 0x0, 0x0 },	/* 1		400mV	0dB */
	{ 0x20, 0x0, 0x0 },	/* 2		500mV	0dB */
	{ 0x29, 0x0, 0x0 },	/* 3		650mV	0dB */
	{ 0x32, 0x0, 0x0 },	/* 4		800mV	0dB */
	{ 0x3F, 0x0, 0x0 },	/* 5		1000mV	0dB */
	{ 0x3A, 0x0, 0x5 },	/* 6		Full	-1.5 dB */
	{ 0x39, 0x0, 0x6 },	/* 7		Full	-1.8 dB */
	{ 0x38, 0x0, 0x7 },	/* 8		Full	-2 dB */
	{ 0x37, 0x0, 0x8 },	/* 9		Full	-2.5 dB */
	{ 0x36, 0x0, 0x9 },	/* 10		Full	-3 dB */
};

struct tgl_dkl_phy_ddi_buf_trans {
	u32 dkl_vswing_control;
	u32 dkl_preshoot_control;
	u32 dkl_de_emphasis_control;
};

static const struct tgl_dkl_phy_ddi_buf_trans tgl_dkl_phy_dp_ddi_trans[] = {
				/* VS	pre-emp	Non-trans mV	Pre-emph dB */
	{ 0x7, 0x0, 0x00 },	/* 0	0	400mV		0 dB */
	{ 0x5, 0x0, 0x05 },	/* 0	1	400mV		3.5 dB */
	{ 0x2, 0x0, 0x0B },	/* 0	2	400mV		6 dB */
	{ 0x0, 0x0, 0x18 },	/* 0	3	400mV		9.5 dB */
	{ 0x5, 0x0, 0x00 },	/* 1	0	600mV		0 dB */
	{ 0x2, 0x0, 0x08 },	/* 1	1	600mV		3.5 dB */
	{ 0x0, 0x0, 0x14 },	/* 1	2	600mV		6 dB */
	{ 0x2, 0x0, 0x00 },	/* 2	0	800mV		0 dB */
	{ 0x0, 0x0, 0x0B },	/* 2	1	800mV		3.5 dB */
	{ 0x0, 0x0, 0x00 },	/* 3	0	1200mV		0 dB HDMI default */
};

static const struct tgl_dkl_phy_ddi_buf_trans tgl_dkl_phy_dp_ddi_trans_hbr2[] = {
				/* VS	pre-emp	Non-trans mV	Pre-emph dB */
	{ 0x7, 0x0, 0x00 },	/* 0	0	400mV		0 dB */
	{ 0x5, 0x0, 0x05 },	/* 0	1	400mV		3.5 dB */
	{ 0x2, 0x0, 0x0B },	/* 0	2	400mV		6 dB */
	{ 0x0, 0x0, 0x19 },	/* 0	3	400mV		9.5 dB */
	{ 0x5, 0x0, 0x00 },	/* 1	0	600mV		0 dB */
	{ 0x2, 0x0, 0x08 },	/* 1	1	600mV		3.5 dB */
	{ 0x0, 0x0, 0x14 },	/* 1	2	600mV		6 dB */
	{ 0x2, 0x0, 0x00 },	/* 2	0	800mV		0 dB */
	{ 0x0, 0x0, 0x0B },	/* 2	1	800mV		3.5 dB */
	{ 0x0, 0x0, 0x00 },	/* 3	0	1200mV		0 dB HDMI default */
};

static const struct tgl_dkl_phy_ddi_buf_trans tgl_dkl_phy_hdmi_ddi_trans[] = {
				/* HDMI Preset	VS	Pre-emph */
	{ 0x7, 0x0, 0x0 },	/* 1		400mV	0dB */
	{ 0x6, 0x0, 0x0 },	/* 2		500mV	0dB */
	{ 0x4, 0x0, 0x0 },	/* 3		650mV	0dB */
	{ 0x2, 0x0, 0x0 },	/* 4		800mV	0dB */
	{ 0x0, 0x0, 0x0 },	/* 5		1000mV	0dB */
	{ 0x0, 0x0, 0x5 },	/* 6		Full	-1.5 dB */
	{ 0x0, 0x0, 0x6 },	/* 7		Full	-1.8 dB */
	{ 0x0, 0x0, 0x7 },	/* 8		Full	-2 dB */
	{ 0x0, 0x0, 0x8 },	/* 9		Full	-2.5 dB */
	{ 0x0, 0x0, 0xA },	/* 10		Full	-3 dB */
};

static const struct cnl_ddi_buf_trans tgl_combo_phy_ddi_translations_dp_hbr[] = {
						/* NT mV Trans mV db    */
	{ 0xA, 0x32, 0x3F, 0x00, 0x00 },	/* 350   350      0.0   */
	{ 0xA, 0x4F, 0x37, 0x00, 0x08 },	/* 350   500      3.1   */
	{ 0xC, 0x71, 0x2F, 0x00, 0x10 },	/* 350   700      6.0   */
	{ 0x6, 0x7D, 0x2B, 0x00, 0x14 },	/* 350   900      8.2   */
	{ 0xA, 0x4C, 0x3F, 0x00, 0x00 },	/* 500   500      0.0   */
	{ 0xC, 0x73, 0x34, 0x00, 0x0B },	/* 500   700      2.9   */
	{ 0x6, 0x7F, 0x2F, 0x00, 0x10 },	/* 500   900      5.1   */
	{ 0xC, 0x6C, 0x3C, 0x00, 0x03 },	/* 650   700      0.6   */
	{ 0x6, 0x7F, 0x35, 0x00, 0x0A },	/* 600   900      3.5   */
	{ 0x6, 0x7F, 0x3F, 0x00, 0x00 },	/* 900   900      0.0   */
};

static const struct cnl_ddi_buf_trans tgl_combo_phy_ddi_translations_dp_hbr2[] = {
						/* NT mV Trans mV db    */
	{ 0xA, 0x35, 0x3F, 0x00, 0x00 },	/* 350   350      0.0   */
	{ 0xA, 0x4F, 0x37, 0x00, 0x08 },	/* 350   500      3.1   */
	{ 0xC, 0x63, 0x2F, 0x00, 0x10 },	/* 350   700      6.0   */
	{ 0x6, 0x7F, 0x2B, 0x00, 0x14 },	/* 350   900      8.2   */
	{ 0xA, 0x47, 0x3F, 0x00, 0x00 },	/* 500   500      0.0   */
	{ 0xC, 0x63, 0x34, 0x00, 0x0B },	/* 500   700      2.9   */
	{ 0x6, 0x7F, 0x2F, 0x00, 0x10 },	/* 500   900      5.1   */
	{ 0xC, 0x61, 0x3C, 0x00, 0x03 },	/* 650   700      0.6   */
	{ 0x6, 0x7B, 0x35, 0x00, 0x0A },	/* 600   900      3.5   */
	{ 0x6, 0x7F, 0x3F, 0x00, 0x00 },	/* 900   900      0.0   */
};

static const struct cnl_ddi_buf_trans tgl_uy_combo_phy_ddi_translations_dp_hbr2[] = {
						/* NT mV Trans mV db    */
	{ 0xA, 0x35, 0x3F, 0x00, 0x00 },	/* 350   350      0.0   */
	{ 0xA, 0x4F, 0x36, 0x00, 0x09 },	/* 350   500      3.1   */
	{ 0xC, 0x60, 0x32, 0x00, 0x0D },	/* 350   700      6.0   */
	{ 0xC, 0x7F, 0x2D, 0x00, 0x12 },	/* 350   900      8.2   */
	{ 0xC, 0x47, 0x3F, 0x00, 0x00 },	/* 500   500      0.0   */
	{ 0xC, 0x6F, 0x36, 0x00, 0x09 },	/* 500   700      2.9   */
	{ 0x6, 0x7D, 0x32, 0x00, 0x0D },	/* 500   900      5.1   */
	{ 0x6, 0x60, 0x3C, 0x00, 0x03 },	/* 650   700      0.6   */
	{ 0x6, 0x7F, 0x34, 0x00, 0x0B },	/* 600   900      3.5   */
	{ 0x6, 0x7F, 0x3F, 0x00, 0x00 },	/* 900   900      0.0   */
};

/*
 * Cloned the HOBL entry to comply with the voltage and pre-emphasis entries
 * that DisplayPort specification requires
 */
static const struct cnl_ddi_buf_trans tgl_combo_phy_ddi_translations_edp_hbr2_hobl[] = {
						/* VS	pre-emp	*/
	{ 0x6, 0x7F, 0x3F, 0x00, 0x00 },	/* 0	0	*/
	{ 0x6, 0x7F, 0x3F, 0x00, 0x00 },	/* 0	1	*/
	{ 0x6, 0x7F, 0x3F, 0x00, 0x00 },	/* 0	2	*/
	{ 0x6, 0x7F, 0x3F, 0x00, 0x00 },	/* 0	3	*/
	{ 0x6, 0x7F, 0x3F, 0x00, 0x00 },	/* 1	0	*/
	{ 0x6, 0x7F, 0x3F, 0x00, 0x00 },	/* 1	1	*/
	{ 0x6, 0x7F, 0x3F, 0x00, 0x00 },	/* 1	2	*/
	{ 0x6, 0x7F, 0x3F, 0x00, 0x00 },	/* 2	0	*/
	{ 0x6, 0x7F, 0x3F, 0x00, 0x00 },	/* 2	1	*/
};

<<<<<<< HEAD
=======
static const struct cnl_ddi_buf_trans rkl_combo_phy_ddi_translations_dp_hbr[] = {
						/* NT mV Trans mV db    */
	{ 0xA, 0x2F, 0x3F, 0x00, 0x00 },	/* 350   350      0.0   */
	{ 0xA, 0x4F, 0x37, 0x00, 0x08 },	/* 350   500      3.1   */
	{ 0xC, 0x63, 0x2F, 0x00, 0x10 },	/* 350   700      6.0   */
	{ 0x6, 0x7D, 0x2A, 0x00, 0x15 },	/* 350   900      8.2   */
	{ 0xA, 0x4C, 0x3F, 0x00, 0x00 },	/* 500   500      0.0   */
	{ 0xC, 0x73, 0x34, 0x00, 0x0B },	/* 500   700      2.9   */
	{ 0x6, 0x7F, 0x2F, 0x00, 0x10 },	/* 500   900      5.1   */
	{ 0xC, 0x6E, 0x3E, 0x00, 0x01 },	/* 650   700      0.6   */
	{ 0x6, 0x7F, 0x35, 0x00, 0x0A },	/* 600   900      3.5   */
	{ 0x6, 0x7F, 0x3F, 0x00, 0x00 },	/* 900   900      0.0   */
};

static const struct cnl_ddi_buf_trans rkl_combo_phy_ddi_translations_dp_hbr2_hbr3[] = {
						/* NT mV Trans mV db    */
	{ 0xA, 0x35, 0x3F, 0x00, 0x00 },	/* 350   350      0.0   */
	{ 0xA, 0x50, 0x38, 0x00, 0x07 },	/* 350   500      3.1   */
	{ 0xC, 0x61, 0x33, 0x00, 0x0C },	/* 350   700      6.0   */
	{ 0x6, 0x7F, 0x2E, 0x00, 0x11 },	/* 350   900      8.2   */
	{ 0xA, 0x47, 0x3F, 0x00, 0x00 },	/* 500   500      0.0   */
	{ 0xC, 0x5F, 0x38, 0x00, 0x07 },	/* 500   700      2.9   */
	{ 0x6, 0x7F, 0x2F, 0x00, 0x10 },	/* 500   900      5.1   */
	{ 0xC, 0x5F, 0x3F, 0x00, 0x00 },	/* 650   700      0.6   */
	{ 0x6, 0x7E, 0x36, 0x00, 0x09 },	/* 600   900      3.5   */
	{ 0x6, 0x7F, 0x3F, 0x00, 0x00 },	/* 900   900      0.0   */
};

>>>>>>> f642729d
static bool is_hobl_buf_trans(const struct cnl_ddi_buf_trans *table)
{
	return table == tgl_combo_phy_ddi_translations_edp_hbr2_hobl;
}

static const struct ddi_buf_trans *
bdw_get_buf_trans_edp(struct intel_encoder *encoder, int *n_entries)
{
	struct drm_i915_private *dev_priv = to_i915(encoder->base.dev);

	if (dev_priv->vbt.edp.low_vswing) {
		*n_entries = ARRAY_SIZE(bdw_ddi_translations_edp);
		return bdw_ddi_translations_edp;
	} else {
		*n_entries = ARRAY_SIZE(bdw_ddi_translations_dp);
		return bdw_ddi_translations_dp;
	}
}

static const struct ddi_buf_trans *
skl_get_buf_trans_dp(struct intel_encoder *encoder, int *n_entries)
{
	struct drm_i915_private *dev_priv = to_i915(encoder->base.dev);

	if (IS_SKL_ULX(dev_priv)) {
		*n_entries = ARRAY_SIZE(skl_y_ddi_translations_dp);
		return skl_y_ddi_translations_dp;
	} else if (IS_SKL_ULT(dev_priv)) {
		*n_entries = ARRAY_SIZE(skl_u_ddi_translations_dp);
		return skl_u_ddi_translations_dp;
	} else {
		*n_entries = ARRAY_SIZE(skl_ddi_translations_dp);
		return skl_ddi_translations_dp;
	}
}

static const struct ddi_buf_trans *
kbl_get_buf_trans_dp(struct intel_encoder *encoder, int *n_entries)
{
	struct drm_i915_private *dev_priv = to_i915(encoder->base.dev);

	if (IS_KBL_ULX(dev_priv) ||
	    IS_CFL_ULX(dev_priv) ||
	    IS_CML_ULX(dev_priv)) {
		*n_entries = ARRAY_SIZE(kbl_y_ddi_translations_dp);
		return kbl_y_ddi_translations_dp;
	} else if (IS_KBL_ULT(dev_priv) ||
		   IS_CFL_ULT(dev_priv) ||
		   IS_CML_ULT(dev_priv)) {
		*n_entries = ARRAY_SIZE(kbl_u_ddi_translations_dp);
		return kbl_u_ddi_translations_dp;
	} else {
		*n_entries = ARRAY_SIZE(kbl_ddi_translations_dp);
		return kbl_ddi_translations_dp;
	}
}

static const struct ddi_buf_trans *
skl_get_buf_trans_edp(struct intel_encoder *encoder, int *n_entries)
{
	struct drm_i915_private *dev_priv = to_i915(encoder->base.dev);

	if (dev_priv->vbt.edp.low_vswing) {
		if (IS_SKL_ULX(dev_priv) ||
		    IS_KBL_ULX(dev_priv) ||
		    IS_CFL_ULX(dev_priv) ||
		    IS_CML_ULX(dev_priv)) {
			*n_entries = ARRAY_SIZE(skl_y_ddi_translations_edp);
			return skl_y_ddi_translations_edp;
		} else if (IS_SKL_ULT(dev_priv) ||
			   IS_KBL_ULT(dev_priv) ||
			   IS_CFL_ULT(dev_priv) ||
			   IS_CML_ULT(dev_priv)) {
			*n_entries = ARRAY_SIZE(skl_u_ddi_translations_edp);
			return skl_u_ddi_translations_edp;
		} else {
			*n_entries = ARRAY_SIZE(skl_ddi_translations_edp);
			return skl_ddi_translations_edp;
		}
	}

	if (IS_KABYLAKE(dev_priv) ||
	    IS_COFFEELAKE(dev_priv) ||
	    IS_COMETLAKE(dev_priv))
		return kbl_get_buf_trans_dp(encoder, n_entries);
	else
		return skl_get_buf_trans_dp(encoder, n_entries);
}

static const struct ddi_buf_trans *
skl_get_buf_trans_hdmi(struct drm_i915_private *dev_priv, int *n_entries)
{
	if (IS_SKL_ULX(dev_priv) ||
	    IS_KBL_ULX(dev_priv) ||
	    IS_CFL_ULX(dev_priv) ||
	    IS_CML_ULX(dev_priv)) {
		*n_entries = ARRAY_SIZE(skl_y_ddi_translations_hdmi);
		return skl_y_ddi_translations_hdmi;
	} else {
		*n_entries = ARRAY_SIZE(skl_ddi_translations_hdmi);
		return skl_ddi_translations_hdmi;
	}
}

static int skl_buf_trans_num_entries(enum port port, int n_entries)
{
	/* Only DDIA and DDIE can select the 10th register with DP */
	if (port == PORT_A || port == PORT_E)
		return min(n_entries, 10);
	else
		return min(n_entries, 9);
}

static const struct ddi_buf_trans *
intel_ddi_get_buf_trans_dp(struct intel_encoder *encoder, int *n_entries)
{
	struct drm_i915_private *dev_priv = to_i915(encoder->base.dev);

	if (IS_KABYLAKE(dev_priv) ||
	    IS_COFFEELAKE(dev_priv) ||
	    IS_COMETLAKE(dev_priv)) {
		const struct ddi_buf_trans *ddi_translations =
			kbl_get_buf_trans_dp(encoder, n_entries);
		*n_entries = skl_buf_trans_num_entries(encoder->port, *n_entries);
		return ddi_translations;
	} else if (IS_SKYLAKE(dev_priv)) {
		const struct ddi_buf_trans *ddi_translations =
			skl_get_buf_trans_dp(encoder, n_entries);
		*n_entries = skl_buf_trans_num_entries(encoder->port, *n_entries);
		return ddi_translations;
	} else if (IS_BROADWELL(dev_priv)) {
		*n_entries = ARRAY_SIZE(bdw_ddi_translations_dp);
		return  bdw_ddi_translations_dp;
	} else if (IS_HASWELL(dev_priv)) {
		*n_entries = ARRAY_SIZE(hsw_ddi_translations_dp);
		return hsw_ddi_translations_dp;
	}

	*n_entries = 0;
	return NULL;
}

static const struct ddi_buf_trans *
intel_ddi_get_buf_trans_edp(struct intel_encoder *encoder, int *n_entries)
{
	struct drm_i915_private *dev_priv = to_i915(encoder->base.dev);

	if (IS_GEN9_BC(dev_priv)) {
		const struct ddi_buf_trans *ddi_translations =
			skl_get_buf_trans_edp(encoder, n_entries);
		*n_entries = skl_buf_trans_num_entries(encoder->port, *n_entries);
		return ddi_translations;
	} else if (IS_BROADWELL(dev_priv)) {
		return bdw_get_buf_trans_edp(encoder, n_entries);
	} else if (IS_HASWELL(dev_priv)) {
		*n_entries = ARRAY_SIZE(hsw_ddi_translations_dp);
		return hsw_ddi_translations_dp;
	}

	*n_entries = 0;
	return NULL;
}

static const struct ddi_buf_trans *
intel_ddi_get_buf_trans_fdi(struct drm_i915_private *dev_priv,
			    int *n_entries)
{
	if (IS_BROADWELL(dev_priv)) {
		*n_entries = ARRAY_SIZE(bdw_ddi_translations_fdi);
		return bdw_ddi_translations_fdi;
	} else if (IS_HASWELL(dev_priv)) {
		*n_entries = ARRAY_SIZE(hsw_ddi_translations_fdi);
		return hsw_ddi_translations_fdi;
	}

	*n_entries = 0;
	return NULL;
}

static const struct ddi_buf_trans *
intel_ddi_get_buf_trans_hdmi(struct intel_encoder *encoder,
			     int *n_entries)
{
	struct drm_i915_private *dev_priv = to_i915(encoder->base.dev);

	if (IS_GEN9_BC(dev_priv)) {
		return skl_get_buf_trans_hdmi(dev_priv, n_entries);
	} else if (IS_BROADWELL(dev_priv)) {
		*n_entries = ARRAY_SIZE(bdw_ddi_translations_hdmi);
		return bdw_ddi_translations_hdmi;
	} else if (IS_HASWELL(dev_priv)) {
		*n_entries = ARRAY_SIZE(hsw_ddi_translations_hdmi);
		return hsw_ddi_translations_hdmi;
	}

	*n_entries = 0;
	return NULL;
}

static const struct bxt_ddi_buf_trans *
bxt_get_buf_trans_dp(struct intel_encoder *encoder, int *n_entries)
{
	*n_entries = ARRAY_SIZE(bxt_ddi_translations_dp);
	return bxt_ddi_translations_dp;
}

static const struct bxt_ddi_buf_trans *
bxt_get_buf_trans_edp(struct intel_encoder *encoder, int *n_entries)
{
	struct drm_i915_private *dev_priv = to_i915(encoder->base.dev);

	if (dev_priv->vbt.edp.low_vswing) {
		*n_entries = ARRAY_SIZE(bxt_ddi_translations_edp);
		return bxt_ddi_translations_edp;
	}

	return bxt_get_buf_trans_dp(encoder, n_entries);
}

static const struct bxt_ddi_buf_trans *
bxt_get_buf_trans_hdmi(struct intel_encoder *encoder, int *n_entries)
{
	*n_entries = ARRAY_SIZE(bxt_ddi_translations_hdmi);
	return bxt_ddi_translations_hdmi;
}

static const struct cnl_ddi_buf_trans *
cnl_get_buf_trans_hdmi(struct intel_encoder *encoder, int *n_entries)
{
	struct drm_i915_private *dev_priv = to_i915(encoder->base.dev);
	u32 voltage = intel_de_read(dev_priv, CNL_PORT_COMP_DW3) & VOLTAGE_INFO_MASK;

	if (voltage == VOLTAGE_INFO_0_85V) {
		*n_entries = ARRAY_SIZE(cnl_ddi_translations_hdmi_0_85V);
		return cnl_ddi_translations_hdmi_0_85V;
	} else if (voltage == VOLTAGE_INFO_0_95V) {
		*n_entries = ARRAY_SIZE(cnl_ddi_translations_hdmi_0_95V);
		return cnl_ddi_translations_hdmi_0_95V;
	} else if (voltage == VOLTAGE_INFO_1_05V) {
		*n_entries = ARRAY_SIZE(cnl_ddi_translations_hdmi_1_05V);
		return cnl_ddi_translations_hdmi_1_05V;
	} else {
		*n_entries = 1; /* shut up gcc */
		MISSING_CASE(voltage);
	}
	return NULL;
}

static const struct cnl_ddi_buf_trans *
cnl_get_buf_trans_dp(struct intel_encoder *encoder, int *n_entries)
{
	struct drm_i915_private *dev_priv = to_i915(encoder->base.dev);
	u32 voltage = intel_de_read(dev_priv, CNL_PORT_COMP_DW3) & VOLTAGE_INFO_MASK;

	if (voltage == VOLTAGE_INFO_0_85V) {
		*n_entries = ARRAY_SIZE(cnl_ddi_translations_dp_0_85V);
		return cnl_ddi_translations_dp_0_85V;
	} else if (voltage == VOLTAGE_INFO_0_95V) {
		*n_entries = ARRAY_SIZE(cnl_ddi_translations_dp_0_95V);
		return cnl_ddi_translations_dp_0_95V;
	} else if (voltage == VOLTAGE_INFO_1_05V) {
		*n_entries = ARRAY_SIZE(cnl_ddi_translations_dp_1_05V);
		return cnl_ddi_translations_dp_1_05V;
	} else {
		*n_entries = 1; /* shut up gcc */
		MISSING_CASE(voltage);
	}
	return NULL;
}

static const struct cnl_ddi_buf_trans *
cnl_get_buf_trans_edp(struct intel_encoder *encoder, int *n_entries)
{
	struct drm_i915_private *dev_priv = to_i915(encoder->base.dev);
	u32 voltage = intel_de_read(dev_priv, CNL_PORT_COMP_DW3) & VOLTAGE_INFO_MASK;

	if (dev_priv->vbt.edp.low_vswing) {
		if (voltage == VOLTAGE_INFO_0_85V) {
			*n_entries = ARRAY_SIZE(cnl_ddi_translations_edp_0_85V);
			return cnl_ddi_translations_edp_0_85V;
		} else if (voltage == VOLTAGE_INFO_0_95V) {
			*n_entries = ARRAY_SIZE(cnl_ddi_translations_edp_0_95V);
			return cnl_ddi_translations_edp_0_95V;
		} else if (voltage == VOLTAGE_INFO_1_05V) {
			*n_entries = ARRAY_SIZE(cnl_ddi_translations_edp_1_05V);
			return cnl_ddi_translations_edp_1_05V;
		} else {
			*n_entries = 1; /* shut up gcc */
			MISSING_CASE(voltage);
		}
		return NULL;
	} else {
		return cnl_get_buf_trans_dp(encoder, n_entries);
	}
}

static const struct cnl_ddi_buf_trans *
icl_get_combo_buf_trans_hdmi(struct intel_encoder *encoder,
			     const struct intel_crtc_state *crtc_state,
			     int *n_entries)
{
	*n_entries = ARRAY_SIZE(icl_combo_phy_ddi_translations_hdmi);
	return icl_combo_phy_ddi_translations_hdmi;
}

static const struct cnl_ddi_buf_trans *
icl_get_combo_buf_trans_dp(struct intel_encoder *encoder,
			   const struct intel_crtc_state *crtc_state,
			   int *n_entries)
{
	*n_entries = ARRAY_SIZE(icl_combo_phy_ddi_translations_dp_hbr2);
	return icl_combo_phy_ddi_translations_dp_hbr2;
}

static const struct cnl_ddi_buf_trans *
icl_get_combo_buf_trans_edp(struct intel_encoder *encoder,
			    const struct intel_crtc_state *crtc_state,
			    int *n_entries)
{
	struct drm_i915_private *dev_priv = to_i915(encoder->base.dev);

	if (crtc_state->port_clock > 540000) {
		*n_entries = ARRAY_SIZE(icl_combo_phy_ddi_translations_edp_hbr3);
		return icl_combo_phy_ddi_translations_edp_hbr3;
	} else if (dev_priv->vbt.edp.low_vswing) {
		*n_entries = ARRAY_SIZE(icl_combo_phy_ddi_translations_edp_hbr2);
		return icl_combo_phy_ddi_translations_edp_hbr2;
	} else if (IS_DG1(dev_priv) && crtc_state->port_clock > 270000) {
		*n_entries = ARRAY_SIZE(dg1_combo_phy_ddi_translations_dp_hbr2_hbr3);
		return dg1_combo_phy_ddi_translations_dp_hbr2_hbr3;
	} else if (IS_DG1(dev_priv)) {
		*n_entries = ARRAY_SIZE(dg1_combo_phy_ddi_translations_dp_rbr_hbr);
		return dg1_combo_phy_ddi_translations_dp_rbr_hbr;
	}

	return icl_get_combo_buf_trans_dp(encoder, crtc_state, n_entries);
}

static const struct cnl_ddi_buf_trans *
icl_get_combo_buf_trans(struct intel_encoder *encoder,
			const struct intel_crtc_state *crtc_state,
			int *n_entries)
{
	if (intel_crtc_has_type(crtc_state, INTEL_OUTPUT_HDMI))
		return icl_get_combo_buf_trans_hdmi(encoder, crtc_state, n_entries);
	else if (intel_crtc_has_type(crtc_state, INTEL_OUTPUT_EDP))
		return icl_get_combo_buf_trans_edp(encoder, crtc_state, n_entries);
	else
		return icl_get_combo_buf_trans_dp(encoder, crtc_state, n_entries);
}

static const struct icl_mg_phy_ddi_buf_trans *
icl_get_mg_buf_trans_hdmi(struct intel_encoder *encoder,
			  const struct intel_crtc_state *crtc_state,
			  int *n_entries)
{
	*n_entries = ARRAY_SIZE(icl_mg_phy_ddi_translations_hdmi);
	return icl_mg_phy_ddi_translations_hdmi;
}

static const struct icl_mg_phy_ddi_buf_trans *
icl_get_mg_buf_trans_dp(struct intel_encoder *encoder,
			const struct intel_crtc_state *crtc_state,
			int *n_entries)
{
	if (crtc_state->port_clock > 270000) {
		*n_entries = ARRAY_SIZE(icl_mg_phy_ddi_translations_hbr2_hbr3);
		return icl_mg_phy_ddi_translations_hbr2_hbr3;
	} else {
		*n_entries = ARRAY_SIZE(icl_mg_phy_ddi_translations_rbr_hbr);
		return icl_mg_phy_ddi_translations_rbr_hbr;
	}
}

static const struct icl_mg_phy_ddi_buf_trans *
icl_get_mg_buf_trans(struct intel_encoder *encoder,
		     const struct intel_crtc_state *crtc_state,
		     int *n_entries)
{
	if (intel_crtc_has_type(crtc_state, INTEL_OUTPUT_HDMI))
		return icl_get_mg_buf_trans_hdmi(encoder, crtc_state, n_entries);
	else
		return icl_get_mg_buf_trans_dp(encoder, crtc_state, n_entries);
}

static const struct cnl_ddi_buf_trans *
ehl_get_combo_buf_trans_hdmi(struct intel_encoder *encoder,
			     const struct intel_crtc_state *crtc_state,
			     int *n_entries)
{
	*n_entries = ARRAY_SIZE(icl_combo_phy_ddi_translations_hdmi);
	return icl_combo_phy_ddi_translations_hdmi;
}

static const struct cnl_ddi_buf_trans *
ehl_get_combo_buf_trans_dp(struct intel_encoder *encoder,
			   const struct intel_crtc_state *crtc_state,
			   int *n_entries)
{
	*n_entries = ARRAY_SIZE(ehl_combo_phy_ddi_translations_dp);
	return ehl_combo_phy_ddi_translations_dp;
}

static const struct cnl_ddi_buf_trans *
ehl_get_combo_buf_trans_edp(struct intel_encoder *encoder,
			    const struct intel_crtc_state *crtc_state,
			    int *n_entries)
{
	struct drm_i915_private *dev_priv = to_i915(encoder->base.dev);

	if (dev_priv->vbt.edp.low_vswing) {
		*n_entries = ARRAY_SIZE(icl_combo_phy_ddi_translations_edp_hbr2);
		return icl_combo_phy_ddi_translations_edp_hbr2;
	}

	return ehl_get_combo_buf_trans_dp(encoder, crtc_state, n_entries);
}

static const struct cnl_ddi_buf_trans *
ehl_get_combo_buf_trans(struct intel_encoder *encoder,
			const struct intel_crtc_state *crtc_state,
			int *n_entries)
{
<<<<<<< HEAD
	struct drm_i915_private *dev_priv = to_i915(encoder->base.dev);

	switch (type) {
	case INTEL_OUTPUT_HDMI:
		*n_entries = ARRAY_SIZE(icl_combo_phy_ddi_translations_hdmi);
		return icl_combo_phy_ddi_translations_hdmi;
	case INTEL_OUTPUT_EDP:
		if (dev_priv->vbt.edp.low_vswing) {
			if (rate > 540000) {
				*n_entries = ARRAY_SIZE(icl_combo_phy_ddi_translations_edp_hbr3);
				return icl_combo_phy_ddi_translations_edp_hbr3;
			} else {
				*n_entries = ARRAY_SIZE(icl_combo_phy_ddi_translations_edp_hbr2);
				return icl_combo_phy_ddi_translations_edp_hbr2;
			}
		}
		/* fall through */
	default:
		/* All combo DP and eDP ports that do not support low_vswing */
		*n_entries = ARRAY_SIZE(ehl_combo_phy_ddi_translations_dp);
		return ehl_combo_phy_ddi_translations_dp;
	}
=======
	if (intel_crtc_has_type(crtc_state, INTEL_OUTPUT_HDMI))
		return ehl_get_combo_buf_trans_hdmi(encoder, crtc_state, n_entries);
	else if (intel_crtc_has_type(crtc_state, INTEL_OUTPUT_EDP))
		return ehl_get_combo_buf_trans_edp(encoder, crtc_state, n_entries);
	else
		return ehl_get_combo_buf_trans_dp(encoder, crtc_state, n_entries);
}

static const struct cnl_ddi_buf_trans *
jsl_get_combo_buf_trans_hdmi(struct intel_encoder *encoder,
			     const struct intel_crtc_state *crtc_state,
			     int *n_entries)
{
	*n_entries = ARRAY_SIZE(icl_combo_phy_ddi_translations_hdmi);
	return icl_combo_phy_ddi_translations_hdmi;
}

static const struct cnl_ddi_buf_trans *
jsl_get_combo_buf_trans_dp(struct intel_encoder *encoder,
			   const struct intel_crtc_state *crtc_state,
			   int *n_entries)
{
	*n_entries = ARRAY_SIZE(icl_combo_phy_ddi_translations_dp_hbr2);
	return icl_combo_phy_ddi_translations_dp_hbr2;
}

static const struct cnl_ddi_buf_trans *
jsl_get_combo_buf_trans_edp(struct intel_encoder *encoder,
			    const struct intel_crtc_state *crtc_state,
			    int *n_entries)
{
	struct drm_i915_private *dev_priv = to_i915(encoder->base.dev);

	if (dev_priv->vbt.edp.low_vswing) {
		if (crtc_state->port_clock > 270000) {
			*n_entries = ARRAY_SIZE(jsl_combo_phy_ddi_translations_edp_hbr2);
			return jsl_combo_phy_ddi_translations_edp_hbr2;
		} else {
			*n_entries = ARRAY_SIZE(jsl_combo_phy_ddi_translations_edp_hbr);
			return jsl_combo_phy_ddi_translations_edp_hbr;
		}
	}

	return jsl_get_combo_buf_trans_dp(encoder, crtc_state, n_entries);
>>>>>>> f642729d
}

static const struct cnl_ddi_buf_trans *
jsl_get_combo_buf_trans(struct intel_encoder *encoder,
			const struct intel_crtc_state *crtc_state,
			int *n_entries)
{
<<<<<<< HEAD
	struct drm_i915_private *dev_priv = to_i915(encoder->base.dev);

	switch (type) {
	case INTEL_OUTPUT_HDMI:
		*n_entries = ARRAY_SIZE(icl_combo_phy_ddi_translations_hdmi);
		return icl_combo_phy_ddi_translations_hdmi;
	case INTEL_OUTPUT_EDP:
		if (dev_priv->vbt.edp.hobl) {
			struct intel_dp *intel_dp = enc_to_intel_dp(encoder);

			if (!intel_dp->hobl_failed && rate <= 540000) {
				/* Same table applies to TGL, RKL and DG1 */
				*n_entries = ARRAY_SIZE(tgl_combo_phy_ddi_translations_edp_hbr2_hobl);
				return tgl_combo_phy_ddi_translations_edp_hbr2_hobl;
			}
		}

		if (rate > 540000) {
			*n_entries = ARRAY_SIZE(icl_combo_phy_ddi_translations_edp_hbr3);
			return icl_combo_phy_ddi_translations_edp_hbr3;
		} else if (dev_priv->vbt.edp.low_vswing) {
			*n_entries = ARRAY_SIZE(icl_combo_phy_ddi_translations_edp_hbr2);
			return icl_combo_phy_ddi_translations_edp_hbr2;
		}
		/* fall through */
	default:
		/* All combo DP and eDP ports that do not support low_vswing */
		if (rate > 270000) {
			if (IS_TGL_U(dev_priv) || IS_TGL_Y(dev_priv)) {
				*n_entries = ARRAY_SIZE(tgl_uy_combo_phy_ddi_translations_dp_hbr2);
				return tgl_uy_combo_phy_ddi_translations_dp_hbr2;
			}

			*n_entries = ARRAY_SIZE(tgl_combo_phy_ddi_translations_dp_hbr2);
			return tgl_combo_phy_ddi_translations_dp_hbr2;
		}

		*n_entries = ARRAY_SIZE(tgl_combo_phy_ddi_translations_dp_hbr);
		return tgl_combo_phy_ddi_translations_dp_hbr;
	}
=======
	if (intel_crtc_has_type(crtc_state, INTEL_OUTPUT_HDMI))
		return jsl_get_combo_buf_trans_hdmi(encoder, crtc_state, n_entries);
	else if (intel_crtc_has_type(crtc_state, INTEL_OUTPUT_EDP))
		return jsl_get_combo_buf_trans_edp(encoder, crtc_state, n_entries);
	else
		return jsl_get_combo_buf_trans_dp(encoder, crtc_state, n_entries);
}

static const struct cnl_ddi_buf_trans *
tgl_get_combo_buf_trans_hdmi(struct intel_encoder *encoder,
			     const struct intel_crtc_state *crtc_state,
			     int *n_entries)
{
	*n_entries = ARRAY_SIZE(icl_combo_phy_ddi_translations_hdmi);
	return icl_combo_phy_ddi_translations_hdmi;
}

static const struct cnl_ddi_buf_trans *
tgl_get_combo_buf_trans_dp(struct intel_encoder *encoder,
			   const struct intel_crtc_state *crtc_state,
			   int *n_entries)
{
	struct drm_i915_private *dev_priv = to_i915(encoder->base.dev);

	if (crtc_state->port_clock > 270000) {
		if (IS_ROCKETLAKE(dev_priv)) {
			*n_entries = ARRAY_SIZE(rkl_combo_phy_ddi_translations_dp_hbr2_hbr3);
			return rkl_combo_phy_ddi_translations_dp_hbr2_hbr3;
		} else if (IS_TGL_U(dev_priv) || IS_TGL_Y(dev_priv)) {
			*n_entries = ARRAY_SIZE(tgl_uy_combo_phy_ddi_translations_dp_hbr2);
			return tgl_uy_combo_phy_ddi_translations_dp_hbr2;
		} else {
			*n_entries = ARRAY_SIZE(tgl_combo_phy_ddi_translations_dp_hbr2);
			return tgl_combo_phy_ddi_translations_dp_hbr2;
		}
	} else {
		if (IS_ROCKETLAKE(dev_priv)) {
			*n_entries = ARRAY_SIZE(rkl_combo_phy_ddi_translations_dp_hbr);
			return rkl_combo_phy_ddi_translations_dp_hbr;
		} else {
			*n_entries = ARRAY_SIZE(tgl_combo_phy_ddi_translations_dp_hbr);
			return tgl_combo_phy_ddi_translations_dp_hbr;
		}
	}
}

static const struct cnl_ddi_buf_trans *
tgl_get_combo_buf_trans_edp(struct intel_encoder *encoder,
			    const struct intel_crtc_state *crtc_state,
			    int *n_entries)
{
	struct drm_i915_private *dev_priv = to_i915(encoder->base.dev);
	struct intel_dp *intel_dp = enc_to_intel_dp(encoder);

	if (crtc_state->port_clock > 540000) {
		*n_entries = ARRAY_SIZE(icl_combo_phy_ddi_translations_edp_hbr3);
		return icl_combo_phy_ddi_translations_edp_hbr3;
	} else if (dev_priv->vbt.edp.hobl && !intel_dp->hobl_failed) {
		*n_entries = ARRAY_SIZE(tgl_combo_phy_ddi_translations_edp_hbr2_hobl);
		return tgl_combo_phy_ddi_translations_edp_hbr2_hobl;
	} else if (dev_priv->vbt.edp.low_vswing) {
		*n_entries = ARRAY_SIZE(icl_combo_phy_ddi_translations_edp_hbr2);
		return icl_combo_phy_ddi_translations_edp_hbr2;
	}

	return tgl_get_combo_buf_trans_dp(encoder, crtc_state, n_entries);
}

static const struct cnl_ddi_buf_trans *
tgl_get_combo_buf_trans(struct intel_encoder *encoder,
			const struct intel_crtc_state *crtc_state,
			int *n_entries)
{
	if (intel_crtc_has_type(crtc_state, INTEL_OUTPUT_HDMI))
		return tgl_get_combo_buf_trans_hdmi(encoder, crtc_state, n_entries);
	else if (intel_crtc_has_type(crtc_state, INTEL_OUTPUT_EDP))
		return tgl_get_combo_buf_trans_edp(encoder, crtc_state, n_entries);
	else
		return tgl_get_combo_buf_trans_dp(encoder, crtc_state, n_entries);
>>>>>>> f642729d
}

static const struct tgl_dkl_phy_ddi_buf_trans *
tgl_get_dkl_buf_trans_hdmi(struct intel_encoder *encoder,
			   const struct intel_crtc_state *crtc_state,
			   int *n_entries)
{
	*n_entries = ARRAY_SIZE(tgl_dkl_phy_hdmi_ddi_trans);
	return tgl_dkl_phy_hdmi_ddi_trans;
}

static const struct tgl_dkl_phy_ddi_buf_trans *
tgl_get_dkl_buf_trans_dp(struct intel_encoder *encoder,
			 const struct intel_crtc_state *crtc_state,
			 int *n_entries)
{
	if (crtc_state->port_clock > 270000) {
		*n_entries = ARRAY_SIZE(tgl_dkl_phy_dp_ddi_trans_hbr2);
		return tgl_dkl_phy_dp_ddi_trans_hbr2;
	} else {
		*n_entries = ARRAY_SIZE(tgl_dkl_phy_dp_ddi_trans);
		return tgl_dkl_phy_dp_ddi_trans;
	}
}

static const struct tgl_dkl_phy_ddi_buf_trans *
tgl_get_dkl_buf_trans(struct intel_encoder *encoder,
		      const struct intel_crtc_state *crtc_state,
		      int *n_entries)
{
	if (intel_crtc_has_type(crtc_state, INTEL_OUTPUT_HDMI))
		return tgl_get_dkl_buf_trans_hdmi(encoder, crtc_state, n_entries);
	else
		return tgl_get_dkl_buf_trans_dp(encoder, crtc_state, n_entries);
}

static int intel_ddi_hdmi_level(struct intel_encoder *encoder,
				const struct intel_crtc_state *crtc_state)
{
	struct drm_i915_private *dev_priv = to_i915(encoder->base.dev);
	int n_entries, level, default_entry;
	enum phy phy = intel_port_to_phy(dev_priv, encoder->port);

	if (INTEL_GEN(dev_priv) >= 12) {
		if (intel_phy_is_combo(dev_priv, phy))
			tgl_get_combo_buf_trans_hdmi(encoder, crtc_state, &n_entries);
		else
			tgl_get_dkl_buf_trans_hdmi(encoder, crtc_state, &n_entries);
		default_entry = n_entries - 1;
	} else if (INTEL_GEN(dev_priv) == 11) {
		if (intel_phy_is_combo(dev_priv, phy))
			icl_get_combo_buf_trans_hdmi(encoder, crtc_state, &n_entries);
		else
			icl_get_mg_buf_trans_hdmi(encoder, crtc_state, &n_entries);
		default_entry = n_entries - 1;
	} else if (IS_CANNONLAKE(dev_priv)) {
		cnl_get_buf_trans_hdmi(encoder, &n_entries);
		default_entry = n_entries - 1;
	} else if (IS_GEN9_LP(dev_priv)) {
		bxt_get_buf_trans_hdmi(encoder, &n_entries);
		default_entry = n_entries - 1;
	} else if (IS_GEN9_BC(dev_priv)) {
		intel_ddi_get_buf_trans_hdmi(encoder, &n_entries);
		default_entry = 8;
	} else if (IS_BROADWELL(dev_priv)) {
		intel_ddi_get_buf_trans_hdmi(encoder, &n_entries);
		default_entry = 7;
	} else if (IS_HASWELL(dev_priv)) {
		intel_ddi_get_buf_trans_hdmi(encoder, &n_entries);
		default_entry = 6;
	} else {
		drm_WARN(&dev_priv->drm, 1, "ddi translation table missing\n");
		return 0;
	}

	if (drm_WARN_ON_ONCE(&dev_priv->drm, n_entries == 0))
		return 0;

	level = intel_bios_hdmi_level_shift(encoder);
	if (level < 0)
		level = default_entry;

	if (drm_WARN_ON_ONCE(&dev_priv->drm, level >= n_entries))
		level = n_entries - 1;

	return level;
}

/*
 * Starting with Haswell, DDI port buffers must be programmed with correct
 * values in advance. This function programs the correct values for
 * DP/eDP/FDI use cases.
 */
static void intel_prepare_dp_ddi_buffers(struct intel_encoder *encoder,
					 const struct intel_crtc_state *crtc_state)
{
	struct drm_i915_private *dev_priv = to_i915(encoder->base.dev);
	u32 iboost_bit = 0;
	int i, n_entries;
	enum port port = encoder->port;
	const struct ddi_buf_trans *ddi_translations;

	if (intel_crtc_has_type(crtc_state, INTEL_OUTPUT_ANALOG))
		ddi_translations = intel_ddi_get_buf_trans_fdi(dev_priv,
							       &n_entries);
	else if (intel_crtc_has_type(crtc_state, INTEL_OUTPUT_EDP))
		ddi_translations = intel_ddi_get_buf_trans_edp(encoder,
							       &n_entries);
	else
		ddi_translations = intel_ddi_get_buf_trans_dp(encoder,
							      &n_entries);

	/* If we're boosting the current, set bit 31 of trans1 */
	if (IS_GEN9_BC(dev_priv) && intel_bios_dp_boost_level(encoder))
		iboost_bit = DDI_BUF_BALANCE_LEG_ENABLE;

	for (i = 0; i < n_entries; i++) {
		intel_de_write(dev_priv, DDI_BUF_TRANS_LO(port, i),
			       ddi_translations[i].trans1 | iboost_bit);
		intel_de_write(dev_priv, DDI_BUF_TRANS_HI(port, i),
			       ddi_translations[i].trans2);
	}
}

/*
 * Starting with Haswell, DDI port buffers must be programmed with correct
 * values in advance. This function programs the correct values for
 * HDMI/DVI use cases.
 */
static void intel_prepare_hdmi_ddi_buffers(struct intel_encoder *encoder,
					   int level)
{
	struct drm_i915_private *dev_priv = to_i915(encoder->base.dev);
	u32 iboost_bit = 0;
	int n_entries;
	enum port port = encoder->port;
	const struct ddi_buf_trans *ddi_translations;

	ddi_translations = intel_ddi_get_buf_trans_hdmi(encoder, &n_entries);

	if (drm_WARN_ON_ONCE(&dev_priv->drm, !ddi_translations))
		return;
	if (drm_WARN_ON_ONCE(&dev_priv->drm, level >= n_entries))
		level = n_entries - 1;

	/* If we're boosting the current, set bit 31 of trans1 */
	if (IS_GEN9_BC(dev_priv) && intel_bios_hdmi_boost_level(encoder))
		iboost_bit = DDI_BUF_BALANCE_LEG_ENABLE;

	/* Entry 9 is for HDMI: */
	intel_de_write(dev_priv, DDI_BUF_TRANS_LO(port, 9),
		       ddi_translations[level].trans1 | iboost_bit);
	intel_de_write(dev_priv, DDI_BUF_TRANS_HI(port, 9),
		       ddi_translations[level].trans2);
}

static void intel_wait_ddi_buf_idle(struct drm_i915_private *dev_priv,
				    enum port port)
{
	if (IS_BROXTON(dev_priv)) {
		udelay(16);
		return;
	}

	if (wait_for_us((intel_de_read(dev_priv, DDI_BUF_CTL(port)) &
			 DDI_BUF_IS_IDLE), 8))
		drm_err(&dev_priv->drm, "Timeout waiting for DDI BUF %c to get idle\n",
			port_name(port));
}

static void intel_wait_ddi_buf_active(struct drm_i915_private *dev_priv,
				      enum port port)
{
	/* Wait > 518 usecs for DDI_BUF_CTL to be non idle */
	if (INTEL_GEN(dev_priv) < 10 && !IS_GEMINILAKE(dev_priv)) {
		usleep_range(518, 1000);
		return;
	}

	if (wait_for_us(!(intel_de_read(dev_priv, DDI_BUF_CTL(port)) &
			  DDI_BUF_IS_IDLE), 500))
		drm_err(&dev_priv->drm, "Timeout waiting for DDI BUF %c to get active\n",
			port_name(port));
}

static u32 hsw_pll_to_ddi_pll_sel(const struct intel_shared_dpll *pll)
{
	switch (pll->info->id) {
	case DPLL_ID_WRPLL1:
		return PORT_CLK_SEL_WRPLL1;
	case DPLL_ID_WRPLL2:
		return PORT_CLK_SEL_WRPLL2;
	case DPLL_ID_SPLL:
		return PORT_CLK_SEL_SPLL;
	case DPLL_ID_LCPLL_810:
		return PORT_CLK_SEL_LCPLL_810;
	case DPLL_ID_LCPLL_1350:
		return PORT_CLK_SEL_LCPLL_1350;
	case DPLL_ID_LCPLL_2700:
		return PORT_CLK_SEL_LCPLL_2700;
	default:
		MISSING_CASE(pll->info->id);
		return PORT_CLK_SEL_NONE;
	}
}

static u32 icl_pll_to_ddi_clk_sel(struct intel_encoder *encoder,
				  const struct intel_crtc_state *crtc_state)
{
	const struct intel_shared_dpll *pll = crtc_state->shared_dpll;
	int clock = crtc_state->port_clock;
	const enum intel_dpll_id id = pll->info->id;

	switch (id) {
	default:
		/*
		 * DPLL_ID_ICL_DPLL0 and DPLL_ID_ICL_DPLL1 should not be used
		 * here, so do warn if this get passed in
		 */
		MISSING_CASE(id);
		return DDI_CLK_SEL_NONE;
	case DPLL_ID_ICL_TBTPLL:
		switch (clock) {
		case 162000:
			return DDI_CLK_SEL_TBT_162;
		case 270000:
			return DDI_CLK_SEL_TBT_270;
		case 540000:
			return DDI_CLK_SEL_TBT_540;
		case 810000:
			return DDI_CLK_SEL_TBT_810;
		default:
			MISSING_CASE(clock);
			return DDI_CLK_SEL_NONE;
		}
	case DPLL_ID_ICL_MGPLL1:
	case DPLL_ID_ICL_MGPLL2:
	case DPLL_ID_ICL_MGPLL3:
	case DPLL_ID_ICL_MGPLL4:
	case DPLL_ID_TGL_MGPLL5:
	case DPLL_ID_TGL_MGPLL6:
		return DDI_CLK_SEL_MG;
	}
}

/* Starting with Haswell, different DDI ports can work in FDI mode for
 * connection to the PCH-located connectors. For this, it is necessary to train
 * both the DDI port and PCH receiver for the desired DDI buffer settings.
 *
 * The recommended port to work in FDI mode is DDI E, which we use here. Also,
 * please note that when FDI mode is active on DDI E, it shares 2 lines with
 * DDI A (which is used for eDP)
 */

void hsw_fdi_link_train(struct intel_encoder *encoder,
			const struct intel_crtc_state *crtc_state)
{
	struct intel_crtc *crtc = to_intel_crtc(crtc_state->uapi.crtc);
	struct drm_i915_private *dev_priv = to_i915(crtc->base.dev);
	u32 temp, i, rx_ctl_val, ddi_pll_sel;

	intel_prepare_dp_ddi_buffers(encoder, crtc_state);

	/* Set the FDI_RX_MISC pwrdn lanes and the 2 workarounds listed at the
	 * mode set "sequence for CRT port" document:
	 * - TP1 to TP2 time with the default value
	 * - FDI delay to 90h
	 *
	 * WaFDIAutoLinkSetTimingOverrride:hsw
	 */
	intel_de_write(dev_priv, FDI_RX_MISC(PIPE_A),
		       FDI_RX_PWRDN_LANE1_VAL(2) | FDI_RX_PWRDN_LANE0_VAL(2) | FDI_RX_TP1_TO_TP2_48 | FDI_RX_FDI_DELAY_90);

	/* Enable the PCH Receiver FDI PLL */
	rx_ctl_val = dev_priv->fdi_rx_config | FDI_RX_ENHANCE_FRAME_ENABLE |
		     FDI_RX_PLL_ENABLE |
		     FDI_DP_PORT_WIDTH(crtc_state->fdi_lanes);
	intel_de_write(dev_priv, FDI_RX_CTL(PIPE_A), rx_ctl_val);
	intel_de_posting_read(dev_priv, FDI_RX_CTL(PIPE_A));
	udelay(220);

	/* Switch from Rawclk to PCDclk */
	rx_ctl_val |= FDI_PCDCLK;
	intel_de_write(dev_priv, FDI_RX_CTL(PIPE_A), rx_ctl_val);

	/* Configure Port Clock Select */
	ddi_pll_sel = hsw_pll_to_ddi_pll_sel(crtc_state->shared_dpll);
	intel_de_write(dev_priv, PORT_CLK_SEL(PORT_E), ddi_pll_sel);
	drm_WARN_ON(&dev_priv->drm, ddi_pll_sel != PORT_CLK_SEL_SPLL);

	/* Start the training iterating through available voltages and emphasis,
	 * testing each value twice. */
	for (i = 0; i < ARRAY_SIZE(hsw_ddi_translations_fdi) * 2; i++) {
		/* Configure DP_TP_CTL with auto-training */
		intel_de_write(dev_priv, DP_TP_CTL(PORT_E),
			       DP_TP_CTL_FDI_AUTOTRAIN |
			       DP_TP_CTL_ENHANCED_FRAME_ENABLE |
			       DP_TP_CTL_LINK_TRAIN_PAT1 |
			       DP_TP_CTL_ENABLE);

		/* Configure and enable DDI_BUF_CTL for DDI E with next voltage.
		 * DDI E does not support port reversal, the functionality is
		 * achieved on the PCH side in FDI_RX_CTL, so no need to set the
		 * port reversal bit */
		intel_de_write(dev_priv, DDI_BUF_CTL(PORT_E),
			       DDI_BUF_CTL_ENABLE | ((crtc_state->fdi_lanes - 1) << 1) | DDI_BUF_TRANS_SELECT(i / 2));
		intel_de_posting_read(dev_priv, DDI_BUF_CTL(PORT_E));

		udelay(600);

		/* Program PCH FDI Receiver TU */
		intel_de_write(dev_priv, FDI_RX_TUSIZE1(PIPE_A), TU_SIZE(64));

		/* Enable PCH FDI Receiver with auto-training */
		rx_ctl_val |= FDI_RX_ENABLE | FDI_LINK_TRAIN_AUTO;
		intel_de_write(dev_priv, FDI_RX_CTL(PIPE_A), rx_ctl_val);
		intel_de_posting_read(dev_priv, FDI_RX_CTL(PIPE_A));

		/* Wait for FDI receiver lane calibration */
		udelay(30);

		/* Unset FDI_RX_MISC pwrdn lanes */
		temp = intel_de_read(dev_priv, FDI_RX_MISC(PIPE_A));
		temp &= ~(FDI_RX_PWRDN_LANE1_MASK | FDI_RX_PWRDN_LANE0_MASK);
		intel_de_write(dev_priv, FDI_RX_MISC(PIPE_A), temp);
		intel_de_posting_read(dev_priv, FDI_RX_MISC(PIPE_A));

		/* Wait for FDI auto training time */
		udelay(5);

		temp = intel_de_read(dev_priv, DP_TP_STATUS(PORT_E));
		if (temp & DP_TP_STATUS_AUTOTRAIN_DONE) {
			drm_dbg_kms(&dev_priv->drm,
				    "FDI link training done on step %d\n", i);
			break;
		}

		/*
		 * Leave things enabled even if we failed to train FDI.
		 * Results in less fireworks from the state checker.
		 */
		if (i == ARRAY_SIZE(hsw_ddi_translations_fdi) * 2 - 1) {
			drm_err(&dev_priv->drm, "FDI link training failed!\n");
			break;
		}

		rx_ctl_val &= ~FDI_RX_ENABLE;
		intel_de_write(dev_priv, FDI_RX_CTL(PIPE_A), rx_ctl_val);
		intel_de_posting_read(dev_priv, FDI_RX_CTL(PIPE_A));

		temp = intel_de_read(dev_priv, DDI_BUF_CTL(PORT_E));
		temp &= ~DDI_BUF_CTL_ENABLE;
		intel_de_write(dev_priv, DDI_BUF_CTL(PORT_E), temp);
		intel_de_posting_read(dev_priv, DDI_BUF_CTL(PORT_E));

		/* Disable DP_TP_CTL and FDI_RX_CTL and retry */
		temp = intel_de_read(dev_priv, DP_TP_CTL(PORT_E));
		temp &= ~(DP_TP_CTL_ENABLE | DP_TP_CTL_LINK_TRAIN_MASK);
		temp |= DP_TP_CTL_LINK_TRAIN_PAT1;
		intel_de_write(dev_priv, DP_TP_CTL(PORT_E), temp);
		intel_de_posting_read(dev_priv, DP_TP_CTL(PORT_E));

		intel_wait_ddi_buf_idle(dev_priv, PORT_E);

		/* Reset FDI_RX_MISC pwrdn lanes */
		temp = intel_de_read(dev_priv, FDI_RX_MISC(PIPE_A));
		temp &= ~(FDI_RX_PWRDN_LANE1_MASK | FDI_RX_PWRDN_LANE0_MASK);
		temp |= FDI_RX_PWRDN_LANE1_VAL(2) | FDI_RX_PWRDN_LANE0_VAL(2);
		intel_de_write(dev_priv, FDI_RX_MISC(PIPE_A), temp);
		intel_de_posting_read(dev_priv, FDI_RX_MISC(PIPE_A));
	}

	/* Enable normal pixel sending for FDI */
	intel_de_write(dev_priv, DP_TP_CTL(PORT_E),
		       DP_TP_CTL_FDI_AUTOTRAIN |
		       DP_TP_CTL_LINK_TRAIN_NORMAL |
		       DP_TP_CTL_ENHANCED_FRAME_ENABLE |
		       DP_TP_CTL_ENABLE);
}

static void intel_ddi_init_dp_buf_reg(struct intel_encoder *encoder,
				      const struct intel_crtc_state *crtc_state)
{
	struct intel_dp *intel_dp = enc_to_intel_dp(encoder);
	struct intel_digital_port *dig_port = enc_to_dig_port(encoder);

	intel_dp->DP = dig_port->saved_port_bits |
		DDI_BUF_CTL_ENABLE | DDI_BUF_TRANS_SELECT(0);
	intel_dp->DP |= DDI_PORT_WIDTH(crtc_state->lane_count);
}

static int icl_calc_tbt_pll_link(struct drm_i915_private *dev_priv,
				 enum port port)
{
	u32 val = intel_de_read(dev_priv, DDI_CLK_SEL(port)) & DDI_CLK_SEL_MASK;

	switch (val) {
	case DDI_CLK_SEL_NONE:
		return 0;
	case DDI_CLK_SEL_TBT_162:
		return 162000;
	case DDI_CLK_SEL_TBT_270:
		return 270000;
	case DDI_CLK_SEL_TBT_540:
		return 540000;
	case DDI_CLK_SEL_TBT_810:
		return 810000;
	default:
		MISSING_CASE(val);
		return 0;
	}
}

static void ddi_dotclock_get(struct intel_crtc_state *pipe_config)
{
	int dotclock;

	if (pipe_config->has_pch_encoder)
		dotclock = intel_dotclock_calculate(pipe_config->port_clock,
						    &pipe_config->fdi_m_n);
	else if (intel_crtc_has_dp_encoder(pipe_config))
		dotclock = intel_dotclock_calculate(pipe_config->port_clock,
						    &pipe_config->dp_m_n);
	else if (pipe_config->has_hdmi_sink && pipe_config->pipe_bpp > 24)
		dotclock = pipe_config->port_clock * 24 / pipe_config->pipe_bpp;
	else
		dotclock = pipe_config->port_clock;

	if (pipe_config->output_format == INTEL_OUTPUT_FORMAT_YCBCR420 &&
	    !intel_crtc_has_dp_encoder(pipe_config))
		dotclock *= 2;

	if (pipe_config->pixel_multiplier)
		dotclock /= pipe_config->pixel_multiplier;

	pipe_config->hw.adjusted_mode.crtc_clock = dotclock;
}

static void intel_ddi_clock_get(struct intel_encoder *encoder,
				struct intel_crtc_state *pipe_config)
{
	struct drm_i915_private *dev_priv = to_i915(encoder->base.dev);
	enum phy phy = intel_port_to_phy(dev_priv, encoder->port);

	if (intel_phy_is_tc(dev_priv, phy) &&
	    intel_get_shared_dpll_id(dev_priv, pipe_config->shared_dpll) ==
	    DPLL_ID_ICL_TBTPLL)
		pipe_config->port_clock = icl_calc_tbt_pll_link(dev_priv,
								encoder->port);
	else
		pipe_config->port_clock =
			intel_dpll_get_freq(dev_priv, pipe_config->shared_dpll,
					    &pipe_config->dpll_hw_state);

	ddi_dotclock_get(pipe_config);
}

void intel_ddi_set_dp_msa(const struct intel_crtc_state *crtc_state,
			  const struct drm_connector_state *conn_state)
{
	struct intel_crtc *crtc = to_intel_crtc(crtc_state->uapi.crtc);
	struct drm_i915_private *dev_priv = to_i915(crtc->base.dev);
	enum transcoder cpu_transcoder = crtc_state->cpu_transcoder;
	u32 temp;

	if (!intel_crtc_has_dp_encoder(crtc_state))
		return;

	drm_WARN_ON(&dev_priv->drm, transcoder_is_dsi(cpu_transcoder));

	temp = DP_MSA_MISC_SYNC_CLOCK;

	switch (crtc_state->pipe_bpp) {
	case 18:
		temp |= DP_MSA_MISC_6_BPC;
		break;
	case 24:
		temp |= DP_MSA_MISC_8_BPC;
		break;
	case 30:
		temp |= DP_MSA_MISC_10_BPC;
		break;
	case 36:
		temp |= DP_MSA_MISC_12_BPC;
		break;
	default:
		MISSING_CASE(crtc_state->pipe_bpp);
		break;
	}

	/* nonsense combination */
	drm_WARN_ON(&dev_priv->drm, crtc_state->limited_color_range &&
		    crtc_state->output_format != INTEL_OUTPUT_FORMAT_RGB);

	if (crtc_state->limited_color_range)
		temp |= DP_MSA_MISC_COLOR_CEA_RGB;

	/*
	 * As per DP 1.2 spec section 2.3.4.3 while sending
	 * YCBCR 444 signals we should program MSA MISC1/0 fields with
	 * colorspace information.
	 */
	if (crtc_state->output_format == INTEL_OUTPUT_FORMAT_YCBCR444)
		temp |= DP_MSA_MISC_COLOR_YCBCR_444_BT709;

	/*
	 * As per DP 1.4a spec section 2.2.4.3 [MSA Field for Indication
	 * of Color Encoding Format and Content Color Gamut] while sending
	 * YCBCR 420, HDR BT.2020 signals we should program MSA MISC1 fields
	 * which indicate VSC SDP for the Pixel Encoding/Colorimetry Format.
	 */
	if (intel_dp_needs_vsc_sdp(crtc_state, conn_state))
		temp |= DP_MSA_MISC_COLOR_VSC_SDP;

	intel_de_write(dev_priv, TRANS_MSA_MISC(cpu_transcoder), temp);
}

static u32 bdw_trans_port_sync_master_select(enum transcoder master_transcoder)
{
	if (master_transcoder == TRANSCODER_EDP)
		return 0;
	else
		return master_transcoder + 1;
}

/*
 * Returns the TRANS_DDI_FUNC_CTL value based on CRTC state.
 *
 * Only intended to be used by intel_ddi_enable_transcoder_func() and
 * intel_ddi_config_transcoder_func().
 */
static u32
intel_ddi_transcoder_func_reg_val_get(struct intel_encoder *encoder,
				      const struct intel_crtc_state *crtc_state)
{
	struct intel_crtc *crtc = to_intel_crtc(crtc_state->uapi.crtc);
	struct drm_i915_private *dev_priv = to_i915(crtc->base.dev);
	enum pipe pipe = crtc->pipe;
	enum transcoder cpu_transcoder = crtc_state->cpu_transcoder;
	enum port port = encoder->port;
	u32 temp;

	/* Enable TRANS_DDI_FUNC_CTL for the pipe to work in HDMI mode */
	temp = TRANS_DDI_FUNC_ENABLE;
	if (INTEL_GEN(dev_priv) >= 12)
		temp |= TGL_TRANS_DDI_SELECT_PORT(port);
	else
		temp |= TRANS_DDI_SELECT_PORT(port);

	switch (crtc_state->pipe_bpp) {
	case 18:
		temp |= TRANS_DDI_BPC_6;
		break;
	case 24:
		temp |= TRANS_DDI_BPC_8;
		break;
	case 30:
		temp |= TRANS_DDI_BPC_10;
		break;
	case 36:
		temp |= TRANS_DDI_BPC_12;
		break;
	default:
		BUG();
	}

	if (crtc_state->hw.adjusted_mode.flags & DRM_MODE_FLAG_PVSYNC)
		temp |= TRANS_DDI_PVSYNC;
	if (crtc_state->hw.adjusted_mode.flags & DRM_MODE_FLAG_PHSYNC)
		temp |= TRANS_DDI_PHSYNC;

	if (cpu_transcoder == TRANSCODER_EDP) {
		switch (pipe) {
		case PIPE_A:
			/* On Haswell, can only use the always-on power well for
			 * eDP when not using the panel fitter, and when not
			 * using motion blur mitigation (which we don't
			 * support). */
			if (crtc_state->pch_pfit.force_thru)
				temp |= TRANS_DDI_EDP_INPUT_A_ONOFF;
			else
				temp |= TRANS_DDI_EDP_INPUT_A_ON;
			break;
		case PIPE_B:
			temp |= TRANS_DDI_EDP_INPUT_B_ONOFF;
			break;
		case PIPE_C:
			temp |= TRANS_DDI_EDP_INPUT_C_ONOFF;
			break;
		default:
			BUG();
			break;
		}
	}

	if (intel_crtc_has_type(crtc_state, INTEL_OUTPUT_HDMI)) {
		if (crtc_state->has_hdmi_sink)
			temp |= TRANS_DDI_MODE_SELECT_HDMI;
		else
			temp |= TRANS_DDI_MODE_SELECT_DVI;

		if (crtc_state->hdmi_scrambling)
			temp |= TRANS_DDI_HDMI_SCRAMBLING;
		if (crtc_state->hdmi_high_tmds_clock_ratio)
			temp |= TRANS_DDI_HIGH_TMDS_CHAR_RATE;
	} else if (intel_crtc_has_type(crtc_state, INTEL_OUTPUT_ANALOG)) {
		temp |= TRANS_DDI_MODE_SELECT_FDI;
		temp |= (crtc_state->fdi_lanes - 1) << 1;
	} else if (intel_crtc_has_type(crtc_state, INTEL_OUTPUT_DP_MST)) {
		temp |= TRANS_DDI_MODE_SELECT_DP_MST;
		temp |= DDI_PORT_WIDTH(crtc_state->lane_count);

		if (INTEL_GEN(dev_priv) >= 12) {
			enum transcoder master;

			master = crtc_state->mst_master_transcoder;
			drm_WARN_ON(&dev_priv->drm,
				    master == INVALID_TRANSCODER);
			temp |= TRANS_DDI_MST_TRANSPORT_SELECT(master);
		}
	} else {
		temp |= TRANS_DDI_MODE_SELECT_DP_SST;
		temp |= DDI_PORT_WIDTH(crtc_state->lane_count);
	}

	if (IS_GEN_RANGE(dev_priv, 8, 10) &&
	    crtc_state->master_transcoder != INVALID_TRANSCODER) {
		u8 master_select =
			bdw_trans_port_sync_master_select(crtc_state->master_transcoder);

		temp |= TRANS_DDI_PORT_SYNC_ENABLE |
			TRANS_DDI_PORT_SYNC_MASTER_SELECT(master_select);
	}

	return temp;
}

void intel_ddi_enable_transcoder_func(struct intel_encoder *encoder,
				      const struct intel_crtc_state *crtc_state)
{
	struct intel_crtc *crtc = to_intel_crtc(crtc_state->uapi.crtc);
	struct drm_i915_private *dev_priv = to_i915(crtc->base.dev);
	enum transcoder cpu_transcoder = crtc_state->cpu_transcoder;

	if (INTEL_GEN(dev_priv) >= 11) {
		enum transcoder master_transcoder = crtc_state->master_transcoder;
		u32 ctl2 = 0;

		if (master_transcoder != INVALID_TRANSCODER) {
			u8 master_select =
				bdw_trans_port_sync_master_select(master_transcoder);

			ctl2 |= PORT_SYNC_MODE_ENABLE |
				PORT_SYNC_MODE_MASTER_SELECT(master_select);
		}

		intel_de_write(dev_priv,
			       TRANS_DDI_FUNC_CTL2(cpu_transcoder), ctl2);
	}

	intel_de_write(dev_priv, TRANS_DDI_FUNC_CTL(cpu_transcoder),
		       intel_ddi_transcoder_func_reg_val_get(encoder,
							     crtc_state));
}

/*
 * Same as intel_ddi_enable_transcoder_func(), but it does not set the enable
 * bit.
 */
static void
intel_ddi_config_transcoder_func(struct intel_encoder *encoder,
				 const struct intel_crtc_state *crtc_state)
{
	struct intel_crtc *crtc = to_intel_crtc(crtc_state->uapi.crtc);
	struct drm_i915_private *dev_priv = to_i915(crtc->base.dev);
	enum transcoder cpu_transcoder = crtc_state->cpu_transcoder;
	u32 ctl;

	ctl = intel_ddi_transcoder_func_reg_val_get(encoder, crtc_state);
	ctl &= ~TRANS_DDI_FUNC_ENABLE;
	intel_de_write(dev_priv, TRANS_DDI_FUNC_CTL(cpu_transcoder), ctl);
}

void intel_ddi_disable_transcoder_func(const struct intel_crtc_state *crtc_state)
{
	struct intel_crtc *crtc = to_intel_crtc(crtc_state->uapi.crtc);
	struct drm_i915_private *dev_priv = to_i915(crtc->base.dev);
	enum transcoder cpu_transcoder = crtc_state->cpu_transcoder;
	u32 ctl;

	if (INTEL_GEN(dev_priv) >= 11)
		intel_de_write(dev_priv,
			       TRANS_DDI_FUNC_CTL2(cpu_transcoder), 0);

	ctl = intel_de_read(dev_priv, TRANS_DDI_FUNC_CTL(cpu_transcoder));

	drm_WARN_ON(crtc->base.dev, ctl & TRANS_DDI_HDCP_SIGNALLING);

	ctl &= ~TRANS_DDI_FUNC_ENABLE;

	if (IS_GEN_RANGE(dev_priv, 8, 10))
		ctl &= ~(TRANS_DDI_PORT_SYNC_ENABLE |
			 TRANS_DDI_PORT_SYNC_MASTER_SELECT_MASK);

	if (INTEL_GEN(dev_priv) >= 12) {
		if (!intel_dp_mst_is_master_trans(crtc_state)) {
			ctl &= ~(TGL_TRANS_DDI_PORT_MASK |
				 TRANS_DDI_MODE_SELECT_MASK);
		}
	} else {
		ctl &= ~(TRANS_DDI_PORT_MASK | TRANS_DDI_MODE_SELECT_MASK);
	}

	intel_de_write(dev_priv, TRANS_DDI_FUNC_CTL(cpu_transcoder), ctl);

	if (dev_priv->quirks & QUIRK_INCREASE_DDI_DISABLED_TIME &&
	    intel_crtc_has_type(crtc_state, INTEL_OUTPUT_HDMI)) {
		drm_dbg_kms(&dev_priv->drm,
			    "Quirk Increase DDI disabled time\n");
		/* Quirk time at 100ms for reliable operation */
		msleep(100);
	}
}

<<<<<<< HEAD
int intel_ddi_toggle_hdcp_signalling(struct intel_encoder *intel_encoder,
				     enum transcoder cpu_transcoder,
				     bool enable)
=======
int intel_ddi_toggle_hdcp_bits(struct intel_encoder *intel_encoder,
			       enum transcoder cpu_transcoder,
			       bool enable, u32 hdcp_mask)
>>>>>>> f642729d
{
	struct drm_device *dev = intel_encoder->base.dev;
	struct drm_i915_private *dev_priv = to_i915(dev);
	intel_wakeref_t wakeref;
	int ret = 0;
	u32 tmp;

	wakeref = intel_display_power_get_if_enabled(dev_priv,
						     intel_encoder->power_domain);
	if (drm_WARN_ON(dev, !wakeref))
		return -ENXIO;

	tmp = intel_de_read(dev_priv, TRANS_DDI_FUNC_CTL(cpu_transcoder));
	if (enable)
		tmp |= hdcp_mask;
	else
<<<<<<< HEAD
		tmp &= ~TRANS_DDI_HDCP_SIGNALLING;
=======
		tmp &= ~hdcp_mask;
>>>>>>> f642729d
	intel_de_write(dev_priv, TRANS_DDI_FUNC_CTL(cpu_transcoder), tmp);
	intel_display_power_put(dev_priv, intel_encoder->power_domain, wakeref);
	return ret;
}

bool intel_ddi_connector_get_hw_state(struct intel_connector *intel_connector)
{
	struct drm_device *dev = intel_connector->base.dev;
	struct drm_i915_private *dev_priv = to_i915(dev);
	struct intel_encoder *encoder = intel_attached_encoder(intel_connector);
	int type = intel_connector->base.connector_type;
	enum port port = encoder->port;
	enum transcoder cpu_transcoder;
	intel_wakeref_t wakeref;
	enum pipe pipe = 0;
	u32 tmp;
	bool ret;

	wakeref = intel_display_power_get_if_enabled(dev_priv,
						     encoder->power_domain);
	if (!wakeref)
		return false;

	if (!encoder->get_hw_state(encoder, &pipe)) {
		ret = false;
		goto out;
	}

	if (HAS_TRANSCODER(dev_priv, TRANSCODER_EDP) && port == PORT_A)
		cpu_transcoder = TRANSCODER_EDP;
	else
		cpu_transcoder = (enum transcoder) pipe;

	tmp = intel_de_read(dev_priv, TRANS_DDI_FUNC_CTL(cpu_transcoder));

	switch (tmp & TRANS_DDI_MODE_SELECT_MASK) {
	case TRANS_DDI_MODE_SELECT_HDMI:
	case TRANS_DDI_MODE_SELECT_DVI:
		ret = type == DRM_MODE_CONNECTOR_HDMIA;
		break;

	case TRANS_DDI_MODE_SELECT_DP_SST:
		ret = type == DRM_MODE_CONNECTOR_eDP ||
		      type == DRM_MODE_CONNECTOR_DisplayPort;
		break;

	case TRANS_DDI_MODE_SELECT_DP_MST:
		/* if the transcoder is in MST state then
		 * connector isn't connected */
		ret = false;
		break;

	case TRANS_DDI_MODE_SELECT_FDI:
		ret = type == DRM_MODE_CONNECTOR_VGA;
		break;

	default:
		ret = false;
		break;
	}

out:
	intel_display_power_put(dev_priv, encoder->power_domain, wakeref);

	return ret;
}

static void intel_ddi_get_encoder_pipes(struct intel_encoder *encoder,
					u8 *pipe_mask, bool *is_dp_mst)
{
	struct drm_device *dev = encoder->base.dev;
	struct drm_i915_private *dev_priv = to_i915(dev);
	enum port port = encoder->port;
	intel_wakeref_t wakeref;
	enum pipe p;
	u32 tmp;
	u8 mst_pipe_mask;

	*pipe_mask = 0;
	*is_dp_mst = false;

	wakeref = intel_display_power_get_if_enabled(dev_priv,
						     encoder->power_domain);
	if (!wakeref)
		return;

	tmp = intel_de_read(dev_priv, DDI_BUF_CTL(port));
	if (!(tmp & DDI_BUF_CTL_ENABLE))
		goto out;

	if (HAS_TRANSCODER(dev_priv, TRANSCODER_EDP) && port == PORT_A) {
		tmp = intel_de_read(dev_priv,
				    TRANS_DDI_FUNC_CTL(TRANSCODER_EDP));

		switch (tmp & TRANS_DDI_EDP_INPUT_MASK) {
		default:
			MISSING_CASE(tmp & TRANS_DDI_EDP_INPUT_MASK);
			fallthrough;
		case TRANS_DDI_EDP_INPUT_A_ON:
		case TRANS_DDI_EDP_INPUT_A_ONOFF:
			*pipe_mask = BIT(PIPE_A);
			break;
		case TRANS_DDI_EDP_INPUT_B_ONOFF:
			*pipe_mask = BIT(PIPE_B);
			break;
		case TRANS_DDI_EDP_INPUT_C_ONOFF:
			*pipe_mask = BIT(PIPE_C);
			break;
		}

		goto out;
	}

	mst_pipe_mask = 0;
	for_each_pipe(dev_priv, p) {
		enum transcoder cpu_transcoder = (enum transcoder)p;
		unsigned int port_mask, ddi_select;
		intel_wakeref_t trans_wakeref;

		trans_wakeref = intel_display_power_get_if_enabled(dev_priv,
								   POWER_DOMAIN_TRANSCODER(cpu_transcoder));
		if (!trans_wakeref)
			continue;

		if (INTEL_GEN(dev_priv) >= 12) {
			port_mask = TGL_TRANS_DDI_PORT_MASK;
			ddi_select = TGL_TRANS_DDI_SELECT_PORT(port);
		} else {
			port_mask = TRANS_DDI_PORT_MASK;
			ddi_select = TRANS_DDI_SELECT_PORT(port);
		}

		tmp = intel_de_read(dev_priv,
				    TRANS_DDI_FUNC_CTL(cpu_transcoder));
		intel_display_power_put(dev_priv, POWER_DOMAIN_TRANSCODER(cpu_transcoder),
					trans_wakeref);

		if ((tmp & port_mask) != ddi_select)
			continue;

		if ((tmp & TRANS_DDI_MODE_SELECT_MASK) ==
		    TRANS_DDI_MODE_SELECT_DP_MST)
			mst_pipe_mask |= BIT(p);

		*pipe_mask |= BIT(p);
	}

	if (!*pipe_mask)
		drm_dbg_kms(&dev_priv->drm,
			    "No pipe for [ENCODER:%d:%s] found\n",
			    encoder->base.base.id, encoder->base.name);

	if (!mst_pipe_mask && hweight8(*pipe_mask) > 1) {
		drm_dbg_kms(&dev_priv->drm,
			    "Multiple pipes for [ENCODER:%d:%s] (pipe_mask %02x)\n",
			    encoder->base.base.id, encoder->base.name,
			    *pipe_mask);
		*pipe_mask = BIT(ffs(*pipe_mask) - 1);
	}

	if (mst_pipe_mask && mst_pipe_mask != *pipe_mask)
		drm_dbg_kms(&dev_priv->drm,
			    "Conflicting MST and non-MST state for [ENCODER:%d:%s] (pipe_mask %02x mst_pipe_mask %02x)\n",
			    encoder->base.base.id, encoder->base.name,
			    *pipe_mask, mst_pipe_mask);
	else
		*is_dp_mst = mst_pipe_mask;

out:
	if (*pipe_mask && IS_GEN9_LP(dev_priv)) {
		tmp = intel_de_read(dev_priv, BXT_PHY_CTL(port));
		if ((tmp & (BXT_PHY_CMNLANE_POWERDOWN_ACK |
			    BXT_PHY_LANE_POWERDOWN_ACK |
			    BXT_PHY_LANE_ENABLED)) != BXT_PHY_LANE_ENABLED)
			drm_err(&dev_priv->drm,
				"[ENCODER:%d:%s] enabled but PHY powered down? (PHY_CTL %08x)\n",
				encoder->base.base.id, encoder->base.name, tmp);
	}

	intel_display_power_put(dev_priv, encoder->power_domain, wakeref);
}

bool intel_ddi_get_hw_state(struct intel_encoder *encoder,
			    enum pipe *pipe)
{
	u8 pipe_mask;
	bool is_mst;

	intel_ddi_get_encoder_pipes(encoder, &pipe_mask, &is_mst);

	if (is_mst || !pipe_mask)
		return false;

	*pipe = ffs(pipe_mask) - 1;

	return true;
}

static enum intel_display_power_domain
intel_ddi_main_link_aux_domain(struct intel_digital_port *dig_port)
{
	/* CNL+ HW requires corresponding AUX IOs to be powered up for PSR with
	 * DC states enabled at the same time, while for driver initiated AUX
	 * transfers we need the same AUX IOs to be powered but with DC states
	 * disabled. Accordingly use the AUX power domain here which leaves DC
	 * states enabled.
	 * However, for non-A AUX ports the corresponding non-EDP transcoders
	 * would have already enabled power well 2 and DC_OFF. This means we can
	 * acquire a wider POWER_DOMAIN_AUX_{B,C,D,F} reference instead of a
	 * specific AUX_IO reference without powering up any extra wells.
	 * Note that PSR is enabled only on Port A even though this function
	 * returns the correct domain for other ports too.
	 */
	return dig_port->aux_ch == AUX_CH_A ? POWER_DOMAIN_AUX_IO_A :
					      intel_aux_power_domain(dig_port);
}

static void intel_ddi_get_power_domains(struct intel_encoder *encoder,
					struct intel_crtc_state *crtc_state)
{
	struct drm_i915_private *dev_priv = to_i915(encoder->base.dev);
	struct intel_digital_port *dig_port;
	enum phy phy = intel_port_to_phy(dev_priv, encoder->port);

	/*
	 * TODO: Add support for MST encoders. Atm, the following should never
	 * happen since fake-MST encoders don't set their get_power_domains()
	 * hook.
	 */
	if (drm_WARN_ON(&dev_priv->drm,
			intel_crtc_has_type(crtc_state, INTEL_OUTPUT_DP_MST)))
		return;

	dig_port = enc_to_dig_port(encoder);

	if (!intel_phy_is_tc(dev_priv, phy) ||
	    dig_port->tc_mode != TC_PORT_TBT_ALT) {
		drm_WARN_ON(&dev_priv->drm, dig_port->ddi_io_wakeref);
		dig_port->ddi_io_wakeref = intel_display_power_get(dev_priv,
								   dig_port->ddi_io_power_domain);
	}

	/*
	 * AUX power is only needed for (e)DP mode, and for HDMI mode on TC
	 * ports.
	 */
	if (intel_crtc_has_dp_encoder(crtc_state) ||
	    intel_phy_is_tc(dev_priv, phy)) {
		drm_WARN_ON(&dev_priv->drm, dig_port->aux_wakeref);
		dig_port->aux_wakeref =
			intel_display_power_get(dev_priv,
						intel_ddi_main_link_aux_domain(dig_port));
	}
}

void intel_ddi_enable_pipe_clock(struct intel_encoder *encoder,
				 const struct intel_crtc_state *crtc_state)
{
	struct intel_crtc *crtc = to_intel_crtc(crtc_state->uapi.crtc);
	struct drm_i915_private *dev_priv = to_i915(crtc->base.dev);
	enum port port = encoder->port;
	enum transcoder cpu_transcoder = crtc_state->cpu_transcoder;

	if (cpu_transcoder != TRANSCODER_EDP) {
		if (INTEL_GEN(dev_priv) >= 12)
			intel_de_write(dev_priv,
				       TRANS_CLK_SEL(cpu_transcoder),
				       TGL_TRANS_CLK_SEL_PORT(port));
		else
			intel_de_write(dev_priv,
				       TRANS_CLK_SEL(cpu_transcoder),
				       TRANS_CLK_SEL_PORT(port));
	}
}

void intel_ddi_disable_pipe_clock(const struct intel_crtc_state *crtc_state)
{
	struct drm_i915_private *dev_priv = to_i915(crtc_state->uapi.crtc->dev);
	enum transcoder cpu_transcoder = crtc_state->cpu_transcoder;

	if (cpu_transcoder != TRANSCODER_EDP) {
		if (INTEL_GEN(dev_priv) >= 12)
			intel_de_write(dev_priv,
				       TRANS_CLK_SEL(cpu_transcoder),
				       TGL_TRANS_CLK_SEL_DISABLED);
		else
			intel_de_write(dev_priv,
				       TRANS_CLK_SEL(cpu_transcoder),
				       TRANS_CLK_SEL_DISABLED);
	}
}

static void _skl_ddi_set_iboost(struct drm_i915_private *dev_priv,
				enum port port, u8 iboost)
{
	u32 tmp;

	tmp = intel_de_read(dev_priv, DISPIO_CR_TX_BMU_CR0);
	tmp &= ~(BALANCE_LEG_MASK(port) | BALANCE_LEG_DISABLE(port));
	if (iboost)
		tmp |= iboost << BALANCE_LEG_SHIFT(port);
	else
		tmp |= BALANCE_LEG_DISABLE(port);
	intel_de_write(dev_priv, DISPIO_CR_TX_BMU_CR0, tmp);
}

static void skl_ddi_set_iboost(struct intel_encoder *encoder,
			       const struct intel_crtc_state *crtc_state,
			       int level)
{
	struct intel_digital_port *dig_port = enc_to_dig_port(encoder);
	struct drm_i915_private *dev_priv = to_i915(encoder->base.dev);
	u8 iboost;

	if (intel_crtc_has_type(crtc_state, INTEL_OUTPUT_HDMI))
		iboost = intel_bios_hdmi_boost_level(encoder);
	else
		iboost = intel_bios_dp_boost_level(encoder);

	if (iboost == 0) {
		const struct ddi_buf_trans *ddi_translations;
		int n_entries;

		if (intel_crtc_has_type(crtc_state, INTEL_OUTPUT_HDMI))
			ddi_translations = intel_ddi_get_buf_trans_hdmi(encoder, &n_entries);
		else if (intel_crtc_has_type(crtc_state, INTEL_OUTPUT_EDP))
			ddi_translations = intel_ddi_get_buf_trans_edp(encoder, &n_entries);
		else
			ddi_translations = intel_ddi_get_buf_trans_dp(encoder, &n_entries);

		if (drm_WARN_ON_ONCE(&dev_priv->drm, !ddi_translations))
			return;
		if (drm_WARN_ON_ONCE(&dev_priv->drm, level >= n_entries))
			level = n_entries - 1;

		iboost = ddi_translations[level].i_boost;
	}

	/* Make sure that the requested I_boost is valid */
	if (iboost && iboost != 0x1 && iboost != 0x3 && iboost != 0x7) {
		drm_err(&dev_priv->drm, "Invalid I_boost value %u\n", iboost);
		return;
	}

	_skl_ddi_set_iboost(dev_priv, encoder->port, iboost);

	if (encoder->port == PORT_A && dig_port->max_lanes == 4)
		_skl_ddi_set_iboost(dev_priv, PORT_E, iboost);
}

static void bxt_ddi_vswing_sequence(struct intel_encoder *encoder,
				    const struct intel_crtc_state *crtc_state,
				    int level)
{
	struct drm_i915_private *dev_priv = to_i915(encoder->base.dev);
	const struct bxt_ddi_buf_trans *ddi_translations;
	enum port port = encoder->port;
	int n_entries;

	if (intel_crtc_has_type(crtc_state, INTEL_OUTPUT_HDMI))
		ddi_translations = bxt_get_buf_trans_hdmi(encoder, &n_entries);
	else if (intel_crtc_has_type(crtc_state, INTEL_OUTPUT_EDP))
		ddi_translations = bxt_get_buf_trans_edp(encoder, &n_entries);
	else
		ddi_translations = bxt_get_buf_trans_dp(encoder, &n_entries);

	if (drm_WARN_ON_ONCE(&dev_priv->drm, !ddi_translations))
		return;
	if (drm_WARN_ON_ONCE(&dev_priv->drm, level >= n_entries))
		level = n_entries - 1;

	bxt_ddi_phy_set_signal_level(dev_priv, port,
				     ddi_translations[level].margin,
				     ddi_translations[level].scale,
				     ddi_translations[level].enable,
				     ddi_translations[level].deemphasis);
}

static u8 intel_ddi_dp_voltage_max(struct intel_dp *intel_dp,
				   const struct intel_crtc_state *crtc_state)
{
	struct intel_encoder *encoder = &dp_to_dig_port(intel_dp)->base;
	struct drm_i915_private *dev_priv = to_i915(encoder->base.dev);
	enum port port = encoder->port;
	enum phy phy = intel_port_to_phy(dev_priv, port);
	int n_entries;

	if (INTEL_GEN(dev_priv) >= 12) {
		if (intel_phy_is_combo(dev_priv, phy))
			tgl_get_combo_buf_trans(encoder, crtc_state, &n_entries);
		else
			tgl_get_dkl_buf_trans(encoder, crtc_state, &n_entries);
	} else if (INTEL_GEN(dev_priv) == 11) {
		if (IS_PLATFORM(dev_priv, INTEL_JASPERLAKE))
			jsl_get_combo_buf_trans(encoder, crtc_state, &n_entries);
		else if (IS_PLATFORM(dev_priv, INTEL_ELKHARTLAKE))
			ehl_get_combo_buf_trans(encoder, crtc_state, &n_entries);
		else if (intel_phy_is_combo(dev_priv, phy))
			icl_get_combo_buf_trans(encoder, crtc_state, &n_entries);
		else
			icl_get_mg_buf_trans(encoder, crtc_state, &n_entries);
	} else if (IS_CANNONLAKE(dev_priv)) {
		if (intel_crtc_has_type(crtc_state, INTEL_OUTPUT_EDP))
			cnl_get_buf_trans_edp(encoder, &n_entries);
		else
			cnl_get_buf_trans_dp(encoder, &n_entries);
	} else if (IS_GEN9_LP(dev_priv)) {
		if (intel_crtc_has_type(crtc_state, INTEL_OUTPUT_EDP))
			bxt_get_buf_trans_edp(encoder, &n_entries);
		else
			bxt_get_buf_trans_dp(encoder, &n_entries);
	} else {
		if (intel_crtc_has_type(crtc_state, INTEL_OUTPUT_EDP))
			intel_ddi_get_buf_trans_edp(encoder, &n_entries);
		else
			intel_ddi_get_buf_trans_dp(encoder, &n_entries);
	}

	if (drm_WARN_ON(&dev_priv->drm, n_entries < 1))
		n_entries = 1;
	if (drm_WARN_ON(&dev_priv->drm,
			n_entries > ARRAY_SIZE(index_to_dp_signal_levels)))
		n_entries = ARRAY_SIZE(index_to_dp_signal_levels);

	return index_to_dp_signal_levels[n_entries - 1] &
		DP_TRAIN_VOLTAGE_SWING_MASK;
}

/*
 * We assume that the full set of pre-emphasis values can be
 * used on all DDI platforms. Should that change we need to
 * rethink this code.
 */
static u8 intel_ddi_dp_preemph_max(struct intel_dp *intel_dp)
{
	return DP_TRAIN_PRE_EMPH_LEVEL_3;
}

static void cnl_ddi_vswing_program(struct intel_encoder *encoder,
				   const struct intel_crtc_state *crtc_state,
				   int level)
{
	struct drm_i915_private *dev_priv = to_i915(encoder->base.dev);
	const struct cnl_ddi_buf_trans *ddi_translations;
	enum port port = encoder->port;
	int n_entries, ln;
	u32 val;

	if (intel_crtc_has_type(crtc_state, INTEL_OUTPUT_HDMI))
		ddi_translations = cnl_get_buf_trans_hdmi(encoder, &n_entries);
	else if (intel_crtc_has_type(crtc_state, INTEL_OUTPUT_EDP))
		ddi_translations = cnl_get_buf_trans_edp(encoder, &n_entries);
	else
		ddi_translations = cnl_get_buf_trans_dp(encoder, &n_entries);

	if (drm_WARN_ON_ONCE(&dev_priv->drm, !ddi_translations))
		return;
	if (drm_WARN_ON_ONCE(&dev_priv->drm, level >= n_entries))
		level = n_entries - 1;

	/* Set PORT_TX_DW5 Scaling Mode Sel to 010b. */
	val = intel_de_read(dev_priv, CNL_PORT_TX_DW5_LN0(port));
	val &= ~SCALING_MODE_SEL_MASK;
	val |= SCALING_MODE_SEL(2);
	intel_de_write(dev_priv, CNL_PORT_TX_DW5_GRP(port), val);

	/* Program PORT_TX_DW2 */
	val = intel_de_read(dev_priv, CNL_PORT_TX_DW2_LN0(port));
	val &= ~(SWING_SEL_LOWER_MASK | SWING_SEL_UPPER_MASK |
		 RCOMP_SCALAR_MASK);
	val |= SWING_SEL_UPPER(ddi_translations[level].dw2_swing_sel);
	val |= SWING_SEL_LOWER(ddi_translations[level].dw2_swing_sel);
	/* Rcomp scalar is fixed as 0x98 for every table entry */
	val |= RCOMP_SCALAR(0x98);
	intel_de_write(dev_priv, CNL_PORT_TX_DW2_GRP(port), val);

	/* Program PORT_TX_DW4 */
	/* We cannot write to GRP. It would overrite individual loadgen */
	for (ln = 0; ln < 4; ln++) {
		val = intel_de_read(dev_priv, CNL_PORT_TX_DW4_LN(ln, port));
		val &= ~(POST_CURSOR_1_MASK | POST_CURSOR_2_MASK |
			 CURSOR_COEFF_MASK);
		val |= POST_CURSOR_1(ddi_translations[level].dw4_post_cursor_1);
		val |= POST_CURSOR_2(ddi_translations[level].dw4_post_cursor_2);
		val |= CURSOR_COEFF(ddi_translations[level].dw4_cursor_coeff);
		intel_de_write(dev_priv, CNL_PORT_TX_DW4_LN(ln, port), val);
	}

	/* Program PORT_TX_DW5 */
	/* All DW5 values are fixed for every table entry */
	val = intel_de_read(dev_priv, CNL_PORT_TX_DW5_LN0(port));
	val &= ~RTERM_SELECT_MASK;
	val |= RTERM_SELECT(6);
	val |= TAP3_DISABLE;
	intel_de_write(dev_priv, CNL_PORT_TX_DW5_GRP(port), val);

	/* Program PORT_TX_DW7 */
	val = intel_de_read(dev_priv, CNL_PORT_TX_DW7_LN0(port));
	val &= ~N_SCALAR_MASK;
	val |= N_SCALAR(ddi_translations[level].dw7_n_scalar);
	intel_de_write(dev_priv, CNL_PORT_TX_DW7_GRP(port), val);
}

static void cnl_ddi_vswing_sequence(struct intel_encoder *encoder,
				    const struct intel_crtc_state *crtc_state,
				    int level)
{
	struct drm_i915_private *dev_priv = to_i915(encoder->base.dev);
	enum port port = encoder->port;
	int width, rate, ln;
	u32 val;

	width = crtc_state->lane_count;
	rate = crtc_state->port_clock;

	/*
	 * 1. If port type is eDP or DP,
	 * set PORT_PCS_DW1 cmnkeeper_enable to 1b,
	 * else clear to 0b.
	 */
	val = intel_de_read(dev_priv, CNL_PORT_PCS_DW1_LN0(port));
	if (intel_crtc_has_type(crtc_state, INTEL_OUTPUT_HDMI))
		val &= ~COMMON_KEEPER_EN;
	else
		val |= COMMON_KEEPER_EN;
	intel_de_write(dev_priv, CNL_PORT_PCS_DW1_GRP(port), val);

	/* 2. Program loadgen select */
	/*
	 * Program PORT_TX_DW4_LN depending on Bit rate and used lanes
	 * <= 6 GHz and 4 lanes (LN0=0, LN1=1, LN2=1, LN3=1)
	 * <= 6 GHz and 1,2 lanes (LN0=0, LN1=1, LN2=1, LN3=0)
	 * > 6 GHz (LN0=0, LN1=0, LN2=0, LN3=0)
	 */
	for (ln = 0; ln <= 3; ln++) {
		val = intel_de_read(dev_priv, CNL_PORT_TX_DW4_LN(ln, port));
		val &= ~LOADGEN_SELECT;

		if ((rate <= 600000 && width == 4 && ln >= 1)  ||
		    (rate <= 600000 && width < 4 && (ln == 1 || ln == 2))) {
			val |= LOADGEN_SELECT;
		}
		intel_de_write(dev_priv, CNL_PORT_TX_DW4_LN(ln, port), val);
	}

	/* 3. Set PORT_CL_DW5 SUS Clock Config to 11b */
	val = intel_de_read(dev_priv, CNL_PORT_CL1CM_DW5);
	val |= SUS_CLOCK_CONFIG;
	intel_de_write(dev_priv, CNL_PORT_CL1CM_DW5, val);

	/* 4. Clear training enable to change swing values */
	val = intel_de_read(dev_priv, CNL_PORT_TX_DW5_LN0(port));
	val &= ~TX_TRAINING_EN;
	intel_de_write(dev_priv, CNL_PORT_TX_DW5_GRP(port), val);

	/* 5. Program swing and de-emphasis */
	cnl_ddi_vswing_program(encoder, crtc_state, level);

	/* 6. Set training enable to trigger update */
	val = intel_de_read(dev_priv, CNL_PORT_TX_DW5_LN0(port));
	val |= TX_TRAINING_EN;
	intel_de_write(dev_priv, CNL_PORT_TX_DW5_GRP(port), val);
}

static void icl_ddi_combo_vswing_program(struct intel_encoder *encoder,
					 const struct intel_crtc_state *crtc_state,
					 int level)
{
	struct drm_i915_private *dev_priv = to_i915(encoder->base.dev);
	const struct cnl_ddi_buf_trans *ddi_translations;
	enum phy phy = intel_port_to_phy(dev_priv, encoder->port);
	int n_entries, ln;
	u32 val;

	if (INTEL_GEN(dev_priv) >= 12)
		ddi_translations = tgl_get_combo_buf_trans(encoder, crtc_state, &n_entries);
	else if (IS_PLATFORM(dev_priv, INTEL_JASPERLAKE))
		ddi_translations = jsl_get_combo_buf_trans(encoder, crtc_state, &n_entries);
	else if (IS_PLATFORM(dev_priv, INTEL_ELKHARTLAKE))
		ddi_translations = ehl_get_combo_buf_trans(encoder, crtc_state, &n_entries);
	else
		ddi_translations = icl_get_combo_buf_trans(encoder, crtc_state, &n_entries);

	if (drm_WARN_ON_ONCE(&dev_priv->drm, !ddi_translations))
		return;
	if (drm_WARN_ON_ONCE(&dev_priv->drm, level >= n_entries))
		level = n_entries - 1;

	if (intel_crtc_has_type(crtc_state, INTEL_OUTPUT_EDP)) {
		struct intel_dp *intel_dp = enc_to_intel_dp(encoder);

		val = EDP4K2K_MODE_OVRD_EN | EDP4K2K_MODE_OVRD_OPTIMIZED;
		intel_dp->hobl_active = is_hobl_buf_trans(ddi_translations);
		intel_de_rmw(dev_priv, ICL_PORT_CL_DW10(phy), val,
			     intel_dp->hobl_active ? val : 0);
	}

	if (type == INTEL_OUTPUT_EDP) {
		struct intel_dp *intel_dp = enc_to_intel_dp(encoder);

		val = EDP4K2K_MODE_OVRD_EN | EDP4K2K_MODE_OVRD_OPTIMIZED;
		intel_dp->hobl_active = is_hobl_buf_trans(ddi_translations);
		intel_de_rmw(dev_priv, ICL_PORT_CL_DW10(phy), val,
			     intel_dp->hobl_active ? val : 0);
	}

	/* Set PORT_TX_DW5 */
	val = intel_de_read(dev_priv, ICL_PORT_TX_DW5_LN0(phy));
	val &= ~(SCALING_MODE_SEL_MASK | RTERM_SELECT_MASK |
		  TAP2_DISABLE | TAP3_DISABLE);
	val |= SCALING_MODE_SEL(0x2);
	val |= RTERM_SELECT(0x6);
	val |= TAP3_DISABLE;
	intel_de_write(dev_priv, ICL_PORT_TX_DW5_GRP(phy), val);

	/* Program PORT_TX_DW2 */
	val = intel_de_read(dev_priv, ICL_PORT_TX_DW2_LN0(phy));
	val &= ~(SWING_SEL_LOWER_MASK | SWING_SEL_UPPER_MASK |
		 RCOMP_SCALAR_MASK);
	val |= SWING_SEL_UPPER(ddi_translations[level].dw2_swing_sel);
	val |= SWING_SEL_LOWER(ddi_translations[level].dw2_swing_sel);
	/* Program Rcomp scalar for every table entry */
	val |= RCOMP_SCALAR(0x98);
	intel_de_write(dev_priv, ICL_PORT_TX_DW2_GRP(phy), val);

	/* Program PORT_TX_DW4 */
	/* We cannot write to GRP. It would overwrite individual loadgen. */
	for (ln = 0; ln <= 3; ln++) {
		val = intel_de_read(dev_priv, ICL_PORT_TX_DW4_LN(ln, phy));
		val &= ~(POST_CURSOR_1_MASK | POST_CURSOR_2_MASK |
			 CURSOR_COEFF_MASK);
		val |= POST_CURSOR_1(ddi_translations[level].dw4_post_cursor_1);
		val |= POST_CURSOR_2(ddi_translations[level].dw4_post_cursor_2);
		val |= CURSOR_COEFF(ddi_translations[level].dw4_cursor_coeff);
		intel_de_write(dev_priv, ICL_PORT_TX_DW4_LN(ln, phy), val);
	}

	/* Program PORT_TX_DW7 */
	val = intel_de_read(dev_priv, ICL_PORT_TX_DW7_LN0(phy));
	val &= ~N_SCALAR_MASK;
	val |= N_SCALAR(ddi_translations[level].dw7_n_scalar);
	intel_de_write(dev_priv, ICL_PORT_TX_DW7_GRP(phy), val);
}

static void icl_combo_phy_ddi_vswing_sequence(struct intel_encoder *encoder,
					      const struct intel_crtc_state *crtc_state,
					      int level)
{
	struct drm_i915_private *dev_priv = to_i915(encoder->base.dev);
	enum phy phy = intel_port_to_phy(dev_priv, encoder->port);
	int width, rate, ln;
	u32 val;

	width = crtc_state->lane_count;
	rate = crtc_state->port_clock;

	/*
	 * 1. If port type is eDP or DP,
	 * set PORT_PCS_DW1 cmnkeeper_enable to 1b,
	 * else clear to 0b.
	 */
	val = intel_de_read(dev_priv, ICL_PORT_PCS_DW1_LN0(phy));
	if (intel_crtc_has_type(crtc_state, INTEL_OUTPUT_HDMI))
		val &= ~COMMON_KEEPER_EN;
	else
		val |= COMMON_KEEPER_EN;
	intel_de_write(dev_priv, ICL_PORT_PCS_DW1_GRP(phy), val);

	/* 2. Program loadgen select */
	/*
	 * Program PORT_TX_DW4_LN depending on Bit rate and used lanes
	 * <= 6 GHz and 4 lanes (LN0=0, LN1=1, LN2=1, LN3=1)
	 * <= 6 GHz and 1,2 lanes (LN0=0, LN1=1, LN2=1, LN3=0)
	 * > 6 GHz (LN0=0, LN1=0, LN2=0, LN3=0)
	 */
	for (ln = 0; ln <= 3; ln++) {
		val = intel_de_read(dev_priv, ICL_PORT_TX_DW4_LN(ln, phy));
		val &= ~LOADGEN_SELECT;

		if ((rate <= 600000 && width == 4 && ln >= 1) ||
		    (rate <= 600000 && width < 4 && (ln == 1 || ln == 2))) {
			val |= LOADGEN_SELECT;
		}
		intel_de_write(dev_priv, ICL_PORT_TX_DW4_LN(ln, phy), val);
	}

	/* 3. Set PORT_CL_DW5 SUS Clock Config to 11b */
	val = intel_de_read(dev_priv, ICL_PORT_CL_DW5(phy));
	val |= SUS_CLOCK_CONFIG;
	intel_de_write(dev_priv, ICL_PORT_CL_DW5(phy), val);

	/* 4. Clear training enable to change swing values */
	val = intel_de_read(dev_priv, ICL_PORT_TX_DW5_LN0(phy));
	val &= ~TX_TRAINING_EN;
	intel_de_write(dev_priv, ICL_PORT_TX_DW5_GRP(phy), val);

	/* 5. Program swing and de-emphasis */
	icl_ddi_combo_vswing_program(encoder, crtc_state, level);

	/* 6. Set training enable to trigger update */
	val = intel_de_read(dev_priv, ICL_PORT_TX_DW5_LN0(phy));
	val |= TX_TRAINING_EN;
	intel_de_write(dev_priv, ICL_PORT_TX_DW5_GRP(phy), val);
}

static void icl_mg_phy_ddi_vswing_sequence(struct intel_encoder *encoder,
					   const struct intel_crtc_state *crtc_state,
					   int level)
{
	struct drm_i915_private *dev_priv = to_i915(encoder->base.dev);
	enum tc_port tc_port = intel_port_to_tc(dev_priv, encoder->port);
	const struct icl_mg_phy_ddi_buf_trans *ddi_translations;
	int n_entries, ln;
	u32 val;

	if (enc_to_dig_port(encoder)->tc_mode == TC_PORT_TBT_ALT)
		return;

	ddi_translations = icl_get_mg_buf_trans(encoder, crtc_state, &n_entries);

	if (drm_WARN_ON_ONCE(&dev_priv->drm, !ddi_translations))
		return;
	if (drm_WARN_ON_ONCE(&dev_priv->drm, level >= n_entries))
		level = n_entries - 1;

	/* Set MG_TX_LINK_PARAMS cri_use_fs32 to 0. */
	for (ln = 0; ln < 2; ln++) {
		val = intel_de_read(dev_priv, MG_TX1_LINK_PARAMS(ln, tc_port));
		val &= ~CRI_USE_FS32;
		intel_de_write(dev_priv, MG_TX1_LINK_PARAMS(ln, tc_port), val);

		val = intel_de_read(dev_priv, MG_TX2_LINK_PARAMS(ln, tc_port));
		val &= ~CRI_USE_FS32;
		intel_de_write(dev_priv, MG_TX2_LINK_PARAMS(ln, tc_port), val);
	}

	/* Program MG_TX_SWINGCTRL with values from vswing table */
	for (ln = 0; ln < 2; ln++) {
		val = intel_de_read(dev_priv, MG_TX1_SWINGCTRL(ln, tc_port));
		val &= ~CRI_TXDEEMPH_OVERRIDE_17_12_MASK;
		val |= CRI_TXDEEMPH_OVERRIDE_17_12(
			ddi_translations[level].cri_txdeemph_override_17_12);
		intel_de_write(dev_priv, MG_TX1_SWINGCTRL(ln, tc_port), val);

		val = intel_de_read(dev_priv, MG_TX2_SWINGCTRL(ln, tc_port));
		val &= ~CRI_TXDEEMPH_OVERRIDE_17_12_MASK;
		val |= CRI_TXDEEMPH_OVERRIDE_17_12(
			ddi_translations[level].cri_txdeemph_override_17_12);
		intel_de_write(dev_priv, MG_TX2_SWINGCTRL(ln, tc_port), val);
	}

	/* Program MG_TX_DRVCTRL with values from vswing table */
	for (ln = 0; ln < 2; ln++) {
		val = intel_de_read(dev_priv, MG_TX1_DRVCTRL(ln, tc_port));
		val &= ~(CRI_TXDEEMPH_OVERRIDE_11_6_MASK |
			 CRI_TXDEEMPH_OVERRIDE_5_0_MASK);
		val |= CRI_TXDEEMPH_OVERRIDE_5_0(
			ddi_translations[level].cri_txdeemph_override_5_0) |
			CRI_TXDEEMPH_OVERRIDE_11_6(
				ddi_translations[level].cri_txdeemph_override_11_6) |
			CRI_TXDEEMPH_OVERRIDE_EN;
		intel_de_write(dev_priv, MG_TX1_DRVCTRL(ln, tc_port), val);

		val = intel_de_read(dev_priv, MG_TX2_DRVCTRL(ln, tc_port));
		val &= ~(CRI_TXDEEMPH_OVERRIDE_11_6_MASK |
			 CRI_TXDEEMPH_OVERRIDE_5_0_MASK);
		val |= CRI_TXDEEMPH_OVERRIDE_5_0(
			ddi_translations[level].cri_txdeemph_override_5_0) |
			CRI_TXDEEMPH_OVERRIDE_11_6(
				ddi_translations[level].cri_txdeemph_override_11_6) |
			CRI_TXDEEMPH_OVERRIDE_EN;
		intel_de_write(dev_priv, MG_TX2_DRVCTRL(ln, tc_port), val);

		/* FIXME: Program CRI_LOADGEN_SEL after the spec is updated */
	}

	/*
	 * Program MG_CLKHUB<LN, port being used> with value from frequency table
	 * In case of Legacy mode on MG PHY, both TX1 and TX2 enabled so use the
	 * values from table for which TX1 and TX2 enabled.
	 */
	for (ln = 0; ln < 2; ln++) {
		val = intel_de_read(dev_priv, MG_CLKHUB(ln, tc_port));
		if (crtc_state->port_clock < 300000)
			val |= CFG_LOW_RATE_LKREN_EN;
		else
			val &= ~CFG_LOW_RATE_LKREN_EN;
		intel_de_write(dev_priv, MG_CLKHUB(ln, tc_port), val);
	}

	/* Program the MG_TX_DCC<LN, port being used> based on the link frequency */
	for (ln = 0; ln < 2; ln++) {
		val = intel_de_read(dev_priv, MG_TX1_DCC(ln, tc_port));
		val &= ~CFG_AMI_CK_DIV_OVERRIDE_VAL_MASK;
		if (crtc_state->port_clock <= 500000) {
			val &= ~CFG_AMI_CK_DIV_OVERRIDE_EN;
		} else {
			val |= CFG_AMI_CK_DIV_OVERRIDE_EN |
				CFG_AMI_CK_DIV_OVERRIDE_VAL(1);
		}
		intel_de_write(dev_priv, MG_TX1_DCC(ln, tc_port), val);

		val = intel_de_read(dev_priv, MG_TX2_DCC(ln, tc_port));
		val &= ~CFG_AMI_CK_DIV_OVERRIDE_VAL_MASK;
		if (crtc_state->port_clock <= 500000) {
			val &= ~CFG_AMI_CK_DIV_OVERRIDE_EN;
		} else {
			val |= CFG_AMI_CK_DIV_OVERRIDE_EN |
				CFG_AMI_CK_DIV_OVERRIDE_VAL(1);
		}
		intel_de_write(dev_priv, MG_TX2_DCC(ln, tc_port), val);
	}

	/* Program MG_TX_PISO_READLOAD with values from vswing table */
	for (ln = 0; ln < 2; ln++) {
		val = intel_de_read(dev_priv,
				    MG_TX1_PISO_READLOAD(ln, tc_port));
		val |= CRI_CALCINIT;
		intel_de_write(dev_priv, MG_TX1_PISO_READLOAD(ln, tc_port),
			       val);

		val = intel_de_read(dev_priv,
				    MG_TX2_PISO_READLOAD(ln, tc_port));
		val |= CRI_CALCINIT;
		intel_de_write(dev_priv, MG_TX2_PISO_READLOAD(ln, tc_port),
			       val);
	}
}

static void icl_ddi_vswing_sequence(struct intel_encoder *encoder,
				    const struct intel_crtc_state *crtc_state,
				    int level)
{
	struct drm_i915_private *dev_priv = to_i915(encoder->base.dev);
	enum phy phy = intel_port_to_phy(dev_priv, encoder->port);

	if (intel_phy_is_combo(dev_priv, phy))
		icl_combo_phy_ddi_vswing_sequence(encoder, crtc_state, level);
	else
		icl_mg_phy_ddi_vswing_sequence(encoder, crtc_state, level);
}

static void
tgl_dkl_phy_ddi_vswing_sequence(struct intel_encoder *encoder,
				const struct intel_crtc_state *crtc_state,
				int level)
{
	struct drm_i915_private *dev_priv = to_i915(encoder->base.dev);
	enum tc_port tc_port = intel_port_to_tc(dev_priv, encoder->port);
	const struct tgl_dkl_phy_ddi_buf_trans *ddi_translations;
<<<<<<< HEAD
	u32 n_entries, val, ln, dpcnt_mask, dpcnt_val;
	int rate = 0;

	if (type != INTEL_OUTPUT_HDMI) {
		struct intel_dp *intel_dp = enc_to_intel_dp(encoder);
=======
	u32 val, dpcnt_mask, dpcnt_val;
	int n_entries, ln;
>>>>>>> f642729d

	if (enc_to_dig_port(encoder)->tc_mode == TC_PORT_TBT_ALT)
		return;

	ddi_translations = tgl_get_dkl_buf_trans(encoder, crtc_state, &n_entries);

	if (drm_WARN_ON_ONCE(&dev_priv->drm, !ddi_translations))
		return;
	if (drm_WARN_ON_ONCE(&dev_priv->drm, level >= n_entries))
		level = n_entries - 1;

	dpcnt_mask = (DKL_TX_PRESHOOT_COEFF_MASK |
		      DKL_TX_DE_EMPAHSIS_COEFF_MASK |
		      DKL_TX_VSWING_CONTROL_MASK);
	dpcnt_val = DKL_TX_VSWING_CONTROL(ddi_translations[level].dkl_vswing_control);
	dpcnt_val |= DKL_TX_DE_EMPHASIS_COEFF(ddi_translations[level].dkl_de_emphasis_control);
	dpcnt_val |= DKL_TX_PRESHOOT_COEFF(ddi_translations[level].dkl_preshoot_control);

	for (ln = 0; ln < 2; ln++) {
		intel_de_write(dev_priv, HIP_INDEX_REG(tc_port),
			       HIP_INDEX_VAL(tc_port, ln));

		intel_de_write(dev_priv, DKL_TX_PMD_LANE_SUS(tc_port), 0);

		/* All the registers are RMW */
		val = intel_de_read(dev_priv, DKL_TX_DPCNTL0(tc_port));
		val &= ~dpcnt_mask;
		val |= dpcnt_val;
		intel_de_write(dev_priv, DKL_TX_DPCNTL0(tc_port), val);

		val = intel_de_read(dev_priv, DKL_TX_DPCNTL1(tc_port));
		val &= ~dpcnt_mask;
		val |= dpcnt_val;
		intel_de_write(dev_priv, DKL_TX_DPCNTL1(tc_port), val);

		val = intel_de_read(dev_priv, DKL_TX_DPCNTL2(tc_port));
		val &= ~DKL_TX_DP20BITMODE;
		intel_de_write(dev_priv, DKL_TX_DPCNTL2(tc_port), val);
	}
}

static void tgl_ddi_vswing_sequence(struct intel_encoder *encoder,
				    const struct intel_crtc_state *crtc_state,
				    int level)
{
	struct drm_i915_private *dev_priv = to_i915(encoder->base.dev);
	enum phy phy = intel_port_to_phy(dev_priv, encoder->port);

	if (intel_phy_is_combo(dev_priv, phy))
		icl_combo_phy_ddi_vswing_sequence(encoder, crtc_state, level);
	else
		tgl_dkl_phy_ddi_vswing_sequence(encoder, crtc_state, level);
}

static int translate_signal_level(struct intel_dp *intel_dp,
				  u8 signal_levels)
{
	struct drm_i915_private *i915 = dp_to_i915(intel_dp);
	int i;

	for (i = 0; i < ARRAY_SIZE(index_to_dp_signal_levels); i++) {
		if (index_to_dp_signal_levels[i] == signal_levels)
			return i;
	}

	drm_WARN(&i915->drm, 1,
		 "Unsupported voltage swing/pre-emphasis level: 0x%x\n",
		 signal_levels);

	return 0;
}

static int intel_ddi_dp_level(struct intel_dp *intel_dp)
{
	u8 train_set = intel_dp->train_set[0];
	u8 signal_levels = train_set & (DP_TRAIN_VOLTAGE_SWING_MASK |
					DP_TRAIN_PRE_EMPHASIS_MASK);

	return translate_signal_level(intel_dp, signal_levels);
}

static void
tgl_set_signal_levels(struct intel_dp *intel_dp,
		      const struct intel_crtc_state *crtc_state)
{
	struct intel_encoder *encoder = &dp_to_dig_port(intel_dp)->base;
	int level = intel_ddi_dp_level(intel_dp);

	tgl_ddi_vswing_sequence(encoder, crtc_state, level);
}

static void
icl_set_signal_levels(struct intel_dp *intel_dp,
		      const struct intel_crtc_state *crtc_state)
{
	struct intel_encoder *encoder = &dp_to_dig_port(intel_dp)->base;
	int level = intel_ddi_dp_level(intel_dp);

	icl_ddi_vswing_sequence(encoder, crtc_state, level);
}

static void
cnl_set_signal_levels(struct intel_dp *intel_dp,
		      const struct intel_crtc_state *crtc_state)
{
	struct intel_encoder *encoder = &dp_to_dig_port(intel_dp)->base;
	int level = intel_ddi_dp_level(intel_dp);

	cnl_ddi_vswing_sequence(encoder, crtc_state, level);
}

static void
bxt_set_signal_levels(struct intel_dp *intel_dp,
		      const struct intel_crtc_state *crtc_state)
{
	struct intel_encoder *encoder = &dp_to_dig_port(intel_dp)->base;
	int level = intel_ddi_dp_level(intel_dp);

	bxt_ddi_vswing_sequence(encoder, crtc_state, level);
}

static void
hsw_set_signal_levels(struct intel_dp *intel_dp,
		      const struct intel_crtc_state *crtc_state)
{
	struct intel_encoder *encoder = &dp_to_dig_port(intel_dp)->base;
	struct drm_i915_private *dev_priv = to_i915(encoder->base.dev);
	int level = intel_ddi_dp_level(intel_dp);
	enum port port = encoder->port;
	u32 signal_levels;

	signal_levels = DDI_BUF_TRANS_SELECT(level);

	drm_dbg_kms(&dev_priv->drm, "Using signal levels %08x\n",
		    signal_levels);

	intel_dp->DP &= ~DDI_BUF_EMP_MASK;
	intel_dp->DP |= signal_levels;

	if (IS_GEN9_BC(dev_priv))
		skl_ddi_set_iboost(encoder, crtc_state, level);

	intel_de_write(dev_priv, DDI_BUF_CTL(port), intel_dp->DP);
	intel_de_posting_read(dev_priv, DDI_BUF_CTL(port));
}

static u32 icl_dpclka_cfgcr0_clk_off(struct drm_i915_private *dev_priv,
				     enum phy phy)
{
	if (IS_ROCKETLAKE(dev_priv)) {
		return RKL_DPCLKA_CFGCR0_DDI_CLK_OFF(phy);
	} else if (intel_phy_is_combo(dev_priv, phy)) {
		return ICL_DPCLKA_CFGCR0_DDI_CLK_OFF(phy);
	} else if (intel_phy_is_tc(dev_priv, phy)) {
		enum tc_port tc_port = intel_port_to_tc(dev_priv,
							(enum port)phy);

		return ICL_DPCLKA_CFGCR0_TC_CLK_OFF(tc_port);
	}

	return 0;
}

static void dg1_map_plls_to_ports(struct intel_encoder *encoder,
				  const struct intel_crtc_state *crtc_state)
{
	struct drm_i915_private *dev_priv = to_i915(encoder->base.dev);
	struct intel_shared_dpll *pll = crtc_state->shared_dpll;
	enum phy phy = intel_port_to_phy(dev_priv, encoder->port);
	u32 val;

	/*
	 * If we fail this, something went very wrong: first 2 PLLs should be
	 * used by first 2 phys and last 2 PLLs by last phys
	 */
	if (drm_WARN_ON(&dev_priv->drm,
			(pll->info->id < DPLL_ID_DG1_DPLL2 && phy >= PHY_C) ||
			(pll->info->id >= DPLL_ID_DG1_DPLL2 && phy < PHY_C)))
		return;

	mutex_lock(&dev_priv->dpll.lock);

	val = intel_de_read(dev_priv, DG1_DPCLKA_CFGCR0(phy));
	drm_WARN_ON(&dev_priv->drm,
		    (val & DG1_DPCLKA_CFGCR0_DDI_CLK_OFF(phy)) == 0);

	val &= ~DG1_DPCLKA_CFGCR0_DDI_CLK_SEL_MASK(phy);
	val |= DG1_DPCLKA_CFGCR0_DDI_CLK_SEL(pll->info->id, phy);
	intel_de_write(dev_priv, DG1_DPCLKA_CFGCR0(phy), val);
	intel_de_posting_read(dev_priv, DG1_DPCLKA_CFGCR0(phy));

	val &= ~DG1_DPCLKA_CFGCR0_DDI_CLK_OFF(phy);
	intel_de_write(dev_priv, DG1_DPCLKA_CFGCR0(phy), val);

	mutex_unlock(&dev_priv->dpll.lock);
}

static void icl_map_plls_to_ports(struct intel_encoder *encoder,
				  const struct intel_crtc_state *crtc_state)
{
	struct drm_i915_private *dev_priv = to_i915(encoder->base.dev);
	struct intel_shared_dpll *pll = crtc_state->shared_dpll;
	enum phy phy = intel_port_to_phy(dev_priv, encoder->port);
	u32 val;

	mutex_lock(&dev_priv->dpll.lock);

	val = intel_de_read(dev_priv, ICL_DPCLKA_CFGCR0);
	drm_WARN_ON(&dev_priv->drm,
		    (val & icl_dpclka_cfgcr0_clk_off(dev_priv, phy)) == 0);

	if (intel_phy_is_combo(dev_priv, phy)) {
		u32 mask, sel;

		if (IS_ROCKETLAKE(dev_priv)) {
			mask = RKL_DPCLKA_CFGCR0_DDI_CLK_SEL_MASK(phy);
			sel = RKL_DPCLKA_CFGCR0_DDI_CLK_SEL(pll->info->id, phy);
		} else {
			mask = ICL_DPCLKA_CFGCR0_DDI_CLK_SEL_MASK(phy);
			sel = ICL_DPCLKA_CFGCR0_DDI_CLK_SEL(pll->info->id, phy);
		}

		/*
		 * Even though this register references DDIs, note that we
		 * want to pass the PHY rather than the port (DDI).  For
		 * ICL, port=phy in all cases so it doesn't matter, but for
		 * EHL the bspec notes the following:
		 *
		 *   "DDID clock tied to DDIA clock, so DPCLKA_CFGCR0 DDIA
		 *   Clock Select chooses the PLL for both DDIA and DDID and
		 *   drives port A in all cases."
		 */
		val &= ~mask;
		val |= sel;
		intel_de_write(dev_priv, ICL_DPCLKA_CFGCR0, val);
		intel_de_posting_read(dev_priv, ICL_DPCLKA_CFGCR0);
	}

	val &= ~icl_dpclka_cfgcr0_clk_off(dev_priv, phy);
	intel_de_write(dev_priv, ICL_DPCLKA_CFGCR0, val);

	mutex_unlock(&dev_priv->dpll.lock);
}

static void dg1_unmap_plls_to_ports(struct intel_encoder *encoder)
{
	struct drm_i915_private *dev_priv = to_i915(encoder->base.dev);
	enum phy phy = intel_port_to_phy(dev_priv, encoder->port);

	mutex_lock(&dev_priv->dpll.lock);

	intel_de_rmw(dev_priv, DG1_DPCLKA_CFGCR0(phy), 0,
		     DG1_DPCLKA_CFGCR0_DDI_CLK_OFF(phy));

	mutex_unlock(&dev_priv->dpll.lock);
}

static void icl_unmap_plls_to_ports(struct intel_encoder *encoder)
{
	struct drm_i915_private *dev_priv = to_i915(encoder->base.dev);
	enum phy phy = intel_port_to_phy(dev_priv, encoder->port);
	u32 val;

	mutex_lock(&dev_priv->dpll.lock);

	val = intel_de_read(dev_priv, ICL_DPCLKA_CFGCR0);
	val |= icl_dpclka_cfgcr0_clk_off(dev_priv, phy);
	intel_de_write(dev_priv, ICL_DPCLKA_CFGCR0, val);

	mutex_unlock(&dev_priv->dpll.lock);
}

static void dg1_sanitize_port_clk_off(struct drm_i915_private *dev_priv,
				      u32 port_mask, bool ddi_clk_needed)
{
	enum port port;
	u32 val;

	for_each_port_masked(port, port_mask) {
		enum phy phy = intel_port_to_phy(dev_priv, port);
		bool ddi_clk_off;

		val = intel_de_read(dev_priv, DG1_DPCLKA_CFGCR0(phy));
		ddi_clk_off = val & DG1_DPCLKA_CFGCR0_DDI_CLK_OFF(phy);

		if (ddi_clk_needed == !ddi_clk_off)
			continue;

		/*
		 * Punt on the case now where clock is gated, but it would
		 * be needed by the port. Something else is really broken then.
		 */
		if (drm_WARN_ON(&dev_priv->drm, ddi_clk_needed))
			continue;

		drm_notice(&dev_priv->drm,
			   "PHY %c is disabled with an ungated DDI clock, gate it\n",
			   phy_name(phy));
		val |= DG1_DPCLKA_CFGCR0_DDI_CLK_OFF(phy);
		intel_de_write(dev_priv, DG1_DPCLKA_CFGCR0(phy), val);
	}
}

static void icl_sanitize_port_clk_off(struct drm_i915_private *dev_priv,
				      u32 port_mask, bool ddi_clk_needed)
{
	enum port port;
	u32 val;

	val = intel_de_read(dev_priv, ICL_DPCLKA_CFGCR0);
	for_each_port_masked(port, port_mask) {
		enum phy phy = intel_port_to_phy(dev_priv, port);
		bool ddi_clk_off = val & icl_dpclka_cfgcr0_clk_off(dev_priv,
								   phy);

		if (ddi_clk_needed == !ddi_clk_off)
			continue;

		/*
		 * Punt on the case now where clock is gated, but it would
		 * be needed by the port. Something else is really broken then.
		 */
		if (drm_WARN_ON(&dev_priv->drm, ddi_clk_needed))
			continue;

		drm_notice(&dev_priv->drm,
			   "PHY %c is disabled/in DSI mode with an ungated DDI clock, gate it\n",
			   phy_name(phy));
		val |= icl_dpclka_cfgcr0_clk_off(dev_priv, phy);
		intel_de_write(dev_priv, ICL_DPCLKA_CFGCR0, val);
	}
}

void icl_sanitize_encoder_pll_mapping(struct intel_encoder *encoder)
{
	struct drm_i915_private *dev_priv = to_i915(encoder->base.dev);
	u32 port_mask;
	bool ddi_clk_needed;

	/*
	 * In case of DP MST, we sanitize the primary encoder only, not the
	 * virtual ones.
	 */
	if (encoder->type == INTEL_OUTPUT_DP_MST)
		return;

	if (!encoder->base.crtc && intel_encoder_is_dp(encoder)) {
		u8 pipe_mask;
		bool is_mst;

		intel_ddi_get_encoder_pipes(encoder, &pipe_mask, &is_mst);
		/*
		 * In the unlikely case that BIOS enables DP in MST mode, just
		 * warn since our MST HW readout is incomplete.
		 */
		if (drm_WARN_ON(&dev_priv->drm, is_mst))
			return;
	}

	port_mask = BIT(encoder->port);
	ddi_clk_needed = encoder->base.crtc;

	if (encoder->type == INTEL_OUTPUT_DSI) {
		struct intel_encoder *other_encoder;

		port_mask = intel_dsi_encoder_ports(encoder);
		/*
		 * Sanity check that we haven't incorrectly registered another
		 * encoder using any of the ports of this DSI encoder.
		 */
		for_each_intel_encoder(&dev_priv->drm, other_encoder) {
			if (other_encoder == encoder)
				continue;

			if (drm_WARN_ON(&dev_priv->drm,
					port_mask & BIT(other_encoder->port)))
				return;
		}
		/*
		 * For DSI we keep the ddi clocks gated
		 * except during enable/disable sequence.
		 */
		ddi_clk_needed = false;
	}

	if (IS_DG1(dev_priv))
		dg1_sanitize_port_clk_off(dev_priv, port_mask, ddi_clk_needed);
	else
		icl_sanitize_port_clk_off(dev_priv, port_mask, ddi_clk_needed);
}

static void intel_ddi_clk_select(struct intel_encoder *encoder,
				 const struct intel_crtc_state *crtc_state)
{
	struct drm_i915_private *dev_priv = to_i915(encoder->base.dev);
	enum port port = encoder->port;
	enum phy phy = intel_port_to_phy(dev_priv, port);
	u32 val;
	const struct intel_shared_dpll *pll = crtc_state->shared_dpll;

	if (drm_WARN_ON(&dev_priv->drm, !pll))
		return;

	mutex_lock(&dev_priv->dpll.lock);

	if (INTEL_GEN(dev_priv) >= 11) {
		if (!intel_phy_is_combo(dev_priv, phy))
			intel_de_write(dev_priv, DDI_CLK_SEL(port),
				       icl_pll_to_ddi_clk_sel(encoder, crtc_state));
		else if (IS_JSL_EHL(dev_priv) && port >= PORT_C)
			/*
			 * MG does not exist but the programming is required
			 * to ungate DDIC and DDID
			 */
			intel_de_write(dev_priv, DDI_CLK_SEL(port),
				       DDI_CLK_SEL_MG);
	} else if (IS_CANNONLAKE(dev_priv)) {
		/* Configure DPCLKA_CFGCR0 to map the DPLL to the DDI. */
		val = intel_de_read(dev_priv, DPCLKA_CFGCR0);
		val &= ~DPCLKA_CFGCR0_DDI_CLK_SEL_MASK(port);
		val |= DPCLKA_CFGCR0_DDI_CLK_SEL(pll->info->id, port);
		intel_de_write(dev_priv, DPCLKA_CFGCR0, val);

		/*
		 * Configure DPCLKA_CFGCR0 to turn on the clock for the DDI.
		 * This step and the step before must be done with separate
		 * register writes.
		 */
		val = intel_de_read(dev_priv, DPCLKA_CFGCR0);
		val &= ~DPCLKA_CFGCR0_DDI_CLK_OFF(port);
		intel_de_write(dev_priv, DPCLKA_CFGCR0, val);
	} else if (IS_GEN9_BC(dev_priv)) {
		/* DDI -> PLL mapping  */
		val = intel_de_read(dev_priv, DPLL_CTRL2);

		val &= ~(DPLL_CTRL2_DDI_CLK_OFF(port) |
			 DPLL_CTRL2_DDI_CLK_SEL_MASK(port));
		val |= (DPLL_CTRL2_DDI_CLK_SEL(pll->info->id, port) |
			DPLL_CTRL2_DDI_SEL_OVERRIDE(port));

		intel_de_write(dev_priv, DPLL_CTRL2, val);

	} else if (INTEL_GEN(dev_priv) < 9) {
		intel_de_write(dev_priv, PORT_CLK_SEL(port),
			       hsw_pll_to_ddi_pll_sel(pll));
	}

	mutex_unlock(&dev_priv->dpll.lock);
}

static void intel_ddi_clk_disable(struct intel_encoder *encoder)
{
	struct drm_i915_private *dev_priv = to_i915(encoder->base.dev);
	enum port port = encoder->port;
	enum phy phy = intel_port_to_phy(dev_priv, port);

	if (INTEL_GEN(dev_priv) >= 11) {
		if (!intel_phy_is_combo(dev_priv, phy) ||
		    (IS_JSL_EHL(dev_priv) && port >= PORT_C))
			intel_de_write(dev_priv, DDI_CLK_SEL(port),
				       DDI_CLK_SEL_NONE);
	} else if (IS_CANNONLAKE(dev_priv)) {
		intel_de_write(dev_priv, DPCLKA_CFGCR0,
			       intel_de_read(dev_priv, DPCLKA_CFGCR0) | DPCLKA_CFGCR0_DDI_CLK_OFF(port));
	} else if (IS_GEN9_BC(dev_priv)) {
		intel_de_write(dev_priv, DPLL_CTRL2,
			       intel_de_read(dev_priv, DPLL_CTRL2) | DPLL_CTRL2_DDI_CLK_OFF(port));
	} else if (INTEL_GEN(dev_priv) < 9) {
		intel_de_write(dev_priv, PORT_CLK_SEL(port),
			       PORT_CLK_SEL_NONE);
	}
}

static void
icl_program_mg_dp_mode(struct intel_digital_port *dig_port,
		       const struct intel_crtc_state *crtc_state)
{
	struct drm_i915_private *dev_priv = to_i915(dig_port->base.base.dev);
	enum tc_port tc_port = intel_port_to_tc(dev_priv, dig_port->base.port);
	u32 ln0, ln1, pin_assignment;
	u8 width;

	if (dig_port->tc_mode == TC_PORT_TBT_ALT)
		return;

	if (INTEL_GEN(dev_priv) >= 12) {
		intel_de_write(dev_priv, HIP_INDEX_REG(tc_port),
			       HIP_INDEX_VAL(tc_port, 0x0));
		ln0 = intel_de_read(dev_priv, DKL_DP_MODE(tc_port));
		intel_de_write(dev_priv, HIP_INDEX_REG(tc_port),
			       HIP_INDEX_VAL(tc_port, 0x1));
		ln1 = intel_de_read(dev_priv, DKL_DP_MODE(tc_port));
	} else {
		ln0 = intel_de_read(dev_priv, MG_DP_MODE(0, tc_port));
		ln1 = intel_de_read(dev_priv, MG_DP_MODE(1, tc_port));
	}

	ln0 &= ~(MG_DP_MODE_CFG_DP_X1_MODE | MG_DP_MODE_CFG_DP_X2_MODE);
	ln1 &= ~(MG_DP_MODE_CFG_DP_X1_MODE | MG_DP_MODE_CFG_DP_X2_MODE);

	/* DPPATC */
	pin_assignment = intel_tc_port_get_pin_assignment_mask(dig_port);
	width = crtc_state->lane_count;

	switch (pin_assignment) {
	case 0x0:
		drm_WARN_ON(&dev_priv->drm,
			    dig_port->tc_mode != TC_PORT_LEGACY);
		if (width == 1) {
			ln1 |= MG_DP_MODE_CFG_DP_X1_MODE;
		} else {
			ln0 |= MG_DP_MODE_CFG_DP_X2_MODE;
			ln1 |= MG_DP_MODE_CFG_DP_X2_MODE;
		}
		break;
	case 0x1:
		if (width == 4) {
			ln0 |= MG_DP_MODE_CFG_DP_X2_MODE;
			ln1 |= MG_DP_MODE_CFG_DP_X2_MODE;
		}
		break;
	case 0x2:
		if (width == 2) {
			ln0 |= MG_DP_MODE_CFG_DP_X2_MODE;
			ln1 |= MG_DP_MODE_CFG_DP_X2_MODE;
		}
		break;
	case 0x3:
	case 0x5:
		if (width == 1) {
			ln0 |= MG_DP_MODE_CFG_DP_X1_MODE;
			ln1 |= MG_DP_MODE_CFG_DP_X1_MODE;
		} else {
			ln0 |= MG_DP_MODE_CFG_DP_X2_MODE;
			ln1 |= MG_DP_MODE_CFG_DP_X2_MODE;
		}
		break;
	case 0x4:
	case 0x6:
		if (width == 1) {
			ln0 |= MG_DP_MODE_CFG_DP_X1_MODE;
			ln1 |= MG_DP_MODE_CFG_DP_X1_MODE;
		} else {
			ln0 |= MG_DP_MODE_CFG_DP_X2_MODE;
			ln1 |= MG_DP_MODE_CFG_DP_X2_MODE;
		}
		break;
	default:
		MISSING_CASE(pin_assignment);
	}

	if (INTEL_GEN(dev_priv) >= 12) {
		intel_de_write(dev_priv, HIP_INDEX_REG(tc_port),
			       HIP_INDEX_VAL(tc_port, 0x0));
		intel_de_write(dev_priv, DKL_DP_MODE(tc_port), ln0);
		intel_de_write(dev_priv, HIP_INDEX_REG(tc_port),
			       HIP_INDEX_VAL(tc_port, 0x1));
		intel_de_write(dev_priv, DKL_DP_MODE(tc_port), ln1);
	} else {
		intel_de_write(dev_priv, MG_DP_MODE(0, tc_port), ln0);
		intel_de_write(dev_priv, MG_DP_MODE(1, tc_port), ln1);
	}
}

static enum transcoder
tgl_dp_tp_transcoder(const struct intel_crtc_state *crtc_state)
{
	if (intel_crtc_has_type(crtc_state, INTEL_OUTPUT_DP_MST))
		return crtc_state->mst_master_transcoder;
	else
		return crtc_state->cpu_transcoder;
}

i915_reg_t dp_tp_ctl_reg(struct intel_encoder *encoder,
			 const struct intel_crtc_state *crtc_state)
{
	struct drm_i915_private *dev_priv = to_i915(encoder->base.dev);

	if (INTEL_GEN(dev_priv) >= 12)
		return TGL_DP_TP_CTL(tgl_dp_tp_transcoder(crtc_state));
	else
		return DP_TP_CTL(encoder->port);
}

i915_reg_t dp_tp_status_reg(struct intel_encoder *encoder,
			    const struct intel_crtc_state *crtc_state)
{
	struct drm_i915_private *dev_priv = to_i915(encoder->base.dev);

	if (INTEL_GEN(dev_priv) >= 12)
		return TGL_DP_TP_STATUS(tgl_dp_tp_transcoder(crtc_state));
	else
		return DP_TP_STATUS(encoder->port);
}

static void intel_dp_sink_set_msa_timing_par_ignore_state(struct intel_dp *intel_dp,
							  const struct intel_crtc_state *crtc_state,
							  bool enable)
{
	struct drm_i915_private *i915 = dp_to_i915(intel_dp);

	if (!crtc_state->vrr.enable)
		return;

	if (drm_dp_dpcd_writeb(&intel_dp->aux, DP_DOWNSPREAD_CTRL,
			       enable ? DP_MSA_TIMING_PAR_IGNORE_EN : 0) <= 0)
		drm_dbg_kms(&i915->drm,
			    "Failed to set MSA_TIMING_PAR_IGNORE %s in the sink\n",
			    enable ? "enable" : "disable");
}

static void intel_dp_sink_set_fec_ready(struct intel_dp *intel_dp,
					const struct intel_crtc_state *crtc_state)
{
	struct drm_i915_private *i915 = dp_to_i915(intel_dp);

	if (!crtc_state->fec_enable)
		return;

	if (drm_dp_dpcd_writeb(&intel_dp->aux, DP_FEC_CONFIGURATION, DP_FEC_READY) <= 0)
		drm_dbg_kms(&i915->drm,
			    "Failed to set FEC_READY in the sink\n");
}

static void intel_ddi_enable_fec(struct intel_encoder *encoder,
				 const struct intel_crtc_state *crtc_state)
{
	struct drm_i915_private *dev_priv = to_i915(encoder->base.dev);
	struct intel_dp *intel_dp;
	u32 val;

	if (!crtc_state->fec_enable)
		return;

	intel_dp = enc_to_intel_dp(encoder);
	val = intel_de_read(dev_priv, dp_tp_ctl_reg(encoder, crtc_state));
	val |= DP_TP_CTL_FEC_ENABLE;
	intel_de_write(dev_priv, dp_tp_ctl_reg(encoder, crtc_state), val);
}

static void intel_ddi_disable_fec_state(struct intel_encoder *encoder,
					const struct intel_crtc_state *crtc_state)
{
	struct drm_i915_private *dev_priv = to_i915(encoder->base.dev);
	struct intel_dp *intel_dp;
	u32 val;

	if (!crtc_state->fec_enable)
		return;

	intel_dp = enc_to_intel_dp(encoder);
	val = intel_de_read(dev_priv, dp_tp_ctl_reg(encoder, crtc_state));
	val &= ~DP_TP_CTL_FEC_ENABLE;
	intel_de_write(dev_priv, dp_tp_ctl_reg(encoder, crtc_state), val);
	intel_de_posting_read(dev_priv, dp_tp_ctl_reg(encoder, crtc_state));
}

static void intel_ddi_power_up_lanes(struct intel_encoder *encoder,
				     const struct intel_crtc_state *crtc_state)
{
	struct drm_i915_private *i915 = to_i915(encoder->base.dev);
	struct intel_digital_port *dig_port = enc_to_dig_port(encoder);
	enum phy phy = intel_port_to_phy(i915, encoder->port);

	if (intel_phy_is_combo(i915, phy)) {
		bool lane_reversal =
			dig_port->saved_port_bits & DDI_BUF_PORT_REVERSAL;

		intel_combo_phy_power_up_lanes(i915, phy, false,
					       crtc_state->lane_count,
					       lane_reversal);
	}
}

static void tgl_ddi_pre_enable_dp(struct intel_atomic_state *state,
				  struct intel_encoder *encoder,
				  const struct intel_crtc_state *crtc_state,
				  const struct drm_connector_state *conn_state)
{
	struct intel_dp *intel_dp = enc_to_intel_dp(encoder);
	struct drm_i915_private *dev_priv = to_i915(encoder->base.dev);
	enum phy phy = intel_port_to_phy(dev_priv, encoder->port);
	struct intel_digital_port *dig_port = enc_to_dig_port(encoder);
	bool is_mst = intel_crtc_has_type(crtc_state, INTEL_OUTPUT_DP_MST);
	int level = intel_ddi_dp_level(intel_dp);

	intel_dp_set_link_params(intel_dp,
				 crtc_state->port_clock,
				 crtc_state->lane_count);

	/*
	 * 1. Enable Power Wells
	 *
	 * This was handled at the beginning of intel_atomic_commit_tail(),
	 * before we called down into this function.
	 */

	/* 2. Enable Panel Power if PPS is required */
	intel_pps_on(intel_dp);

	/*
	 * 3. For non-TBT Type-C ports, set FIA lane count
	 * (DFLEXDPSP.DPX4TXLATC)
	 *
	 * This was done before tgl_ddi_pre_enable_dp by
	 * hsw_crtc_enable()->intel_encoders_pre_pll_enable().
	 */

	/*
	 * 4. Enable the port PLL.
	 *
	 * The PLL enabling itself was already done before this function by
	 * hsw_crtc_enable()->intel_enable_shared_dpll().  We need only
	 * configure the PLL to port mapping here.
	 */
	intel_ddi_clk_select(encoder, crtc_state);

	/* 5. If IO power is controlled through PWR_WELL_CTL, Enable IO Power */
	if (!intel_phy_is_tc(dev_priv, phy) ||
	    dig_port->tc_mode != TC_PORT_TBT_ALT) {
		drm_WARN_ON(&dev_priv->drm, dig_port->ddi_io_wakeref);
		dig_port->ddi_io_wakeref = intel_display_power_get(dev_priv,
								   dig_port->ddi_io_power_domain);
	}

	/* 6. Program DP_MODE */
	icl_program_mg_dp_mode(dig_port, crtc_state);

	/*
	 * 7. The rest of the below are substeps under the bspec's "Enable and
	 * Train Display Port" step.  Note that steps that are specific to
	 * MST will be handled by intel_mst_pre_enable_dp() before/after it
	 * calls into this function.  Also intel_mst_pre_enable_dp() only calls
	 * us when active_mst_links==0, so any steps designated for "single
	 * stream or multi-stream master transcoder" can just be performed
	 * unconditionally here.
	 */

	/*
	 * 7.a Configure Transcoder Clock Select to direct the Port clock to the
	 * Transcoder.
	 */
	intel_ddi_enable_pipe_clock(encoder, crtc_state);

	/*
	 * 7.b Configure TRANS_DDI_FUNC_CTL DDI Select, DDI Mode Select & MST
	 * Transport Select
	 */
	intel_ddi_config_transcoder_func(encoder, crtc_state);

	/*
	 * 7.c Configure & enable DP_TP_CTL with link training pattern 1
	 * selected
	 *
	 * This will be handled by the intel_dp_start_link_train() farther
	 * down this function.
	 */

	/* 7.e Configure voltage swing and related IO settings */
	tgl_ddi_vswing_sequence(encoder, crtc_state, level);

	/*
	 * 7.f Combo PHY: Configure PORT_CL_DW10 Static Power Down to power up
	 * the used lanes of the DDI.
	 */
	intel_ddi_power_up_lanes(encoder, crtc_state);

	/*
	 * 7.g Configure and enable DDI_BUF_CTL
	 * 7.h Wait for DDI_BUF_CTL DDI Idle Status = 0b (Not Idle), timeout
	 *     after 500 us.
	 *
	 * We only configure what the register value will be here.  Actual
	 * enabling happens during link training farther down.
	 */
	intel_ddi_init_dp_buf_reg(encoder, crtc_state);

	if (!is_mst)
		intel_dp_set_power(intel_dp, DP_SET_POWER_D0);

	intel_dp_configure_protocol_converter(intel_dp, crtc_state);
	intel_dp_sink_set_decompression_state(intel_dp, crtc_state, true);
	/*
	 * DDI FEC: "anticipates enabling FEC encoding sets the FEC_READY bit
	 * in the FEC_CONFIGURATION register to 1 before initiating link
	 * training
	 */
	intel_dp_sink_set_fec_ready(intel_dp, crtc_state);

	intel_dp_check_frl_training(intel_dp);
	intel_dp_pcon_dsc_configure(intel_dp, crtc_state);

	/*
	 * 7.i Follow DisplayPort specification training sequence (see notes for
	 *     failure handling)
	 * 7.j If DisplayPort multi-stream - Set DP_TP_CTL link training to Idle
	 *     Pattern, wait for 5 idle patterns (DP_TP_STATUS Min_Idles_Sent)
	 *     (timeout after 800 us)
	 */
	intel_dp_start_link_train(intel_dp, crtc_state);

	/* 7.k Set DP_TP_CTL link training to Normal */
	if (!is_trans_port_sync_mode(crtc_state))
		intel_dp_stop_link_train(intel_dp, crtc_state);

	/* 7.l Configure and enable FEC if needed */
	intel_ddi_enable_fec(encoder, crtc_state);
	if (!crtc_state->bigjoiner)
		intel_dsc_enable(encoder, crtc_state);
}

static void hsw_ddi_pre_enable_dp(struct intel_atomic_state *state,
				  struct intel_encoder *encoder,
				  const struct intel_crtc_state *crtc_state,
				  const struct drm_connector_state *conn_state)
{
	struct intel_dp *intel_dp = enc_to_intel_dp(encoder);
	struct drm_i915_private *dev_priv = to_i915(encoder->base.dev);
	enum port port = encoder->port;
	enum phy phy = intel_port_to_phy(dev_priv, port);
	struct intel_digital_port *dig_port = enc_to_dig_port(encoder);
	bool is_mst = intel_crtc_has_type(crtc_state, INTEL_OUTPUT_DP_MST);
	int level = intel_ddi_dp_level(intel_dp);

	if (INTEL_GEN(dev_priv) < 11)
		drm_WARN_ON(&dev_priv->drm,
			    is_mst && (port == PORT_A || port == PORT_E));
	else
		drm_WARN_ON(&dev_priv->drm, is_mst && port == PORT_A);

	intel_dp_set_link_params(intel_dp,
				 crtc_state->port_clock,
				 crtc_state->lane_count);

	intel_pps_on(intel_dp);

	intel_ddi_clk_select(encoder, crtc_state);

	if (!intel_phy_is_tc(dev_priv, phy) ||
	    dig_port->tc_mode != TC_PORT_TBT_ALT) {
		drm_WARN_ON(&dev_priv->drm, dig_port->ddi_io_wakeref);
		dig_port->ddi_io_wakeref = intel_display_power_get(dev_priv,
								   dig_port->ddi_io_power_domain);
	}

	icl_program_mg_dp_mode(dig_port, crtc_state);

	if (INTEL_GEN(dev_priv) >= 11)
		icl_ddi_vswing_sequence(encoder, crtc_state, level);
	else if (IS_CANNONLAKE(dev_priv))
		cnl_ddi_vswing_sequence(encoder, crtc_state, level);
	else if (IS_GEN9_LP(dev_priv))
		bxt_ddi_vswing_sequence(encoder, crtc_state, level);
	else
		intel_prepare_dp_ddi_buffers(encoder, crtc_state);

	intel_ddi_power_up_lanes(encoder, crtc_state);

	intel_ddi_init_dp_buf_reg(encoder, crtc_state);
	if (!is_mst)
<<<<<<< HEAD
		intel_dp_sink_dpms(intel_dp, DRM_MODE_DPMS_ON);
	intel_dp_configure_protocol_converter(intel_dp);
=======
		intel_dp_set_power(intel_dp, DP_SET_POWER_D0);
	intel_dp_configure_protocol_converter(intel_dp, crtc_state);
>>>>>>> f642729d
	intel_dp_sink_set_decompression_state(intel_dp, crtc_state,
					      true);
	intel_dp_sink_set_fec_ready(intel_dp, crtc_state);
	intel_dp_start_link_train(intel_dp, crtc_state);
	if ((port != PORT_A || INTEL_GEN(dev_priv) >= 9) &&
	    !is_trans_port_sync_mode(crtc_state))
		intel_dp_stop_link_train(intel_dp, crtc_state);

	intel_ddi_enable_fec(encoder, crtc_state);

	if (!is_mst)
		intel_ddi_enable_pipe_clock(encoder, crtc_state);

	if (!crtc_state->bigjoiner)
		intel_dsc_enable(encoder, crtc_state);
}

static void intel_ddi_pre_enable_dp(struct intel_atomic_state *state,
				    struct intel_encoder *encoder,
				    const struct intel_crtc_state *crtc_state,
				    const struct drm_connector_state *conn_state)
{
	struct drm_i915_private *dev_priv = to_i915(encoder->base.dev);

	if (INTEL_GEN(dev_priv) >= 12)
		tgl_ddi_pre_enable_dp(state, encoder, crtc_state, conn_state);
	else
		hsw_ddi_pre_enable_dp(state, encoder, crtc_state, conn_state);

	/* MST will call a setting of MSA after an allocating of Virtual Channel
	 * from MST encoder pre_enable callback.
	 */
	if (!intel_crtc_has_type(crtc_state, INTEL_OUTPUT_DP_MST)) {
		intel_ddi_set_dp_msa(crtc_state, conn_state);

		intel_dp_set_m_n(crtc_state, M1_N1);
	}
}

static void intel_ddi_pre_enable_hdmi(struct intel_atomic_state *state,
				      struct intel_encoder *encoder,
				      const struct intel_crtc_state *crtc_state,
				      const struct drm_connector_state *conn_state)
{
	struct intel_digital_port *dig_port = enc_to_dig_port(encoder);
	struct intel_hdmi *intel_hdmi = &dig_port->hdmi;
	struct drm_i915_private *dev_priv = to_i915(encoder->base.dev);
	int level = intel_ddi_hdmi_level(encoder, crtc_state);

	intel_dp_dual_mode_set_tmds_output(intel_hdmi, true);
	intel_ddi_clk_select(encoder, crtc_state);

	drm_WARN_ON(&dev_priv->drm, dig_port->ddi_io_wakeref);
	dig_port->ddi_io_wakeref = intel_display_power_get(dev_priv,
							   dig_port->ddi_io_power_domain);

	icl_program_mg_dp_mode(dig_port, crtc_state);

	if (INTEL_GEN(dev_priv) >= 12)
		tgl_ddi_vswing_sequence(encoder, crtc_state, level);
	else if (INTEL_GEN(dev_priv) == 11)
		icl_ddi_vswing_sequence(encoder, crtc_state, level);
	else if (IS_CANNONLAKE(dev_priv))
		cnl_ddi_vswing_sequence(encoder, crtc_state, level);
	else if (IS_GEN9_LP(dev_priv))
		bxt_ddi_vswing_sequence(encoder, crtc_state, level);
	else
		intel_prepare_hdmi_ddi_buffers(encoder, level);

	if (IS_GEN9_BC(dev_priv))
		skl_ddi_set_iboost(encoder, crtc_state, level);

	intel_ddi_enable_pipe_clock(encoder, crtc_state);

	dig_port->set_infoframes(encoder,
				 crtc_state->has_infoframe,
				 crtc_state, conn_state);
}

static void intel_ddi_pre_enable(struct intel_atomic_state *state,
				 struct intel_encoder *encoder,
				 const struct intel_crtc_state *crtc_state,
				 const struct drm_connector_state *conn_state)
{
	struct intel_crtc *crtc = to_intel_crtc(crtc_state->uapi.crtc);
	struct drm_i915_private *dev_priv = to_i915(crtc->base.dev);
	enum pipe pipe = crtc->pipe;

	/*
	 * When called from DP MST code:
	 * - conn_state will be NULL
	 * - encoder will be the main encoder (ie. mst->primary)
	 * - the main connector associated with this port
	 *   won't be active or linked to a crtc
	 * - crtc_state will be the state of the first stream to
	 *   be activated on this port, and it may not be the same
	 *   stream that will be deactivated last, but each stream
	 *   should have a state that is identical when it comes to
	 *   the DP link parameteres
	 */

	drm_WARN_ON(&dev_priv->drm, crtc_state->has_pch_encoder);

	if (IS_DG1(dev_priv))
		dg1_map_plls_to_ports(encoder, crtc_state);
	else if (INTEL_GEN(dev_priv) >= 11)
		icl_map_plls_to_ports(encoder, crtc_state);

	intel_set_cpu_fifo_underrun_reporting(dev_priv, pipe, true);

	if (intel_crtc_has_type(crtc_state, INTEL_OUTPUT_HDMI)) {
		intel_ddi_pre_enable_hdmi(state, encoder, crtc_state,
					  conn_state);
	} else {
		struct intel_digital_port *dig_port = enc_to_dig_port(encoder);

		intel_ddi_pre_enable_dp(state, encoder, crtc_state,
					conn_state);

		/* FIXME precompute everything properly */
		/* FIXME how do we turn infoframes off again? */
		if (dig_port->lspcon.active && dig_port->dp.has_hdmi_sink)
			dig_port->set_infoframes(encoder,
						 crtc_state->has_infoframe,
						 crtc_state, conn_state);
	}
}

static void intel_disable_ddi_buf(struct intel_encoder *encoder,
				  const struct intel_crtc_state *crtc_state)
{
	struct drm_i915_private *dev_priv = to_i915(encoder->base.dev);
	enum port port = encoder->port;
	bool wait = false;
	u32 val;

	val = intel_de_read(dev_priv, DDI_BUF_CTL(port));
	if (val & DDI_BUF_CTL_ENABLE) {
		val &= ~DDI_BUF_CTL_ENABLE;
		intel_de_write(dev_priv, DDI_BUF_CTL(port), val);
		wait = true;
	}

	if (intel_crtc_has_dp_encoder(crtc_state)) {
		val = intel_de_read(dev_priv, dp_tp_ctl_reg(encoder, crtc_state));
		val &= ~(DP_TP_CTL_ENABLE | DP_TP_CTL_LINK_TRAIN_MASK);
		val |= DP_TP_CTL_LINK_TRAIN_PAT1;
		intel_de_write(dev_priv, dp_tp_ctl_reg(encoder, crtc_state), val);
	}

	/* Disable FEC in DP Sink */
	intel_ddi_disable_fec_state(encoder, crtc_state);

	if (wait)
		intel_wait_ddi_buf_idle(dev_priv, port);
}

static void intel_ddi_post_disable_dp(struct intel_atomic_state *state,
				      struct intel_encoder *encoder,
				      const struct intel_crtc_state *old_crtc_state,
				      const struct drm_connector_state *old_conn_state)
{
	struct drm_i915_private *dev_priv = to_i915(encoder->base.dev);
	struct intel_digital_port *dig_port = enc_to_dig_port(encoder);
	struct intel_dp *intel_dp = &dig_port->dp;
	bool is_mst = intel_crtc_has_type(old_crtc_state,
					  INTEL_OUTPUT_DP_MST);
	enum phy phy = intel_port_to_phy(dev_priv, encoder->port);

	if (!is_mst)
		intel_dp_set_infoframes(encoder, false,
					old_crtc_state, old_conn_state);

	/*
	 * Power down sink before disabling the port, otherwise we end
	 * up getting interrupts from the sink on detecting link loss.
	 */
	intel_dp_set_power(intel_dp, DP_SET_POWER_D3);

	if (INTEL_GEN(dev_priv) >= 12) {
		if (is_mst) {
			enum transcoder cpu_transcoder = old_crtc_state->cpu_transcoder;
			u32 val;

			val = intel_de_read(dev_priv,
					    TRANS_DDI_FUNC_CTL(cpu_transcoder));
			val &= ~(TGL_TRANS_DDI_PORT_MASK |
				 TRANS_DDI_MODE_SELECT_MASK);
			intel_de_write(dev_priv,
				       TRANS_DDI_FUNC_CTL(cpu_transcoder),
				       val);
		}
	} else {
		if (!is_mst)
			intel_ddi_disable_pipe_clock(old_crtc_state);
	}

	intel_disable_ddi_buf(encoder, old_crtc_state);

	/*
	 * From TGL spec: "If single stream or multi-stream master transcoder:
	 * Configure Transcoder Clock select to direct no clock to the
	 * transcoder"
	 */
	if (INTEL_GEN(dev_priv) >= 12)
		intel_ddi_disable_pipe_clock(old_crtc_state);

	intel_pps_vdd_on(intel_dp);
	intel_pps_off(intel_dp);

	if (!intel_phy_is_tc(dev_priv, phy) ||
	    dig_port->tc_mode != TC_PORT_TBT_ALT)
		intel_display_power_put(dev_priv,
					dig_port->ddi_io_power_domain,
					fetch_and_zero(&dig_port->ddi_io_wakeref));

	intel_ddi_clk_disable(encoder);
}

static void intel_ddi_post_disable_hdmi(struct intel_atomic_state *state,
					struct intel_encoder *encoder,
					const struct intel_crtc_state *old_crtc_state,
					const struct drm_connector_state *old_conn_state)
{
	struct drm_i915_private *dev_priv = to_i915(encoder->base.dev);
	struct intel_digital_port *dig_port = enc_to_dig_port(encoder);
	struct intel_hdmi *intel_hdmi = &dig_port->hdmi;

	dig_port->set_infoframes(encoder, false,
				 old_crtc_state, old_conn_state);

	intel_ddi_disable_pipe_clock(old_crtc_state);

	intel_disable_ddi_buf(encoder, old_crtc_state);

	intel_display_power_put(dev_priv,
				dig_port->ddi_io_power_domain,
				fetch_and_zero(&dig_port->ddi_io_wakeref));

	intel_ddi_clk_disable(encoder);

	intel_dp_dual_mode_set_tmds_output(intel_hdmi, false);
}

static void intel_ddi_post_disable(struct intel_atomic_state *state,
				   struct intel_encoder *encoder,
				   const struct intel_crtc_state *old_crtc_state,
				   const struct drm_connector_state *old_conn_state)
{
	struct drm_i915_private *dev_priv = to_i915(encoder->base.dev);
	struct intel_digital_port *dig_port = enc_to_dig_port(encoder);
	enum phy phy = intel_port_to_phy(dev_priv, encoder->port);
	bool is_tc_port = intel_phy_is_tc(dev_priv, phy);

	if (!intel_crtc_has_type(old_crtc_state, INTEL_OUTPUT_DP_MST)) {
		intel_crtc_vblank_off(old_crtc_state);

		intel_disable_pipe(old_crtc_state);

		intel_vrr_disable(old_crtc_state);

		intel_ddi_disable_transcoder_func(old_crtc_state);

		intel_dsc_disable(old_crtc_state);

		if (INTEL_GEN(dev_priv) >= 9)
			skl_scaler_disable(old_crtc_state);
		else
			ilk_pfit_disable(old_crtc_state);
	}

	if (old_crtc_state->bigjoiner_linked_crtc) {
		struct intel_atomic_state *state =
			to_intel_atomic_state(old_crtc_state->uapi.state);
		struct intel_crtc *slave =
			old_crtc_state->bigjoiner_linked_crtc;
		const struct intel_crtc_state *old_slave_crtc_state =
			intel_atomic_get_old_crtc_state(state, slave);

		intel_crtc_vblank_off(old_slave_crtc_state);
		trace_intel_pipe_disable(slave);

		intel_dsc_disable(old_slave_crtc_state);
		skl_scaler_disable(old_slave_crtc_state);
	}

	/*
	 * When called from DP MST code:
	 * - old_conn_state will be NULL
	 * - encoder will be the main encoder (ie. mst->primary)
	 * - the main connector associated with this port
	 *   won't be active or linked to a crtc
	 * - old_crtc_state will be the state of the last stream to
	 *   be deactivated on this port, and it may not be the same
	 *   stream that was activated last, but each stream
	 *   should have a state that is identical when it comes to
	 *   the DP link parameteres
	 */

	if (intel_crtc_has_type(old_crtc_state, INTEL_OUTPUT_HDMI))
		intel_ddi_post_disable_hdmi(state, encoder, old_crtc_state,
					    old_conn_state);
	else
		intel_ddi_post_disable_dp(state, encoder, old_crtc_state,
					  old_conn_state);

	if (IS_DG1(dev_priv))
		dg1_unmap_plls_to_ports(encoder);
	else if (INTEL_GEN(dev_priv) >= 11)
		icl_unmap_plls_to_ports(encoder);

	if (intel_crtc_has_dp_encoder(old_crtc_state) || is_tc_port)
		intel_display_power_put(dev_priv,
					intel_ddi_main_link_aux_domain(dig_port),
					fetch_and_zero(&dig_port->aux_wakeref));

	if (is_tc_port)
		intel_tc_port_put_link(dig_port);
}

void intel_ddi_fdi_post_disable(struct intel_atomic_state *state,
				struct intel_encoder *encoder,
				const struct intel_crtc_state *old_crtc_state,
				const struct drm_connector_state *old_conn_state)
{
	struct drm_i915_private *dev_priv = to_i915(encoder->base.dev);
	u32 val;

	/*
	 * Bspec lists this as both step 13 (before DDI_BUF_CTL disable)
	 * and step 18 (after clearing PORT_CLK_SEL). Based on a BUN,
	 * step 13 is the correct place for it. Step 18 is where it was
	 * originally before the BUN.
	 */
	val = intel_de_read(dev_priv, FDI_RX_CTL(PIPE_A));
	val &= ~FDI_RX_ENABLE;
	intel_de_write(dev_priv, FDI_RX_CTL(PIPE_A), val);

	intel_disable_ddi_buf(encoder, old_crtc_state);
	intel_ddi_clk_disable(encoder);

	val = intel_de_read(dev_priv, FDI_RX_MISC(PIPE_A));
	val &= ~(FDI_RX_PWRDN_LANE1_MASK | FDI_RX_PWRDN_LANE0_MASK);
	val |= FDI_RX_PWRDN_LANE1_VAL(2) | FDI_RX_PWRDN_LANE0_VAL(2);
	intel_de_write(dev_priv, FDI_RX_MISC(PIPE_A), val);

	val = intel_de_read(dev_priv, FDI_RX_CTL(PIPE_A));
	val &= ~FDI_PCDCLK;
	intel_de_write(dev_priv, FDI_RX_CTL(PIPE_A), val);

	val = intel_de_read(dev_priv, FDI_RX_CTL(PIPE_A));
	val &= ~FDI_RX_PLL_ENABLE;
	intel_de_write(dev_priv, FDI_RX_CTL(PIPE_A), val);
}

static void trans_port_sync_stop_link_train(struct intel_atomic_state *state,
					    struct intel_encoder *encoder,
					    const struct intel_crtc_state *crtc_state)
{
	const struct drm_connector_state *conn_state;
	struct drm_connector *conn;
	int i;

	if (!crtc_state->sync_mode_slaves_mask)
		return;

	for_each_new_connector_in_state(&state->base, conn, conn_state, i) {
		struct intel_encoder *slave_encoder =
			to_intel_encoder(conn_state->best_encoder);
		struct intel_crtc *slave_crtc = to_intel_crtc(conn_state->crtc);
		const struct intel_crtc_state *slave_crtc_state;

		if (!slave_crtc)
			continue;

		slave_crtc_state =
			intel_atomic_get_new_crtc_state(state, slave_crtc);

		if (slave_crtc_state->master_transcoder !=
		    crtc_state->cpu_transcoder)
			continue;

		intel_dp_stop_link_train(enc_to_intel_dp(slave_encoder),
					 slave_crtc_state);
	}

	usleep_range(200, 400);

	intel_dp_stop_link_train(enc_to_intel_dp(encoder),
				 crtc_state);
}

static void intel_enable_ddi_dp(struct intel_atomic_state *state,
				struct intel_encoder *encoder,
				const struct intel_crtc_state *crtc_state,
				const struct drm_connector_state *conn_state)
{
	struct drm_i915_private *dev_priv = to_i915(encoder->base.dev);
	struct intel_dp *intel_dp = enc_to_intel_dp(encoder);
	struct intel_digital_port *dig_port = enc_to_dig_port(encoder);
	enum port port = encoder->port;

	if (port == PORT_A && INTEL_GEN(dev_priv) < 9)
		intel_dp_stop_link_train(intel_dp, crtc_state);

	intel_edp_backlight_on(crtc_state, conn_state);
	intel_psr_enable(intel_dp, crtc_state, conn_state);

	if (!dig_port->lspcon.active || dig_port->dp.has_hdmi_sink)
		intel_dp_set_infoframes(encoder, true, crtc_state, conn_state);

	intel_edp_drrs_enable(intel_dp, crtc_state);

	if (crtc_state->has_audio)
		intel_audio_codec_enable(encoder, crtc_state, conn_state);

	trans_port_sync_stop_link_train(state, encoder, crtc_state);
}

static i915_reg_t
gen9_chicken_trans_reg_by_port(struct drm_i915_private *dev_priv,
			       enum port port)
{
	static const enum transcoder trans[] = {
		[PORT_A] = TRANSCODER_EDP,
		[PORT_B] = TRANSCODER_A,
		[PORT_C] = TRANSCODER_B,
		[PORT_D] = TRANSCODER_C,
		[PORT_E] = TRANSCODER_A,
	};

	drm_WARN_ON(&dev_priv->drm, INTEL_GEN(dev_priv) < 9);

	if (drm_WARN_ON(&dev_priv->drm, port < PORT_A || port > PORT_E))
		port = PORT_A;

	return CHICKEN_TRANS(trans[port]);
}

static void intel_enable_ddi_hdmi(struct intel_atomic_state *state,
				  struct intel_encoder *encoder,
				  const struct intel_crtc_state *crtc_state,
				  const struct drm_connector_state *conn_state)
{
	struct drm_i915_private *dev_priv = to_i915(encoder->base.dev);
	struct intel_digital_port *dig_port = enc_to_dig_port(encoder);
	struct drm_connector *connector = conn_state->connector;
	enum port port = encoder->port;

	if (!intel_hdmi_handle_sink_scrambling(encoder, connector,
					       crtc_state->hdmi_high_tmds_clock_ratio,
					       crtc_state->hdmi_scrambling))
		drm_dbg_kms(&dev_priv->drm,
			    "[CONNECTOR:%d:%s] Failed to configure sink scrambling/TMDS bit clock ratio\n",
			    connector->base.id, connector->name);

	/* Display WA #1143: skl,kbl,cfl */
	if (IS_GEN9_BC(dev_priv)) {
		/*
		 * For some reason these chicken bits have been
		 * stuffed into a transcoder register, event though
		 * the bits affect a specific DDI port rather than
		 * a specific transcoder.
		 */
		i915_reg_t reg = gen9_chicken_trans_reg_by_port(dev_priv, port);
		u32 val;

		val = intel_de_read(dev_priv, reg);

		if (port == PORT_E)
			val |= DDIE_TRAINING_OVERRIDE_ENABLE |
				DDIE_TRAINING_OVERRIDE_VALUE;
		else
			val |= DDI_TRAINING_OVERRIDE_ENABLE |
				DDI_TRAINING_OVERRIDE_VALUE;

		intel_de_write(dev_priv, reg, val);
		intel_de_posting_read(dev_priv, reg);

		udelay(1);

		if (port == PORT_E)
			val &= ~(DDIE_TRAINING_OVERRIDE_ENABLE |
				 DDIE_TRAINING_OVERRIDE_VALUE);
		else
			val &= ~(DDI_TRAINING_OVERRIDE_ENABLE |
				 DDI_TRAINING_OVERRIDE_VALUE);

		intel_de_write(dev_priv, reg, val);
	}

	intel_ddi_power_up_lanes(encoder, crtc_state);

	/* In HDMI/DVI mode, the port width, and swing/emphasis values
	 * are ignored so nothing special needs to be done besides
	 * enabling the port.
	 */
	intel_de_write(dev_priv, DDI_BUF_CTL(port),
		       dig_port->saved_port_bits | DDI_BUF_CTL_ENABLE);

	if (crtc_state->has_audio)
		intel_audio_codec_enable(encoder, crtc_state, conn_state);
}

static void intel_enable_ddi(struct intel_atomic_state *state,
			     struct intel_encoder *encoder,
			     const struct intel_crtc_state *crtc_state,
			     const struct drm_connector_state *conn_state)
{
	drm_WARN_ON(state->base.dev, crtc_state->has_pch_encoder);

	if (!crtc_state->bigjoiner_slave)
		intel_ddi_enable_transcoder_func(encoder, crtc_state);

	intel_vrr_enable(encoder, crtc_state);

	intel_enable_pipe(crtc_state);

	intel_crtc_vblank_on(crtc_state);

	if (intel_crtc_has_type(crtc_state, INTEL_OUTPUT_HDMI))
		intel_enable_ddi_hdmi(state, encoder, crtc_state, conn_state);
	else
		intel_enable_ddi_dp(state, encoder, crtc_state, conn_state);

	/* Enable hdcp if it's desired */
	if (conn_state->content_protection ==
	    DRM_MODE_CONTENT_PROTECTION_DESIRED)
		intel_hdcp_enable(to_intel_connector(conn_state->connector),
				  crtc_state,
				  (u8)conn_state->hdcp_content_type);
}

static void intel_disable_ddi_dp(struct intel_atomic_state *state,
				 struct intel_encoder *encoder,
				 const struct intel_crtc_state *old_crtc_state,
				 const struct drm_connector_state *old_conn_state)
{
	struct intel_dp *intel_dp = enc_to_intel_dp(encoder);

	intel_dp->link_trained = false;

	if (old_crtc_state->has_audio)
		intel_audio_codec_disable(encoder,
					  old_crtc_state, old_conn_state);

	intel_edp_drrs_disable(intel_dp, old_crtc_state);
	intel_psr_disable(intel_dp, old_crtc_state);
	intel_edp_backlight_off(old_conn_state);
	/* Disable the decompression in DP Sink */
	intel_dp_sink_set_decompression_state(intel_dp, old_crtc_state,
					      false);
	/* Disable Ignore_MSA bit in DP Sink */
	intel_dp_sink_set_msa_timing_par_ignore_state(intel_dp, old_crtc_state,
						      false);
}

static void intel_disable_ddi_hdmi(struct intel_atomic_state *state,
				   struct intel_encoder *encoder,
				   const struct intel_crtc_state *old_crtc_state,
				   const struct drm_connector_state *old_conn_state)
{
	struct drm_i915_private *i915 = to_i915(encoder->base.dev);
	struct drm_connector *connector = old_conn_state->connector;

	if (old_crtc_state->has_audio)
		intel_audio_codec_disable(encoder,
					  old_crtc_state, old_conn_state);

	if (!intel_hdmi_handle_sink_scrambling(encoder, connector,
					       false, false))
		drm_dbg_kms(&i915->drm,
			    "[CONNECTOR:%d:%s] Failed to reset sink scrambling/TMDS bit clock ratio\n",
			    connector->base.id, connector->name);
}

static void intel_disable_ddi(struct intel_atomic_state *state,
			      struct intel_encoder *encoder,
			      const struct intel_crtc_state *old_crtc_state,
			      const struct drm_connector_state *old_conn_state)
{
	intel_hdcp_disable(to_intel_connector(old_conn_state->connector));

	if (intel_crtc_has_type(old_crtc_state, INTEL_OUTPUT_HDMI))
		intel_disable_ddi_hdmi(state, encoder, old_crtc_state,
				       old_conn_state);
	else
		intel_disable_ddi_dp(state, encoder, old_crtc_state,
				     old_conn_state);
}

static void intel_ddi_update_pipe_dp(struct intel_atomic_state *state,
				     struct intel_encoder *encoder,
				     const struct intel_crtc_state *crtc_state,
				     const struct drm_connector_state *conn_state)
{
	struct intel_dp *intel_dp = enc_to_intel_dp(encoder);

	intel_ddi_set_dp_msa(crtc_state, conn_state);

	intel_psr_update(intel_dp, crtc_state, conn_state);
	intel_dp_set_infoframes(encoder, true, crtc_state, conn_state);
	intel_edp_drrs_update(intel_dp, crtc_state);

	intel_panel_update_backlight(state, encoder, crtc_state, conn_state);
}

void intel_ddi_update_pipe(struct intel_atomic_state *state,
			   struct intel_encoder *encoder,
			   const struct intel_crtc_state *crtc_state,
			   const struct drm_connector_state *conn_state)
{

	if (!intel_crtc_has_type(crtc_state, INTEL_OUTPUT_HDMI) &&
	    !intel_encoder_is_mst(encoder))
		intel_ddi_update_pipe_dp(state, encoder, crtc_state,
					 conn_state);

	intel_hdcp_update_pipe(state, encoder, crtc_state, conn_state);
}

static void
intel_ddi_update_prepare(struct intel_atomic_state *state,
			 struct intel_encoder *encoder,
			 struct intel_crtc *crtc)
{
	struct intel_crtc_state *crtc_state =
		crtc ? intel_atomic_get_new_crtc_state(state, crtc) : NULL;
	int required_lanes = crtc_state ? crtc_state->lane_count : 1;

	drm_WARN_ON(state->base.dev, crtc && crtc->active);

	intel_tc_port_get_link(enc_to_dig_port(encoder),
		               required_lanes);
	if (crtc_state && crtc_state->hw.active)
		intel_update_active_dpll(state, crtc, encoder);
}

static void
intel_ddi_update_complete(struct intel_atomic_state *state,
			  struct intel_encoder *encoder,
			  struct intel_crtc *crtc)
{
	intel_tc_port_put_link(enc_to_dig_port(encoder));
}

static void
intel_ddi_pre_pll_enable(struct intel_atomic_state *state,
			 struct intel_encoder *encoder,
			 const struct intel_crtc_state *crtc_state,
			 const struct drm_connector_state *conn_state)
{
	struct drm_i915_private *dev_priv = to_i915(encoder->base.dev);
	struct intel_digital_port *dig_port = enc_to_dig_port(encoder);
	enum phy phy = intel_port_to_phy(dev_priv, encoder->port);
	bool is_tc_port = intel_phy_is_tc(dev_priv, phy);

	if (is_tc_port)
		intel_tc_port_get_link(dig_port, crtc_state->lane_count);

	if (intel_crtc_has_dp_encoder(crtc_state) || is_tc_port) {
		drm_WARN_ON(&dev_priv->drm, dig_port->aux_wakeref);
		dig_port->aux_wakeref =
			intel_display_power_get(dev_priv,
						intel_ddi_main_link_aux_domain(dig_port));
	}

	if (is_tc_port && dig_port->tc_mode != TC_PORT_TBT_ALT)
		/*
		 * Program the lane count for static/dynamic connections on
		 * Type-C ports.  Skip this step for TBT.
		 */
		intel_tc_port_set_fia_lane_count(dig_port, crtc_state->lane_count);
	else if (IS_GEN9_LP(dev_priv))
		bxt_ddi_phy_set_lane_optim_mask(encoder,
						crtc_state->lane_lat_optim_mask);
}

static void intel_ddi_prepare_link_retrain(struct intel_dp *intel_dp,
					   const struct intel_crtc_state *crtc_state)
{
	struct intel_encoder *encoder = &dp_to_dig_port(intel_dp)->base;
	struct drm_i915_private *dev_priv = to_i915(encoder->base.dev);
	enum port port = encoder->port;
	u32 dp_tp_ctl, ddi_buf_ctl;
	bool wait = false;

	dp_tp_ctl = intel_de_read(dev_priv, dp_tp_ctl_reg(encoder, crtc_state));

	if (dp_tp_ctl & DP_TP_CTL_ENABLE) {
		ddi_buf_ctl = intel_de_read(dev_priv, DDI_BUF_CTL(port));
		if (ddi_buf_ctl & DDI_BUF_CTL_ENABLE) {
			intel_de_write(dev_priv, DDI_BUF_CTL(port),
				       ddi_buf_ctl & ~DDI_BUF_CTL_ENABLE);
			wait = true;
		}

		dp_tp_ctl &= ~(DP_TP_CTL_ENABLE | DP_TP_CTL_LINK_TRAIN_MASK);
		dp_tp_ctl |= DP_TP_CTL_LINK_TRAIN_PAT1;
		intel_de_write(dev_priv, dp_tp_ctl_reg(encoder, crtc_state), dp_tp_ctl);
		intel_de_posting_read(dev_priv, dp_tp_ctl_reg(encoder, crtc_state));

		if (wait)
			intel_wait_ddi_buf_idle(dev_priv, port);
	}

	dp_tp_ctl = DP_TP_CTL_ENABLE | DP_TP_CTL_LINK_TRAIN_PAT1;
<<<<<<< HEAD
	if (intel_dp->link_mst)
=======
	if (intel_crtc_has_type(crtc_state, INTEL_OUTPUT_DP_MST)) {
>>>>>>> f642729d
		dp_tp_ctl |= DP_TP_CTL_MODE_MST;
	} else {
		dp_tp_ctl |= DP_TP_CTL_MODE_SST;
		if (drm_dp_enhanced_frame_cap(intel_dp->dpcd))
			dp_tp_ctl |= DP_TP_CTL_ENHANCED_FRAME_ENABLE;
	}
	intel_de_write(dev_priv, dp_tp_ctl_reg(encoder, crtc_state), dp_tp_ctl);
	intel_de_posting_read(dev_priv, dp_tp_ctl_reg(encoder, crtc_state));

	intel_dp->DP |= DDI_BUF_CTL_ENABLE;
	intel_de_write(dev_priv, DDI_BUF_CTL(port), intel_dp->DP);
	intel_de_posting_read(dev_priv, DDI_BUF_CTL(port));

	intel_wait_ddi_buf_active(dev_priv, port);
}

static void intel_ddi_set_link_train(struct intel_dp *intel_dp,
				     const struct intel_crtc_state *crtc_state,
				     u8 dp_train_pat)
{
<<<<<<< HEAD
	struct drm_i915_private *dev_priv = dp_to_i915(intel_dp);
	u8 train_pat_mask = drm_dp_training_pattern_mask(intel_dp->dpcd);
	u32 temp;

	temp = intel_de_read(dev_priv, intel_dp->regs.dp_tp_ctl);
=======
	struct intel_encoder *encoder = &dp_to_dig_port(intel_dp)->base;
	struct drm_i915_private *dev_priv = to_i915(encoder->base.dev);
	u32 temp;

	temp = intel_de_read(dev_priv, dp_tp_ctl_reg(encoder, crtc_state));
>>>>>>> f642729d

	temp &= ~DP_TP_CTL_LINK_TRAIN_MASK;
	switch (intel_dp_training_pattern_symbol(dp_train_pat)) {
	case DP_TRAINING_PATTERN_DISABLE:
		temp |= DP_TP_CTL_LINK_TRAIN_NORMAL;
		break;
	case DP_TRAINING_PATTERN_1:
		temp |= DP_TP_CTL_LINK_TRAIN_PAT1;
		break;
	case DP_TRAINING_PATTERN_2:
		temp |= DP_TP_CTL_LINK_TRAIN_PAT2;
		break;
	case DP_TRAINING_PATTERN_3:
		temp |= DP_TP_CTL_LINK_TRAIN_PAT3;
		break;
	case DP_TRAINING_PATTERN_4:
		temp |= DP_TP_CTL_LINK_TRAIN_PAT4;
		break;
	}

<<<<<<< HEAD
	intel_de_write(dev_priv, intel_dp->regs.dp_tp_ctl, temp);
=======
	intel_de_write(dev_priv, dp_tp_ctl_reg(encoder, crtc_state), temp);
>>>>>>> f642729d
}

static void intel_ddi_set_idle_link_train(struct intel_dp *intel_dp,
					  const struct intel_crtc_state *crtc_state)
{
	struct intel_encoder *encoder = &dp_to_dig_port(intel_dp)->base;
	struct drm_i915_private *dev_priv = to_i915(encoder->base.dev);
	enum port port = encoder->port;
	u32 val;

	val = intel_de_read(dev_priv, dp_tp_ctl_reg(encoder, crtc_state));
	val &= ~DP_TP_CTL_LINK_TRAIN_MASK;
	val |= DP_TP_CTL_LINK_TRAIN_IDLE;
	intel_de_write(dev_priv, dp_tp_ctl_reg(encoder, crtc_state), val);

	/*
	 * Until TGL on PORT_A we can have only eDP in SST mode. There the only
	 * reason we need to set idle transmission mode is to work around a HW
	 * issue where we enable the pipe while not in idle link-training mode.
	 * In this case there is requirement to wait for a minimum number of
	 * idle patterns to be sent.
	 */
	if (port == PORT_A && INTEL_GEN(dev_priv) < 12)
		return;

	if (intel_de_wait_for_set(dev_priv,
				  dp_tp_status_reg(encoder, crtc_state),
				  DP_TP_STATUS_IDLE_DONE, 1))
		drm_err(&dev_priv->drm,
			"Timed out waiting for DP idle patterns\n");
}

static bool intel_ddi_is_audio_enabled(struct drm_i915_private *dev_priv,
				       enum transcoder cpu_transcoder)
{
	if (cpu_transcoder == TRANSCODER_EDP)
		return false;

	if (!intel_display_power_is_enabled(dev_priv, POWER_DOMAIN_AUDIO))
		return false;

	return intel_de_read(dev_priv, HSW_AUD_PIN_ELD_CP_VLD) &
		AUDIO_OUTPUT_ENABLE(cpu_transcoder);
}

void intel_ddi_compute_min_voltage_level(struct drm_i915_private *dev_priv,
					 struct intel_crtc_state *crtc_state)
{
	if (INTEL_GEN(dev_priv) >= 12 && crtc_state->port_clock > 594000)
		crtc_state->min_voltage_level = 2;
	else if (IS_JSL_EHL(dev_priv) && crtc_state->port_clock > 594000)
		crtc_state->min_voltage_level = 3;
	else if (INTEL_GEN(dev_priv) >= 11 && crtc_state->port_clock > 594000)
		crtc_state->min_voltage_level = 1;
	else if (IS_CANNONLAKE(dev_priv) && crtc_state->port_clock > 594000)
		crtc_state->min_voltage_level = 2;
}

static enum transcoder bdw_transcoder_master_readout(struct drm_i915_private *dev_priv,
						     enum transcoder cpu_transcoder)
{
	u32 master_select;

	if (INTEL_GEN(dev_priv) >= 11) {
		u32 ctl2 = intel_de_read(dev_priv, TRANS_DDI_FUNC_CTL2(cpu_transcoder));

		if ((ctl2 & PORT_SYNC_MODE_ENABLE) == 0)
			return INVALID_TRANSCODER;

		master_select = REG_FIELD_GET(PORT_SYNC_MODE_MASTER_SELECT_MASK, ctl2);
	} else {
		u32 ctl = intel_de_read(dev_priv, TRANS_DDI_FUNC_CTL(cpu_transcoder));

		if ((ctl & TRANS_DDI_PORT_SYNC_ENABLE) == 0)
			return INVALID_TRANSCODER;

		master_select = REG_FIELD_GET(TRANS_DDI_PORT_SYNC_MASTER_SELECT_MASK, ctl);
	}

	if (master_select == 0)
		return TRANSCODER_EDP;
	else
		return master_select - 1;
}

static void bdw_get_trans_port_sync_config(struct intel_crtc_state *crtc_state)
{
	struct drm_i915_private *dev_priv = to_i915(crtc_state->uapi.crtc->dev);
	u32 transcoders = BIT(TRANSCODER_A) | BIT(TRANSCODER_B) |
		BIT(TRANSCODER_C) | BIT(TRANSCODER_D);
	enum transcoder cpu_transcoder;

	crtc_state->master_transcoder =
		bdw_transcoder_master_readout(dev_priv, crtc_state->cpu_transcoder);

	for_each_cpu_transcoder_masked(dev_priv, cpu_transcoder, transcoders) {
		enum intel_display_power_domain power_domain;
		intel_wakeref_t trans_wakeref;

		power_domain = POWER_DOMAIN_TRANSCODER(cpu_transcoder);
		trans_wakeref = intel_display_power_get_if_enabled(dev_priv,
								   power_domain);

		if (!trans_wakeref)
			continue;

		if (bdw_transcoder_master_readout(dev_priv, cpu_transcoder) ==
		    crtc_state->cpu_transcoder)
			crtc_state->sync_mode_slaves_mask |= BIT(cpu_transcoder);

		intel_display_power_put(dev_priv, power_domain, trans_wakeref);
	}

	drm_WARN_ON(&dev_priv->drm,
		    crtc_state->master_transcoder != INVALID_TRANSCODER &&
		    crtc_state->sync_mode_slaves_mask);
}

static void intel_ddi_read_func_ctl(struct intel_encoder *encoder,
				    struct intel_crtc_state *pipe_config)
{
	struct drm_i915_private *dev_priv = to_i915(encoder->base.dev);
	struct intel_crtc *intel_crtc = to_intel_crtc(pipe_config->uapi.crtc);
	enum transcoder cpu_transcoder = pipe_config->cpu_transcoder;
	struct intel_digital_port *dig_port = enc_to_dig_port(encoder);
	u32 temp, flags = 0;

	temp = intel_de_read(dev_priv, TRANS_DDI_FUNC_CTL(cpu_transcoder));
	if (temp & TRANS_DDI_PHSYNC)
		flags |= DRM_MODE_FLAG_PHSYNC;
	else
		flags |= DRM_MODE_FLAG_NHSYNC;
	if (temp & TRANS_DDI_PVSYNC)
		flags |= DRM_MODE_FLAG_PVSYNC;
	else
		flags |= DRM_MODE_FLAG_NVSYNC;

	pipe_config->hw.adjusted_mode.flags |= flags;

	switch (temp & TRANS_DDI_BPC_MASK) {
	case TRANS_DDI_BPC_6:
		pipe_config->pipe_bpp = 18;
		break;
	case TRANS_DDI_BPC_8:
		pipe_config->pipe_bpp = 24;
		break;
	case TRANS_DDI_BPC_10:
		pipe_config->pipe_bpp = 30;
		break;
	case TRANS_DDI_BPC_12:
		pipe_config->pipe_bpp = 36;
		break;
	default:
		break;
	}

	switch (temp & TRANS_DDI_MODE_SELECT_MASK) {
	case TRANS_DDI_MODE_SELECT_HDMI:
		pipe_config->has_hdmi_sink = true;

		pipe_config->infoframes.enable |=
			intel_hdmi_infoframes_enabled(encoder, pipe_config);

		if (pipe_config->infoframes.enable)
			pipe_config->has_infoframe = true;

		if (temp & TRANS_DDI_HDMI_SCRAMBLING)
			pipe_config->hdmi_scrambling = true;
		if (temp & TRANS_DDI_HIGH_TMDS_CHAR_RATE)
			pipe_config->hdmi_high_tmds_clock_ratio = true;
		fallthrough;
	case TRANS_DDI_MODE_SELECT_DVI:
		pipe_config->output_types |= BIT(INTEL_OUTPUT_HDMI);
		pipe_config->lane_count = 4;
		break;
	case TRANS_DDI_MODE_SELECT_FDI:
		pipe_config->output_types |= BIT(INTEL_OUTPUT_ANALOG);
		break;
	case TRANS_DDI_MODE_SELECT_DP_SST:
		if (encoder->type == INTEL_OUTPUT_EDP)
			pipe_config->output_types |= BIT(INTEL_OUTPUT_EDP);
		else
			pipe_config->output_types |= BIT(INTEL_OUTPUT_DP);
		pipe_config->lane_count =
			((temp & DDI_PORT_WIDTH_MASK) >> DDI_PORT_WIDTH_SHIFT) + 1;
		intel_dp_get_m_n(intel_crtc, pipe_config);

		if (INTEL_GEN(dev_priv) >= 11) {
			i915_reg_t dp_tp_ctl = dp_tp_ctl_reg(encoder, pipe_config);

			pipe_config->fec_enable =
				intel_de_read(dev_priv, dp_tp_ctl) & DP_TP_CTL_FEC_ENABLE;

			drm_dbg_kms(&dev_priv->drm,
				    "[ENCODER:%d:%s] Fec status: %u\n",
				    encoder->base.base.id, encoder->base.name,
				    pipe_config->fec_enable);
		}

		if (dig_port->lspcon.active && dig_port->dp.has_hdmi_sink)
			pipe_config->infoframes.enable |=
				intel_lspcon_infoframes_enabled(encoder, pipe_config);
		else
			pipe_config->infoframes.enable |=
				intel_hdmi_infoframes_enabled(encoder, pipe_config);
		break;
	case TRANS_DDI_MODE_SELECT_DP_MST:
		pipe_config->output_types |= BIT(INTEL_OUTPUT_DP_MST);
		pipe_config->lane_count =
			((temp & DDI_PORT_WIDTH_MASK) >> DDI_PORT_WIDTH_SHIFT) + 1;

		if (INTEL_GEN(dev_priv) >= 12)
			pipe_config->mst_master_transcoder =
					REG_FIELD_GET(TRANS_DDI_MST_TRANSPORT_SELECT_MASK, temp);

		intel_dp_get_m_n(intel_crtc, pipe_config);

		pipe_config->infoframes.enable |=
			intel_hdmi_infoframes_enabled(encoder, pipe_config);
		break;
	default:
		break;
	}
}

void intel_ddi_get_config(struct intel_encoder *encoder,
			  struct intel_crtc_state *pipe_config)
{
	struct drm_i915_private *dev_priv = to_i915(encoder->base.dev);
	enum transcoder cpu_transcoder = pipe_config->cpu_transcoder;

	/* XXX: DSI transcoder paranoia */
	if (drm_WARN_ON(&dev_priv->drm, transcoder_is_dsi(cpu_transcoder)))
		return;

	if (pipe_config->bigjoiner_slave) {
		/* read out pipe settings from master */
		enum transcoder save = pipe_config->cpu_transcoder;

		/* Our own transcoder needs to be disabled when reading it in intel_ddi_read_func_ctl() */
		WARN_ON(pipe_config->output_types);
		pipe_config->cpu_transcoder = (enum transcoder)pipe_config->bigjoiner_linked_crtc->pipe;
		intel_ddi_read_func_ctl(encoder, pipe_config);
		pipe_config->cpu_transcoder = save;
	} else {
		intel_ddi_read_func_ctl(encoder, pipe_config);
	}

	pipe_config->has_audio =
		intel_ddi_is_audio_enabled(dev_priv, cpu_transcoder);

	if (encoder->type == INTEL_OUTPUT_EDP && dev_priv->vbt.edp.bpp &&
	    pipe_config->pipe_bpp > dev_priv->vbt.edp.bpp) {
		/*
		 * This is a big fat ugly hack.
		 *
		 * Some machines in UEFI boot mode provide us a VBT that has 18
		 * bpp and 1.62 GHz link bandwidth for eDP, which for reasons
		 * unknown we fail to light up. Yet the same BIOS boots up with
		 * 24 bpp and 2.7 GHz link. Use the same bpp as the BIOS uses as
		 * max, not what it tells us to use.
		 *
		 * Note: This will still be broken if the eDP panel is not lit
		 * up by the BIOS, and thus we can't get the mode at module
		 * load.
		 */
		drm_dbg_kms(&dev_priv->drm,
			    "pipe has %d bpp for eDP panel, overriding BIOS-provided max %d bpp\n",
			    pipe_config->pipe_bpp, dev_priv->vbt.edp.bpp);
		dev_priv->vbt.edp.bpp = pipe_config->pipe_bpp;
	}

	if (!pipe_config->bigjoiner_slave)
		intel_ddi_clock_get(encoder, pipe_config);

	if (IS_GEN9_LP(dev_priv))
		pipe_config->lane_lat_optim_mask =
			bxt_ddi_phy_get_lane_lat_optim_mask(encoder);

	intel_ddi_compute_min_voltage_level(dev_priv, pipe_config);

	intel_hdmi_read_gcp_infoframe(encoder, pipe_config);

	intel_read_infoframe(encoder, pipe_config,
			     HDMI_INFOFRAME_TYPE_AVI,
			     &pipe_config->infoframes.avi);
	intel_read_infoframe(encoder, pipe_config,
			     HDMI_INFOFRAME_TYPE_SPD,
			     &pipe_config->infoframes.spd);
	intel_read_infoframe(encoder, pipe_config,
			     HDMI_INFOFRAME_TYPE_VENDOR,
			     &pipe_config->infoframes.hdmi);
	intel_read_infoframe(encoder, pipe_config,
			     HDMI_INFOFRAME_TYPE_DRM,
			     &pipe_config->infoframes.drm);

	if (INTEL_GEN(dev_priv) >= 8)
		bdw_get_trans_port_sync_config(pipe_config);

	intel_read_dp_sdp(encoder, pipe_config, HDMI_PACKET_TYPE_GAMUT_METADATA);
	intel_read_dp_sdp(encoder, pipe_config, DP_SDP_VSC);
}

static void intel_ddi_sync_state(struct intel_encoder *encoder,
				 const struct intel_crtc_state *crtc_state)
{
	if (intel_crtc_has_dp_encoder(crtc_state))
		intel_dp_sync_state(encoder, crtc_state);
}

static bool intel_ddi_initial_fastset_check(struct intel_encoder *encoder,
					    struct intel_crtc_state *crtc_state)
{
	if (intel_crtc_has_dp_encoder(crtc_state))
		return intel_dp_initial_fastset_check(encoder, crtc_state);

	return true;
}

static enum intel_output_type
intel_ddi_compute_output_type(struct intel_encoder *encoder,
			      struct intel_crtc_state *crtc_state,
			      struct drm_connector_state *conn_state)
{
	switch (conn_state->connector->connector_type) {
	case DRM_MODE_CONNECTOR_HDMIA:
		return INTEL_OUTPUT_HDMI;
	case DRM_MODE_CONNECTOR_eDP:
		return INTEL_OUTPUT_EDP;
	case DRM_MODE_CONNECTOR_DisplayPort:
		return INTEL_OUTPUT_DP;
	default:
		MISSING_CASE(conn_state->connector->connector_type);
		return INTEL_OUTPUT_UNUSED;
	}
}

static int intel_ddi_compute_config(struct intel_encoder *encoder,
				    struct intel_crtc_state *pipe_config,
				    struct drm_connector_state *conn_state)
{
	struct intel_crtc *crtc = to_intel_crtc(pipe_config->uapi.crtc);
	struct drm_i915_private *dev_priv = to_i915(encoder->base.dev);
	enum port port = encoder->port;
	int ret;

	if (HAS_TRANSCODER(dev_priv, TRANSCODER_EDP) && port == PORT_A)
		pipe_config->cpu_transcoder = TRANSCODER_EDP;

	if (intel_crtc_has_type(pipe_config, INTEL_OUTPUT_HDMI)) {
		ret = intel_hdmi_compute_config(encoder, pipe_config, conn_state);
	} else {
		ret = intel_dp_compute_config(encoder, pipe_config, conn_state);
	}

	if (ret)
		return ret;

	if (IS_HASWELL(dev_priv) && crtc->pipe == PIPE_A &&
	    pipe_config->cpu_transcoder == TRANSCODER_EDP)
		pipe_config->pch_pfit.force_thru =
			pipe_config->pch_pfit.enabled ||
			pipe_config->crc_enabled;

	if (IS_GEN9_LP(dev_priv))
		pipe_config->lane_lat_optim_mask =
			bxt_ddi_phy_calc_lane_lat_optim_mask(pipe_config->lane_count);

	intel_ddi_compute_min_voltage_level(dev_priv, pipe_config);

	return 0;
}

static bool mode_equal(const struct drm_display_mode *mode1,
		       const struct drm_display_mode *mode2)
{
	return drm_mode_match(mode1, mode2,
			      DRM_MODE_MATCH_TIMINGS |
			      DRM_MODE_MATCH_FLAGS |
			      DRM_MODE_MATCH_3D_FLAGS) &&
		mode1->clock == mode2->clock; /* we want an exact match */
}

static bool m_n_equal(const struct intel_link_m_n *m_n_1,
		      const struct intel_link_m_n *m_n_2)
{
	return m_n_1->tu == m_n_2->tu &&
		m_n_1->gmch_m == m_n_2->gmch_m &&
		m_n_1->gmch_n == m_n_2->gmch_n &&
		m_n_1->link_m == m_n_2->link_m &&
		m_n_1->link_n == m_n_2->link_n;
}

static bool crtcs_port_sync_compatible(const struct intel_crtc_state *crtc_state1,
				       const struct intel_crtc_state *crtc_state2)
{
	return crtc_state1->hw.active && crtc_state2->hw.active &&
		crtc_state1->output_types == crtc_state2->output_types &&
		crtc_state1->output_format == crtc_state2->output_format &&
		crtc_state1->lane_count == crtc_state2->lane_count &&
		crtc_state1->port_clock == crtc_state2->port_clock &&
		mode_equal(&crtc_state1->hw.adjusted_mode,
			   &crtc_state2->hw.adjusted_mode) &&
		m_n_equal(&crtc_state1->dp_m_n, &crtc_state2->dp_m_n);
}

static u8
intel_ddi_port_sync_transcoders(const struct intel_crtc_state *ref_crtc_state,
				int tile_group_id)
{
	struct drm_connector *connector;
	const struct drm_connector_state *conn_state;
	struct drm_i915_private *dev_priv = to_i915(ref_crtc_state->uapi.crtc->dev);
	struct intel_atomic_state *state =
		to_intel_atomic_state(ref_crtc_state->uapi.state);
	u8 transcoders = 0;
	int i;

	/*
	 * We don't enable port sync on BDW due to missing w/as and
	 * due to not having adjusted the modeset sequence appropriately.
	 */
	if (INTEL_GEN(dev_priv) < 9)
		return 0;

	if (!intel_crtc_has_type(ref_crtc_state, INTEL_OUTPUT_DP))
		return 0;

	for_each_new_connector_in_state(&state->base, connector, conn_state, i) {
		struct intel_crtc *crtc = to_intel_crtc(conn_state->crtc);
		const struct intel_crtc_state *crtc_state;

		if (!crtc)
			continue;

		if (!connector->has_tile ||
		    connector->tile_group->id !=
		    tile_group_id)
			continue;
		crtc_state = intel_atomic_get_new_crtc_state(state,
							     crtc);
		if (!crtcs_port_sync_compatible(ref_crtc_state,
						crtc_state))
			continue;
		transcoders |= BIT(crtc_state->cpu_transcoder);
	}

	return transcoders;
}

static int intel_ddi_compute_config_late(struct intel_encoder *encoder,
					 struct intel_crtc_state *crtc_state,
					 struct drm_connector_state *conn_state)
{
	struct drm_i915_private *i915 = to_i915(encoder->base.dev);
	struct drm_connector *connector = conn_state->connector;
	u8 port_sync_transcoders = 0;

	drm_dbg_kms(&i915->drm, "[ENCODER:%d:%s] [CRTC:%d:%s]",
		    encoder->base.base.id, encoder->base.name,
		    crtc_state->uapi.crtc->base.id, crtc_state->uapi.crtc->name);

	if (connector->has_tile)
		port_sync_transcoders = intel_ddi_port_sync_transcoders(crtc_state,
									connector->tile_group->id);

	/*
	 * EDP Transcoders cannot be ensalved
	 * make them a master always when present
	 */
	if (port_sync_transcoders & BIT(TRANSCODER_EDP))
		crtc_state->master_transcoder = TRANSCODER_EDP;
	else
		crtc_state->master_transcoder = ffs(port_sync_transcoders) - 1;

	if (crtc_state->master_transcoder == crtc_state->cpu_transcoder) {
		crtc_state->master_transcoder = INVALID_TRANSCODER;
		crtc_state->sync_mode_slaves_mask =
			port_sync_transcoders & ~BIT(crtc_state->cpu_transcoder);
	}

	return 0;
}

static void intel_ddi_encoder_destroy(struct drm_encoder *encoder)
{
	struct intel_digital_port *dig_port = enc_to_dig_port(to_intel_encoder(encoder));

	intel_dp_encoder_flush_work(encoder);

	drm_encoder_cleanup(encoder);
	if (dig_port)
		kfree(dig_port->hdcp_port_data.streams);
	kfree(dig_port);
}

static const struct drm_encoder_funcs intel_ddi_funcs = {
	.reset = intel_dp_encoder_reset,
	.destroy = intel_ddi_encoder_destroy,
};

static struct intel_connector *
intel_ddi_init_dp_connector(struct intel_digital_port *dig_port)
{
	struct drm_i915_private *dev_priv = to_i915(dig_port->base.base.dev);
	struct intel_connector *connector;
	enum port port = dig_port->base.port;

	connector = intel_connector_alloc();
	if (!connector)
		return NULL;

	dig_port->dp.output_reg = DDI_BUF_CTL(port);
	dig_port->dp.prepare_link_retrain = intel_ddi_prepare_link_retrain;
	dig_port->dp.set_link_train = intel_ddi_set_link_train;
	dig_port->dp.set_idle_link_train = intel_ddi_set_idle_link_train;

	if (INTEL_GEN(dev_priv) >= 12)
		dig_port->dp.set_signal_levels = tgl_set_signal_levels;
	else if (INTEL_GEN(dev_priv) >= 11)
		dig_port->dp.set_signal_levels = icl_set_signal_levels;
	else if (IS_CANNONLAKE(dev_priv))
		dig_port->dp.set_signal_levels = cnl_set_signal_levels;
	else if (IS_GEN9_LP(dev_priv))
		dig_port->dp.set_signal_levels = bxt_set_signal_levels;
	else
		dig_port->dp.set_signal_levels = hsw_set_signal_levels;

	dig_port->dp.voltage_max = intel_ddi_dp_voltage_max;
	dig_port->dp.preemph_max = intel_ddi_dp_preemph_max;

	if (!intel_dp_init_connector(dig_port, connector)) {
		kfree(connector);
		return NULL;
	}

	return connector;
}

static int modeset_pipe(struct drm_crtc *crtc,
			struct drm_modeset_acquire_ctx *ctx)
{
	struct drm_atomic_state *state;
	struct drm_crtc_state *crtc_state;
	int ret;

	state = drm_atomic_state_alloc(crtc->dev);
	if (!state)
		return -ENOMEM;

	state->acquire_ctx = ctx;

	crtc_state = drm_atomic_get_crtc_state(state, crtc);
	if (IS_ERR(crtc_state)) {
		ret = PTR_ERR(crtc_state);
		goto out;
	}

	crtc_state->connectors_changed = true;

	ret = drm_atomic_commit(state);
out:
	drm_atomic_state_put(state);

	return ret;
}

static int intel_hdmi_reset_link(struct intel_encoder *encoder,
				 struct drm_modeset_acquire_ctx *ctx)
{
	struct drm_i915_private *dev_priv = to_i915(encoder->base.dev);
	struct intel_hdmi *hdmi = enc_to_intel_hdmi(encoder);
	struct intel_connector *connector = hdmi->attached_connector;
	struct i2c_adapter *adapter =
		intel_gmbus_get_adapter(dev_priv, hdmi->ddc_bus);
	struct drm_connector_state *conn_state;
	struct intel_crtc_state *crtc_state;
	struct intel_crtc *crtc;
	u8 config;
	int ret;

	if (!connector || connector->base.status != connector_status_connected)
		return 0;

	ret = drm_modeset_lock(&dev_priv->drm.mode_config.connection_mutex,
			       ctx);
	if (ret)
		return ret;

	conn_state = connector->base.state;

	crtc = to_intel_crtc(conn_state->crtc);
	if (!crtc)
		return 0;

	ret = drm_modeset_lock(&crtc->base.mutex, ctx);
	if (ret)
		return ret;

	crtc_state = to_intel_crtc_state(crtc->base.state);

	drm_WARN_ON(&dev_priv->drm,
		    !intel_crtc_has_type(crtc_state, INTEL_OUTPUT_HDMI));

	if (!crtc_state->hw.active)
		return 0;

	if (!crtc_state->hdmi_high_tmds_clock_ratio &&
	    !crtc_state->hdmi_scrambling)
		return 0;

	if (conn_state->commit &&
	    !try_wait_for_completion(&conn_state->commit->hw_done))
		return 0;

	ret = drm_scdc_readb(adapter, SCDC_TMDS_CONFIG, &config);
	if (ret < 0) {
		drm_err(&dev_priv->drm, "Failed to read TMDS config: %d\n",
			ret);
		return 0;
	}

	if (!!(config & SCDC_TMDS_BIT_CLOCK_RATIO_BY_40) ==
	    crtc_state->hdmi_high_tmds_clock_ratio &&
	    !!(config & SCDC_SCRAMBLING_ENABLE) ==
	    crtc_state->hdmi_scrambling)
		return 0;

	/*
	 * HDMI 2.0 says that one should not send scrambled data
	 * prior to configuring the sink scrambling, and that
	 * TMDS clock/data transmission should be suspended when
	 * changing the TMDS clock rate in the sink. So let's
	 * just do a full modeset here, even though some sinks
	 * would be perfectly happy if were to just reconfigure
	 * the SCDC settings on the fly.
	 */
	return modeset_pipe(&crtc->base, ctx);
}

static enum intel_hotplug_state
intel_ddi_hotplug(struct intel_encoder *encoder,
		  struct intel_connector *connector)
{
	struct drm_i915_private *i915 = to_i915(encoder->base.dev);
	struct intel_digital_port *dig_port = enc_to_dig_port(encoder);
	struct intel_dp *intel_dp = &dig_port->dp;
	enum phy phy = intel_port_to_phy(i915, encoder->port);
	bool is_tc = intel_phy_is_tc(i915, phy);
	struct drm_modeset_acquire_ctx ctx;
	enum intel_hotplug_state state;
	int ret;

	if (intel_dp->compliance.test_active &&
	    intel_dp->compliance.test_type == DP_TEST_LINK_PHY_TEST_PATTERN) {
		intel_dp_phy_test(encoder);
		/* just do the PHY test and nothing else */
		return INTEL_HOTPLUG_UNCHANGED;
	}

	state = intel_encoder_hotplug(encoder, connector);

	drm_modeset_acquire_init(&ctx, 0);

	for (;;) {
		if (connector->base.connector_type == DRM_MODE_CONNECTOR_HDMIA)
			ret = intel_hdmi_reset_link(encoder, &ctx);
		else
			ret = intel_dp_retrain_link(encoder, &ctx);

		if (ret == -EDEADLK) {
			drm_modeset_backoff(&ctx);
			continue;
		}

		break;
	}

	drm_modeset_drop_locks(&ctx);
	drm_modeset_acquire_fini(&ctx);
	drm_WARN(encoder->base.dev, ret,
		 "Acquiring modeset locks failed with %i\n", ret);

	/*
	 * Unpowered type-c dongles can take some time to boot and be
	 * responsible, so here giving some time to those dongles to power up
	 * and then retrying the probe.
	 *
	 * On many platforms the HDMI live state signal is known to be
	 * unreliable, so we can't use it to detect if a sink is connected or
	 * not. Instead we detect if it's connected based on whether we can
	 * read the EDID or not. That in turn has a problem during disconnect,
	 * since the HPD interrupt may be raised before the DDC lines get
	 * disconnected (due to how the required length of DDC vs. HPD
	 * connector pins are specified) and so we'll still be able to get a
	 * valid EDID. To solve this schedule another detection cycle if this
	 * time around we didn't detect any change in the sink's connection
	 * status.
	 *
	 * Type-c connectors which get their HPD signal deasserted then
	 * reasserted, without unplugging/replugging the sink from the
	 * connector, introduce a delay until the AUX channel communication
	 * becomes functional. Retry the detection for 5 seconds on type-c
	 * connectors to account for this delay.
	 */
	if (state == INTEL_HOTPLUG_UNCHANGED &&
	    connector->hotplug_retries < (is_tc ? 5 : 1) &&
	    !dig_port->dp.is_mst)
		state = INTEL_HOTPLUG_RETRY;

	return state;
}

static bool lpt_digital_port_connected(struct intel_encoder *encoder)
{
	struct drm_i915_private *dev_priv = to_i915(encoder->base.dev);
	u32 bit = dev_priv->hotplug.pch_hpd[encoder->hpd_pin];

	return intel_de_read(dev_priv, SDEISR) & bit;
}

static bool hsw_digital_port_connected(struct intel_encoder *encoder)
{
	struct drm_i915_private *dev_priv = to_i915(encoder->base.dev);
	u32 bit = dev_priv->hotplug.hpd[encoder->hpd_pin];

	return intel_de_read(dev_priv, DEISR) & bit;
}

static bool bdw_digital_port_connected(struct intel_encoder *encoder)
{
	struct drm_i915_private *dev_priv = to_i915(encoder->base.dev);
	u32 bit = dev_priv->hotplug.hpd[encoder->hpd_pin];

	return intel_de_read(dev_priv, GEN8_DE_PORT_ISR) & bit;
}

static struct intel_connector *
intel_ddi_init_hdmi_connector(struct intel_digital_port *dig_port)
{
	struct intel_connector *connector;
	enum port port = dig_port->base.port;

	connector = intel_connector_alloc();
	if (!connector)
		return NULL;

	dig_port->hdmi.hdmi_reg = DDI_BUF_CTL(port);
	intel_hdmi_init_connector(dig_port, connector);

	return connector;
}

static bool intel_ddi_a_force_4_lanes(struct intel_digital_port *dig_port)
{
	struct drm_i915_private *dev_priv = to_i915(dig_port->base.base.dev);

	if (dig_port->base.port != PORT_A)
		return false;

	if (dig_port->saved_port_bits & DDI_A_4_LANES)
		return false;

	/* Broxton/Geminilake: Bspec says that DDI_A_4_LANES is the only
	 *                     supported configuration
	 */
	if (IS_GEN9_LP(dev_priv))
		return true;

	/* Cannonlake: Most of SKUs don't support DDI_E, and the only
	 *             one who does also have a full A/E split called
	 *             DDI_F what makes DDI_E useless. However for this
	 *             case let's trust VBT info.
	 */
	if (IS_CANNONLAKE(dev_priv) &&
	    !intel_bios_is_port_present(dev_priv, PORT_E))
		return true;

	return false;
}

static int
intel_ddi_max_lanes(struct intel_digital_port *dig_port)
{
	struct drm_i915_private *dev_priv = to_i915(dig_port->base.base.dev);
	enum port port = dig_port->base.port;
	int max_lanes = 4;

	if (INTEL_GEN(dev_priv) >= 11)
		return max_lanes;

	if (port == PORT_A || port == PORT_E) {
		if (intel_de_read(dev_priv, DDI_BUF_CTL(PORT_A)) & DDI_A_4_LANES)
			max_lanes = port == PORT_A ? 4 : 0;
		else
			/* Both A and E share 2 lanes */
			max_lanes = 2;
	}

	/*
	 * Some BIOS might fail to set this bit on port A if eDP
	 * wasn't lit up at boot.  Force this bit set when needed
	 * so we use the proper lane count for our calculations.
	 */
	if (intel_ddi_a_force_4_lanes(dig_port)) {
		drm_dbg_kms(&dev_priv->drm,
			    "Forcing DDI_A_4_LANES for port A\n");
		dig_port->saved_port_bits |= DDI_A_4_LANES;
		max_lanes = 4;
	}

	return max_lanes;
}

static bool hti_uses_phy(struct drm_i915_private *i915, enum phy phy)
{
	return i915->hti_state & HDPORT_ENABLED &&
<<<<<<< HEAD
		(i915->hti_state & HDPORT_PHY_USED_DP(phy) ||
		 i915->hti_state & HDPORT_PHY_USED_HDMI(phy));
=======
	       i915->hti_state & HDPORT_DDI_USED(phy);
}

static enum hpd_pin dg1_hpd_pin(struct drm_i915_private *dev_priv,
				enum port port)
{
	if (port >= PORT_TC1)
		return HPD_PORT_C + port - PORT_TC1;
	else
		return HPD_PORT_A + port - PORT_A;
>>>>>>> f642729d
}

static enum hpd_pin tgl_hpd_pin(struct drm_i915_private *dev_priv,
				enum port port)
{
<<<<<<< HEAD
	if (port >= PORT_D)
		return HPD_PORT_TC1 + port - PORT_D;
=======
	if (port >= PORT_TC1)
		return HPD_PORT_TC1 + port - PORT_TC1;
>>>>>>> f642729d
	else
		return HPD_PORT_A + port - PORT_A;
}

static enum hpd_pin rkl_hpd_pin(struct drm_i915_private *dev_priv,
				enum port port)
{
	if (HAS_PCH_TGP(dev_priv))
		return tgl_hpd_pin(dev_priv, port);

<<<<<<< HEAD
	if (port >= PORT_D)
		return HPD_PORT_C + port - PORT_D;
=======
	if (port >= PORT_TC1)
		return HPD_PORT_C + port - PORT_TC1;
>>>>>>> f642729d
	else
		return HPD_PORT_A + port - PORT_A;
}

static enum hpd_pin icl_hpd_pin(struct drm_i915_private *dev_priv,
				enum port port)
{
	if (port >= PORT_C)
		return HPD_PORT_TC1 + port - PORT_C;
	else
		return HPD_PORT_A + port - PORT_A;
}

static enum hpd_pin ehl_hpd_pin(struct drm_i915_private *dev_priv,
				enum port port)
{
	if (port == PORT_D)
		return HPD_PORT_A;

	if (HAS_PCH_MCC(dev_priv))
		return icl_hpd_pin(dev_priv, port);

	return HPD_PORT_A + port - PORT_A;
}

static enum hpd_pin cnl_hpd_pin(struct drm_i915_private *dev_priv,
				enum port port)
{
	if (port == PORT_F)
		return HPD_PORT_E;

	return HPD_PORT_A + port - PORT_A;
}

<<<<<<< HEAD
=======
#define port_tc_name(port) ((port) - PORT_TC1 + '1')
#define tc_port_name(tc_port) ((tc_port) - TC_PORT_1 + '1')

>>>>>>> f642729d
void intel_ddi_init(struct drm_i915_private *dev_priv, enum port port)
{
	struct intel_digital_port *dig_port;
	struct intel_encoder *encoder;
	bool init_hdmi, init_dp;
	enum phy phy = intel_port_to_phy(dev_priv, port);

	/*
	 * On platforms with HTI (aka HDPORT), if it's enabled at boot it may
	 * have taken over some of the PHYs and made them unavailable to the
	 * driver.  In that case we should skip initializing the corresponding
	 * outputs.
	 */
	if (hti_uses_phy(dev_priv, phy)) {
		drm_dbg_kms(&dev_priv->drm, "PORT %c / PHY %c reserved by HTI\n",
			    port_name(port), phy_name(phy));
		return;
	}

	init_hdmi = intel_bios_port_supports_dvi(dev_priv, port) ||
		intel_bios_port_supports_hdmi(dev_priv, port);
	init_dp = intel_bios_port_supports_dp(dev_priv, port);

	if (intel_bios_is_lspcon_present(dev_priv, port)) {
		/*
		 * Lspcon device needs to be driven with DP connector
		 * with special detection sequence. So make sure DP
		 * is initialized before lspcon.
		 */
		init_dp = true;
		init_hdmi = false;
		drm_dbg_kms(&dev_priv->drm, "VBT says port %c has lspcon\n",
			    port_name(port));
	}

	if (!init_dp && !init_hdmi) {
		drm_dbg_kms(&dev_priv->drm,
			    "VBT says port %c is not DVI/HDMI/DP compatible, respect it\n",
			    port_name(port));
		return;
	}

	dig_port = kzalloc(sizeof(*dig_port), GFP_KERNEL);
	if (!dig_port)
		return;

	encoder = &dig_port->base;

	if (INTEL_GEN(dev_priv) >= 12) {
		enum tc_port tc_port = intel_port_to_tc(dev_priv, port);

		drm_encoder_init(&dev_priv->drm, &encoder->base, &intel_ddi_funcs,
				 DRM_MODE_ENCODER_TMDS,
				 "DDI %s%c/PHY %s%c",
				 port >= PORT_TC1 ? "TC" : "",
				 port >= PORT_TC1 ? port_tc_name(port) : port_name(port),
				 tc_port != TC_PORT_NONE ? "TC" : "",
				 tc_port != TC_PORT_NONE ? tc_port_name(tc_port) : phy_name(phy));
	} else if (INTEL_GEN(dev_priv) >= 11) {
		enum tc_port tc_port = intel_port_to_tc(dev_priv, port);

		drm_encoder_init(&dev_priv->drm, &encoder->base, &intel_ddi_funcs,
				 DRM_MODE_ENCODER_TMDS,
				 "DDI %c%s/PHY %s%c",
				 port_name(port),
				 port >= PORT_C ? " (TC)" : "",
				 tc_port != TC_PORT_NONE ? "TC" : "",
				 tc_port != TC_PORT_NONE ? tc_port_name(tc_port) : phy_name(phy));
	} else {
		drm_encoder_init(&dev_priv->drm, &encoder->base, &intel_ddi_funcs,
				 DRM_MODE_ENCODER_TMDS,
				 "DDI %c/PHY %c", port_name(port),  phy_name(phy));
	}

	mutex_init(&dig_port->hdcp_mutex);
	dig_port->num_hdcp_streams = 0;

	mutex_init(&dig_port->hdcp_mutex);
	dig_port->num_hdcp_streams = 0;

	encoder->hotplug = intel_ddi_hotplug;
	encoder->compute_output_type = intel_ddi_compute_output_type;
	encoder->compute_config = intel_ddi_compute_config;
	encoder->compute_config_late = intel_ddi_compute_config_late;
	encoder->enable = intel_enable_ddi;
	encoder->pre_pll_enable = intel_ddi_pre_pll_enable;
	encoder->pre_enable = intel_ddi_pre_enable;
	encoder->disable = intel_disable_ddi;
	encoder->post_disable = intel_ddi_post_disable;
	encoder->update_pipe = intel_ddi_update_pipe;
	encoder->get_hw_state = intel_ddi_get_hw_state;
	encoder->get_config = intel_ddi_get_config;
	encoder->sync_state = intel_ddi_sync_state;
	encoder->initial_fastset_check = intel_ddi_initial_fastset_check;
	encoder->suspend = intel_dp_encoder_suspend;
	encoder->shutdown = intel_dp_encoder_shutdown;
	encoder->get_power_domains = intel_ddi_get_power_domains;

	encoder->type = INTEL_OUTPUT_DDI;
	encoder->power_domain = intel_port_to_power_domain(port);
	encoder->port = port;
	encoder->cloneable = 0;
	encoder->pipe_mask = ~0;

<<<<<<< HEAD
	if (IS_ROCKETLAKE(dev_priv))
		encoder->hpd_pin = rkl_hpd_pin(dev_priv, port);
	else if (INTEL_GEN(dev_priv) >= 12)
		encoder->hpd_pin = tgl_hpd_pin(dev_priv, port);
	else if (IS_ELKHARTLAKE(dev_priv))
=======
	if (IS_DG1(dev_priv))
		encoder->hpd_pin = dg1_hpd_pin(dev_priv, port);
	else if (IS_ROCKETLAKE(dev_priv))
		encoder->hpd_pin = rkl_hpd_pin(dev_priv, port);
	else if (INTEL_GEN(dev_priv) >= 12)
		encoder->hpd_pin = tgl_hpd_pin(dev_priv, port);
	else if (IS_JSL_EHL(dev_priv))
>>>>>>> f642729d
		encoder->hpd_pin = ehl_hpd_pin(dev_priv, port);
	else if (IS_GEN(dev_priv, 11))
		encoder->hpd_pin = icl_hpd_pin(dev_priv, port);
	else if (IS_GEN(dev_priv, 10))
		encoder->hpd_pin = cnl_hpd_pin(dev_priv, port);
	else
		encoder->hpd_pin = intel_hpd_pin_default(dev_priv, port);

	if (INTEL_GEN(dev_priv) >= 11)
		dig_port->saved_port_bits =
			intel_de_read(dev_priv, DDI_BUF_CTL(port))
			& DDI_BUF_PORT_REVERSAL;
	else
		dig_port->saved_port_bits =
			intel_de_read(dev_priv, DDI_BUF_CTL(port))
			& (DDI_BUF_PORT_REVERSAL | DDI_A_4_LANES);

	dig_port->dp.output_reg = INVALID_MMIO_REG;
	dig_port->max_lanes = intel_ddi_max_lanes(dig_port);
	dig_port->aux_ch = intel_bios_port_aux_ch(dev_priv, port);

	if (intel_phy_is_tc(dev_priv, phy)) {
		bool is_legacy =
			!intel_bios_port_supports_typec_usb(dev_priv, port) &&
			!intel_bios_port_supports_tbt(dev_priv, port);

		intel_tc_port_init(dig_port, is_legacy);

		encoder->update_prepare = intel_ddi_update_prepare;
		encoder->update_complete = intel_ddi_update_complete;
	}

	drm_WARN_ON(&dev_priv->drm, port > PORT_I);
	dig_port->ddi_io_power_domain = POWER_DOMAIN_PORT_DDI_A_IO +
					      port - PORT_A;

	if (init_dp) {
		if (!intel_ddi_init_dp_connector(dig_port))
			goto err;

		dig_port->hpd_pulse = intel_dp_hpd_pulse;
	}

	/* In theory we don't need the encoder->type check, but leave it just in
	 * case we have some really bad VBTs... */
	if (encoder->type != INTEL_OUTPUT_EDP && init_hdmi) {
		if (!intel_ddi_init_hdmi_connector(dig_port))
			goto err;
	}

	if (INTEL_GEN(dev_priv) >= 11) {
		if (intel_phy_is_tc(dev_priv, phy))
			dig_port->connected = intel_tc_port_connected;
		else
			dig_port->connected = lpt_digital_port_connected;
	} else if (INTEL_GEN(dev_priv) >= 8) {
		if (port == PORT_A || IS_GEN9_LP(dev_priv))
			dig_port->connected = bdw_digital_port_connected;
		else
			dig_port->connected = lpt_digital_port_connected;
	} else {
		if (port == PORT_A)
			dig_port->connected = hsw_digital_port_connected;
		else
			dig_port->connected = lpt_digital_port_connected;
	}

	intel_infoframe_init(dig_port);

	return;

err:
	drm_encoder_cleanup(&encoder->base);
	kfree(dig_port);
}<|MERGE_RESOLUTION|>--- conflicted
+++ resolved
@@ -582,8 +582,6 @@
 	{ 0x6, 0x7F, 0x32, 0x00, 0x0D },	/* 500   900      5.1   */
 	{ 0xC, 0x61, 0x3F, 0x00, 0x00 },	/* 650   700      0.6   */
 	{ 0x6, 0x7F, 0x38, 0x00, 0x07 },	/* 600   900      3.5   */
-<<<<<<< HEAD
-=======
 	{ 0x6, 0x7F, 0x3F, 0x00, 0x00 },	/* 900   900      0.0   */
 };
 
@@ -626,7 +624,6 @@
 	{ 0x6, 0x7F, 0x30, 0x00, 0x0F },	/* 500   900      5.1   */
 	{ 0xC, 0x60, 0x3F, 0x00, 0x00 },	/* 650   700      0.6   */
 	{ 0x6, 0x7F, 0x37, 0x00, 0x08 },	/* 600   900      3.5   */
->>>>>>> f642729d
 	{ 0x6, 0x7F, 0x3F, 0x00, 0x00 },	/* 900   900      0.0   */
 };
 
@@ -799,8 +796,6 @@
 	{ 0x6, 0x7F, 0x3F, 0x00, 0x00 },	/* 2	1	*/
 };
 
-<<<<<<< HEAD
-=======
 static const struct cnl_ddi_buf_trans rkl_combo_phy_ddi_translations_dp_hbr[] = {
 						/* NT mV Trans mV db    */
 	{ 0xA, 0x2F, 0x3F, 0x00, 0x00 },	/* 350   350      0.0   */
@@ -829,7 +824,6 @@
 	{ 0x6, 0x7F, 0x3F, 0x00, 0x00 },	/* 900   900      0.0   */
 };
 
->>>>>>> f642729d
 static bool is_hobl_buf_trans(const struct cnl_ddi_buf_trans *table)
 {
 	return table == tgl_combo_phy_ddi_translations_edp_hbr2_hobl;
@@ -1253,30 +1247,6 @@
 			const struct intel_crtc_state *crtc_state,
 			int *n_entries)
 {
-<<<<<<< HEAD
-	struct drm_i915_private *dev_priv = to_i915(encoder->base.dev);
-
-	switch (type) {
-	case INTEL_OUTPUT_HDMI:
-		*n_entries = ARRAY_SIZE(icl_combo_phy_ddi_translations_hdmi);
-		return icl_combo_phy_ddi_translations_hdmi;
-	case INTEL_OUTPUT_EDP:
-		if (dev_priv->vbt.edp.low_vswing) {
-			if (rate > 540000) {
-				*n_entries = ARRAY_SIZE(icl_combo_phy_ddi_translations_edp_hbr3);
-				return icl_combo_phy_ddi_translations_edp_hbr3;
-			} else {
-				*n_entries = ARRAY_SIZE(icl_combo_phy_ddi_translations_edp_hbr2);
-				return icl_combo_phy_ddi_translations_edp_hbr2;
-			}
-		}
-		/* fall through */
-	default:
-		/* All combo DP and eDP ports that do not support low_vswing */
-		*n_entries = ARRAY_SIZE(ehl_combo_phy_ddi_translations_dp);
-		return ehl_combo_phy_ddi_translations_dp;
-	}
-=======
 	if (intel_crtc_has_type(crtc_state, INTEL_OUTPUT_HDMI))
 		return ehl_get_combo_buf_trans_hdmi(encoder, crtc_state, n_entries);
 	else if (intel_crtc_has_type(crtc_state, INTEL_OUTPUT_EDP))
@@ -1321,7 +1291,6 @@
 	}
 
 	return jsl_get_combo_buf_trans_dp(encoder, crtc_state, n_entries);
->>>>>>> f642729d
 }
 
 static const struct cnl_ddi_buf_trans *
@@ -1329,48 +1298,6 @@
 			const struct intel_crtc_state *crtc_state,
 			int *n_entries)
 {
-<<<<<<< HEAD
-	struct drm_i915_private *dev_priv = to_i915(encoder->base.dev);
-
-	switch (type) {
-	case INTEL_OUTPUT_HDMI:
-		*n_entries = ARRAY_SIZE(icl_combo_phy_ddi_translations_hdmi);
-		return icl_combo_phy_ddi_translations_hdmi;
-	case INTEL_OUTPUT_EDP:
-		if (dev_priv->vbt.edp.hobl) {
-			struct intel_dp *intel_dp = enc_to_intel_dp(encoder);
-
-			if (!intel_dp->hobl_failed && rate <= 540000) {
-				/* Same table applies to TGL, RKL and DG1 */
-				*n_entries = ARRAY_SIZE(tgl_combo_phy_ddi_translations_edp_hbr2_hobl);
-				return tgl_combo_phy_ddi_translations_edp_hbr2_hobl;
-			}
-		}
-
-		if (rate > 540000) {
-			*n_entries = ARRAY_SIZE(icl_combo_phy_ddi_translations_edp_hbr3);
-			return icl_combo_phy_ddi_translations_edp_hbr3;
-		} else if (dev_priv->vbt.edp.low_vswing) {
-			*n_entries = ARRAY_SIZE(icl_combo_phy_ddi_translations_edp_hbr2);
-			return icl_combo_phy_ddi_translations_edp_hbr2;
-		}
-		/* fall through */
-	default:
-		/* All combo DP and eDP ports that do not support low_vswing */
-		if (rate > 270000) {
-			if (IS_TGL_U(dev_priv) || IS_TGL_Y(dev_priv)) {
-				*n_entries = ARRAY_SIZE(tgl_uy_combo_phy_ddi_translations_dp_hbr2);
-				return tgl_uy_combo_phy_ddi_translations_dp_hbr2;
-			}
-
-			*n_entries = ARRAY_SIZE(tgl_combo_phy_ddi_translations_dp_hbr2);
-			return tgl_combo_phy_ddi_translations_dp_hbr2;
-		}
-
-		*n_entries = ARRAY_SIZE(tgl_combo_phy_ddi_translations_dp_hbr);
-		return tgl_combo_phy_ddi_translations_dp_hbr;
-	}
-=======
 	if (intel_crtc_has_type(crtc_state, INTEL_OUTPUT_HDMI))
 		return jsl_get_combo_buf_trans_hdmi(encoder, crtc_state, n_entries);
 	else if (intel_crtc_has_type(crtc_state, INTEL_OUTPUT_EDP))
@@ -1450,7 +1377,6 @@
 		return tgl_get_combo_buf_trans_edp(encoder, crtc_state, n_entries);
 	else
 		return tgl_get_combo_buf_trans_dp(encoder, crtc_state, n_entries);
->>>>>>> f642729d
 }
 
 static const struct tgl_dkl_phy_ddi_buf_trans *
@@ -2175,15 +2101,9 @@
 	}
 }
 
-<<<<<<< HEAD
-int intel_ddi_toggle_hdcp_signalling(struct intel_encoder *intel_encoder,
-				     enum transcoder cpu_transcoder,
-				     bool enable)
-=======
 int intel_ddi_toggle_hdcp_bits(struct intel_encoder *intel_encoder,
 			       enum transcoder cpu_transcoder,
 			       bool enable, u32 hdcp_mask)
->>>>>>> f642729d
 {
 	struct drm_device *dev = intel_encoder->base.dev;
 	struct drm_i915_private *dev_priv = to_i915(dev);
@@ -2200,11 +2120,7 @@
 	if (enable)
 		tmp |= hdcp_mask;
 	else
-<<<<<<< HEAD
-		tmp &= ~TRANS_DDI_HDCP_SIGNALLING;
-=======
 		tmp &= ~hdcp_mask;
->>>>>>> f642729d
 	intel_de_write(dev_priv, TRANS_DDI_FUNC_CTL(cpu_transcoder), tmp);
 	intel_display_power_put(dev_priv, intel_encoder->power_domain, wakeref);
 	return ret;
@@ -2802,15 +2718,6 @@
 			     intel_dp->hobl_active ? val : 0);
 	}
 
-	if (type == INTEL_OUTPUT_EDP) {
-		struct intel_dp *intel_dp = enc_to_intel_dp(encoder);
-
-		val = EDP4K2K_MODE_OVRD_EN | EDP4K2K_MODE_OVRD_OPTIMIZED;
-		intel_dp->hobl_active = is_hobl_buf_trans(ddi_translations);
-		intel_de_rmw(dev_priv, ICL_PORT_CL_DW10(phy), val,
-			     intel_dp->hobl_active ? val : 0);
-	}
-
 	/* Set PORT_TX_DW5 */
 	val = intel_de_read(dev_priv, ICL_PORT_TX_DW5_LN0(phy));
 	val &= ~(SCALING_MODE_SEL_MASK | RTERM_SELECT_MASK |
@@ -3055,16 +2962,8 @@
 	struct drm_i915_private *dev_priv = to_i915(encoder->base.dev);
 	enum tc_port tc_port = intel_port_to_tc(dev_priv, encoder->port);
 	const struct tgl_dkl_phy_ddi_buf_trans *ddi_translations;
-<<<<<<< HEAD
-	u32 n_entries, val, ln, dpcnt_mask, dpcnt_val;
-	int rate = 0;
-
-	if (type != INTEL_OUTPUT_HDMI) {
-		struct intel_dp *intel_dp = enc_to_intel_dp(encoder);
-=======
 	u32 val, dpcnt_mask, dpcnt_val;
 	int n_entries, ln;
->>>>>>> f642729d
 
 	if (enc_to_dig_port(encoder)->tc_mode == TC_PORT_TBT_ALT)
 		return;
@@ -3925,13 +3824,8 @@
 
 	intel_ddi_init_dp_buf_reg(encoder, crtc_state);
 	if (!is_mst)
-<<<<<<< HEAD
-		intel_dp_sink_dpms(intel_dp, DRM_MODE_DPMS_ON);
-	intel_dp_configure_protocol_converter(intel_dp);
-=======
 		intel_dp_set_power(intel_dp, DP_SET_POWER_D0);
 	intel_dp_configure_protocol_converter(intel_dp, crtc_state);
->>>>>>> f642729d
 	intel_dp_sink_set_decompression_state(intel_dp, crtc_state,
 					      true);
 	intel_dp_sink_set_fec_ready(intel_dp, crtc_state);
@@ -4639,11 +4533,7 @@
 	}
 
 	dp_tp_ctl = DP_TP_CTL_ENABLE | DP_TP_CTL_LINK_TRAIN_PAT1;
-<<<<<<< HEAD
-	if (intel_dp->link_mst)
-=======
 	if (intel_crtc_has_type(crtc_state, INTEL_OUTPUT_DP_MST)) {
->>>>>>> f642729d
 		dp_tp_ctl |= DP_TP_CTL_MODE_MST;
 	} else {
 		dp_tp_ctl |= DP_TP_CTL_MODE_SST;
@@ -4664,19 +4554,11 @@
 				     const struct intel_crtc_state *crtc_state,
 				     u8 dp_train_pat)
 {
-<<<<<<< HEAD
-	struct drm_i915_private *dev_priv = dp_to_i915(intel_dp);
-	u8 train_pat_mask = drm_dp_training_pattern_mask(intel_dp->dpcd);
+	struct intel_encoder *encoder = &dp_to_dig_port(intel_dp)->base;
+	struct drm_i915_private *dev_priv = to_i915(encoder->base.dev);
 	u32 temp;
 
-	temp = intel_de_read(dev_priv, intel_dp->regs.dp_tp_ctl);
-=======
-	struct intel_encoder *encoder = &dp_to_dig_port(intel_dp)->base;
-	struct drm_i915_private *dev_priv = to_i915(encoder->base.dev);
-	u32 temp;
-
 	temp = intel_de_read(dev_priv, dp_tp_ctl_reg(encoder, crtc_state));
->>>>>>> f642729d
 
 	temp &= ~DP_TP_CTL_LINK_TRAIN_MASK;
 	switch (intel_dp_training_pattern_symbol(dp_train_pat)) {
@@ -4697,11 +4579,7 @@
 		break;
 	}
 
-<<<<<<< HEAD
-	intel_de_write(dev_priv, intel_dp->regs.dp_tp_ctl, temp);
-=======
 	intel_de_write(dev_priv, dp_tp_ctl_reg(encoder, crtc_state), temp);
->>>>>>> f642729d
 }
 
 static void intel_ddi_set_idle_link_train(struct intel_dp *intel_dp,
@@ -5519,10 +5397,6 @@
 static bool hti_uses_phy(struct drm_i915_private *i915, enum phy phy)
 {
 	return i915->hti_state & HDPORT_ENABLED &&
-<<<<<<< HEAD
-		(i915->hti_state & HDPORT_PHY_USED_DP(phy) ||
-		 i915->hti_state & HDPORT_PHY_USED_HDMI(phy));
-=======
 	       i915->hti_state & HDPORT_DDI_USED(phy);
 }
 
@@ -5533,19 +5407,13 @@
 		return HPD_PORT_C + port - PORT_TC1;
 	else
 		return HPD_PORT_A + port - PORT_A;
->>>>>>> f642729d
 }
 
 static enum hpd_pin tgl_hpd_pin(struct drm_i915_private *dev_priv,
 				enum port port)
 {
-<<<<<<< HEAD
-	if (port >= PORT_D)
-		return HPD_PORT_TC1 + port - PORT_D;
-=======
 	if (port >= PORT_TC1)
 		return HPD_PORT_TC1 + port - PORT_TC1;
->>>>>>> f642729d
 	else
 		return HPD_PORT_A + port - PORT_A;
 }
@@ -5556,13 +5424,8 @@
 	if (HAS_PCH_TGP(dev_priv))
 		return tgl_hpd_pin(dev_priv, port);
 
-<<<<<<< HEAD
-	if (port >= PORT_D)
-		return HPD_PORT_C + port - PORT_D;
-=======
 	if (port >= PORT_TC1)
 		return HPD_PORT_C + port - PORT_TC1;
->>>>>>> f642729d
 	else
 		return HPD_PORT_A + port - PORT_A;
 }
@@ -5597,12 +5460,9 @@
 	return HPD_PORT_A + port - PORT_A;
 }
 
-<<<<<<< HEAD
-=======
 #define port_tc_name(port) ((port) - PORT_TC1 + '1')
 #define tc_port_name(tc_port) ((tc_port) - TC_PORT_1 + '1')
 
->>>>>>> f642729d
 void intel_ddi_init(struct drm_i915_private *dev_priv, enum port port)
 {
 	struct intel_digital_port *dig_port;
@@ -5676,9 +5536,6 @@
 				 DRM_MODE_ENCODER_TMDS,
 				 "DDI %c/PHY %c", port_name(port),  phy_name(phy));
 	}
-
-	mutex_init(&dig_port->hdcp_mutex);
-	dig_port->num_hdcp_streams = 0;
 
 	mutex_init(&dig_port->hdcp_mutex);
 	dig_port->num_hdcp_streams = 0;
@@ -5707,13 +5564,6 @@
 	encoder->cloneable = 0;
 	encoder->pipe_mask = ~0;
 
-<<<<<<< HEAD
-	if (IS_ROCKETLAKE(dev_priv))
-		encoder->hpd_pin = rkl_hpd_pin(dev_priv, port);
-	else if (INTEL_GEN(dev_priv) >= 12)
-		encoder->hpd_pin = tgl_hpd_pin(dev_priv, port);
-	else if (IS_ELKHARTLAKE(dev_priv))
-=======
 	if (IS_DG1(dev_priv))
 		encoder->hpd_pin = dg1_hpd_pin(dev_priv, port);
 	else if (IS_ROCKETLAKE(dev_priv))
@@ -5721,7 +5571,6 @@
 	else if (INTEL_GEN(dev_priv) >= 12)
 		encoder->hpd_pin = tgl_hpd_pin(dev_priv, port);
 	else if (IS_JSL_EHL(dev_priv))
->>>>>>> f642729d
 		encoder->hpd_pin = ehl_hpd_pin(dev_priv, port);
 	else if (IS_GEN(dev_priv, 11))
 		encoder->hpd_pin = icl_hpd_pin(dev_priv, port);

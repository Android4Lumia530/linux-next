--- conflicted
+++ resolved
@@ -5339,14 +5339,9 @@
 	unsigned long abox_mask = INTEL_INFO(dev_priv)->abox_mask;
 	int config, i;
 
-<<<<<<< HEAD
-	if (IS_TGL_DISP_REVID(dev_priv, TGL_REVID_A0, TGL_REVID_B0))
-		/* Wa_1409767108: tgl */
-=======
 	if (IS_DG1_REVID(dev_priv, DG1_REVID_A0, DG1_REVID_A0) ||
 	    IS_TGL_DISP_REVID(dev_priv, TGL_REVID_A0, TGL_REVID_B0))
 		/* Wa_1409767108:tgl,dg1 */
->>>>>>> f642729d
 		table = wa_1409767108_buddy_page_masks;
 	else
 		table = tgl_buddy_page_masks;

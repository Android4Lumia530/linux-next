/* SPDX-License-Identifier: MIT */
/*
 * Copyright (C) 2017 Google, Inc.
 * Copyright _ 2017-2019, Intel Corporation.
 *
 * Authors:
 * Sean Paul <seanpaul@chromium.org>
 * Ramalingam C <ramalingam.c@intel.com>
 */

#include <linux/component.h>
#include <linux/i2c.h>
#include <linux/random.h>

#include <drm/drm_hdcp.h>
#include <drm/i915_component.h>

#include "i915_drv.h"
#include "i915_reg.h"
#include "intel_display_power.h"
#include "intel_display_types.h"
#include "intel_hdcp.h"
#include "intel_sideband.h"
#include "intel_connector.h"

#define KEY_LOAD_TRIES	5
#define HDCP2_LC_RETRY_CNT			3

static int intel_conn_to_vcpi(struct intel_connector *connector)
{
	/* For HDMI this is forced to be 0x0. For DP SST also this is 0x0. */
	return connector->port	? connector->port->vcpi.vcpi : 0;
}

/*
 * intel_hdcp_required_content_stream selects the most highest common possible HDCP
 * content_type for all streams in DP MST topology because security f/w doesn't
 * have any provision to mark content_type for each stream separately, it marks
 * all available streams with the content_type proivided at the time of port
 * authentication. This may prohibit the userspace to use type1 content on
 * HDCP 2.2 capable sink because of other sink are not capable of HDCP 2.2 in
 * DP MST topology. Though it is not compulsory, security fw should change its
 * policy to mark different content_types for different streams.
 */
static int
intel_hdcp_required_content_stream(struct intel_digital_port *dig_port)
{
	struct drm_connector_list_iter conn_iter;
	struct intel_digital_port *conn_dig_port;
	struct intel_connector *connector;
	struct drm_i915_private *i915 = to_i915(dig_port->base.base.dev);
	struct hdcp_port_data *data = &dig_port->hdcp_port_data;
	bool enforce_type0 = false;
	int k;

	data->k = 0;

	if (dig_port->hdcp_auth_status)
		return 0;

	drm_connector_list_iter_begin(&i915->drm, &conn_iter);
	for_each_intel_connector_iter(connector, &conn_iter) {
		if (connector->base.status == connector_status_disconnected)
			continue;

		if (!intel_encoder_is_mst(intel_attached_encoder(connector)))
			continue;

		conn_dig_port = intel_attached_dig_port(connector);
		if (conn_dig_port != dig_port)
			continue;

		if (!enforce_type0 && !intel_hdcp2_capable(connector))
			enforce_type0 = true;

		data->streams[data->k].stream_id = intel_conn_to_vcpi(connector);
		data->k++;

		/* if there is only one active stream */
		if (dig_port->dp.active_mst_links <= 1)
			break;
	}
	drm_connector_list_iter_end(&conn_iter);

	if (drm_WARN_ON(&i915->drm, data->k > INTEL_NUM_PIPES(i915) || data->k == 0))
		return -EINVAL;

	/*
	 * Apply common protection level across all streams in DP MST Topology.
	 * Use highest supported content type for all streams in DP MST Topology.
	 */
	for (k = 0; k < data->k; k++)
		data->streams[k].stream_type =
			enforce_type0 ? DRM_MODE_HDCP_CONTENT_TYPE0 : DRM_MODE_HDCP_CONTENT_TYPE1;

	return 0;
}

static
bool intel_hdcp_is_ksv_valid(u8 *ksv)
{
	int i, ones = 0;
	/* KSV has 20 1's and 20 0's */
	for (i = 0; i < DRM_HDCP_KSV_LEN; i++)
		ones += hweight8(ksv[i]);
	if (ones != 20)
		return false;

	return true;
}

static
int intel_hdcp_read_valid_bksv(struct intel_digital_port *dig_port,
			       const struct intel_hdcp_shim *shim, u8 *bksv)
{
	struct drm_i915_private *i915 = to_i915(dig_port->base.base.dev);
	int ret, i, tries = 2;

	/* HDCP spec states that we must retry the bksv if it is invalid */
	for (i = 0; i < tries; i++) {
		ret = shim->read_bksv(dig_port, bksv);
		if (ret)
			return ret;
		if (intel_hdcp_is_ksv_valid(bksv))
			break;
	}
	if (i == tries) {
		drm_dbg_kms(&i915->drm, "Bksv is invalid\n");
		return -ENODEV;
	}

	return 0;
}

/* Is HDCP1.4 capable on Platform and Sink */
bool intel_hdcp_capable(struct intel_connector *connector)
{
	struct intel_digital_port *dig_port = intel_attached_dig_port(connector);
	const struct intel_hdcp_shim *shim = connector->hdcp.shim;
	bool capable = false;
	u8 bksv[5];

	if (!shim)
		return capable;

	if (shim->hdcp_capable) {
		shim->hdcp_capable(dig_port, &capable);
	} else {
		if (!intel_hdcp_read_valid_bksv(dig_port, shim, bksv))
			capable = true;
	}

	return capable;
}

/* Is HDCP2.2 capable on Platform and Sink */
bool intel_hdcp2_capable(struct intel_connector *connector)
{
	struct intel_digital_port *dig_port = intel_attached_dig_port(connector);
	struct drm_i915_private *dev_priv = to_i915(connector->base.dev);
	struct intel_hdcp *hdcp = &connector->hdcp;
	bool capable = false;

	/* I915 support for HDCP2.2 */
	if (!hdcp->hdcp2_supported)
		return false;

	/* MEI interface is solid */
	mutex_lock(&dev_priv->hdcp_comp_mutex);
	if (!dev_priv->hdcp_comp_added ||  !dev_priv->hdcp_master) {
		mutex_unlock(&dev_priv->hdcp_comp_mutex);
		return false;
	}
	mutex_unlock(&dev_priv->hdcp_comp_mutex);

	/* Sink's capability for HDCP2.2 */
	hdcp->shim->hdcp_2_2_capable(dig_port, &capable);

	return capable;
}

static bool intel_hdcp_in_use(struct drm_i915_private *dev_priv,
			      enum transcoder cpu_transcoder, enum port port)
{
	return intel_de_read(dev_priv,
	                     HDCP_STATUS(dev_priv, cpu_transcoder, port)) &
	       HDCP_STATUS_ENC;
}

static bool intel_hdcp2_in_use(struct drm_i915_private *dev_priv,
			       enum transcoder cpu_transcoder, enum port port)
{
	return intel_de_read(dev_priv,
	                     HDCP2_STATUS(dev_priv, cpu_transcoder, port)) &
	       LINK_ENCRYPTION_STATUS;
}

static int intel_hdcp_poll_ksv_fifo(struct intel_digital_port *dig_port,
				    const struct intel_hdcp_shim *shim)
{
	int ret, read_ret;
	bool ksv_ready;

	/* Poll for ksv list ready (spec says max time allowed is 5s) */
	ret = __wait_for(read_ret = shim->read_ksv_ready(dig_port,
							 &ksv_ready),
			 read_ret || ksv_ready, 5 * 1000 * 1000, 1000,
			 100 * 1000);
	if (ret)
		return ret;
	if (read_ret)
		return read_ret;
	if (!ksv_ready)
		return -ETIMEDOUT;

	return 0;
}

static bool hdcp_key_loadable(struct drm_i915_private *dev_priv)
{
	enum i915_power_well_id id;
	intel_wakeref_t wakeref;
	bool enabled = false;

	/*
	 * On HSW and BDW, Display HW loads the Key as soon as Display resumes.
	 * On all BXT+, SW can load the keys only when the PW#1 is turned on.
	 */
	if (IS_HASWELL(dev_priv) || IS_BROADWELL(dev_priv))
		id = HSW_DISP_PW_GLOBAL;
	else
		id = SKL_DISP_PW_1;

	/* PG1 (power well #1) needs to be enabled */
	with_intel_runtime_pm(&dev_priv->runtime_pm, wakeref)
		enabled = intel_display_power_well_is_enabled(dev_priv, id);

	/*
	 * Another req for hdcp key loadability is enabled state of pll for
	 * cdclk. Without active crtc we wont land here. So we are assuming that
	 * cdclk is already on.
	 */

	return enabled;
}

static void intel_hdcp_clear_keys(struct drm_i915_private *dev_priv)
{
	intel_de_write(dev_priv, HDCP_KEY_CONF, HDCP_CLEAR_KEYS_TRIGGER);
	intel_de_write(dev_priv, HDCP_KEY_STATUS,
		       HDCP_KEY_LOAD_DONE | HDCP_KEY_LOAD_STATUS | HDCP_FUSE_IN_PROGRESS | HDCP_FUSE_ERROR | HDCP_FUSE_DONE);
}

static int intel_hdcp_load_keys(struct drm_i915_private *dev_priv)
{
	int ret;
	u32 val;

	val = intel_de_read(dev_priv, HDCP_KEY_STATUS);
	if ((val & HDCP_KEY_LOAD_DONE) && (val & HDCP_KEY_LOAD_STATUS))
		return 0;

	/*
	 * On HSW and BDW HW loads the HDCP1.4 Key when Display comes
	 * out of reset. So if Key is not already loaded, its an error state.
	 */
	if (IS_HASWELL(dev_priv) || IS_BROADWELL(dev_priv))
		if (!(intel_de_read(dev_priv, HDCP_KEY_STATUS) & HDCP_KEY_LOAD_DONE))
			return -ENXIO;

	/*
	 * Initiate loading the HDCP key from fuses.
	 *
	 * BXT+ platforms, HDCP key needs to be loaded by SW. Only Gen 9
	 * platforms except BXT and GLK, differ in the key load trigger process
	 * from other platforms. So GEN9_BC uses the GT Driver Mailbox i/f.
	 */
	if (IS_GEN9_BC(dev_priv)) {
		ret = sandybridge_pcode_write(dev_priv,
					      SKL_PCODE_LOAD_HDCP_KEYS, 1);
		if (ret) {
			drm_err(&dev_priv->drm,
				"Failed to initiate HDCP key load (%d)\n",
				ret);
			return ret;
		}
	} else {
		intel_de_write(dev_priv, HDCP_KEY_CONF, HDCP_KEY_LOAD_TRIGGER);
	}

	/* Wait for the keys to load (500us) */
	ret = __intel_wait_for_register(&dev_priv->uncore, HDCP_KEY_STATUS,
					HDCP_KEY_LOAD_DONE, HDCP_KEY_LOAD_DONE,
					10, 1, &val);
	if (ret)
		return ret;
	else if (!(val & HDCP_KEY_LOAD_STATUS))
		return -ENXIO;

	/* Send Aksv over to PCH display for use in authentication */
	intel_de_write(dev_priv, HDCP_KEY_CONF, HDCP_AKSV_SEND_TRIGGER);

	return 0;
}

/* Returns updated SHA-1 index */
static int intel_write_sha_text(struct drm_i915_private *dev_priv, u32 sha_text)
{
	intel_de_write(dev_priv, HDCP_SHA_TEXT, sha_text);
	if (intel_de_wait_for_set(dev_priv, HDCP_REP_CTL, HDCP_SHA1_READY, 1)) {
		drm_err(&dev_priv->drm, "Timed out waiting for SHA1 ready\n");
		return -ETIMEDOUT;
	}
	return 0;
}

static
u32 intel_hdcp_get_repeater_ctl(struct drm_i915_private *dev_priv,
				enum transcoder cpu_transcoder, enum port port)
{
	if (INTEL_GEN(dev_priv) >= 12) {
		switch (cpu_transcoder) {
		case TRANSCODER_A:
			return HDCP_TRANSA_REP_PRESENT |
			       HDCP_TRANSA_SHA1_M0;
		case TRANSCODER_B:
			return HDCP_TRANSB_REP_PRESENT |
			       HDCP_TRANSB_SHA1_M0;
		case TRANSCODER_C:
			return HDCP_TRANSC_REP_PRESENT |
			       HDCP_TRANSC_SHA1_M0;
		case TRANSCODER_D:
			return HDCP_TRANSD_REP_PRESENT |
			       HDCP_TRANSD_SHA1_M0;
		default:
			drm_err(&dev_priv->drm, "Unknown transcoder %d\n",
				cpu_transcoder);
			return -EINVAL;
		}
	}

	switch (port) {
	case PORT_A:
		return HDCP_DDIA_REP_PRESENT | HDCP_DDIA_SHA1_M0;
	case PORT_B:
		return HDCP_DDIB_REP_PRESENT | HDCP_DDIB_SHA1_M0;
	case PORT_C:
		return HDCP_DDIC_REP_PRESENT | HDCP_DDIC_SHA1_M0;
	case PORT_D:
		return HDCP_DDID_REP_PRESENT | HDCP_DDID_SHA1_M0;
	case PORT_E:
		return HDCP_DDIE_REP_PRESENT | HDCP_DDIE_SHA1_M0;
	default:
		drm_err(&dev_priv->drm, "Unknown port %d\n", port);
		return -EINVAL;
	}
}

static
int intel_hdcp_validate_v_prime(struct intel_connector *connector,
				const struct intel_hdcp_shim *shim,
				u8 *ksv_fifo, u8 num_downstream, u8 *bstatus)
{
	struct intel_digital_port *dig_port = intel_attached_dig_port(connector);
	struct drm_i915_private *dev_priv = to_i915(connector->base.dev);
	enum transcoder cpu_transcoder = connector->hdcp.cpu_transcoder;
	enum port port = dig_port->base.port;
	u32 vprime, sha_text, sha_leftovers, rep_ctl;
	int ret, i, j, sha_idx;

	/* Process V' values from the receiver */
	for (i = 0; i < DRM_HDCP_V_PRIME_NUM_PARTS; i++) {
		ret = shim->read_v_prime_part(dig_port, i, &vprime);
		if (ret)
			return ret;
		intel_de_write(dev_priv, HDCP_SHA_V_PRIME(i), vprime);
	}

	/*
	 * We need to write the concatenation of all device KSVs, BINFO (DP) ||
	 * BSTATUS (HDMI), and M0 (which is added via HDCP_REP_CTL). This byte
	 * stream is written via the HDCP_SHA_TEXT register in 32-bit
	 * increments. Every 64 bytes, we need to write HDCP_REP_CTL again. This
	 * index will keep track of our progress through the 64 bytes as well as
	 * helping us work the 40-bit KSVs through our 32-bit register.
	 *
	 * NOTE: data passed via HDCP_SHA_TEXT should be big-endian
	 */
	sha_idx = 0;
	sha_text = 0;
	sha_leftovers = 0;
	rep_ctl = intel_hdcp_get_repeater_ctl(dev_priv, cpu_transcoder, port);
	intel_de_write(dev_priv, HDCP_REP_CTL, rep_ctl | HDCP_SHA1_TEXT_32);
	for (i = 0; i < num_downstream; i++) {
		unsigned int sha_empty;
		u8 *ksv = &ksv_fifo[i * DRM_HDCP_KSV_LEN];

		/* Fill up the empty slots in sha_text and write it out */
		sha_empty = sizeof(sha_text) - sha_leftovers;
		for (j = 0; j < sha_empty; j++) {
			u8 off = ((sizeof(sha_text) - j - 1 - sha_leftovers) * 8);
			sha_text |= ksv[j] << off;
		}

		ret = intel_write_sha_text(dev_priv, sha_text);
		if (ret < 0)
			return ret;

		/* Programming guide writes this every 64 bytes */
		sha_idx += sizeof(sha_text);
		if (!(sha_idx % 64))
			intel_de_write(dev_priv, HDCP_REP_CTL,
				       rep_ctl | HDCP_SHA1_TEXT_32);

		/* Store the leftover bytes from the ksv in sha_text */
		sha_leftovers = DRM_HDCP_KSV_LEN - sha_empty;
		sha_text = 0;
		for (j = 0; j < sha_leftovers; j++)
			sha_text |= ksv[sha_empty + j] <<
					((sizeof(sha_text) - j - 1) * 8);

		/*
		 * If we still have room in sha_text for more data, continue.
		 * Otherwise, write it out immediately.
		 */
		if (sizeof(sha_text) > sha_leftovers)
			continue;

		ret = intel_write_sha_text(dev_priv, sha_text);
		if (ret < 0)
			return ret;
		sha_leftovers = 0;
		sha_text = 0;
		sha_idx += sizeof(sha_text);
	}

	/*
	 * We need to write BINFO/BSTATUS, and M0 now. Depending on how many
	 * bytes are leftover from the last ksv, we might be able to fit them
	 * all in sha_text (first 2 cases), or we might need to split them up
	 * into 2 writes (last 2 cases).
	 */
	if (sha_leftovers == 0) {
		/* Write 16 bits of text, 16 bits of M0 */
		intel_de_write(dev_priv, HDCP_REP_CTL,
			       rep_ctl | HDCP_SHA1_TEXT_16);
		ret = intel_write_sha_text(dev_priv,
					   bstatus[0] << 8 | bstatus[1]);
		if (ret < 0)
			return ret;
		sha_idx += sizeof(sha_text);

		/* Write 32 bits of M0 */
		intel_de_write(dev_priv, HDCP_REP_CTL,
			       rep_ctl | HDCP_SHA1_TEXT_0);
		ret = intel_write_sha_text(dev_priv, 0);
		if (ret < 0)
			return ret;
		sha_idx += sizeof(sha_text);

		/* Write 16 bits of M0 */
		intel_de_write(dev_priv, HDCP_REP_CTL,
			       rep_ctl | HDCP_SHA1_TEXT_16);
		ret = intel_write_sha_text(dev_priv, 0);
		if (ret < 0)
			return ret;
		sha_idx += sizeof(sha_text);

	} else if (sha_leftovers == 1) {
		/* Write 24 bits of text, 8 bits of M0 */
		intel_de_write(dev_priv, HDCP_REP_CTL,
			       rep_ctl | HDCP_SHA1_TEXT_24);
		sha_text |= bstatus[0] << 16 | bstatus[1] << 8;
		/* Only 24-bits of data, must be in the LSB */
		sha_text = (sha_text & 0xffffff00) >> 8;
		ret = intel_write_sha_text(dev_priv, sha_text);
		if (ret < 0)
			return ret;
		sha_idx += sizeof(sha_text);

		/* Write 32 bits of M0 */
		intel_de_write(dev_priv, HDCP_REP_CTL,
			       rep_ctl | HDCP_SHA1_TEXT_0);
		ret = intel_write_sha_text(dev_priv, 0);
		if (ret < 0)
			return ret;
		sha_idx += sizeof(sha_text);

		/* Write 24 bits of M0 */
		intel_de_write(dev_priv, HDCP_REP_CTL,
			       rep_ctl | HDCP_SHA1_TEXT_8);
		ret = intel_write_sha_text(dev_priv, 0);
		if (ret < 0)
			return ret;
		sha_idx += sizeof(sha_text);

	} else if (sha_leftovers == 2) {
		/* Write 32 bits of text */
		intel_de_write(dev_priv, HDCP_REP_CTL,
			       rep_ctl | HDCP_SHA1_TEXT_32);
		sha_text |= bstatus[0] << 8 | bstatus[1];
		ret = intel_write_sha_text(dev_priv, sha_text);
		if (ret < 0)
			return ret;
		sha_idx += sizeof(sha_text);

		/* Write 64 bits of M0 */
		intel_de_write(dev_priv, HDCP_REP_CTL,
			       rep_ctl | HDCP_SHA1_TEXT_0);
		for (i = 0; i < 2; i++) {
			ret = intel_write_sha_text(dev_priv, 0);
			if (ret < 0)
				return ret;
			sha_idx += sizeof(sha_text);
		}

		/*
		 * Terminate the SHA-1 stream by hand. For the other leftover
		 * cases this is appended by the hardware.
		 */
		intel_de_write(dev_priv, HDCP_REP_CTL,
			       rep_ctl | HDCP_SHA1_TEXT_32);
		sha_text = DRM_HDCP_SHA1_TERMINATOR << 24;
		ret = intel_write_sha_text(dev_priv, sha_text);
		if (ret < 0)
			return ret;
		sha_idx += sizeof(sha_text);
	} else if (sha_leftovers == 3) {
		/* Write 32 bits of text (filled from LSB) */
		intel_de_write(dev_priv, HDCP_REP_CTL,
			       rep_ctl | HDCP_SHA1_TEXT_32);
		sha_text |= bstatus[0];
		ret = intel_write_sha_text(dev_priv, sha_text);
		if (ret < 0)
			return ret;
		sha_idx += sizeof(sha_text);

		/* Write 8 bits of text (filled from LSB), 24 bits of M0 */
		intel_de_write(dev_priv, HDCP_REP_CTL,
			       rep_ctl | HDCP_SHA1_TEXT_8);
		ret = intel_write_sha_text(dev_priv, bstatus[1]);
		if (ret < 0)
			return ret;
		sha_idx += sizeof(sha_text);

		/* Write 32 bits of M0 */
		intel_de_write(dev_priv, HDCP_REP_CTL,
			       rep_ctl | HDCP_SHA1_TEXT_0);
		ret = intel_write_sha_text(dev_priv, 0);
		if (ret < 0)
			return ret;
		sha_idx += sizeof(sha_text);

		/* Write 8 bits of M0 */
		intel_de_write(dev_priv, HDCP_REP_CTL,
			       rep_ctl | HDCP_SHA1_TEXT_24);
		ret = intel_write_sha_text(dev_priv, 0);
		if (ret < 0)
			return ret;
		sha_idx += sizeof(sha_text);
	} else {
		drm_dbg_kms(&dev_priv->drm, "Invalid number of leftovers %d\n",
			    sha_leftovers);
		return -EINVAL;
	}

	intel_de_write(dev_priv, HDCP_REP_CTL, rep_ctl | HDCP_SHA1_TEXT_32);
	/* Fill up to 64-4 bytes with zeros (leave the last write for length) */
	while ((sha_idx % 64) < (64 - sizeof(sha_text))) {
		ret = intel_write_sha_text(dev_priv, 0);
		if (ret < 0)
			return ret;
		sha_idx += sizeof(sha_text);
	}

	/*
	 * Last write gets the length of the concatenation in bits. That is:
	 *  - 5 bytes per device
	 *  - 10 bytes for BINFO/BSTATUS(2), M0(8)
	 */
	sha_text = (num_downstream * 5 + 10) * 8;
	ret = intel_write_sha_text(dev_priv, sha_text);
	if (ret < 0)
		return ret;

	/* Tell the HW we're done with the hash and wait for it to ACK */
	intel_de_write(dev_priv, HDCP_REP_CTL,
		       rep_ctl | HDCP_SHA1_COMPLETE_HASH);
	if (intel_de_wait_for_set(dev_priv, HDCP_REP_CTL,
				  HDCP_SHA1_COMPLETE, 1)) {
		drm_err(&dev_priv->drm, "Timed out waiting for SHA1 complete\n");
		return -ETIMEDOUT;
	}
	if (!(intel_de_read(dev_priv, HDCP_REP_CTL) & HDCP_SHA1_V_MATCH)) {
		drm_dbg_kms(&dev_priv->drm, "SHA-1 mismatch, HDCP failed\n");
		return -ENXIO;
	}

	return 0;
}

/* Implements Part 2 of the HDCP authorization procedure */
static
int intel_hdcp_auth_downstream(struct intel_connector *connector)
{
	struct intel_digital_port *dig_port = intel_attached_dig_port(connector);
	struct drm_i915_private *dev_priv = to_i915(connector->base.dev);
	const struct intel_hdcp_shim *shim = connector->hdcp.shim;
	u8 bstatus[2], num_downstream, *ksv_fifo;
	int ret, i, tries = 3;

	ret = intel_hdcp_poll_ksv_fifo(dig_port, shim);
	if (ret) {
		drm_dbg_kms(&dev_priv->drm,
			    "KSV list failed to become ready (%d)\n", ret);
		return ret;
	}

	ret = shim->read_bstatus(dig_port, bstatus);
	if (ret)
		return ret;

	if (DRM_HDCP_MAX_DEVICE_EXCEEDED(bstatus[0]) ||
	    DRM_HDCP_MAX_CASCADE_EXCEEDED(bstatus[1])) {
		drm_dbg_kms(&dev_priv->drm, "Max Topology Limit Exceeded\n");
		return -EPERM;
	}

	/*
	 * When repeater reports 0 device count, HDCP1.4 spec allows disabling
	 * the HDCP encryption. That implies that repeater can't have its own
	 * display. As there is no consumption of encrypted content in the
	 * repeater with 0 downstream devices, we are failing the
	 * authentication.
	 */
	num_downstream = DRM_HDCP_NUM_DOWNSTREAM(bstatus[0]);
	if (num_downstream == 0) {
		drm_dbg_kms(&dev_priv->drm,
			    "Repeater with zero downstream devices\n");
		return -EINVAL;
	}

	ksv_fifo = kcalloc(DRM_HDCP_KSV_LEN, num_downstream, GFP_KERNEL);
	if (!ksv_fifo) {
		drm_dbg_kms(&dev_priv->drm, "Out of mem: ksv_fifo\n");
		return -ENOMEM;
	}

	ret = shim->read_ksv_fifo(dig_port, num_downstream, ksv_fifo);
	if (ret)
		goto err;

	if (drm_hdcp_check_ksvs_revoked(&dev_priv->drm, ksv_fifo,
					num_downstream) > 0) {
		drm_err(&dev_priv->drm, "Revoked Ksv(s) in ksv_fifo\n");
		ret = -EPERM;
		goto err;
	}

	/*
	 * When V prime mismatches, DP Spec mandates re-read of
	 * V prime atleast twice.
	 */
	for (i = 0; i < tries; i++) {
		ret = intel_hdcp_validate_v_prime(connector, shim,
						  ksv_fifo, num_downstream,
						  bstatus);
		if (!ret)
			break;
	}

	if (i == tries) {
		drm_dbg_kms(&dev_priv->drm,
			    "V Prime validation failed.(%d)\n", ret);
		goto err;
	}

	drm_dbg_kms(&dev_priv->drm, "HDCP is enabled (%d downstream devices)\n",
		    num_downstream);
	ret = 0;
err:
	kfree(ksv_fifo);
	return ret;
}

/* Implements Part 1 of the HDCP authorization procedure */
static int intel_hdcp_auth(struct intel_connector *connector)
{
	struct intel_digital_port *dig_port = intel_attached_dig_port(connector);
	struct drm_i915_private *dev_priv = to_i915(connector->base.dev);
	struct intel_hdcp *hdcp = &connector->hdcp;
	const struct intel_hdcp_shim *shim = hdcp->shim;
	enum transcoder cpu_transcoder = connector->hdcp.cpu_transcoder;
	enum port port = dig_port->base.port;
	unsigned long r0_prime_gen_start;
	int ret, i, tries = 2;
	union {
		u32 reg[2];
		u8 shim[DRM_HDCP_AN_LEN];
	} an;
	union {
		u32 reg[2];
		u8 shim[DRM_HDCP_KSV_LEN];
	} bksv;
	union {
		u32 reg;
		u8 shim[DRM_HDCP_RI_LEN];
	} ri;
	bool repeater_present, hdcp_capable;

	/*
	 * Detects whether the display is HDCP capable. Although we check for
	 * valid Bksv below, the HDCP over DP spec requires that we check
	 * whether the display supports HDCP before we write An. For HDMI
	 * displays, this is not necessary.
	 */
	if (shim->hdcp_capable) {
		ret = shim->hdcp_capable(dig_port, &hdcp_capable);
		if (ret)
			return ret;
		if (!hdcp_capable) {
			drm_dbg_kms(&dev_priv->drm,
				    "Panel is not HDCP capable\n");
			return -EINVAL;
		}
	}

	/* Initialize An with 2 random values and acquire it */
	for (i = 0; i < 2; i++)
		intel_de_write(dev_priv,
			       HDCP_ANINIT(dev_priv, cpu_transcoder, port),
			       get_random_u32());
	intel_de_write(dev_priv, HDCP_CONF(dev_priv, cpu_transcoder, port),
		       HDCP_CONF_CAPTURE_AN);

	/* Wait for An to be acquired */
	if (intel_de_wait_for_set(dev_priv,
				  HDCP_STATUS(dev_priv, cpu_transcoder, port),
				  HDCP_STATUS_AN_READY, 1)) {
		drm_err(&dev_priv->drm, "Timed out waiting for An\n");
		return -ETIMEDOUT;
	}

	an.reg[0] = intel_de_read(dev_priv,
				  HDCP_ANLO(dev_priv, cpu_transcoder, port));
	an.reg[1] = intel_de_read(dev_priv,
				  HDCP_ANHI(dev_priv, cpu_transcoder, port));
	ret = shim->write_an_aksv(dig_port, an.shim);
	if (ret)
		return ret;

	r0_prime_gen_start = jiffies;

	memset(&bksv, 0, sizeof(bksv));

	ret = intel_hdcp_read_valid_bksv(dig_port, shim, bksv.shim);
	if (ret < 0)
		return ret;

	if (drm_hdcp_check_ksvs_revoked(&dev_priv->drm, bksv.shim, 1) > 0) {
		drm_err(&dev_priv->drm, "BKSV is revoked\n");
		return -EPERM;
	}

	intel_de_write(dev_priv, HDCP_BKSVLO(dev_priv, cpu_transcoder, port),
		       bksv.reg[0]);
	intel_de_write(dev_priv, HDCP_BKSVHI(dev_priv, cpu_transcoder, port),
		       bksv.reg[1]);

	ret = shim->repeater_present(dig_port, &repeater_present);
	if (ret)
		return ret;
	if (repeater_present)
		intel_de_write(dev_priv, HDCP_REP_CTL,
			       intel_hdcp_get_repeater_ctl(dev_priv, cpu_transcoder, port));

	ret = shim->toggle_signalling(dig_port, cpu_transcoder, true);
	if (ret)
		return ret;

	intel_de_write(dev_priv, HDCP_CONF(dev_priv, cpu_transcoder, port),
		       HDCP_CONF_AUTH_AND_ENC);

	/* Wait for R0 ready */
	if (wait_for(intel_de_read(dev_priv, HDCP_STATUS(dev_priv, cpu_transcoder, port)) &
		     (HDCP_STATUS_R0_READY | HDCP_STATUS_ENC), 1)) {
		drm_err(&dev_priv->drm, "Timed out waiting for R0 ready\n");
		return -ETIMEDOUT;
	}

	/*
	 * Wait for R0' to become available. The spec says 100ms from Aksv, but
	 * some monitors can take longer than this. We'll set the timeout at
	 * 300ms just to be sure.
	 *
	 * On DP, there's an R0_READY bit available but no such bit
	 * exists on HDMI. Since the upper-bound is the same, we'll just do
	 * the stupid thing instead of polling on one and not the other.
	 */
	wait_remaining_ms_from_jiffies(r0_prime_gen_start, 300);

	tries = 3;

	/*
	 * DP HDCP Spec mandates the two more reattempt to read R0, incase
	 * of R0 mismatch.
	 */
	for (i = 0; i < tries; i++) {
		ri.reg = 0;
		ret = shim->read_ri_prime(dig_port, ri.shim);
		if (ret)
			return ret;
		intel_de_write(dev_priv,
			       HDCP_RPRIME(dev_priv, cpu_transcoder, port),
			       ri.reg);

		/* Wait for Ri prime match */
		if (!wait_for(intel_de_read(dev_priv, HDCP_STATUS(dev_priv, cpu_transcoder, port)) &
			      (HDCP_STATUS_RI_MATCH | HDCP_STATUS_ENC), 1))
			break;
	}

	if (i == tries) {
		drm_dbg_kms(&dev_priv->drm,
			    "Timed out waiting for Ri prime match (%x)\n",
			    intel_de_read(dev_priv, HDCP_STATUS(dev_priv,
					  cpu_transcoder, port)));
		return -ETIMEDOUT;
	}

	/* Wait for encryption confirmation */
	if (intel_de_wait_for_set(dev_priv,
				  HDCP_STATUS(dev_priv, cpu_transcoder, port),
				  HDCP_STATUS_ENC,
				  HDCP_ENCRYPT_STATUS_CHANGE_TIMEOUT_MS)) {
		drm_err(&dev_priv->drm, "Timed out waiting for encryption\n");
		return -ETIMEDOUT;
	}

	/* DP MST Auth Part 1 Step 2.a and Step 2.b */
	if (shim->stream_encryption) {
		ret = shim->stream_encryption(connector, true);
		if (ret) {
			drm_err(&dev_priv->drm, "[%s:%d] Failed to enable HDCP 1.4 stream enc\n",
				connector->base.name, connector->base.base.id);
			return ret;
		}
		drm_dbg_kms(&dev_priv->drm, "HDCP 1.4 transcoder: %s stream encrypted\n",
			    transcoder_name(hdcp->stream_transcoder));
	}

	if (repeater_present)
		return intel_hdcp_auth_downstream(connector);

	drm_dbg_kms(&dev_priv->drm, "HDCP is enabled (no repeater present)\n");
	return 0;
}

static int _intel_hdcp_disable(struct intel_connector *connector)
{
	struct intel_digital_port *dig_port = intel_attached_dig_port(connector);
	struct drm_i915_private *dev_priv = to_i915(connector->base.dev);
	struct intel_hdcp *hdcp = &connector->hdcp;
	enum port port = dig_port->base.port;
	enum transcoder cpu_transcoder = hdcp->cpu_transcoder;
	u32 repeater_ctl;
	int ret;

	drm_dbg_kms(&dev_priv->drm, "[%s:%d] HDCP is being disabled...\n",
		    connector->base.name, connector->base.base.id);

<<<<<<< HEAD
	/*
	 * If there are other connectors on this port using HDCP, don't disable
	 * it. Instead, toggle the HDCP signalling off on that particular
	 * connector/pipe and exit.
	 */
	if (dig_port->num_hdcp_streams > 0) {
		ret = hdcp->shim->toggle_signalling(dig_port,
						    cpu_transcoder, false);
		if (ret)
			DRM_ERROR("Failed to disable HDCP signalling\n");
		return ret;
=======
	if (hdcp->shim->stream_encryption) {
		ret = hdcp->shim->stream_encryption(connector, false);
		if (ret) {
			drm_err(&dev_priv->drm, "[%s:%d] Failed to disable HDCP 1.4 stream enc\n",
				connector->base.name, connector->base.base.id);
			return ret;
		}
		drm_dbg_kms(&dev_priv->drm, "HDCP 1.4 transcoder: %s stream encryption disabled\n",
			    transcoder_name(hdcp->stream_transcoder));
		/*
		 * If there are other connectors on this port using HDCP,
		 * don't disable it until it disabled HDCP encryption for
		 * all connectors in MST topology.
		 */
		if (dig_port->num_hdcp_streams > 0)
			return 0;
>>>>>>> f642729d
	}

	hdcp->hdcp_encrypted = false;
	intel_de_write(dev_priv, HDCP_CONF(dev_priv, cpu_transcoder, port), 0);
	if (intel_de_wait_for_clear(dev_priv,
				    HDCP_STATUS(dev_priv, cpu_transcoder, port),
				    ~0, HDCP_ENCRYPT_STATUS_CHANGE_TIMEOUT_MS)) {
		drm_err(&dev_priv->drm,
			"Failed to disable HDCP, timeout clearing status\n");
		return -ETIMEDOUT;
	}

	repeater_ctl = intel_hdcp_get_repeater_ctl(dev_priv, cpu_transcoder,
						   port);
	intel_de_write(dev_priv, HDCP_REP_CTL,
		       intel_de_read(dev_priv, HDCP_REP_CTL) & ~repeater_ctl);

	ret = hdcp->shim->toggle_signalling(dig_port, cpu_transcoder, false);
	if (ret) {
		drm_err(&dev_priv->drm, "Failed to disable HDCP signalling\n");
		return ret;
	}

	drm_dbg_kms(&dev_priv->drm, "HDCP is disabled\n");
	return 0;
}

static int _intel_hdcp_enable(struct intel_connector *connector)
{
	struct drm_i915_private *dev_priv = to_i915(connector->base.dev);
	struct intel_hdcp *hdcp = &connector->hdcp;
	int i, ret, tries = 3;

	drm_dbg_kms(&dev_priv->drm, "[%s:%d] HDCP is being enabled...\n",
		    connector->base.name, connector->base.base.id);

	if (!hdcp_key_loadable(dev_priv)) {
		drm_err(&dev_priv->drm, "HDCP key Load is not possible\n");
		return -ENXIO;
	}

	for (i = 0; i < KEY_LOAD_TRIES; i++) {
		ret = intel_hdcp_load_keys(dev_priv);
		if (!ret)
			break;
		intel_hdcp_clear_keys(dev_priv);
	}
	if (ret) {
		drm_err(&dev_priv->drm, "Could not load HDCP keys, (%d)\n",
			ret);
		return ret;
	}

	/* Incase of authentication failures, HDCP spec expects reauth. */
	for (i = 0; i < tries; i++) {
		ret = intel_hdcp_auth(connector);
		if (!ret) {
			hdcp->hdcp_encrypted = true;
			return 0;
		}

		drm_dbg_kms(&dev_priv->drm, "HDCP Auth failure (%d)\n", ret);

		/* Ensuring HDCP encryption and signalling are stopped. */
		_intel_hdcp_disable(connector);
	}

	drm_dbg_kms(&dev_priv->drm,
		    "HDCP authentication failed (%d tries/%d)\n", tries, ret);
	return ret;
}

static struct intel_connector *intel_hdcp_to_connector(struct intel_hdcp *hdcp)
{
	return container_of(hdcp, struct intel_connector, hdcp);
}

static void intel_hdcp_update_value(struct intel_connector *connector,
				    u64 value, bool update_property)
{
	struct drm_device *dev = connector->base.dev;
	struct intel_digital_port *dig_port = intel_attached_dig_port(connector);
	struct intel_hdcp *hdcp = &connector->hdcp;

	drm_WARN_ON(connector->base.dev, !mutex_is_locked(&hdcp->mutex));

	if (hdcp->value == value)
		return;

	drm_WARN_ON(dev, !mutex_is_locked(&dig_port->hdcp_mutex));

	if (hdcp->value == DRM_MODE_CONTENT_PROTECTION_ENABLED) {
		if (!drm_WARN_ON(dev, dig_port->num_hdcp_streams == 0))
			dig_port->num_hdcp_streams--;
	} else if (value == DRM_MODE_CONTENT_PROTECTION_ENABLED) {
		dig_port->num_hdcp_streams++;
	}

	hdcp->value = value;
	if (update_property) {
		drm_connector_get(&connector->base);
		schedule_work(&hdcp->prop_work);
	}
}

/* Implements Part 3 of the HDCP authorization procedure */
static int intel_hdcp_check_link(struct intel_connector *connector)
{
	struct intel_digital_port *dig_port = intel_attached_dig_port(connector);
	struct drm_i915_private *dev_priv = to_i915(connector->base.dev);
	struct intel_hdcp *hdcp = &connector->hdcp;
	enum port port = dig_port->base.port;
	enum transcoder cpu_transcoder;
	int ret = 0;

	mutex_lock(&hdcp->mutex);
	mutex_lock(&dig_port->hdcp_mutex);

	cpu_transcoder = hdcp->cpu_transcoder;

	/* Check_link valid only when HDCP1.4 is enabled */
	if (hdcp->value != DRM_MODE_CONTENT_PROTECTION_ENABLED ||
	    !hdcp->hdcp_encrypted) {
		ret = -EINVAL;
		goto out;
	}

	if (drm_WARN_ON(&dev_priv->drm,
			!intel_hdcp_in_use(dev_priv, cpu_transcoder, port))) {
		drm_err(&dev_priv->drm,
			"%s:%d HDCP link stopped encryption,%x\n",
			connector->base.name, connector->base.base.id,
			intel_de_read(dev_priv, HDCP_STATUS(dev_priv, cpu_transcoder, port)));
		ret = -ENXIO;
		intel_hdcp_update_value(connector,
					DRM_MODE_CONTENT_PROTECTION_DESIRED,
					true);
		goto out;
	}

	if (hdcp->shim->check_link(dig_port, connector)) {
		if (hdcp->value != DRM_MODE_CONTENT_PROTECTION_UNDESIRED) {
			intel_hdcp_update_value(connector,
				DRM_MODE_CONTENT_PROTECTION_ENABLED, true);
		}
		goto out;
	}

	drm_dbg_kms(&dev_priv->drm,
		    "[%s:%d] HDCP link failed, retrying authentication\n",
		    connector->base.name, connector->base.base.id);

	ret = _intel_hdcp_disable(connector);
	if (ret) {
		drm_err(&dev_priv->drm, "Failed to disable hdcp (%d)\n", ret);
		intel_hdcp_update_value(connector,
					DRM_MODE_CONTENT_PROTECTION_DESIRED,
					true);
		goto out;
	}

	ret = _intel_hdcp_enable(connector);
	if (ret) {
		drm_err(&dev_priv->drm, "Failed to enable hdcp (%d)\n", ret);
		intel_hdcp_update_value(connector,
					DRM_MODE_CONTENT_PROTECTION_DESIRED,
					true);
		goto out;
	}

out:
	mutex_unlock(&dig_port->hdcp_mutex);
	mutex_unlock(&hdcp->mutex);
	return ret;
}

static void intel_hdcp_prop_work(struct work_struct *work)
{
	struct intel_hdcp *hdcp = container_of(work, struct intel_hdcp,
					       prop_work);
	struct intel_connector *connector = intel_hdcp_to_connector(hdcp);
	struct drm_i915_private *dev_priv = to_i915(connector->base.dev);

	drm_modeset_lock(&dev_priv->drm.mode_config.connection_mutex, NULL);
	mutex_lock(&hdcp->mutex);

	/*
	 * This worker is only used to flip between ENABLED/DESIRED. Either of
	 * those to UNDESIRED is handled by core. If value == UNDESIRED,
	 * we're running just after hdcp has been disabled, so just exit
	 */
	if (hdcp->value != DRM_MODE_CONTENT_PROTECTION_UNDESIRED)
		drm_hdcp_update_content_protection(&connector->base,
						   hdcp->value);

	mutex_unlock(&hdcp->mutex);
	drm_modeset_unlock(&dev_priv->drm.mode_config.connection_mutex);

	drm_connector_put(&connector->base);
}

bool is_hdcp_supported(struct drm_i915_private *dev_priv, enum port port)
{
	return INTEL_INFO(dev_priv)->display.has_hdcp &&
			(INTEL_GEN(dev_priv) >= 12 || port < PORT_E);
}

static int
hdcp2_prepare_ake_init(struct intel_connector *connector,
		       struct hdcp2_ake_init *ake_data)
{
	struct intel_digital_port *dig_port = intel_attached_dig_port(connector);
	struct hdcp_port_data *data = &dig_port->hdcp_port_data;
	struct drm_i915_private *dev_priv = to_i915(connector->base.dev);
	struct i915_hdcp_comp_master *comp;
	int ret;

	mutex_lock(&dev_priv->hdcp_comp_mutex);
	comp = dev_priv->hdcp_master;

	if (!comp || !comp->ops) {
		mutex_unlock(&dev_priv->hdcp_comp_mutex);
		return -EINVAL;
	}

	ret = comp->ops->initiate_hdcp2_session(comp->mei_dev, data, ake_data);
	if (ret)
		drm_dbg_kms(&dev_priv->drm, "Prepare_ake_init failed. %d\n",
			    ret);
	mutex_unlock(&dev_priv->hdcp_comp_mutex);

	return ret;
}

static int
hdcp2_verify_rx_cert_prepare_km(struct intel_connector *connector,
				struct hdcp2_ake_send_cert *rx_cert,
				bool *paired,
				struct hdcp2_ake_no_stored_km *ek_pub_km,
				size_t *msg_sz)
{
	struct intel_digital_port *dig_port = intel_attached_dig_port(connector);
	struct hdcp_port_data *data = &dig_port->hdcp_port_data;
	struct drm_i915_private *dev_priv = to_i915(connector->base.dev);
	struct i915_hdcp_comp_master *comp;
	int ret;

	mutex_lock(&dev_priv->hdcp_comp_mutex);
	comp = dev_priv->hdcp_master;

	if (!comp || !comp->ops) {
		mutex_unlock(&dev_priv->hdcp_comp_mutex);
		return -EINVAL;
	}

	ret = comp->ops->verify_receiver_cert_prepare_km(comp->mei_dev, data,
							 rx_cert, paired,
							 ek_pub_km, msg_sz);
	if (ret < 0)
		drm_dbg_kms(&dev_priv->drm, "Verify rx_cert failed. %d\n",
			    ret);
	mutex_unlock(&dev_priv->hdcp_comp_mutex);

	return ret;
}

static int hdcp2_verify_hprime(struct intel_connector *connector,
			       struct hdcp2_ake_send_hprime *rx_hprime)
{
	struct intel_digital_port *dig_port = intel_attached_dig_port(connector);
	struct hdcp_port_data *data = &dig_port->hdcp_port_data;
	struct drm_i915_private *dev_priv = to_i915(connector->base.dev);
	struct i915_hdcp_comp_master *comp;
	int ret;

	mutex_lock(&dev_priv->hdcp_comp_mutex);
	comp = dev_priv->hdcp_master;

	if (!comp || !comp->ops) {
		mutex_unlock(&dev_priv->hdcp_comp_mutex);
		return -EINVAL;
	}

	ret = comp->ops->verify_hprime(comp->mei_dev, data, rx_hprime);
	if (ret < 0)
		drm_dbg_kms(&dev_priv->drm, "Verify hprime failed. %d\n", ret);
	mutex_unlock(&dev_priv->hdcp_comp_mutex);

	return ret;
}

static int
hdcp2_store_pairing_info(struct intel_connector *connector,
			 struct hdcp2_ake_send_pairing_info *pairing_info)
{
	struct intel_digital_port *dig_port = intel_attached_dig_port(connector);
	struct hdcp_port_data *data = &dig_port->hdcp_port_data;
	struct drm_i915_private *dev_priv = to_i915(connector->base.dev);
	struct i915_hdcp_comp_master *comp;
	int ret;

	mutex_lock(&dev_priv->hdcp_comp_mutex);
	comp = dev_priv->hdcp_master;

	if (!comp || !comp->ops) {
		mutex_unlock(&dev_priv->hdcp_comp_mutex);
		return -EINVAL;
	}

	ret = comp->ops->store_pairing_info(comp->mei_dev, data, pairing_info);
	if (ret < 0)
		drm_dbg_kms(&dev_priv->drm, "Store pairing info failed. %d\n",
			    ret);
	mutex_unlock(&dev_priv->hdcp_comp_mutex);

	return ret;
}

static int
hdcp2_prepare_lc_init(struct intel_connector *connector,
		      struct hdcp2_lc_init *lc_init)
{
	struct intel_digital_port *dig_port = intel_attached_dig_port(connector);
	struct hdcp_port_data *data = &dig_port->hdcp_port_data;
	struct drm_i915_private *dev_priv = to_i915(connector->base.dev);
	struct i915_hdcp_comp_master *comp;
	int ret;

	mutex_lock(&dev_priv->hdcp_comp_mutex);
	comp = dev_priv->hdcp_master;

	if (!comp || !comp->ops) {
		mutex_unlock(&dev_priv->hdcp_comp_mutex);
		return -EINVAL;
	}

	ret = comp->ops->initiate_locality_check(comp->mei_dev, data, lc_init);
	if (ret < 0)
		drm_dbg_kms(&dev_priv->drm, "Prepare lc_init failed. %d\n",
			    ret);
	mutex_unlock(&dev_priv->hdcp_comp_mutex);

	return ret;
}

static int
hdcp2_verify_lprime(struct intel_connector *connector,
		    struct hdcp2_lc_send_lprime *rx_lprime)
{
	struct intel_digital_port *dig_port = intel_attached_dig_port(connector);
	struct hdcp_port_data *data = &dig_port->hdcp_port_data;
	struct drm_i915_private *dev_priv = to_i915(connector->base.dev);
	struct i915_hdcp_comp_master *comp;
	int ret;

	mutex_lock(&dev_priv->hdcp_comp_mutex);
	comp = dev_priv->hdcp_master;

	if (!comp || !comp->ops) {
		mutex_unlock(&dev_priv->hdcp_comp_mutex);
		return -EINVAL;
	}

	ret = comp->ops->verify_lprime(comp->mei_dev, data, rx_lprime);
	if (ret < 0)
		drm_dbg_kms(&dev_priv->drm, "Verify L_Prime failed. %d\n",
			    ret);
	mutex_unlock(&dev_priv->hdcp_comp_mutex);

	return ret;
}

static int hdcp2_prepare_skey(struct intel_connector *connector,
			      struct hdcp2_ske_send_eks *ske_data)
{
	struct intel_digital_port *dig_port = intel_attached_dig_port(connector);
	struct hdcp_port_data *data = &dig_port->hdcp_port_data;
	struct drm_i915_private *dev_priv = to_i915(connector->base.dev);
	struct i915_hdcp_comp_master *comp;
	int ret;

	mutex_lock(&dev_priv->hdcp_comp_mutex);
	comp = dev_priv->hdcp_master;

	if (!comp || !comp->ops) {
		mutex_unlock(&dev_priv->hdcp_comp_mutex);
		return -EINVAL;
	}

	ret = comp->ops->get_session_key(comp->mei_dev, data, ske_data);
	if (ret < 0)
		drm_dbg_kms(&dev_priv->drm, "Get session key failed. %d\n",
			    ret);
	mutex_unlock(&dev_priv->hdcp_comp_mutex);

	return ret;
}

static int
hdcp2_verify_rep_topology_prepare_ack(struct intel_connector *connector,
				      struct hdcp2_rep_send_receiverid_list
								*rep_topology,
				      struct hdcp2_rep_send_ack *rep_send_ack)
{
	struct intel_digital_port *dig_port = intel_attached_dig_port(connector);
	struct hdcp_port_data *data = &dig_port->hdcp_port_data;
	struct drm_i915_private *dev_priv = to_i915(connector->base.dev);
	struct i915_hdcp_comp_master *comp;
	int ret;

	mutex_lock(&dev_priv->hdcp_comp_mutex);
	comp = dev_priv->hdcp_master;

	if (!comp || !comp->ops) {
		mutex_unlock(&dev_priv->hdcp_comp_mutex);
		return -EINVAL;
	}

	ret = comp->ops->repeater_check_flow_prepare_ack(comp->mei_dev, data,
							 rep_topology,
							 rep_send_ack);
	if (ret < 0)
		drm_dbg_kms(&dev_priv->drm,
			    "Verify rep topology failed. %d\n", ret);
	mutex_unlock(&dev_priv->hdcp_comp_mutex);

	return ret;
}

static int
hdcp2_verify_mprime(struct intel_connector *connector,
		    struct hdcp2_rep_stream_ready *stream_ready)
{
	struct intel_digital_port *dig_port = intel_attached_dig_port(connector);
	struct hdcp_port_data *data = &dig_port->hdcp_port_data;
	struct drm_i915_private *dev_priv = to_i915(connector->base.dev);
	struct i915_hdcp_comp_master *comp;
	int ret;

	mutex_lock(&dev_priv->hdcp_comp_mutex);
	comp = dev_priv->hdcp_master;

	if (!comp || !comp->ops) {
		mutex_unlock(&dev_priv->hdcp_comp_mutex);
		return -EINVAL;
	}

	ret = comp->ops->verify_mprime(comp->mei_dev, data, stream_ready);
	if (ret < 0)
		drm_dbg_kms(&dev_priv->drm, "Verify mprime failed. %d\n", ret);
	mutex_unlock(&dev_priv->hdcp_comp_mutex);

	return ret;
}

static int hdcp2_authenticate_port(struct intel_connector *connector)
{
	struct intel_digital_port *dig_port = intel_attached_dig_port(connector);
	struct hdcp_port_data *data = &dig_port->hdcp_port_data;
	struct drm_i915_private *dev_priv = to_i915(connector->base.dev);
	struct i915_hdcp_comp_master *comp;
	int ret;

	mutex_lock(&dev_priv->hdcp_comp_mutex);
	comp = dev_priv->hdcp_master;

	if (!comp || !comp->ops) {
		mutex_unlock(&dev_priv->hdcp_comp_mutex);
		return -EINVAL;
	}

	ret = comp->ops->enable_hdcp_authentication(comp->mei_dev, data);
	if (ret < 0)
		drm_dbg_kms(&dev_priv->drm, "Enable hdcp auth failed. %d\n",
			    ret);
	mutex_unlock(&dev_priv->hdcp_comp_mutex);

	return ret;
}

static int hdcp2_close_mei_session(struct intel_connector *connector)
{
	struct intel_digital_port *dig_port = intel_attached_dig_port(connector);
	struct drm_i915_private *dev_priv = to_i915(connector->base.dev);
	struct i915_hdcp_comp_master *comp;
	int ret;

	mutex_lock(&dev_priv->hdcp_comp_mutex);
	comp = dev_priv->hdcp_master;

	if (!comp || !comp->ops) {
		mutex_unlock(&dev_priv->hdcp_comp_mutex);
		return -EINVAL;
	}

	ret = comp->ops->close_hdcp_session(comp->mei_dev,
					     &dig_port->hdcp_port_data);
	mutex_unlock(&dev_priv->hdcp_comp_mutex);

	return ret;
}

static int hdcp2_deauthenticate_port(struct intel_connector *connector)
{
	return hdcp2_close_mei_session(connector);
}

/* Authentication flow starts from here */
static int hdcp2_authentication_key_exchange(struct intel_connector *connector)
{
	struct intel_digital_port *dig_port = intel_attached_dig_port(connector);
	struct drm_i915_private *dev_priv = to_i915(connector->base.dev);
	struct intel_hdcp *hdcp = &connector->hdcp;
	union {
		struct hdcp2_ake_init ake_init;
		struct hdcp2_ake_send_cert send_cert;
		struct hdcp2_ake_no_stored_km no_stored_km;
		struct hdcp2_ake_send_hprime send_hprime;
		struct hdcp2_ake_send_pairing_info pairing_info;
	} msgs;
	const struct intel_hdcp_shim *shim = hdcp->shim;
	size_t size;
	int ret;

	/* Init for seq_num */
	hdcp->seq_num_v = 0;
	hdcp->seq_num_m = 0;

	ret = hdcp2_prepare_ake_init(connector, &msgs.ake_init);
	if (ret < 0)
		return ret;

	ret = shim->write_2_2_msg(dig_port, &msgs.ake_init,
				  sizeof(msgs.ake_init));
	if (ret < 0)
		return ret;

	ret = shim->read_2_2_msg(dig_port, HDCP_2_2_AKE_SEND_CERT,
				 &msgs.send_cert, sizeof(msgs.send_cert));
	if (ret < 0)
		return ret;

	if (msgs.send_cert.rx_caps[0] != HDCP_2_2_RX_CAPS_VERSION_VAL) {
		drm_dbg_kms(&dev_priv->drm, "cert.rx_caps dont claim HDCP2.2\n");
		return -EINVAL;
	}

	hdcp->is_repeater = HDCP_2_2_RX_REPEATER(msgs.send_cert.rx_caps[2]);

	if (drm_hdcp_check_ksvs_revoked(&dev_priv->drm,
					msgs.send_cert.cert_rx.receiver_id,
					1) > 0) {
		drm_err(&dev_priv->drm, "Receiver ID is revoked\n");
		return -EPERM;
	}

	/*
	 * Here msgs.no_stored_km will hold msgs corresponding to the km
	 * stored also.
	 */
	ret = hdcp2_verify_rx_cert_prepare_km(connector, &msgs.send_cert,
					      &hdcp->is_paired,
					      &msgs.no_stored_km, &size);
	if (ret < 0)
		return ret;

	ret = shim->write_2_2_msg(dig_port, &msgs.no_stored_km, size);
	if (ret < 0)
		return ret;

	ret = shim->read_2_2_msg(dig_port, HDCP_2_2_AKE_SEND_HPRIME,
				 &msgs.send_hprime, sizeof(msgs.send_hprime));
	if (ret < 0)
		return ret;

	ret = hdcp2_verify_hprime(connector, &msgs.send_hprime);
	if (ret < 0)
		return ret;

	if (!hdcp->is_paired) {
		/* Pairing is required */
		ret = shim->read_2_2_msg(dig_port,
					 HDCP_2_2_AKE_SEND_PAIRING_INFO,
					 &msgs.pairing_info,
					 sizeof(msgs.pairing_info));
		if (ret < 0)
			return ret;

		ret = hdcp2_store_pairing_info(connector, &msgs.pairing_info);
		if (ret < 0)
			return ret;
		hdcp->is_paired = true;
	}

	return 0;
}

static int hdcp2_locality_check(struct intel_connector *connector)
{
	struct intel_digital_port *dig_port = intel_attached_dig_port(connector);
	struct intel_hdcp *hdcp = &connector->hdcp;
	union {
		struct hdcp2_lc_init lc_init;
		struct hdcp2_lc_send_lprime send_lprime;
	} msgs;
	const struct intel_hdcp_shim *shim = hdcp->shim;
	int tries = HDCP2_LC_RETRY_CNT, ret, i;

	for (i = 0; i < tries; i++) {
		ret = hdcp2_prepare_lc_init(connector, &msgs.lc_init);
		if (ret < 0)
			continue;

		ret = shim->write_2_2_msg(dig_port, &msgs.lc_init,
				      sizeof(msgs.lc_init));
		if (ret < 0)
			continue;

		ret = shim->read_2_2_msg(dig_port,
					 HDCP_2_2_LC_SEND_LPRIME,
					 &msgs.send_lprime,
					 sizeof(msgs.send_lprime));
		if (ret < 0)
			continue;

		ret = hdcp2_verify_lprime(connector, &msgs.send_lprime);
		if (!ret)
			break;
	}

	return ret;
}

static int hdcp2_session_key_exchange(struct intel_connector *connector)
{
	struct intel_digital_port *dig_port = intel_attached_dig_port(connector);
	struct intel_hdcp *hdcp = &connector->hdcp;
	struct hdcp2_ske_send_eks send_eks;
	int ret;

	ret = hdcp2_prepare_skey(connector, &send_eks);
	if (ret < 0)
		return ret;

	ret = hdcp->shim->write_2_2_msg(dig_port, &send_eks,
					sizeof(send_eks));
	if (ret < 0)
		return ret;

	return 0;
}

static
int _hdcp2_propagate_stream_management_info(struct intel_connector *connector)
{
	struct intel_digital_port *dig_port = intel_attached_dig_port(connector);
	struct hdcp_port_data *data = &dig_port->hdcp_port_data;
	struct intel_hdcp *hdcp = &connector->hdcp;
	union {
		struct hdcp2_rep_stream_manage stream_manage;
		struct hdcp2_rep_stream_ready stream_ready;
	} msgs;
	const struct intel_hdcp_shim *shim = hdcp->shim;
	int ret, streams_size_delta, i;

	if (connector->hdcp.seq_num_m > HDCP_2_2_SEQ_NUM_MAX)
		return -ERANGE;

	/* Prepare RepeaterAuth_Stream_Manage msg */
	msgs.stream_manage.msg_id = HDCP_2_2_REP_STREAM_MANAGE;
	drm_hdcp_cpu_to_be24(msgs.stream_manage.seq_num_m, hdcp->seq_num_m);

	msgs.stream_manage.k = cpu_to_be16(data->k);

	for (i = 0; i < data->k; i++) {
		msgs.stream_manage.streams[i].stream_id = data->streams[i].stream_id;
		msgs.stream_manage.streams[i].stream_type = data->streams[i].stream_type;
	}

	streams_size_delta = (HDCP_2_2_MAX_CONTENT_STREAMS_CNT - data->k) *
				sizeof(struct hdcp2_streamid_type);
	/* Send it to Repeater */
	ret = shim->write_2_2_msg(dig_port, &msgs.stream_manage,
				  sizeof(msgs.stream_manage) - streams_size_delta);
	if (ret < 0)
		goto out;

	ret = shim->read_2_2_msg(dig_port, HDCP_2_2_REP_STREAM_READY,
				 &msgs.stream_ready, sizeof(msgs.stream_ready));
	if (ret < 0)
		goto out;

	data->seq_num_m = hdcp->seq_num_m;

	ret = hdcp2_verify_mprime(connector, &msgs.stream_ready);

out:
	hdcp->seq_num_m++;

	return ret;
}

static
int hdcp2_authenticate_repeater_topology(struct intel_connector *connector)
{
	struct intel_digital_port *dig_port = intel_attached_dig_port(connector);
	struct drm_i915_private *dev_priv = to_i915(connector->base.dev);
	struct intel_hdcp *hdcp = &connector->hdcp;
	union {
		struct hdcp2_rep_send_receiverid_list recvid_list;
		struct hdcp2_rep_send_ack rep_ack;
	} msgs;
	const struct intel_hdcp_shim *shim = hdcp->shim;
	u32 seq_num_v, device_cnt;
	u8 *rx_info;
	int ret;

	ret = shim->read_2_2_msg(dig_port, HDCP_2_2_REP_SEND_RECVID_LIST,
				 &msgs.recvid_list, sizeof(msgs.recvid_list));
	if (ret < 0)
		return ret;

	rx_info = msgs.recvid_list.rx_info;

	if (HDCP_2_2_MAX_CASCADE_EXCEEDED(rx_info[1]) ||
	    HDCP_2_2_MAX_DEVS_EXCEEDED(rx_info[1])) {
		drm_dbg_kms(&dev_priv->drm, "Topology Max Size Exceeded\n");
		return -EINVAL;
	}

	/* Converting and Storing the seq_num_v to local variable as DWORD */
	seq_num_v =
		drm_hdcp_be24_to_cpu((const u8 *)msgs.recvid_list.seq_num_v);

	if (!hdcp->hdcp2_encrypted && seq_num_v) {
		drm_dbg_kms(&dev_priv->drm,
			    "Non zero Seq_num_v at first RecvId_List msg\n");
		return -EINVAL;
	}

	if (seq_num_v < hdcp->seq_num_v) {
		/* Roll over of the seq_num_v from repeater. Reauthenticate. */
		drm_dbg_kms(&dev_priv->drm, "Seq_num_v roll over.\n");
		return -EINVAL;
	}

	device_cnt = (HDCP_2_2_DEV_COUNT_HI(rx_info[0]) << 4 |
		      HDCP_2_2_DEV_COUNT_LO(rx_info[1]));
	if (drm_hdcp_check_ksvs_revoked(&dev_priv->drm,
					msgs.recvid_list.receiver_ids,
					device_cnt) > 0) {
		drm_err(&dev_priv->drm, "Revoked receiver ID(s) is in list\n");
		return -EPERM;
	}

	ret = hdcp2_verify_rep_topology_prepare_ack(connector,
						    &msgs.recvid_list,
						    &msgs.rep_ack);
	if (ret < 0)
		return ret;

	hdcp->seq_num_v = seq_num_v;
	ret = shim->write_2_2_msg(dig_port, &msgs.rep_ack,
				  sizeof(msgs.rep_ack));
	if (ret < 0)
		return ret;

	return 0;
}

static int hdcp2_authenticate_sink(struct intel_connector *connector)
{
	struct intel_digital_port *dig_port = intel_attached_dig_port(connector);
	struct drm_i915_private *i915 = to_i915(connector->base.dev);
	struct intel_hdcp *hdcp = &connector->hdcp;
	const struct intel_hdcp_shim *shim = hdcp->shim;
	int ret;

	ret = hdcp2_authentication_key_exchange(connector);
	if (ret < 0) {
		drm_dbg_kms(&i915->drm, "AKE Failed. Err : %d\n", ret);
		return ret;
	}

	ret = hdcp2_locality_check(connector);
	if (ret < 0) {
		drm_dbg_kms(&i915->drm,
			    "Locality Check failed. Err : %d\n", ret);
		return ret;
	}

	ret = hdcp2_session_key_exchange(connector);
	if (ret < 0) {
		drm_dbg_kms(&i915->drm, "SKE Failed. Err : %d\n", ret);
		return ret;
	}

	if (shim->config_stream_type) {
		ret = shim->config_stream_type(dig_port,
					       hdcp->is_repeater,
					       hdcp->content_type);
		if (ret < 0)
			return ret;
	}

	if (hdcp->is_repeater) {
		ret = hdcp2_authenticate_repeater_topology(connector);
		if (ret < 0) {
			drm_dbg_kms(&i915->drm,
				    "Repeater Auth Failed. Err: %d\n", ret);
			return ret;
		}
	}

	return ret;
}

static int hdcp2_enable_stream_encryption(struct intel_connector *connector)
{
	struct intel_digital_port *dig_port = intel_attached_dig_port(connector);
	struct drm_i915_private *dev_priv = to_i915(connector->base.dev);
	struct intel_hdcp *hdcp = &connector->hdcp;
	enum transcoder cpu_transcoder = hdcp->cpu_transcoder;
	enum port port = dig_port->base.port;
	int ret = 0;

	if (!(intel_de_read(dev_priv, HDCP2_STATUS(dev_priv, cpu_transcoder, port)) &
			    LINK_ENCRYPTION_STATUS)) {
		drm_err(&dev_priv->drm, "[%s:%d] HDCP 2.2 Link is not encrypted\n",
			connector->base.name, connector->base.base.id);
		return -EPERM;
	}

	if (hdcp->shim->stream_2_2_encryption) {
		ret = hdcp->shim->stream_2_2_encryption(connector, true);
		if (ret) {
			drm_err(&dev_priv->drm, "[%s:%d] Failed to enable HDCP 2.2 stream enc\n",
				connector->base.name, connector->base.base.id);
			return ret;
		}
		drm_dbg_kms(&dev_priv->drm, "HDCP 2.2 transcoder: %s stream encrypted\n",
			    transcoder_name(hdcp->stream_transcoder));
	}

	return ret;
}

static int hdcp2_enable_encryption(struct intel_connector *connector)
{
	struct intel_digital_port *dig_port = intel_attached_dig_port(connector);
	struct drm_i915_private *dev_priv = to_i915(connector->base.dev);
	struct intel_hdcp *hdcp = &connector->hdcp;
	enum port port = dig_port->base.port;
	enum transcoder cpu_transcoder = hdcp->cpu_transcoder;
	int ret;

	drm_WARN_ON(&dev_priv->drm,
		    intel_de_read(dev_priv, HDCP2_STATUS(dev_priv, cpu_transcoder, port)) &
		    LINK_ENCRYPTION_STATUS);
	if (hdcp->shim->toggle_signalling) {
		ret = hdcp->shim->toggle_signalling(dig_port, cpu_transcoder,
						    true);
		if (ret) {
			drm_err(&dev_priv->drm,
				"Failed to enable HDCP signalling. %d\n",
				ret);
			return ret;
		}
	}

	if (intel_de_read(dev_priv, HDCP2_STATUS(dev_priv, cpu_transcoder, port)) &
	    LINK_AUTH_STATUS) {
		/* Link is Authenticated. Now set for Encryption */
		intel_de_write(dev_priv,
			       HDCP2_CTL(dev_priv, cpu_transcoder, port),
			       intel_de_read(dev_priv, HDCP2_CTL(dev_priv, cpu_transcoder, port)) | CTL_LINK_ENCRYPTION_REQ);
	}

	ret = intel_de_wait_for_set(dev_priv,
				    HDCP2_STATUS(dev_priv, cpu_transcoder,
						 port),
				    LINK_ENCRYPTION_STATUS,
				    HDCP_ENCRYPT_STATUS_CHANGE_TIMEOUT_MS);
	dig_port->hdcp_auth_status = true;

	return ret;
}

static int hdcp2_disable_encryption(struct intel_connector *connector)
{
	struct intel_digital_port *dig_port = intel_attached_dig_port(connector);
	struct drm_i915_private *dev_priv = to_i915(connector->base.dev);
	struct intel_hdcp *hdcp = &connector->hdcp;
	enum port port = dig_port->base.port;
	enum transcoder cpu_transcoder = hdcp->cpu_transcoder;
	int ret;

	drm_WARN_ON(&dev_priv->drm, !(intel_de_read(dev_priv, HDCP2_STATUS(dev_priv, cpu_transcoder, port)) &
				      LINK_ENCRYPTION_STATUS));

	intel_de_write(dev_priv, HDCP2_CTL(dev_priv, cpu_transcoder, port),
		       intel_de_read(dev_priv, HDCP2_CTL(dev_priv, cpu_transcoder, port)) & ~CTL_LINK_ENCRYPTION_REQ);

	ret = intel_de_wait_for_clear(dev_priv,
				      HDCP2_STATUS(dev_priv, cpu_transcoder,
						   port),
				      LINK_ENCRYPTION_STATUS,
				      HDCP_ENCRYPT_STATUS_CHANGE_TIMEOUT_MS);
	if (ret == -ETIMEDOUT)
		drm_dbg_kms(&dev_priv->drm, "Disable Encryption Timedout");

	if (hdcp->shim->toggle_signalling) {
		ret = hdcp->shim->toggle_signalling(dig_port, cpu_transcoder,
						    false);
		if (ret) {
			drm_err(&dev_priv->drm,
				"Failed to disable HDCP signalling. %d\n",
				ret);
			return ret;
		}
	}

	return ret;
}

static int
hdcp2_propagate_stream_management_info(struct intel_connector *connector)
{
	struct drm_i915_private *i915 = to_i915(connector->base.dev);
	int i, tries = 3, ret;

	if (!connector->hdcp.is_repeater)
		return 0;

	for (i = 0; i < tries; i++) {
		ret = _hdcp2_propagate_stream_management_info(connector);
		if (!ret)
			break;

		/* Lets restart the auth incase of seq_num_m roll over */
		if (connector->hdcp.seq_num_m > HDCP_2_2_SEQ_NUM_MAX) {
			drm_dbg_kms(&i915->drm,
				    "seq_num_m roll over.(%d)\n", ret);
			break;
		}

		drm_dbg_kms(&i915->drm,
			    "HDCP2 stream management %d of %d Failed.(%d)\n",
			    i + 1, tries, ret);
	}

	return ret;
}

static int hdcp2_authenticate_and_encrypt(struct intel_connector *connector)
{
	struct intel_digital_port *dig_port = intel_attached_dig_port(connector);
	struct drm_i915_private *i915 = to_i915(connector->base.dev);
	int ret = 0, i, tries = 3;

	for (i = 0; i < tries && !dig_port->hdcp_auth_status; i++) {
		ret = hdcp2_authenticate_sink(connector);
		if (!ret) {
			ret = hdcp2_propagate_stream_management_info(connector);
			if (ret) {
				drm_dbg_kms(&i915->drm,
					    "Stream management failed.(%d)\n",
					    ret);
				break;
			}

			ret = hdcp2_authenticate_port(connector);
			if (!ret)
				break;
			drm_dbg_kms(&i915->drm, "HDCP2 port auth failed.(%d)\n",
				    ret);
		}

		/* Clearing the mei hdcp session */
		drm_dbg_kms(&i915->drm, "HDCP2.2 Auth %d of %d Failed.(%d)\n",
			    i + 1, tries, ret);
		if (hdcp2_deauthenticate_port(connector) < 0)
			drm_dbg_kms(&i915->drm, "Port deauth failed.\n");
	}

	if (!ret && !dig_port->hdcp_auth_status) {
		/*
		 * Ensuring the required 200mSec min time interval between
		 * Session Key Exchange and encryption.
		 */
		msleep(HDCP_2_2_DELAY_BEFORE_ENCRYPTION_EN);
		ret = hdcp2_enable_encryption(connector);
		if (ret < 0) {
			drm_dbg_kms(&i915->drm,
				    "Encryption Enable Failed.(%d)\n", ret);
			if (hdcp2_deauthenticate_port(connector) < 0)
				drm_dbg_kms(&i915->drm, "Port deauth failed.\n");
		}
	}

	ret = hdcp2_enable_stream_encryption(connector);

	return ret;
}

static int _intel_hdcp2_enable(struct intel_connector *connector)
{
	struct intel_digital_port *dig_port = intel_attached_dig_port(connector);
	struct drm_i915_private *i915 = to_i915(connector->base.dev);
	struct hdcp_port_data *data = &dig_port->hdcp_port_data;
	struct intel_hdcp *hdcp = &connector->hdcp;
	int ret;

	drm_dbg_kms(&i915->drm, "[%s:%d] HDCP2.2 is being enabled. Type: %d\n",
		    connector->base.name, connector->base.base.id,
		    hdcp->content_type);

	/* Stream which requires encryption */
	if (!intel_encoder_is_mst(intel_attached_encoder(connector))) {
		data->k = 1;
		data->streams[0].stream_type = hdcp->content_type;
	} else {
		ret = intel_hdcp_required_content_stream(dig_port);
		if (ret)
			return ret;
	}

	ret = hdcp2_authenticate_and_encrypt(connector);
	if (ret) {
		drm_dbg_kms(&i915->drm, "HDCP2 Type%d  Enabling Failed. (%d)\n",
			    hdcp->content_type, ret);
		return ret;
	}

	drm_dbg_kms(&i915->drm, "[%s:%d] HDCP2.2 is enabled. Type %d\n",
		    connector->base.name, connector->base.base.id,
		    hdcp->content_type);

	hdcp->hdcp2_encrypted = true;
	return 0;
}

static int _intel_hdcp2_disable(struct intel_connector *connector)
{
	struct intel_digital_port *dig_port = intel_attached_dig_port(connector);
	struct drm_i915_private *i915 = to_i915(connector->base.dev);
	struct hdcp_port_data *data = &dig_port->hdcp_port_data;
	struct intel_hdcp *hdcp = &connector->hdcp;
	int ret;

	drm_dbg_kms(&i915->drm, "[%s:%d] HDCP2.2 is being Disabled\n",
		    connector->base.name, connector->base.base.id);

	if (hdcp->shim->stream_2_2_encryption) {
		ret = hdcp->shim->stream_2_2_encryption(connector, false);
		if (ret) {
			drm_err(&i915->drm, "[%s:%d] Failed to disable HDCP 2.2 stream enc\n",
				connector->base.name, connector->base.base.id);
			return ret;
		}
		drm_dbg_kms(&i915->drm, "HDCP 2.2 transcoder: %s stream encryption disabled\n",
			    transcoder_name(hdcp->stream_transcoder));

		if (dig_port->num_hdcp_streams > 0)
			return 0;
	}

	ret = hdcp2_disable_encryption(connector);

	if (hdcp2_deauthenticate_port(connector) < 0)
		drm_dbg_kms(&i915->drm, "Port deauth failed.\n");

	connector->hdcp.hdcp2_encrypted = false;
	dig_port->hdcp_auth_status = false;
	data->k = 0;

	return ret;
}

/* Implements the Link Integrity Check for HDCP2.2 */
static int intel_hdcp2_check_link(struct intel_connector *connector)
{
	struct intel_digital_port *dig_port = intel_attached_dig_port(connector);
	struct drm_i915_private *dev_priv = to_i915(connector->base.dev);
	struct intel_hdcp *hdcp = &connector->hdcp;
	enum port port = dig_port->base.port;
	enum transcoder cpu_transcoder;
	int ret = 0;

	mutex_lock(&hdcp->mutex);
	mutex_lock(&dig_port->hdcp_mutex);
	cpu_transcoder = hdcp->cpu_transcoder;

	/* hdcp2_check_link is expected only when HDCP2.2 is Enabled */
	if (hdcp->value != DRM_MODE_CONTENT_PROTECTION_ENABLED ||
	    !hdcp->hdcp2_encrypted) {
		ret = -EINVAL;
		goto out;
	}

	if (drm_WARN_ON(&dev_priv->drm,
			!intel_hdcp2_in_use(dev_priv, cpu_transcoder, port))) {
		drm_err(&dev_priv->drm,
			"HDCP2.2 link stopped the encryption, %x\n",
			intel_de_read(dev_priv, HDCP2_STATUS(dev_priv, cpu_transcoder, port)));
		ret = -ENXIO;
		intel_hdcp_update_value(connector,
					DRM_MODE_CONTENT_PROTECTION_DESIRED,
					true);
		goto out;
	}

	ret = hdcp->shim->check_2_2_link(dig_port, connector);
	if (ret == HDCP_LINK_PROTECTED) {
		if (hdcp->value != DRM_MODE_CONTENT_PROTECTION_UNDESIRED) {
			intel_hdcp_update_value(connector,
					DRM_MODE_CONTENT_PROTECTION_ENABLED,
					true);
		}
		goto out;
	}

	if (ret == HDCP_TOPOLOGY_CHANGE) {
		if (hdcp->value == DRM_MODE_CONTENT_PROTECTION_UNDESIRED)
			goto out;

		drm_dbg_kms(&dev_priv->drm,
			    "HDCP2.2 Downstream topology change\n");
		ret = hdcp2_authenticate_repeater_topology(connector);
		if (!ret) {
			intel_hdcp_update_value(connector,
					DRM_MODE_CONTENT_PROTECTION_ENABLED,
					true);
			goto out;
		}
		drm_dbg_kms(&dev_priv->drm,
			    "[%s:%d] Repeater topology auth failed.(%d)\n",
			    connector->base.name, connector->base.base.id,
			    ret);
	} else {
		drm_dbg_kms(&dev_priv->drm,
			    "[%s:%d] HDCP2.2 link failed, retrying auth\n",
			    connector->base.name, connector->base.base.id);
	}

	ret = _intel_hdcp2_disable(connector);
	if (ret) {
		drm_err(&dev_priv->drm,
			"[%s:%d] Failed to disable hdcp2.2 (%d)\n",
			connector->base.name, connector->base.base.id, ret);
		intel_hdcp_update_value(connector,
				DRM_MODE_CONTENT_PROTECTION_DESIRED, true);
		goto out;
	}

	ret = _intel_hdcp2_enable(connector);
	if (ret) {
		drm_dbg_kms(&dev_priv->drm,
			    "[%s:%d] Failed to enable hdcp2.2 (%d)\n",
			    connector->base.name, connector->base.base.id,
			    ret);
		intel_hdcp_update_value(connector,
					DRM_MODE_CONTENT_PROTECTION_DESIRED,
					true);
		goto out;
	}

out:
	mutex_unlock(&dig_port->hdcp_mutex);
	mutex_unlock(&hdcp->mutex);
	return ret;
}

static void intel_hdcp_check_work(struct work_struct *work)
{
	struct intel_hdcp *hdcp = container_of(to_delayed_work(work),
					       struct intel_hdcp,
					       check_work);
	struct intel_connector *connector = intel_hdcp_to_connector(hdcp);

	if (drm_connector_is_unregistered(&connector->base))
		return;

	if (!intel_hdcp2_check_link(connector))
		schedule_delayed_work(&hdcp->check_work,
				      DRM_HDCP2_CHECK_PERIOD_MS);
	else if (!intel_hdcp_check_link(connector))
		schedule_delayed_work(&hdcp->check_work,
				      DRM_HDCP_CHECK_PERIOD_MS);
}

static int i915_hdcp_component_bind(struct device *i915_kdev,
				    struct device *mei_kdev, void *data)
{
	struct drm_i915_private *dev_priv = kdev_to_i915(i915_kdev);

	drm_dbg(&dev_priv->drm, "I915 HDCP comp bind\n");
	mutex_lock(&dev_priv->hdcp_comp_mutex);
	dev_priv->hdcp_master = (struct i915_hdcp_comp_master *)data;
	dev_priv->hdcp_master->mei_dev = mei_kdev;
	mutex_unlock(&dev_priv->hdcp_comp_mutex);

	return 0;
}

static void i915_hdcp_component_unbind(struct device *i915_kdev,
				       struct device *mei_kdev, void *data)
{
	struct drm_i915_private *dev_priv = kdev_to_i915(i915_kdev);

	drm_dbg(&dev_priv->drm, "I915 HDCP comp unbind\n");
	mutex_lock(&dev_priv->hdcp_comp_mutex);
	dev_priv->hdcp_master = NULL;
	mutex_unlock(&dev_priv->hdcp_comp_mutex);
}

static const struct component_ops i915_hdcp_component_ops = {
	.bind   = i915_hdcp_component_bind,
	.unbind = i915_hdcp_component_unbind,
};

static enum mei_fw_ddi intel_get_mei_fw_ddi_index(enum port port)
{
	switch (port) {
	case PORT_A:
		return MEI_DDI_A;
	case PORT_B ... PORT_F:
		return (enum mei_fw_ddi)port;
	default:
		return MEI_DDI_INVALID_PORT;
	}
}

static enum mei_fw_tc intel_get_mei_fw_tc(enum transcoder cpu_transcoder)
{
	switch (cpu_transcoder) {
	case TRANSCODER_A ... TRANSCODER_D:
		return (enum mei_fw_tc)(cpu_transcoder | 0x10);
	default: /* eDP, DSI TRANSCODERS are non HDCP capable */
		return MEI_INVALID_TRANSCODER;
	}
}

static int initialize_hdcp_port_data(struct intel_connector *connector,
<<<<<<< HEAD
				     enum port port,
=======
				     struct intel_digital_port *dig_port,
>>>>>>> f642729d
				     const struct intel_hdcp_shim *shim)
{
	struct drm_i915_private *dev_priv = to_i915(connector->base.dev);
	struct hdcp_port_data *data = &dig_port->hdcp_port_data;
	struct intel_hdcp *hdcp = &connector->hdcp;
	enum port port = dig_port->base.port;

	if (INTEL_GEN(dev_priv) < 12)
		data->fw_ddi = intel_get_mei_fw_ddi_index(port);
	else
		/*
		 * As per ME FW API expectation, for GEN 12+, fw_ddi is filled
		 * with zero(INVALID PORT index).
		 */
		data->fw_ddi = MEI_DDI_INVALID_PORT;

	/*
	 * As associated transcoder is set and modified at modeset, here fw_tc
	 * is initialized to zero (invalid transcoder index). This will be
	 * retained for <Gen12 forever.
	 */
	data->fw_tc = MEI_INVALID_TRANSCODER;

	data->port_type = (u8)HDCP_PORT_TYPE_INTEGRATED;
	data->protocol = (u8)shim->protocol;

	if (!data->streams)
		data->streams = kcalloc(INTEL_NUM_PIPES(dev_priv),
					sizeof(struct hdcp2_streamid_type),
					GFP_KERNEL);
	if (!data->streams) {
		drm_err(&dev_priv->drm, "Out of Memory\n");
		return -ENOMEM;
	}
	/* For SST */
	data->streams[0].stream_id = 0;
	data->streams[0].stream_type = hdcp->content_type;

	return 0;
}

static bool is_hdcp2_supported(struct drm_i915_private *dev_priv)
{
	if (!IS_ENABLED(CONFIG_INTEL_MEI_HDCP))
		return false;

	return (INTEL_GEN(dev_priv) >= 10 ||
		IS_GEMINILAKE(dev_priv) ||
		IS_KABYLAKE(dev_priv) ||
		IS_COFFEELAKE(dev_priv) ||
		IS_COMETLAKE(dev_priv));
}

void intel_hdcp_component_init(struct drm_i915_private *dev_priv)
{
	int ret;

	if (!is_hdcp2_supported(dev_priv))
		return;

	mutex_lock(&dev_priv->hdcp_comp_mutex);
	drm_WARN_ON(&dev_priv->drm, dev_priv->hdcp_comp_added);

	dev_priv->hdcp_comp_added = true;
	mutex_unlock(&dev_priv->hdcp_comp_mutex);
	ret = component_add_typed(dev_priv->drm.dev, &i915_hdcp_component_ops,
				  I915_COMPONENT_HDCP);
	if (ret < 0) {
		drm_dbg_kms(&dev_priv->drm, "Failed at component add(%d)\n",
			    ret);
		mutex_lock(&dev_priv->hdcp_comp_mutex);
		dev_priv->hdcp_comp_added = false;
		mutex_unlock(&dev_priv->hdcp_comp_mutex);
		return;
	}
}

<<<<<<< HEAD
static void intel_hdcp2_init(struct intel_connector *connector, enum port port,
=======
static void intel_hdcp2_init(struct intel_connector *connector,
			     struct intel_digital_port *dig_port,
>>>>>>> f642729d
			     const struct intel_hdcp_shim *shim)
{
	struct drm_i915_private *i915 = to_i915(connector->base.dev);
	struct intel_hdcp *hdcp = &connector->hdcp;
	int ret;

<<<<<<< HEAD
	ret = initialize_hdcp_port_data(connector, port, shim);
=======
	ret = initialize_hdcp_port_data(connector, dig_port, shim);
>>>>>>> f642729d
	if (ret) {
		drm_dbg_kms(&i915->drm, "Mei hdcp data init failed\n");
		return;
	}

	hdcp->hdcp2_supported = true;
}

int intel_hdcp_init(struct intel_connector *connector,
<<<<<<< HEAD
		    enum port port,
=======
		    struct intel_digital_port *dig_port,
>>>>>>> f642729d
		    const struct intel_hdcp_shim *shim)
{
	struct drm_i915_private *dev_priv = to_i915(connector->base.dev);
	struct intel_hdcp *hdcp = &connector->hdcp;
	int ret;

	if (!shim)
		return -EINVAL;

<<<<<<< HEAD
	if (is_hdcp2_supported(dev_priv) && !connector->mst_port)
		intel_hdcp2_init(connector, port, shim);
=======
	if (is_hdcp2_supported(dev_priv))
		intel_hdcp2_init(connector, dig_port, shim);
>>>>>>> f642729d

	ret =
	drm_connector_attach_content_protection_property(&connector->base,
							 hdcp->hdcp2_supported);
	if (ret) {
		hdcp->hdcp2_supported = false;
		kfree(dig_port->hdcp_port_data.streams);
		return ret;
	}

	hdcp->shim = shim;
	mutex_init(&hdcp->mutex);
	INIT_DELAYED_WORK(&hdcp->check_work, intel_hdcp_check_work);
	INIT_WORK(&hdcp->prop_work, intel_hdcp_prop_work);
	init_waitqueue_head(&hdcp->cp_irq_queue);

	return 0;
}

int intel_hdcp_enable(struct intel_connector *connector,
		      const struct intel_crtc_state *pipe_config, u8 content_type)
{
	struct drm_i915_private *dev_priv = to_i915(connector->base.dev);
	struct intel_digital_port *dig_port = intel_attached_dig_port(connector);
	struct intel_hdcp *hdcp = &connector->hdcp;
	unsigned long check_link_interval = DRM_HDCP_CHECK_PERIOD_MS;
	int ret = -EINVAL;

	if (!hdcp->shim)
		return -ENOENT;

	if (!connector->encoder) {
		drm_err(&dev_priv->drm, "[%s:%d] encoder is not initialized\n",
			connector->base.name, connector->base.base.id);
		return -ENODEV;
	}

	mutex_lock(&hdcp->mutex);
	mutex_lock(&dig_port->hdcp_mutex);
	drm_WARN_ON(&dev_priv->drm,
		    hdcp->value == DRM_MODE_CONTENT_PROTECTION_ENABLED);
	hdcp->content_type = content_type;
	hdcp->cpu_transcoder = cpu_transcoder;

<<<<<<< HEAD
	if (INTEL_GEN(dev_priv) >= 12)
		hdcp->port_data.fw_tc = intel_get_mei_fw_tc(cpu_transcoder);
=======
	if (intel_crtc_has_type(pipe_config, INTEL_OUTPUT_DP_MST)) {
		hdcp->cpu_transcoder = pipe_config->mst_master_transcoder;
		hdcp->stream_transcoder = pipe_config->cpu_transcoder;
	} else {
		hdcp->cpu_transcoder = pipe_config->cpu_transcoder;
		hdcp->stream_transcoder = INVALID_TRANSCODER;
	}
>>>>>>> f642729d

	if (INTEL_GEN(dev_priv) >= 12)
		dig_port->hdcp_port_data.fw_tc = intel_get_mei_fw_tc(hdcp->cpu_transcoder);

	/*
	 * Considering that HDCP2.2 is more secure than HDCP1.4, If the setup
	 * is capable of HDCP2.2, it is preferred to use HDCP2.2.
	 */
	if (intel_hdcp2_capable(connector)) {
		ret = _intel_hdcp2_enable(connector);
		if (!ret)
			check_link_interval = DRM_HDCP2_CHECK_PERIOD_MS;
	}

	/*
	 * When HDCP2.2 fails and Content Type is not Type1, HDCP1.4 will
	 * be attempted.
	 */
	if (ret && intel_hdcp_capable(connector) &&
	    hdcp->content_type != DRM_MODE_HDCP_CONTENT_TYPE1) {
		ret = _intel_hdcp_enable(connector);
	}

	if (!ret) {
		schedule_delayed_work(&hdcp->check_work, check_link_interval);
		intel_hdcp_update_value(connector,
					DRM_MODE_CONTENT_PROTECTION_ENABLED,
					true);
	}

	mutex_unlock(&dig_port->hdcp_mutex);
	mutex_unlock(&hdcp->mutex);
	return ret;
}

int intel_hdcp_disable(struct intel_connector *connector)
{
	struct intel_digital_port *dig_port = intel_attached_dig_port(connector);
	struct intel_hdcp *hdcp = &connector->hdcp;
	int ret = 0;

	if (!hdcp->shim)
		return -ENOENT;

	mutex_lock(&hdcp->mutex);
	mutex_lock(&dig_port->hdcp_mutex);

	if (hdcp->value == DRM_MODE_CONTENT_PROTECTION_UNDESIRED)
		goto out;

	intel_hdcp_update_value(connector,
				DRM_MODE_CONTENT_PROTECTION_UNDESIRED, false);
	if (hdcp->hdcp2_encrypted)
		ret = _intel_hdcp2_disable(connector);
	else if (hdcp->hdcp_encrypted)
		ret = _intel_hdcp_disable(connector);

out:
	mutex_unlock(&dig_port->hdcp_mutex);
	mutex_unlock(&hdcp->mutex);
	cancel_delayed_work_sync(&hdcp->check_work);
	return ret;
}

void intel_hdcp_update_pipe(struct intel_atomic_state *state,
			    struct intel_encoder *encoder,
			    const struct intel_crtc_state *crtc_state,
			    const struct drm_connector_state *conn_state)
{
	struct intel_connector *connector =
				to_intel_connector(conn_state->connector);
	struct intel_hdcp *hdcp = &connector->hdcp;
	bool content_protection_type_changed, desired_and_not_enabled = false;

	if (!connector->hdcp.shim)
		return;

	content_protection_type_changed =
		(conn_state->hdcp_content_type != hdcp->content_type &&
		 conn_state->content_protection !=
		 DRM_MODE_CONTENT_PROTECTION_UNDESIRED);

	/*
	 * During the HDCP encryption session if Type change is requested,
	 * disable the HDCP and reenable it with new TYPE value.
	 */
	if (conn_state->content_protection ==
	    DRM_MODE_CONTENT_PROTECTION_UNDESIRED ||
	    content_protection_type_changed)
		intel_hdcp_disable(connector);

	/*
	 * Mark the hdcp state as DESIRED after the hdcp disable of type
	 * change procedure.
	 */
	if (content_protection_type_changed) {
		mutex_lock(&hdcp->mutex);
		hdcp->value = DRM_MODE_CONTENT_PROTECTION_DESIRED;
		drm_connector_get(&connector->base);
		schedule_work(&hdcp->prop_work);
		mutex_unlock(&hdcp->mutex);
	}

	if (conn_state->content_protection ==
	    DRM_MODE_CONTENT_PROTECTION_DESIRED) {
		mutex_lock(&hdcp->mutex);
		/* Avoid enabling hdcp, if it already ENABLED */
		desired_and_not_enabled =
			hdcp->value != DRM_MODE_CONTENT_PROTECTION_ENABLED;
		mutex_unlock(&hdcp->mutex);
		/*
		 * If HDCP already ENABLED and CP property is DESIRED, schedule
		 * prop_work to update correct CP property to user space.
		 */
		if (!desired_and_not_enabled && !content_protection_type_changed) {
			drm_connector_get(&connector->base);
			schedule_work(&hdcp->prop_work);
		}
	}

	if (desired_and_not_enabled || content_protection_type_changed)
		intel_hdcp_enable(connector,
				  crtc_state,
				  (u8)conn_state->hdcp_content_type);
}

void intel_hdcp_component_fini(struct drm_i915_private *dev_priv)
{
	mutex_lock(&dev_priv->hdcp_comp_mutex);
	if (!dev_priv->hdcp_comp_added) {
		mutex_unlock(&dev_priv->hdcp_comp_mutex);
		return;
	}

	dev_priv->hdcp_comp_added = false;
	mutex_unlock(&dev_priv->hdcp_comp_mutex);

	component_del(dev_priv->drm.dev, &i915_hdcp_component_ops);
}

void intel_hdcp_cleanup(struct intel_connector *connector)
{
	struct intel_hdcp *hdcp = &connector->hdcp;

	if (!hdcp->shim)
		return;

	/*
	 * If the connector is registered, it's possible userspace could kick
	 * off another HDCP enable, which would re-spawn the workers.
	 */
	drm_WARN_ON(connector->base.dev,
		connector->base.registration_state == DRM_CONNECTOR_REGISTERED);

	/*
	 * Now that the connector is not registered, check_work won't be run,
	 * but cancel any outstanding instances of it
	 */
	cancel_delayed_work_sync(&hdcp->check_work);

	/*
	 * We don't cancel prop_work in the same way as check_work since it
	 * requires connection_mutex which could be held while calling this
	 * function. Instead, we rely on the connector references grabbed before
	 * scheduling prop_work to ensure the connector is alive when prop_work
	 * is run. So if we're in the destroy path (which is where this
	 * function should be called), we're "guaranteed" that prop_work is not
	 * active (tl;dr This Should Never Happen).
	 */
	drm_WARN_ON(connector->base.dev, work_pending(&hdcp->prop_work));

	mutex_lock(&hdcp->mutex);
<<<<<<< HEAD
	kfree(hdcp->port_data.streams);
=======
>>>>>>> f642729d
	hdcp->shim = NULL;
	mutex_unlock(&hdcp->mutex);
}

void intel_hdcp_atomic_check(struct drm_connector *connector,
			     struct drm_connector_state *old_state,
			     struct drm_connector_state *new_state)
{
	u64 old_cp = old_state->content_protection;
	u64 new_cp = new_state->content_protection;
	struct drm_crtc_state *crtc_state;

	if (!new_state->crtc) {
		/*
		 * If the connector is being disabled with CP enabled, mark it
		 * desired so it's re-enabled when the connector is brought back
		 */
		if (old_cp == DRM_MODE_CONTENT_PROTECTION_ENABLED)
			new_state->content_protection =
				DRM_MODE_CONTENT_PROTECTION_DESIRED;
		return;
	}

	crtc_state = drm_atomic_get_new_crtc_state(new_state->state,
						   new_state->crtc);
	/*
	 * Fix the HDCP uapi content protection state in case of modeset.
	 * FIXME: As per HDCP content protection property uapi doc, an uevent()
	 * need to be sent if there is transition from ENABLED->DESIRED.
	 */
	if (drm_atomic_crtc_needs_modeset(crtc_state) &&
	    (old_cp == DRM_MODE_CONTENT_PROTECTION_ENABLED &&
	    new_cp != DRM_MODE_CONTENT_PROTECTION_UNDESIRED))
		new_state->content_protection =
			DRM_MODE_CONTENT_PROTECTION_DESIRED;

	/*
	 * Nothing to do if the state didn't change, or HDCP was activated since
	 * the last commit. And also no change in hdcp content type.
	 */
	if (old_cp == new_cp ||
	    (old_cp == DRM_MODE_CONTENT_PROTECTION_DESIRED &&
	     new_cp == DRM_MODE_CONTENT_PROTECTION_ENABLED)) {
		if (old_state->hdcp_content_type ==
				new_state->hdcp_content_type)
			return;
	}

	crtc_state->mode_changed = true;
}

/* Handles the CP_IRQ raised from the DP HDCP sink */
void intel_hdcp_handle_cp_irq(struct intel_connector *connector)
{
	struct intel_hdcp *hdcp = &connector->hdcp;

	if (!hdcp->shim)
		return;

	atomic_inc(&connector->hdcp.cp_irq_count);
	wake_up_all(&connector->hdcp.cp_irq_queue);

	schedule_delayed_work(&hdcp->check_work, 0);
}<|MERGE_RESOLUTION|>--- conflicted
+++ resolved
@@ -869,19 +869,6 @@
 	drm_dbg_kms(&dev_priv->drm, "[%s:%d] HDCP is being disabled...\n",
 		    connector->base.name, connector->base.base.id);
 
-<<<<<<< HEAD
-	/*
-	 * If there are other connectors on this port using HDCP, don't disable
-	 * it. Instead, toggle the HDCP signalling off on that particular
-	 * connector/pipe and exit.
-	 */
-	if (dig_port->num_hdcp_streams > 0) {
-		ret = hdcp->shim->toggle_signalling(dig_port,
-						    cpu_transcoder, false);
-		if (ret)
-			DRM_ERROR("Failed to disable HDCP signalling\n");
-		return ret;
-=======
 	if (hdcp->shim->stream_encryption) {
 		ret = hdcp->shim->stream_encryption(connector, false);
 		if (ret) {
@@ -898,7 +885,6 @@
 		 */
 		if (dig_port->num_hdcp_streams > 0)
 			return 0;
->>>>>>> f642729d
 	}
 
 	hdcp->hdcp_encrypted = false;
@@ -2143,11 +2129,7 @@
 }
 
 static int initialize_hdcp_port_data(struct intel_connector *connector,
-<<<<<<< HEAD
-				     enum port port,
-=======
 				     struct intel_digital_port *dig_port,
->>>>>>> f642729d
 				     const struct intel_hdcp_shim *shim)
 {
 	struct drm_i915_private *dev_priv = to_i915(connector->base.dev);
@@ -2225,23 +2207,15 @@
 	}
 }
 
-<<<<<<< HEAD
-static void intel_hdcp2_init(struct intel_connector *connector, enum port port,
-=======
 static void intel_hdcp2_init(struct intel_connector *connector,
 			     struct intel_digital_port *dig_port,
->>>>>>> f642729d
 			     const struct intel_hdcp_shim *shim)
 {
 	struct drm_i915_private *i915 = to_i915(connector->base.dev);
 	struct intel_hdcp *hdcp = &connector->hdcp;
 	int ret;
 
-<<<<<<< HEAD
-	ret = initialize_hdcp_port_data(connector, port, shim);
-=======
 	ret = initialize_hdcp_port_data(connector, dig_port, shim);
->>>>>>> f642729d
 	if (ret) {
 		drm_dbg_kms(&i915->drm, "Mei hdcp data init failed\n");
 		return;
@@ -2251,11 +2225,7 @@
 }
 
 int intel_hdcp_init(struct intel_connector *connector,
-<<<<<<< HEAD
-		    enum port port,
-=======
 		    struct intel_digital_port *dig_port,
->>>>>>> f642729d
 		    const struct intel_hdcp_shim *shim)
 {
 	struct drm_i915_private *dev_priv = to_i915(connector->base.dev);
@@ -2265,13 +2235,8 @@
 	if (!shim)
 		return -EINVAL;
 
-<<<<<<< HEAD
-	if (is_hdcp2_supported(dev_priv) && !connector->mst_port)
-		intel_hdcp2_init(connector, port, shim);
-=======
 	if (is_hdcp2_supported(dev_priv))
 		intel_hdcp2_init(connector, dig_port, shim);
->>>>>>> f642729d
 
 	ret =
 	drm_connector_attach_content_protection_property(&connector->base,
@@ -2314,12 +2279,7 @@
 	drm_WARN_ON(&dev_priv->drm,
 		    hdcp->value == DRM_MODE_CONTENT_PROTECTION_ENABLED);
 	hdcp->content_type = content_type;
-	hdcp->cpu_transcoder = cpu_transcoder;
-
-<<<<<<< HEAD
-	if (INTEL_GEN(dev_priv) >= 12)
-		hdcp->port_data.fw_tc = intel_get_mei_fw_tc(cpu_transcoder);
-=======
+
 	if (intel_crtc_has_type(pipe_config, INTEL_OUTPUT_DP_MST)) {
 		hdcp->cpu_transcoder = pipe_config->mst_master_transcoder;
 		hdcp->stream_transcoder = pipe_config->cpu_transcoder;
@@ -2327,7 +2287,6 @@
 		hdcp->cpu_transcoder = pipe_config->cpu_transcoder;
 		hdcp->stream_transcoder = INVALID_TRANSCODER;
 	}
->>>>>>> f642729d
 
 	if (INTEL_GEN(dev_priv) >= 12)
 		dig_port->hdcp_port_data.fw_tc = intel_get_mei_fw_tc(hdcp->cpu_transcoder);
@@ -2500,10 +2459,6 @@
 	drm_WARN_ON(connector->base.dev, work_pending(&hdcp->prop_work));
 
 	mutex_lock(&hdcp->mutex);
-<<<<<<< HEAD
-	kfree(hdcp->port_data.streams);
-=======
->>>>>>> f642729d
 	hdcp->shim = NULL;
 	mutex_unlock(&hdcp->mutex);
 }

--- conflicted
+++ resolved
@@ -1494,26 +1494,16 @@
 		usleep_range(25, 50);
 	}
 
-<<<<<<< HEAD
-	ret = intel_ddi_toggle_hdcp_signalling(&dig_port->base, cpu_transcoder,
-					       false);
-=======
 	ret = intel_ddi_toggle_hdcp_bits(&dig_port->base, cpu_transcoder,
 					 false, TRANS_DDI_HDCP_SIGNALLING);
->>>>>>> f642729d
 	if (ret) {
 		drm_err(&dev_priv->drm,
 			"Disable HDCP signalling failed (%d)\n", ret);
 		return ret;
 	}
-<<<<<<< HEAD
-	ret = intel_ddi_toggle_hdcp_signalling(&dig_port->base, cpu_transcoder,
-					       true);
-=======
 
 	ret = intel_ddi_toggle_hdcp_bits(&dig_port->base, cpu_transcoder,
 					 true, TRANS_DDI_HDCP_SIGNALLING);
->>>>>>> f642729d
 	if (ret) {
 		drm_err(&dev_priv->drm,
 			"Enable HDCP signalling failed (%d)\n", ret);
@@ -1536,14 +1526,9 @@
 	if (!enable)
 		usleep_range(6, 60); /* Bspec says >= 6us */
 
-<<<<<<< HEAD
-	ret = intel_ddi_toggle_hdcp_signalling(&dig_port->base, cpu_transcoder,
-					       enable);
-=======
 	ret = intel_ddi_toggle_hdcp_bits(&dig_port->base,
 					 cpu_transcoder, enable,
 					 TRANS_DDI_HDCP_SIGNALLING);
->>>>>>> f642729d
 	if (ret) {
 		drm_err(&dev_priv->drm, "%s HDCP signalling failed (%d)\n",
 			enable ? "Enable" : "Disable", ret);
@@ -3312,11 +3297,7 @@
 	intel_hdmi->attached_connector = intel_connector;
 
 	if (is_hdcp_supported(dev_priv, port)) {
-<<<<<<< HEAD
-		int ret = intel_hdcp_init(intel_connector, port,
-=======
 		int ret = intel_hdcp_init(intel_connector, dig_port,
->>>>>>> f642729d
 					  &intel_hdmi_hdcp_shim);
 		if (ret)
 			drm_dbg_kms(&dev_priv->drm,

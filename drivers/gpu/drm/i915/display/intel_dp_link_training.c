/*
 * Copyright © 2008-2015 Intel Corporation
 *
 * Permission is hereby granted, free of charge, to any person obtaining a
 * copy of this software and associated documentation files (the "Software"),
 * to deal in the Software without restriction, including without limitation
 * the rights to use, copy, modify, merge, publish, distribute, sublicense,
 * and/or sell copies of the Software, and to permit persons to whom the
 * Software is furnished to do so, subject to the following conditions:
 *
 * The above copyright notice and this permission notice (including the next
 * paragraph) shall be included in all copies or substantial portions of the
 * Software.
 *
 * THE SOFTWARE IS PROVIDED "AS IS", WITHOUT WARRANTY OF ANY KIND, EXPRESS OR
 * IMPLIED, INCLUDING BUT NOT LIMITED TO THE WARRANTIES OF MERCHANTABILITY,
 * FITNESS FOR A PARTICULAR PURPOSE AND NONINFRINGEMENT.  IN NO EVENT SHALL
 * THE AUTHORS OR COPYRIGHT HOLDERS BE LIABLE FOR ANY CLAIM, DAMAGES OR OTHER
 * LIABILITY, WHETHER IN AN ACTION OF CONTRACT, TORT OR OTHERWISE, ARISING
 * FROM, OUT OF OR IN CONNECTION WITH THE SOFTWARE OR THE USE OR OTHER DEALINGS
 * IN THE SOFTWARE.
 */

#include "intel_display_types.h"
#include "intel_dp.h"
#include "intel_dp_link_training.h"

static void
intel_dp_dump_link_status(struct drm_device *drm,
			  const u8 link_status[DP_LINK_STATUS_SIZE])
{
	drm_dbg_kms(drm,
		    "ln0_1:0x%x ln2_3:0x%x align:0x%x sink:0x%x adj_req0_1:0x%x adj_req2_3:0x%x\n",
		    link_status[0], link_status[1], link_status[2],
		    link_status[3], link_status[4], link_status[5]);
}

static void intel_dp_reset_lttpr_common_caps(struct intel_dp *intel_dp)
{
	memset(&intel_dp->lttpr_common_caps, 0, sizeof(intel_dp->lttpr_common_caps));
}

static void intel_dp_reset_lttpr_count(struct intel_dp *intel_dp)
{
	intel_dp->lttpr_common_caps[DP_PHY_REPEATER_CNT -
				    DP_LT_TUNABLE_PHY_REPEATER_FIELD_DATA_STRUCTURE_REV] = 0;
}

static const char *intel_dp_phy_name(enum drm_dp_phy dp_phy,
				     char *buf, size_t buf_size)
{
	if (dp_phy == DP_PHY_DPRX)
		snprintf(buf, buf_size, "DPRX");
	else
		snprintf(buf, buf_size, "LTTPR %d", dp_phy - DP_PHY_LTTPR1 + 1);

	return buf;
}

static u8 *intel_dp_lttpr_phy_caps(struct intel_dp *intel_dp,
				   enum drm_dp_phy dp_phy)
{
	return intel_dp->lttpr_phy_caps[dp_phy - DP_PHY_LTTPR1];
}

static void intel_dp_read_lttpr_phy_caps(struct intel_dp *intel_dp,
					 enum drm_dp_phy dp_phy)
{
	u8 *phy_caps = intel_dp_lttpr_phy_caps(intel_dp, dp_phy);
	char phy_name[10];

	intel_dp_phy_name(dp_phy, phy_name, sizeof(phy_name));

	if (drm_dp_read_lttpr_phy_caps(&intel_dp->aux, dp_phy, phy_caps) < 0) {
		drm_dbg_kms(&dp_to_i915(intel_dp)->drm,
			    "failed to read the PHY caps for %s\n",
			    phy_name);
		return;
	}

	drm_dbg_kms(&dp_to_i915(intel_dp)->drm,
		    "%s PHY capabilities: %*ph\n",
		    phy_name,
		    (int)sizeof(intel_dp->lttpr_phy_caps[0]),
		    phy_caps);
}

static bool intel_dp_read_lttpr_common_caps(struct intel_dp *intel_dp)
{
	struct drm_i915_private *i915 = dp_to_i915(intel_dp);

	if (intel_dp_is_edp(intel_dp))
		return false;

	/*
	 * Detecting LTTPRs must be avoided on platforms with an AUX timeout
	 * period < 3.2ms. (see DP Standard v2.0, 2.11.2, 3.6.6.1).
	 */
<<<<<<< HEAD
	if (INTEL_GEN(i915) < 10)
=======
	if (DISPLAY_VER(i915) < 10)
>>>>>>> 93fe8628
		return false;

	if (drm_dp_read_lttpr_common_caps(&intel_dp->aux,
					  intel_dp->lttpr_common_caps) < 0)
		goto reset_caps;

	drm_dbg_kms(&dp_to_i915(intel_dp)->drm,
		    "LTTPR common capabilities: %*ph\n",
		    (int)sizeof(intel_dp->lttpr_common_caps),
		    intel_dp->lttpr_common_caps);

	/* The minimum value of LT_TUNABLE_PHY_REPEATER_FIELD_DATA_STRUCTURE_REV is 1.4 */
	if (intel_dp->lttpr_common_caps[0] < 0x14)
		goto reset_caps;

	return true;

reset_caps:
	intel_dp_reset_lttpr_common_caps(intel_dp);
	return false;
}

static bool
intel_dp_set_lttpr_transparent_mode(struct intel_dp *intel_dp, bool enable)
{
	u8 val = enable ? DP_PHY_REPEATER_MODE_TRANSPARENT :
			  DP_PHY_REPEATER_MODE_NON_TRANSPARENT;

	return drm_dp_dpcd_write(&intel_dp->aux, DP_PHY_REPEATER_MODE, &val, 1) == 1;
}

/**
 * intel_dp_init_lttpr_and_dprx_caps - detect LTTPR and DPRX caps, init the LTTPR link training mode
 * @intel_dp: Intel DP struct
 *
 * Read the LTTPR common and DPRX capabilities and switch to non-transparent
 * link training mode if any is detected and read the PHY capabilities for all
 * detected LTTPRs. In case of an LTTPR detection error or if the number of
 * LTTPRs is more than is supported (8), fall back to the no-LTTPR,
 * transparent mode link training mode.
 *
 * Returns:
 *   >0  if LTTPRs were detected and the non-transparent LT mode was set. The
 *       DPRX capabilities are read out.
 *    0  if no LTTPRs or more than 8 LTTPRs were detected or in case of a
 *       detection failure and the transparent LT mode was set. The DPRX
 *       capabilities are read out.
 *   <0  Reading out the DPRX capabilities failed.
 */
int intel_dp_init_lttpr_and_dprx_caps(struct intel_dp *intel_dp)
{
	int lttpr_count;
	bool ret;
	int i;

	ret = intel_dp_read_lttpr_common_caps(intel_dp);

	/* The DPTX shall read the DPRX caps after LTTPR detection. */
	if (drm_dp_read_dpcd_caps(&intel_dp->aux, intel_dp->dpcd)) {
		intel_dp_reset_lttpr_common_caps(intel_dp);
		return -EIO;
	}

	if (!ret)
		return 0;

	/*
	 * The 0xF0000-0xF02FF range is only valid if the DPCD revision is
	 * at least 1.4.
	 */
	if (intel_dp->dpcd[DP_DPCD_REV] < 0x14) {
		intel_dp_reset_lttpr_common_caps(intel_dp);
		return 0;
	}

	lttpr_count = drm_dp_lttpr_count(intel_dp->lttpr_common_caps);
	/*
	 * Prevent setting LTTPR transparent mode explicitly if no LTTPRs are
	 * detected as this breaks link training at least on the Dell WD19TB
	 * dock.
	 */
	if (lttpr_count == 0)
		return 0;

	/*
	 * See DP Standard v2.0 3.6.6.1. about the explicit disabling of
	 * non-transparent mode and the disable->enable non-transparent mode
	 * sequence.
	 */
	intel_dp_set_lttpr_transparent_mode(intel_dp, true);

	/*
	 * In case of unsupported number of LTTPRs or failing to switch to
	 * non-transparent mode fall-back to transparent link training mode,
	 * still taking into account any LTTPR common lane- rate/count limits.
	 */
	if (lttpr_count < 0)
		return 0;

	if (!intel_dp_set_lttpr_transparent_mode(intel_dp, false)) {
		drm_dbg_kms(&dp_to_i915(intel_dp)->drm,
			    "Switching to LTTPR non-transparent LT mode failed, fall-back to transparent mode\n");

		intel_dp_set_lttpr_transparent_mode(intel_dp, true);
		intel_dp_reset_lttpr_count(intel_dp);

		return 0;
	}

	for (i = 0; i < lttpr_count; i++)
		intel_dp_read_lttpr_phy_caps(intel_dp, DP_PHY_LTTPR(i));

	return lttpr_count;
}
EXPORT_SYMBOL(intel_dp_init_lttpr_and_dprx_caps);

static u8 dp_voltage_max(u8 preemph)
{
	switch (preemph & DP_TRAIN_PRE_EMPHASIS_MASK) {
	case DP_TRAIN_PRE_EMPH_LEVEL_0:
		return DP_TRAIN_VOLTAGE_SWING_LEVEL_3;
	case DP_TRAIN_PRE_EMPH_LEVEL_1:
		return DP_TRAIN_VOLTAGE_SWING_LEVEL_2;
	case DP_TRAIN_PRE_EMPH_LEVEL_2:
		return DP_TRAIN_VOLTAGE_SWING_LEVEL_1;
	case DP_TRAIN_PRE_EMPH_LEVEL_3:
	default:
		return DP_TRAIN_VOLTAGE_SWING_LEVEL_0;
	}
}

static u8 intel_dp_lttpr_voltage_max(struct intel_dp *intel_dp,
				     enum drm_dp_phy dp_phy)
{
	const u8 *phy_caps = intel_dp_lttpr_phy_caps(intel_dp, dp_phy);

	if (drm_dp_lttpr_voltage_swing_level_3_supported(phy_caps))
		return DP_TRAIN_VOLTAGE_SWING_LEVEL_3;
	else
		return DP_TRAIN_VOLTAGE_SWING_LEVEL_2;
}

static u8 intel_dp_lttpr_preemph_max(struct intel_dp *intel_dp,
				     enum drm_dp_phy dp_phy)
{
	const u8 *phy_caps = intel_dp_lttpr_phy_caps(intel_dp, dp_phy);

	if (drm_dp_lttpr_pre_emphasis_level_3_supported(phy_caps))
		return DP_TRAIN_PRE_EMPH_LEVEL_3;
	else
		return DP_TRAIN_PRE_EMPH_LEVEL_2;
}

static bool
intel_dp_phy_is_downstream_of_source(struct intel_dp *intel_dp,
				     enum drm_dp_phy dp_phy)
{
	struct drm_i915_private *i915 = dp_to_i915(intel_dp);
	int lttpr_count = drm_dp_lttpr_count(intel_dp->lttpr_common_caps);

	drm_WARN_ON_ONCE(&i915->drm, lttpr_count <= 0 && dp_phy != DP_PHY_DPRX);

	return lttpr_count <= 0 || dp_phy == DP_PHY_LTTPR(lttpr_count - 1);
}

static u8 intel_dp_phy_voltage_max(struct intel_dp *intel_dp,
				   const struct intel_crtc_state *crtc_state,
				   enum drm_dp_phy dp_phy)
{
	struct drm_i915_private *i915 = dp_to_i915(intel_dp);
	u8 voltage_max;

	/*
	 * Get voltage_max from the DPTX_PHY (source or LTTPR) upstream from
	 * the DPRX_PHY we train.
	 */
	if (intel_dp_phy_is_downstream_of_source(intel_dp, dp_phy))
		voltage_max = intel_dp->voltage_max(intel_dp, crtc_state);
	else
		voltage_max = intel_dp_lttpr_voltage_max(intel_dp, dp_phy + 1);

	drm_WARN_ON_ONCE(&i915->drm,
			 voltage_max != DP_TRAIN_VOLTAGE_SWING_LEVEL_2 &&
			 voltage_max != DP_TRAIN_VOLTAGE_SWING_LEVEL_3);

	return voltage_max;
}

static u8 intel_dp_phy_preemph_max(struct intel_dp *intel_dp,
				   enum drm_dp_phy dp_phy)
{
	struct drm_i915_private *i915 = dp_to_i915(intel_dp);
	u8 preemph_max;

	/*
	 * Get preemph_max from the DPTX_PHY (source or LTTPR) upstream from
	 * the DPRX_PHY we train.
	 */
	if (intel_dp_phy_is_downstream_of_source(intel_dp, dp_phy))
		preemph_max = intel_dp->preemph_max(intel_dp);
	else
		preemph_max = intel_dp_lttpr_preemph_max(intel_dp, dp_phy + 1);

	drm_WARN_ON_ONCE(&i915->drm,
			 preemph_max != DP_TRAIN_PRE_EMPH_LEVEL_2 &&
			 preemph_max != DP_TRAIN_PRE_EMPH_LEVEL_3);

	return preemph_max;
}

void
intel_dp_get_adjust_train(struct intel_dp *intel_dp,
			  const struct intel_crtc_state *crtc_state,
			  enum drm_dp_phy dp_phy,
			  const u8 link_status[DP_LINK_STATUS_SIZE])
{
	u8 v = 0;
	u8 p = 0;
	int lane;
	u8 voltage_max;
	u8 preemph_max;

	for (lane = 0; lane < crtc_state->lane_count; lane++) {
		v = max(v, drm_dp_get_adjust_request_voltage(link_status, lane));
		p = max(p, drm_dp_get_adjust_request_pre_emphasis(link_status, lane));
	}

	preemph_max = intel_dp_phy_preemph_max(intel_dp, dp_phy);
	if (p >= preemph_max)
		p = preemph_max | DP_TRAIN_MAX_PRE_EMPHASIS_REACHED;

	v = min(v, dp_voltage_max(p));

	voltage_max = intel_dp_phy_voltage_max(intel_dp, crtc_state, dp_phy);
	if (v >= voltage_max)
		v = voltage_max | DP_TRAIN_MAX_SWING_REACHED;

	for (lane = 0; lane < 4; lane++)
		intel_dp->train_set[lane] = v | p;
}

static int intel_dp_training_pattern_set_reg(struct intel_dp *intel_dp,
					     enum drm_dp_phy dp_phy)
{
	return dp_phy == DP_PHY_DPRX ?
		DP_TRAINING_PATTERN_SET :
		DP_TRAINING_PATTERN_SET_PHY_REPEATER(dp_phy);
}

static bool
intel_dp_set_link_train(struct intel_dp *intel_dp,
			const struct intel_crtc_state *crtc_state,
			enum drm_dp_phy dp_phy,
			u8 dp_train_pat)
{
	int reg = intel_dp_training_pattern_set_reg(intel_dp, dp_phy);
	u8 buf[sizeof(intel_dp->train_set) + 1];
	int len;

	intel_dp_program_link_training_pattern(intel_dp, crtc_state,
					       dp_train_pat);

	buf[0] = dp_train_pat;
	/* DP_TRAINING_LANEx_SET follow DP_TRAINING_PATTERN_SET */
	memcpy(buf + 1, intel_dp->train_set, crtc_state->lane_count);
	len = crtc_state->lane_count + 1;

	return drm_dp_dpcd_write(&intel_dp->aux, reg, buf, len) == len;
}

static char dp_training_pattern_name(u8 train_pat)
{
	switch (train_pat) {
	case DP_TRAINING_PATTERN_1:
	case DP_TRAINING_PATTERN_2:
	case DP_TRAINING_PATTERN_3:
		return '0' + train_pat;
	case DP_TRAINING_PATTERN_4:
		return '4';
	default:
		MISSING_CASE(train_pat);
		return '?';
	}
}

void
intel_dp_program_link_training_pattern(struct intel_dp *intel_dp,
				       const struct intel_crtc_state *crtc_state,
				       u8 dp_train_pat)
{
	struct intel_encoder *encoder = &dp_to_dig_port(intel_dp)->base;
	struct drm_i915_private *dev_priv = to_i915(encoder->base.dev);
	u8 train_pat = intel_dp_training_pattern_symbol(dp_train_pat);

	if (train_pat != DP_TRAINING_PATTERN_DISABLE)
		drm_dbg_kms(&dev_priv->drm,
			    "[ENCODER:%d:%s] Using DP training pattern TPS%c\n",
			    encoder->base.base.id, encoder->base.name,
			    dp_training_pattern_name(train_pat));

	intel_dp->set_link_train(intel_dp, crtc_state, dp_train_pat);
}

void intel_dp_set_signal_levels(struct intel_dp *intel_dp,
				const struct intel_crtc_state *crtc_state,
				enum drm_dp_phy dp_phy)
{
	struct drm_i915_private *dev_priv = dp_to_i915(intel_dp);
	u8 train_set = intel_dp->train_set[0];
	char phy_name[10];

	drm_dbg_kms(&dev_priv->drm, "Using vswing level %d%s, pre-emphasis level %d%s, at %s\n",
		    train_set & DP_TRAIN_VOLTAGE_SWING_MASK,
		    train_set & DP_TRAIN_MAX_SWING_REACHED ? " (max)" : "",
		    (train_set & DP_TRAIN_PRE_EMPHASIS_MASK) >>
		    DP_TRAIN_PRE_EMPHASIS_SHIFT,
		    train_set & DP_TRAIN_MAX_PRE_EMPHASIS_REACHED ?
		    " (max)" : "",
		    intel_dp_phy_name(dp_phy, phy_name, sizeof(phy_name)));

	if (intel_dp_phy_is_downstream_of_source(intel_dp, dp_phy))
		intel_dp->set_signal_levels(intel_dp, crtc_state);
}

static bool
intel_dp_reset_link_train(struct intel_dp *intel_dp,
			  const struct intel_crtc_state *crtc_state,
			  enum drm_dp_phy dp_phy,
			  u8 dp_train_pat)
{
	memset(intel_dp->train_set, 0, sizeof(intel_dp->train_set));
	intel_dp_set_signal_levels(intel_dp, crtc_state, dp_phy);
	return intel_dp_set_link_train(intel_dp, crtc_state, dp_phy, dp_train_pat);
}

static bool
intel_dp_update_link_train(struct intel_dp *intel_dp,
			   const struct intel_crtc_state *crtc_state,
			   enum drm_dp_phy dp_phy)
{
	int reg = dp_phy == DP_PHY_DPRX ?
			    DP_TRAINING_LANE0_SET :
			    DP_TRAINING_LANE0_SET_PHY_REPEATER(dp_phy);
	int ret;

	intel_dp_set_signal_levels(intel_dp, crtc_state, dp_phy);

	ret = drm_dp_dpcd_write(&intel_dp->aux, reg,
				intel_dp->train_set, crtc_state->lane_count);

	return ret == crtc_state->lane_count;
}

static bool intel_dp_link_max_vswing_reached(struct intel_dp *intel_dp,
					     const struct intel_crtc_state *crtc_state)
{
	int lane;

	for (lane = 0; lane < crtc_state->lane_count; lane++)
		if ((intel_dp->train_set[lane] &
		     DP_TRAIN_MAX_SWING_REACHED) == 0)
			return false;

	return true;
}

/*
 * Prepare link training by configuring the link parameters. On DDI platforms
 * also enable the port here.
 */
static bool
intel_dp_prepare_link_train(struct intel_dp *intel_dp,
			    const struct intel_crtc_state *crtc_state)
{
	struct drm_i915_private *i915 = dp_to_i915(intel_dp);
	u8 link_config[2];
	u8 link_bw, rate_select;

	if (intel_dp->prepare_link_retrain)
		intel_dp->prepare_link_retrain(intel_dp, crtc_state);

	intel_dp_compute_rate(intel_dp, crtc_state->port_clock,
			      &link_bw, &rate_select);

	if (link_bw)
		drm_dbg_kms(&i915->drm,
			    "Using LINK_BW_SET value %02x\n", link_bw);
	else
		drm_dbg_kms(&i915->drm,
			    "Using LINK_RATE_SET value %02x\n", rate_select);

	/* Write the link configuration data */
	link_config[0] = link_bw;
	link_config[1] = crtc_state->lane_count;
	if (drm_dp_enhanced_frame_cap(intel_dp->dpcd))
		link_config[1] |= DP_LANE_COUNT_ENHANCED_FRAME_EN;
	drm_dp_dpcd_write(&intel_dp->aux, DP_LINK_BW_SET, link_config, 2);

	/* eDP 1.4 rate select method. */
	if (!link_bw)
		drm_dp_dpcd_write(&intel_dp->aux, DP_LINK_RATE_SET,
				  &rate_select, 1);

	link_config[0] = crtc_state->vrr.enable ? DP_MSA_TIMING_PAR_IGNORE_EN : 0;
	link_config[1] = DP_SET_ANSI_8B10B;
	drm_dp_dpcd_write(&intel_dp->aux, DP_DOWNSPREAD_CTRL, link_config, 2);

	intel_dp->DP |= DP_PORT_EN;

	return true;
}

static void intel_dp_link_training_clock_recovery_delay(struct intel_dp *intel_dp,
							enum drm_dp_phy dp_phy)
{
	if (dp_phy == DP_PHY_DPRX)
		drm_dp_link_train_clock_recovery_delay(intel_dp->dpcd);
	else
		drm_dp_lttpr_link_train_clock_recovery_delay();
}

/*
 * Perform the link training clock recovery phase on the given DP PHY using
 * training pattern 1.
 */
static bool
intel_dp_link_training_clock_recovery(struct intel_dp *intel_dp,
				      const struct intel_crtc_state *crtc_state,
				      enum drm_dp_phy dp_phy)
{
	struct drm_i915_private *i915 = dp_to_i915(intel_dp);
	u8 voltage;
	int voltage_tries, cr_tries, max_cr_tries;
	bool max_vswing_reached = false;

	/* clock recovery */
	if (!intel_dp_reset_link_train(intel_dp, crtc_state, dp_phy,
				       DP_TRAINING_PATTERN_1 |
				       DP_LINK_SCRAMBLING_DISABLE)) {
		drm_err(&i915->drm, "failed to enable link training\n");
		return false;
	}

	/*
	 * The DP 1.4 spec defines the max clock recovery retries value
	 * as 10 but for pre-DP 1.4 devices we set a very tolerant
	 * retry limit of 80 (4 voltage levels x 4 preemphasis levels x
	 * x 5 identical voltage retries). Since the previous specs didn't
	 * define a limit and created the possibility of an infinite loop
	 * we want to prevent any sync from triggering that corner case.
	 */
	if (intel_dp->dpcd[DP_DPCD_REV] >= DP_DPCD_REV_14)
		max_cr_tries = 10;
	else
		max_cr_tries = 80;

	voltage_tries = 1;
	for (cr_tries = 0; cr_tries < max_cr_tries; ++cr_tries) {
		u8 link_status[DP_LINK_STATUS_SIZE];

		intel_dp_link_training_clock_recovery_delay(intel_dp, dp_phy);

		if (drm_dp_dpcd_read_phy_link_status(&intel_dp->aux, dp_phy,
						     link_status) < 0) {
			drm_err(&i915->drm, "failed to get link status\n");
			return false;
		}

		if (drm_dp_clock_recovery_ok(link_status, crtc_state->lane_count)) {
			drm_dbg_kms(&i915->drm, "clock recovery OK\n");
			return true;
		}

		if (voltage_tries == 5) {
			drm_dbg_kms(&i915->drm,
				    "Same voltage tried 5 times\n");
			return false;
		}

		if (max_vswing_reached) {
			drm_dbg_kms(&i915->drm, "Max Voltage Swing reached\n");
			return false;
		}

		voltage = intel_dp->train_set[0] & DP_TRAIN_VOLTAGE_SWING_MASK;

		/* Update training set as requested by target */
		intel_dp_get_adjust_train(intel_dp, crtc_state, dp_phy,
					  link_status);
		if (!intel_dp_update_link_train(intel_dp, crtc_state, dp_phy)) {
			drm_err(&i915->drm,
				"failed to update link training\n");
			return false;
		}

		if ((intel_dp->train_set[0] & DP_TRAIN_VOLTAGE_SWING_MASK) ==
		    voltage)
			++voltage_tries;
		else
			voltage_tries = 1;

		if (intel_dp_link_max_vswing_reached(intel_dp, crtc_state))
			max_vswing_reached = true;

	}
	drm_err(&i915->drm,
		"Failed clock recovery %d times, giving up!\n", max_cr_tries);
	return false;
}

/*
 * Pick training pattern for channel equalization. Training pattern 4 for HBR3
 * or for 1.4 devices that support it, training Pattern 3 for HBR2
 * or 1.2 devices that support it, Training Pattern 2 otherwise.
 */
static u32 intel_dp_training_pattern(struct intel_dp *intel_dp,
				     const struct intel_crtc_state *crtc_state,
				     enum drm_dp_phy dp_phy)
{
	bool source_tps3, sink_tps3, source_tps4, sink_tps4;

	/*
	 * Intel platforms that support HBR3 also support TPS4. It is mandatory
	 * for all downstream devices that support HBR3. There are no known eDP
	 * panels that support TPS4 as of Feb 2018 as per VESA eDP_v1.4b_E1
	 * specification.
	 * LTTPRs must support TPS4.
	 */
	source_tps4 = intel_dp_source_supports_hbr3(intel_dp);
	sink_tps4 = dp_phy != DP_PHY_DPRX ||
		    drm_dp_tps4_supported(intel_dp->dpcd);
	if (source_tps4 && sink_tps4) {
		return DP_TRAINING_PATTERN_4;
	} else if (crtc_state->port_clock == 810000) {
		if (!source_tps4)
			drm_dbg_kms(&dp_to_i915(intel_dp)->drm,
				    "8.1 Gbps link rate without source HBR3/TPS4 support\n");
		if (!sink_tps4)
			drm_dbg_kms(&dp_to_i915(intel_dp)->drm,
				    "8.1 Gbps link rate without sink TPS4 support\n");
	}
	/*
	 * Intel platforms that support HBR2 also support TPS3. TPS3 support is
	 * also mandatory for downstream devices that support HBR2. However, not
	 * all sinks follow the spec.
	 */
	source_tps3 = intel_dp_source_supports_hbr2(intel_dp);
	sink_tps3 = dp_phy != DP_PHY_DPRX ||
		    drm_dp_tps3_supported(intel_dp->dpcd);
	if (source_tps3 && sink_tps3) {
		return  DP_TRAINING_PATTERN_3;
	} else if (crtc_state->port_clock >= 540000) {
		if (!source_tps3)
			drm_dbg_kms(&dp_to_i915(intel_dp)->drm,
				    ">=5.4/6.48 Gbps link rate without source HBR2/TPS3 support\n");
		if (!sink_tps3)
			drm_dbg_kms(&dp_to_i915(intel_dp)->drm,
				    ">=5.4/6.48 Gbps link rate without sink TPS3 support\n");
	}

	return DP_TRAINING_PATTERN_2;
}

static void
intel_dp_link_training_channel_equalization_delay(struct intel_dp *intel_dp,
						  enum drm_dp_phy dp_phy)
{
	if (dp_phy == DP_PHY_DPRX) {
		drm_dp_link_train_channel_eq_delay(intel_dp->dpcd);
	} else {
		const u8 *phy_caps = intel_dp_lttpr_phy_caps(intel_dp, dp_phy);

		drm_dp_lttpr_link_train_channel_eq_delay(phy_caps);
	}
}

/*
 * Perform the link training channel equalization phase on the given DP PHY
 * using one of training pattern 2, 3 or 4 depending on the source and
 * sink capabilities.
 */
static bool
intel_dp_link_training_channel_equalization(struct intel_dp *intel_dp,
					    const struct intel_crtc_state *crtc_state,
					    enum drm_dp_phy dp_phy)
{
	struct drm_i915_private *i915 = dp_to_i915(intel_dp);
	int tries;
	u32 training_pattern;
	u8 link_status[DP_LINK_STATUS_SIZE];
	bool channel_eq = false;

	training_pattern = intel_dp_training_pattern(intel_dp, crtc_state, dp_phy);
	/* Scrambling is disabled for TPS2/3 and enabled for TPS4 */
	if (training_pattern != DP_TRAINING_PATTERN_4)
		training_pattern |= DP_LINK_SCRAMBLING_DISABLE;

	/* channel equalization */
	if (!intel_dp_set_link_train(intel_dp, crtc_state, dp_phy,
				     training_pattern)) {
		drm_err(&i915->drm, "failed to start channel equalization\n");
		return false;
	}

	for (tries = 0; tries < 5; tries++) {
		intel_dp_link_training_channel_equalization_delay(intel_dp,
								  dp_phy);
		if (drm_dp_dpcd_read_phy_link_status(&intel_dp->aux, dp_phy,
						     link_status) < 0) {
			drm_err(&i915->drm,
				"failed to get link status\n");
			break;
		}

		/* Make sure clock is still ok */
		if (!drm_dp_clock_recovery_ok(link_status,
					      crtc_state->lane_count)) {
			intel_dp_dump_link_status(&i915->drm, link_status);
			drm_dbg_kms(&i915->drm,
				    "Clock recovery check failed, cannot "
				    "continue channel equalization\n");
			break;
		}

		if (drm_dp_channel_eq_ok(link_status,
					 crtc_state->lane_count)) {
			channel_eq = true;
			drm_dbg_kms(&i915->drm, "Channel EQ done. DP Training "
				    "successful\n");
			break;
		}

		/* Update training set as requested by target */
		intel_dp_get_adjust_train(intel_dp, crtc_state, dp_phy,
					  link_status);
		if (!intel_dp_update_link_train(intel_dp, crtc_state, dp_phy)) {
			drm_err(&i915->drm,
				"failed to update link training\n");
			break;
		}
	}

	/* Try 5 times, else fail and try at lower BW */
	if (tries == 5) {
		intel_dp_dump_link_status(&i915->drm, link_status);
		drm_dbg_kms(&i915->drm,
			    "Channel equalization failed 5 times\n");
	}

	return channel_eq;
}

static bool intel_dp_disable_dpcd_training_pattern(struct intel_dp *intel_dp,
						   enum drm_dp_phy dp_phy)
{
	int reg = intel_dp_training_pattern_set_reg(intel_dp, dp_phy);
	u8 val = DP_TRAINING_PATTERN_DISABLE;

	return drm_dp_dpcd_write(&intel_dp->aux, reg, &val, 1) == 1;
}

/**
 * intel_dp_stop_link_train - stop link training
 * @intel_dp: DP struct
 * @crtc_state: state for CRTC attached to the encoder
 *
 * Stop the link training of the @intel_dp port, disabling the training
 * pattern in the sink's DPCD, and disabling the test pattern symbol
 * generation on the port.
 *
 * What symbols are output on the port after this point is
 * platform specific: On DDI/VLV/CHV platforms it will be the idle pattern
 * with the pipe being disabled, on older platforms it's HW specific if/how an
 * idle pattern is generated, as the pipe is already enabled here for those.
 *
 * This function must be called after intel_dp_start_link_train().
 */
void intel_dp_stop_link_train(struct intel_dp *intel_dp,
			      const struct intel_crtc_state *crtc_state)
{
	intel_dp->link_trained = true;

	intel_dp_disable_dpcd_training_pattern(intel_dp, DP_PHY_DPRX);
	intel_dp_program_link_training_pattern(intel_dp, crtc_state,
					       DP_TRAINING_PATTERN_DISABLE);
}

static bool
intel_dp_link_train_phy(struct intel_dp *intel_dp,
			const struct intel_crtc_state *crtc_state,
			enum drm_dp_phy dp_phy)
{
	struct intel_connector *intel_connector = intel_dp->attached_connector;
	char phy_name[10];
	bool ret = false;

	if (!intel_dp_link_training_clock_recovery(intel_dp, crtc_state, dp_phy))
		goto out;

	if (!intel_dp_link_training_channel_equalization(intel_dp, crtc_state, dp_phy))
		goto out;

	ret = true;

out:
	drm_dbg_kms(&dp_to_i915(intel_dp)->drm,
		    "[CONNECTOR:%d:%s] Link Training %s at link rate = %d, lane count = %d, at %s\n",
		    intel_connector->base.base.id,
		    intel_connector->base.name,
		    ret ? "passed" : "failed",
		    crtc_state->port_clock, crtc_state->lane_count,
		    intel_dp_phy_name(dp_phy, phy_name, sizeof(phy_name)));

	return ret;
}

static void intel_dp_schedule_fallback_link_training(struct intel_dp *intel_dp,
						     const struct intel_crtc_state *crtc_state)
{
	struct intel_connector *intel_connector = intel_dp->attached_connector;

	if (intel_dp->hobl_active) {
		drm_dbg_kms(&dp_to_i915(intel_dp)->drm,
			    "Link Training failed with HOBL active, not enabling it from now on");
		intel_dp->hobl_failed = true;
	} else if (intel_dp_get_link_train_fallback_values(intel_dp,
							   crtc_state->port_clock,
							   crtc_state->lane_count)) {
		return;
	}

	/* Schedule a Hotplug Uevent to userspace to start modeset */
	schedule_work(&intel_connector->modeset_retry_work);
}

/* Perform the link training on all LTTPRs and the DPRX on a link. */
static bool
intel_dp_link_train_all_phys(struct intel_dp *intel_dp,
			     const struct intel_crtc_state *crtc_state,
			     int lttpr_count)
{
	bool ret = true;
	int i;

	intel_dp_prepare_link_train(intel_dp, crtc_state);

	for (i = lttpr_count - 1; i >= 0; i--) {
		enum drm_dp_phy dp_phy = DP_PHY_LTTPR(i);

		ret = intel_dp_link_train_phy(intel_dp, crtc_state, dp_phy);
		intel_dp_disable_dpcd_training_pattern(intel_dp, dp_phy);

		if (!ret)
			break;
	}

	if (ret)
		intel_dp_link_train_phy(intel_dp, crtc_state, DP_PHY_DPRX);

	if (intel_dp->set_idle_link_train)
		intel_dp->set_idle_link_train(intel_dp, crtc_state);

	return ret;
}

/**
 * intel_dp_start_link_train - start link training
 * @intel_dp: DP struct
 * @crtc_state: state for CRTC attached to the encoder
 *
 * Start the link training of the @intel_dp port, scheduling a fallback
 * retraining with reduced link rate/lane parameters if the link training
 * fails.
 * After calling this function intel_dp_stop_link_train() must be called.
 */
void intel_dp_start_link_train(struct intel_dp *intel_dp,
			       const struct intel_crtc_state *crtc_state)
{
	/*
	 * TODO: Reiniting LTTPRs here won't be needed once proper connector
	 * HW state readout is added.
	 */
	int lttpr_count = intel_dp_init_lttpr_and_dprx_caps(intel_dp);

	if (lttpr_count < 0)
		return;

	if (!intel_dp_link_train_all_phys(intel_dp, crtc_state, lttpr_count))
		intel_dp_schedule_fallback_link_training(intel_dp, crtc_state);
}<|MERGE_RESOLUTION|>--- conflicted
+++ resolved
@@ -96,11 +96,7 @@
 	 * Detecting LTTPRs must be avoided on platforms with an AUX timeout
 	 * period < 3.2ms. (see DP Standard v2.0, 2.11.2, 3.6.6.1).
 	 */
-<<<<<<< HEAD
-	if (INTEL_GEN(i915) < 10)
-=======
 	if (DISPLAY_VER(i915) < 10)
->>>>>>> 93fe8628
 		return false;
 
 	if (drm_dp_read_lttpr_common_caps(&intel_dp->aux,

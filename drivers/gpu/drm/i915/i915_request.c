--- conflicted
+++ resolved
@@ -198,11 +198,7 @@
 
 	llist_for_each_entry_safe(cb, cn,
 				  llist_del_all(&rq->execute_cb),
-<<<<<<< HEAD
-				  work.llnode)
-=======
 				  work.node.llist)
->>>>>>> f642729d
 		fn(&cb->work);
 }
 
@@ -311,15 +307,8 @@
 		spin_unlock_irq(&rq->lock);
 	}
 
-<<<<<<< HEAD
-	if (i915_request_has_waitboost(rq)) {
-		GEM_BUG_ON(!atomic_read(&rq->engine->gt->rps.num_waiters));
-		atomic_dec(&rq->engine->gt->rps.num_waiters);
-	}
-=======
 	if (test_and_set_bit(I915_FENCE_FLAG_BOOST, &rq->fence.flags))
 		atomic_dec(&rq->engine->gt->rps.num_waiters);
->>>>>>> f642729d
 
 	/*
 	 * We only loosely track inflight requests across preemption,
@@ -331,12 +320,8 @@
 	 * after removing the breadcrumb and signaling it, so that we do not
 	 * inadvertently attach the breadcrumb to a completed request.
 	 */
-<<<<<<< HEAD
-	remove_from_engine(rq);
-=======
 	if (!list_empty(&rq->sched.link))
 		remove_from_engine(rq);
->>>>>>> f642729d
 	GEM_BUG_ON(!llist_empty(&rq->execute_cb));
 
 	__list_del_entry(&rq->link); /* poison neither prev/next (RCU walks) */
@@ -474,11 +459,7 @@
 	 * callback first, then checking the ACTIVE bit, we serialise with
 	 * the completed/retired request.
 	 */
-<<<<<<< HEAD
-	if (llist_add(&cb->work.llnode, &signal->execute_cb)) {
-=======
 	if (llist_add(&cb->work.node.llist, &signal->execute_cb)) {
->>>>>>> f642729d
 		if (i915_request_is_active(signal) ||
 		    __request_in_flight(signal))
 			__notify_execute_cb_imm(signal);
@@ -575,10 +556,6 @@
 		goto active;
 	}
 
-	if (unlikely(intel_context_is_closed(request->context) &&
-		     !intel_engine_has_heartbeat(engine)))
-		intel_context_set_banned(request->context);
-
 	if (unlikely(intel_context_is_banned(request->context)))
 		i915_request_set_error_once(request, -EIO);
 
@@ -612,19 +589,11 @@
 	engine->serial++;
 	result = true;
 
-<<<<<<< HEAD
-xfer:
-	if (!test_and_set_bit(I915_FENCE_FLAG_ACTIVE, &request->fence.flags)) {
-		list_move_tail(&request->sched.link, &engine->active.requests);
-		clear_bit(I915_FENCE_FLAG_PQUEUE, &request->fence.flags);
-	}
-=======
 	GEM_BUG_ON(test_bit(I915_FENCE_FLAG_ACTIVE, &request->fence.flags));
 	list_move_tail(&request->sched.link, &engine->active.requests);
 active:
 	clear_bit(I915_FENCE_FLAG_PQUEUE, &request->fence.flags);
 	set_bit(I915_FENCE_FLAG_ACTIVE, &request->fence.flags);
->>>>>>> f642729d
 
 	/*
 	 * XXX Rollback bonded-execution on __i915_request_unsubmit()?
@@ -1878,11 +1847,7 @@
 	 * for unhappy HW.
 	 */
 	if (i915_request_is_ready(rq))
-<<<<<<< HEAD
-		intel_engine_flush_submission(rq->engine);
-=======
 		__intel_engine_flush_submission(rq->engine, false);
->>>>>>> f642729d
 
 	for (;;) {
 		set_current_state(state);

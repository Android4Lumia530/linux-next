--- conflicted
+++ resolved
@@ -24,11 +24,7 @@
 		    struct ttm_resource *);
 void nouveau_mem_del(struct ttm_resource *);
 int nouveau_mem_vram(struct ttm_resource *, bool contig, u8 page);
-<<<<<<< HEAD
-int nouveau_mem_host(struct ttm_resource *, struct ttm_dma_tt *);
-=======
 int nouveau_mem_host(struct ttm_resource *, struct ttm_tt *);
->>>>>>> f642729d
 void nouveau_mem_fini(struct nouveau_mem *);
 int nouveau_mem_map(struct nouveau_mem *, struct nvif_vmm *, struct nvif_vma *);
 #endif
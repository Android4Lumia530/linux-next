--- conflicted
+++ resolved
@@ -42,7 +42,6 @@
 {
 	return drm_dp_read_sink_count_cap(connector, outp->dp.dpcd, &outp->dp.desc);
 }
-<<<<<<< HEAD
 
 static enum drm_connector_status
 nouveau_dp_probe_dpcd(struct nouveau_connector *nv_connector,
@@ -84,49 +83,6 @@
 			return connector_status_disconnected;
 	}
 
-=======
-
-static enum drm_connector_status
-nouveau_dp_probe_dpcd(struct nouveau_connector *nv_connector,
-		      struct nouveau_encoder *outp)
-{
-	struct drm_connector *connector = &nv_connector->base;
-	struct drm_dp_aux *aux = &nv_connector->aux;
-	struct nv50_mstm *mstm = NULL;
-	enum drm_connector_status status = connector_status_disconnected;
-	int ret;
-	u8 *dpcd = outp->dp.dpcd;
-
-	ret = drm_dp_read_dpcd_caps(aux, dpcd);
-	if (ret < 0)
-		goto out;
-
-	ret = drm_dp_read_desc(aux, &outp->dp.desc, drm_dp_is_branch(dpcd));
-	if (ret < 0)
-		goto out;
-
-	if (nouveau_mst) {
-		mstm = outp->dp.mstm;
-		if (mstm)
-			mstm->can_mst = drm_dp_read_mst_cap(aux, dpcd);
-	}
-
-	if (nouveau_dp_has_sink_count(connector, outp)) {
-		ret = drm_dp_read_sink_count(aux);
-		if (ret < 0)
-			goto out;
-
-		outp->dp.sink_count = ret;
-
-		/*
-		 * Dongle connected, but no display. Don't bother reading
-		 * downstream port info
-		 */
-		if (!outp->dp.sink_count)
-			return connector_status_disconnected;
-	}
-
->>>>>>> f642729d
 	ret = drm_dp_read_downstream_info(aux, dpcd,
 					  outp->dp.downstream_ports);
 	if (ret < 0)
@@ -159,7 +115,6 @@
 	if (connector->connector_type == DRM_MODE_CONNECTOR_eDP &&
 	    dpcd[DP_DPCD_REV] != 0)
 		return NOUVEAU_DP_SST;
-<<<<<<< HEAD
 
 	mutex_lock(&nv_encoder->dp.hpd_irq_lock);
 	if (mstm) {
@@ -178,26 +133,6 @@
 		}
 	}
 
-=======
-
-	mutex_lock(&nv_encoder->dp.hpd_irq_lock);
-	if (mstm) {
-		/* If we're not ready to handle MST state changes yet, just
-		 * report the last status of the connector. We'll reprobe it
-		 * once we've resumed.
-		 */
-		if (mstm->suspended) {
-			if (mstm->is_mst)
-				ret = NOUVEAU_DP_MST;
-			else if (connector->status ==
-				 connector_status_connected)
-				ret = NOUVEAU_DP_SST;
-
-			goto out;
-		}
-	}
-
->>>>>>> f642729d
 	status = nouveau_dp_probe_dpcd(nv_connector, nv_encoder);
 	if (status == connector_status_disconnected)
 		goto out;
@@ -226,7 +161,6 @@
 
 	NV_DEBUG(drm, "maximum: %dx%d\n",
 		 nv_encoder->dp.link_nr, nv_encoder->dp.link_bw);
-<<<<<<< HEAD
 
 	if (mstm && mstm->can_mst) {
 		ret = nv50_mstm_detect(nv_encoder);
@@ -245,64 +179,6 @@
 
 	mutex_unlock(&nv_encoder->dp.hpd_irq_lock);
 	return ret;
-}
-
-void nouveau_dp_irq(struct nouveau_drm *drm,
-		    struct nouveau_connector *nv_connector)
-{
-	struct drm_connector *connector = &nv_connector->base;
-	struct nouveau_encoder *outp = find_encoder(connector, DCB_OUTPUT_DP);
-	struct nv50_mstm *mstm;
-	int ret;
-	bool send_hpd = false;
-
-	if (!outp)
-		return;
-
-	mstm = outp->dp.mstm;
-	NV_DEBUG(drm, "service %s\n", connector->name);
-
-	mutex_lock(&outp->dp.hpd_irq_lock);
-
-	if (mstm && mstm->is_mst) {
-		if (!nv50_mstm_service(drm, nv_connector, mstm))
-			send_hpd = true;
-	} else {
-		drm_dp_cec_irq(&nv_connector->aux);
-
-		if (nouveau_dp_has_sink_count(connector, outp)) {
-			ret = drm_dp_read_sink_count(&nv_connector->aux);
-			if (ret != outp->dp.sink_count)
-				send_hpd = true;
-			if (ret >= 0)
-				outp->dp.sink_count = ret;
-		}
-	}
-
-	mutex_unlock(&outp->dp.hpd_irq_lock);
-
-	if (send_hpd)
-		nouveau_connector_hpd(connector);
-=======
-
-	if (mstm && mstm->can_mst) {
-		ret = nv50_mstm_detect(nv_encoder);
-		if (ret == 1) {
-			ret = NOUVEAU_DP_MST;
-			goto out;
-		} else if (ret != 0) {
-			goto out;
-		}
-	}
-	ret = NOUVEAU_DP_SST;
-
-out:
-	if (mstm && !mstm->suspended && ret != NOUVEAU_DP_MST)
-		nv50_mstm_remove(mstm);
-
-	mutex_unlock(&nv_encoder->dp.hpd_irq_lock);
-	return ret;
->>>>>>> f642729d
 }
 
 void nouveau_dp_irq(struct nouveau_drm *drm,
@@ -355,30 +231,13 @@
 		   const struct drm_display_mode *mode,
 		   unsigned *out_clock)
 {
-<<<<<<< HEAD
-	const unsigned min_clock = 25000;
-	unsigned max_clock, ds_clock, clock;
-	enum drm_mode_status ret;
-=======
 	const unsigned int min_clock = 25000;
 	unsigned int max_rate, mode_rate, ds_max_dotclock, clock = mode->clock;
 	const u8 bpp = connector->display_info.bpc * 3;
->>>>>>> f642729d
 
 	if (mode->flags & DRM_MODE_FLAG_INTERLACE && !outp->caps.dp_interlace)
 		return MODE_NO_INTERLACE;
 
-<<<<<<< HEAD
-	max_clock = outp->dp.link_nr * outp->dp.link_bw;
-	ds_clock = drm_dp_downstream_max_dotclock(outp->dp.dpcd,
-						  outp->dp.downstream_ports);
-	if (ds_clock)
-		max_clock = min(max_clock, ds_clock);
-
-	clock = mode->clock * (connector->display_info.bpc * 3) / 10;
-	ret = nouveau_conn_mode_clock_valid(mode, min_clock, max_clock,
-					    &clock);
-=======
 	if ((mode->flags & DRM_MODE_FLAG_3D_MASK) == DRM_MODE_FLAG_3D_FRAME_PACKING)
 		clock *= 2;
 
@@ -394,7 +253,6 @@
 	if (clock < min_clock)
 		return MODE_CLOCK_LOW;
 
->>>>>>> f642729d
 	if (out_clock)
 		*out_clock = clock;
 

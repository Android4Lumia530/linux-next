--- conflicted
+++ resolved
@@ -50,15 +50,9 @@
 #define DRIVER_MINOR 1
 #define DRIVER_PATCHLEVEL 0
 
-<<<<<<< HEAD
-#define UUID_INITIALIZING 0
-#define UUID_INITIALIZED 1
-#define UUID_INITIALIZATION_FAILED 2
-=======
 #define STATE_INITIALIZING 0
 #define STATE_OK 1
 #define STATE_ERR 2
->>>>>>> f642729d
 
 struct virtio_gpu_object_params {
 	unsigned long size;
@@ -91,11 +85,8 @@
 	uint32_t hw_res_handle;
 	bool dumb;
 	bool created;
-<<<<<<< HEAD
-=======
 	bool host3d_blob, guest_blob;
 	uint32_t blob_mem, blob_flags;
->>>>>>> f642729d
 
 	int uuid_state;
 	uuid_t uuid;
@@ -240,13 +231,10 @@
 	bool has_edid;
 	bool has_indirect;
 	bool has_resource_assign_uuid;
-<<<<<<< HEAD
-=======
 	bool has_resource_blob;
 	bool has_host_visible;
 	struct virtio_shm_region host_visible_region;
 	struct drm_mm host_visible_mm;
->>>>>>> f642729d
 
 	struct work_struct config_changed_work;
 
@@ -258,15 +246,10 @@
 	uint32_t num_capsets;
 	struct list_head cap_cache;
 
-<<<<<<< HEAD
-	/* protects resource state when exporting */
-	spinlock_t resource_export_lock;
-=======
 	/* protects uuid state when exporting */
 	spinlock_t resource_export_lock;
 	/* protects map state and host_visible_mm */
 	spinlock_t host_visible_lock;
->>>>>>> f642729d
 };
 
 struct virtio_gpu_fpriv {
@@ -401,8 +384,6 @@
 virtio_gpu_cmd_resource_assign_uuid(struct virtio_gpu_device *vgdev,
 				    struct virtio_gpu_object_array *objs);
 
-<<<<<<< HEAD
-=======
 int virtio_gpu_cmd_map(struct virtio_gpu_device *vgdev,
 		       struct virtio_gpu_object_array *objs, uint64_t offset);
 
@@ -423,7 +404,6 @@
 				uint32_t width, uint32_t height,
 				uint32_t x, uint32_t y);
 
->>>>>>> f642729d
 /* virtgpu_display.c */
 int virtio_gpu_modeset_init(struct virtio_gpu_device *vgdev);
 void virtio_gpu_modeset_fini(struct virtio_gpu_device *vgdev);
@@ -457,11 +437,8 @@
 int virtio_gpu_resource_id_get(struct virtio_gpu_device *vgdev,
 			       uint32_t *resid);
 /* virtgpu_prime.c */
-<<<<<<< HEAD
-=======
 int virtio_gpu_resource_assign_uuid(struct virtio_gpu_device *vgdev,
 				    struct virtio_gpu_object *bo);
->>>>>>> f642729d
 struct dma_buf *virtgpu_gem_prime_export(struct drm_gem_object *obj,
 					 int flags);
 struct drm_gem_object *virtgpu_gem_prime_import(struct drm_device *dev,

--- conflicted
+++ resolved
@@ -934,14 +934,12 @@
 	 * @set_fan_control_mode: Set the fan control mode.
 	 */
 	int (*set_fan_control_mode)(struct smu_context *smu, uint32_t mode);
-<<<<<<< HEAD
+
 	int (*set_fan_speed_percent)(struct smu_context *smu, uint32_t speed);
-=======
 
 	/**
 	 * @set_fan_speed_rpm: Set a static fan speed in RPM.
 	 */
->>>>>>> 32c3d9b0
 	int (*set_fan_speed_rpm)(struct smu_context *smu, uint32_t speed);
 
 	/**

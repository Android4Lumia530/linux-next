/*
 * Copyright 2019 Advanced Micro Devices, Inc.
 *
 * Permission is hereby granted, free of charge, to any person obtaining a
 * copy of this software and associated documentation files (the "Software"),
 * to deal in the Software without restriction, including without limitation
 * the rights to use, copy, modify, merge, publish, distribute, sublicense,
 * and/or sell copies of the Software, and to permit persons to whom the
 * Software is furnished to do so, subject to the following conditions:
 *
 * The above copyright notice and this permission notice shall be included in
 * all copies or substantial portions of the Software.
 *
 * THE SOFTWARE IS PROVIDED "AS IS", WITHOUT WARRANTY OF ANY KIND, EXPRESS OR
 * IMPLIED, INCLUDING BUT NOT LIMITED TO THE WARRANTIES OF MERCHANTABILITY,
 * FITNESS FOR A PARTICULAR PURPOSE AND NONINFRINGEMENT.  IN NO EVENT SHALL
 * THE COPYRIGHT HOLDER(S) OR AUTHOR(S) BE LIABLE FOR ANY CLAIM, DAMAGES OR
 * OTHER LIABILITY, WHETHER IN AN ACTION OF CONTRACT, TORT OR OTHERWISE,
 * ARISING FROM, OUT OF OR IN CONNECTION WITH THE SOFTWARE OR THE USE OR
 * OTHER DEALINGS IN THE SOFTWARE.
 */
#ifndef __AMDGPU_SMU_H__
#define __AMDGPU_SMU_H__

#include "amdgpu.h"
#include "kgd_pp_interface.h"
#include "dm_pp_interface.h"
#include "dm_pp_smu.h"
#include "smu_types.h"

#define SMU_THERMAL_MINIMUM_ALERT_TEMP		0
#define SMU_THERMAL_MAXIMUM_ALERT_TEMP		255
#define SMU_TEMPERATURE_UNITS_PER_CENTIGRADES	1000
#define SMU_FW_NAME_LEN			0x24

#define SMU_DPM_USER_PROFILE_RESTORE (1 << 0)

struct smu_hw_power_state {
	unsigned int magic;
};

struct smu_power_state;

enum smu_state_ui_label {
	SMU_STATE_UI_LABEL_NONE,
	SMU_STATE_UI_LABEL_BATTERY,
	SMU_STATE_UI_TABEL_MIDDLE_LOW,
	SMU_STATE_UI_LABEL_BALLANCED,
	SMU_STATE_UI_LABEL_MIDDLE_HIGHT,
	SMU_STATE_UI_LABEL_PERFORMANCE,
	SMU_STATE_UI_LABEL_BACO,
};

enum smu_state_classification_flag {
	SMU_STATE_CLASSIFICATION_FLAG_BOOT                     = 0x0001,
	SMU_STATE_CLASSIFICATION_FLAG_THERMAL                  = 0x0002,
	SMU_STATE_CLASSIFICATIN_FLAG_LIMITED_POWER_SOURCE      = 0x0004,
	SMU_STATE_CLASSIFICATION_FLAG_RESET                    = 0x0008,
	SMU_STATE_CLASSIFICATION_FLAG_FORCED                   = 0x0010,
	SMU_STATE_CLASSIFICATION_FLAG_USER_3D_PERFORMANCE      = 0x0020,
	SMU_STATE_CLASSIFICATION_FLAG_USER_2D_PERFORMANCE      = 0x0040,
	SMU_STATE_CLASSIFICATION_FLAG_3D_PERFORMANCE           = 0x0080,
	SMU_STATE_CLASSIFICATION_FLAG_AC_OVERDIRVER_TEMPLATE   = 0x0100,
	SMU_STATE_CLASSIFICATION_FLAG_UVD                      = 0x0200,
	SMU_STATE_CLASSIFICATION_FLAG_3D_PERFORMANCE_LOW       = 0x0400,
	SMU_STATE_CLASSIFICATION_FLAG_ACPI                     = 0x0800,
	SMU_STATE_CLASSIFICATION_FLAG_HD2                      = 0x1000,
	SMU_STATE_CLASSIFICATION_FLAG_UVD_HD                   = 0x2000,
	SMU_STATE_CLASSIFICATION_FLAG_UVD_SD                   = 0x4000,
	SMU_STATE_CLASSIFICATION_FLAG_USER_DC_PERFORMANCE      = 0x8000,
	SMU_STATE_CLASSIFICATION_FLAG_DC_OVERDIRVER_TEMPLATE   = 0x10000,
	SMU_STATE_CLASSIFICATION_FLAG_BACO                     = 0x20000,
	SMU_STATE_CLASSIFICATIN_FLAG_LIMITED_POWER_SOURCE2      = 0x40000,
	SMU_STATE_CLASSIFICATION_FLAG_ULV                      = 0x80000,
	SMU_STATE_CLASSIFICATION_FLAG_UVD_MVC                  = 0x100000,
};

struct smu_state_classification_block {
	enum smu_state_ui_label         ui_label;
	enum smu_state_classification_flag  flags;
	int                          bios_index;
	bool                      temporary_state;
	bool                      to_be_deleted;
};

struct smu_state_pcie_block {
	unsigned int lanes;
};

enum smu_refreshrate_source {
	SMU_REFRESHRATE_SOURCE_EDID,
	SMU_REFRESHRATE_SOURCE_EXPLICIT
};

struct smu_state_display_block {
	bool              disable_frame_modulation;
	bool              limit_refreshrate;
	enum smu_refreshrate_source refreshrate_source;
	int                  explicit_refreshrate;
	int                  edid_refreshrate_index;
	bool              enable_vari_bright;
};

struct smu_state_memory_block {
	bool              dll_off;
	uint8_t                 m3arb;
	uint8_t                 unused[3];
};

struct smu_state_software_algorithm_block {
	bool disable_load_balancing;
	bool enable_sleep_for_timestamps;
};

struct smu_temperature_range {
	int min;
	int max;
	int edge_emergency_max;
	int hotspot_min;
	int hotspot_crit_max;
	int hotspot_emergency_max;
	int mem_min;
	int mem_crit_max;
	int mem_emergency_max;
	int software_shutdown_temp;
};

struct smu_state_validation_block {
	bool single_display_only;
	bool disallow_on_dc;
	uint8_t supported_power_levels;
};

struct smu_uvd_clocks {
	uint32_t vclk;
	uint32_t dclk;
};

/**
* Structure to hold a SMU Power State.
*/
struct smu_power_state {
	uint32_t                                      id;
	struct list_head                              ordered_list;
	struct list_head                              all_states_list;

	struct smu_state_classification_block         classification;
	struct smu_state_validation_block             validation;
	struct smu_state_pcie_block                   pcie;
	struct smu_state_display_block                display;
	struct smu_state_memory_block                 memory;
	struct smu_state_software_algorithm_block     software;
	struct smu_uvd_clocks                         uvd_clocks;
	struct smu_hw_power_state                     hardware;
};

enum smu_power_src_type
{
	SMU_POWER_SOURCE_AC,
	SMU_POWER_SOURCE_DC,
	SMU_POWER_SOURCE_COUNT,
};

enum smu_memory_pool_size
{
    SMU_MEMORY_POOL_SIZE_ZERO   = 0,
    SMU_MEMORY_POOL_SIZE_256_MB = 0x10000000,
    SMU_MEMORY_POOL_SIZE_512_MB = 0x20000000,
    SMU_MEMORY_POOL_SIZE_1_GB   = 0x40000000,
    SMU_MEMORY_POOL_SIZE_2_GB   = 0x80000000,
};

struct smu_user_dpm_profile {
	uint32_t fan_mode;
	uint32_t power_limit;
	uint32_t fan_speed_percent;
	uint32_t flags;

	/* user clock state information */
	uint32_t clk_mask[SMU_CLK_COUNT];
	uint32_t clk_dependency;
};

#define SMU_TABLE_INIT(tables, table_id, s, a, d)	\
	do {						\
		tables[table_id].size = s;		\
		tables[table_id].align = a;		\
		tables[table_id].domain = d;		\
	} while (0)

struct smu_table {
	uint64_t size;
	uint32_t align;
	uint8_t domain;
	uint64_t mc_address;
	void *cpu_addr;
	struct amdgpu_bo *bo;
};

enum smu_perf_level_designation {
	PERF_LEVEL_ACTIVITY,
	PERF_LEVEL_POWER_CONTAINMENT,
};

struct smu_performance_level {
	uint32_t core_clock;
	uint32_t memory_clock;
	uint32_t vddc;
	uint32_t vddci;
	uint32_t non_local_mem_freq;
	uint32_t non_local_mem_width;
};

struct smu_clock_info {
	uint32_t min_mem_clk;
	uint32_t max_mem_clk;
	uint32_t min_eng_clk;
	uint32_t max_eng_clk;
	uint32_t min_bus_bandwidth;
	uint32_t max_bus_bandwidth;
};

struct smu_bios_boot_up_values
{
	uint32_t			revision;
	uint32_t			gfxclk;
	uint32_t			uclk;
	uint32_t			socclk;
	uint32_t			dcefclk;
	uint32_t			eclk;
	uint32_t			vclk;
	uint32_t			dclk;
	uint16_t			vddc;
	uint16_t			vddci;
	uint16_t			mvddc;
	uint16_t			vdd_gfx;
	uint8_t				cooling_id;
	uint32_t			pp_table_id;
	uint32_t			format_revision;
	uint32_t			content_revision;
	uint32_t			fclk;
	uint32_t			lclk;
	uint32_t			firmware_caps;
};

enum smu_table_id
{
	SMU_TABLE_PPTABLE = 0,
	SMU_TABLE_WATERMARKS,
	SMU_TABLE_CUSTOM_DPM,
	SMU_TABLE_DPMCLOCKS,
	SMU_TABLE_AVFS,
	SMU_TABLE_AVFS_PSM_DEBUG,
	SMU_TABLE_AVFS_FUSE_OVERRIDE,
	SMU_TABLE_PMSTATUSLOG,
	SMU_TABLE_SMU_METRICS,
	SMU_TABLE_DRIVER_SMU_CONFIG,
	SMU_TABLE_ACTIVITY_MONITOR_COEFF,
	SMU_TABLE_OVERDRIVE,
	SMU_TABLE_I2C_COMMANDS,
	SMU_TABLE_PACE,
	SMU_TABLE_COUNT,
};

struct smu_table_context
{
	void				*power_play_table;
	uint32_t			power_play_table_size;
	void				*hardcode_pptable;
	unsigned long			metrics_time;
	void				*metrics_table;
	void				*clocks_table;
	void				*watermarks_table;

	void				*max_sustainable_clocks;
	struct smu_bios_boot_up_values	boot_values;
	void                            *driver_pptable;
	struct smu_table		tables[SMU_TABLE_COUNT];
	/*
	 * The driver table is just a staging buffer for
	 * uploading/downloading content from the SMU.
	 *
	 * And the table_id for SMU_MSG_TransferTableSmu2Dram/
	 * SMU_MSG_TransferTableDram2Smu instructs SMU
	 * which content driver is interested.
	 */
	struct smu_table		driver_table;
	struct smu_table		memory_pool;
	struct smu_table		dummy_read_1_table;
	uint8_t                         thermal_controller_type;

	void				*overdrive_table;
	void                            *boot_overdrive_table;

	uint32_t			gpu_metrics_table_size;
	void				*gpu_metrics_table;
};

struct smu_dpm_context {
	uint32_t dpm_context_size;
	void *dpm_context;
	void *golden_dpm_context;
	bool enable_umd_pstate;
	enum amd_dpm_forced_level dpm_level;
	enum amd_dpm_forced_level saved_dpm_level;
	enum amd_dpm_forced_level requested_dpm_level;
	struct smu_power_state *dpm_request_power_state;
	struct smu_power_state *dpm_current_power_state;
	struct mclock_latency_table *mclk_latency_table;
};

struct smu_power_gate {
	bool uvd_gated;
	bool vce_gated;
	atomic_t vcn_gated;
	atomic_t jpeg_gated;
	struct mutex vcn_gate_lock;
	struct mutex jpeg_gate_lock;
};

struct smu_power_context {
	void *power_context;
	uint32_t power_context_size;
	struct smu_power_gate power_gate;
};


#define SMU_FEATURE_MAX	(64)
struct smu_feature
{
	uint32_t feature_num;
	DECLARE_BITMAP(supported, SMU_FEATURE_MAX);
	DECLARE_BITMAP(allowed, SMU_FEATURE_MAX);
	DECLARE_BITMAP(enabled, SMU_FEATURE_MAX);
	struct mutex mutex;
};

struct smu_clocks {
	uint32_t engine_clock;
	uint32_t memory_clock;
	uint32_t bus_bandwidth;
	uint32_t engine_clock_in_sr;
	uint32_t dcef_clock;
	uint32_t dcef_clock_in_sr;
};

#define MAX_REGULAR_DPM_NUM 16
struct mclk_latency_entries {
	uint32_t  frequency;
	uint32_t  latency;
};
struct mclock_latency_table {
	uint32_t  count;
	struct mclk_latency_entries  entries[MAX_REGULAR_DPM_NUM];
};

enum smu_reset_mode
{
    SMU_RESET_MODE_0,
    SMU_RESET_MODE_1,
    SMU_RESET_MODE_2,
};

enum smu_baco_state
{
	SMU_BACO_STATE_ENTER = 0,
	SMU_BACO_STATE_EXIT,
};

struct smu_baco_context
{
	struct mutex mutex;
	uint32_t state;
	bool platform_support;
};

struct pstates_clk_freq {
	uint32_t			min;
	uint32_t			standard;
	uint32_t			peak;
};

struct smu_umd_pstate_table {
	struct pstates_clk_freq		gfxclk_pstate;
	struct pstates_clk_freq		socclk_pstate;
	struct pstates_clk_freq		uclk_pstate;
	struct pstates_clk_freq		vclk_pstate;
	struct pstates_clk_freq		dclk_pstate;
};

struct cmn2asic_msg_mapping {
	int	valid_mapping;
	int	map_to;
	int	valid_in_vf;
};

struct cmn2asic_mapping {
	int	valid_mapping;
	int	map_to;
};

#define WORKLOAD_POLICY_MAX 7
struct smu_context
{
	struct amdgpu_device            *adev;
	struct amdgpu_irq_src		irq_source;

	const struct pptable_funcs	*ppt_funcs;
	const struct cmn2asic_msg_mapping	*message_map;
	const struct cmn2asic_mapping	*clock_map;
	const struct cmn2asic_mapping	*feature_map;
	const struct cmn2asic_mapping	*table_map;
	const struct cmn2asic_mapping	*pwr_src_map;
	const struct cmn2asic_mapping	*workload_map;
	struct mutex			mutex;
	struct mutex			sensor_lock;
	struct mutex			metrics_lock;
	struct mutex			message_lock;
	uint64_t pool_size;

	struct smu_table_context	smu_table;
	struct smu_dpm_context		smu_dpm;
	struct smu_power_context	smu_power;
	struct smu_feature		smu_feature;
	struct amd_pp_display_configuration  *display_config;
	struct smu_baco_context		smu_baco;
	struct smu_temperature_range	thermal_range;
	void *od_settings;
#if defined(CONFIG_DEBUG_FS)
	struct dentry                   *debugfs_sclk;
#endif

	struct smu_umd_pstate_table	pstate_table;
	uint32_t pstate_sclk;
	uint32_t pstate_mclk;

	bool od_enabled;
	uint32_t current_power_limit;
	uint32_t max_power_limit;

	/* soft pptable */
	uint32_t ppt_offset_bytes;
	uint32_t ppt_size_bytes;
	uint8_t  *ppt_start_addr;

	bool support_power_containment;
	bool disable_watermark;

#define WATERMARKS_EXIST	(1 << 0)
#define WATERMARKS_LOADED	(1 << 1)
	uint32_t watermarks_bitmap;
	uint32_t hard_min_uclk_req_from_dal;
	bool disable_uclk_switch;

	uint32_t workload_mask;
	uint32_t workload_prority[WORKLOAD_POLICY_MAX];
	uint32_t workload_setting[WORKLOAD_POLICY_MAX];
	uint32_t power_profile_mode;
	uint32_t default_power_profile_mode;
	bool pm_enabled;
	bool is_apu;

	uint32_t smc_driver_if_version;
	uint32_t smc_fw_if_version;
	uint32_t smc_fw_version;

	bool uploading_custom_pp_table;
	bool dc_controlled_by_gpio;

	struct work_struct throttling_logging_work;
	atomic64_t throttle_int_counter;
	struct work_struct interrupt_work;

	unsigned fan_max_rpm;
	unsigned manual_fan_speed_percent;

	uint32_t gfx_default_hard_min_freq;
	uint32_t gfx_default_soft_max_freq;
	uint32_t gfx_actual_hard_min_freq;
	uint32_t gfx_actual_soft_max_freq;

	/* APU only */
	uint32_t cpu_default_soft_min_freq;
	uint32_t cpu_default_soft_max_freq;
	uint32_t cpu_actual_soft_min_freq;
	uint32_t cpu_actual_soft_max_freq;
	uint32_t cpu_core_id_select;
	uint16_t cpu_core_num;

	struct smu_user_dpm_profile user_dpm_profile;
};

struct i2c_adapter;

/**
 * struct pptable_funcs - Callbacks used to interact with the SMU.
 */
struct pptable_funcs {
	/**
	 * @run_btc: Calibrate voltage/frequency curve to fit the system's
	 *           power delivery and voltage margins. Required for adaptive
	 *           voltage frequency scaling (AVFS).
	 */
	int (*run_btc)(struct smu_context *smu);

	/**
	 * @get_allowed_feature_mask: Get allowed feature mask.
	 * &feature_mask: Array to store feature mask.
	 * &num: Elements in &feature_mask.
	 */
	int (*get_allowed_feature_mask)(struct smu_context *smu, uint32_t *feature_mask, uint32_t num);

	/**
	 * @get_current_power_state: Get the current power state.
	 *
	 * Return: Current power state on success, negative errno on failure.
	 */
	enum amd_pm_state_type (*get_current_power_state)(struct smu_context *smu);

	/**
	 * @set_default_dpm_table: Retrieve the default overdrive settings from
	 *                         the SMU.
	 */
	int (*set_default_dpm_table)(struct smu_context *smu);

	int (*set_power_state)(struct smu_context *smu);

	/**
	 * @populate_umd_state_clk: Populate the UMD power state table with
	 *                          defaults.
	 */
	int (*populate_umd_state_clk)(struct smu_context *smu);

	/**
	 * @print_clk_levels: Print DPM clock levels for a clock domain
	 *                    to buffer. Star current level.
	 *
	 * Used for sysfs interfaces.
	 */
	int (*print_clk_levels)(struct smu_context *smu, enum smu_clk_type clk_type, char *buf);

	/**
	 * @force_clk_levels: Set a range of allowed DPM levels for a clock
	 *                    domain.
	 * &clk_type: Clock domain.
	 * &mask: Range of allowed DPM levels.
	 */
	int (*force_clk_levels)(struct smu_context *smu, enum smu_clk_type clk_type, uint32_t mask);

	/**
	 * @od_edit_dpm_table: Edit the custom overdrive DPM table.
	 * &type: Type of edit.
	 * &input: Edit parameters.
	 * &size: Size of &input.
	 */
	int (*od_edit_dpm_table)(struct smu_context *smu,
				 enum PP_OD_DPM_TABLE_COMMAND type,
				 long *input, uint32_t size);

	/**
	 * @get_clock_by_type_with_latency: Get the speed and latency of a clock
	 *                                  domain.
	 */
	int (*get_clock_by_type_with_latency)(struct smu_context *smu,
					      enum smu_clk_type clk_type,
					      struct
					      pp_clock_levels_with_latency
					      *clocks);
	/**
	 * @get_clock_by_type_with_voltage: Get the speed and voltage of a clock
	 *                                  domain.
	 */
	int (*get_clock_by_type_with_voltage)(struct smu_context *smu,
					      enum amd_pp_clock_type type,
					      struct
					      pp_clock_levels_with_voltage
					      *clocks);

	/**
	 * @get_power_profile_mode: Print all power profile modes to
	 *                          buffer. Star current mode.
	 */
	int (*get_power_profile_mode)(struct smu_context *smu, char *buf);

	/**
	 * @set_power_profile_mode: Set a power profile mode. Also used to
	 *                          create/set custom power profile modes.
	 * &input: Power profile mode parameters.
	 * &size: Size of &input.
	 */
	int (*set_power_profile_mode)(struct smu_context *smu, long *input, uint32_t size);

	/**
	 * @dpm_set_vcn_enable: Enable/disable VCN engine dynamic power
	 *                      management.
	 */
	int (*dpm_set_vcn_enable)(struct smu_context *smu, bool enable);

	/**
	 * @dpm_set_jpeg_enable: Enable/disable JPEG engine dynamic power
	 *                       management.
	 */
	int (*dpm_set_jpeg_enable)(struct smu_context *smu, bool enable);

	/**
	 * @read_sensor: Read data from a sensor.
	 * &sensor: Sensor to read data from.
	 * &data: Sensor reading.
	 * &size: Size of &data.
	 */
	int (*read_sensor)(struct smu_context *smu, enum amd_pp_sensors sensor,
			   void *data, uint32_t *size);

	/**
	 * @pre_display_config_changed: Prepare GPU for a display configuration
	 *                              change.
	 *
	 * Disable display tracking and pin memory clock speed to maximum. Used
	 * in display component synchronization.
	 */
	int (*pre_display_config_changed)(struct smu_context *smu);

	/**
	 * @display_config_changed: Notify the SMU of the current display
	 *                          configuration.
	 *
	 * Allows SMU to properly track blanking periods for memory clock
	 * adjustment. Used in display component synchronization.
	 */
	int (*display_config_changed)(struct smu_context *smu);

	int (*apply_clocks_adjust_rules)(struct smu_context *smu);

	/**
	 * @notify_smc_display_config: Applies display requirements to the
	 *                             current power state.
	 *
	 * Optimize deep sleep DCEFclk and mclk for the current display
	 * configuration. Used in display component synchronization.
	 */
	int (*notify_smc_display_config)(struct smu_context *smu);

	/**
	 * @is_dpm_running: Check if DPM is running.
	 *
	 * Return: True if DPM is running, false otherwise.
	 */
	bool (*is_dpm_running)(struct smu_context *smu);

	/**
	 * @get_fan_speed_percent: Get the current fan speed in percent.
	 */
	int (*get_fan_speed_percent)(struct smu_context *smu, uint32_t *speed);

	/**
	 * @set_watermarks_table: Configure and upload the watermarks tables to
	 *                        the SMU.
	 */
	int (*set_watermarks_table)(struct smu_context *smu,
				    struct pp_smu_wm_range_sets *clock_ranges);

	/**
	 * @get_thermal_temperature_range: Get safe thermal limits in Celcius.
	 */
	int (*get_thermal_temperature_range)(struct smu_context *smu, struct smu_temperature_range *range);

	/**
	 * @get_uclk_dpm_states: Get memory clock DPM levels in kHz.
	 * &clocks_in_khz: Array of DPM levels.
	 * &num_states: Elements in &clocks_in_khz.
	 */
	int (*get_uclk_dpm_states)(struct smu_context *smu, uint32_t *clocks_in_khz, uint32_t *num_states);

	/**
	 * @set_default_od_settings: Set the overdrive tables to defaults.
	 */
	int (*set_default_od_settings)(struct smu_context *smu);

	/**
	 * @set_performance_level: Set a performance level.
	 */
	int (*set_performance_level)(struct smu_context *smu, enum amd_dpm_forced_level level);

	/**
	 * @display_disable_memory_clock_switch: Enable/disable dynamic memory
	 *                                       clock switching.
	 *
	 * Disabling this feature forces memory clock speed to maximum.
	 * Enabling sets the minimum memory clock capable of driving the
	 * current display configuration.
	 */
	int (*display_disable_memory_clock_switch)(struct smu_context *smu, bool disable_memory_clock_switch);

	/**
	 * @dump_pptable: Print the power play table to the system log.
	 */
	void (*dump_pptable)(struct smu_context *smu);

	/**
	 * @get_power_limit: Get the device's power limits.
	 */
	int (*get_power_limit)(struct smu_context *smu);

	/**
	 * @set_df_cstate: Set data fabric cstate.
	 */
	int (*set_df_cstate)(struct smu_context *smu, enum pp_df_cstate state);

	/**
	 * @allow_xgmi_power_down: Enable/disable external global memory
	 *                         interconnect power down.
	 */
	int (*allow_xgmi_power_down)(struct smu_context *smu, bool en);

	/**
	 * @update_pcie_parameters: Update and upload the system's PCIe
	 *                          capabilites to the SMU.
	 * &pcie_gen_cap: Maximum allowed PCIe generation.
	 * &pcie_width_cap: Maximum allowed PCIe width.
	 */
	int (*update_pcie_parameters)(struct smu_context *smu, uint32_t pcie_gen_cap, uint32_t pcie_width_cap);

	/**
	 * @i2c_init: Initialize i2c.
	 *
	 * The i2c bus is used internally by the SMU voltage regulators and
	 * other devices. The i2c's EEPROM also stores bad page tables on boards
	 * with ECC.
	 */
	int (*i2c_init)(struct smu_context *smu, struct i2c_adapter *control);

	/**
	 * @i2c_fini: Tear down i2c.
	 */
	void (*i2c_fini)(struct smu_context *smu, struct i2c_adapter *control);

	/**
	 * @get_unique_id: Get the GPU's unique id. Used for asset tracking.
	 */
	void (*get_unique_id)(struct smu_context *smu);

	/**
	 * @get_dpm_clock_table: Get a copy of the DPM clock table.
	 *
	 * Used by display component in bandwidth and watermark calculations.
	 */
	int (*get_dpm_clock_table)(struct smu_context *smu, struct dpm_clocks *clock_table);

	/**
	 * @init_microcode: Request the SMU's firmware from the kernel.
	 */
	int (*init_microcode)(struct smu_context *smu);

	/**
	 * @load_microcode: Load firmware onto the SMU.
	 */
	int (*load_microcode)(struct smu_context *smu);

	/**
	 * @fini_microcode: Release the SMU's firmware.
	 */
	void (*fini_microcode)(struct smu_context *smu);

	/**
	 * @init_smc_tables: Initialize the SMU tables.
	 */
	int (*init_smc_tables)(struct smu_context *smu);

	/**
	 * @fini_smc_tables: Release the SMU tables.
	 */
	int (*fini_smc_tables)(struct smu_context *smu);

	/**
	 * @init_power: Initialize the power gate table context.
	 */
	int (*init_power)(struct smu_context *smu);

	/**
	 * @fini_power: Release the power gate table context.
	 */
	int (*fini_power)(struct smu_context *smu);

	/**
	 * @check_fw_status: Check the SMU's firmware status.
	 *
	 * Return: Zero if check passes, negative errno on failure.
	 */
	int (*check_fw_status)(struct smu_context *smu);

	/**
	 * @setup_pptable: Initialize the power play table and populate it with
	 *                 default values.
	 */
	int (*setup_pptable)(struct smu_context *smu);

	/**
	 * @get_vbios_bootup_values: Get default boot values from the VBIOS.
	 */
	int (*get_vbios_bootup_values)(struct smu_context *smu);

	/**
	 * @check_fw_version: Print driver and SMU interface versions to the
	 *                    system log.
	 *
	 * Interface mismatch is not a critical failure.
	 */
	int (*check_fw_version)(struct smu_context *smu);

	/**
	 * @powergate_sdma: Power up/down system direct memory access.
	 */
	int (*powergate_sdma)(struct smu_context *smu, bool gate);

	/**
	 * @set_gfx_cgpg: Enable/disable graphics engine course grain power
	 *                gating.
	 */
	int (*set_gfx_cgpg)(struct smu_context *smu, bool enable);

	/**
	 * @write_pptable: Write the power play table to the SMU.
	 */
	int (*write_pptable)(struct smu_context *smu);

	/**
	 * @set_driver_table_location: Send the location of the driver table to
	 *                             the SMU.
	 */
	int (*set_driver_table_location)(struct smu_context *smu);

	/**
	 * @set_tool_table_location: Send the location of the tool table to the
	 *                           SMU.
	 */
	int (*set_tool_table_location)(struct smu_context *smu);

	/**
	 * @notify_memory_pool_location: Send the location of the memory pool to
	 *                               the SMU.
	 */
	int (*notify_memory_pool_location)(struct smu_context *smu);

	/**
	 * @system_features_control: Enable/disable all SMU features.
	 */
	int (*system_features_control)(struct smu_context *smu, bool en);

	/**
	 * @send_smc_msg_with_param: Send a message with a parameter to the SMU.
	 * &msg: Type of message.
	 * &param: Message parameter.
	 * &read_arg: SMU response (optional).
	 */
	int (*send_smc_msg_with_param)(struct smu_context *smu,
				       enum smu_message_type msg, uint32_t param, uint32_t *read_arg);

	/**
	 * @send_smc_msg: Send a message to the SMU.
	 * &msg: Type of message.
	 * &read_arg: SMU response (optional).
	 */
	int (*send_smc_msg)(struct smu_context *smu,
			    enum smu_message_type msg,
			    uint32_t *read_arg);

	/**
	 * @init_display_count: Notify the SMU of the number of display
	 *                      components in current display configuration.
	 */
	int (*init_display_count)(struct smu_context *smu, uint32_t count);

	/**
	 * @set_allowed_mask: Notify the SMU of the features currently allowed
	 *                    by the driver.
	 */
	int (*set_allowed_mask)(struct smu_context *smu);

	/**
	 * @get_enabled_mask: Get a mask of features that are currently enabled
	 *                    on the SMU.
	 * &feature_mask: Array representing enabled feature mask.
	 * &num: Elements in &feature_mask.
	 */
	int (*get_enabled_mask)(struct smu_context *smu, uint32_t *feature_mask, uint32_t num);

	/**
	 * @feature_is_enabled: Test if a feature is enabled.
	 *
	 * Return: One if enabled, zero if disabled.
	 */
	int (*feature_is_enabled)(struct smu_context *smu, enum smu_feature_mask mask);

	/**
	 * @disable_all_features_with_exception: Disable all features with
	 *                                       exception to those in &mask.
	 */
	int (*disable_all_features_with_exception)(struct smu_context *smu, enum smu_feature_mask mask);

	/**
	 * @notify_display_change: Enable fast memory clock switching.
	 *
	 * Allows for fine grained memory clock switching but has more stringent
	 * timing requirements.
	 */
	int (*notify_display_change)(struct smu_context *smu);

	/**
	 * @set_power_limit: Set power limit in watts.
	 */
	int (*set_power_limit)(struct smu_context *smu, uint32_t n);

	/**
	 * @init_max_sustainable_clocks: Populate max sustainable clock speed
	 *                               table with values from the SMU.
	 */
	int (*init_max_sustainable_clocks)(struct smu_context *smu);

	/**
	 * @enable_thermal_alert: Enable thermal alert interrupts.
	 */
	int (*enable_thermal_alert)(struct smu_context *smu);

	/**
	 * @disable_thermal_alert: Disable thermal alert interrupts.
	 */
	int (*disable_thermal_alert)(struct smu_context *smu);

	/**
	 * @set_min_dcef_deep_sleep: Set a minimum display fabric deep sleep
	 *                           clock speed in MHz.
	 */
	int (*set_min_dcef_deep_sleep)(struct smu_context *smu, uint32_t clk);

	/**
	 * @display_clock_voltage_request: Set a hard minimum frequency
	 * for a clock domain.
	 */
	int (*display_clock_voltage_request)(struct smu_context *smu, struct
					     pp_display_clock_request
					     *clock_req);

	/**
	 * @get_fan_control_mode: Get the current fan control mode.
	 */
	uint32_t (*get_fan_control_mode)(struct smu_context *smu);

	/**
	 * @set_fan_control_mode: Set the fan control mode.
	 */
	int (*set_fan_control_mode)(struct smu_context *smu, uint32_t mode);
<<<<<<< HEAD
	int (*set_fan_speed_percent)(struct smu_context *smu, uint32_t speed);
	int (*set_fan_speed_rpm)(struct smu_context *smu, uint32_t speed);
=======

	/**
	 * @set_fan_speed_percent: Set a static fan speed in percent.
	 */
	int (*set_fan_speed_percent)(struct smu_context *smu, uint32_t speed);

	/**
	 * @set_xgmi_pstate: Set inter-chip global memory interconnect pstate.
	 * &pstate: Pstate to set. D0 if Nonzero, D3 otherwise.
	 */
>>>>>>> ac35d19f
	int (*set_xgmi_pstate)(struct smu_context *smu, uint32_t pstate);

	/**
	 * @gfx_off_control: Enable/disable graphics engine poweroff.
	 */
	int (*gfx_off_control)(struct smu_context *smu, bool enable);


	/**
	 * @get_gfx_off_status: Get graphics engine poweroff status.
	 *
	 * Return:
	 * 0 - GFXOFF(default).
	 * 1 - Transition out of GFX State.
	 * 2 - Not in GFXOFF.
	 * 3 - Transition into GFXOFF.
	 */
	uint32_t (*get_gfx_off_status)(struct smu_context *smu);

	/**
	 * @register_irq_handler: Register interupt request handlers.
	 */
	int (*register_irq_handler)(struct smu_context *smu);

	/**
	 * @set_azalia_d3_pme: Wake the audio decode engine from d3 sleep.
	 */
	int (*set_azalia_d3_pme)(struct smu_context *smu);

	/**
	 * @get_max_sustainable_clocks_by_dc: Get a copy of the max sustainable
	 *                                    clock speeds table.
	 *
	 * Provides a way for the display component (DC) to get the max
	 * sustainable clocks from the SMU.
	 */
	int (*get_max_sustainable_clocks_by_dc)(struct smu_context *smu, struct pp_smu_nv_clock_table *max_clocks);

	/**
	 * @baco_is_support: Check if GPU supports BACO (Bus Active, Chip Off).
	 */
	bool (*baco_is_support)(struct smu_context *smu);

	/**
	 * @baco_get_state: Get the current BACO state.
	 *
	 * Return: Current BACO state.
	 */
	enum smu_baco_state (*baco_get_state)(struct smu_context *smu);

	/**
	 * @baco_set_state: Enter/exit BACO.
	 */
	int (*baco_set_state)(struct smu_context *smu, enum smu_baco_state state);

	/**
	 * @baco_enter: Enter BACO.
	 */
	int (*baco_enter)(struct smu_context *smu);

	/**
	 * @baco_exit: Exit Baco.
	 */
	int (*baco_exit)(struct smu_context *smu);

	/**
	 * @mode1_reset_is_support: Check if GPU supports mode1 reset.
	 */
	bool (*mode1_reset_is_support)(struct smu_context *smu);

	/**
	 * @mode1_reset: Perform mode1 reset.
	 *
	 * Complete GPU reset.
	 */
	int (*mode1_reset)(struct smu_context *smu);

	/**
	 * @mode2_reset: Perform mode2 reset.
	 *
	 * Mode2 reset generally does not reset as many IPs as mode1 reset. The
	 * IPs reset varies by asic.
	 */
	int (*mode2_reset)(struct smu_context *smu);

	/**
	 * @get_dpm_ultimate_freq: Get the hard frequency range of a clock
	 *                         domain in MHz.
	 */
	int (*get_dpm_ultimate_freq)(struct smu_context *smu, enum smu_clk_type clk_type, uint32_t *min, uint32_t *max);

	/**
	 * @set_soft_freq_limited_range: Set the soft frequency range of a clock
	 *                               domain in MHz.
	 */
	int (*set_soft_freq_limited_range)(struct smu_context *smu, enum smu_clk_type clk_type, uint32_t min, uint32_t max);

	/**
	 * @set_power_source: Notify the SMU of the current power source.
	 */
	int (*set_power_source)(struct smu_context *smu, enum smu_power_src_type power_src);

	/**
	 * @log_thermal_throttling_event: Print a thermal throttling warning to
	 *                                the system's log.
	 */
	void (*log_thermal_throttling_event)(struct smu_context *smu);

	/**
	 * @get_pp_feature_mask: Print a human readable table of enabled
	 *                       features to buffer.
	 */
	size_t (*get_pp_feature_mask)(struct smu_context *smu, char *buf);

	/**
	 * @set_pp_feature_mask: Request the SMU enable/disable features to
	 *                       match those enabled in &new_mask.
	 */
	int (*set_pp_feature_mask)(struct smu_context *smu, uint64_t new_mask);

	/**
	 * @get_gpu_metrics: Get a copy of the GPU metrics table from the SMU.
	 *
	 * Return: Size of &table
	 */
	ssize_t (*get_gpu_metrics)(struct smu_context *smu, void **table);

	/**
	 * @enable_mgpu_fan_boost: Enable multi-GPU fan boost.
	 */
	int (*enable_mgpu_fan_boost)(struct smu_context *smu);

	/**
	 * @gfx_ulv_control: Enable/disable ultra low voltage.
	 */
	int (*gfx_ulv_control)(struct smu_context *smu, bool enablement);

	/**
	 * @deep_sleep_control: Enable/disable deep sleep.
	 */
	int (*deep_sleep_control)(struct smu_context *smu, bool enablement);

	/**
	 * @get_fan_parameters: Get fan parameters.
	 *
	 * Get maximum fan speed from the power play table.
	 */
	int (*get_fan_parameters)(struct smu_context *smu);

	/**
	 * @post_init: Helper function for asic specific workarounds.
	 */
	int (*post_init)(struct smu_context *smu);

	/**
	 * @interrupt_work: Work task scheduled from SMU interrupt handler.
	 */
	void (*interrupt_work)(struct smu_context *smu);

	/**
	 * @gpo_control: Enable/disable graphics power optimization if supported.
	 */
	int (*gpo_control)(struct smu_context *smu, bool enablement);

	/**
	 * @gfx_state_change_set: Send the current graphics state to the SMU.
	 */
	int (*gfx_state_change_set)(struct smu_context *smu, uint32_t state);

	/**
	 * @set_fine_grain_gfx_freq_parameters: Set fine grain graphics clock
	 *                                      parameters to defaults.
	 */
	int (*set_fine_grain_gfx_freq_parameters)(struct smu_context *smu);
};

typedef enum {
	METRICS_CURR_GFXCLK,
	METRICS_CURR_SOCCLK,
	METRICS_CURR_UCLK,
	METRICS_CURR_VCLK,
	METRICS_CURR_VCLK1,
	METRICS_CURR_DCLK,
	METRICS_CURR_DCLK1,
	METRICS_CURR_FCLK,
	METRICS_CURR_DCEFCLK,
	METRICS_AVERAGE_CPUCLK,
	METRICS_AVERAGE_GFXCLK,
	METRICS_AVERAGE_SOCCLK,
	METRICS_AVERAGE_FCLK,
	METRICS_AVERAGE_UCLK,
	METRICS_AVERAGE_VCLK,
	METRICS_AVERAGE_DCLK,
	METRICS_AVERAGE_GFXACTIVITY,
	METRICS_AVERAGE_MEMACTIVITY,
	METRICS_AVERAGE_VCNACTIVITY,
	METRICS_AVERAGE_SOCKETPOWER,
	METRICS_TEMPERATURE_EDGE,
	METRICS_TEMPERATURE_HOTSPOT,
	METRICS_TEMPERATURE_MEM,
	METRICS_TEMPERATURE_VRGFX,
	METRICS_TEMPERATURE_VRSOC,
	METRICS_TEMPERATURE_VRMEM,
	METRICS_THROTTLER_STATUS,
	METRICS_CURR_FANSPEED,
	METRICS_VOLTAGE_VDDSOC,
	METRICS_VOLTAGE_VDDGFX,
} MetricsMember_t;

enum smu_cmn2asic_mapping_type {
	CMN2ASIC_MAPPING_MSG,
	CMN2ASIC_MAPPING_CLK,
	CMN2ASIC_MAPPING_FEATURE,
	CMN2ASIC_MAPPING_TABLE,
	CMN2ASIC_MAPPING_PWR,
	CMN2ASIC_MAPPING_WORKLOAD,
};

#define MSG_MAP(msg, index, valid_in_vf) \
	[SMU_MSG_##msg] = {1, (index), (valid_in_vf)}

#define CLK_MAP(clk, index) \
	[SMU_##clk] = {1, (index)}

#define FEA_MAP(fea) \
	[SMU_FEATURE_##fea##_BIT] = {1, FEATURE_##fea##_BIT}

#define FEA_MAP_REVERSE(fea) \
	[SMU_FEATURE_DPM_##fea##_BIT] = {1, FEATURE_##fea##_DPM_BIT}

#define FEA_MAP_HALF_REVERSE(fea) \
	[SMU_FEATURE_DPM_##fea##CLK_BIT] = {1, FEATURE_##fea##_DPM_BIT}

#define TAB_MAP(tab) \
	[SMU_TABLE_##tab] = {1, TABLE_##tab}

#define TAB_MAP_VALID(tab) \
	[SMU_TABLE_##tab] = {1, TABLE_##tab}

#define TAB_MAP_INVALID(tab) \
	[SMU_TABLE_##tab] = {0, TABLE_##tab}

#define PWR_MAP(tab) \
	[SMU_POWER_SOURCE_##tab] = {1, POWER_SOURCE_##tab}

#define WORKLOAD_MAP(profile, workload) \
	[profile] = {1, (workload)}

#if !defined(SWSMU_CODE_LAYER_L2) && !defined(SWSMU_CODE_LAYER_L3) && !defined(SWSMU_CODE_LAYER_L4)
int smu_load_microcode(struct smu_context *smu);

int smu_check_fw_status(struct smu_context *smu);

int smu_set_gfx_cgpg(struct smu_context *smu, bool enabled);

int smu_set_fan_speed_rpm(struct smu_context *smu, uint32_t speed);

int smu_get_power_limit(struct smu_context *smu,
			uint32_t *limit,
			bool max_setting);

int smu_set_power_limit(struct smu_context *smu, uint32_t limit);
int smu_print_clk_levels(struct smu_context *smu, enum smu_clk_type clk_type, char *buf);

int smu_od_edit_dpm_table(struct smu_context *smu,
			  enum PP_OD_DPM_TABLE_COMMAND type,
			  long *input, uint32_t size);

int smu_read_sensor(struct smu_context *smu,
		    enum amd_pp_sensors sensor,
		    void *data, uint32_t *size);
int smu_get_power_profile_mode(struct smu_context *smu, char *buf);

int smu_set_power_profile_mode(struct smu_context *smu,
			       long *param,
			       uint32_t param_size,
			       bool lock_needed);
int smu_get_fan_control_mode(struct smu_context *smu);
int smu_set_fan_control_mode(struct smu_context *smu, int value);
int smu_get_fan_speed_percent(struct smu_context *smu, uint32_t *speed);
int smu_set_fan_speed_percent(struct smu_context *smu, uint32_t speed);
int smu_get_fan_speed_rpm(struct smu_context *smu, uint32_t *speed);

int smu_set_deep_sleep_dcefclk(struct smu_context *smu, int clk);

int smu_get_clock_by_type_with_latency(struct smu_context *smu,
				       enum smu_clk_type clk_type,
				       struct pp_clock_levels_with_latency *clocks);

int smu_display_clock_voltage_request(struct smu_context *smu,
				      struct pp_display_clock_request *clock_req);
int smu_display_disable_memory_clock_switch(struct smu_context *smu, bool disable_memory_clock_switch);

int smu_set_xgmi_pstate(struct smu_context *smu,
			uint32_t pstate);

int smu_set_azalia_d3_pme(struct smu_context *smu);

bool smu_baco_is_support(struct smu_context *smu);

int smu_baco_get_state(struct smu_context *smu, enum smu_baco_state *state);

int smu_baco_enter(struct smu_context *smu);
int smu_baco_exit(struct smu_context *smu);

bool smu_mode1_reset_is_support(struct smu_context *smu);
int smu_mode1_reset(struct smu_context *smu);
int smu_mode2_reset(struct smu_context *smu);

extern const struct amd_ip_funcs smu_ip_funcs;

extern const struct amdgpu_ip_block_version smu_v11_0_ip_block;
extern const struct amdgpu_ip_block_version smu_v12_0_ip_block;

bool is_support_sw_smu(struct amdgpu_device *adev);
bool is_support_cclk_dpm(struct amdgpu_device *adev);
int smu_reset(struct smu_context *smu);
int smu_sys_get_pp_table(struct smu_context *smu, void **table);
int smu_sys_set_pp_table(struct smu_context *smu,  void *buf, size_t size);
int smu_get_power_num_states(struct smu_context *smu, struct pp_states_info *state_info);
enum amd_pm_state_type smu_get_current_power_state(struct smu_context *smu);
int smu_write_watermarks_table(struct smu_context *smu);
int smu_set_watermarks_for_clock_ranges(
		struct smu_context *smu,
		struct pp_smu_wm_range_sets *clock_ranges);

/* smu to display interface */
extern int smu_display_configuration_change(struct smu_context *smu, const
					    struct amd_pp_display_configuration
					    *display_config);
extern int smu_dpm_set_power_gate(struct smu_context *smu,uint32_t block_type, bool gate);
extern int smu_handle_task(struct smu_context *smu,
			   enum amd_dpm_forced_level level,
			   enum amd_pp_task task_id,
			   bool lock_needed);
int smu_switch_power_profile(struct smu_context *smu,
			     enum PP_SMC_POWER_PROFILE type,
			     bool en);
int smu_get_dpm_freq_range(struct smu_context *smu, enum smu_clk_type clk_type,
			   uint32_t *min, uint32_t *max);
int smu_set_soft_freq_range(struct smu_context *smu, enum smu_clk_type clk_type,
			    uint32_t min, uint32_t max);
enum amd_dpm_forced_level smu_get_performance_level(struct smu_context *smu);
int smu_force_performance_level(struct smu_context *smu, enum amd_dpm_forced_level level);
int smu_set_display_count(struct smu_context *smu, uint32_t count);
int smu_set_ac_dc(struct smu_context *smu);
size_t smu_sys_get_pp_feature_mask(struct smu_context *smu, char *buf);
int smu_sys_set_pp_feature_mask(struct smu_context *smu, uint64_t new_mask);
int smu_force_clk_levels(struct smu_context *smu,
			 enum smu_clk_type clk_type,
			 uint32_t mask);
int smu_set_mp1_state(struct smu_context *smu,
		      enum pp_mp1_state mp1_state);
int smu_set_df_cstate(struct smu_context *smu,
		      enum pp_df_cstate state);
int smu_allow_xgmi_power_down(struct smu_context *smu, bool en);

int smu_get_max_sustainable_clocks_by_dc(struct smu_context *smu,
					 struct pp_smu_nv_clock_table *max_clocks);

int smu_get_uclk_dpm_states(struct smu_context *smu,
			    unsigned int *clock_values_in_khz,
			    unsigned int *num_states);

int smu_get_dpm_clock_table(struct smu_context *smu,
			    struct dpm_clocks *clock_table);

int smu_get_status_gfxoff(struct amdgpu_device *adev, uint32_t *value);

ssize_t smu_sys_get_gpu_metrics(struct smu_context *smu, void **table);

int smu_enable_mgpu_fan_boost(struct smu_context *smu);
int smu_gfx_state_change_set(struct smu_context *smu, uint32_t state);

#endif
#endif<|MERGE_RESOLUTION|>--- conflicted
+++ resolved
@@ -949,10 +949,6 @@
 	 * @set_fan_control_mode: Set the fan control mode.
 	 */
 	int (*set_fan_control_mode)(struct smu_context *smu, uint32_t mode);
-<<<<<<< HEAD
-	int (*set_fan_speed_percent)(struct smu_context *smu, uint32_t speed);
-	int (*set_fan_speed_rpm)(struct smu_context *smu, uint32_t speed);
-=======
 
 	/**
 	 * @set_fan_speed_percent: Set a static fan speed in percent.
@@ -963,7 +959,6 @@
 	 * @set_xgmi_pstate: Set inter-chip global memory interconnect pstate.
 	 * &pstate: Pstate to set. D0 if Nonzero, D3 otherwise.
 	 */
->>>>>>> ac35d19f
 	int (*set_xgmi_pstate)(struct smu_context *smu, uint32_t pstate);
 
 	/**

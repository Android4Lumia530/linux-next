/*
 * Copyright 2019 Advanced Micro Devices, Inc.
 *
 * Permission is hereby granted, free of charge, to any person obtaining a
 * copy of this software and associated documentation files (the "Software"),
 * to deal in the Software without restriction, including without limitation
 * the rights to use, copy, modify, merge, publish, distribute, sublicense,
 * and/or sell copies of the Software, and to permit persons to whom the
 * Software is furnished to do so, subject to the following conditions:
 *
 * The above copyright notice and this permission notice shall be included in
 * all copies or substantial portions of the Software.
 *
 * THE SOFTWARE IS PROVIDED "AS IS", WITHOUT WARRANTY OF ANY KIND, EXPRESS OR
 * IMPLIED, INCLUDING BUT NOT LIMITED TO THE WARRANTIES OF MERCHANTABILITY,
 * FITNESS FOR A PARTICULAR PURPOSE AND NONINFRINGEMENT.  IN NO EVENT SHALL
 * THE COPYRIGHT HOLDER(S) OR AUTHOR(S) BE LIABLE FOR ANY CLAIM, DAMAGES OR
 * OTHER LIABILITY, WHETHER IN AN ACTION OF CONTRACT, TORT OR OTHERWISE,
 * ARISING FROM, OUT OF OR IN CONNECTION WITH THE SOFTWARE OR THE USE OR
 * OTHER DEALINGS IN THE SOFTWARE.
 */

#define SWSMU_CODE_LAYER_L1

#include <linux/firmware.h>
#include <linux/pci.h>

#include "amdgpu.h"
#include "amdgpu_smu.h"
#include "smu_internal.h"
#include "atom.h"
#include "arcturus_ppt.h"
#include "navi10_ppt.h"
#include "sienna_cichlid_ppt.h"
#include "renoir_ppt.h"
#include "vangogh_ppt.h"
#include "amd_pcie.h"

/*
 * DO NOT use these for err/warn/info/debug messages.
 * Use dev_err, dev_warn, dev_info and dev_dbg instead.
 * They are more MGPU friendly.
 */
#undef pr_err
#undef pr_warn
#undef pr_info
#undef pr_debug

size_t smu_sys_get_pp_feature_mask(struct smu_context *smu, char *buf)
{
	size_t size = 0;

	if (!smu->pm_enabled || !smu->adev->pm.dpm_enabled)
		return -EOPNOTSUPP;

	mutex_lock(&smu->mutex);

	size = smu_get_pp_feature_mask(smu, buf);

	mutex_unlock(&smu->mutex);

	return size;
}

int smu_sys_set_pp_feature_mask(struct smu_context *smu, uint64_t new_mask)
{
	int ret = 0;

	if (!smu->pm_enabled || !smu->adev->pm.dpm_enabled)
		return -EOPNOTSUPP;

	mutex_lock(&smu->mutex);

	ret = smu_set_pp_feature_mask(smu, new_mask);

	mutex_unlock(&smu->mutex);

	return ret;
}

int smu_get_status_gfxoff(struct amdgpu_device *adev, uint32_t *value)
{
	int ret = 0;
	struct smu_context *smu = &adev->smu;

	if (is_support_sw_smu(adev) && smu->ppt_funcs->get_gfx_off_status)
		*value = smu_get_gfx_off_status(smu);
	else
		ret = -EINVAL;

	return ret;
}

int smu_set_soft_freq_range(struct smu_context *smu,
			    enum smu_clk_type clk_type,
			    uint32_t min,
			    uint32_t max)
{
	int ret = 0;

	mutex_lock(&smu->mutex);

	if (smu->ppt_funcs->set_soft_freq_limited_range)
		ret = smu->ppt_funcs->set_soft_freq_limited_range(smu,
								  clk_type,
								  min,
								  max);

	mutex_unlock(&smu->mutex);

	return ret;
}

int smu_get_dpm_freq_range(struct smu_context *smu,
			   enum smu_clk_type clk_type,
			   uint32_t *min,
			   uint32_t *max)
{
	int ret = 0;

	if (!min && !max)
		return -EINVAL;

	mutex_lock(&smu->mutex);

	if (smu->ppt_funcs->get_dpm_ultimate_freq)
		ret = smu->ppt_funcs->get_dpm_ultimate_freq(smu,
							    clk_type,
							    min,
							    max);

	mutex_unlock(&smu->mutex);

	return ret;
}

static int smu_dpm_set_vcn_enable_locked(struct smu_context *smu,
					 bool enable)
{
	struct smu_power_context *smu_power = &smu->smu_power;
	struct smu_power_gate *power_gate = &smu_power->power_gate;
	int ret = 0;

	if (!smu->ppt_funcs->dpm_set_vcn_enable)
		return 0;

	if (atomic_read(&power_gate->vcn_gated) ^ enable)
		return 0;

	ret = smu->ppt_funcs->dpm_set_vcn_enable(smu, enable);
	if (!ret)
		atomic_set(&power_gate->vcn_gated, !enable);

	return ret;
}

static int smu_dpm_set_vcn_enable(struct smu_context *smu,
				  bool enable)
{
	struct smu_power_context *smu_power = &smu->smu_power;
	struct smu_power_gate *power_gate = &smu_power->power_gate;
	int ret = 0;

	mutex_lock(&power_gate->vcn_gate_lock);

	ret = smu_dpm_set_vcn_enable_locked(smu, enable);

	mutex_unlock(&power_gate->vcn_gate_lock);

	return ret;
}

static int smu_dpm_set_jpeg_enable_locked(struct smu_context *smu,
					  bool enable)
{
	struct smu_power_context *smu_power = &smu->smu_power;
	struct smu_power_gate *power_gate = &smu_power->power_gate;
	int ret = 0;

	if (!smu->ppt_funcs->dpm_set_jpeg_enable)
		return 0;

	if (atomic_read(&power_gate->jpeg_gated) ^ enable)
		return 0;

	ret = smu->ppt_funcs->dpm_set_jpeg_enable(smu, enable);
	if (!ret)
		atomic_set(&power_gate->jpeg_gated, !enable);

	return ret;
}

static int smu_dpm_set_jpeg_enable(struct smu_context *smu,
				   bool enable)
{
	struct smu_power_context *smu_power = &smu->smu_power;
	struct smu_power_gate *power_gate = &smu_power->power_gate;
	int ret = 0;

	mutex_lock(&power_gate->jpeg_gate_lock);

	ret = smu_dpm_set_jpeg_enable_locked(smu, enable);

	mutex_unlock(&power_gate->jpeg_gate_lock);

	return ret;
}

/**
 * smu_dpm_set_power_gate - power gate/ungate the specific IP block
 *
 * @smu:        smu_context pointer
 * @block_type: the IP block to power gate/ungate
 * @gate:       to power gate if true, ungate otherwise
 *
 * This API uses no smu->mutex lock protection due to:
 * 1. It is either called by other IP block(gfx/sdma/vcn/uvd/vce).
 *    This is guarded to be race condition free by the caller.
 * 2. Or get called on user setting request of power_dpm_force_performance_level.
 *    Under this case, the smu->mutex lock protection is already enforced on
 *    the parent API smu_force_performance_level of the call path.
 */
int smu_dpm_set_power_gate(struct smu_context *smu, uint32_t block_type,
			   bool gate)
{
	int ret = 0;

	if (!smu->pm_enabled || !smu->adev->pm.dpm_enabled)
		return -EOPNOTSUPP;

	switch (block_type) {
	/*
	 * Some legacy code of amdgpu_vcn.c and vcn_v2*.c still uses
	 * AMD_IP_BLOCK_TYPE_UVD for VCN. So, here both of them are kept.
	 */
	case AMD_IP_BLOCK_TYPE_UVD:
	case AMD_IP_BLOCK_TYPE_VCN:
		ret = smu_dpm_set_vcn_enable(smu, !gate);
		if (ret)
			dev_err(smu->adev->dev, "Failed to power %s VCN!\n",
				gate ? "gate" : "ungate");
		break;
	case AMD_IP_BLOCK_TYPE_GFX:
		ret = smu_gfx_off_control(smu, gate);
		if (ret)
			dev_err(smu->adev->dev, "Failed to %s gfxoff!\n",
				gate ? "enable" : "disable");
		break;
	case AMD_IP_BLOCK_TYPE_SDMA:
		ret = smu_powergate_sdma(smu, gate);
		if (ret)
			dev_err(smu->adev->dev, "Failed to power %s SDMA!\n",
				gate ? "gate" : "ungate");
		break;
	case AMD_IP_BLOCK_TYPE_JPEG:
		ret = smu_dpm_set_jpeg_enable(smu, !gate);
		if (ret)
			dev_err(smu->adev->dev, "Failed to power %s JPEG!\n",
				gate ? "gate" : "ungate");
		break;
	default:
		dev_err(smu->adev->dev, "Unsupported block type!\n");
		return -EINVAL;
	}

	return ret;
}

/**
 * smu_set_user_clk_dependencies - set user profile clock dependencies
 *
 * @smu:	smu_context pointer
 * @clk:	enum smu_clk_type type
 *
 * Enable/Disable the clock dependency for the @clk type.
 */
static void smu_set_user_clk_dependencies(struct smu_context *smu, enum smu_clk_type clk)
{
	if (smu->adev->in_suspend)
		return;

	/*
	 * mclk, fclk and socclk are interdependent
	 * on each other
	 */
	if (clk == SMU_MCLK) {
		/* reset clock dependency */
		smu->user_dpm_profile.clk_dependency = 0;
		/* set mclk dependent clocks(fclk and socclk) */
		smu->user_dpm_profile.clk_dependency = BIT(SMU_FCLK) | BIT(SMU_SOCCLK);
	} else if (clk == SMU_FCLK) {
		/* give priority to mclk, if mclk dependent clocks are set */
		if (smu->user_dpm_profile.clk_dependency == (BIT(SMU_FCLK) | BIT(SMU_SOCCLK)))
			return;

		/* reset clock dependency */
		smu->user_dpm_profile.clk_dependency = 0;
		/* set fclk dependent clocks(mclk and socclk) */
		smu->user_dpm_profile.clk_dependency = BIT(SMU_MCLK) | BIT(SMU_SOCCLK);
	} else if (clk == SMU_SOCCLK) {
		/* give priority to mclk, if mclk dependent clocks are set */
		if (smu->user_dpm_profile.clk_dependency == (BIT(SMU_FCLK) | BIT(SMU_SOCCLK)))
			return;

		/* reset clock dependency */
		smu->user_dpm_profile.clk_dependency = 0;
		/* set socclk dependent clocks(mclk and fclk) */
		smu->user_dpm_profile.clk_dependency = BIT(SMU_MCLK) | BIT(SMU_FCLK);
	} else
		/* add clk dependencies here, if any */
		return;
}

/**
 * smu_restore_dpm_user_profile - reinstate user dpm profile
 *
 * @smu:	smu_context pointer
 *
 * Restore the saved user power configurations include power limit,
 * clock frequencies, fan control mode and fan speed.
 */
static void smu_restore_dpm_user_profile(struct smu_context *smu)
{
	struct smu_dpm_context *smu_dpm_ctx = &(smu->smu_dpm);
	int ret = 0;

	if (!smu->adev->in_suspend)
		return;

	if (!smu->pm_enabled || !smu->adev->pm.dpm_enabled)
		return;

	/* Enable restore flag */
	smu->user_dpm_profile.flags = SMU_DPM_USER_PROFILE_RESTORE;

	/* set the user dpm power limit */
	if (smu->user_dpm_profile.power_limit) {
		ret = smu_set_power_limit(smu, smu->user_dpm_profile.power_limit);
		if (ret)
			dev_err(smu->adev->dev, "Failed to set power limit value\n");
	}

	/* set the user dpm clock configurations */
	if (smu_dpm_ctx->dpm_level == AMD_DPM_FORCED_LEVEL_MANUAL) {
		enum smu_clk_type clk_type;

		for (clk_type = 0; clk_type < SMU_CLK_COUNT; clk_type++) {
			/*
			 * Iterate over smu clk type and force the saved user clk
			 * configs, skip if clock dependency is enabled
			 */
			if (!(smu->user_dpm_profile.clk_dependency & BIT(clk_type)) &&
					smu->user_dpm_profile.clk_mask[clk_type]) {
				ret = smu_force_clk_levels(smu, clk_type,
						smu->user_dpm_profile.clk_mask[clk_type]);
				if (ret)
					dev_err(smu->adev->dev, "Failed to set clock type = %d\n",
							clk_type);
			}
		}
	}

	/* set the user dpm fan configurations */
	if (smu->user_dpm_profile.fan_mode == AMD_FAN_CTRL_MANUAL) {
		ret = smu_set_fan_control_mode(smu, smu->user_dpm_profile.fan_mode);
		if (ret) {
			dev_err(smu->adev->dev, "Failed to set manual fan control mode\n");
			return;
		}

		if (!ret && smu->user_dpm_profile.fan_speed_percent) {
			ret = smu_set_fan_speed_percent(smu, smu->user_dpm_profile.fan_speed_percent);
			if (ret)
				dev_err(smu->adev->dev, "Failed to set manual fan speed\n");
		}
	}

	/* Disable restore flag */
	smu->user_dpm_profile.flags &= ~SMU_DPM_USER_PROFILE_RESTORE;
}

int smu_get_power_num_states(struct smu_context *smu,
			     struct pp_states_info *state_info)
{
	if (!state_info)
		return -EINVAL;

	/* not support power state */
	memset(state_info, 0, sizeof(struct pp_states_info));
	state_info->nums = 1;
	state_info->states[0] = POWER_STATE_TYPE_DEFAULT;

	return 0;
}

bool is_support_sw_smu(struct amdgpu_device *adev)
{
	if (adev->asic_type >= CHIP_ARCTURUS)
		return true;

	return false;
}

bool is_support_cclk_dpm(struct amdgpu_device *adev)
{
	struct smu_context *smu = &adev->smu;

	if (!is_support_sw_smu(adev))
		return false;

	if (!smu_feature_is_enabled(smu, SMU_FEATURE_CCLK_DPM_BIT))
		return false;

	return true;
}


int smu_sys_get_pp_table(struct smu_context *smu, void **table)
{
	struct smu_table_context *smu_table = &smu->smu_table;
	uint32_t powerplay_table_size;

	if (!smu->pm_enabled || !smu->adev->pm.dpm_enabled)
		return -EOPNOTSUPP;

	if (!smu_table->power_play_table && !smu_table->hardcode_pptable)
		return -EINVAL;

	mutex_lock(&smu->mutex);

	if (smu_table->hardcode_pptable)
		*table = smu_table->hardcode_pptable;
	else
		*table = smu_table->power_play_table;

	powerplay_table_size = smu_table->power_play_table_size;

	mutex_unlock(&smu->mutex);

	return powerplay_table_size;
}

int smu_sys_set_pp_table(struct smu_context *smu,  void *buf, size_t size)
{
	struct smu_table_context *smu_table = &smu->smu_table;
	ATOM_COMMON_TABLE_HEADER *header = (ATOM_COMMON_TABLE_HEADER *)buf;
	int ret = 0;

	if (!smu->pm_enabled || !smu->adev->pm.dpm_enabled)
		return -EOPNOTSUPP;

	if (header->usStructureSize != size) {
		dev_err(smu->adev->dev, "pp table size not matched !\n");
		return -EIO;
	}

	mutex_lock(&smu->mutex);
	if (!smu_table->hardcode_pptable)
		smu_table->hardcode_pptable = kzalloc(size, GFP_KERNEL);
	if (!smu_table->hardcode_pptable) {
		ret = -ENOMEM;
		goto failed;
	}

	memcpy(smu_table->hardcode_pptable, buf, size);
	smu_table->power_play_table = smu_table->hardcode_pptable;
	smu_table->power_play_table_size = size;

	/*
	 * Special hw_fini action(for Navi1x, the DPMs disablement will be
	 * skipped) may be needed for custom pptable uploading.
	 */
	smu->uploading_custom_pp_table = true;

	ret = smu_reset(smu);
	if (ret)
		dev_info(smu->adev->dev, "smu reset failed, ret = %d\n", ret);

	smu->uploading_custom_pp_table = false;

failed:
	mutex_unlock(&smu->mutex);
	return ret;
}

static int smu_get_driver_allowed_feature_mask(struct smu_context *smu)
{
	struct smu_feature *feature = &smu->smu_feature;
	int ret = 0;
	uint32_t allowed_feature_mask[SMU_FEATURE_MAX/32];

	bitmap_zero(feature->allowed, SMU_FEATURE_MAX);

	ret = smu_get_allowed_feature_mask(smu, allowed_feature_mask,
					     SMU_FEATURE_MAX/32);
	if (ret)
		return ret;

	bitmap_or(feature->allowed, feature->allowed,
		      (unsigned long *)allowed_feature_mask,
		      feature->feature_num);

	return ret;
}

static int smu_set_funcs(struct amdgpu_device *adev)
{
	struct smu_context *smu = &adev->smu;

	if (adev->pm.pp_feature & PP_OVERDRIVE_MASK)
		smu->od_enabled = true;

	switch (adev->asic_type) {
	case CHIP_NAVI10:
	case CHIP_NAVI14:
	case CHIP_NAVI12:
		navi10_set_ppt_funcs(smu);
		break;
	case CHIP_ARCTURUS:
		adev->pm.pp_feature &= ~PP_GFXOFF_MASK;
		arcturus_set_ppt_funcs(smu);
		/* OD is not supported on Arcturus */
		smu->od_enabled =false;
		break;
	case CHIP_SIENNA_CICHLID:
	case CHIP_NAVY_FLOUNDER:
	case CHIP_DIMGREY_CAVEFISH:
		sienna_cichlid_set_ppt_funcs(smu);
		break;
	case CHIP_RENOIR:
		renoir_set_ppt_funcs(smu);
		break;
	case CHIP_VANGOGH:
		vangogh_set_ppt_funcs(smu);
		break;
	default:
		return -EINVAL;
	}

	return 0;
}

static int smu_early_init(void *handle)
{
	struct amdgpu_device *adev = (struct amdgpu_device *)handle;
	struct smu_context *smu = &adev->smu;

	smu->adev = adev;
	smu->pm_enabled = !!amdgpu_dpm;
	smu->is_apu = false;
	mutex_init(&smu->mutex);
	mutex_init(&smu->smu_baco.mutex);
	smu->smu_baco.state = SMU_BACO_STATE_EXIT;
	smu->smu_baco.platform_support = false;

	return smu_set_funcs(adev);
}

static int smu_set_default_dpm_table(struct smu_context *smu)
{
	struct smu_power_context *smu_power = &smu->smu_power;
	struct smu_power_gate *power_gate = &smu_power->power_gate;
	int vcn_gate, jpeg_gate;
	int ret = 0;

	if (!smu->ppt_funcs->set_default_dpm_table)
		return 0;

	mutex_lock(&power_gate->vcn_gate_lock);
	mutex_lock(&power_gate->jpeg_gate_lock);

	vcn_gate = atomic_read(&power_gate->vcn_gated);
	jpeg_gate = atomic_read(&power_gate->jpeg_gated);

	ret = smu_dpm_set_vcn_enable_locked(smu, true);
	if (ret)
		goto err0_out;

	ret = smu_dpm_set_jpeg_enable_locked(smu, true);
	if (ret)
		goto err1_out;

	ret = smu->ppt_funcs->set_default_dpm_table(smu);
	if (ret)
		dev_err(smu->adev->dev,
			"Failed to setup default dpm clock tables!\n");

	smu_dpm_set_jpeg_enable_locked(smu, !jpeg_gate);
err1_out:
	smu_dpm_set_vcn_enable_locked(smu, !vcn_gate);
err0_out:
	mutex_unlock(&power_gate->jpeg_gate_lock);
	mutex_unlock(&power_gate->vcn_gate_lock);

	return ret;
}

static int smu_late_init(void *handle)
{
	struct amdgpu_device *adev = (struct amdgpu_device *)handle;
	struct smu_context *smu = &adev->smu;
	int ret = 0;

	smu_set_fine_grain_gfx_freq_parameters(smu);

	if (!smu->pm_enabled)
		return 0;

	ret = smu_post_init(smu);
	if (ret) {
		dev_err(adev->dev, "Failed to post smu init!\n");
		return ret;
	}

	ret = smu_set_default_od_settings(smu);
	if (ret) {
		dev_err(adev->dev, "Failed to setup default OD settings!\n");
		return ret;
	}

	ret = smu_populate_umd_state_clk(smu);
	if (ret) {
		dev_err(adev->dev, "Failed to populate UMD state clocks!\n");
		return ret;
	}

	ret = smu_get_asic_power_limits(smu);
	if (ret) {
		dev_err(adev->dev, "Failed to get asic power limits!\n");
		return ret;
	}

	smu_get_unique_id(smu);

	smu_get_fan_parameters(smu);

	smu_handle_task(&adev->smu,
			smu->smu_dpm.dpm_level,
			AMD_PP_TASK_COMPLETE_INIT,
			false);

	smu_restore_dpm_user_profile(smu);

	return 0;
}

static int smu_init_fb_allocations(struct smu_context *smu)
{
	struct amdgpu_device *adev = smu->adev;
	struct smu_table_context *smu_table = &smu->smu_table;
	struct smu_table *tables = smu_table->tables;
	struct smu_table *driver_table = &(smu_table->driver_table);
	uint32_t max_table_size = 0;
	int ret, i;

	/* VRAM allocation for tool table */
	if (tables[SMU_TABLE_PMSTATUSLOG].size) {
		ret = amdgpu_bo_create_kernel(adev,
					      tables[SMU_TABLE_PMSTATUSLOG].size,
					      tables[SMU_TABLE_PMSTATUSLOG].align,
					      tables[SMU_TABLE_PMSTATUSLOG].domain,
					      &tables[SMU_TABLE_PMSTATUSLOG].bo,
					      &tables[SMU_TABLE_PMSTATUSLOG].mc_address,
					      &tables[SMU_TABLE_PMSTATUSLOG].cpu_addr);
		if (ret) {
			dev_err(adev->dev, "VRAM allocation for tool table failed!\n");
			return ret;
		}
	}

	/* VRAM allocation for driver table */
	for (i = 0; i < SMU_TABLE_COUNT; i++) {
		if (tables[i].size == 0)
			continue;

		if (i == SMU_TABLE_PMSTATUSLOG)
			continue;

		if (max_table_size < tables[i].size)
			max_table_size = tables[i].size;
	}

	driver_table->size = max_table_size;
	driver_table->align = PAGE_SIZE;
	driver_table->domain = AMDGPU_GEM_DOMAIN_VRAM;

	ret = amdgpu_bo_create_kernel(adev,
				      driver_table->size,
				      driver_table->align,
				      driver_table->domain,
				      &driver_table->bo,
				      &driver_table->mc_address,
				      &driver_table->cpu_addr);
	if (ret) {
		dev_err(adev->dev, "VRAM allocation for driver table failed!\n");
		if (tables[SMU_TABLE_PMSTATUSLOG].mc_address)
			amdgpu_bo_free_kernel(&tables[SMU_TABLE_PMSTATUSLOG].bo,
					      &tables[SMU_TABLE_PMSTATUSLOG].mc_address,
					      &tables[SMU_TABLE_PMSTATUSLOG].cpu_addr);
	}

	return ret;
}

static int smu_fini_fb_allocations(struct smu_context *smu)
{
	struct smu_table_context *smu_table = &smu->smu_table;
	struct smu_table *tables = smu_table->tables;
	struct smu_table *driver_table = &(smu_table->driver_table);

	if (tables[SMU_TABLE_PMSTATUSLOG].mc_address)
		amdgpu_bo_free_kernel(&tables[SMU_TABLE_PMSTATUSLOG].bo,
				      &tables[SMU_TABLE_PMSTATUSLOG].mc_address,
				      &tables[SMU_TABLE_PMSTATUSLOG].cpu_addr);

	amdgpu_bo_free_kernel(&driver_table->bo,
			      &driver_table->mc_address,
			      &driver_table->cpu_addr);

	return 0;
}

/**
 * smu_alloc_memory_pool - allocate memory pool in the system memory
 *
 * @smu: amdgpu_device pointer
 *
 * This memory pool will be used for SMC use and msg SetSystemVirtualDramAddr
 * and DramLogSetDramAddr can notify it changed.
 *
 * Returns 0 on success, error on failure.
 */
static int smu_alloc_memory_pool(struct smu_context *smu)
{
	struct amdgpu_device *adev = smu->adev;
	struct smu_table_context *smu_table = &smu->smu_table;
	struct smu_table *memory_pool = &smu_table->memory_pool;
	uint64_t pool_size = smu->pool_size;
	int ret = 0;

	if (pool_size == SMU_MEMORY_POOL_SIZE_ZERO)
		return ret;

	memory_pool->size = pool_size;
	memory_pool->align = PAGE_SIZE;
	memory_pool->domain = AMDGPU_GEM_DOMAIN_GTT;

	switch (pool_size) {
	case SMU_MEMORY_POOL_SIZE_256_MB:
	case SMU_MEMORY_POOL_SIZE_512_MB:
	case SMU_MEMORY_POOL_SIZE_1_GB:
	case SMU_MEMORY_POOL_SIZE_2_GB:
		ret = amdgpu_bo_create_kernel(adev,
					      memory_pool->size,
					      memory_pool->align,
					      memory_pool->domain,
					      &memory_pool->bo,
					      &memory_pool->mc_address,
					      &memory_pool->cpu_addr);
		if (ret)
			dev_err(adev->dev, "VRAM allocation for dramlog failed!\n");
		break;
	default:
		break;
	}

	return ret;
}

static int smu_free_memory_pool(struct smu_context *smu)
{
	struct smu_table_context *smu_table = &smu->smu_table;
	struct smu_table *memory_pool = &smu_table->memory_pool;

	if (memory_pool->size == SMU_MEMORY_POOL_SIZE_ZERO)
		return 0;

	amdgpu_bo_free_kernel(&memory_pool->bo,
			      &memory_pool->mc_address,
			      &memory_pool->cpu_addr);

	memset(memory_pool, 0, sizeof(struct smu_table));

	return 0;
}

static int smu_alloc_dummy_read_table(struct smu_context *smu)
{
	struct smu_table_context *smu_table = &smu->smu_table;
	struct smu_table *dummy_read_1_table =
			&smu_table->dummy_read_1_table;
	struct amdgpu_device *adev = smu->adev;
	int ret = 0;

	dummy_read_1_table->size = 0x40000;
	dummy_read_1_table->align = PAGE_SIZE;
	dummy_read_1_table->domain = AMDGPU_GEM_DOMAIN_VRAM;

	ret = amdgpu_bo_create_kernel(adev,
				      dummy_read_1_table->size,
				      dummy_read_1_table->align,
				      dummy_read_1_table->domain,
				      &dummy_read_1_table->bo,
				      &dummy_read_1_table->mc_address,
				      &dummy_read_1_table->cpu_addr);
	if (ret)
		dev_err(adev->dev, "VRAM allocation for dummy read table failed!\n");

	return ret;
}

static void smu_free_dummy_read_table(struct smu_context *smu)
{
	struct smu_table_context *smu_table = &smu->smu_table;
	struct smu_table *dummy_read_1_table =
			&smu_table->dummy_read_1_table;


	amdgpu_bo_free_kernel(&dummy_read_1_table->bo,
			      &dummy_read_1_table->mc_address,
			      &dummy_read_1_table->cpu_addr);

	memset(dummy_read_1_table, 0, sizeof(struct smu_table));
}

static int smu_smc_table_sw_init(struct smu_context *smu)
{
	int ret;

	/**
	 * Create smu_table structure, and init smc tables such as
	 * TABLE_PPTABLE, TABLE_WATERMARKS, TABLE_SMU_METRICS, and etc.
	 */
	ret = smu_init_smc_tables(smu);
	if (ret) {
		dev_err(smu->adev->dev, "Failed to init smc tables!\n");
		return ret;
	}

	/**
	 * Create smu_power_context structure, and allocate smu_dpm_context and
	 * context size to fill the smu_power_context data.
	 */
	ret = smu_init_power(smu);
	if (ret) {
		dev_err(smu->adev->dev, "Failed to init smu_init_power!\n");
		return ret;
	}

	/*
	 * allocate vram bos to store smc table contents.
	 */
	ret = smu_init_fb_allocations(smu);
	if (ret)
		return ret;

	ret = smu_alloc_memory_pool(smu);
	if (ret)
		return ret;

	ret = smu_alloc_dummy_read_table(smu);
	if (ret)
		return ret;

	ret = smu_i2c_init(smu, &smu->adev->pm.smu_i2c);
	if (ret)
		return ret;

	return 0;
}

static int smu_smc_table_sw_fini(struct smu_context *smu)
{
	int ret;

	smu_i2c_fini(smu, &smu->adev->pm.smu_i2c);

	smu_free_dummy_read_table(smu);

	ret = smu_free_memory_pool(smu);
	if (ret)
		return ret;

	ret = smu_fini_fb_allocations(smu);
	if (ret)
		return ret;

	ret = smu_fini_power(smu);
	if (ret) {
		dev_err(smu->adev->dev, "Failed to init smu_fini_power!\n");
		return ret;
	}

	ret = smu_fini_smc_tables(smu);
	if (ret) {
		dev_err(smu->adev->dev, "Failed to smu_fini_smc_tables!\n");
		return ret;
	}

	return 0;
}

static void smu_throttling_logging_work_fn(struct work_struct *work)
{
	struct smu_context *smu = container_of(work, struct smu_context,
					       throttling_logging_work);

	smu_log_thermal_throttling(smu);
}

static void smu_interrupt_work_fn(struct work_struct *work)
{
	struct smu_context *smu = container_of(work, struct smu_context,
					       interrupt_work);

	mutex_lock(&smu->mutex);

	if (smu->ppt_funcs && smu->ppt_funcs->interrupt_work)
		smu->ppt_funcs->interrupt_work(smu);

	mutex_unlock(&smu->mutex);
}

static int smu_sw_init(void *handle)
{
	struct amdgpu_device *adev = (struct amdgpu_device *)handle;
	struct smu_context *smu = &adev->smu;
	int ret;

	smu->pool_size = adev->pm.smu_prv_buffer_size;
	smu->smu_feature.feature_num = SMU_FEATURE_MAX;
	mutex_init(&smu->smu_feature.mutex);
	bitmap_zero(smu->smu_feature.supported, SMU_FEATURE_MAX);
	bitmap_zero(smu->smu_feature.enabled, SMU_FEATURE_MAX);
	bitmap_zero(smu->smu_feature.allowed, SMU_FEATURE_MAX);

	mutex_init(&smu->sensor_lock);
	mutex_init(&smu->metrics_lock);
	mutex_init(&smu->message_lock);

	INIT_WORK(&smu->throttling_logging_work, smu_throttling_logging_work_fn);
	INIT_WORK(&smu->interrupt_work, smu_interrupt_work_fn);
	atomic64_set(&smu->throttle_int_counter, 0);
	smu->watermarks_bitmap = 0;
	smu->power_profile_mode = PP_SMC_POWER_PROFILE_BOOTUP_DEFAULT;
	smu->default_power_profile_mode = PP_SMC_POWER_PROFILE_BOOTUP_DEFAULT;

	atomic_set(&smu->smu_power.power_gate.vcn_gated, 1);
	atomic_set(&smu->smu_power.power_gate.jpeg_gated, 1);
	mutex_init(&smu->smu_power.power_gate.vcn_gate_lock);
	mutex_init(&smu->smu_power.power_gate.jpeg_gate_lock);

	smu->workload_mask = 1 << smu->workload_prority[PP_SMC_POWER_PROFILE_BOOTUP_DEFAULT];
	smu->workload_prority[PP_SMC_POWER_PROFILE_BOOTUP_DEFAULT] = 0;
	smu->workload_prority[PP_SMC_POWER_PROFILE_FULLSCREEN3D] = 1;
	smu->workload_prority[PP_SMC_POWER_PROFILE_POWERSAVING] = 2;
	smu->workload_prority[PP_SMC_POWER_PROFILE_VIDEO] = 3;
	smu->workload_prority[PP_SMC_POWER_PROFILE_VR] = 4;
	smu->workload_prority[PP_SMC_POWER_PROFILE_COMPUTE] = 5;
	smu->workload_prority[PP_SMC_POWER_PROFILE_CUSTOM] = 6;

	smu->workload_setting[0] = PP_SMC_POWER_PROFILE_BOOTUP_DEFAULT;
	smu->workload_setting[1] = PP_SMC_POWER_PROFILE_FULLSCREEN3D;
	smu->workload_setting[2] = PP_SMC_POWER_PROFILE_POWERSAVING;
	smu->workload_setting[3] = PP_SMC_POWER_PROFILE_VIDEO;
	smu->workload_setting[4] = PP_SMC_POWER_PROFILE_VR;
	smu->workload_setting[5] = PP_SMC_POWER_PROFILE_COMPUTE;
	smu->workload_setting[6] = PP_SMC_POWER_PROFILE_CUSTOM;
	smu->display_config = &adev->pm.pm_display_cfg;

	smu->smu_dpm.dpm_level = AMD_DPM_FORCED_LEVEL_AUTO;
	smu->smu_dpm.requested_dpm_level = AMD_DPM_FORCED_LEVEL_AUTO;

	ret = smu_init_microcode(smu);
	if (ret) {
		dev_err(adev->dev, "Failed to load smu firmware!\n");
		return ret;
	}

	ret = smu_smc_table_sw_init(smu);
	if (ret) {
		dev_err(adev->dev, "Failed to sw init smc table!\n");
		return ret;
	}

	ret = smu_register_irq_handler(smu);
	if (ret) {
		dev_err(adev->dev, "Failed to register smc irq handler!\n");
		return ret;
	}

	return 0;
}

static int smu_sw_fini(void *handle)
{
	struct amdgpu_device *adev = (struct amdgpu_device *)handle;
	struct smu_context *smu = &adev->smu;
	int ret;

	ret = smu_smc_table_sw_fini(smu);
	if (ret) {
		dev_err(adev->dev, "Failed to sw fini smc table!\n");
		return ret;
	}

	smu_fini_microcode(smu);

	return 0;
}

static int smu_get_thermal_temperature_range(struct smu_context *smu)
{
	struct amdgpu_device *adev = smu->adev;
	struct smu_temperature_range *range =
				&smu->thermal_range;
	int ret = 0;

	if (!smu->ppt_funcs->get_thermal_temperature_range)
		return 0;

	ret = smu->ppt_funcs->get_thermal_temperature_range(smu, range);
	if (ret)
		return ret;

	adev->pm.dpm.thermal.min_temp = range->min;
	adev->pm.dpm.thermal.max_temp = range->max;
	adev->pm.dpm.thermal.max_edge_emergency_temp = range->edge_emergency_max;
	adev->pm.dpm.thermal.min_hotspot_temp = range->hotspot_min;
	adev->pm.dpm.thermal.max_hotspot_crit_temp = range->hotspot_crit_max;
	adev->pm.dpm.thermal.max_hotspot_emergency_temp = range->hotspot_emergency_max;
	adev->pm.dpm.thermal.min_mem_temp = range->mem_min;
	adev->pm.dpm.thermal.max_mem_crit_temp = range->mem_crit_max;
	adev->pm.dpm.thermal.max_mem_emergency_temp = range->mem_emergency_max;

	return ret;
}

static int smu_smc_hw_setup(struct smu_context *smu)
{
	struct amdgpu_device *adev = smu->adev;
	uint32_t pcie_gen = 0, pcie_width = 0;
	int ret = 0;

	if (adev->in_suspend && smu_is_dpm_running(smu)) {
		dev_info(adev->dev, "dpm has been enabled\n");
		/* this is needed specifically */
		if ((adev->asic_type >= CHIP_SIENNA_CICHLID) &&
		    (adev->asic_type <= CHIP_DIMGREY_CAVEFISH))
			ret = smu_system_features_control(smu, true);
		return ret;
	}

	ret = smu_init_display_count(smu, 0);
	if (ret) {
		dev_info(adev->dev, "Failed to pre-set display count as 0!\n");
		return ret;
	}

	ret = smu_set_driver_table_location(smu);
	if (ret) {
		dev_err(adev->dev, "Failed to SetDriverDramAddr!\n");
		return ret;
	}

	/*
	 * Set PMSTATUSLOG table bo address with SetToolsDramAddr MSG for tools.
	 */
	ret = smu_set_tool_table_location(smu);
	if (ret) {
		dev_err(adev->dev, "Failed to SetToolsDramAddr!\n");
		return ret;
	}

	/*
	 * Use msg SetSystemVirtualDramAddr and DramLogSetDramAddr can notify
	 * pool location.
	 */
	ret = smu_notify_memory_pool_location(smu);
	if (ret) {
		dev_err(adev->dev, "Failed to SetDramLogDramAddr!\n");
		return ret;
	}

	/* smu_dump_pptable(smu); */
	/*
	 * Copy pptable bo in the vram to smc with SMU MSGs such as
	 * SetDriverDramAddr and TransferTableDram2Smu.
	 */
	ret = smu_write_pptable(smu);
	if (ret) {
		dev_err(adev->dev, "Failed to transfer pptable to SMC!\n");
		return ret;
	}

	/* issue Run*Btc msg */
	ret = smu_run_btc(smu);
	if (ret)
		return ret;

	ret = smu_feature_set_allowed_mask(smu);
	if (ret) {
		dev_err(adev->dev, "Failed to set driver allowed features mask!\n");
		return ret;
	}

	ret = smu_system_features_control(smu, true);
	if (ret) {
		dev_err(adev->dev, "Failed to enable requested dpm features!\n");
		return ret;
	}

	if (!smu_is_dpm_running(smu))
		dev_info(adev->dev, "dpm has been disabled\n");

	if (adev->pm.pcie_gen_mask & CAIL_PCIE_LINK_SPEED_SUPPORT_GEN4)
		pcie_gen = 3;
	else if (adev->pm.pcie_gen_mask & CAIL_PCIE_LINK_SPEED_SUPPORT_GEN3)
		pcie_gen = 2;
	else if (adev->pm.pcie_gen_mask & CAIL_PCIE_LINK_SPEED_SUPPORT_GEN2)
		pcie_gen = 1;
	else if (adev->pm.pcie_gen_mask & CAIL_PCIE_LINK_SPEED_SUPPORT_GEN1)
		pcie_gen = 0;

	/* Bit 31:16: LCLK DPM level. 0 is DPM0, and 1 is DPM1
	 * Bit 15:8:  PCIE GEN, 0 to 3 corresponds to GEN1 to GEN4
	 * Bit 7:0:   PCIE lane width, 1 to 7 corresponds is x1 to x32
	 */
	if (adev->pm.pcie_mlw_mask & CAIL_PCIE_LINK_WIDTH_SUPPORT_X16)
		pcie_width = 6;
	else if (adev->pm.pcie_mlw_mask & CAIL_PCIE_LINK_WIDTH_SUPPORT_X12)
		pcie_width = 5;
	else if (adev->pm.pcie_mlw_mask & CAIL_PCIE_LINK_WIDTH_SUPPORT_X8)
		pcie_width = 4;
	else if (adev->pm.pcie_mlw_mask & CAIL_PCIE_LINK_WIDTH_SUPPORT_X4)
		pcie_width = 3;
	else if (adev->pm.pcie_mlw_mask & CAIL_PCIE_LINK_WIDTH_SUPPORT_X2)
		pcie_width = 2;
	else if (adev->pm.pcie_mlw_mask & CAIL_PCIE_LINK_WIDTH_SUPPORT_X1)
		pcie_width = 1;
	ret = smu_update_pcie_parameters(smu, pcie_gen, pcie_width);
	if (ret) {
		dev_err(adev->dev, "Attempt to override pcie params failed!\n");
		return ret;
	}

	ret = smu_get_thermal_temperature_range(smu);
	if (ret) {
		dev_err(adev->dev, "Failed to get thermal temperature ranges!\n");
		return ret;
	}

	ret = smu_enable_thermal_alert(smu);
	if (ret) {
		dev_err(adev->dev, "Failed to enable thermal alert!\n");
		return ret;
	}

	/*
	 * Set initialized values (get from vbios) to dpm tables context such as
	 * gfxclk, memclk, dcefclk, and etc. And enable the DPM feature for each
	 * type of clks.
	 */
	ret = smu_set_default_dpm_table(smu);
	if (ret) {
		dev_err(adev->dev, "Failed to setup default dpm clock tables!\n");
		return ret;
	}

	ret = smu_notify_display_change(smu);
	if (ret)
		return ret;

	/*
	 * Set min deep sleep dce fclk with bootup value from vbios via
	 * SetMinDeepSleepDcefclk MSG.
	 */
	ret = smu_set_min_dcef_deep_sleep(smu,
					  smu->smu_table.boot_values.dcefclk / 100);
	if (ret)
		return ret;

	return ret;
}

static int smu_start_smc_engine(struct smu_context *smu)
{
	struct amdgpu_device *adev = smu->adev;
	int ret = 0;

	if (adev->firmware.load_type != AMDGPU_FW_LOAD_PSP) {
		if (adev->asic_type < CHIP_NAVI10) {
			if (smu->ppt_funcs->load_microcode) {
				ret = smu->ppt_funcs->load_microcode(smu);
				if (ret)
					return ret;
			}
		}
	}

	if (smu->ppt_funcs->check_fw_status) {
		ret = smu->ppt_funcs->check_fw_status(smu);
		if (ret) {
			dev_err(adev->dev, "SMC is not ready\n");
			return ret;
		}
	}

	/*
	 * Send msg GetDriverIfVersion to check if the return value is equal
	 * with DRIVER_IF_VERSION of smc header.
	 */
	ret = smu_check_fw_version(smu);
	if (ret)
		return ret;

	return ret;
}

static int smu_hw_init(void *handle)
{
	int ret;
	struct amdgpu_device *adev = (struct amdgpu_device *)handle;
	struct smu_context *smu = &adev->smu;

	if (amdgpu_sriov_vf(adev) && !amdgpu_sriov_is_pp_one_vf(adev)) {
		smu->pm_enabled = false;
		return 0;
	}

	ret = smu_start_smc_engine(smu);
	if (ret) {
		dev_err(adev->dev, "SMC engine is not correctly up!\n");
		return ret;
	}

	if (smu->is_apu) {
		smu_powergate_sdma(&adev->smu, false);
		smu_dpm_set_vcn_enable(smu, true);
		smu_dpm_set_jpeg_enable(smu, true);
		smu_set_gfx_cgpg(&adev->smu, true);
	}

	if (!smu->pm_enabled)
		return 0;

	/* get boot_values from vbios to set revision, gfxclk, and etc. */
	ret = smu_get_vbios_bootup_values(smu);
	if (ret) {
		dev_err(adev->dev, "Failed to get VBIOS boot clock values!\n");
		return ret;
	}

	ret = smu_setup_pptable(smu);
	if (ret) {
		dev_err(adev->dev, "Failed to setup pptable!\n");
		return ret;
	}

	ret = smu_get_driver_allowed_feature_mask(smu);
	if (ret)
		return ret;

	ret = smu_smc_hw_setup(smu);
	if (ret) {
		dev_err(adev->dev, "Failed to setup smc hw!\n");
		return ret;
	}

	/*
	 * Move maximum sustainable clock retrieving here considering
	 * 1. It is not needed on resume(from S3).
	 * 2. DAL settings come between .hw_init and .late_init of SMU.
	 *    And DAL needs to know the maximum sustainable clocks. Thus
	 *    it cannot be put in .late_init().
	 */
	ret = smu_init_max_sustainable_clocks(smu);
	if (ret) {
		dev_err(adev->dev, "Failed to init max sustainable clocks!\n");
		return ret;
	}

	adev->pm.dpm_enabled = true;

	dev_info(adev->dev, "SMU is initialized successfully!\n");

	return 0;
}

static int smu_disable_dpms(struct smu_context *smu)
{
	struct amdgpu_device *adev = smu->adev;
	int ret = 0;
	bool use_baco = !smu->is_apu &&
		((amdgpu_in_reset(adev) &&
		  (amdgpu_asic_reset_method(adev) == AMD_RESET_METHOD_BACO)) ||
		 ((adev->in_runpm || adev->in_hibernate) && amdgpu_asic_supports_baco(adev)));

	/*
	 * For custom pptable uploading, skip the DPM features
	 * disable process on Navi1x ASICs.
	 *   - As the gfx related features are under control of
	 *     RLC on those ASICs. RLC reinitialization will be
	 *     needed to reenable them. That will cost much more
	 *     efforts.
	 *
	 *   - SMU firmware can handle the DPM reenablement
	 *     properly.
	 */
	if (smu->uploading_custom_pp_table &&
	    (adev->asic_type >= CHIP_NAVI10) &&
	    (adev->asic_type <= CHIP_DIMGREY_CAVEFISH))
		return 0;

	/*
	 * For Sienna_Cichlid, PMFW will handle the features disablement properly
	 * on BACO in. Driver involvement is unnecessary.
	 */
	if ((adev->asic_type == CHIP_SIENNA_CICHLID) &&
	     use_baco)
		return 0;

	/*
	 * For gpu reset, runpm and hibernation through BACO,
	 * BACO feature has to be kept enabled.
	 */
	if (use_baco && smu_feature_is_enabled(smu, SMU_FEATURE_BACO_BIT)) {
		ret = smu_disable_all_features_with_exception(smu,
							      SMU_FEATURE_BACO_BIT);
		if (ret)
			dev_err(adev->dev, "Failed to disable smu features except BACO.\n");
	} else {
		ret = smu_system_features_control(smu, false);
		if (ret)
			dev_err(adev->dev, "Failed to disable smu features.\n");
	}

	if (adev->asic_type >= CHIP_NAVI10 &&
	    adev->gfx.rlc.funcs->stop)
		adev->gfx.rlc.funcs->stop(adev);

	return ret;
}

static int smu_smc_hw_cleanup(struct smu_context *smu)
{
	struct amdgpu_device *adev = smu->adev;
	int ret = 0;

	cancel_work_sync(&smu->throttling_logging_work);
	cancel_work_sync(&smu->interrupt_work);

	ret = smu_disable_thermal_alert(smu);
	if (ret) {
		dev_err(adev->dev, "Fail to disable thermal alert!\n");
		return ret;
	}

	ret = smu_disable_dpms(smu);
	if (ret) {
		dev_err(adev->dev, "Fail to disable dpm features!\n");
		return ret;
	}

	return 0;
}

static int smu_hw_fini(void *handle)
{
	struct amdgpu_device *adev = (struct amdgpu_device *)handle;
	struct smu_context *smu = &adev->smu;

	if (amdgpu_sriov_vf(adev)&& !amdgpu_sriov_is_pp_one_vf(adev))
		return 0;

	if (smu->is_apu) {
		smu_powergate_sdma(&adev->smu, true);
		smu_dpm_set_vcn_enable(smu, false);
		smu_dpm_set_jpeg_enable(smu, false);
	}

	if (!smu->pm_enabled)
		return 0;

	adev->pm.dpm_enabled = false;

	return smu_smc_hw_cleanup(smu);
}

int smu_reset(struct smu_context *smu)
{
	struct amdgpu_device *adev = smu->adev;
	int ret;

	amdgpu_gfx_off_ctrl(smu->adev, false);

	ret = smu_hw_fini(adev);
	if (ret)
		return ret;

	ret = smu_hw_init(adev);
	if (ret)
		return ret;

	ret = smu_late_init(adev);
	if (ret)
		return ret;

	amdgpu_gfx_off_ctrl(smu->adev, true);

	return 0;
}

static int smu_suspend(void *handle)
{
	struct amdgpu_device *adev = (struct amdgpu_device *)handle;
	struct smu_context *smu = &adev->smu;
	int ret;

	if (amdgpu_sriov_vf(adev)&& !amdgpu_sriov_is_pp_one_vf(adev))
		return 0;

	if (!smu->pm_enabled)
		return 0;

	adev->pm.dpm_enabled = false;

	ret = smu_smc_hw_cleanup(smu);
	if (ret)
		return ret;

	smu->watermarks_bitmap &= ~(WATERMARKS_LOADED);

	if (smu->is_apu)
		smu_set_gfx_cgpg(&adev->smu, false);

	return 0;
}

static int smu_resume(void *handle)
{
	int ret;
	struct amdgpu_device *adev = (struct amdgpu_device *)handle;
	struct smu_context *smu = &adev->smu;

	if (amdgpu_sriov_vf(adev)&& !amdgpu_sriov_is_pp_one_vf(adev))
		return 0;

	if (!smu->pm_enabled)
		return 0;

	dev_info(adev->dev, "SMU is resuming...\n");

	ret = smu_start_smc_engine(smu);
	if (ret) {
		dev_err(adev->dev, "SMC engine is not correctly up!\n");
		return ret;
	}

	ret = smu_smc_hw_setup(smu);
	if (ret) {
		dev_err(adev->dev, "Failed to setup smc hw!\n");
		return ret;
	}

	if (smu->is_apu)
		smu_set_gfx_cgpg(&adev->smu, true);

	smu->disable_uclk_switch = 0;

	adev->pm.dpm_enabled = true;

	dev_info(adev->dev, "SMU is resumed successfully!\n");

	return 0;
}

int smu_display_configuration_change(struct smu_context *smu,
				     const struct amd_pp_display_configuration *display_config)
{
	int index = 0;
	int num_of_active_display = 0;

	if (!smu->pm_enabled || !smu->adev->pm.dpm_enabled)
		return -EOPNOTSUPP;

	if (!display_config)
		return -EINVAL;

	mutex_lock(&smu->mutex);

	smu_set_min_dcef_deep_sleep(smu,
				    display_config->min_dcef_deep_sleep_set_clk / 100);

	for (index = 0; index < display_config->num_path_including_non_display; index++) {
		if (display_config->displays[index].controller_id != 0)
			num_of_active_display++;
	}

	mutex_unlock(&smu->mutex);

	return 0;
}

static int smu_set_clockgating_state(void *handle,
				     enum amd_clockgating_state state)
{
	return 0;
}

static int smu_set_powergating_state(void *handle,
				     enum amd_powergating_state state)
{
	return 0;
}

static int smu_enable_umd_pstate(void *handle,
		      enum amd_dpm_forced_level *level)
{
	uint32_t profile_mode_mask = AMD_DPM_FORCED_LEVEL_PROFILE_STANDARD |
					AMD_DPM_FORCED_LEVEL_PROFILE_MIN_SCLK |
					AMD_DPM_FORCED_LEVEL_PROFILE_MIN_MCLK |
					AMD_DPM_FORCED_LEVEL_PROFILE_PEAK;

	struct smu_context *smu = (struct smu_context*)(handle);
	struct smu_dpm_context *smu_dpm_ctx = &(smu->smu_dpm);

	if (!smu->is_apu && !smu_dpm_ctx->dpm_context)
		return -EINVAL;

	if (!(smu_dpm_ctx->dpm_level & profile_mode_mask)) {
		/* enter umd pstate, save current level, disable gfx cg*/
		if (*level & profile_mode_mask) {
			smu_dpm_ctx->saved_dpm_level = smu_dpm_ctx->dpm_level;
			smu_dpm_ctx->enable_umd_pstate = true;
			smu_gpo_control(smu, false);
			amdgpu_device_ip_set_powergating_state(smu->adev,
							       AMD_IP_BLOCK_TYPE_GFX,
							       AMD_PG_STATE_UNGATE);
			amdgpu_device_ip_set_clockgating_state(smu->adev,
							       AMD_IP_BLOCK_TYPE_GFX,
							       AMD_CG_STATE_UNGATE);
			smu_gfx_ulv_control(smu, false);
			smu_deep_sleep_control(smu, false);
			amdgpu_asic_update_umd_stable_pstate(smu->adev, true);
		}
	} else {
		/* exit umd pstate, restore level, enable gfx cg*/
		if (!(*level & profile_mode_mask)) {
			if (*level == AMD_DPM_FORCED_LEVEL_PROFILE_EXIT)
				*level = smu_dpm_ctx->saved_dpm_level;
			smu_dpm_ctx->enable_umd_pstate = false;
			amdgpu_asic_update_umd_stable_pstate(smu->adev, false);
			smu_deep_sleep_control(smu, true);
			smu_gfx_ulv_control(smu, true);
			amdgpu_device_ip_set_clockgating_state(smu->adev,
							       AMD_IP_BLOCK_TYPE_GFX,
							       AMD_CG_STATE_GATE);
			amdgpu_device_ip_set_powergating_state(smu->adev,
							       AMD_IP_BLOCK_TYPE_GFX,
							       AMD_PG_STATE_GATE);
			smu_gpo_control(smu, true);
		}
	}

	return 0;
}

static int smu_adjust_power_state_dynamic(struct smu_context *smu,
				   enum amd_dpm_forced_level level,
				   bool skip_display_settings)
{
	int ret = 0;
	int index = 0;
	long workload;
	struct smu_dpm_context *smu_dpm_ctx = &(smu->smu_dpm);

	if (!skip_display_settings) {
		ret = smu_display_config_changed(smu);
		if (ret) {
			dev_err(smu->adev->dev, "Failed to change display config!");
			return ret;
		}
	}

	ret = smu_apply_clocks_adjust_rules(smu);
	if (ret) {
		dev_err(smu->adev->dev, "Failed to apply clocks adjust rules!");
		return ret;
	}

	if (!skip_display_settings) {
		ret = smu_notify_smc_display_config(smu);
		if (ret) {
			dev_err(smu->adev->dev, "Failed to notify smc display config!");
			return ret;
		}
	}

	if (smu_dpm_ctx->dpm_level != level) {
		ret = smu_asic_set_performance_level(smu, level);
		if (ret) {
			dev_err(smu->adev->dev, "Failed to set performance level!");
			return ret;
		}

		/* update the saved copy */
		smu_dpm_ctx->dpm_level = level;
	}

	if (smu_dpm_ctx->dpm_level != AMD_DPM_FORCED_LEVEL_MANUAL) {
		index = fls(smu->workload_mask);
		index = index > 0 && index <= WORKLOAD_POLICY_MAX ? index - 1 : 0;
		workload = smu->workload_setting[index];

		if (smu->power_profile_mode != workload)
			smu_set_power_profile_mode(smu, &workload, 0, false);
	}

	return ret;
}

int smu_handle_task(struct smu_context *smu,
		    enum amd_dpm_forced_level level,
		    enum amd_pp_task task_id,
		    bool lock_needed)
{
	int ret = 0;

	if (!smu->pm_enabled || !smu->adev->pm.dpm_enabled)
		return -EOPNOTSUPP;

	if (lock_needed)
		mutex_lock(&smu->mutex);

	switch (task_id) {
	case AMD_PP_TASK_DISPLAY_CONFIG_CHANGE:
		ret = smu_pre_display_config_changed(smu);
		if (ret)
			goto out;
		ret = smu_adjust_power_state_dynamic(smu, level, false);
		break;
	case AMD_PP_TASK_COMPLETE_INIT:
	case AMD_PP_TASK_READJUST_POWER_STATE:
		ret = smu_adjust_power_state_dynamic(smu, level, true);
		break;
	default:
		break;
	}

out:
	if (lock_needed)
		mutex_unlock(&smu->mutex);

	return ret;
}

int smu_switch_power_profile(struct smu_context *smu,
			     enum PP_SMC_POWER_PROFILE type,
			     bool en)
{
	struct smu_dpm_context *smu_dpm_ctx = &(smu->smu_dpm);
	long workload;
	uint32_t index;

	if (!smu->pm_enabled || !smu->adev->pm.dpm_enabled)
		return -EOPNOTSUPP;

	if (!(type < PP_SMC_POWER_PROFILE_CUSTOM))
		return -EINVAL;

	mutex_lock(&smu->mutex);

	if (!en) {
		smu->workload_mask &= ~(1 << smu->workload_prority[type]);
		index = fls(smu->workload_mask);
		index = index > 0 && index <= WORKLOAD_POLICY_MAX ? index - 1 : 0;
		workload = smu->workload_setting[index];
	} else {
		smu->workload_mask |= (1 << smu->workload_prority[type]);
		index = fls(smu->workload_mask);
		index = index <= WORKLOAD_POLICY_MAX ? index - 1 : 0;
		workload = smu->workload_setting[index];
	}

	if (smu_dpm_ctx->dpm_level != AMD_DPM_FORCED_LEVEL_MANUAL)
		smu_set_power_profile_mode(smu, &workload, 0, false);

	mutex_unlock(&smu->mutex);

	return 0;
}

enum amd_dpm_forced_level smu_get_performance_level(struct smu_context *smu)
{
	struct smu_dpm_context *smu_dpm_ctx = &(smu->smu_dpm);
	enum amd_dpm_forced_level level;

	if (!smu->pm_enabled || !smu->adev->pm.dpm_enabled)
		return -EOPNOTSUPP;

	if (!smu->is_apu && !smu_dpm_ctx->dpm_context)
		return -EINVAL;

	mutex_lock(&(smu->mutex));
	level = smu_dpm_ctx->dpm_level;
	mutex_unlock(&(smu->mutex));

	return level;
}

int smu_force_performance_level(struct smu_context *smu, enum amd_dpm_forced_level level)
{
	struct smu_dpm_context *smu_dpm_ctx = &(smu->smu_dpm);
	int ret = 0;

	if (!smu->pm_enabled || !smu->adev->pm.dpm_enabled)
		return -EOPNOTSUPP;

	if (!smu->is_apu && !smu_dpm_ctx->dpm_context)
		return -EINVAL;

	mutex_lock(&smu->mutex);

	ret = smu_enable_umd_pstate(smu, &level);
	if (ret) {
		mutex_unlock(&smu->mutex);
		return ret;
	}

	ret = smu_handle_task(smu, level,
			      AMD_PP_TASK_READJUST_POWER_STATE,
			      false);

	mutex_unlock(&smu->mutex);

	/* reset user dpm clock state */
	if (!ret && smu_dpm_ctx->dpm_level != AMD_DPM_FORCED_LEVEL_MANUAL) {
		memset(smu->user_dpm_profile.clk_mask, 0, sizeof(smu->user_dpm_profile.clk_mask));
		smu->user_dpm_profile.clk_dependency = 0;
	}

	return ret;
}

int smu_set_display_count(struct smu_context *smu, uint32_t count)
{
	int ret = 0;

	if (!smu->pm_enabled || !smu->adev->pm.dpm_enabled)
		return -EOPNOTSUPP;

	mutex_lock(&smu->mutex);
	ret = smu_init_display_count(smu, count);
	mutex_unlock(&smu->mutex);

	return ret;
}

int smu_force_clk_levels(struct smu_context *smu,
			 enum smu_clk_type clk_type,
			 uint32_t mask)
{
	struct smu_dpm_context *smu_dpm_ctx = &(smu->smu_dpm);
	int ret = 0;

	if (!smu->pm_enabled || !smu->adev->pm.dpm_enabled)
		return -EOPNOTSUPP;

	if (smu_dpm_ctx->dpm_level != AMD_DPM_FORCED_LEVEL_MANUAL) {
		dev_dbg(smu->adev->dev, "force clock level is for dpm manual mode only.\n");
		return -EINVAL;
	}

	mutex_lock(&smu->mutex);

	if (smu->ppt_funcs && smu->ppt_funcs->force_clk_levels) {
		ret = smu->ppt_funcs->force_clk_levels(smu, clk_type, mask);
		if (!ret && smu->user_dpm_profile.flags != SMU_DPM_USER_PROFILE_RESTORE) {
			smu->user_dpm_profile.clk_mask[clk_type] = mask;
			smu_set_user_clk_dependencies(smu, clk_type);
		}
	}

	mutex_unlock(&smu->mutex);

	return ret;
}

/*
 * On system suspending or resetting, the dpm_enabled
 * flag will be cleared. So that those SMU services which
 * are not supported will be gated.
 * However, the mp1 state setting should still be granted
 * even if the dpm_enabled cleared.
 */
int smu_set_mp1_state(struct smu_context *smu,
		      enum pp_mp1_state mp1_state)
{
	uint16_t msg;
	int ret;

	if (!smu->pm_enabled)
		return -EOPNOTSUPP;

	mutex_lock(&smu->mutex);

	switch (mp1_state) {
	case PP_MP1_STATE_SHUTDOWN:
		msg = SMU_MSG_PrepareMp1ForShutdown;
		break;
	case PP_MP1_STATE_UNLOAD:
		msg = SMU_MSG_PrepareMp1ForUnload;
		break;
	case PP_MP1_STATE_RESET:
		msg = SMU_MSG_PrepareMp1ForReset;
		break;
	case PP_MP1_STATE_NONE:
	default:
		mutex_unlock(&smu->mutex);
		return 0;
	}

	ret = smu_send_smc_msg(smu, msg, NULL);
	/* some asics may not support those messages */
	if (ret == -EINVAL)
		ret = 0;
	if (ret)
		dev_err(smu->adev->dev, "[PrepareMp1] Failed!\n");

	mutex_unlock(&smu->mutex);

	return ret;
}

int smu_set_df_cstate(struct smu_context *smu,
		      enum pp_df_cstate state)
{
	int ret = 0;

	if (!smu->pm_enabled || !smu->adev->pm.dpm_enabled)
		return -EOPNOTSUPP;

	if (!smu->ppt_funcs || !smu->ppt_funcs->set_df_cstate)
		return 0;

	mutex_lock(&smu->mutex);

	ret = smu->ppt_funcs->set_df_cstate(smu, state);
	if (ret)
		dev_err(smu->adev->dev, "[SetDfCstate] failed!\n");

	mutex_unlock(&smu->mutex);

	return ret;
}

int smu_allow_xgmi_power_down(struct smu_context *smu, bool en)
{
	int ret = 0;

	if (!smu->pm_enabled || !smu->adev->pm.dpm_enabled)
		return -EOPNOTSUPP;

	if (!smu->ppt_funcs || !smu->ppt_funcs->allow_xgmi_power_down)
		return 0;

	mutex_lock(&smu->mutex);

	ret = smu->ppt_funcs->allow_xgmi_power_down(smu, en);
	if (ret)
		dev_err(smu->adev->dev, "[AllowXgmiPowerDown] failed!\n");

	mutex_unlock(&smu->mutex);

	return ret;
}

int smu_write_watermarks_table(struct smu_context *smu)
{
	int ret = 0;

	if (!smu->pm_enabled || !smu->adev->pm.dpm_enabled)
		return -EOPNOTSUPP;

	mutex_lock(&smu->mutex);

	ret = smu_set_watermarks_table(smu, NULL);

	mutex_unlock(&smu->mutex);

	return ret;
}

int smu_set_watermarks_for_clock_ranges(struct smu_context *smu,
		struct pp_smu_wm_range_sets *clock_ranges)
{
	int ret = 0;

	if (!smu->pm_enabled || !smu->adev->pm.dpm_enabled)
		return -EOPNOTSUPP;

	if (smu->disable_watermark)
		return 0;

	mutex_lock(&smu->mutex);

	ret = smu_set_watermarks_table(smu, clock_ranges);

	mutex_unlock(&smu->mutex);

	return ret;
}

int smu_set_ac_dc(struct smu_context *smu)
{
	int ret = 0;

	if (!smu->pm_enabled || !smu->adev->pm.dpm_enabled)
		return -EOPNOTSUPP;

	/* controlled by firmware */
	if (smu->dc_controlled_by_gpio)
		return 0;

	mutex_lock(&smu->mutex);
	ret = smu_set_power_source(smu,
				   smu->adev->pm.ac_power ? SMU_POWER_SOURCE_AC :
				   SMU_POWER_SOURCE_DC);
	if (ret)
		dev_err(smu->adev->dev, "Failed to switch to %s mode!\n",
		       smu->adev->pm.ac_power ? "AC" : "DC");
	mutex_unlock(&smu->mutex);

	return ret;
}

const struct amd_ip_funcs smu_ip_funcs = {
	.name = "smu",
	.early_init = smu_early_init,
	.late_init = smu_late_init,
	.sw_init = smu_sw_init,
	.sw_fini = smu_sw_fini,
	.hw_init = smu_hw_init,
	.hw_fini = smu_hw_fini,
	.suspend = smu_suspend,
	.resume = smu_resume,
	.is_idle = NULL,
	.check_soft_reset = NULL,
	.wait_for_idle = NULL,
	.soft_reset = NULL,
	.set_clockgating_state = smu_set_clockgating_state,
	.set_powergating_state = smu_set_powergating_state,
	.enable_umd_pstate = smu_enable_umd_pstate,
};

const struct amdgpu_ip_block_version smu_v11_0_ip_block =
{
	.type = AMD_IP_BLOCK_TYPE_SMC,
	.major = 11,
	.minor = 0,
	.rev = 0,
	.funcs = &smu_ip_funcs,
};

const struct amdgpu_ip_block_version smu_v12_0_ip_block =
{
	.type = AMD_IP_BLOCK_TYPE_SMC,
	.major = 12,
	.minor = 0,
	.rev = 0,
	.funcs = &smu_ip_funcs,
};

int smu_load_microcode(struct smu_context *smu)
{
	int ret = 0;

	if (!smu->pm_enabled || !smu->adev->pm.dpm_enabled)
		return -EOPNOTSUPP;

	mutex_lock(&smu->mutex);

	if (smu->ppt_funcs->load_microcode)
		ret = smu->ppt_funcs->load_microcode(smu);

	mutex_unlock(&smu->mutex);

	return ret;
}

int smu_check_fw_status(struct smu_context *smu)
{
	int ret = 0;

	if (!smu->pm_enabled || !smu->adev->pm.dpm_enabled)
		return -EOPNOTSUPP;

	mutex_lock(&smu->mutex);

	if (smu->ppt_funcs->check_fw_status)
		ret = smu->ppt_funcs->check_fw_status(smu);

	mutex_unlock(&smu->mutex);

	return ret;
}

int smu_set_gfx_cgpg(struct smu_context *smu, bool enabled)
{
	int ret = 0;

	mutex_lock(&smu->mutex);

	if (smu->ppt_funcs->set_gfx_cgpg)
		ret = smu->ppt_funcs->set_gfx_cgpg(smu, enabled);

	mutex_unlock(&smu->mutex);

	return ret;
}

int smu_set_fan_speed_rpm(struct smu_context *smu, uint32_t speed)
{
	u32 percent;
	int ret = 0;

	if (!smu->pm_enabled || !smu->adev->pm.dpm_enabled)
		return -EOPNOTSUPP;

	mutex_lock(&smu->mutex);

	if (smu->ppt_funcs->set_fan_speed_percent) {
		percent = speed * 100 / smu->fan_max_rpm;
		ret = smu->ppt_funcs->set_fan_speed_percent(smu, percent);
		if (!ret && smu->user_dpm_profile.flags != SMU_DPM_USER_PROFILE_RESTORE)
			smu->user_dpm_profile.fan_speed_percent = percent;
	}

	mutex_unlock(&smu->mutex);

	return ret;
}

int smu_get_power_limit(struct smu_context *smu,
			uint32_t *limit,
			bool max_setting)
{
	if (!smu->pm_enabled || !smu->adev->pm.dpm_enabled)
		return -EOPNOTSUPP;

	mutex_lock(&smu->mutex);

	*limit = (max_setting ? smu->max_power_limit : smu->current_power_limit);

	mutex_unlock(&smu->mutex);

	return 0;
}

int smu_set_power_limit(struct smu_context *smu, uint32_t limit)
{
	int ret = 0;

	if (!smu->pm_enabled || !smu->adev->pm.dpm_enabled)
		return -EOPNOTSUPP;

	mutex_lock(&smu->mutex);

	if (limit > smu->max_power_limit) {
		dev_err(smu->adev->dev,
			"New power limit (%d) is over the max allowed %d\n",
			limit, smu->max_power_limit);
		goto out;
	}

	if (!limit)
		limit = smu->current_power_limit;

	if (smu->ppt_funcs->set_power_limit) {
		ret = smu->ppt_funcs->set_power_limit(smu, limit);
		if (!ret && smu->user_dpm_profile.flags != SMU_DPM_USER_PROFILE_RESTORE)
			smu->user_dpm_profile.power_limit = limit;
	}

out:
	mutex_unlock(&smu->mutex);

	return ret;
}

int smu_print_clk_levels(struct smu_context *smu, enum smu_clk_type clk_type, char *buf)
{
	int ret = 0;

	if (!smu->pm_enabled || !smu->adev->pm.dpm_enabled)
		return -EOPNOTSUPP;

	mutex_lock(&smu->mutex);

	if (smu->ppt_funcs->print_clk_levels)
		ret = smu->ppt_funcs->print_clk_levels(smu, clk_type, buf);

	mutex_unlock(&smu->mutex);

	return ret;
}

int smu_od_edit_dpm_table(struct smu_context *smu,
			  enum PP_OD_DPM_TABLE_COMMAND type,
			  long *input, uint32_t size)
{
	int ret = 0;

	if (!smu->pm_enabled || !smu->adev->pm.dpm_enabled)
		return -EOPNOTSUPP;

	mutex_lock(&smu->mutex);

	if (smu->ppt_funcs->od_edit_dpm_table) {
		ret = smu->ppt_funcs->od_edit_dpm_table(smu, type, input, size);
		if (!ret && (type == PP_OD_COMMIT_DPM_TABLE))
			ret = smu_handle_task(smu,
					      smu->smu_dpm.dpm_level,
					      AMD_PP_TASK_READJUST_POWER_STATE,
					      false);
	}

	mutex_unlock(&smu->mutex);

	return ret;
}

int smu_read_sensor(struct smu_context *smu,
		    enum amd_pp_sensors sensor,
		    void *data, uint32_t *size)
{
	struct smu_umd_pstate_table *pstate_table =
				&smu->pstate_table;
	int ret = 0;

	if (!smu->pm_enabled || !smu->adev->pm.dpm_enabled)
		return -EOPNOTSUPP;

	if (!data || !size)
		return -EINVAL;

	mutex_lock(&smu->mutex);

	if (smu->ppt_funcs->read_sensor)
		if (!smu->ppt_funcs->read_sensor(smu, sensor, data, size))
			goto unlock;

	switch (sensor) {
	case AMDGPU_PP_SENSOR_STABLE_PSTATE_SCLK:
		*((uint32_t *)data) = pstate_table->gfxclk_pstate.standard * 100;
		*size = 4;
		break;
	case AMDGPU_PP_SENSOR_STABLE_PSTATE_MCLK:
		*((uint32_t *)data) = pstate_table->uclk_pstate.standard * 100;
		*size = 4;
		break;
	case AMDGPU_PP_SENSOR_ENABLED_SMC_FEATURES_MASK:
		ret = smu_feature_get_enabled_mask(smu, (uint32_t *)data, 2);
		*size = 8;
		break;
	case AMDGPU_PP_SENSOR_UVD_POWER:
		*(uint32_t *)data = smu_feature_is_enabled(smu, SMU_FEATURE_DPM_UVD_BIT) ? 1 : 0;
		*size = 4;
		break;
	case AMDGPU_PP_SENSOR_VCE_POWER:
		*(uint32_t *)data = smu_feature_is_enabled(smu, SMU_FEATURE_DPM_VCE_BIT) ? 1 : 0;
		*size = 4;
		break;
	case AMDGPU_PP_SENSOR_VCN_POWER_STATE:
		*(uint32_t *)data = atomic_read(&smu->smu_power.power_gate.vcn_gated) ? 0: 1;
		*size = 4;
		break;
	case AMDGPU_PP_SENSOR_MIN_FAN_RPM:
		*(uint32_t *)data = 0;
		*size = 4;
		break;
	default:
		*size = 0;
		ret = -EOPNOTSUPP;
		break;
	}

unlock:
	mutex_unlock(&smu->mutex);

	return ret;
}

int smu_get_power_profile_mode(struct smu_context *smu, char *buf)
{
	int ret = 0;

	if (!smu->pm_enabled || !smu->adev->pm.dpm_enabled)
		return -EOPNOTSUPP;

	mutex_lock(&smu->mutex);

	if (smu->ppt_funcs->get_power_profile_mode)
		ret = smu->ppt_funcs->get_power_profile_mode(smu, buf);

	mutex_unlock(&smu->mutex);

	return ret;
}

int smu_set_power_profile_mode(struct smu_context *smu,
			       long *param,
			       uint32_t param_size,
			       bool lock_needed)
{
	int ret = 0;

	if (!smu->pm_enabled || !smu->adev->pm.dpm_enabled)
		return -EOPNOTSUPP;

	if (lock_needed)
		mutex_lock(&smu->mutex);

	if (smu->ppt_funcs->set_power_profile_mode)
		ret = smu->ppt_funcs->set_power_profile_mode(smu, param, param_size);

	if (lock_needed)
		mutex_unlock(&smu->mutex);

	return ret;
}


int smu_get_fan_control_mode(struct smu_context *smu)
{
	int ret = 0;

	if (!smu->pm_enabled || !smu->adev->pm.dpm_enabled)
		return -EOPNOTSUPP;

	mutex_lock(&smu->mutex);

	if (smu->ppt_funcs->get_fan_control_mode)
		ret = smu->ppt_funcs->get_fan_control_mode(smu);

	mutex_unlock(&smu->mutex);

	return ret;
}

int smu_set_fan_control_mode(struct smu_context *smu, int value)
{
	int ret = 0;

	if (!smu->pm_enabled || !smu->adev->pm.dpm_enabled)
		return -EOPNOTSUPP;

	mutex_lock(&smu->mutex);

	if (smu->ppt_funcs->set_fan_control_mode) {
		ret = smu->ppt_funcs->set_fan_control_mode(smu, value);
		if (!ret && smu->user_dpm_profile.flags != SMU_DPM_USER_PROFILE_RESTORE)
			smu->user_dpm_profile.fan_mode = value;
	}

	mutex_unlock(&smu->mutex);

	/* reset user dpm fan speed */
	if (!ret && value != AMD_FAN_CTRL_MANUAL &&
			smu->user_dpm_profile.flags != SMU_DPM_USER_PROFILE_RESTORE)
		smu->user_dpm_profile.fan_speed_percent = 0;

	return ret;
}

int smu_get_fan_speed_percent(struct smu_context *smu, uint32_t *speed)
{
	int ret = 0;
	uint32_t percent;

	if (!smu->pm_enabled || !smu->adev->pm.dpm_enabled)
		return -EOPNOTSUPP;

	mutex_lock(&smu->mutex);

	if (smu->ppt_funcs->get_fan_speed_percent) {
		ret = smu->ppt_funcs->get_fan_speed_percent(smu, &percent);
		if (!ret) {
			*speed = percent > 100 ? 100 : percent;
		}
	}

	mutex_unlock(&smu->mutex);


	return ret;
}

int smu_set_fan_speed_percent(struct smu_context *smu, uint32_t speed)
{
	int ret = 0;

	if (!smu->pm_enabled || !smu->adev->pm.dpm_enabled)
		return -EOPNOTSUPP;

	mutex_lock(&smu->mutex);

<<<<<<< HEAD
	if (smu->ppt_funcs->set_fan_speed_percent)
		ret = smu->ppt_funcs->set_fan_speed_percent(smu, speed);
=======
	if (smu->ppt_funcs->set_fan_speed_percent) {
		if (speed > 100)
			speed = 100;
		ret = smu->ppt_funcs->set_fan_speed_percent(smu, speed);
		if (!ret && smu->user_dpm_profile.flags != SMU_DPM_USER_PROFILE_RESTORE)
			smu->user_dpm_profile.fan_speed_percent = speed;
	}
>>>>>>> ac35d19f

	mutex_unlock(&smu->mutex);

	return ret;
}

int smu_get_fan_speed_rpm(struct smu_context *smu, uint32_t *speed)
{
	int ret = 0;
	u32 percent;

	if (!smu->pm_enabled || !smu->adev->pm.dpm_enabled)
		return -EOPNOTSUPP;

	mutex_lock(&smu->mutex);

	if (smu->ppt_funcs->get_fan_speed_percent) {
		ret = smu->ppt_funcs->get_fan_speed_percent(smu, &percent);
		*speed = percent * smu->fan_max_rpm / 100;
	}

	mutex_unlock(&smu->mutex);

	return ret;
}

int smu_set_deep_sleep_dcefclk(struct smu_context *smu, int clk)
{
	int ret = 0;

	if (!smu->pm_enabled || !smu->adev->pm.dpm_enabled)
		return -EOPNOTSUPP;

	mutex_lock(&smu->mutex);

	ret = smu_set_min_dcef_deep_sleep(smu, clk);

	mutex_unlock(&smu->mutex);

	return ret;
}

int smu_get_clock_by_type_with_latency(struct smu_context *smu,
				       enum smu_clk_type clk_type,
				       struct pp_clock_levels_with_latency *clocks)
{
	int ret = 0;

	if (!smu->pm_enabled || !smu->adev->pm.dpm_enabled)
		return -EOPNOTSUPP;

	mutex_lock(&smu->mutex);

	if (smu->ppt_funcs->get_clock_by_type_with_latency)
		ret = smu->ppt_funcs->get_clock_by_type_with_latency(smu, clk_type, clocks);

	mutex_unlock(&smu->mutex);

	return ret;
}

int smu_display_clock_voltage_request(struct smu_context *smu,
				      struct pp_display_clock_request *clock_req)
{
	int ret = 0;

	if (!smu->pm_enabled || !smu->adev->pm.dpm_enabled)
		return -EOPNOTSUPP;

	mutex_lock(&smu->mutex);

	if (smu->ppt_funcs->display_clock_voltage_request)
		ret = smu->ppt_funcs->display_clock_voltage_request(smu, clock_req);

	mutex_unlock(&smu->mutex);

	return ret;
}


int smu_display_disable_memory_clock_switch(struct smu_context *smu, bool disable_memory_clock_switch)
{
	int ret = -EINVAL;

	if (!smu->pm_enabled || !smu->adev->pm.dpm_enabled)
		return -EOPNOTSUPP;

	mutex_lock(&smu->mutex);

	if (smu->ppt_funcs->display_disable_memory_clock_switch)
		ret = smu->ppt_funcs->display_disable_memory_clock_switch(smu, disable_memory_clock_switch);

	mutex_unlock(&smu->mutex);

	return ret;
}

int smu_set_xgmi_pstate(struct smu_context *smu,
			uint32_t pstate)
{
	int ret = 0;

	if (!smu->pm_enabled || !smu->adev->pm.dpm_enabled)
		return -EOPNOTSUPP;

	mutex_lock(&smu->mutex);

	if (smu->ppt_funcs->set_xgmi_pstate)
		ret = smu->ppt_funcs->set_xgmi_pstate(smu, pstate);

	mutex_unlock(&smu->mutex);

	if(ret)
		dev_err(smu->adev->dev, "Failed to set XGMI pstate!\n");

	return ret;
}

int smu_set_azalia_d3_pme(struct smu_context *smu)
{
	int ret = 0;

	if (!smu->pm_enabled || !smu->adev->pm.dpm_enabled)
		return -EOPNOTSUPP;

	mutex_lock(&smu->mutex);

	if (smu->ppt_funcs->set_azalia_d3_pme)
		ret = smu->ppt_funcs->set_azalia_d3_pme(smu);

	mutex_unlock(&smu->mutex);

	return ret;
}

/*
 * On system suspending or resetting, the dpm_enabled
 * flag will be cleared. So that those SMU services which
 * are not supported will be gated.
 *
 * However, the baco/mode1 reset should still be granted
 * as they are still supported and necessary.
 */
bool smu_baco_is_support(struct smu_context *smu)
{
	bool ret = false;

	if (!smu->pm_enabled)
		return false;

	mutex_lock(&smu->mutex);

	if (smu->ppt_funcs && smu->ppt_funcs->baco_is_support)
		ret = smu->ppt_funcs->baco_is_support(smu);

	mutex_unlock(&smu->mutex);

	return ret;
}

int smu_baco_get_state(struct smu_context *smu, enum smu_baco_state *state)
{
	if (smu->ppt_funcs->baco_get_state)
		return -EINVAL;

	mutex_lock(&smu->mutex);
	*state = smu->ppt_funcs->baco_get_state(smu);
	mutex_unlock(&smu->mutex);

	return 0;
}

int smu_baco_enter(struct smu_context *smu)
{
	int ret = 0;

	if (!smu->pm_enabled)
		return -EOPNOTSUPP;

	mutex_lock(&smu->mutex);

	if (smu->ppt_funcs->baco_enter)
		ret = smu->ppt_funcs->baco_enter(smu);

	mutex_unlock(&smu->mutex);

	if (ret)
		dev_err(smu->adev->dev, "Failed to enter BACO state!\n");

	return ret;
}

int smu_baco_exit(struct smu_context *smu)
{
	int ret = 0;

	if (!smu->pm_enabled)
		return -EOPNOTSUPP;

	mutex_lock(&smu->mutex);

	if (smu->ppt_funcs->baco_exit)
		ret = smu->ppt_funcs->baco_exit(smu);

	mutex_unlock(&smu->mutex);

	if (ret)
		dev_err(smu->adev->dev, "Failed to exit BACO state!\n");

	return ret;
}

bool smu_mode1_reset_is_support(struct smu_context *smu)
{
	bool ret = false;

	if (!smu->pm_enabled)
		return false;

	mutex_lock(&smu->mutex);

	if (smu->ppt_funcs && smu->ppt_funcs->mode1_reset_is_support)
		ret = smu->ppt_funcs->mode1_reset_is_support(smu);

	mutex_unlock(&smu->mutex);

	return ret;
}

int smu_mode1_reset(struct smu_context *smu)
{
	int ret = 0;

	if (!smu->pm_enabled)
		return -EOPNOTSUPP;

	mutex_lock(&smu->mutex);

	if (smu->ppt_funcs->mode1_reset)
		ret = smu->ppt_funcs->mode1_reset(smu);

	mutex_unlock(&smu->mutex);

	return ret;
}

int smu_mode2_reset(struct smu_context *smu)
{
	int ret = 0;

	if (!smu->pm_enabled)
		return -EOPNOTSUPP;

	mutex_lock(&smu->mutex);

	if (smu->ppt_funcs->mode2_reset)
		ret = smu->ppt_funcs->mode2_reset(smu);

	mutex_unlock(&smu->mutex);

	if (ret)
		dev_err(smu->adev->dev, "Mode2 reset failed!\n");

	return ret;
}

int smu_get_max_sustainable_clocks_by_dc(struct smu_context *smu,
					 struct pp_smu_nv_clock_table *max_clocks)
{
	int ret = 0;

	if (!smu->pm_enabled || !smu->adev->pm.dpm_enabled)
		return -EOPNOTSUPP;

	mutex_lock(&smu->mutex);

	if (smu->ppt_funcs->get_max_sustainable_clocks_by_dc)
		ret = smu->ppt_funcs->get_max_sustainable_clocks_by_dc(smu, max_clocks);

	mutex_unlock(&smu->mutex);

	return ret;
}

int smu_get_uclk_dpm_states(struct smu_context *smu,
			    unsigned int *clock_values_in_khz,
			    unsigned int *num_states)
{
	int ret = 0;

	if (!smu->pm_enabled || !smu->adev->pm.dpm_enabled)
		return -EOPNOTSUPP;

	mutex_lock(&smu->mutex);

	if (smu->ppt_funcs->get_uclk_dpm_states)
		ret = smu->ppt_funcs->get_uclk_dpm_states(smu, clock_values_in_khz, num_states);

	mutex_unlock(&smu->mutex);

	return ret;
}

enum amd_pm_state_type smu_get_current_power_state(struct smu_context *smu)
{
	enum amd_pm_state_type pm_state = POWER_STATE_TYPE_DEFAULT;

	if (!smu->pm_enabled || !smu->adev->pm.dpm_enabled)
		return -EOPNOTSUPP;

	mutex_lock(&smu->mutex);

	if (smu->ppt_funcs->get_current_power_state)
		pm_state = smu->ppt_funcs->get_current_power_state(smu);

	mutex_unlock(&smu->mutex);

	return pm_state;
}

int smu_get_dpm_clock_table(struct smu_context *smu,
			    struct dpm_clocks *clock_table)
{
	int ret = 0;

	if (!smu->pm_enabled || !smu->adev->pm.dpm_enabled)
		return -EOPNOTSUPP;

	mutex_lock(&smu->mutex);

	if (smu->ppt_funcs->get_dpm_clock_table)
		ret = smu->ppt_funcs->get_dpm_clock_table(smu, clock_table);

	mutex_unlock(&smu->mutex);

	return ret;
}

ssize_t smu_sys_get_gpu_metrics(struct smu_context *smu,
				void **table)
{
	ssize_t size;

	if (!smu->pm_enabled || !smu->adev->pm.dpm_enabled)
		return -EOPNOTSUPP;

	if (!smu->ppt_funcs->get_gpu_metrics)
		return -EOPNOTSUPP;

	mutex_lock(&smu->mutex);

	size = smu->ppt_funcs->get_gpu_metrics(smu, table);

	mutex_unlock(&smu->mutex);

	return size;
}

int smu_enable_mgpu_fan_boost(struct smu_context *smu)
{
	int ret = 0;

	if (!smu->pm_enabled || !smu->adev->pm.dpm_enabled)
		return -EOPNOTSUPP;

	mutex_lock(&smu->mutex);

	if (smu->ppt_funcs->enable_mgpu_fan_boost)
		ret = smu->ppt_funcs->enable_mgpu_fan_boost(smu);

	mutex_unlock(&smu->mutex);

	return ret;
}

int smu_gfx_state_change_set(struct smu_context *smu, uint32_t state)
{
	int ret = 0;

	mutex_lock(&smu->mutex);
	if (smu->ppt_funcs->gfx_state_change_set)
		ret = smu->ppt_funcs->gfx_state_change_set(smu, state);
	mutex_unlock(&smu->mutex);

	return ret;
}<|MERGE_RESOLUTION|>--- conflicted
+++ resolved
@@ -2306,10 +2306,6 @@
 
 	mutex_lock(&smu->mutex);
 
-<<<<<<< HEAD
-	if (smu->ppt_funcs->set_fan_speed_percent)
-		ret = smu->ppt_funcs->set_fan_speed_percent(smu, speed);
-=======
 	if (smu->ppt_funcs->set_fan_speed_percent) {
 		if (speed > 100)
 			speed = 100;
@@ -2317,7 +2313,6 @@
 		if (!ret && smu->user_dpm_profile.flags != SMU_DPM_USER_PROFILE_RESTORE)
 			smu->user_dpm_profile.fan_speed_percent = speed;
 	}
->>>>>>> ac35d19f
 
 	mutex_unlock(&smu->mutex);
 

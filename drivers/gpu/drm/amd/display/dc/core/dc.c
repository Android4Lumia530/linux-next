--- conflicted
+++ resolved
@@ -754,8 +754,6 @@
 	dc->clk_mgr->force_smu_not_present = init_params->force_smu_not_present;
 #endif
 
-	dc->debug.force_ignore_link_settings = init_params->force_ignore_link_settings;
-
 	if (dc->res_pool->funcs->update_bw_bounding_box)
 		dc->res_pool->funcs->update_bw_bounding_box(dc, dc->clk_mgr->bw_params);
 
@@ -879,23 +877,16 @@
 		if (stream == NULL)
 			continue;
 
-<<<<<<< HEAD
-=======
 		// only looking for first odm pipe
 		if (pipe->prev_odm_pipe)
 			continue;
 
->>>>>>> f642729d
 		if (stream->link->local_sink &&
 			stream->link->local_sink->sink_signal == SIGNAL_TYPE_EDP) {
 			link = stream->link;
 		}
 
-<<<<<<< HEAD
-		if (link != NULL) {
-=======
 		if (link != NULL && link->link_enc->funcs->is_dig_enabled(link->link_enc)) {
->>>>>>> f642729d
 			unsigned int enc_inst, tg_inst = 0;
 			unsigned int pix_clk_100hz;
 
@@ -1339,27 +1330,6 @@
 				dc->hwss.setup_stereo(pipe, dc);
 		}
 	}
-}
-
-void dc_trigger_sync(struct dc *dc, struct dc_state *context)
-{
-	if (context->stream_count > 1 && !dc->debug.disable_timing_sync) {
-		enable_timing_multisync(dc, context);
-		program_timing_sync(dc, context);
-	}
-}
-
-static uint8_t get_stream_mask(struct dc *dc, struct dc_state *context)
-{
-	int i;
-	unsigned int stream_mask = 0;
-
-	for (i = 0; i < dc->res_pool->pipe_count; i++) {
-		if (context->res_ctx.pipe_ctx[i].stream)
-			stream_mask |= 1 << i;
-	}
-
-	return stream_mask;
 }
 
 void dc_trigger_sync(struct dc *dc, struct dc_state *context)
@@ -1502,14 +1472,11 @@
 		dc->hwss.optimize_bandwidth(dc, context);
 	}
 
-<<<<<<< HEAD
-=======
 	if (dc->ctx->dce_version >= DCE_VERSION_MAX)
 		TRACE_DCN_CLOCK_STATE(&context->bw_ctx.bw.dcn.clk);
 	else
 		TRACE_DCE_CLOCK_STATE(&context->bw_ctx.bw.dce);
 
->>>>>>> f642729d
 	context->stream_mask = get_stream_mask(dc, context);
 
 	if (context->stream_mask != dc->current_state->stream_mask)
@@ -1645,13 +1612,8 @@
 
 struct dc_state *dc_create_state(struct dc *dc)
 {
-<<<<<<< HEAD
-	struct dc_state *context = kzalloc(sizeof(struct dc_state),
-					   GFP_KERNEL);
-=======
 	struct dc_state *context = kvzalloc(sizeof(struct dc_state),
 					    GFP_KERNEL);
->>>>>>> f642729d
 
 	if (!context)
 		return NULL;
@@ -2474,7 +2436,6 @@
 		enum surface_update_type update_type,
 		struct dc_state *context)
 {
-	bool mpcc_disconnected = false;
 	int i, j;
 	struct pipe_ctx *top_pipe_to_program = NULL;
 
@@ -2503,15 +2464,6 @@
 			dc->hwss.prepare_bandwidth(dc, context);
 
 		context_clock_trace(dc, context);
-	}
-
-	if (update_type != UPDATE_TYPE_FAST && dc->hwss.interdependent_update_lock &&
-		dc->hwss.disconnect_pipes && dc->hwss.wait_for_pending_cleared){
-		dc->hwss.interdependent_update_lock(dc, context, true);
-		mpcc_disconnected = dc->hwss.disconnect_pipes(dc, context);
-		dc->hwss.interdependent_update_lock(dc, context, false);
-		if (mpcc_disconnected)
-			dc->hwss.wait_for_pending_cleared(dc, context);
 	}
 
 	for (j = 0; j < dc->res_pool->pipe_count; j++) {
@@ -3153,26 +3105,16 @@
 
 		if (link->psr_settings.psr_feature_enabled) {
 			if (enable && !link->psr_settings.psr_allow_active)
-<<<<<<< HEAD
-				return dc_link_set_psr_allow_active(link, true, false);
-			else if (!enable && link->psr_settings.psr_allow_active)
-				return dc_link_set_psr_allow_active(link, false, true);
-=======
 				return dc_link_set_psr_allow_active(link, true, false, false);
 			else if (!enable && link->psr_settings.psr_allow_active)
 				return dc_link_set_psr_allow_active(link, false, true, false);
->>>>>>> f642729d
 		}
 	}
 
 	return true;
 }
 
-<<<<<<< HEAD
-#if defined(CONFIG_DRM_AMD_DC_DCN3_0)
-=======
 #if defined(CONFIG_DRM_AMD_DC_DCN)
->>>>>>> f642729d
 
 void dc_allow_idle_optimizations(struct dc *dc, bool allow)
 {
@@ -3219,13 +3161,6 @@
 			core_link_enable_stream(dc->current_state, &dc->current_state->res_ctx.pipe_ctx[i]);
 }
 
-<<<<<<< HEAD
-bool dc_is_plane_eligible_for_idle_optimizaitons(struct dc *dc,
-						 struct dc_plane_state *plane)
-{
-	return false;
-}
-=======
 bool dc_is_plane_eligible_for_idle_optimizations(struct dc *dc, struct dc_plane_state *plane,
 		struct dc_cursor_attributes *cursor_attr)
 {
@@ -3240,5 +3175,4 @@
 	if (dc->hwss.hardware_release)
 		dc->hwss.hardware_release(dc);
 }
->>>>>>> f642729d
 #endif
--- conflicted
+++ resolved
@@ -364,8 +364,6 @@
 	if (atomic_read(&ctx->guilty))
 		out->state.flags |= AMDGPU_CTX_QUERY2_FLAGS_GUILTY;
 
-<<<<<<< HEAD
-=======
 	if (adev->ras_enabled && con) {
 		/* Return the cached values in O(1),
 		 * and schedule delayed work to cache
@@ -390,7 +388,6 @@
 				      msecs_to_jiffies(AMDGPU_RAS_COUNTE_DELAY_MS));
 	}
 
->>>>>>> 1bd8a7dc
 	mutex_unlock(&mgr->lock);
 	return 0;
 }

/*
 * Copyright 2016 Advanced Micro Devices, Inc.
 *
 * Permission is hereby granted, free of charge, to any person obtaining a
 * copy of this software and associated documentation files (the "Software"),
 * to deal in the Software without restriction, including without limitation
 * the rights to use, copy, modify, merge, publish, distribute, sublicense,
 * and/or sell copies of the Software, and to permit persons to whom the
 * Software is furnished to do so, subject to the following conditions:
 *
 * The above copyright notice and this permission notice shall be included in
 * all copies or substantial portions of the Software.
 *
 * THE SOFTWARE IS PROVIDED "AS IS", WITHOUT WARRANTY OF ANY KIND, EXPRESS OR
 * IMPLIED, INCLUDING BUT NOT LIMITED TO THE WARRANTIES OF MERCHANTABILITY,
 * FITNESS FOR A PARTICULAR PURPOSE AND NONINFRINGEMENT.  IN NO EVENT SHALL
 * THE COPYRIGHT HOLDER(S) OR AUTHOR(S) BE LIABLE FOR ANY CLAIM, DAMAGES OR
 * OTHER LIABILITY, WHETHER IN AN ACTION OF CONTRACT, TORT OR OTHERWISE,
 * ARISING FROM, OUT OF OR IN CONNECTION WITH THE SOFTWARE OR THE USE OR
 * OTHER DEALINGS IN THE SOFTWARE.
 *
 * Authors: Christian König
 */

#include <linux/dma-mapping.h>
#include "amdgpu.h"
#include "amdgpu_vm.h"
#include "amdgpu_res_cursor.h"
#include "amdgpu_atomfirmware.h"
#include "atom.h"

struct amdgpu_vram_reservation {
	struct list_head node;
	struct drm_mm_node mm_node;
};

static inline struct amdgpu_vram_mgr *
to_vram_mgr(struct ttm_resource_manager *man)
{
	return container_of(man, struct amdgpu_vram_mgr, manager);
}

static inline struct amdgpu_device *
to_amdgpu_device(struct amdgpu_vram_mgr *mgr)
{
	return container_of(mgr, struct amdgpu_device, mman.vram_mgr);
}

/**
 * DOC: mem_info_vram_total
 *
 * The amdgpu driver provides a sysfs API for reporting current total VRAM
 * available on the device
 * The file mem_info_vram_total is used for this and returns the total
 * amount of VRAM in bytes
 */
static ssize_t amdgpu_mem_info_vram_total_show(struct device *dev,
		struct device_attribute *attr, char *buf)
{
	struct drm_device *ddev = dev_get_drvdata(dev);
	struct amdgpu_device *adev = drm_to_adev(ddev);

	return sysfs_emit(buf, "%llu\n", adev->gmc.real_vram_size);
}

/**
 * DOC: mem_info_vis_vram_total
 *
 * The amdgpu driver provides a sysfs API for reporting current total
 * visible VRAM available on the device
 * The file mem_info_vis_vram_total is used for this and returns the total
 * amount of visible VRAM in bytes
 */
static ssize_t amdgpu_mem_info_vis_vram_total_show(struct device *dev,
		struct device_attribute *attr, char *buf)
{
	struct drm_device *ddev = dev_get_drvdata(dev);
	struct amdgpu_device *adev = drm_to_adev(ddev);

	return sysfs_emit(buf, "%llu\n", adev->gmc.visible_vram_size);
}

/**
 * DOC: mem_info_vram_used
 *
 * The amdgpu driver provides a sysfs API for reporting current total VRAM
 * available on the device
 * The file mem_info_vram_used is used for this and returns the total
 * amount of currently used VRAM in bytes
 */
static ssize_t amdgpu_mem_info_vram_used_show(struct device *dev,
					      struct device_attribute *attr,
					      char *buf)
{
	struct drm_device *ddev = dev_get_drvdata(dev);
	struct amdgpu_device *adev = drm_to_adev(ddev);
	struct ttm_resource_manager *man;

	man = ttm_manager_type(&adev->mman.bdev, TTM_PL_VRAM);
	return sysfs_emit(buf, "%llu\n", amdgpu_vram_mgr_usage(man));
}

/**
 * DOC: mem_info_vis_vram_used
 *
 * The amdgpu driver provides a sysfs API for reporting current total of
 * used visible VRAM
 * The file mem_info_vis_vram_used is used for this and returns the total
 * amount of currently used visible VRAM in bytes
 */
static ssize_t amdgpu_mem_info_vis_vram_used_show(struct device *dev,
						  struct device_attribute *attr,
						  char *buf)
{
	struct drm_device *ddev = dev_get_drvdata(dev);
	struct amdgpu_device *adev = drm_to_adev(ddev);
	struct ttm_resource_manager *man;

	man = ttm_manager_type(&adev->mman.bdev, TTM_PL_VRAM);
	return sysfs_emit(buf, "%llu\n", amdgpu_vram_mgr_vis_usage(man));
}

/**
 * DOC: mem_info_vram_vendor
 *
 * The amdgpu driver provides a sysfs API for reporting the vendor of the
 * installed VRAM
 * The file mem_info_vram_vendor is used for this and returns the name of the
 * vendor.
 */
static ssize_t amdgpu_mem_info_vram_vendor(struct device *dev,
					   struct device_attribute *attr,
					   char *buf)
{
	struct drm_device *ddev = dev_get_drvdata(dev);
	struct amdgpu_device *adev = drm_to_adev(ddev);

	switch (adev->gmc.vram_vendor) {
	case SAMSUNG:
		return sysfs_emit(buf, "samsung\n");
	case INFINEON:
		return sysfs_emit(buf, "infineon\n");
	case ELPIDA:
		return sysfs_emit(buf, "elpida\n");
	case ETRON:
		return sysfs_emit(buf, "etron\n");
	case NANYA:
		return sysfs_emit(buf, "nanya\n");
	case HYNIX:
		return sysfs_emit(buf, "hynix\n");
	case MOSEL:
		return sysfs_emit(buf, "mosel\n");
	case WINBOND:
		return sysfs_emit(buf, "winbond\n");
	case ESMT:
		return sysfs_emit(buf, "esmt\n");
	case MICRON:
		return sysfs_emit(buf, "micron\n");
	default:
		return sysfs_emit(buf, "unknown\n");
	}
}

static DEVICE_ATTR(mem_info_vram_total, S_IRUGO,
		   amdgpu_mem_info_vram_total_show, NULL);
static DEVICE_ATTR(mem_info_vis_vram_total, S_IRUGO,
		   amdgpu_mem_info_vis_vram_total_show,NULL);
static DEVICE_ATTR(mem_info_vram_used, S_IRUGO,
		   amdgpu_mem_info_vram_used_show, NULL);
static DEVICE_ATTR(mem_info_vis_vram_used, S_IRUGO,
		   amdgpu_mem_info_vis_vram_used_show, NULL);
static DEVICE_ATTR(mem_info_vram_vendor, S_IRUGO,
		   amdgpu_mem_info_vram_vendor, NULL);

static const struct attribute *amdgpu_vram_mgr_attributes[] = {
	&dev_attr_mem_info_vram_total.attr,
	&dev_attr_mem_info_vis_vram_total.attr,
	&dev_attr_mem_info_vram_used.attr,
	&dev_attr_mem_info_vis_vram_used.attr,
	&dev_attr_mem_info_vram_vendor.attr,
	NULL
};

/**
 * amdgpu_vram_mgr_vis_size - Calculate visible node size
 *
 * @adev: amdgpu_device pointer
 * @node: MM node structure
 *
 * Calculate how many bytes of the MM node are inside visible VRAM
 */
static u64 amdgpu_vram_mgr_vis_size(struct amdgpu_device *adev,
				    struct drm_mm_node *node)
{
	uint64_t start = node->start << PAGE_SHIFT;
	uint64_t end = (node->size + node->start) << PAGE_SHIFT;

	if (start >= adev->gmc.visible_vram_size)
		return 0;

	return (end > adev->gmc.visible_vram_size ?
		adev->gmc.visible_vram_size : end) - start;
}

/**
 * amdgpu_vram_mgr_bo_visible_size - CPU visible BO size
 *
 * @bo: &amdgpu_bo buffer object (must be in VRAM)
 *
 * Returns:
 * How much of the given &amdgpu_bo buffer object lies in CPU visible VRAM.
 */
u64 amdgpu_vram_mgr_bo_visible_size(struct amdgpu_bo *bo)
{
	struct amdgpu_device *adev = amdgpu_ttm_adev(bo->tbo.bdev);
	struct ttm_resource *mem = &bo->tbo.mem;
	struct drm_mm_node *nodes = mem->mm_node;
	unsigned pages = mem->num_pages;
	u64 usage;

	if (amdgpu_gmc_vram_full_visible(&adev->gmc))
		return amdgpu_bo_size(bo);

	if (mem->start >= adev->gmc.visible_vram_size >> PAGE_SHIFT)
		return 0;

	for (usage = 0; nodes && pages; pages -= nodes->size, nodes++)
		usage += amdgpu_vram_mgr_vis_size(adev, nodes);

	return usage;
}

/* Commit the reservation of VRAM pages */
static void amdgpu_vram_mgr_do_reserve(struct ttm_resource_manager *man)
{
	struct amdgpu_vram_mgr *mgr = to_vram_mgr(man);
	struct amdgpu_device *adev = to_amdgpu_device(mgr);
	struct drm_mm *mm = &mgr->mm;
	struct amdgpu_vram_reservation *rsv, *temp;
	uint64_t vis_usage;

	list_for_each_entry_safe(rsv, temp, &mgr->reservations_pending, node) {
		if (drm_mm_reserve_node(mm, &rsv->mm_node))
			continue;

		dev_dbg(adev->dev, "Reservation 0x%llx - %lld, Succeeded\n",
			rsv->mm_node.start, rsv->mm_node.size);

		vis_usage = amdgpu_vram_mgr_vis_size(adev, &rsv->mm_node);
		atomic64_add(vis_usage, &mgr->vis_usage);
		atomic64_add(rsv->mm_node.size << PAGE_SHIFT, &mgr->usage);
		list_move(&rsv->node, &mgr->reserved_pages);
	}
}

/**
 * amdgpu_vram_mgr_reserve_range - Reserve a range from VRAM
 *
 * @man: TTM memory type manager
 * @start: start address of the range in VRAM
 * @size: size of the range
 *
 * Reserve memory from start addess with the specified size in VRAM
 */
int amdgpu_vram_mgr_reserve_range(struct ttm_resource_manager *man,
				  uint64_t start, uint64_t size)
{
	struct amdgpu_vram_mgr *mgr = to_vram_mgr(man);
	struct amdgpu_vram_reservation *rsv;

	rsv = kzalloc(sizeof(*rsv), GFP_KERNEL);
	if (!rsv)
		return -ENOMEM;

	INIT_LIST_HEAD(&rsv->node);
	rsv->mm_node.start = start >> PAGE_SHIFT;
	rsv->mm_node.size = size >> PAGE_SHIFT;

	spin_lock(&mgr->lock);
	list_add_tail(&mgr->reservations_pending, &rsv->node);
	amdgpu_vram_mgr_do_reserve(man);
	spin_unlock(&mgr->lock);

	return 0;
}

/**
 * amdgpu_vram_mgr_query_page_status - query the reservation status
 *
 * @man: TTM memory type manager
 * @start: start address of a page in VRAM
 *
 * Returns:
 *	-EBUSY: the page is still hold and in pending list
 *	0: the page has been reserved
 *	-ENOENT: the input page is not a reservation
 */
int amdgpu_vram_mgr_query_page_status(struct ttm_resource_manager *man,
				      uint64_t start)
{
	struct amdgpu_vram_mgr *mgr = to_vram_mgr(man);
	struct amdgpu_vram_reservation *rsv;
	int ret;

	spin_lock(&mgr->lock);

	list_for_each_entry(rsv, &mgr->reservations_pending, node) {
		if ((rsv->mm_node.start <= start) &&
		    (start < (rsv->mm_node.start + rsv->mm_node.size))) {
			ret = -EBUSY;
			goto out;
		}
	}

	list_for_each_entry(rsv, &mgr->reserved_pages, node) {
		if ((rsv->mm_node.start <= start) &&
		    (start < (rsv->mm_node.start + rsv->mm_node.size))) {
			ret = 0;
			goto out;
		}
	}

	ret = -ENOENT;
out:
	spin_unlock(&mgr->lock);
	return ret;
}

/**
 * amdgpu_vram_mgr_virt_start - update virtual start address
 *
 * @mem: ttm_resource to update
 * @node: just allocated node
 *
 * Calculate a virtual BO start address to easily check if everything is CPU
 * accessible.
 */
static void amdgpu_vram_mgr_virt_start(struct ttm_resource *mem,
				       struct drm_mm_node *node)
{
	unsigned long start;

	start = node->start + node->size;
	if (start > mem->num_pages)
		start -= mem->num_pages;
	else
		start = 0;
	mem->start = max(mem->start, start);
}

/**
 * amdgpu_vram_mgr_new - allocate new ranges
 *
 * @man: TTM memory type manager
 * @tbo: TTM BO we need this range for
 * @place: placement flags and restrictions
 * @mem: the resulting mem object
 *
 * Allocate VRAM for the given BO.
 */
static int amdgpu_vram_mgr_new(struct ttm_resource_manager *man,
			       struct ttm_buffer_object *tbo,
			       const struct ttm_place *place,
			       struct ttm_resource *mem)
{
	unsigned long lpfn, num_nodes, pages_per_node, pages_left, pages;
	struct amdgpu_vram_mgr *mgr = to_vram_mgr(man);
	struct amdgpu_device *adev = to_amdgpu_device(mgr);
	uint64_t vis_usage = 0, mem_bytes, max_bytes;
	struct drm_mm *mm = &mgr->mm;
	enum drm_mm_insert_mode mode;
	struct drm_mm_node *nodes;
	unsigned i;
	int r;

	lpfn = place->lpfn;
	if (!lpfn)
		lpfn = man->size;

	max_bytes = adev->gmc.mc_vram_size;
	if (tbo->type != ttm_bo_type_kernel)
		max_bytes -= AMDGPU_VM_RESERVED_VRAM;

	/* bail out quickly if there's likely not enough VRAM for this BO */
	mem_bytes = (u64)mem->num_pages << PAGE_SHIFT;
	if (atomic64_add_return(mem_bytes, &mgr->usage) > max_bytes) {
		atomic64_sub(mem_bytes, &mgr->usage);
		return -ENOSPC;
	}

	if (place->flags & TTM_PL_FLAG_CONTIGUOUS) {
		pages_per_node = ~0ul;
		num_nodes = 1;
	} else {
#ifdef CONFIG_TRANSPARENT_HUGEPAGE
		pages_per_node = HPAGE_PMD_NR;
#else
		/* default to 2MB */
		pages_per_node = 2UL << (20UL - PAGE_SHIFT);
#endif
<<<<<<< HEAD
		pages_per_node = max((uint32_t)pages_per_node,
				     tbo->page_alignment);
=======
		pages_per_node = max_t(uint32_t, pages_per_node,
				       mem->page_alignment);
>>>>>>> 2117d5f9
		num_nodes = DIV_ROUND_UP(mem->num_pages, pages_per_node);
	}

	nodes = kvmalloc_array((uint32_t)num_nodes, sizeof(*nodes),
			       GFP_KERNEL | __GFP_ZERO);
	if (!nodes) {
		atomic64_sub(mem_bytes, &mgr->usage);
		return -ENOMEM;
	}

	mode = DRM_MM_INSERT_BEST;
	if (place->flags & TTM_PL_FLAG_TOPDOWN)
		mode = DRM_MM_INSERT_HIGH;

	mem->start = 0;
	pages_left = mem->num_pages;

	/* Limit maximum size to 2GB due to SG table limitations */
	pages = min(pages_left, 2UL << (30 - PAGE_SHIFT));

<<<<<<< HEAD
		vis_usage += amdgpu_vram_mgr_vis_size(adev, &nodes[i]);
		amdgpu_vram_mgr_virt_start(mem, &nodes[i]);
		pages_left -= pages;
	}

	for (; pages_left; ++i) {
		unsigned long pages = min(pages_left, pages_per_node);
		uint32_t alignment = tbo->page_alignment;
=======
	i = 0;
	spin_lock(&mgr->lock);
	while (pages_left) {
		uint32_t alignment = mem->page_alignment;
>>>>>>> 2117d5f9

		if (pages >= pages_per_node)
			alignment = pages_per_node;

		r = drm_mm_insert_node_in_range(mm, &nodes[i], pages, alignment,
						0, place->fpfn, lpfn, mode);
		if (unlikely(r)) {
			if (pages > pages_per_node) {
				if (is_power_of_2(pages))
					pages = pages / 2;
				else
					pages = rounddown_pow_of_two(pages);
				continue;
			}
			goto error;
		}

		vis_usage += amdgpu_vram_mgr_vis_size(adev, &nodes[i]);
		amdgpu_vram_mgr_virt_start(mem, &nodes[i]);
		pages_left -= pages;
		++i;

		if (pages > pages_left)
			pages = pages_left;
	}
	spin_unlock(&mgr->lock);

	if (i == 1)
		mem->placement |= TTM_PL_FLAG_CONTIGUOUS;

	atomic64_add(vis_usage, &mgr->vis_usage);
	mem->mm_node = nodes;
	return 0;

error:
	while (i--)
		drm_mm_remove_node(&nodes[i]);
	spin_unlock(&mgr->lock);
	atomic64_sub(mem->num_pages << PAGE_SHIFT, &mgr->usage);

	kvfree(nodes);
	return r;
}

/**
 * amdgpu_vram_mgr_del - free ranges
 *
 * @man: TTM memory type manager
 * @mem: TTM memory object
 *
 * Free the allocated VRAM again.
 */
static void amdgpu_vram_mgr_del(struct ttm_resource_manager *man,
				struct ttm_resource *mem)
{
	struct amdgpu_vram_mgr *mgr = to_vram_mgr(man);
	struct amdgpu_device *adev = to_amdgpu_device(mgr);
	struct drm_mm_node *nodes = mem->mm_node;
	uint64_t usage = 0, vis_usage = 0;
	unsigned pages = mem->num_pages;

	if (!mem->mm_node)
		return;

	spin_lock(&mgr->lock);
	while (pages) {
		pages -= nodes->size;
		drm_mm_remove_node(nodes);
		usage += nodes->size << PAGE_SHIFT;
		vis_usage += amdgpu_vram_mgr_vis_size(adev, nodes);
		++nodes;
	}
	amdgpu_vram_mgr_do_reserve(man);
	spin_unlock(&mgr->lock);

	atomic64_sub(usage, &mgr->usage);
	atomic64_sub(vis_usage, &mgr->vis_usage);

	kvfree(mem->mm_node);
	mem->mm_node = NULL;
}

/**
 * amdgpu_vram_mgr_alloc_sgt - allocate and fill a sg table
 *
 * @adev: amdgpu device pointer
 * @mem: TTM memory object
 * @offset: byte offset from the base of VRAM BO
 * @length: number of bytes to export in sg_table
 * @dev: the other device
 * @dir: dma direction
 * @sgt: resulting sg table
 *
 * Allocate and fill a sg table from a VRAM allocation.
 */
int amdgpu_vram_mgr_alloc_sgt(struct amdgpu_device *adev,
			      struct ttm_resource *mem,
			      u64 offset, u64 length,
			      struct device *dev,
			      enum dma_data_direction dir,
			      struct sg_table **sgt)
{
	struct amdgpu_res_cursor cursor;
	struct scatterlist *sg;
	int num_entries = 0;
	int i, r;

	*sgt = kmalloc(sizeof(**sgt), GFP_KERNEL);
	if (!*sgt)
		return -ENOMEM;

	/* Determine the number of DRM_MM nodes to export */
	amdgpu_res_first(mem, offset, length, &cursor);
	while (cursor.remaining) {
		num_entries++;
		amdgpu_res_next(&cursor, cursor.size);
	}

	r = sg_alloc_table(*sgt, num_entries, GFP_KERNEL);
	if (r)
		goto error_free;

	/* Initialize scatterlist nodes of sg_table */
	for_each_sgtable_sg((*sgt), sg, i)
		sg->length = 0;

	/*
	 * Walk down DRM_MM nodes to populate scatterlist nodes
	 * @note: Use iterator api to get first the DRM_MM node
	 * and the number of bytes from it. Access the following
	 * DRM_MM node(s) if more buffer needs to exported
	 */
	amdgpu_res_first(mem, offset, length, &cursor);
	for_each_sgtable_sg((*sgt), sg, i) {
		phys_addr_t phys = cursor.start + adev->gmc.aper_base;
		size_t size = cursor.size;
		dma_addr_t addr;

		addr = dma_map_resource(dev, phys, size, dir,
					DMA_ATTR_SKIP_CPU_SYNC);
		r = dma_mapping_error(dev, addr);
		if (r)
			goto error_unmap;

		sg_set_page(sg, NULL, size, 0);
		sg_dma_address(sg) = addr;
		sg_dma_len(sg) = size;

		amdgpu_res_next(&cursor, cursor.size);
	}

	return 0;

error_unmap:
	for_each_sgtable_sg((*sgt), sg, i) {
		if (!sg->length)
			continue;

		dma_unmap_resource(dev, sg->dma_address,
				   sg->length, dir,
				   DMA_ATTR_SKIP_CPU_SYNC);
	}
	sg_free_table(*sgt);

error_free:
	kfree(*sgt);
	return r;
}

/**
 * amdgpu_vram_mgr_free_sgt - allocate and fill a sg table
 *
 * @dev: device pointer
 * @dir: data direction of resource to unmap
 * @sgt: sg table to free
 *
 * Free a previously allocate sg table.
 */
void amdgpu_vram_mgr_free_sgt(struct device *dev,
			      enum dma_data_direction dir,
			      struct sg_table *sgt)
{
	struct scatterlist *sg;
	int i;

	for_each_sgtable_sg(sgt, sg, i)
		dma_unmap_resource(dev, sg->dma_address,
				   sg->length, dir,
				   DMA_ATTR_SKIP_CPU_SYNC);
	sg_free_table(sgt);
	kfree(sgt);
}

/**
 * amdgpu_vram_mgr_usage - how many bytes are used in this domain
 *
 * @man: TTM memory type manager
 *
 * Returns how many bytes are used in this domain.
 */
uint64_t amdgpu_vram_mgr_usage(struct ttm_resource_manager *man)
{
	struct amdgpu_vram_mgr *mgr = to_vram_mgr(man);

	return atomic64_read(&mgr->usage);
}

/**
 * amdgpu_vram_mgr_vis_usage - how many bytes are used in the visible part
 *
 * @man: TTM memory type manager
 *
 * Returns how many bytes are used in the visible part of VRAM
 */
uint64_t amdgpu_vram_mgr_vis_usage(struct ttm_resource_manager *man)
{
	struct amdgpu_vram_mgr *mgr = to_vram_mgr(man);

	return atomic64_read(&mgr->vis_usage);
}

/**
 * amdgpu_vram_mgr_debug - dump VRAM table
 *
 * @man: TTM memory type manager
 * @printer: DRM printer to use
 *
 * Dump the table content using printk.
 */
static void amdgpu_vram_mgr_debug(struct ttm_resource_manager *man,
				  struct drm_printer *printer)
{
	struct amdgpu_vram_mgr *mgr = to_vram_mgr(man);

	spin_lock(&mgr->lock);
	drm_mm_print(&mgr->mm, printer);
	spin_unlock(&mgr->lock);

	drm_printf(printer, "man size:%llu pages, ram usage:%lluMB, vis usage:%lluMB\n",
		   man->size, amdgpu_vram_mgr_usage(man) >> 20,
		   amdgpu_vram_mgr_vis_usage(man) >> 20);
}

static const struct ttm_resource_manager_func amdgpu_vram_mgr_func = {
	.alloc	= amdgpu_vram_mgr_new,
	.free	= amdgpu_vram_mgr_del,
	.debug	= amdgpu_vram_mgr_debug
};

/**
 * amdgpu_vram_mgr_init - init VRAM manager and DRM MM
 *
 * @adev: amdgpu_device pointer
 *
 * Allocate and initialize the VRAM manager.
 */
int amdgpu_vram_mgr_init(struct amdgpu_device *adev)
{
	struct amdgpu_vram_mgr *mgr = &adev->mman.vram_mgr;
	struct ttm_resource_manager *man = &mgr->manager;
	int ret;

	ttm_resource_manager_init(man, adev->gmc.real_vram_size >> PAGE_SHIFT);

	man->func = &amdgpu_vram_mgr_func;

	drm_mm_init(&mgr->mm, 0, man->size);
	spin_lock_init(&mgr->lock);
	INIT_LIST_HEAD(&mgr->reservations_pending);
	INIT_LIST_HEAD(&mgr->reserved_pages);

	/* Add the two VRAM-related sysfs files */
	ret = sysfs_create_files(&adev->dev->kobj, amdgpu_vram_mgr_attributes);
	if (ret)
		DRM_ERROR("Failed to register sysfs\n");

	ttm_set_driver_manager(&adev->mman.bdev, TTM_PL_VRAM, &mgr->manager);
	ttm_resource_manager_set_used(man, true);
	return 0;
}

/**
 * amdgpu_vram_mgr_fini - free and destroy VRAM manager
 *
 * @adev: amdgpu_device pointer
 *
 * Destroy and free the VRAM manager, returns -EBUSY if ranges are still
 * allocated inside it.
 */
void amdgpu_vram_mgr_fini(struct amdgpu_device *adev)
{
	struct amdgpu_vram_mgr *mgr = &adev->mman.vram_mgr;
	struct ttm_resource_manager *man = &mgr->manager;
	int ret;
	struct amdgpu_vram_reservation *rsv, *temp;

	ttm_resource_manager_set_used(man, false);

	ret = ttm_resource_manager_evict_all(&adev->mman.bdev, man);
	if (ret)
		return;

	spin_lock(&mgr->lock);
	list_for_each_entry_safe(rsv, temp, &mgr->reservations_pending, node)
		kfree(rsv);

	list_for_each_entry_safe(rsv, temp, &mgr->reserved_pages, node) {
		drm_mm_remove_node(&rsv->mm_node);
		kfree(rsv);
	}
	drm_mm_takedown(&mgr->mm);
	spin_unlock(&mgr->lock);

	sysfs_remove_files(&adev->dev->kobj, amdgpu_vram_mgr_attributes);

	ttm_resource_manager_cleanup(man);
	ttm_set_driver_manager(&adev->mman.bdev, TTM_PL_VRAM, NULL);
}<|MERGE_RESOLUTION|>--- conflicted
+++ resolved
@@ -398,13 +398,8 @@
 		/* default to 2MB */
 		pages_per_node = 2UL << (20UL - PAGE_SHIFT);
 #endif
-<<<<<<< HEAD
-		pages_per_node = max((uint32_t)pages_per_node,
+		pages_per_node = max_t(uint32_t, pages_per_node,
 				     tbo->page_alignment);
-=======
-		pages_per_node = max_t(uint32_t, pages_per_node,
-				       mem->page_alignment);
->>>>>>> 2117d5f9
 		num_nodes = DIV_ROUND_UP(mem->num_pages, pages_per_node);
 	}
 
@@ -425,21 +420,10 @@
 	/* Limit maximum size to 2GB due to SG table limitations */
 	pages = min(pages_left, 2UL << (30 - PAGE_SHIFT));
 
-<<<<<<< HEAD
-		vis_usage += amdgpu_vram_mgr_vis_size(adev, &nodes[i]);
-		amdgpu_vram_mgr_virt_start(mem, &nodes[i]);
-		pages_left -= pages;
-	}
-
-	for (; pages_left; ++i) {
-		unsigned long pages = min(pages_left, pages_per_node);
-		uint32_t alignment = tbo->page_alignment;
-=======
 	i = 0;
 	spin_lock(&mgr->lock);
 	while (pages_left) {
-		uint32_t alignment = mem->page_alignment;
->>>>>>> 2117d5f9
+		uint32_t alignment = tbo->page_alignment;
 
 		if (pages >= pages_per_node)
 			alignment = pages_per_node;

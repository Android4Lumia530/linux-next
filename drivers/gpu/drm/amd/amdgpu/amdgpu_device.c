--- conflicted
+++ resolved
@@ -2720,7 +2720,6 @@
 			continue;
 		}
 
-<<<<<<< HEAD
 		/* skip suspend of gfx and psp for S0ix
 		 * gfx is in gfxoff state, so on resume it will exit gfxoff just
 		 * like at runtime. PSP is also part of the always on hardware
@@ -2731,7 +2730,6 @@
 		     adev->ip_blocks[i].version->type == AMD_IP_BLOCK_TYPE_GFX))
 			continue;
 
-=======
 		/* skip unnecessary suspend if we do not initialize them yet */
 		if (adev->gmc.xgmi.pending_reset &&
 		    !(adev->ip_blocks[i].version->type == AMD_IP_BLOCK_TYPE_GMC ||
@@ -2741,7 +2739,6 @@
 			adev->ip_blocks[i].status.hw = false;
 			continue;
 		}
->>>>>>> fe8a0578
 		/* XXX handle errors */
 		r = adev->ip_blocks[i].version->funcs->suspend(adev);
 		/* XXX handle errors */

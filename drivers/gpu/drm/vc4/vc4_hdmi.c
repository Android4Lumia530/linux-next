--- conflicted
+++ resolved
@@ -65,7 +65,6 @@
 #define VC5_HDMI_HORZB_HBP_MASK			VC4_MASK(26, 16)
 #define VC5_HDMI_HORZB_HSP_SHIFT		0
 #define VC5_HDMI_HORZB_HSP_MASK			VC4_MASK(10, 0)
-<<<<<<< HEAD
 
 #define VC5_HDMI_VERTA_VSP_SHIFT		24
 #define VC5_HDMI_VERTA_VSP_MASK			VC4_MASK(28, 24)
@@ -77,11 +76,24 @@
 #define VC5_HDMI_VERTB_VSPO_SHIFT		16
 #define VC5_HDMI_VERTB_VSPO_MASK		VC4_MASK(29, 16)
 
+#define VC5_HDMI_DEEP_COLOR_CONFIG_1_INIT_PACK_PHASE_SHIFT	8
+#define VC5_HDMI_DEEP_COLOR_CONFIG_1_INIT_PACK_PHASE_MASK	VC4_MASK(10, 8)
+
+#define VC5_HDMI_DEEP_COLOR_CONFIG_1_COLOR_DEPTH_SHIFT		0
+#define VC5_HDMI_DEEP_COLOR_CONFIG_1_COLOR_DEPTH_MASK		VC4_MASK(3, 0)
+
+#define VC5_HDMI_GCP_CONFIG_GCP_ENABLE		BIT(31)
+
+#define VC5_HDMI_GCP_WORD_1_GCP_SUBPACKET_BYTE_1_SHIFT	8
+#define VC5_HDMI_GCP_WORD_1_GCP_SUBPACKET_BYTE_1_MASK	VC4_MASK(15, 8)
+
 # define VC4_HD_M_SW_RST			BIT(2)
 # define VC4_HD_M_ENABLE			BIT(0)
 
 #define CEC_CLOCK_FREQ 40000
 #define VC4_HSM_MID_CLOCK 149985000
+
+#define HDMI_14_MAX_TMDS_CLK   (340 * 1000 * 1000)
 
 static int vc4_hdmi_debugfs_regs(struct seq_file *m, void *unused)
 {
@@ -107,62 +119,6 @@
 		   VC4_HDMI_SW_RESET_HDMI |
 		   VC4_HDMI_SW_RESET_FORMAT_DETECT);
 
-=======
-
-#define VC5_HDMI_VERTA_VSP_SHIFT		24
-#define VC5_HDMI_VERTA_VSP_MASK			VC4_MASK(28, 24)
-#define VC5_HDMI_VERTA_VFP_SHIFT		16
-#define VC5_HDMI_VERTA_VFP_MASK			VC4_MASK(22, 16)
-#define VC5_HDMI_VERTA_VAL_SHIFT		0
-#define VC5_HDMI_VERTA_VAL_MASK			VC4_MASK(12, 0)
-
-#define VC5_HDMI_VERTB_VSPO_SHIFT		16
-#define VC5_HDMI_VERTB_VSPO_MASK		VC4_MASK(29, 16)
-
-#define VC5_HDMI_DEEP_COLOR_CONFIG_1_INIT_PACK_PHASE_SHIFT	8
-#define VC5_HDMI_DEEP_COLOR_CONFIG_1_INIT_PACK_PHASE_MASK	VC4_MASK(10, 8)
-
-#define VC5_HDMI_DEEP_COLOR_CONFIG_1_COLOR_DEPTH_SHIFT		0
-#define VC5_HDMI_DEEP_COLOR_CONFIG_1_COLOR_DEPTH_MASK		VC4_MASK(3, 0)
-
-#define VC5_HDMI_GCP_CONFIG_GCP_ENABLE		BIT(31)
-
-#define VC5_HDMI_GCP_WORD_1_GCP_SUBPACKET_BYTE_1_SHIFT	8
-#define VC5_HDMI_GCP_WORD_1_GCP_SUBPACKET_BYTE_1_MASK	VC4_MASK(15, 8)
-
-# define VC4_HD_M_SW_RST			BIT(2)
-# define VC4_HD_M_ENABLE			BIT(0)
-
-#define CEC_CLOCK_FREQ 40000
-#define VC4_HSM_MID_CLOCK 149985000
-
-#define HDMI_14_MAX_TMDS_CLK   (340 * 1000 * 1000)
-
-static int vc4_hdmi_debugfs_regs(struct seq_file *m, void *unused)
-{
-	struct drm_info_node *node = (struct drm_info_node *)m->private;
-	struct vc4_hdmi *vc4_hdmi = node->info_ent->data;
-	struct drm_printer p = drm_seq_file_printer(m);
-
-	drm_print_regset32(&p, &vc4_hdmi->hdmi_regset);
-	drm_print_regset32(&p, &vc4_hdmi->hd_regset);
-
-	return 0;
-}
-
-static void vc4_hdmi_reset(struct vc4_hdmi *vc4_hdmi)
-{
-	HDMI_WRITE(HDMI_M_CTL, VC4_HD_M_SW_RST);
-	udelay(1);
-	HDMI_WRITE(HDMI_M_CTL, 0);
-
-	HDMI_WRITE(HDMI_M_CTL, VC4_HD_M_ENABLE);
-
-	HDMI_WRITE(HDMI_SW_RESET_CONTROL,
-		   VC4_HDMI_SW_RESET_HDMI |
-		   VC4_HDMI_SW_RESET_FORMAT_DETECT);
-
->>>>>>> f642729d
 	HDMI_WRITE(HDMI_SW_RESET_CONTROL, 0);
 }
 
@@ -201,26 +157,11 @@
 vc4_hdmi_connector_detect(struct drm_connector *connector, bool force)
 {
 	struct vc4_hdmi *vc4_hdmi = connector_to_vc4_hdmi(connector);
-<<<<<<< HEAD
-=======
 	bool connected = false;
->>>>>>> f642729d
 
 	if (vc4_hdmi->hpd_gpio) {
 		if (gpio_get_value_cansleep(vc4_hdmi->hpd_gpio) ^
 		    vc4_hdmi->hpd_active_low)
-<<<<<<< HEAD
-			return connector_status_connected;
-		cec_phys_addr_invalidate(vc4_hdmi->cec_adap);
-		return connector_status_disconnected;
-	}
-
-	if (drm_probe_ddc(vc4_hdmi->ddc))
-		return connector_status_connected;
-
-	if (HDMI_READ(HDMI_HOTPLUG) & VC4_HDMI_HOTPLUG_CONNECTED)
-		return connector_status_connected;
-=======
 			connected = true;
 	} else if (drm_probe_ddc(vc4_hdmi->ddc)) {
 		connected = true;
@@ -242,7 +183,6 @@
 		return connector_status_connected;
 	}
 
->>>>>>> f642729d
 	cec_phys_addr_invalidate(vc4_hdmi->cec_adap);
 	return connector_status_disconnected;
 }
@@ -373,12 +313,9 @@
 
 	HDMI_WRITE(HDMI_RAM_PACKET_CONFIG,
 		   HDMI_READ(HDMI_RAM_PACKET_CONFIG) & ~BIT(packet_id));
-<<<<<<< HEAD
-=======
 
 	if (!poll)
 		return 0;
->>>>>>> f642729d
 
 	return wait_for(!(HDMI_READ(HDMI_RAM_PACKET_STATUS) &
 			  BIT(packet_id)), 100);
@@ -509,12 +446,8 @@
 		vc4_hdmi_set_audio_infoframe(encoder);
 }
 
-<<<<<<< HEAD
-static void vc4_hdmi_encoder_post_crtc_disable(struct drm_encoder *encoder)
-=======
 static void vc4_hdmi_encoder_post_crtc_disable(struct drm_encoder *encoder,
 					       struct drm_atomic_state *state)
->>>>>>> f642729d
 {
 	struct vc4_hdmi *vc4_hdmi = encoder_to_vc4_hdmi(encoder);
 
@@ -527,12 +460,8 @@
 		   HDMI_READ(HDMI_VID_CTL) | VC4_HD_VID_CTL_BLANKPIX);
 }
 
-<<<<<<< HEAD
-static void vc4_hdmi_encoder_post_crtc_powerdown(struct drm_encoder *encoder)
-=======
 static void vc4_hdmi_encoder_post_crtc_powerdown(struct drm_encoder *encoder,
 						 struct drm_atomic_state *state)
->>>>>>> f642729d
 {
 	struct vc4_hdmi *vc4_hdmi = encoder_to_vc4_hdmi(encoder);
 	int ret;
@@ -631,10 +560,7 @@
 }
 
 static void vc4_hdmi_set_timings(struct vc4_hdmi *vc4_hdmi,
-<<<<<<< HEAD
-=======
 				 struct drm_connector_state *state,
->>>>>>> f642729d
 				 struct drm_display_mode *mode)
 {
 	bool hsync_pos = mode->flags & DRM_MODE_FLAG_PHSYNC;
@@ -678,13 +604,9 @@
 	HDMI_WRITE(HDMI_VERTB0, vertb_even);
 	HDMI_WRITE(HDMI_VERTB1, vertb);
 }
-<<<<<<< HEAD
-static void vc5_hdmi_set_timings(struct vc4_hdmi *vc4_hdmi,
-=======
 
 static void vc5_hdmi_set_timings(struct vc4_hdmi *vc4_hdmi,
 				 struct drm_connector_state *state,
->>>>>>> f642729d
 				 struct drm_display_mode *mode)
 {
 	bool hsync_pos = mode->flags & DRM_MODE_FLAG_PHSYNC;
@@ -704,12 +626,9 @@
 					mode->crtc_vsync_end -
 					interlaced,
 					VC4_HDMI_VERTB_VBP));
-<<<<<<< HEAD
-=======
 	unsigned char gcp;
 	bool gcp_en;
 	u32 reg;
->>>>>>> f642729d
 
 	HDMI_WRITE(HDMI_VEC_INTERFACE_XBAR, 0x354021);
 	HDMI_WRITE(HDMI_HORZA,
@@ -735,42 +654,6 @@
 	HDMI_WRITE(HDMI_VERTB0, vertb_even);
 	HDMI_WRITE(HDMI_VERTB1, vertb);
 
-<<<<<<< HEAD
-	HDMI_WRITE(HDMI_CLOCK_STOP, 0);
-}
-
-static void vc4_hdmi_recenter_fifo(struct vc4_hdmi *vc4_hdmi)
-{
-	u32 drift;
-	int ret;
-
-	drift = HDMI_READ(HDMI_FIFO_CTL);
-	drift &= VC4_HDMI_FIFO_VALID_WRITE_MASK;
-
-	HDMI_WRITE(HDMI_FIFO_CTL,
-		   drift & ~VC4_HDMI_FIFO_CTL_RECENTER);
-	HDMI_WRITE(HDMI_FIFO_CTL,
-		   drift | VC4_HDMI_FIFO_CTL_RECENTER);
-	usleep_range(1000, 1100);
-	HDMI_WRITE(HDMI_FIFO_CTL,
-		   drift & ~VC4_HDMI_FIFO_CTL_RECENTER);
-	HDMI_WRITE(HDMI_FIFO_CTL,
-		   drift | VC4_HDMI_FIFO_CTL_RECENTER);
-
-	ret = wait_for(HDMI_READ(HDMI_FIFO_CTL) &
-		       VC4_HDMI_FIFO_CTL_RECENTER_DONE, 1);
-	WARN_ONCE(ret, "Timeout waiting for "
-		  "VC4_HDMI_FIFO_CTL_RECENTER_DONE");
-}
-
-static void vc4_hdmi_encoder_pre_crtc_configure(struct drm_encoder *encoder)
-{
-	struct drm_display_mode *mode = &encoder->crtc->state->adjusted_mode;
-	struct vc4_hdmi *vc4_hdmi = encoder_to_vc4_hdmi(encoder);
-	unsigned long pixel_rate, hsm_rate;
-	int ret;
-
-=======
 	switch (state->max_bpc) {
 	case 12:
 		gcp = 6;
@@ -859,18 +742,13 @@
 	unsigned long pixel_rate, hsm_rate;
 	int ret;
 
->>>>>>> f642729d
 	ret = pm_runtime_get_sync(&vc4_hdmi->pdev->dev);
 	if (ret < 0) {
 		DRM_ERROR("Failed to retain power domain: %d\n", ret);
 		return;
 	}
 
-<<<<<<< HEAD
-	pixel_rate = mode->clock * 1000 * ((mode->flags & DRM_MODE_FLAG_DBLCLK) ? 2 : 1);
-=======
 	pixel_rate = vc4_conn_state->pixel_rate;
->>>>>>> f642729d
 	ret = clk_set_rate(vc4_hdmi->pixel_clock, pixel_rate);
 	if (ret) {
 		DRM_ERROR("Failed to set pixel clock rate: %d\n", ret);
@@ -913,7 +791,8 @@
 		return;
 	}
 
-<<<<<<< HEAD
+	vc4_hdmi_cec_update_clk_div(vc4_hdmi);
+
 	/*
 	 * FIXME: When the pixel freq is 594MHz (4k60), this needs to be setup
 	 * at 300MHz.
@@ -927,23 +806,6 @@
 		return;
 	}
 
-=======
-	vc4_hdmi_cec_update_clk_div(vc4_hdmi);
-
-	/*
-	 * FIXME: When the pixel freq is 594MHz (4k60), this needs to be setup
-	 * at 300MHz.
-	 */
-	ret = clk_set_min_rate(vc4_hdmi->pixel_bvb_clock,
-			       (hsm_rate > VC4_HSM_MID_CLOCK ? 150000000 : 75000000));
-	if (ret) {
-		DRM_ERROR("Failed to set pixel bvb clock rate: %d\n", ret);
-		clk_disable_unprepare(vc4_hdmi->hsm_clock);
-		clk_disable_unprepare(vc4_hdmi->pixel_clock);
-		return;
-	}
-
->>>>>>> f642729d
 	ret = clk_prepare_enable(vc4_hdmi->pixel_bvb_clock);
 	if (ret) {
 		DRM_ERROR("Failed to turn on pixel bvb clock: %d\n", ret);
@@ -952,36 +814,20 @@
 		return;
 	}
 
-<<<<<<< HEAD
-	if (vc4_hdmi->variant->reset)
-		vc4_hdmi->variant->reset(vc4_hdmi);
-
-	if (vc4_hdmi->variant->phy_init)
-		vc4_hdmi->variant->phy_init(vc4_hdmi, mode);
-
-=======
 	if (vc4_hdmi->variant->phy_init)
 		vc4_hdmi->variant->phy_init(vc4_hdmi, vc4_conn_state);
 
->>>>>>> f642729d
 	HDMI_WRITE(HDMI_SCHEDULER_CONTROL,
 		   HDMI_READ(HDMI_SCHEDULER_CONTROL) |
 		   VC4_HDMI_SCHEDULER_CONTROL_MANUAL_FORMAT |
 		   VC4_HDMI_SCHEDULER_CONTROL_IGNORE_VSYNC_PREDICTS);
 
 	if (vc4_hdmi->variant->set_timings)
-<<<<<<< HEAD
-		vc4_hdmi->variant->set_timings(vc4_hdmi, mode);
-}
-
-static void vc4_hdmi_encoder_pre_crtc_enable(struct drm_encoder *encoder)
-=======
 		vc4_hdmi->variant->set_timings(vc4_hdmi, conn_state, mode);
 }
 
 static void vc4_hdmi_encoder_pre_crtc_enable(struct drm_encoder *encoder,
 					     struct drm_atomic_state *state)
->>>>>>> f642729d
 {
 	struct drm_display_mode *mode = &encoder->crtc->state->adjusted_mode;
 	struct vc4_hdmi_encoder *vc4_encoder = to_vc4_hdmi_encoder(encoder);
@@ -1003,12 +849,8 @@
 	HDMI_WRITE(HDMI_FIFO_CTL, VC4_HDMI_FIFO_CTL_MASTER_SLAVE_N);
 }
 
-<<<<<<< HEAD
-static void vc4_hdmi_encoder_post_crtc_enable(struct drm_encoder *encoder)
-=======
 static void vc4_hdmi_encoder_post_crtc_enable(struct drm_encoder *encoder,
 					      struct drm_atomic_state *state)
->>>>>>> f642729d
 {
 	struct drm_display_mode *mode = &encoder->crtc->state->adjusted_mode;
 	struct vc4_hdmi *vc4_hdmi = encoder_to_vc4_hdmi(encoder);
@@ -1061,15 +903,6 @@
 			   VC4_HDMI_RAM_PACKET_ENABLE);
 
 		vc4_hdmi_set_infoframes(encoder);
-<<<<<<< HEAD
-	}
-
-	vc4_hdmi_recenter_fifo(vc4_hdmi);
-}
-
-static void vc4_hdmi_encoder_enable(struct drm_encoder *encoder)
-{
-=======
 	}
 
 	vc4_hdmi_recenter_fifo(vc4_hdmi);
@@ -1128,7 +961,6 @@
 	vc4_state->pixel_rate = pixel_rate;
 
 	return 0;
->>>>>>> f642729d
 }
 
 static enum drm_mode_status
@@ -1137,14 +969,11 @@
 {
 	struct vc4_hdmi *vc4_hdmi = encoder_to_vc4_hdmi(encoder);
 
-<<<<<<< HEAD
-=======
 	if (vc4_hdmi->variant->unsupported_odd_h_timings &&
 	    ((mode->hdisplay % 2) || (mode->hsync_start % 2) ||
 	     (mode->hsync_end % 2) || (mode->htotal % 2)))
 		return MODE_H_ILLEGAL;
 
->>>>>>> f642729d
 	if ((mode->clock * 1000) > vc4_hdmi->variant->max_pixel_clock)
 		return MODE_CLOCK_HIGH;
 
@@ -1274,11 +1103,7 @@
 	int ret;
 
 	vc4_hdmi->audio.streaming = false;
-<<<<<<< HEAD
-	ret = vc4_hdmi_stop_packet(encoder, HDMI_INFOFRAME_TYPE_AUDIO);
-=======
 	ret = vc4_hdmi_stop_packet(encoder, HDMI_INFOFRAME_TYPE_AUDIO, false);
->>>>>>> f642729d
 	if (ret)
 		dev_err(dev, "Failed to stop audio infoframe: %d\n", ret);
 
@@ -1306,10 +1131,7 @@
 				    struct snd_soc_dai *dai)
 {
 	struct vc4_hdmi *vc4_hdmi = dai_to_hdmi(dai);
-<<<<<<< HEAD
-=======
 	struct drm_encoder *encoder = &vc4_hdmi->encoder.base.base;
->>>>>>> f642729d
 	struct device *dev = &vc4_hdmi->pdev->dev;
 	u32 audio_packet_config, channel_mask;
 	u32 channel_map;
@@ -1368,11 +1190,8 @@
 	HDMI_WRITE(HDMI_MAI_CHANNEL_MAP, channel_map);
 	HDMI_WRITE(HDMI_AUDIO_PACKET_CONFIG, audio_packet_config);
 	vc4_hdmi_set_n_cts(vc4_hdmi);
-<<<<<<< HEAD
-=======
 
 	vc4_hdmi_set_audio_infoframe(encoder);
->>>>>>> f642729d
 
 	return 0;
 }
@@ -1381,17 +1200,9 @@
 				  struct snd_soc_dai *dai)
 {
 	struct vc4_hdmi *vc4_hdmi = dai_to_hdmi(dai);
-<<<<<<< HEAD
-	struct drm_encoder *encoder = &vc4_hdmi->encoder.base.base;
 
 	switch (cmd) {
 	case SNDRV_PCM_TRIGGER_START:
-		vc4_hdmi_set_audio_infoframe(encoder);
-=======
-
-	switch (cmd) {
-	case SNDRV_PCM_TRIGGER_START:
->>>>>>> f642729d
 		vc4_hdmi->audio.streaming = true;
 
 		if (vc4_hdmi->variant->phy_rng_enable)
@@ -1623,10 +1434,7 @@
 	card->dai_link = dai_link;
 	card->num_links = 1;
 	card->name = vc4_hdmi->variant->card_name;
-<<<<<<< HEAD
-=======
 	card->driver_name = "vc4-hdmi";
->>>>>>> f642729d
 	card->dev = dev;
 	card->owner = THIS_MODULE;
 
@@ -1662,15 +1470,7 @@
 {
 	struct vc4_hdmi *vc4_hdmi = priv;
 
-<<<<<<< HEAD
-	if (vc4_hdmi->cec_irq_was_rx) {
-		if (vc4_hdmi->cec_rx_msg.len)
-			cec_received_msg(vc4_hdmi->cec_adap,
-					 &vc4_hdmi->cec_rx_msg);
-	} else if (vc4_hdmi->cec_tx_ok) {
-=======
 	if (vc4_hdmi->cec_tx_ok) {
->>>>>>> f642729d
 		cec_transmit_done(vc4_hdmi->cec_adap, CEC_TX_STATUS_OK,
 				  0, 0, 0, 0);
 	} else {
@@ -1684,10 +1484,6 @@
 	return IRQ_HANDLED;
 }
 
-<<<<<<< HEAD
-static void vc4_cec_read_msg(struct vc4_hdmi *vc4_hdmi, u32 cntrl1)
-{
-=======
 static irqreturn_t vc4_cec_irq_handler_thread(int irq, void *priv)
 {
 	struct vc4_hdmi *vc4_hdmi = priv;
@@ -1704,7 +1500,6 @@
 static void vc4_cec_read_msg(struct vc4_hdmi *vc4_hdmi, u32 cntrl1)
 {
 	struct drm_device *dev = vc4_hdmi->connector.dev;
->>>>>>> f642729d
 	struct cec_msg *msg = &vc4_hdmi->cec_rx_msg;
 	unsigned int i;
 
@@ -1717,11 +1512,7 @@
 	}
 
 	for (i = 0; i < msg->len; i += 4) {
-<<<<<<< HEAD
-		u32 val = HDMI_READ(HDMI_CEC_RX_DATA_1 + i);
-=======
 		u32 val = HDMI_READ(HDMI_CEC_RX_DATA_1 + (i >> 2));
->>>>>>> f642729d
 
 		msg->msg[i] = val & 0xff;
 		msg->msg[i + 1] = (val >> 8) & 0xff;
@@ -1764,33 +1555,11 @@
 {
 	struct vc4_hdmi *vc4_hdmi = priv;
 	u32 stat = HDMI_READ(HDMI_CEC_CPU_STATUS);
-<<<<<<< HEAD
-	u32 cntrl1, cntrl5;
+	irqreturn_t ret;
+	u32 cntrl5;
 
 	if (!(stat & VC4_HDMI_CPU_CEC))
 		return IRQ_NONE;
-	vc4_hdmi->cec_rx_msg.len = 0;
-	cntrl1 = HDMI_READ(HDMI_CEC_CNTRL_1);
-	cntrl5 = HDMI_READ(HDMI_CEC_CNTRL_5);
-	vc4_hdmi->cec_irq_was_rx = cntrl5 & VC4_HDMI_CEC_RX_CEC_INT;
-	if (vc4_hdmi->cec_irq_was_rx) {
-		vc4_cec_read_msg(vc4_hdmi, cntrl1);
-		cntrl1 |= VC4_HDMI_CEC_CLEAR_RECEIVE_OFF;
-		HDMI_WRITE(HDMI_CEC_CNTRL_1, cntrl1);
-		cntrl1 &= ~VC4_HDMI_CEC_CLEAR_RECEIVE_OFF;
-	} else {
-		vc4_hdmi->cec_tx_ok = cntrl1 & VC4_HDMI_CEC_TX_STATUS_GOOD;
-		cntrl1 &= ~VC4_HDMI_CEC_START_XMIT_BEGIN;
-	}
-	HDMI_WRITE(HDMI_CEC_CNTRL_1, cntrl1);
-	HDMI_WRITE(HDMI_CEC_CPU_CLEAR, VC4_HDMI_CPU_CEC);
-=======
-	irqreturn_t ret;
-	u32 cntrl5;
-
-	if (!(stat & VC4_HDMI_CPU_CEC))
-		return IRQ_NONE;
->>>>>>> f642729d
 
 	cntrl5 = HDMI_READ(HDMI_CEC_CNTRL_5);
 	vc4_hdmi->cec_irq_was_rx = cntrl5 & VC4_HDMI_CEC_RX_CEC_INT;
@@ -1837,17 +1606,11 @@
 			   ((3600 / usecs) << VC4_HDMI_CEC_CNT_TO_3600_US_SHIFT) |
 			   ((3500 / usecs) << VC4_HDMI_CEC_CNT_TO_3500_US_SHIFT));
 
-<<<<<<< HEAD
-		HDMI_WRITE(HDMI_CEC_CPU_MASK_CLEAR, VC4_HDMI_CPU_CEC);
-	} else {
-		HDMI_WRITE(HDMI_CEC_CPU_MASK_SET, VC4_HDMI_CPU_CEC);
-=======
 		if (!vc4_hdmi->variant->external_irq_controller)
 			HDMI_WRITE(HDMI_CEC_CPU_MASK_CLEAR, VC4_HDMI_CPU_CEC);
 	} else {
 		if (!vc4_hdmi->variant->external_irq_controller)
 			HDMI_WRITE(HDMI_CEC_CPU_MASK_SET, VC4_HDMI_CPU_CEC);
->>>>>>> f642729d
 		HDMI_WRITE(HDMI_CEC_CNTRL_5, val |
 			   VC4_HDMI_CEC_TX_SW_RESET | VC4_HDMI_CEC_RX_SW_RESET);
 	}
@@ -1868,10 +1631,7 @@
 				      u32 signal_free_time, struct cec_msg *msg)
 {
 	struct vc4_hdmi *vc4_hdmi = cec_get_drvdata(adap);
-<<<<<<< HEAD
-=======
 	struct drm_device *dev = vc4_hdmi->connector.dev;
->>>>>>> f642729d
 	u32 val;
 	unsigned int i;
 
@@ -1881,11 +1641,7 @@
 	}
 
 	for (i = 0; i < msg->len; i += 4)
-<<<<<<< HEAD
-		HDMI_WRITE(HDMI_CEC_TX_DATA_1 + i,
-=======
 		HDMI_WRITE(HDMI_CEC_TX_DATA_1 + (i >> 2),
->>>>>>> f642729d
 			   (msg->msg[i]) |
 			   (msg->msg[i + 1] << 8) |
 			   (msg->msg[i + 2] << 16) |
@@ -1912,13 +1668,6 @@
 {
 	struct cec_connector_info conn_info;
 	struct platform_device *pdev = vc4_hdmi->pdev;
-<<<<<<< HEAD
-	u32 value;
-	int ret;
-
-	if (!vc4_hdmi->variant->cec_available)
-		return 0;
-=======
 	struct device *dev = &pdev->dev;
 	u32 value;
 	int ret;
@@ -1927,7 +1676,6 @@
 		dev_warn(dev, "'interrupts' DT property is missing, no CEC\n");
 		return 0;
 	}
->>>>>>> f642729d
 
 	vc4_hdmi->cec_adap = cec_allocate_adapter(&vc4_hdmi_cec_adap_ops,
 						  vc4_hdmi, "vc4",
@@ -1940,25 +1688,6 @@
 	cec_fill_conn_info_from_drm(&conn_info, &vc4_hdmi->connector);
 	cec_s_conn_info(vc4_hdmi->cec_adap, &conn_info);
 
-<<<<<<< HEAD
-	HDMI_WRITE(HDMI_CEC_CPU_MASK_SET, 0xffffffff);
-	value = HDMI_READ(HDMI_CEC_CNTRL_1);
-	value &= ~VC4_HDMI_CEC_DIV_CLK_CNT_MASK;
-	/*
-	 * Set the logical address to Unregistered and set the clock
-	 * divider: the hsm_clock rate and this divider setting will
-	 * give a 40 kHz CEC clock.
-	 */
-	value |= VC4_HDMI_CEC_ADDR_MASK |
-		 (4091 << VC4_HDMI_CEC_DIV_CLK_CNT_SHIFT);
-	HDMI_WRITE(HDMI_CEC_CNTRL_1, value);
-	ret = devm_request_threaded_irq(&pdev->dev, platform_get_irq(pdev, 0),
-					vc4_cec_irq_handler,
-					vc4_cec_irq_handler_thread, 0,
-					"vc4 hdmi cec", vc4_hdmi);
-	if (ret)
-		goto err_delete_cec_adap;
-=======
 	value = HDMI_READ(HDMI_CEC_CNTRL_1);
 	/* Set the logical address to Unregistered */
 	value |= VC4_HDMI_CEC_ADDR_MASK;
@@ -1992,7 +1721,6 @@
 		if (ret)
 			goto err_delete_cec_adap;
 	}
->>>>>>> f642729d
 
 	ret = cec_register_adapter(vc4_hdmi->cec_adap, &pdev->dev);
 	if (ret < 0)
@@ -2088,10 +1816,6 @@
 
 	vc4_hdmi->hsm_clock = devm_clk_get(dev, "hdmi");
 	if (IS_ERR(vc4_hdmi->hsm_clock)) {
-<<<<<<< HEAD
-		DRM_ERROR("Failed to get HDMI state machine clock\n");
-		return PTR_ERR(vc4_hdmi->hsm_clock);
-=======
 		DRM_ERROR("Failed to get HDMI state machine clock\n");
 		return PTR_ERR(vc4_hdmi->hsm_clock);
 	}
@@ -2188,100 +1912,12 @@
 	if (IS_ERR(vc4_hdmi->audio_clock)) {
 		DRM_ERROR("Failed to get audio clock\n");
 		return PTR_ERR(vc4_hdmi->audio_clock);
->>>>>>> f642729d
-	}
-	vc4_hdmi->audio_clock = vc4_hdmi->hsm_clock;
-
-	return 0;
-}
-
-static int vc5_hdmi_init_resources(struct vc4_hdmi *vc4_hdmi)
-{
-	struct platform_device *pdev = vc4_hdmi->pdev;
-	struct device *dev = &pdev->dev;
-	struct resource *res;
-
-	res = platform_get_resource_byname(pdev, IORESOURCE_MEM, "hdmi");
-	if (!res)
-		return -ENODEV;
-
-	vc4_hdmi->hdmicore_regs = devm_ioremap(dev, res->start,
-					       resource_size(res));
-	if (!vc4_hdmi->hdmicore_regs)
-		return -ENOMEM;
-
-	res = platform_get_resource_byname(pdev, IORESOURCE_MEM, "hd");
-	if (!res)
-		return -ENODEV;
-
-	vc4_hdmi->hd_regs = devm_ioremap(dev, res->start, resource_size(res));
-	if (!vc4_hdmi->hd_regs)
-		return -ENOMEM;
-
-	res = platform_get_resource_byname(pdev, IORESOURCE_MEM, "cec");
-	if (!res)
-		return -ENODEV;
-
-	vc4_hdmi->cec_regs = devm_ioremap(dev, res->start, resource_size(res));
-	if (!vc4_hdmi->cec_regs)
-		return -ENOMEM;
-
-	res = platform_get_resource_byname(pdev, IORESOURCE_MEM, "csc");
-	if (!res)
-		return -ENODEV;
-
-	vc4_hdmi->csc_regs = devm_ioremap(dev, res->start, resource_size(res));
-	if (!vc4_hdmi->csc_regs)
-		return -ENOMEM;
-
-	res = platform_get_resource_byname(pdev, IORESOURCE_MEM, "dvp");
-	if (!res)
-		return -ENODEV;
-
-	vc4_hdmi->dvp_regs = devm_ioremap(dev, res->start, resource_size(res));
-	if (!vc4_hdmi->dvp_regs)
-		return -ENOMEM;
-
-	res = platform_get_resource_byname(pdev, IORESOURCE_MEM, "phy");
-	if (!res)
-		return -ENODEV;
-
-	vc4_hdmi->phy_regs = devm_ioremap(dev, res->start, resource_size(res));
-	if (!vc4_hdmi->phy_regs)
-		return -ENOMEM;
-
-	res = platform_get_resource_byname(pdev, IORESOURCE_MEM, "packet");
-	if (!res)
-		return -ENODEV;
-
-	vc4_hdmi->ram_regs = devm_ioremap(dev, res->start, resource_size(res));
-	if (!vc4_hdmi->ram_regs)
-		return -ENOMEM;
-
-	res = platform_get_resource_byname(pdev, IORESOURCE_MEM, "rm");
-	if (!res)
-		return -ENODEV;
-
-	vc4_hdmi->rm_regs = devm_ioremap(dev, res->start, resource_size(res));
-	if (!vc4_hdmi->rm_regs)
-		return -ENOMEM;
-
-	vc4_hdmi->hsm_clock = devm_clk_get(dev, "hdmi");
-	if (IS_ERR(vc4_hdmi->hsm_clock)) {
-		DRM_ERROR("Failed to get HDMI state machine clock\n");
-		return PTR_ERR(vc4_hdmi->hsm_clock);
-	}
-
-	vc4_hdmi->pixel_bvb_clock = devm_clk_get(dev, "bvb");
-	if (IS_ERR(vc4_hdmi->pixel_bvb_clock)) {
-		DRM_ERROR("Failed to get pixel bvb clock\n");
-		return PTR_ERR(vc4_hdmi->pixel_bvb_clock);
-	}
-
-	vc4_hdmi->audio_clock = devm_clk_get(dev, "audio");
-	if (IS_ERR(vc4_hdmi->audio_clock)) {
-		DRM_ERROR("Failed to get audio clock\n");
-		return PTR_ERR(vc4_hdmi->audio_clock);
+	}
+
+	vc4_hdmi->cec_clock = devm_clk_get(dev, "cec");
+	if (IS_ERR(vc4_hdmi->cec_clock)) {
+		DRM_ERROR("Failed to get CEC clock\n");
+		return PTR_ERR(vc4_hdmi->cec_clock);
 	}
 
 	vc4_hdmi->reset = devm_reset_control_get(dev, NULL);
@@ -2323,51 +1959,6 @@
 	if (ret)
 		return ret;
 
-	vc4_hdmi->cec_clock = devm_clk_get(dev, "cec");
-	if (IS_ERR(vc4_hdmi->cec_clock)) {
-		DRM_ERROR("Failed to get CEC clock\n");
-		return PTR_ERR(vc4_hdmi->cec_clock);
-	}
-
-	vc4_hdmi->reset = devm_reset_control_get(dev, NULL);
-	if (IS_ERR(vc4_hdmi->reset)) {
-		DRM_ERROR("Failed to get HDMI reset line\n");
-		return PTR_ERR(vc4_hdmi->reset);
-	}
-
-	return 0;
-}
-
-static int vc4_hdmi_bind(struct device *dev, struct device *master, void *data)
-{
-	const struct vc4_hdmi_variant *variant = of_device_get_match_data(dev);
-	struct platform_device *pdev = to_platform_device(dev);
-	struct drm_device *drm = dev_get_drvdata(master);
-	struct vc4_hdmi *vc4_hdmi;
-	struct drm_encoder *encoder;
-	struct device_node *ddc_node;
-	u32 value;
-	int ret;
-
-	vc4_hdmi = devm_kzalloc(dev, sizeof(*vc4_hdmi), GFP_KERNEL);
-	if (!vc4_hdmi)
-		return -ENOMEM;
-
-	dev_set_drvdata(dev, vc4_hdmi);
-	encoder = &vc4_hdmi->encoder.base.base;
-	vc4_hdmi->encoder.base.type = variant->encoder_type;
-	vc4_hdmi->encoder.base.pre_crtc_configure = vc4_hdmi_encoder_pre_crtc_configure;
-	vc4_hdmi->encoder.base.pre_crtc_enable = vc4_hdmi_encoder_pre_crtc_enable;
-	vc4_hdmi->encoder.base.post_crtc_enable = vc4_hdmi_encoder_post_crtc_enable;
-	vc4_hdmi->encoder.base.post_crtc_disable = vc4_hdmi_encoder_post_crtc_disable;
-	vc4_hdmi->encoder.base.post_crtc_powerdown = vc4_hdmi_encoder_post_crtc_powerdown;
-	vc4_hdmi->pdev = pdev;
-	vc4_hdmi->variant = variant;
-
-	ret = variant->init_resources(vc4_hdmi);
-	if (ret)
-		return ret;
-
 	ddc_node = of_parse_phandle(dev->of_node, "ddc", 0);
 	if (!ddc_node) {
 		DRM_ERROR("Failed to find ddc node in device tree\n");
@@ -2398,15 +1989,12 @@
 		vc4_hdmi->hpd_active_low = hpd_gpio_flags & OF_GPIO_ACTIVE_LOW;
 	}
 
-<<<<<<< HEAD
-=======
 	vc4_hdmi->disable_wifi_frequencies =
 		of_property_read_bool(dev->of_node, "wifi-2.4ghz-coexistence");
 
 	if (vc4_hdmi->variant->reset)
 		vc4_hdmi->variant->reset(vc4_hdmi);
 
->>>>>>> f642729d
 	pm_runtime_enable(dev);
 
 	drm_simple_encoder_init(drm, encoder, DRM_MODE_ENCODER_TMDS);
@@ -2447,7 +2035,6 @@
 			    void *data)
 {
 	struct vc4_hdmi *vc4_hdmi;
-<<<<<<< HEAD
 
 	/*
 	 * ASoC makes it a bit hard to retrieve a pointer to the
@@ -2477,37 +2064,6 @@
 	vc4_hdmi_connector_destroy(&vc4_hdmi->connector);
 	drm_encoder_cleanup(&vc4_hdmi->encoder.base.base);
 
-=======
-
-	/*
-	 * ASoC makes it a bit hard to retrieve a pointer to the
-	 * vc4_hdmi structure. Registering the card will overwrite our
-	 * device drvdata with a pointer to the snd_soc_card structure,
-	 * which can then be used to retrieve whatever drvdata we want
-	 * to associate.
-	 *
-	 * However, that doesn't fly in the case where we wouldn't
-	 * register an ASoC card (because of an old DT that is missing
-	 * the dmas properties for example), then the card isn't
-	 * registered and the device drvdata wouldn't be set.
-	 *
-	 * We can deal with both cases by making sure a snd_soc_card
-	 * pointer and a vc4_hdmi structure are pointing to the same
-	 * memory address, so we can treat them indistinctly without any
-	 * issue.
-	 */
-	BUILD_BUG_ON(offsetof(struct vc4_hdmi_audio, card) != 0);
-	BUILD_BUG_ON(offsetof(struct vc4_hdmi, audio) != 0);
-	vc4_hdmi = dev_get_drvdata(dev);
-
-	kfree(vc4_hdmi->hdmi_regset.regs);
-	kfree(vc4_hdmi->hd_regset.regs);
-
-	vc4_hdmi_cec_exit(vc4_hdmi);
-	vc4_hdmi_connector_destroy(&vc4_hdmi->connector);
-	drm_encoder_cleanup(&vc4_hdmi->encoder.base.base);
-
->>>>>>> f642729d
 	pm_runtime_disable(dev);
 
 	put_device(&vc4_hdmi->ddc->dev);
@@ -2534,10 +2090,6 @@
 	.debugfs_name		= "hdmi_regs",
 	.card_name		= "vc4-hdmi",
 	.max_pixel_clock	= 162000000,
-<<<<<<< HEAD
-	.cec_available		= true,
-=======
->>>>>>> f642729d
 	.registers		= vc4_hdmi_fields,
 	.num_registers		= ARRAY_SIZE(vc4_hdmi_fields),
 
@@ -2556,11 +2108,7 @@
 	.encoder_type		= VC4_ENCODER_TYPE_HDMI0,
 	.debugfs_name		= "hdmi0_regs",
 	.card_name		= "vc4-hdmi-0",
-<<<<<<< HEAD
-	.max_pixel_clock	= 297000000,
-=======
 	.max_pixel_clock	= HDMI_14_MAX_TMDS_CLK,
->>>>>>> f642729d
 	.registers		= vc5_hdmi_hdmi0_fields,
 	.num_registers		= ARRAY_SIZE(vc5_hdmi_hdmi0_fields),
 	.phy_lane_mapping	= {
@@ -2569,11 +2117,8 @@
 		PHY_LANE_2,
 		PHY_LANE_CK,
 	},
-<<<<<<< HEAD
-=======
 	.unsupported_odd_h_timings	= true,
 	.external_irq_controller	= true,
->>>>>>> f642729d
 
 	.init_resources		= vc5_hdmi_init_resources,
 	.csc_setup		= vc5_hdmi_csc_setup,
@@ -2590,11 +2135,7 @@
 	.encoder_type		= VC4_ENCODER_TYPE_HDMI1,
 	.debugfs_name		= "hdmi1_regs",
 	.card_name		= "vc4-hdmi-1",
-<<<<<<< HEAD
-	.max_pixel_clock	= 297000000,
-=======
 	.max_pixel_clock	= HDMI_14_MAX_TMDS_CLK,
->>>>>>> f642729d
 	.registers		= vc5_hdmi_hdmi1_fields,
 	.num_registers		= ARRAY_SIZE(vc5_hdmi_hdmi1_fields),
 	.phy_lane_mapping	= {
@@ -2603,11 +2144,8 @@
 		PHY_LANE_CK,
 		PHY_LANE_2,
 	},
-<<<<<<< HEAD
-=======
 	.unsupported_odd_h_timings	= true,
 	.external_irq_controller	= true,
->>>>>>> f642729d
 
 	.init_resources		= vc5_hdmi_init_resources,
 	.csc_setup		= vc5_hdmi_csc_setup,

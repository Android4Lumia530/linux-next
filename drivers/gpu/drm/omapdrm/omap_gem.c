// SPDX-License-Identifier: GPL-2.0-only
/*
 * Copyright (C) 2011 Texas Instruments Incorporated - https://www.ti.com/
 * Author: Rob Clark <rob.clark@linaro.org>
 */

#include <linux/dma-mapping.h>
#include <linux/seq_file.h>
#include <linux/shmem_fs.h>
#include <linux/spinlock.h>
#include <linux/pfn_t.h>

#include <drm/drm_prime.h>
#include <drm/drm_vma_manager.h>

#include "omap_drv.h"
#include "omap_dmm_tiler.h"

/*
 * GEM buffer object implementation.
 */

/* note: we use upper 8 bits of flags for driver-internal flags: */
#define OMAP_BO_MEM_DMA_API	0x01000000	/* memory allocated with the dma_alloc_* API */
#define OMAP_BO_MEM_SHMEM	0x02000000	/* memory allocated through shmem backing */
#define OMAP_BO_MEM_DMABUF	0x08000000	/* memory imported from a dmabuf */

struct omap_gem_object {
	struct drm_gem_object base;

	struct list_head mm_list;

	u32 flags;

	/** width/height for tiled formats (rounded up to slot boundaries) */
	u16 width, height;

	/** roll applied when mapping to DMM */
	u32 roll;

	/** protects dma_addr_cnt, block, pages, dma_addrs and vaddr */
	struct mutex lock;

	/**
	 * dma_addr contains the buffer DMA address. It is valid for
	 *
	 * - buffers allocated through the DMA mapping API (with the
	 *   OMAP_BO_MEM_DMA_API flag set)
	 *
	 * - buffers imported from dmabuf (with the OMAP_BO_MEM_DMABUF flag set)
	 *   if they are physically contiguous (when sgt->orig_nents == 1)
	 *
	 * - buffers mapped through the TILER when dma_addr_cnt is not zero, in
	 *   which case the DMA address points to the TILER aperture
	 *
	 * Physically contiguous buffers have their DMA address equal to the
	 * physical address as we don't remap those buffers through the TILER.
	 *
	 * Buffers mapped to the TILER have their DMA address pointing to the
	 * TILER aperture. As TILER mappings are refcounted (through
	 * dma_addr_cnt) the DMA address must be accessed through omap_gem_pin()
	 * to ensure that the mapping won't disappear unexpectedly. References
	 * must be released with omap_gem_unpin().
	 */
	dma_addr_t dma_addr;

	/**
	 * # of users of dma_addr
	 */
	refcount_t dma_addr_cnt;

	/**
	 * If the buffer has been imported from a dmabuf the OMAP_DB_DMABUF flag
	 * is set and the sgt field is valid.
	 */
	struct sg_table *sgt;

	/**
	 * tiler block used when buffer is remapped in DMM/TILER.
	 */
	struct tiler_block *block;

	/**
	 * Array of backing pages, if allocated.  Note that pages are never
	 * allocated for buffers originally allocated from contiguous memory
	 */
	struct page **pages;

	/** addresses corresponding to pages in above array */
	dma_addr_t *dma_addrs;

	/**
	 * Virtual address, if mapped.
	 */
	void *vaddr;
};

#define to_omap_bo(x) container_of(x, struct omap_gem_object, base)

/* To deal with userspace mmap'ings of 2d tiled buffers, which (a) are
 * not necessarily pinned in TILER all the time, and (b) when they are
 * they are not necessarily page aligned, we reserve one or more small
 * regions in each of the 2d containers to use as a user-GART where we
 * can create a second page-aligned mapping of parts of the buffer
 * being accessed from userspace.
 *
 * Note that we could optimize slightly when we know that multiple
 * tiler containers are backed by the same PAT.. but I'll leave that
 * for later..
 */
#define NUM_USERGART_ENTRIES 2
struct omap_drm_usergart_entry {
	struct tiler_block *block;	/* the reserved tiler block */
	dma_addr_t dma_addr;
	struct drm_gem_object *obj;	/* the current pinned obj */
	pgoff_t obj_pgoff;		/* page offset of obj currently
					   mapped in */
};

struct omap_drm_usergart {
	struct omap_drm_usergart_entry entry[NUM_USERGART_ENTRIES];
	int height;				/* height in rows */
	int height_shift;		/* ilog2(height in rows) */
	int slot_shift;			/* ilog2(width per slot) */
	int stride_pfn;			/* stride in pages */
	int last;				/* index of last used entry */
};

/* -----------------------------------------------------------------------------
 * Helpers
 */

/** get mmap offset */
u64 omap_gem_mmap_offset(struct drm_gem_object *obj)
{
	struct drm_device *dev = obj->dev;
	int ret;
	size_t size;

	/* Make it mmapable */
	size = omap_gem_mmap_size(obj);
	ret = drm_gem_create_mmap_offset_size(obj, size);
	if (ret) {
		dev_err(dev->dev, "could not allocate mmap offset\n");
		return 0;
	}

	return drm_vma_node_offset_addr(&obj->vma_node);
}

static bool omap_gem_is_contiguous(struct omap_gem_object *omap_obj)
{
	if (omap_obj->flags & OMAP_BO_MEM_DMA_API)
		return true;

	if ((omap_obj->flags & OMAP_BO_MEM_DMABUF) && omap_obj->sgt->nents == 1)
		return true;

	return false;
}

/* -----------------------------------------------------------------------------
 * Eviction
 */

static void omap_gem_evict_entry(struct drm_gem_object *obj,
		enum tiler_fmt fmt, struct omap_drm_usergart_entry *entry)
{
	struct omap_gem_object *omap_obj = to_omap_bo(obj);
	struct omap_drm_private *priv = obj->dev->dev_private;
	int n = priv->usergart[fmt].height;
	size_t size = PAGE_SIZE * n;
	loff_t off = omap_gem_mmap_offset(obj) +
			(entry->obj_pgoff << PAGE_SHIFT);
	const int m = DIV_ROUND_UP(omap_obj->width << fmt, PAGE_SIZE);

	if (m > 1) {
		int i;
		/* if stride > than PAGE_SIZE then sparse mapping: */
		for (i = n; i > 0; i--) {
			unmap_mapping_range(obj->dev->anon_inode->i_mapping,
					    off, PAGE_SIZE, 1);
			off += PAGE_SIZE * m;
		}
	} else {
		unmap_mapping_range(obj->dev->anon_inode->i_mapping,
				    off, size, 1);
	}

	entry->obj = NULL;
}

/* Evict a buffer from usergart, if it is mapped there */
static void omap_gem_evict(struct drm_gem_object *obj)
{
	struct omap_gem_object *omap_obj = to_omap_bo(obj);
	struct omap_drm_private *priv = obj->dev->dev_private;

	if (omap_obj->flags & OMAP_BO_TILED_MASK) {
		enum tiler_fmt fmt = gem2fmt(omap_obj->flags);
		int i;

		for (i = 0; i < NUM_USERGART_ENTRIES; i++) {
			struct omap_drm_usergart_entry *entry =
				&priv->usergart[fmt].entry[i];

			if (entry->obj == obj)
				omap_gem_evict_entry(obj, fmt, entry);
		}
	}
}

/* -----------------------------------------------------------------------------
 * Page Management
 */

/*
 * Ensure backing pages are allocated. Must be called with the omap_obj.lock
 * held.
 */
static int omap_gem_attach_pages(struct drm_gem_object *obj)
{
	struct drm_device *dev = obj->dev;
	struct omap_gem_object *omap_obj = to_omap_bo(obj);
	struct page **pages;
	int npages = obj->size >> PAGE_SHIFT;
	int i, ret;
	dma_addr_t *addrs;

	lockdep_assert_held(&omap_obj->lock);

	/*
	 * If not using shmem (in which case backing pages don't need to be
	 * allocated) or if pages are already allocated we're done.
	 */
	if (!(omap_obj->flags & OMAP_BO_MEM_SHMEM) || omap_obj->pages)
		return 0;

	pages = drm_gem_get_pages(obj);
	if (IS_ERR(pages)) {
		dev_err(obj->dev->dev, "could not get pages: %ld\n", PTR_ERR(pages));
		return PTR_ERR(pages);
	}

	/* for non-cached buffers, ensure the new pages are clean because
	 * DSS, GPU, etc. are not cache coherent:
	 */
	if (omap_obj->flags & (OMAP_BO_WC|OMAP_BO_UNCACHED)) {
		addrs = kmalloc_array(npages, sizeof(*addrs), GFP_KERNEL);
		if (!addrs) {
			ret = -ENOMEM;
			goto free_pages;
		}

		for (i = 0; i < npages; i++) {
			addrs[i] = dma_map_page(dev->dev, pages[i],
					0, PAGE_SIZE, DMA_TO_DEVICE);

			if (dma_mapping_error(dev->dev, addrs[i])) {
				dev_warn(dev->dev,
					"%s: failed to map page\n", __func__);

				for (i = i - 1; i >= 0; --i) {
					dma_unmap_page(dev->dev, addrs[i],
						PAGE_SIZE, DMA_TO_DEVICE);
				}

				ret = -ENOMEM;
				goto free_addrs;
			}
		}
	} else {
		addrs = kcalloc(npages, sizeof(*addrs), GFP_KERNEL);
		if (!addrs) {
			ret = -ENOMEM;
			goto free_pages;
		}
	}

	omap_obj->dma_addrs = addrs;
	omap_obj->pages = pages;

	return 0;

free_addrs:
	kfree(addrs);
free_pages:
	drm_gem_put_pages(obj, pages, true, false);

	return ret;
}

/* Release backing pages. Must be called with the omap_obj.lock held. */
static void omap_gem_detach_pages(struct drm_gem_object *obj)
{
	struct omap_gem_object *omap_obj = to_omap_bo(obj);
	unsigned int npages = obj->size >> PAGE_SHIFT;
	unsigned int i;

	lockdep_assert_held(&omap_obj->lock);

	for (i = 0; i < npages; i++) {
		if (omap_obj->dma_addrs[i])
			dma_unmap_page(obj->dev->dev, omap_obj->dma_addrs[i],
				       PAGE_SIZE, DMA_TO_DEVICE);
	}

	kfree(omap_obj->dma_addrs);
	omap_obj->dma_addrs = NULL;

	drm_gem_put_pages(obj, omap_obj->pages, true, false);
	omap_obj->pages = NULL;
}

/* get buffer flags */
u32 omap_gem_flags(struct drm_gem_object *obj)
{
	return to_omap_bo(obj)->flags;
}

/** get mmap size */
size_t omap_gem_mmap_size(struct drm_gem_object *obj)
{
	struct omap_gem_object *omap_obj = to_omap_bo(obj);
	size_t size = obj->size;

	if (omap_obj->flags & OMAP_BO_TILED_MASK) {
		/* for tiled buffers, the virtual size has stride rounded up
		 * to 4kb.. (to hide the fact that row n+1 might start 16kb or
		 * 32kb later!).  But we don't back the entire buffer with
		 * pages, only the valid picture part.. so need to adjust for
		 * this in the size used to mmap and generate mmap offset
		 */
		size = tiler_vsize(gem2fmt(omap_obj->flags),
				omap_obj->width, omap_obj->height);
	}

	return size;
}

/* -----------------------------------------------------------------------------
 * Fault Handling
 */

/* Normal handling for the case of faulting in non-tiled buffers */
static vm_fault_t omap_gem_fault_1d(struct drm_gem_object *obj,
		struct vm_area_struct *vma, struct vm_fault *vmf)
{
	struct omap_gem_object *omap_obj = to_omap_bo(obj);
	unsigned long pfn;
	pgoff_t pgoff;

	/* We don't use vmf->pgoff since that has the fake offset: */
	pgoff = (vmf->address - vma->vm_start) >> PAGE_SHIFT;

	if (omap_obj->pages) {
		omap_gem_cpu_sync_page(obj, pgoff);
		pfn = page_to_pfn(omap_obj->pages[pgoff]);
	} else {
		BUG_ON(!omap_gem_is_contiguous(omap_obj));
		pfn = (omap_obj->dma_addr >> PAGE_SHIFT) + pgoff;
	}

	VERB("Inserting %p pfn %lx, pa %lx", (void *)vmf->address,
			pfn, pfn << PAGE_SHIFT);

	return vmf_insert_mixed(vma, vmf->address,
			__pfn_to_pfn_t(pfn, PFN_DEV));
}

/* Special handling for the case of faulting in 2d tiled buffers */
static vm_fault_t omap_gem_fault_2d(struct drm_gem_object *obj,
		struct vm_area_struct *vma, struct vm_fault *vmf)
{
	struct omap_gem_object *omap_obj = to_omap_bo(obj);
	struct omap_drm_private *priv = obj->dev->dev_private;
	struct omap_drm_usergart_entry *entry;
	enum tiler_fmt fmt = gem2fmt(omap_obj->flags);
	struct page *pages[64];  /* XXX is this too much to have on stack? */
	unsigned long pfn;
	pgoff_t pgoff, base_pgoff;
	unsigned long vaddr;
	int i, err, slots;
	vm_fault_t ret = VM_FAULT_NOPAGE;

	/*
	 * Note the height of the slot is also equal to the number of pages
	 * that need to be mapped in to fill 4kb wide CPU page.  If the slot
	 * height is 64, then 64 pages fill a 4kb wide by 64 row region.
	 */
	const int n = priv->usergart[fmt].height;
	const int n_shift = priv->usergart[fmt].height_shift;

	/*
	 * If buffer width in bytes > PAGE_SIZE then the virtual stride is
	 * rounded up to next multiple of PAGE_SIZE.. this need to be taken
	 * into account in some of the math, so figure out virtual stride
	 * in pages
	 */
	const int m = DIV_ROUND_UP(omap_obj->width << fmt, PAGE_SIZE);

	/* We don't use vmf->pgoff since that has the fake offset: */
	pgoff = (vmf->address - vma->vm_start) >> PAGE_SHIFT;

	/*
	 * Actual address we start mapping at is rounded down to previous slot
	 * boundary in the y direction:
	 */
	base_pgoff = round_down(pgoff, m << n_shift);

	/* figure out buffer width in slots */
	slots = omap_obj->width >> priv->usergart[fmt].slot_shift;

	vaddr = vmf->address - ((pgoff - base_pgoff) << PAGE_SHIFT);

	entry = &priv->usergart[fmt].entry[priv->usergart[fmt].last];

	/* evict previous buffer using this usergart entry, if any: */
	if (entry->obj)
		omap_gem_evict_entry(entry->obj, fmt, entry);

	entry->obj = obj;
	entry->obj_pgoff = base_pgoff;

	/* now convert base_pgoff to phys offset from virt offset: */
	base_pgoff = (base_pgoff >> n_shift) * slots;

	/* for wider-than 4k.. figure out which part of the slot-row we want: */
	if (m > 1) {
		int off = pgoff % m;
		entry->obj_pgoff += off;
		base_pgoff /= m;
		slots = min(slots - (off << n_shift), n);
		base_pgoff += off << n_shift;
		vaddr += off << PAGE_SHIFT;
	}

	/*
	 * Map in pages. Beyond the valid pixel part of the buffer, we set
	 * pages[i] to NULL to get a dummy page mapped in.. if someone
	 * reads/writes it they will get random/undefined content, but at
	 * least it won't be corrupting whatever other random page used to
	 * be mapped in, or other undefined behavior.
	 */
	memcpy(pages, &omap_obj->pages[base_pgoff],
			sizeof(struct page *) * slots);
	memset(pages + slots, 0,
			sizeof(struct page *) * (n - slots));

	err = tiler_pin(entry->block, pages, ARRAY_SIZE(pages), 0, true);
	if (err) {
		ret = vmf_error(err);
		dev_err(obj->dev->dev, "failed to pin: %d\n", err);
		return ret;
	}

	pfn = entry->dma_addr >> PAGE_SHIFT;

	VERB("Inserting %p pfn %lx, pa %lx", (void *)vmf->address,
			pfn, pfn << PAGE_SHIFT);

	for (i = n; i > 0; i--) {
		ret = vmf_insert_mixed(vma,
			vaddr, __pfn_to_pfn_t(pfn, PFN_DEV));
		if (ret & VM_FAULT_ERROR)
			break;
		pfn += priv->usergart[fmt].stride_pfn;
		vaddr += PAGE_SIZE * m;
	}

	/* simple round-robin: */
	priv->usergart[fmt].last = (priv->usergart[fmt].last + 1)
				 % NUM_USERGART_ENTRIES;

	return ret;
}

/**
 * omap_gem_fault		-	pagefault handler for GEM objects
 * @vmf: fault detail
 *
 * Invoked when a fault occurs on an mmap of a GEM managed area. GEM
 * does most of the work for us including the actual map/unmap calls
 * but we need to do the actual page work.
 *
 * The VMA was set up by GEM. In doing so it also ensured that the
 * vma->vm_private_data points to the GEM object that is backing this
 * mapping.
 */
static vm_fault_t omap_gem_fault(struct vm_fault *vmf)
{
	struct vm_area_struct *vma = vmf->vma;
	struct drm_gem_object *obj = vma->vm_private_data;
	struct omap_gem_object *omap_obj = to_omap_bo(obj);
	int err;
	vm_fault_t ret;

	/* Make sure we don't parallel update on a fault, nor move or remove
	 * something from beneath our feet
	 */
	mutex_lock(&omap_obj->lock);

	/* if a shmem backed object, make sure we have pages attached now */
	err = omap_gem_attach_pages(obj);
	if (err) {
		ret = vmf_error(err);
		goto fail;
	}

	/* where should we do corresponding put_pages().. we are mapping
	 * the original page, rather than thru a GART, so we can't rely
	 * on eviction to trigger this.  But munmap() or all mappings should
	 * probably trigger put_pages()?
	 */

	if (omap_obj->flags & OMAP_BO_TILED_MASK)
		ret = omap_gem_fault_2d(obj, vma, vmf);
	else
		ret = omap_gem_fault_1d(obj, vma, vmf);


fail:
	mutex_unlock(&omap_obj->lock);
	return ret;
}

/** We override mainly to fix up some of the vm mapping flags.. */
int omap_gem_mmap(struct file *filp, struct vm_area_struct *vma)
{
	int ret;

	ret = drm_gem_mmap(filp, vma);
	if (ret) {
		DBG("mmap failed: %d", ret);
		return ret;
	}

	return omap_gem_mmap_obj(vma->vm_private_data, vma);
}

int omap_gem_mmap_obj(struct drm_gem_object *obj,
		struct vm_area_struct *vma)
{
	struct omap_gem_object *omap_obj = to_omap_bo(obj);

	vma->vm_flags &= ~VM_PFNMAP;
	vma->vm_flags |= VM_MIXEDMAP;

	if (omap_obj->flags & OMAP_BO_WC) {
		vma->vm_page_prot = pgprot_writecombine(vm_get_page_prot(vma->vm_flags));
	} else if (omap_obj->flags & OMAP_BO_UNCACHED) {
		vma->vm_page_prot = pgprot_noncached(vm_get_page_prot(vma->vm_flags));
	} else {
		/*
		 * We do have some private objects, at least for scanout buffers
		 * on hardware without DMM/TILER.  But these are allocated write-
		 * combine
		 */
		if (WARN_ON(!obj->filp))
			return -EINVAL;

		/*
		 * Shunt off cached objs to shmem file so they have their own
		 * address_space (so unmap_mapping_range does what we want,
		 * in particular in the case of mmap'd dmabufs)
		 */
		vma->vm_pgoff = 0;
		vma_set_file(vma, obj->filp);

		vma->vm_page_prot = vm_get_page_prot(vma->vm_flags);
	}

	return 0;
}

/* -----------------------------------------------------------------------------
 * Dumb Buffers
 */

/**
 * omap_gem_dumb_create	-	create a dumb buffer
 * @file: our client file
 * @dev: our device
 * @args: the requested arguments copied from userspace
 *
 * Allocate a buffer suitable for use for a frame buffer of the
 * form described by user space. Give userspace a handle by which
 * to reference it.
 */
int omap_gem_dumb_create(struct drm_file *file, struct drm_device *dev,
		struct drm_mode_create_dumb *args)
{
	union omap_gem_size gsize;

	args->pitch = DIV_ROUND_UP(args->width * args->bpp, 8);

	args->size = PAGE_ALIGN(args->pitch * args->height);

	gsize = (union omap_gem_size){
		.bytes = args->size,
	};

	return omap_gem_new_handle(dev, file, gsize,
			OMAP_BO_SCANOUT | OMAP_BO_WC, &args->handle);
}

/**
 * omap_gem_dumb_map	-	buffer mapping for dumb interface
 * @file: our drm client file
 * @dev: drm device
 * @handle: GEM handle to the object (from dumb_create)
 * @offset: memory map offset placeholder
 *
 * Do the necessary setup to allow the mapping of the frame buffer
 * into user memory. We don't have to do much here at the moment.
 */
int omap_gem_dumb_map_offset(struct drm_file *file, struct drm_device *dev,
		u32 handle, u64 *offset)
{
	struct drm_gem_object *obj;
	int ret = 0;

	/* GEM does all our handle to object mapping */
	obj = drm_gem_object_lookup(file, handle);
	if (obj == NULL) {
		ret = -ENOENT;
		goto fail;
	}

	*offset = omap_gem_mmap_offset(obj);

	drm_gem_object_put(obj);

fail:
	return ret;
}

#ifdef CONFIG_DRM_FBDEV_EMULATION
/* Set scrolling position.  This allows us to implement fast scrolling
 * for console.
 *
 * Call only from non-atomic contexts.
 */
int omap_gem_roll(struct drm_gem_object *obj, u32 roll)
{
	struct omap_gem_object *omap_obj = to_omap_bo(obj);
	u32 npages = obj->size >> PAGE_SHIFT;
	int ret = 0;

	if (roll > npages) {
		dev_err(obj->dev->dev, "invalid roll: %d\n", roll);
		return -EINVAL;
	}

	omap_obj->roll = roll;

	mutex_lock(&omap_obj->lock);

	/* if we aren't mapped yet, we don't need to do anything */
	if (omap_obj->block) {
		ret = omap_gem_attach_pages(obj);
		if (ret)
			goto fail;

		ret = tiler_pin(omap_obj->block, omap_obj->pages, npages,
				roll, true);
		if (ret)
			dev_err(obj->dev->dev, "could not repin: %d\n", ret);
	}

fail:
	mutex_unlock(&omap_obj->lock);

	return ret;
}
#endif

/* -----------------------------------------------------------------------------
 * Memory Management & DMA Sync
 */

/*
 * shmem buffers that are mapped cached are not coherent.
 *
 * We keep track of dirty pages using page faulting to perform cache management.
 * When a page is mapped to the CPU in read/write mode the device can't access
 * it and omap_obj->dma_addrs[i] is NULL. When a page is mapped to the device
 * the omap_obj->dma_addrs[i] is set to the DMA address, and the page is
 * unmapped from the CPU.
 */
static inline bool omap_gem_is_cached_coherent(struct drm_gem_object *obj)
{
	struct omap_gem_object *omap_obj = to_omap_bo(obj);

	return !((omap_obj->flags & OMAP_BO_MEM_SHMEM) &&
		((omap_obj->flags & OMAP_BO_CACHE_MASK) == OMAP_BO_CACHED));
}

/* Sync the buffer for CPU access.. note pages should already be
 * attached, ie. omap_gem_get_pages()
 */
void omap_gem_cpu_sync_page(struct drm_gem_object *obj, int pgoff)
{
	struct drm_device *dev = obj->dev;
	struct omap_gem_object *omap_obj = to_omap_bo(obj);

	if (omap_gem_is_cached_coherent(obj))
		return;

	if (omap_obj->dma_addrs[pgoff]) {
		dma_unmap_page(dev->dev, omap_obj->dma_addrs[pgoff],
				PAGE_SIZE, DMA_TO_DEVICE);
		omap_obj->dma_addrs[pgoff] = 0;
	}
}

/* sync the buffer for DMA access */
void omap_gem_dma_sync_buffer(struct drm_gem_object *obj,
		enum dma_data_direction dir)
{
	struct drm_device *dev = obj->dev;
	struct omap_gem_object *omap_obj = to_omap_bo(obj);
	int i, npages = obj->size >> PAGE_SHIFT;
	struct page **pages = omap_obj->pages;
	bool dirty = false;

	if (omap_gem_is_cached_coherent(obj))
		return;

	for (i = 0; i < npages; i++) {
		if (!omap_obj->dma_addrs[i]) {
			dma_addr_t addr;

			addr = dma_map_page(dev->dev, pages[i], 0,
					    PAGE_SIZE, dir);
			if (dma_mapping_error(dev->dev, addr)) {
				dev_warn(dev->dev, "%s: failed to map page\n",
					__func__);
				break;
			}

			dirty = true;
			omap_obj->dma_addrs[i] = addr;
		}
	}

	if (dirty) {
		unmap_mapping_range(obj->filp->f_mapping, 0,
				    omap_gem_mmap_size(obj), 1);
	}
}

/**
 * omap_gem_pin() - Pin a GEM object in memory
 * @obj: the GEM object
 * @dma_addr: the DMA address
 *
 * Pin the given GEM object in memory and fill the dma_addr pointer with the
 * object's DMA address. If the buffer is not physically contiguous it will be
 * remapped through the TILER to provide a contiguous view.
 *
 * Pins are reference-counted, calling this function multiple times is allowed
 * as long the corresponding omap_gem_unpin() calls are balanced.
 *
 * Return 0 on success or a negative error code otherwise.
 */
int omap_gem_pin(struct drm_gem_object *obj, dma_addr_t *dma_addr)
{
	struct omap_drm_private *priv = obj->dev->dev_private;
	struct omap_gem_object *omap_obj = to_omap_bo(obj);
	int ret = 0;

	mutex_lock(&omap_obj->lock);

	if (!omap_gem_is_contiguous(omap_obj) && priv->has_dmm) {
		if (refcount_read(&omap_obj->dma_addr_cnt) == 0) {
			u32 npages = obj->size >> PAGE_SHIFT;
			enum tiler_fmt fmt = gem2fmt(omap_obj->flags);
			struct tiler_block *block;

			BUG_ON(omap_obj->block);

			refcount_set(&omap_obj->dma_addr_cnt, 1);

			ret = omap_gem_attach_pages(obj);
			if (ret)
				goto fail;

			if (omap_obj->flags & OMAP_BO_TILED_MASK) {
				block = tiler_reserve_2d(fmt,
						omap_obj->width,
						omap_obj->height, 0);
			} else {
				block = tiler_reserve_1d(obj->size);
			}

			if (IS_ERR(block)) {
				ret = PTR_ERR(block);
				dev_err(obj->dev->dev,
					"could not remap: %d (%d)\n", ret, fmt);
				goto fail;
			}

			/* TODO: enable async refill.. */
			ret = tiler_pin(block, omap_obj->pages, npages,
					omap_obj->roll, true);
			if (ret) {
				tiler_release(block);
				dev_err(obj->dev->dev,
						"could not pin: %d\n", ret);
				goto fail;
			}

			omap_obj->dma_addr = tiler_ssptr(block);
			omap_obj->block = block;

			DBG("got dma address: %pad", &omap_obj->dma_addr);
		} else {
			refcount_inc(&omap_obj->dma_addr_cnt);
		}

		if (dma_addr)
			*dma_addr = omap_obj->dma_addr;
	} else if (omap_gem_is_contiguous(omap_obj)) {
		if (dma_addr)
			*dma_addr = omap_obj->dma_addr;
	} else {
		ret = -EINVAL;
		goto fail;
	}

fail:
	mutex_unlock(&omap_obj->lock);

	return ret;
}

/**
 * omap_gem_unpin_locked() - Unpin a GEM object from memory
 * @obj: the GEM object
 *
 * omap_gem_unpin() without locking.
 */
static void omap_gem_unpin_locked(struct drm_gem_object *obj)
{
	struct omap_drm_private *priv = obj->dev->dev_private;
	struct omap_gem_object *omap_obj = to_omap_bo(obj);
	int ret;

	if (omap_gem_is_contiguous(omap_obj) || !priv->has_dmm)
		return;

	if (refcount_dec_and_test(&omap_obj->dma_addr_cnt)) {
		ret = tiler_unpin(omap_obj->block);
		if (ret) {
			dev_err(obj->dev->dev,
				"could not unpin pages: %d\n", ret);
		}
		ret = tiler_release(omap_obj->block);
		if (ret) {
			dev_err(obj->dev->dev,
				"could not release unmap: %d\n", ret);
		}
		omap_obj->dma_addr = 0;
		omap_obj->block = NULL;
	}
}

/**
 * omap_gem_unpin() - Unpin a GEM object from memory
 * @obj: the GEM object
 *
 * Unpin the given GEM object previously pinned with omap_gem_pin(). Pins are
 * reference-counted, the actual unpin will only be performed when the number
 * of calls to this function matches the number of calls to omap_gem_pin().
 */
void omap_gem_unpin(struct drm_gem_object *obj)
{
	struct omap_gem_object *omap_obj = to_omap_bo(obj);

	mutex_lock(&omap_obj->lock);
	omap_gem_unpin_locked(obj);
	mutex_unlock(&omap_obj->lock);
}

/* Get rotated scanout address (only valid if already pinned), at the
 * specified orientation and x,y offset from top-left corner of buffer
 * (only valid for tiled 2d buffers)
 */
int omap_gem_rotated_dma_addr(struct drm_gem_object *obj, u32 orient,
		int x, int y, dma_addr_t *dma_addr)
{
	struct omap_gem_object *omap_obj = to_omap_bo(obj);
	int ret = -EINVAL;

	mutex_lock(&omap_obj->lock);

	if ((refcount_read(&omap_obj->dma_addr_cnt) > 0) && omap_obj->block &&
			(omap_obj->flags & OMAP_BO_TILED_MASK)) {
		*dma_addr = tiler_tsptr(omap_obj->block, orient, x, y);
		ret = 0;
	}

	mutex_unlock(&omap_obj->lock);

	return ret;
}

/* Get tiler stride for the buffer (only valid for 2d tiled buffers) */
int omap_gem_tiled_stride(struct drm_gem_object *obj, u32 orient)
{
	struct omap_gem_object *omap_obj = to_omap_bo(obj);
	int ret = -EINVAL;
	if (omap_obj->flags & OMAP_BO_TILED_MASK)
		ret = tiler_stride(gem2fmt(omap_obj->flags), orient);
	return ret;
}

/* if !remap, and we don't have pages backing, then fail, rather than
 * increasing the pin count (which we don't really do yet anyways,
 * because we don't support swapping pages back out).  And 'remap'
 * might not be quite the right name, but I wanted to keep it working
 * similarly to omap_gem_pin().  Note though that mutex is not
 * aquired if !remap (because this can be called in atomic ctxt),
 * but probably omap_gem_unpin() should be changed to work in the
 * same way.  If !remap, a matching omap_gem_put_pages() call is not
 * required (and should not be made).
 */
int omap_gem_get_pages(struct drm_gem_object *obj, struct page ***pages,
		bool remap)
{
	struct omap_gem_object *omap_obj = to_omap_bo(obj);
	int ret = 0;

	mutex_lock(&omap_obj->lock);

	if (remap) {
		ret = omap_gem_attach_pages(obj);
		if (ret)
			goto unlock;
	}

	if (!omap_obj->pages) {
		ret = -ENOMEM;
		goto unlock;
	}

	*pages = omap_obj->pages;

unlock:
	mutex_unlock(&omap_obj->lock);

	return ret;
}

/* release pages when DMA no longer being performed */
int omap_gem_put_pages(struct drm_gem_object *obj)
{
	/* do something here if we dynamically attach/detach pages.. at
	 * least they would no longer need to be pinned if everyone has
	 * released the pages..
	 */
	return 0;
}

#ifdef CONFIG_DRM_FBDEV_EMULATION
/*
 * Get kernel virtual address for CPU access.. this more or less only
 * exists for omap_fbdev.
 */
void *omap_gem_vaddr(struct drm_gem_object *obj)
{
	struct omap_gem_object *omap_obj = to_omap_bo(obj);
	void *vaddr;
	int ret;

	mutex_lock(&omap_obj->lock);

	if (!omap_obj->vaddr) {
		ret = omap_gem_attach_pages(obj);
		if (ret) {
			vaddr = ERR_PTR(ret);
			goto unlock;
		}

		omap_obj->vaddr = vmap(omap_obj->pages, obj->size >> PAGE_SHIFT,
				VM_MAP, pgprot_writecombine(PAGE_KERNEL));
	}

	vaddr = omap_obj->vaddr;

unlock:
	mutex_unlock(&omap_obj->lock);
	return vaddr;
}
#endif

/* -----------------------------------------------------------------------------
 * Power Management
 */

#ifdef CONFIG_PM
/* re-pin objects in DMM in resume path: */
int omap_gem_resume(struct drm_device *dev)
{
	struct omap_drm_private *priv = dev->dev_private;
	struct omap_gem_object *omap_obj;
	int ret = 0;

	mutex_lock(&priv->list_lock);
	list_for_each_entry(omap_obj, &priv->obj_list, mm_list) {
		if (omap_obj->block) {
			struct drm_gem_object *obj = &omap_obj->base;
			u32 npages = obj->size >> PAGE_SHIFT;

			WARN_ON(!omap_obj->pages);  /* this can't happen */
			ret = tiler_pin(omap_obj->block,
					omap_obj->pages, npages,
					omap_obj->roll, true);
			if (ret) {
				dev_err(dev->dev, "could not repin: %d\n", ret);
				goto done;
			}
		}
	}

done:
	mutex_unlock(&priv->list_lock);
	return ret;
}
#endif

/* -----------------------------------------------------------------------------
 * DebugFS
 */

#ifdef CONFIG_DEBUG_FS
void omap_gem_describe(struct drm_gem_object *obj, struct seq_file *m)
{
	struct omap_gem_object *omap_obj = to_omap_bo(obj);
	u64 off;

	off = drm_vma_node_start(&obj->vma_node);

	mutex_lock(&omap_obj->lock);

	seq_printf(m, "%08x: %2d (%2d) %08llx %pad (%2d) %p %4d",
			omap_obj->flags, obj->name, kref_read(&obj->refcount),
			off, &omap_obj->dma_addr,
			refcount_read(&omap_obj->dma_addr_cnt),
			omap_obj->vaddr, omap_obj->roll);

	if (omap_obj->flags & OMAP_BO_TILED_MASK) {
		seq_printf(m, " %dx%d", omap_obj->width, omap_obj->height);
		if (omap_obj->block) {
			struct tcm_area *area = &omap_obj->block->area;
			seq_printf(m, " (%dx%d, %dx%d)",
					area->p0.x, area->p0.y,
					area->p1.x, area->p1.y);
		}
	} else {
		seq_printf(m, " %zu", obj->size);
	}

	mutex_unlock(&omap_obj->lock);

	seq_printf(m, "\n");
}

void omap_gem_describe_objects(struct list_head *list, struct seq_file *m)
{
	struct omap_gem_object *omap_obj;
	int count = 0;
	size_t size = 0;

	list_for_each_entry(omap_obj, list, mm_list) {
		struct drm_gem_object *obj = &omap_obj->base;
		seq_printf(m, "   ");
		omap_gem_describe(obj, m);
		count++;
		size += obj->size;
	}

	seq_printf(m, "Total %d objects, %zu bytes\n", count, size);
}
#endif

/* -----------------------------------------------------------------------------
 * Constructor & Destructor
 */

static void omap_gem_free_object(struct drm_gem_object *obj)
{
	struct drm_device *dev = obj->dev;
	struct omap_drm_private *priv = dev->dev_private;
	struct omap_gem_object *omap_obj = to_omap_bo(obj);

	omap_gem_evict(obj);

	mutex_lock(&priv->list_lock);
	list_del(&omap_obj->mm_list);
	mutex_unlock(&priv->list_lock);

	/*
	 * We own the sole reference to the object at this point, but to keep
	 * lockdep happy, we must still take the omap_obj_lock to call
	 * omap_gem_detach_pages(). This should hardly make any difference as
	 * there can't be any lock contention.
	 */
	mutex_lock(&omap_obj->lock);

	/* The object should not be pinned. */
	WARN_ON(refcount_read(&omap_obj->dma_addr_cnt) > 0);

	if (omap_obj->pages) {
		if (omap_obj->flags & OMAP_BO_MEM_DMABUF)
			kfree(omap_obj->pages);
		else
			omap_gem_detach_pages(obj);
	}

	if (omap_obj->flags & OMAP_BO_MEM_DMA_API) {
		dma_free_wc(dev->dev, obj->size, omap_obj->vaddr,
			    omap_obj->dma_addr);
	} else if (omap_obj->vaddr) {
		vunmap(omap_obj->vaddr);
	} else if (obj->import_attach) {
		drm_prime_gem_destroy(obj, omap_obj->sgt);
	}

	mutex_unlock(&omap_obj->lock);

	drm_gem_object_release(obj);

	mutex_destroy(&omap_obj->lock);

	kfree(omap_obj);
}

static bool omap_gem_validate_flags(struct drm_device *dev, u32 flags)
{
	struct omap_drm_private *priv = dev->dev_private;

	switch (flags & OMAP_BO_CACHE_MASK) {
	case OMAP_BO_CACHED:
	case OMAP_BO_WC:
	case OMAP_BO_CACHE_MASK:
		break;

	default:
		return false;
	}

	if (flags & OMAP_BO_TILED_MASK) {
		if (!priv->usergart)
			return false;

		switch (flags & OMAP_BO_TILED_MASK) {
		case OMAP_BO_TILED_8:
		case OMAP_BO_TILED_16:
		case OMAP_BO_TILED_32:
			break;

		default:
			return false;
		}
	}

	return true;
}

static const struct vm_operations_struct omap_gem_vm_ops = {
	.fault = omap_gem_fault,
	.open = drm_gem_vm_open,
	.close = drm_gem_vm_close,
};

static const struct drm_gem_object_funcs omap_gem_object_funcs = {
	.free = omap_gem_free_object,
	.export = omap_gem_prime_export,
	.vm_ops = &omap_gem_vm_ops,
};

/* GEM buffer object constructor */
struct drm_gem_object *omap_gem_new(struct drm_device *dev,
		union omap_gem_size gsize, u32 flags)
{
	struct omap_drm_private *priv = dev->dev_private;
	struct omap_gem_object *omap_obj;
	struct drm_gem_object *obj;
	struct address_space *mapping;
	size_t size;
	int ret;

	if (!omap_gem_validate_flags(dev, flags))
		return NULL;

	/* Validate the flags and compute the memory and cache flags. */
	if (flags & OMAP_BO_TILED_MASK) {
		/*
		 * Tiled buffers are always shmem paged backed. When they are
		 * scanned out, they are remapped into DMM/TILER.
		 */
		flags |= OMAP_BO_MEM_SHMEM;

		/*
		 * Currently don't allow cached buffers. There is some caching
		 * stuff that needs to be handled better.
		 */
		flags &= ~(OMAP_BO_CACHED|OMAP_BO_WC|OMAP_BO_UNCACHED);
		flags |= tiler_get_cpu_cache_flags();
	} else if ((flags & OMAP_BO_SCANOUT) && !priv->has_dmm) {
		/*
		 * If we don't have DMM, we must allocate scanout buffers
		 * from contiguous DMA memory.
		 */
		flags |= OMAP_BO_MEM_DMA_API;
	} else if (!(flags & OMAP_BO_MEM_DMABUF)) {
		/*
		 * All other buffers not backed by dma_buf are shmem-backed.
		 */
		flags |= OMAP_BO_MEM_SHMEM;
	}

	/* Allocate the initialize the OMAP GEM object. */
	omap_obj = kzalloc(sizeof(*omap_obj), GFP_KERNEL);
	if (!omap_obj)
		return NULL;

	obj = &omap_obj->base;
	omap_obj->flags = flags;
	mutex_init(&omap_obj->lock);

	if (flags & OMAP_BO_TILED_MASK) {
		/*
		 * For tiled buffers align dimensions to slot boundaries and
		 * calculate size based on aligned dimensions.
		 */
		tiler_align(gem2fmt(flags), &gsize.tiled.width,
			    &gsize.tiled.height);

		size = tiler_size(gem2fmt(flags), gsize.tiled.width,
				  gsize.tiled.height);

		omap_obj->width = gsize.tiled.width;
		omap_obj->height = gsize.tiled.height;
	} else {
		size = PAGE_ALIGN(gsize.bytes);
	}

	obj->funcs = &omap_gem_object_funcs;

	/* Initialize the GEM object. */
	if (!(flags & OMAP_BO_MEM_SHMEM)) {
		drm_gem_private_object_init(dev, obj, size);
	} else {
		ret = drm_gem_object_init(dev, obj, size);
		if (ret)
			goto err_free;

		mapping = obj->filp->f_mapping;
		mapping_set_gfp_mask(mapping, GFP_USER | __GFP_DMA32);
	}

	/* Allocate memory if needed. */
	if (flags & OMAP_BO_MEM_DMA_API) {
		omap_obj->vaddr = dma_alloc_wc(dev->dev, size,
					       &omap_obj->dma_addr,
					       GFP_KERNEL);
		if (!omap_obj->vaddr)
			goto err_release;
	}

	mutex_lock(&priv->list_lock);
	list_add(&omap_obj->mm_list, &priv->obj_list);
	mutex_unlock(&priv->list_lock);

	return obj;

err_release:
	drm_gem_object_release(obj);
err_free:
	kfree(omap_obj);
	return NULL;
}

struct drm_gem_object *omap_gem_new_dmabuf(struct drm_device *dev, size_t size,
					   struct sg_table *sgt)
{
	struct omap_drm_private *priv = dev->dev_private;
	struct omap_gem_object *omap_obj;
	struct drm_gem_object *obj;
	union omap_gem_size gsize;

	/* Without a DMM only physically contiguous buffers can be supported. */
	if (sgt->orig_nents != 1 && !priv->has_dmm)
		return ERR_PTR(-EINVAL);

	gsize.bytes = PAGE_ALIGN(size);
	obj = omap_gem_new(dev, gsize, OMAP_BO_MEM_DMABUF | OMAP_BO_WC);
	if (!obj)
		return ERR_PTR(-ENOMEM);

	omap_obj = to_omap_bo(obj);

	mutex_lock(&omap_obj->lock);

	omap_obj->sgt = sgt;

	if (sgt->orig_nents == 1) {
		omap_obj->dma_addr = sg_dma_address(sgt->sgl);
	} else {
		/* Create pages list from sgt */
		struct page **pages;
		unsigned int npages;
		unsigned int ret;

		npages = DIV_ROUND_UP(size, PAGE_SIZE);
		pages = kcalloc(npages, sizeof(*pages), GFP_KERNEL);
		if (!pages) {
			omap_gem_free_object(obj);
			obj = ERR_PTR(-ENOMEM);
			goto done;
		}

		omap_obj->pages = pages;
<<<<<<< HEAD
		ret = drm_prime_sg_to_page_addr_arrays(sgt, pages, NULL,
						       npages);
=======
		ret = drm_prime_sg_to_page_array(sgt, pages, npages);
>>>>>>> f642729d
		if (ret) {
			omap_gem_free_object(obj);
			obj = ERR_PTR(-ENOMEM);
			goto done;
		}
	}

done:
	mutex_unlock(&omap_obj->lock);
	return obj;
}

/* convenience method to construct a GEM buffer object, and userspace handle */
int omap_gem_new_handle(struct drm_device *dev, struct drm_file *file,
		union omap_gem_size gsize, u32 flags, u32 *handle)
{
	struct drm_gem_object *obj;
	int ret;

	obj = omap_gem_new(dev, gsize, flags);
	if (!obj)
		return -ENOMEM;

	ret = drm_gem_handle_create(file, obj, handle);
	if (ret) {
		omap_gem_free_object(obj);
		return ret;
	}

	/* drop reference from allocate - handle holds it now */
	drm_gem_object_put(obj);

	return 0;
}

/* -----------------------------------------------------------------------------
 * Init & Cleanup
 */

/* If DMM is used, we need to set some stuff up.. */
void omap_gem_init(struct drm_device *dev)
{
	struct omap_drm_private *priv = dev->dev_private;
	struct omap_drm_usergart *usergart;
	const enum tiler_fmt fmts[] = {
			TILFMT_8BIT, TILFMT_16BIT, TILFMT_32BIT
	};
	int i, j;

	if (!dmm_is_available()) {
		/* DMM only supported on OMAP4 and later, so this isn't fatal */
		dev_warn(dev->dev, "DMM not available, disable DMM support\n");
		return;
	}

	usergart = kcalloc(3, sizeof(*usergart), GFP_KERNEL);
	if (!usergart)
		return;

	/* reserve 4k aligned/wide regions for userspace mappings: */
	for (i = 0; i < ARRAY_SIZE(fmts); i++) {
		u16 h = 1, w = PAGE_SIZE >> i;

		tiler_align(fmts[i], &w, &h);
		/* note: since each region is 1 4kb page wide, and minimum
		 * number of rows, the height ends up being the same as the
		 * # of pages in the region
		 */
		usergart[i].height = h;
		usergart[i].height_shift = ilog2(h);
		usergart[i].stride_pfn = tiler_stride(fmts[i], 0) >> PAGE_SHIFT;
		usergart[i].slot_shift = ilog2((PAGE_SIZE / h) >> i);
		for (j = 0; j < NUM_USERGART_ENTRIES; j++) {
			struct omap_drm_usergart_entry *entry;
			struct tiler_block *block;

			entry = &usergart[i].entry[j];
			block = tiler_reserve_2d(fmts[i], w, h, PAGE_SIZE);
			if (IS_ERR(block)) {
				dev_err(dev->dev,
						"reserve failed: %d, %d, %ld\n",
						i, j, PTR_ERR(block));
				return;
			}
			entry->dma_addr = tiler_ssptr(block);
			entry->block = block;

			DBG("%d:%d: %dx%d: dma_addr=%pad stride=%d", i, j, w, h,
					&entry->dma_addr,
					usergart[i].stride_pfn << PAGE_SHIFT);
		}
	}

	priv->usergart = usergart;
	priv->has_dmm = true;
}

void omap_gem_deinit(struct drm_device *dev)
{
	struct omap_drm_private *priv = dev->dev_private;

	/* I believe we can rely on there being no more outstanding GEM
	 * objects which could depend on usergart/dmm at this point.
	 */
	kfree(priv->usergart);
}<|MERGE_RESOLUTION|>--- conflicted
+++ resolved
@@ -1324,12 +1324,7 @@
 		}
 
 		omap_obj->pages = pages;
-<<<<<<< HEAD
-		ret = drm_prime_sg_to_page_addr_arrays(sgt, pages, NULL,
-						       npages);
-=======
 		ret = drm_prime_sg_to_page_array(sgt, pages, npages);
->>>>>>> f642729d
 		if (ret) {
 			omap_gem_free_object(obj);
 			obj = ERR_PTR(-ENOMEM);

--- conflicted
+++ resolved
@@ -72,10 +72,7 @@
  * Jasper Lake (SOC)		0x4da3	32	hard	yes	yes	yes
  * Comet Lake-V (PCH)		0xa3a3	32	hard	yes	yes	yes
  * Alder Lake-S (PCH)		0x7aa3	32	hard	yes	yes	yes
-<<<<<<< HEAD
-=======
  * Alder Lake-P (PCH)		0x51a3	32	hard	yes	yes	yes
->>>>>>> f642729d
  *
  * Features supported by this driver:
  * Software PEC				no
@@ -1089,10 +1086,7 @@
 	{ PCI_DEVICE(PCI_VENDOR_ID_INTEL, PCI_DEVICE_ID_INTEL_TIGERLAKE_H_SMBUS) },
 	{ PCI_DEVICE(PCI_VENDOR_ID_INTEL, PCI_DEVICE_ID_INTEL_JASPER_LAKE_SMBUS) },
 	{ PCI_DEVICE(PCI_VENDOR_ID_INTEL, PCI_DEVICE_ID_INTEL_ALDER_LAKE_S_SMBUS) },
-<<<<<<< HEAD
-=======
 	{ PCI_DEVICE(PCI_VENDOR_ID_INTEL, PCI_DEVICE_ID_INTEL_ALDER_LAKE_P_SMBUS) },
->>>>>>> f642729d
 	{ 0, }
 };
 
@@ -1776,10 +1770,7 @@
 	case PCI_DEVICE_ID_INTEL_JASPER_LAKE_SMBUS:
 	case PCI_DEVICE_ID_INTEL_EBG_SMBUS:
 	case PCI_DEVICE_ID_INTEL_ALDER_LAKE_S_SMBUS:
-<<<<<<< HEAD
-=======
 	case PCI_DEVICE_ID_INTEL_ALDER_LAKE_P_SMBUS:
->>>>>>> f642729d
 		priv->features |= FEATURE_BLOCK_PROC;
 		priv->features |= FEATURE_I2C_BLOCK_READ;
 		priv->features |= FEATURE_IRQ;

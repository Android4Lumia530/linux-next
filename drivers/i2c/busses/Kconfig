--- conflicted
+++ resolved
@@ -727,12 +727,8 @@
 
 config I2C_MLXBF
         tristate "Mellanox BlueField I2C controller"
-<<<<<<< HEAD
-        depends on ARM64
-=======
         depends on MELLANOX_PLATFORM && ARM64
 	select I2C_SLAVE
->>>>>>> f642729d
         help
           Enabling this option will add I2C SMBus support for Mellanox BlueField
           system.

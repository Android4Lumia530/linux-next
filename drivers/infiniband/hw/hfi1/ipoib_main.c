--- conflicted
+++ resolved
@@ -93,18 +93,6 @@
 	return priv->netdev_ops->ndo_stop(dev);
 }
 
-<<<<<<< HEAD
-static void hfi1_ipoib_dev_get_stats64(struct net_device *dev,
-				       struct rtnl_link_stats64 *storage)
-{
-	struct hfi1_ipoib_dev_priv *priv = hfi1_ipoib_priv(dev);
-
-	netdev_stats_to_stats64(storage, &dev->stats);
-	dev_fetch_sw_netstats(storage, priv->netstats);
-}
-
-=======
->>>>>>> 356006a6
 static const struct net_device_ops hfi1_ipoib_netdev_ops = {
 	.ndo_init         = hfi1_ipoib_dev_init,
 	.ndo_uninit       = hfi1_ipoib_dev_uninit,

/*
 * Copyright (c) 2016 Hisilicon Limited.
 * Copyright (c) 2007, 2008 Mellanox Technologies. All rights reserved.
 *
 * This software is available to you under a choice of one of two
 * licenses.  You may choose to be licensed under the terms of the GNU
 * General Public License (GPL) Version 2, available from the file
 * COPYING in the main directory of this source tree, or the
 * OpenIB.org BSD license below:
 *
 *     Redistribution and use in source and binary forms, with or
 *     without modification, are permitted provided that the following
 *     conditions are met:
 *
 *      - Redistributions of source code must retain the above
 *        copyright notice, this list of conditions and the following
 *        disclaimer.
 *
 *      - Redistributions in binary form must reproduce the above
 *        copyright notice, this list of conditions and the following
 *        disclaimer in the documentation and/or other materials
 *        provided with the distribution.
 *
 * THE SOFTWARE IS PROVIDED "AS IS", WITHOUT WARRANTY OF ANY KIND,
 * EXPRESS OR IMPLIED, INCLUDING BUT NOT LIMITED TO THE WARRANTIES OF
 * MERCHANTABILITY, FITNESS FOR A PARTICULAR PURPOSE AND
 * NONINFRINGEMENT. IN NO EVENT SHALL THE AUTHORS OR COPYRIGHT HOLDERS
 * BE LIABLE FOR ANY CLAIM, DAMAGES OR OTHER LIABILITY, WHETHER IN AN
 * ACTION OF CONTRACT, TORT OR OTHERWISE, ARISING FROM, OUT OF OR IN
 * CONNECTION WITH THE SOFTWARE OR THE USE OR OTHER DEALINGS IN THE
 * SOFTWARE.
 */
#include <linux/acpi.h>
#include <linux/of_platform.h>
#include <linux/module.h>
#include <linux/pci.h>
#include <rdma/ib_addr.h>
#include <rdma/ib_smi.h>
#include <rdma/ib_user_verbs.h>
#include <rdma/ib_cache.h>
#include "hns_roce_common.h"
#include "hns_roce_device.h"
#include "hns_roce_hem.h"

static int hns_roce_set_mac(struct hns_roce_dev *hr_dev, u8 port, u8 *addr)
{
	u8 phy_port;
	u32 i;

	if (hr_dev->pci_dev->revision >= PCI_REVISION_ID_HIP09)
		return 0;

	if (!memcmp(hr_dev->dev_addr[port], addr, ETH_ALEN))
		return 0;

	for (i = 0; i < ETH_ALEN; i++)
		hr_dev->dev_addr[port][i] = addr[i];

	phy_port = hr_dev->iboe.phy_port[port];
	return hr_dev->hw->set_mac(hr_dev, phy_port, addr);
}

static int hns_roce_add_gid(const struct ib_gid_attr *attr, void **context)
{
	struct hns_roce_dev *hr_dev = to_hr_dev(attr->device);
	u8 port = attr->port_num - 1;
	int ret;

	if (port >= hr_dev->caps.num_ports)
		return -EINVAL;

	ret = hr_dev->hw->set_gid(hr_dev, port, attr->index, &attr->gid, attr);

	return ret;
}

static int hns_roce_del_gid(const struct ib_gid_attr *attr, void **context)
{
	struct hns_roce_dev *hr_dev = to_hr_dev(attr->device);
	u8 port = attr->port_num - 1;
	int ret;

	if (port >= hr_dev->caps.num_ports)
		return -EINVAL;

	ret = hr_dev->hw->set_gid(hr_dev, port, attr->index, NULL, NULL);

	return ret;
}

static int handle_en_event(struct hns_roce_dev *hr_dev, u8 port,
			   unsigned long event)
{
	struct device *dev = hr_dev->dev;
	struct net_device *netdev;
	int ret = 0;

	netdev = hr_dev->iboe.netdevs[port];
	if (!netdev) {
		dev_err(dev, "Can't find netdev on port(%u)!\n", port);
		return -ENODEV;
	}

	switch (event) {
	case NETDEV_UP:
	case NETDEV_CHANGE:
	case NETDEV_REGISTER:
	case NETDEV_CHANGEADDR:
		ret = hns_roce_set_mac(hr_dev, port, netdev->dev_addr);
		break;
	case NETDEV_DOWN:
		/*
		 * In v1 engine, only support all ports closed together.
		 */
		break;
	default:
		dev_dbg(dev, "NETDEV event = 0x%x!\n", (u32)(event));
		break;
	}

	return ret;
}

static int hns_roce_netdev_event(struct notifier_block *self,
				 unsigned long event, void *ptr)
{
	struct net_device *dev = netdev_notifier_info_to_dev(ptr);
	struct hns_roce_ib_iboe *iboe = NULL;
	struct hns_roce_dev *hr_dev = NULL;
	int ret;
	u8 port;

	hr_dev = container_of(self, struct hns_roce_dev, iboe.nb);
	iboe = &hr_dev->iboe;

	for (port = 0; port < hr_dev->caps.num_ports; port++) {
		if (dev == iboe->netdevs[port]) {
			ret = handle_en_event(hr_dev, port, event);
			if (ret)
				return NOTIFY_DONE;
			break;
		}
	}

	return NOTIFY_DONE;
}

static int hns_roce_setup_mtu_mac(struct hns_roce_dev *hr_dev)
{
	int ret;
	u8 i;

	for (i = 0; i < hr_dev->caps.num_ports; i++) {
		if (hr_dev->hw->set_mtu)
			hr_dev->hw->set_mtu(hr_dev, hr_dev->iboe.phy_port[i],
					    hr_dev->caps.max_mtu);
		ret = hns_roce_set_mac(hr_dev, i,
				       hr_dev->iboe.netdevs[i]->dev_addr);
		if (ret)
			return ret;
	}

	return 0;
}

static int hns_roce_query_device(struct ib_device *ib_dev,
				 struct ib_device_attr *props,
				 struct ib_udata *uhw)
{
	struct hns_roce_dev *hr_dev = to_hr_dev(ib_dev);

	memset(props, 0, sizeof(*props));

	props->fw_ver = hr_dev->caps.fw_ver;
	props->sys_image_guid = cpu_to_be64(hr_dev->sys_image_guid);
	props->max_mr_size = (u64)(~(0ULL));
	props->page_size_cap = hr_dev->caps.page_size_cap;
	props->vendor_id = hr_dev->vendor_id;
	props->vendor_part_id = hr_dev->vendor_part_id;
	props->hw_ver = hr_dev->hw_rev;
	props->max_qp = hr_dev->caps.num_qps;
	props->max_qp_wr = hr_dev->caps.max_wqes;
	props->device_cap_flags = IB_DEVICE_PORT_ACTIVE_EVENT |
				  IB_DEVICE_RC_RNR_NAK_GEN;
	props->max_send_sge = hr_dev->caps.max_sq_sg;
	props->max_recv_sge = hr_dev->caps.max_rq_sg;
	props->max_sge_rd = 1;
	props->max_cq = hr_dev->caps.num_cqs;
	props->max_cqe = hr_dev->caps.max_cqes;
	props->max_mr = hr_dev->caps.num_mtpts;
	props->max_pd = hr_dev->caps.num_pds;
	props->max_qp_rd_atom = hr_dev->caps.max_qp_dest_rdma;
	props->max_qp_init_rd_atom = hr_dev->caps.max_qp_init_rdma;
	props->atomic_cap = hr_dev->caps.flags & HNS_ROCE_CAP_FLAG_ATOMIC ?
			    IB_ATOMIC_HCA : IB_ATOMIC_NONE;
	props->max_pkeys = 1;
	props->local_ca_ack_delay = hr_dev->caps.local_ca_ack_delay;
	if (hr_dev->caps.flags & HNS_ROCE_CAP_FLAG_SRQ) {
		props->max_srq = hr_dev->caps.num_srqs;
		props->max_srq_wr = hr_dev->caps.max_srq_wrs;
		props->max_srq_sge = hr_dev->caps.max_srq_sges;
	}

	if (hr_dev->caps.flags & HNS_ROCE_CAP_FLAG_FRMR &&
	    hr_dev->pci_dev->revision >= PCI_REVISION_ID_HIP09) {
		props->device_cap_flags |= IB_DEVICE_MEM_MGT_EXTENSIONS;
		props->max_fast_reg_page_list_len = HNS_ROCE_FRMR_MAX_PA;
	}

	return 0;
}

static int hns_roce_query_port(struct ib_device *ib_dev, u8 port_num,
			       struct ib_port_attr *props)
{
	struct hns_roce_dev *hr_dev = to_hr_dev(ib_dev);
	struct device *dev = hr_dev->dev;
	struct net_device *net_dev;
	unsigned long flags;
	enum ib_mtu mtu;
	u8 port;

	port = port_num - 1;

	/* props being zeroed by the caller, avoid zeroing it here */

	props->max_mtu = hr_dev->caps.max_mtu;
	props->gid_tbl_len = hr_dev->caps.gid_table_len[port];
	props->port_cap_flags = IB_PORT_CM_SUP | IB_PORT_REINIT_SUP |
				IB_PORT_VENDOR_CLASS_SUP |
				IB_PORT_BOOT_MGMT_SUP;
	props->max_msg_sz = HNS_ROCE_MAX_MSG_LEN;
	props->pkey_tbl_len = 1;
	props->active_width = IB_WIDTH_4X;
	props->active_speed = 1;

	spin_lock_irqsave(&hr_dev->iboe.lock, flags);

	net_dev = hr_dev->iboe.netdevs[port];
	if (!net_dev) {
		spin_unlock_irqrestore(&hr_dev->iboe.lock, flags);
		dev_err(dev, "Find netdev %u failed!\n", port);
		return -EINVAL;
	}

	mtu = iboe_get_mtu(net_dev->mtu);
	props->active_mtu = mtu ? min(props->max_mtu, mtu) : IB_MTU_256;
	props->state = netif_running(net_dev) && netif_carrier_ok(net_dev) ?
			       IB_PORT_ACTIVE :
			       IB_PORT_DOWN;
	props->phys_state = props->state == IB_PORT_ACTIVE ?
				    IB_PORT_PHYS_STATE_LINK_UP :
				    IB_PORT_PHYS_STATE_DISABLED;

	spin_unlock_irqrestore(&hr_dev->iboe.lock, flags);

	return 0;
}

static enum rdma_link_layer hns_roce_get_link_layer(struct ib_device *device,
						    u8 port_num)
{
	return IB_LINK_LAYER_ETHERNET;
}

static int hns_roce_query_pkey(struct ib_device *ib_dev, u8 port, u16 index,
			       u16 *pkey)
{
	*pkey = PKEY_ID;

	return 0;
}

static int hns_roce_modify_device(struct ib_device *ib_dev, int mask,
				  struct ib_device_modify *props)
{
	unsigned long flags;

	if (mask & ~IB_DEVICE_MODIFY_NODE_DESC)
		return -EOPNOTSUPP;

	if (mask & IB_DEVICE_MODIFY_NODE_DESC) {
		spin_lock_irqsave(&to_hr_dev(ib_dev)->sm_lock, flags);
		memcpy(ib_dev->node_desc, props->node_desc, NODE_DESC_SIZE);
		spin_unlock_irqrestore(&to_hr_dev(ib_dev)->sm_lock, flags);
	}

	return 0;
}

static int hns_roce_alloc_ucontext(struct ib_ucontext *uctx,
				   struct ib_udata *udata)
{
	int ret;
	struct hns_roce_ucontext *context = to_hr_ucontext(uctx);
	struct hns_roce_ib_alloc_ucontext_resp resp = {};
	struct hns_roce_dev *hr_dev = to_hr_dev(uctx->device);

	if (!hr_dev->active)
		return -EAGAIN;

	resp.qp_tab_size = hr_dev->caps.num_qps;

	ret = hns_roce_uar_alloc(hr_dev, &context->uar);
	if (ret)
		goto error_fail_uar_alloc;

	if (hr_dev->caps.flags & HNS_ROCE_CAP_FLAG_RECORD_DB) {
		INIT_LIST_HEAD(&context->page_list);
		mutex_init(&context->page_mutex);
	}

	resp.cqe_size = hr_dev->caps.cqe_sz;

<<<<<<< HEAD
	ret = ib_copy_to_udata(udata, &resp, sizeof(resp));
=======
	ret = ib_copy_to_udata(udata, &resp,
			       min(udata->outlen, sizeof(resp)));
>>>>>>> f642729d
	if (ret)
		goto error_fail_copy_to_udata;

	return 0;

error_fail_copy_to_udata:
	hns_roce_uar_free(hr_dev, &context->uar);

error_fail_uar_alloc:
	return ret;
}

static void hns_roce_dealloc_ucontext(struct ib_ucontext *ibcontext)
{
	struct hns_roce_ucontext *context = to_hr_ucontext(ibcontext);

	hns_roce_uar_free(to_hr_dev(ibcontext->device), &context->uar);
}

static int hns_roce_mmap(struct ib_ucontext *context,
			 struct vm_area_struct *vma)
{
	struct hns_roce_dev *hr_dev = to_hr_dev(context->device);

	switch (vma->vm_pgoff) {
	case 0:
		return rdma_user_mmap_io(context, vma,
					 to_hr_ucontext(context)->uar.pfn,
					 PAGE_SIZE,
					 pgprot_noncached(vma->vm_page_prot),
					 NULL);

	/* vm_pgoff: 1 -- TPTR */
	case 1:
		if (!hr_dev->tptr_dma_addr || !hr_dev->tptr_size)
			return -EINVAL;
		/*
		 * FIXME: using io_remap_pfn_range on the dma address returned
		 * by dma_alloc_coherent is totally wrong.
		 */
		return rdma_user_mmap_io(context, vma,
					 hr_dev->tptr_dma_addr >> PAGE_SHIFT,
					 hr_dev->tptr_size,
					 vma->vm_page_prot,
					 NULL);

	default:
		return -EINVAL;
	}
}

static int hns_roce_port_immutable(struct ib_device *ib_dev, u8 port_num,
				   struct ib_port_immutable *immutable)
{
	struct ib_port_attr attr;
	int ret;

	ret = ib_query_port(ib_dev, port_num, &attr);
	if (ret)
		return ret;

	immutable->pkey_tbl_len = attr.pkey_tbl_len;
	immutable->gid_tbl_len = attr.gid_tbl_len;

	immutable->max_mad_size = IB_MGMT_MAD_SIZE;
	immutable->core_cap_flags = RDMA_CORE_PORT_IBA_ROCE;
	if (to_hr_dev(ib_dev)->caps.flags & HNS_ROCE_CAP_FLAG_ROCE_V1_V2)
		immutable->core_cap_flags |= RDMA_CORE_PORT_IBA_ROCE_UDP_ENCAP;

	return 0;
}

static void hns_roce_disassociate_ucontext(struct ib_ucontext *ibcontext)
{
}

static void hns_roce_unregister_device(struct hns_roce_dev *hr_dev)
{
	struct hns_roce_ib_iboe *iboe = &hr_dev->iboe;

	hr_dev->active = false;
	unregister_netdevice_notifier(&iboe->nb);
	ib_unregister_device(&hr_dev->ib_dev);
}

static const struct ib_device_ops hns_roce_dev_ops = {
	.owner = THIS_MODULE,
	.driver_id = RDMA_DRIVER_HNS,
	.uverbs_abi_ver = 1,
	.uverbs_no_driver_id_binding = 1,

	.add_gid = hns_roce_add_gid,
	.alloc_pd = hns_roce_alloc_pd,
	.alloc_ucontext = hns_roce_alloc_ucontext,
	.create_ah = hns_roce_create_ah,
	.create_user_ah = hns_roce_create_ah,
	.create_cq = hns_roce_create_cq,
	.create_qp = hns_roce_create_qp,
	.dealloc_pd = hns_roce_dealloc_pd,
	.dealloc_ucontext = hns_roce_dealloc_ucontext,
	.del_gid = hns_roce_del_gid,
	.dereg_mr = hns_roce_dereg_mr,
	.destroy_ah = hns_roce_destroy_ah,
	.destroy_cq = hns_roce_destroy_cq,
	.disassociate_ucontext = hns_roce_disassociate_ucontext,
	.fill_res_cq_entry = hns_roce_fill_res_cq_entry,
	.get_dma_mr = hns_roce_get_dma_mr,
	.get_link_layer = hns_roce_get_link_layer,
	.get_port_immutable = hns_roce_port_immutable,
	.mmap = hns_roce_mmap,
	.modify_device = hns_roce_modify_device,
	.modify_qp = hns_roce_modify_qp,
	.query_ah = hns_roce_query_ah,
	.query_device = hns_roce_query_device,
	.query_pkey = hns_roce_query_pkey,
	.query_port = hns_roce_query_port,
	.reg_user_mr = hns_roce_reg_user_mr,

	INIT_RDMA_OBJ_SIZE(ib_ah, hns_roce_ah, ibah),
	INIT_RDMA_OBJ_SIZE(ib_cq, hns_roce_cq, ib_cq),
	INIT_RDMA_OBJ_SIZE(ib_pd, hns_roce_pd, ibpd),
	INIT_RDMA_OBJ_SIZE(ib_ucontext, hns_roce_ucontext, ibucontext),
};

static const struct ib_device_ops hns_roce_dev_mr_ops = {
	.rereg_user_mr = hns_roce_rereg_user_mr,
};

static const struct ib_device_ops hns_roce_dev_mw_ops = {
	.alloc_mw = hns_roce_alloc_mw,
	.dealloc_mw = hns_roce_dealloc_mw,

	INIT_RDMA_OBJ_SIZE(ib_mw, hns_roce_mw, ibmw),
};

static const struct ib_device_ops hns_roce_dev_frmr_ops = {
	.alloc_mr = hns_roce_alloc_mr,
	.map_mr_sg = hns_roce_map_mr_sg,
};

static const struct ib_device_ops hns_roce_dev_srq_ops = {
	.create_srq = hns_roce_create_srq,
	.destroy_srq = hns_roce_destroy_srq,

	INIT_RDMA_OBJ_SIZE(ib_srq, hns_roce_srq, ibsrq),
};

static int hns_roce_register_device(struct hns_roce_dev *hr_dev)
{
	int ret;
	struct hns_roce_ib_iboe *iboe = NULL;
	struct ib_device *ib_dev = NULL;
	struct device *dev = hr_dev->dev;
	unsigned int i;

	iboe = &hr_dev->iboe;
	spin_lock_init(&iboe->lock);

	ib_dev = &hr_dev->ib_dev;

	ib_dev->node_type = RDMA_NODE_IB_CA;
	ib_dev->dev.parent = dev;

	ib_dev->phys_port_cnt = hr_dev->caps.num_ports;
	ib_dev->local_dma_lkey = hr_dev->caps.reserved_lkey;
	ib_dev->num_comp_vectors = hr_dev->caps.num_comp_vectors;

	if (hr_dev->caps.flags & HNS_ROCE_CAP_FLAG_REREG_MR)
		ib_set_device_ops(ib_dev, &hns_roce_dev_mr_ops);

	/* MW */
	if (hr_dev->caps.flags & HNS_ROCE_CAP_FLAG_MW)
		ib_set_device_ops(ib_dev, &hns_roce_dev_mw_ops);

	/* FRMR */
	if (hr_dev->caps.flags & HNS_ROCE_CAP_FLAG_FRMR)
		ib_set_device_ops(ib_dev, &hns_roce_dev_frmr_ops);

	/* SRQ */
	if (hr_dev->caps.flags & HNS_ROCE_CAP_FLAG_SRQ) {
		ib_set_device_ops(ib_dev, &hns_roce_dev_srq_ops);
		ib_set_device_ops(ib_dev, hr_dev->hw->hns_roce_dev_srq_ops);
	}

	ib_set_device_ops(ib_dev, hr_dev->hw->hns_roce_dev_ops);
	ib_set_device_ops(ib_dev, &hns_roce_dev_ops);
	for (i = 0; i < hr_dev->caps.num_ports; i++) {
		if (!hr_dev->iboe.netdevs[i])
			continue;

		ret = ib_device_set_netdev(ib_dev, hr_dev->iboe.netdevs[i],
					   i + 1);
		if (ret)
			return ret;
	}
	dma_set_max_seg_size(dev, UINT_MAX);
	ret = ib_register_device(ib_dev, "hns_%d", dev);
	if (ret) {
		dev_err(dev, "ib_register_device failed!\n");
		return ret;
	}

	ret = hns_roce_setup_mtu_mac(hr_dev);
	if (ret) {
		dev_err(dev, "setup_mtu_mac failed!\n");
		goto error_failed_setup_mtu_mac;
	}

	iboe->nb.notifier_call = hns_roce_netdev_event;
	ret = register_netdevice_notifier(&iboe->nb);
	if (ret) {
		dev_err(dev, "register_netdevice_notifier failed!\n");
		goto error_failed_setup_mtu_mac;
	}

	hr_dev->active = true;
	return 0;

error_failed_setup_mtu_mac:
	ib_unregister_device(ib_dev);

	return ret;
}

static int hns_roce_init_hem(struct hns_roce_dev *hr_dev)
{
	struct device *dev = hr_dev->dev;
	int ret;

	ret = hns_roce_init_hem_table(hr_dev, &hr_dev->mr_table.mtpt_table,
				      HEM_TYPE_MTPT, hr_dev->caps.mtpt_entry_sz,
				      hr_dev->caps.num_mtpts, 1);
	if (ret) {
		dev_err(dev, "Failed to init MTPT context memory, aborting.\n");
		return ret;
	}

	ret = hns_roce_init_hem_table(hr_dev, &hr_dev->qp_table.qp_table,
				      HEM_TYPE_QPC, hr_dev->caps.qpc_sz,
				      hr_dev->caps.num_qps, 1);
	if (ret) {
		dev_err(dev, "Failed to init QP context memory, aborting.\n");
		goto err_unmap_dmpt;
	}

	ret = hns_roce_init_hem_table(hr_dev, &hr_dev->qp_table.irrl_table,
				      HEM_TYPE_IRRL,
				      hr_dev->caps.irrl_entry_sz *
				      hr_dev->caps.max_qp_init_rdma,
				      hr_dev->caps.num_qps, 1);
	if (ret) {
		dev_err(dev, "Failed to init irrl_table memory, aborting.\n");
		goto err_unmap_qp;
	}

	if (hr_dev->caps.trrl_entry_sz) {
		ret = hns_roce_init_hem_table(hr_dev,
					      &hr_dev->qp_table.trrl_table,
					      HEM_TYPE_TRRL,
					      hr_dev->caps.trrl_entry_sz *
					      hr_dev->caps.max_qp_dest_rdma,
					      hr_dev->caps.num_qps, 1);
		if (ret) {
			dev_err(dev,
				"Failed to init trrl_table memory, aborting.\n");
			goto err_unmap_irrl;
		}
	}

	ret = hns_roce_init_hem_table(hr_dev, &hr_dev->cq_table.table,
				      HEM_TYPE_CQC, hr_dev->caps.cqc_entry_sz,
				      hr_dev->caps.num_cqs, 1);
	if (ret) {
		dev_err(dev, "Failed to init CQ context memory, aborting.\n");
		goto err_unmap_trrl;
	}

	if (hr_dev->caps.flags & HNS_ROCE_CAP_FLAG_SRQ) {
		ret = hns_roce_init_hem_table(hr_dev, &hr_dev->srq_table.table,
					      HEM_TYPE_SRQC,
					      hr_dev->caps.srqc_entry_sz,
					      hr_dev->caps.num_srqs, 1);
		if (ret) {
			dev_err(dev,
				"Failed to init SRQ context memory, aborting.\n");
			goto err_unmap_cq;
		}
	}

<<<<<<< HEAD
	if (hr_dev->caps.sccc_sz) {
=======
	if (hr_dev->caps.flags & HNS_ROCE_CAP_FLAG_QP_FLOW_CTRL) {
>>>>>>> f642729d
		ret = hns_roce_init_hem_table(hr_dev,
					      &hr_dev->qp_table.sccc_table,
					      HEM_TYPE_SCCC,
					      hr_dev->caps.sccc_sz,
					      hr_dev->caps.num_qps, 1);
		if (ret) {
			dev_err(dev,
				"Failed to init SCC context memory, aborting.\n");
			goto err_unmap_srq;
		}
	}

	if (hr_dev->caps.qpc_timer_entry_sz) {
		ret = hns_roce_init_hem_table(hr_dev, &hr_dev->qpc_timer_table,
					      HEM_TYPE_QPC_TIMER,
					      hr_dev->caps.qpc_timer_entry_sz,
					      hr_dev->caps.num_qpc_timer, 1);
		if (ret) {
			dev_err(dev,
				"Failed to init QPC timer memory, aborting.\n");
			goto err_unmap_ctx;
		}
	}

	if (hr_dev->caps.cqc_timer_entry_sz) {
		ret = hns_roce_init_hem_table(hr_dev, &hr_dev->cqc_timer_table,
					      HEM_TYPE_CQC_TIMER,
					      hr_dev->caps.cqc_timer_entry_sz,
					      hr_dev->caps.num_cqc_timer, 1);
		if (ret) {
			dev_err(dev,
				"Failed to init CQC timer memory, aborting.\n");
			goto err_unmap_qpc_timer;
		}
	}

	if (hr_dev->caps.gmv_entry_sz) {
		ret = hns_roce_init_hem_table(hr_dev, &hr_dev->gmv_table,
					      HEM_TYPE_GMV,
					      hr_dev->caps.gmv_entry_sz,
					      hr_dev->caps.gmv_entry_num, 1);
		if (ret) {
			dev_err(dev,
				"failed to init gmv table memory, ret = %d\n",
				ret);
			goto err_unmap_cqc_timer;
		}
	}

	return 0;

err_unmap_cqc_timer:
	if (hr_dev->caps.cqc_timer_entry_sz)
		hns_roce_cleanup_hem_table(hr_dev, &hr_dev->cqc_timer_table);

err_unmap_qpc_timer:
	if (hr_dev->caps.qpc_timer_entry_sz)
		hns_roce_cleanup_hem_table(hr_dev, &hr_dev->qpc_timer_table);

err_unmap_ctx:
<<<<<<< HEAD
	if (hr_dev->caps.sccc_sz)
=======
	if (hr_dev->caps.flags & HNS_ROCE_CAP_FLAG_QP_FLOW_CTRL)
>>>>>>> f642729d
		hns_roce_cleanup_hem_table(hr_dev,
					   &hr_dev->qp_table.sccc_table);
err_unmap_srq:
	if (hr_dev->caps.flags & HNS_ROCE_CAP_FLAG_SRQ)
		hns_roce_cleanup_hem_table(hr_dev, &hr_dev->srq_table.table);

err_unmap_cq:
	hns_roce_cleanup_hem_table(hr_dev, &hr_dev->cq_table.table);

err_unmap_trrl:
	if (hr_dev->caps.trrl_entry_sz)
		hns_roce_cleanup_hem_table(hr_dev,
					   &hr_dev->qp_table.trrl_table);

err_unmap_irrl:
	hns_roce_cleanup_hem_table(hr_dev, &hr_dev->qp_table.irrl_table);

err_unmap_qp:
	hns_roce_cleanup_hem_table(hr_dev, &hr_dev->qp_table.qp_table);

err_unmap_dmpt:
	hns_roce_cleanup_hem_table(hr_dev, &hr_dev->mr_table.mtpt_table);

	return ret;
}

/**
 * hns_roce_setup_hca - setup host channel adapter
 * @hr_dev: pointer to hns roce device
 * Return : int
 */
static int hns_roce_setup_hca(struct hns_roce_dev *hr_dev)
{
	struct device *dev = hr_dev->dev;
	int ret;

	spin_lock_init(&hr_dev->sm_lock);
	spin_lock_init(&hr_dev->bt_cmd_lock);

	if (hr_dev->caps.flags & HNS_ROCE_CAP_FLAG_RECORD_DB) {
		INIT_LIST_HEAD(&hr_dev->pgdir_list);
		mutex_init(&hr_dev->pgdir_mutex);
	}

	ret = hns_roce_init_uar_table(hr_dev);
	if (ret) {
		dev_err(dev, "Failed to initialize uar table. aborting\n");
		return ret;
	}

	ret = hns_roce_uar_alloc(hr_dev, &hr_dev->priv_uar);
	if (ret) {
		dev_err(dev, "Failed to allocate priv_uar.\n");
		goto err_uar_table_free;
	}

	ret = hns_roce_init_pd_table(hr_dev);
	if (ret) {
		dev_err(dev, "Failed to init protected domain table.\n");
		goto err_uar_alloc_free;
	}

	ret = hns_roce_init_mr_table(hr_dev);
	if (ret) {
		dev_err(dev, "Failed to init memory region table.\n");
		goto err_pd_table_free;
	}

	hns_roce_init_cq_table(hr_dev);

	ret = hns_roce_init_qp_table(hr_dev);
	if (ret) {
		dev_err(dev, "Failed to init queue pair table.\n");
		goto err_cq_table_free;
	}

	if (hr_dev->caps.flags & HNS_ROCE_CAP_FLAG_SRQ) {
		ret = hns_roce_init_srq_table(hr_dev);
		if (ret) {
			dev_err(dev,
				"Failed to init share receive queue table.\n");
			goto err_qp_table_free;
		}
	}

	return 0;

err_qp_table_free:
	hns_roce_cleanup_qp_table(hr_dev);

err_cq_table_free:
	hns_roce_cleanup_cq_table(hr_dev);
	hns_roce_cleanup_mr_table(hr_dev);

err_pd_table_free:
	hns_roce_cleanup_pd_table(hr_dev);

err_uar_alloc_free:
	hns_roce_uar_free(hr_dev, &hr_dev->priv_uar);

err_uar_table_free:
	hns_roce_cleanup_uar_table(hr_dev);
	return ret;
}

static void check_and_get_armed_cq(struct list_head *cq_list, struct ib_cq *cq)
{
	struct hns_roce_cq *hr_cq = to_hr_cq(cq);
	unsigned long flags;

	spin_lock_irqsave(&hr_cq->lock, flags);
	if (cq->comp_handler) {
		if (!hr_cq->is_armed) {
			hr_cq->is_armed = 1;
			list_add_tail(&hr_cq->node, cq_list);
		}
	}
	spin_unlock_irqrestore(&hr_cq->lock, flags);
}

void hns_roce_handle_device_err(struct hns_roce_dev *hr_dev)
{
	struct hns_roce_qp *hr_qp;
	struct hns_roce_cq *hr_cq;
	struct list_head cq_list;
	unsigned long flags_qp;
	unsigned long flags;

	INIT_LIST_HEAD(&cq_list);

	spin_lock_irqsave(&hr_dev->qp_list_lock, flags);
	list_for_each_entry(hr_qp, &hr_dev->qp_list, node) {
		spin_lock_irqsave(&hr_qp->sq.lock, flags_qp);
		if (hr_qp->sq.tail != hr_qp->sq.head)
			check_and_get_armed_cq(&cq_list, hr_qp->ibqp.send_cq);
		spin_unlock_irqrestore(&hr_qp->sq.lock, flags_qp);

		spin_lock_irqsave(&hr_qp->rq.lock, flags_qp);
		if ((!hr_qp->ibqp.srq) && (hr_qp->rq.tail != hr_qp->rq.head))
			check_and_get_armed_cq(&cq_list, hr_qp->ibqp.recv_cq);
		spin_unlock_irqrestore(&hr_qp->rq.lock, flags_qp);
	}

	list_for_each_entry(hr_cq, &cq_list, node)
		hns_roce_cq_completion(hr_dev, hr_cq->cqn);

	spin_unlock_irqrestore(&hr_dev->qp_list_lock, flags);
}

int hns_roce_init(struct hns_roce_dev *hr_dev)
{
	struct device *dev = hr_dev->dev;
	int ret;

	if (hr_dev->hw->reset) {
		ret = hr_dev->hw->reset(hr_dev, true);
		if (ret) {
			dev_err(dev, "Reset RoCE engine failed!\n");
			return ret;
		}
	}
	hr_dev->is_reset = false;

	if (hr_dev->hw->cmq_init) {
		ret = hr_dev->hw->cmq_init(hr_dev);
		if (ret) {
			dev_err(dev, "Init RoCE Command Queue failed!\n");
			goto error_failed_cmq_init;
		}
	}

	ret = hr_dev->hw->hw_profile(hr_dev);
	if (ret) {
		dev_err(dev, "Get RoCE engine profile failed!\n");
		goto error_failed_cmd_init;
	}

	ret = hns_roce_cmd_init(hr_dev);
	if (ret) {
		dev_err(dev, "cmd init failed!\n");
		goto error_failed_cmd_init;
	}

	/* EQ depends on poll mode, event mode depends on EQ */
	ret = hr_dev->hw->init_eq(hr_dev);
	if (ret) {
		dev_err(dev, "eq init failed!\n");
		goto error_failed_eq_table;
	}

	if (hr_dev->cmd_mod) {
		ret = hns_roce_cmd_use_events(hr_dev);
		if (ret) {
			dev_warn(dev,
				 "Cmd event  mode failed, set back to poll!\n");
			hns_roce_cmd_use_polling(hr_dev);
		}
	}

	ret = hns_roce_init_hem(hr_dev);
	if (ret) {
		dev_err(dev, "init HEM(Hardware Entry Memory) failed!\n");
		goto error_failed_init_hem;
	}

	ret = hns_roce_setup_hca(hr_dev);
	if (ret) {
		dev_err(dev, "setup hca failed!\n");
		goto error_failed_setup_hca;
	}

	if (hr_dev->hw->hw_init) {
		ret = hr_dev->hw->hw_init(hr_dev);
		if (ret) {
			dev_err(dev, "hw_init failed!\n");
			goto error_failed_engine_init;
		}
	}

	INIT_LIST_HEAD(&hr_dev->qp_list);
	spin_lock_init(&hr_dev->qp_list_lock);

	ret = hns_roce_register_device(hr_dev);
	if (ret)
		goto error_failed_register_device;

	return 0;

error_failed_register_device:
	if (hr_dev->hw->hw_exit)
		hr_dev->hw->hw_exit(hr_dev);

error_failed_engine_init:
	hns_roce_cleanup_bitmap(hr_dev);

error_failed_setup_hca:
	hns_roce_cleanup_hem(hr_dev);

error_failed_init_hem:
	if (hr_dev->cmd_mod)
		hns_roce_cmd_use_polling(hr_dev);
	hr_dev->hw->cleanup_eq(hr_dev);

error_failed_eq_table:
	hns_roce_cmd_cleanup(hr_dev);

error_failed_cmd_init:
	if (hr_dev->hw->cmq_exit)
		hr_dev->hw->cmq_exit(hr_dev);

error_failed_cmq_init:
	if (hr_dev->hw->reset) {
		if (hr_dev->hw->reset(hr_dev, false))
			dev_err(dev, "Dereset RoCE engine failed!\n");
	}

	return ret;
}

void hns_roce_exit(struct hns_roce_dev *hr_dev)
{
	hns_roce_unregister_device(hr_dev);

	if (hr_dev->hw->hw_exit)
		hr_dev->hw->hw_exit(hr_dev);
	hns_roce_cleanup_bitmap(hr_dev);
	hns_roce_cleanup_hem(hr_dev);

	if (hr_dev->cmd_mod)
		hns_roce_cmd_use_polling(hr_dev);

	hr_dev->hw->cleanup_eq(hr_dev);
	hns_roce_cmd_cleanup(hr_dev);
	if (hr_dev->hw->cmq_exit)
		hr_dev->hw->cmq_exit(hr_dev);
	if (hr_dev->hw->reset)
		hr_dev->hw->reset(hr_dev, false);
}

MODULE_LICENSE("Dual BSD/GPL");
MODULE_AUTHOR("Wei Hu <xavier.huwei@huawei.com>");
MODULE_AUTHOR("Nenglong Zhao <zhaonenglong@hisilicon.com>");
MODULE_AUTHOR("Lijun Ou <oulijun@huawei.com>");
MODULE_DESCRIPTION("HNS RoCE Driver");<|MERGE_RESOLUTION|>--- conflicted
+++ resolved
@@ -312,12 +312,8 @@
 
 	resp.cqe_size = hr_dev->caps.cqe_sz;
 
-<<<<<<< HEAD
-	ret = ib_copy_to_udata(udata, &resp, sizeof(resp));
-=======
 	ret = ib_copy_to_udata(udata, &resp,
 			       min(udata->outlen, sizeof(resp)));
->>>>>>> f642729d
 	if (ret)
 		goto error_fail_copy_to_udata;
 
@@ -607,11 +603,7 @@
 		}
 	}
 
-<<<<<<< HEAD
-	if (hr_dev->caps.sccc_sz) {
-=======
 	if (hr_dev->caps.flags & HNS_ROCE_CAP_FLAG_QP_FLOW_CTRL) {
->>>>>>> f642729d
 		ret = hns_roce_init_hem_table(hr_dev,
 					      &hr_dev->qp_table.sccc_table,
 					      HEM_TYPE_SCCC,
@@ -672,11 +664,7 @@
 		hns_roce_cleanup_hem_table(hr_dev, &hr_dev->qpc_timer_table);
 
 err_unmap_ctx:
-<<<<<<< HEAD
-	if (hr_dev->caps.sccc_sz)
-=======
 	if (hr_dev->caps.flags & HNS_ROCE_CAP_FLAG_QP_FLOW_CTRL)
->>>>>>> f642729d
 		hns_roce_cleanup_hem_table(hr_dev,
 					   &hr_dev->qp_table.sccc_table);
 err_unmap_srq:

--- conflicted
+++ resolved
@@ -317,12 +317,7 @@
 	struct ib_device *ib_dev;
 	size_t user_entry_size;
 	ssize_t num_entries;
-<<<<<<< HEAD
-	size_t max_entries;
-	size_t num_bytes;
-=======
 	int max_entries;
->>>>>>> 356006a6
 	u32 flags;
 	int ret;
 
@@ -340,29 +335,16 @@
 		attrs, UVERBS_ATTR_QUERY_GID_TABLE_RESP_ENTRIES,
 		user_entry_size);
 	if (max_entries <= 0)
-<<<<<<< HEAD
-		return -EINVAL;
-=======
 		return max_entries ?: -EINVAL;
->>>>>>> 356006a6
 
 	ucontext = ib_uverbs_get_ucontext(attrs);
 	if (IS_ERR(ucontext))
 		return PTR_ERR(ucontext);
 	ib_dev = ucontext->device;
 
-<<<<<<< HEAD
-	if (check_mul_overflow(max_entries, sizeof(*entries), &num_bytes))
-		return -EINVAL;
-
-	entries = uverbs_zalloc(attrs, num_bytes);
-	if (!entries)
-		return -ENOMEM;
-=======
 	entries = uverbs_kcalloc(attrs, max_entries, sizeof(*entries));
 	if (IS_ERR(entries))
 		return PTR_ERR(entries);
->>>>>>> 356006a6
 
 	num_entries = rdma_query_gid_table(ib_dev, entries, max_entries);
 	if (num_entries < 0)

// SPDX-License-Identifier: GPL-2.0 or BSD-3-Clause

/* Authors: Bernard Metzler <bmt@zurich.ibm.com> */
/* Copyright (c) 2008-2019, IBM Corporation */

#include <linux/init.h>
#include <linux/errno.h>
#include <linux/netdevice.h>
#include <linux/inetdevice.h>
#include <net/net_namespace.h>
#include <linux/rtnetlink.h>
#include <linux/if_arp.h>
#include <linux/list.h>
#include <linux/kernel.h>
#include <linux/sched.h>
#include <linux/module.h>
#include <linux/dma-mapping.h>

#include <net/addrconf.h>
#include <rdma/ib_verbs.h>
#include <rdma/ib_user_verbs.h>
#include <rdma/rdma_netlink.h>
#include <linux/kthread.h>

#include "siw.h"
#include "siw_verbs.h"

MODULE_AUTHOR("Bernard Metzler");
MODULE_DESCRIPTION("Software iWARP Driver");
MODULE_LICENSE("Dual BSD/GPL");

/* transmit from user buffer, if possible */
const bool zcopy_tx = true;

/* Restrict usage of GSO, if hardware peer iwarp is unable to process
 * large packets. try_gso = true lets siw try to use local GSO,
 * if peer agrees.  Not using GSO severly limits siw maximum tx bandwidth.
 */
const bool try_gso;

/* Attach siw also with loopback devices */
const bool loopback_enabled = true;

/* We try to negotiate CRC on, if true */
const bool mpa_crc_required;

/* MPA CRC on/off enforced */
const bool mpa_crc_strict;

/* Control TCP_NODELAY socket option */
const bool siw_tcp_nagle;

/* Select MPA version to be used during connection setup */
u_char mpa_version = MPA_REVISION_2;

/* Selects MPA P2P mode (additional handshake during connection
 * setup, if true.
 */
const bool peer_to_peer;

struct task_struct *siw_tx_thread[NR_CPUS];
struct crypto_shash *siw_crypto_shash;

static int siw_device_register(struct siw_device *sdev, const char *name)
{
	struct ib_device *base_dev = &sdev->base_dev;
	static int dev_id = 1;
	int rv;

	sdev->vendor_part_id = dev_id++;

	rv = ib_register_device(base_dev, name, NULL);
	if (rv) {
		pr_warn("siw: device registration error %d\n", rv);
		return rv;
	}

	siw_dbg(base_dev, "HWaddr=%pM\n", sdev->netdev->dev_addr);

	return 0;
}

static void siw_device_cleanup(struct ib_device *base_dev)
{
	struct siw_device *sdev = to_siw_dev(base_dev);

	xa_destroy(&sdev->qp_xa);
	xa_destroy(&sdev->mem_xa);
}

static int siw_create_tx_threads(void)
{
	int cpu, assigned = 0;

	for_each_online_cpu(cpu) {
		/* Skip HT cores */
		if (cpu % cpumask_weight(topology_sibling_cpumask(cpu)))
			continue;

		siw_tx_thread[cpu] =
			kthread_create(siw_run_sq, (unsigned long *)(long)cpu,
				       "siw_tx/%d", cpu);
		if (IS_ERR(siw_tx_thread[cpu])) {
			siw_tx_thread[cpu] = NULL;
			continue;
		}
		kthread_bind(siw_tx_thread[cpu], cpu);

		wake_up_process(siw_tx_thread[cpu]);
		assigned++;
	}
	return assigned;
}

static int siw_dev_qualified(struct net_device *netdev)
{
	/*
	 * Additional hardware support can be added here
	 * (e.g. ARPHRD_FDDI, ARPHRD_ATM, ...) - see
	 * <linux/if_arp.h> for type identifiers.
	 */
	if (netdev->type == ARPHRD_ETHER || netdev->type == ARPHRD_IEEE802 ||
	    (netdev->type == ARPHRD_LOOPBACK && loopback_enabled))
		return 1;

	return 0;
}

static DEFINE_PER_CPU(atomic_t, siw_use_cnt);

static struct {
	struct cpumask **tx_valid_cpus;
	int num_nodes;
} siw_cpu_info;

static int siw_init_cpulist(void)
{
	int i, num_nodes = nr_node_ids;

	memset(siw_tx_thread, 0, sizeof(siw_tx_thread));

	siw_cpu_info.num_nodes = num_nodes;

	siw_cpu_info.tx_valid_cpus =
		kcalloc(num_nodes, sizeof(struct cpumask *), GFP_KERNEL);
	if (!siw_cpu_info.tx_valid_cpus) {
		siw_cpu_info.num_nodes = 0;
		return -ENOMEM;
	}
	for (i = 0; i < siw_cpu_info.num_nodes; i++) {
		siw_cpu_info.tx_valid_cpus[i] =
			kzalloc(sizeof(struct cpumask), GFP_KERNEL);
		if (!siw_cpu_info.tx_valid_cpus[i])
			goto out_err;

		cpumask_clear(siw_cpu_info.tx_valid_cpus[i]);
	}
	for_each_possible_cpu(i)
		cpumask_set_cpu(i, siw_cpu_info.tx_valid_cpus[cpu_to_node(i)]);

	return 0;

out_err:
	siw_cpu_info.num_nodes = 0;
	while (--i >= 0)
		kfree(siw_cpu_info.tx_valid_cpus[i]);
	kfree(siw_cpu_info.tx_valid_cpus);
	siw_cpu_info.tx_valid_cpus = NULL;

	return -ENOMEM;
}

static void siw_destroy_cpulist(void)
{
	int i = 0;

	while (i < siw_cpu_info.num_nodes)
		kfree(siw_cpu_info.tx_valid_cpus[i++]);

	kfree(siw_cpu_info.tx_valid_cpus);
}

/*
 * Choose CPU with least number of active QP's from NUMA node of
 * TX interface.
 */
int siw_get_tx_cpu(struct siw_device *sdev)
{
	const struct cpumask *tx_cpumask;
	int i, num_cpus, cpu, min_use, node = sdev->numa_node, tx_cpu = -1;

	if (node < 0)
		tx_cpumask = cpu_online_mask;
	else
		tx_cpumask = siw_cpu_info.tx_valid_cpus[node];

	num_cpus = cpumask_weight(tx_cpumask);
	if (!num_cpus) {
		/* no CPU on this NUMA node */
		tx_cpumask = cpu_online_mask;
		num_cpus = cpumask_weight(tx_cpumask);
	}
	if (!num_cpus)
		goto out;

	cpu = cpumask_first(tx_cpumask);

	for (i = 0, min_use = SIW_MAX_QP; i < num_cpus;
	     i++, cpu = cpumask_next(cpu, tx_cpumask)) {
		int usage;

		/* Skip any cores which have no TX thread */
		if (!siw_tx_thread[cpu])
			continue;

		usage = atomic_read(&per_cpu(siw_use_cnt, cpu));
		if (usage <= min_use) {
			tx_cpu = cpu;
			min_use = usage;
		}
	}
	siw_dbg(&sdev->base_dev,
		"tx cpu %d, node %d, %d qp's\n", tx_cpu, node, min_use);

out:
	if (tx_cpu >= 0)
		atomic_inc(&per_cpu(siw_use_cnt, tx_cpu));
	else
		pr_warn("siw: no tx cpu found\n");

	return tx_cpu;
}

void siw_put_tx_cpu(int cpu)
{
	atomic_dec(&per_cpu(siw_use_cnt, cpu));
}

static struct ib_qp *siw_get_base_qp(struct ib_device *base_dev, int id)
{
	struct siw_qp *qp = siw_qp_id2obj(to_siw_dev(base_dev), id);

	if (qp) {
		/*
		 * siw_qp_id2obj() increments object reference count
		 */
		siw_qp_put(qp);
		return &qp->base_qp;
	}
	return NULL;
}

static const struct ib_device_ops siw_device_ops = {
	.owner = THIS_MODULE,
	.uverbs_abi_ver = SIW_ABI_VERSION,
	.driver_id = RDMA_DRIVER_SIW,

	.alloc_mr = siw_alloc_mr,
	.alloc_pd = siw_alloc_pd,
	.alloc_ucontext = siw_alloc_ucontext,
	.create_cq = siw_create_cq,
	.create_qp = siw_create_qp,
	.create_srq = siw_create_srq,
	.dealloc_driver = siw_device_cleanup,
	.dealloc_pd = siw_dealloc_pd,
	.dealloc_ucontext = siw_dealloc_ucontext,
	.dereg_mr = siw_dereg_mr,
	.destroy_cq = siw_destroy_cq,
	.destroy_qp = siw_destroy_qp,
	.destroy_srq = siw_destroy_srq,
	.get_dma_mr = siw_get_dma_mr,
	.get_port_immutable = siw_get_port_immutable,
	.iw_accept = siw_accept,
	.iw_add_ref = siw_qp_get_ref,
	.iw_connect = siw_connect,
	.iw_create_listen = siw_create_listen,
	.iw_destroy_listen = siw_destroy_listen,
	.iw_get_qp = siw_get_base_qp,
	.iw_reject = siw_reject,
	.iw_rem_ref = siw_qp_put_ref,
	.map_mr_sg = siw_map_mr_sg,
	.mmap = siw_mmap,
	.mmap_free = siw_mmap_free,
	.modify_qp = siw_verbs_modify_qp,
	.modify_srq = siw_modify_srq,
	.poll_cq = siw_poll_cq,
	.post_recv = siw_post_receive,
	.post_send = siw_post_send,
	.post_srq_recv = siw_post_srq_recv,
	.query_device = siw_query_device,
	.query_gid = siw_query_gid,
	.query_port = siw_query_port,
	.query_qp = siw_query_qp,
	.query_srq = siw_query_srq,
	.req_notify_cq = siw_req_notify_cq,
	.reg_user_mr = siw_reg_user_mr,

	INIT_RDMA_OBJ_SIZE(ib_cq, siw_cq, base_cq),
	INIT_RDMA_OBJ_SIZE(ib_pd, siw_pd, base_pd),
	INIT_RDMA_OBJ_SIZE(ib_srq, siw_srq, base_srq),
	INIT_RDMA_OBJ_SIZE(ib_ucontext, siw_ucontext, base_ucontext),
};

static struct siw_device *siw_device_create(struct net_device *netdev)
{
	struct siw_device *sdev = NULL;
	struct ib_device *base_dev;
	int rv;

	sdev = ib_alloc_device(siw_device, base_dev);
	if (!sdev)
		return NULL;

	base_dev = &sdev->base_dev;

	sdev->netdev = netdev;

	if (netdev->type != ARPHRD_LOOPBACK) {
		addrconf_addr_eui48((unsigned char *)&base_dev->node_guid,
				    netdev->dev_addr);
	} else {
		/*
		 * The loopback device does not have a HW address,
		 * but connection mangagement lib expects gid != 0
		 */
		size_t len = min_t(size_t, strlen(base_dev->name), 6);
		char addr[6] = { };

		memcpy(addr, base_dev->name, len);
		addrconf_addr_eui48((unsigned char *)&base_dev->node_guid,
				    addr);
	}

	base_dev->uverbs_cmd_mask |= BIT_ULL(IB_USER_VERBS_CMD_POST_SEND);

	base_dev->node_type = RDMA_NODE_RNIC;
	memcpy(base_dev->node_desc, SIW_NODE_DESC_COMMON,
	       sizeof(SIW_NODE_DESC_COMMON));

	/*
	 * Current model (one-to-one device association):
	 * One Softiwarp device per net_device or, equivalently,
	 * per physical port.
	 */
	base_dev->phys_port_cnt = 1;
<<<<<<< HEAD
	base_dev->dev.parent = parent;
	base_dev->dev.dma_parms = &sdev->dma_parms;
	dma_set_max_seg_size(&base_dev->dev, UINT_MAX);
	dma_set_coherent_mask(&base_dev->dev,
			      dma_get_required_mask(&base_dev->dev));
=======
>>>>>>> f642729d
	base_dev->num_comp_vectors = num_possible_cpus();

	xa_init_flags(&sdev->qp_xa, XA_FLAGS_ALLOC1);
	xa_init_flags(&sdev->mem_xa, XA_FLAGS_ALLOC1);

	ib_set_device_ops(base_dev, &siw_device_ops);
	rv = ib_device_set_netdev(base_dev, netdev, 1);
	if (rv)
		goto error;

	memcpy(base_dev->iw_ifname, netdev->name,
	       sizeof(base_dev->iw_ifname));

	/* Disable TCP port mapping */
	base_dev->iw_driver_flags = IW_F_NO_PORT_MAP;

	sdev->attrs.max_qp = SIW_MAX_QP;
	sdev->attrs.max_qp_wr = SIW_MAX_QP_WR;
	sdev->attrs.max_ord = SIW_MAX_ORD_QP;
	sdev->attrs.max_ird = SIW_MAX_IRD_QP;
	sdev->attrs.max_sge = SIW_MAX_SGE;
	sdev->attrs.max_sge_rd = SIW_MAX_SGE_RD;
	sdev->attrs.max_cq = SIW_MAX_CQ;
	sdev->attrs.max_cqe = SIW_MAX_CQE;
	sdev->attrs.max_mr = SIW_MAX_MR;
	sdev->attrs.max_pd = SIW_MAX_PD;
	sdev->attrs.max_mw = SIW_MAX_MW;
	sdev->attrs.max_srq = SIW_MAX_SRQ;
	sdev->attrs.max_srq_wr = SIW_MAX_SRQ_WR;
	sdev->attrs.max_srq_sge = SIW_MAX_SGE;

	INIT_LIST_HEAD(&sdev->cep_list);
	INIT_LIST_HEAD(&sdev->qp_list);

	atomic_set(&sdev->num_ctx, 0);
	atomic_set(&sdev->num_srq, 0);
	atomic_set(&sdev->num_qp, 0);
	atomic_set(&sdev->num_cq, 0);
	atomic_set(&sdev->num_mr, 0);
	atomic_set(&sdev->num_pd, 0);

	sdev->numa_node = dev_to_node(&netdev->dev);
	spin_lock_init(&sdev->lock);

	return sdev;
error:
	ib_dealloc_device(base_dev);

	return NULL;
}

/*
 * Network link becomes unavailable. Mark all
 * affected QP's accordingly.
 */
static void siw_netdev_down(struct work_struct *work)
{
	struct siw_device *sdev =
		container_of(work, struct siw_device, netdev_down);

	struct siw_qp_attrs qp_attrs;
	struct list_head *pos, *tmp;

	memset(&qp_attrs, 0, sizeof(qp_attrs));
	qp_attrs.state = SIW_QP_STATE_ERROR;

	list_for_each_safe(pos, tmp, &sdev->qp_list) {
		struct siw_qp *qp = list_entry(pos, struct siw_qp, devq);

		down_write(&qp->state_lock);
		WARN_ON(siw_qp_modify(qp, &qp_attrs, SIW_QP_ATTR_STATE));
		up_write(&qp->state_lock);
	}
	ib_device_put(&sdev->base_dev);
}

static void siw_device_goes_down(struct siw_device *sdev)
{
	if (ib_device_try_get(&sdev->base_dev)) {
		INIT_WORK(&sdev->netdev_down, siw_netdev_down);
		schedule_work(&sdev->netdev_down);
	}
}

static int siw_netdev_event(struct notifier_block *nb, unsigned long event,
			    void *arg)
{
	struct net_device *netdev = netdev_notifier_info_to_dev(arg);
	struct ib_device *base_dev;
	struct siw_device *sdev;

	dev_dbg(&netdev->dev, "siw: event %lu\n", event);

	if (dev_net(netdev) != &init_net)
		return NOTIFY_OK;

	base_dev = ib_device_get_by_netdev(netdev, RDMA_DRIVER_SIW);
	if (!base_dev)
		return NOTIFY_OK;

	sdev = to_siw_dev(base_dev);

	switch (event) {
	case NETDEV_UP:
		sdev->state = IB_PORT_ACTIVE;
		siw_port_event(sdev, 1, IB_EVENT_PORT_ACTIVE);
		break;

	case NETDEV_GOING_DOWN:
		siw_device_goes_down(sdev);
		break;

	case NETDEV_DOWN:
		sdev->state = IB_PORT_DOWN;
		siw_port_event(sdev, 1, IB_EVENT_PORT_ERR);
		break;

	case NETDEV_REGISTER:
		/*
		 * Device registration now handled only by
		 * rdma netlink commands. So it shall be impossible
		 * to end up here with a valid siw device.
		 */
		siw_dbg(base_dev, "unexpected NETDEV_REGISTER event\n");
		break;

	case NETDEV_UNREGISTER:
		ib_unregister_device_queued(&sdev->base_dev);
		break;

	case NETDEV_CHANGEADDR:
		siw_port_event(sdev, 1, IB_EVENT_LID_CHANGE);
		break;
	/*
	 * Todo: Below netdev events are currently not handled.
	 */
	case NETDEV_CHANGEMTU:
	case NETDEV_CHANGE:
		break;

	default:
		break;
	}
	ib_device_put(&sdev->base_dev);

	return NOTIFY_OK;
}

static struct notifier_block siw_netdev_nb = {
	.notifier_call = siw_netdev_event,
};

static int siw_newlink(const char *basedev_name, struct net_device *netdev)
{
	struct ib_device *base_dev;
	struct siw_device *sdev = NULL;
	int rv = -ENOMEM;

	if (!siw_dev_qualified(netdev))
		return -EINVAL;

	base_dev = ib_device_get_by_netdev(netdev, RDMA_DRIVER_SIW);
	if (base_dev) {
		ib_device_put(base_dev);
		return -EEXIST;
	}
	sdev = siw_device_create(netdev);
	if (sdev) {
		dev_dbg(&netdev->dev, "siw: new device\n");

		if (netif_running(netdev) && netif_carrier_ok(netdev))
			sdev->state = IB_PORT_ACTIVE;
		else
			sdev->state = IB_PORT_DOWN;

		rv = siw_device_register(sdev, basedev_name);
		if (rv)
			ib_dealloc_device(&sdev->base_dev);
	}
	return rv;
}

static struct rdma_link_ops siw_link_ops = {
	.type = "siw",
	.newlink = siw_newlink,
};

/*
 * siw_init_module - Initialize Softiwarp module and register with netdev
 *                   subsystem.
 */
static __init int siw_init_module(void)
{
	int rv;
	int nr_cpu;

	if (SENDPAGE_THRESH < SIW_MAX_INLINE) {
		pr_info("siw: sendpage threshold too small: %u\n",
			(int)SENDPAGE_THRESH);
		rv = -EINVAL;
		goto out_error;
	}
	rv = siw_init_cpulist();
	if (rv)
		goto out_error;

	rv = siw_cm_init();
	if (rv)
		goto out_error;

	if (!siw_create_tx_threads()) {
		pr_info("siw: Could not start any TX thread\n");
		rv = -ENOMEM;
		goto out_error;
	}
	/*
	 * Locate CRC32 algorithm. If unsuccessful, fail
	 * loading siw only, if CRC is required.
	 */
	siw_crypto_shash = crypto_alloc_shash("crc32c", 0, 0);
	if (IS_ERR(siw_crypto_shash)) {
		pr_info("siw: Loading CRC32c failed: %ld\n",
			PTR_ERR(siw_crypto_shash));
		siw_crypto_shash = NULL;
		if (mpa_crc_required) {
			rv = -EOPNOTSUPP;
			goto out_error;
		}
	}
	rv = register_netdevice_notifier(&siw_netdev_nb);
	if (rv)
		goto out_error;

	rdma_link_register(&siw_link_ops);

	pr_info("SoftiWARP attached\n");
	return 0;

out_error:
	for (nr_cpu = 0; nr_cpu < nr_cpu_ids; nr_cpu++) {
		if (siw_tx_thread[nr_cpu]) {
			siw_stop_tx_thread(nr_cpu);
			siw_tx_thread[nr_cpu] = NULL;
		}
	}
	if (siw_crypto_shash)
		crypto_free_shash(siw_crypto_shash);

	pr_info("SoftIWARP attach failed. Error: %d\n", rv);

	siw_cm_exit();
	siw_destroy_cpulist();

	return rv;
}

static void __exit siw_exit_module(void)
{
	int cpu;

	for_each_possible_cpu(cpu) {
		if (siw_tx_thread[cpu]) {
			siw_stop_tx_thread(cpu);
			siw_tx_thread[cpu] = NULL;
		}
	}
	unregister_netdevice_notifier(&siw_netdev_nb);
	rdma_link_unregister(&siw_link_ops);
	ib_unregister_driver(RDMA_DRIVER_SIW);

	siw_cm_exit();

	siw_destroy_cpulist();

	if (siw_crypto_shash)
		crypto_free_shash(siw_crypto_shash);

	pr_info("SoftiWARP detached\n");
}

module_init(siw_init_module);
module_exit(siw_exit_module);

MODULE_ALIAS_RDMA_LINK("siw");<|MERGE_RESOLUTION|>--- conflicted
+++ resolved
@@ -343,14 +343,6 @@
 	 * per physical port.
 	 */
 	base_dev->phys_port_cnt = 1;
-<<<<<<< HEAD
-	base_dev->dev.parent = parent;
-	base_dev->dev.dma_parms = &sdev->dma_parms;
-	dma_set_max_seg_size(&base_dev->dev, UINT_MAX);
-	dma_set_coherent_mask(&base_dev->dev,
-			      dma_get_required_mask(&base_dev->dev));
-=======
->>>>>>> f642729d
 	base_dev->num_comp_vectors = num_possible_cpus();
 
 	xa_init_flags(&sdev->qp_xa, XA_FLAGS_ALLOC1);

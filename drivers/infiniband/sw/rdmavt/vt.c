--- conflicted
+++ resolved
@@ -579,14 +579,6 @@
 	/* Completion queues */
 	spin_lock_init(&rdi->n_cqs_lock);
 
-<<<<<<< HEAD
-	/* DMA Operations */
-	rdi->ibdev.dev.dma_parms = rdi->ibdev.dev.parent->dma_parms;
-	dma_set_coherent_mask(&rdi->ibdev.dev,
-			      rdi->ibdev.dev.parent->coherent_dma_mask);
-
-=======
->>>>>>> f642729d
 	/* Protection Domain */
 	spin_lock_init(&rdi->n_pds_lock);
 	rdi->n_pds_allocated = 0;

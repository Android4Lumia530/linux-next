// SPDX-License-Identifier: GPL-2.0-or-later
/*
 * Hardware monitoring driver for Maxim MAX34440/MAX34441
 *
 * Copyright (c) 2011 Ericsson AB.
 * Copyright (c) 2012 Guenter Roeck
 */

#include <linux/bitops.h>
#include <linux/kernel.h>
#include <linux/module.h>
#include <linux/init.h>
#include <linux/err.h>
#include <linux/i2c.h>
#include "pmbus.h"

enum chips { max34440, max34441, max34446, max34451, max34460, max34461 };

#define MAX34440_MFR_VOUT_PEAK		0xd4
#define MAX34440_MFR_IOUT_PEAK		0xd5
#define MAX34440_MFR_TEMPERATURE_PEAK	0xd6
#define MAX34440_MFR_VOUT_MIN		0xd7

#define MAX34446_MFR_POUT_PEAK		0xe0
#define MAX34446_MFR_POUT_AVG		0xe1
#define MAX34446_MFR_IOUT_AVG		0xe2
#define MAX34446_MFR_TEMPERATURE_AVG	0xe3

#define MAX34440_STATUS_OC_WARN		BIT(0)
#define MAX34440_STATUS_OC_FAULT	BIT(1)
#define MAX34440_STATUS_OT_FAULT	BIT(5)
#define MAX34440_STATUS_OT_WARN		BIT(6)

/*
 * The whole max344* family have IOUT_OC_WARN_LIMIT and IOUT_OC_FAULT_LIMIT
 * swapped from the standard pmbus spec addresses.
 */
#define MAX34440_IOUT_OC_WARN_LIMIT	0x46
#define MAX34440_IOUT_OC_FAULT_LIMIT	0x4A

#define MAX34451_MFR_CHANNEL_CONFIG	0xe4
#define MAX34451_MFR_CHANNEL_CONFIG_SEL_MASK	0x3f

struct max34440_data {
	int id;
	struct pmbus_driver_info info;
};

#define to_max34440_data(x)  container_of(x, struct max34440_data, info)

static const struct i2c_device_id max34440_id[];

static int max34440_read_word_data(struct i2c_client *client, int page,
				   int phase, int reg)
{
	int ret;
	const struct pmbus_driver_info *info = pmbus_get_driver_info(client);
	const struct max34440_data *data = to_max34440_data(info);

	switch (reg) {
	case PMBUS_IOUT_OC_FAULT_LIMIT:
		ret = pmbus_read_word_data(client, page, phase,
					   MAX34440_IOUT_OC_FAULT_LIMIT);
		break;
	case PMBUS_IOUT_OC_WARN_LIMIT:
		ret = pmbus_read_word_data(client, page, phase,
					   MAX34440_IOUT_OC_WARN_LIMIT);
		break;
	case PMBUS_VIRT_READ_VOUT_MIN:
		ret = pmbus_read_word_data(client, page, phase,
					   MAX34440_MFR_VOUT_MIN);
		break;
	case PMBUS_VIRT_READ_VOUT_MAX:
		ret = pmbus_read_word_data(client, page, phase,
					   MAX34440_MFR_VOUT_PEAK);
		break;
	case PMBUS_VIRT_READ_IOUT_AVG:
		if (data->id != max34446 && data->id != max34451)
			return -ENXIO;
		ret = pmbus_read_word_data(client, page, phase,
					   MAX34446_MFR_IOUT_AVG);
		break;
	case PMBUS_VIRT_READ_IOUT_MAX:
		ret = pmbus_read_word_data(client, page, phase,
					   MAX34440_MFR_IOUT_PEAK);
		break;
	case PMBUS_VIRT_READ_POUT_AVG:
		if (data->id != max34446)
			return -ENXIO;
		ret = pmbus_read_word_data(client, page, phase,
					   MAX34446_MFR_POUT_AVG);
		break;
	case PMBUS_VIRT_READ_POUT_MAX:
		if (data->id != max34446)
			return -ENXIO;
		ret = pmbus_read_word_data(client, page, phase,
					   MAX34446_MFR_POUT_PEAK);
		break;
	case PMBUS_VIRT_READ_TEMP_AVG:
		if (data->id != max34446 && data->id != max34460 &&
		    data->id != max34461)
			return -ENXIO;
		ret = pmbus_read_word_data(client, page, phase,
					   MAX34446_MFR_TEMPERATURE_AVG);
		break;
	case PMBUS_VIRT_READ_TEMP_MAX:
		ret = pmbus_read_word_data(client, page, phase,
					   MAX34440_MFR_TEMPERATURE_PEAK);
		break;
	case PMBUS_VIRT_RESET_POUT_HISTORY:
		if (data->id != max34446)
			return -ENXIO;
		ret = 0;
		break;
	case PMBUS_VIRT_RESET_VOUT_HISTORY:
	case PMBUS_VIRT_RESET_IOUT_HISTORY:
	case PMBUS_VIRT_RESET_TEMP_HISTORY:
		ret = 0;
		break;
	default:
		ret = -ENODATA;
		break;
	}
	return ret;
}

static int max34440_write_word_data(struct i2c_client *client, int page,
				    int reg, u16 word)
{
	const struct pmbus_driver_info *info = pmbus_get_driver_info(client);
	const struct max34440_data *data = to_max34440_data(info);
	int ret;

	switch (reg) {
	case PMBUS_IOUT_OC_FAULT_LIMIT:
		ret = pmbus_write_word_data(client, page, MAX34440_IOUT_OC_FAULT_LIMIT,
					    word);
		break;
	case PMBUS_IOUT_OC_WARN_LIMIT:
		ret = pmbus_write_word_data(client, page, MAX34440_IOUT_OC_WARN_LIMIT,
					    word);
		break;
	case PMBUS_VIRT_RESET_POUT_HISTORY:
		ret = pmbus_write_word_data(client, page,
					    MAX34446_MFR_POUT_PEAK, 0);
		if (ret)
			break;
		ret = pmbus_write_word_data(client, page,
					    MAX34446_MFR_POUT_AVG, 0);
		break;
	case PMBUS_VIRT_RESET_VOUT_HISTORY:
		ret = pmbus_write_word_data(client, page,
					    MAX34440_MFR_VOUT_MIN, 0x7fff);
		if (ret)
			break;
		ret = pmbus_write_word_data(client, page,
					    MAX34440_MFR_VOUT_PEAK, 0);
		break;
	case PMBUS_VIRT_RESET_IOUT_HISTORY:
		ret = pmbus_write_word_data(client, page,
					    MAX34440_MFR_IOUT_PEAK, 0);
		if (!ret && (data->id == max34446 || data->id == max34451))
			ret = pmbus_write_word_data(client, page,
					MAX34446_MFR_IOUT_AVG, 0);

		break;
	case PMBUS_VIRT_RESET_TEMP_HISTORY:
		ret = pmbus_write_word_data(client, page,
					    MAX34440_MFR_TEMPERATURE_PEAK,
					    0x8000);
		if (!ret && data->id == max34446)
			ret = pmbus_write_word_data(client, page,
					MAX34446_MFR_TEMPERATURE_AVG, 0);
		break;
	default:
		ret = -ENODATA;
		break;
	}
	return ret;
}

static int max34440_read_byte_data(struct i2c_client *client, int page, int reg)
{
	int ret = 0;
	int mfg_status;

	if (page >= 0) {
		ret = pmbus_set_page(client, page, 0xff);
		if (ret < 0)
			return ret;
	}

	switch (reg) {
	case PMBUS_STATUS_IOUT:
		mfg_status = pmbus_read_word_data(client, 0, 0xff,
						  PMBUS_STATUS_MFR_SPECIFIC);
		if (mfg_status < 0)
			return mfg_status;
		if (mfg_status & MAX34440_STATUS_OC_WARN)
			ret |= PB_IOUT_OC_WARNING;
		if (mfg_status & MAX34440_STATUS_OC_FAULT)
			ret |= PB_IOUT_OC_FAULT;
		break;
	case PMBUS_STATUS_TEMPERATURE:
		mfg_status = pmbus_read_word_data(client, 0, 0xff,
						  PMBUS_STATUS_MFR_SPECIFIC);
		if (mfg_status < 0)
			return mfg_status;
		if (mfg_status & MAX34440_STATUS_OT_WARN)
			ret |= PB_TEMP_OT_WARNING;
		if (mfg_status & MAX34440_STATUS_OT_FAULT)
			ret |= PB_TEMP_OT_FAULT;
		break;
	default:
		ret = -ENODATA;
		break;
	}
	return ret;
}

static int max34451_set_supported_funcs(struct i2c_client *client,
					 struct max34440_data *data)
{
	/*
	 * Each of the channel 0-15 can be configured to monitor the following
	 * functions based on MFR_CHANNEL_CONFIG[5:0]
	 * 0x10: Sequencing + voltage monitoring (only valid for PAGES 0–11)
	 * 0x20: Voltage monitoring (no sequencing)
	 * 0x21: Voltage read only
	 * 0x22: Current monitoring
	 * 0x23: Current read only
	 * 0x30: General-purpose input active low
	 * 0x34: General-purpose input active high
	 * 0x00:  Disabled
	 */

	int page, rv;

	for (page = 0; page < 16; page++) {
		rv = i2c_smbus_write_byte_data(client, PMBUS_PAGE, page);
		if (rv < 0)
			return rv;

		rv = i2c_smbus_read_word_data(client,
					      MAX34451_MFR_CHANNEL_CONFIG);
		if (rv < 0)
			return rv;

		switch (rv & MAX34451_MFR_CHANNEL_CONFIG_SEL_MASK) {
		case 0x10:
		case 0x20:
			data->info.func[page] = PMBUS_HAVE_VOUT |
				PMBUS_HAVE_STATUS_VOUT;
			break;
		case 0x21:
			data->info.func[page] = PMBUS_HAVE_VOUT;
			break;
		case 0x22:
			data->info.func[page] = PMBUS_HAVE_IOUT |
				PMBUS_HAVE_STATUS_IOUT;
			break;
		case 0x23:
			data->info.func[page] = PMBUS_HAVE_IOUT;
			break;
		default:
			break;
		}
	}

	return 0;
}

static struct pmbus_driver_info max34440_info[] = {
	[max34440] = {
		.pages = 14,
		.format[PSC_VOLTAGE_IN] = direct,
		.format[PSC_VOLTAGE_OUT] = direct,
		.format[PSC_TEMPERATURE] = direct,
		.format[PSC_CURRENT_OUT] = direct,
		.m[PSC_VOLTAGE_IN] = 1,
		.b[PSC_VOLTAGE_IN] = 0,
		.R[PSC_VOLTAGE_IN] = 3,	    /* R = 0 in datasheet reflects mV */
		.m[PSC_VOLTAGE_OUT] = 1,
		.b[PSC_VOLTAGE_OUT] = 0,
		.R[PSC_VOLTAGE_OUT] = 3,    /* R = 0 in datasheet reflects mV */
		.m[PSC_CURRENT_OUT] = 1,
		.b[PSC_CURRENT_OUT] = 0,
		.R[PSC_CURRENT_OUT] = 3,    /* R = 0 in datasheet reflects mA */
		.m[PSC_TEMPERATURE] = 1,
		.b[PSC_TEMPERATURE] = 0,
		.R[PSC_TEMPERATURE] = 2,
		.func[0] = PMBUS_HAVE_VOUT | PMBUS_HAVE_STATUS_VOUT
		  | PMBUS_HAVE_IOUT | PMBUS_HAVE_STATUS_IOUT,
		.func[1] = PMBUS_HAVE_VOUT | PMBUS_HAVE_STATUS_VOUT
		  | PMBUS_HAVE_IOUT | PMBUS_HAVE_STATUS_IOUT,
		.func[2] = PMBUS_HAVE_VOUT | PMBUS_HAVE_STATUS_VOUT
		  | PMBUS_HAVE_IOUT | PMBUS_HAVE_STATUS_IOUT,
		.func[3] = PMBUS_HAVE_VOUT | PMBUS_HAVE_STATUS_VOUT
		  | PMBUS_HAVE_IOUT | PMBUS_HAVE_STATUS_IOUT,
		.func[4] = PMBUS_HAVE_VOUT | PMBUS_HAVE_STATUS_VOUT
		  | PMBUS_HAVE_IOUT | PMBUS_HAVE_STATUS_IOUT,
		.func[5] = PMBUS_HAVE_VOUT | PMBUS_HAVE_STATUS_VOUT
		  | PMBUS_HAVE_IOUT | PMBUS_HAVE_STATUS_IOUT,
		.func[6] = PMBUS_HAVE_TEMP | PMBUS_HAVE_STATUS_TEMP,
		.func[7] = PMBUS_HAVE_TEMP | PMBUS_HAVE_STATUS_TEMP,
		.func[8] = PMBUS_HAVE_TEMP | PMBUS_HAVE_STATUS_TEMP,
		.func[9] = PMBUS_HAVE_TEMP | PMBUS_HAVE_STATUS_TEMP,
		.func[10] = PMBUS_HAVE_TEMP | PMBUS_HAVE_STATUS_TEMP,
		.func[11] = PMBUS_HAVE_TEMP | PMBUS_HAVE_STATUS_TEMP,
		.func[12] = PMBUS_HAVE_TEMP | PMBUS_HAVE_STATUS_TEMP,
		.func[13] = PMBUS_HAVE_TEMP | PMBUS_HAVE_STATUS_TEMP,
		.read_byte_data = max34440_read_byte_data,
		.read_word_data = max34440_read_word_data,
		.write_word_data = max34440_write_word_data,
	},
	[max34441] = {
		.pages = 12,
		.format[PSC_VOLTAGE_IN] = direct,
		.format[PSC_VOLTAGE_OUT] = direct,
		.format[PSC_TEMPERATURE] = direct,
		.format[PSC_CURRENT_OUT] = direct,
		.format[PSC_FAN] = direct,
		.m[PSC_VOLTAGE_IN] = 1,
		.b[PSC_VOLTAGE_IN] = 0,
		.R[PSC_VOLTAGE_IN] = 3,
		.m[PSC_VOLTAGE_OUT] = 1,
		.b[PSC_VOLTAGE_OUT] = 0,
		.R[PSC_VOLTAGE_OUT] = 3,
		.m[PSC_CURRENT_OUT] = 1,
		.b[PSC_CURRENT_OUT] = 0,
		.R[PSC_CURRENT_OUT] = 3,
		.m[PSC_TEMPERATURE] = 1,
		.b[PSC_TEMPERATURE] = 0,
		.R[PSC_TEMPERATURE] = 2,
		.m[PSC_FAN] = 1,
		.b[PSC_FAN] = 0,
		.R[PSC_FAN] = 0,
		.func[0] = PMBUS_HAVE_VOUT | PMBUS_HAVE_STATUS_VOUT
		  | PMBUS_HAVE_IOUT | PMBUS_HAVE_STATUS_IOUT,
		.func[1] = PMBUS_HAVE_VOUT | PMBUS_HAVE_STATUS_VOUT
		  | PMBUS_HAVE_IOUT | PMBUS_HAVE_STATUS_IOUT,
		.func[2] = PMBUS_HAVE_VOUT | PMBUS_HAVE_STATUS_VOUT
		  | PMBUS_HAVE_IOUT | PMBUS_HAVE_STATUS_IOUT,
		.func[3] = PMBUS_HAVE_VOUT | PMBUS_HAVE_STATUS_VOUT
		  | PMBUS_HAVE_IOUT | PMBUS_HAVE_STATUS_IOUT,
		.func[4] = PMBUS_HAVE_VOUT | PMBUS_HAVE_STATUS_VOUT
		  | PMBUS_HAVE_IOUT | PMBUS_HAVE_STATUS_IOUT,
		.func[5] = PMBUS_HAVE_FAN12 | PMBUS_HAVE_STATUS_FAN12,
		.func[6] = PMBUS_HAVE_TEMP | PMBUS_HAVE_STATUS_TEMP,
		.func[7] = PMBUS_HAVE_TEMP | PMBUS_HAVE_STATUS_TEMP,
		.func[8] = PMBUS_HAVE_TEMP | PMBUS_HAVE_STATUS_TEMP,
		.func[9] = PMBUS_HAVE_TEMP | PMBUS_HAVE_STATUS_TEMP,
		.func[10] = PMBUS_HAVE_TEMP | PMBUS_HAVE_STATUS_TEMP,
		.func[11] = PMBUS_HAVE_TEMP | PMBUS_HAVE_STATUS_TEMP,
		.read_byte_data = max34440_read_byte_data,
		.read_word_data = max34440_read_word_data,
		.write_word_data = max34440_write_word_data,
	},
	[max34446] = {
		.pages = 7,
		.format[PSC_VOLTAGE_IN] = direct,
		.format[PSC_VOLTAGE_OUT] = direct,
		.format[PSC_TEMPERATURE] = direct,
		.format[PSC_CURRENT_OUT] = direct,
		.format[PSC_POWER] = direct,
		.m[PSC_VOLTAGE_IN] = 1,
		.b[PSC_VOLTAGE_IN] = 0,
		.R[PSC_VOLTAGE_IN] = 3,
		.m[PSC_VOLTAGE_OUT] = 1,
		.b[PSC_VOLTAGE_OUT] = 0,
		.R[PSC_VOLTAGE_OUT] = 3,
		.m[PSC_CURRENT_OUT] = 1,
		.b[PSC_CURRENT_OUT] = 0,
		.R[PSC_CURRENT_OUT] = 3,
		.m[PSC_POWER] = 1,
		.b[PSC_POWER] = 0,
		.R[PSC_POWER] = 3,
		.m[PSC_TEMPERATURE] = 1,
		.b[PSC_TEMPERATURE] = 0,
		.R[PSC_TEMPERATURE] = 2,
		.func[0] = PMBUS_HAVE_VOUT | PMBUS_HAVE_STATUS_VOUT
		  | PMBUS_HAVE_IOUT | PMBUS_HAVE_STATUS_IOUT | PMBUS_HAVE_POUT,
		.func[1] = PMBUS_HAVE_VOUT | PMBUS_HAVE_STATUS_VOUT
		  | PMBUS_HAVE_IOUT | PMBUS_HAVE_STATUS_IOUT,
		.func[2] = PMBUS_HAVE_VOUT | PMBUS_HAVE_STATUS_VOUT
		  | PMBUS_HAVE_IOUT | PMBUS_HAVE_STATUS_IOUT | PMBUS_HAVE_POUT,
		.func[3] = PMBUS_HAVE_VOUT | PMBUS_HAVE_STATUS_VOUT
		  | PMBUS_HAVE_IOUT | PMBUS_HAVE_STATUS_IOUT,
		.func[4] = PMBUS_HAVE_TEMP | PMBUS_HAVE_STATUS_TEMP,
		.func[5] = PMBUS_HAVE_TEMP | PMBUS_HAVE_STATUS_TEMP,
		.func[6] = PMBUS_HAVE_TEMP | PMBUS_HAVE_STATUS_TEMP,
		.read_byte_data = max34440_read_byte_data,
		.read_word_data = max34440_read_word_data,
		.write_word_data = max34440_write_word_data,
	},
	[max34451] = {
		.pages = 21,
		.format[PSC_VOLTAGE_OUT] = direct,
		.format[PSC_TEMPERATURE] = direct,
		.format[PSC_CURRENT_OUT] = direct,
		.m[PSC_VOLTAGE_OUT] = 1,
		.b[PSC_VOLTAGE_OUT] = 0,
		.R[PSC_VOLTAGE_OUT] = 3,
		.m[PSC_CURRENT_OUT] = 1,
		.b[PSC_CURRENT_OUT] = 0,
		.R[PSC_CURRENT_OUT] = 2,
		.m[PSC_TEMPERATURE] = 1,
		.b[PSC_TEMPERATURE] = 0,
		.R[PSC_TEMPERATURE] = 2,
		/* func 0-15 is set dynamically before probing */
		.func[16] = PMBUS_HAVE_TEMP | PMBUS_HAVE_STATUS_TEMP,
		.func[17] = PMBUS_HAVE_TEMP | PMBUS_HAVE_STATUS_TEMP,
		.func[18] = PMBUS_HAVE_TEMP | PMBUS_HAVE_STATUS_TEMP,
		.func[19] = PMBUS_HAVE_TEMP | PMBUS_HAVE_STATUS_TEMP,
		.func[20] = PMBUS_HAVE_TEMP | PMBUS_HAVE_STATUS_TEMP,
		.read_word_data = max34440_read_word_data,
		.write_word_data = max34440_write_word_data,
	},
	[max34460] = {
		.pages = 18,
		.format[PSC_VOLTAGE_OUT] = direct,
		.format[PSC_TEMPERATURE] = direct,
		.m[PSC_VOLTAGE_OUT] = 1,
		.b[PSC_VOLTAGE_OUT] = 0,
		.R[PSC_VOLTAGE_OUT] = 3,
		.m[PSC_TEMPERATURE] = 1,
		.b[PSC_TEMPERATURE] = 0,
		.R[PSC_TEMPERATURE] = 2,
		.func[0] = PMBUS_HAVE_VOUT | PMBUS_HAVE_STATUS_VOUT,
		.func[1] = PMBUS_HAVE_VOUT | PMBUS_HAVE_STATUS_VOUT,
		.func[2] = PMBUS_HAVE_VOUT | PMBUS_HAVE_STATUS_VOUT,
		.func[3] = PMBUS_HAVE_VOUT | PMBUS_HAVE_STATUS_VOUT,
		.func[4] = PMBUS_HAVE_VOUT | PMBUS_HAVE_STATUS_VOUT,
		.func[5] = PMBUS_HAVE_VOUT | PMBUS_HAVE_STATUS_VOUT,
		.func[6] = PMBUS_HAVE_VOUT | PMBUS_HAVE_STATUS_VOUT,
		.func[7] = PMBUS_HAVE_VOUT | PMBUS_HAVE_STATUS_VOUT,
		.func[8] = PMBUS_HAVE_VOUT | PMBUS_HAVE_STATUS_VOUT,
		.func[9] = PMBUS_HAVE_VOUT | PMBUS_HAVE_STATUS_VOUT,
		.func[10] = PMBUS_HAVE_VOUT | PMBUS_HAVE_STATUS_VOUT,
		.func[11] = PMBUS_HAVE_VOUT | PMBUS_HAVE_STATUS_VOUT,
		.func[13] = PMBUS_HAVE_TEMP | PMBUS_HAVE_STATUS_TEMP,
		.func[14] = PMBUS_HAVE_TEMP | PMBUS_HAVE_STATUS_TEMP,
		.func[15] = PMBUS_HAVE_TEMP | PMBUS_HAVE_STATUS_TEMP,
		.func[16] = PMBUS_HAVE_TEMP | PMBUS_HAVE_STATUS_TEMP,
		.func[17] = PMBUS_HAVE_TEMP | PMBUS_HAVE_STATUS_TEMP,
		.read_word_data = max34440_read_word_data,
		.write_word_data = max34440_write_word_data,
	},
	[max34461] = {
		.pages = 23,
		.format[PSC_VOLTAGE_OUT] = direct,
		.format[PSC_TEMPERATURE] = direct,
		.m[PSC_VOLTAGE_OUT] = 1,
		.b[PSC_VOLTAGE_OUT] = 0,
		.R[PSC_VOLTAGE_OUT] = 3,
		.m[PSC_TEMPERATURE] = 1,
		.b[PSC_TEMPERATURE] = 0,
		.R[PSC_TEMPERATURE] = 2,
		.func[0] = PMBUS_HAVE_VOUT | PMBUS_HAVE_STATUS_VOUT,
		.func[1] = PMBUS_HAVE_VOUT | PMBUS_HAVE_STATUS_VOUT,
		.func[2] = PMBUS_HAVE_VOUT | PMBUS_HAVE_STATUS_VOUT,
		.func[3] = PMBUS_HAVE_VOUT | PMBUS_HAVE_STATUS_VOUT,
		.func[4] = PMBUS_HAVE_VOUT | PMBUS_HAVE_STATUS_VOUT,
		.func[5] = PMBUS_HAVE_VOUT | PMBUS_HAVE_STATUS_VOUT,
		.func[6] = PMBUS_HAVE_VOUT | PMBUS_HAVE_STATUS_VOUT,
		.func[7] = PMBUS_HAVE_VOUT | PMBUS_HAVE_STATUS_VOUT,
		.func[8] = PMBUS_HAVE_VOUT | PMBUS_HAVE_STATUS_VOUT,
		.func[9] = PMBUS_HAVE_VOUT | PMBUS_HAVE_STATUS_VOUT,
		.func[10] = PMBUS_HAVE_VOUT | PMBUS_HAVE_STATUS_VOUT,
		.func[11] = PMBUS_HAVE_VOUT | PMBUS_HAVE_STATUS_VOUT,
		.func[12] = PMBUS_HAVE_VOUT | PMBUS_HAVE_STATUS_VOUT,
		.func[13] = PMBUS_HAVE_VOUT | PMBUS_HAVE_STATUS_VOUT,
		.func[14] = PMBUS_HAVE_VOUT | PMBUS_HAVE_STATUS_VOUT,
		.func[15] = PMBUS_HAVE_VOUT | PMBUS_HAVE_STATUS_VOUT,
		/* page 16 is reserved */
		.func[17] = PMBUS_HAVE_TEMP | PMBUS_HAVE_STATUS_TEMP,
		.func[18] = PMBUS_HAVE_TEMP | PMBUS_HAVE_STATUS_TEMP,
		.func[19] = PMBUS_HAVE_TEMP | PMBUS_HAVE_STATUS_TEMP,
		.func[20] = PMBUS_HAVE_TEMP | PMBUS_HAVE_STATUS_TEMP,
		.func[21] = PMBUS_HAVE_TEMP | PMBUS_HAVE_STATUS_TEMP,
		.read_word_data = max34440_read_word_data,
		.write_word_data = max34440_write_word_data,
	},
};

static int max34440_probe(struct i2c_client *client)
{
	struct max34440_data *data;
	int rv;

	data = devm_kzalloc(&client->dev, sizeof(struct max34440_data),
			    GFP_KERNEL);
	if (!data)
		return -ENOMEM;
	data->id = i2c_match_id(max34440_id, client)->driver_data;
	data->info = max34440_info[data->id];

	if (data->id == max34451) {
		rv = max34451_set_supported_funcs(client, data);
		if (rv)
			return rv;
	}

	return pmbus_do_probe(client, &data->info);
}

static const struct i2c_device_id max34440_id[] = {
	{"max34440", max34440},
	{"max34441", max34441},
	{"max34446", max34446},
	{"max34451", max34451},
	{"max34460", max34460},
	{"max34461", max34461},
	{}
};
MODULE_DEVICE_TABLE(i2c, max34440_id);

/* This is the driver that will be inserted */
static struct i2c_driver max34440_driver = {
	.driver = {
		   .name = "max34440",
		   },
	.probe_new = max34440_probe,
<<<<<<< HEAD
	.remove = pmbus_do_remove,
=======
>>>>>>> f642729d
	.id_table = max34440_id,
};

module_i2c_driver(max34440_driver);

MODULE_AUTHOR("Guenter Roeck");
MODULE_DESCRIPTION("PMBus driver for Maxim MAX34440/MAX34441");
MODULE_LICENSE("GPL");<|MERGE_RESOLUTION|>--- conflicted
+++ resolved
@@ -521,10 +521,6 @@
 		   .name = "max34440",
 		   },
 	.probe_new = max34440_probe,
-<<<<<<< HEAD
-	.remove = pmbus_do_remove,
-=======
->>>>>>> f642729d
 	.id_table = max34440_id,
 };
 

// SPDX-License-Identifier: GPL-2.0
/*
 * gadget.c - DesignWare USB3 DRD Controller Gadget Framework Link
 *
 * Copyright (C) 2010-2011 Texas Instruments Incorporated - https://www.ti.com
 *
 * Authors: Felipe Balbi <balbi@ti.com>,
 *	    Sebastian Andrzej Siewior <bigeasy@linutronix.de>
 */

#include <linux/kernel.h>
#include <linux/delay.h>
#include <linux/slab.h>
#include <linux/spinlock.h>
#include <linux/platform_device.h>
#include <linux/pm_runtime.h>
#include <linux/interrupt.h>
#include <linux/io.h>
#include <linux/list.h>
#include <linux/dma-mapping.h>

#include <linux/usb/ch9.h>
#include <linux/usb/gadget.h>

#include "debug.h"
#include "core.h"
#include "gadget.h"
#include "io.h"

#define DWC3_ALIGN_FRAME(d, n)	(((d)->frame_number + ((d)->interval * (n))) \
					& ~((d)->interval - 1))

/**
 * dwc3_gadget_set_test_mode - enables usb2 test modes
 * @dwc: pointer to our context structure
 * @mode: the mode to set (J, K SE0 NAK, Force Enable)
 *
 * Caller should take care of locking. This function will return 0 on
 * success or -EINVAL if wrong Test Selector is passed.
 */
int dwc3_gadget_set_test_mode(struct dwc3 *dwc, int mode)
{
	u32		reg;

	reg = dwc3_readl(dwc->regs, DWC3_DCTL);
	reg &= ~DWC3_DCTL_TSTCTRL_MASK;

	switch (mode) {
	case USB_TEST_J:
	case USB_TEST_K:
	case USB_TEST_SE0_NAK:
	case USB_TEST_PACKET:
	case USB_TEST_FORCE_ENABLE:
		reg |= mode << 1;
		break;
	default:
		return -EINVAL;
	}

	dwc3_gadget_dctl_write_safe(dwc, reg);

	return 0;
}

/**
 * dwc3_gadget_get_link_state - gets current state of usb link
 * @dwc: pointer to our context structure
 *
 * Caller should take care of locking. This function will
 * return the link state on success (>= 0) or -ETIMEDOUT.
 */
int dwc3_gadget_get_link_state(struct dwc3 *dwc)
{
	u32		reg;

	reg = dwc3_readl(dwc->regs, DWC3_DSTS);

	return DWC3_DSTS_USBLNKST(reg);
}

/**
 * dwc3_gadget_set_link_state - sets usb link to a particular state
 * @dwc: pointer to our context structure
 * @state: the state to put link into
 *
 * Caller should take care of locking. This function will
 * return 0 on success or -ETIMEDOUT.
 */
int dwc3_gadget_set_link_state(struct dwc3 *dwc, enum dwc3_link_state state)
{
	int		retries = 10000;
	u32		reg;

	/*
	 * Wait until device controller is ready. Only applies to 1.94a and
	 * later RTL.
	 */
	if (!DWC3_VER_IS_PRIOR(DWC3, 194A)) {
		while (--retries) {
			reg = dwc3_readl(dwc->regs, DWC3_DSTS);
			if (reg & DWC3_DSTS_DCNRD)
				udelay(5);
			else
				break;
		}

		if (retries <= 0)
			return -ETIMEDOUT;
	}

	reg = dwc3_readl(dwc->regs, DWC3_DCTL);
	reg &= ~DWC3_DCTL_ULSTCHNGREQ_MASK;

	/* set no action before sending new link state change */
	dwc3_writel(dwc->regs, DWC3_DCTL, reg);

	/* set requested state */
	reg |= DWC3_DCTL_ULSTCHNGREQ(state);
	dwc3_writel(dwc->regs, DWC3_DCTL, reg);

	/*
	 * The following code is racy when called from dwc3_gadget_wakeup,
	 * and is not needed, at least on newer versions
	 */
	if (!DWC3_VER_IS_PRIOR(DWC3, 194A))
		return 0;

	/* wait for a change in DSTS */
	retries = 10000;
	while (--retries) {
		reg = dwc3_readl(dwc->regs, DWC3_DSTS);

		if (DWC3_DSTS_USBLNKST(reg) == state)
			return 0;

		udelay(5);
	}

	return -ETIMEDOUT;
}

/**
 * dwc3_ep_inc_trb - increment a trb index.
 * @index: Pointer to the TRB index to increment.
 *
 * The index should never point to the link TRB. After incrementing,
 * if it is point to the link TRB, wrap around to the beginning. The
 * link TRB is always at the last TRB entry.
 */
static void dwc3_ep_inc_trb(u8 *index)
{
	(*index)++;
	if (*index == (DWC3_TRB_NUM - 1))
		*index = 0;
}

/**
 * dwc3_ep_inc_enq - increment endpoint's enqueue pointer
 * @dep: The endpoint whose enqueue pointer we're incrementing
 */
static void dwc3_ep_inc_enq(struct dwc3_ep *dep)
{
	dwc3_ep_inc_trb(&dep->trb_enqueue);
}

/**
 * dwc3_ep_inc_deq - increment endpoint's dequeue pointer
 * @dep: The endpoint whose enqueue pointer we're incrementing
 */
static void dwc3_ep_inc_deq(struct dwc3_ep *dep)
{
	dwc3_ep_inc_trb(&dep->trb_dequeue);
}

static void dwc3_gadget_del_and_unmap_request(struct dwc3_ep *dep,
		struct dwc3_request *req, int status)
{
	struct dwc3			*dwc = dep->dwc;

	list_del(&req->list);
	req->remaining = 0;
	req->needs_extra_trb = false;

	if (req->request.status == -EINPROGRESS)
		req->request.status = status;

	if (req->trb)
		usb_gadget_unmap_request_by_dev(dwc->sysdev,
				&req->request, req->direction);

	req->trb = NULL;
	trace_dwc3_gadget_giveback(req);

	if (dep->number > 1)
		pm_runtime_put(dwc->dev);
}

/**
 * dwc3_gadget_giveback - call struct usb_request's ->complete callback
 * @dep: The endpoint to whom the request belongs to
 * @req: The request we're giving back
 * @status: completion code for the request
 *
 * Must be called with controller's lock held and interrupts disabled. This
 * function will unmap @req and call its ->complete() callback to notify upper
 * layers that it has completed.
 */
void dwc3_gadget_giveback(struct dwc3_ep *dep, struct dwc3_request *req,
		int status)
{
	struct dwc3			*dwc = dep->dwc;

	dwc3_gadget_del_and_unmap_request(dep, req, status);
	req->status = DWC3_REQUEST_STATUS_COMPLETED;

	spin_unlock(&dwc->lock);
	usb_gadget_giveback_request(&dep->endpoint, &req->request);
	spin_lock(&dwc->lock);
}

/**
 * dwc3_send_gadget_generic_command - issue a generic command for the controller
 * @dwc: pointer to the controller context
 * @cmd: the command to be issued
 * @param: command parameter
 *
 * Caller should take care of locking. Issue @cmd with a given @param to @dwc
 * and wait for its completion.
 */
int dwc3_send_gadget_generic_command(struct dwc3 *dwc, unsigned int cmd,
		u32 param)
{
	u32		timeout = 500;
	int		status = 0;
	int		ret = 0;
	u32		reg;

	dwc3_writel(dwc->regs, DWC3_DGCMDPAR, param);
	dwc3_writel(dwc->regs, DWC3_DGCMD, cmd | DWC3_DGCMD_CMDACT);

	do {
		reg = dwc3_readl(dwc->regs, DWC3_DGCMD);
		if (!(reg & DWC3_DGCMD_CMDACT)) {
			status = DWC3_DGCMD_STATUS(reg);
			if (status)
				ret = -EINVAL;
			break;
		}
	} while (--timeout);

	if (!timeout) {
		ret = -ETIMEDOUT;
		status = -ETIMEDOUT;
	}

	trace_dwc3_gadget_generic_cmd(cmd, param, status);

	return ret;
}

static int __dwc3_gadget_wakeup(struct dwc3 *dwc);

/**
 * dwc3_send_gadget_ep_cmd - issue an endpoint command
 * @dep: the endpoint to which the command is going to be issued
 * @cmd: the command to be issued
 * @params: parameters to the command
 *
 * Caller should handle locking. This function will issue @cmd with given
 * @params to @dep and wait for its completion.
 */
int dwc3_send_gadget_ep_cmd(struct dwc3_ep *dep, unsigned int cmd,
		struct dwc3_gadget_ep_cmd_params *params)
{
	const struct usb_endpoint_descriptor *desc = dep->endpoint.desc;
	struct dwc3		*dwc = dep->dwc;
	u32			timeout = 5000;
	u32			saved_config = 0;
	u32			reg;

	int			cmd_status = 0;
	int			ret = -EINVAL;

	/*
	 * When operating in USB 2.0 speeds (HS/FS), if GUSB2PHYCFG.ENBLSLPM or
	 * GUSB2PHYCFG.SUSPHY is set, it must be cleared before issuing an
	 * endpoint command.
	 *
	 * Save and clear both GUSB2PHYCFG.ENBLSLPM and GUSB2PHYCFG.SUSPHY
	 * settings. Restore them after the command is completed.
	 *
	 * DWC_usb3 3.30a and DWC_usb31 1.90a programming guide section 3.2.2
	 */
	if (dwc->gadget->speed <= USB_SPEED_HIGH) {
		reg = dwc3_readl(dwc->regs, DWC3_GUSB2PHYCFG(0));
		if (unlikely(reg & DWC3_GUSB2PHYCFG_SUSPHY)) {
			saved_config |= DWC3_GUSB2PHYCFG_SUSPHY;
			reg &= ~DWC3_GUSB2PHYCFG_SUSPHY;
		}

		if (reg & DWC3_GUSB2PHYCFG_ENBLSLPM) {
			saved_config |= DWC3_GUSB2PHYCFG_ENBLSLPM;
			reg &= ~DWC3_GUSB2PHYCFG_ENBLSLPM;
		}

		if (saved_config)
			dwc3_writel(dwc->regs, DWC3_GUSB2PHYCFG(0), reg);
	}

	if (DWC3_DEPCMD_CMD(cmd) == DWC3_DEPCMD_STARTTRANSFER) {
		int		needs_wakeup;

		needs_wakeup = (dwc->link_state == DWC3_LINK_STATE_U1 ||
				dwc->link_state == DWC3_LINK_STATE_U2 ||
				dwc->link_state == DWC3_LINK_STATE_U3);

		if (unlikely(needs_wakeup)) {
			ret = __dwc3_gadget_wakeup(dwc);
			dev_WARN_ONCE(dwc->dev, ret, "wakeup failed --> %d\n",
					ret);
		}
	}

	dwc3_writel(dep->regs, DWC3_DEPCMDPAR0, params->param0);
	dwc3_writel(dep->regs, DWC3_DEPCMDPAR1, params->param1);
	dwc3_writel(dep->regs, DWC3_DEPCMDPAR2, params->param2);

	/*
	 * Synopsys Databook 2.60a states in section 6.3.2.5.6 of that if we're
	 * not relying on XferNotReady, we can make use of a special "No
	 * Response Update Transfer" command where we should clear both CmdAct
	 * and CmdIOC bits.
	 *
	 * With this, we don't need to wait for command completion and can
	 * straight away issue further commands to the endpoint.
	 *
	 * NOTICE: We're making an assumption that control endpoints will never
	 * make use of Update Transfer command. This is a safe assumption
	 * because we can never have more than one request at a time with
	 * Control Endpoints. If anybody changes that assumption, this chunk
	 * needs to be updated accordingly.
	 */
	if (DWC3_DEPCMD_CMD(cmd) == DWC3_DEPCMD_UPDATETRANSFER &&
			!usb_endpoint_xfer_isoc(desc))
		cmd &= ~(DWC3_DEPCMD_CMDIOC | DWC3_DEPCMD_CMDACT);
	else
		cmd |= DWC3_DEPCMD_CMDACT;

	dwc3_writel(dep->regs, DWC3_DEPCMD, cmd);
	do {
		reg = dwc3_readl(dep->regs, DWC3_DEPCMD);
		if (!(reg & DWC3_DEPCMD_CMDACT)) {
			cmd_status = DWC3_DEPCMD_STATUS(reg);

			switch (cmd_status) {
			case 0:
				ret = 0;
				break;
			case DEPEVT_TRANSFER_NO_RESOURCE:
				dev_WARN(dwc->dev, "No resource for %s\n",
					 dep->name);
				ret = -EINVAL;
				break;
			case DEPEVT_TRANSFER_BUS_EXPIRY:
				/*
				 * SW issues START TRANSFER command to
				 * isochronous ep with future frame interval. If
				 * future interval time has already passed when
				 * core receives the command, it will respond
				 * with an error status of 'Bus Expiry'.
				 *
				 * Instead of always returning -EINVAL, let's
				 * give a hint to the gadget driver that this is
				 * the case by returning -EAGAIN.
				 */
				ret = -EAGAIN;
				break;
			default:
				dev_WARN(dwc->dev, "UNKNOWN cmd status\n");
			}

			break;
		}
	} while (--timeout);

	if (timeout == 0) {
		ret = -ETIMEDOUT;
		cmd_status = -ETIMEDOUT;
	}

	trace_dwc3_gadget_ep_cmd(dep, cmd, params, cmd_status);

	if (DWC3_DEPCMD_CMD(cmd) == DWC3_DEPCMD_STARTTRANSFER) {
		if (ret == 0)
			dep->flags |= DWC3_EP_TRANSFER_STARTED;

		if (ret != -ETIMEDOUT)
			dwc3_gadget_ep_get_transfer_index(dep);
	}

	if (saved_config) {
		reg = dwc3_readl(dwc->regs, DWC3_GUSB2PHYCFG(0));
		reg |= saved_config;
		dwc3_writel(dwc->regs, DWC3_GUSB2PHYCFG(0), reg);
	}

	return ret;
}

static int dwc3_send_clear_stall_ep_cmd(struct dwc3_ep *dep)
{
	struct dwc3 *dwc = dep->dwc;
	struct dwc3_gadget_ep_cmd_params params;
	u32 cmd = DWC3_DEPCMD_CLEARSTALL;

	/*
	 * As of core revision 2.60a the recommended programming model
	 * is to set the ClearPendIN bit when issuing a Clear Stall EP
	 * command for IN endpoints. This is to prevent an issue where
	 * some (non-compliant) hosts may not send ACK TPs for pending
	 * IN transfers due to a mishandled error condition. Synopsys
	 * STAR 9000614252.
	 */
	if (dep->direction &&
	    !DWC3_VER_IS_PRIOR(DWC3, 260A) &&
	    (dwc->gadget->speed >= USB_SPEED_SUPER))
		cmd |= DWC3_DEPCMD_CLEARPENDIN;

	memset(&params, 0, sizeof(params));

	return dwc3_send_gadget_ep_cmd(dep, cmd, &params);
}

static dma_addr_t dwc3_trb_dma_offset(struct dwc3_ep *dep,
		struct dwc3_trb *trb)
{
	u32		offset = (char *) trb - (char *) dep->trb_pool;

	return dep->trb_pool_dma + offset;
}

static int dwc3_alloc_trb_pool(struct dwc3_ep *dep)
{
	struct dwc3		*dwc = dep->dwc;

	if (dep->trb_pool)
		return 0;

	dep->trb_pool = dma_alloc_coherent(dwc->sysdev,
			sizeof(struct dwc3_trb) * DWC3_TRB_NUM,
			&dep->trb_pool_dma, GFP_KERNEL);
	if (!dep->trb_pool) {
		dev_err(dep->dwc->dev, "failed to allocate trb pool for %s\n",
				dep->name);
		return -ENOMEM;
	}

	return 0;
}

static void dwc3_free_trb_pool(struct dwc3_ep *dep)
{
	struct dwc3		*dwc = dep->dwc;

	dma_free_coherent(dwc->sysdev, sizeof(struct dwc3_trb) * DWC3_TRB_NUM,
			dep->trb_pool, dep->trb_pool_dma);

	dep->trb_pool = NULL;
	dep->trb_pool_dma = 0;
}

static int dwc3_gadget_set_xfer_resource(struct dwc3_ep *dep)
{
	struct dwc3_gadget_ep_cmd_params params;

	memset(&params, 0x00, sizeof(params));

	params.param0 = DWC3_DEPXFERCFG_NUM_XFER_RES(1);

	return dwc3_send_gadget_ep_cmd(dep, DWC3_DEPCMD_SETTRANSFRESOURCE,
			&params);
}

/**
 * dwc3_gadget_start_config - configure ep resources
 * @dep: endpoint that is being enabled
 *
 * Issue a %DWC3_DEPCMD_DEPSTARTCFG command to @dep. After the command's
 * completion, it will set Transfer Resource for all available endpoints.
 *
 * The assignment of transfer resources cannot perfectly follow the data book
 * due to the fact that the controller driver does not have all knowledge of the
 * configuration in advance. It is given this information piecemeal by the
 * composite gadget framework after every SET_CONFIGURATION and
 * SET_INTERFACE. Trying to follow the databook programming model in this
 * scenario can cause errors. For two reasons:
 *
 * 1) The databook says to do %DWC3_DEPCMD_DEPSTARTCFG for every
 * %USB_REQ_SET_CONFIGURATION and %USB_REQ_SET_INTERFACE (8.1.5). This is
 * incorrect in the scenario of multiple interfaces.
 *
 * 2) The databook does not mention doing more %DWC3_DEPCMD_DEPXFERCFG for new
 * endpoint on alt setting (8.1.6).
 *
 * The following simplified method is used instead:
 *
 * All hardware endpoints can be assigned a transfer resource and this setting
 * will stay persistent until either a core reset or hibernation. So whenever we
 * do a %DWC3_DEPCMD_DEPSTARTCFG(0) we can go ahead and do
 * %DWC3_DEPCMD_DEPXFERCFG for every hardware endpoint as well. We are
 * guaranteed that there are as many transfer resources as endpoints.
 *
 * This function is called for each endpoint when it is being enabled but is
 * triggered only when called for EP0-out, which always happens first, and which
 * should only happen in one of the above conditions.
 */
static int dwc3_gadget_start_config(struct dwc3_ep *dep)
{
	struct dwc3_gadget_ep_cmd_params params;
	struct dwc3		*dwc;
	u32			cmd;
	int			i;
	int			ret;

	if (dep->number)
		return 0;

	memset(&params, 0x00, sizeof(params));
	cmd = DWC3_DEPCMD_DEPSTARTCFG;
	dwc = dep->dwc;

	ret = dwc3_send_gadget_ep_cmd(dep, cmd, &params);
	if (ret)
		return ret;

	for (i = 0; i < DWC3_ENDPOINTS_NUM; i++) {
		struct dwc3_ep *dep = dwc->eps[i];

		if (!dep)
			continue;

		ret = dwc3_gadget_set_xfer_resource(dep);
		if (ret)
			return ret;
	}

	return 0;
}

static int dwc3_gadget_set_ep_config(struct dwc3_ep *dep, unsigned int action)
{
	const struct usb_ss_ep_comp_descriptor *comp_desc;
	const struct usb_endpoint_descriptor *desc;
	struct dwc3_gadget_ep_cmd_params params;
	struct dwc3 *dwc = dep->dwc;

	comp_desc = dep->endpoint.comp_desc;
	desc = dep->endpoint.desc;

	memset(&params, 0x00, sizeof(params));

	params.param0 = DWC3_DEPCFG_EP_TYPE(usb_endpoint_type(desc))
		| DWC3_DEPCFG_MAX_PACKET_SIZE(usb_endpoint_maxp(desc));

	/* Burst size is only needed in SuperSpeed mode */
	if (dwc->gadget->speed >= USB_SPEED_SUPER) {
		u32 burst = dep->endpoint.maxburst;

		params.param0 |= DWC3_DEPCFG_BURST_SIZE(burst - 1);
	}

	params.param0 |= action;
	if (action == DWC3_DEPCFG_ACTION_RESTORE)
		params.param2 |= dep->saved_state;

	if (usb_endpoint_xfer_control(desc))
		params.param1 = DWC3_DEPCFG_XFER_COMPLETE_EN;

	if (dep->number <= 1 || usb_endpoint_xfer_isoc(desc))
		params.param1 |= DWC3_DEPCFG_XFER_NOT_READY_EN;

	if (usb_ss_max_streams(comp_desc) && usb_endpoint_xfer_bulk(desc)) {
		params.param1 |= DWC3_DEPCFG_STREAM_CAPABLE
			| DWC3_DEPCFG_XFER_COMPLETE_EN
			| DWC3_DEPCFG_STREAM_EVENT_EN;
		dep->stream_capable = true;
	}

	if (!usb_endpoint_xfer_control(desc))
		params.param1 |= DWC3_DEPCFG_XFER_IN_PROGRESS_EN;

	/*
	 * We are doing 1:1 mapping for endpoints, meaning
	 * Physical Endpoints 2 maps to Logical Endpoint 2 and
	 * so on. We consider the direction bit as part of the physical
	 * endpoint number. So USB endpoint 0x81 is 0x03.
	 */
	params.param1 |= DWC3_DEPCFG_EP_NUMBER(dep->number);

	/*
	 * We must use the lower 16 TX FIFOs even though
	 * HW might have more
	 */
	if (dep->direction)
		params.param0 |= DWC3_DEPCFG_FIFO_NUMBER(dep->number >> 1);

	if (desc->bInterval) {
		params.param1 |= DWC3_DEPCFG_BINTERVAL_M1(desc->bInterval - 1);
		dep->interval = 1 << (desc->bInterval - 1);
	}

	return dwc3_send_gadget_ep_cmd(dep, DWC3_DEPCMD_SETEPCONFIG, &params);
}

static void dwc3_stop_active_transfer(struct dwc3_ep *dep, bool force,
		bool interrupt);

/**
 * __dwc3_gadget_ep_enable - initializes a hw endpoint
 * @dep: endpoint to be initialized
 * @action: one of INIT, MODIFY or RESTORE
 *
 * Caller should take care of locking. Execute all necessary commands to
 * initialize a HW endpoint so it can be used by a gadget driver.
 */
static int __dwc3_gadget_ep_enable(struct dwc3_ep *dep, unsigned int action)
{
	const struct usb_endpoint_descriptor *desc = dep->endpoint.desc;
	struct dwc3		*dwc = dep->dwc;

	u32			reg;
	int			ret;

	if (!(dep->flags & DWC3_EP_ENABLED)) {
		ret = dwc3_gadget_start_config(dep);
		if (ret)
			return ret;
	}

	ret = dwc3_gadget_set_ep_config(dep, action);
	if (ret)
		return ret;

	if (!(dep->flags & DWC3_EP_ENABLED)) {
		struct dwc3_trb	*trb_st_hw;
		struct dwc3_trb	*trb_link;

		dep->type = usb_endpoint_type(desc);
		dep->flags |= DWC3_EP_ENABLED;

		reg = dwc3_readl(dwc->regs, DWC3_DALEPENA);
		reg |= DWC3_DALEPENA_EP(dep->number);
		dwc3_writel(dwc->regs, DWC3_DALEPENA, reg);

		if (usb_endpoint_xfer_control(desc))
			goto out;

		/* Initialize the TRB ring */
		dep->trb_dequeue = 0;
		dep->trb_enqueue = 0;
		memset(dep->trb_pool, 0,
		       sizeof(struct dwc3_trb) * DWC3_TRB_NUM);

		/* Link TRB. The HWO bit is never reset */
		trb_st_hw = &dep->trb_pool[0];

		trb_link = &dep->trb_pool[DWC3_TRB_NUM - 1];
		trb_link->bpl = lower_32_bits(dwc3_trb_dma_offset(dep, trb_st_hw));
		trb_link->bph = upper_32_bits(dwc3_trb_dma_offset(dep, trb_st_hw));
		trb_link->ctrl |= DWC3_TRBCTL_LINK_TRB;
		trb_link->ctrl |= DWC3_TRB_CTRL_HWO;
	}

	/*
	 * Issue StartTransfer here with no-op TRB so we can always rely on No
	 * Response Update Transfer command.
	 */
	if (usb_endpoint_xfer_bulk(desc) ||
			usb_endpoint_xfer_int(desc)) {
		struct dwc3_gadget_ep_cmd_params params;
		struct dwc3_trb	*trb;
		dma_addr_t trb_dma;
		u32 cmd;

		memset(&params, 0, sizeof(params));
		trb = &dep->trb_pool[0];
		trb_dma = dwc3_trb_dma_offset(dep, trb);

		params.param0 = upper_32_bits(trb_dma);
		params.param1 = lower_32_bits(trb_dma);

		cmd = DWC3_DEPCMD_STARTTRANSFER;

		ret = dwc3_send_gadget_ep_cmd(dep, cmd, &params);
		if (ret < 0)
			return ret;

		if (dep->stream_capable) {
			/*
			 * For streams, at start, there maybe a race where the
			 * host primes the endpoint before the function driver
			 * queues a request to initiate a stream. In that case,
			 * the controller will not see the prime to generate the
			 * ERDY and start stream. To workaround this, issue a
			 * no-op TRB as normal, but end it immediately. As a
			 * result, when the function driver queues the request,
			 * the next START_TRANSFER command will cause the
			 * controller to generate an ERDY to initiate the
			 * stream.
			 */
			dwc3_stop_active_transfer(dep, true, true);

			/*
			 * All stream eps will reinitiate stream on NoStream
			 * rejection until we can determine that the host can
			 * prime after the first transfer.
			 */
			dep->flags |= DWC3_EP_FORCE_RESTART_STREAM;
		}
	}

out:
	trace_dwc3_gadget_ep_enable(dep);

	return 0;
}

static void dwc3_remove_requests(struct dwc3 *dwc, struct dwc3_ep *dep)
{
	struct dwc3_request		*req;

	dwc3_stop_active_transfer(dep, true, false);

	/* - giveback all requests to gadget driver */
	while (!list_empty(&dep->started_list)) {
		req = next_request(&dep->started_list);

		dwc3_gadget_giveback(dep, req, -ESHUTDOWN);
	}

	while (!list_empty(&dep->pending_list)) {
		req = next_request(&dep->pending_list);

		dwc3_gadget_giveback(dep, req, -ESHUTDOWN);
	}

	while (!list_empty(&dep->cancelled_list)) {
		req = next_request(&dep->cancelled_list);

		dwc3_gadget_giveback(dep, req, -ESHUTDOWN);
	}
}

/**
 * __dwc3_gadget_ep_disable - disables a hw endpoint
 * @dep: the endpoint to disable
 *
 * This function undoes what __dwc3_gadget_ep_enable did and also removes
 * requests which are currently being processed by the hardware and those which
 * are not yet scheduled.
 *
 * Caller should take care of locking.
 */
static int __dwc3_gadget_ep_disable(struct dwc3_ep *dep)
{
	struct dwc3		*dwc = dep->dwc;
	u32			reg;

	trace_dwc3_gadget_ep_disable(dep);

	dwc3_remove_requests(dwc, dep);

	/* make sure HW endpoint isn't stalled */
	if (dep->flags & DWC3_EP_STALL)
		__dwc3_gadget_ep_set_halt(dep, 0, false);

	reg = dwc3_readl(dwc->regs, DWC3_DALEPENA);
	reg &= ~DWC3_DALEPENA_EP(dep->number);
	dwc3_writel(dwc->regs, DWC3_DALEPENA, reg);

	dep->stream_capable = false;
	dep->type = 0;
	dep->flags = 0;

	/* Clear out the ep descriptors for non-ep0 */
	if (dep->number > 1) {
		dep->endpoint.comp_desc = NULL;
		dep->endpoint.desc = NULL;
	}

	return 0;
}

/* -------------------------------------------------------------------------- */

static int dwc3_gadget_ep0_enable(struct usb_ep *ep,
		const struct usb_endpoint_descriptor *desc)
{
	return -EINVAL;
}

static int dwc3_gadget_ep0_disable(struct usb_ep *ep)
{
	return -EINVAL;
}

/* -------------------------------------------------------------------------- */

static int dwc3_gadget_ep_enable(struct usb_ep *ep,
		const struct usb_endpoint_descriptor *desc)
{
	struct dwc3_ep			*dep;
	struct dwc3			*dwc;
	unsigned long			flags;
	int				ret;

	if (!ep || !desc || desc->bDescriptorType != USB_DT_ENDPOINT) {
		pr_debug("dwc3: invalid parameters\n");
		return -EINVAL;
	}

	if (!desc->wMaxPacketSize) {
		pr_debug("dwc3: missing wMaxPacketSize\n");
		return -EINVAL;
	}

	dep = to_dwc3_ep(ep);
	dwc = dep->dwc;

	if (dev_WARN_ONCE(dwc->dev, dep->flags & DWC3_EP_ENABLED,
					"%s is already enabled\n",
					dep->name))
		return 0;

	spin_lock_irqsave(&dwc->lock, flags);
	ret = __dwc3_gadget_ep_enable(dep, DWC3_DEPCFG_ACTION_INIT);
	spin_unlock_irqrestore(&dwc->lock, flags);

	return ret;
}

static int dwc3_gadget_ep_disable(struct usb_ep *ep)
{
	struct dwc3_ep			*dep;
	struct dwc3			*dwc;
	unsigned long			flags;
	int				ret;

	if (!ep) {
		pr_debug("dwc3: invalid parameters\n");
		return -EINVAL;
	}

	dep = to_dwc3_ep(ep);
	dwc = dep->dwc;

	if (dev_WARN_ONCE(dwc->dev, !(dep->flags & DWC3_EP_ENABLED),
					"%s is already disabled\n",
					dep->name))
		return 0;

	spin_lock_irqsave(&dwc->lock, flags);
	ret = __dwc3_gadget_ep_disable(dep);
	spin_unlock_irqrestore(&dwc->lock, flags);

	return ret;
}

static struct usb_request *dwc3_gadget_ep_alloc_request(struct usb_ep *ep,
		gfp_t gfp_flags)
{
	struct dwc3_request		*req;
	struct dwc3_ep			*dep = to_dwc3_ep(ep);

	req = kzalloc(sizeof(*req), gfp_flags);
	if (!req)
		return NULL;

	req->direction	= dep->direction;
	req->epnum	= dep->number;
	req->dep	= dep;
	req->status	= DWC3_REQUEST_STATUS_UNKNOWN;

	trace_dwc3_alloc_request(req);

	return &req->request;
}

static void dwc3_gadget_ep_free_request(struct usb_ep *ep,
		struct usb_request *request)
{
	struct dwc3_request		*req = to_dwc3_request(request);

	trace_dwc3_free_request(req);
	kfree(req);
}

/**
 * dwc3_ep_prev_trb - returns the previous TRB in the ring
 * @dep: The endpoint with the TRB ring
 * @index: The index of the current TRB in the ring
 *
 * Returns the TRB prior to the one pointed to by the index. If the
 * index is 0, we will wrap backwards, skip the link TRB, and return
 * the one just before that.
 */
static struct dwc3_trb *dwc3_ep_prev_trb(struct dwc3_ep *dep, u8 index)
{
	u8 tmp = index;

	if (!tmp)
		tmp = DWC3_TRB_NUM - 1;

	return &dep->trb_pool[tmp - 1];
}

static u32 dwc3_calc_trbs_left(struct dwc3_ep *dep)
{
	struct dwc3_trb		*tmp;
	u8			trbs_left;

	/*
	 * If enqueue & dequeue are equal than it is either full or empty.
	 *
	 * One way to know for sure is if the TRB right before us has HWO bit
	 * set or not. If it has, then we're definitely full and can't fit any
	 * more transfers in our ring.
	 */
	if (dep->trb_enqueue == dep->trb_dequeue) {
		tmp = dwc3_ep_prev_trb(dep, dep->trb_enqueue);
		if (tmp->ctrl & DWC3_TRB_CTRL_HWO)
			return 0;

		return DWC3_TRB_NUM - 1;
	}

	trbs_left = dep->trb_dequeue - dep->trb_enqueue;
	trbs_left &= (DWC3_TRB_NUM - 1);

	if (dep->trb_dequeue < dep->trb_enqueue)
		trbs_left--;

	return trbs_left;
}

static void __dwc3_prepare_one_trb(struct dwc3_ep *dep, struct dwc3_trb *trb,
		dma_addr_t dma, unsigned int length, unsigned int chain,
		unsigned int node, unsigned int stream_id,
		unsigned int short_not_ok, unsigned int no_interrupt,
		unsigned int is_last, bool must_interrupt)
{
	struct dwc3		*dwc = dep->dwc;
	struct usb_gadget	*gadget = dwc->gadget;
	enum usb_device_speed	speed = gadget->speed;

	trb->size = DWC3_TRB_SIZE_LENGTH(length);
	trb->bpl = lower_32_bits(dma);
	trb->bph = upper_32_bits(dma);

	switch (usb_endpoint_type(dep->endpoint.desc)) {
	case USB_ENDPOINT_XFER_CONTROL:
		trb->ctrl = DWC3_TRBCTL_CONTROL_SETUP;
		break;

	case USB_ENDPOINT_XFER_ISOC:
		if (!node) {
			trb->ctrl = DWC3_TRBCTL_ISOCHRONOUS_FIRST;

			/*
			 * USB Specification 2.0 Section 5.9.2 states that: "If
			 * there is only a single transaction in the microframe,
			 * only a DATA0 data packet PID is used.  If there are
			 * two transactions per microframe, DATA1 is used for
			 * the first transaction data packet and DATA0 is used
			 * for the second transaction data packet.  If there are
			 * three transactions per microframe, DATA2 is used for
			 * the first transaction data packet, DATA1 is used for
			 * the second, and DATA0 is used for the third."
			 *
			 * IOW, we should satisfy the following cases:
			 *
			 * 1) length <= maxpacket
			 *	- DATA0
			 *
			 * 2) maxpacket < length <= (2 * maxpacket)
			 *	- DATA1, DATA0
			 *
			 * 3) (2 * maxpacket) < length <= (3 * maxpacket)
			 *	- DATA2, DATA1, DATA0
			 */
			if (speed == USB_SPEED_HIGH) {
				struct usb_ep *ep = &dep->endpoint;
				unsigned int mult = 2;
				unsigned int maxp = usb_endpoint_maxp(ep->desc);

				if (length <= (2 * maxp))
					mult--;

				if (length <= maxp)
					mult--;

				trb->size |= DWC3_TRB_SIZE_PCM1(mult);
			}
		} else {
			trb->ctrl = DWC3_TRBCTL_ISOCHRONOUS;
		}

		/* always enable Interrupt on Missed ISOC */
		trb->ctrl |= DWC3_TRB_CTRL_ISP_IMI;
		break;

	case USB_ENDPOINT_XFER_BULK:
	case USB_ENDPOINT_XFER_INT:
		trb->ctrl = DWC3_TRBCTL_NORMAL;
		break;
	default:
		/*
		 * This is only possible with faulty memory because we
		 * checked it already :)
		 */
		dev_WARN(dwc->dev, "Unknown endpoint type %d\n",
				usb_endpoint_type(dep->endpoint.desc));
	}

	/*
	 * Enable Continue on Short Packet
	 * when endpoint is not a stream capable
	 */
	if (usb_endpoint_dir_out(dep->endpoint.desc)) {
		if (!dep->stream_capable)
			trb->ctrl |= DWC3_TRB_CTRL_CSP;

		if (short_not_ok)
			trb->ctrl |= DWC3_TRB_CTRL_ISP_IMI;
	}

	if ((!no_interrupt && !chain) || must_interrupt)
		trb->ctrl |= DWC3_TRB_CTRL_IOC;

	if (chain)
		trb->ctrl |= DWC3_TRB_CTRL_CHN;
	else if (dep->stream_capable && is_last)
		trb->ctrl |= DWC3_TRB_CTRL_LST;

	if (usb_endpoint_xfer_bulk(dep->endpoint.desc) && dep->stream_capable)
		trb->ctrl |= DWC3_TRB_CTRL_SID_SOFN(stream_id);

	trb->ctrl |= DWC3_TRB_CTRL_HWO;

	dwc3_ep_inc_enq(dep);

	trace_dwc3_prepare_trb(dep, trb);
}

/**
 * dwc3_prepare_one_trb - setup one TRB from one request
 * @dep: endpoint for which this request is prepared
 * @req: dwc3_request pointer
 * @trb_length: buffer size of the TRB
 * @chain: should this TRB be chained to the next?
 * @node: only for isochronous endpoints. First TRB needs different type.
 * @use_bounce_buffer: set to use bounce buffer
 * @must_interrupt: set to interrupt on TRB completion
 */
static void dwc3_prepare_one_trb(struct dwc3_ep *dep,
		struct dwc3_request *req, unsigned int trb_length,
		unsigned int chain, unsigned int node, bool use_bounce_buffer,
		bool must_interrupt)
{
	struct dwc3_trb		*trb;
	dma_addr_t		dma;
	unsigned int		stream_id = req->request.stream_id;
	unsigned int		short_not_ok = req->request.short_not_ok;
	unsigned int		no_interrupt = req->request.no_interrupt;
	unsigned int		is_last = req->request.is_last;

	if (use_bounce_buffer)
		dma = dep->dwc->bounce_addr;
	else if (req->request.num_sgs > 0)
		dma = sg_dma_address(req->start_sg);
	else
		dma = req->request.dma;

	trb = &dep->trb_pool[dep->trb_enqueue];

	if (!req->trb) {
		dwc3_gadget_move_started_request(req);
		req->trb = trb;
		req->trb_dma = dwc3_trb_dma_offset(dep, trb);
	}

	req->num_trbs++;

	__dwc3_prepare_one_trb(dep, trb, dma, trb_length, chain, node,
			stream_id, short_not_ok, no_interrupt, is_last,
			must_interrupt);
}

static bool dwc3_needs_extra_trb(struct dwc3_ep *dep, struct dwc3_request *req)
{
	unsigned int maxp = usb_endpoint_maxp(dep->endpoint.desc);
	unsigned int rem = req->request.length % maxp;

	if ((req->request.length && req->request.zero && !rem &&
			!usb_endpoint_xfer_isoc(dep->endpoint.desc)) ||
			(!req->direction && rem))
		return true;

	return false;
}

/**
 * dwc3_prepare_last_sg - prepare TRBs for the last SG entry
 * @dep: The endpoint that the request belongs to
 * @req: The request to prepare
 * @entry_length: The last SG entry size
 * @node: Indicates whether this is not the first entry (for isoc only)
 *
 * Return the number of TRBs prepared.
 */
static int dwc3_prepare_last_sg(struct dwc3_ep *dep,
		struct dwc3_request *req, unsigned int entry_length,
		unsigned int node)
{
	unsigned int maxp = usb_endpoint_maxp(dep->endpoint.desc);
	unsigned int rem = req->request.length % maxp;
	unsigned int num_trbs = 1;

	if (dwc3_needs_extra_trb(dep, req))
		num_trbs++;

	if (dwc3_calc_trbs_left(dep) < num_trbs)
		return 0;

	req->needs_extra_trb = num_trbs > 1;

	/* Prepare a normal TRB */
	if (req->direction || req->request.length)
		dwc3_prepare_one_trb(dep, req, entry_length,
				req->needs_extra_trb, node, false, false);

	/* Prepare extra TRBs for ZLP and MPS OUT transfer alignment */
	if ((!req->direction && !req->request.length) || req->needs_extra_trb)
		dwc3_prepare_one_trb(dep, req,
				req->direction ? 0 : maxp - rem,
				false, 1, true, false);

	return num_trbs;
}

static int dwc3_prepare_trbs_sg(struct dwc3_ep *dep,
		struct dwc3_request *req)
{
	struct scatterlist *sg = req->start_sg;
	struct scatterlist *s;
	int		i;
	unsigned int length = req->request.length;
	unsigned int remaining = req->request.num_mapped_sgs
		- req->num_queued_sgs;
	unsigned int num_trbs = req->num_trbs;
	bool needs_extra_trb = dwc3_needs_extra_trb(dep, req);

	/*
	 * If we resume preparing the request, then get the remaining length of
	 * the request and resume where we left off.
	 */
	for_each_sg(req->request.sg, s, req->num_queued_sgs, i)
		length -= sg_dma_len(s);

	for_each_sg(sg, s, remaining, i) {
		unsigned int num_trbs_left = dwc3_calc_trbs_left(dep);
		unsigned int trb_length;
		bool must_interrupt = false;
		bool last_sg = false;

		trb_length = min_t(unsigned int, length, sg_dma_len(s));

		length -= trb_length;

		/*
		 * IOMMU driver is coalescing the list of sgs which shares a
		 * page boundary into one and giving it to USB driver. With
		 * this the number of sgs mapped is not equal to the number of
		 * sgs passed. So mark the chain bit to false if it isthe last
		 * mapped sg.
		 */
		if ((i == remaining - 1) || !length)
			last_sg = true;

		if (!num_trbs_left)
			break;

		if (last_sg) {
			if (!dwc3_prepare_last_sg(dep, req, trb_length, i))
				break;
		} else {
			/*
			 * Look ahead to check if we have enough TRBs for the
			 * next SG entry. If not, set interrupt on this TRB to
			 * resume preparing the next SG entry when more TRBs are
			 * free.
			 */
			if (num_trbs_left == 1 || (needs_extra_trb &&
					num_trbs_left <= 2 &&
					sg_dma_len(sg_next(s)) >= length))
				must_interrupt = true;

			dwc3_prepare_one_trb(dep, req, trb_length, 1, i, false,
					must_interrupt);
		}

		/*
		 * There can be a situation where all sgs in sglist are not
		 * queued because of insufficient trb number. To handle this
		 * case, update start_sg to next sg to be queued, so that
		 * we have free trbs we can continue queuing from where we
		 * previously stopped
		 */
		if (!last_sg)
			req->start_sg = sg_next(s);

		req->num_queued_sgs++;

		/*
		 * The number of pending SG entries may not correspond to the
		 * number of mapped SG entries. If all the data are queued, then
		 * don't include unused SG entries.
		 */
		if (length == 0) {
			req->num_pending_sgs -= req->request.num_mapped_sgs - req->num_queued_sgs;
			break;
		}

		if (must_interrupt)
			break;
	}

	return req->num_trbs - num_trbs;
}

static int dwc3_prepare_trbs_linear(struct dwc3_ep *dep,
		struct dwc3_request *req)
{
	return dwc3_prepare_last_sg(dep, req, req->request.length, 0);
}

/*
 * dwc3_prepare_trbs - setup TRBs from requests
 * @dep: endpoint for which requests are being prepared
 *
 * The function goes through the requests list and sets up TRBs for the
 * transfers. The function returns once there are no more TRBs available or
 * it runs out of requests.
 *
 * Returns the number of TRBs prepared or negative errno.
 */
static int dwc3_prepare_trbs(struct dwc3_ep *dep)
{
	struct dwc3_request	*req, *n;
	int			ret = 0;

	BUILD_BUG_ON_NOT_POWER_OF_2(DWC3_TRB_NUM);

	/*
	 * We can get in a situation where there's a request in the started list
	 * but there weren't enough TRBs to fully kick it in the first time
	 * around, so it has been waiting for more TRBs to be freed up.
	 *
	 * In that case, we should check if we have a request with pending_sgs
	 * in the started list and prepare TRBs for that request first,
	 * otherwise we will prepare TRBs completely out of order and that will
	 * break things.
	 */
	list_for_each_entry(req, &dep->started_list, list) {
		if (req->num_pending_sgs > 0) {
			ret = dwc3_prepare_trbs_sg(dep, req);
			if (!ret || req->num_pending_sgs)
				return ret;
		}

		if (!dwc3_calc_trbs_left(dep))
			return ret;

		/*
		 * Don't prepare beyond a transfer. In DWC_usb32, its transfer
		 * burst capability may try to read and use TRBs beyond the
		 * active transfer instead of stopping.
		 */
		if (dep->stream_capable && req->request.is_last)
			return ret;
	}

	list_for_each_entry_safe(req, n, &dep->pending_list, list) {
		struct dwc3	*dwc = dep->dwc;

		ret = usb_gadget_map_request_by_dev(dwc->sysdev, &req->request,
						    dep->direction);
		if (ret)
			return ret;

		req->sg			= req->request.sg;
		req->start_sg		= req->sg;
		req->num_queued_sgs	= 0;
		req->num_pending_sgs	= req->request.num_mapped_sgs;

		if (req->num_pending_sgs > 0) {
			ret = dwc3_prepare_trbs_sg(dep, req);
			if (req->num_pending_sgs)
				return ret;
		} else {
			ret = dwc3_prepare_trbs_linear(dep, req);
		}

		if (!ret || !dwc3_calc_trbs_left(dep))
			return ret;

		/*
		 * Don't prepare beyond a transfer. In DWC_usb32, its transfer
		 * burst capability may try to read and use TRBs beyond the
		 * active transfer instead of stopping.
		 */
		if (dep->stream_capable && req->request.is_last)
			return ret;
	}

	return ret;
}

static void dwc3_gadget_ep_cleanup_cancelled_requests(struct dwc3_ep *dep);

static int __dwc3_gadget_kick_transfer(struct dwc3_ep *dep)
{
	struct dwc3_gadget_ep_cmd_params params;
	struct dwc3_request		*req;
	int				starting;
	int				ret;
	u32				cmd;

	/*
	 * Note that it's normal to have no new TRBs prepared (i.e. ret == 0).
	 * This happens when we need to stop and restart a transfer such as in
	 * the case of reinitiating a stream or retrying an isoc transfer.
	 */
	ret = dwc3_prepare_trbs(dep);
	if (ret < 0)
		return ret;

	starting = !(dep->flags & DWC3_EP_TRANSFER_STARTED);

	/*
	 * If there's no new TRB prepared and we don't need to restart a
	 * transfer, there's no need to update the transfer.
	 */
	if (!ret && !starting)
		return ret;

	req = next_request(&dep->started_list);
	if (!req) {
		dep->flags |= DWC3_EP_PENDING_REQUEST;
		return 0;
	}

	memset(&params, 0, sizeof(params));

	if (starting) {
		params.param0 = upper_32_bits(req->trb_dma);
		params.param1 = lower_32_bits(req->trb_dma);
		cmd = DWC3_DEPCMD_STARTTRANSFER;

		if (dep->stream_capable)
			cmd |= DWC3_DEPCMD_PARAM(req->request.stream_id);

		if (usb_endpoint_xfer_isoc(dep->endpoint.desc))
			cmd |= DWC3_DEPCMD_PARAM(dep->frame_number);
	} else {
		cmd = DWC3_DEPCMD_UPDATETRANSFER |
			DWC3_DEPCMD_PARAM(dep->resource_index);
	}

	ret = dwc3_send_gadget_ep_cmd(dep, cmd, &params);
	if (ret < 0) {
		struct dwc3_request *tmp;

		if (ret == -EAGAIN)
			return ret;

		dwc3_stop_active_transfer(dep, true, true);

		list_for_each_entry_safe(req, tmp, &dep->started_list, list)
			dwc3_gadget_move_cancelled_request(req);

		/* If ep isn't started, then there's no end transfer pending */
		if (!(dep->flags & DWC3_EP_END_TRANSFER_PENDING))
			dwc3_gadget_ep_cleanup_cancelled_requests(dep);

		return ret;
	}

	if (dep->stream_capable && req->request.is_last)
		dep->flags |= DWC3_EP_WAIT_TRANSFER_COMPLETE;

	return 0;
}

static int __dwc3_gadget_get_frame(struct dwc3 *dwc)
{
	u32			reg;

	reg = dwc3_readl(dwc->regs, DWC3_DSTS);
	return DWC3_DSTS_SOFFN(reg);
}

/**
 * dwc3_gadget_start_isoc_quirk - workaround invalid frame number
 * @dep: isoc endpoint
 *
 * This function tests for the correct combination of BIT[15:14] from the 16-bit
 * microframe number reported by the XferNotReady event for the future frame
 * number to start the isoc transfer.
 *
 * In DWC_usb31 version 1.70a-ea06 and prior, for highspeed and fullspeed
 * isochronous IN, BIT[15:14] of the 16-bit microframe number reported by the
 * XferNotReady event are invalid. The driver uses this number to schedule the
 * isochronous transfer and passes it to the START TRANSFER command. Because
 * this number is invalid, the command may fail. If BIT[15:14] matches the
 * internal 16-bit microframe, the START TRANSFER command will pass and the
 * transfer will start at the scheduled time, if it is off by 1, the command
 * will still pass, but the transfer will start 2 seconds in the future. For all
 * other conditions, the START TRANSFER command will fail with bus-expiry.
 *
 * In order to workaround this issue, we can test for the correct combination of
 * BIT[15:14] by sending START TRANSFER commands with different values of
 * BIT[15:14]: 'b00, 'b01, 'b10, and 'b11. Each combination is 2^14 uframe apart
 * (or 2 seconds). 4 seconds into the future will result in a bus-expiry status.
 * As the result, within the 4 possible combinations for BIT[15:14], there will
 * be 2 successful and 2 failure START COMMAND status. One of the 2 successful
 * command status will result in a 2-second delay start. The smaller BIT[15:14]
 * value is the correct combination.
 *
 * Since there are only 4 outcomes and the results are ordered, we can simply
 * test 2 START TRANSFER commands with BIT[15:14] combinations 'b00 and 'b01 to
 * deduce the smaller successful combination.
 *
 * Let test0 = test status for combination 'b00 and test1 = test status for 'b01
 * of BIT[15:14]. The correct combination is as follow:
 *
 * if test0 fails and test1 passes, BIT[15:14] is 'b01
 * if test0 fails and test1 fails, BIT[15:14] is 'b10
 * if test0 passes and test1 fails, BIT[15:14] is 'b11
 * if test0 passes and test1 passes, BIT[15:14] is 'b00
 *
 * Synopsys STAR 9001202023: Wrong microframe number for isochronous IN
 * endpoints.
 */
static int dwc3_gadget_start_isoc_quirk(struct dwc3_ep *dep)
{
	int cmd_status = 0;
	bool test0;
	bool test1;

	while (dep->combo_num < 2) {
		struct dwc3_gadget_ep_cmd_params params;
		u32 test_frame_number;
		u32 cmd;

		/*
		 * Check if we can start isoc transfer on the next interval or
		 * 4 uframes in the future with BIT[15:14] as dep->combo_num
		 */
		test_frame_number = dep->frame_number & DWC3_FRNUMBER_MASK;
		test_frame_number |= dep->combo_num << 14;
		test_frame_number += max_t(u32, 4, dep->interval);

		params.param0 = upper_32_bits(dep->dwc->bounce_addr);
		params.param1 = lower_32_bits(dep->dwc->bounce_addr);

		cmd = DWC3_DEPCMD_STARTTRANSFER;
		cmd |= DWC3_DEPCMD_PARAM(test_frame_number);
		cmd_status = dwc3_send_gadget_ep_cmd(dep, cmd, &params);

		/* Redo if some other failure beside bus-expiry is received */
		if (cmd_status && cmd_status != -EAGAIN) {
			dep->start_cmd_status = 0;
			dep->combo_num = 0;
			return 0;
		}

		/* Store the first test status */
		if (dep->combo_num == 0)
			dep->start_cmd_status = cmd_status;

		dep->combo_num++;

		/*
		 * End the transfer if the START_TRANSFER command is successful
		 * to wait for the next XferNotReady to test the command again
		 */
		if (cmd_status == 0) {
			dwc3_stop_active_transfer(dep, true, true);
			return 0;
		}
	}

	/* test0 and test1 are both completed at this point */
	test0 = (dep->start_cmd_status == 0);
	test1 = (cmd_status == 0);

	if (!test0 && test1)
		dep->combo_num = 1;
	else if (!test0 && !test1)
		dep->combo_num = 2;
	else if (test0 && !test1)
		dep->combo_num = 3;
	else if (test0 && test1)
		dep->combo_num = 0;

	dep->frame_number &= DWC3_FRNUMBER_MASK;
	dep->frame_number |= dep->combo_num << 14;
	dep->frame_number += max_t(u32, 4, dep->interval);

	/* Reinitialize test variables */
	dep->start_cmd_status = 0;
	dep->combo_num = 0;

	return __dwc3_gadget_kick_transfer(dep);
}

static int __dwc3_gadget_start_isoc(struct dwc3_ep *dep)
{
	const struct usb_endpoint_descriptor *desc = dep->endpoint.desc;
	struct dwc3 *dwc = dep->dwc;
	int ret;
	int i;

	if (list_empty(&dep->pending_list) &&
	    list_empty(&dep->started_list)) {
		dep->flags |= DWC3_EP_PENDING_REQUEST;
		return -EAGAIN;
	}

	if (!dwc->dis_start_transfer_quirk &&
	    (DWC3_VER_IS_PRIOR(DWC31, 170A) ||
	     DWC3_VER_TYPE_IS_WITHIN(DWC31, 170A, EA01, EA06))) {
		if (dwc->gadget->speed <= USB_SPEED_HIGH && dep->direction)
			return dwc3_gadget_start_isoc_quirk(dep);
	}

	if (desc->bInterval <= 14 &&
	    dwc->gadget->speed >= USB_SPEED_HIGH) {
		u32 frame = __dwc3_gadget_get_frame(dwc);
		bool rollover = frame <
				(dep->frame_number & DWC3_FRNUMBER_MASK);

		/*
		 * frame_number is set from XferNotReady and may be already
		 * out of date. DSTS only provides the lower 14 bit of the
		 * current frame number. So add the upper two bits of
		 * frame_number and handle a possible rollover.
		 * This will provide the correct frame_number unless more than
		 * rollover has happened since XferNotReady.
		 */

		dep->frame_number = (dep->frame_number & ~DWC3_FRNUMBER_MASK) |
				     frame;
		if (rollover)
			dep->frame_number += BIT(14);
	}

	for (i = 0; i < DWC3_ISOC_MAX_RETRIES; i++) {
		dep->frame_number = DWC3_ALIGN_FRAME(dep, i + 1);

		ret = __dwc3_gadget_kick_transfer(dep);
		if (ret != -EAGAIN)
			break;
	}

	/*
	 * After a number of unsuccessful start attempts due to bus-expiry
	 * status, issue END_TRANSFER command and retry on the next XferNotReady
	 * event.
	 */
	if (ret == -EAGAIN) {
		struct dwc3_gadget_ep_cmd_params params;
		u32 cmd;

		cmd = DWC3_DEPCMD_ENDTRANSFER |
			DWC3_DEPCMD_CMDIOC |
			DWC3_DEPCMD_PARAM(dep->resource_index);

		dep->resource_index = 0;
		memset(&params, 0, sizeof(params));

		ret = dwc3_send_gadget_ep_cmd(dep, cmd, &params);
		if (!ret)
			dep->flags |= DWC3_EP_END_TRANSFER_PENDING;
	}

	return ret;
}

static int __dwc3_gadget_ep_queue(struct dwc3_ep *dep, struct dwc3_request *req)
{
	struct dwc3		*dwc = dep->dwc;

	if (!dep->endpoint.desc || !dwc->pullups_connected) {
		dev_err(dwc->dev, "%s: can't queue to disabled endpoint\n",
				dep->name);
		return -ESHUTDOWN;
	}

	if (WARN(req->dep != dep, "request %pK belongs to '%s'\n",
				&req->request, req->dep->name))
		return -EINVAL;

	if (WARN(req->status < DWC3_REQUEST_STATUS_COMPLETED,
				"%s: request %pK already in flight\n",
				dep->name, &req->request))
		return -EINVAL;

	pm_runtime_get(dwc->dev);

	req->request.actual	= 0;
	req->request.status	= -EINPROGRESS;

	trace_dwc3_ep_queue(req);

	list_add_tail(&req->list, &dep->pending_list);
	req->status = DWC3_REQUEST_STATUS_QUEUED;

	if (dep->flags & DWC3_EP_WAIT_TRANSFER_COMPLETE)
		return 0;

	/*
	 * Start the transfer only after the END_TRANSFER is completed
	 * and endpoint STALL is cleared.
	 */
	if ((dep->flags & DWC3_EP_END_TRANSFER_PENDING) ||
	    (dep->flags & DWC3_EP_WEDGE) ||
	    (dep->flags & DWC3_EP_STALL)) {
		dep->flags |= DWC3_EP_DELAY_START;
		return 0;
	}

	/*
	 * NOTICE: Isochronous endpoints should NEVER be prestarted. We must
	 * wait for a XferNotReady event so we will know what's the current
	 * (micro-)frame number.
	 *
	 * Without this trick, we are very, very likely gonna get Bus Expiry
	 * errors which will force us issue EndTransfer command.
	 */
	if (usb_endpoint_xfer_isoc(dep->endpoint.desc)) {
		if (!(dep->flags & DWC3_EP_PENDING_REQUEST) &&
				!(dep->flags & DWC3_EP_TRANSFER_STARTED))
			return 0;

		if ((dep->flags & DWC3_EP_PENDING_REQUEST)) {
			if (!(dep->flags & DWC3_EP_TRANSFER_STARTED))
				return __dwc3_gadget_start_isoc(dep);
		}
	}

	return __dwc3_gadget_kick_transfer(dep);
}

static int dwc3_gadget_ep_queue(struct usb_ep *ep, struct usb_request *request,
	gfp_t gfp_flags)
{
	struct dwc3_request		*req = to_dwc3_request(request);
	struct dwc3_ep			*dep = to_dwc3_ep(ep);
	struct dwc3			*dwc = dep->dwc;

	unsigned long			flags;

	int				ret;

	spin_lock_irqsave(&dwc->lock, flags);
	ret = __dwc3_gadget_ep_queue(dep, req);
	spin_unlock_irqrestore(&dwc->lock, flags);

	return ret;
}

static void dwc3_gadget_ep_skip_trbs(struct dwc3_ep *dep, struct dwc3_request *req)
{
	int i;

	/* If req->trb is not set, then the request has not started */
	if (!req->trb)
		return;

	/*
	 * If request was already started, this means we had to
	 * stop the transfer. With that we also need to ignore
	 * all TRBs used by the request, however TRBs can only
	 * be modified after completion of END_TRANSFER
	 * command. So what we do here is that we wait for
	 * END_TRANSFER completion and only after that, we jump
	 * over TRBs by clearing HWO and incrementing dequeue
	 * pointer.
	 */
	for (i = 0; i < req->num_trbs; i++) {
		struct dwc3_trb *trb;

		trb = &dep->trb_pool[dep->trb_dequeue];
		trb->ctrl &= ~DWC3_TRB_CTRL_HWO;
		dwc3_ep_inc_deq(dep);
	}

	req->num_trbs = 0;
}

static void dwc3_gadget_ep_cleanup_cancelled_requests(struct dwc3_ep *dep)
{
	struct dwc3_request		*req;
	struct dwc3_request		*tmp;

	list_for_each_entry_safe(req, tmp, &dep->cancelled_list, list) {
		dwc3_gadget_ep_skip_trbs(dep, req);
		dwc3_gadget_giveback(dep, req, -ECONNRESET);
	}
}

static int dwc3_gadget_ep_dequeue(struct usb_ep *ep,
		struct usb_request *request)
{
	struct dwc3_request		*req = to_dwc3_request(request);
	struct dwc3_request		*r = NULL;

	struct dwc3_ep			*dep = to_dwc3_ep(ep);
	struct dwc3			*dwc = dep->dwc;

	unsigned long			flags;
	int				ret = 0;

	trace_dwc3_ep_dequeue(req);

	spin_lock_irqsave(&dwc->lock, flags);

	list_for_each_entry(r, &dep->cancelled_list, list) {
		if (r == req)
			goto out;
	}

	list_for_each_entry(r, &dep->pending_list, list) {
		if (r == req) {
			dwc3_gadget_giveback(dep, req, -ECONNRESET);
			goto out;
		}
	}

	list_for_each_entry(r, &dep->started_list, list) {
		if (r == req) {
			struct dwc3_request *t;

			/* wait until it is processed */
			dwc3_stop_active_transfer(dep, true, true);

			/*
			 * Remove any started request if the transfer is
			 * cancelled.
			 */
			list_for_each_entry_safe(r, t, &dep->started_list, list)
				dwc3_gadget_move_cancelled_request(r);

			dep->flags &= ~DWC3_EP_WAIT_TRANSFER_COMPLETE;

			goto out;
		}
	}

	dev_err(dwc->dev, "request %pK was not queued to %s\n",
		request, ep->name);
	ret = -EINVAL;
out:
	spin_unlock_irqrestore(&dwc->lock, flags);

	return ret;
}

int __dwc3_gadget_ep_set_halt(struct dwc3_ep *dep, int value, int protocol)
{
	struct dwc3_gadget_ep_cmd_params	params;
	struct dwc3				*dwc = dep->dwc;
	struct dwc3_request			*req;
	struct dwc3_request			*tmp;
	int					ret;

	if (usb_endpoint_xfer_isoc(dep->endpoint.desc)) {
		dev_err(dwc->dev, "%s is of Isochronous type\n", dep->name);
		return -EINVAL;
	}

	memset(&params, 0x00, sizeof(params));

	if (value) {
		struct dwc3_trb *trb;

		unsigned int transfer_in_flight;
		unsigned int started;

		if (dep->number > 1)
			trb = dwc3_ep_prev_trb(dep, dep->trb_enqueue);
		else
			trb = &dwc->ep0_trb[dep->trb_enqueue];

		transfer_in_flight = trb->ctrl & DWC3_TRB_CTRL_HWO;
		started = !list_empty(&dep->started_list);

		if (!protocol && ((dep->direction && transfer_in_flight) ||
				(!dep->direction && started))) {
			return -EAGAIN;
		}

		ret = dwc3_send_gadget_ep_cmd(dep, DWC3_DEPCMD_SETSTALL,
				&params);
		if (ret)
			dev_err(dwc->dev, "failed to set STALL on %s\n",
					dep->name);
		else
			dep->flags |= DWC3_EP_STALL;
	} else {
		/*
		 * Don't issue CLEAR_STALL command to control endpoints. The
		 * controller automatically clears the STALL when it receives
		 * the SETUP token.
		 */
		if (dep->number <= 1) {
			dep->flags &= ~(DWC3_EP_STALL | DWC3_EP_WEDGE);
			return 0;
		}

		dwc3_stop_active_transfer(dep, true, true);

		list_for_each_entry_safe(req, tmp, &dep->started_list, list)
			dwc3_gadget_move_cancelled_request(req);

		if (dep->flags & DWC3_EP_END_TRANSFER_PENDING) {
			dep->flags |= DWC3_EP_PENDING_CLEAR_STALL;
			return 0;
		}

		dwc3_gadget_ep_cleanup_cancelled_requests(dep);

		ret = dwc3_send_clear_stall_ep_cmd(dep);
		if (ret) {
			dev_err(dwc->dev, "failed to clear STALL on %s\n",
					dep->name);
			return ret;
		}

		dep->flags &= ~(DWC3_EP_STALL | DWC3_EP_WEDGE);

		if ((dep->flags & DWC3_EP_DELAY_START) &&
		    !usb_endpoint_xfer_isoc(dep->endpoint.desc))
			__dwc3_gadget_kick_transfer(dep);

		dep->flags &= ~DWC3_EP_DELAY_START;
	}

	return ret;
}

static int dwc3_gadget_ep_set_halt(struct usb_ep *ep, int value)
{
	struct dwc3_ep			*dep = to_dwc3_ep(ep);
	struct dwc3			*dwc = dep->dwc;

	unsigned long			flags;

	int				ret;

	spin_lock_irqsave(&dwc->lock, flags);
	ret = __dwc3_gadget_ep_set_halt(dep, value, false);
	spin_unlock_irqrestore(&dwc->lock, flags);

	return ret;
}

static int dwc3_gadget_ep_set_wedge(struct usb_ep *ep)
{
	struct dwc3_ep			*dep = to_dwc3_ep(ep);
	struct dwc3			*dwc = dep->dwc;
	unsigned long			flags;
	int				ret;

	spin_lock_irqsave(&dwc->lock, flags);
	dep->flags |= DWC3_EP_WEDGE;

	if (dep->number == 0 || dep->number == 1)
		ret = __dwc3_gadget_ep0_set_halt(ep, 1);
	else
		ret = __dwc3_gadget_ep_set_halt(dep, 1, false);
	spin_unlock_irqrestore(&dwc->lock, flags);

	return ret;
}

/* -------------------------------------------------------------------------- */

static struct usb_endpoint_descriptor dwc3_gadget_ep0_desc = {
	.bLength	= USB_DT_ENDPOINT_SIZE,
	.bDescriptorType = USB_DT_ENDPOINT,
	.bmAttributes	= USB_ENDPOINT_XFER_CONTROL,
};

static const struct usb_ep_ops dwc3_gadget_ep0_ops = {
	.enable		= dwc3_gadget_ep0_enable,
	.disable	= dwc3_gadget_ep0_disable,
	.alloc_request	= dwc3_gadget_ep_alloc_request,
	.free_request	= dwc3_gadget_ep_free_request,
	.queue		= dwc3_gadget_ep0_queue,
	.dequeue	= dwc3_gadget_ep_dequeue,
	.set_halt	= dwc3_gadget_ep0_set_halt,
	.set_wedge	= dwc3_gadget_ep_set_wedge,
};

static const struct usb_ep_ops dwc3_gadget_ep_ops = {
	.enable		= dwc3_gadget_ep_enable,
	.disable	= dwc3_gadget_ep_disable,
	.alloc_request	= dwc3_gadget_ep_alloc_request,
	.free_request	= dwc3_gadget_ep_free_request,
	.queue		= dwc3_gadget_ep_queue,
	.dequeue	= dwc3_gadget_ep_dequeue,
	.set_halt	= dwc3_gadget_ep_set_halt,
	.set_wedge	= dwc3_gadget_ep_set_wedge,
};

/* -------------------------------------------------------------------------- */

static int dwc3_gadget_get_frame(struct usb_gadget *g)
{
	struct dwc3		*dwc = gadget_to_dwc(g);

	return __dwc3_gadget_get_frame(dwc);
}

static int __dwc3_gadget_wakeup(struct dwc3 *dwc)
{
	int			retries;

	int			ret;
	u32			reg;

	u8			link_state;

	/*
	 * According to the Databook Remote wakeup request should
	 * be issued only when the device is in early suspend state.
	 *
	 * We can check that via USB Link State bits in DSTS register.
	 */
	reg = dwc3_readl(dwc->regs, DWC3_DSTS);

	link_state = DWC3_DSTS_USBLNKST(reg);

	switch (link_state) {
	case DWC3_LINK_STATE_RESET:
	case DWC3_LINK_STATE_RX_DET:	/* in HS, means Early Suspend */
	case DWC3_LINK_STATE_U3:	/* in HS, means SUSPEND */
	case DWC3_LINK_STATE_RESUME:
		break;
	default:
		return -EINVAL;
	}

	ret = dwc3_gadget_set_link_state(dwc, DWC3_LINK_STATE_RECOV);
	if (ret < 0) {
		dev_err(dwc->dev, "failed to put link in Recovery\n");
		return ret;
	}

	/* Recent versions do this automatically */
	if (DWC3_VER_IS_PRIOR(DWC3, 194A)) {
		/* write zeroes to Link Change Request */
		reg = dwc3_readl(dwc->regs, DWC3_DCTL);
		reg &= ~DWC3_DCTL_ULSTCHNGREQ_MASK;
		dwc3_writel(dwc->regs, DWC3_DCTL, reg);
	}

	/* poll until Link State changes to ON */
	retries = 20000;

	while (retries--) {
		reg = dwc3_readl(dwc->regs, DWC3_DSTS);

		/* in HS, means ON */
		if (DWC3_DSTS_USBLNKST(reg) == DWC3_LINK_STATE_U0)
			break;
	}

	if (DWC3_DSTS_USBLNKST(reg) != DWC3_LINK_STATE_U0) {
		dev_err(dwc->dev, "failed to send remote wakeup\n");
		return -EINVAL;
	}

	return 0;
}

static int dwc3_gadget_wakeup(struct usb_gadget *g)
{
	struct dwc3		*dwc = gadget_to_dwc(g);
	unsigned long		flags;
	int			ret;

	spin_lock_irqsave(&dwc->lock, flags);
	ret = __dwc3_gadget_wakeup(dwc);
	spin_unlock_irqrestore(&dwc->lock, flags);

	return ret;
}

static int dwc3_gadget_set_selfpowered(struct usb_gadget *g,
		int is_selfpowered)
{
	struct dwc3		*dwc = gadget_to_dwc(g);
	unsigned long		flags;

	spin_lock_irqsave(&dwc->lock, flags);
	g->is_selfpowered = !!is_selfpowered;
	spin_unlock_irqrestore(&dwc->lock, flags);

	return 0;
}

static void dwc3_stop_active_transfers(struct dwc3 *dwc)
{
	u32 epnum;

	for (epnum = 2; epnum < dwc->num_eps; epnum++) {
		struct dwc3_ep *dep;

		dep = dwc->eps[epnum];
		if (!dep)
			continue;

		dwc3_remove_requests(dwc, dep);
	}
}

static void __dwc3_gadget_set_speed(struct dwc3 *dwc)
{
	u32			reg;

	reg = dwc3_readl(dwc->regs, DWC3_DCFG);
	reg &= ~(DWC3_DCFG_SPEED_MASK);

	/*
	 * WORKAROUND: DWC3 revision < 2.20a have an issue
	 * which would cause metastability state on Run/Stop
	 * bit if we try to force the IP to USB2-only mode.
	 *
	 * Because of that, we cannot configure the IP to any
	 * speed other than the SuperSpeed
	 *
	 * Refers to:
	 *
	 * STAR#9000525659: Clock Domain Crossing on DCTL in
	 * USB 2.0 Mode
	 */
	if (DWC3_VER_IS_PRIOR(DWC3, 220A) &&
	    !dwc->dis_metastability_quirk) {
		reg |= DWC3_DCFG_SUPERSPEED;
	} else {
		switch (dwc->gadget_max_speed) {
		case USB_SPEED_LOW:
			reg |= DWC3_DCFG_LOWSPEED;
			break;
		case USB_SPEED_FULL:
			reg |= DWC3_DCFG_FULLSPEED;
			break;
		case USB_SPEED_HIGH:
			reg |= DWC3_DCFG_HIGHSPEED;
			break;
		case USB_SPEED_SUPER:
			reg |= DWC3_DCFG_SUPERSPEED;
			break;
		case USB_SPEED_SUPER_PLUS:
			if (DWC3_IP_IS(DWC3))
				reg |= DWC3_DCFG_SUPERSPEED;
			else
				reg |= DWC3_DCFG_SUPERSPEED_PLUS;
			break;
		default:
			dev_err(dwc->dev, "invalid speed (%d)\n", dwc->gadget_max_speed);

			if (DWC3_IP_IS(DWC3))
				reg |= DWC3_DCFG_SUPERSPEED;
			else
				reg |= DWC3_DCFG_SUPERSPEED_PLUS;
		}
	}
	dwc3_writel(dwc->regs, DWC3_DCFG, reg);
}

static int dwc3_gadget_run_stop(struct dwc3 *dwc, int is_on, int suspend)
{
	u32			reg;
	u32			timeout = 500;

	if (pm_runtime_suspended(dwc->dev))
		return 0;

	reg = dwc3_readl(dwc->regs, DWC3_DCTL);
	if (is_on) {
		if (DWC3_VER_IS_WITHIN(DWC3, ANY, 187A)) {
			reg &= ~DWC3_DCTL_TRGTULST_MASK;
			reg |= DWC3_DCTL_TRGTULST_RX_DET;
		}

		if (!DWC3_VER_IS_PRIOR(DWC3, 194A))
			reg &= ~DWC3_DCTL_KEEP_CONNECT;
		reg |= DWC3_DCTL_RUN_STOP;

		if (dwc->has_hibernation)
			reg |= DWC3_DCTL_KEEP_CONNECT;

		__dwc3_gadget_set_speed(dwc);
		dwc->pullups_connected = true;
	} else {
		reg &= ~DWC3_DCTL_RUN_STOP;

		if (dwc->has_hibernation && !suspend)
			reg &= ~DWC3_DCTL_KEEP_CONNECT;

		dwc->pullups_connected = false;
	}

	dwc3_gadget_dctl_write_safe(dwc, reg);

	do {
		reg = dwc3_readl(dwc->regs, DWC3_DSTS);
		reg &= DWC3_DSTS_DEVCTRLHLT;
	} while (--timeout && !(!is_on ^ !reg));

	if (!timeout)
		return -ETIMEDOUT;

	return 0;
}

static void dwc3_gadget_disable_irq(struct dwc3 *dwc);
static void __dwc3_gadget_stop(struct dwc3 *dwc);
static int __dwc3_gadget_start(struct dwc3 *dwc);

static int dwc3_gadget_pullup(struct usb_gadget *g, int is_on)
{
	struct dwc3		*dwc = gadget_to_dwc(g);
	unsigned long		flags;
	int			ret;

	is_on = !!is_on;

	/*
	 * Per databook, when we want to stop the gadget, if a control transfer
	 * is still in process, complete it and get the core into setup phase.
	 */
	if (!is_on && dwc->ep0state != EP0_SETUP_PHASE) {
		reinit_completion(&dwc->ep0_in_setup);

		ret = wait_for_completion_timeout(&dwc->ep0_in_setup,
				msecs_to_jiffies(DWC3_PULL_UP_TIMEOUT));
		if (ret == 0) {
			dev_err(dwc->dev, "timed out waiting for SETUP phase\n");
			return -ETIMEDOUT;
		}
	}

	/*
	 * Check the return value for successful resume, or error.  For a
	 * successful resume, the DWC3 runtime PM resume routine will handle
	 * the run stop sequence, so avoid duplicate operations here.
	 */
	ret = pm_runtime_get_sync(dwc->dev);
	if (!ret || ret < 0) {
		pm_runtime_put(dwc->dev);
		return 0;
	}

	/*
	 * Synchronize any pending event handling before executing the controller
	 * halt routine.
	 */
	if (!is_on) {
		dwc3_gadget_disable_irq(dwc);
		synchronize_irq(dwc->irq_gadget);
	}

	spin_lock_irqsave(&dwc->lock, flags);

	if (!is_on) {
		u32 count;

		/*
		 * In the Synopsis DesignWare Cores USB3 Databook Rev. 3.30a
		 * Section 4.1.8 Table 4-7, it states that for a device-initiated
		 * disconnect, the SW needs to ensure that it sends "a DEPENDXFER
		 * command for any active transfers" before clearing the RunStop
		 * bit.
		 */
		dwc3_stop_active_transfers(dwc);
		__dwc3_gadget_stop(dwc);

		/*
		 * In the Synopsis DesignWare Cores USB3 Databook Rev. 3.30a
		 * Section 1.3.4, it mentions that for the DEVCTRLHLT bit, the
		 * "software needs to acknowledge the events that are generated
		 * (by writing to GEVNTCOUNTn) while it is waiting for this bit
		 * to be set to '1'."
		 */
		count = dwc3_readl(dwc->regs, DWC3_GEVNTCOUNT(0));
		count &= DWC3_GEVNTCOUNT_MASK;
		if (count > 0) {
			dwc3_writel(dwc->regs, DWC3_GEVNTCOUNT(0), count);
			dwc->ev_buf->lpos = (dwc->ev_buf->lpos + count) %
						dwc->ev_buf->length;
		}
<<<<<<< HEAD
	} else {
		__dwc3_gadget_start(dwc);
=======
		dwc->connected = false;
>>>>>>> ed054e4e
	}

	ret = dwc3_gadget_run_stop(dwc, is_on, false);
	spin_unlock_irqrestore(&dwc->lock, flags);
	pm_runtime_put(dwc->dev);

	return ret;
}

static void dwc3_gadget_enable_irq(struct dwc3 *dwc)
{
	u32			reg;

	/* Enable all but Start and End of Frame IRQs */
	reg = (DWC3_DEVTEN_VNDRDEVTSTRCVEDEN |
			DWC3_DEVTEN_EVNTOVERFLOWEN |
			DWC3_DEVTEN_CMDCMPLTEN |
			DWC3_DEVTEN_ERRTICERREN |
			DWC3_DEVTEN_WKUPEVTEN |
			DWC3_DEVTEN_CONNECTDONEEN |
			DWC3_DEVTEN_USBRSTEN |
			DWC3_DEVTEN_DISCONNEVTEN);

	if (DWC3_VER_IS_PRIOR(DWC3, 250A))
		reg |= DWC3_DEVTEN_ULSTCNGEN;

	dwc3_writel(dwc->regs, DWC3_DEVTEN, reg);
}

static void dwc3_gadget_disable_irq(struct dwc3 *dwc)
{
	/* mask all interrupts */
	dwc3_writel(dwc->regs, DWC3_DEVTEN, 0x00);
}

static irqreturn_t dwc3_interrupt(int irq, void *_dwc);
static irqreturn_t dwc3_thread_interrupt(int irq, void *_dwc);

/**
 * dwc3_gadget_setup_nump - calculate and initialize NUMP field of %DWC3_DCFG
 * @dwc: pointer to our context structure
 *
 * The following looks like complex but it's actually very simple. In order to
 * calculate the number of packets we can burst at once on OUT transfers, we're
 * gonna use RxFIFO size.
 *
 * To calculate RxFIFO size we need two numbers:
 * MDWIDTH = size, in bits, of the internal memory bus
 * RAM2_DEPTH = depth, in MDWIDTH, of internal RAM2 (where RxFIFO sits)
 *
 * Given these two numbers, the formula is simple:
 *
 * RxFIFO Size = (RAM2_DEPTH * MDWIDTH / 8) - 24 - 16;
 *
 * 24 bytes is for 3x SETUP packets
 * 16 bytes is a clock domain crossing tolerance
 *
 * Given RxFIFO Size, NUMP = RxFIFOSize / 1024;
 */
static void dwc3_gadget_setup_nump(struct dwc3 *dwc)
{
	u32 ram2_depth;
	u32 mdwidth;
	u32 nump;
	u32 reg;

	ram2_depth = DWC3_GHWPARAMS7_RAM2_DEPTH(dwc->hwparams.hwparams7);
	mdwidth = DWC3_GHWPARAMS0_MDWIDTH(dwc->hwparams.hwparams0);
	if (DWC3_IP_IS(DWC32))
		mdwidth += DWC3_GHWPARAMS6_MDWIDTH(dwc->hwparams.hwparams6);

	nump = ((ram2_depth * mdwidth / 8) - 24 - 16) / 1024;
	nump = min_t(u32, nump, 16);

	/* update NumP */
	reg = dwc3_readl(dwc->regs, DWC3_DCFG);
	reg &= ~DWC3_DCFG_NUMP_MASK;
	reg |= nump << DWC3_DCFG_NUMP_SHIFT;
	dwc3_writel(dwc->regs, DWC3_DCFG, reg);
}

static int __dwc3_gadget_start(struct dwc3 *dwc)
{
	struct dwc3_ep		*dep;
	int			ret = 0;
	u32			reg;

	/*
	 * Use IMOD if enabled via dwc->imod_interval. Otherwise, if
	 * the core supports IMOD, disable it.
	 */
	if (dwc->imod_interval) {
		dwc3_writel(dwc->regs, DWC3_DEV_IMOD(0), dwc->imod_interval);
		dwc3_writel(dwc->regs, DWC3_GEVNTCOUNT(0), DWC3_GEVNTCOUNT_EHB);
	} else if (dwc3_has_imod(dwc)) {
		dwc3_writel(dwc->regs, DWC3_DEV_IMOD(0), 0);
	}

	/*
	 * We are telling dwc3 that we want to use DCFG.NUMP as ACK TP's NUMP
	 * field instead of letting dwc3 itself calculate that automatically.
	 *
	 * This way, we maximize the chances that we'll be able to get several
	 * bursts of data without going through any sort of endpoint throttling.
	 */
	reg = dwc3_readl(dwc->regs, DWC3_GRXTHRCFG);
	if (DWC3_IP_IS(DWC3))
		reg &= ~DWC3_GRXTHRCFG_PKTCNTSEL;
	else
		reg &= ~DWC31_GRXTHRCFG_PKTCNTSEL;

	dwc3_writel(dwc->regs, DWC3_GRXTHRCFG, reg);

	dwc3_gadget_setup_nump(dwc);

	/* Start with SuperSpeed Default */
	dwc3_gadget_ep0_desc.wMaxPacketSize = cpu_to_le16(512);

	dep = dwc->eps[0];
	ret = __dwc3_gadget_ep_enable(dep, DWC3_DEPCFG_ACTION_INIT);
	if (ret) {
		dev_err(dwc->dev, "failed to enable %s\n", dep->name);
		goto err0;
	}

	dep = dwc->eps[1];
	ret = __dwc3_gadget_ep_enable(dep, DWC3_DEPCFG_ACTION_INIT);
	if (ret) {
		dev_err(dwc->dev, "failed to enable %s\n", dep->name);
		goto err1;
	}

	/* begin to receive SETUP packets */
	dwc->ep0state = EP0_SETUP_PHASE;
	dwc->link_state = DWC3_LINK_STATE_SS_DIS;
	dwc3_ep0_out_start(dwc);

	dwc3_gadget_enable_irq(dwc);

	return 0;

err1:
	__dwc3_gadget_ep_disable(dwc->eps[0]);

err0:
	return ret;
}

static int dwc3_gadget_start(struct usb_gadget *g,
		struct usb_gadget_driver *driver)
{
	struct dwc3		*dwc = gadget_to_dwc(g);
	unsigned long		flags;
	int			ret = 0;
	int			irq;

	irq = dwc->irq_gadget;
	ret = request_threaded_irq(irq, dwc3_interrupt, dwc3_thread_interrupt,
			IRQF_SHARED, "dwc3", dwc->ev_buf);
	if (ret) {
		dev_err(dwc->dev, "failed to request irq #%d --> %d\n",
				irq, ret);
		goto err0;
	}

	spin_lock_irqsave(&dwc->lock, flags);
	if (dwc->gadget_driver) {
		dev_err(dwc->dev, "%s is already bound to %s\n",
				dwc->gadget->name,
				dwc->gadget_driver->driver.name);
		ret = -EBUSY;
		goto err1;
	}

	dwc->gadget_driver	= driver;
	spin_unlock_irqrestore(&dwc->lock, flags);

	return 0;

err1:
	spin_unlock_irqrestore(&dwc->lock, flags);
	free_irq(irq, dwc);

err0:
	return ret;
}

static void __dwc3_gadget_stop(struct dwc3 *dwc)
{
	dwc3_gadget_disable_irq(dwc);
	__dwc3_gadget_ep_disable(dwc->eps[0]);
	__dwc3_gadget_ep_disable(dwc->eps[1]);
}

static int dwc3_gadget_stop(struct usb_gadget *g)
{
	struct dwc3		*dwc = gadget_to_dwc(g);
	unsigned long		flags;

	spin_lock_irqsave(&dwc->lock, flags);
	dwc->gadget_driver	= NULL;
	spin_unlock_irqrestore(&dwc->lock, flags);

	free_irq(dwc->irq_gadget, dwc->ev_buf);

	return 0;
}

static void dwc3_gadget_config_params(struct usb_gadget *g,
				      struct usb_dcd_config_params *params)
{
	struct dwc3		*dwc = gadget_to_dwc(g);

	params->besl_baseline = USB_DEFAULT_BESL_UNSPECIFIED;
	params->besl_deep = USB_DEFAULT_BESL_UNSPECIFIED;

	/* Recommended BESL */
	if (!dwc->dis_enblslpm_quirk) {
		/*
		 * If the recommended BESL baseline is 0 or if the BESL deep is
		 * less than 2, Microsoft's Windows 10 host usb stack will issue
		 * a usb reset immediately after it receives the extended BOS
		 * descriptor and the enumeration will fail. To maintain
		 * compatibility with the Windows' usb stack, let's set the
		 * recommended BESL baseline to 1 and clamp the BESL deep to be
		 * within 2 to 15.
		 */
		params->besl_baseline = 1;
		if (dwc->is_utmi_l1_suspend)
			params->besl_deep =
				clamp_t(u8, dwc->hird_threshold, 2, 15);
	}

	/* U1 Device exit Latency */
	if (dwc->dis_u1_entry_quirk)
		params->bU1devExitLat = 0;
	else
		params->bU1devExitLat = DWC3_DEFAULT_U1_DEV_EXIT_LAT;

	/* U2 Device exit Latency */
	if (dwc->dis_u2_entry_quirk)
		params->bU2DevExitLat = 0;
	else
		params->bU2DevExitLat =
				cpu_to_le16(DWC3_DEFAULT_U2_DEV_EXIT_LAT);
}

static void dwc3_gadget_set_speed(struct usb_gadget *g,
				  enum usb_device_speed speed)
{
	struct dwc3		*dwc = gadget_to_dwc(g);
	unsigned long		flags;

	spin_lock_irqsave(&dwc->lock, flags);
	dwc->gadget_max_speed = speed;
	spin_unlock_irqrestore(&dwc->lock, flags);
}

static int dwc3_gadget_vbus_draw(struct usb_gadget *g, unsigned int mA)
{
	struct dwc3		*dwc = gadget_to_dwc(g);

	if (dwc->usb2_phy)
		return usb_phy_set_power(dwc->usb2_phy, mA);

	return 0;
}

static const struct usb_gadget_ops dwc3_gadget_ops = {
	.get_frame		= dwc3_gadget_get_frame,
	.wakeup			= dwc3_gadget_wakeup,
	.set_selfpowered	= dwc3_gadget_set_selfpowered,
	.pullup			= dwc3_gadget_pullup,
	.udc_start		= dwc3_gadget_start,
	.udc_stop		= dwc3_gadget_stop,
	.udc_set_speed		= dwc3_gadget_set_speed,
	.get_config_params	= dwc3_gadget_config_params,
	.vbus_draw		= dwc3_gadget_vbus_draw,
};

/* -------------------------------------------------------------------------- */

static int dwc3_gadget_init_control_endpoint(struct dwc3_ep *dep)
{
	struct dwc3 *dwc = dep->dwc;

	usb_ep_set_maxpacket_limit(&dep->endpoint, 512);
	dep->endpoint.maxburst = 1;
	dep->endpoint.ops = &dwc3_gadget_ep0_ops;
	if (!dep->direction)
		dwc->gadget->ep0 = &dep->endpoint;

	dep->endpoint.caps.type_control = true;

	return 0;
}

static int dwc3_gadget_init_in_endpoint(struct dwc3_ep *dep)
{
	struct dwc3 *dwc = dep->dwc;
	int mdwidth;
	int size;

	mdwidth = DWC3_MDWIDTH(dwc->hwparams.hwparams0);
	if (DWC3_IP_IS(DWC32))
		mdwidth += DWC3_GHWPARAMS6_MDWIDTH(dwc->hwparams.hwparams6);

	/* MDWIDTH is represented in bits, we need it in bytes */
	mdwidth /= 8;

	size = dwc3_readl(dwc->regs, DWC3_GTXFIFOSIZ(dep->number >> 1));
	if (DWC3_IP_IS(DWC3))
		size = DWC3_GTXFIFOSIZ_TXFDEP(size);
	else
		size = DWC31_GTXFIFOSIZ_TXFDEP(size);

	/* FIFO Depth is in MDWDITH bytes. Multiply */
	size *= mdwidth;

	/*
	 * To meet performance requirement, a minimum TxFIFO size of 3x
	 * MaxPacketSize is recommended for endpoints that support burst and a
	 * minimum TxFIFO size of 2x MaxPacketSize for endpoints that don't
	 * support burst. Use those numbers and we can calculate the max packet
	 * limit as below.
	 */
	if (dwc->maximum_speed >= USB_SPEED_SUPER)
		size /= 3;
	else
		size /= 2;

	usb_ep_set_maxpacket_limit(&dep->endpoint, size);

	dep->endpoint.max_streams = 16;
	dep->endpoint.ops = &dwc3_gadget_ep_ops;
	list_add_tail(&dep->endpoint.ep_list,
			&dwc->gadget->ep_list);
	dep->endpoint.caps.type_iso = true;
	dep->endpoint.caps.type_bulk = true;
	dep->endpoint.caps.type_int = true;

	return dwc3_alloc_trb_pool(dep);
}

static int dwc3_gadget_init_out_endpoint(struct dwc3_ep *dep)
{
	struct dwc3 *dwc = dep->dwc;
	int mdwidth;
	int size;

	mdwidth = DWC3_MDWIDTH(dwc->hwparams.hwparams0);
	if (DWC3_IP_IS(DWC32))
		mdwidth += DWC3_GHWPARAMS6_MDWIDTH(dwc->hwparams.hwparams6);

	/* MDWIDTH is represented in bits, convert to bytes */
	mdwidth /= 8;

	/* All OUT endpoints share a single RxFIFO space */
	size = dwc3_readl(dwc->regs, DWC3_GRXFIFOSIZ(0));
	if (DWC3_IP_IS(DWC3))
		size = DWC3_GRXFIFOSIZ_RXFDEP(size);
	else
		size = DWC31_GRXFIFOSIZ_RXFDEP(size);

	/* FIFO depth is in MDWDITH bytes */
	size *= mdwidth;

	/*
	 * To meet performance requirement, a minimum recommended RxFIFO size
	 * is defined as follow:
	 * RxFIFO size >= (3 x MaxPacketSize) +
	 * (3 x 8 bytes setup packets size) + (16 bytes clock crossing margin)
	 *
	 * Then calculate the max packet limit as below.
	 */
	size -= (3 * 8) + 16;
	if (size < 0)
		size = 0;
	else
		size /= 3;

	usb_ep_set_maxpacket_limit(&dep->endpoint, size);
	dep->endpoint.max_streams = 16;
	dep->endpoint.ops = &dwc3_gadget_ep_ops;
	list_add_tail(&dep->endpoint.ep_list,
			&dwc->gadget->ep_list);
	dep->endpoint.caps.type_iso = true;
	dep->endpoint.caps.type_bulk = true;
	dep->endpoint.caps.type_int = true;

	return dwc3_alloc_trb_pool(dep);
}

static int dwc3_gadget_init_endpoint(struct dwc3 *dwc, u8 epnum)
{
	struct dwc3_ep			*dep;
	bool				direction = epnum & 1;
	int				ret;
	u8				num = epnum >> 1;

	dep = kzalloc(sizeof(*dep), GFP_KERNEL);
	if (!dep)
		return -ENOMEM;

	dep->dwc = dwc;
	dep->number = epnum;
	dep->direction = direction;
	dep->regs = dwc->regs + DWC3_DEP_BASE(epnum);
	dwc->eps[epnum] = dep;
	dep->combo_num = 0;
	dep->start_cmd_status = 0;

	snprintf(dep->name, sizeof(dep->name), "ep%u%s", num,
			direction ? "in" : "out");

	dep->endpoint.name = dep->name;

	if (!(dep->number > 1)) {
		dep->endpoint.desc = &dwc3_gadget_ep0_desc;
		dep->endpoint.comp_desc = NULL;
	}

	if (num == 0)
		ret = dwc3_gadget_init_control_endpoint(dep);
	else if (direction)
		ret = dwc3_gadget_init_in_endpoint(dep);
	else
		ret = dwc3_gadget_init_out_endpoint(dep);

	if (ret)
		return ret;

	dep->endpoint.caps.dir_in = direction;
	dep->endpoint.caps.dir_out = !direction;

	INIT_LIST_HEAD(&dep->pending_list);
	INIT_LIST_HEAD(&dep->started_list);
	INIT_LIST_HEAD(&dep->cancelled_list);

	return 0;
}

static int dwc3_gadget_init_endpoints(struct dwc3 *dwc, u8 total)
{
	u8				epnum;

	INIT_LIST_HEAD(&dwc->gadget->ep_list);

	for (epnum = 0; epnum < total; epnum++) {
		int			ret;

		ret = dwc3_gadget_init_endpoint(dwc, epnum);
		if (ret)
			return ret;
	}

	return 0;
}

static void dwc3_gadget_free_endpoints(struct dwc3 *dwc)
{
	struct dwc3_ep			*dep;
	u8				epnum;

	for (epnum = 0; epnum < DWC3_ENDPOINTS_NUM; epnum++) {
		dep = dwc->eps[epnum];
		if (!dep)
			continue;
		/*
		 * Physical endpoints 0 and 1 are special; they form the
		 * bi-directional USB endpoint 0.
		 *
		 * For those two physical endpoints, we don't allocate a TRB
		 * pool nor do we add them the endpoints list. Due to that, we
		 * shouldn't do these two operations otherwise we would end up
		 * with all sorts of bugs when removing dwc3.ko.
		 */
		if (epnum != 0 && epnum != 1) {
			dwc3_free_trb_pool(dep);
			list_del(&dep->endpoint.ep_list);
		}

		kfree(dep);
	}
}

/* -------------------------------------------------------------------------- */

static int dwc3_gadget_ep_reclaim_completed_trb(struct dwc3_ep *dep,
		struct dwc3_request *req, struct dwc3_trb *trb,
		const struct dwc3_event_depevt *event, int status, int chain)
{
	unsigned int		count;

	dwc3_ep_inc_deq(dep);

	trace_dwc3_complete_trb(dep, trb);
	req->num_trbs--;

	/*
	 * If we're in the middle of series of chained TRBs and we
	 * receive a short transfer along the way, DWC3 will skip
	 * through all TRBs including the last TRB in the chain (the
	 * where CHN bit is zero. DWC3 will also avoid clearing HWO
	 * bit and SW has to do it manually.
	 *
	 * We're going to do that here to avoid problems of HW trying
	 * to use bogus TRBs for transfers.
	 */
	if (chain && (trb->ctrl & DWC3_TRB_CTRL_HWO))
		trb->ctrl &= ~DWC3_TRB_CTRL_HWO;

	/*
	 * For isochronous transfers, the first TRB in a service interval must
	 * have the Isoc-First type. Track and report its interval frame number.
	 */
	if (usb_endpoint_xfer_isoc(dep->endpoint.desc) &&
	    (trb->ctrl & DWC3_TRBCTL_ISOCHRONOUS_FIRST)) {
		unsigned int frame_number;

		frame_number = DWC3_TRB_CTRL_GET_SID_SOFN(trb->ctrl);
		frame_number &= ~(dep->interval - 1);
		req->request.frame_number = frame_number;
	}

	/*
	 * We use bounce buffer for requests that needs extra TRB or OUT ZLP. If
	 * this TRB points to the bounce buffer address, it's a MPS alignment
	 * TRB. Don't add it to req->remaining calculation.
	 */
	if (trb->bpl == lower_32_bits(dep->dwc->bounce_addr) &&
	    trb->bph == upper_32_bits(dep->dwc->bounce_addr)) {
		trb->ctrl &= ~DWC3_TRB_CTRL_HWO;
		return 1;
	}

	count = trb->size & DWC3_TRB_SIZE_MASK;
	req->remaining += count;

	if ((trb->ctrl & DWC3_TRB_CTRL_HWO) && status != -ESHUTDOWN)
		return 1;

	if (event->status & DEPEVT_STATUS_SHORT && !chain)
		return 1;

	if ((trb->ctrl & DWC3_TRB_CTRL_IOC) ||
	    (trb->ctrl & DWC3_TRB_CTRL_LST))
		return 1;

	return 0;
}

static int dwc3_gadget_ep_reclaim_trb_sg(struct dwc3_ep *dep,
		struct dwc3_request *req, const struct dwc3_event_depevt *event,
		int status)
{
	struct dwc3_trb *trb = &dep->trb_pool[dep->trb_dequeue];
	struct scatterlist *sg = req->sg;
	struct scatterlist *s;
	unsigned int pending = req->num_pending_sgs;
	unsigned int i;
	int ret = 0;

	for_each_sg(sg, s, pending, i) {
		trb = &dep->trb_pool[dep->trb_dequeue];

		req->sg = sg_next(s);
		req->num_pending_sgs--;

		ret = dwc3_gadget_ep_reclaim_completed_trb(dep, req,
				trb, event, status, true);
		if (ret)
			break;
	}

	return ret;
}

static int dwc3_gadget_ep_reclaim_trb_linear(struct dwc3_ep *dep,
		struct dwc3_request *req, const struct dwc3_event_depevt *event,
		int status)
{
	struct dwc3_trb *trb = &dep->trb_pool[dep->trb_dequeue];

	return dwc3_gadget_ep_reclaim_completed_trb(dep, req, trb,
			event, status, false);
}

static bool dwc3_gadget_ep_request_completed(struct dwc3_request *req)
{
	return req->num_pending_sgs == 0;
}

static int dwc3_gadget_ep_cleanup_completed_request(struct dwc3_ep *dep,
		const struct dwc3_event_depevt *event,
		struct dwc3_request *req, int status)
{
	int ret;

	if (req->num_pending_sgs)
		ret = dwc3_gadget_ep_reclaim_trb_sg(dep, req, event,
				status);
	else
		ret = dwc3_gadget_ep_reclaim_trb_linear(dep, req, event,
				status);

	req->request.actual = req->request.length - req->remaining;

	if (!dwc3_gadget_ep_request_completed(req))
		goto out;

	if (req->needs_extra_trb) {
		ret = dwc3_gadget_ep_reclaim_trb_linear(dep, req, event,
				status);
		req->needs_extra_trb = false;
	}

	dwc3_gadget_giveback(dep, req, status);

out:
	return ret;
}

static void dwc3_gadget_ep_cleanup_completed_requests(struct dwc3_ep *dep,
		const struct dwc3_event_depevt *event, int status)
{
	struct dwc3_request	*req;
	struct dwc3_request	*tmp;

	list_for_each_entry_safe(req, tmp, &dep->started_list, list) {
		int ret;

		ret = dwc3_gadget_ep_cleanup_completed_request(dep, event,
				req, status);
		if (ret)
			break;
	}
}

static bool dwc3_gadget_ep_should_continue(struct dwc3_ep *dep)
{
	struct dwc3_request	*req;

	if (!list_empty(&dep->pending_list))
		return true;

	/*
	 * We only need to check the first entry of the started list. We can
	 * assume the completed requests are removed from the started list.
	 */
	req = next_request(&dep->started_list);
	if (!req)
		return false;

	return !dwc3_gadget_ep_request_completed(req);
}

static void dwc3_gadget_endpoint_frame_from_event(struct dwc3_ep *dep,
		const struct dwc3_event_depevt *event)
{
	dep->frame_number = event->parameters;
}

static bool dwc3_gadget_endpoint_trbs_complete(struct dwc3_ep *dep,
		const struct dwc3_event_depevt *event, int status)
{
	struct dwc3		*dwc = dep->dwc;
	bool			no_started_trb = true;

	dwc3_gadget_ep_cleanup_completed_requests(dep, event, status);

	if (dep->flags & DWC3_EP_END_TRANSFER_PENDING)
		goto out;

	if (usb_endpoint_xfer_isoc(dep->endpoint.desc) &&
		list_empty(&dep->started_list) &&
		(list_empty(&dep->pending_list) || status == -EXDEV))
		dwc3_stop_active_transfer(dep, true, true);
	else if (dwc3_gadget_ep_should_continue(dep))
		if (__dwc3_gadget_kick_transfer(dep) == 0)
			no_started_trb = false;

out:
	/*
	 * WORKAROUND: This is the 2nd half of U1/U2 -> U0 workaround.
	 * See dwc3_gadget_linksts_change_interrupt() for 1st half.
	 */
	if (DWC3_VER_IS_PRIOR(DWC3, 183A)) {
		u32		reg;
		int		i;

		for (i = 0; i < DWC3_ENDPOINTS_NUM; i++) {
			dep = dwc->eps[i];

			if (!(dep->flags & DWC3_EP_ENABLED))
				continue;

			if (!list_empty(&dep->started_list))
				return no_started_trb;
		}

		reg = dwc3_readl(dwc->regs, DWC3_DCTL);
		reg |= dwc->u1u2;
		dwc3_writel(dwc->regs, DWC3_DCTL, reg);

		dwc->u1u2 = 0;
	}

	return no_started_trb;
}

static void dwc3_gadget_endpoint_transfer_in_progress(struct dwc3_ep *dep,
		const struct dwc3_event_depevt *event)
{
	int status = 0;

	if (usb_endpoint_xfer_isoc(dep->endpoint.desc))
		dwc3_gadget_endpoint_frame_from_event(dep, event);

	if (event->status & DEPEVT_STATUS_BUSERR)
		status = -ECONNRESET;

	if (event->status & DEPEVT_STATUS_MISSED_ISOC)
		status = -EXDEV;

	dwc3_gadget_endpoint_trbs_complete(dep, event, status);
}

static void dwc3_gadget_endpoint_transfer_complete(struct dwc3_ep *dep,
		const struct dwc3_event_depevt *event)
{
	int status = 0;

	dep->flags &= ~DWC3_EP_TRANSFER_STARTED;

	if (event->status & DEPEVT_STATUS_BUSERR)
		status = -ECONNRESET;

	if (dwc3_gadget_endpoint_trbs_complete(dep, event, status))
		dep->flags &= ~DWC3_EP_WAIT_TRANSFER_COMPLETE;
}

static void dwc3_gadget_endpoint_transfer_not_ready(struct dwc3_ep *dep,
		const struct dwc3_event_depevt *event)
{
	dwc3_gadget_endpoint_frame_from_event(dep, event);

	/*
	 * The XferNotReady event is generated only once before the endpoint
	 * starts. It will be generated again when END_TRANSFER command is
	 * issued. For some controller versions, the XferNotReady event may be
	 * generated while the END_TRANSFER command is still in process. Ignore
	 * it and wait for the next XferNotReady event after the command is
	 * completed.
	 */
	if (dep->flags & DWC3_EP_END_TRANSFER_PENDING)
		return;

	(void) __dwc3_gadget_start_isoc(dep);
}

static void dwc3_gadget_endpoint_command_complete(struct dwc3_ep *dep,
		const struct dwc3_event_depevt *event)
{
	u8 cmd = DEPEVT_PARAMETER_CMD(event->parameters);

	if (cmd != DWC3_DEPCMD_ENDTRANSFER)
		return;

	dep->flags &= ~DWC3_EP_END_TRANSFER_PENDING;
	dep->flags &= ~DWC3_EP_TRANSFER_STARTED;
	dwc3_gadget_ep_cleanup_cancelled_requests(dep);

	if (dep->flags & DWC3_EP_PENDING_CLEAR_STALL) {
		struct dwc3 *dwc = dep->dwc;

		dep->flags &= ~DWC3_EP_PENDING_CLEAR_STALL;
		if (dwc3_send_clear_stall_ep_cmd(dep)) {
			struct usb_ep *ep0 = &dwc->eps[0]->endpoint;

			dev_err(dwc->dev, "failed to clear STALL on %s\n", dep->name);
			if (dwc->delayed_status)
				__dwc3_gadget_ep0_set_halt(ep0, 1);
			return;
		}

		dep->flags &= ~(DWC3_EP_STALL | DWC3_EP_WEDGE);
		if (dwc->delayed_status)
			dwc3_ep0_send_delayed_status(dwc);
	}

	if ((dep->flags & DWC3_EP_DELAY_START) &&
	    !usb_endpoint_xfer_isoc(dep->endpoint.desc))
		__dwc3_gadget_kick_transfer(dep);

	dep->flags &= ~DWC3_EP_DELAY_START;
}

static void dwc3_gadget_endpoint_stream_event(struct dwc3_ep *dep,
		const struct dwc3_event_depevt *event)
{
	struct dwc3 *dwc = dep->dwc;

	if (event->status == DEPEVT_STREAMEVT_FOUND) {
		dep->flags |= DWC3_EP_FIRST_STREAM_PRIMED;
		goto out;
	}

	/* Note: NoStream rejection event param value is 0 and not 0xFFFF */
	switch (event->parameters) {
	case DEPEVT_STREAM_PRIME:
		/*
		 * If the host can properly transition the endpoint state from
		 * idle to prime after a NoStream rejection, there's no need to
		 * force restarting the endpoint to reinitiate the stream. To
		 * simplify the check, assume the host follows the USB spec if
		 * it primed the endpoint more than once.
		 */
		if (dep->flags & DWC3_EP_FORCE_RESTART_STREAM) {
			if (dep->flags & DWC3_EP_FIRST_STREAM_PRIMED)
				dep->flags &= ~DWC3_EP_FORCE_RESTART_STREAM;
			else
				dep->flags |= DWC3_EP_FIRST_STREAM_PRIMED;
		}

		break;
	case DEPEVT_STREAM_NOSTREAM:
		if ((dep->flags & DWC3_EP_IGNORE_NEXT_NOSTREAM) ||
		    !(dep->flags & DWC3_EP_FORCE_RESTART_STREAM) ||
		    !(dep->flags & DWC3_EP_WAIT_TRANSFER_COMPLETE))
			break;

		/*
		 * If the host rejects a stream due to no active stream, by the
		 * USB and xHCI spec, the endpoint will be put back to idle
		 * state. When the host is ready (buffer added/updated), it will
		 * prime the endpoint to inform the usb device controller. This
		 * triggers the device controller to issue ERDY to restart the
		 * stream. However, some hosts don't follow this and keep the
		 * endpoint in the idle state. No prime will come despite host
		 * streams are updated, and the device controller will not be
		 * triggered to generate ERDY to move the next stream data. To
		 * workaround this and maintain compatibility with various
		 * hosts, force to reinitate the stream until the host is ready
		 * instead of waiting for the host to prime the endpoint.
		 */
		if (DWC3_VER_IS_WITHIN(DWC32, 100A, ANY)) {
			unsigned int cmd = DWC3_DGCMD_SET_ENDPOINT_PRIME;

			dwc3_send_gadget_generic_command(dwc, cmd, dep->number);
		} else {
			dep->flags |= DWC3_EP_DELAY_START;
			dwc3_stop_active_transfer(dep, true, true);
			return;
		}
		break;
	}

out:
	dep->flags &= ~DWC3_EP_IGNORE_NEXT_NOSTREAM;
}

static void dwc3_endpoint_interrupt(struct dwc3 *dwc,
		const struct dwc3_event_depevt *event)
{
	struct dwc3_ep		*dep;
	u8			epnum = event->endpoint_number;

	dep = dwc->eps[epnum];

	if (!(dep->flags & DWC3_EP_ENABLED)) {
		if (!(dep->flags & DWC3_EP_TRANSFER_STARTED))
			return;

		/* Handle only EPCMDCMPLT when EP disabled */
		if (event->endpoint_event != DWC3_DEPEVT_EPCMDCMPLT)
			return;
	}

	if (epnum == 0 || epnum == 1) {
		dwc3_ep0_interrupt(dwc, event);
		return;
	}

	switch (event->endpoint_event) {
	case DWC3_DEPEVT_XFERINPROGRESS:
		dwc3_gadget_endpoint_transfer_in_progress(dep, event);
		break;
	case DWC3_DEPEVT_XFERNOTREADY:
		dwc3_gadget_endpoint_transfer_not_ready(dep, event);
		break;
	case DWC3_DEPEVT_EPCMDCMPLT:
		dwc3_gadget_endpoint_command_complete(dep, event);
		break;
	case DWC3_DEPEVT_XFERCOMPLETE:
		dwc3_gadget_endpoint_transfer_complete(dep, event);
		break;
	case DWC3_DEPEVT_STREAMEVT:
		dwc3_gadget_endpoint_stream_event(dep, event);
		break;
	case DWC3_DEPEVT_RXTXFIFOEVT:
		break;
	}
}

static void dwc3_disconnect_gadget(struct dwc3 *dwc)
{
	if (dwc->gadget_driver && dwc->gadget_driver->disconnect) {
		spin_unlock(&dwc->lock);
		dwc->gadget_driver->disconnect(dwc->gadget);
		spin_lock(&dwc->lock);
	}
}

static void dwc3_suspend_gadget(struct dwc3 *dwc)
{
	if (dwc->gadget_driver && dwc->gadget_driver->suspend) {
		spin_unlock(&dwc->lock);
		dwc->gadget_driver->suspend(dwc->gadget);
		spin_lock(&dwc->lock);
	}
}

static void dwc3_resume_gadget(struct dwc3 *dwc)
{
	if (dwc->gadget_driver && dwc->gadget_driver->resume) {
		spin_unlock(&dwc->lock);
		dwc->gadget_driver->resume(dwc->gadget);
		spin_lock(&dwc->lock);
	}
}

static void dwc3_reset_gadget(struct dwc3 *dwc)
{
	if (!dwc->gadget_driver)
		return;

	if (dwc->gadget->speed != USB_SPEED_UNKNOWN) {
		spin_unlock(&dwc->lock);
		usb_gadget_udc_reset(dwc->gadget, dwc->gadget_driver);
		spin_lock(&dwc->lock);
	}
}

static void dwc3_stop_active_transfer(struct dwc3_ep *dep, bool force,
	bool interrupt)
{
	struct dwc3_gadget_ep_cmd_params params;
	u32 cmd;
	int ret;

	if (!(dep->flags & DWC3_EP_TRANSFER_STARTED) ||
	    (dep->flags & DWC3_EP_END_TRANSFER_PENDING))
		return;

	/*
	 * NOTICE: We are violating what the Databook says about the
	 * EndTransfer command. Ideally we would _always_ wait for the
	 * EndTransfer Command Completion IRQ, but that's causing too
	 * much trouble synchronizing between us and gadget driver.
	 *
	 * We have discussed this with the IP Provider and it was
	 * suggested to giveback all requests here.
	 *
	 * Note also that a similar handling was tested by Synopsys
	 * (thanks a lot Paul) and nothing bad has come out of it.
	 * In short, what we're doing is issuing EndTransfer with
	 * CMDIOC bit set and delay kicking transfer until the
	 * EndTransfer command had completed.
	 *
	 * As of IP version 3.10a of the DWC_usb3 IP, the controller
	 * supports a mode to work around the above limitation. The
	 * software can poll the CMDACT bit in the DEPCMD register
	 * after issuing a EndTransfer command. This mode is enabled
	 * by writing GUCTL2[14]. This polling is already done in the
	 * dwc3_send_gadget_ep_cmd() function so if the mode is
	 * enabled, the EndTransfer command will have completed upon
	 * returning from this function.
	 *
	 * This mode is NOT available on the DWC_usb31 IP.
	 */

	cmd = DWC3_DEPCMD_ENDTRANSFER;
	cmd |= force ? DWC3_DEPCMD_HIPRI_FORCERM : 0;
	cmd |= interrupt ? DWC3_DEPCMD_CMDIOC : 0;
	cmd |= DWC3_DEPCMD_PARAM(dep->resource_index);
	memset(&params, 0, sizeof(params));
	ret = dwc3_send_gadget_ep_cmd(dep, cmd, &params);
	WARN_ON_ONCE(ret);
	dep->resource_index = 0;

	/*
	 * The END_TRANSFER command will cause the controller to generate a
	 * NoStream Event, and it's not due to the host DP NoStream rejection.
	 * Ignore the next NoStream event.
	 */
	if (dep->stream_capable)
		dep->flags |= DWC3_EP_IGNORE_NEXT_NOSTREAM;

	if (!interrupt)
		dep->flags &= ~DWC3_EP_TRANSFER_STARTED;
	else
		dep->flags |= DWC3_EP_END_TRANSFER_PENDING;
}

static void dwc3_clear_stall_all_ep(struct dwc3 *dwc)
{
	u32 epnum;

	for (epnum = 1; epnum < DWC3_ENDPOINTS_NUM; epnum++) {
		struct dwc3_ep *dep;
		int ret;

		dep = dwc->eps[epnum];
		if (!dep)
			continue;

		if (!(dep->flags & DWC3_EP_STALL))
			continue;

		dep->flags &= ~DWC3_EP_STALL;

		ret = dwc3_send_clear_stall_ep_cmd(dep);
		WARN_ON_ONCE(ret);
	}
}

static void dwc3_gadget_disconnect_interrupt(struct dwc3 *dwc)
{
	int			reg;

	dwc3_gadget_set_link_state(dwc, DWC3_LINK_STATE_RX_DET);

	reg = dwc3_readl(dwc->regs, DWC3_DCTL);
	reg &= ~DWC3_DCTL_INITU1ENA;
	reg &= ~DWC3_DCTL_INITU2ENA;
	dwc3_gadget_dctl_write_safe(dwc, reg);

	dwc3_disconnect_gadget(dwc);

	dwc->gadget->speed = USB_SPEED_UNKNOWN;
	dwc->setup_packet_pending = false;
	usb_gadget_set_state(dwc->gadget, USB_STATE_NOTATTACHED);

	dwc->connected = false;
}

static void dwc3_gadget_reset_interrupt(struct dwc3 *dwc)
{
	u32			reg;

	dwc->connected = true;

	/*
	 * WORKAROUND: DWC3 revisions <1.88a have an issue which
	 * would cause a missing Disconnect Event if there's a
	 * pending Setup Packet in the FIFO.
	 *
	 * There's no suggested workaround on the official Bug
	 * report, which states that "unless the driver/application
	 * is doing any special handling of a disconnect event,
	 * there is no functional issue".
	 *
	 * Unfortunately, it turns out that we _do_ some special
	 * handling of a disconnect event, namely complete all
	 * pending transfers, notify gadget driver of the
	 * disconnection, and so on.
	 *
	 * Our suggested workaround is to follow the Disconnect
	 * Event steps here, instead, based on a setup_packet_pending
	 * flag. Such flag gets set whenever we have a SETUP_PENDING
	 * status for EP0 TRBs and gets cleared on XferComplete for the
	 * same endpoint.
	 *
	 * Refers to:
	 *
	 * STAR#9000466709: RTL: Device : Disconnect event not
	 * generated if setup packet pending in FIFO
	 */
	if (DWC3_VER_IS_PRIOR(DWC3, 188A)) {
		if (dwc->setup_packet_pending)
			dwc3_gadget_disconnect_interrupt(dwc);
	}

	dwc3_reset_gadget(dwc);
	/*
	 * In the Synopsis DesignWare Cores USB3 Databook Rev. 3.30a
	 * Section 4.1.2 Table 4-2, it states that during a USB reset, the SW
	 * needs to ensure that it sends "a DEPENDXFER command for any active
	 * transfers."
	 */
	dwc3_stop_active_transfers(dwc);

	reg = dwc3_readl(dwc->regs, DWC3_DCTL);
	reg &= ~DWC3_DCTL_TSTCTRL_MASK;
	dwc3_gadget_dctl_write_safe(dwc, reg);
	dwc->test_mode = false;
	dwc3_clear_stall_all_ep(dwc);

	/* Reset device address to zero */
	reg = dwc3_readl(dwc->regs, DWC3_DCFG);
	reg &= ~(DWC3_DCFG_DEVADDR_MASK);
	dwc3_writel(dwc->regs, DWC3_DCFG, reg);
}

static void dwc3_gadget_conndone_interrupt(struct dwc3 *dwc)
{
	struct dwc3_ep		*dep;
	int			ret;
	u32			reg;
	u8			speed;

	reg = dwc3_readl(dwc->regs, DWC3_DSTS);
	speed = reg & DWC3_DSTS_CONNECTSPD;
	dwc->speed = speed;

	/*
	 * RAMClkSel is reset to 0 after USB reset, so it must be reprogrammed
	 * each time on Connect Done.
	 *
	 * Currently we always use the reset value. If any platform
	 * wants to set this to a different value, we need to add a
	 * setting and update GCTL.RAMCLKSEL here.
	 */

	switch (speed) {
	case DWC3_DSTS_SUPERSPEED_PLUS:
		dwc3_gadget_ep0_desc.wMaxPacketSize = cpu_to_le16(512);
		dwc->gadget->ep0->maxpacket = 512;
		dwc->gadget->speed = USB_SPEED_SUPER_PLUS;
		break;
	case DWC3_DSTS_SUPERSPEED:
		/*
		 * WORKAROUND: DWC3 revisions <1.90a have an issue which
		 * would cause a missing USB3 Reset event.
		 *
		 * In such situations, we should force a USB3 Reset
		 * event by calling our dwc3_gadget_reset_interrupt()
		 * routine.
		 *
		 * Refers to:
		 *
		 * STAR#9000483510: RTL: SS : USB3 reset event may
		 * not be generated always when the link enters poll
		 */
		if (DWC3_VER_IS_PRIOR(DWC3, 190A))
			dwc3_gadget_reset_interrupt(dwc);

		dwc3_gadget_ep0_desc.wMaxPacketSize = cpu_to_le16(512);
		dwc->gadget->ep0->maxpacket = 512;
		dwc->gadget->speed = USB_SPEED_SUPER;
		break;
	case DWC3_DSTS_HIGHSPEED:
		dwc3_gadget_ep0_desc.wMaxPacketSize = cpu_to_le16(64);
		dwc->gadget->ep0->maxpacket = 64;
		dwc->gadget->speed = USB_SPEED_HIGH;
		break;
	case DWC3_DSTS_FULLSPEED:
		dwc3_gadget_ep0_desc.wMaxPacketSize = cpu_to_le16(64);
		dwc->gadget->ep0->maxpacket = 64;
		dwc->gadget->speed = USB_SPEED_FULL;
		break;
	case DWC3_DSTS_LOWSPEED:
		dwc3_gadget_ep0_desc.wMaxPacketSize = cpu_to_le16(8);
		dwc->gadget->ep0->maxpacket = 8;
		dwc->gadget->speed = USB_SPEED_LOW;
		break;
	}

	dwc->eps[1]->endpoint.maxpacket = dwc->gadget->ep0->maxpacket;

	/* Enable USB2 LPM Capability */

	if (!DWC3_VER_IS_WITHIN(DWC3, ANY, 194A) &&
	    (speed != DWC3_DSTS_SUPERSPEED) &&
	    (speed != DWC3_DSTS_SUPERSPEED_PLUS)) {
		reg = dwc3_readl(dwc->regs, DWC3_DCFG);
		reg |= DWC3_DCFG_LPM_CAP;
		dwc3_writel(dwc->regs, DWC3_DCFG, reg);

		reg = dwc3_readl(dwc->regs, DWC3_DCTL);
		reg &= ~(DWC3_DCTL_HIRD_THRES_MASK | DWC3_DCTL_L1_HIBER_EN);

		reg |= DWC3_DCTL_HIRD_THRES(dwc->hird_threshold |
					    (dwc->is_utmi_l1_suspend << 4));

		/*
		 * When dwc3 revisions >= 2.40a, LPM Erratum is enabled and
		 * DCFG.LPMCap is set, core responses with an ACK and the
		 * BESL value in the LPM token is less than or equal to LPM
		 * NYET threshold.
		 */
		WARN_ONCE(DWC3_VER_IS_PRIOR(DWC3, 240A) && dwc->has_lpm_erratum,
				"LPM Erratum not available on dwc3 revisions < 2.40a\n");

		if (dwc->has_lpm_erratum && !DWC3_VER_IS_PRIOR(DWC3, 240A))
			reg |= DWC3_DCTL_NYET_THRES(dwc->lpm_nyet_threshold);

		dwc3_gadget_dctl_write_safe(dwc, reg);
	} else {
		reg = dwc3_readl(dwc->regs, DWC3_DCTL);
		reg &= ~DWC3_DCTL_HIRD_THRES_MASK;
		dwc3_gadget_dctl_write_safe(dwc, reg);
	}

	dep = dwc->eps[0];
	ret = __dwc3_gadget_ep_enable(dep, DWC3_DEPCFG_ACTION_MODIFY);
	if (ret) {
		dev_err(dwc->dev, "failed to enable %s\n", dep->name);
		return;
	}

	dep = dwc->eps[1];
	ret = __dwc3_gadget_ep_enable(dep, DWC3_DEPCFG_ACTION_MODIFY);
	if (ret) {
		dev_err(dwc->dev, "failed to enable %s\n", dep->name);
		return;
	}

	/*
	 * Configure PHY via GUSB3PIPECTLn if required.
	 *
	 * Update GTXFIFOSIZn
	 *
	 * In both cases reset values should be sufficient.
	 */
}

static void dwc3_gadget_wakeup_interrupt(struct dwc3 *dwc)
{
	/*
	 * TODO take core out of low power mode when that's
	 * implemented.
	 */

	if (dwc->gadget_driver && dwc->gadget_driver->resume) {
		spin_unlock(&dwc->lock);
		dwc->gadget_driver->resume(dwc->gadget);
		spin_lock(&dwc->lock);
	}
}

static void dwc3_gadget_linksts_change_interrupt(struct dwc3 *dwc,
		unsigned int evtinfo)
{
	enum dwc3_link_state	next = evtinfo & DWC3_LINK_STATE_MASK;
	unsigned int		pwropt;

	/*
	 * WORKAROUND: DWC3 < 2.50a have an issue when configured without
	 * Hibernation mode enabled which would show up when device detects
	 * host-initiated U3 exit.
	 *
	 * In that case, device will generate a Link State Change Interrupt
	 * from U3 to RESUME which is only necessary if Hibernation is
	 * configured in.
	 *
	 * There are no functional changes due to such spurious event and we
	 * just need to ignore it.
	 *
	 * Refers to:
	 *
	 * STAR#9000570034 RTL: SS Resume event generated in non-Hibernation
	 * operational mode
	 */
	pwropt = DWC3_GHWPARAMS1_EN_PWROPT(dwc->hwparams.hwparams1);
	if (DWC3_VER_IS_PRIOR(DWC3, 250A) &&
			(pwropt != DWC3_GHWPARAMS1_EN_PWROPT_HIB)) {
		if ((dwc->link_state == DWC3_LINK_STATE_U3) &&
				(next == DWC3_LINK_STATE_RESUME)) {
			return;
		}
	}

	/*
	 * WORKAROUND: DWC3 Revisions <1.83a have an issue which, depending
	 * on the link partner, the USB session might do multiple entry/exit
	 * of low power states before a transfer takes place.
	 *
	 * Due to this problem, we might experience lower throughput. The
	 * suggested workaround is to disable DCTL[12:9] bits if we're
	 * transitioning from U1/U2 to U0 and enable those bits again
	 * after a transfer completes and there are no pending transfers
	 * on any of the enabled endpoints.
	 *
	 * This is the first half of that workaround.
	 *
	 * Refers to:
	 *
	 * STAR#9000446952: RTL: Device SS : if U1/U2 ->U0 takes >128us
	 * core send LGO_Ux entering U0
	 */
	if (DWC3_VER_IS_PRIOR(DWC3, 183A)) {
		if (next == DWC3_LINK_STATE_U0) {
			u32	u1u2;
			u32	reg;

			switch (dwc->link_state) {
			case DWC3_LINK_STATE_U1:
			case DWC3_LINK_STATE_U2:
				reg = dwc3_readl(dwc->regs, DWC3_DCTL);
				u1u2 = reg & (DWC3_DCTL_INITU2ENA
						| DWC3_DCTL_ACCEPTU2ENA
						| DWC3_DCTL_INITU1ENA
						| DWC3_DCTL_ACCEPTU1ENA);

				if (!dwc->u1u2)
					dwc->u1u2 = reg & u1u2;

				reg &= ~u1u2;

				dwc3_gadget_dctl_write_safe(dwc, reg);
				break;
			default:
				/* do nothing */
				break;
			}
		}
	}

	switch (next) {
	case DWC3_LINK_STATE_U1:
		if (dwc->speed == USB_SPEED_SUPER)
			dwc3_suspend_gadget(dwc);
		break;
	case DWC3_LINK_STATE_U2:
	case DWC3_LINK_STATE_U3:
		dwc3_suspend_gadget(dwc);
		break;
	case DWC3_LINK_STATE_RESUME:
		dwc3_resume_gadget(dwc);
		break;
	default:
		/* do nothing */
		break;
	}

	dwc->link_state = next;
}

static void dwc3_gadget_suspend_interrupt(struct dwc3 *dwc,
					  unsigned int evtinfo)
{
	enum dwc3_link_state next = evtinfo & DWC3_LINK_STATE_MASK;

	if (dwc->link_state != next && next == DWC3_LINK_STATE_U3)
		dwc3_suspend_gadget(dwc);

	dwc->link_state = next;
}

static void dwc3_gadget_hibernation_interrupt(struct dwc3 *dwc,
		unsigned int evtinfo)
{
	unsigned int is_ss = evtinfo & BIT(4);

	/*
	 * WORKAROUND: DWC3 revison 2.20a with hibernation support
	 * have a known issue which can cause USB CV TD.9.23 to fail
	 * randomly.
	 *
	 * Because of this issue, core could generate bogus hibernation
	 * events which SW needs to ignore.
	 *
	 * Refers to:
	 *
	 * STAR#9000546576: Device Mode Hibernation: Issue in USB 2.0
	 * Device Fallback from SuperSpeed
	 */
	if (is_ss ^ (dwc->speed == USB_SPEED_SUPER))
		return;

	/* enter hibernation here */
}

static void dwc3_gadget_interrupt(struct dwc3 *dwc,
		const struct dwc3_event_devt *event)
{
	switch (event->type) {
	case DWC3_DEVICE_EVENT_DISCONNECT:
		dwc3_gadget_disconnect_interrupt(dwc);
		break;
	case DWC3_DEVICE_EVENT_RESET:
		dwc3_gadget_reset_interrupt(dwc);
		break;
	case DWC3_DEVICE_EVENT_CONNECT_DONE:
		dwc3_gadget_conndone_interrupt(dwc);
		break;
	case DWC3_DEVICE_EVENT_WAKEUP:
		dwc3_gadget_wakeup_interrupt(dwc);
		break;
	case DWC3_DEVICE_EVENT_HIBER_REQ:
		if (dev_WARN_ONCE(dwc->dev, !dwc->has_hibernation,
					"unexpected hibernation event\n"))
			break;

		dwc3_gadget_hibernation_interrupt(dwc, event->event_info);
		break;
	case DWC3_DEVICE_EVENT_LINK_STATUS_CHANGE:
		dwc3_gadget_linksts_change_interrupt(dwc, event->event_info);
		break;
	case DWC3_DEVICE_EVENT_EOPF:
		/* It changed to be suspend event for version 2.30a and above */
		if (!DWC3_VER_IS_PRIOR(DWC3, 230A)) {
			/*
			 * Ignore suspend event until the gadget enters into
			 * USB_STATE_CONFIGURED state.
			 */
			if (dwc->gadget->state >= USB_STATE_CONFIGURED)
				dwc3_gadget_suspend_interrupt(dwc,
						event->event_info);
		}
		break;
	case DWC3_DEVICE_EVENT_SOF:
	case DWC3_DEVICE_EVENT_ERRATIC_ERROR:
	case DWC3_DEVICE_EVENT_CMD_CMPL:
	case DWC3_DEVICE_EVENT_OVERFLOW:
		break;
	default:
		dev_WARN(dwc->dev, "UNKNOWN IRQ %d\n", event->type);
	}
}

static void dwc3_process_event_entry(struct dwc3 *dwc,
		const union dwc3_event *event)
{
	trace_dwc3_event(event->raw, dwc);

	if (!event->type.is_devspec)
		dwc3_endpoint_interrupt(dwc, &event->depevt);
	else if (event->type.type == DWC3_EVENT_TYPE_DEV)
		dwc3_gadget_interrupt(dwc, &event->devt);
	else
		dev_err(dwc->dev, "UNKNOWN IRQ type %d\n", event->raw);
}

static irqreturn_t dwc3_process_event_buf(struct dwc3_event_buffer *evt)
{
	struct dwc3 *dwc = evt->dwc;
	irqreturn_t ret = IRQ_NONE;
	int left;
	u32 reg;

	left = evt->count;

	if (!(evt->flags & DWC3_EVENT_PENDING))
		return IRQ_NONE;

	while (left > 0) {
		union dwc3_event event;

		event.raw = *(u32 *) (evt->cache + evt->lpos);

		dwc3_process_event_entry(dwc, &event);

		/*
		 * FIXME we wrap around correctly to the next entry as
		 * almost all entries are 4 bytes in size. There is one
		 * entry which has 12 bytes which is a regular entry
		 * followed by 8 bytes data. ATM I don't know how
		 * things are organized if we get next to the a
		 * boundary so I worry about that once we try to handle
		 * that.
		 */
		evt->lpos = (evt->lpos + 4) % evt->length;
		left -= 4;
	}

	evt->count = 0;
	evt->flags &= ~DWC3_EVENT_PENDING;
	ret = IRQ_HANDLED;

	/* Unmask interrupt */
	reg = dwc3_readl(dwc->regs, DWC3_GEVNTSIZ(0));
	reg &= ~DWC3_GEVNTSIZ_INTMASK;
	dwc3_writel(dwc->regs, DWC3_GEVNTSIZ(0), reg);

	if (dwc->imod_interval) {
		dwc3_writel(dwc->regs, DWC3_GEVNTCOUNT(0), DWC3_GEVNTCOUNT_EHB);
		dwc3_writel(dwc->regs, DWC3_DEV_IMOD(0), dwc->imod_interval);
	}

	return ret;
}

static irqreturn_t dwc3_thread_interrupt(int irq, void *_evt)
{
	struct dwc3_event_buffer *evt = _evt;
	struct dwc3 *dwc = evt->dwc;
	unsigned long flags;
	irqreturn_t ret = IRQ_NONE;

	spin_lock_irqsave(&dwc->lock, flags);
	ret = dwc3_process_event_buf(evt);
	spin_unlock_irqrestore(&dwc->lock, flags);

	return ret;
}

static irqreturn_t dwc3_check_event_buf(struct dwc3_event_buffer *evt)
{
	struct dwc3 *dwc = evt->dwc;
	u32 amount;
	u32 count;
	u32 reg;

	if (pm_runtime_suspended(dwc->dev)) {
		pm_runtime_get(dwc->dev);
		disable_irq_nosync(dwc->irq_gadget);
		dwc->pending_events = true;
		return IRQ_HANDLED;
	}

	/*
	 * With PCIe legacy interrupt, test shows that top-half irq handler can
	 * be called again after HW interrupt deassertion. Check if bottom-half
	 * irq event handler completes before caching new event to prevent
	 * losing events.
	 */
	if (evt->flags & DWC3_EVENT_PENDING)
		return IRQ_HANDLED;

	count = dwc3_readl(dwc->regs, DWC3_GEVNTCOUNT(0));
	count &= DWC3_GEVNTCOUNT_MASK;
	if (!count)
		return IRQ_NONE;

	evt->count = count;
	evt->flags |= DWC3_EVENT_PENDING;

	/* Mask interrupt */
	reg = dwc3_readl(dwc->regs, DWC3_GEVNTSIZ(0));
	reg |= DWC3_GEVNTSIZ_INTMASK;
	dwc3_writel(dwc->regs, DWC3_GEVNTSIZ(0), reg);

	amount = min(count, evt->length - evt->lpos);
	memcpy(evt->cache + evt->lpos, evt->buf + evt->lpos, amount);

	if (amount < count)
		memcpy(evt->cache, evt->buf, count - amount);

	dwc3_writel(dwc->regs, DWC3_GEVNTCOUNT(0), count);

	return IRQ_WAKE_THREAD;
}

static irqreturn_t dwc3_interrupt(int irq, void *_evt)
{
	struct dwc3_event_buffer	*evt = _evt;

	return dwc3_check_event_buf(evt);
}

static int dwc3_gadget_get_irq(struct dwc3 *dwc)
{
	struct platform_device *dwc3_pdev = to_platform_device(dwc->dev);
	int irq;

	irq = platform_get_irq_byname_optional(dwc3_pdev, "peripheral");
	if (irq > 0)
		goto out;

	if (irq == -EPROBE_DEFER)
		goto out;

	irq = platform_get_irq_byname_optional(dwc3_pdev, "dwc_usb3");
	if (irq > 0)
		goto out;

	if (irq == -EPROBE_DEFER)
		goto out;

	irq = platform_get_irq(dwc3_pdev, 0);
	if (irq > 0)
		goto out;

	if (!irq)
		irq = -EINVAL;

out:
	return irq;
}

static void dwc_gadget_release(struct device *dev)
{
	struct usb_gadget *gadget = container_of(dev, struct usb_gadget, dev);

	kfree(gadget);
}

/**
 * dwc3_gadget_init - initializes gadget related registers
 * @dwc: pointer to our controller context structure
 *
 * Returns 0 on success otherwise negative errno.
 */
int dwc3_gadget_init(struct dwc3 *dwc)
{
	int ret;
	int irq;
	struct device *dev;

	irq = dwc3_gadget_get_irq(dwc);
	if (irq < 0) {
		ret = irq;
		goto err0;
	}

	dwc->irq_gadget = irq;

	dwc->ep0_trb = dma_alloc_coherent(dwc->sysdev,
					  sizeof(*dwc->ep0_trb) * 2,
					  &dwc->ep0_trb_addr, GFP_KERNEL);
	if (!dwc->ep0_trb) {
		dev_err(dwc->dev, "failed to allocate ep0 trb\n");
		ret = -ENOMEM;
		goto err0;
	}

	dwc->setup_buf = kzalloc(DWC3_EP0_SETUP_SIZE, GFP_KERNEL);
	if (!dwc->setup_buf) {
		ret = -ENOMEM;
		goto err1;
	}

	dwc->bounce = dma_alloc_coherent(dwc->sysdev, DWC3_BOUNCE_SIZE,
			&dwc->bounce_addr, GFP_KERNEL);
	if (!dwc->bounce) {
		ret = -ENOMEM;
		goto err2;
	}

	init_completion(&dwc->ep0_in_setup);
	dwc->gadget = kzalloc(sizeof(struct usb_gadget), GFP_KERNEL);
	if (!dwc->gadget) {
		ret = -ENOMEM;
		goto err3;
	}


	usb_initialize_gadget(dwc->dev, dwc->gadget, dwc_gadget_release);
	dev				= &dwc->gadget->dev;
	dev->platform_data		= dwc;
	dwc->gadget->ops		= &dwc3_gadget_ops;
	dwc->gadget->speed		= USB_SPEED_UNKNOWN;
	dwc->gadget->sg_supported	= true;
	dwc->gadget->name		= "dwc3-gadget";
	dwc->gadget->lpm_capable	= true;

	/*
	 * FIXME We might be setting max_speed to <SUPER, however versions
	 * <2.20a of dwc3 have an issue with metastability (documented
	 * elsewhere in this driver) which tells us we can't set max speed to
	 * anything lower than SUPER.
	 *
	 * Because gadget.max_speed is only used by composite.c and function
	 * drivers (i.e. it won't go into dwc3's registers) we are allowing this
	 * to happen so we avoid sending SuperSpeed Capability descriptor
	 * together with our BOS descriptor as that could confuse host into
	 * thinking we can handle super speed.
	 *
	 * Note that, in fact, we won't even support GetBOS requests when speed
	 * is less than super speed because we don't have means, yet, to tell
	 * composite.c that we are USB 2.0 + LPM ECN.
	 */
	if (DWC3_VER_IS_PRIOR(DWC3, 220A) &&
	    !dwc->dis_metastability_quirk)
		dev_info(dwc->dev, "changing max_speed on rev %08x\n",
				dwc->revision);

	dwc->gadget->max_speed		= dwc->maximum_speed;

	/*
	 * REVISIT: Here we should clear all pending IRQs to be
	 * sure we're starting from a well known location.
	 */

	ret = dwc3_gadget_init_endpoints(dwc, dwc->num_eps);
	if (ret)
		goto err4;

	ret = usb_add_gadget(dwc->gadget);
	if (ret) {
		dev_err(dwc->dev, "failed to add gadget\n");
		goto err5;
	}

	dwc3_gadget_set_speed(dwc->gadget, dwc->maximum_speed);

	return 0;

err5:
	dwc3_gadget_free_endpoints(dwc);
err4:
	usb_put_gadget(dwc->gadget);
err3:
	dma_free_coherent(dwc->sysdev, DWC3_BOUNCE_SIZE, dwc->bounce,
			dwc->bounce_addr);

err2:
	kfree(dwc->setup_buf);

err1:
	dma_free_coherent(dwc->sysdev, sizeof(*dwc->ep0_trb) * 2,
			dwc->ep0_trb, dwc->ep0_trb_addr);

err0:
	return ret;
}

/* -------------------------------------------------------------------------- */

void dwc3_gadget_exit(struct dwc3 *dwc)
{
	usb_del_gadget_udc(dwc->gadget);
	dwc3_gadget_free_endpoints(dwc);
	dma_free_coherent(dwc->sysdev, DWC3_BOUNCE_SIZE, dwc->bounce,
			  dwc->bounce_addr);
	kfree(dwc->setup_buf);
	dma_free_coherent(dwc->sysdev, sizeof(*dwc->ep0_trb) * 2,
			  dwc->ep0_trb, dwc->ep0_trb_addr);
}

int dwc3_gadget_suspend(struct dwc3 *dwc)
{
	if (!dwc->gadget_driver)
		return 0;

	dwc3_gadget_run_stop(dwc, false, false);
	dwc3_disconnect_gadget(dwc);
	__dwc3_gadget_stop(dwc);

	return 0;
}

int dwc3_gadget_resume(struct dwc3 *dwc)
{
	int			ret;

	if (!dwc->gadget_driver)
		return 0;

	ret = __dwc3_gadget_start(dwc);
	if (ret < 0)
		goto err0;

	ret = dwc3_gadget_run_stop(dwc, true, false);
	if (ret < 0)
		goto err1;

	return 0;

err1:
	__dwc3_gadget_stop(dwc);

err0:
	return ret;
}

void dwc3_gadget_process_pending_events(struct dwc3 *dwc)
{
	if (dwc->pending_events) {
		dwc3_interrupt(dwc->irq_gadget, dwc->ev_buf);
		dwc->pending_events = false;
		enable_irq(dwc->irq_gadget);
	}
}<|MERGE_RESOLUTION|>--- conflicted
+++ resolved
@@ -2215,12 +2215,9 @@
 			dwc->ev_buf->lpos = (dwc->ev_buf->lpos + count) %
 						dwc->ev_buf->length;
 		}
-<<<<<<< HEAD
+		dwc->connected = false;
 	} else {
 		__dwc3_gadget_start(dwc);
-=======
-		dwc->connected = false;
->>>>>>> ed054e4e
 	}
 
 	ret = dwc3_gadget_run_stop(dwc, is_on, false);

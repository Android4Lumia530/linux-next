// SPDX-License-Identifier: GPL-2.0
/*
 * USB Type-C Connector System Software Interface driver
 *
 * Copyright (C) 2017, Intel Corporation
 * Author: Heikki Krogerus <heikki.krogerus@linux.intel.com>
 */

#include <linux/completion.h>
#include <linux/property.h>
#include <linux/device.h>
#include <linux/module.h>
#include <linux/delay.h>
#include <linux/slab.h>
#include <linux/usb/typec_dp.h>

#include "ucsi.h"
#include "trace.h"

/*
 * UCSI_TIMEOUT_MS - PPM communication timeout
 *
 * Ideally we could use MIN_TIME_TO_RESPOND_WITH_BUSY (which is defined in UCSI
 * specification) here as reference, but unfortunately we can't. It is very
 * difficult to estimate the time it takes for the system to process the command
 * before it is actually passed to the PPM.
 */
#define UCSI_TIMEOUT_MS		5000

/*
 * UCSI_SWAP_TIMEOUT_MS - Timeout for role swap requests
 *
 * 5 seconds is close to the time it takes for CapsCounter to reach 0, so even
 * if the PPM does not generate Connector Change events before that with
 * partners that do not support USB Power Delivery, this should still work.
 */
#define UCSI_SWAP_TIMEOUT_MS	5000

static int ucsi_acknowledge_command(struct ucsi *ucsi)
{
	u64 ctrl;

	ctrl = UCSI_ACK_CC_CI;
	ctrl |= UCSI_ACK_COMMAND_COMPLETE;

	return ucsi->ops->sync_write(ucsi, UCSI_CONTROL, &ctrl, sizeof(ctrl));
}

static int ucsi_acknowledge_connector_change(struct ucsi *ucsi)
{
	u64 ctrl;

	ctrl = UCSI_ACK_CC_CI;
	ctrl |= UCSI_ACK_CONNECTOR_CHANGE;

	return ucsi->ops->sync_write(ucsi, UCSI_CONTROL, &ctrl, sizeof(ctrl));
}

static int ucsi_exec_command(struct ucsi *ucsi, u64 command);

static int ucsi_read_error(struct ucsi *ucsi)
{
	u16 error;
	int ret;

	/* Acknowlege the command that failed */
	ret = ucsi_acknowledge_command(ucsi);
	if (ret)
		return ret;

	ret = ucsi_exec_command(ucsi, UCSI_GET_ERROR_STATUS);
	if (ret < 0)
		return ret;

	ret = ucsi->ops->read(ucsi, UCSI_MESSAGE_IN, &error, sizeof(error));
	if (ret)
		return ret;

	switch (error) {
	case UCSI_ERROR_INCOMPATIBLE_PARTNER:
		return -EOPNOTSUPP;
	case UCSI_ERROR_CC_COMMUNICATION_ERR:
		return -ECOMM;
	case UCSI_ERROR_CONTRACT_NEGOTIATION_FAIL:
		return -EPROTO;
	case UCSI_ERROR_DEAD_BATTERY:
		dev_warn(ucsi->dev, "Dead battery condition!\n");
		return -EPERM;
	case UCSI_ERROR_INVALID_CON_NUM:
	case UCSI_ERROR_UNREGONIZED_CMD:
	case UCSI_ERROR_INVALID_CMD_ARGUMENT:
		dev_err(ucsi->dev, "possible UCSI driver bug %u\n", error);
		return -EINVAL;
	case UCSI_ERROR_OVERCURRENT:
		dev_warn(ucsi->dev, "Overcurrent condition\n");
		break;
	case UCSI_ERROR_PARTNER_REJECTED_SWAP:
		dev_warn(ucsi->dev, "Partner rejected swap\n");
		break;
	case UCSI_ERROR_HARD_RESET:
		dev_warn(ucsi->dev, "Hard reset occurred\n");
		break;
	case UCSI_ERROR_PPM_POLICY_CONFLICT:
		dev_warn(ucsi->dev, "PPM Policy conflict\n");
		break;
	case UCSI_ERROR_SWAP_REJECTED:
		dev_warn(ucsi->dev, "Swap rejected\n");
		break;
	case UCSI_ERROR_UNDEFINED:
	default:
		dev_err(ucsi->dev, "unknown error %u\n", error);
		break;
	}

	return -EIO;
}

static int ucsi_exec_command(struct ucsi *ucsi, u64 cmd)
{
	u32 cci;
	int ret;

	ret = ucsi->ops->sync_write(ucsi, UCSI_CONTROL, &cmd, sizeof(cmd));
	if (ret)
		return ret;

	ret = ucsi->ops->read(ucsi, UCSI_CCI, &cci, sizeof(cci));
	if (ret)
		return ret;

	if (cci & UCSI_CCI_BUSY)
		return -EBUSY;

	if (!(cci & UCSI_CCI_COMMAND_COMPLETE))
		return -EIO;

	if (cci & UCSI_CCI_NOT_SUPPORTED)
		return -EOPNOTSUPP;

	if (cci & UCSI_CCI_ERROR) {
		if (cmd == UCSI_GET_ERROR_STATUS)
			return -EIO;
		return ucsi_read_error(ucsi);
	}

	return UCSI_CCI_LENGTH(cci);
}

int ucsi_send_command(struct ucsi *ucsi, u64 command,
		      void *data, size_t size)
{
	u8 length;
	int ret;

	mutex_lock(&ucsi->ppm_lock);

	ret = ucsi_exec_command(ucsi, command);
	if (ret < 0)
		goto out;

	length = ret;

	if (data) {
		ret = ucsi->ops->read(ucsi, UCSI_MESSAGE_IN, data, size);
		if (ret)
			goto out;
	}

	ret = ucsi_acknowledge_command(ucsi);
	if (ret)
		goto out;

	ret = length;
out:
	mutex_unlock(&ucsi->ppm_lock);
	return ret;
}
EXPORT_SYMBOL_GPL(ucsi_send_command);

int ucsi_resume(struct ucsi *ucsi)
{
	u64 command;

	/* Restore UCSI notification enable mask after system resume */
	command = UCSI_SET_NOTIFICATION_ENABLE | ucsi->ntfy;

	return ucsi_send_command(ucsi, command, NULL, 0);
}
EXPORT_SYMBOL_GPL(ucsi_resume);
/* -------------------------------------------------------------------------- */

void ucsi_altmode_update_active(struct ucsi_connector *con)
{
	const struct typec_altmode *altmode = NULL;
	u64 command;
	int ret;
	u8 cur;
	int i;

	command = UCSI_GET_CURRENT_CAM | UCSI_CONNECTOR_NUMBER(con->num);
	ret = ucsi_send_command(con->ucsi, command, &cur, sizeof(cur));
	if (ret < 0) {
		if (con->ucsi->version > 0x0100) {
			dev_err(con->ucsi->dev,
				"GET_CURRENT_CAM command failed\n");
			return;
		}
		cur = 0xff;
	}

	if (cur < UCSI_MAX_ALTMODES)
		altmode = typec_altmode_get_partner(con->port_altmode[cur]);

	for (i = 0; con->partner_altmode[i]; i++)
		typec_altmode_update_active(con->partner_altmode[i],
					    con->partner_altmode[i] == altmode);
}

static int ucsi_altmode_next_mode(struct typec_altmode **alt, u16 svid)
{
	u8 mode = 1;
	int i;

	for (i = 0; alt[i]; i++) {
		if (i > MODE_DISCOVERY_MAX)
			return -ERANGE;

		if (alt[i]->svid == svid)
			mode++;
	}

	return mode;
}

static int ucsi_next_altmode(struct typec_altmode **alt)
{
	int i = 0;

	for (i = 0; i < UCSI_MAX_ALTMODES; i++)
		if (!alt[i])
			return i;

	return -ENOENT;
}

static int ucsi_register_altmode(struct ucsi_connector *con,
				 struct typec_altmode_desc *desc,
				 u8 recipient)
{
	struct typec_altmode *alt;
	bool override;
	int ret;
	int i;

	override = !!(con->ucsi->cap.features & UCSI_CAP_ALT_MODE_OVERRIDE);

	switch (recipient) {
	case UCSI_RECIPIENT_CON:
		i = ucsi_next_altmode(con->port_altmode);
		if (i < 0) {
			ret = i;
			goto err;
		}

		ret = ucsi_altmode_next_mode(con->port_altmode, desc->svid);
		if (ret < 0)
			return ret;

		desc->mode = ret;

		switch (desc->svid) {
		case USB_TYPEC_DP_SID:
			alt = ucsi_register_displayport(con, override, i, desc);
			break;
		case USB_TYPEC_NVIDIA_VLINK_SID:
			if (desc->vdo == USB_TYPEC_NVIDIA_VLINK_DBG_VDO)
				alt = typec_port_register_altmode(con->port,
								  desc);
			else
				alt = ucsi_register_displayport(con, override,
								i, desc);
			break;
		default:
			alt = typec_port_register_altmode(con->port, desc);
			break;
		}

		if (IS_ERR(alt)) {
			ret = PTR_ERR(alt);
			goto err;
		}

		con->port_altmode[i] = alt;
		break;
	case UCSI_RECIPIENT_SOP:
		i = ucsi_next_altmode(con->partner_altmode);
		if (i < 0) {
			ret = i;
			goto err;
		}

		ret = ucsi_altmode_next_mode(con->partner_altmode, desc->svid);
		if (ret < 0)
			return ret;

		desc->mode = ret;

		alt = typec_partner_register_altmode(con->partner, desc);
		if (IS_ERR(alt)) {
			ret = PTR_ERR(alt);
			goto err;
		}

		con->partner_altmode[i] = alt;
		break;
	default:
		return -EINVAL;
	}

	trace_ucsi_register_altmode(recipient, alt);

	return 0;

err:
	dev_err(con->ucsi->dev, "failed to registers svid 0x%04x mode %d\n",
		desc->svid, desc->mode);

	return ret;
}

static int
ucsi_register_altmodes_nvidia(struct ucsi_connector *con, u8 recipient)
{
	int max_altmodes = UCSI_MAX_ALTMODES;
	struct typec_altmode_desc desc;
	struct ucsi_altmode alt;
	struct ucsi_altmode orig[UCSI_MAX_ALTMODES];
	struct ucsi_altmode updated[UCSI_MAX_ALTMODES];
	struct ucsi *ucsi = con->ucsi;
	bool multi_dp = false;
	u64 command;
	int ret;
	int len;
	int i;
	int k = 0;

	if (recipient == UCSI_RECIPIENT_CON)
		max_altmodes = con->ucsi->cap.num_alt_modes;

	memset(orig, 0, sizeof(orig));
	memset(updated, 0, sizeof(updated));

	/* First get all the alternate modes */
	for (i = 0; i < max_altmodes; i++) {
		memset(&alt, 0, sizeof(alt));
		command = UCSI_GET_ALTERNATE_MODES;
		command |= UCSI_GET_ALTMODE_RECIPIENT(recipient);
		command |= UCSI_GET_ALTMODE_CONNECTOR_NUMBER(con->num);
		command |= UCSI_GET_ALTMODE_OFFSET(i);
		len = ucsi_send_command(con->ucsi, command, &alt, sizeof(alt));
		/*
		 * We are collecting all altmodes first and then registering.
		 * Some type-C device will return zero length data beyond last
		 * alternate modes. We should not return if length is zero.
		 */
		if (len < 0)
			return len;

		/* We got all altmodes, now break out and register them */
		if (!len || !alt.svid)
			break;

		orig[k].mid = alt.mid;
		orig[k].svid = alt.svid;
		k++;
	}
	/*
	 * Update the original altmode table as some ppms may report
	 * multiple DP altmodes.
	 */
	if (recipient == UCSI_RECIPIENT_CON)
		multi_dp = ucsi->ops->update_altmodes(ucsi, orig, updated);

	/* now register altmodes */
	for (i = 0; i < max_altmodes; i++) {
		memset(&desc, 0, sizeof(desc));
		if (multi_dp && recipient == UCSI_RECIPIENT_CON) {
			desc.svid = updated[i].svid;
			desc.vdo = updated[i].mid;
		} else {
			desc.svid = orig[i].svid;
			desc.vdo = orig[i].mid;
		}
		desc.roles = TYPEC_PORT_DRD;

		if (!desc.svid)
			return 0;

		ret = ucsi_register_altmode(con, &desc, recipient);
		if (ret)
			return ret;
	}

	return 0;
}

static int ucsi_register_altmodes(struct ucsi_connector *con, u8 recipient)
{
	int max_altmodes = UCSI_MAX_ALTMODES;
	struct typec_altmode_desc desc;
	struct ucsi_altmode alt[2];
	u64 command;
	int num;
	int ret;
	int len;
	int j;
	int i;

	if (!(con->ucsi->cap.features & UCSI_CAP_ALT_MODE_DETAILS))
		return 0;

	if (recipient == UCSI_RECIPIENT_SOP && con->partner_altmode[0])
		return 0;

	if (con->ucsi->ops->update_altmodes)
		return ucsi_register_altmodes_nvidia(con, recipient);

	if (recipient == UCSI_RECIPIENT_CON)
		max_altmodes = con->ucsi->cap.num_alt_modes;

	for (i = 0; i < max_altmodes;) {
		memset(alt, 0, sizeof(alt));
		command = UCSI_GET_ALTERNATE_MODES;
		command |= UCSI_GET_ALTMODE_RECIPIENT(recipient);
		command |= UCSI_GET_ALTMODE_CONNECTOR_NUMBER(con->num);
		command |= UCSI_GET_ALTMODE_OFFSET(i);
		len = ucsi_send_command(con->ucsi, command, alt, sizeof(alt));
		if (len <= 0)
			return len;

		/*
		 * This code is requesting one alt mode at a time, but some PPMs
		 * may still return two. If that happens both alt modes need be
		 * registered and the offset for the next alt mode has to be
		 * incremented.
		 */
		num = len / sizeof(alt[0]);
		i += num;

		for (j = 0; j < num; j++) {
			if (!alt[j].svid)
				return 0;

			memset(&desc, 0, sizeof(desc));
			desc.vdo = alt[j].mid;
			desc.svid = alt[j].svid;
			desc.roles = TYPEC_PORT_DRD;

			ret = ucsi_register_altmode(con, &desc, recipient);
			if (ret)
				return ret;
		}
	}

	return 0;
}

static void ucsi_unregister_altmodes(struct ucsi_connector *con, u8 recipient)
{
	const struct typec_altmode *pdev;
	struct typec_altmode **adev;
	int i = 0;

	switch (recipient) {
	case UCSI_RECIPIENT_CON:
		adev = con->port_altmode;
		break;
	case UCSI_RECIPIENT_SOP:
		adev = con->partner_altmode;
		break;
	default:
		return;
	}

	while (adev[i]) {
		if (recipient == UCSI_RECIPIENT_SOP &&
		    (adev[i]->svid == USB_TYPEC_DP_SID ||
			(adev[i]->svid == USB_TYPEC_NVIDIA_VLINK_SID &&
			adev[i]->vdo != USB_TYPEC_NVIDIA_VLINK_DBG_VDO))) {
			pdev = typec_altmode_get_partner(adev[i]);
			ucsi_displayport_remove_partner((void *)pdev);
		}
		typec_unregister_altmode(adev[i]);
		adev[i++] = NULL;
	}
}

static void ucsi_get_pdos(struct ucsi_connector *con, int is_partner)
{
	struct ucsi *ucsi = con->ucsi;
	u64 command;
	int ret;

	command = UCSI_COMMAND(UCSI_GET_PDOS) | UCSI_CONNECTOR_NUMBER(con->num);
	command |= UCSI_GET_PDOS_PARTNER_PDO(is_partner);
	command |= UCSI_GET_PDOS_NUM_PDOS(UCSI_MAX_PDOS - 1);
	command |= UCSI_GET_PDOS_SRC_PDOS;
	ret = ucsi_send_command(ucsi, command, con->src_pdos,
			       sizeof(con->src_pdos));
	if (ret < 0) {
		dev_err(ucsi->dev, "UCSI_GET_PDOS failed (%d)\n", ret);
		return;
	}
	con->num_pdos = ret / sizeof(u32); /* number of bytes to 32-bit PDOs */
	if (ret == 0)
		dev_warn(ucsi->dev, "UCSI_GET_PDOS returned 0 bytes\n");
}

static void ucsi_pwr_opmode_change(struct ucsi_connector *con)
{
	switch (UCSI_CONSTAT_PWR_OPMODE(con->status.flags)) {
	case UCSI_CONSTAT_PWR_OPMODE_PD:
		con->rdo = con->status.request_data_obj;
		typec_set_pwr_opmode(con->port, TYPEC_PWR_MODE_PD);
		ucsi_get_pdos(con, 1);
		break;
	case UCSI_CONSTAT_PWR_OPMODE_TYPEC1_5:
		con->rdo = 0;
		typec_set_pwr_opmode(con->port, TYPEC_PWR_MODE_1_5A);
		break;
	case UCSI_CONSTAT_PWR_OPMODE_TYPEC3_0:
		con->rdo = 0;
		typec_set_pwr_opmode(con->port, TYPEC_PWR_MODE_3_0A);
		break;
	default:
		con->rdo = 0;
		typec_set_pwr_opmode(con->port, TYPEC_PWR_MODE_USB);
		break;
	}
}

static int ucsi_register_partner(struct ucsi_connector *con)
{
	u8 pwr_opmode = UCSI_CONSTAT_PWR_OPMODE(con->status.flags);
	struct typec_partner_desc desc;
	struct typec_partner *partner;

	if (con->partner)
		return 0;

	memset(&desc, 0, sizeof(desc));

	switch (UCSI_CONSTAT_PARTNER_TYPE(con->status.flags)) {
	case UCSI_CONSTAT_PARTNER_TYPE_DEBUG:
		desc.accessory = TYPEC_ACCESSORY_DEBUG;
		break;
	case UCSI_CONSTAT_PARTNER_TYPE_AUDIO:
		desc.accessory = TYPEC_ACCESSORY_AUDIO;
		break;
	default:
		break;
	}

	desc.usb_pd = pwr_opmode == UCSI_CONSTAT_PWR_OPMODE_PD;

	partner = typec_register_partner(con->port, &desc);
	if (IS_ERR(partner)) {
		dev_err(con->ucsi->dev,
			"con%d: failed to register partner (%ld)\n", con->num,
			PTR_ERR(partner));
		return PTR_ERR(partner);
	}

	con->partner = partner;

	return 0;
}

static void ucsi_unregister_partner(struct ucsi_connector *con)
{
	if (!con->partner)
		return;

	ucsi_unregister_altmodes(con, UCSI_RECIPIENT_SOP);
	typec_unregister_partner(con->partner);
	con->partner = NULL;
}

static void ucsi_partner_change(struct ucsi_connector *con)
{
	int ret;

	if (!con->partner)
		return;

	switch (UCSI_CONSTAT_PARTNER_TYPE(con->status.flags)) {
	case UCSI_CONSTAT_PARTNER_TYPE_UFP:
	case UCSI_CONSTAT_PARTNER_TYPE_CABLE:
	case UCSI_CONSTAT_PARTNER_TYPE_CABLE_AND_UFP:
		typec_set_data_role(con->port, TYPEC_HOST);
		break;
	case UCSI_CONSTAT_PARTNER_TYPE_DFP:
		typec_set_data_role(con->port, TYPEC_DEVICE);
		break;
	default:
		break;
	}

	/* Complete pending data role swap */
	if (!completion_done(&con->complete))
		complete(&con->complete);

	/* Can't rely on Partner Flags field. Always checking the alt modes. */
	ret = ucsi_register_altmodes(con, UCSI_RECIPIENT_SOP);
	if (ret)
		dev_err(con->ucsi->dev,
			"con%d: failed to register partner alternate modes\n",
			con->num);
	else
		ucsi_altmode_update_active(con);
}

static void ucsi_handle_connector_change(struct work_struct *work)
{
	struct ucsi_connector *con = container_of(work, struct ucsi_connector,
						  work);
	struct ucsi *ucsi = con->ucsi;
	struct ucsi_connector_status pre_ack_status;
	struct ucsi_connector_status post_ack_status;
	enum typec_role role;
	u16 inferred_changes;
	u16 changed_flags;
	u64 command;
	int ret;

	mutex_lock(&con->lock);

	/*
	 * Some/many PPMs have an issue where all fields in the change bitfield
	 * are cleared when an ACK is send. This will causes any change
	 * between GET_CONNECTOR_STATUS and ACK to be lost.
	 *
	 * We work around this by re-fetching the connector status afterwards.
	 * We then infer any changes that we see have happened but that may not
	 * be represented in the change bitfield.
	 *
	 * Also, even though we don't need to know the currently supported alt
	 * modes, we run the GET_CAM_SUPPORTED command to ensure the PPM does
	 * not get stuck in case it assumes we do.
	 * Always do this, rather than relying on UCSI_CONSTAT_CAM_CHANGE to be
	 * set in the change bitfield.
	 *
	 * We end up with the following actions:
	 *  1. UCSI_GET_CONNECTOR_STATUS, store result, update unprocessed_changes
	 *  2. UCSI_GET_CAM_SUPPORTED, discard result
	 *  3. ACK connector change
	 *  4. UCSI_GET_CONNECTOR_STATUS, store result
	 *  5. Infere lost changes by comparing UCSI_GET_CONNECTOR_STATUS results
	 *  6. If PPM reported a new change, then restart in order to ACK
	 *  7. Process everything as usual.
	 *
	 * We may end up seeing a change twice, but we can only miss extremely
	 * short transitional changes.
	 */

	/* 1. First UCSI_GET_CONNECTOR_STATUS */
	command = UCSI_GET_CONNECTOR_STATUS | UCSI_CONNECTOR_NUMBER(con->num);
	ret = ucsi_send_command(ucsi, command, &pre_ack_status,
				sizeof(pre_ack_status));
	if (ret < 0) {
		dev_err(ucsi->dev, "%s: GET_CONNECTOR_STATUS failed (%d)\n",
			__func__, ret);
		goto out_unlock;
	}
	con->unprocessed_changes |= pre_ack_status.change;

	/* 2. Run UCSI_GET_CAM_SUPPORTED and discard the result. */
	command = UCSI_GET_CAM_SUPPORTED;
	command |= UCSI_CONNECTOR_NUMBER(con->num);
	ucsi_send_command(con->ucsi, command, NULL, 0);

	/* 3. ACK connector change */
	clear_bit(EVENT_PENDING, &ucsi->flags);
	ret = ucsi_acknowledge_connector_change(ucsi);
	if (ret) {
		dev_err(ucsi->dev, "%s: ACK failed (%d)", __func__, ret);
		goto out_unlock;
	}

	/* 4. Second UCSI_GET_CONNECTOR_STATUS */
	command = UCSI_GET_CONNECTOR_STATUS | UCSI_CONNECTOR_NUMBER(con->num);
	ret = ucsi_send_command(ucsi, command, &post_ack_status,
				sizeof(post_ack_status));
	if (ret < 0) {
		dev_err(ucsi->dev, "%s: GET_CONNECTOR_STATUS failed (%d)\n",
			__func__, ret);
		goto out_unlock;
	}

	/* 5. Inferre any missing changes */
	changed_flags = pre_ack_status.flags ^ post_ack_status.flags;
	inferred_changes = 0;
	if (UCSI_CONSTAT_PWR_OPMODE(changed_flags) != 0)
		inferred_changes |= UCSI_CONSTAT_POWER_OPMODE_CHANGE;

	if (changed_flags & UCSI_CONSTAT_CONNECTED)
		inferred_changes |= UCSI_CONSTAT_CONNECT_CHANGE;

	if (changed_flags & UCSI_CONSTAT_PWR_DIR)
		inferred_changes |= UCSI_CONSTAT_POWER_DIR_CHANGE;

	if (UCSI_CONSTAT_PARTNER_FLAGS(changed_flags) != 0)
		inferred_changes |= UCSI_CONSTAT_PARTNER_CHANGE;

	if (UCSI_CONSTAT_PARTNER_TYPE(changed_flags) != 0)
		inferred_changes |= UCSI_CONSTAT_PARTNER_CHANGE;

	/* Mask out anything that was correctly notified in the later call. */
	inferred_changes &= ~post_ack_status.change;
	if (inferred_changes)
		dev_dbg(ucsi->dev, "%s: Inferred changes that would have been lost: 0x%04x\n",
			__func__, inferred_changes);

	con->unprocessed_changes |= inferred_changes;

	/* 6. If PPM reported a new change, then restart in order to ACK */
	if (post_ack_status.change)
		goto out_unlock;

	/* 7. Continue as if nothing happened */
	con->status = post_ack_status;
	con->status.change = con->unprocessed_changes;
	con->unprocessed_changes = 0;

	role = !!(con->status.flags & UCSI_CONSTAT_PWR_DIR);

	if (con->status.change & UCSI_CONSTAT_POWER_OPMODE_CHANGE ||
	    con->status.change & UCSI_CONSTAT_POWER_LEVEL_CHANGE) {
		ucsi_pwr_opmode_change(con);
		ucsi_port_psy_changed(con);
	}

	if (con->status.change & UCSI_CONSTAT_POWER_DIR_CHANGE) {
		typec_set_pwr_role(con->port, role);

		/* Complete pending power role swap */
		if (!completion_done(&con->complete))
			complete(&con->complete);
	}

	if (con->status.change & UCSI_CONSTAT_CONNECT_CHANGE) {
		typec_set_pwr_role(con->port, role);

		switch (UCSI_CONSTAT_PARTNER_TYPE(con->status.flags)) {
		case UCSI_CONSTAT_PARTNER_TYPE_UFP:
		case UCSI_CONSTAT_PARTNER_TYPE_CABLE:
		case UCSI_CONSTAT_PARTNER_TYPE_CABLE_AND_UFP:
			typec_set_data_role(con->port, TYPEC_HOST);
			break;
		case UCSI_CONSTAT_PARTNER_TYPE_DFP:
			typec_set_data_role(con->port, TYPEC_DEVICE);
			break;
		default:
			break;
		}

		if (con->status.flags & UCSI_CONSTAT_CONNECTED)
			ucsi_register_partner(con);
		else
			ucsi_unregister_partner(con);
<<<<<<< HEAD

		ucsi_port_psy_changed(con);
	}
=======
>>>>>>> 356006a6

		ucsi_port_psy_changed(con);
	}

	if (con->status.change & UCSI_CONSTAT_PARTNER_CHANGE)
		ucsi_partner_change(con);

	trace_ucsi_connector_change(con->num, &con->status);

out_unlock:
	if (test_and_clear_bit(EVENT_PENDING, &ucsi->flags)) {
		schedule_work(&con->work);
		mutex_unlock(&con->lock);
		return;
	}

	clear_bit(EVENT_PROCESSING, &ucsi->flags);
	mutex_unlock(&con->lock);
}

/**
 * ucsi_connector_change - Process Connector Change Event
 * @ucsi: UCSI Interface
 * @num: Connector number
 */
void ucsi_connector_change(struct ucsi *ucsi, u8 num)
{
	struct ucsi_connector *con = &ucsi->connector[num - 1];

	if (!(ucsi->ntfy & UCSI_ENABLE_NTFY_CONNECTOR_CHANGE)) {
		dev_dbg(ucsi->dev, "Bogus connector change event\n");
		return;
	}

	set_bit(EVENT_PENDING, &ucsi->flags);

	if (!test_and_set_bit(EVENT_PROCESSING, &ucsi->flags))
		schedule_work(&con->work);
}
EXPORT_SYMBOL_GPL(ucsi_connector_change);

/* -------------------------------------------------------------------------- */

static int ucsi_reset_connector(struct ucsi_connector *con, bool hard)
{
	u64 command;

	command = UCSI_CONNECTOR_RESET | UCSI_CONNECTOR_NUMBER(con->num);
	command |= hard ? UCSI_CONNECTOR_RESET_HARD : 0;

	return ucsi_send_command(con->ucsi, command, NULL, 0);
}

static int ucsi_reset_ppm(struct ucsi *ucsi)
{
	u64 command = UCSI_PPM_RESET;
	unsigned long tmo;
	u32 cci;
	int ret;

	mutex_lock(&ucsi->ppm_lock);

	ret = ucsi->ops->async_write(ucsi, UCSI_CONTROL, &command,
				     sizeof(command));
	if (ret < 0)
		goto out;

	tmo = jiffies + msecs_to_jiffies(UCSI_TIMEOUT_MS);

	do {
		if (time_is_before_jiffies(tmo)) {
			ret = -ETIMEDOUT;
			goto out;
		}

		ret = ucsi->ops->read(ucsi, UCSI_CCI, &cci, sizeof(cci));
		if (ret)
			goto out;

		/* If the PPM is still doing something else, reset it again. */
		if (cci & ~UCSI_CCI_RESET_COMPLETE) {
			ret = ucsi->ops->async_write(ucsi, UCSI_CONTROL,
						     &command,
						     sizeof(command));
			if (ret < 0)
				goto out;
		}

		msleep(20);
	} while (!(cci & UCSI_CCI_RESET_COMPLETE));

out:
	mutex_unlock(&ucsi->ppm_lock);
	return ret;
}

static int ucsi_role_cmd(struct ucsi_connector *con, u64 command)
{
	int ret;

	ret = ucsi_send_command(con->ucsi, command, NULL, 0);
	if (ret == -ETIMEDOUT) {
		u64 c;

		/* PPM most likely stopped responding. Resetting everything. */
		ucsi_reset_ppm(con->ucsi);

		c = UCSI_SET_NOTIFICATION_ENABLE | con->ucsi->ntfy;
		ucsi_send_command(con->ucsi, c, NULL, 0);

		ucsi_reset_connector(con, true);
	}

	return ret;
}

static int ucsi_dr_swap(struct typec_port *port, enum typec_data_role role)
{
	struct ucsi_connector *con = typec_get_drvdata(port);
	u8 partner_type;
	u64 command;
	int ret = 0;

	mutex_lock(&con->lock);

	if (!con->partner) {
		ret = -ENOTCONN;
		goto out_unlock;
	}

	partner_type = UCSI_CONSTAT_PARTNER_TYPE(con->status.flags);
	if ((partner_type == UCSI_CONSTAT_PARTNER_TYPE_DFP &&
	     role == TYPEC_DEVICE) ||
	    (partner_type == UCSI_CONSTAT_PARTNER_TYPE_UFP &&
	     role == TYPEC_HOST))
		goto out_unlock;

	command = UCSI_SET_UOR | UCSI_CONNECTOR_NUMBER(con->num);
	command |= UCSI_SET_UOR_ROLE(role);
	command |= UCSI_SET_UOR_ACCEPT_ROLE_SWAPS;
	ret = ucsi_role_cmd(con, command);
	if (ret < 0)
		goto out_unlock;

	if (!wait_for_completion_timeout(&con->complete,
					msecs_to_jiffies(UCSI_SWAP_TIMEOUT_MS)))
		ret = -ETIMEDOUT;

out_unlock:
	mutex_unlock(&con->lock);

	return ret < 0 ? ret : 0;
}

static int ucsi_pr_swap(struct typec_port *port, enum typec_role role)
{
	struct ucsi_connector *con = typec_get_drvdata(port);
	enum typec_role cur_role;
	u64 command;
	int ret = 0;

	mutex_lock(&con->lock);

	if (!con->partner) {
		ret = -ENOTCONN;
		goto out_unlock;
	}

	cur_role = !!(con->status.flags & UCSI_CONSTAT_PWR_DIR);

	if (cur_role == role)
		goto out_unlock;

	command = UCSI_SET_PDR | UCSI_CONNECTOR_NUMBER(con->num);
	command |= UCSI_SET_PDR_ROLE(role);
	command |= UCSI_SET_PDR_ACCEPT_ROLE_SWAPS;
	ret = ucsi_role_cmd(con, command);
	if (ret < 0)
		goto out_unlock;

	if (!wait_for_completion_timeout(&con->complete,
				msecs_to_jiffies(UCSI_SWAP_TIMEOUT_MS))) {
		ret = -ETIMEDOUT;
		goto out_unlock;
	}

	/* Something has gone wrong while swapping the role */
	if (UCSI_CONSTAT_PWR_OPMODE(con->status.flags) !=
	    UCSI_CONSTAT_PWR_OPMODE_PD) {
		ucsi_reset_connector(con, true);
		ret = -EPROTO;
	}

out_unlock:
	mutex_unlock(&con->lock);

	return ret;
}

static const struct typec_operations ucsi_ops = {
	.dr_set = ucsi_dr_swap,
	.pr_set = ucsi_pr_swap
};

static struct fwnode_handle *ucsi_find_fwnode(struct ucsi_connector *con)
{
	struct fwnode_handle *fwnode;
	int i = 1;

	device_for_each_child_node(con->ucsi->dev, fwnode)
		if (i++ == con->num)
			return fwnode;
	return NULL;
}

static int ucsi_register_port(struct ucsi *ucsi, int index)
{
	struct ucsi_connector *con = &ucsi->connector[index];
	struct typec_capability *cap = &con->typec_cap;
	enum typec_accessory *accessory = cap->accessory;
	u64 command;
	int ret;

	INIT_WORK(&con->work, ucsi_handle_connector_change);
	init_completion(&con->complete);
	mutex_init(&con->lock);
	con->num = index + 1;
	con->ucsi = ucsi;

	/* Delay other interactions with the con until registration is complete */
	mutex_lock(&con->lock);

	/* Get connector capability */
	command = UCSI_GET_CONNECTOR_CAPABILITY;
	command |= UCSI_CONNECTOR_NUMBER(con->num);
	ret = ucsi_send_command(ucsi, command, &con->cap, sizeof(con->cap));
	if (ret < 0)
		goto out;

	if (con->cap.op_mode & UCSI_CONCAP_OPMODE_DRP)
		cap->data = TYPEC_PORT_DRD;
	else if (con->cap.op_mode & UCSI_CONCAP_OPMODE_DFP)
		cap->data = TYPEC_PORT_DFP;
	else if (con->cap.op_mode & UCSI_CONCAP_OPMODE_UFP)
		cap->data = TYPEC_PORT_UFP;

	if ((con->cap.flags & UCSI_CONCAP_FLAG_PROVIDER) &&
	    (con->cap.flags & UCSI_CONCAP_FLAG_CONSUMER))
		cap->type = TYPEC_PORT_DRP;
	else if (con->cap.flags & UCSI_CONCAP_FLAG_PROVIDER)
		cap->type = TYPEC_PORT_SRC;
	else if (con->cap.flags & UCSI_CONCAP_FLAG_CONSUMER)
		cap->type = TYPEC_PORT_SNK;

	cap->revision = ucsi->cap.typec_version;
	cap->pd_revision = ucsi->cap.pd_version;
	cap->prefer_role = TYPEC_NO_PREFERRED_ROLE;

	if (con->cap.op_mode & UCSI_CONCAP_OPMODE_AUDIO_ACCESSORY)
		*accessory++ = TYPEC_ACCESSORY_AUDIO;
	if (con->cap.op_mode & UCSI_CONCAP_OPMODE_DEBUG_ACCESSORY)
		*accessory = TYPEC_ACCESSORY_DEBUG;

	cap->fwnode = ucsi_find_fwnode(con);
	cap->driver_data = con;
	cap->ops = &ucsi_ops;

	ret = ucsi_register_port_psy(con);
	if (ret)
		goto out;

	/* Register the connector */
	con->port = typec_register_port(ucsi->dev, cap);
	if (IS_ERR(con->port)) {
		ret = PTR_ERR(con->port);
		goto out;
	}

	/* Alternate modes */
	ret = ucsi_register_altmodes(con, UCSI_RECIPIENT_CON);
	if (ret) {
		dev_err(ucsi->dev, "con%d: failed to register alt modes\n",
			con->num);
		goto out;
	}

	/* Get the status */
	command = UCSI_GET_CONNECTOR_STATUS | UCSI_CONNECTOR_NUMBER(con->num);
	ret = ucsi_send_command(ucsi, command, &con->status, sizeof(con->status));
	if (ret < 0) {
		dev_err(ucsi->dev, "con%d: failed to get status\n", con->num);
		ret = 0;
		goto out;
	}
	ret = 0; /* ucsi_send_command() returns length on success */

	switch (UCSI_CONSTAT_PARTNER_TYPE(con->status.flags)) {
	case UCSI_CONSTAT_PARTNER_TYPE_UFP:
	case UCSI_CONSTAT_PARTNER_TYPE_CABLE:
	case UCSI_CONSTAT_PARTNER_TYPE_CABLE_AND_UFP:
		typec_set_data_role(con->port, TYPEC_HOST);
		break;
	case UCSI_CONSTAT_PARTNER_TYPE_DFP:
		typec_set_data_role(con->port, TYPEC_DEVICE);
		break;
	default:
		break;
	}

	/* Check if there is already something connected */
	if (con->status.flags & UCSI_CONSTAT_CONNECTED) {
		typec_set_pwr_role(con->port,
				  !!(con->status.flags & UCSI_CONSTAT_PWR_DIR));
		ucsi_pwr_opmode_change(con);
		ucsi_register_partner(con);
		ucsi_port_psy_changed(con);
	}

	if (con->partner) {
		ret = ucsi_register_altmodes(con, UCSI_RECIPIENT_SOP);
		if (ret) {
			dev_err(ucsi->dev,
				"con%d: failed to register alternate modes\n",
				con->num);
			ret = 0;
		} else {
			ucsi_altmode_update_active(con);
		}
	}

	trace_ucsi_register_port(con->num, &con->status);

out:
	mutex_unlock(&con->lock);
	return ret;
}

/**
 * ucsi_init - Initialize UCSI interface
 * @ucsi: UCSI to be initialized
 *
 * Registers all ports @ucsi has and enables all notification events.
 */
static int ucsi_init(struct ucsi *ucsi)
{
	struct ucsi_connector *con;
	u64 command;
	int ret;
	int i;

	/* Reset the PPM */
	ret = ucsi_reset_ppm(ucsi);
	if (ret) {
		dev_err(ucsi->dev, "failed to reset PPM!\n");
		goto err;
	}

	/* Enable basic notifications */
	ucsi->ntfy = UCSI_ENABLE_NTFY_CMD_COMPLETE | UCSI_ENABLE_NTFY_ERROR;
	command = UCSI_SET_NOTIFICATION_ENABLE | ucsi->ntfy;
	ret = ucsi_send_command(ucsi, command, NULL, 0);
	if (ret < 0)
		goto err_reset;

	/* Get PPM capabilities */
	command = UCSI_GET_CAPABILITY;
	ret = ucsi_send_command(ucsi, command, &ucsi->cap, sizeof(ucsi->cap));
	if (ret < 0)
		goto err_reset;

	if (!ucsi->cap.num_connectors) {
		ret = -ENODEV;
		goto err_reset;
	}

	/* Allocate the connectors. Released in ucsi_unregister_ppm() */
	ucsi->connector = kcalloc(ucsi->cap.num_connectors + 1,
				  sizeof(*ucsi->connector), GFP_KERNEL);
	if (!ucsi->connector) {
		ret = -ENOMEM;
		goto err_reset;
	}

	/* Register all connectors */
	for (i = 0; i < ucsi->cap.num_connectors; i++) {
		ret = ucsi_register_port(ucsi, i);
		if (ret)
			goto err_unregister;
	}

	/* Enable all notifications */
	ucsi->ntfy = UCSI_ENABLE_NTFY_ALL;
	command = UCSI_SET_NOTIFICATION_ENABLE | ucsi->ntfy;
	ret = ucsi_send_command(ucsi, command, NULL, 0);
	if (ret < 0)
		goto err_unregister;

	return 0;

err_unregister:
	for (con = ucsi->connector; con->port; con++) {
		ucsi_unregister_partner(con);
		ucsi_unregister_altmodes(con, UCSI_RECIPIENT_CON);
		ucsi_unregister_port_psy(con);
		typec_unregister_port(con->port);
		con->port = NULL;
	}

err_reset:
	ucsi_reset_ppm(ucsi);
err:
	return ret;
}

static void ucsi_init_work(struct work_struct *work)
{
	struct ucsi *ucsi = container_of(work, struct ucsi, work);
	int ret;

	ret = ucsi_init(ucsi);
	if (ret)
		dev_err(ucsi->dev, "PPM init failed (%d)\n", ret);
}

/**
 * ucsi_get_drvdata - Return private driver data pointer
 * @ucsi: UCSI interface
 */
void *ucsi_get_drvdata(struct ucsi *ucsi)
{
	return ucsi->driver_data;
}
EXPORT_SYMBOL_GPL(ucsi_get_drvdata);

/**
 * ucsi_get_drvdata - Assign private driver data pointer
 * @ucsi: UCSI interface
 * @data: Private data pointer
 */
void ucsi_set_drvdata(struct ucsi *ucsi, void *data)
{
	ucsi->driver_data = data;
}
EXPORT_SYMBOL_GPL(ucsi_set_drvdata);

/**
 * ucsi_create - Allocate UCSI instance
 * @dev: Device interface to the PPM (Platform Policy Manager)
 * @ops: I/O routines
 */
struct ucsi *ucsi_create(struct device *dev, const struct ucsi_operations *ops)
{
	struct ucsi *ucsi;

	if (!ops || !ops->read || !ops->sync_write || !ops->async_write)
		return ERR_PTR(-EINVAL);

	ucsi = kzalloc(sizeof(*ucsi), GFP_KERNEL);
	if (!ucsi)
		return ERR_PTR(-ENOMEM);

	INIT_WORK(&ucsi->work, ucsi_init_work);
	mutex_init(&ucsi->ppm_lock);
	ucsi->dev = dev;
	ucsi->ops = ops;

	return ucsi;
}
EXPORT_SYMBOL_GPL(ucsi_create);

/**
 * ucsi_destroy - Free UCSI instance
 * @ucsi: UCSI instance to be freed
 */
void ucsi_destroy(struct ucsi *ucsi)
{
	kfree(ucsi);
}
EXPORT_SYMBOL_GPL(ucsi_destroy);

/**
 * ucsi_register - Register UCSI interface
 * @ucsi: UCSI instance
 */
int ucsi_register(struct ucsi *ucsi)
{
	int ret;

	ret = ucsi->ops->read(ucsi, UCSI_VERSION, &ucsi->version,
			      sizeof(ucsi->version));
	if (ret)
		return ret;

	if (!ucsi->version)
		return -ENODEV;

	queue_work(system_long_wq, &ucsi->work);

	return 0;
}
EXPORT_SYMBOL_GPL(ucsi_register);

/**
 * ucsi_unregister - Unregister UCSI interface
 * @ucsi: UCSI interface to be unregistered
 *
 * Unregister UCSI interface that was created with ucsi_register().
 */
void ucsi_unregister(struct ucsi *ucsi)
{
	u64 cmd = UCSI_SET_NOTIFICATION_ENABLE;
	int i;

	/* Make sure that we are not in the middle of driver initialization */
	cancel_work_sync(&ucsi->work);

	/* Disable notifications */
	ucsi->ops->async_write(ucsi, UCSI_CONTROL, &cmd, sizeof(cmd));

	for (i = 0; i < ucsi->cap.num_connectors; i++) {
		cancel_work_sync(&ucsi->connector[i].work);
		ucsi_unregister_partner(&ucsi->connector[i]);
		ucsi_unregister_altmodes(&ucsi->connector[i],
					 UCSI_RECIPIENT_CON);
		ucsi_unregister_port_psy(&ucsi->connector[i]);
		typec_unregister_port(ucsi->connector[i].port);
	}

	kfree(ucsi->connector);
}
EXPORT_SYMBOL_GPL(ucsi_unregister);

MODULE_AUTHOR("Heikki Krogerus <heikki.krogerus@linux.intel.com>");
MODULE_LICENSE("GPL v2");
MODULE_DESCRIPTION("USB Type-C Connector System Software Interface driver");<|MERGE_RESOLUTION|>--- conflicted
+++ resolved
@@ -768,12 +768,6 @@
 			ucsi_register_partner(con);
 		else
 			ucsi_unregister_partner(con);
-<<<<<<< HEAD
-
-		ucsi_port_psy_changed(con);
-	}
-=======
->>>>>>> 356006a6
 
 		ucsi_port_psy_changed(con);
 	}

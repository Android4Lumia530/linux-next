--- conflicted
+++ resolved
@@ -9,10 +9,7 @@
 #include <linux/io.h>
 #include <linux/scatterlist.h>
 #include <linux/spi/spi-mem.h>
-<<<<<<< HEAD
-=======
 #include <linux/bitfield.h>
->>>>>>> f642729d
 
 /* Register offsets */
 #define DW_SPI_CTRLR0			0x00
@@ -127,10 +124,7 @@
 #define DW_SPI_CAP_CS_OVERRIDE		BIT(0)
 #define DW_SPI_CAP_KEEMBAY_MST		BIT(1)
 #define DW_SPI_CAP_DWC_SSI		BIT(2)
-<<<<<<< HEAD
-=======
 #define DW_SPI_CAP_DFS32		BIT(3)
->>>>>>> f642729d
 
 /* Slave spi_transfer/spi_mem_op related */
 struct dw_spi_cfg {
@@ -158,10 +152,7 @@
 	unsigned long		paddr;
 	int			irq;
 	u32			fifo_len;	/* depth of the FIFO buffer */
-<<<<<<< HEAD
-=======
 	unsigned int		dfs_offset;     /* CTRLR0 DFS field offset */
->>>>>>> f642729d
 	u32			max_mem_freq;	/* max mem-ops bus freq */
 	u32			max_freq;	/* max bus freq supported */
 

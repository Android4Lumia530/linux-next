--- conflicted
+++ resolved
@@ -867,11 +867,7 @@
 	if (p) {
 		bcn_channel = *(p + 2);
 	} else {/* In 5G, some ap do not have DSSET IE checking HT info for channel */
-<<<<<<< HEAD
-		p = rtw_get_ie(bssid->ies + _FIXED_IE_LENGTH_, _HT_ADD_INFO_IE_, &len, bssid->ie_length - _FIXED_IE_LENGTH_);
-=======
 		p = rtw_get_ie(bssid->ies + _FIXED_IE_LENGTH_, WLAN_EID_HT_OPERATION, &len, bssid->ie_length - _FIXED_IE_LENGTH_);
->>>>>>> f642729d
 		if (pht_info) {
 			bcn_channel = pht_info->primary_channel;
 		} else { /* we don't find channel IE, so don't check it */

--- conflicted
+++ resolved
@@ -74,23 +74,6 @@
 	WIFI_QOS_DATA_NULL	= (BIT(6) | WIFI_QOS_DATA_TYPE),
 };
 
-<<<<<<< HEAD
-enum WIFI_STATUS_CODE {
-	_STATS_SUCCESSFUL_		= 0,
-	_STATS_FAILURE_			= 1,
-	_STATS_CAP_FAIL_		= 10,
-	_STATS_NO_ASOC_			= 11,
-	_STATS_OTHER_			= 12,
-	_STATS_NO_SUPP_ALG_		= 13,
-	_STATS_OUT_OF_AUTH_SEQ_		= 14,
-	_STATS_CHALLENGE_FAIL_		= 15,
-	_STATS_AUTH_TIMEOUT_		= 16,
-	_STATS_UNABLE_HANDLE_STA_	= 17,
-	_STATS_RATE_FAIL_		= 18,
-};
-
-=======
->>>>>>> f642729d
 enum WIFI_REG_DOMAIN {
 	DOMAIN_FCC	= 1,
 	DOMAIN_IC	= 2,

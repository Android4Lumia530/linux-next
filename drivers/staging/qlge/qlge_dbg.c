--- conflicted
+++ resolved
@@ -1311,707 +1311,4 @@
 		qlge_gen_reg_dump(qdev, buff);
 		qlge_get_core_dump(qdev);
 	}
-<<<<<<< HEAD
-}
-
-/* Coredump to messages log file using separate worker thread */
-void ql_mpi_core_to_log(struct work_struct *work)
-{
-	struct ql_adapter *qdev =
-		container_of(work, struct ql_adapter, mpi_core_to_log.work);
-
-	print_hex_dump(KERN_DEBUG, "Core is dumping to log file!\n",
-		       DUMP_PREFIX_OFFSET, 32, 4, qdev->mpi_coredump,
-		       sizeof(*qdev->mpi_coredump), false);
-}
-
-#ifdef QL_REG_DUMP
-static void ql_dump_intr_states(struct ql_adapter *qdev)
-{
-	int i;
-	u32 value;
-
-	for (i = 0; i < qdev->intr_count; i++) {
-		ql_write32(qdev, INTR_EN, qdev->intr_context[i].intr_read_mask);
-		value = ql_read32(qdev, INTR_EN);
-		netdev_err(qdev->ndev, "Interrupt %d is %s\n", i,
-			   (value & INTR_EN_EN ? "enabled" : "disabled"));
-	}
-}
-
-#define DUMP_XGMAC(qdev, reg)					\
-do {								\
-	u32 data;						\
-	ql_read_xgmac_reg(qdev, reg, &data);			\
-	netdev_err(qdev->ndev, "%s = 0x%.08x\n", #reg, data); \
-} while (0)
-
-void ql_dump_xgmac_control_regs(struct ql_adapter *qdev)
-{
-	if (ql_sem_spinlock(qdev, qdev->xg_sem_mask)) {
-		netdev_err(qdev->ndev, "%s: Couldn't get xgmac sem\n",
-			   __func__);
-		return;
-	}
-	DUMP_XGMAC(qdev, PAUSE_SRC_LO);
-	DUMP_XGMAC(qdev, PAUSE_SRC_HI);
-	DUMP_XGMAC(qdev, GLOBAL_CFG);
-	DUMP_XGMAC(qdev, TX_CFG);
-	DUMP_XGMAC(qdev, RX_CFG);
-	DUMP_XGMAC(qdev, FLOW_CTL);
-	DUMP_XGMAC(qdev, PAUSE_OPCODE);
-	DUMP_XGMAC(qdev, PAUSE_TIMER);
-	DUMP_XGMAC(qdev, PAUSE_FRM_DEST_LO);
-	DUMP_XGMAC(qdev, PAUSE_FRM_DEST_HI);
-	DUMP_XGMAC(qdev, MAC_TX_PARAMS);
-	DUMP_XGMAC(qdev, MAC_RX_PARAMS);
-	DUMP_XGMAC(qdev, MAC_SYS_INT);
-	DUMP_XGMAC(qdev, MAC_SYS_INT_MASK);
-	DUMP_XGMAC(qdev, MAC_MGMT_INT);
-	DUMP_XGMAC(qdev, MAC_MGMT_IN_MASK);
-	DUMP_XGMAC(qdev, EXT_ARB_MODE);
-	ql_sem_unlock(qdev, qdev->xg_sem_mask);
-}
-
-static void ql_dump_ets_regs(struct ql_adapter *qdev)
-{
-}
-
-static void ql_dump_cam_entries(struct ql_adapter *qdev)
-{
-	int i;
-	u32 value[3];
-
-	i = ql_sem_spinlock(qdev, SEM_MAC_ADDR_MASK);
-	if (i)
-		return;
-	for (i = 0; i < 4; i++) {
-		if (ql_get_mac_addr_reg(qdev, MAC_ADDR_TYPE_CAM_MAC, i, value)) {
-			netdev_err(qdev->ndev,
-				   "%s: Failed read of mac index register\n",
-				   __func__);
-			break;
-		}
-		if (value[0])
-			netdev_err(qdev->ndev,
-				   "CAM index %d CAM Lookup Lower = 0x%.08x:%.08x, Output = 0x%.08x\n",
-				   i, value[1], value[0], value[2]);
-	}
-	for (i = 0; i < 32; i++) {
-		if (ql_get_mac_addr_reg
-		    (qdev, MAC_ADDR_TYPE_MULTI_MAC, i, value)) {
-			netdev_err(qdev->ndev,
-				   "%s: Failed read of mac index register\n",
-				   __func__);
-			break;
-		}
-		if (value[0])
-			netdev_err(qdev->ndev,
-				   "MCAST index %d CAM Lookup Lower = 0x%.08x:%.08x\n",
-				   i, value[1], value[0]);
-	}
-	ql_sem_unlock(qdev, SEM_MAC_ADDR_MASK);
-}
-
-void ql_dump_routing_entries(struct ql_adapter *qdev)
-{
-	int i;
-	u32 value;
-
-	i = ql_sem_spinlock(qdev, SEM_RT_IDX_MASK);
-	if (i)
-		return;
-	for (i = 0; i < 16; i++) {
-		value = 0;
-		if (ql_get_routing_reg(qdev, i, &value)) {
-			netdev_err(qdev->ndev,
-				   "%s: Failed read of routing index register\n",
-				   __func__);
-			break;
-		}
-		if (value)
-			netdev_err(qdev->ndev,
-				   "Routing Mask %d = 0x%.08x\n",
-				   i, value);
-	}
-	ql_sem_unlock(qdev, SEM_RT_IDX_MASK);
-}
-
-#define DUMP_REG(qdev, reg)			\
-	netdev_err(qdev->ndev, "%-32s= 0x%x\n", #reg, ql_read32(qdev, reg))
-
-void ql_dump_regs(struct ql_adapter *qdev)
-{
-	netdev_err(qdev->ndev, "reg dump for function #%d\n", qdev->func);
-	DUMP_REG(qdev, SYS);
-	DUMP_REG(qdev, RST_FO);
-	DUMP_REG(qdev, FSC);
-	DUMP_REG(qdev, CSR);
-	DUMP_REG(qdev, ICB_RID);
-	DUMP_REG(qdev, ICB_L);
-	DUMP_REG(qdev, ICB_H);
-	DUMP_REG(qdev, CFG);
-	DUMP_REG(qdev, BIOS_ADDR);
-	DUMP_REG(qdev, STS);
-	DUMP_REG(qdev, INTR_EN);
-	DUMP_REG(qdev, INTR_MASK);
-	DUMP_REG(qdev, ISR1);
-	DUMP_REG(qdev, ISR2);
-	DUMP_REG(qdev, ISR3);
-	DUMP_REG(qdev, ISR4);
-	DUMP_REG(qdev, REV_ID);
-	DUMP_REG(qdev, FRC_ECC_ERR);
-	DUMP_REG(qdev, ERR_STS);
-	DUMP_REG(qdev, RAM_DBG_ADDR);
-	DUMP_REG(qdev, RAM_DBG_DATA);
-	DUMP_REG(qdev, ECC_ERR_CNT);
-	DUMP_REG(qdev, SEM);
-	DUMP_REG(qdev, GPIO_1);
-	DUMP_REG(qdev, GPIO_2);
-	DUMP_REG(qdev, GPIO_3);
-	DUMP_REG(qdev, XGMAC_ADDR);
-	DUMP_REG(qdev, XGMAC_DATA);
-	DUMP_REG(qdev, NIC_ETS);
-	DUMP_REG(qdev, CNA_ETS);
-	DUMP_REG(qdev, FLASH_ADDR);
-	DUMP_REG(qdev, FLASH_DATA);
-	DUMP_REG(qdev, CQ_STOP);
-	DUMP_REG(qdev, PAGE_TBL_RID);
-	DUMP_REG(qdev, WQ_PAGE_TBL_LO);
-	DUMP_REG(qdev, WQ_PAGE_TBL_HI);
-	DUMP_REG(qdev, CQ_PAGE_TBL_LO);
-	DUMP_REG(qdev, CQ_PAGE_TBL_HI);
-	DUMP_REG(qdev, COS_DFLT_CQ1);
-	DUMP_REG(qdev, COS_DFLT_CQ2);
-	DUMP_REG(qdev, SPLT_HDR);
-	DUMP_REG(qdev, FC_PAUSE_THRES);
-	DUMP_REG(qdev, NIC_PAUSE_THRES);
-	DUMP_REG(qdev, FC_ETHERTYPE);
-	DUMP_REG(qdev, FC_RCV_CFG);
-	DUMP_REG(qdev, NIC_RCV_CFG);
-	DUMP_REG(qdev, FC_COS_TAGS);
-	DUMP_REG(qdev, NIC_COS_TAGS);
-	DUMP_REG(qdev, MGMT_RCV_CFG);
-	DUMP_REG(qdev, XG_SERDES_ADDR);
-	DUMP_REG(qdev, XG_SERDES_DATA);
-	DUMP_REG(qdev, PRB_MX_ADDR);
-	DUMP_REG(qdev, PRB_MX_DATA);
-	ql_dump_intr_states(qdev);
-	ql_dump_xgmac_control_regs(qdev);
-	ql_dump_ets_regs(qdev);
-	ql_dump_cam_entries(qdev);
-	ql_dump_routing_entries(qdev);
-}
-#endif
-
-#ifdef QL_STAT_DUMP
-
-#define DUMP_STAT(qdev, stat)	\
-	netdev_err(qdev->ndev, "%s = %ld\n", #stat,  \
-		   (unsigned long)(qdev)->nic_stats.stat)
-
-void ql_dump_stat(struct ql_adapter *qdev)
-{
-	netdev_err(qdev->ndev, "%s: Enter\n", __func__);
-	DUMP_STAT(qdev, tx_pkts);
-	DUMP_STAT(qdev, tx_bytes);
-	DUMP_STAT(qdev, tx_mcast_pkts);
-	DUMP_STAT(qdev, tx_bcast_pkts);
-	DUMP_STAT(qdev, tx_ucast_pkts);
-	DUMP_STAT(qdev, tx_ctl_pkts);
-	DUMP_STAT(qdev, tx_pause_pkts);
-	DUMP_STAT(qdev, tx_64_pkt);
-	DUMP_STAT(qdev, tx_65_to_127_pkt);
-	DUMP_STAT(qdev, tx_128_to_255_pkt);
-	DUMP_STAT(qdev, tx_256_511_pkt);
-	DUMP_STAT(qdev, tx_512_to_1023_pkt);
-	DUMP_STAT(qdev, tx_1024_to_1518_pkt);
-	DUMP_STAT(qdev, tx_1519_to_max_pkt);
-	DUMP_STAT(qdev, tx_undersize_pkt);
-	DUMP_STAT(qdev, tx_oversize_pkt);
-	DUMP_STAT(qdev, rx_bytes);
-	DUMP_STAT(qdev, rx_bytes_ok);
-	DUMP_STAT(qdev, rx_pkts);
-	DUMP_STAT(qdev, rx_pkts_ok);
-	DUMP_STAT(qdev, rx_bcast_pkts);
-	DUMP_STAT(qdev, rx_mcast_pkts);
-	DUMP_STAT(qdev, rx_ucast_pkts);
-	DUMP_STAT(qdev, rx_undersize_pkts);
-	DUMP_STAT(qdev, rx_oversize_pkts);
-	DUMP_STAT(qdev, rx_jabber_pkts);
-	DUMP_STAT(qdev, rx_undersize_fcerr_pkts);
-	DUMP_STAT(qdev, rx_drop_events);
-	DUMP_STAT(qdev, rx_fcerr_pkts);
-	DUMP_STAT(qdev, rx_align_err);
-	DUMP_STAT(qdev, rx_symbol_err);
-	DUMP_STAT(qdev, rx_mac_err);
-	DUMP_STAT(qdev, rx_ctl_pkts);
-	DUMP_STAT(qdev, rx_pause_pkts);
-	DUMP_STAT(qdev, rx_64_pkts);
-	DUMP_STAT(qdev, rx_65_to_127_pkts);
-	DUMP_STAT(qdev, rx_128_255_pkts);
-	DUMP_STAT(qdev, rx_256_511_pkts);
-	DUMP_STAT(qdev, rx_512_to_1023_pkts);
-	DUMP_STAT(qdev, rx_1024_to_1518_pkts);
-	DUMP_STAT(qdev, rx_1519_to_max_pkts);
-	DUMP_STAT(qdev, rx_len_err_pkts);
-};
-#endif
-
-#ifdef QL_DEV_DUMP
-
-#define DUMP_QDEV_FIELD(qdev, type, field)		\
-	netdev_err(qdev->ndev, "qdev->%-24s = " type "\n", #field, (qdev)->field)
-#define DUMP_QDEV_DMA_FIELD(qdev, field)		\
-	netdev_err(qdev->ndev, "qdev->%-24s = %llx\n", #field, \
-		   (unsigned long long)qdev->field)
-#define DUMP_QDEV_ARRAY(qdev, type, array, index, field) \
-	netdev_err(qdev->ndev, "%s[%d].%s = " type "\n",		 \
-	       #array, index, #field, (qdev)->array[index].field)
-void ql_dump_qdev(struct ql_adapter *qdev)
-{
-	int i;
-
-	DUMP_QDEV_FIELD(qdev, "%lx", flags);
-	DUMP_QDEV_FIELD(qdev, "%p", pdev);
-	DUMP_QDEV_FIELD(qdev, "%p", ndev);
-	DUMP_QDEV_FIELD(qdev, "%d", chip_rev_id);
-	DUMP_QDEV_FIELD(qdev, "%p", reg_base);
-	DUMP_QDEV_FIELD(qdev, "%p", doorbell_area);
-	DUMP_QDEV_FIELD(qdev, "%d", doorbell_area_size);
-	DUMP_QDEV_FIELD(qdev, "%x", msg_enable);
-	DUMP_QDEV_FIELD(qdev, "%p", rx_ring_shadow_reg_area);
-	DUMP_QDEV_DMA_FIELD(qdev, rx_ring_shadow_reg_dma);
-	DUMP_QDEV_FIELD(qdev, "%p", tx_ring_shadow_reg_area);
-	DUMP_QDEV_DMA_FIELD(qdev, tx_ring_shadow_reg_dma);
-	DUMP_QDEV_FIELD(qdev, "%d", intr_count);
-	if (qdev->msi_x_entry)
-		for (i = 0; i < qdev->intr_count; i++) {
-			DUMP_QDEV_ARRAY(qdev, "%d", msi_x_entry, i, vector);
-			DUMP_QDEV_ARRAY(qdev, "%d", msi_x_entry, i, entry);
-		}
-	for (i = 0; i < qdev->intr_count; i++) {
-		DUMP_QDEV_ARRAY(qdev, "%p", intr_context, i, qdev);
-		DUMP_QDEV_ARRAY(qdev, "%d", intr_context, i, intr);
-		DUMP_QDEV_ARRAY(qdev, "%d", intr_context, i, hooked);
-		DUMP_QDEV_ARRAY(qdev, "0x%08x", intr_context, i, intr_en_mask);
-		DUMP_QDEV_ARRAY(qdev, "0x%08x", intr_context, i, intr_dis_mask);
-		DUMP_QDEV_ARRAY(qdev, "0x%08x", intr_context, i, intr_read_mask);
-	}
-	DUMP_QDEV_FIELD(qdev, "%d", tx_ring_count);
-	DUMP_QDEV_FIELD(qdev, "%d", rx_ring_count);
-	DUMP_QDEV_FIELD(qdev, "%d", ring_mem_size);
-	DUMP_QDEV_FIELD(qdev, "%p", ring_mem);
-	DUMP_QDEV_FIELD(qdev, "%d", intr_count);
-	DUMP_QDEV_FIELD(qdev, "%p", tx_ring);
-	DUMP_QDEV_FIELD(qdev, "%d", rss_ring_count);
-	DUMP_QDEV_FIELD(qdev, "%p", rx_ring);
-	DUMP_QDEV_FIELD(qdev, "%d", default_rx_queue);
-	DUMP_QDEV_FIELD(qdev, "0x%08x", xg_sem_mask);
-	DUMP_QDEV_FIELD(qdev, "0x%08x", port_link_up);
-	DUMP_QDEV_FIELD(qdev, "0x%08x", port_init);
-	DUMP_QDEV_FIELD(qdev, "%u", lbq_buf_size);
-}
-#endif
-
-#ifdef QL_CB_DUMP
-void ql_dump_wqicb(struct wqicb *wqicb)
-{
-	struct tx_ring *tx_ring = container_of(wqicb, struct tx_ring, wqicb);
-	struct ql_adapter *qdev = tx_ring->qdev;
-
-	netdev_err(qdev->ndev, "Dumping wqicb stuff...\n");
-	netdev_err(qdev->ndev, "wqicb->len = 0x%x\n", le16_to_cpu(wqicb->len));
-	netdev_err(qdev->ndev, "wqicb->flags = %x\n",
-		   le16_to_cpu(wqicb->flags));
-	netdev_err(qdev->ndev, "wqicb->cq_id_rss = %d\n",
-		   le16_to_cpu(wqicb->cq_id_rss));
-	netdev_err(qdev->ndev, "wqicb->rid = 0x%x\n", le16_to_cpu(wqicb->rid));
-	netdev_err(qdev->ndev, "wqicb->wq_addr = 0x%llx\n",
-		   (unsigned long long)le64_to_cpu(wqicb->addr));
-	netdev_err(qdev->ndev, "wqicb->wq_cnsmr_idx_addr = 0x%llx\n",
-		   (unsigned long long)le64_to_cpu(wqicb->cnsmr_idx_addr));
-}
-
-void ql_dump_tx_ring(struct tx_ring *tx_ring)
-{
-	struct ql_adapter *qdev = tx_ring->qdev;
-
-	netdev_err(qdev->ndev, "===================== Dumping tx_ring %d ===============\n",
-		   tx_ring->wq_id);
-	netdev_err(qdev->ndev, "tx_ring->base = %p\n", tx_ring->wq_base);
-	netdev_err(qdev->ndev, "tx_ring->base_dma = 0x%llx\n",
-		   (unsigned long long)tx_ring->wq_base_dma);
-	netdev_err(qdev->ndev, "tx_ring->cnsmr_idx_sh_reg, addr = 0x%p, value = %d\n",
-		   tx_ring->cnsmr_idx_sh_reg,
-		   tx_ring->cnsmr_idx_sh_reg
-			? ql_read_sh_reg(tx_ring->cnsmr_idx_sh_reg) : 0);
-	netdev_err(qdev->ndev, "tx_ring->size = %d\n", tx_ring->wq_size);
-	netdev_err(qdev->ndev, "tx_ring->len = %d\n", tx_ring->wq_len);
-	netdev_err(qdev->ndev, "tx_ring->prod_idx_db_reg = %p\n", tx_ring->prod_idx_db_reg);
-	netdev_err(qdev->ndev, "tx_ring->valid_db_reg = %p\n", tx_ring->valid_db_reg);
-	netdev_err(qdev->ndev, "tx_ring->prod_idx = %d\n", tx_ring->prod_idx);
-	netdev_err(qdev->ndev, "tx_ring->cq_id = %d\n", tx_ring->cq_id);
-	netdev_err(qdev->ndev, "tx_ring->wq_id = %d\n", tx_ring->wq_id);
-	netdev_err(qdev->ndev, "tx_ring->q = %p\n", tx_ring->q);
-	netdev_err(qdev->ndev, "tx_ring->tx_count = %d\n", atomic_read(&tx_ring->tx_count));
-}
-
-void ql_dump_ricb(struct ricb *ricb)
-{
-	int i;
-	struct ql_adapter *qdev =
-		container_of(ricb, struct ql_adapter, ricb);
-
-	netdev_err(qdev->ndev, "===================== Dumping ricb ===============\n");
-	netdev_err(qdev->ndev, "Dumping ricb stuff...\n");
-
-	netdev_err(qdev->ndev, "ricb->base_cq = %d\n", ricb->base_cq & 0x1f);
-	netdev_err(qdev->ndev, "ricb->flags = %s%s%s%s%s%s%s%s%s\n",
-		   ricb->base_cq & RSS_L4K ? "RSS_L4K " : "",
-		   ricb->flags & RSS_L6K ? "RSS_L6K " : "",
-		   ricb->flags & RSS_LI ? "RSS_LI " : "",
-		   ricb->flags & RSS_LB ? "RSS_LB " : "",
-		   ricb->flags & RSS_LM ? "RSS_LM " : "",
-		   ricb->flags & RSS_RI4 ? "RSS_RI4 " : "",
-		   ricb->flags & RSS_RT4 ? "RSS_RT4 " : "",
-		   ricb->flags & RSS_RI6 ? "RSS_RI6 " : "",
-		   ricb->flags & RSS_RT6 ? "RSS_RT6 " : "");
-	netdev_err(qdev->ndev, "ricb->mask = 0x%.04x\n", le16_to_cpu(ricb->mask));
-	for (i = 0; i < 16; i++)
-		netdev_err(qdev->ndev, "ricb->hash_cq_id[%d] = 0x%.08x\n", i,
-			   le32_to_cpu(ricb->hash_cq_id[i]));
-	for (i = 0; i < 10; i++)
-		netdev_err(qdev->ndev, "ricb->ipv6_hash_key[%d] = 0x%.08x\n", i,
-			   le32_to_cpu(ricb->ipv6_hash_key[i]));
-	for (i = 0; i < 4; i++)
-		netdev_err(qdev->ndev, "ricb->ipv4_hash_key[%d] = 0x%.08x\n", i,
-			   le32_to_cpu(ricb->ipv4_hash_key[i]));
-}
-
-void ql_dump_cqicb(struct cqicb *cqicb)
-{
-	struct rx_ring *rx_ring = container_of(cqicb, struct rx_ring, cqicb);
-	struct ql_adapter *qdev = rx_ring->qdev;
-
-	netdev_err(qdev->ndev, "Dumping cqicb stuff...\n");
-
-	netdev_err(qdev->ndev, "cqicb->msix_vect = %d\n", cqicb->msix_vect);
-	netdev_err(qdev->ndev, "cqicb->flags = %x\n", cqicb->flags);
-	netdev_err(qdev->ndev, "cqicb->len = %d\n", le16_to_cpu(cqicb->len));
-	netdev_err(qdev->ndev, "cqicb->addr = 0x%llx\n",
-		   (unsigned long long)le64_to_cpu(cqicb->addr));
-	netdev_err(qdev->ndev, "cqicb->prod_idx_addr = 0x%llx\n",
-		   (unsigned long long)le64_to_cpu(cqicb->prod_idx_addr));
-	netdev_err(qdev->ndev, "cqicb->pkt_delay = 0x%.04x\n",
-		   le16_to_cpu(cqicb->pkt_delay));
-	netdev_err(qdev->ndev, "cqicb->irq_delay = 0x%.04x\n",
-		   le16_to_cpu(cqicb->irq_delay));
-	netdev_err(qdev->ndev, "cqicb->lbq_addr = 0x%llx\n",
-		   (unsigned long long)le64_to_cpu(cqicb->lbq_addr));
-	netdev_err(qdev->ndev, "cqicb->lbq_buf_size = 0x%.04x\n",
-		   le16_to_cpu(cqicb->lbq_buf_size));
-	netdev_err(qdev->ndev, "cqicb->lbq_len = 0x%.04x\n",
-		   le16_to_cpu(cqicb->lbq_len));
-	netdev_err(qdev->ndev, "cqicb->sbq_addr = 0x%llx\n",
-		   (unsigned long long)le64_to_cpu(cqicb->sbq_addr));
-	netdev_err(qdev->ndev, "cqicb->sbq_buf_size = 0x%.04x\n",
-		   le16_to_cpu(cqicb->sbq_buf_size));
-	netdev_err(qdev->ndev, "cqicb->sbq_len = 0x%.04x\n",
-		   le16_to_cpu(cqicb->sbq_len));
-}
-
-static const char *qlge_rx_ring_type_name(struct rx_ring *rx_ring)
-{
-	struct ql_adapter *qdev = rx_ring->qdev;
-
-	if (rx_ring->cq_id < qdev->rss_ring_count)
-		return "RX COMPLETION";
-	else
-		return "TX COMPLETION";
-};
-
-void ql_dump_rx_ring(struct rx_ring *rx_ring)
-{
-	struct ql_adapter *qdev = rx_ring->qdev;
-
-	netdev_err(qdev->ndev,
-		   "===================== Dumping rx_ring %d ===============\n",
-		   rx_ring->cq_id);
-	netdev_err(qdev->ndev,
-		   "Dumping rx_ring %d, type = %s\n", rx_ring->cq_id,
-		   qlge_rx_ring_type_name(rx_ring));
-	netdev_err(qdev->ndev, "rx_ring->cqicb = %p\n", &rx_ring->cqicb);
-	netdev_err(qdev->ndev, "rx_ring->cq_base = %p\n", rx_ring->cq_base);
-	netdev_err(qdev->ndev, "rx_ring->cq_base_dma = %llx\n",
-		   (unsigned long long)rx_ring->cq_base_dma);
-	netdev_err(qdev->ndev, "rx_ring->cq_size = %d\n", rx_ring->cq_size);
-	netdev_err(qdev->ndev, "rx_ring->cq_len = %d\n", rx_ring->cq_len);
-	netdev_err(qdev->ndev,
-		   "rx_ring->prod_idx_sh_reg, addr = 0x%p, value = %d\n",
-		   rx_ring->prod_idx_sh_reg,
-		   rx_ring->prod_idx_sh_reg ? ql_read_sh_reg(rx_ring->prod_idx_sh_reg) : 0);
-	netdev_err(qdev->ndev, "rx_ring->prod_idx_sh_reg_dma = %llx\n",
-		   (unsigned long long)rx_ring->prod_idx_sh_reg_dma);
-	netdev_err(qdev->ndev, "rx_ring->cnsmr_idx_db_reg = %p\n",
-		   rx_ring->cnsmr_idx_db_reg);
-	netdev_err(qdev->ndev, "rx_ring->cnsmr_idx = %d\n", rx_ring->cnsmr_idx);
-	netdev_err(qdev->ndev, "rx_ring->curr_entry = %p\n", rx_ring->curr_entry);
-	netdev_err(qdev->ndev, "rx_ring->valid_db_reg = %p\n", rx_ring->valid_db_reg);
-
-	netdev_err(qdev->ndev, "rx_ring->lbq.base = %p\n", rx_ring->lbq.base);
-	netdev_err(qdev->ndev, "rx_ring->lbq.base_dma = %llx\n",
-		   (unsigned long long)rx_ring->lbq.base_dma);
-	netdev_err(qdev->ndev, "rx_ring->lbq.base_indirect = %p\n",
-		   rx_ring->lbq.base_indirect);
-	netdev_err(qdev->ndev, "rx_ring->lbq.base_indirect_dma = %llx\n",
-		   (unsigned long long)rx_ring->lbq.base_indirect_dma);
-	netdev_err(qdev->ndev, "rx_ring->lbq = %p\n", rx_ring->lbq.queue);
-	netdev_err(qdev->ndev, "rx_ring->lbq.prod_idx_db_reg = %p\n",
-		   rx_ring->lbq.prod_idx_db_reg);
-	netdev_err(qdev->ndev, "rx_ring->lbq.next_to_use = %d\n", rx_ring->lbq.next_to_use);
-	netdev_err(qdev->ndev, "rx_ring->lbq.next_to_clean = %d\n", rx_ring->lbq.next_to_clean);
-
-	netdev_err(qdev->ndev, "rx_ring->sbq.base = %p\n", rx_ring->sbq.base);
-	netdev_err(qdev->ndev, "rx_ring->sbq.base_dma = %llx\n",
-		   (unsigned long long)rx_ring->sbq.base_dma);
-	netdev_err(qdev->ndev, "rx_ring->sbq.base_indirect = %p\n",
-		   rx_ring->sbq.base_indirect);
-	netdev_err(qdev->ndev, "rx_ring->sbq.base_indirect_dma = %llx\n",
-		   (unsigned long long)rx_ring->sbq.base_indirect_dma);
-	netdev_err(qdev->ndev, "rx_ring->sbq = %p\n", rx_ring->sbq.queue);
-	netdev_err(qdev->ndev, "rx_ring->sbq.prod_idx_db_reg addr = %p\n",
-		   rx_ring->sbq.prod_idx_db_reg);
-	netdev_err(qdev->ndev, "rx_ring->sbq.next_to_use = %d\n", rx_ring->sbq.next_to_use);
-	netdev_err(qdev->ndev, "rx_ring->sbq.next_to_clean = %d\n", rx_ring->sbq.next_to_clean);
-	netdev_err(qdev->ndev, "rx_ring->cq_id = %d\n", rx_ring->cq_id);
-	netdev_err(qdev->ndev, "rx_ring->irq = %d\n", rx_ring->irq);
-	netdev_err(qdev->ndev, "rx_ring->cpu = %d\n", rx_ring->cpu);
-	netdev_err(qdev->ndev, "rx_ring->qdev = %p\n", rx_ring->qdev);
-}
-
-void ql_dump_hw_cb(struct ql_adapter *qdev, int size, u32 bit, u16 q_id)
-{
-	void *ptr;
-
-	netdev_err(qdev->ndev, "%s: Enter\n", __func__);
-
-	ptr = kmalloc(size, GFP_ATOMIC);
-	if (!ptr)
-		return;
-
-	if (ql_write_cfg(qdev, ptr, size, bit, q_id)) {
-		netdev_err(qdev->ndev, "%s: Failed to upload control block!\n", __func__);
-		goto fail_it;
-	}
-	switch (bit) {
-	case CFG_DRQ:
-		ql_dump_wqicb((struct wqicb *)ptr);
-		break;
-	case CFG_DCQ:
-		ql_dump_cqicb((struct cqicb *)ptr);
-		break;
-	case CFG_DR:
-		ql_dump_ricb((struct ricb *)ptr);
-		break;
-	default:
-		netdev_err(qdev->ndev, "%s: Invalid bit value = %x\n", __func__, bit);
-		break;
-	}
-fail_it:
-	kfree(ptr);
-}
-#endif
-
-#ifdef QL_OB_DUMP
-void ql_dump_tx_desc(struct ql_adapter *qdev, struct tx_buf_desc *tbd)
-{
-	netdev_err(qdev->ndev, "tbd->addr  = 0x%llx\n",
-		   le64_to_cpu((u64)tbd->addr));
-	netdev_err(qdev->ndev, "tbd->len   = %d\n",
-		   le32_to_cpu(tbd->len & TX_DESC_LEN_MASK));
-	netdev_err(qdev->ndev, "tbd->flags = %s %s\n",
-		   tbd->len & TX_DESC_C ? "C" : ".",
-		   tbd->len & TX_DESC_E ? "E" : ".");
-	tbd++;
-	netdev_err(qdev->ndev, "tbd->addr  = 0x%llx\n",
-		   le64_to_cpu((u64)tbd->addr));
-	netdev_err(qdev->ndev, "tbd->len   = %d\n",
-		   le32_to_cpu(tbd->len & TX_DESC_LEN_MASK));
-	netdev_err(qdev->ndev, "tbd->flags = %s %s\n",
-		   tbd->len & TX_DESC_C ? "C" : ".",
-		   tbd->len & TX_DESC_E ? "E" : ".");
-	tbd++;
-	netdev_err(qdev->ndev, "tbd->addr  = 0x%llx\n",
-		   le64_to_cpu((u64)tbd->addr));
-	netdev_err(qdev->ndev, "tbd->len   = %d\n",
-		   le32_to_cpu(tbd->len & TX_DESC_LEN_MASK));
-	netdev_err(qdev->ndev, "tbd->flags = %s %s\n",
-		   tbd->len & TX_DESC_C ? "C" : ".",
-		   tbd->len & TX_DESC_E ? "E" : ".");
-}
-
-void ql_dump_ob_mac_iocb(struct ql_adapter *qdev, struct ob_mac_iocb_req *ob_mac_iocb)
-{
-	struct ob_mac_tso_iocb_req *ob_mac_tso_iocb =
-	    (struct ob_mac_tso_iocb_req *)ob_mac_iocb;
-	struct tx_buf_desc *tbd;
-	u16 frame_len;
-
-	netdev_err(qdev->ndev, "%s\n", __func__);
-	netdev_err(qdev->ndev, "opcode         = %s\n",
-		   (ob_mac_iocb->opcode == OPCODE_OB_MAC_IOCB) ? "MAC" : "TSO");
-	netdev_err(qdev->ndev, "flags1          = %s %s %s %s %s\n",
-		   ob_mac_tso_iocb->flags1 & OB_MAC_TSO_IOCB_OI ? "OI" : "",
-		   ob_mac_tso_iocb->flags1 & OB_MAC_TSO_IOCB_I ? "I" : "",
-		   ob_mac_tso_iocb->flags1 & OB_MAC_TSO_IOCB_D ? "D" : "",
-		   ob_mac_tso_iocb->flags1 & OB_MAC_TSO_IOCB_IP4 ? "IP4" : "",
-		   ob_mac_tso_iocb->flags1 & OB_MAC_TSO_IOCB_IP6 ? "IP6" : "");
-	netdev_err(qdev->ndev, "flags2          = %s %s %s\n",
-		   ob_mac_tso_iocb->flags2 & OB_MAC_TSO_IOCB_LSO ? "LSO" : "",
-		   ob_mac_tso_iocb->flags2 & OB_MAC_TSO_IOCB_UC ? "UC" : "",
-		   ob_mac_tso_iocb->flags2 & OB_MAC_TSO_IOCB_TC ? "TC" : "");
-	netdev_err(qdev->ndev, "flags3          = %s %s %s\n",
-		   ob_mac_tso_iocb->flags3 & OB_MAC_TSO_IOCB_IC ? "IC" : "",
-		   ob_mac_tso_iocb->flags3 & OB_MAC_TSO_IOCB_DFP ? "DFP" : "",
-		   ob_mac_tso_iocb->flags3 & OB_MAC_TSO_IOCB_V ? "V" : "");
-	netdev_err(qdev->ndev, "tid = %x\n", ob_mac_iocb->tid);
-	netdev_err(qdev->ndev, "txq_idx = %d\n", ob_mac_iocb->txq_idx);
-	netdev_err(qdev->ndev, "vlan_tci      = %x\n", ob_mac_tso_iocb->vlan_tci);
-	if (ob_mac_iocb->opcode == OPCODE_OB_MAC_TSO_IOCB) {
-		netdev_err(qdev->ndev, "frame_len      = %d\n",
-			   le32_to_cpu(ob_mac_tso_iocb->frame_len));
-		netdev_err(qdev->ndev, "mss      = %d\n",
-			   le16_to_cpu(ob_mac_tso_iocb->mss));
-		netdev_err(qdev->ndev, "prot_hdr_len   = %d\n",
-			   le16_to_cpu(ob_mac_tso_iocb->total_hdrs_len));
-		netdev_err(qdev->ndev, "hdr_offset     = 0x%.04x\n",
-			   le16_to_cpu(ob_mac_tso_iocb->net_trans_offset));
-		frame_len = le32_to_cpu(ob_mac_tso_iocb->frame_len);
-	} else {
-		netdev_err(qdev->ndev, "frame_len      = %d\n",
-			   le16_to_cpu(ob_mac_iocb->frame_len));
-		frame_len = le16_to_cpu(ob_mac_iocb->frame_len);
-	}
-	tbd = &ob_mac_iocb->tbd[0];
-	ql_dump_tx_desc(qdev, tbd);
-}
-
-void ql_dump_ob_mac_rsp(struct ql_adapter *qdev, struct ob_mac_iocb_rsp *ob_mac_rsp)
-{
-	netdev_err(qdev->ndev, "%s\n", __func__);
-	netdev_err(qdev->ndev, "opcode         = %d\n", ob_mac_rsp->opcode);
-	netdev_err(qdev->ndev, "flags          = %s %s %s %s %s %s %s\n",
-		   ob_mac_rsp->flags1 & OB_MAC_IOCB_RSP_OI ?
-			"OI" : ".", ob_mac_rsp->flags1 & OB_MAC_IOCB_RSP_I ? "I" : ".",
-		   ob_mac_rsp->flags1 & OB_MAC_IOCB_RSP_E ? "E" : ".",
-		   ob_mac_rsp->flags1 & OB_MAC_IOCB_RSP_S ? "S" : ".",
-		   ob_mac_rsp->flags1 & OB_MAC_IOCB_RSP_L ? "L" : ".",
-		   ob_mac_rsp->flags1 & OB_MAC_IOCB_RSP_P ? "P" : ".",
-		   ob_mac_rsp->flags2 & OB_MAC_IOCB_RSP_B ? "B" : ".");
-	netdev_err(qdev->ndev, "tid = %x\n", ob_mac_rsp->tid);
-}
-#endif
-
-#ifdef QL_IB_DUMP
-void ql_dump_ib_mac_rsp(struct ql_adapter *qdev, struct ib_mac_iocb_rsp *ib_mac_rsp)
-{
-	netdev_err(qdev->ndev, "%s\n", __func__);
-	netdev_err(qdev->ndev, "opcode         = 0x%x\n", ib_mac_rsp->opcode);
-	netdev_err(qdev->ndev, "flags1 = %s%s%s%s%s%s\n",
-		   ib_mac_rsp->flags1 & IB_MAC_IOCB_RSP_OI ? "OI " : "",
-		   ib_mac_rsp->flags1 & IB_MAC_IOCB_RSP_I ? "I " : "",
-		   ib_mac_rsp->flags1 & IB_MAC_IOCB_RSP_TE ? "TE " : "",
-		   ib_mac_rsp->flags1 & IB_MAC_IOCB_RSP_NU ? "NU " : "",
-		   ib_mac_rsp->flags1 & IB_MAC_IOCB_RSP_IE ? "IE " : "",
-		   ib_mac_rsp->flags1 & IB_MAC_IOCB_RSP_B ? "B " : "");
-
-	if (ib_mac_rsp->flags1 & IB_MAC_IOCB_RSP_M_MASK)
-		netdev_err(qdev->ndev, "%s%s%s Multicast\n",
-			   (ib_mac_rsp->flags1 & IB_MAC_IOCB_RSP_M_MASK) ==
-			   IB_MAC_IOCB_RSP_M_HASH ? "Hash" : "",
-			   (ib_mac_rsp->flags1 & IB_MAC_IOCB_RSP_M_MASK) ==
-			   IB_MAC_IOCB_RSP_M_REG ? "Registered" : "",
-			   (ib_mac_rsp->flags1 & IB_MAC_IOCB_RSP_M_MASK) ==
-			   IB_MAC_IOCB_RSP_M_PROM ? "Promiscuous" : "");
-
-	netdev_err(qdev->ndev, "flags2 = %s%s%s%s%s\n",
-		   (ib_mac_rsp->flags2 & IB_MAC_IOCB_RSP_P) ? "P " : "",
-		   (ib_mac_rsp->flags2 & IB_MAC_IOCB_RSP_V) ? "V " : "",
-		   (ib_mac_rsp->flags2 & IB_MAC_IOCB_RSP_U) ? "U " : "",
-		   (ib_mac_rsp->flags2 & IB_MAC_IOCB_RSP_T) ? "T " : "",
-		   (ib_mac_rsp->flags2 & IB_MAC_IOCB_RSP_FO) ? "FO " : "");
-
-	if (ib_mac_rsp->flags2 & IB_MAC_IOCB_RSP_ERR_MASK)
-		netdev_err(qdev->ndev, "%s%s%s%s%s error\n",
-			   (ib_mac_rsp->flags2 & IB_MAC_IOCB_RSP_ERR_MASK) ==
-			   IB_MAC_IOCB_RSP_ERR_OVERSIZE ? "oversize" : "",
-			   (ib_mac_rsp->flags2 & IB_MAC_IOCB_RSP_ERR_MASK) ==
-			   IB_MAC_IOCB_RSP_ERR_UNDERSIZE ? "undersize" : "",
-			   (ib_mac_rsp->flags2 & IB_MAC_IOCB_RSP_ERR_MASK) ==
-			   IB_MAC_IOCB_RSP_ERR_PREAMBLE ? "preamble" : "",
-			   (ib_mac_rsp->flags2 & IB_MAC_IOCB_RSP_ERR_MASK) ==
-			   IB_MAC_IOCB_RSP_ERR_FRAME_LEN ? "frame length" : "",
-			   (ib_mac_rsp->flags2 & IB_MAC_IOCB_RSP_ERR_MASK) ==
-			   IB_MAC_IOCB_RSP_ERR_CRC ? "CRC" : "");
-
-	netdev_err(qdev->ndev, "flags3 = %s%s\n",
-		   ib_mac_rsp->flags3 & IB_MAC_IOCB_RSP_DS ? "DS " : "",
-		   ib_mac_rsp->flags3 & IB_MAC_IOCB_RSP_DL ? "DL " : "");
-
-	if (ib_mac_rsp->flags3 & IB_MAC_IOCB_RSP_RSS_MASK)
-		netdev_err(qdev->ndev, "RSS flags = %s%s%s%s\n",
-			   ((ib_mac_rsp->flags3 & IB_MAC_IOCB_RSP_RSS_MASK) ==
-			    IB_MAC_IOCB_RSP_M_IPV4) ? "IPv4 RSS" : "",
-			   ((ib_mac_rsp->flags3 & IB_MAC_IOCB_RSP_RSS_MASK) ==
-			    IB_MAC_IOCB_RSP_M_IPV6) ? "IPv6 RSS " : "",
-			   ((ib_mac_rsp->flags3 & IB_MAC_IOCB_RSP_RSS_MASK) ==
-			    IB_MAC_IOCB_RSP_M_TCP_V4) ? "TCP/IPv4 RSS" : "",
-			   ((ib_mac_rsp->flags3 & IB_MAC_IOCB_RSP_RSS_MASK) ==
-			    IB_MAC_IOCB_RSP_M_TCP_V6) ? "TCP/IPv6 RSS" : "");
-
-	netdev_err(qdev->ndev, "data_len	= %d\n",
-		   le32_to_cpu(ib_mac_rsp->data_len));
-	netdev_err(qdev->ndev, "data_addr    = 0x%llx\n",
-		   (unsigned long long)le64_to_cpu(ib_mac_rsp->data_addr));
-	if (ib_mac_rsp->flags3 & IB_MAC_IOCB_RSP_RSS_MASK)
-		netdev_err(qdev->ndev, "rss    = %x\n",
-			   le32_to_cpu(ib_mac_rsp->rss));
-	if (ib_mac_rsp->flags2 & IB_MAC_IOCB_RSP_V)
-		netdev_err(qdev->ndev, "vlan_id    = %x\n",
-			   le16_to_cpu(ib_mac_rsp->vlan_id));
-
-	netdev_err(qdev->ndev, "flags4 = %s%s%s\n",
-		   ib_mac_rsp->flags4 & IB_MAC_IOCB_RSP_HV ? "HV " : "",
-		   ib_mac_rsp->flags4 & IB_MAC_IOCB_RSP_HS ? "HS " : "",
-		   ib_mac_rsp->flags4 & IB_MAC_IOCB_RSP_HL ? "HL " : "");
-
-	if (ib_mac_rsp->flags4 & IB_MAC_IOCB_RSP_HV) {
-		netdev_err(qdev->ndev, "hdr length	= %d\n",
-			   le32_to_cpu(ib_mac_rsp->hdr_len));
-		netdev_err(qdev->ndev, "hdr addr    = 0x%llx\n",
-			   (unsigned long long)le64_to_cpu(ib_mac_rsp->hdr_addr));
-	}
-}
-#endif
-
-#ifdef QL_ALL_DUMP
-void ql_dump_all(struct ql_adapter *qdev)
-{
-	int i;
-
-	QL_DUMP_REGS(qdev);
-	QL_DUMP_QDEV(qdev);
-	for (i = 0; i < qdev->tx_ring_count; i++) {
-		QL_DUMP_TX_RING(&qdev->tx_ring[i]);
-		QL_DUMP_WQICB((struct wqicb *)&qdev->tx_ring[i]);
-	}
-	for (i = 0; i < qdev->rx_ring_count; i++) {
-		QL_DUMP_RX_RING(&qdev->rx_ring[i]);
-		QL_DUMP_CQICB((struct cqicb *)&qdev->rx_ring[i]);
-	}
-}
-#endif
-=======
-}
->>>>>>> f642729d
+}
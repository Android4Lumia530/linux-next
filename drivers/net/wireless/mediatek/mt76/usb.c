--- conflicted
+++ resolved
@@ -806,28 +806,18 @@
 }
 EXPORT_SYMBOL_GPL(mt76u_resume_rx);
 
-<<<<<<< HEAD
-static void mt76u_tx_worker(struct mt76_worker *w)
-{
-	struct mt76_dev *dev = container_of(w, struct mt76_dev, tx_worker);
-=======
 static void mt76u_status_worker(struct mt76_worker *w)
 {
 	struct mt76_usb *usb = container_of(w, struct mt76_usb, status_worker);
 	struct mt76_dev *dev = container_of(usb, struct mt76_dev, usb);
->>>>>>> f642729d
 	struct mt76_queue_entry entry;
 	struct mt76_queue *q;
 	int i;
 
 	for (i = 0; i < IEEE80211_NUM_ACS; i++) {
-<<<<<<< HEAD
-		q = dev->q_tx[i];
-=======
 		q = dev->phy.q_tx[i];
 		if (!q)
 			continue;
->>>>>>> f642729d
 
 		while (q->queued > 0) {
 			if (!q->entry[q->tail].done)
@@ -839,21 +829,10 @@
 			mt76_queue_tx_complete(dev, q, &entry);
 		}
 
-<<<<<<< HEAD
-		wake = q->stopped && q->queued < q->ndesc - 8;
-		if (wake)
-			q->stopped = false;
-
 		if (!q->queued)
 			wake_up(&dev->tx_wait);
 
-		mt76_txq_schedule(&dev->phy, i);
-=======
-		if (!q->queued)
-			wake_up(&dev->tx_wait);
-
 		mt76_worker_schedule(&dev->tx_worker);
->>>>>>> f642729d
 
 		if (dev->drv->tx_status_data &&
 		    !test_and_set_bit(MT76_READING_STATS, &dev->phy.state))
@@ -895,11 +874,7 @@
 		dev_err(dev->dev, "tx urb failed: %d\n", urb->status);
 	e->done = true;
 
-<<<<<<< HEAD
-	mt76_worker_schedule(&dev->tx_worker);
-=======
 	mt76_worker_schedule(&dev->usb.status_worker);
->>>>>>> f642729d
 }
 
 static int
@@ -926,10 +901,6 @@
 		   struct sk_buff *skb, struct mt76_wcid *wcid,
 		   struct ieee80211_sta *sta)
 {
-<<<<<<< HEAD
-	struct mt76_queue *q = dev->q_tx[qid];
-=======
->>>>>>> f642729d
 	struct mt76_tx_info tx_info = {
 		.skb = skb,
 	};
@@ -1008,11 +979,7 @@
 
 	for (i = 0; i <= MT_TXQ_PSD; i++) {
 		if (i >= IEEE80211_NUM_ACS) {
-<<<<<<< HEAD
-			dev->q_tx[i] = dev->q_tx[0];
-=======
 			dev->phy.q_tx[i] = dev->phy.q_tx[0];
->>>>>>> f642729d
 			continue;
 		}
 
@@ -1022,13 +989,9 @@
 
 		spin_lock_init(&q->lock);
 		q->hw_idx = mt76u_ac_to_hwq(dev, i);
-<<<<<<< HEAD
-		dev->q_tx[i] = q;
-=======
 		q->qid = i;
 
 		dev->phy.q_tx[i] = q;
->>>>>>> f642729d
 
 		q->entry = devm_kcalloc(dev->dev,
 					MT_NUM_TX_ENTRIES, sizeof(*q->entry),
@@ -1057,11 +1020,7 @@
 		struct mt76_queue *q;
 		int j;
 
-<<<<<<< HEAD
-		q = dev->q_tx[i];
-=======
 		q = dev->phy.q_tx[i];
->>>>>>> f642729d
 		if (!q)
 			continue;
 
@@ -1076,11 +1035,7 @@
 {
 	int ret;
 
-<<<<<<< HEAD
-	mt76_worker_disable(&dev->tx_worker);
-=======
 	mt76_worker_disable(&dev->usb.status_worker);
->>>>>>> f642729d
 
 	ret = wait_event_timeout(dev->tx_wait, !mt76_has_tx_pending(&dev->phy),
 				 HZ / 5);
@@ -1092,11 +1047,7 @@
 		dev_err(dev->dev, "timed out waiting for pending tx\n");
 
 		for (i = 0; i < IEEE80211_NUM_ACS; i++) {
-<<<<<<< HEAD
-			q = dev->q_tx[i];
-=======
 			q = dev->phy.q_tx[i];
->>>>>>> f642729d
 			if (!q)
 				continue;
 
@@ -1104,25 +1055,12 @@
 				usb_kill_urb(q->entry[j].urb);
 		}
 
-<<<<<<< HEAD
-=======
 		mt76_worker_disable(&dev->tx_worker);
 
->>>>>>> f642729d
 		/* On device removal we maight queue skb's, but mt76u_tx_kick()
 		 * will fail to submit urb, cleanup those skb's manually.
 		 */
 		for (i = 0; i < IEEE80211_NUM_ACS; i++) {
-<<<<<<< HEAD
-			q = dev->q_tx[i];
-			if (!q)
-				continue;
-
-			entry = q->entry[q->tail];
-			q->entry[q->tail].done = false;
-
-			mt76_queue_tx_complete(dev, q, &entry);
-=======
 			q = dev->phy.q_tx[i];
 			if (!q)
 				continue;
@@ -1132,7 +1070,6 @@
 				q->entry[q->tail].done = false;
 				mt76_queue_tx_complete(dev, q, &entry);
 			}
->>>>>>> f642729d
 		}
 
 		mt76_worker_enable(&dev->tx_worker);
@@ -1141,11 +1078,7 @@
 	cancel_work_sync(&dev->usb.stat_work);
 	clear_bit(MT76_READING_STATS, &dev->phy.state);
 
-<<<<<<< HEAD
-	mt76_worker_enable(&dev->tx_worker);
-=======
 	mt76_worker_enable(&dev->usb.status_worker);
->>>>>>> f642729d
 
 	mt76_tx_status_check(dev, NULL, true);
 }
@@ -1196,11 +1129,6 @@
 	mt76u_ops.rmw = ext ? mt76u_rmw_ext : mt76u_rmw;
 	mt76u_ops.write_copy = ext ? mt76u_copy_ext : mt76u_copy;
 
-<<<<<<< HEAD
-	dev->tx_worker.fn = mt76u_tx_worker;
-	tasklet_init(&usb->rx_tasklet, mt76u_rx_tasklet, (unsigned long)dev);
-=======
->>>>>>> f642729d
 	INIT_WORK(&usb->stat_work, mt76u_tx_status_data);
 
 	usb->data_len = usb_maxpacket(udev, usb_sndctrlpipe(udev, 0), 1);

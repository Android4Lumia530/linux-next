--- conflicted
+++ resolved
@@ -67,11 +67,7 @@
 			    struct mt76_tx_info *tx_info)
 {
 	struct mt76x02_dev *dev = container_of(mdev, struct mt76x02_dev, mt76);
-<<<<<<< HEAD
-	int pid, len = tx_info->skb->len, ep = q2ep(mdev->q_tx[qid]->hw_idx);
-=======
 	int pid, len = tx_info->skb->len, ep = q2ep(dev->mphy.q_tx[qid]->hw_idx);
->>>>>>> 356006a6
 	struct mt76x02_txwi *txwi;
 	bool ampdu = IEEE80211_SKB_CB(tx_info->skb)->flags & IEEE80211_TX_CTL_AMPDU;
 	enum mt76_qsel qsel;

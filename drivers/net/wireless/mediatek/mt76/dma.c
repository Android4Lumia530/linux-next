--- conflicted
+++ resolved
@@ -72,17 +72,11 @@
 {
 	struct mt76_txwi_cache *t;
 
-<<<<<<< HEAD
-	while ((t = __mt76_get_txwi(dev)) != NULL)
-		dma_unmap_single(dev->dev, t->dma_addr, dev->drv->txwi_size,
-				 DMA_TO_DEVICE);
-=======
 	local_bh_disable();
 	while ((t = __mt76_get_txwi(dev)) != NULL)
 		dma_unmap_single(dev->dev, t->dma_addr, dev->drv->txwi_size,
 				 DMA_TO_DEVICE);
 	local_bh_enable();
->>>>>>> f642729d
 }
 
 static int
@@ -226,13 +220,7 @@
 static void
 mt76_dma_tx_cleanup(struct mt76_dev *dev, struct mt76_queue *q, bool flush)
 {
-<<<<<<< HEAD
-	struct mt76_queue *q = dev->q_tx[qid];
 	struct mt76_queue_entry entry;
-	bool wake = false;
-=======
-	struct mt76_queue_entry entry;
->>>>>>> f642729d
 	int last;
 
 	if (!q)
@@ -268,12 +256,6 @@
 
 	if (!q->queued)
 		wake_up(&dev->tx_wait);
-<<<<<<< HEAD
-
-	if (wake)
-		ieee80211_wake_queue(dev->hw, qid);
-=======
->>>>>>> f642729d
 }
 
 static void *
@@ -327,10 +309,6 @@
 mt76_dma_tx_queue_skb_raw(struct mt76_dev *dev, struct mt76_queue *q,
 			  struct sk_buff *skb, u32 tx_info)
 {
-<<<<<<< HEAD
-	struct mt76_queue *q = dev->q_tx[qid];
-=======
->>>>>>> f642729d
 	struct mt76_queue_buf buf;
 	dma_addr_t addr;
 
@@ -362,10 +340,6 @@
 		      struct sk_buff *skb, struct mt76_wcid *wcid,
 		      struct ieee80211_sta *sta)
 {
-<<<<<<< HEAD
-	struct mt76_queue *q = dev->q_tx[qid];
-=======
->>>>>>> f642729d
 	struct mt76_tx_info tx_info = {
 		.skb = skb,
 	};
@@ -444,13 +418,7 @@
 	}
 #endif
 
-<<<<<<< HEAD
-	e.skb = tx_info.skb;
-	e.txwi = t;
-	dev->drv->tx_complete_skb(dev, &e);
-=======
 	dev_kfree_skb(tx_info.skb);
->>>>>>> f642729d
 	mt76_put_txwi(dev, t);
 	return ret;
 }

// SPDX-License-Identifier: ISC
/* Copyright (C) 2020 MediaTek Inc. */

#include "mt7915.h"
#include "../dma.h"
#include "mac.h"

int mt7915_init_tx_queues(struct mt7915_phy *phy, int idx, int n_desc)
{
<<<<<<< HEAD
	struct mt76_queue *hwq;
	int err, i;

	hwq = devm_kzalloc(dev->mt76.dev, sizeof(*hwq), GFP_KERNEL);
	if (!hwq)
		return -ENOMEM;

	err = mt76_queue_alloc(dev, hwq, MT7915_TXQ_BAND0, n_desc, 0,
			       MT_TX_RING_BASE);
	if (err < 0)
		return err;

	for (i = 0; i < MT_TXQ_MCU; i++)
		dev->mt76.q_tx[i] = hwq;

	return 0;
}

static int
mt7915_init_mcu_queue(struct mt7915_dev *dev, int qid, int idx, int n_desc)
{
	struct mt76_queue *hwq;
	int err;

	hwq = devm_kzalloc(dev->mt76.dev, sizeof(*hwq), GFP_KERNEL);
	if (!hwq)
		return -ENOMEM;

	err = mt76_queue_alloc(dev, hwq, idx, n_desc, 0, MT_TX_RING_BASE);
	if (err < 0)
		return err;

	dev->mt76.q_tx[qid] = hwq;
=======
	int i, err;

	err = mt76_init_tx_queue(phy->mt76, 0, idx, n_desc, MT_TX_RING_BASE);
	if (err < 0)
		return err;

	for (i = 0; i <= MT_TXQ_PSD; i++)
		phy->mt76->q_tx[i] = phy->mt76->q_tx[0];
>>>>>>> f642729d

	return 0;
}

void mt7915_queue_rx_skb(struct mt76_dev *mdev, enum mt76_rxq_id q,
			 struct sk_buff *skb)
{
	struct mt7915_dev *dev = container_of(mdev, struct mt7915_dev, mt76);
	__le32 *rxd = (__le32 *)skb->data;
	enum rx_pkt_type type;

	type = FIELD_GET(MT_RXD0_PKT_TYPE, le32_to_cpu(rxd[0]));

	switch (type) {
	case PKT_TYPE_TXRX_NOTIFY:
		mt7915_mac_tx_free(dev, skb);
		break;
	case PKT_TYPE_RX_EVENT:
		mt7915_mcu_rx_event(dev, skb);
		break;
#ifdef CONFIG_NL80211_TESTMODE
	case PKT_TYPE_TXRXV:
		mt7915_mac_fill_rx_vector(dev, skb);
		break;
#endif
	case PKT_TYPE_NORMAL:
		if (!mt7915_mac_fill_rx(dev, skb)) {
			mt76_rx(&dev->mt76, q, skb);
			return;
		}
		fallthrough;
	default:
		dev_kfree_skb(skb);
		break;
	}
}

static void
mt7915_tx_cleanup(struct mt7915_dev *dev)
{
<<<<<<< HEAD
	mt76_queue_tx_cleanup(dev, MT_TXQ_MCU, false);
	mt76_queue_tx_cleanup(dev, MT_TXQ_MCU_WA, false);
=======
	mt76_queue_tx_cleanup(dev, dev->mt76.q_mcu[MT_MCUQ_WM], false);
	mt76_queue_tx_cleanup(dev, dev->mt76.q_mcu[MT_MCUQ_WA], false);
>>>>>>> f642729d
}

static int mt7915_poll_tx(struct napi_struct *napi, int budget)
{
	struct mt7915_dev *dev;

	dev = container_of(napi, struct mt7915_dev, mt76.tx_napi);

	mt7915_tx_cleanup(dev);

	if (napi_complete_done(napi, 0))
		mt7915_irq_enable(dev, MT_INT_TX_DONE_MCU);
<<<<<<< HEAD
=======

	return 0;
}

static void __mt7915_dma_prefetch(struct mt7915_dev *dev, u32 ofs)
{
#define PREFETCH(base, depth)	((base) << 16 | (depth))
>>>>>>> f642729d

	mt76_wr(dev, MT_WFDMA0_RX_RING0_EXT_CTRL + ofs, PREFETCH(0x0, 0x4));
	mt76_wr(dev, MT_WFDMA0_RX_RING1_EXT_CTRL + ofs, PREFETCH(0x40, 0x4));
	mt76_wr(dev, MT_WFDMA0_RX_RING2_EXT_CTRL + ofs, PREFETCH(0x80, 0x0));

	mt76_wr(dev, MT_WFDMA1_TX_RING0_EXT_CTRL + ofs, PREFETCH(0x80, 0x4));
	mt76_wr(dev, MT_WFDMA1_TX_RING1_EXT_CTRL + ofs, PREFETCH(0xc0, 0x4));
	mt76_wr(dev, MT_WFDMA1_TX_RING2_EXT_CTRL + ofs, PREFETCH(0x100, 0x4));
	mt76_wr(dev, MT_WFDMA1_TX_RING3_EXT_CTRL + ofs, PREFETCH(0x140, 0x4));
	mt76_wr(dev, MT_WFDMA1_TX_RING4_EXT_CTRL + ofs, PREFETCH(0x180, 0x4));
	mt76_wr(dev, MT_WFDMA1_TX_RING5_EXT_CTRL + ofs, PREFETCH(0x1c0, 0x4));
	mt76_wr(dev, MT_WFDMA1_TX_RING6_EXT_CTRL + ofs, PREFETCH(0x200, 0x4));
	mt76_wr(dev, MT_WFDMA1_TX_RING7_EXT_CTRL + ofs, PREFETCH(0x240, 0x4));

	mt76_wr(dev, MT_WFDMA1_TX_RING16_EXT_CTRL + ofs, PREFETCH(0x280, 0x4));
	mt76_wr(dev, MT_WFDMA1_TX_RING17_EXT_CTRL + ofs, PREFETCH(0x2c0, 0x4));
	mt76_wr(dev, MT_WFDMA1_TX_RING18_EXT_CTRL + ofs, PREFETCH(0x300, 0x4));
	mt76_wr(dev, MT_WFDMA1_TX_RING19_EXT_CTRL + ofs, PREFETCH(0x340, 0x4));
	mt76_wr(dev, MT_WFDMA1_TX_RING20_EXT_CTRL + ofs, PREFETCH(0x380, 0x4));
	mt76_wr(dev, MT_WFDMA1_TX_RING21_EXT_CTRL + ofs, PREFETCH(0x3c0, 0x0));

	mt76_wr(dev, MT_WFDMA1_RX_RING0_EXT_CTRL + ofs, PREFETCH(0x3c0, 0x4));
	mt76_wr(dev, MT_WFDMA1_RX_RING1_EXT_CTRL + ofs, PREFETCH(0x400, 0x4));
	mt76_wr(dev, MT_WFDMA1_RX_RING2_EXT_CTRL + ofs, PREFETCH(0x440, 0x4));
	mt76_wr(dev, MT_WFDMA1_RX_RING3_EXT_CTRL + ofs, PREFETCH(0x480, 0x0));
}

void mt7915_dma_prefetch(struct mt7915_dev *dev)
{
	__mt7915_dma_prefetch(dev, 0);
	if (dev->hif2)
		__mt7915_dma_prefetch(dev, MT_WFDMA1_PCIE1_BASE - MT_WFDMA1_BASE);
}

static u32 __mt7915_reg_addr(struct mt7915_dev *dev, u32 addr)
{
	static const struct {
		u32 phys;
		u32 mapped;
		u32 size;
	} fixed_map[] = {
		{ 0x54000000, 0x02000, 0x1000 }, /* WFDMA PCIE0 MCU DMA0 */
		{ 0x55000000, 0x03000, 0x1000 }, /* WFDMA PCIE0 MCU DMA1 */
		{ 0x58000000, 0x06000, 0x1000 }, /* WFDMA PCIE1 MCU DMA0 (MEM_DMA) */
		{ 0x59000000, 0x07000, 0x1000 }, /* WFDMA PCIE1 MCU DMA1 */
		{ 0x7c000000, 0xf0000, 0x10000 }, /* CONN_INFRA */
		{ 0x7c020000, 0xd0000, 0x10000 }, /* CONN_INFRA, WFDMA */
		{ 0x80020000, 0xb0000, 0x10000 }, /* WF_TOP_MISC_OFF */
		{ 0x81020000, 0xc0000, 0x10000 }, /* WF_TOP_MISC_ON */
		{ 0x820c0000, 0x08000, 0x4000 }, /* WF_UMAC_TOP (PLE) */
		{ 0x820c8000, 0x0c000, 0x2000 }, /* WF_UMAC_TOP (PSE) */
		{ 0x820cc000, 0x0e000, 0x2000 }, /* WF_UMAC_TOP (PP) */
		{ 0x820ce000, 0x21c00, 0x0200 }, /* WF_LMAC_TOP (WF_SEC) */
		{ 0x820cf000, 0x22000, 0x1000 }, /* WF_LMAC_TOP (WF_PF) */
		{ 0x820d0000, 0x30000, 0x10000 }, /* WF_LMAC_TOP (WF_WTBLON) */
		{ 0x820e0000, 0x20000, 0x0400 }, /* WF_LMAC_TOP BN0 (WF_CFG) */
		{ 0x820e1000, 0x20400, 0x0200 }, /* WF_LMAC_TOP BN0 (WF_TRB) */
		{ 0x820e2000, 0x20800, 0x0400 }, /* WF_LMAC_TOP BN0 (WF_AGG) */
		{ 0x820e3000, 0x20c00, 0x0400 }, /* WF_LMAC_TOP BN0 (WF_ARB) */
		{ 0x820e4000, 0x21000, 0x0400 }, /* WF_LMAC_TOP BN0 (WF_TMAC) */
		{ 0x820e5000, 0x21400, 0x0800 }, /* WF_LMAC_TOP BN0 (WF_RMAC) */
		{ 0x820e7000, 0x21e00, 0x0200 }, /* WF_LMAC_TOP BN0 (WF_DMA) */
		{ 0x820e9000, 0x23400, 0x0200 }, /* WF_LMAC_TOP BN0 (WF_WTBLOFF) */
		{ 0x820ea000, 0x24000, 0x0200 }, /* WF_LMAC_TOP BN0 (WF_ETBF) */
		{ 0x820eb000, 0x24200, 0x0400 }, /* WF_LMAC_TOP BN0 (WF_LPON) */
		{ 0x820ec000, 0x24600, 0x0200 }, /* WF_LMAC_TOP BN0 (WF_INT) */
		{ 0x820ed000, 0x24800, 0x0800 }, /* WF_LMAC_TOP BN0 (WF_MIB) */
		{ 0x820f0000, 0xa0000, 0x0400 }, /* WF_LMAC_TOP BN1 (WF_CFG) */
		{ 0x820f1000, 0xa0600, 0x0200 }, /* WF_LMAC_TOP BN1 (WF_TRB) */
		{ 0x820f2000, 0xa0800, 0x0400 }, /* WF_LMAC_TOP BN1 (WF_AGG) */
		{ 0x820f3000, 0xa0c00, 0x0400 }, /* WF_LMAC_TOP BN1 (WF_ARB) */
		{ 0x820f4000, 0xa1000, 0x0400 }, /* WF_LMAC_TOP BN1 (WF_TMAC) */
		{ 0x820f5000, 0xa1400, 0x0800 }, /* WF_LMAC_TOP BN1 (WF_RMAC) */
		{ 0x820f7000, 0xa1e00, 0x0200 }, /* WF_LMAC_TOP BN1 (WF_DMA) */
		{ 0x820f9000, 0xa3400, 0x0200 }, /* WF_LMAC_TOP BN1 (WF_WTBLOFF) */
		{ 0x820fa000, 0xa4000, 0x0200 }, /* WF_LMAC_TOP BN1 (WF_ETBF) */
		{ 0x820fb000, 0xa4200, 0x0400 }, /* WF_LMAC_TOP BN1 (WF_LPON) */
		{ 0x820fc000, 0xa4600, 0x0200 }, /* WF_LMAC_TOP BN1 (WF_INT) */
		{ 0x820fd000, 0xa4800, 0x0800 }, /* WF_LMAC_TOP BN1 (WF_MIB) */
	};
	int i;

	if (addr < 0x100000)
		return addr;

	for (i = 0; i < ARRAY_SIZE(fixed_map); i++) {
		u32 ofs;

		if (addr < fixed_map[i].phys)
			continue;

		ofs = addr - fixed_map[i].phys;
		if (ofs > fixed_map[i].size)
			continue;

		return fixed_map[i].mapped + ofs;
	}

	if ((addr >= 0x18000000 && addr < 0x18c00000) ||
	    (addr >= 0x70000000 && addr < 0x78000000) ||
	    (addr >= 0x7c000000 && addr < 0x7c400000))
		return mt7915_reg_map_l1(dev, addr);

	return mt7915_reg_map_l2(dev, addr);
}

static u32 mt7915_rr(struct mt76_dev *mdev, u32 offset)
{
	struct mt7915_dev *dev = container_of(mdev, struct mt7915_dev, mt76);
	u32 addr = __mt7915_reg_addr(dev, offset);

	return dev->bus_ops->rr(mdev, addr);
}

static void mt7915_wr(struct mt76_dev *mdev, u32 offset, u32 val)
{
	struct mt7915_dev *dev = container_of(mdev, struct mt7915_dev, mt76);
	u32 addr = __mt7915_reg_addr(dev, offset);

	dev->bus_ops->wr(mdev, addr, val);
}

static u32 mt7915_rmw(struct mt76_dev *mdev, u32 offset, u32 mask, u32 val)
{
	struct mt7915_dev *dev = container_of(mdev, struct mt7915_dev, mt76);
	u32 addr = __mt7915_reg_addr(dev, offset);

	return dev->bus_ops->rmw(mdev, addr, mask, val);
}

static u32 __mt7915_reg_addr(struct mt7915_dev *dev, u32 addr)
{
	static const struct {
		u32 phys;
		u32 mapped;
		u32 size;
	} fixed_map[] = {
		{ 0x54000000, 0x02000, 0x1000 }, /* WFDMA PCIE0 MCU DMA0 */
		{ 0x55000000, 0x03000, 0x1000 }, /* WFDMA PCIE0 MCU DMA1 */
		{ 0x58000000, 0x06000, 0x1000 }, /* WFDMA PCIE1 MCU DMA0 (MEM_DMA) */
		{ 0x59000000, 0x07000, 0x1000 }, /* WFDMA PCIE1 MCU DMA1 */
		{ 0x7c000000, 0xf0000, 0x10000 }, /* CONN_INFRA */
		{ 0x7c020000, 0xd0000, 0x10000 }, /* CONN_INFRA, WFDMA */
		{ 0x80020000, 0xb0000, 0x10000 }, /* WF_TOP_MISC_OFF */
		{ 0x81020000, 0xc0000, 0x10000 }, /* WF_TOP_MISC_ON */
		{ 0x820c0000, 0x08000, 0x4000 }, /* WF_UMAC_TOP (PLE) */
		{ 0x820c8000, 0x0c000, 0x2000 }, /* WF_UMAC_TOP (PSE) */
		{ 0x820cc000, 0x0e000, 0x2000 }, /* WF_UMAC_TOP (PP) */
		{ 0x820ce000, 0x21c00, 0x0200 }, /* WF_LMAC_TOP (WF_SEC) */
		{ 0x820cf000, 0x22000, 0x1000 }, /* WF_LMAC_TOP (WF_PF) */
		{ 0x820d0000, 0x30000, 0x10000 }, /* WF_LMAC_TOP (WF_WTBLON) */
		{ 0x820e0000, 0x20000, 0x0400 }, /* WF_LMAC_TOP BN0 (WF_CFG) */
		{ 0x820e1000, 0x20400, 0x0200 }, /* WF_LMAC_TOP BN0 (WF_TRB) */
		{ 0x820e2000, 0x20800, 0x0400 }, /* WF_LMAC_TOP BN0 (WF_AGG) */
		{ 0x820e3000, 0x20c00, 0x0400 }, /* WF_LMAC_TOP BN0 (WF_ARB) */
		{ 0x820e4000, 0x21000, 0x0400 }, /* WF_LMAC_TOP BN0 (WF_TMAC) */
		{ 0x820e5000, 0x21400, 0x0800 }, /* WF_LMAC_TOP BN0 (WF_RMAC) */
		{ 0x820e7000, 0x21e00, 0x0200 }, /* WF_LMAC_TOP BN0 (WF_DMA) */
		{ 0x820e9000, 0x23400, 0x0200 }, /* WF_LMAC_TOP BN0 (WF_WTBLOFF) */
		{ 0x820ea000, 0x24000, 0x0200 }, /* WF_LMAC_TOP BN0 (WF_ETBF) */
		{ 0x820eb000, 0x24200, 0x0400 }, /* WF_LMAC_TOP BN0 (WF_LPON) */
		{ 0x820ec000, 0x24600, 0x0200 }, /* WF_LMAC_TOP BN0 (WF_INT) */
		{ 0x820ed000, 0x24800, 0x0800 }, /* WF_LMAC_TOP BN0 (WF_MIB) */
		{ 0x820f0000, 0xa0000, 0x0400 }, /* WF_LMAC_TOP BN1 (WF_CFG) */
		{ 0x820f1000, 0xa0600, 0x0200 }, /* WF_LMAC_TOP BN1 (WF_TRB) */
		{ 0x820f2000, 0xa0800, 0x0400 }, /* WF_LMAC_TOP BN1 (WF_AGG) */
		{ 0x820f3000, 0xa0c00, 0x0400 }, /* WF_LMAC_TOP BN1 (WF_ARB) */
		{ 0x820f4000, 0xa1000, 0x0400 }, /* WF_LMAC_TOP BN1 (WF_TMAC) */
		{ 0x820f5000, 0xa1400, 0x0800 }, /* WF_LMAC_TOP BN1 (WF_RMAC) */
		{ 0x820f7000, 0xa1e00, 0x0200 }, /* WF_LMAC_TOP BN1 (WF_DMA) */
		{ 0x820f9000, 0xa3400, 0x0200 }, /* WF_LMAC_TOP BN1 (WF_WTBLOFF) */
		{ 0x820fa000, 0xa4000, 0x0200 }, /* WF_LMAC_TOP BN1 (WF_ETBF) */
		{ 0x820fb000, 0xa4200, 0x0400 }, /* WF_LMAC_TOP BN1 (WF_LPON) */
		{ 0x820fc000, 0xa4600, 0x0200 }, /* WF_LMAC_TOP BN1 (WF_INT) */
		{ 0x820fd000, 0xa4800, 0x0800 }, /* WF_LMAC_TOP BN1 (WF_MIB) */
	};
	int i;

	if (addr < 0x100000)
		return addr;

	for (i = 0; i < ARRAY_SIZE(fixed_map); i++) {
		u32 ofs;

		if (addr < fixed_map[i].phys)
			continue;

		ofs = addr - fixed_map[i].phys;
		if (ofs > fixed_map[i].size)
			continue;

		return fixed_map[i].mapped + ofs;
	}

	if ((addr >= 0x18000000 && addr < 0x18c00000) ||
	    (addr >= 0x70000000 && addr < 0x78000000) ||
	    (addr >= 0x7c000000 && addr < 0x7c400000))
		return mt7915_reg_map_l1(dev, addr);

	return mt7915_reg_map_l2(dev, addr);
}

static u32 mt7915_rr(struct mt76_dev *mdev, u32 offset)
{
	struct mt7915_dev *dev = container_of(mdev, struct mt7915_dev, mt76);
	u32 addr = __mt7915_reg_addr(dev, offset);

	return dev->bus_ops->rr(mdev, addr);
}

static void mt7915_wr(struct mt76_dev *mdev, u32 offset, u32 val)
{
	struct mt7915_dev *dev = container_of(mdev, struct mt7915_dev, mt76);
	u32 addr = __mt7915_reg_addr(dev, offset);

	dev->bus_ops->wr(mdev, addr, val);
}

static u32 mt7915_rmw(struct mt76_dev *mdev, u32 offset, u32 mask, u32 val)
{
	struct mt7915_dev *dev = container_of(mdev, struct mt7915_dev, mt76);
	u32 addr = __mt7915_reg_addr(dev, offset);

	return dev->bus_ops->rmw(mdev, addr, mask, val);
}

int mt7915_dma_init(struct mt7915_dev *dev)
{
	/* Increase buffer size to receive large VHT/HE MPDUs */
	struct mt76_bus_ops *bus_ops;
	int rx_buf_size = MT_RX_BUF_SIZE * 2;
	u32 hif1_ofs = 0;
	int ret;

	dev->bus_ops = dev->mt76.bus;
	bus_ops = devm_kmemdup(dev->mt76.dev, dev->bus_ops, sizeof(*bus_ops),
			       GFP_KERNEL);
	if (!bus_ops)
		return -ENOMEM;

	bus_ops->rr = mt7915_rr;
	bus_ops->wr = mt7915_wr;
	bus_ops->rmw = mt7915_rmw;
	dev->mt76.bus = bus_ops;

	mt76_dma_attach(&dev->mt76);

	if (dev->hif2)
		hif1_ofs = MT_WFDMA1_PCIE1_BASE - MT_WFDMA1_BASE;

	/* configure global setting */
	mt76_set(dev, MT_WFDMA1_GLO_CFG,
		 MT_WFDMA1_GLO_CFG_OMIT_TX_INFO |
		 MT_WFDMA1_GLO_CFG_OMIT_RX_INFO);

	/* reset dma idx */
	mt76_wr(dev, MT_WFDMA0_RST_DTX_PTR, ~0);
	mt76_wr(dev, MT_WFDMA1_RST_DTX_PTR, ~0);

	/* configure delay interrupt */
	mt76_wr(dev, MT_WFDMA0_PRI_DLY_INT_CFG0, 0);
	mt76_wr(dev, MT_WFDMA1_PRI_DLY_INT_CFG0, 0);

	if (dev->hif2) {
		mt76_set(dev, MT_WFDMA1_GLO_CFG + hif1_ofs,
			 MT_WFDMA1_GLO_CFG_OMIT_TX_INFO |
			 MT_WFDMA1_GLO_CFG_OMIT_RX_INFO);

		mt76_wr(dev, MT_WFDMA0_RST_DTX_PTR + hif1_ofs, ~0);
		mt76_wr(dev, MT_WFDMA1_RST_DTX_PTR + hif1_ofs, ~0);

		mt76_wr(dev, MT_WFDMA0_PRI_DLY_INT_CFG0 + hif1_ofs, 0);
		mt76_wr(dev, MT_WFDMA1_PRI_DLY_INT_CFG0 + hif1_ofs, 0);
	}

	/* configure perfetch settings */
	mt7915_dma_prefetch(dev);

	/* init tx queue */
	ret = mt7915_init_tx_queues(&dev->phy, MT7915_TXQ_BAND0,
				    MT7915_TX_RING_SIZE);
	if (ret)
		return ret;

	/* command to WM */
<<<<<<< HEAD
	ret = mt7915_init_mcu_queue(dev, MT_TXQ_MCU, MT7915_TXQ_MCU_WM,
				    MT7915_TX_MCU_RING_SIZE);
=======
	ret = mt76_init_mcu_queue(&dev->mt76, MT_MCUQ_WM, MT7915_TXQ_MCU_WM,
				  MT7915_TX_MCU_RING_SIZE, MT_TX_RING_BASE);
>>>>>>> f642729d
	if (ret)
		return ret;

	/* command to WA */
<<<<<<< HEAD
	ret = mt7915_init_mcu_queue(dev, MT_TXQ_MCU_WA, MT7915_TXQ_MCU_WA,
				    MT7915_TX_MCU_RING_SIZE);
=======
	ret = mt76_init_mcu_queue(&dev->mt76, MT_MCUQ_WA, MT7915_TXQ_MCU_WA,
				  MT7915_TX_MCU_RING_SIZE, MT_TX_RING_BASE);
>>>>>>> f642729d
	if (ret)
		return ret;

	/* firmware download */
<<<<<<< HEAD
	ret = mt7915_init_mcu_queue(dev, MT_TXQ_FWDL, MT7915_TXQ_FWDL,
				    MT7915_TX_FWDL_RING_SIZE);
=======
	ret = mt76_init_mcu_queue(&dev->mt76, MT_MCUQ_FWDL, MT7915_TXQ_FWDL,
				  MT7915_TX_FWDL_RING_SIZE, MT_TX_RING_BASE);
>>>>>>> f642729d
	if (ret)
		return ret;

	/* event from WM */
	ret = mt76_queue_alloc(dev, &dev->mt76.q_rx[MT_RXQ_MCU],
			       MT7915_RXQ_MCU_WM, MT7915_RX_MCU_RING_SIZE,
			       rx_buf_size, MT_RX_EVENT_RING_BASE);
	if (ret)
		return ret;

	/* event from WA */
	ret = mt76_queue_alloc(dev, &dev->mt76.q_rx[MT_RXQ_MCU_WA],
			       MT7915_RXQ_MCU_WA, MT7915_RX_MCU_RING_SIZE,
			       rx_buf_size, MT_RX_EVENT_RING_BASE);
	if (ret)
		return ret;

	/* rx data queue */
	ret = mt76_queue_alloc(dev, &dev->mt76.q_rx[MT_RXQ_MAIN],
			       MT7915_RXQ_BAND0, MT7915_RX_RING_SIZE,
			       rx_buf_size, MT_RX_DATA_RING_BASE);
	if (ret)
		return ret;

	if (dev->dbdc_support) {
		ret = mt76_queue_alloc(dev, &dev->mt76.q_rx[MT_RXQ_EXT],
				       MT7915_RXQ_BAND1, MT7915_RX_RING_SIZE,
				       rx_buf_size,
				       MT_RX_DATA_RING_BASE + hif1_ofs);
		if (ret)
			return ret;

		/* event from WA */
		ret = mt76_queue_alloc(dev, &dev->mt76.q_rx[MT_RXQ_EXT_WA],
				       MT7915_RXQ_MCU_WA_EXT,
				       MT7915_RX_MCU_RING_SIZE,
				       rx_buf_size,
				       MT_RX_EVENT_RING_BASE + hif1_ofs);
		if (ret)
			return ret;
	}

	ret = mt76_init_queues(dev);
	if (ret < 0)
		return ret;

	netif_tx_napi_add(&dev->mt76.napi_dev, &dev->mt76.tx_napi,
			  mt7915_poll_tx, NAPI_POLL_WEIGHT);
	napi_enable(&dev->mt76.tx_napi);

	/* hif wait WFDMA idle */
	mt76_set(dev, MT_WFDMA0_BUSY_ENA,
		 MT_WFDMA0_BUSY_ENA_TX_FIFO0 |
		 MT_WFDMA0_BUSY_ENA_TX_FIFO1 |
		 MT_WFDMA0_BUSY_ENA_RX_FIFO);

	mt76_set(dev, MT_WFDMA1_BUSY_ENA,
		 MT_WFDMA1_BUSY_ENA_TX_FIFO0 |
		 MT_WFDMA1_BUSY_ENA_TX_FIFO1 |
		 MT_WFDMA1_BUSY_ENA_RX_FIFO);

	mt76_set(dev, MT_WFDMA0_PCIE1_BUSY_ENA,
		 MT_WFDMA0_PCIE1_BUSY_ENA_TX_FIFO0 |
		 MT_WFDMA0_PCIE1_BUSY_ENA_TX_FIFO1 |
		 MT_WFDMA0_PCIE1_BUSY_ENA_RX_FIFO);

	mt76_set(dev, MT_WFDMA1_PCIE1_BUSY_ENA,
		 MT_WFDMA1_PCIE1_BUSY_ENA_TX_FIFO0 |
		 MT_WFDMA1_PCIE1_BUSY_ENA_TX_FIFO1 |
		 MT_WFDMA1_PCIE1_BUSY_ENA_RX_FIFO);

	mt76_poll(dev, MT_WFDMA_EXT_CSR_HIF_MISC,
		  MT_WFDMA_EXT_CSR_HIF_MISC_BUSY, 0, 1000);

	/* set WFDMA Tx/Rx */
	mt76_set(dev, MT_WFDMA0_GLO_CFG,
		 MT_WFDMA0_GLO_CFG_TX_DMA_EN | MT_WFDMA0_GLO_CFG_RX_DMA_EN);
	mt76_set(dev, MT_WFDMA1_GLO_CFG,
		 MT_WFDMA1_GLO_CFG_TX_DMA_EN | MT_WFDMA1_GLO_CFG_RX_DMA_EN);

	if (dev->hif2) {
		mt76_set(dev, MT_WFDMA0_GLO_CFG + hif1_ofs,
			 (MT_WFDMA0_GLO_CFG_TX_DMA_EN |
			  MT_WFDMA0_GLO_CFG_RX_DMA_EN));
		mt76_set(dev, MT_WFDMA1_GLO_CFG + hif1_ofs,
			 (MT_WFDMA1_GLO_CFG_TX_DMA_EN |
			  MT_WFDMA1_GLO_CFG_RX_DMA_EN));
		mt76_set(dev, MT_WFDMA_HOST_CONFIG,
			 MT_WFDMA_HOST_CONFIG_PDMA_BAND);
	}

	/* enable interrupts for TX/RX rings */
	mt7915_irq_enable(dev, MT_INT_RX_DONE_ALL | MT_INT_TX_DONE_MCU |
			  MT_INT_MCU_CMD);

	return 0;
}

void mt7915_dma_cleanup(struct mt7915_dev *dev)
{
	/* disable */
	mt76_clear(dev, MT_WFDMA0_GLO_CFG,
		   MT_WFDMA0_GLO_CFG_TX_DMA_EN |
		   MT_WFDMA0_GLO_CFG_RX_DMA_EN);
	mt76_clear(dev, MT_WFDMA1_GLO_CFG,
		   MT_WFDMA1_GLO_CFG_TX_DMA_EN |
		   MT_WFDMA1_GLO_CFG_RX_DMA_EN);

	/* reset */
	mt76_clear(dev, MT_WFDMA1_RST,
		   MT_WFDMA1_RST_DMASHDL_ALL_RST |
		   MT_WFDMA1_RST_LOGIC_RST);

	mt76_set(dev, MT_WFDMA1_RST,
		 MT_WFDMA1_RST_DMASHDL_ALL_RST |
		 MT_WFDMA1_RST_LOGIC_RST);

	mt76_clear(dev, MT_WFDMA0_RST,
		   MT_WFDMA0_RST_DMASHDL_ALL_RST |
		   MT_WFDMA0_RST_LOGIC_RST);

	mt76_set(dev, MT_WFDMA0_RST,
		 MT_WFDMA0_RST_DMASHDL_ALL_RST |
		 MT_WFDMA0_RST_LOGIC_RST);

	mt76_dma_cleanup(&dev->mt76);
}<|MERGE_RESOLUTION|>--- conflicted
+++ resolved
@@ -7,41 +7,6 @@
 
 int mt7915_init_tx_queues(struct mt7915_phy *phy, int idx, int n_desc)
 {
-<<<<<<< HEAD
-	struct mt76_queue *hwq;
-	int err, i;
-
-	hwq = devm_kzalloc(dev->mt76.dev, sizeof(*hwq), GFP_KERNEL);
-	if (!hwq)
-		return -ENOMEM;
-
-	err = mt76_queue_alloc(dev, hwq, MT7915_TXQ_BAND0, n_desc, 0,
-			       MT_TX_RING_BASE);
-	if (err < 0)
-		return err;
-
-	for (i = 0; i < MT_TXQ_MCU; i++)
-		dev->mt76.q_tx[i] = hwq;
-
-	return 0;
-}
-
-static int
-mt7915_init_mcu_queue(struct mt7915_dev *dev, int qid, int idx, int n_desc)
-{
-	struct mt76_queue *hwq;
-	int err;
-
-	hwq = devm_kzalloc(dev->mt76.dev, sizeof(*hwq), GFP_KERNEL);
-	if (!hwq)
-		return -ENOMEM;
-
-	err = mt76_queue_alloc(dev, hwq, idx, n_desc, 0, MT_TX_RING_BASE);
-	if (err < 0)
-		return err;
-
-	dev->mt76.q_tx[qid] = hwq;
-=======
 	int i, err;
 
 	err = mt76_init_tx_queue(phy->mt76, 0, idx, n_desc, MT_TX_RING_BASE);
@@ -50,7 +15,6 @@
 
 	for (i = 0; i <= MT_TXQ_PSD; i++)
 		phy->mt76->q_tx[i] = phy->mt76->q_tx[0];
->>>>>>> f642729d
 
 	return 0;
 }
@@ -91,13 +55,8 @@
 static void
 mt7915_tx_cleanup(struct mt7915_dev *dev)
 {
-<<<<<<< HEAD
-	mt76_queue_tx_cleanup(dev, MT_TXQ_MCU, false);
-	mt76_queue_tx_cleanup(dev, MT_TXQ_MCU_WA, false);
-=======
 	mt76_queue_tx_cleanup(dev, dev->mt76.q_mcu[MT_MCUQ_WM], false);
 	mt76_queue_tx_cleanup(dev, dev->mt76.q_mcu[MT_MCUQ_WA], false);
->>>>>>> f642729d
 }
 
 static int mt7915_poll_tx(struct napi_struct *napi, int budget)
@@ -110,8 +69,6 @@
 
 	if (napi_complete_done(napi, 0))
 		mt7915_irq_enable(dev, MT_INT_TX_DONE_MCU);
-<<<<<<< HEAD
-=======
 
 	return 0;
 }
@@ -119,7 +76,6 @@
 static void __mt7915_dma_prefetch(struct mt7915_dev *dev, u32 ofs)
 {
 #define PREFETCH(base, depth)	((base) << 16 | (depth))
->>>>>>> f642729d
 
 	mt76_wr(dev, MT_WFDMA0_RX_RING0_EXT_CTRL + ofs, PREFETCH(0x0, 0x4));
 	mt76_wr(dev, MT_WFDMA0_RX_RING1_EXT_CTRL + ofs, PREFETCH(0x40, 0x4));
@@ -250,102 +206,6 @@
 	return dev->bus_ops->rmw(mdev, addr, mask, val);
 }
 
-static u32 __mt7915_reg_addr(struct mt7915_dev *dev, u32 addr)
-{
-	static const struct {
-		u32 phys;
-		u32 mapped;
-		u32 size;
-	} fixed_map[] = {
-		{ 0x54000000, 0x02000, 0x1000 }, /* WFDMA PCIE0 MCU DMA0 */
-		{ 0x55000000, 0x03000, 0x1000 }, /* WFDMA PCIE0 MCU DMA1 */
-		{ 0x58000000, 0x06000, 0x1000 }, /* WFDMA PCIE1 MCU DMA0 (MEM_DMA) */
-		{ 0x59000000, 0x07000, 0x1000 }, /* WFDMA PCIE1 MCU DMA1 */
-		{ 0x7c000000, 0xf0000, 0x10000 }, /* CONN_INFRA */
-		{ 0x7c020000, 0xd0000, 0x10000 }, /* CONN_INFRA, WFDMA */
-		{ 0x80020000, 0xb0000, 0x10000 }, /* WF_TOP_MISC_OFF */
-		{ 0x81020000, 0xc0000, 0x10000 }, /* WF_TOP_MISC_ON */
-		{ 0x820c0000, 0x08000, 0x4000 }, /* WF_UMAC_TOP (PLE) */
-		{ 0x820c8000, 0x0c000, 0x2000 }, /* WF_UMAC_TOP (PSE) */
-		{ 0x820cc000, 0x0e000, 0x2000 }, /* WF_UMAC_TOP (PP) */
-		{ 0x820ce000, 0x21c00, 0x0200 }, /* WF_LMAC_TOP (WF_SEC) */
-		{ 0x820cf000, 0x22000, 0x1000 }, /* WF_LMAC_TOP (WF_PF) */
-		{ 0x820d0000, 0x30000, 0x10000 }, /* WF_LMAC_TOP (WF_WTBLON) */
-		{ 0x820e0000, 0x20000, 0x0400 }, /* WF_LMAC_TOP BN0 (WF_CFG) */
-		{ 0x820e1000, 0x20400, 0x0200 }, /* WF_LMAC_TOP BN0 (WF_TRB) */
-		{ 0x820e2000, 0x20800, 0x0400 }, /* WF_LMAC_TOP BN0 (WF_AGG) */
-		{ 0x820e3000, 0x20c00, 0x0400 }, /* WF_LMAC_TOP BN0 (WF_ARB) */
-		{ 0x820e4000, 0x21000, 0x0400 }, /* WF_LMAC_TOP BN0 (WF_TMAC) */
-		{ 0x820e5000, 0x21400, 0x0800 }, /* WF_LMAC_TOP BN0 (WF_RMAC) */
-		{ 0x820e7000, 0x21e00, 0x0200 }, /* WF_LMAC_TOP BN0 (WF_DMA) */
-		{ 0x820e9000, 0x23400, 0x0200 }, /* WF_LMAC_TOP BN0 (WF_WTBLOFF) */
-		{ 0x820ea000, 0x24000, 0x0200 }, /* WF_LMAC_TOP BN0 (WF_ETBF) */
-		{ 0x820eb000, 0x24200, 0x0400 }, /* WF_LMAC_TOP BN0 (WF_LPON) */
-		{ 0x820ec000, 0x24600, 0x0200 }, /* WF_LMAC_TOP BN0 (WF_INT) */
-		{ 0x820ed000, 0x24800, 0x0800 }, /* WF_LMAC_TOP BN0 (WF_MIB) */
-		{ 0x820f0000, 0xa0000, 0x0400 }, /* WF_LMAC_TOP BN1 (WF_CFG) */
-		{ 0x820f1000, 0xa0600, 0x0200 }, /* WF_LMAC_TOP BN1 (WF_TRB) */
-		{ 0x820f2000, 0xa0800, 0x0400 }, /* WF_LMAC_TOP BN1 (WF_AGG) */
-		{ 0x820f3000, 0xa0c00, 0x0400 }, /* WF_LMAC_TOP BN1 (WF_ARB) */
-		{ 0x820f4000, 0xa1000, 0x0400 }, /* WF_LMAC_TOP BN1 (WF_TMAC) */
-		{ 0x820f5000, 0xa1400, 0x0800 }, /* WF_LMAC_TOP BN1 (WF_RMAC) */
-		{ 0x820f7000, 0xa1e00, 0x0200 }, /* WF_LMAC_TOP BN1 (WF_DMA) */
-		{ 0x820f9000, 0xa3400, 0x0200 }, /* WF_LMAC_TOP BN1 (WF_WTBLOFF) */
-		{ 0x820fa000, 0xa4000, 0x0200 }, /* WF_LMAC_TOP BN1 (WF_ETBF) */
-		{ 0x820fb000, 0xa4200, 0x0400 }, /* WF_LMAC_TOP BN1 (WF_LPON) */
-		{ 0x820fc000, 0xa4600, 0x0200 }, /* WF_LMAC_TOP BN1 (WF_INT) */
-		{ 0x820fd000, 0xa4800, 0x0800 }, /* WF_LMAC_TOP BN1 (WF_MIB) */
-	};
-	int i;
-
-	if (addr < 0x100000)
-		return addr;
-
-	for (i = 0; i < ARRAY_SIZE(fixed_map); i++) {
-		u32 ofs;
-
-		if (addr < fixed_map[i].phys)
-			continue;
-
-		ofs = addr - fixed_map[i].phys;
-		if (ofs > fixed_map[i].size)
-			continue;
-
-		return fixed_map[i].mapped + ofs;
-	}
-
-	if ((addr >= 0x18000000 && addr < 0x18c00000) ||
-	    (addr >= 0x70000000 && addr < 0x78000000) ||
-	    (addr >= 0x7c000000 && addr < 0x7c400000))
-		return mt7915_reg_map_l1(dev, addr);
-
-	return mt7915_reg_map_l2(dev, addr);
-}
-
-static u32 mt7915_rr(struct mt76_dev *mdev, u32 offset)
-{
-	struct mt7915_dev *dev = container_of(mdev, struct mt7915_dev, mt76);
-	u32 addr = __mt7915_reg_addr(dev, offset);
-
-	return dev->bus_ops->rr(mdev, addr);
-}
-
-static void mt7915_wr(struct mt76_dev *mdev, u32 offset, u32 val)
-{
-	struct mt7915_dev *dev = container_of(mdev, struct mt7915_dev, mt76);
-	u32 addr = __mt7915_reg_addr(dev, offset);
-
-	dev->bus_ops->wr(mdev, addr, val);
-}
-
-static u32 mt7915_rmw(struct mt76_dev *mdev, u32 offset, u32 mask, u32 val)
-{
-	struct mt7915_dev *dev = container_of(mdev, struct mt7915_dev, mt76);
-	u32 addr = __mt7915_reg_addr(dev, offset);
-
-	return dev->bus_ops->rmw(mdev, addr, mask, val);
-}
-
 int mt7915_dma_init(struct mt7915_dev *dev)
 {
 	/* Increase buffer size to receive large VHT/HE MPDUs */
@@ -405,35 +265,20 @@
 		return ret;
 
 	/* command to WM */
-<<<<<<< HEAD
-	ret = mt7915_init_mcu_queue(dev, MT_TXQ_MCU, MT7915_TXQ_MCU_WM,
-				    MT7915_TX_MCU_RING_SIZE);
-=======
 	ret = mt76_init_mcu_queue(&dev->mt76, MT_MCUQ_WM, MT7915_TXQ_MCU_WM,
 				  MT7915_TX_MCU_RING_SIZE, MT_TX_RING_BASE);
->>>>>>> f642729d
 	if (ret)
 		return ret;
 
 	/* command to WA */
-<<<<<<< HEAD
-	ret = mt7915_init_mcu_queue(dev, MT_TXQ_MCU_WA, MT7915_TXQ_MCU_WA,
-				    MT7915_TX_MCU_RING_SIZE);
-=======
 	ret = mt76_init_mcu_queue(&dev->mt76, MT_MCUQ_WA, MT7915_TXQ_MCU_WA,
 				  MT7915_TX_MCU_RING_SIZE, MT_TX_RING_BASE);
->>>>>>> f642729d
 	if (ret)
 		return ret;
 
 	/* firmware download */
-<<<<<<< HEAD
-	ret = mt7915_init_mcu_queue(dev, MT_TXQ_FWDL, MT7915_TXQ_FWDL,
-				    MT7915_TX_FWDL_RING_SIZE);
-=======
 	ret = mt76_init_mcu_queue(&dev->mt76, MT_MCUQ_FWDL, MT7915_TXQ_FWDL,
 				  MT7915_TX_FWDL_RING_SIZE, MT_TX_RING_BASE);
->>>>>>> f642729d
 	if (ret)
 		return ret;
 

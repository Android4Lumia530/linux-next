// SPDX-License-Identifier: GPL-2.0 OR BSD-3-Clause
/*
 * Copyright (C) 2012-2014, 2018-2020 Intel Corporation
 * Copyright (C) 2013-2015 Intel Mobile Communications GmbH
 * Copyright (C) 2016-2017 Intel Deutschland GmbH
 */
#include <net/mac80211.h>
#include <linux/netdevice.h>
#include <linux/dmi.h>

#include "iwl-trans.h"
#include "iwl-op-mode.h"
#include "fw/img.h"
#include "iwl-debug.h"
#include "iwl-csr.h" /* for iwl_mvm_rx_card_state_notif */
#include "iwl-io.h" /* for iwl_mvm_rx_card_state_notif */
#include "iwl-prph.h"
#include "fw/acpi.h"
#include "fw/pnvm.h"

#include "mvm.h"
#include "fw/dbg.h"
#include "iwl-phy-db.h"
#include "iwl-modparams.h"
#include "iwl-nvm-parse.h"

#define MVM_UCODE_ALIVE_TIMEOUT	(HZ)
#define MVM_UCODE_CALIB_TIMEOUT	(2 * HZ)

#define UCODE_VALID_OK	cpu_to_le32(0x1)

struct iwl_mvm_alive_data {
	bool valid;
	u32 scd_base_addr;
};

static int iwl_send_tx_ant_cfg(struct iwl_mvm *mvm, u8 valid_tx_ant)
{
	struct iwl_tx_ant_cfg_cmd tx_ant_cmd = {
		.valid = cpu_to_le32(valid_tx_ant),
	};

	IWL_DEBUG_FW(mvm, "select valid tx ant: %u\n", valid_tx_ant);
	return iwl_mvm_send_cmd_pdu(mvm, TX_ANT_CONFIGURATION_CMD, 0,
				    sizeof(tx_ant_cmd), &tx_ant_cmd);
}

static int iwl_send_rss_cfg_cmd(struct iwl_mvm *mvm)
{
	int i;
	struct iwl_rss_config_cmd cmd = {
		.flags = cpu_to_le32(IWL_RSS_ENABLE),
		.hash_mask = BIT(IWL_RSS_HASH_TYPE_IPV4_TCP) |
			     BIT(IWL_RSS_HASH_TYPE_IPV4_UDP) |
			     BIT(IWL_RSS_HASH_TYPE_IPV4_PAYLOAD) |
			     BIT(IWL_RSS_HASH_TYPE_IPV6_TCP) |
			     BIT(IWL_RSS_HASH_TYPE_IPV6_UDP) |
			     BIT(IWL_RSS_HASH_TYPE_IPV6_PAYLOAD),
	};

	if (mvm->trans->num_rx_queues == 1)
		return 0;

	/* Do not direct RSS traffic to Q 0 which is our fallback queue */
	for (i = 0; i < ARRAY_SIZE(cmd.indirection_table); i++)
		cmd.indirection_table[i] =
			1 + (i % (mvm->trans->num_rx_queues - 1));
	netdev_rss_key_fill(cmd.secret_key, sizeof(cmd.secret_key));

	return iwl_mvm_send_cmd_pdu(mvm, RSS_CONFIG_CMD, 0, sizeof(cmd), &cmd);
}

static int iwl_configure_rxq(struct iwl_mvm *mvm)
{
	int i, num_queues, size, ret;
	struct iwl_rfh_queue_config *cmd;
	struct iwl_host_cmd hcmd = {
		.id = WIDE_ID(DATA_PATH_GROUP, RFH_QUEUE_CONFIG_CMD),
		.dataflags[0] = IWL_HCMD_DFL_NOCOPY,
	};

	/*
	 * The default queue is configured via context info, so if we
	 * have a single queue, there's nothing to do here.
	 */
	if (mvm->trans->num_rx_queues == 1)
		return 0;

	/* skip the default queue */
	num_queues = mvm->trans->num_rx_queues - 1;

	size = struct_size(cmd, data, num_queues);

	cmd = kzalloc(size, GFP_KERNEL);
	if (!cmd)
		return -ENOMEM;

	cmd->num_queues = num_queues;

	for (i = 0; i < num_queues; i++) {
		struct iwl_trans_rxq_dma_data data;

		cmd->data[i].q_num = i + 1;
		iwl_trans_get_rxq_dma_data(mvm->trans, i + 1, &data);

		cmd->data[i].fr_bd_cb = cpu_to_le64(data.fr_bd_cb);
		cmd->data[i].urbd_stts_wrptr =
			cpu_to_le64(data.urbd_stts_wrptr);
		cmd->data[i].ur_bd_cb = cpu_to_le64(data.ur_bd_cb);
		cmd->data[i].fr_bd_wid = cpu_to_le32(data.fr_bd_wid);
	}

	hcmd.data[0] = cmd;
	hcmd.len[0] = size;

	ret = iwl_mvm_send_cmd(mvm, &hcmd);

	kfree(cmd);

	return ret;
}

static int iwl_mvm_send_dqa_cmd(struct iwl_mvm *mvm)
{
	struct iwl_dqa_enable_cmd dqa_cmd = {
		.cmd_queue = cpu_to_le32(IWL_MVM_DQA_CMD_QUEUE),
	};
	u32 cmd_id = iwl_cmd_id(DQA_ENABLE_CMD, DATA_PATH_GROUP, 0);
	int ret;

	ret = iwl_mvm_send_cmd_pdu(mvm, cmd_id, 0, sizeof(dqa_cmd), &dqa_cmd);
	if (ret)
		IWL_ERR(mvm, "Failed to send DQA enabling command: %d\n", ret);
	else
		IWL_DEBUG_FW(mvm, "Working in DQA mode\n");

	return ret;
}

void iwl_mvm_mfu_assert_dump_notif(struct iwl_mvm *mvm,
				   struct iwl_rx_cmd_buffer *rxb)
{
	struct iwl_rx_packet *pkt = rxb_addr(rxb);
	struct iwl_mfu_assert_dump_notif *mfu_dump_notif = (void *)pkt->data;
	__le32 *dump_data = mfu_dump_notif->data;
	int n_words = le32_to_cpu(mfu_dump_notif->data_size) / sizeof(__le32);
	int i;

	if (mfu_dump_notif->index_num == 0)
		IWL_INFO(mvm, "MFUART assert id 0x%x occurred\n",
			 le32_to_cpu(mfu_dump_notif->assert_id));

	for (i = 0; i < n_words; i++)
		IWL_DEBUG_INFO(mvm,
			       "MFUART assert dump, dword %u: 0x%08x\n",
			       le16_to_cpu(mfu_dump_notif->index_num) *
			       n_words + i,
			       le32_to_cpu(dump_data[i]));
}

static bool iwl_alive_fn(struct iwl_notif_wait_data *notif_wait,
			 struct iwl_rx_packet *pkt, void *data)
{
	unsigned int pkt_len = iwl_rx_packet_payload_len(pkt);
	struct iwl_mvm *mvm =
		container_of(notif_wait, struct iwl_mvm, notif_wait);
	struct iwl_mvm_alive_data *alive_data = data;
	struct iwl_umac_alive *umac;
	struct iwl_lmac_alive *lmac1;
	struct iwl_lmac_alive *lmac2 = NULL;
	u16 status;
	u32 lmac_error_event_table, umac_error_table;

	/*
	 * For v5 and above, we can check the version, for older
	 * versions we need to check the size.
	 */
	if (iwl_fw_lookup_notif_ver(mvm->fw, LEGACY_GROUP,
				    UCODE_ALIVE_NTFY, 0) == 5) {
		struct iwl_alive_ntf_v5 *palive;
<<<<<<< HEAD
=======

		if (pkt_len < sizeof(*palive))
			return false;
>>>>>>> f642729d

		palive = (void *)pkt->data;
		umac = &palive->umac_data;
		lmac1 = &palive->lmac_data[0];
		lmac2 = &palive->lmac_data[1];
		status = le16_to_cpu(palive->status);

		mvm->trans->sku_id[0] = le32_to_cpu(palive->sku_id.data[0]);
		mvm->trans->sku_id[1] = le32_to_cpu(palive->sku_id.data[1]);
		mvm->trans->sku_id[2] = le32_to_cpu(palive->sku_id.data[2]);

		IWL_DEBUG_FW(mvm, "Got sku_id: 0x0%x 0x0%x 0x0%x\n",
			     mvm->trans->sku_id[0],
			     mvm->trans->sku_id[1],
			     mvm->trans->sku_id[2]);
	} else if (iwl_rx_packet_payload_len(pkt) == sizeof(struct iwl_alive_ntf_v4)) {
		struct iwl_alive_ntf_v4 *palive;

<<<<<<< HEAD
=======
		if (pkt_len < sizeof(*palive))
			return false;

>>>>>>> f642729d
		palive = (void *)pkt->data;
		umac = &palive->umac_data;
		lmac1 = &palive->lmac_data[0];
		lmac2 = &palive->lmac_data[1];
		status = le16_to_cpu(palive->status);
	} else if (iwl_rx_packet_payload_len(pkt) ==
		   sizeof(struct iwl_alive_ntf_v3)) {
		struct iwl_alive_ntf_v3 *palive3;

<<<<<<< HEAD
=======
		if (pkt_len < sizeof(*palive3))
			return false;

>>>>>>> f642729d
		palive3 = (void *)pkt->data;
		umac = &palive3->umac_data;
		lmac1 = &palive3->lmac_data;
		status = le16_to_cpu(palive3->status);
	} else {
		WARN(1, "unsupported alive notification (size %d)\n",
		     iwl_rx_packet_payload_len(pkt));
		/* get timeout later */
		return false;
	}

	lmac_error_event_table =
		le32_to_cpu(lmac1->dbg_ptrs.error_event_table_ptr);
	iwl_fw_lmac1_set_alive_err_table(mvm->trans, lmac_error_event_table);

	if (lmac2)
		mvm->trans->dbg.lmac_error_event_table[1] =
			le32_to_cpu(lmac2->dbg_ptrs.error_event_table_ptr);

	umac_error_table = le32_to_cpu(umac->dbg_ptrs.error_info_addr);

	if (umac_error_table) {
		if (umac_error_table >=
		    mvm->trans->cfg->min_umac_error_event_table) {
			iwl_fw_umac_set_alive_err_table(mvm->trans,
							umac_error_table);
		} else {
			IWL_ERR(mvm,
				"Not valid error log pointer 0x%08X for %s uCode\n",
				umac_error_table,
				(mvm->fwrt.cur_fw_img == IWL_UCODE_INIT) ?
				"Init" : "RT");
		}
	}

	alive_data->scd_base_addr = le32_to_cpu(lmac1->dbg_ptrs.scd_base_ptr);
	alive_data->valid = status == IWL_ALIVE_STATUS_OK;

	IWL_DEBUG_FW(mvm,
		     "Alive ucode status 0x%04x revision 0x%01X 0x%01X\n",
		     status, lmac1->ver_type, lmac1->ver_subtype);

	if (lmac2)
		IWL_DEBUG_FW(mvm, "Alive ucode CDB\n");

	IWL_DEBUG_FW(mvm,
		     "UMAC version: Major - 0x%x, Minor - 0x%x\n",
		     le32_to_cpu(umac->umac_major),
		     le32_to_cpu(umac->umac_minor));

	iwl_fwrt_update_fw_versions(&mvm->fwrt, lmac1, umac);

	return true;
}

static bool iwl_wait_init_complete(struct iwl_notif_wait_data *notif_wait,
				   struct iwl_rx_packet *pkt, void *data)
{
	WARN_ON(pkt->hdr.cmd != INIT_COMPLETE_NOTIF);

	return true;
}

static bool iwl_wait_phy_db_entry(struct iwl_notif_wait_data *notif_wait,
				  struct iwl_rx_packet *pkt, void *data)
{
	struct iwl_phy_db *phy_db = data;

	if (pkt->hdr.cmd != CALIB_RES_NOTIF_PHY_DB) {
		WARN_ON(pkt->hdr.cmd != INIT_COMPLETE_NOTIF);
		return true;
	}

	WARN_ON(iwl_phy_db_set_section(phy_db, pkt));

	return false;
}

static int iwl_mvm_load_ucode_wait_alive(struct iwl_mvm *mvm,
					 enum iwl_ucode_type ucode_type)
{
	struct iwl_notification_wait alive_wait;
	struct iwl_mvm_alive_data alive_data = {};
	const struct fw_img *fw;
	int ret;
	enum iwl_ucode_type old_type = mvm->fwrt.cur_fw_img;
	static const u16 alive_cmd[] = { UCODE_ALIVE_NTFY };
	bool run_in_rfkill =
		ucode_type == IWL_UCODE_INIT || iwl_mvm_has_unified_ucode(mvm);

	if (ucode_type == IWL_UCODE_REGULAR &&
	    iwl_fw_dbg_conf_usniffer(mvm->fw, FW_DBG_START_FROM_ALIVE) &&
	    !(fw_has_capa(&mvm->fw->ucode_capa,
			  IWL_UCODE_TLV_CAPA_USNIFFER_UNIFIED)))
		fw = iwl_get_ucode_image(mvm->fw, IWL_UCODE_REGULAR_USNIFFER);
	else
		fw = iwl_get_ucode_image(mvm->fw, ucode_type);
	if (WARN_ON(!fw))
		return -EINVAL;
	iwl_fw_set_current_image(&mvm->fwrt, ucode_type);
	clear_bit(IWL_MVM_STATUS_FIRMWARE_RUNNING, &mvm->status);

	iwl_init_notification_wait(&mvm->notif_wait, &alive_wait,
				   alive_cmd, ARRAY_SIZE(alive_cmd),
				   iwl_alive_fn, &alive_data);

	/*
	 * We want to load the INIT firmware even in RFKILL
	 * For the unified firmware case, the ucode_type is not
	 * INIT, but we still need to run it.
	 */
	ret = iwl_trans_start_fw(mvm->trans, fw, run_in_rfkill);
	if (ret) {
		iwl_fw_set_current_image(&mvm->fwrt, old_type);
		iwl_remove_notification(&mvm->notif_wait, &alive_wait);
		return ret;
	}

	/*
	 * Some things may run in the background now, but we
	 * just wait for the ALIVE notification here.
	 */
	ret = iwl_wait_notification(&mvm->notif_wait, &alive_wait,
				    MVM_UCODE_ALIVE_TIMEOUT);
	if (ret) {
		struct iwl_trans *trans = mvm->trans;

		if (trans->trans_cfg->device_family >=
					IWL_DEVICE_FAMILY_22000) {
			IWL_ERR(mvm,
				"SecBoot CPU1 Status: 0x%x, CPU2 Status: 0x%x\n",
				iwl_read_umac_prph(trans, UMAG_SB_CPU_1_STATUS),
				iwl_read_umac_prph(trans,
						   UMAG_SB_CPU_2_STATUS));
			IWL_ERR(mvm, "UMAC PC: 0x%x\n",
				iwl_read_umac_prph(trans,
						   UREG_UMAC_CURRENT_PC));
			IWL_ERR(mvm, "LMAC PC: 0x%x\n",
				iwl_read_umac_prph(trans,
						   UREG_LMAC1_CURRENT_PC));
			if (iwl_mvm_is_cdb_supported(mvm))
				IWL_ERR(mvm, "LMAC2 PC: 0x%x\n",
					iwl_read_umac_prph(trans,
						UREG_LMAC2_CURRENT_PC));
		} else if (trans->trans_cfg->device_family >=
			   IWL_DEVICE_FAMILY_8000) {
			IWL_ERR(mvm,
				"SecBoot CPU1 Status: 0x%x, CPU2 Status: 0x%x\n",
				iwl_read_prph(trans, SB_CPU_1_STATUS),
				iwl_read_prph(trans, SB_CPU_2_STATUS));
		}

		if (ret == -ETIMEDOUT)
			iwl_fw_dbg_error_collect(&mvm->fwrt,
						 FW_DBG_TRIGGER_ALIVE_TIMEOUT);

		iwl_fw_set_current_image(&mvm->fwrt, old_type);
		return ret;
	}

	if (!alive_data.valid) {
		IWL_ERR(mvm, "Loaded ucode is not valid!\n");
		iwl_fw_set_current_image(&mvm->fwrt, old_type);
		return -EIO;
	}

	ret = iwl_pnvm_load(mvm->trans, &mvm->notif_wait);
	if (ret) {
		IWL_ERR(mvm, "Timeout waiting for PNVM load!\n");
		iwl_fw_set_current_image(&mvm->fwrt, old_type);
		return ret;
	}

	iwl_trans_fw_alive(mvm->trans, alive_data.scd_base_addr);

	/*
	 * Note: all the queues are enabled as part of the interface
	 * initialization, but in firmware restart scenarios they
	 * could be stopped, so wake them up. In firmware restart,
	 * mac80211 will have the queues stopped as well until the
	 * reconfiguration completes. During normal startup, they
	 * will be empty.
	 */

	memset(&mvm->queue_info, 0, sizeof(mvm->queue_info));
	/*
	 * Set a 'fake' TID for the command queue, since we use the
	 * hweight() of the tid_bitmap as a refcount now. Not that
	 * we ever even consider the command queue as one we might
	 * want to reuse, but be safe nevertheless.
	 */
	mvm->queue_info[IWL_MVM_DQA_CMD_QUEUE].tid_bitmap =
		BIT(IWL_MAX_TID_COUNT + 2);

	set_bit(IWL_MVM_STATUS_FIRMWARE_RUNNING, &mvm->status);
#ifdef CONFIG_IWLWIFI_DEBUGFS
	iwl_fw_set_dbg_rec_on(&mvm->fwrt);
#endif

	/*
	 * All the BSSes in the BSS table include the GP2 in the system
	 * at the beacon Rx time, this is of course no longer relevant
	 * since we are resetting the firmware.
	 * Purge all the BSS table.
	 */
	cfg80211_bss_flush(mvm->hw->wiphy);

	return 0;
}

static int iwl_run_unified_mvm_ucode(struct iwl_mvm *mvm)
{
	struct iwl_notification_wait init_wait;
	struct iwl_nvm_access_complete_cmd nvm_complete = {};
	struct iwl_init_extended_cfg_cmd init_cfg = {
		.init_flags = cpu_to_le32(BIT(IWL_INIT_NVM)),
	};
	static const u16 init_complete[] = {
		INIT_COMPLETE_NOTIF,
	};
	int ret;

	if (mvm->trans->cfg->tx_with_siso_diversity)
		init_cfg.init_flags |= cpu_to_le32(BIT(IWL_INIT_PHY));

	lockdep_assert_held(&mvm->mutex);

	mvm->rfkill_safe_init_done = false;

	iwl_init_notification_wait(&mvm->notif_wait,
				   &init_wait,
				   init_complete,
				   ARRAY_SIZE(init_complete),
				   iwl_wait_init_complete,
				   NULL);

	iwl_dbg_tlv_time_point(&mvm->fwrt, IWL_FW_INI_TIME_POINT_EARLY, NULL);

	/* Will also start the device */
	ret = iwl_mvm_load_ucode_wait_alive(mvm, IWL_UCODE_REGULAR);
	if (ret) {
		IWL_ERR(mvm, "Failed to start RT ucode: %d\n", ret);
		goto error;
	}
	iwl_dbg_tlv_time_point(&mvm->fwrt, IWL_FW_INI_TIME_POINT_AFTER_ALIVE,
			       NULL);

	/* Send init config command to mark that we are sending NVM access
	 * commands
	 */
	ret = iwl_mvm_send_cmd_pdu(mvm, WIDE_ID(SYSTEM_GROUP,
						INIT_EXTENDED_CFG_CMD),
				   CMD_SEND_IN_RFKILL,
				   sizeof(init_cfg), &init_cfg);
	if (ret) {
		IWL_ERR(mvm, "Failed to run init config command: %d\n",
			ret);
		goto error;
	}

	/* Load NVM to NIC if needed */
	if (mvm->nvm_file_name) {
		ret = iwl_read_external_nvm(mvm->trans, mvm->nvm_file_name,
					    mvm->nvm_sections);
		if (ret)
			goto error;
		ret = iwl_mvm_load_nvm_to_nic(mvm);
		if (ret)
			goto error;
	}

	if (IWL_MVM_PARSE_NVM && !mvm->nvm_data) {
		ret = iwl_nvm_init(mvm);
		if (ret) {
			IWL_ERR(mvm, "Failed to read NVM: %d\n", ret);
			goto error;
		}
	}

	ret = iwl_mvm_send_cmd_pdu(mvm, WIDE_ID(REGULATORY_AND_NVM_GROUP,
						NVM_ACCESS_COMPLETE),
				   CMD_SEND_IN_RFKILL,
				   sizeof(nvm_complete), &nvm_complete);
	if (ret) {
		IWL_ERR(mvm, "Failed to run complete NVM access: %d\n",
			ret);
		goto error;
	}

	/* We wait for the INIT complete notification */
	ret = iwl_wait_notification(&mvm->notif_wait, &init_wait,
				    MVM_UCODE_ALIVE_TIMEOUT);
	if (ret)
		return ret;

	/* Read the NVM only at driver load time, no need to do this twice */
	if (!IWL_MVM_PARSE_NVM && !mvm->nvm_data) {
		mvm->nvm_data = iwl_get_nvm(mvm->trans, mvm->fw);
		if (IS_ERR(mvm->nvm_data)) {
			ret = PTR_ERR(mvm->nvm_data);
			mvm->nvm_data = NULL;
			IWL_ERR(mvm, "Failed to read NVM: %d\n", ret);
			return ret;
		}
	}

	mvm->rfkill_safe_init_done = true;

	return 0;

error:
	iwl_remove_notification(&mvm->notif_wait, &init_wait);
	return ret;
}

#ifdef CONFIG_ACPI
static void iwl_mvm_phy_filter_init(struct iwl_mvm *mvm,
				    struct iwl_phy_specific_cfg *phy_filters)
{
	/*
	 * TODO: read specific phy config from BIOS
	 * ACPI table for this feature has not been defined yet,
	 * so for now we use hardcoded values.
	 */

	if (IWL_MVM_PHY_FILTER_CHAIN_A) {
		phy_filters->filter_cfg_chain_a =
			cpu_to_le32(IWL_MVM_PHY_FILTER_CHAIN_A);
	}
	if (IWL_MVM_PHY_FILTER_CHAIN_B) {
		phy_filters->filter_cfg_chain_b =
			cpu_to_le32(IWL_MVM_PHY_FILTER_CHAIN_B);
	}
	if (IWL_MVM_PHY_FILTER_CHAIN_C) {
		phy_filters->filter_cfg_chain_c =
			cpu_to_le32(IWL_MVM_PHY_FILTER_CHAIN_C);
	}
	if (IWL_MVM_PHY_FILTER_CHAIN_D) {
		phy_filters->filter_cfg_chain_d =
			cpu_to_le32(IWL_MVM_PHY_FILTER_CHAIN_D);
	}
}

#else /* CONFIG_ACPI */

static void iwl_mvm_phy_filter_init(struct iwl_mvm *mvm,
				    struct iwl_phy_specific_cfg *phy_filters)
{
}
#endif /* CONFIG_ACPI */

static int iwl_send_phy_cfg_cmd(struct iwl_mvm *mvm)
{
	struct iwl_phy_cfg_cmd_v3 phy_cfg_cmd;
	enum iwl_ucode_type ucode_type = mvm->fwrt.cur_fw_img;
	struct iwl_phy_specific_cfg phy_filters = {};
	u8 cmd_ver;
	size_t cmd_size;

	if (iwl_mvm_has_unified_ucode(mvm) &&
	    !mvm->trans->cfg->tx_with_siso_diversity)
		return 0;

	if (mvm->trans->cfg->tx_with_siso_diversity) {
		/*
		 * TODO: currently we don't set the antenna but letting the NIC
		 * to decide which antenna to use. This should come from BIOS.
		 */
		phy_cfg_cmd.phy_cfg =
			cpu_to_le32(FW_PHY_CFG_CHAIN_SAD_ENABLED);
	}

	/* Set parameters */
	phy_cfg_cmd.phy_cfg = cpu_to_le32(iwl_mvm_get_phy_config(mvm));

	/* set flags extra PHY configuration flags from the device's cfg */
	phy_cfg_cmd.phy_cfg |=
		cpu_to_le32(mvm->trans->trans_cfg->extra_phy_cfg_flags);

	phy_cfg_cmd.calib_control.event_trigger =
		mvm->fw->default_calib[ucode_type].event_trigger;
	phy_cfg_cmd.calib_control.flow_trigger =
		mvm->fw->default_calib[ucode_type].flow_trigger;

	cmd_ver = iwl_fw_lookup_cmd_ver(mvm->fw, IWL_ALWAYS_LONG_GROUP,
					PHY_CONFIGURATION_CMD,
					IWL_FW_CMD_VER_UNKNOWN);
	if (cmd_ver == 3) {
		iwl_mvm_phy_filter_init(mvm, &phy_filters);
		memcpy(&phy_cfg_cmd.phy_specific_cfg, &phy_filters,
		       sizeof(struct iwl_phy_specific_cfg));
	}

	IWL_DEBUG_INFO(mvm, "Sending Phy CFG command: 0x%x\n",
		       phy_cfg_cmd.phy_cfg);
	cmd_size = (cmd_ver == 3) ? sizeof(struct iwl_phy_cfg_cmd_v3) :
				    sizeof(struct iwl_phy_cfg_cmd_v1);
	return iwl_mvm_send_cmd_pdu(mvm, PHY_CONFIGURATION_CMD, 0,
				    cmd_size, &phy_cfg_cmd);
}

int iwl_run_init_mvm_ucode(struct iwl_mvm *mvm)
{
	struct iwl_notification_wait calib_wait;
	static const u16 init_complete[] = {
		INIT_COMPLETE_NOTIF,
		CALIB_RES_NOTIF_PHY_DB
	};
	int ret;

	if (iwl_mvm_has_unified_ucode(mvm))
		return iwl_run_unified_mvm_ucode(mvm);

	lockdep_assert_held(&mvm->mutex);

	mvm->rfkill_safe_init_done = false;

	iwl_init_notification_wait(&mvm->notif_wait,
				   &calib_wait,
				   init_complete,
				   ARRAY_SIZE(init_complete),
				   iwl_wait_phy_db_entry,
				   mvm->phy_db);

	iwl_dbg_tlv_time_point(&mvm->fwrt, IWL_FW_INI_TIME_POINT_EARLY, NULL);

	/* Will also start the device */
	ret = iwl_mvm_load_ucode_wait_alive(mvm, IWL_UCODE_INIT);
	if (ret) {
		IWL_ERR(mvm, "Failed to start INIT ucode: %d\n", ret);
		goto remove_notif;
	}

	if (mvm->trans->trans_cfg->device_family < IWL_DEVICE_FAMILY_8000) {
		ret = iwl_mvm_send_bt_init_conf(mvm);
		if (ret)
			goto remove_notif;
	}

	/* Read the NVM only at driver load time, no need to do this twice */
	if (!mvm->nvm_data) {
		ret = iwl_nvm_init(mvm);
		if (ret) {
			IWL_ERR(mvm, "Failed to read NVM: %d\n", ret);
			goto remove_notif;
		}
	}

	/* In case we read the NVM from external file, load it to the NIC */
	if (mvm->nvm_file_name) {
		ret = iwl_mvm_load_nvm_to_nic(mvm);
		if (ret)
			goto remove_notif;
	}

	WARN_ONCE(mvm->nvm_data->nvm_version < mvm->trans->cfg->nvm_ver,
		  "Too old NVM version (0x%0x, required = 0x%0x)",
		  mvm->nvm_data->nvm_version, mvm->trans->cfg->nvm_ver);

	/*
	 * abort after reading the nvm in case RF Kill is on, we will complete
	 * the init seq later when RF kill will switch to off
	 */
	if (iwl_mvm_is_radio_hw_killed(mvm)) {
		IWL_DEBUG_RF_KILL(mvm,
				  "jump over all phy activities due to RF kill\n");
		goto remove_notif;
	}

	mvm->rfkill_safe_init_done = true;

	/* Send TX valid antennas before triggering calibrations */
	ret = iwl_send_tx_ant_cfg(mvm, iwl_mvm_get_valid_tx_ant(mvm));
	if (ret)
		goto remove_notif;

	ret = iwl_send_phy_cfg_cmd(mvm);
	if (ret) {
		IWL_ERR(mvm, "Failed to run INIT calibrations: %d\n",
			ret);
		goto remove_notif;
	}

	/*
	 * Some things may run in the background now, but we
	 * just wait for the calibration complete notification.
	 */
	ret = iwl_wait_notification(&mvm->notif_wait, &calib_wait,
				    MVM_UCODE_CALIB_TIMEOUT);
	if (!ret)
		goto out;

	if (iwl_mvm_is_radio_hw_killed(mvm)) {
		IWL_DEBUG_RF_KILL(mvm, "RFKILL while calibrating.\n");
		ret = 0;
	} else {
		IWL_ERR(mvm, "Failed to run INIT calibrations: %d\n",
			ret);
	}

	goto out;

remove_notif:
	iwl_remove_notification(&mvm->notif_wait, &calib_wait);
out:
	mvm->rfkill_safe_init_done = false;
	if (iwlmvm_mod_params.init_dbg && !mvm->nvm_data) {
		/* we want to debug INIT and we have no NVM - fake */
		mvm->nvm_data = kzalloc(sizeof(struct iwl_nvm_data) +
					sizeof(struct ieee80211_channel) +
					sizeof(struct ieee80211_rate),
					GFP_KERNEL);
		if (!mvm->nvm_data)
			return -ENOMEM;
		mvm->nvm_data->bands[0].channels = mvm->nvm_data->channels;
		mvm->nvm_data->bands[0].n_channels = 1;
		mvm->nvm_data->bands[0].n_bitrates = 1;
		mvm->nvm_data->bands[0].bitrates =
			(void *)mvm->nvm_data->channels + 1;
		mvm->nvm_data->bands[0].bitrates->hw_value = 10;
	}

	return ret;
}

static int iwl_mvm_config_ltr(struct iwl_mvm *mvm)
{
	struct iwl_ltr_config_cmd cmd = {
		.flags = cpu_to_le32(LTR_CFG_FLAG_FEATURE_ENABLE),
	};

	if (!mvm->trans->ltr_enabled)
		return 0;

	return iwl_mvm_send_cmd_pdu(mvm, LTR_CONFIG, 0,
				    sizeof(cmd), &cmd);
}

#ifdef CONFIG_ACPI
int iwl_mvm_sar_select_profile(struct iwl_mvm *mvm, int prof_a, int prof_b)
{
	struct iwl_dev_tx_power_cmd cmd = {
		.common.set_mode = cpu_to_le32(IWL_TX_POWER_MODE_SET_CHAINS),
	};
	__le16 *per_chain;
	int ret;
	u16 len = 0;
	u32 n_subbands;
	u8 cmd_ver = iwl_fw_lookup_cmd_ver(mvm->fw, LONG_GROUP,
					   REDUCE_TX_POWER_CMD,
					   IWL_FW_CMD_VER_UNKNOWN);

	if (cmd_ver == 6) {
		len = sizeof(cmd.v6);
		n_subbands = IWL_NUM_SUB_BANDS_V2;
		per_chain = cmd.v6.per_chain[0][0];
	} else if (fw_has_api(&mvm->fw->ucode_capa,
			      IWL_UCODE_TLV_API_REDUCE_TX_POWER)) {
		len = sizeof(cmd.v5);
		n_subbands = IWL_NUM_SUB_BANDS;
		per_chain = cmd.v5.per_chain[0][0];
	} else if (fw_has_capa(&mvm->fw->ucode_capa,
			       IWL_UCODE_TLV_CAPA_TX_POWER_ACK)) {
		len = sizeof(cmd.v4);
		n_subbands = IWL_NUM_SUB_BANDS;
		per_chain = cmd.v4.per_chain[0][0];
	} else {
		len = sizeof(cmd.v3);
		n_subbands = IWL_NUM_SUB_BANDS;
		per_chain = cmd.v3.per_chain[0][0];
	}

	/* all structs have the same common part, add it */
	len += sizeof(cmd.common);

	ret = iwl_sar_select_profile(&mvm->fwrt, per_chain, ACPI_SAR_NUM_TABLES,
				     n_subbands, prof_a, prof_b);

	/* return on error or if the profile is disabled (positive number) */
	if (ret)
		return ret;

	IWL_DEBUG_RADIO(mvm, "Sending REDUCE_TX_POWER_CMD per chain\n");
	return iwl_mvm_send_cmd_pdu(mvm, REDUCE_TX_POWER_CMD, 0, len, &cmd);
}

int iwl_mvm_get_sar_geo_profile(struct iwl_mvm *mvm)
{
	union iwl_geo_tx_power_profiles_cmd geo_tx_cmd;
	struct iwl_geo_tx_power_profiles_resp *resp;
	u16 len;
	int ret;
	struct iwl_host_cmd cmd;
	u8 cmd_ver = iwl_fw_lookup_cmd_ver(mvm->fw, PHY_OPS_GROUP,
					   GEO_TX_POWER_LIMIT,
					   IWL_FW_CMD_VER_UNKNOWN);

	/* the ops field is at the same spot for all versions, so set in v1 */
	geo_tx_cmd.v1.ops =
		cpu_to_le32(IWL_PER_CHAIN_OFFSET_GET_CURRENT_TABLE);

	if (cmd_ver == 3)
		len = sizeof(geo_tx_cmd.v3);
	else if (fw_has_api(&mvm->fwrt.fw->ucode_capa,
			    IWL_UCODE_TLV_API_SAR_TABLE_VER))
		len = sizeof(geo_tx_cmd.v2);
	else
		len = sizeof(geo_tx_cmd.v1);

	if (!iwl_sar_geo_support(&mvm->fwrt))
		return -EOPNOTSUPP;

	cmd = (struct iwl_host_cmd){
		.id =  WIDE_ID(PHY_OPS_GROUP, GEO_TX_POWER_LIMIT),
		.len = { len, },
		.flags = CMD_WANT_SKB,
		.data = { &geo_tx_cmd },
	};

	ret = iwl_mvm_send_cmd(mvm, &cmd);
	if (ret) {
		IWL_ERR(mvm, "Failed to get geographic profile info %d\n", ret);
		return ret;
	}

	resp = (void *)cmd.resp_pkt->data;
	ret = le32_to_cpu(resp->profile_idx);

	if (WARN_ON(ret > ACPI_NUM_GEO_PROFILES))
		ret = -EIO;

	iwl_free_resp(&cmd);
	return ret;
}

static int iwl_mvm_sar_geo_init(struct iwl_mvm *mvm)
{
	union iwl_geo_tx_power_profiles_cmd cmd;
	u16 len;
	u32 n_bands;
	int ret;
	u8 cmd_ver = iwl_fw_lookup_cmd_ver(mvm->fw, PHY_OPS_GROUP,
					   GEO_TX_POWER_LIMIT,
					   IWL_FW_CMD_VER_UNKNOWN);
<<<<<<< HEAD

	BUILD_BUG_ON(offsetof(struct iwl_geo_tx_power_profiles_cmd_v1, ops) !=
		     offsetof(struct iwl_geo_tx_power_profiles_cmd_v2, ops) ||
		     offsetof(struct iwl_geo_tx_power_profiles_cmd_v2, ops) !=
		     offsetof(struct iwl_geo_tx_power_profiles_cmd_v3, ops));
	/* the ops field is at the same spot for all versions, so set in v1 */
	cmd.v1.ops = cpu_to_le32(IWL_PER_CHAIN_OFFSET_SET_TABLES);

	if (cmd_ver == 3) {
		len = sizeof(cmd.v3);
		n_bands = ARRAY_SIZE(cmd.v3.table[0]);
		cmd.v3.table_revision = cpu_to_le32(mvm->fwrt.geo_rev);
	} else if (fw_has_api(&mvm->fwrt.fw->ucode_capa,
			      IWL_UCODE_TLV_API_SAR_TABLE_VER)) {
		len = sizeof(cmd.v2);
		n_bands = ARRAY_SIZE(cmd.v2.table[0]);
		cmd.v2.table_revision = cpu_to_le32(mvm->fwrt.geo_rev);
	} else {
		len = sizeof(cmd.v1);
		n_bands = ARRAY_SIZE(cmd.v1.table[0]);
	}

=======

	BUILD_BUG_ON(offsetof(struct iwl_geo_tx_power_profiles_cmd_v1, ops) !=
		     offsetof(struct iwl_geo_tx_power_profiles_cmd_v2, ops) ||
		     offsetof(struct iwl_geo_tx_power_profiles_cmd_v2, ops) !=
		     offsetof(struct iwl_geo_tx_power_profiles_cmd_v3, ops));
	/* the ops field is at the same spot for all versions, so set in v1 */
	cmd.v1.ops = cpu_to_le32(IWL_PER_CHAIN_OFFSET_SET_TABLES);

	if (cmd_ver == 3) {
		len = sizeof(cmd.v3);
		n_bands = ARRAY_SIZE(cmd.v3.table[0]);
	} else if (fw_has_api(&mvm->fwrt.fw->ucode_capa,
			      IWL_UCODE_TLV_API_SAR_TABLE_VER)) {
		len = sizeof(cmd.v2);
		n_bands = ARRAY_SIZE(cmd.v2.table[0]);
	} else {
		len = sizeof(cmd.v1);
		n_bands = ARRAY_SIZE(cmd.v1.table[0]);
	}

>>>>>>> f642729d
	BUILD_BUG_ON(offsetof(struct iwl_geo_tx_power_profiles_cmd_v1, table) !=
		     offsetof(struct iwl_geo_tx_power_profiles_cmd_v2, table) ||
		     offsetof(struct iwl_geo_tx_power_profiles_cmd_v2, table) !=
		     offsetof(struct iwl_geo_tx_power_profiles_cmd_v3, table));
	/* the table is at the same position for all versions, so set use v1 */
	ret = iwl_sar_geo_init(&mvm->fwrt, &cmd.v1.table[0][0], n_bands);

	/*
	 * It is a valid scenario to not support SAR, or miss wgds table,
	 * but in that case there is no need to send the command.
	 */
	if (ret)
		return 0;

<<<<<<< HEAD
=======
	/*
	 * Set the revision on versions that contain it.
	 * This must be done after calling iwl_sar_geo_init().
	 */
	if (cmd_ver == 3)
		cmd.v3.table_revision = cpu_to_le32(mvm->fwrt.geo_rev);
	else if (fw_has_api(&mvm->fwrt.fw->ucode_capa,
			    IWL_UCODE_TLV_API_SAR_TABLE_VER))
		cmd.v2.table_revision = cpu_to_le32(mvm->fwrt.geo_rev);

>>>>>>> f642729d
	return iwl_mvm_send_cmd_pdu(mvm,
				    WIDE_ID(PHY_OPS_GROUP, GEO_TX_POWER_LIMIT),
				    0, len, &cmd);
}

static int iwl_mvm_get_ppag_table(struct iwl_mvm *mvm)
{
	union acpi_object *wifi_pkg, *data, *enabled;
<<<<<<< HEAD
	union iwl_ppag_table_cmd ppag_table;
=======
>>>>>>> f642729d
	int i, j, ret, tbl_rev, num_sub_bands;
	int idx = 2;
	s8 *gain;

	/*
	 * The 'enabled' field is the same in v1 and v2 so we can just
	 * use v1 to access it.
	 */
	mvm->fwrt.ppag_table.v1.enabled = cpu_to_le32(0);
	data = iwl_acpi_get_object(mvm->dev, ACPI_PPAG_METHOD);
	if (IS_ERR(data))
		return PTR_ERR(data);

	/* try to read ppag table revision 1 */
	wifi_pkg = iwl_acpi_get_wifi_pkg(mvm->dev, data,
					 ACPI_PPAG_WIFI_DATA_SIZE_V2, &tbl_rev);
	if (!IS_ERR(wifi_pkg)) {
		if (tbl_rev != 1) {
			ret = -EINVAL;
			goto out_free;
		}
		num_sub_bands = IWL_NUM_SUB_BANDS_V2;
		gain = mvm->fwrt.ppag_table.v2.gain[0];
		mvm->fwrt.ppag_ver = 2;
		IWL_DEBUG_RADIO(mvm, "Reading PPAG table v2 (tbl_rev=1)\n");
		goto read_table;
	}

	/* try to read ppag table revision 0 */
	wifi_pkg = iwl_acpi_get_wifi_pkg(mvm->dev, data,
					 ACPI_PPAG_WIFI_DATA_SIZE, &tbl_rev);
	if (!IS_ERR(wifi_pkg)) {
		if (tbl_rev != 0) {
			ret = -EINVAL;
			goto out_free;
		}
		num_sub_bands = IWL_NUM_SUB_BANDS;
		gain = mvm->fwrt.ppag_table.v1.gain[0];
		mvm->fwrt.ppag_ver = 1;
		IWL_DEBUG_RADIO(mvm, "Reading PPAG table v1 (tbl_rev=0)\n");
		goto read_table;
	}
	ret = PTR_ERR(wifi_pkg);
	goto out_free;

read_table:
	enabled = &wifi_pkg->package.elements[1];
	if (enabled->type != ACPI_TYPE_INTEGER ||
	    (enabled->integer.value != 0 && enabled->integer.value != 1)) {
		ret = -EINVAL;
		goto out_free;
	}

<<<<<<< HEAD
	ppag_table.v1.enabled = cpu_to_le32(enabled->integer.value);
	if (!ppag_table.v1.enabled) {
=======
	mvm->fwrt.ppag_table.v1.enabled = cpu_to_le32(enabled->integer.value);
	if (!mvm->fwrt.ppag_table.v1.enabled) {
>>>>>>> f642729d
		ret = 0;
		goto out_free;
	}

	/*
	 * read, verify gain values and save them into the PPAG table.
	 * first sub-band (j=0) corresponds to Low-Band (2.4GHz), and the
	 * following sub-bands to High-Band (5GHz).
	 */
	for (i = 0; i < IWL_NUM_CHAIN_LIMITS; i++) {
		for (j = 0; j < num_sub_bands; j++) {
			union acpi_object *ent;

			ent = &wifi_pkg->package.elements[idx++];
<<<<<<< HEAD
			if (ent->type != ACPI_TYPE_INTEGER ||
			    (j == 0 && ent->integer.value > ACPI_PPAG_MAX_LB) ||
			    (j == 0 && ent->integer.value < ACPI_PPAG_MIN_LB) ||
			    (j != 0 && ent->integer.value > ACPI_PPAG_MAX_HB) ||
			    (j != 0 && ent->integer.value < ACPI_PPAG_MIN_HB)) {
				ppag_table.v1.enabled = cpu_to_le32(0);
				ret = -EINVAL;
				goto out_free;
			}
			gain[i * num_sub_bands + j] = ent->integer.value;
=======
			if (ent->type != ACPI_TYPE_INTEGER) {
				ret = -EINVAL;
				goto out_free;
			}

			gain[i * num_sub_bands + j] = ent->integer.value;

			if ((j == 0 &&
			     (gain[i * num_sub_bands + j] > ACPI_PPAG_MAX_LB ||
			      gain[i * num_sub_bands + j] < ACPI_PPAG_MIN_LB)) ||
			    (j != 0 &&
			     (gain[i * num_sub_bands + j] > ACPI_PPAG_MAX_HB ||
			      gain[i * num_sub_bands + j] < ACPI_PPAG_MIN_HB))) {
				mvm->fwrt.ppag_table.v1.enabled = cpu_to_le32(0);
				ret = -EINVAL;
				goto out_free;
			}
>>>>>>> f642729d
		}
	}
	ret = 0;
out_free:
	kfree(data);
	return ret;
}

int iwl_mvm_ppag_send_cmd(struct iwl_mvm *mvm)
{
	u8 cmd_ver;
	int i, j, ret, num_sub_bands, cmd_size;
<<<<<<< HEAD
	union iwl_ppag_table_cmd ppag_table;
=======
>>>>>>> f642729d
	s8 *gain;

	if (!fw_has_capa(&mvm->fw->ucode_capa, IWL_UCODE_TLV_CAPA_SET_PPAG)) {
		IWL_DEBUG_RADIO(mvm,
				"PPAG capability not supported by FW, command not sent.\n");
		return 0;
	}
	if (!mvm->fwrt.ppag_table.v1.enabled) {
		IWL_DEBUG_RADIO(mvm, "PPAG not enabled, command not sent.\n");
		return 0;
	}

	cmd_ver = iwl_fw_lookup_cmd_ver(mvm->fw, PHY_OPS_GROUP,
					PER_PLATFORM_ANT_GAIN_CMD,
					IWL_FW_CMD_VER_UNKNOWN);
	if (cmd_ver == 1) {
		num_sub_bands = IWL_NUM_SUB_BANDS;
		gain = mvm->fwrt.ppag_table.v1.gain[0];
<<<<<<< HEAD
		cmd_size = sizeof(ppag_table.v1);
=======
		cmd_size = sizeof(mvm->fwrt.ppag_table.v1);
>>>>>>> f642729d
		if (mvm->fwrt.ppag_ver == 2) {
			IWL_DEBUG_RADIO(mvm,
					"PPAG table is v2 but FW supports v1, sending truncated table\n");
		}
	} else if (cmd_ver == 2) {
		num_sub_bands = IWL_NUM_SUB_BANDS_V2;
		gain = mvm->fwrt.ppag_table.v2.gain[0];
<<<<<<< HEAD
		cmd_size = sizeof(ppag_table.v2);
=======
		cmd_size = sizeof(mvm->fwrt.ppag_table.v2);
>>>>>>> f642729d
		if (mvm->fwrt.ppag_ver == 1) {
			IWL_DEBUG_RADIO(mvm,
					"PPAG table is v1 but FW supports v2, sending padded table\n");
		}
	} else {
		IWL_DEBUG_RADIO(mvm, "Unsupported PPAG command version\n");
		return 0;
	}

	for (i = 0; i < IWL_NUM_CHAIN_LIMITS; i++) {
		for (j = 0; j < num_sub_bands; j++) {
			IWL_DEBUG_RADIO(mvm,
					"PPAG table: chain[%d] band[%d]: gain = %d\n",
					i, j, gain[i * num_sub_bands + j]);
		}
	}
	IWL_DEBUG_RADIO(mvm, "Sending PER_PLATFORM_ANT_GAIN_CMD\n");
	ret = iwl_mvm_send_cmd_pdu(mvm, WIDE_ID(PHY_OPS_GROUP,
						PER_PLATFORM_ANT_GAIN_CMD),
<<<<<<< HEAD
				   0, cmd_size, &ppag_table);
=======
				   0, cmd_size, &mvm->fwrt.ppag_table);
>>>>>>> f642729d
	if (ret < 0)
		IWL_ERR(mvm, "failed to send PER_PLATFORM_ANT_GAIN_CMD (%d)\n",
			ret);

	return ret;
}

static const struct dmi_system_id dmi_ppag_approved_list[] = {
	{ .ident = "HP",
	  .matches = {
			DMI_MATCH(DMI_SYS_VENDOR, "HP"),
		},
	},
	{ .ident = "SAMSUNG",
	  .matches = {
			DMI_MATCH(DMI_SYS_VENDOR, "SAMSUNG ELECTRONICS CO., LTD"),
		},
	},
	{ .ident = "MSFT",
	  .matches = {
			DMI_MATCH(DMI_SYS_VENDOR, "Microsoft Corporation"),
		},
	},
	{ .ident = "ASUS",
	  .matches = {
			DMI_MATCH(DMI_SYS_VENDOR, "ASUSTek COMPUTER INC."),
		},
	},
	{}
};

static int iwl_mvm_ppag_init(struct iwl_mvm *mvm)
{
	int ret;

	ret = iwl_mvm_get_ppag_table(mvm);
	if (ret < 0) {
		IWL_DEBUG_RADIO(mvm,
				"PPAG BIOS table invalid or unavailable. (%d)\n",
				ret);
		return 0;
	}

	if (!dmi_check_system(dmi_ppag_approved_list)) {
		IWL_DEBUG_RADIO(mvm,
				"System vendor '%s' is not in the approved list, disabling PPAG.\n",
				dmi_get_system_info(DMI_SYS_VENDOR));
		mvm->fwrt.ppag_table.v1.enabled = cpu_to_le32(0);
		return 0;
	}

	return iwl_mvm_ppag_send_cmd(mvm);
}

static void iwl_mvm_tas_init(struct iwl_mvm *mvm)
{
	int ret;
	struct iwl_tas_config_cmd cmd = {};
	int list_size;

	BUILD_BUG_ON(ARRAY_SIZE(cmd.block_list_array) <
		     APCI_WTAS_BLACK_LIST_MAX);

	if (!fw_has_capa(&mvm->fw->ucode_capa, IWL_UCODE_TLV_CAPA_TAS_CFG)) {
		IWL_DEBUG_RADIO(mvm, "TAS not enabled in FW\n");
		return;
	}

	ret = iwl_acpi_get_tas(&mvm->fwrt, cmd.block_list_array, &list_size);
	if (ret < 0) {
		IWL_DEBUG_RADIO(mvm,
				"TAS table invalid or unavailable. (%d)\n",
				ret);
		return;
	}

	if (list_size < 0)
		return;

	/* list size if TAS enabled can only be non-negative */
	cmd.block_list_size = cpu_to_le32((u32)list_size);

	ret = iwl_mvm_send_cmd_pdu(mvm, WIDE_ID(REGULATORY_AND_NVM_GROUP,
						TAS_CONFIG),
				   0, sizeof(cmd), &cmd);
	if (ret < 0)
		IWL_DEBUG_RADIO(mvm, "failed to send TAS_CONFIG (%d)\n", ret);
}

static u8 iwl_mvm_eval_dsm_indonesia_5g2(struct iwl_mvm *mvm)
{
	u8 value;

	int ret = iwl_acpi_get_dsm_u8((&mvm->fwrt)->dev, 0,
				      DSM_FUNC_ENABLE_INDONESIA_5G2,
				      &iwl_guid, &value);

	if (ret < 0)
		IWL_DEBUG_RADIO(mvm,
				"Failed to evaluate DSM function ENABLE_INDONESIA_5G2, ret=%d\n",
				ret);

<<<<<<< HEAD
	else if (ret >= DSM_VALUE_INDONESIA_MAX)
		IWL_DEBUG_RADIO(mvm,
				"DSM function ENABLE_INDONESIA_5G2 return invalid value, ret=%d\n",
				ret);

	else if (ret == DSM_VALUE_INDONESIA_ENABLE) {
		IWL_DEBUG_RADIO(mvm,
				"Evaluated DSM function ENABLE_INDONESIA_5G2: Enabling 5g2\n");
		return DSM_VALUE_INDONESIA_ENABLE;
	}
	/* default behaviour is disabled */
	return DSM_VALUE_INDONESIA_DISABLE;
}

static u8 iwl_mvm_eval_dsm_disable_srd(struct iwl_mvm *mvm)
{
	int ret = iwl_acpi_get_dsm_u8((&mvm->fwrt)->dev, 0,
				      DSM_FUNC_DISABLE_SRD);
=======
	else if (value >= DSM_VALUE_INDONESIA_MAX)
		IWL_DEBUG_RADIO(mvm,
				"DSM function ENABLE_INDONESIA_5G2 return invalid value, value=%d\n",
				value);

	else if (value == DSM_VALUE_INDONESIA_ENABLE) {
		IWL_DEBUG_RADIO(mvm,
				"Evaluated DSM function ENABLE_INDONESIA_5G2: Enabling 5g2\n");
		return DSM_VALUE_INDONESIA_ENABLE;
	}
	/* default behaviour is disabled */
	return DSM_VALUE_INDONESIA_DISABLE;
}

static u8 iwl_mvm_eval_dsm_rfi(struct iwl_mvm *mvm)
{
	u8 value;
	int ret = iwl_acpi_get_dsm_u8((&mvm->fwrt)->dev, 0, DSM_RFI_FUNC_ENABLE,
				      &iwl_rfi_guid, &value);

	if (ret < 0) {
		IWL_DEBUG_RADIO(mvm, "Failed to get DSM RFI, ret=%d\n", ret);

	} else if (value >= DSM_VALUE_RFI_MAX) {
		IWL_DEBUG_RADIO(mvm, "DSM RFI got invalid value, ret=%d\n",
				value);

	} else if (value == DSM_VALUE_RFI_ENABLE) {
		IWL_DEBUG_RADIO(mvm, "DSM RFI is evaluated to enable\n");
		return DSM_VALUE_RFI_ENABLE;
	}

	IWL_DEBUG_RADIO(mvm, "DSM RFI is disabled\n");

	/* default behaviour is disabled */
	return DSM_VALUE_RFI_DISABLE;
}

static u8 iwl_mvm_eval_dsm_disable_srd(struct iwl_mvm *mvm)
{
	u8 value;
	int ret = iwl_acpi_get_dsm_u8((&mvm->fwrt)->dev, 0,
				      DSM_FUNC_DISABLE_SRD,
				      &iwl_guid, &value);
>>>>>>> f642729d

	if (ret < 0)
		IWL_DEBUG_RADIO(mvm,
				"Failed to evaluate DSM function DISABLE_SRD, ret=%d\n",
				ret);

<<<<<<< HEAD
	else if (ret >= DSM_VALUE_SRD_MAX)
		IWL_DEBUG_RADIO(mvm,
				"DSM function DISABLE_SRD return invalid value, ret=%d\n",
				ret);

	else if (ret == DSM_VALUE_SRD_PASSIVE) {
=======
	else if (value >= DSM_VALUE_SRD_MAX)
		IWL_DEBUG_RADIO(mvm,
				"DSM function DISABLE_SRD return invalid value, value=%d\n",
				value);

	else if (value == DSM_VALUE_SRD_PASSIVE) {
>>>>>>> f642729d
		IWL_DEBUG_RADIO(mvm,
				"Evaluated DSM function DISABLE_SRD: setting SRD to passive\n");
		return DSM_VALUE_SRD_PASSIVE;

<<<<<<< HEAD
	} else if (ret == DSM_VALUE_SRD_DISABLE) {
=======
	} else if (value == DSM_VALUE_SRD_DISABLE) {
>>>>>>> f642729d
		IWL_DEBUG_RADIO(mvm,
				"Evaluated DSM function DISABLE_SRD: disabling SRD\n");
		return DSM_VALUE_SRD_DISABLE;
	}
	/* default behaviour is active */
	return DSM_VALUE_SRD_ACTIVE;
}

static void iwl_mvm_lari_cfg(struct iwl_mvm *mvm)
{
	u8 ret;
	int cmd_ret;
<<<<<<< HEAD
	struct iwl_lari_config_change_cmd cmd = {};
=======
	struct iwl_lari_config_change_cmd_v2 cmd = {};
>>>>>>> f642729d

	if (iwl_mvm_eval_dsm_indonesia_5g2(mvm) == DSM_VALUE_INDONESIA_ENABLE)
		cmd.config_bitmap |=
			cpu_to_le32(LARI_CONFIG_ENABLE_5G2_IN_INDONESIA_MSK);

	ret = iwl_mvm_eval_dsm_disable_srd(mvm);
	if (ret == DSM_VALUE_SRD_PASSIVE)
		cmd.config_bitmap |=
			cpu_to_le32(LARI_CONFIG_CHANGE_ETSI_TO_PASSIVE_MSK);

	else if (ret == DSM_VALUE_SRD_DISABLE)
		cmd.config_bitmap |=
			cpu_to_le32(LARI_CONFIG_CHANGE_ETSI_TO_DISABLED_MSK);

	/* apply more config masks here */

	if (cmd.config_bitmap) {
<<<<<<< HEAD
		IWL_DEBUG_RADIO(mvm, "sending LARI_CONFIG_CHANGE\n");
		cmd_ret = iwl_mvm_send_cmd_pdu(mvm,
					       WIDE_ID(REGULATORY_AND_NVM_GROUP,
						       LARI_CONFIG_CHANGE),
					       0, sizeof(cmd), &cmd);
=======
		size_t cmd_size = iwl_fw_lookup_cmd_ver(mvm->fw,
							REGULATORY_AND_NVM_GROUP,
							LARI_CONFIG_CHANGE, 1) == 2 ?
			sizeof(struct iwl_lari_config_change_cmd_v2) :
			sizeof(struct iwl_lari_config_change_cmd_v1);
		IWL_DEBUG_RADIO(mvm,
				"sending LARI_CONFIG_CHANGE, config_bitmap=0x%x\n",
				le32_to_cpu(cmd.config_bitmap));
		cmd_ret = iwl_mvm_send_cmd_pdu(mvm,
					       WIDE_ID(REGULATORY_AND_NVM_GROUP,
						       LARI_CONFIG_CHANGE),
					       0, cmd_size, &cmd);
>>>>>>> f642729d
		if (cmd_ret < 0)
			IWL_DEBUG_RADIO(mvm,
					"Failed to send LARI_CONFIG_CHANGE (%d)\n",
					cmd_ret);
	}
}
#else /* CONFIG_ACPI */

inline int iwl_mvm_sar_select_profile(struct iwl_mvm *mvm,
				      int prof_a, int prof_b)
{
	return -ENOENT;
}

inline int iwl_mvm_get_sar_geo_profile(struct iwl_mvm *mvm)
{
	return -ENOENT;
}

static int iwl_mvm_sar_geo_init(struct iwl_mvm *mvm)
{
	return 0;
}

int iwl_mvm_ppag_send_cmd(struct iwl_mvm *mvm)
{
	return -ENOENT;
}

static int iwl_mvm_ppag_init(struct iwl_mvm *mvm)
{
	return 0;
}

static void iwl_mvm_tas_init(struct iwl_mvm *mvm)
{
}

static void iwl_mvm_lari_cfg(struct iwl_mvm *mvm)
{
}

static u8 iwl_mvm_eval_dsm_rfi(struct iwl_mvm *mvm)
{
	return DSM_VALUE_RFI_DISABLE;
}
#endif /* CONFIG_ACPI */

void iwl_mvm_send_recovery_cmd(struct iwl_mvm *mvm, u32 flags)
{
	u32 error_log_size = mvm->fw->ucode_capa.error_log_size;
	int ret;
	u32 resp;

	struct iwl_fw_error_recovery_cmd recovery_cmd = {
		.flags = cpu_to_le32(flags),
		.buf_size = 0,
	};
	struct iwl_host_cmd host_cmd = {
		.id = WIDE_ID(SYSTEM_GROUP, FW_ERROR_RECOVERY_CMD),
		.flags = CMD_WANT_SKB,
		.data = {&recovery_cmd, },
		.len = {sizeof(recovery_cmd), },
	};

	/* no error log was defined in TLV */
	if (!error_log_size)
		return;

	if (flags & ERROR_RECOVERY_UPDATE_DB) {
		/* no buf was allocated while HW reset */
		if (!mvm->error_recovery_buf)
			return;

		host_cmd.data[1] = mvm->error_recovery_buf;
		host_cmd.len[1] =  error_log_size;
		host_cmd.dataflags[1] = IWL_HCMD_DFL_NOCOPY;
		recovery_cmd.buf_size = cpu_to_le32(error_log_size);
	}

	ret = iwl_mvm_send_cmd(mvm, &host_cmd);
	kfree(mvm->error_recovery_buf);
	mvm->error_recovery_buf = NULL;

	if (ret) {
		IWL_ERR(mvm, "Failed to send recovery cmd %d\n", ret);
		return;
	}

	/* skb respond is only relevant in ERROR_RECOVERY_UPDATE_DB */
	if (flags & ERROR_RECOVERY_UPDATE_DB) {
		resp = le32_to_cpu(*(__le32 *)host_cmd.resp_pkt->data);
		if (resp)
			IWL_ERR(mvm,
				"Failed to send recovery cmd blob was invalid %d\n",
				resp);
	}
}

static int iwl_mvm_sar_init(struct iwl_mvm *mvm)
{
	int ret;

	ret = iwl_sar_get_wrds_table(&mvm->fwrt);
	if (ret < 0) {
		IWL_DEBUG_RADIO(mvm,
				"WRDS SAR BIOS table invalid or unavailable. (%d)\n",
				ret);
		/*
		 * If not available, don't fail and don't bother with EWRD.
		 * Return 1 to tell that we can't use WGDS either.
		 */
		return 1;
	}

	ret = iwl_sar_get_ewrd_table(&mvm->fwrt);
	/* if EWRD is not available, we can still use WRDS, so don't fail */
	if (ret < 0)
		IWL_DEBUG_RADIO(mvm,
				"EWRD SAR BIOS table invalid or unavailable. (%d)\n",
				ret);

	return iwl_mvm_sar_select_profile(mvm, 1, 1);
}

static int iwl_mvm_load_rt_fw(struct iwl_mvm *mvm)
{
	int ret;

	if (iwl_mvm_has_unified_ucode(mvm))
		return iwl_run_unified_mvm_ucode(mvm);

	WARN_ON(!mvm->nvm_data);
	ret = iwl_run_init_mvm_ucode(mvm);

	if (ret) {
		IWL_ERR(mvm, "Failed to run INIT ucode: %d\n", ret);

		if (iwlmvm_mod_params.init_dbg)
			return 0;
		return ret;
	}

	iwl_fw_dbg_stop_sync(&mvm->fwrt);
	iwl_trans_stop_device(mvm->trans);
	ret = iwl_trans_start_hw(mvm->trans);
	if (ret)
		return ret;

	mvm->rfkill_safe_init_done = false;
	ret = iwl_mvm_load_ucode_wait_alive(mvm, IWL_UCODE_REGULAR);
	if (ret)
		return ret;

	mvm->rfkill_safe_init_done = true;

	iwl_dbg_tlv_time_point(&mvm->fwrt, IWL_FW_INI_TIME_POINT_AFTER_ALIVE,
			       NULL);

	return iwl_init_paging(&mvm->fwrt, mvm->fwrt.cur_fw_img);
}

int iwl_mvm_up(struct iwl_mvm *mvm)
{
	int ret, i;
	struct ieee80211_channel *chan;
	struct cfg80211_chan_def chandef;
	struct ieee80211_supported_band *sband = NULL;

	lockdep_assert_held(&mvm->mutex);

	ret = iwl_trans_start_hw(mvm->trans);
	if (ret)
		return ret;

	ret = iwl_mvm_load_rt_fw(mvm);
	if (ret) {
		IWL_ERR(mvm, "Failed to start RT ucode: %d\n", ret);
		if (ret != -ERFKILL)
			iwl_fw_dbg_error_collect(&mvm->fwrt,
						 FW_DBG_TRIGGER_DRIVER);
		goto error;
	}

	iwl_get_shared_mem_conf(&mvm->fwrt);

	ret = iwl_mvm_sf_update(mvm, NULL, false);
	if (ret)
		IWL_ERR(mvm, "Failed to initialize Smart Fifo\n");

	if (!iwl_trans_dbg_ini_valid(mvm->trans)) {
		mvm->fwrt.dump.conf = FW_DBG_INVALID;
		/* if we have a destination, assume EARLY START */
		if (mvm->fw->dbg.dest_tlv)
			mvm->fwrt.dump.conf = FW_DBG_START_FROM_ALIVE;
		iwl_fw_start_dbg_conf(&mvm->fwrt, FW_DBG_START_FROM_ALIVE);
	}

	ret = iwl_send_tx_ant_cfg(mvm, iwl_mvm_get_valid_tx_ant(mvm));
	if (ret)
		goto error;

	if (!iwl_mvm_has_unified_ucode(mvm)) {
		/* Send phy db control command and then phy db calibration */
		ret = iwl_send_phy_db_data(mvm->phy_db);
		if (ret)
			goto error;
	}

	ret = iwl_send_phy_cfg_cmd(mvm);
	if (ret)
		goto error;

	ret = iwl_mvm_send_bt_init_conf(mvm);
	if (ret)
		goto error;

	if (fw_has_capa(&mvm->fw->ucode_capa,
			IWL_UCODE_TLV_CAPA_SOC_LATENCY_SUPPORT)) {
		ret = iwl_set_soc_latency(&mvm->fwrt);
		if (ret)
			goto error;
	}

	/* Init RSS configuration */
	if (mvm->trans->trans_cfg->device_family >= IWL_DEVICE_FAMILY_22000) {
		ret = iwl_configure_rxq(mvm);
		if (ret) {
			IWL_ERR(mvm, "Failed to configure RX queues: %d\n",
				ret);
			goto error;
		}
	}

	if (iwl_mvm_has_new_rx_api(mvm)) {
		ret = iwl_send_rss_cfg_cmd(mvm);
		if (ret) {
			IWL_ERR(mvm, "Failed to configure RSS queues: %d\n",
				ret);
			goto error;
		}
	}

	/* init the fw <-> mac80211 STA mapping */
	for (i = 0; i < mvm->fw->ucode_capa.num_stations; i++)
		RCU_INIT_POINTER(mvm->fw_id_to_mac_id[i], NULL);

	mvm->tdls_cs.peer.sta_id = IWL_MVM_INVALID_STA;

	/* reset quota debouncing buffer - 0xff will yield invalid data */
	memset(&mvm->last_quota_cmd, 0xff, sizeof(mvm->last_quota_cmd));

	if (fw_has_capa(&mvm->fw->ucode_capa, IWL_UCODE_TLV_CAPA_DQA_SUPPORT)) {
		ret = iwl_mvm_send_dqa_cmd(mvm);
		if (ret)
			goto error;
	}

	/*
	 * Add auxiliary station for scanning.
	 * Newer versions of this command implies that the fw uses
	 * internal aux station for all aux activities that don't
	 * requires a dedicated data queue.
	 */
	if (iwl_fw_lookup_cmd_ver(mvm->fw, LONG_GROUP,
				  ADD_STA,
				  0) < 12) {
		 /*
		  * In old version the aux station uses mac id like other
		  * station and not lmac id
		  */
		ret = iwl_mvm_add_aux_sta(mvm, MAC_INDEX_AUX);
		if (ret)
			goto error;
	}

	/* Add all the PHY contexts */
	i = 0;
	while (!sband && i < NUM_NL80211_BANDS)
		sband = mvm->hw->wiphy->bands[i++];

	if (WARN_ON_ONCE(!sband))
		goto error;

	chan = &sband->channels[0];

	cfg80211_chandef_create(&chandef, chan, NL80211_CHAN_NO_HT);
	for (i = 0; i < NUM_PHY_CTX; i++) {
		/*
		 * The channel used here isn't relevant as it's
		 * going to be overwritten in the other flows.
		 * For now use the first channel we have.
		 */
		ret = iwl_mvm_phy_ctxt_add(mvm, &mvm->phy_ctxts[i],
					   &chandef, 1, 1);
		if (ret)
			goto error;
	}

	if (iwl_mvm_is_tt_in_fw(mvm)) {
		/* in order to give the responsibility of ct-kill and
		 * TX backoff to FW we need to send empty temperature reporting
		 * cmd during init time
		 */
		iwl_mvm_send_temp_report_ths_cmd(mvm);
	} else {
		/* Initialize tx backoffs to the minimal possible */
		iwl_mvm_tt_tx_backoff(mvm, 0);
	}

#ifdef CONFIG_THERMAL
	/* TODO: read the budget from BIOS / Platform NVM */

	/*
	 * In case there is no budget from BIOS / Platform NVM the default
	 * budget should be 2000mW (cooling state 0).
	 */
	if (iwl_mvm_is_ctdp_supported(mvm)) {
		ret = iwl_mvm_ctdp_command(mvm, CTDP_CMD_OPERATION_START,
					   mvm->cooling_dev.cur_state);
		if (ret)
			goto error;
	}
#endif

	if (!fw_has_capa(&mvm->fw->ucode_capa, IWL_UCODE_TLV_CAPA_SET_LTR_GEN2))
		WARN_ON(iwl_mvm_config_ltr(mvm));

	ret = iwl_mvm_power_update_device(mvm);
	if (ret)
		goto error;

	iwl_mvm_lari_cfg(mvm);
	/*
	 * RTNL is not taken during Ct-kill, but we don't need to scan/Tx
	 * anyway, so don't init MCC.
	 */
	if (!test_bit(IWL_MVM_STATUS_HW_CTKILL, &mvm->status)) {
		ret = iwl_mvm_init_mcc(mvm);
		if (ret)
			goto error;
	}

	if (fw_has_capa(&mvm->fw->ucode_capa, IWL_UCODE_TLV_CAPA_UMAC_SCAN)) {
		mvm->scan_type = IWL_SCAN_TYPE_NOT_SET;
		mvm->hb_scan_type = IWL_SCAN_TYPE_NOT_SET;
		ret = iwl_mvm_config_scan(mvm);
		if (ret)
			goto error;
	}

	if (test_bit(IWL_MVM_STATUS_IN_HW_RESTART, &mvm->status))
		iwl_mvm_send_recovery_cmd(mvm, ERROR_RECOVERY_UPDATE_DB);

	if (iwl_acpi_get_eckv(mvm->dev, &mvm->ext_clock_valid))
		IWL_DEBUG_INFO(mvm, "ECKV table doesn't exist in BIOS\n");

	ret = iwl_mvm_ppag_init(mvm);
	if (ret)
		goto error;

	ret = iwl_mvm_sar_init(mvm);
	if (ret == 0) {
		ret = iwl_mvm_sar_geo_init(mvm);
	} else if (ret == -ENOENT && !iwl_sar_get_wgds_table(&mvm->fwrt)) {
		/*
		 * If basic SAR is not available, we check for WGDS,
		 * which should *not* be available either.  If it is
		 * available, issue an error, because we can't use SAR
		 * Geo without basic SAR.
		 */
		IWL_ERR(mvm, "BIOS contains WGDS but no WRDS\n");
	}

	if (ret < 0)
		goto error;

	iwl_mvm_tas_init(mvm);
	iwl_mvm_leds_sync(mvm);

	iwl_mvm_ftm_initiator_smooth_config(mvm);

<<<<<<< HEAD
=======
	if (fw_has_capa(&mvm->fw->ucode_capa,
			IWL_UCODE_TLV_CAPA_RFIM_SUPPORT)) {
		if (iwl_mvm_eval_dsm_rfi(mvm) == DSM_VALUE_RFI_ENABLE)
			iwl_rfi_send_config_cmd(mvm, NULL);
	}

>>>>>>> f642729d
	IWL_DEBUG_INFO(mvm, "RT uCode started.\n");
	return 0;
 error:
	if (!iwlmvm_mod_params.init_dbg || !ret)
		iwl_mvm_stop_device(mvm);
	return ret;
}

int iwl_mvm_load_d3_fw(struct iwl_mvm *mvm)
{
	int ret, i;

	lockdep_assert_held(&mvm->mutex);

	ret = iwl_trans_start_hw(mvm->trans);
	if (ret)
		return ret;

	ret = iwl_mvm_load_ucode_wait_alive(mvm, IWL_UCODE_WOWLAN);
	if (ret) {
		IWL_ERR(mvm, "Failed to start WoWLAN firmware: %d\n", ret);
		goto error;
	}

	ret = iwl_send_tx_ant_cfg(mvm, iwl_mvm_get_valid_tx_ant(mvm));
	if (ret)
		goto error;

	/* Send phy db control command and then phy db calibration*/
	ret = iwl_send_phy_db_data(mvm->phy_db);
	if (ret)
		goto error;

	ret = iwl_send_phy_cfg_cmd(mvm);
	if (ret)
		goto error;

	/* init the fw <-> mac80211 STA mapping */
	for (i = 0; i < mvm->fw->ucode_capa.num_stations; i++)
		RCU_INIT_POINTER(mvm->fw_id_to_mac_id[i], NULL);

	if (iwl_fw_lookup_cmd_ver(mvm->fw, LONG_GROUP,
				  ADD_STA,
				  0) < 12) {
		/*
		 * Add auxiliary station for scanning.
		 * Newer versions of this command implies that the fw uses
		 * internal aux station for all aux activities that don't
		 * requires a dedicated data queue.
		 * In old version the aux station uses mac id like other
		 * station and not lmac id
		 */
		ret = iwl_mvm_add_aux_sta(mvm, MAC_INDEX_AUX);
		if (ret)
			goto error;
	}

	return 0;
 error:
	iwl_mvm_stop_device(mvm);
	return ret;
}

void iwl_mvm_rx_card_state_notif(struct iwl_mvm *mvm,
				 struct iwl_rx_cmd_buffer *rxb)
{
	struct iwl_rx_packet *pkt = rxb_addr(rxb);
	struct iwl_card_state_notif *card_state_notif = (void *)pkt->data;
	u32 flags = le32_to_cpu(card_state_notif->flags);

	IWL_DEBUG_RF_KILL(mvm, "Card state received: HW:%s SW:%s CT:%s\n",
			  (flags & HW_CARD_DISABLED) ? "Kill" : "On",
			  (flags & SW_CARD_DISABLED) ? "Kill" : "On",
			  (flags & CT_KILL_CARD_DISABLED) ?
			  "Reached" : "Not reached");
}

void iwl_mvm_rx_mfuart_notif(struct iwl_mvm *mvm,
			     struct iwl_rx_cmd_buffer *rxb)
{
	struct iwl_rx_packet *pkt = rxb_addr(rxb);
	struct iwl_mfuart_load_notif *mfuart_notif = (void *)pkt->data;

	IWL_DEBUG_INFO(mvm,
		       "MFUART: installed ver: 0x%08x, external ver: 0x%08x, status: 0x%08x, duration: 0x%08x\n",
		       le32_to_cpu(mfuart_notif->installed_ver),
		       le32_to_cpu(mfuart_notif->external_ver),
		       le32_to_cpu(mfuart_notif->status),
		       le32_to_cpu(mfuart_notif->duration));

	if (iwl_rx_packet_payload_len(pkt) == sizeof(*mfuart_notif))
		IWL_DEBUG_INFO(mvm,
			       "MFUART: image size: 0x%08x\n",
			       le32_to_cpu(mfuart_notif->image_size));
}<|MERGE_RESOLUTION|>--- conflicted
+++ resolved
@@ -178,12 +178,9 @@
 	if (iwl_fw_lookup_notif_ver(mvm->fw, LEGACY_GROUP,
 				    UCODE_ALIVE_NTFY, 0) == 5) {
 		struct iwl_alive_ntf_v5 *palive;
-<<<<<<< HEAD
-=======
 
 		if (pkt_len < sizeof(*palive))
 			return false;
->>>>>>> f642729d
 
 		palive = (void *)pkt->data;
 		umac = &palive->umac_data;
@@ -202,12 +199,9 @@
 	} else if (iwl_rx_packet_payload_len(pkt) == sizeof(struct iwl_alive_ntf_v4)) {
 		struct iwl_alive_ntf_v4 *palive;
 
-<<<<<<< HEAD
-=======
 		if (pkt_len < sizeof(*palive))
 			return false;
 
->>>>>>> f642729d
 		palive = (void *)pkt->data;
 		umac = &palive->umac_data;
 		lmac1 = &palive->lmac_data[0];
@@ -217,12 +211,9 @@
 		   sizeof(struct iwl_alive_ntf_v3)) {
 		struct iwl_alive_ntf_v3 *palive3;
 
-<<<<<<< HEAD
-=======
 		if (pkt_len < sizeof(*palive3))
 			return false;
 
->>>>>>> f642729d
 		palive3 = (void *)pkt->data;
 		umac = &palive3->umac_data;
 		lmac1 = &palive3->lmac_data;
@@ -867,30 +858,6 @@
 	u8 cmd_ver = iwl_fw_lookup_cmd_ver(mvm->fw, PHY_OPS_GROUP,
 					   GEO_TX_POWER_LIMIT,
 					   IWL_FW_CMD_VER_UNKNOWN);
-<<<<<<< HEAD
-
-	BUILD_BUG_ON(offsetof(struct iwl_geo_tx_power_profiles_cmd_v1, ops) !=
-		     offsetof(struct iwl_geo_tx_power_profiles_cmd_v2, ops) ||
-		     offsetof(struct iwl_geo_tx_power_profiles_cmd_v2, ops) !=
-		     offsetof(struct iwl_geo_tx_power_profiles_cmd_v3, ops));
-	/* the ops field is at the same spot for all versions, so set in v1 */
-	cmd.v1.ops = cpu_to_le32(IWL_PER_CHAIN_OFFSET_SET_TABLES);
-
-	if (cmd_ver == 3) {
-		len = sizeof(cmd.v3);
-		n_bands = ARRAY_SIZE(cmd.v3.table[0]);
-		cmd.v3.table_revision = cpu_to_le32(mvm->fwrt.geo_rev);
-	} else if (fw_has_api(&mvm->fwrt.fw->ucode_capa,
-			      IWL_UCODE_TLV_API_SAR_TABLE_VER)) {
-		len = sizeof(cmd.v2);
-		n_bands = ARRAY_SIZE(cmd.v2.table[0]);
-		cmd.v2.table_revision = cpu_to_le32(mvm->fwrt.geo_rev);
-	} else {
-		len = sizeof(cmd.v1);
-		n_bands = ARRAY_SIZE(cmd.v1.table[0]);
-	}
-
-=======
 
 	BUILD_BUG_ON(offsetof(struct iwl_geo_tx_power_profiles_cmd_v1, ops) !=
 		     offsetof(struct iwl_geo_tx_power_profiles_cmd_v2, ops) ||
@@ -911,7 +878,6 @@
 		n_bands = ARRAY_SIZE(cmd.v1.table[0]);
 	}
 
->>>>>>> f642729d
 	BUILD_BUG_ON(offsetof(struct iwl_geo_tx_power_profiles_cmd_v1, table) !=
 		     offsetof(struct iwl_geo_tx_power_profiles_cmd_v2, table) ||
 		     offsetof(struct iwl_geo_tx_power_profiles_cmd_v2, table) !=
@@ -926,8 +892,6 @@
 	if (ret)
 		return 0;
 
-<<<<<<< HEAD
-=======
 	/*
 	 * Set the revision on versions that contain it.
 	 * This must be done after calling iwl_sar_geo_init().
@@ -938,7 +902,6 @@
 			    IWL_UCODE_TLV_API_SAR_TABLE_VER))
 		cmd.v2.table_revision = cpu_to_le32(mvm->fwrt.geo_rev);
 
->>>>>>> f642729d
 	return iwl_mvm_send_cmd_pdu(mvm,
 				    WIDE_ID(PHY_OPS_GROUP, GEO_TX_POWER_LIMIT),
 				    0, len, &cmd);
@@ -947,10 +910,6 @@
 static int iwl_mvm_get_ppag_table(struct iwl_mvm *mvm)
 {
 	union acpi_object *wifi_pkg, *data, *enabled;
-<<<<<<< HEAD
-	union iwl_ppag_table_cmd ppag_table;
-=======
->>>>>>> f642729d
 	int i, j, ret, tbl_rev, num_sub_bands;
 	int idx = 2;
 	s8 *gain;
@@ -1004,13 +963,8 @@
 		goto out_free;
 	}
 
-<<<<<<< HEAD
-	ppag_table.v1.enabled = cpu_to_le32(enabled->integer.value);
-	if (!ppag_table.v1.enabled) {
-=======
 	mvm->fwrt.ppag_table.v1.enabled = cpu_to_le32(enabled->integer.value);
 	if (!mvm->fwrt.ppag_table.v1.enabled) {
->>>>>>> f642729d
 		ret = 0;
 		goto out_free;
 	}
@@ -1025,18 +979,6 @@
 			union acpi_object *ent;
 
 			ent = &wifi_pkg->package.elements[idx++];
-<<<<<<< HEAD
-			if (ent->type != ACPI_TYPE_INTEGER ||
-			    (j == 0 && ent->integer.value > ACPI_PPAG_MAX_LB) ||
-			    (j == 0 && ent->integer.value < ACPI_PPAG_MIN_LB) ||
-			    (j != 0 && ent->integer.value > ACPI_PPAG_MAX_HB) ||
-			    (j != 0 && ent->integer.value < ACPI_PPAG_MIN_HB)) {
-				ppag_table.v1.enabled = cpu_to_le32(0);
-				ret = -EINVAL;
-				goto out_free;
-			}
-			gain[i * num_sub_bands + j] = ent->integer.value;
-=======
 			if (ent->type != ACPI_TYPE_INTEGER) {
 				ret = -EINVAL;
 				goto out_free;
@@ -1054,7 +996,6 @@
 				ret = -EINVAL;
 				goto out_free;
 			}
->>>>>>> f642729d
 		}
 	}
 	ret = 0;
@@ -1067,10 +1008,6 @@
 {
 	u8 cmd_ver;
 	int i, j, ret, num_sub_bands, cmd_size;
-<<<<<<< HEAD
-	union iwl_ppag_table_cmd ppag_table;
-=======
->>>>>>> f642729d
 	s8 *gain;
 
 	if (!fw_has_capa(&mvm->fw->ucode_capa, IWL_UCODE_TLV_CAPA_SET_PPAG)) {
@@ -1089,11 +1026,7 @@
 	if (cmd_ver == 1) {
 		num_sub_bands = IWL_NUM_SUB_BANDS;
 		gain = mvm->fwrt.ppag_table.v1.gain[0];
-<<<<<<< HEAD
-		cmd_size = sizeof(ppag_table.v1);
-=======
 		cmd_size = sizeof(mvm->fwrt.ppag_table.v1);
->>>>>>> f642729d
 		if (mvm->fwrt.ppag_ver == 2) {
 			IWL_DEBUG_RADIO(mvm,
 					"PPAG table is v2 but FW supports v1, sending truncated table\n");
@@ -1101,11 +1034,7 @@
 	} else if (cmd_ver == 2) {
 		num_sub_bands = IWL_NUM_SUB_BANDS_V2;
 		gain = mvm->fwrt.ppag_table.v2.gain[0];
-<<<<<<< HEAD
-		cmd_size = sizeof(ppag_table.v2);
-=======
 		cmd_size = sizeof(mvm->fwrt.ppag_table.v2);
->>>>>>> f642729d
 		if (mvm->fwrt.ppag_ver == 1) {
 			IWL_DEBUG_RADIO(mvm,
 					"PPAG table is v1 but FW supports v2, sending padded table\n");
@@ -1125,11 +1054,7 @@
 	IWL_DEBUG_RADIO(mvm, "Sending PER_PLATFORM_ANT_GAIN_CMD\n");
 	ret = iwl_mvm_send_cmd_pdu(mvm, WIDE_ID(PHY_OPS_GROUP,
 						PER_PLATFORM_ANT_GAIN_CMD),
-<<<<<<< HEAD
-				   0, cmd_size, &ppag_table);
-=======
 				   0, cmd_size, &mvm->fwrt.ppag_table);
->>>>>>> f642729d
 	if (ret < 0)
 		IWL_ERR(mvm, "failed to send PER_PLATFORM_ANT_GAIN_CMD (%d)\n",
 			ret);
@@ -1232,26 +1157,6 @@
 				"Failed to evaluate DSM function ENABLE_INDONESIA_5G2, ret=%d\n",
 				ret);
 
-<<<<<<< HEAD
-	else if (ret >= DSM_VALUE_INDONESIA_MAX)
-		IWL_DEBUG_RADIO(mvm,
-				"DSM function ENABLE_INDONESIA_5G2 return invalid value, ret=%d\n",
-				ret);
-
-	else if (ret == DSM_VALUE_INDONESIA_ENABLE) {
-		IWL_DEBUG_RADIO(mvm,
-				"Evaluated DSM function ENABLE_INDONESIA_5G2: Enabling 5g2\n");
-		return DSM_VALUE_INDONESIA_ENABLE;
-	}
-	/* default behaviour is disabled */
-	return DSM_VALUE_INDONESIA_DISABLE;
-}
-
-static u8 iwl_mvm_eval_dsm_disable_srd(struct iwl_mvm *mvm)
-{
-	int ret = iwl_acpi_get_dsm_u8((&mvm->fwrt)->dev, 0,
-				      DSM_FUNC_DISABLE_SRD);
-=======
 	else if (value >= DSM_VALUE_INDONESIA_MAX)
 		IWL_DEBUG_RADIO(mvm,
 				"DSM function ENABLE_INDONESIA_5G2 return invalid value, value=%d\n",
@@ -1296,37 +1201,23 @@
 	int ret = iwl_acpi_get_dsm_u8((&mvm->fwrt)->dev, 0,
 				      DSM_FUNC_DISABLE_SRD,
 				      &iwl_guid, &value);
->>>>>>> f642729d
 
 	if (ret < 0)
 		IWL_DEBUG_RADIO(mvm,
 				"Failed to evaluate DSM function DISABLE_SRD, ret=%d\n",
 				ret);
 
-<<<<<<< HEAD
-	else if (ret >= DSM_VALUE_SRD_MAX)
-		IWL_DEBUG_RADIO(mvm,
-				"DSM function DISABLE_SRD return invalid value, ret=%d\n",
-				ret);
-
-	else if (ret == DSM_VALUE_SRD_PASSIVE) {
-=======
 	else if (value >= DSM_VALUE_SRD_MAX)
 		IWL_DEBUG_RADIO(mvm,
 				"DSM function DISABLE_SRD return invalid value, value=%d\n",
 				value);
 
 	else if (value == DSM_VALUE_SRD_PASSIVE) {
->>>>>>> f642729d
 		IWL_DEBUG_RADIO(mvm,
 				"Evaluated DSM function DISABLE_SRD: setting SRD to passive\n");
 		return DSM_VALUE_SRD_PASSIVE;
 
-<<<<<<< HEAD
-	} else if (ret == DSM_VALUE_SRD_DISABLE) {
-=======
 	} else if (value == DSM_VALUE_SRD_DISABLE) {
->>>>>>> f642729d
 		IWL_DEBUG_RADIO(mvm,
 				"Evaluated DSM function DISABLE_SRD: disabling SRD\n");
 		return DSM_VALUE_SRD_DISABLE;
@@ -1339,11 +1230,7 @@
 {
 	u8 ret;
 	int cmd_ret;
-<<<<<<< HEAD
-	struct iwl_lari_config_change_cmd cmd = {};
-=======
 	struct iwl_lari_config_change_cmd_v2 cmd = {};
->>>>>>> f642729d
 
 	if (iwl_mvm_eval_dsm_indonesia_5g2(mvm) == DSM_VALUE_INDONESIA_ENABLE)
 		cmd.config_bitmap |=
@@ -1361,13 +1248,6 @@
 	/* apply more config masks here */
 
 	if (cmd.config_bitmap) {
-<<<<<<< HEAD
-		IWL_DEBUG_RADIO(mvm, "sending LARI_CONFIG_CHANGE\n");
-		cmd_ret = iwl_mvm_send_cmd_pdu(mvm,
-					       WIDE_ID(REGULATORY_AND_NVM_GROUP,
-						       LARI_CONFIG_CHANGE),
-					       0, sizeof(cmd), &cmd);
-=======
 		size_t cmd_size = iwl_fw_lookup_cmd_ver(mvm->fw,
 							REGULATORY_AND_NVM_GROUP,
 							LARI_CONFIG_CHANGE, 1) == 2 ?
@@ -1380,7 +1260,6 @@
 					       WIDE_ID(REGULATORY_AND_NVM_GROUP,
 						       LARI_CONFIG_CHANGE),
 					       0, cmd_size, &cmd);
->>>>>>> f642729d
 		if (cmd_ret < 0)
 			IWL_DEBUG_RADIO(mvm,
 					"Failed to send LARI_CONFIG_CHANGE (%d)\n",
@@ -1763,15 +1642,12 @@
 
 	iwl_mvm_ftm_initiator_smooth_config(mvm);
 
-<<<<<<< HEAD
-=======
 	if (fw_has_capa(&mvm->fw->ucode_capa,
 			IWL_UCODE_TLV_CAPA_RFIM_SUPPORT)) {
 		if (iwl_mvm_eval_dsm_rfi(mvm) == DSM_VALUE_RFI_ENABLE)
 			iwl_rfi_send_config_cmd(mvm, NULL);
 	}
 
->>>>>>> f642729d
 	IWL_DEBUG_INFO(mvm, "RT uCode started.\n");
 	return 0;
  error:

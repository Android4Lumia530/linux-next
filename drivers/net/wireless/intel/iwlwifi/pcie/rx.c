--- conflicted
+++ resolved
@@ -1306,13 +1306,6 @@
 			}
 		}
 
-<<<<<<< HEAD
-		sequence = le16_to_cpu(pkt->hdr.sequence);
-		index = SEQ_TO_INDEX(sequence);
-		cmd_index = iwl_txq_get_cmd_index(txq, index);
-
-=======
->>>>>>> 356006a6
 		if (rxq->id == trans_pcie->def_rx_queue)
 			iwl_op_mode_rx(trans->op_mode, &rxq->napi,
 				       &rxcb);

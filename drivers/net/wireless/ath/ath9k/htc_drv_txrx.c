/*
 * Copyright (c) 2010 Atheros Communications Inc.
 *
 * Permission to use, copy, modify, and/or distribute this software for any
 * purpose with or without fee is hereby granted, provided that the above
 * copyright notice and this permission notice appear in all copies.
 *
 * THE SOFTWARE IS PROVIDED "AS IS" AND THE AUTHOR DISCLAIMS ALL WARRANTIES
 * WITH REGARD TO THIS SOFTWARE INCLUDING ALL IMPLIED WARRANTIES OF
 * MERCHANTABILITY AND FITNESS. IN NO EVENT SHALL THE AUTHOR BE LIABLE FOR
 * ANY SPECIAL, DIRECT, INDIRECT, OR CONSEQUENTIAL DAMAGES OR ANY DAMAGES
 * WHATSOEVER RESULTING FROM LOSS OF USE, DATA OR PROFITS, WHETHER IN AN
 * ACTION OF CONTRACT, NEGLIGENCE OR OTHER TORTIOUS ACTION, ARISING OUT OF
 * OR IN CONNECTION WITH THE USE OR PERFORMANCE OF THIS SOFTWARE.
 */

#include "htc.h"

/******/
/* TX */
/******/

static const int subtype_txq_to_hwq[] = {
	[WME_AC_BE] = ATH_TXQ_AC_BE,
	[WME_AC_BK] = ATH_TXQ_AC_BK,
	[WME_AC_VI] = ATH_TXQ_AC_VI,
	[WME_AC_VO] = ATH_TXQ_AC_VO,
};

#define ATH9K_HTC_INIT_TXQ(subtype) do {			\
		qi.tqi_subtype = subtype_txq_to_hwq[subtype];	\
		qi.tqi_aifs = ATH9K_TXQ_USEDEFAULT;		\
		qi.tqi_cwmin = ATH9K_TXQ_USEDEFAULT;		\
		qi.tqi_cwmax = ATH9K_TXQ_USEDEFAULT;		\
		qi.tqi_physCompBuf = 0;				\
		qi.tqi_qflags = TXQ_FLAG_TXEOLINT_ENABLE |	\
			TXQ_FLAG_TXDESCINT_ENABLE;		\
	} while (0)

int get_hw_qnum(u16 queue, int *hwq_map)
{
	switch (queue) {
	case 0:
		return hwq_map[WME_AC_VO];
	case 1:
		return hwq_map[WME_AC_VI];
	case 2:
		return hwq_map[WME_AC_BE];
	case 3:
		return hwq_map[WME_AC_BK];
	default:
		return hwq_map[WME_AC_BE];
	}
}

void ath9k_htc_check_stop_queues(struct ath9k_htc_priv *priv)
{
	spin_lock_bh(&priv->tx.tx_lock);
	priv->tx.queued_cnt++;
	if ((priv->tx.queued_cnt >= ATH9K_HTC_TX_THRESHOLD) &&
	    !(priv->tx.flags & ATH9K_HTC_OP_TX_QUEUES_STOP)) {
		priv->tx.flags |= ATH9K_HTC_OP_TX_QUEUES_STOP;
		ieee80211_stop_queues(priv->hw);
	}
	spin_unlock_bh(&priv->tx.tx_lock);
}

void ath9k_htc_check_wake_queues(struct ath9k_htc_priv *priv)
{
	spin_lock_bh(&priv->tx.tx_lock);
	if ((priv->tx.queued_cnt < ATH9K_HTC_TX_THRESHOLD) &&
	    (priv->tx.flags & ATH9K_HTC_OP_TX_QUEUES_STOP)) {
		priv->tx.flags &= ~ATH9K_HTC_OP_TX_QUEUES_STOP;
		ieee80211_wake_queues(priv->hw);
	}
	spin_unlock_bh(&priv->tx.tx_lock);
}

int ath9k_htc_tx_get_slot(struct ath9k_htc_priv *priv)
{
	int slot;

	spin_lock_bh(&priv->tx.tx_lock);
	slot = find_first_zero_bit(priv->tx.tx_slot, MAX_TX_BUF_NUM);
	if (slot >= MAX_TX_BUF_NUM) {
		spin_unlock_bh(&priv->tx.tx_lock);
		return -ENOBUFS;
	}
	__set_bit(slot, priv->tx.tx_slot);
	spin_unlock_bh(&priv->tx.tx_lock);

	return slot;
}

void ath9k_htc_tx_clear_slot(struct ath9k_htc_priv *priv, int slot)
{
	spin_lock_bh(&priv->tx.tx_lock);
	__clear_bit(slot, priv->tx.tx_slot);
	spin_unlock_bh(&priv->tx.tx_lock);
}

static inline enum htc_endpoint_id get_htc_epid(struct ath9k_htc_priv *priv,
						u16 qnum)
{
	enum htc_endpoint_id epid;

	switch (qnum) {
	case 0:
		TX_QSTAT_INC(WME_AC_VO);
		epid = priv->data_vo_ep;
		break;
	case 1:
		TX_QSTAT_INC(WME_AC_VI);
		epid = priv->data_vi_ep;
		break;
	case 2:
		TX_QSTAT_INC(WME_AC_BE);
		epid = priv->data_be_ep;
		break;
	case 3:
	default:
		TX_QSTAT_INC(WME_AC_BK);
		epid = priv->data_bk_ep;
		break;
	}

	return epid;
}

static inline struct sk_buff_head*
get_htc_epid_queue(struct ath9k_htc_priv *priv, u8 epid)
{
	struct ath_common *common = ath9k_hw_common(priv->ah);
	struct sk_buff_head *epid_queue = NULL;

	if (epid == priv->mgmt_ep)
		epid_queue = &priv->tx.mgmt_ep_queue;
	else if (epid == priv->cab_ep)
		epid_queue = &priv->tx.cab_ep_queue;
	else if (epid == priv->data_be_ep)
		epid_queue = &priv->tx.data_be_queue;
	else if (epid == priv->data_bk_ep)
		epid_queue = &priv->tx.data_bk_queue;
	else if (epid == priv->data_vi_ep)
		epid_queue = &priv->tx.data_vi_queue;
	else if (epid == priv->data_vo_ep)
		epid_queue = &priv->tx.data_vo_queue;
	else
		ath_err(common, "Invalid EPID: %d\n", epid);

	return epid_queue;
}

/*
 * Removes the driver header and returns the TX slot number
 */
static inline int strip_drv_header(struct ath9k_htc_priv *priv,
				   struct sk_buff *skb)
{
	struct ath_common *common = ath9k_hw_common(priv->ah);
	struct ath9k_htc_tx_ctl *tx_ctl;
	int slot;

	tx_ctl = HTC_SKB_CB(skb);

	if (tx_ctl->epid == priv->mgmt_ep) {
		struct tx_mgmt_hdr *tx_mhdr =
			(struct tx_mgmt_hdr *)skb->data;
		slot = tx_mhdr->cookie;
		skb_pull(skb, sizeof(struct tx_mgmt_hdr));
	} else if ((tx_ctl->epid == priv->data_bk_ep) ||
		   (tx_ctl->epid == priv->data_be_ep) ||
		   (tx_ctl->epid == priv->data_vi_ep) ||
		   (tx_ctl->epid == priv->data_vo_ep) ||
		   (tx_ctl->epid == priv->cab_ep)) {
		struct tx_frame_hdr *tx_fhdr =
			(struct tx_frame_hdr *)skb->data;
		slot = tx_fhdr->cookie;
		skb_pull(skb, sizeof(struct tx_frame_hdr));
	} else {
		ath_err(common, "Unsupported EPID: %d\n", tx_ctl->epid);
		slot = -EINVAL;
	}

	return slot;
}

int ath_htc_txq_update(struct ath9k_htc_priv *priv, int qnum,
		       struct ath9k_tx_queue_info *qinfo)
{
	struct ath_hw *ah = priv->ah;
	int error = 0;
	struct ath9k_tx_queue_info qi;

	ath9k_hw_get_txq_props(ah, qnum, &qi);

	qi.tqi_aifs = qinfo->tqi_aifs;
	qi.tqi_cwmin = qinfo->tqi_cwmin / 2; /* XXX */
	qi.tqi_cwmax = qinfo->tqi_cwmax;
	qi.tqi_burstTime = qinfo->tqi_burstTime;
	qi.tqi_readyTime = qinfo->tqi_readyTime;

	if (!ath9k_hw_set_txq_props(ah, qnum, &qi)) {
		ath_err(ath9k_hw_common(ah),
			"Unable to update hardware queue %u!\n", qnum);
		error = -EIO;
	} else {
		ath9k_hw_resettxqueue(ah, qnum);
	}

	return error;
}

static void ath9k_htc_tx_mgmt(struct ath9k_htc_priv *priv,
			      struct ath9k_htc_vif *avp,
			      struct sk_buff *skb,
			      u8 sta_idx, u8 vif_idx, u8 slot)
{
	struct ieee80211_tx_info *tx_info = IEEE80211_SKB_CB(skb);
	struct ieee80211_mgmt *mgmt;
	struct ieee80211_hdr *hdr;
	struct tx_mgmt_hdr mgmt_hdr;
	struct ath9k_htc_tx_ctl *tx_ctl;
	u8 *tx_fhdr;

	tx_ctl = HTC_SKB_CB(skb);
	hdr = (struct ieee80211_hdr *) skb->data;

	memset(tx_ctl, 0, sizeof(*tx_ctl));
	memset(&mgmt_hdr, 0, sizeof(struct tx_mgmt_hdr));

	/*
	 * Set the TSF adjust value for probe response
	 * frame also.
	 */
	if (avp && unlikely(ieee80211_is_probe_resp(hdr->frame_control))) {
		mgmt = (struct ieee80211_mgmt *)skb->data;
		mgmt->u.probe_resp.timestamp = avp->tsfadjust;
	}

	tx_ctl->type = ATH9K_HTC_MGMT;

	mgmt_hdr.node_idx = sta_idx;
	mgmt_hdr.vif_idx = vif_idx;
	mgmt_hdr.tidno = 0;
	mgmt_hdr.flags = 0;
	mgmt_hdr.cookie = slot;

	mgmt_hdr.key_type = ath9k_cmn_get_hw_crypto_keytype(skb);
	if (mgmt_hdr.key_type == ATH9K_KEY_TYPE_CLEAR)
		mgmt_hdr.keyix = (u8) ATH9K_TXKEYIX_INVALID;
	else
		mgmt_hdr.keyix = tx_info->control.hw_key->hw_key_idx;

	tx_fhdr = skb_push(skb, sizeof(mgmt_hdr));
	memcpy(tx_fhdr, (u8 *) &mgmt_hdr, sizeof(mgmt_hdr));
	tx_ctl->epid = priv->mgmt_ep;
}

static void ath9k_htc_tx_data(struct ath9k_htc_priv *priv,
			      struct ieee80211_vif *vif,
			      struct sk_buff *skb,
			      u8 sta_idx, u8 vif_idx, u8 slot,
			      bool is_cab)
{
	struct ieee80211_tx_info *tx_info = IEEE80211_SKB_CB(skb);
	struct ieee80211_hdr *hdr;
	struct ath9k_htc_tx_ctl *tx_ctl;
	struct tx_frame_hdr tx_hdr;
	u32 flags = 0;
	u8 *qc, *tx_fhdr;
	u16 qnum;

	tx_ctl = HTC_SKB_CB(skb);
	hdr = (struct ieee80211_hdr *) skb->data;

	memset(tx_ctl, 0, sizeof(*tx_ctl));
	memset(&tx_hdr, 0, sizeof(struct tx_frame_hdr));

	tx_hdr.node_idx = sta_idx;
	tx_hdr.vif_idx = vif_idx;
	tx_hdr.cookie = slot;

	/*
	 * This is a bit redundant but it helps to get
	 * the per-packet index quickly when draining the
	 * TX queue in the HIF layer. Otherwise we would
	 * have to parse the packet contents ...
	 */
	tx_ctl->sta_idx = sta_idx;

	if (tx_info->flags & IEEE80211_TX_CTL_AMPDU) {
		tx_ctl->type = ATH9K_HTC_AMPDU;
		tx_hdr.data_type = ATH9K_HTC_AMPDU;
	} else {
		tx_ctl->type = ATH9K_HTC_NORMAL;
		tx_hdr.data_type = ATH9K_HTC_NORMAL;
	}

	if (ieee80211_is_data_qos(hdr->frame_control)) {
		qc = ieee80211_get_qos_ctl(hdr);
		tx_hdr.tidno = qc[0] & IEEE80211_QOS_CTL_TID_MASK;
	}

	/* Check for RTS protection */
	if (priv->hw->wiphy->rts_threshold != (u32) -1)
		if (skb->len > priv->hw->wiphy->rts_threshold)
			flags |= ATH9K_HTC_TX_RTSCTS;

	/* CTS-to-self */
	if (!(flags & ATH9K_HTC_TX_RTSCTS) &&
	    (vif && vif->bss_conf.use_cts_prot))
		flags |= ATH9K_HTC_TX_CTSONLY;

	tx_hdr.flags = cpu_to_be32(flags);
	tx_hdr.key_type = ath9k_cmn_get_hw_crypto_keytype(skb);
	if (tx_hdr.key_type == ATH9K_KEY_TYPE_CLEAR)
		tx_hdr.keyix = (u8) ATH9K_TXKEYIX_INVALID;
	else
		tx_hdr.keyix = tx_info->control.hw_key->hw_key_idx;

	tx_fhdr = skb_push(skb, sizeof(tx_hdr));
	memcpy(tx_fhdr, (u8 *) &tx_hdr, sizeof(tx_hdr));

	if (is_cab) {
		CAB_STAT_INC;
		tx_ctl->epid = priv->cab_ep;
		return;
	}

	qnum = skb_get_queue_mapping(skb);
	tx_ctl->epid = get_htc_epid(priv, qnum);
}

int ath9k_htc_tx_start(struct ath9k_htc_priv *priv,
		       struct sk_buff *skb,
		       u8 slot, bool is_cab)
{
	struct ieee80211_hdr *hdr;
	struct ieee80211_tx_info *tx_info = IEEE80211_SKB_CB(skb);
	struct ieee80211_sta *sta = tx_info->control.sta;
	struct ieee80211_vif *vif = tx_info->control.vif;
	struct ath9k_htc_sta *ista;
<<<<<<< HEAD
	struct ath9k_htc_vif *avp;
	struct ath9k_htc_tx_ctl tx_ctl;
	enum htc_endpoint_id epid;
	u16 qnum;
	__le16 fc;
	u8 *tx_fhdr;
=======
	struct ath9k_htc_vif *avp = NULL;
>>>>>>> d762f438
	u8 sta_idx, vif_idx;

	hdr = (struct ieee80211_hdr *) skb->data;

	/*
	 * Find out on which interface this packet has to be
	 * sent out.
	 */
	if (vif) {
		avp = (struct ath9k_htc_vif *) vif->drv_priv;
		vif_idx = avp->index;
	} else {
		if (!priv->ah->is_monitoring) {
			ath_dbg(ath9k_hw_common(priv->ah), ATH_DBG_XMIT,
				"VIF is null, but no monitor interface !\n");
			return -EINVAL;
		}
<<<<<<< HEAD

		vif_idx = priv->mon_vif_idx;
	}

=======

		vif_idx = priv->mon_vif_idx;
	}

>>>>>>> d762f438
	/*
	 * Find out which station this packet is destined for.
	 */
	if (sta) {
		ista = (struct ath9k_htc_sta *) sta->drv_priv;
		sta_idx = ista->index;
	} else {
		sta_idx = priv->vif_sta_pos[vif_idx];
	}

	if (ieee80211_is_data(hdr->frame_control))
		ath9k_htc_tx_data(priv, vif, skb,
				  sta_idx, vif_idx, slot, is_cab);
	else
		ath9k_htc_tx_mgmt(priv, avp, skb,
				  sta_idx, vif_idx, slot);


	return htc_send(priv->htc, skb);
}

static inline bool __ath9k_htc_check_tx_aggr(struct ath9k_htc_priv *priv,
					     struct ath9k_htc_sta *ista, u8 tid)
{
	bool ret = false;

	spin_lock_bh(&priv->tx.tx_lock);
	if ((tid < ATH9K_HTC_MAX_TID) && (ista->tid_state[tid] == AGGR_STOP))
		ret = true;
	spin_unlock_bh(&priv->tx.tx_lock);

	return ret;
}

static void ath9k_htc_check_tx_aggr(struct ath9k_htc_priv *priv,
				    struct ieee80211_vif *vif,
				    struct sk_buff *skb)
{
	struct ieee80211_sta *sta;
	struct ieee80211_hdr *hdr;
	__le16 fc;

	hdr = (struct ieee80211_hdr *) skb->data;
	fc = hdr->frame_control;

	rcu_read_lock();

	sta = ieee80211_find_sta(vif, hdr->addr1);
	if (!sta) {
		rcu_read_unlock();
		return;
	}

	if (sta && conf_is_ht(&priv->hw->conf) &&
	    !(skb->protocol == cpu_to_be16(ETH_P_PAE))) {
		if (ieee80211_is_data_qos(fc)) {
			u8 *qc, tid;
			struct ath9k_htc_sta *ista;

			qc = ieee80211_get_qos_ctl(hdr);
			tid = qc[0] & 0xf;
			ista = (struct ath9k_htc_sta *)sta->drv_priv;
			if (__ath9k_htc_check_tx_aggr(priv, ista, tid)) {
				ieee80211_start_tx_ba_session(sta, tid, 0);
				spin_lock_bh(&priv->tx.tx_lock);
				ista->tid_state[tid] = AGGR_PROGRESS;
				spin_unlock_bh(&priv->tx.tx_lock);
			}
		}
	}

	rcu_read_unlock();
}

<<<<<<< HEAD
		/* CTS-to-self */
		if (!(flags & ATH9K_HTC_TX_RTSCTS) &&
		    (vif && vif->bss_conf.use_cts_prot))
			flags |= ATH9K_HTC_TX_CTSONLY;
=======
static void ath9k_htc_tx_process(struct ath9k_htc_priv *priv,
				 struct sk_buff *skb,
				 struct __wmi_event_txstatus *txs)
{
	struct ieee80211_vif *vif;
	struct ath9k_htc_tx_ctl *tx_ctl;
	struct ieee80211_tx_info *tx_info;
	struct ieee80211_tx_rate *rate;
	struct ieee80211_conf *cur_conf = &priv->hw->conf;
	bool txok;
	int slot;
>>>>>>> d762f438

	slot = strip_drv_header(priv, skb);
	if (slot < 0) {
		dev_kfree_skb_any(skb);
		return;
	}

	tx_ctl = HTC_SKB_CB(skb);
	txok = tx_ctl->txok;
	tx_info = IEEE80211_SKB_CB(skb);
	vif = tx_info->control.vif;
	rate = &tx_info->status.rates[0];

	memset(&tx_info->status, 0, sizeof(tx_info->status));

	/*
	 * URB submission failed for this frame, it never reached
	 * the target.
	 */
	if (!txok || !vif || !txs)
		goto send_mac80211;

	if (txs->ts_flags & ATH9K_HTC_TXSTAT_ACK)
		tx_info->flags |= IEEE80211_TX_STAT_ACK;

	if (txs->ts_flags & ATH9K_HTC_TXSTAT_FILT)
		tx_info->flags |= IEEE80211_TX_STAT_TX_FILTERED;

	if (txs->ts_flags & ATH9K_HTC_TXSTAT_RTC_CTS)
		rate->flags |= IEEE80211_TX_RC_USE_RTS_CTS;

	rate->count = 1;
	rate->idx = MS(txs->ts_rate, ATH9K_HTC_TXSTAT_RATE);

	if (txs->ts_flags & ATH9K_HTC_TXSTAT_MCS) {
		rate->flags |= IEEE80211_TX_RC_MCS;

		if (txs->ts_flags & ATH9K_HTC_TXSTAT_CW40)
			rate->flags |= IEEE80211_TX_RC_40_MHZ_WIDTH;
		if (txs->ts_flags & ATH9K_HTC_TXSTAT_SGI)
			rate->flags |= IEEE80211_TX_RC_SHORT_GI;
	} else {
		if (cur_conf->channel->band == IEEE80211_BAND_5GHZ)
			rate->idx += 4; /* No CCK rates */
	}

	ath9k_htc_check_tx_aggr(priv, vif, skb);

send_mac80211:
	spin_lock_bh(&priv->tx.tx_lock);
	if (WARN_ON(--priv->tx.queued_cnt < 0))
		priv->tx.queued_cnt = 0;
	spin_unlock_bh(&priv->tx.tx_lock);

	ath9k_htc_tx_clear_slot(priv, slot);

	/* Send status to mac80211 */
	ieee80211_tx_status(priv->hw, skb);
}

static inline void ath9k_htc_tx_drainq(struct ath9k_htc_priv *priv,
				       struct sk_buff_head *queue)
{
	struct sk_buff *skb;

	while ((skb = skb_dequeue(queue)) != NULL) {
		ath9k_htc_tx_process(priv, skb, NULL);
	}
}

void ath9k_htc_tx_drain(struct ath9k_htc_priv *priv)
{
	struct ath9k_htc_tx_event *event, *tmp;

	spin_lock_bh(&priv->tx.tx_lock);
	priv->tx.flags |= ATH9K_HTC_OP_TX_DRAIN;
	spin_unlock_bh(&priv->tx.tx_lock);

	/*
	 * Ensure that all pending TX frames are flushed,
	 * and that the TX completion/failed tasklets is killed.
	 */
	htc_stop(priv->htc);
	tasklet_kill(&priv->wmi->wmi_event_tasklet);
	tasklet_kill(&priv->tx_failed_tasklet);

	ath9k_htc_tx_drainq(priv, &priv->tx.mgmt_ep_queue);
	ath9k_htc_tx_drainq(priv, &priv->tx.cab_ep_queue);
	ath9k_htc_tx_drainq(priv, &priv->tx.data_be_queue);
	ath9k_htc_tx_drainq(priv, &priv->tx.data_bk_queue);
	ath9k_htc_tx_drainq(priv, &priv->tx.data_vi_queue);
	ath9k_htc_tx_drainq(priv, &priv->tx.data_vo_queue);
	ath9k_htc_tx_drainq(priv, &priv->tx.tx_failed);

	/*
	 * The TX cleanup timer has already been killed.
	 */
	spin_lock_bh(&priv->wmi->event_lock);
	list_for_each_entry_safe(event, tmp, &priv->wmi->pending_tx_events, list) {
		list_del(&event->list);
		kfree(event);
	}
	spin_unlock_bh(&priv->wmi->event_lock);

	spin_lock_bh(&priv->tx.tx_lock);
	priv->tx.flags &= ~ATH9K_HTC_OP_TX_DRAIN;
	spin_unlock_bh(&priv->tx.tx_lock);
}

void ath9k_tx_failed_tasklet(unsigned long data)
{
	struct ath9k_htc_priv *priv = (struct ath9k_htc_priv *)data;
<<<<<<< HEAD
	struct ieee80211_vif *vif;
	struct ieee80211_sta *sta;
	struct ieee80211_hdr *hdr;
	struct ieee80211_tx_info *tx_info;
	struct sk_buff *skb = NULL;
	__le16 fc;
=======
>>>>>>> d762f438

	spin_lock_bh(&priv->tx.tx_lock);
	if (priv->tx.flags & ATH9K_HTC_OP_TX_DRAIN) {
		spin_unlock_bh(&priv->tx.tx_lock);
		return;
	}
	spin_unlock_bh(&priv->tx.tx_lock);

	ath9k_htc_tx_drainq(priv, &priv->tx.tx_failed);
}

<<<<<<< HEAD
		hdr = (struct ieee80211_hdr *) skb->data;
		fc = hdr->frame_control;
		tx_info = IEEE80211_SKB_CB(skb);
		vif = tx_info->control.vif;
=======
static inline bool check_cookie(struct ath9k_htc_priv *priv,
				struct sk_buff *skb,
				u8 cookie, u8 epid)
{
	u8 fcookie = 0;

	if (epid == priv->mgmt_ep) {
		struct tx_mgmt_hdr *hdr;
		hdr = (struct tx_mgmt_hdr *) skb->data;
		fcookie = hdr->cookie;
	} else if ((epid == priv->data_bk_ep) ||
		   (epid == priv->data_be_ep) ||
		   (epid == priv->data_vi_ep) ||
		   (epid == priv->data_vo_ep) ||
		   (epid == priv->cab_ep)) {
		struct tx_frame_hdr *hdr;
		hdr = (struct tx_frame_hdr *) skb->data;
		fcookie = hdr->cookie;
	}
>>>>>>> d762f438

	if (fcookie == cookie)
		return true;

<<<<<<< HEAD
		if (!vif)
			goto send_mac80211;

		rcu_read_lock();

		sta = ieee80211_find_sta(vif, hdr->addr1);
		if (!sta) {
			rcu_read_unlock();
			ieee80211_tx_status(priv->hw, skb);
			continue;
=======
	return false;
}

static struct sk_buff* ath9k_htc_tx_get_packet(struct ath9k_htc_priv *priv,
					       struct __wmi_event_txstatus *txs)
{
	struct ath_common *common = ath9k_hw_common(priv->ah);
	struct sk_buff_head *epid_queue;
	struct sk_buff *skb, *tmp;
	unsigned long flags;
	u8 epid = MS(txs->ts_rate, ATH9K_HTC_TXSTAT_EPID);

	epid_queue = get_htc_epid_queue(priv, epid);
	if (!epid_queue)
		return NULL;

	spin_lock_irqsave(&epid_queue->lock, flags);
	skb_queue_walk_safe(epid_queue, skb, tmp) {
		if (check_cookie(priv, skb, txs->cookie, epid)) {
			__skb_unlink(skb, epid_queue);
			spin_unlock_irqrestore(&epid_queue->lock, flags);
			return skb;
>>>>>>> d762f438
		}
	}
	spin_unlock_irqrestore(&epid_queue->lock, flags);

	ath_dbg(common, ATH_DBG_XMIT,
		"No matching packet for cookie: %d, epid: %d\n",
		txs->cookie, epid);

	return NULL;
}

void ath9k_htc_txstatus(struct ath9k_htc_priv *priv, void *wmi_event)
{
	struct wmi_event_txstatus *txs = (struct wmi_event_txstatus *)wmi_event;
	struct __wmi_event_txstatus *__txs;
	struct sk_buff *skb;
	struct ath9k_htc_tx_event *tx_pend;
	int i;

	for (i = 0; i < txs->cnt; i++) {
		WARN_ON(txs->cnt > HTC_MAX_TX_STATUS);

		__txs = &txs->txstatus[i];

		skb = ath9k_htc_tx_get_packet(priv, __txs);
		if (!skb) {
			/*
			 * Store this event, so that the TX cleanup
			 * routine can check later for the needed packet.
			 */
			tx_pend = kzalloc(sizeof(struct ath9k_htc_tx_event),
					  GFP_ATOMIC);
			if (!tx_pend)
				continue;

			memcpy(&tx_pend->txs, __txs,
			       sizeof(struct __wmi_event_txstatus));

			spin_lock(&priv->wmi->event_lock);
			list_add_tail(&tx_pend->list,
				      &priv->wmi->pending_tx_events);
			spin_unlock(&priv->wmi->event_lock);

<<<<<<< HEAD
	send_mac80211:
		/* Send status to mac80211 */
		ieee80211_tx_status(priv->hw, skb);
=======
			continue;
		}

		ath9k_htc_tx_process(priv, skb, __txs);
>>>>>>> d762f438
	}

	/* Wake TX queues if needed */
	ath9k_htc_check_wake_queues(priv);
}

void ath9k_htc_txep(void *drv_priv, struct sk_buff *skb,
		    enum htc_endpoint_id ep_id, bool txok)
{
	struct ath9k_htc_priv *priv = (struct ath9k_htc_priv *) drv_priv;
	struct ath9k_htc_tx_ctl *tx_ctl;
	struct sk_buff_head *epid_queue;

	tx_ctl = HTC_SKB_CB(skb);
	tx_ctl->txok = txok;
	tx_ctl->timestamp = jiffies;

	if (!txok) {
		skb_queue_tail(&priv->tx.tx_failed, skb);
		tasklet_schedule(&priv->tx_failed_tasklet);
		return;
	}

	epid_queue = get_htc_epid_queue(priv, ep_id);
	if (!epid_queue) {
		dev_kfree_skb_any(skb);
		return;
	}

	skb_queue_tail(epid_queue, skb);
}

static inline bool check_packet(struct ath9k_htc_priv *priv, struct sk_buff *skb)
{
	struct ath_common *common = ath9k_hw_common(priv->ah);
	struct ath9k_htc_tx_ctl *tx_ctl;

	tx_ctl = HTC_SKB_CB(skb);

	if (time_after(jiffies,
		       tx_ctl->timestamp +
		       msecs_to_jiffies(ATH9K_HTC_TX_TIMEOUT_INTERVAL))) {
		ath_dbg(common, ATH_DBG_XMIT,
			"Dropping a packet due to TX timeout\n");
		return true;
	}

	return false;
}

static void ath9k_htc_tx_cleanup_queue(struct ath9k_htc_priv *priv,
				       struct sk_buff_head *epid_queue)
{
	bool process = false;
	unsigned long flags;
	struct sk_buff *skb, *tmp;
	struct sk_buff_head queue;

	skb_queue_head_init(&queue);

	spin_lock_irqsave(&epid_queue->lock, flags);
	skb_queue_walk_safe(epid_queue, skb, tmp) {
		if (check_packet(priv, skb)) {
			__skb_unlink(skb, epid_queue);
			__skb_queue_tail(&queue, skb);
			process = true;
		}
	}
	spin_unlock_irqrestore(&epid_queue->lock, flags);

	if (process) {
		skb_queue_walk_safe(&queue, skb, tmp) {
			__skb_unlink(skb, &queue);
			ath9k_htc_tx_process(priv, skb, NULL);
		}
	}
}

void ath9k_htc_tx_cleanup_timer(unsigned long data)
{
	struct ath9k_htc_priv *priv = (struct ath9k_htc_priv *) data;
	struct ath_common *common = ath9k_hw_common(priv->ah);
	struct ath9k_htc_tx_event *event, *tmp;
	struct sk_buff *skb;

	spin_lock(&priv->wmi->event_lock);
	list_for_each_entry_safe(event, tmp, &priv->wmi->pending_tx_events, list) {

		skb = ath9k_htc_tx_get_packet(priv, &event->txs);
		if (skb) {
			ath_dbg(common, ATH_DBG_XMIT,
				"Found packet for cookie: %d, epid: %d\n",
				event->txs.cookie,
				MS(event->txs.ts_rate, ATH9K_HTC_TXSTAT_EPID));

			ath9k_htc_tx_process(priv, skb, &event->txs);
			list_del(&event->list);
			kfree(event);
			continue;
		}

		if (++event->count >= ATH9K_HTC_TX_TIMEOUT_COUNT) {
			list_del(&event->list);
			kfree(event);
		}
	}
	spin_unlock(&priv->wmi->event_lock);

	/*
	 * Check if status-pending packets have to be cleaned up.
	 */
	ath9k_htc_tx_cleanup_queue(priv, &priv->tx.mgmt_ep_queue);
	ath9k_htc_tx_cleanup_queue(priv, &priv->tx.cab_ep_queue);
	ath9k_htc_tx_cleanup_queue(priv, &priv->tx.data_be_queue);
	ath9k_htc_tx_cleanup_queue(priv, &priv->tx.data_bk_queue);
	ath9k_htc_tx_cleanup_queue(priv, &priv->tx.data_vi_queue);
	ath9k_htc_tx_cleanup_queue(priv, &priv->tx.data_vo_queue);

	/* Wake TX queues if needed */
	ath9k_htc_check_wake_queues(priv);

	mod_timer(&priv->tx.cleanup_timer,
		  jiffies + msecs_to_jiffies(ATH9K_HTC_TX_CLEANUP_INTERVAL));
}

int ath9k_tx_init(struct ath9k_htc_priv *priv)
{
	skb_queue_head_init(&priv->tx.mgmt_ep_queue);
	skb_queue_head_init(&priv->tx.cab_ep_queue);
	skb_queue_head_init(&priv->tx.data_be_queue);
	skb_queue_head_init(&priv->tx.data_bk_queue);
	skb_queue_head_init(&priv->tx.data_vi_queue);
	skb_queue_head_init(&priv->tx.data_vo_queue);
	skb_queue_head_init(&priv->tx.tx_failed);
	return 0;
}

void ath9k_tx_cleanup(struct ath9k_htc_priv *priv)
{

}

bool ath9k_htc_txq_setup(struct ath9k_htc_priv *priv, int subtype)
{
	struct ath_hw *ah = priv->ah;
	struct ath_common *common = ath9k_hw_common(ah);
	struct ath9k_tx_queue_info qi;
	int qnum;

	memset(&qi, 0, sizeof(qi));
	ATH9K_HTC_INIT_TXQ(subtype);

	qnum = ath9k_hw_setuptxqueue(priv->ah, ATH9K_TX_QUEUE_DATA, &qi);
	if (qnum == -1)
		return false;

	if (qnum >= ARRAY_SIZE(priv->hwq_map)) {
		ath_err(common, "qnum %u out of range, max %zu!\n",
			qnum, ARRAY_SIZE(priv->hwq_map));
		ath9k_hw_releasetxqueue(ah, qnum);
		return false;
	}

	priv->hwq_map[subtype] = qnum;
	return true;
}

int ath9k_htc_cabq_setup(struct ath9k_htc_priv *priv)
{
	struct ath9k_tx_queue_info qi;

	memset(&qi, 0, sizeof(qi));
	ATH9K_HTC_INIT_TXQ(0);

	return ath9k_hw_setuptxqueue(priv->ah, ATH9K_TX_QUEUE_CAB, &qi);
}

/******/
/* RX */
/******/

/*
 * Calculate the RX filter to be set in the HW.
 */
u32 ath9k_htc_calcrxfilter(struct ath9k_htc_priv *priv)
{
#define	RX_FILTER_PRESERVE (ATH9K_RX_FILTER_PHYERR | ATH9K_RX_FILTER_PHYRADAR)

	struct ath_hw *ah = priv->ah;
	u32 rfilt;

	rfilt = (ath9k_hw_getrxfilter(ah) & RX_FILTER_PRESERVE)
		| ATH9K_RX_FILTER_UCAST | ATH9K_RX_FILTER_BCAST
		| ATH9K_RX_FILTER_MCAST;

	if (priv->rxfilter & FIF_PROBE_REQ)
		rfilt |= ATH9K_RX_FILTER_PROBEREQ;

	/*
	 * Set promiscuous mode when FIF_PROMISC_IN_BSS is enabled for station
	 * mode interface or when in monitor mode. AP mode does not need this
	 * since it receives all in-BSS frames anyway.
	 */
	if (((ah->opmode != NL80211_IFTYPE_AP) &&
	     (priv->rxfilter & FIF_PROMISC_IN_BSS)) ||
	    ah->is_monitoring)
		rfilt |= ATH9K_RX_FILTER_PROM;

	if (priv->rxfilter & FIF_CONTROL)
		rfilt |= ATH9K_RX_FILTER_CONTROL;

	if ((ah->opmode == NL80211_IFTYPE_STATION) &&
	    !(priv->rxfilter & FIF_BCN_PRBRESP_PROMISC))
		rfilt |= ATH9K_RX_FILTER_MYBEACON;
	else
		rfilt |= ATH9K_RX_FILTER_BEACON;

	if (conf_is_ht(&priv->hw->conf)) {
		rfilt |= ATH9K_RX_FILTER_COMP_BAR;
		rfilt |= ATH9K_RX_FILTER_UNCOMP_BA_BAR;
	}

	if (priv->rxfilter & FIF_PSPOLL)
		rfilt |= ATH9K_RX_FILTER_PSPOLL;

	return rfilt;

#undef RX_FILTER_PRESERVE
}

/*
 * Recv initialization for opmode change.
 */
static void ath9k_htc_opmode_init(struct ath9k_htc_priv *priv)
{
	struct ath_hw *ah = priv->ah;
	u32 rfilt, mfilt[2];

	/* configure rx filter */
	rfilt = ath9k_htc_calcrxfilter(priv);
	ath9k_hw_setrxfilter(ah, rfilt);

	/* calculate and install multicast filter */
	mfilt[0] = mfilt[1] = ~0;
	ath9k_hw_setmcastfilter(ah, mfilt[0], mfilt[1]);
}

void ath9k_host_rx_init(struct ath9k_htc_priv *priv)
{
	ath9k_hw_rxena(priv->ah);
	ath9k_htc_opmode_init(priv);
	ath9k_hw_startpcureceive(priv->ah, (priv->op_flags & OP_SCANNING));
	priv->rx.last_rssi = ATH_RSSI_DUMMY_MARKER;
}

static void ath9k_process_rate(struct ieee80211_hw *hw,
			       struct ieee80211_rx_status *rxs,
			       u8 rx_rate, u8 rs_flags)
{
	struct ieee80211_supported_band *sband;
	enum ieee80211_band band;
	unsigned int i = 0;

	if (rx_rate & 0x80) {
		/* HT rate */
		rxs->flag |= RX_FLAG_HT;
		if (rs_flags & ATH9K_RX_2040)
			rxs->flag |= RX_FLAG_40MHZ;
		if (rs_flags & ATH9K_RX_GI)
			rxs->flag |= RX_FLAG_SHORT_GI;
		rxs->rate_idx = rx_rate & 0x7f;
		return;
	}

	band = hw->conf.channel->band;
	sband = hw->wiphy->bands[band];

	for (i = 0; i < sband->n_bitrates; i++) {
		if (sband->bitrates[i].hw_value == rx_rate) {
			rxs->rate_idx = i;
			return;
		}
		if (sband->bitrates[i].hw_value_short == rx_rate) {
			rxs->rate_idx = i;
			rxs->flag |= RX_FLAG_SHORTPRE;
			return;
		}
	}

}

static bool ath9k_rx_prepare(struct ath9k_htc_priv *priv,
			     struct ath9k_htc_rxbuf *rxbuf,
			     struct ieee80211_rx_status *rx_status)

{
	struct ieee80211_hdr *hdr;
	struct ieee80211_hw *hw = priv->hw;
	struct sk_buff *skb = rxbuf->skb;
	struct ath_common *common = ath9k_hw_common(priv->ah);
	struct ath_htc_rx_status *rxstatus;
	int hdrlen, padpos, padsize;
	int last_rssi = ATH_RSSI_DUMMY_MARKER;
	__le16 fc;

	if (skb->len < HTC_RX_FRAME_HEADER_SIZE) {
		ath_err(common, "Corrupted RX frame, dropping (len: %d)\n",
			skb->len);
		goto rx_next;
	}

	rxstatus = (struct ath_htc_rx_status *)skb->data;

	if (be16_to_cpu(rxstatus->rs_datalen) -
	    (skb->len - HTC_RX_FRAME_HEADER_SIZE) != 0) {
		ath_err(common,
			"Corrupted RX data len, dropping (dlen: %d, skblen: %d)\n",
			rxstatus->rs_datalen, skb->len);
		goto rx_next;
	}

	ath9k_htc_err_stat_rx(priv, rxstatus);

	/* Get the RX status information */
	memcpy(&rxbuf->rxstatus, rxstatus, HTC_RX_FRAME_HEADER_SIZE);
	skb_pull(skb, HTC_RX_FRAME_HEADER_SIZE);

	hdr = (struct ieee80211_hdr *)skb->data;
	fc = hdr->frame_control;
	hdrlen = ieee80211_get_hdrlen_from_skb(skb);

	padpos = ath9k_cmn_padpos(fc);

	padsize = padpos & 3;
	if (padsize && skb->len >= padpos+padsize+FCS_LEN) {
		memmove(skb->data + padsize, skb->data, padpos);
		skb_pull(skb, padsize);
	}

	memset(rx_status, 0, sizeof(struct ieee80211_rx_status));

	if (rxbuf->rxstatus.rs_status != 0) {
		if (rxbuf->rxstatus.rs_status & ATH9K_RXERR_CRC)
			rx_status->flag |= RX_FLAG_FAILED_FCS_CRC;
		if (rxbuf->rxstatus.rs_status & ATH9K_RXERR_PHY)
			goto rx_next;

		if (rxbuf->rxstatus.rs_status & ATH9K_RXERR_DECRYPT) {
			/* FIXME */
		} else if (rxbuf->rxstatus.rs_status & ATH9K_RXERR_MIC) {
			if (ieee80211_is_ctl(fc))
				/*
				 * Sometimes, we get invalid
				 * MIC failures on valid control frames.
				 * Remove these mic errors.
				 */
				rxbuf->rxstatus.rs_status &= ~ATH9K_RXERR_MIC;
			else
				rx_status->flag |= RX_FLAG_MMIC_ERROR;
		}

		/*
		 * Reject error frames with the exception of
		 * decryption and MIC failures. For monitor mode,
		 * we also ignore the CRC error.
		 */
		if (priv->ah->opmode == NL80211_IFTYPE_MONITOR) {
			if (rxbuf->rxstatus.rs_status &
			    ~(ATH9K_RXERR_DECRYPT | ATH9K_RXERR_MIC |
			      ATH9K_RXERR_CRC))
				goto rx_next;
		} else {
			if (rxbuf->rxstatus.rs_status &
			    ~(ATH9K_RXERR_DECRYPT | ATH9K_RXERR_MIC)) {
				goto rx_next;
			}
		}
	}

	if (!(rxbuf->rxstatus.rs_status & ATH9K_RXERR_DECRYPT)) {
		u8 keyix;
		keyix = rxbuf->rxstatus.rs_keyix;
		if (keyix != ATH9K_RXKEYIX_INVALID) {
			rx_status->flag |= RX_FLAG_DECRYPTED;
		} else if (ieee80211_has_protected(fc) &&
			   skb->len >= hdrlen + 4) {
			keyix = skb->data[hdrlen + 3] >> 6;
			if (test_bit(keyix, common->keymap))
				rx_status->flag |= RX_FLAG_DECRYPTED;
		}
	}

	ath9k_process_rate(hw, rx_status, rxbuf->rxstatus.rs_rate,
			   rxbuf->rxstatus.rs_flags);

	if (rxbuf->rxstatus.rs_rssi != ATH9K_RSSI_BAD &&
	    !rxbuf->rxstatus.rs_moreaggr)
		ATH_RSSI_LPF(priv->rx.last_rssi,
			     rxbuf->rxstatus.rs_rssi);

	last_rssi = priv->rx.last_rssi;

	if (likely(last_rssi != ATH_RSSI_DUMMY_MARKER))
		rxbuf->rxstatus.rs_rssi = ATH_EP_RND(last_rssi,
						     ATH_RSSI_EP_MULTIPLIER);

	if (rxbuf->rxstatus.rs_rssi < 0)
		rxbuf->rxstatus.rs_rssi = 0;

	if (ieee80211_is_beacon(fc))
		priv->ah->stats.avgbrssi = rxbuf->rxstatus.rs_rssi;

	rx_status->mactime = be64_to_cpu(rxbuf->rxstatus.rs_tstamp);
	rx_status->band = hw->conf.channel->band;
	rx_status->freq = hw->conf.channel->center_freq;
	rx_status->signal =  rxbuf->rxstatus.rs_rssi + ATH_DEFAULT_NOISE_FLOOR;
	rx_status->antenna = rxbuf->rxstatus.rs_antenna;
	rx_status->flag |= RX_FLAG_MACTIME_MPDU;

	return true;

rx_next:
	return false;
}

/*
 * FIXME: Handle FLUSH later on.
 */
void ath9k_rx_tasklet(unsigned long data)
{
	struct ath9k_htc_priv *priv = (struct ath9k_htc_priv *)data;
	struct ath9k_htc_rxbuf *rxbuf = NULL, *tmp_buf = NULL;
	struct ieee80211_rx_status rx_status;
	struct sk_buff *skb;
	unsigned long flags;
	struct ieee80211_hdr *hdr;

	do {
		spin_lock_irqsave(&priv->rx.rxbuflock, flags);
		list_for_each_entry(tmp_buf, &priv->rx.rxbuf, list) {
			if (tmp_buf->in_process) {
				rxbuf = tmp_buf;
				break;
			}
		}

		if (rxbuf == NULL) {
			spin_unlock_irqrestore(&priv->rx.rxbuflock, flags);
			break;
		}

		if (!rxbuf->skb)
			goto requeue;

		if (!ath9k_rx_prepare(priv, rxbuf, &rx_status)) {
			dev_kfree_skb_any(rxbuf->skb);
			goto requeue;
		}

		memcpy(IEEE80211_SKB_RXCB(rxbuf->skb), &rx_status,
		       sizeof(struct ieee80211_rx_status));
		skb = rxbuf->skb;
		hdr = (struct ieee80211_hdr *) skb->data;

		if (ieee80211_is_beacon(hdr->frame_control) && priv->ps_enabled)
				ieee80211_queue_work(priv->hw, &priv->ps_work);

		spin_unlock_irqrestore(&priv->rx.rxbuflock, flags);

		ieee80211_rx(priv->hw, skb);

		spin_lock_irqsave(&priv->rx.rxbuflock, flags);
requeue:
		rxbuf->in_process = false;
		rxbuf->skb = NULL;
		list_move_tail(&rxbuf->list, &priv->rx.rxbuf);
		rxbuf = NULL;
		spin_unlock_irqrestore(&priv->rx.rxbuflock, flags);
	} while (1);

}

void ath9k_htc_rxep(void *drv_priv, struct sk_buff *skb,
		    enum htc_endpoint_id ep_id)
{
	struct ath9k_htc_priv *priv = (struct ath9k_htc_priv *)drv_priv;
	struct ath_hw *ah = priv->ah;
	struct ath_common *common = ath9k_hw_common(ah);
	struct ath9k_htc_rxbuf *rxbuf = NULL, *tmp_buf = NULL;

	spin_lock(&priv->rx.rxbuflock);
	list_for_each_entry(tmp_buf, &priv->rx.rxbuf, list) {
		if (!tmp_buf->in_process) {
			rxbuf = tmp_buf;
			break;
		}
	}
	spin_unlock(&priv->rx.rxbuflock);

	if (rxbuf == NULL) {
		ath_dbg(common, ATH_DBG_ANY,
			"No free RX buffer\n");
		goto err;
	}

	spin_lock(&priv->rx.rxbuflock);
	rxbuf->skb = skb;
	rxbuf->in_process = true;
	spin_unlock(&priv->rx.rxbuflock);

	tasklet_schedule(&priv->rx_tasklet);
	return;
err:
	dev_kfree_skb_any(skb);
}

/* FIXME: Locking for cleanup/init */

void ath9k_rx_cleanup(struct ath9k_htc_priv *priv)
{
	struct ath9k_htc_rxbuf *rxbuf, *tbuf;

	list_for_each_entry_safe(rxbuf, tbuf, &priv->rx.rxbuf, list) {
		list_del(&rxbuf->list);
		if (rxbuf->skb)
			dev_kfree_skb_any(rxbuf->skb);
		kfree(rxbuf);
	}
}

int ath9k_rx_init(struct ath9k_htc_priv *priv)
{
	struct ath_hw *ah = priv->ah;
	struct ath_common *common = ath9k_hw_common(ah);
	struct ath9k_htc_rxbuf *rxbuf;
	int i = 0;

	INIT_LIST_HEAD(&priv->rx.rxbuf);
	spin_lock_init(&priv->rx.rxbuflock);

	for (i = 0; i < ATH9K_HTC_RXBUF; i++) {
		rxbuf = kzalloc(sizeof(struct ath9k_htc_rxbuf), GFP_KERNEL);
		if (rxbuf == NULL) {
			ath_err(common, "Unable to allocate RX buffers\n");
			goto err;
		}
		list_add_tail(&rxbuf->list, &priv->rx.rxbuf);
	}

	return 0;

err:
	ath9k_rx_cleanup(priv);
	return -ENOMEM;
}<|MERGE_RESOLUTION|>--- conflicted
+++ resolved
@@ -341,16 +341,7 @@
 	struct ieee80211_sta *sta = tx_info->control.sta;
 	struct ieee80211_vif *vif = tx_info->control.vif;
 	struct ath9k_htc_sta *ista;
-<<<<<<< HEAD
-	struct ath9k_htc_vif *avp;
-	struct ath9k_htc_tx_ctl tx_ctl;
-	enum htc_endpoint_id epid;
-	u16 qnum;
-	__le16 fc;
-	u8 *tx_fhdr;
-=======
 	struct ath9k_htc_vif *avp = NULL;
->>>>>>> d762f438
 	u8 sta_idx, vif_idx;
 
 	hdr = (struct ieee80211_hdr *) skb->data;
@@ -368,17 +359,10 @@
 				"VIF is null, but no monitor interface !\n");
 			return -EINVAL;
 		}
-<<<<<<< HEAD
 
 		vif_idx = priv->mon_vif_idx;
 	}
 
-=======
-
-		vif_idx = priv->mon_vif_idx;
-	}
-
->>>>>>> d762f438
 	/*
 	 * Find out which station this packet is destined for.
 	 */
@@ -453,12 +437,6 @@
 	rcu_read_unlock();
 }
 
-<<<<<<< HEAD
-		/* CTS-to-self */
-		if (!(flags & ATH9K_HTC_TX_RTSCTS) &&
-		    (vif && vif->bss_conf.use_cts_prot))
-			flags |= ATH9K_HTC_TX_CTSONLY;
-=======
 static void ath9k_htc_tx_process(struct ath9k_htc_priv *priv,
 				 struct sk_buff *skb,
 				 struct __wmi_event_txstatus *txs)
@@ -470,7 +448,6 @@
 	struct ieee80211_conf *cur_conf = &priv->hw->conf;
 	bool txok;
 	int slot;
->>>>>>> d762f438
 
 	slot = strip_drv_header(priv, skb);
 	if (slot < 0) {
@@ -583,15 +560,6 @@
 void ath9k_tx_failed_tasklet(unsigned long data)
 {
 	struct ath9k_htc_priv *priv = (struct ath9k_htc_priv *)data;
-<<<<<<< HEAD
-	struct ieee80211_vif *vif;
-	struct ieee80211_sta *sta;
-	struct ieee80211_hdr *hdr;
-	struct ieee80211_tx_info *tx_info;
-	struct sk_buff *skb = NULL;
-	__le16 fc;
-=======
->>>>>>> d762f438
 
 	spin_lock_bh(&priv->tx.tx_lock);
 	if (priv->tx.flags & ATH9K_HTC_OP_TX_DRAIN) {
@@ -603,12 +571,6 @@
 	ath9k_htc_tx_drainq(priv, &priv->tx.tx_failed);
 }
 
-<<<<<<< HEAD
-		hdr = (struct ieee80211_hdr *) skb->data;
-		fc = hdr->frame_control;
-		tx_info = IEEE80211_SKB_CB(skb);
-		vif = tx_info->control.vif;
-=======
 static inline bool check_cookie(struct ath9k_htc_priv *priv,
 				struct sk_buff *skb,
 				u8 cookie, u8 epid)
@@ -628,23 +590,10 @@
 		hdr = (struct tx_frame_hdr *) skb->data;
 		fcookie = hdr->cookie;
 	}
->>>>>>> d762f438
 
 	if (fcookie == cookie)
 		return true;
 
-<<<<<<< HEAD
-		if (!vif)
-			goto send_mac80211;
-
-		rcu_read_lock();
-
-		sta = ieee80211_find_sta(vif, hdr->addr1);
-		if (!sta) {
-			rcu_read_unlock();
-			ieee80211_tx_status(priv->hw, skb);
-			continue;
-=======
 	return false;
 }
 
@@ -667,7 +616,6 @@
 			__skb_unlink(skb, epid_queue);
 			spin_unlock_irqrestore(&epid_queue->lock, flags);
 			return skb;
->>>>>>> d762f438
 		}
 	}
 	spin_unlock_irqrestore(&epid_queue->lock, flags);
@@ -711,16 +659,10 @@
 				      &priv->wmi->pending_tx_events);
 			spin_unlock(&priv->wmi->event_lock);
 
-<<<<<<< HEAD
-	send_mac80211:
-		/* Send status to mac80211 */
-		ieee80211_tx_status(priv->hw, skb);
-=======
 			continue;
 		}
 
 		ath9k_htc_tx_process(priv, skb, __txs);
->>>>>>> d762f438
 	}
 
 	/* Wake TX queues if needed */

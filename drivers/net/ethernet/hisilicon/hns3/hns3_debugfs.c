// SPDX-License-Identifier: GPL-2.0+
/* Copyright (c) 2018-2019 Hisilicon Limited. */

#include <linux/debugfs.h>
#include <linux/device.h>

#include "hnae3.h"
#include "hns3_enet.h"

#define HNS3_DBG_READ_LEN 65536
#define HNS3_DBG_WRITE_LEN 1024

static struct dentry *hns3_dbgfs_root;

static int hns3_dbg_queue_info(struct hnae3_handle *h,
			       const char *cmd_buf)
{
	struct hnae3_ae_dev *ae_dev = pci_get_drvdata(h->pdev);
	struct hns3_nic_priv *priv = h->priv;
	struct hns3_enet_ring *ring;
	u32 base_add_l, base_add_h;
	u32 queue_num, queue_max;
	u32 value, i;
	int cnt;

	if (!priv->ring) {
		dev_err(&h->pdev->dev, "priv->ring is NULL\n");
		return -EFAULT;
	}

	queue_max = h->kinfo.num_tqps;
	cnt = kstrtouint(&cmd_buf[11], 0, &queue_num);
	if (cnt)
		queue_num = 0;
	else
		queue_max = queue_num + 1;

	dev_info(&h->pdev->dev, "queue info\n");

	if (queue_num >= h->kinfo.num_tqps) {
		dev_err(&h->pdev->dev,
			"Queue number(%u) is out of range(0-%u)\n", queue_num,
			h->kinfo.num_tqps - 1);
		return -EINVAL;
	}

	for (i = queue_num; i < queue_max; i++) {
		/* Each cycle needs to determine whether the instance is reset,
		 * to prevent reference to invalid memory. And need to ensure
		 * that the following code is executed within 100ms.
		 */
		if (!test_bit(HNS3_NIC_STATE_INITED, &priv->state) ||
		    test_bit(HNS3_NIC_STATE_RESETTING, &priv->state))
			return -EPERM;

		ring = &priv->ring[(u32)(i + h->kinfo.num_tqps)];
		base_add_h = readl_relaxed(ring->tqp->io_base +
					   HNS3_RING_RX_RING_BASEADDR_H_REG);
		base_add_l = readl_relaxed(ring->tqp->io_base +
					   HNS3_RING_RX_RING_BASEADDR_L_REG);
		dev_info(&h->pdev->dev, "RX(%u) BASE ADD: 0x%08x%08x\n", i,
			 base_add_h, base_add_l);

		value = readl_relaxed(ring->tqp->io_base +
				      HNS3_RING_RX_RING_BD_NUM_REG);
		dev_info(&h->pdev->dev, "RX(%u) RING BD NUM: %u\n", i, value);

		value = readl_relaxed(ring->tqp->io_base +
				      HNS3_RING_RX_RING_BD_LEN_REG);
		dev_info(&h->pdev->dev, "RX(%u) RING BD LEN: %u\n", i, value);

		value = readl_relaxed(ring->tqp->io_base +
				      HNS3_RING_RX_RING_TAIL_REG);
		dev_info(&h->pdev->dev, "RX(%u) RING TAIL: %u\n", i, value);

		value = readl_relaxed(ring->tqp->io_base +
				      HNS3_RING_RX_RING_HEAD_REG);
		dev_info(&h->pdev->dev, "RX(%u) RING HEAD: %u\n", i, value);

		value = readl_relaxed(ring->tqp->io_base +
				      HNS3_RING_RX_RING_FBDNUM_REG);
		dev_info(&h->pdev->dev, "RX(%u) RING FBDNUM: %u\n", i, value);

		value = readl_relaxed(ring->tqp->io_base +
				      HNS3_RING_RX_RING_PKTNUM_RECORD_REG);
		dev_info(&h->pdev->dev, "RX(%u) RING PKTNUM: %u\n", i, value);

		ring = &priv->ring[i];
		base_add_h = readl_relaxed(ring->tqp->io_base +
					   HNS3_RING_TX_RING_BASEADDR_H_REG);
		base_add_l = readl_relaxed(ring->tqp->io_base +
					   HNS3_RING_TX_RING_BASEADDR_L_REG);
		dev_info(&h->pdev->dev, "TX(%u) BASE ADD: 0x%08x%08x\n", i,
			 base_add_h, base_add_l);

		value = readl_relaxed(ring->tqp->io_base +
				      HNS3_RING_TX_RING_BD_NUM_REG);
		dev_info(&h->pdev->dev, "TX(%u) RING BD NUM: %u\n", i, value);

		value = readl_relaxed(ring->tqp->io_base +
				      HNS3_RING_TX_RING_TC_REG);
		dev_info(&h->pdev->dev, "TX(%u) RING TC: %u\n", i, value);

		value = readl_relaxed(ring->tqp->io_base +
				      HNS3_RING_TX_RING_TAIL_REG);
		dev_info(&h->pdev->dev, "TX(%u) RING TAIL: %u\n", i, value);

		value = readl_relaxed(ring->tqp->io_base +
				      HNS3_RING_TX_RING_HEAD_REG);
		dev_info(&h->pdev->dev, "TX(%u) RING HEAD: %u\n", i, value);

		value = readl_relaxed(ring->tqp->io_base +
				      HNS3_RING_TX_RING_FBDNUM_REG);
		dev_info(&h->pdev->dev, "TX(%u) RING FBDNUM: %u\n", i, value);

		value = readl_relaxed(ring->tqp->io_base +
				      HNS3_RING_TX_RING_OFFSET_REG);
		dev_info(&h->pdev->dev, "TX(%u) RING OFFSET: %u\n", i, value);

		value = readl_relaxed(ring->tqp->io_base +
				      HNS3_RING_TX_RING_PKTNUM_RECORD_REG);
		dev_info(&h->pdev->dev, "TX(%u) RING PKTNUM: %u\n", i, value);

		value = readl_relaxed(ring->tqp->io_base + HNS3_RING_EN_REG);
		dev_info(&h->pdev->dev, "TX/RX(%u) RING EN: %s\n", i,
			 value ? "enable" : "disable");

		if (hnae3_ae_dev_tqp_txrx_indep_supported(ae_dev)) {
			value = readl_relaxed(ring->tqp->io_base +
					      HNS3_RING_TX_EN_REG);
			dev_info(&h->pdev->dev, "TX(%u) RING EN: %s\n", i,
				 value ? "enable" : "disable");

			value = readl_relaxed(ring->tqp->io_base +
					      HNS3_RING_RX_EN_REG);
			dev_info(&h->pdev->dev, "RX(%u) RING EN: %s\n", i,
				 value ? "enable" : "disable");
		}

		dev_info(&h->pdev->dev, "\n");
	}

	return 0;
}

static int hns3_dbg_queue_map(struct hnae3_handle *h)
{
	struct hns3_nic_priv *priv = h->priv;
	int i;

	if (!h->ae_algo->ops->get_global_queue_id)
		return -EOPNOTSUPP;

	dev_info(&h->pdev->dev, "map info for queue id and vector id\n");
	dev_info(&h->pdev->dev,
		 "local queue id | global queue id | vector id\n");
	for (i = 0; i < h->kinfo.num_tqps; i++) {
		u16 global_qid;

		global_qid = h->ae_algo->ops->get_global_queue_id(h, i);
		if (!priv->ring || !priv->ring[i].tqp_vector)
			continue;

		dev_info(&h->pdev->dev,
			 "      %4d            %4u            %4d\n",
			 i, global_qid, priv->ring[i].tqp_vector->vector_irq);
	}

	return 0;
}

static int hns3_dbg_bd_info(struct hnae3_handle *h, const char *cmd_buf)
{
	struct hns3_nic_priv *priv = h->priv;
	struct hns3_desc *rx_desc, *tx_desc;
	struct device *dev = &h->pdev->dev;
	struct hns3_enet_ring *ring;
	u32 tx_index, rx_index;
	u32 q_num, value;
	dma_addr_t addr;
	u16 mss_hw_csum;
	u32 l234info;
	int cnt;

	cnt = sscanf(&cmd_buf[8], "%u %u", &q_num, &tx_index);
	if (cnt == 2) {
		rx_index = tx_index;
	} else if (cnt != 1) {
		dev_err(dev, "bd info: bad command string, cnt=%d\n", cnt);
		return -EINVAL;
	}

	if (q_num >= h->kinfo.num_tqps) {
		dev_err(dev, "Queue number(%u) is out of range(0-%u)\n", q_num,
			h->kinfo.num_tqps - 1);
		return -EINVAL;
	}

	ring = &priv->ring[q_num];
	value = readl_relaxed(ring->tqp->io_base + HNS3_RING_TX_RING_TAIL_REG);
	tx_index = (cnt == 1) ? value : tx_index;

	if (tx_index >= ring->desc_num) {
		dev_err(dev, "bd index(%u) is out of range(0-%u)\n", tx_index,
			ring->desc_num - 1);
		return -EINVAL;
	}

	tx_desc = &ring->desc[tx_index];
	addr = le64_to_cpu(tx_desc->addr);
	mss_hw_csum = le16_to_cpu(tx_desc->tx.mss_hw_csum);
	dev_info(dev, "TX Queue Num: %u, BD Index: %u\n", q_num, tx_index);
	dev_info(dev, "(TX)addr: %pad\n", &addr);
	dev_info(dev, "(TX)vlan_tag: %u\n", le16_to_cpu(tx_desc->tx.vlan_tag));
	dev_info(dev, "(TX)send_size: %u\n",
		 le16_to_cpu(tx_desc->tx.send_size));

	if (mss_hw_csum & BIT(HNS3_TXD_HW_CS_B)) {
		u32 offset = le32_to_cpu(tx_desc->tx.ol_type_vlan_len_msec);
		u32 start = le32_to_cpu(tx_desc->tx.type_cs_vlan_tso_len);

		dev_info(dev, "(TX)csum start: %u\n",
			 hnae3_get_field(start,
					 HNS3_TXD_CSUM_START_M,
					 HNS3_TXD_CSUM_START_S));
		dev_info(dev, "(TX)csum offset: %u\n",
			 hnae3_get_field(offset,
					 HNS3_TXD_CSUM_OFFSET_M,
					 HNS3_TXD_CSUM_OFFSET_S));
	} else {
		dev_info(dev, "(TX)vlan_tso: %u\n",
			 tx_desc->tx.type_cs_vlan_tso);
		dev_info(dev, "(TX)l2_len: %u\n", tx_desc->tx.l2_len);
		dev_info(dev, "(TX)l3_len: %u\n", tx_desc->tx.l3_len);
		dev_info(dev, "(TX)l4_len: %u\n", tx_desc->tx.l4_len);
		dev_info(dev, "(TX)vlan_msec: %u\n",
			 tx_desc->tx.ol_type_vlan_msec);
		dev_info(dev, "(TX)ol2_len: %u\n", tx_desc->tx.ol2_len);
		dev_info(dev, "(TX)ol3_len: %u\n", tx_desc->tx.ol3_len);
		dev_info(dev, "(TX)ol4_len: %u\n", tx_desc->tx.ol4_len);
	}

	dev_info(dev, "(TX)vlan_tag: %u\n",
		 le16_to_cpu(tx_desc->tx.outer_vlan_tag));
	dev_info(dev, "(TX)tv: %u\n", le16_to_cpu(tx_desc->tx.tv));
	dev_info(dev, "(TX)paylen_ol4cs: %u\n",
		 le32_to_cpu(tx_desc->tx.paylen_ol4cs));
	dev_info(dev, "(TX)vld_ra_ri: %u\n",
		 le16_to_cpu(tx_desc->tx.bdtp_fe_sc_vld_ra_ri));
	dev_info(dev, "(TX)mss_hw_csum: %u\n", mss_hw_csum);

	ring = &priv->ring[q_num + h->kinfo.num_tqps];
	value = readl_relaxed(ring->tqp->io_base + HNS3_RING_RX_RING_TAIL_REG);
	rx_index = (cnt == 1) ? value : tx_index;
	rx_desc = &ring->desc[rx_index];

	addr = le64_to_cpu(rx_desc->addr);
	l234info = le32_to_cpu(rx_desc->rx.l234_info);
	dev_info(dev, "RX Queue Num: %u, BD Index: %u\n", q_num, rx_index);
	dev_info(dev, "(RX)addr: %pad\n", &addr);
	dev_info(dev, "(RX)l234_info: %u\n", l234info);

	if (l234info & BIT(HNS3_RXD_L2_CSUM_B)) {
		u32 lo, hi;

		lo = hnae3_get_field(l234info, HNS3_RXD_L2_CSUM_L_M,
				     HNS3_RXD_L2_CSUM_L_S);
		hi = hnae3_get_field(l234info, HNS3_RXD_L2_CSUM_H_M,
				     HNS3_RXD_L2_CSUM_H_S);
		dev_info(dev, "(RX)csum: %u\n", lo | hi << 8);
	}

	dev_info(dev, "(RX)pkt_len: %u\n", le16_to_cpu(rx_desc->rx.pkt_len));
	dev_info(dev, "(RX)size: %u\n", le16_to_cpu(rx_desc->rx.size));
	dev_info(dev, "(RX)rss_hash: %u\n", le32_to_cpu(rx_desc->rx.rss_hash));
	dev_info(dev, "(RX)fd_id: %u\n", le16_to_cpu(rx_desc->rx.fd_id));
	dev_info(dev, "(RX)vlan_tag: %u\n", le16_to_cpu(rx_desc->rx.vlan_tag));
	dev_info(dev, "(RX)o_dm_vlan_id_fb: %u\n",
		 le16_to_cpu(rx_desc->rx.o_dm_vlan_id_fb));
	dev_info(dev, "(RX)ot_vlan_tag: %u\n",
		 le16_to_cpu(rx_desc->rx.ot_vlan_tag));
	dev_info(dev, "(RX)bd_base_info: %u\n",
		 le32_to_cpu(rx_desc->rx.bd_base_info));

	return 0;
}

static void hns3_dbg_help(struct hnae3_handle *h)
{
#define HNS3_DBG_BUF_LEN 256

	char printf_buf[HNS3_DBG_BUF_LEN];

	dev_info(&h->pdev->dev, "available commands\n");
	dev_info(&h->pdev->dev, "queue info <number>\n");
	dev_info(&h->pdev->dev, "queue map\n");
	dev_info(&h->pdev->dev, "bd info <q_num> <bd index>\n");
	dev_info(&h->pdev->dev, "dev capability\n");
	dev_info(&h->pdev->dev, "dev spec\n");

	if (!hns3_is_phys_func(h->pdev))
		return;

	dev_info(&h->pdev->dev, "dump fd tcam\n");
	dev_info(&h->pdev->dev, "dump tc\n");
	dev_info(&h->pdev->dev, "dump tm map <q_num>\n");
	dev_info(&h->pdev->dev, "dump tm\n");
	dev_info(&h->pdev->dev, "dump qos pause cfg\n");
	dev_info(&h->pdev->dev, "dump qos pri map\n");
	dev_info(&h->pdev->dev, "dump qos buf cfg\n");
	dev_info(&h->pdev->dev, "dump mng tbl\n");
	dev_info(&h->pdev->dev, "dump reset info\n");
	dev_info(&h->pdev->dev, "dump m7 info\n");
	dev_info(&h->pdev->dev, "dump ncl_config <offset> <length>(in hex)\n");
	dev_info(&h->pdev->dev, "dump mac tnl status\n");
	dev_info(&h->pdev->dev, "dump loopback\n");
	dev_info(&h->pdev->dev, "dump qs shaper [qs id]\n");
	dev_info(&h->pdev->dev, "dump uc mac list <func id>\n");
	dev_info(&h->pdev->dev, "dump mc mac list <func id>\n");
	dev_info(&h->pdev->dev, "dump intr\n");

	memset(printf_buf, 0, HNS3_DBG_BUF_LEN);
	strncat(printf_buf, "dump reg [[bios common] [ssu <port_id>]",
		HNS3_DBG_BUF_LEN - 1);
	strncat(printf_buf + strlen(printf_buf),
		" [igu egu <port_id>] [rpu <tc_queue_num>]",
		HNS3_DBG_BUF_LEN - strlen(printf_buf) - 1);
	strncat(printf_buf + strlen(printf_buf),
		" [rtc] [ppp] [rcb] [tqp <queue_num>] [mac]]\n",
		HNS3_DBG_BUF_LEN - strlen(printf_buf) - 1);
	dev_info(&h->pdev->dev, "%s", printf_buf);

	memset(printf_buf, 0, HNS3_DBG_BUF_LEN);
	strncat(printf_buf, "dump reg dcb <port_id> <pri_id> <pg_id>",
		HNS3_DBG_BUF_LEN - 1);
	strncat(printf_buf + strlen(printf_buf), " <rq_id> <nq_id> <qset_id>\n",
		HNS3_DBG_BUF_LEN - strlen(printf_buf) - 1);
	dev_info(&h->pdev->dev, "%s", printf_buf);
}

static void hns3_dbg_dev_caps(struct hnae3_handle *h)
{
	struct hnae3_ae_dev *ae_dev = pci_get_drvdata(h->pdev);
	unsigned long *caps;

	caps = ae_dev->caps;

	dev_info(&h->pdev->dev, "support FD: %s\n",
		 test_bit(HNAE3_DEV_SUPPORT_FD_B, caps) ? "yes" : "no");
	dev_info(&h->pdev->dev, "support GRO: %s\n",
		 test_bit(HNAE3_DEV_SUPPORT_GRO_B, caps) ? "yes" : "no");
	dev_info(&h->pdev->dev, "support FEC: %s\n",
		 test_bit(HNAE3_DEV_SUPPORT_FEC_B, caps) ? "yes" : "no");
	dev_info(&h->pdev->dev, "support UDP GSO: %s\n",
		 test_bit(HNAE3_DEV_SUPPORT_UDP_GSO_B, caps) ? "yes" : "no");
	dev_info(&h->pdev->dev, "support PTP: %s\n",
		 test_bit(HNAE3_DEV_SUPPORT_PTP_B, caps) ? "yes" : "no");
	dev_info(&h->pdev->dev, "support INT QL: %s\n",
		 test_bit(HNAE3_DEV_SUPPORT_INT_QL_B, caps) ? "yes" : "no");
<<<<<<< HEAD
=======
	dev_info(&h->pdev->dev, "support HW TX csum: %s\n",
		 test_bit(HNAE3_DEV_SUPPORT_HW_TX_CSUM_B, caps) ? "yes" : "no");
	dev_info(&h->pdev->dev, "support UDP tunnel csum: %s\n",
		 test_bit(HNAE3_DEV_SUPPORT_UDP_TUNNEL_CSUM_B, caps) ?
		 "yes" : "no");
>>>>>>> f642729d
}

static void hns3_dbg_dev_specs(struct hnae3_handle *h)
{
	struct hnae3_ae_dev *ae_dev = pci_get_drvdata(h->pdev);
	struct hnae3_dev_specs *dev_specs = &ae_dev->dev_specs;
	struct hnae3_knic_private_info *kinfo = &h->kinfo;
	struct hns3_nic_priv *priv  = h->priv;

	dev_info(priv->dev, "MAC entry num: %u\n", dev_specs->mac_entry_num);
	dev_info(priv->dev, "MNG entry num: %u\n", dev_specs->mng_entry_num);
	dev_info(priv->dev, "MAX non tso bd num: %u\n",
		 dev_specs->max_non_tso_bd_num);
	dev_info(priv->dev, "RSS ind tbl size: %u\n",
		 dev_specs->rss_ind_tbl_size);
	dev_info(priv->dev, "RSS key size: %u\n", dev_specs->rss_key_size);
	dev_info(priv->dev, "RSS size: %u\n", kinfo->rss_size);
	dev_info(priv->dev, "Allocated RSS size: %u\n", kinfo->req_rss_size);
	dev_info(priv->dev, "Task queue pairs numbers: %u\n", kinfo->num_tqps);

	dev_info(priv->dev, "RX buffer length: %u\n", kinfo->rx_buf_len);
	dev_info(priv->dev, "Desc num per TX queue: %u\n", kinfo->num_tx_desc);
	dev_info(priv->dev, "Desc num per RX queue: %u\n", kinfo->num_rx_desc);
<<<<<<< HEAD
	dev_info(priv->dev, "Total number of enabled TCs: %u\n", kinfo->num_tc);
	dev_info(priv->dev, "MAX INT QL: %u\n", dev_specs->int_ql_max);
=======
	dev_info(priv->dev, "Total number of enabled TCs: %u\n",
		 kinfo->tc_info.num_tc);
	dev_info(priv->dev, "MAX INT QL: %u\n", dev_specs->int_ql_max);
	dev_info(priv->dev, "MAX INT GL: %u\n", dev_specs->max_int_gl);
	dev_info(priv->dev, "MAX frame size: %u\n", dev_specs->max_frm_size);
	dev_info(priv->dev, "MAX TM RATE: %uMbps\n", dev_specs->max_tm_rate);
	dev_info(priv->dev, "MAX QSET number: %u\n", dev_specs->max_qset_num);
>>>>>>> f642729d
}

static ssize_t hns3_dbg_cmd_read(struct file *filp, char __user *buffer,
				 size_t count, loff_t *ppos)
{
	int uncopy_bytes;
	char *buf;
	int len;

	if (*ppos != 0)
		return 0;

	if (count < HNS3_DBG_READ_LEN)
		return -ENOSPC;

	buf = kzalloc(HNS3_DBG_READ_LEN, GFP_KERNEL);
	if (!buf)
		return -ENOMEM;

	len = scnprintf(buf, HNS3_DBG_READ_LEN, "%s\n",
			"Please echo help to cmd to get help information");
	uncopy_bytes = copy_to_user(buffer, buf, len);

	kfree(buf);

	if (uncopy_bytes)
		return -EFAULT;

	return (*ppos = len);
}

static int hns3_dbg_check_cmd(struct hnae3_handle *handle, char *cmd_buf)
{
	int ret = 0;

	if (strncmp(cmd_buf, "help", 4) == 0)
		hns3_dbg_help(handle);
	else if (strncmp(cmd_buf, "queue info", 10) == 0)
		ret = hns3_dbg_queue_info(handle, cmd_buf);
	else if (strncmp(cmd_buf, "queue map", 9) == 0)
		ret = hns3_dbg_queue_map(handle);
	else if (strncmp(cmd_buf, "bd info", 7) == 0)
		ret = hns3_dbg_bd_info(handle, cmd_buf);
	else if (strncmp(cmd_buf, "dev capability", 14) == 0)
		hns3_dbg_dev_caps(handle);
	else if (strncmp(cmd_buf, "dev spec", 8) == 0)
		hns3_dbg_dev_specs(handle);
	else if (handle->ae_algo->ops->dbg_run_cmd)
		ret = handle->ae_algo->ops->dbg_run_cmd(handle, cmd_buf);
	else
		ret = -EOPNOTSUPP;

	return ret;
}

static ssize_t hns3_dbg_cmd_write(struct file *filp, const char __user *buffer,
				  size_t count, loff_t *ppos)
{
	struct hnae3_handle *handle = filp->private_data;
	struct hns3_nic_priv *priv  = handle->priv;
	char *cmd_buf, *cmd_buf_tmp;
	int uncopied_bytes;
	int ret;

	if (*ppos != 0)
		return 0;

	/* Judge if the instance is being reset. */
	if (!test_bit(HNS3_NIC_STATE_INITED, &priv->state) ||
	    test_bit(HNS3_NIC_STATE_RESETTING, &priv->state))
		return 0;

	if (count > HNS3_DBG_WRITE_LEN)
		return -ENOSPC;

	cmd_buf = kzalloc(count + 1, GFP_KERNEL);
	if (!cmd_buf)
		return count;

	uncopied_bytes = copy_from_user(cmd_buf, buffer, count);
	if (uncopied_bytes) {
		kfree(cmd_buf);
		return -EFAULT;
	}

	cmd_buf[count] = '\0';

	cmd_buf_tmp = strchr(cmd_buf, '\n');
	if (cmd_buf_tmp) {
		*cmd_buf_tmp = '\0';
		count = cmd_buf_tmp - cmd_buf + 1;
	}

<<<<<<< HEAD
	if (strncmp(cmd_buf, "help", 4) == 0)
		hns3_dbg_help(handle);
	else if (strncmp(cmd_buf, "queue info", 10) == 0)
		ret = hns3_dbg_queue_info(handle, cmd_buf);
	else if (strncmp(cmd_buf, "queue map", 9) == 0)
		ret = hns3_dbg_queue_map(handle);
	else if (strncmp(cmd_buf, "bd info", 7) == 0)
		ret = hns3_dbg_bd_info(handle, cmd_buf);
	else if (strncmp(cmd_buf, "dev capability", 14) == 0)
		hns3_dbg_dev_caps(handle);
	else if (strncmp(cmd_buf, "dev spec", 8) == 0)
		hns3_dbg_dev_specs(handle);
	else if (handle->ae_algo->ops->dbg_run_cmd)
		ret = handle->ae_algo->ops->dbg_run_cmd(handle, cmd_buf);
	else
		ret = -EOPNOTSUPP;

=======
	ret = hns3_dbg_check_cmd(handle, cmd_buf);
>>>>>>> f642729d
	if (ret)
		hns3_dbg_help(handle);

	kfree(cmd_buf);
	cmd_buf = NULL;

	return count;
}

static ssize_t hns3_dbg_read(struct file *filp, char __user *buffer,
			     size_t count, loff_t *ppos)
{
	struct hnae3_handle *handle = filp->private_data;
	const struct hnae3_ae_ops *ops = handle->ae_algo->ops;
	struct hns3_nic_priv *priv = handle->priv;
	char *cmd_buf, *read_buf;
	ssize_t size = 0;
	int ret = 0;

	read_buf = kzalloc(HNS3_DBG_READ_LEN, GFP_KERNEL);
	if (!read_buf)
		return -ENOMEM;

	cmd_buf = filp->f_path.dentry->d_iname;

	if (ops->dbg_read_cmd)
		ret = ops->dbg_read_cmd(handle, cmd_buf, read_buf,
					HNS3_DBG_READ_LEN);

	if (ret) {
		dev_info(priv->dev, "unknown command\n");
		goto out;
	}

	size = simple_read_from_buffer(buffer, count, ppos, read_buf,
				       strlen(read_buf));

out:
	kfree(read_buf);
	return size;
}

static const struct file_operations hns3_dbg_cmd_fops = {
	.owner = THIS_MODULE,
	.open  = simple_open,
	.read  = hns3_dbg_cmd_read,
	.write = hns3_dbg_cmd_write,
};

static const struct file_operations hns3_dbg_fops = {
	.owner = THIS_MODULE,
	.open  = simple_open,
	.read  = hns3_dbg_read,
};

void hns3_dbg_init(struct hnae3_handle *handle)
{
	struct hnae3_ae_dev *ae_dev = pci_get_drvdata(handle->pdev);
	const char *name = pci_name(handle->pdev);
	struct dentry *entry_dir;

	handle->hnae3_dbgfs = debugfs_create_dir(name, hns3_dbgfs_root);

	debugfs_create_file("cmd", 0600, handle->hnae3_dbgfs, handle,
			    &hns3_dbg_cmd_fops);

	entry_dir = debugfs_create_dir("tm", handle->hnae3_dbgfs);
	if (ae_dev->dev_version > HNAE3_DEVICE_VERSION_V2)
		debugfs_create_file(HNAE3_DBG_TM_NODES, 0600, entry_dir, handle,
				    &hns3_dbg_fops);
	debugfs_create_file(HNAE3_DBG_TM_PRI, 0600, entry_dir, handle,
			    &hns3_dbg_fops);
	debugfs_create_file(HNAE3_DBG_TM_QSET, 0600, entry_dir, handle,
			    &hns3_dbg_fops);
}

void hns3_dbg_uninit(struct hnae3_handle *handle)
{
	debugfs_remove_recursive(handle->hnae3_dbgfs);
	handle->hnae3_dbgfs = NULL;
}

void hns3_dbg_register_debugfs(const char *debugfs_dir_name)
{
	hns3_dbgfs_root = debugfs_create_dir(debugfs_dir_name, NULL);
}

void hns3_dbg_unregister_debugfs(void)
{
	debugfs_remove_recursive(hns3_dbgfs_root);
	hns3_dbgfs_root = NULL;
}<|MERGE_RESOLUTION|>--- conflicted
+++ resolved
@@ -357,14 +357,11 @@
 		 test_bit(HNAE3_DEV_SUPPORT_PTP_B, caps) ? "yes" : "no");
 	dev_info(&h->pdev->dev, "support INT QL: %s\n",
 		 test_bit(HNAE3_DEV_SUPPORT_INT_QL_B, caps) ? "yes" : "no");
-<<<<<<< HEAD
-=======
 	dev_info(&h->pdev->dev, "support HW TX csum: %s\n",
 		 test_bit(HNAE3_DEV_SUPPORT_HW_TX_CSUM_B, caps) ? "yes" : "no");
 	dev_info(&h->pdev->dev, "support UDP tunnel csum: %s\n",
 		 test_bit(HNAE3_DEV_SUPPORT_UDP_TUNNEL_CSUM_B, caps) ?
 		 "yes" : "no");
->>>>>>> f642729d
 }
 
 static void hns3_dbg_dev_specs(struct hnae3_handle *h)
@@ -388,10 +385,6 @@
 	dev_info(priv->dev, "RX buffer length: %u\n", kinfo->rx_buf_len);
 	dev_info(priv->dev, "Desc num per TX queue: %u\n", kinfo->num_tx_desc);
 	dev_info(priv->dev, "Desc num per RX queue: %u\n", kinfo->num_rx_desc);
-<<<<<<< HEAD
-	dev_info(priv->dev, "Total number of enabled TCs: %u\n", kinfo->num_tc);
-	dev_info(priv->dev, "MAX INT QL: %u\n", dev_specs->int_ql_max);
-=======
 	dev_info(priv->dev, "Total number of enabled TCs: %u\n",
 		 kinfo->tc_info.num_tc);
 	dev_info(priv->dev, "MAX INT QL: %u\n", dev_specs->int_ql_max);
@@ -399,7 +392,6 @@
 	dev_info(priv->dev, "MAX frame size: %u\n", dev_specs->max_frm_size);
 	dev_info(priv->dev, "MAX TM RATE: %uMbps\n", dev_specs->max_tm_rate);
 	dev_info(priv->dev, "MAX QSET number: %u\n", dev_specs->max_qset_num);
->>>>>>> f642729d
 }
 
 static ssize_t hns3_dbg_cmd_read(struct file *filp, char __user *buffer,
@@ -493,27 +485,7 @@
 		count = cmd_buf_tmp - cmd_buf + 1;
 	}
 
-<<<<<<< HEAD
-	if (strncmp(cmd_buf, "help", 4) == 0)
-		hns3_dbg_help(handle);
-	else if (strncmp(cmd_buf, "queue info", 10) == 0)
-		ret = hns3_dbg_queue_info(handle, cmd_buf);
-	else if (strncmp(cmd_buf, "queue map", 9) == 0)
-		ret = hns3_dbg_queue_map(handle);
-	else if (strncmp(cmd_buf, "bd info", 7) == 0)
-		ret = hns3_dbg_bd_info(handle, cmd_buf);
-	else if (strncmp(cmd_buf, "dev capability", 14) == 0)
-		hns3_dbg_dev_caps(handle);
-	else if (strncmp(cmd_buf, "dev spec", 8) == 0)
-		hns3_dbg_dev_specs(handle);
-	else if (handle->ae_algo->ops->dbg_run_cmd)
-		ret = handle->ae_algo->ops->dbg_run_cmd(handle, cmd_buf);
-	else
-		ret = -EOPNOTSUPP;
-
-=======
 	ret = hns3_dbg_check_cmd(handle, cmd_buf);
->>>>>>> f642729d
 	if (ret)
 		hns3_dbg_help(handle);
 

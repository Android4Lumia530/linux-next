--- conflicted
+++ resolved
@@ -1118,20 +1118,7 @@
 				      struct devlink_flash_update_params *params,
 				      struct netlink_ext_ack *extack)
 {
-<<<<<<< HEAD
-	const struct firmware *firmware;
-	int err;
-
-	err = request_firmware_direct(&firmware, params->file_name, mlxsw_core->bus_info->dev);
-	if (err)
-		return err;
-	err = mlxsw_core_fw_flash(mlxsw_core, firmware, extack);
-	release_firmware(firmware);
-
-	return err;
-=======
 	return mlxsw_core_fw_flash(mlxsw_core, params->fw, extack);
->>>>>>> 356006a6
 }
 
 static int mlxsw_core_devlink_param_fw_load_policy_validate(struct devlink *devlink, u32 id,
@@ -2869,8 +2856,6 @@
 }
 EXPORT_SYMBOL(mlxsw_core_port_devlink_port_get);
 
-<<<<<<< HEAD
-=======
 bool mlxsw_core_port_is_xm(const struct mlxsw_core *mlxsw_core, u8 local_port)
 {
 	const struct mlxsw_bus_info *bus_info = mlxsw_core->bus_info;
@@ -2883,7 +2868,6 @@
 }
 EXPORT_SYMBOL(mlxsw_core_port_is_xm);
 
->>>>>>> 356006a6
 struct mlxsw_env *mlxsw_core_env(const struct mlxsw_core *mlxsw_core)
 {
 	return mlxsw_core->env;

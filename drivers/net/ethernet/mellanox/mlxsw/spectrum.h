/* SPDX-License-Identifier: BSD-3-Clause OR GPL-2.0 */
/* Copyright (c) 2015-2018 Mellanox Technologies. All rights reserved */

#ifndef _MLXSW_SPECTRUM_H
#define _MLXSW_SPECTRUM_H

#include <linux/ethtool.h>
#include <linux/types.h>
#include <linux/netdevice.h>
#include <linux/rhashtable.h>
#include <linux/bitops.h>
#include <linux/if_bridge.h>
#include <linux/if_vlan.h>
#include <linux/list.h>
#include <linux/dcbnl.h>
#include <linux/in6.h>
#include <linux/notifier.h>
#include <linux/net_namespace.h>
#include <net/psample.h>
#include <net/pkt_cls.h>
#include <net/red.h>
#include <net/vxlan.h>
#include <net/flow_offload.h>

#include "port.h"
#include "core.h"
#include "core_acl_flex_keys.h"
#include "core_acl_flex_actions.h"
#include "reg.h"

#define MLXSW_SP_DEFAULT_VID (VLAN_N_VID - 1)

#define MLXSW_SP_FID_8021D_MAX 1024

#define MLXSW_SP_MID_MAX 7000

#define MLXSW_SP_KVD_LINEAR_SIZE 98304 /* entries */
#define MLXSW_SP_KVD_GRANULARITY 128

#define MLXSW_SP_RESOURCE_NAME_KVD "kvd"
#define MLXSW_SP_RESOURCE_NAME_KVD_LINEAR "linear"
#define MLXSW_SP_RESOURCE_NAME_KVD_HASH_SINGLE "hash_single"
#define MLXSW_SP_RESOURCE_NAME_KVD_HASH_DOUBLE "hash_double"
#define MLXSW_SP_RESOURCE_NAME_KVD_LINEAR_SINGLES "singles"
#define MLXSW_SP_RESOURCE_NAME_KVD_LINEAR_CHUNKS "chunks"
#define MLXSW_SP_RESOURCE_NAME_KVD_LINEAR_LARGE_CHUNKS "large_chunks"

#define MLXSW_SP_RESOURCE_NAME_SPAN "span_agents"

#define MLXSW_SP_RESOURCE_NAME_COUNTERS "counters"
#define MLXSW_SP_RESOURCE_NAME_COUNTERS_FLOW "flow"
#define MLXSW_SP_RESOURCE_NAME_COUNTERS_RIF "rif"

enum mlxsw_sp_resource_id {
	MLXSW_SP_RESOURCE_KVD = MLXSW_CORE_RESOURCE_MAX,
	MLXSW_SP_RESOURCE_KVD_LINEAR,
	MLXSW_SP_RESOURCE_KVD_HASH_SINGLE,
	MLXSW_SP_RESOURCE_KVD_HASH_DOUBLE,
	MLXSW_SP_RESOURCE_KVD_LINEAR_SINGLE,
	MLXSW_SP_RESOURCE_KVD_LINEAR_CHUNKS,
	MLXSW_SP_RESOURCE_KVD_LINEAR_LARGE_CHUNKS,
	MLXSW_SP_RESOURCE_SPAN,
	MLXSW_SP_RESOURCE_COUNTERS,
	MLXSW_SP_RESOURCE_COUNTERS_FLOW,
	MLXSW_SP_RESOURCE_COUNTERS_RIF,
	MLXSW_SP_RESOURCE_GLOBAL_POLICERS,
	MLXSW_SP_RESOURCE_SINGLE_RATE_POLICERS,
};

struct mlxsw_sp_port;
struct mlxsw_sp_rif;
struct mlxsw_sp_span_entry;
enum mlxsw_sp_l3proto;
union mlxsw_sp_l3addr;

struct mlxsw_sp_upper {
	struct net_device *dev;
	unsigned int ref_count;
};

enum mlxsw_sp_rif_type {
	MLXSW_SP_RIF_TYPE_SUBPORT,
	MLXSW_SP_RIF_TYPE_VLAN,
	MLXSW_SP_RIF_TYPE_FID,
	MLXSW_SP_RIF_TYPE_IPIP_LB, /* IP-in-IP loopback. */
	MLXSW_SP_RIF_TYPE_MAX,
};

struct mlxsw_sp_rif_ops;

extern const struct mlxsw_sp_rif_ops *mlxsw_sp1_rif_ops_arr[];
extern const struct mlxsw_sp_rif_ops *mlxsw_sp2_rif_ops_arr[];

enum mlxsw_sp_fid_type {
	MLXSW_SP_FID_TYPE_8021Q,
	MLXSW_SP_FID_TYPE_8021D,
	MLXSW_SP_FID_TYPE_RFID,
	MLXSW_SP_FID_TYPE_DUMMY,
	MLXSW_SP_FID_TYPE_MAX,
};

enum mlxsw_sp_nve_type {
	MLXSW_SP_NVE_TYPE_VXLAN,
};

struct mlxsw_sp_mid {
	struct list_head list;
	unsigned char addr[ETH_ALEN];
	u16 fid;
	u16 mid;
	bool in_hw;
	unsigned long *ports_in_mid; /* bits array */
};

struct mlxsw_sp_sb;
struct mlxsw_sp_bridge;
struct mlxsw_sp_router;
struct mlxsw_sp_mr;
struct mlxsw_sp_acl;
struct mlxsw_sp_counter_pool;
struct mlxsw_sp_fid_core;
struct mlxsw_sp_kvdl;
struct mlxsw_sp_nve;
struct mlxsw_sp_kvdl_ops;
struct mlxsw_sp_mr_tcam_ops;
struct mlxsw_sp_acl_rulei_ops;
struct mlxsw_sp_acl_tcam_ops;
struct mlxsw_sp_nve_ops;
struct mlxsw_sp_sb_ops;
struct mlxsw_sp_sb_vals;
struct mlxsw_sp_port_type_speed_ops;
struct mlxsw_sp_ptp_state;
struct mlxsw_sp_ptp_ops;
struct mlxsw_sp_span_ops;
struct mlxsw_sp_qdisc_state;

struct mlxsw_sp_port_mapping {
	u8 module;
	u8 width;
	u8 lane;
};

struct mlxsw_sp {
	struct mlxsw_sp_port **ports;
	struct mlxsw_core *core;
	const struct mlxsw_bus_info *bus_info;
	unsigned char base_mac[ETH_ALEN];
	const unsigned char *mac_mask;
	struct mlxsw_sp_upper *lags;
	struct mlxsw_sp_port_mapping **port_mapping;
	struct mlxsw_sp_sb *sb;
	struct mlxsw_sp_bridge *bridge;
	struct mlxsw_sp_router *router;
	struct mlxsw_sp_mr *mr;
	struct mlxsw_afa *afa;
	struct mlxsw_sp_acl *acl;
	struct mlxsw_sp_fid_core *fid_core;
	struct mlxsw_sp_policer_core *policer_core;
	struct mlxsw_sp_kvdl *kvdl;
	struct mlxsw_sp_nve *nve;
	struct notifier_block netdevice_nb;
	struct mlxsw_sp_ptp_clock *clock;
	struct mlxsw_sp_ptp_state *ptp_state;
	struct mlxsw_sp_counter_pool *counter_pool;
	struct mlxsw_sp_span *span;
	struct mlxsw_sp_trap *trap;
	const struct mlxsw_sp_kvdl_ops *kvdl_ops;
	const struct mlxsw_afa_ops *afa_ops;
	const struct mlxsw_afk_ops *afk_ops;
	const struct mlxsw_sp_mr_tcam_ops *mr_tcam_ops;
	const struct mlxsw_sp_acl_rulei_ops *acl_rulei_ops;
	const struct mlxsw_sp_acl_tcam_ops *acl_tcam_ops;
	const struct mlxsw_sp_nve_ops **nve_ops_arr;
	const struct mlxsw_sp_rif_ops **rif_ops_arr;
	const struct mlxsw_sp_sb_vals *sb_vals;
	const struct mlxsw_sp_sb_ops *sb_ops;
	const struct mlxsw_sp_port_type_speed_ops *port_type_speed_ops;
	const struct mlxsw_sp_ptp_ops *ptp_ops;
	const struct mlxsw_sp_span_ops *span_ops;
	const struct mlxsw_sp_policer_core_ops *policer_core_ops;
	const struct mlxsw_sp_trap_ops *trap_ops;
	const struct mlxsw_listener *listeners;
	size_t listeners_count;
	u32 lowest_shaper_bs;
};

struct mlxsw_sp_ptp_ops {
	struct mlxsw_sp_ptp_clock *
		(*clock_init)(struct mlxsw_sp *mlxsw_sp, struct device *dev);
	void (*clock_fini)(struct mlxsw_sp_ptp_clock *clock);

	struct mlxsw_sp_ptp_state *(*init)(struct mlxsw_sp *mlxsw_sp);
	void (*fini)(struct mlxsw_sp_ptp_state *ptp_state);

	/* Notify a driver that a packet that might be PTP was received. Driver
	 * is responsible for freeing the passed-in SKB.
	 */
	void (*receive)(struct mlxsw_sp *mlxsw_sp, struct sk_buff *skb,
			u8 local_port);

	/* Notify a driver that a timestamped packet was transmitted. Driver
	 * is responsible for freeing the passed-in SKB.
	 */
	void (*transmitted)(struct mlxsw_sp *mlxsw_sp, struct sk_buff *skb,
			    u8 local_port);

	int (*hwtstamp_get)(struct mlxsw_sp_port *mlxsw_sp_port,
			    struct hwtstamp_config *config);
	int (*hwtstamp_set)(struct mlxsw_sp_port *mlxsw_sp_port,
			    struct hwtstamp_config *config);
	void (*shaper_work)(struct work_struct *work);
	int (*get_ts_info)(struct mlxsw_sp *mlxsw_sp,
			   struct ethtool_ts_info *info);
	int (*get_stats_count)(void);
	void (*get_stats_strings)(u8 **p);
	void (*get_stats)(struct mlxsw_sp_port *mlxsw_sp_port,
			  u64 *data, int data_index);
};

static inline struct mlxsw_sp_upper *
mlxsw_sp_lag_get(struct mlxsw_sp *mlxsw_sp, u16 lag_id)
{
	return &mlxsw_sp->lags[lag_id];
}

struct mlxsw_sp_port_pcpu_stats {
	u64			rx_packets;
	u64			rx_bytes;
	u64			tx_packets;
	u64			tx_bytes;
	struct u64_stats_sync	syncp;
	u32			tx_dropped;
};

struct mlxsw_sp_port_sample {
	struct psample_group *psample_group;
	u32 trunc_size;
	u32 rate;
	bool truncate;
};

struct mlxsw_sp_bridge_port;
struct mlxsw_sp_fid;

struct mlxsw_sp_port_vlan {
	struct list_head list;
	struct mlxsw_sp_port *mlxsw_sp_port;
	struct mlxsw_sp_fid *fid;
	u16 vid;
	struct mlxsw_sp_bridge_port *bridge_port;
	struct list_head bridge_vlan_node;
};

/* No need an internal lock; At worse - miss a single periodic iteration */
struct mlxsw_sp_port_xstats {
	u64 ecn;
	u64 wred_drop[TC_MAX_QUEUE];
	u64 tail_drop[TC_MAX_QUEUE];
	u64 backlog[TC_MAX_QUEUE];
	u64 tx_bytes[IEEE_8021QAZ_MAX_TCS];
	u64 tx_packets[IEEE_8021QAZ_MAX_TCS];
};

struct mlxsw_sp_ptp_port_dir_stats {
	u64 packets;
	u64 timestamps;
};

struct mlxsw_sp_ptp_port_stats {
	struct mlxsw_sp_ptp_port_dir_stats rx_gcd;
	struct mlxsw_sp_ptp_port_dir_stats tx_gcd;
};

struct mlxsw_sp_port {
	struct net_device *dev;
	struct mlxsw_sp_port_pcpu_stats __percpu *pcpu_stats;
	struct mlxsw_sp *mlxsw_sp;
	u8 local_port;
	u8 lagged:1,
	   split:1;
	u16 pvid;
	u16 lag_id;
	struct {
		u8 tx_pause:1,
		   rx_pause:1,
		   autoneg:1;
	} link;
	struct {
		struct ieee_ets *ets;
		struct ieee_maxrate *maxrate;
		struct ieee_pfc *pfc;
		enum mlxsw_reg_qpts_trust_state trust_state;
	} dcb;
	struct mlxsw_sp_port_mapping mapping; /* mapping is constant during the
					       * mlxsw_sp_port lifetime, however
					       * the same localport can have
					       * different mapping.
					       */
	struct {
		#define MLXSW_HW_STATS_UPDATE_TIME HZ
		struct rtnl_link_stats64 stats;
		struct mlxsw_sp_port_xstats xstats;
		struct delayed_work update_dw;
	} periodic_hw_stats;
	struct mlxsw_sp_port_sample __rcu *sample;
	struct list_head vlans_list;
	struct mlxsw_sp_port_vlan *default_vlan;
	struct mlxsw_sp_qdisc_state *qdisc;
	unsigned acl_rule_count;
	struct mlxsw_sp_flow_block *ing_flow_block;
	struct mlxsw_sp_flow_block *eg_flow_block;
	struct {
		struct delayed_work shaper_dw;
		struct hwtstamp_config hwtstamp_config;
		u16 ing_types;
		u16 egr_types;
		struct mlxsw_sp_ptp_port_stats stats;
	} ptp;
	u8 split_base_local_port;
	int max_mtu;
	u32 max_speed;
	struct mlxsw_sp_hdroom *hdroom;
	u64 module_overheat_initial_val;
};

struct mlxsw_sp_port_type_speed_ops {
	void (*from_ptys_supported_port)(struct mlxsw_sp *mlxsw_sp,
					 u32 ptys_eth_proto,
					 struct ethtool_link_ksettings *cmd);
	void (*from_ptys_link)(struct mlxsw_sp *mlxsw_sp, u32 ptys_eth_proto,
			       unsigned long *mode);
	u32 (*from_ptys_speed)(struct mlxsw_sp *mlxsw_sp, u32 ptys_eth_proto);
<<<<<<< HEAD
	void (*from_ptys_speed_duplex)(struct mlxsw_sp *mlxsw_sp,
				       bool carrier_ok, u32 ptys_eth_proto,
				       struct ethtool_link_ksettings *cmd);
	int (*ptys_max_speed)(struct mlxsw_sp_port *mlxsw_sp_port, u32 *p_max_speed);
	u32 (*to_ptys_advert_link)(struct mlxsw_sp *mlxsw_sp, u8 width,
=======
	void (*from_ptys_link_mode)(struct mlxsw_sp *mlxsw_sp,
				    bool carrier_ok, u32 ptys_eth_proto,
				    struct ethtool_link_ksettings *cmd);
	int (*ptys_max_speed)(struct mlxsw_sp_port *mlxsw_sp_port, u32 *p_max_speed);
	u32 (*to_ptys_advert_link)(struct mlxsw_sp *mlxsw_sp,
				   const struct ethtool_link_ksettings *cmd);
	u32 (*to_ptys_speed_lanes)(struct mlxsw_sp *mlxsw_sp, u8 width,
>>>>>>> f642729d
				   const struct ethtool_link_ksettings *cmd);
	void (*reg_ptys_eth_pack)(struct mlxsw_sp *mlxsw_sp, char *payload,
				  u8 local_port, u32 proto_admin, bool autoneg);
	void (*reg_ptys_eth_unpack)(struct mlxsw_sp *mlxsw_sp, char *payload,
				    u32 *p_eth_proto_cap,
				    u32 *p_eth_proto_admin,
				    u32 *p_eth_proto_oper);
	u32 (*ptys_proto_cap_masked_get)(u32 eth_proto_cap);
};

static inline struct net_device *
mlxsw_sp_bridge_vxlan_dev_find(struct net_device *br_dev)
{
	struct net_device *dev;
	struct list_head *iter;

	netdev_for_each_lower_dev(br_dev, dev, iter) {
		if (netif_is_vxlan(dev))
			return dev;
	}

	return NULL;
}

static inline bool mlxsw_sp_bridge_has_vxlan(struct net_device *br_dev)
{
	return !!mlxsw_sp_bridge_vxlan_dev_find(br_dev);
}

static inline int
mlxsw_sp_vxlan_mapped_vid(const struct net_device *vxlan_dev, u16 *p_vid)
{
	struct bridge_vlan_info vinfo;
	u16 vid = 0;
	int err;

	err = br_vlan_get_pvid(vxlan_dev, &vid);
	if (err || !vid)
		goto out;

	err = br_vlan_get_info(vxlan_dev, vid, &vinfo);
	if (err || !(vinfo.flags & BRIDGE_VLAN_INFO_UNTAGGED))
		vid = 0;

out:
	*p_vid = vid;
	return err;
}

static inline bool
mlxsw_sp_port_is_pause_en(const struct mlxsw_sp_port *mlxsw_sp_port)
{
	return mlxsw_sp_port->link.tx_pause || mlxsw_sp_port->link.rx_pause;
}

static inline struct mlxsw_sp_port *
mlxsw_sp_port_lagged_get(struct mlxsw_sp *mlxsw_sp, u16 lag_id, u8 port_index)
{
	struct mlxsw_sp_port *mlxsw_sp_port;
	u8 local_port;

	local_port = mlxsw_core_lag_mapping_get(mlxsw_sp->core,
						lag_id, port_index);
	mlxsw_sp_port = mlxsw_sp->ports[local_port];
	return mlxsw_sp_port && mlxsw_sp_port->lagged ? mlxsw_sp_port : NULL;
}

static inline struct mlxsw_sp_port_vlan *
mlxsw_sp_port_vlan_find_by_vid(const struct mlxsw_sp_port *mlxsw_sp_port,
			       u16 vid)
{
	struct mlxsw_sp_port_vlan *mlxsw_sp_port_vlan;

	list_for_each_entry(mlxsw_sp_port_vlan, &mlxsw_sp_port->vlans_list,
			    list) {
		if (mlxsw_sp_port_vlan->vid == vid)
			return mlxsw_sp_port_vlan;
	}

	return NULL;
}

enum mlxsw_sp_flood_type {
	MLXSW_SP_FLOOD_TYPE_UC,
	MLXSW_SP_FLOOD_TYPE_BC,
	MLXSW_SP_FLOOD_TYPE_MC,
};

int mlxsw_sp_port_get_stats_raw(struct net_device *dev, int grp,
				int prio, char *ppcnt_pl);
int mlxsw_sp_port_admin_status_set(struct mlxsw_sp_port *mlxsw_sp_port,
				   bool is_up);
int
mlxsw_sp_port_vlan_classification_set(struct mlxsw_sp_port *mlxsw_sp_port,
				      bool is_8021ad_tagged,
				      bool is_8021q_tagged);

/* spectrum_buffers.c */
struct mlxsw_sp_hdroom_prio {
	/* Number of port buffer associated with this priority. This is the
	 * actually configured value.
	 */
	u8 buf_idx;
	/* Value of buf_idx deduced from the DCB ETS configuration. */
	u8 ets_buf_idx;
	/* Value of buf_idx taken from the dcbnl_setbuffer configuration. */
	u8 set_buf_idx;
	bool lossy;
};

struct mlxsw_sp_hdroom_buf {
	u32 thres_cells;
	u32 size_cells;
	/* Size requirement form dcbnl_setbuffer. */
	u32 set_size_cells;
	bool lossy;
};

enum mlxsw_sp_hdroom_mode {
	MLXSW_SP_HDROOM_MODE_DCB,
	MLXSW_SP_HDROOM_MODE_TC,
};

#define MLXSW_SP_PB_COUNT 10

struct mlxsw_sp_hdroom {
	enum mlxsw_sp_hdroom_mode mode;

	struct {
		struct mlxsw_sp_hdroom_prio prio[IEEE_8021Q_MAX_PRIORITIES];
	} prios;
	struct {
		struct mlxsw_sp_hdroom_buf buf[MLXSW_SP_PB_COUNT];
	} bufs;
	struct {
		/* Size actually configured for the internal buffer. Equal to
		 * reserve when internal buffer is enabled.
		 */
		u32 size_cells;
		/* Space reserved in the headroom for the internal buffer. Port
		 * buffers are not allowed to grow into this space.
		 */
		u32 reserve_cells;
		bool enable;
	} int_buf;
	int delay_bytes;
	int mtu;
};

int mlxsw_sp_buffers_init(struct mlxsw_sp *mlxsw_sp);
void mlxsw_sp_buffers_fini(struct mlxsw_sp *mlxsw_sp);
int mlxsw_sp_port_buffers_init(struct mlxsw_sp_port *mlxsw_sp_port);
void mlxsw_sp_port_buffers_fini(struct mlxsw_sp_port *mlxsw_sp_port);
int mlxsw_sp_sb_pool_get(struct mlxsw_core *mlxsw_core,
			 unsigned int sb_index, u16 pool_index,
			 struct devlink_sb_pool_info *pool_info);
int mlxsw_sp_sb_pool_set(struct mlxsw_core *mlxsw_core,
			 unsigned int sb_index, u16 pool_index, u32 size,
			 enum devlink_sb_threshold_type threshold_type,
			 struct netlink_ext_ack *extack);
int mlxsw_sp_sb_port_pool_get(struct mlxsw_core_port *mlxsw_core_port,
			      unsigned int sb_index, u16 pool_index,
			      u32 *p_threshold);
int mlxsw_sp_sb_port_pool_set(struct mlxsw_core_port *mlxsw_core_port,
			      unsigned int sb_index, u16 pool_index,
			      u32 threshold, struct netlink_ext_ack *extack);
int mlxsw_sp_sb_tc_pool_bind_get(struct mlxsw_core_port *mlxsw_core_port,
				 unsigned int sb_index, u16 tc_index,
				 enum devlink_sb_pool_type pool_type,
				 u16 *p_pool_index, u32 *p_threshold);
int mlxsw_sp_sb_tc_pool_bind_set(struct mlxsw_core_port *mlxsw_core_port,
				 unsigned int sb_index, u16 tc_index,
				 enum devlink_sb_pool_type pool_type,
				 u16 pool_index, u32 threshold,
				 struct netlink_ext_ack *extack);
int mlxsw_sp_sb_occ_snapshot(struct mlxsw_core *mlxsw_core,
			     unsigned int sb_index);
int mlxsw_sp_sb_occ_max_clear(struct mlxsw_core *mlxsw_core,
			      unsigned int sb_index);
int mlxsw_sp_sb_occ_port_pool_get(struct mlxsw_core_port *mlxsw_core_port,
				  unsigned int sb_index, u16 pool_index,
				  u32 *p_cur, u32 *p_max);
int mlxsw_sp_sb_occ_tc_port_bind_get(struct mlxsw_core_port *mlxsw_core_port,
				     unsigned int sb_index, u16 tc_index,
				     enum devlink_sb_pool_type pool_type,
				     u32 *p_cur, u32 *p_max);
u32 mlxsw_sp_cells_bytes(const struct mlxsw_sp *mlxsw_sp, u32 cells);
u32 mlxsw_sp_bytes_cells(const struct mlxsw_sp *mlxsw_sp, u32 bytes);
void mlxsw_sp_hdroom_prios_reset_buf_idx(struct mlxsw_sp_hdroom *hdroom);
void mlxsw_sp_hdroom_bufs_reset_lossiness(struct mlxsw_sp_hdroom *hdroom);
void mlxsw_sp_hdroom_bufs_reset_sizes(struct mlxsw_sp_port *mlxsw_sp_port,
				      struct mlxsw_sp_hdroom *hdroom);
int mlxsw_sp_hdroom_configure(struct mlxsw_sp_port *mlxsw_sp_port,
			      const struct mlxsw_sp_hdroom *hdroom);

extern const struct mlxsw_sp_sb_vals mlxsw_sp1_sb_vals;
extern const struct mlxsw_sp_sb_vals mlxsw_sp2_sb_vals;

extern const struct mlxsw_sp_sb_ops mlxsw_sp1_sb_ops;
extern const struct mlxsw_sp_sb_ops mlxsw_sp2_sb_ops;
extern const struct mlxsw_sp_sb_ops mlxsw_sp3_sb_ops;

/* spectrum_switchdev.c */
int mlxsw_sp_switchdev_init(struct mlxsw_sp *mlxsw_sp);
void mlxsw_sp_switchdev_fini(struct mlxsw_sp *mlxsw_sp);
int mlxsw_sp_rif_fdb_op(struct mlxsw_sp *mlxsw_sp, const char *mac, u16 fid,
			bool adding);
void
mlxsw_sp_port_vlan_bridge_leave(struct mlxsw_sp_port_vlan *mlxsw_sp_port_vlan);
int mlxsw_sp_port_bridge_join(struct mlxsw_sp_port *mlxsw_sp_port,
			      struct net_device *brport_dev,
			      struct net_device *br_dev,
			      struct netlink_ext_ack *extack);
void mlxsw_sp_port_bridge_leave(struct mlxsw_sp_port *mlxsw_sp_port,
				struct net_device *brport_dev,
				struct net_device *br_dev);
bool mlxsw_sp_bridge_device_is_offloaded(const struct mlxsw_sp *mlxsw_sp,
					 const struct net_device *br_dev);
int mlxsw_sp_bridge_vxlan_join(struct mlxsw_sp *mlxsw_sp,
			       const struct net_device *br_dev,
			       const struct net_device *vxlan_dev, u16 vid,
			       struct netlink_ext_ack *extack);
void mlxsw_sp_bridge_vxlan_leave(struct mlxsw_sp *mlxsw_sp,
				 const struct net_device *vxlan_dev);
extern struct notifier_block mlxsw_sp_switchdev_notifier;

/* spectrum.c */
void mlxsw_sp_rx_listener_no_mark_func(struct sk_buff *skb,
				       u8 local_port, void *priv);
void mlxsw_sp_ptp_receive(struct mlxsw_sp *mlxsw_sp, struct sk_buff *skb,
			  u8 local_port);
void mlxsw_sp_sample_receive(struct mlxsw_sp *mlxsw_sp, struct sk_buff *skb,
			     u8 local_port);
int mlxsw_sp_port_speed_get(struct mlxsw_sp_port *mlxsw_sp_port, u32 *speed);
int mlxsw_sp_port_ets_set(struct mlxsw_sp_port *mlxsw_sp_port,
			  enum mlxsw_reg_qeec_hr hr, u8 index, u8 next_index,
			  bool dwrr, u8 dwrr_weight);
int mlxsw_sp_port_prio_tc_set(struct mlxsw_sp_port *mlxsw_sp_port,
			      u8 switch_prio, u8 tclass);
int mlxsw_sp_port_ets_maxrate_set(struct mlxsw_sp_port *mlxsw_sp_port,
				  enum mlxsw_reg_qeec_hr hr, u8 index,
				  u8 next_index, u32 maxrate, u8 burst_size);
enum mlxsw_reg_spms_state mlxsw_sp_stp_spms_state(u8 stp_state);
int mlxsw_sp_port_vid_stp_set(struct mlxsw_sp_port *mlxsw_sp_port, u16 vid,
			      u8 state);
int mlxsw_sp_port_vp_mode_set(struct mlxsw_sp_port *mlxsw_sp_port, bool enable);
int mlxsw_sp_port_vid_learning_set(struct mlxsw_sp_port *mlxsw_sp_port, u16 vid,
				   bool learn_enable);
int mlxsw_sp_ethtype_to_sver_type(u16 ethtype, u8 *p_sver_type);
int mlxsw_sp_port_pvid_set(struct mlxsw_sp_port *mlxsw_sp_port, u16 vid,
			   u16 ethtype);
struct mlxsw_sp_port_vlan *
mlxsw_sp_port_vlan_create(struct mlxsw_sp_port *mlxsw_sp_port, u16 vid);
void mlxsw_sp_port_vlan_destroy(struct mlxsw_sp_port_vlan *mlxsw_sp_port_vlan);
int mlxsw_sp_port_vlan_set(struct mlxsw_sp_port *mlxsw_sp_port, u16 vid_begin,
			   u16 vid_end, bool is_member, bool untagged);
int mlxsw_sp_flow_counter_get(struct mlxsw_sp *mlxsw_sp,
			      unsigned int counter_index, u64 *packets,
			      u64 *bytes);
int mlxsw_sp_flow_counter_alloc(struct mlxsw_sp *mlxsw_sp,
				unsigned int *p_counter_index);
void mlxsw_sp_flow_counter_free(struct mlxsw_sp *mlxsw_sp,
				unsigned int counter_index);
bool mlxsw_sp_port_dev_check(const struct net_device *dev);
struct mlxsw_sp *mlxsw_sp_lower_get(struct net_device *dev);
struct mlxsw_sp_port *mlxsw_sp_port_dev_lower_find(struct net_device *dev);
struct mlxsw_sp_port *mlxsw_sp_port_lower_dev_hold(struct net_device *dev);
void mlxsw_sp_port_dev_put(struct mlxsw_sp_port *mlxsw_sp_port);
struct mlxsw_sp_port *mlxsw_sp_port_dev_lower_find_rcu(struct net_device *dev);

/* spectrum_dcb.c */
#ifdef CONFIG_MLXSW_SPECTRUM_DCB
int mlxsw_sp_port_dcb_init(struct mlxsw_sp_port *mlxsw_sp_port);
void mlxsw_sp_port_dcb_fini(struct mlxsw_sp_port *mlxsw_sp_port);
#else
static inline int mlxsw_sp_port_dcb_init(struct mlxsw_sp_port *mlxsw_sp_port)
{
	return 0;
}
static inline void mlxsw_sp_port_dcb_fini(struct mlxsw_sp_port *mlxsw_sp_port)
{}
#endif

/* spectrum_router.c */
enum mlxsw_sp_l3proto {
	MLXSW_SP_L3_PROTO_IPV4,
	MLXSW_SP_L3_PROTO_IPV6,
#define MLXSW_SP_L3_PROTO_MAX	(MLXSW_SP_L3_PROTO_IPV6 + 1)
};

union mlxsw_sp_l3addr {
	__be32 addr4;
	struct in6_addr addr6;
};

int mlxsw_sp_router_init(struct mlxsw_sp *mlxsw_sp,
			 struct netlink_ext_ack *extack);
void mlxsw_sp_router_fini(struct mlxsw_sp *mlxsw_sp);
int mlxsw_sp_netdevice_router_port_event(struct net_device *dev,
					 unsigned long event, void *ptr);
void mlxsw_sp_rif_macvlan_del(struct mlxsw_sp *mlxsw_sp,
			      const struct net_device *macvlan_dev);
int mlxsw_sp_inetaddr_valid_event(struct notifier_block *unused,
				  unsigned long event, void *ptr);
int mlxsw_sp_inet6addr_valid_event(struct notifier_block *unused,
				   unsigned long event, void *ptr);
int mlxsw_sp_netdevice_vrf_event(struct net_device *l3_dev, unsigned long event,
				 struct netdev_notifier_changeupper_info *info);
bool mlxsw_sp_netdev_is_ipip_ol(const struct mlxsw_sp *mlxsw_sp,
				const struct net_device *dev);
bool mlxsw_sp_netdev_is_ipip_ul(struct mlxsw_sp *mlxsw_sp,
				const struct net_device *dev);
int mlxsw_sp_netdevice_ipip_ol_event(struct mlxsw_sp *mlxsw_sp,
				     struct net_device *l3_dev,
				     unsigned long event,
				     struct netdev_notifier_info *info);
int
mlxsw_sp_netdevice_ipip_ul_event(struct mlxsw_sp *mlxsw_sp,
				 struct net_device *l3_dev,
				 unsigned long event,
				 struct netdev_notifier_info *info);
int
mlxsw_sp_port_vlan_router_join(struct mlxsw_sp_port_vlan *mlxsw_sp_port_vlan,
			       struct net_device *l3_dev,
			       struct netlink_ext_ack *extack);
void
mlxsw_sp_port_vlan_router_leave(struct mlxsw_sp_port_vlan *mlxsw_sp_port_vlan);
void mlxsw_sp_rif_destroy_by_dev(struct mlxsw_sp *mlxsw_sp,
				 struct net_device *dev);
bool mlxsw_sp_rif_exists(struct mlxsw_sp *mlxsw_sp,
			 const struct net_device *dev);
u16 mlxsw_sp_rif_vid(struct mlxsw_sp *mlxsw_sp, const struct net_device *dev);
u8 mlxsw_sp_router_port(const struct mlxsw_sp *mlxsw_sp);
int mlxsw_sp_router_nve_promote_decap(struct mlxsw_sp *mlxsw_sp, u32 ul_tb_id,
				      enum mlxsw_sp_l3proto ul_proto,
				      const union mlxsw_sp_l3addr *ul_sip,
				      u32 tunnel_index);
void mlxsw_sp_router_nve_demote_decap(struct mlxsw_sp *mlxsw_sp, u32 ul_tb_id,
				      enum mlxsw_sp_l3proto ul_proto,
				      const union mlxsw_sp_l3addr *ul_sip);
int mlxsw_sp_router_tb_id_vr_id(struct mlxsw_sp *mlxsw_sp, u32 tb_id,
				u16 *vr_id);
int mlxsw_sp_router_ul_rif_get(struct mlxsw_sp *mlxsw_sp, u32 ul_tb_id,
			       u16 *ul_rif_index);
void mlxsw_sp_router_ul_rif_put(struct mlxsw_sp *mlxsw_sp, u16 ul_rif_index);

/* spectrum_kvdl.c */
enum mlxsw_sp_kvdl_entry_type {
	MLXSW_SP_KVDL_ENTRY_TYPE_ADJ,
	MLXSW_SP_KVDL_ENTRY_TYPE_ACTSET,
	MLXSW_SP_KVDL_ENTRY_TYPE_PBS,
	MLXSW_SP_KVDL_ENTRY_TYPE_MCRIGR,
	MLXSW_SP_KVDL_ENTRY_TYPE_TNUMT,
};

static inline unsigned int
mlxsw_sp_kvdl_entry_size(enum mlxsw_sp_kvdl_entry_type type)
{
	switch (type) {
	case MLXSW_SP_KVDL_ENTRY_TYPE_ADJ:
	case MLXSW_SP_KVDL_ENTRY_TYPE_ACTSET:
	case MLXSW_SP_KVDL_ENTRY_TYPE_PBS:
	case MLXSW_SP_KVDL_ENTRY_TYPE_MCRIGR:
	case MLXSW_SP_KVDL_ENTRY_TYPE_TNUMT:
	default:
		return 1;
	}
}

struct mlxsw_sp_kvdl_ops {
	size_t priv_size;
	int (*init)(struct mlxsw_sp *mlxsw_sp, void *priv);
	void (*fini)(struct mlxsw_sp *mlxsw_sp, void *priv);
	int (*alloc)(struct mlxsw_sp *mlxsw_sp, void *priv,
		     enum mlxsw_sp_kvdl_entry_type type,
		     unsigned int entry_count, u32 *p_entry_index);
	void (*free)(struct mlxsw_sp *mlxsw_sp, void *priv,
		     enum mlxsw_sp_kvdl_entry_type type,
		     unsigned int entry_count, int entry_index);
	int (*alloc_size_query)(struct mlxsw_sp *mlxsw_sp, void *priv,
				enum mlxsw_sp_kvdl_entry_type type,
				unsigned int entry_count,
				unsigned int *p_alloc_count);
	int (*resources_register)(struct mlxsw_sp *mlxsw_sp, void *priv);
};

int mlxsw_sp_kvdl_init(struct mlxsw_sp *mlxsw_sp);
void mlxsw_sp_kvdl_fini(struct mlxsw_sp *mlxsw_sp);
int mlxsw_sp_kvdl_alloc(struct mlxsw_sp *mlxsw_sp,
			enum mlxsw_sp_kvdl_entry_type type,
			unsigned int entry_count, u32 *p_entry_index);
void mlxsw_sp_kvdl_free(struct mlxsw_sp *mlxsw_sp,
			enum mlxsw_sp_kvdl_entry_type type,
			unsigned int entry_count, int entry_index);
int mlxsw_sp_kvdl_alloc_count_query(struct mlxsw_sp *mlxsw_sp,
				    enum mlxsw_sp_kvdl_entry_type type,
				    unsigned int entry_count,
				    unsigned int *p_alloc_count);

/* spectrum1_kvdl.c */
extern const struct mlxsw_sp_kvdl_ops mlxsw_sp1_kvdl_ops;
int mlxsw_sp1_kvdl_resources_register(struct mlxsw_core *mlxsw_core);

/* spectrum2_kvdl.c */
extern const struct mlxsw_sp_kvdl_ops mlxsw_sp2_kvdl_ops;

struct mlxsw_sp_acl_rule_info {
	unsigned int priority;
	struct mlxsw_afk_element_values values;
	struct mlxsw_afa_block *act_block;
	u8 action_created:1,
	   ingress_bind_blocker:1,
	   egress_bind_blocker:1,
	   counter_valid:1,
	   policer_index_valid:1;
	unsigned int counter_index;
	u16 policer_index;
};

/* spectrum_flow.c */
struct mlxsw_sp_flow_block {
	struct list_head binding_list;
	struct {
		struct list_head list;
		unsigned int min_prio;
		unsigned int max_prio;
	} mall;
	struct mlxsw_sp_acl_ruleset *ruleset_zero;
	struct mlxsw_sp *mlxsw_sp;
	unsigned int rule_count;
	unsigned int disable_count;
	unsigned int ingress_blocker_rule_count;
	unsigned int egress_blocker_rule_count;
	unsigned int ingress_binding_count;
	unsigned int egress_binding_count;
	struct net *net;
};

struct mlxsw_sp_flow_block_binding {
	struct list_head list;
	struct mlxsw_sp_port *mlxsw_sp_port;
	bool ingress;
};

static inline struct mlxsw_sp *
mlxsw_sp_flow_block_mlxsw_sp(struct mlxsw_sp_flow_block *block)
{
	return block->mlxsw_sp;
}

static inline unsigned int
mlxsw_sp_flow_block_rule_count(const struct mlxsw_sp_flow_block *block)
{
	return block ? block->rule_count : 0;
}

static inline void
mlxsw_sp_flow_block_disable_inc(struct mlxsw_sp_flow_block *block)
{
	if (block)
		block->disable_count++;
}

static inline void
mlxsw_sp_flow_block_disable_dec(struct mlxsw_sp_flow_block *block)
{
	if (block)
		block->disable_count--;
}

static inline bool
mlxsw_sp_flow_block_disabled(const struct mlxsw_sp_flow_block *block)
{
	return block->disable_count;
}

static inline bool
mlxsw_sp_flow_block_is_egress_bound(const struct mlxsw_sp_flow_block *block)
{
	return block->egress_binding_count;
}

static inline bool
mlxsw_sp_flow_block_is_ingress_bound(const struct mlxsw_sp_flow_block *block)
{
	return block->ingress_binding_count;
}

static inline bool
mlxsw_sp_flow_block_is_mixed_bound(const struct mlxsw_sp_flow_block *block)
{
	return block->ingress_binding_count && block->egress_binding_count;
}

struct mlxsw_sp_flow_block *mlxsw_sp_flow_block_create(struct mlxsw_sp *mlxsw_sp,
						       struct net *net);
void mlxsw_sp_flow_block_destroy(struct mlxsw_sp_flow_block *block);
int mlxsw_sp_setup_tc_block_clsact(struct mlxsw_sp_port *mlxsw_sp_port,
				   struct flow_block_offload *f,
				   bool ingress);

/* spectrum_acl.c */
struct mlxsw_sp_acl_ruleset;

enum mlxsw_sp_acl_profile {
	MLXSW_SP_ACL_PROFILE_FLOWER,
	MLXSW_SP_ACL_PROFILE_MR,
};

struct mlxsw_afk *mlxsw_sp_acl_afk(struct mlxsw_sp_acl *acl);

int mlxsw_sp_acl_ruleset_bind(struct mlxsw_sp *mlxsw_sp,
			      struct mlxsw_sp_flow_block *block,
			      struct mlxsw_sp_flow_block_binding *binding);
void mlxsw_sp_acl_ruleset_unbind(struct mlxsw_sp *mlxsw_sp,
				 struct mlxsw_sp_flow_block *block,
				 struct mlxsw_sp_flow_block_binding *binding);
struct mlxsw_sp_acl_ruleset *
mlxsw_sp_acl_ruleset_lookup(struct mlxsw_sp *mlxsw_sp,
			    struct mlxsw_sp_flow_block *block, u32 chain_index,
			    enum mlxsw_sp_acl_profile profile);
struct mlxsw_sp_acl_ruleset *
mlxsw_sp_acl_ruleset_get(struct mlxsw_sp *mlxsw_sp,
			 struct mlxsw_sp_flow_block *block, u32 chain_index,
			 enum mlxsw_sp_acl_profile profile,
			 struct mlxsw_afk_element_usage *tmplt_elusage);
void mlxsw_sp_acl_ruleset_put(struct mlxsw_sp *mlxsw_sp,
			      struct mlxsw_sp_acl_ruleset *ruleset);
u16 mlxsw_sp_acl_ruleset_group_id(struct mlxsw_sp_acl_ruleset *ruleset);
void mlxsw_sp_acl_ruleset_prio_get(struct mlxsw_sp_acl_ruleset *ruleset,
				   unsigned int *p_min_prio,
				   unsigned int *p_max_prio);

struct mlxsw_sp_acl_rule_info *
mlxsw_sp_acl_rulei_create(struct mlxsw_sp_acl *acl,
			  struct mlxsw_afa_block *afa_block);
void mlxsw_sp_acl_rulei_destroy(struct mlxsw_sp_acl_rule_info *rulei);
int mlxsw_sp_acl_rulei_commit(struct mlxsw_sp_acl_rule_info *rulei);
void mlxsw_sp_acl_rulei_priority(struct mlxsw_sp_acl_rule_info *rulei,
				 unsigned int priority);
void mlxsw_sp_acl_rulei_keymask_u32(struct mlxsw_sp_acl_rule_info *rulei,
				    enum mlxsw_afk_element element,
				    u32 key_value, u32 mask_value);
void mlxsw_sp_acl_rulei_keymask_buf(struct mlxsw_sp_acl_rule_info *rulei,
				    enum mlxsw_afk_element element,
				    const char *key_value,
				    const char *mask_value, unsigned int len);
int mlxsw_sp_acl_rulei_act_continue(struct mlxsw_sp_acl_rule_info *rulei);
int mlxsw_sp_acl_rulei_act_jump(struct mlxsw_sp_acl_rule_info *rulei,
				u16 group_id);
int mlxsw_sp_acl_rulei_act_terminate(struct mlxsw_sp_acl_rule_info *rulei);
int mlxsw_sp_acl_rulei_act_drop(struct mlxsw_sp_acl_rule_info *rulei,
				bool ingress,
				const struct flow_action_cookie *fa_cookie,
				struct netlink_ext_ack *extack);
int mlxsw_sp_acl_rulei_act_trap(struct mlxsw_sp_acl_rule_info *rulei);
int mlxsw_sp_acl_rulei_act_mirror(struct mlxsw_sp *mlxsw_sp,
				  struct mlxsw_sp_acl_rule_info *rulei,
				  struct mlxsw_sp_flow_block *block,
				  struct net_device *out_dev,
				  struct netlink_ext_ack *extack);
int mlxsw_sp_acl_rulei_act_fwd(struct mlxsw_sp *mlxsw_sp,
			       struct mlxsw_sp_acl_rule_info *rulei,
			       struct net_device *out_dev,
			       struct netlink_ext_ack *extack);
int mlxsw_sp_acl_rulei_act_vlan(struct mlxsw_sp *mlxsw_sp,
				struct mlxsw_sp_acl_rule_info *rulei,
				u32 action, u16 vid, u16 proto, u8 prio,
				struct netlink_ext_ack *extack);
int mlxsw_sp_acl_rulei_act_priority(struct mlxsw_sp *mlxsw_sp,
				    struct mlxsw_sp_acl_rule_info *rulei,
				    u32 prio, struct netlink_ext_ack *extack);
int mlxsw_sp_acl_rulei_act_mangle(struct mlxsw_sp *mlxsw_sp,
				  struct mlxsw_sp_acl_rule_info *rulei,
				  enum flow_action_mangle_base htype,
				  u32 offset, u32 mask, u32 val,
				  struct netlink_ext_ack *extack);
int mlxsw_sp_acl_rulei_act_police(struct mlxsw_sp *mlxsw_sp,
				  struct mlxsw_sp_acl_rule_info *rulei,
				  u32 index, u64 rate_bytes_ps,
				  u32 burst, struct netlink_ext_ack *extack);
int mlxsw_sp_acl_rulei_act_count(struct mlxsw_sp *mlxsw_sp,
				 struct mlxsw_sp_acl_rule_info *rulei,
				 struct netlink_ext_ack *extack);
int mlxsw_sp_acl_rulei_act_fid_set(struct mlxsw_sp *mlxsw_sp,
				   struct mlxsw_sp_acl_rule_info *rulei,
				   u16 fid, struct netlink_ext_ack *extack);

struct mlxsw_sp_acl_rule;

struct mlxsw_sp_acl_rule *
mlxsw_sp_acl_rule_create(struct mlxsw_sp *mlxsw_sp,
			 struct mlxsw_sp_acl_ruleset *ruleset,
			 unsigned long cookie,
			 struct mlxsw_afa_block *afa_block,
			 struct netlink_ext_ack *extack);
void mlxsw_sp_acl_rule_destroy(struct mlxsw_sp *mlxsw_sp,
			       struct mlxsw_sp_acl_rule *rule);
int mlxsw_sp_acl_rule_add(struct mlxsw_sp *mlxsw_sp,
			  struct mlxsw_sp_acl_rule *rule);
void mlxsw_sp_acl_rule_del(struct mlxsw_sp *mlxsw_sp,
			   struct mlxsw_sp_acl_rule *rule);
int mlxsw_sp_acl_rule_action_replace(struct mlxsw_sp *mlxsw_sp,
				     struct mlxsw_sp_acl_rule *rule,
				     struct mlxsw_afa_block *afa_block);
struct mlxsw_sp_acl_rule *
mlxsw_sp_acl_rule_lookup(struct mlxsw_sp *mlxsw_sp,
			 struct mlxsw_sp_acl_ruleset *ruleset,
			 unsigned long cookie);
struct mlxsw_sp_acl_rule_info *
mlxsw_sp_acl_rule_rulei(struct mlxsw_sp_acl_rule *rule);
int mlxsw_sp_acl_rule_get_stats(struct mlxsw_sp *mlxsw_sp,
				struct mlxsw_sp_acl_rule *rule,
				u64 *packets, u64 *bytes, u64 *drops,
				u64 *last_use,
				enum flow_action_hw_stats *used_hw_stats);

struct mlxsw_sp_fid *mlxsw_sp_acl_dummy_fid(struct mlxsw_sp *mlxsw_sp);

static inline const struct flow_action_cookie *
mlxsw_sp_acl_act_cookie_lookup(struct mlxsw_sp *mlxsw_sp, u32 cookie_index)
{
	return mlxsw_afa_cookie_lookup(mlxsw_sp->afa, cookie_index);
}

int mlxsw_sp_acl_init(struct mlxsw_sp *mlxsw_sp);
void mlxsw_sp_acl_fini(struct mlxsw_sp *mlxsw_sp);
u32 mlxsw_sp_acl_region_rehash_intrvl_get(struct mlxsw_sp *mlxsw_sp);
int mlxsw_sp_acl_region_rehash_intrvl_set(struct mlxsw_sp *mlxsw_sp, u32 val);

struct mlxsw_sp_acl_mangle_action;

struct mlxsw_sp_acl_rulei_ops {
	int (*act_mangle_field)(struct mlxsw_sp *mlxsw_sp, struct mlxsw_sp_acl_rule_info *rulei,
				struct mlxsw_sp_acl_mangle_action *mact, u32 val,
				struct netlink_ext_ack *extack);
};

extern struct mlxsw_sp_acl_rulei_ops mlxsw_sp1_acl_rulei_ops;
extern struct mlxsw_sp_acl_rulei_ops mlxsw_sp2_acl_rulei_ops;

/* spectrum_acl_tcam.c */
struct mlxsw_sp_acl_tcam;
struct mlxsw_sp_acl_tcam_region;

struct mlxsw_sp_acl_tcam_ops {
	enum mlxsw_reg_ptar_key_type key_type;
	size_t priv_size;
	int (*init)(struct mlxsw_sp *mlxsw_sp, void *priv,
		    struct mlxsw_sp_acl_tcam *tcam);
	void (*fini)(struct mlxsw_sp *mlxsw_sp, void *priv);
	size_t region_priv_size;
	int (*region_init)(struct mlxsw_sp *mlxsw_sp, void *region_priv,
			   void *tcam_priv,
			   struct mlxsw_sp_acl_tcam_region *region,
			   void *hints_priv);
	void (*region_fini)(struct mlxsw_sp *mlxsw_sp, void *region_priv);
	int (*region_associate)(struct mlxsw_sp *mlxsw_sp,
				struct mlxsw_sp_acl_tcam_region *region);
	void * (*region_rehash_hints_get)(void *region_priv);
	void (*region_rehash_hints_put)(void *hints_priv);
	size_t chunk_priv_size;
	void (*chunk_init)(void *region_priv, void *chunk_priv,
			   unsigned int priority);
	void (*chunk_fini)(void *chunk_priv);
	size_t entry_priv_size;
	int (*entry_add)(struct mlxsw_sp *mlxsw_sp,
			 void *region_priv, void *chunk_priv,
			 void *entry_priv,
			 struct mlxsw_sp_acl_rule_info *rulei);
	void (*entry_del)(struct mlxsw_sp *mlxsw_sp,
			  void *region_priv, void *chunk_priv,
			  void *entry_priv);
	int (*entry_action_replace)(struct mlxsw_sp *mlxsw_sp,
				    void *region_priv, void *entry_priv,
				    struct mlxsw_sp_acl_rule_info *rulei);
	int (*entry_activity_get)(struct mlxsw_sp *mlxsw_sp,
				  void *region_priv, void *entry_priv,
				  bool *activity);
};

/* spectrum1_acl_tcam.c */
extern const struct mlxsw_sp_acl_tcam_ops mlxsw_sp1_acl_tcam_ops;

/* spectrum2_acl_tcam.c */
extern const struct mlxsw_sp_acl_tcam_ops mlxsw_sp2_acl_tcam_ops;

/* spectrum_acl_flex_actions.c */
extern const struct mlxsw_afa_ops mlxsw_sp1_act_afa_ops;
extern const struct mlxsw_afa_ops mlxsw_sp2_act_afa_ops;

/* spectrum_acl_flex_keys.c */
extern const struct mlxsw_afk_ops mlxsw_sp1_afk_ops;
extern const struct mlxsw_afk_ops mlxsw_sp2_afk_ops;

/* spectrum_matchall.c */
enum mlxsw_sp_mall_action_type {
	MLXSW_SP_MALL_ACTION_TYPE_MIRROR,
	MLXSW_SP_MALL_ACTION_TYPE_SAMPLE,
	MLXSW_SP_MALL_ACTION_TYPE_TRAP,
};

struct mlxsw_sp_mall_mirror_entry {
	const struct net_device *to_dev;
	int span_id;
};

struct mlxsw_sp_mall_trap_entry {
	int span_id;
};

struct mlxsw_sp_mall_entry {
	struct list_head list;
	unsigned long cookie;
	unsigned int priority;
	enum mlxsw_sp_mall_action_type type;
	bool ingress;
	union {
		struct mlxsw_sp_mall_mirror_entry mirror;
		struct mlxsw_sp_mall_trap_entry trap;
		struct mlxsw_sp_port_sample sample;
	};
	struct rcu_head rcu;
};

int mlxsw_sp_mall_replace(struct mlxsw_sp *mlxsw_sp,
			  struct mlxsw_sp_flow_block *block,
			  struct tc_cls_matchall_offload *f);
void mlxsw_sp_mall_destroy(struct mlxsw_sp_flow_block *block,
			   struct tc_cls_matchall_offload *f);
int mlxsw_sp_mall_port_bind(struct mlxsw_sp_flow_block *block,
			    struct mlxsw_sp_port *mlxsw_sp_port);
void mlxsw_sp_mall_port_unbind(struct mlxsw_sp_flow_block *block,
			       struct mlxsw_sp_port *mlxsw_sp_port);
int mlxsw_sp_mall_prio_get(struct mlxsw_sp_flow_block *block, u32 chain_index,
			   unsigned int *p_min_prio, unsigned int *p_max_prio);

/* spectrum_flower.c */
int mlxsw_sp_flower_replace(struct mlxsw_sp *mlxsw_sp,
			    struct mlxsw_sp_flow_block *block,
			    struct flow_cls_offload *f);
void mlxsw_sp_flower_destroy(struct mlxsw_sp *mlxsw_sp,
			     struct mlxsw_sp_flow_block *block,
			     struct flow_cls_offload *f);
int mlxsw_sp_flower_stats(struct mlxsw_sp *mlxsw_sp,
			  struct mlxsw_sp_flow_block *block,
			  struct flow_cls_offload *f);
int mlxsw_sp_flower_tmplt_create(struct mlxsw_sp *mlxsw_sp,
				 struct mlxsw_sp_flow_block *block,
				 struct flow_cls_offload *f);
void mlxsw_sp_flower_tmplt_destroy(struct mlxsw_sp *mlxsw_sp,
				   struct mlxsw_sp_flow_block *block,
				   struct flow_cls_offload *f);
int mlxsw_sp_flower_prio_get(struct mlxsw_sp *mlxsw_sp,
			     struct mlxsw_sp_flow_block *block,
			     u32 chain_index, unsigned int *p_min_prio,
			     unsigned int *p_max_prio);

/* spectrum_qdisc.c */
int mlxsw_sp_tc_qdisc_init(struct mlxsw_sp_port *mlxsw_sp_port);
void mlxsw_sp_tc_qdisc_fini(struct mlxsw_sp_port *mlxsw_sp_port);
int mlxsw_sp_setup_tc_red(struct mlxsw_sp_port *mlxsw_sp_port,
			  struct tc_red_qopt_offload *p);
int mlxsw_sp_setup_tc_prio(struct mlxsw_sp_port *mlxsw_sp_port,
			   struct tc_prio_qopt_offload *p);
int mlxsw_sp_setup_tc_ets(struct mlxsw_sp_port *mlxsw_sp_port,
			  struct tc_ets_qopt_offload *p);
int mlxsw_sp_setup_tc_tbf(struct mlxsw_sp_port *mlxsw_sp_port,
			  struct tc_tbf_qopt_offload *p);
int mlxsw_sp_setup_tc_fifo(struct mlxsw_sp_port *mlxsw_sp_port,
			   struct tc_fifo_qopt_offload *p);
int mlxsw_sp_setup_tc_block_qevent_early_drop(struct mlxsw_sp_port *mlxsw_sp_port,
					      struct flow_block_offload *f);

/* spectrum_fid.c */
bool mlxsw_sp_fid_is_dummy(struct mlxsw_sp *mlxsw_sp, u16 fid_index);
bool mlxsw_sp_fid_lag_vid_valid(const struct mlxsw_sp_fid *fid);
struct mlxsw_sp_fid *mlxsw_sp_fid_lookup_by_index(struct mlxsw_sp *mlxsw_sp,
						  u16 fid_index);
int mlxsw_sp_fid_nve_ifindex(const struct mlxsw_sp_fid *fid, int *nve_ifindex);
int mlxsw_sp_fid_nve_type(const struct mlxsw_sp_fid *fid,
			  enum mlxsw_sp_nve_type *p_type);
struct mlxsw_sp_fid *mlxsw_sp_fid_lookup_by_vni(struct mlxsw_sp *mlxsw_sp,
						__be32 vni);
int mlxsw_sp_fid_vni(const struct mlxsw_sp_fid *fid, __be32 *vni);
int mlxsw_sp_fid_nve_flood_index_set(struct mlxsw_sp_fid *fid,
				     u32 nve_flood_index);
void mlxsw_sp_fid_nve_flood_index_clear(struct mlxsw_sp_fid *fid);
bool mlxsw_sp_fid_nve_flood_index_is_set(const struct mlxsw_sp_fid *fid);
int mlxsw_sp_fid_vni_set(struct mlxsw_sp_fid *fid, enum mlxsw_sp_nve_type type,
			 __be32 vni, int nve_ifindex);
void mlxsw_sp_fid_vni_clear(struct mlxsw_sp_fid *fid);
bool mlxsw_sp_fid_vni_is_set(const struct mlxsw_sp_fid *fid);
void mlxsw_sp_fid_fdb_clear_offload(const struct mlxsw_sp_fid *fid,
				    const struct net_device *nve_dev);
int mlxsw_sp_fid_flood_set(struct mlxsw_sp_fid *fid,
			   enum mlxsw_sp_flood_type packet_type, u8 local_port,
			   bool member);
int mlxsw_sp_fid_port_vid_map(struct mlxsw_sp_fid *fid,
			      struct mlxsw_sp_port *mlxsw_sp_port, u16 vid);
void mlxsw_sp_fid_port_vid_unmap(struct mlxsw_sp_fid *fid,
				 struct mlxsw_sp_port *mlxsw_sp_port, u16 vid);
u16 mlxsw_sp_fid_index(const struct mlxsw_sp_fid *fid);
enum mlxsw_sp_fid_type mlxsw_sp_fid_type(const struct mlxsw_sp_fid *fid);
void mlxsw_sp_fid_rif_set(struct mlxsw_sp_fid *fid, struct mlxsw_sp_rif *rif);
struct mlxsw_sp_rif *mlxsw_sp_fid_rif(const struct mlxsw_sp_fid *fid);
enum mlxsw_sp_rif_type
mlxsw_sp_fid_type_rif_type(const struct mlxsw_sp *mlxsw_sp,
			   enum mlxsw_sp_fid_type type);
u16 mlxsw_sp_fid_8021q_vid(const struct mlxsw_sp_fid *fid);
struct mlxsw_sp_fid *mlxsw_sp_fid_8021q_get(struct mlxsw_sp *mlxsw_sp, u16 vid);
struct mlxsw_sp_fid *mlxsw_sp_fid_8021d_get(struct mlxsw_sp *mlxsw_sp,
					    int br_ifindex);
struct mlxsw_sp_fid *mlxsw_sp_fid_8021q_lookup(struct mlxsw_sp *mlxsw_sp,
					       u16 vid);
struct mlxsw_sp_fid *mlxsw_sp_fid_8021d_lookup(struct mlxsw_sp *mlxsw_sp,
					       int br_ifindex);
struct mlxsw_sp_fid *mlxsw_sp_fid_rfid_get(struct mlxsw_sp *mlxsw_sp,
					   u16 rif_index);
struct mlxsw_sp_fid *mlxsw_sp_fid_dummy_get(struct mlxsw_sp *mlxsw_sp);
void mlxsw_sp_fid_put(struct mlxsw_sp_fid *fid);
int mlxsw_sp_port_fids_init(struct mlxsw_sp_port *mlxsw_sp_port);
void mlxsw_sp_port_fids_fini(struct mlxsw_sp_port *mlxsw_sp_port);
int mlxsw_sp_fids_init(struct mlxsw_sp *mlxsw_sp);
void mlxsw_sp_fids_fini(struct mlxsw_sp *mlxsw_sp);

/* spectrum_mr.c */
enum mlxsw_sp_mr_route_prio {
	MLXSW_SP_MR_ROUTE_PRIO_SG,
	MLXSW_SP_MR_ROUTE_PRIO_STARG,
	MLXSW_SP_MR_ROUTE_PRIO_CATCHALL,
	__MLXSW_SP_MR_ROUTE_PRIO_MAX
};

#define MLXSW_SP_MR_ROUTE_PRIO_MAX (__MLXSW_SP_MR_ROUTE_PRIO_MAX - 1)

struct mlxsw_sp_mr_route_key;

struct mlxsw_sp_mr_tcam_ops {
	size_t priv_size;
	int (*init)(struct mlxsw_sp *mlxsw_sp, void *priv);
	void (*fini)(void *priv);
	size_t route_priv_size;
	int (*route_create)(struct mlxsw_sp *mlxsw_sp, void *priv,
			    void *route_priv,
			    struct mlxsw_sp_mr_route_key *key,
			    struct mlxsw_afa_block *afa_block,
			    enum mlxsw_sp_mr_route_prio prio);
	void (*route_destroy)(struct mlxsw_sp *mlxsw_sp, void *priv,
			      void *route_priv,
			      struct mlxsw_sp_mr_route_key *key);
	int (*route_update)(struct mlxsw_sp *mlxsw_sp, void *route_priv,
			    struct mlxsw_sp_mr_route_key *key,
			    struct mlxsw_afa_block *afa_block);
};

/* spectrum1_mr_tcam.c */
extern const struct mlxsw_sp_mr_tcam_ops mlxsw_sp1_mr_tcam_ops;

/* spectrum2_mr_tcam.c */
extern const struct mlxsw_sp_mr_tcam_ops mlxsw_sp2_mr_tcam_ops;

/* spectrum_nve.c */
struct mlxsw_sp_nve_params {
	enum mlxsw_sp_nve_type type;
	__be32 vni;
	const struct net_device *dev;
	u16 ethertype;
};

extern const struct mlxsw_sp_nve_ops *mlxsw_sp1_nve_ops_arr[];
extern const struct mlxsw_sp_nve_ops *mlxsw_sp2_nve_ops_arr[];

int mlxsw_sp_nve_learned_ip_resolve(struct mlxsw_sp *mlxsw_sp, u32 uip,
				    enum mlxsw_sp_l3proto proto,
				    union mlxsw_sp_l3addr *addr);
int mlxsw_sp_nve_flood_ip_add(struct mlxsw_sp *mlxsw_sp,
			      struct mlxsw_sp_fid *fid,
			      enum mlxsw_sp_l3proto proto,
			      union mlxsw_sp_l3addr *addr);
void mlxsw_sp_nve_flood_ip_del(struct mlxsw_sp *mlxsw_sp,
			       struct mlxsw_sp_fid *fid,
			       enum mlxsw_sp_l3proto proto,
			       union mlxsw_sp_l3addr *addr);
int mlxsw_sp_nve_fid_enable(struct mlxsw_sp *mlxsw_sp, struct mlxsw_sp_fid *fid,
			    struct mlxsw_sp_nve_params *params,
			    struct netlink_ext_ack *extack);
void mlxsw_sp_nve_fid_disable(struct mlxsw_sp *mlxsw_sp,
			      struct mlxsw_sp_fid *fid);
int mlxsw_sp_port_nve_init(struct mlxsw_sp_port *mlxsw_sp_port);
void mlxsw_sp_port_nve_fini(struct mlxsw_sp_port *mlxsw_sp_port);
int mlxsw_sp_nve_init(struct mlxsw_sp *mlxsw_sp);
void mlxsw_sp_nve_fini(struct mlxsw_sp *mlxsw_sp);

/* spectrum_nve_vxlan.c */
int mlxsw_sp_nve_inc_parsing_depth_get(struct mlxsw_sp *mlxsw_sp);
void mlxsw_sp_nve_inc_parsing_depth_put(struct mlxsw_sp *mlxsw_sp);

/* spectrum_trap.c */
int mlxsw_sp_devlink_traps_init(struct mlxsw_sp *mlxsw_sp);
void mlxsw_sp_devlink_traps_fini(struct mlxsw_sp *mlxsw_sp);
int mlxsw_sp_trap_init(struct mlxsw_core *mlxsw_core,
		       const struct devlink_trap *trap, void *trap_ctx);
void mlxsw_sp_trap_fini(struct mlxsw_core *mlxsw_core,
			const struct devlink_trap *trap, void *trap_ctx);
int mlxsw_sp_trap_action_set(struct mlxsw_core *mlxsw_core,
			     const struct devlink_trap *trap,
			     enum devlink_trap_action action,
			     struct netlink_ext_ack *extack);
int mlxsw_sp_trap_group_init(struct mlxsw_core *mlxsw_core,
			     const struct devlink_trap_group *group);
int mlxsw_sp_trap_group_set(struct mlxsw_core *mlxsw_core,
			    const struct devlink_trap_group *group,
			    const struct devlink_trap_policer *policer,
			    struct netlink_ext_ack *extack);
int
mlxsw_sp_trap_policer_init(struct mlxsw_core *mlxsw_core,
			   const struct devlink_trap_policer *policer);
void mlxsw_sp_trap_policer_fini(struct mlxsw_core *mlxsw_core,
				const struct devlink_trap_policer *policer);
int
mlxsw_sp_trap_policer_set(struct mlxsw_core *mlxsw_core,
			  const struct devlink_trap_policer *policer,
			  u64 rate, u64 burst, struct netlink_ext_ack *extack);
int
mlxsw_sp_trap_policer_counter_get(struct mlxsw_core *mlxsw_core,
				  const struct devlink_trap_policer *policer,
				  u64 *p_drops);
int mlxsw_sp_trap_group_policer_hw_id_get(struct mlxsw_sp *mlxsw_sp, u16 id,
					  bool *p_enabled, u16 *p_hw_id);

static inline struct net *mlxsw_sp_net(struct mlxsw_sp *mlxsw_sp)
{
	return mlxsw_core_net(mlxsw_sp->core);
}

/* spectrum_ethtool.c */
extern const struct ethtool_ops mlxsw_sp_port_ethtool_ops;
extern const struct mlxsw_sp_port_type_speed_ops mlxsw_sp1_port_type_speed_ops;
extern const struct mlxsw_sp_port_type_speed_ops mlxsw_sp2_port_type_speed_ops;

/* spectrum_policer.c */
extern const struct mlxsw_sp_policer_core_ops mlxsw_sp1_policer_core_ops;
extern const struct mlxsw_sp_policer_core_ops mlxsw_sp2_policer_core_ops;

enum mlxsw_sp_policer_type {
	MLXSW_SP_POLICER_TYPE_SINGLE_RATE,

	__MLXSW_SP_POLICER_TYPE_MAX,
	MLXSW_SP_POLICER_TYPE_MAX = __MLXSW_SP_POLICER_TYPE_MAX - 1,
};

struct mlxsw_sp_policer_params {
	u64 rate;
	u64 burst;
	bool bytes;
};

int mlxsw_sp_policer_add(struct mlxsw_sp *mlxsw_sp,
			 enum mlxsw_sp_policer_type type,
			 const struct mlxsw_sp_policer_params *params,
			 struct netlink_ext_ack *extack, u16 *p_policer_index);
void mlxsw_sp_policer_del(struct mlxsw_sp *mlxsw_sp,
			  enum mlxsw_sp_policer_type type,
			  u16 policer_index);
int mlxsw_sp_policer_drops_counter_get(struct mlxsw_sp *mlxsw_sp,
				       enum mlxsw_sp_policer_type type,
				       u16 policer_index, u64 *p_drops);
int mlxsw_sp_policers_init(struct mlxsw_sp *mlxsw_sp);
void mlxsw_sp_policers_fini(struct mlxsw_sp *mlxsw_sp);
int mlxsw_sp_policer_resources_register(struct mlxsw_core *mlxsw_core);

#endif<|MERGE_RESOLUTION|>--- conflicted
+++ resolved
@@ -330,13 +330,6 @@
 	void (*from_ptys_link)(struct mlxsw_sp *mlxsw_sp, u32 ptys_eth_proto,
 			       unsigned long *mode);
 	u32 (*from_ptys_speed)(struct mlxsw_sp *mlxsw_sp, u32 ptys_eth_proto);
-<<<<<<< HEAD
-	void (*from_ptys_speed_duplex)(struct mlxsw_sp *mlxsw_sp,
-				       bool carrier_ok, u32 ptys_eth_proto,
-				       struct ethtool_link_ksettings *cmd);
-	int (*ptys_max_speed)(struct mlxsw_sp_port *mlxsw_sp_port, u32 *p_max_speed);
-	u32 (*to_ptys_advert_link)(struct mlxsw_sp *mlxsw_sp, u8 width,
-=======
 	void (*from_ptys_link_mode)(struct mlxsw_sp *mlxsw_sp,
 				    bool carrier_ok, u32 ptys_eth_proto,
 				    struct ethtool_link_ksettings *cmd);
@@ -344,7 +337,6 @@
 	u32 (*to_ptys_advert_link)(struct mlxsw_sp *mlxsw_sp,
 				   const struct ethtool_link_ksettings *cmd);
 	u32 (*to_ptys_speed_lanes)(struct mlxsw_sp *mlxsw_sp, u8 width,
->>>>>>> f642729d
 				   const struct ethtool_link_ksettings *cmd);
 	void (*reg_ptys_eth_pack)(struct mlxsw_sp *mlxsw_sp, char *payload,
 				  u8 local_port, u32 proto_admin, bool autoneg);

--- conflicted
+++ resolved
@@ -232,10 +232,7 @@
 	MLX5E_PFLAG_RX_NO_CSUM_COMPLETE,
 	MLX5E_PFLAG_XDP_TX_MPWQE,
 	MLX5E_PFLAG_SKB_TX_MPWQE,
-<<<<<<< HEAD
-=======
 	MLX5E_PFLAG_TX_PORT_TS,
->>>>>>> f642729d
 	MLX5E_NUM_PFLAGS, /* Keep last */
 };
 
@@ -340,8 +337,6 @@
 	u8 inline_on;
 };
 
-<<<<<<< HEAD
-=======
 struct mlx5e_skb_fifo {
 	struct sk_buff **fifo;
 	u16 *pc;
@@ -351,7 +346,6 @@
 
 struct mlx5e_ptpsq;
 
->>>>>>> f642729d
 struct mlx5e_txqsq {
 	/* data path */
 
@@ -372,15 +366,10 @@
 	/* read only */
 	struct mlx5_wq_cyc         wq;
 	u32                        dma_fifo_mask;
-	u16                        skb_fifo_mask;
 	struct mlx5e_sq_stats     *stats;
 	struct {
 		struct mlx5e_sq_dma       *dma_fifo;
-<<<<<<< HEAD
-		struct sk_buff           **skb_fifo;
-=======
 		struct mlx5e_skb_fifo      skb_fifo;
->>>>>>> f642729d
 		struct mlx5e_tx_wqe_info  *wqe_info;
 	} db;
 	void __iomem              *uar_map;

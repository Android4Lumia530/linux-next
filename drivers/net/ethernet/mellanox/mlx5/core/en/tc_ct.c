--- conflicted
+++ resolved
@@ -53,15 +53,11 @@
 	struct mlx5_flow_table *ct_nat;
 	struct mlx5_flow_table *post_ct;
 	struct mutex control_lock; /* guards parallel adds/dels */
-	struct mutex shared_counter_lock;
 	struct mapping_ctx *zone_mapping;
 	struct mapping_ctx *labels_mapping;
 	enum mlx5_flow_namespace_type ns_type;
 	struct mlx5_fs_chains *chains;
-<<<<<<< HEAD
-=======
 	spinlock_t ht_lock; /* protects ft entries */
->>>>>>> f642729d
 };
 
 struct mlx5_ct_flow {
@@ -124,11 +120,6 @@
 	u16 zone;
 };
 
-<<<<<<< HEAD
-struct mlx5_ct_shared_counter {
-	struct mlx5_fc *counter;
-	refcount_t refcount;
-=======
 struct mlx5_ct_counter {
 	struct mlx5_fc *counter;
 	refcount_t refcount;
@@ -137,18 +128,13 @@
 
 enum {
 	MLX5_CT_ENTRY_FLAG_VALID,
->>>>>>> f642729d
 };
 
 struct mlx5_ct_entry {
 	struct rhash_head node;
 	struct rhash_head tuple_node;
 	struct rhash_head tuple_nat_node;
-<<<<<<< HEAD
-	struct mlx5_ct_shared_counter *shared_counter;
-=======
 	struct mlx5_ct_counter *counter;
->>>>>>> f642729d
 	unsigned long cookie;
 	unsigned long restore_cookie;
 	struct mlx5_ct_tuple tuple;
@@ -193,15 +179,12 @@
 	.min_size = 16 * 1024,
 };
 
-<<<<<<< HEAD
-=======
 static bool
 mlx5_tc_ct_entry_has_nat(struct mlx5_ct_entry *entry)
 {
 	return !!(entry->tuple_nat_node.next);
 }
 
->>>>>>> f642729d
 static int
 mlx5_tc_ct_rule_to_tuple(struct mlx5_ct_tuple *tuple, struct flow_rule *rule)
 {
@@ -430,15 +413,6 @@
 }
 
 static void
-<<<<<<< HEAD
-mlx5_tc_ct_shared_counter_put(struct mlx5_tc_ct_priv *ct_priv, struct mlx5_ct_entry *entry)
-{
-	if (!refcount_dec_and_test(&entry->shared_counter->refcount))
-		return;
-
-	mlx5_fc_destroy(ct_priv->dev, entry->shared_counter->counter);
-	kfree(entry->shared_counter);
-=======
 mlx5_tc_ct_counter_put(struct mlx5_tc_ct_priv *ct_priv, struct mlx5_ct_entry *entry)
 {
 	if (entry->counter->is_shared &&
@@ -447,7 +421,6 @@
 
 	mlx5_fc_destroy(ct_priv->dev, entry->counter->counter);
 	kfree(entry->counter);
->>>>>>> f642729d
 }
 
 static void
@@ -747,11 +720,7 @@
 	attr->dest_ft = ct_priv->post_ct;
 	attr->ft = nat ? ct_priv->ct_nat : ct_priv->ct;
 	attr->outer_match_level = MLX5_MATCH_L4;
-<<<<<<< HEAD
-	attr->counter = entry->shared_counter->counter;
-=======
 	attr->counter = entry->counter->counter;
->>>>>>> f642729d
 	attr->flags |= MLX5_ESW_ATTR_FLAG_NO_IN_PORT;
 	if (ct_priv->ns_type == MLX5_FLOW_NAMESPACE_FDB)
 		attr->esw_attr->in_mdev = priv->mdev;
@@ -784,9 +753,6 @@
 	return err;
 }
 
-<<<<<<< HEAD
-static struct mlx5_ct_shared_counter *
-=======
 static bool
 mlx5_tc_ct_entry_valid(struct mlx5_ct_entry *entry)
 {
@@ -891,22 +857,13 @@
 }
 
 static struct mlx5_ct_counter *
->>>>>>> f642729d
 mlx5_tc_ct_shared_counter_get(struct mlx5_tc_ct_priv *ct_priv,
 			      struct mlx5_ct_entry *entry)
 {
 	struct mlx5_ct_tuple rev_tuple = entry->tuple;
-<<<<<<< HEAD
-	struct mlx5_ct_shared_counter *shared_counter;
-	struct mlx5_core_dev *dev = ct_priv->dev;
-	struct mlx5_ct_entry *rev_entry;
-	__be16 tmp_port;
-	int ret;
-=======
 	struct mlx5_ct_counter *shared_counter;
 	struct mlx5_ct_entry *rev_entry;
 	__be16 tmp_port;
->>>>>>> f642729d
 
 	/* get the reversed tuple */
 	tmp_port = rev_tuple.port.src;
@@ -928,31 +885,6 @@
 	}
 
 	/* Use the same counter as the reverse direction */
-<<<<<<< HEAD
-	mutex_lock(&ct_priv->shared_counter_lock);
-	rev_entry = rhashtable_lookup_fast(&ct_priv->ct_tuples_ht, &rev_tuple,
-					   tuples_ht_params);
-	if (rev_entry) {
-		if (refcount_inc_not_zero(&rev_entry->shared_counter->refcount)) {
-			mutex_unlock(&ct_priv->shared_counter_lock);
-			return rev_entry->shared_counter;
-		}
-	}
-	mutex_unlock(&ct_priv->shared_counter_lock);
-
-	shared_counter = kzalloc(sizeof(*shared_counter), GFP_KERNEL);
-	if (!shared_counter)
-		return ERR_PTR(-ENOMEM);
-
-	shared_counter->counter = mlx5_fc_create(dev, true);
-	if (IS_ERR(shared_counter->counter)) {
-		ct_dbg("Failed to create counter for ct entry");
-		ret = PTR_ERR(shared_counter->counter);
-		kfree(shared_counter);
-		return ERR_PTR(ret);
-	}
-
-=======
 	spin_lock_bh(&ct_priv->ht_lock);
 	rev_entry = mlx5_tc_ct_entry_get(ct_priv, &rev_tuple);
 
@@ -979,7 +911,6 @@
 		return shared_counter;
 
 	shared_counter->is_shared = true;
->>>>>>> f642729d
 	refcount_set(&shared_counter->refcount, 1);
 	return shared_counter;
 }
@@ -992,12 +923,6 @@
 {
 	int err;
 
-<<<<<<< HEAD
-	entry->shared_counter = mlx5_tc_ct_shared_counter_get(ct_priv, entry);
-	if (IS_ERR(entry->shared_counter)) {
-		err = PTR_ERR(entry->shared_counter);
-		ct_dbg("Failed to create counter for ct entry");
-=======
 	if (nf_ct_acct_enabled(dev_net(ct_priv->netdev)))
 		entry->counter = mlx5_tc_ct_counter_create(ct_priv);
 	else
@@ -1005,7 +930,6 @@
 
 	if (IS_ERR(entry->counter)) {
 		err = PTR_ERR(entry->counter);
->>>>>>> f642729d
 		return err;
 	}
 
@@ -1024,11 +948,7 @@
 err_nat:
 	mlx5_tc_ct_entry_del_rule(ct_priv, entry, false);
 err_orig:
-<<<<<<< HEAD
-	mlx5_tc_ct_shared_counter_put(ct_priv, entry);
-=======
 	mlx5_tc_ct_counter_put(ct_priv, entry);
->>>>>>> f642729d
 	return err;
 }
 
@@ -1129,26 +1049,6 @@
 	return err;
 }
 
-<<<<<<< HEAD
-static void
-mlx5_tc_ct_del_ft_entry(struct mlx5_tc_ct_priv *ct_priv,
-			struct mlx5_ct_entry *entry)
-{
-	mlx5_tc_ct_entry_del_rules(ct_priv, entry);
-	mutex_lock(&ct_priv->shared_counter_lock);
-	if (entry->tuple_node.next)
-		rhashtable_remove_fast(&ct_priv->ct_tuples_nat_ht,
-				       &entry->tuple_nat_node,
-				       tuples_nat_ht_params);
-	rhashtable_remove_fast(&ct_priv->ct_tuples_ht, &entry->tuple_node,
-			       tuples_ht_params);
-	mutex_unlock(&ct_priv->shared_counter_lock);
-	mlx5_tc_ct_shared_counter_put(ct_priv, entry);
-
-}
-
-=======
->>>>>>> f642729d
 static int
 mlx5_tc_ct_block_flow_offload_del(struct mlx5_ct_ft *ft,
 				  struct flow_cls_offload *flow)
@@ -1199,13 +1099,9 @@
 		return -EINVAL;
 	}
 
-<<<<<<< HEAD
-	mlx5_fc_query_cached(entry->shared_counter->counter, &bytes, &packets, &lastuse);
-=======
 	spin_unlock_bh(&ct_priv->ht_lock);
 
 	mlx5_fc_query_cached(entry->counter->counter, &bytes, &packets, &lastuse);
->>>>>>> f642729d
 	flow_stats_update(&f->stats, bytes, packets, 0, lastuse,
 			  FLOW_ACTION_HW_STATS_DELAYED);
 
@@ -1476,11 +1372,7 @@
 
 	/* add miss rule */
 	dest.ft = nat ? ct_priv->ct_nat : ct_priv->ct;
-<<<<<<< HEAD
-	rule = mlx5_add_flow_rules(ft, spec, &flow_act, &dest, 1);
-=======
 	rule = mlx5_add_flow_rules(ft, NULL, &flow_act, &dest, 1);
->>>>>>> f642729d
 	if (IS_ERR(rule)) {
 		err = PTR_ERR(rule);
 		ct_dbg("Failed to add pre ct miss rule zone %d", zone);
@@ -2123,7 +2015,6 @@
 static int
 mlx5_tc_ct_init_check_nic_support(struct mlx5e_priv *priv,
 				  const char **err_msg)
-<<<<<<< HEAD
 {
 	if (!MLX5_CAP_FLOWTABLE_NIC_RX(priv->mdev, ignore_flow_level)) {
 		*err_msg = "firmware level support is missing";
@@ -2138,22 +2029,6 @@
 			      enum mlx5_flow_namespace_type ns_type,
 			      const char **err_msg)
 {
-=======
-{
-	if (!MLX5_CAP_FLOWTABLE_NIC_RX(priv->mdev, ignore_flow_level)) {
-		*err_msg = "firmware level support is missing";
-		return -EOPNOTSUPP;
-	}
-
-	return 0;
-}
-
-static int
-mlx5_tc_ct_init_check_support(struct mlx5e_priv *priv,
-			      enum mlx5_flow_namespace_type ns_type,
-			      const char **err_msg)
-{
->>>>>>> f642729d
 	struct mlx5_eswitch *esw = priv->mdev->priv.eswitch;
 
 #if !IS_ENABLED(CONFIG_NET_TC_SKB_EXT)
@@ -2205,10 +2080,7 @@
 		goto err_mapping_labels;
 	}
 
-<<<<<<< HEAD
-=======
 	spin_lock_init(&ct_priv->ht_lock);
->>>>>>> f642729d
 	ct_priv->ns_type = ns_type;
 	ct_priv->chains = chains;
 	ct_priv->netdev = priv->netdev;
@@ -2243,7 +2115,6 @@
 
 	idr_init(&ct_priv->fte_ids);
 	mutex_init(&ct_priv->control_lock);
-	mutex_init(&ct_priv->shared_counter_lock);
 	rhashtable_init(&ct_priv->zone_ht, &zone_params);
 	rhashtable_init(&ct_priv->ct_tuples_ht, &tuples_ht_params);
 	rhashtable_init(&ct_priv->ct_tuples_nat_ht, &tuples_nat_ht_params);
@@ -2286,7 +2157,6 @@
 	rhashtable_destroy(&ct_priv->ct_tuples_nat_ht);
 	rhashtable_destroy(&ct_priv->zone_ht);
 	mutex_destroy(&ct_priv->control_lock);
-	mutex_destroy(&ct_priv->shared_counter_lock);
 	idr_destroy(&ct_priv->fte_ids);
 	kfree(ct_priv);
 }

/*
 * Copyright (c) 2015-2016, Mellanox Technologies. All rights reserved.
 *
 * This software is available to you under a choice of one of two
 * licenses.  You may choose to be licensed under the terms of the GNU
 * General Public License (GPL) Version 2, available from the file
 * COPYING in the main directory of this source tree, or the
 * OpenIB.org BSD license below:
 *
 *     Redistribution and use in source and binary forms, with or
 *     without modification, are permitted provided that the following
 *     conditions are met:
 *
 *      - Redistributions of source code must retain the above
 *        copyright notice, this list of conditions and the following
 *        disclaimer.
 *
 *      - Redistributions in binary form must reproduce the above
 *        copyright notice, this list of conditions and the following
 *        disclaimer in the documentation and/or other materials
 *        provided with the distribution.
 *
 * THE SOFTWARE IS PROVIDED "AS IS", WITHOUT WARRANTY OF ANY KIND,
 * EXPRESS OR IMPLIED, INCLUDING BUT NOT LIMITED TO THE WARRANTIES OF
 * MERCHANTABILITY, FITNESS FOR A PARTICULAR PURPOSE AND
 * NONINFRINGEMENT. IN NO EVENT SHALL THE AUTHORS OR COPYRIGHT HOLDERS
 * BE LIABLE FOR ANY CLAIM, DAMAGES OR OTHER LIABILITY, WHETHER IN AN
 * ACTION OF CONTRACT, TORT OR OTHERWISE, ARISING FROM, OUT OF OR IN
 * CONNECTION WITH THE SOFTWARE OR THE USE OR OTHER DEALINGS IN THE
 * SOFTWARE.
 */

#include <net/tc_act/tc_gact.h>
#include <net/pkt_cls.h>
#include <linux/mlx5/fs.h>
#include <net/vxlan.h>
#include <net/geneve.h>
#include <linux/bpf.h>
#include <linux/if_bridge.h>
#include <net/page_pool.h>
#include <net/xdp_sock_drv.h>
#include "eswitch.h"
#include "en.h"
#include "en/txrx.h"
#include "en_tc.h"
#include "en_rep.h"
#include "en_accel/ipsec.h"
#include "en_accel/en_accel.h"
#include "en_accel/tls.h"
#include "accel/ipsec.h"
#include "accel/tls.h"
#include "lib/vxlan.h"
#include "lib/clock.h"
#include "en/port.h"
#include "en/xdp.h"
#include "lib/eq.h"
#include "en/monitor_stats.h"
#include "en/health.h"
#include "en/params.h"
#include "en/xsk/pool.h"
#include "en/xsk/setup.h"
#include "en/xsk/rx.h"
#include "en/xsk/tx.h"
#include "en/hv_vhca_stats.h"
#include "en/devlink.h"
#include "lib/mlx5.h"
#include "en/ptp.h"
#include "qos.h"
#include "en/trap.h"
#include "fpga/ipsec.h"
#include "qos.h"
#include "en/trap.h"

bool mlx5e_check_fragmented_striding_rq_cap(struct mlx5_core_dev *mdev)
{
	bool striding_rq_umr = MLX5_CAP_GEN(mdev, striding_rq) &&
		MLX5_CAP_GEN(mdev, umr_ptr_rlky) &&
		MLX5_CAP_ETH(mdev, reg_umr_sq);
	u16 max_wqe_sz_cap = MLX5_CAP_GEN(mdev, max_wqe_sz_sq);
	bool inline_umr = MLX5E_UMR_WQE_INLINE_SZ <= max_wqe_sz_cap;

	if (!striding_rq_umr)
		return false;
	if (!inline_umr) {
		mlx5_core_warn(mdev, "Cannot support Striding RQ: UMR WQE size (%d) exceeds maximum supported (%d).\n",
			       (int)MLX5E_UMR_WQE_INLINE_SZ, max_wqe_sz_cap);
		return false;
	}
	return true;
}

void mlx5e_init_rq_type_params(struct mlx5_core_dev *mdev,
			       struct mlx5e_params *params)
{
	params->log_rq_mtu_frames = is_kdump_kernel() ?
		MLX5E_PARAMS_MINIMUM_LOG_RQ_SIZE :
		MLX5E_PARAMS_DEFAULT_LOG_RQ_SIZE;

	mlx5_core_info(mdev, "MLX5E: StrdRq(%d) RqSz(%ld) StrdSz(%ld) RxCqeCmprss(%d)\n",
		       params->rq_wq_type == MLX5_WQ_TYPE_LINKED_LIST_STRIDING_RQ,
		       params->rq_wq_type == MLX5_WQ_TYPE_LINKED_LIST_STRIDING_RQ ?
		       BIT(mlx5e_mpwqe_get_log_rq_size(params, NULL)) :
		       BIT(params->log_rq_mtu_frames),
		       BIT(mlx5e_mpwqe_get_log_stride_size(mdev, params, NULL)),
		       MLX5E_GET_PFLAG(params, MLX5E_PFLAG_RX_CQE_COMPRESS));
}

bool mlx5e_striding_rq_possible(struct mlx5_core_dev *mdev,
				struct mlx5e_params *params)
{
	if (!mlx5e_check_fragmented_striding_rq_cap(mdev))
		return false;

	if (mlx5_fpga_is_ipsec_device(mdev))
		return false;

	if (params->xdp_prog) {
		/* XSK params are not considered here. If striding RQ is in use,
		 * and an XSK is being opened, mlx5e_rx_mpwqe_is_linear_skb will
		 * be called with the known XSK params.
		 */
		if (!mlx5e_rx_mpwqe_is_linear_skb(mdev, params, NULL))
			return false;
	}

	return true;
}

void mlx5e_set_rq_type(struct mlx5_core_dev *mdev, struct mlx5e_params *params)
{
	params->rq_wq_type = mlx5e_striding_rq_possible(mdev, params) &&
		MLX5E_GET_PFLAG(params, MLX5E_PFLAG_RX_STRIDING_RQ) ?
		MLX5_WQ_TYPE_LINKED_LIST_STRIDING_RQ :
		MLX5_WQ_TYPE_CYCLIC;
}

void mlx5e_update_carrier(struct mlx5e_priv *priv)
{
	struct mlx5_core_dev *mdev = priv->mdev;
	u8 port_state;

	port_state = mlx5_query_vport_state(mdev,
					    MLX5_VPORT_STATE_OP_MOD_VNIC_VPORT,
					    0);

	if (port_state == VPORT_STATE_UP) {
		netdev_info(priv->netdev, "Link up\n");
		netif_carrier_on(priv->netdev);
	} else {
		netdev_info(priv->netdev, "Link down\n");
		netif_carrier_off(priv->netdev);
	}
}

static void mlx5e_update_carrier_work(struct work_struct *work)
{
	struct mlx5e_priv *priv = container_of(work, struct mlx5e_priv,
					       update_carrier_work);

	mutex_lock(&priv->state_lock);
	if (test_bit(MLX5E_STATE_OPENED, &priv->state))
		if (priv->profile->update_carrier)
			priv->profile->update_carrier(priv);
	mutex_unlock(&priv->state_lock);
}

static void mlx5e_update_stats_work(struct work_struct *work)
{
	struct mlx5e_priv *priv = container_of(work, struct mlx5e_priv,
					       update_stats_work);

	mutex_lock(&priv->state_lock);
	priv->profile->update_stats(priv);
	mutex_unlock(&priv->state_lock);
}

void mlx5e_queue_update_stats(struct mlx5e_priv *priv)
{
	if (!priv->profile->update_stats)
		return;

	if (unlikely(test_bit(MLX5E_STATE_DESTROYING, &priv->state)))
		return;

	queue_work(priv->wq, &priv->update_stats_work);
}

static int async_event(struct notifier_block *nb, unsigned long event, void *data)
{
	struct mlx5e_priv *priv = container_of(nb, struct mlx5e_priv, events_nb);
	struct mlx5_eqe   *eqe = data;

	if (event != MLX5_EVENT_TYPE_PORT_CHANGE)
		return NOTIFY_DONE;

	switch (eqe->sub_type) {
	case MLX5_PORT_CHANGE_SUBTYPE_DOWN:
	case MLX5_PORT_CHANGE_SUBTYPE_ACTIVE:
		queue_work(priv->wq, &priv->update_carrier_work);
		break;
	default:
		return NOTIFY_DONE;
	}

	return NOTIFY_OK;
}

static void mlx5e_enable_async_events(struct mlx5e_priv *priv)
{
	priv->events_nb.notifier_call = async_event;
	mlx5_notifier_register(priv->mdev, &priv->events_nb);
}

static void mlx5e_disable_async_events(struct mlx5e_priv *priv)
{
	mlx5_notifier_unregister(priv->mdev, &priv->events_nb);
}

static int blocking_event(struct notifier_block *nb, unsigned long event, void *data)
{
	struct mlx5e_priv *priv = container_of(nb, struct mlx5e_priv, blocking_events_nb);
	int err;

	switch (event) {
	case MLX5_DRIVER_EVENT_TYPE_TRAP:
		err = mlx5e_handle_trap_event(priv, data);
		break;
	default:
		netdev_warn(priv->netdev, "Sync event: Unknown event %ld\n", event);
		err = -EINVAL;
	}
	return err;
}

static void mlx5e_enable_blocking_events(struct mlx5e_priv *priv)
{
	priv->blocking_events_nb.notifier_call = blocking_event;
	mlx5_blocking_notifier_register(priv->mdev, &priv->blocking_events_nb);
}

static void mlx5e_disable_blocking_events(struct mlx5e_priv *priv)
{
	mlx5_blocking_notifier_unregister(priv->mdev, &priv->blocking_events_nb);
}

static inline void mlx5e_build_umr_wqe(struct mlx5e_rq *rq,
				       struct mlx5e_icosq *sq,
				       struct mlx5e_umr_wqe *wqe)
{
	struct mlx5_wqe_ctrl_seg      *cseg = &wqe->ctrl;
	struct mlx5_wqe_umr_ctrl_seg *ucseg = &wqe->uctrl;
	u8 ds_cnt = DIV_ROUND_UP(MLX5E_UMR_WQE_INLINE_SZ, MLX5_SEND_WQE_DS);

	cseg->qpn_ds    = cpu_to_be32((sq->sqn << MLX5_WQE_CTRL_QPN_SHIFT) |
				      ds_cnt);
	cseg->umr_mkey  = rq->mkey_be;

	ucseg->flags = MLX5_UMR_TRANSLATION_OFFSET_EN | MLX5_UMR_INLINE;
	ucseg->xlt_octowords =
		cpu_to_be16(MLX5_MTT_OCTW(MLX5_MPWRQ_PAGES_PER_WQE));
	ucseg->mkey_mask     = cpu_to_be64(MLX5_MKEY_MASK_FREE);
}

static int mlx5e_rq_alloc_mpwqe_info(struct mlx5e_rq *rq,
				     struct mlx5e_channel *c)
{
	int wq_sz = mlx5_wq_ll_get_size(&rq->mpwqe.wq);

	rq->mpwqe.info = kvzalloc_node(array_size(wq_sz,
						  sizeof(*rq->mpwqe.info)),
				       GFP_KERNEL, cpu_to_node(c->cpu));
	if (!rq->mpwqe.info)
		return -ENOMEM;

	mlx5e_build_umr_wqe(rq, &c->icosq, &rq->mpwqe.umr_wqe);

	return 0;
}

static int mlx5e_create_umr_mkey(struct mlx5_core_dev *mdev,
				 u64 npages, u8 page_shift,
				 struct mlx5_core_mkey *umr_mkey,
				 dma_addr_t filler_addr)
{
	struct mlx5_mtt *mtt;
	int inlen;
	void *mkc;
	u32 *in;
	int err;
	int i;

	inlen = MLX5_ST_SZ_BYTES(create_mkey_in) + sizeof(*mtt) * npages;

	in = kvzalloc(inlen, GFP_KERNEL);
	if (!in)
		return -ENOMEM;

	mkc = MLX5_ADDR_OF(create_mkey_in, in, memory_key_mkey_entry);

	MLX5_SET(mkc, mkc, free, 1);
	MLX5_SET(mkc, mkc, umr_en, 1);
	MLX5_SET(mkc, mkc, lw, 1);
	MLX5_SET(mkc, mkc, lr, 1);
	MLX5_SET(mkc, mkc, access_mode_1_0, MLX5_MKC_ACCESS_MODE_MTT);
	mlx5e_mkey_set_relaxed_ordering(mdev, mkc);
	MLX5_SET(mkc, mkc, qpn, 0xffffff);
	MLX5_SET(mkc, mkc, pd, mdev->mlx5e_res.pdn);
	MLX5_SET64(mkc, mkc, len, npages << page_shift);
	MLX5_SET(mkc, mkc, translations_octword_size,
		 MLX5_MTT_OCTW(npages));
	MLX5_SET(mkc, mkc, log_page_size, page_shift);
	MLX5_SET(create_mkey_in, in, translations_octword_actual_size,
		 MLX5_MTT_OCTW(npages));

	/* Initialize the mkey with all MTTs pointing to a default
	 * page (filler_addr). When the channels are activated, UMR
	 * WQEs will redirect the RX WQEs to the actual memory from
	 * the RQ's pool, while the gaps (wqe_overflow) remain mapped
	 * to the default page.
	 */
	mtt = MLX5_ADDR_OF(create_mkey_in, in, klm_pas_mtt);
	for (i = 0 ; i < npages ; i++)
		mtt[i].ptag = cpu_to_be64(filler_addr);

	err = mlx5_core_create_mkey(mdev, umr_mkey, in, inlen);

	kvfree(in);
	return err;
}

static int mlx5e_create_rq_umr_mkey(struct mlx5_core_dev *mdev, struct mlx5e_rq *rq)
{
	u64 num_mtts = MLX5E_REQUIRED_MTTS(mlx5_wq_ll_get_size(&rq->mpwqe.wq));

	return mlx5e_create_umr_mkey(mdev, num_mtts, PAGE_SHIFT, &rq->umr_mkey,
				     rq->wqe_overflow.addr);
}

static inline u64 mlx5e_get_mpwqe_offset(struct mlx5e_rq *rq, u16 wqe_ix)
{
	return (wqe_ix << MLX5E_LOG_ALIGNED_MPWQE_PPW) << PAGE_SHIFT;
}

static void mlx5e_init_frags_partition(struct mlx5e_rq *rq)
{
	struct mlx5e_wqe_frag_info next_frag = {};
	struct mlx5e_wqe_frag_info *prev = NULL;
	int i;

	next_frag.di = &rq->wqe.di[0];

	for (i = 0; i < mlx5_wq_cyc_get_size(&rq->wqe.wq); i++) {
		struct mlx5e_rq_frag_info *frag_info = &rq->wqe.info.arr[0];
		struct mlx5e_wqe_frag_info *frag =
			&rq->wqe.frags[i << rq->wqe.info.log_num_frags];
		int f;

		for (f = 0; f < rq->wqe.info.num_frags; f++, frag++) {
			if (next_frag.offset + frag_info[f].frag_stride > PAGE_SIZE) {
				next_frag.di++;
				next_frag.offset = 0;
				if (prev)
					prev->last_in_page = true;
			}
			*frag = next_frag;

			/* prepare next */
			next_frag.offset += frag_info[f].frag_stride;
			prev = frag;
		}
	}

	if (prev)
		prev->last_in_page = true;
}

int mlx5e_init_di_list(struct mlx5e_rq *rq, int wq_sz, int node)
{
	int len = wq_sz << rq->wqe.info.log_num_frags;

	rq->wqe.di = kvzalloc_node(array_size(len, sizeof(*rq->wqe.di)), GFP_KERNEL, node);
	if (!rq->wqe.di)
		return -ENOMEM;

	mlx5e_init_frags_partition(rq);

	return 0;
}

void mlx5e_free_di_list(struct mlx5e_rq *rq)
{
	kvfree(rq->wqe.di);
}

static void mlx5e_rq_err_cqe_work(struct work_struct *recover_work)
{
	struct mlx5e_rq *rq = container_of(recover_work, struct mlx5e_rq, recover_work);

	mlx5e_reporter_rq_cqe_err(rq);
}

static int mlx5e_alloc_mpwqe_rq_drop_page(struct mlx5e_rq *rq)
{
	rq->wqe_overflow.page = alloc_page(GFP_KERNEL);
	if (!rq->wqe_overflow.page)
		return -ENOMEM;

	rq->wqe_overflow.addr = dma_map_page(rq->pdev, rq->wqe_overflow.page, 0,
					     PAGE_SIZE, rq->buff.map_dir);
	if (dma_mapping_error(rq->pdev, rq->wqe_overflow.addr)) {
		__free_page(rq->wqe_overflow.page);
		return -ENOMEM;
	}
	return 0;
}

static void mlx5e_free_mpwqe_rq_drop_page(struct mlx5e_rq *rq)
{
	 dma_unmap_page(rq->pdev, rq->wqe_overflow.addr, PAGE_SIZE,
			rq->buff.map_dir);
	 __free_page(rq->wqe_overflow.page);
}

static int mlx5e_alloc_rq(struct mlx5e_channel *c,
			  struct mlx5e_params *params,
			  struct mlx5e_xsk_param *xsk,
			  struct xsk_buff_pool *xsk_pool,
			  struct mlx5e_rq_param *rqp,
			  struct mlx5e_rq *rq)
{
	struct page_pool_params pp_params = { 0 };
	struct mlx5_core_dev *mdev = c->mdev;
	void *rqc = rqp->rqc;
	void *rqc_wq = MLX5_ADDR_OF(rqc, rqc, wq);
	u32 rq_xdp_ix;
	u32 pool_size;
	int wq_sz;
	int err;
	int i;

	rqp->wq.db_numa_node = cpu_to_node(c->cpu);

	rq->wq_type = params->rq_wq_type;
	rq->pdev    = c->pdev;
	rq->netdev  = c->netdev;
	rq->priv    = c->priv;
	rq->tstamp  = c->tstamp;
	rq->clock   = &mdev->clock;
	rq->icosq   = &c->icosq;
	rq->ix      = c->ix;
	rq->mdev    = mdev;
	rq->hw_mtu  = MLX5E_SW2HW_MTU(params, params->sw_mtu);
	rq->xdpsq   = &c->rq_xdpsq;
	rq->xsk_pool = xsk_pool;
	rq->ptp_cyc2time = mlx5_is_real_time_rq(mdev) ?
			   mlx5_real_time_cyc2time :
			   mlx5_timecounter_cyc2time;

	if (rq->xsk_pool)
		rq->stats = &c->priv->channel_stats[c->ix].xskrq;
	else
		rq->stats = &c->priv->channel_stats[c->ix].rq;
	INIT_WORK(&rq->recover_work, mlx5e_rq_err_cqe_work);

	if (params->xdp_prog)
		bpf_prog_inc(params->xdp_prog);
	RCU_INIT_POINTER(rq->xdp_prog, params->xdp_prog);

	rq_xdp_ix = rq->ix;
	if (xsk)
		rq_xdp_ix += params->num_channels * MLX5E_RQ_GROUP_XSK;
	err = xdp_rxq_info_reg(&rq->xdp_rxq, rq->netdev, rq_xdp_ix, 0);
	if (err < 0)
		goto err_rq_xdp_prog;

	rq->buff.map_dir = params->xdp_prog ? DMA_BIDIRECTIONAL : DMA_FROM_DEVICE;
	rq->buff.headroom = mlx5e_get_rq_headroom(mdev, params, xsk);
	pool_size = 1 << params->log_rq_mtu_frames;

	switch (rq->wq_type) {
	case MLX5_WQ_TYPE_LINKED_LIST_STRIDING_RQ:
		err = mlx5_wq_ll_create(mdev, &rqp->wq, rqc_wq, &rq->mpwqe.wq,
					&rq->wq_ctrl);
		if (err)
			goto err_rq_xdp;

		err = mlx5e_alloc_mpwqe_rq_drop_page(rq);
		if (err)
			goto err_rq_wq_destroy;

		rq->mpwqe.wq.db = &rq->mpwqe.wq.db[MLX5_RCV_DBR];

		wq_sz = mlx5_wq_ll_get_size(&rq->mpwqe.wq);

		pool_size = MLX5_MPWRQ_PAGES_PER_WQE <<
			mlx5e_mpwqe_get_log_rq_size(params, xsk);

		rq->mpwqe.log_stride_sz = mlx5e_mpwqe_get_log_stride_size(mdev, params, xsk);
		rq->mpwqe.num_strides =
			BIT(mlx5e_mpwqe_get_log_num_strides(mdev, params, xsk));

		rq->buff.frame0_sz = (1 << rq->mpwqe.log_stride_sz);

		err = mlx5e_create_rq_umr_mkey(mdev, rq);
		if (err)
			goto err_rq_drop_page;
		rq->mkey_be = cpu_to_be32(rq->umr_mkey.key);

		err = mlx5e_rq_alloc_mpwqe_info(rq, c);
		if (err)
			goto err_rq_mkey;
		break;
	default: /* MLX5_WQ_TYPE_CYCLIC */
		err = mlx5_wq_cyc_create(mdev, &rqp->wq, rqc_wq, &rq->wqe.wq,
					 &rq->wq_ctrl);
		if (err)
			goto err_rq_xdp;

		rq->wqe.wq.db = &rq->wqe.wq.db[MLX5_RCV_DBR];

		wq_sz = mlx5_wq_cyc_get_size(&rq->wqe.wq);

		rq->wqe.info = rqp->frags_info;
		rq->buff.frame0_sz = rq->wqe.info.arr[0].frag_stride;

		rq->wqe.frags =
			kvzalloc_node(array_size(sizeof(*rq->wqe.frags),
					(wq_sz << rq->wqe.info.log_num_frags)),
				      GFP_KERNEL, cpu_to_node(c->cpu));
		if (!rq->wqe.frags) {
			err = -ENOMEM;
			goto err_rq_wq_destroy;
		}

		err = mlx5e_init_di_list(rq, wq_sz, cpu_to_node(c->cpu));
		if (err)
			goto err_rq_frags;

		rq->mkey_be = c->mkey_be;
	}

	err = mlx5e_rq_set_handlers(rq, params, xsk);
	if (err)
		goto err_free_by_rq_type;

	if (xsk) {
		err = xdp_rxq_info_reg_mem_model(&rq->xdp_rxq,
						 MEM_TYPE_XSK_BUFF_POOL, NULL);
		xsk_pool_set_rxq_info(rq->xsk_pool, &rq->xdp_rxq);
	} else {
		/* Create a page_pool and register it with rxq */
		pp_params.order     = 0;
		pp_params.flags     = 0; /* No-internal DMA mapping in page_pool */
		pp_params.pool_size = pool_size;
		pp_params.nid       = cpu_to_node(c->cpu);
		pp_params.dev       = c->pdev;
		pp_params.dma_dir   = rq->buff.map_dir;

		/* page_pool can be used even when there is no rq->xdp_prog,
		 * given page_pool does not handle DMA mapping there is no
		 * required state to clear. And page_pool gracefully handle
		 * elevated refcnt.
		 */
		rq->page_pool = page_pool_create(&pp_params);
		if (IS_ERR(rq->page_pool)) {
			err = PTR_ERR(rq->page_pool);
			rq->page_pool = NULL;
			goto err_free_by_rq_type;
		}
		err = xdp_rxq_info_reg_mem_model(&rq->xdp_rxq,
						 MEM_TYPE_PAGE_POOL, rq->page_pool);
	}
	if (err)
		goto err_free_by_rq_type;

	for (i = 0; i < wq_sz; i++) {
		if (rq->wq_type == MLX5_WQ_TYPE_LINKED_LIST_STRIDING_RQ) {
			struct mlx5e_rx_wqe_ll *wqe =
				mlx5_wq_ll_get_wqe(&rq->mpwqe.wq, i);
			u32 byte_count =
				rq->mpwqe.num_strides << rq->mpwqe.log_stride_sz;
			u64 dma_offset = mlx5e_get_mpwqe_offset(rq, i);

			wqe->data[0].addr = cpu_to_be64(dma_offset + rq->buff.headroom);
			wqe->data[0].byte_count = cpu_to_be32(byte_count);
			wqe->data[0].lkey = rq->mkey_be;
		} else {
			struct mlx5e_rx_wqe_cyc *wqe =
				mlx5_wq_cyc_get_wqe(&rq->wqe.wq, i);
			int f;

			for (f = 0; f < rq->wqe.info.num_frags; f++) {
				u32 frag_size = rq->wqe.info.arr[f].frag_size |
					MLX5_HW_START_PADDING;

				wqe->data[f].byte_count = cpu_to_be32(frag_size);
				wqe->data[f].lkey = rq->mkey_be;
			}
			/* check if num_frags is not a pow of two */
			if (rq->wqe.info.num_frags < (1 << rq->wqe.info.log_num_frags)) {
				wqe->data[f].byte_count = 0;
				wqe->data[f].lkey = cpu_to_be32(MLX5_INVALID_LKEY);
				wqe->data[f].addr = 0;
			}
		}
	}

	INIT_WORK(&rq->dim.work, mlx5e_rx_dim_work);

	switch (params->rx_cq_moderation.cq_period_mode) {
	case MLX5_CQ_PERIOD_MODE_START_FROM_CQE:
		rq->dim.mode = DIM_CQ_PERIOD_MODE_START_FROM_CQE;
		break;
	case MLX5_CQ_PERIOD_MODE_START_FROM_EQE:
	default:
		rq->dim.mode = DIM_CQ_PERIOD_MODE_START_FROM_EQE;
	}

	rq->page_cache.head = 0;
	rq->page_cache.tail = 0;

	return 0;

err_free_by_rq_type:
	switch (rq->wq_type) {
	case MLX5_WQ_TYPE_LINKED_LIST_STRIDING_RQ:
		kvfree(rq->mpwqe.info);
err_rq_mkey:
		mlx5_core_destroy_mkey(mdev, &rq->umr_mkey);
err_rq_drop_page:
		mlx5e_free_mpwqe_rq_drop_page(rq);
		break;
	default: /* MLX5_WQ_TYPE_CYCLIC */
		mlx5e_free_di_list(rq);
err_rq_frags:
		kvfree(rq->wqe.frags);
	}
err_rq_wq_destroy:
	mlx5_wq_destroy(&rq->wq_ctrl);
err_rq_xdp:
	xdp_rxq_info_unreg(&rq->xdp_rxq);
err_rq_xdp_prog:
	if (params->xdp_prog)
		bpf_prog_put(params->xdp_prog);

	return err;
}

static void mlx5e_free_rq(struct mlx5e_rq *rq)
{
	struct bpf_prog *old_prog;
	int i;

	old_prog = rcu_dereference_protected(rq->xdp_prog,
					     lockdep_is_held(&rq->priv->state_lock));
	if (old_prog)
		bpf_prog_put(old_prog);

	switch (rq->wq_type) {
	case MLX5_WQ_TYPE_LINKED_LIST_STRIDING_RQ:
		kvfree(rq->mpwqe.info);
		mlx5_core_destroy_mkey(rq->mdev, &rq->umr_mkey);
		mlx5e_free_mpwqe_rq_drop_page(rq);
		break;
	default: /* MLX5_WQ_TYPE_CYCLIC */
		kvfree(rq->wqe.frags);
		mlx5e_free_di_list(rq);
	}

	for (i = rq->page_cache.head; i != rq->page_cache.tail;
	     i = (i + 1) & (MLX5E_CACHE_SIZE - 1)) {
		struct mlx5e_dma_info *dma_info = &rq->page_cache.page_cache[i];

		/* With AF_XDP, page_cache is not used, so this loop is not
		 * entered, and it's safe to call mlx5e_page_release_dynamic
		 * directly.
		 */
		mlx5e_page_release_dynamic(rq, dma_info, false);
	}

	xdp_rxq_info_unreg(&rq->xdp_rxq);
	page_pool_destroy(rq->page_pool);
	mlx5_wq_destroy(&rq->wq_ctrl);
}

int mlx5e_create_rq(struct mlx5e_rq *rq, struct mlx5e_rq_param *param)
{
	struct mlx5_core_dev *mdev = rq->mdev;
	u8 ts_format;
	void *in;
	void *rqc;
	void *wq;
	int inlen;
	int err;

	inlen = MLX5_ST_SZ_BYTES(create_rq_in) +
		sizeof(u64) * rq->wq_ctrl.buf.npages;
	in = kvzalloc(inlen, GFP_KERNEL);
	if (!in)
		return -ENOMEM;

	ts_format = mlx5_is_real_time_rq(mdev) ?
		    MLX5_RQC_TIMESTAMP_FORMAT_REAL_TIME :
		    MLX5_RQC_TIMESTAMP_FORMAT_FREE_RUNNING;
	rqc = MLX5_ADDR_OF(create_rq_in, in, ctx);
	wq  = MLX5_ADDR_OF(rqc, rqc, wq);

	memcpy(rqc, param->rqc, sizeof(param->rqc));

	MLX5_SET(rqc,  rqc, cqn,		rq->cq.mcq.cqn);
	MLX5_SET(rqc,  rqc, state,		MLX5_RQC_STATE_RST);
	MLX5_SET(rqc,  rqc, ts_format,		ts_format);
	MLX5_SET(wq,   wq,  log_wq_pg_sz,	rq->wq_ctrl.buf.page_shift -
						MLX5_ADAPTER_PAGE_SHIFT);
	MLX5_SET64(wq, wq,  dbr_addr,		rq->wq_ctrl.db.dma);

	mlx5_fill_page_frag_array(&rq->wq_ctrl.buf,
				  (__be64 *)MLX5_ADDR_OF(wq, wq, pas));

	err = mlx5_core_create_rq(mdev, in, inlen, &rq->rqn);

	kvfree(in);

	return err;
}

int mlx5e_modify_rq_state(struct mlx5e_rq *rq, int curr_state, int next_state)
{
	struct mlx5_core_dev *mdev = rq->mdev;

	void *in;
	void *rqc;
	int inlen;
	int err;

	inlen = MLX5_ST_SZ_BYTES(modify_rq_in);
	in = kvzalloc(inlen, GFP_KERNEL);
	if (!in)
		return -ENOMEM;

	if (curr_state == MLX5_RQC_STATE_RST && next_state == MLX5_RQC_STATE_RDY)
		mlx5e_rqwq_reset(rq);

	rqc = MLX5_ADDR_OF(modify_rq_in, in, ctx);

	MLX5_SET(modify_rq_in, in, rq_state, curr_state);
	MLX5_SET(rqc, rqc, state, next_state);

	err = mlx5_core_modify_rq(mdev, rq->rqn, in);

	kvfree(in);

	return err;
}

static int mlx5e_modify_rq_scatter_fcs(struct mlx5e_rq *rq, bool enable)
{
	struct mlx5_core_dev *mdev = rq->mdev;

	void *in;
	void *rqc;
	int inlen;
	int err;

	inlen = MLX5_ST_SZ_BYTES(modify_rq_in);
	in = kvzalloc(inlen, GFP_KERNEL);
	if (!in)
		return -ENOMEM;

	rqc = MLX5_ADDR_OF(modify_rq_in, in, ctx);

	MLX5_SET(modify_rq_in, in, rq_state, MLX5_RQC_STATE_RDY);
	MLX5_SET64(modify_rq_in, in, modify_bitmask,
		   MLX5_MODIFY_RQ_IN_MODIFY_BITMASK_SCATTER_FCS);
	MLX5_SET(rqc, rqc, scatter_fcs, enable);
	MLX5_SET(rqc, rqc, state, MLX5_RQC_STATE_RDY);

	err = mlx5_core_modify_rq(mdev, rq->rqn, in);

	kvfree(in);

	return err;
}

static int mlx5e_modify_rq_vsd(struct mlx5e_rq *rq, bool vsd)
{
	struct mlx5_core_dev *mdev = rq->mdev;
	void *in;
	void *rqc;
	int inlen;
	int err;

	inlen = MLX5_ST_SZ_BYTES(modify_rq_in);
	in = kvzalloc(inlen, GFP_KERNEL);
	if (!in)
		return -ENOMEM;

	rqc = MLX5_ADDR_OF(modify_rq_in, in, ctx);

	MLX5_SET(modify_rq_in, in, rq_state, MLX5_RQC_STATE_RDY);
	MLX5_SET64(modify_rq_in, in, modify_bitmask,
		   MLX5_MODIFY_RQ_IN_MODIFY_BITMASK_VSD);
	MLX5_SET(rqc, rqc, vsd, vsd);
	MLX5_SET(rqc, rqc, state, MLX5_RQC_STATE_RDY);

	err = mlx5_core_modify_rq(mdev, rq->rqn, in);

	kvfree(in);

	return err;
}

void mlx5e_destroy_rq(struct mlx5e_rq *rq)
{
	mlx5_core_destroy_rq(rq->mdev, rq->rqn);
}

int mlx5e_wait_for_min_rx_wqes(struct mlx5e_rq *rq, int wait_time)
{
	unsigned long exp_time = jiffies + msecs_to_jiffies(wait_time);

	u16 min_wqes = mlx5_min_rx_wqes(rq->wq_type, mlx5e_rqwq_get_size(rq));

	do {
		if (mlx5e_rqwq_get_cur_sz(rq) >= min_wqes)
			return 0;

		msleep(20);
	} while (time_before(jiffies, exp_time));

	netdev_warn(rq->netdev, "Failed to get min RX wqes on Channel[%d] RQN[0x%x] wq cur_sz(%d) min_rx_wqes(%d)\n",
		    rq->ix, rq->rqn, mlx5e_rqwq_get_cur_sz(rq), min_wqes);

	mlx5e_reporter_rx_timeout(rq);
	return -ETIMEDOUT;
}

void mlx5e_free_rx_in_progress_descs(struct mlx5e_rq *rq)
{
	struct mlx5_wq_ll *wq;
	u16 head;
	int i;

	if (rq->wq_type != MLX5_WQ_TYPE_LINKED_LIST_STRIDING_RQ)
		return;

	wq = &rq->mpwqe.wq;
	head = wq->head;

	/* Outstanding UMR WQEs (in progress) start at wq->head */
	for (i = 0; i < rq->mpwqe.umr_in_progress; i++) {
		rq->dealloc_wqe(rq, head);
		head = mlx5_wq_ll_get_wqe_next_ix(wq, head);
	}

	rq->mpwqe.actual_wq_head = wq->head;
	rq->mpwqe.umr_in_progress = 0;
	rq->mpwqe.umr_completed = 0;
}

void mlx5e_free_rx_descs(struct mlx5e_rq *rq)
{
	__be16 wqe_ix_be;
	u16 wqe_ix;

	if (rq->wq_type == MLX5_WQ_TYPE_LINKED_LIST_STRIDING_RQ) {
		struct mlx5_wq_ll *wq = &rq->mpwqe.wq;

		mlx5e_free_rx_in_progress_descs(rq);

		while (!mlx5_wq_ll_is_empty(wq)) {
			struct mlx5e_rx_wqe_ll *wqe;

			wqe_ix_be = *wq->tail_next;
			wqe_ix    = be16_to_cpu(wqe_ix_be);
			wqe       = mlx5_wq_ll_get_wqe(wq, wqe_ix);
			rq->dealloc_wqe(rq, wqe_ix);
			mlx5_wq_ll_pop(wq, wqe_ix_be,
				       &wqe->next.next_wqe_index);
		}
	} else {
		struct mlx5_wq_cyc *wq = &rq->wqe.wq;

		while (!mlx5_wq_cyc_is_empty(wq)) {
			wqe_ix = mlx5_wq_cyc_get_tail(wq);
			rq->dealloc_wqe(rq, wqe_ix);
			mlx5_wq_cyc_pop(wq);
		}
	}

}

int mlx5e_open_rq(struct mlx5e_channel *c, struct mlx5e_params *params,
		  struct mlx5e_rq_param *param, struct mlx5e_xsk_param *xsk,
		  struct xsk_buff_pool *xsk_pool, struct mlx5e_rq *rq)
{
	int err;

	err = mlx5e_alloc_rq(c, params, xsk, xsk_pool, param, rq);
	if (err)
		return err;

	err = mlx5e_create_rq(rq, param);
	if (err)
		goto err_free_rq;

	err = mlx5e_modify_rq_state(rq, MLX5_RQC_STATE_RST, MLX5_RQC_STATE_RDY);
	if (err)
		goto err_destroy_rq;

	if (mlx5e_is_tls_on(c->priv) && !mlx5_accel_is_ktls_device(c->mdev))
		__set_bit(MLX5E_RQ_STATE_FPGA_TLS, &c->rq.state); /* must be FPGA */

	if (MLX5_CAP_ETH(c->mdev, cqe_checksum_full))
		__set_bit(MLX5E_RQ_STATE_CSUM_FULL, &c->rq.state);

	if (params->rx_dim_enabled)
		__set_bit(MLX5E_RQ_STATE_AM, &c->rq.state);

	/* We disable csum_complete when XDP is enabled since
	 * XDP programs might manipulate packets which will render
	 * skb->checksum incorrect.
	 */
	if (MLX5E_GET_PFLAG(params, MLX5E_PFLAG_RX_NO_CSUM_COMPLETE) || c->xdp)
		__set_bit(MLX5E_RQ_STATE_NO_CSUM_COMPLETE, &c->rq.state);

	/* For CQE compression on striding RQ, use stride index provided by
	 * HW if capability is supported.
	 */
	if (MLX5E_GET_PFLAG(params, MLX5E_PFLAG_RX_STRIDING_RQ) &&
	    MLX5_CAP_GEN(c->mdev, mini_cqe_resp_stride_index))
		__set_bit(MLX5E_RQ_STATE_MINI_CQE_HW_STRIDX, &c->rq.state);

	return 0;

err_destroy_rq:
	mlx5e_destroy_rq(rq);
err_free_rq:
	mlx5e_free_rq(rq);

	return err;
}

void mlx5e_activate_rq(struct mlx5e_rq *rq)
{
	set_bit(MLX5E_RQ_STATE_ENABLED, &rq->state);
	mlx5e_trigger_irq(rq->icosq);
}

void mlx5e_deactivate_rq(struct mlx5e_rq *rq)
{
	clear_bit(MLX5E_RQ_STATE_ENABLED, &rq->state);
	synchronize_net(); /* Sync with NAPI to prevent mlx5e_post_rx_wqes. */
}

void mlx5e_close_rq(struct mlx5e_rq *rq)
{
	cancel_work_sync(&rq->dim.work);
	cancel_work_sync(&rq->icosq->recover_work);
	cancel_work_sync(&rq->recover_work);
	mlx5e_destroy_rq(rq);
	mlx5e_free_rx_descs(rq);
	mlx5e_free_rq(rq);
}

static void mlx5e_free_xdpsq_db(struct mlx5e_xdpsq *sq)
{
	kvfree(sq->db.xdpi_fifo.xi);
	kvfree(sq->db.wqe_info);
}

static int mlx5e_alloc_xdpsq_fifo(struct mlx5e_xdpsq *sq, int numa)
{
	struct mlx5e_xdp_info_fifo *xdpi_fifo = &sq->db.xdpi_fifo;
	int wq_sz        = mlx5_wq_cyc_get_size(&sq->wq);
	int dsegs_per_wq = wq_sz * MLX5_SEND_WQEBB_NUM_DS;

	xdpi_fifo->xi = kvzalloc_node(sizeof(*xdpi_fifo->xi) * dsegs_per_wq,
				      GFP_KERNEL, numa);
	if (!xdpi_fifo->xi)
		return -ENOMEM;

	xdpi_fifo->pc   = &sq->xdpi_fifo_pc;
	xdpi_fifo->cc   = &sq->xdpi_fifo_cc;
	xdpi_fifo->mask = dsegs_per_wq - 1;

	return 0;
}

static int mlx5e_alloc_xdpsq_db(struct mlx5e_xdpsq *sq, int numa)
{
	int wq_sz = mlx5_wq_cyc_get_size(&sq->wq);
	int err;

	sq->db.wqe_info = kvzalloc_node(sizeof(*sq->db.wqe_info) * wq_sz,
					GFP_KERNEL, numa);
	if (!sq->db.wqe_info)
		return -ENOMEM;

	err = mlx5e_alloc_xdpsq_fifo(sq, numa);
	if (err) {
		mlx5e_free_xdpsq_db(sq);
		return err;
	}

	return 0;
}

static int mlx5e_alloc_xdpsq(struct mlx5e_channel *c,
			     struct mlx5e_params *params,
			     struct xsk_buff_pool *xsk_pool,
			     struct mlx5e_sq_param *param,
			     struct mlx5e_xdpsq *sq,
			     bool is_redirect)
{
	void *sqc_wq               = MLX5_ADDR_OF(sqc, param->sqc, wq);
	struct mlx5_core_dev *mdev = c->mdev;
	struct mlx5_wq_cyc *wq = &sq->wq;
	int err;

	sq->pdev      = c->pdev;
	sq->mkey_be   = c->mkey_be;
	sq->channel   = c;
	sq->uar_map   = mdev->mlx5e_res.bfreg.map;
	sq->min_inline_mode = params->tx_min_inline_mode;
	sq->hw_mtu    = MLX5E_SW2HW_MTU(params, params->sw_mtu);
	sq->xsk_pool  = xsk_pool;

	sq->stats = sq->xsk_pool ?
		&c->priv->channel_stats[c->ix].xsksq :
		is_redirect ?
			&c->priv->channel_stats[c->ix].xdpsq :
			&c->priv->channel_stats[c->ix].rq_xdpsq;

	param->wq.db_numa_node = cpu_to_node(c->cpu);
	err = mlx5_wq_cyc_create(mdev, &param->wq, sqc_wq, wq, &sq->wq_ctrl);
	if (err)
		return err;
	wq->db = &wq->db[MLX5_SND_DBR];

	err = mlx5e_alloc_xdpsq_db(sq, cpu_to_node(c->cpu));
	if (err)
		goto err_sq_wq_destroy;

	return 0;

err_sq_wq_destroy:
	mlx5_wq_destroy(&sq->wq_ctrl);

	return err;
}

static void mlx5e_free_xdpsq(struct mlx5e_xdpsq *sq)
{
	mlx5e_free_xdpsq_db(sq);
	mlx5_wq_destroy(&sq->wq_ctrl);
}

static void mlx5e_free_icosq_db(struct mlx5e_icosq *sq)
{
	kvfree(sq->db.wqe_info);
}

static int mlx5e_alloc_icosq_db(struct mlx5e_icosq *sq, int numa)
{
	int wq_sz = mlx5_wq_cyc_get_size(&sq->wq);
	size_t size;

	size = array_size(wq_sz, sizeof(*sq->db.wqe_info));
	sq->db.wqe_info = kvzalloc_node(size, GFP_KERNEL, numa);
	if (!sq->db.wqe_info)
		return -ENOMEM;

	return 0;
}

static void mlx5e_icosq_err_cqe_work(struct work_struct *recover_work)
{
	struct mlx5e_icosq *sq = container_of(recover_work, struct mlx5e_icosq,
					      recover_work);

	mlx5e_reporter_icosq_cqe_err(sq);
}

static int mlx5e_alloc_icosq(struct mlx5e_channel *c,
			     struct mlx5e_sq_param *param,
			     struct mlx5e_icosq *sq)
{
	void *sqc_wq               = MLX5_ADDR_OF(sqc, param->sqc, wq);
	struct mlx5_core_dev *mdev = c->mdev;
	struct mlx5_wq_cyc *wq = &sq->wq;
	int err;

	sq->channel   = c;
	sq->uar_map   = mdev->mlx5e_res.bfreg.map;

	param->wq.db_numa_node = cpu_to_node(c->cpu);
	err = mlx5_wq_cyc_create(mdev, &param->wq, sqc_wq, wq, &sq->wq_ctrl);
	if (err)
		return err;
	wq->db = &wq->db[MLX5_SND_DBR];

	err = mlx5e_alloc_icosq_db(sq, cpu_to_node(c->cpu));
	if (err)
		goto err_sq_wq_destroy;

	INIT_WORK(&sq->recover_work, mlx5e_icosq_err_cqe_work);

	return 0;

err_sq_wq_destroy:
	mlx5_wq_destroy(&sq->wq_ctrl);

	return err;
}

static void mlx5e_free_icosq(struct mlx5e_icosq *sq)
{
	mlx5e_free_icosq_db(sq);
	mlx5_wq_destroy(&sq->wq_ctrl);
}

void mlx5e_free_txqsq_db(struct mlx5e_txqsq *sq)
{
	kvfree(sq->db.wqe_info);
	kvfree(sq->db.skb_fifo.fifo);
	kvfree(sq->db.dma_fifo);
}

int mlx5e_alloc_txqsq_db(struct mlx5e_txqsq *sq, int numa)
{
	int wq_sz = mlx5_wq_cyc_get_size(&sq->wq);
	int df_sz = wq_sz * MLX5_SEND_WQEBB_NUM_DS;

	sq->db.dma_fifo = kvzalloc_node(array_size(df_sz,
						   sizeof(*sq->db.dma_fifo)),
					GFP_KERNEL, numa);
	sq->db.skb_fifo.fifo = kvzalloc_node(array_size(df_sz,
							sizeof(*sq->db.skb_fifo.fifo)),
					GFP_KERNEL, numa);
	sq->db.wqe_info = kvzalloc_node(array_size(wq_sz,
						   sizeof(*sq->db.wqe_info)),
					GFP_KERNEL, numa);
	if (!sq->db.dma_fifo || !sq->db.skb_fifo.fifo || !sq->db.wqe_info) {
		mlx5e_free_txqsq_db(sq);
		return -ENOMEM;
	}

	sq->dma_fifo_mask = df_sz - 1;

	sq->db.skb_fifo.pc   = &sq->skb_fifo_pc;
	sq->db.skb_fifo.cc   = &sq->skb_fifo_cc;
	sq->db.skb_fifo.mask = df_sz - 1;

	return 0;
}

static int mlx5e_alloc_txqsq(struct mlx5e_channel *c,
			     int txq_ix,
			     struct mlx5e_params *params,
			     struct mlx5e_sq_param *param,
			     struct mlx5e_txqsq *sq,
			     int tc)
{
	void *sqc_wq               = MLX5_ADDR_OF(sqc, param->sqc, wq);
	struct mlx5_core_dev *mdev = c->mdev;
	struct mlx5_wq_cyc *wq = &sq->wq;
	int err;

	sq->pdev      = c->pdev;
	sq->tstamp    = c->tstamp;
	sq->clock     = &mdev->clock;
	sq->mkey_be   = c->mkey_be;
	sq->netdev    = c->netdev;
	sq->mdev      = c->mdev;
	sq->priv      = c->priv;
	sq->ch_ix     = c->ix;
	sq->txq_ix    = txq_ix;
	sq->uar_map   = mdev->mlx5e_res.bfreg.map;
	sq->min_inline_mode = params->tx_min_inline_mode;
	sq->hw_mtu    = MLX5E_SW2HW_MTU(params, params->sw_mtu);
	INIT_WORK(&sq->recover_work, mlx5e_tx_err_cqe_work);
	if (!MLX5_CAP_ETH(mdev, wqe_vlan_insert))
		set_bit(MLX5E_SQ_STATE_VLAN_NEED_L2_INLINE, &sq->state);
	if (MLX5_IPSEC_DEV(c->priv->mdev))
		set_bit(MLX5E_SQ_STATE_IPSEC, &sq->state);
	if (mlx5_accel_is_tls_device(c->priv->mdev))
		set_bit(MLX5E_SQ_STATE_TLS, &sq->state);
	if (param->is_mpw)
		set_bit(MLX5E_SQ_STATE_MPWQE, &sq->state);
	sq->stop_room = param->stop_room;
	sq->ptp_cyc2time = mlx5_is_real_time_sq(mdev) ?
			   mlx5_real_time_cyc2time :
			   mlx5_timecounter_cyc2time;

	param->wq.db_numa_node = cpu_to_node(c->cpu);
	err = mlx5_wq_cyc_create(mdev, &param->wq, sqc_wq, wq, &sq->wq_ctrl);
	if (err)
		return err;
	wq->db    = &wq->db[MLX5_SND_DBR];

	err = mlx5e_alloc_txqsq_db(sq, cpu_to_node(c->cpu));
	if (err)
		goto err_sq_wq_destroy;

	INIT_WORK(&sq->dim.work, mlx5e_tx_dim_work);
	sq->dim.mode = params->tx_cq_moderation.cq_period_mode;

	return 0;

err_sq_wq_destroy:
	mlx5_wq_destroy(&sq->wq_ctrl);

	return err;
}

void mlx5e_free_txqsq(struct mlx5e_txqsq *sq)
{
	mlx5e_free_txqsq_db(sq);
	mlx5_wq_destroy(&sq->wq_ctrl);
}

static int mlx5e_create_sq(struct mlx5_core_dev *mdev,
			   struct mlx5e_sq_param *param,
			   struct mlx5e_create_sq_param *csp,
			   u32 *sqn)
{
	u8 ts_format;
	void *in;
	void *sqc;
	void *wq;
	int inlen;
	int err;

	inlen = MLX5_ST_SZ_BYTES(create_sq_in) +
		sizeof(u64) * csp->wq_ctrl->buf.npages;
	in = kvzalloc(inlen, GFP_KERNEL);
	if (!in)
		return -ENOMEM;

	ts_format = mlx5_is_real_time_sq(mdev) ?
		    MLX5_SQC_TIMESTAMP_FORMAT_REAL_TIME :
		    MLX5_SQC_TIMESTAMP_FORMAT_FREE_RUNNING;
	sqc = MLX5_ADDR_OF(create_sq_in, in, ctx);
	wq = MLX5_ADDR_OF(sqc, sqc, wq);

	memcpy(sqc, param->sqc, sizeof(param->sqc));
	MLX5_SET(sqc,  sqc, tis_lst_sz, csp->tis_lst_sz);
	MLX5_SET(sqc,  sqc, tis_num_0, csp->tisn);
	MLX5_SET(sqc,  sqc, cqn, csp->cqn);
	MLX5_SET(sqc,  sqc, ts_cqe_to_dest_cqn, csp->ts_cqe_to_dest_cqn);
	MLX5_SET(sqc,  sqc, ts_format, ts_format);


	if (MLX5_CAP_ETH(mdev, wqe_inline_mode) == MLX5_CAP_INLINE_MODE_VPORT_CONTEXT)
		MLX5_SET(sqc,  sqc, min_wqe_inline_mode, csp->min_inline_mode);

	MLX5_SET(sqc,  sqc, state, MLX5_SQC_STATE_RST);
	MLX5_SET(sqc,  sqc, flush_in_error_en, 1);

	MLX5_SET(wq,   wq, wq_type,       MLX5_WQ_TYPE_CYCLIC);
	MLX5_SET(wq,   wq, uar_page,      mdev->mlx5e_res.bfreg.index);
	MLX5_SET(wq,   wq, log_wq_pg_sz,  csp->wq_ctrl->buf.page_shift -
					  MLX5_ADAPTER_PAGE_SHIFT);
	MLX5_SET64(wq, wq, dbr_addr,      csp->wq_ctrl->db.dma);

	mlx5_fill_page_frag_array(&csp->wq_ctrl->buf,
				  (__be64 *)MLX5_ADDR_OF(wq, wq, pas));

	err = mlx5_core_create_sq(mdev, in, inlen, sqn);

	kvfree(in);

	return err;
}

int mlx5e_modify_sq(struct mlx5_core_dev *mdev, u32 sqn,
		    struct mlx5e_modify_sq_param *p)
{
	u64 bitmask = 0;
	void *in;
	void *sqc;
	int inlen;
	int err;

	inlen = MLX5_ST_SZ_BYTES(modify_sq_in);
	in = kvzalloc(inlen, GFP_KERNEL);
	if (!in)
		return -ENOMEM;

	sqc = MLX5_ADDR_OF(modify_sq_in, in, ctx);

	MLX5_SET(modify_sq_in, in, sq_state, p->curr_state);
	MLX5_SET(sqc, sqc, state, p->next_state);
	if (p->rl_update && p->next_state == MLX5_SQC_STATE_RDY) {
		bitmask |= 1;
		MLX5_SET(sqc, sqc, packet_pacing_rate_limit_index, p->rl_index);
<<<<<<< HEAD
	}
	if (p->qos_update && p->next_state == MLX5_SQC_STATE_RDY) {
		bitmask |= 1 << 2;
		MLX5_SET(sqc, sqc, qos_queue_group_id, p->qos_queue_group_id);
	}
=======
	}
	if (p->qos_update && p->next_state == MLX5_SQC_STATE_RDY) {
		bitmask |= 1 << 2;
		MLX5_SET(sqc, sqc, qos_queue_group_id, p->qos_queue_group_id);
	}
>>>>>>> 38b5133a
	MLX5_SET64(modify_sq_in, in, modify_bitmask, bitmask);

	err = mlx5_core_modify_sq(mdev, sqn, in);

	kvfree(in);

	return err;
}

static void mlx5e_destroy_sq(struct mlx5_core_dev *mdev, u32 sqn)
{
	mlx5_core_destroy_sq(mdev, sqn);
}

int mlx5e_create_sq_rdy(struct mlx5_core_dev *mdev,
			struct mlx5e_sq_param *param,
			struct mlx5e_create_sq_param *csp,
			u16 qos_queue_group_id,
			u32 *sqn)
{
	struct mlx5e_modify_sq_param msp = {0};
	int err;

	err = mlx5e_create_sq(mdev, param, csp, sqn);
	if (err)
		return err;

	msp.curr_state = MLX5_SQC_STATE_RST;
	msp.next_state = MLX5_SQC_STATE_RDY;
	if (qos_queue_group_id) {
		msp.qos_update = true;
		msp.qos_queue_group_id = qos_queue_group_id;
	}
	err = mlx5e_modify_sq(mdev, *sqn, &msp);
	if (err)
		mlx5e_destroy_sq(mdev, *sqn);

	return err;
}

static int mlx5e_set_sq_maxrate(struct net_device *dev,
				struct mlx5e_txqsq *sq, u32 rate);

int mlx5e_open_txqsq(struct mlx5e_channel *c, u32 tisn, int txq_ix,
		     struct mlx5e_params *params, struct mlx5e_sq_param *param,
		     struct mlx5e_txqsq *sq, int tc, u16 qos_queue_group_id, u16 qos_qid)
{
	struct mlx5e_create_sq_param csp = {};
	u32 tx_rate;
	int err;

	err = mlx5e_alloc_txqsq(c, txq_ix, params, param, sq, tc);
	if (err)
		return err;

	if (qos_queue_group_id)
		sq->stats = c->priv->htb.qos_sq_stats[qos_qid];
	else
		sq->stats = &c->priv->channel_stats[c->ix].sq[tc];

	csp.tisn            = tisn;
	csp.tis_lst_sz      = 1;
	csp.cqn             = sq->cq.mcq.cqn;
	csp.wq_ctrl         = &sq->wq_ctrl;
	csp.min_inline_mode = sq->min_inline_mode;
	err = mlx5e_create_sq_rdy(c->mdev, param, &csp, qos_queue_group_id, &sq->sqn);
	if (err)
		goto err_free_txqsq;

	tx_rate = c->priv->tx_rates[sq->txq_ix];
	if (tx_rate)
		mlx5e_set_sq_maxrate(c->netdev, sq, tx_rate);

	if (params->tx_dim_enabled)
		sq->state |= BIT(MLX5E_SQ_STATE_AM);

	return 0;

err_free_txqsq:
	mlx5e_free_txqsq(sq);

	return err;
}

void mlx5e_activate_txqsq(struct mlx5e_txqsq *sq)
{
	sq->txq = netdev_get_tx_queue(sq->netdev, sq->txq_ix);
	set_bit(MLX5E_SQ_STATE_ENABLED, &sq->state);
	netdev_tx_reset_queue(sq->txq);
	netif_tx_start_queue(sq->txq);
}

void mlx5e_tx_disable_queue(struct netdev_queue *txq)
{
	__netif_tx_lock_bh(txq);
	netif_tx_stop_queue(txq);
	__netif_tx_unlock_bh(txq);
}

void mlx5e_deactivate_txqsq(struct mlx5e_txqsq *sq)
{
	struct mlx5_wq_cyc *wq = &sq->wq;

	clear_bit(MLX5E_SQ_STATE_ENABLED, &sq->state);
	synchronize_net(); /* Sync with NAPI to prevent netif_tx_wake_queue. */

	mlx5e_tx_disable_queue(sq->txq);

	/* last doorbell out, godspeed .. */
	if (mlx5e_wqc_has_room_for(wq, sq->cc, sq->pc, 1)) {
		u16 pi = mlx5_wq_cyc_ctr2ix(wq, sq->pc);
		struct mlx5e_tx_wqe *nop;

		sq->db.wqe_info[pi] = (struct mlx5e_tx_wqe_info) {
			.num_wqebbs = 1,
		};

		nop = mlx5e_post_nop(wq, sq->sqn, &sq->pc);
		mlx5e_notify_hw(wq, sq->pc, sq->uar_map, &nop->ctrl);
	}
}

void mlx5e_close_txqsq(struct mlx5e_txqsq *sq)
{
	struct mlx5_core_dev *mdev = sq->mdev;
	struct mlx5_rate_limit rl = {0};

	cancel_work_sync(&sq->dim.work);
	cancel_work_sync(&sq->recover_work);
	mlx5e_destroy_sq(mdev, sq->sqn);
	if (sq->rate_limit) {
		rl.rate = sq->rate_limit;
		mlx5_rl_remove_rate(mdev, &rl);
	}
	mlx5e_free_txqsq_descs(sq);
	mlx5e_free_txqsq(sq);
}

void mlx5e_tx_err_cqe_work(struct work_struct *recover_work)
{
	struct mlx5e_txqsq *sq = container_of(recover_work, struct mlx5e_txqsq,
					      recover_work);

	mlx5e_reporter_tx_err_cqe(sq);
}

int mlx5e_open_icosq(struct mlx5e_channel *c, struct mlx5e_params *params,
		     struct mlx5e_sq_param *param, struct mlx5e_icosq *sq)
{
	struct mlx5e_create_sq_param csp = {};
	int err;

	err = mlx5e_alloc_icosq(c, param, sq);
	if (err)
		return err;

	csp.cqn             = sq->cq.mcq.cqn;
	csp.wq_ctrl         = &sq->wq_ctrl;
	csp.min_inline_mode = params->tx_min_inline_mode;
	err = mlx5e_create_sq_rdy(c->mdev, param, &csp, 0, &sq->sqn);
	if (err)
		goto err_free_icosq;

	return 0;

err_free_icosq:
	mlx5e_free_icosq(sq);

	return err;
}

void mlx5e_activate_icosq(struct mlx5e_icosq *icosq)
{
	set_bit(MLX5E_SQ_STATE_ENABLED, &icosq->state);
}

void mlx5e_deactivate_icosq(struct mlx5e_icosq *icosq)
{
	clear_bit(MLX5E_SQ_STATE_ENABLED, &icosq->state);
	synchronize_net(); /* Sync with NAPI. */
}

void mlx5e_close_icosq(struct mlx5e_icosq *sq)
{
	struct mlx5e_channel *c = sq->channel;

	mlx5e_destroy_sq(c->mdev, sq->sqn);
	mlx5e_free_icosq_descs(sq);
	mlx5e_free_icosq(sq);
}

int mlx5e_open_xdpsq(struct mlx5e_channel *c, struct mlx5e_params *params,
		     struct mlx5e_sq_param *param, struct xsk_buff_pool *xsk_pool,
		     struct mlx5e_xdpsq *sq, bool is_redirect)
{
	struct mlx5e_create_sq_param csp = {};
	int err;

	err = mlx5e_alloc_xdpsq(c, params, xsk_pool, param, sq, is_redirect);
	if (err)
		return err;

	csp.tis_lst_sz      = 1;
	csp.tisn            = c->priv->tisn[c->lag_port][0]; /* tc = 0 */
	csp.cqn             = sq->cq.mcq.cqn;
	csp.wq_ctrl         = &sq->wq_ctrl;
	csp.min_inline_mode = sq->min_inline_mode;
	set_bit(MLX5E_SQ_STATE_ENABLED, &sq->state);
	err = mlx5e_create_sq_rdy(c->mdev, param, &csp, 0, &sq->sqn);
	if (err)
		goto err_free_xdpsq;

	mlx5e_set_xmit_fp(sq, param->is_mpw);

	if (!param->is_mpw) {
		unsigned int ds_cnt = MLX5E_XDP_TX_DS_COUNT;
		unsigned int inline_hdr_sz = 0;
		int i;

		if (sq->min_inline_mode != MLX5_INLINE_MODE_NONE) {
			inline_hdr_sz = MLX5E_XDP_MIN_INLINE;
			ds_cnt++;
		}

		/* Pre initialize fixed WQE fields */
		for (i = 0; i < mlx5_wq_cyc_get_size(&sq->wq); i++) {
			struct mlx5e_tx_wqe      *wqe  = mlx5_wq_cyc_get_wqe(&sq->wq, i);
			struct mlx5_wqe_ctrl_seg *cseg = &wqe->ctrl;
			struct mlx5_wqe_eth_seg  *eseg = &wqe->eth;
			struct mlx5_wqe_data_seg *dseg;

			sq->db.wqe_info[i] = (struct mlx5e_xdp_wqe_info) {
				.num_wqebbs = 1,
				.num_pkts   = 1,
			};

			cseg->qpn_ds = cpu_to_be32((sq->sqn << 8) | ds_cnt);
			eseg->inline_hdr.sz = cpu_to_be16(inline_hdr_sz);

			dseg = (struct mlx5_wqe_data_seg *)cseg + (ds_cnt - 1);
			dseg->lkey = sq->mkey_be;
		}
	}

	return 0;

err_free_xdpsq:
	clear_bit(MLX5E_SQ_STATE_ENABLED, &sq->state);
	mlx5e_free_xdpsq(sq);

	return err;
}

void mlx5e_close_xdpsq(struct mlx5e_xdpsq *sq)
{
	struct mlx5e_channel *c = sq->channel;

	clear_bit(MLX5E_SQ_STATE_ENABLED, &sq->state);
	synchronize_net(); /* Sync with NAPI. */

	mlx5e_destroy_sq(c->mdev, sq->sqn);
	mlx5e_free_xdpsq_descs(sq);
	mlx5e_free_xdpsq(sq);
}

static int mlx5e_alloc_cq_common(struct mlx5e_priv *priv,
				 struct mlx5e_cq_param *param,
				 struct mlx5e_cq *cq)
{
	struct mlx5_core_dev *mdev = priv->mdev;
	struct mlx5_core_cq *mcq = &cq->mcq;
	int eqn_not_used;
	unsigned int irqn;
	int err;
	u32 i;

	err = mlx5_vector2eqn(mdev, param->eq_ix, &eqn_not_used, &irqn);
	if (err)
		return err;

	err = mlx5_cqwq_create(mdev, &param->wq, param->cqc, &cq->wq,
			       &cq->wq_ctrl);
	if (err)
		return err;

	mcq->cqe_sz     = 64;
	mcq->set_ci_db  = cq->wq_ctrl.db.db;
	mcq->arm_db     = cq->wq_ctrl.db.db + 1;
	*mcq->set_ci_db = 0;
	*mcq->arm_db    = 0;
	mcq->vector     = param->eq_ix;
	mcq->comp       = mlx5e_completion_event;
	mcq->event      = mlx5e_cq_error_event;
	mcq->irqn       = irqn;

	for (i = 0; i < mlx5_cqwq_get_size(&cq->wq); i++) {
		struct mlx5_cqe64 *cqe = mlx5_cqwq_get_wqe(&cq->wq, i);

		cqe->op_own = 0xf1;
	}

	cq->mdev = mdev;
	cq->netdev = priv->netdev;
	cq->priv = priv;

	return 0;
}

static int mlx5e_alloc_cq(struct mlx5e_priv *priv,
			  struct mlx5e_cq_param *param,
			  struct mlx5e_create_cq_param *ccp,
			  struct mlx5e_cq *cq)
{
	int err;

	param->wq.buf_numa_node = ccp->node;
	param->wq.db_numa_node  = ccp->node;
	param->eq_ix            = ccp->ix;

	err = mlx5e_alloc_cq_common(priv, param, cq);

	cq->napi     = ccp->napi;
	cq->ch_stats = ccp->ch_stats;

	return err;
}

static void mlx5e_free_cq(struct mlx5e_cq *cq)
{
	mlx5_wq_destroy(&cq->wq_ctrl);
}

static int mlx5e_create_cq(struct mlx5e_cq *cq, struct mlx5e_cq_param *param)
{
	u32 out[MLX5_ST_SZ_DW(create_cq_out)];
	struct mlx5_core_dev *mdev = cq->mdev;
	struct mlx5_core_cq *mcq = &cq->mcq;

	void *in;
	void *cqc;
	int inlen;
	unsigned int irqn_not_used;
	int eqn;
	int err;

	err = mlx5_vector2eqn(mdev, param->eq_ix, &eqn, &irqn_not_used);
	if (err)
		return err;

	inlen = MLX5_ST_SZ_BYTES(create_cq_in) +
		sizeof(u64) * cq->wq_ctrl.buf.npages;
	in = kvzalloc(inlen, GFP_KERNEL);
	if (!in)
		return -ENOMEM;

	cqc = MLX5_ADDR_OF(create_cq_in, in, cq_context);

	memcpy(cqc, param->cqc, sizeof(param->cqc));

	mlx5_fill_page_frag_array(&cq->wq_ctrl.buf,
				  (__be64 *)MLX5_ADDR_OF(create_cq_in, in, pas));

	MLX5_SET(cqc,   cqc, cq_period_mode, param->cq_period_mode);
	MLX5_SET(cqc,   cqc, c_eqn,         eqn);
	MLX5_SET(cqc,   cqc, uar_page,      mdev->priv.uar->index);
	MLX5_SET(cqc,   cqc, log_page_size, cq->wq_ctrl.buf.page_shift -
					    MLX5_ADAPTER_PAGE_SHIFT);
	MLX5_SET64(cqc, cqc, dbr_addr,      cq->wq_ctrl.db.dma);

	err = mlx5_core_create_cq(mdev, mcq, in, inlen, out, sizeof(out));

	kvfree(in);

	if (err)
		return err;

	mlx5e_cq_arm(cq);

	return 0;
}

static void mlx5e_destroy_cq(struct mlx5e_cq *cq)
{
	mlx5_core_destroy_cq(cq->mdev, &cq->mcq);
}

int mlx5e_open_cq(struct mlx5e_priv *priv, struct dim_cq_moder moder,
		  struct mlx5e_cq_param *param, struct mlx5e_create_cq_param *ccp,
		  struct mlx5e_cq *cq)
{
	struct mlx5_core_dev *mdev = priv->mdev;
	int err;

	err = mlx5e_alloc_cq(priv, param, ccp, cq);
	if (err)
		return err;

	err = mlx5e_create_cq(cq, param);
	if (err)
		goto err_free_cq;

	if (MLX5_CAP_GEN(mdev, cq_moderation))
		mlx5_core_modify_cq_moderation(mdev, &cq->mcq, moder.usec, moder.pkts);
	return 0;

err_free_cq:
	mlx5e_free_cq(cq);

	return err;
}

void mlx5e_close_cq(struct mlx5e_cq *cq)
{
	mlx5e_destroy_cq(cq);
	mlx5e_free_cq(cq);
}

static int mlx5e_open_tx_cqs(struct mlx5e_channel *c,
			     struct mlx5e_params *params,
			     struct mlx5e_create_cq_param *ccp,
			     struct mlx5e_channel_param *cparam)
{
	int err;
	int tc;

	for (tc = 0; tc < c->num_tc; tc++) {
		err = mlx5e_open_cq(c->priv, params->tx_cq_moderation, &cparam->txq_sq.cqp,
				    ccp, &c->sq[tc].cq);
		if (err)
			goto err_close_tx_cqs;
	}

	return 0;

err_close_tx_cqs:
	for (tc--; tc >= 0; tc--)
		mlx5e_close_cq(&c->sq[tc].cq);

	return err;
}

static void mlx5e_close_tx_cqs(struct mlx5e_channel *c)
{
	int tc;

	for (tc = 0; tc < c->num_tc; tc++)
		mlx5e_close_cq(&c->sq[tc].cq);
}

static int mlx5e_open_sqs(struct mlx5e_channel *c,
			  struct mlx5e_params *params,
			  struct mlx5e_channel_param *cparam)
{
	int err, tc;

	for (tc = 0; tc < params->num_tc; tc++) {
		int txq_ix = c->ix + tc * params->num_channels;

		err = mlx5e_open_txqsq(c, c->priv->tisn[c->lag_port][tc], txq_ix,
				       params, &cparam->txq_sq, &c->sq[tc], tc, 0, 0);
		if (err)
			goto err_close_sqs;
	}

	return 0;

err_close_sqs:
	for (tc--; tc >= 0; tc--)
		mlx5e_close_txqsq(&c->sq[tc]);

	return err;
}

static void mlx5e_close_sqs(struct mlx5e_channel *c)
{
	int tc;

	for (tc = 0; tc < c->num_tc; tc++)
		mlx5e_close_txqsq(&c->sq[tc]);
}

static int mlx5e_set_sq_maxrate(struct net_device *dev,
				struct mlx5e_txqsq *sq, u32 rate)
{
	struct mlx5e_priv *priv = netdev_priv(dev);
	struct mlx5_core_dev *mdev = priv->mdev;
	struct mlx5e_modify_sq_param msp = {0};
	struct mlx5_rate_limit rl = {0};
	u16 rl_index = 0;
	int err;

	if (rate == sq->rate_limit)
		/* nothing to do */
		return 0;

	if (sq->rate_limit) {
		rl.rate = sq->rate_limit;
		/* remove current rl index to free space to next ones */
		mlx5_rl_remove_rate(mdev, &rl);
	}

	sq->rate_limit = 0;

	if (rate) {
		rl.rate = rate;
		err = mlx5_rl_add_rate(mdev, &rl_index, &rl);
		if (err) {
			netdev_err(dev, "Failed configuring rate %u: %d\n",
				   rate, err);
			return err;
		}
	}

	msp.curr_state = MLX5_SQC_STATE_RDY;
	msp.next_state = MLX5_SQC_STATE_RDY;
	msp.rl_index   = rl_index;
	msp.rl_update  = true;
	err = mlx5e_modify_sq(mdev, sq->sqn, &msp);
	if (err) {
		netdev_err(dev, "Failed configuring rate %u: %d\n",
			   rate, err);
		/* remove the rate from the table */
		if (rate)
			mlx5_rl_remove_rate(mdev, &rl);
		return err;
	}

	sq->rate_limit = rate;
	return 0;
}

static int mlx5e_set_tx_maxrate(struct net_device *dev, int index, u32 rate)
{
	struct mlx5e_priv *priv = netdev_priv(dev);
	struct mlx5_core_dev *mdev = priv->mdev;
	struct mlx5e_txqsq *sq = priv->txq2sq[index];
	int err = 0;

	if (!mlx5_rl_is_supported(mdev)) {
		netdev_err(dev, "Rate limiting is not supported on this device\n");
		return -EINVAL;
	}

	/* rate is given in Mb/sec, HW config is in Kb/sec */
	rate = rate << 10;

	/* Check whether rate in valid range, 0 is always valid */
	if (rate && !mlx5_rl_is_in_range(mdev, rate)) {
		netdev_err(dev, "TX rate %u, is not in range\n", rate);
		return -ERANGE;
	}

	mutex_lock(&priv->state_lock);
	if (test_bit(MLX5E_STATE_OPENED, &priv->state))
		err = mlx5e_set_sq_maxrate(dev, sq, rate);
	if (!err)
		priv->tx_rates[index] = rate;
	mutex_unlock(&priv->state_lock);

	return err;
}

void mlx5e_build_create_cq_param(struct mlx5e_create_cq_param *ccp, struct mlx5e_channel *c)
{
	*ccp = (struct mlx5e_create_cq_param) {
		.napi = &c->napi,
		.ch_stats = c->stats,
		.node = cpu_to_node(c->cpu),
		.ix = c->ix,
	};
}

static int mlx5e_open_queues(struct mlx5e_channel *c,
			     struct mlx5e_params *params,
			     struct mlx5e_channel_param *cparam)
{
	struct dim_cq_moder icocq_moder = {0, 0};
	struct mlx5e_create_cq_param ccp;
	int err;

	mlx5e_build_create_cq_param(&ccp, c);

	err = mlx5e_open_cq(c->priv, icocq_moder, &cparam->async_icosq.cqp, &ccp,
			    &c->async_icosq.cq);
	if (err)
		return err;

	err = mlx5e_open_cq(c->priv, icocq_moder, &cparam->icosq.cqp, &ccp,
			    &c->icosq.cq);
	if (err)
		goto err_close_async_icosq_cq;

	err = mlx5e_open_tx_cqs(c, params, &ccp, cparam);
	if (err)
		goto err_close_icosq_cq;

	err = mlx5e_open_cq(c->priv, params->tx_cq_moderation, &cparam->xdp_sq.cqp, &ccp,
			    &c->xdpsq.cq);
	if (err)
		goto err_close_tx_cqs;

	err = mlx5e_open_cq(c->priv, params->rx_cq_moderation, &cparam->rq.cqp, &ccp,
			    &c->rq.cq);
	if (err)
		goto err_close_xdp_tx_cqs;

	err = c->xdp ? mlx5e_open_cq(c->priv, params->tx_cq_moderation, &cparam->xdp_sq.cqp,
				     &ccp, &c->rq_xdpsq.cq) : 0;
	if (err)
		goto err_close_rx_cq;

	spin_lock_init(&c->async_icosq_lock);

	err = mlx5e_open_icosq(c, params, &cparam->async_icosq, &c->async_icosq);
	if (err)
		goto err_close_xdpsq_cq;

	err = mlx5e_open_icosq(c, params, &cparam->icosq, &c->icosq);
	if (err)
		goto err_close_async_icosq;

	err = mlx5e_open_sqs(c, params, cparam);
	if (err)
		goto err_close_icosq;

	if (c->xdp) {
		err = mlx5e_open_xdpsq(c, params, &cparam->xdp_sq, NULL,
				       &c->rq_xdpsq, false);
		if (err)
			goto err_close_sqs;
	}

	err = mlx5e_open_rq(c, params, &cparam->rq, NULL, NULL, &c->rq);
	if (err)
		goto err_close_xdp_sq;

	err = mlx5e_open_xdpsq(c, params, &cparam->xdp_sq, NULL, &c->xdpsq, true);
	if (err)
		goto err_close_rq;

	return 0;

err_close_rq:
	mlx5e_close_rq(&c->rq);

err_close_xdp_sq:
	if (c->xdp)
		mlx5e_close_xdpsq(&c->rq_xdpsq);

err_close_sqs:
	mlx5e_close_sqs(c);

err_close_icosq:
	mlx5e_close_icosq(&c->icosq);

err_close_async_icosq:
	mlx5e_close_icosq(&c->async_icosq);

err_close_xdpsq_cq:
	if (c->xdp)
		mlx5e_close_cq(&c->rq_xdpsq.cq);

err_close_rx_cq:
	mlx5e_close_cq(&c->rq.cq);

err_close_xdp_tx_cqs:
	mlx5e_close_cq(&c->xdpsq.cq);

err_close_tx_cqs:
	mlx5e_close_tx_cqs(c);

err_close_icosq_cq:
	mlx5e_close_cq(&c->icosq.cq);

err_close_async_icosq_cq:
	mlx5e_close_cq(&c->async_icosq.cq);

	return err;
}

static void mlx5e_close_queues(struct mlx5e_channel *c)
{
	mlx5e_close_xdpsq(&c->xdpsq);
	mlx5e_close_rq(&c->rq);
	if (c->xdp)
		mlx5e_close_xdpsq(&c->rq_xdpsq);
	mlx5e_close_sqs(c);
	mlx5e_close_icosq(&c->icosq);
	mlx5e_close_icosq(&c->async_icosq);
	if (c->xdp)
		mlx5e_close_cq(&c->rq_xdpsq.cq);
	mlx5e_close_cq(&c->rq.cq);
	mlx5e_close_cq(&c->xdpsq.cq);
	mlx5e_close_tx_cqs(c);
	mlx5e_close_cq(&c->icosq.cq);
	mlx5e_close_cq(&c->async_icosq.cq);
}

static u8 mlx5e_enumerate_lag_port(struct mlx5_core_dev *mdev, int ix)
{
	u16 port_aff_bias = mlx5_core_is_pf(mdev) ? 0 : MLX5_CAP_GEN(mdev, vhca_id);

	return (ix + port_aff_bias) % mlx5e_get_num_lag_ports(mdev);
}

static int mlx5e_open_channel(struct mlx5e_priv *priv, int ix,
			      struct mlx5e_params *params,
			      struct mlx5e_channel_param *cparam,
			      struct xsk_buff_pool *xsk_pool,
			      struct mlx5e_channel **cp)
{
	int cpu = cpumask_first(mlx5_comp_irq_get_affinity_mask(priv->mdev, ix));
	struct net_device *netdev = priv->netdev;
	struct mlx5e_xsk_param xsk;
	struct mlx5e_channel *c;
	unsigned int irq;
	int err;
	int eqn;

	err = mlx5_vector2eqn(priv->mdev, ix, &eqn, &irq);
	if (err)
		return err;

	c = kvzalloc_node(sizeof(*c), GFP_KERNEL, cpu_to_node(cpu));
	if (!c)
		return -ENOMEM;

	c->priv     = priv;
	c->mdev     = priv->mdev;
	c->tstamp   = &priv->tstamp;
	c->ix       = ix;
	c->cpu      = cpu;
	c->pdev     = mlx5_core_dma_dev(priv->mdev);
	c->netdev   = priv->netdev;
	c->mkey_be  = cpu_to_be32(priv->mdev->mlx5e_res.mkey.key);
	c->num_tc   = params->num_tc;
	c->xdp      = !!params->xdp_prog;
	c->stats    = &priv->channel_stats[ix].ch;
	c->aff_mask = irq_get_effective_affinity_mask(irq);
	c->lag_port = mlx5e_enumerate_lag_port(priv->mdev, ix);

	netif_napi_add(netdev, &c->napi, mlx5e_napi_poll, 64);

	err = mlx5e_open_queues(c, params, cparam);
	if (unlikely(err))
		goto err_napi_del;

	if (xsk_pool) {
		mlx5e_build_xsk_param(xsk_pool, &xsk);
		err = mlx5e_open_xsk(priv, params, &xsk, xsk_pool, c);
		if (unlikely(err))
			goto err_close_queues;
	}

	*cp = c;

	return 0;

err_close_queues:
	mlx5e_close_queues(c);

err_napi_del:
	netif_napi_del(&c->napi);

	kvfree(c);

	return err;
}

static void mlx5e_activate_channel(struct mlx5e_channel *c)
{
	int tc;

	napi_enable(&c->napi);

	for (tc = 0; tc < c->num_tc; tc++)
		mlx5e_activate_txqsq(&c->sq[tc]);
	mlx5e_activate_icosq(&c->icosq);
	mlx5e_activate_icosq(&c->async_icosq);
	mlx5e_activate_rq(&c->rq);

	if (test_bit(MLX5E_CHANNEL_STATE_XSK, c->state))
		mlx5e_activate_xsk(c);
}

static void mlx5e_deactivate_channel(struct mlx5e_channel *c)
{
	int tc;

	if (test_bit(MLX5E_CHANNEL_STATE_XSK, c->state))
		mlx5e_deactivate_xsk(c);

	mlx5e_deactivate_rq(&c->rq);
	mlx5e_deactivate_icosq(&c->async_icosq);
	mlx5e_deactivate_icosq(&c->icosq);
	for (tc = 0; tc < c->num_tc; tc++)
		mlx5e_deactivate_txqsq(&c->sq[tc]);
	mlx5e_qos_deactivate_queues(c);

	napi_disable(&c->napi);
}

static void mlx5e_close_channel(struct mlx5e_channel *c)
{
	if (test_bit(MLX5E_CHANNEL_STATE_XSK, c->state))
		mlx5e_close_xsk(c);
	mlx5e_close_queues(c);
	mlx5e_qos_close_queues(c);
	netif_napi_del(&c->napi);

	kvfree(c);
}

#define DEFAULT_FRAG_SIZE (2048)

static void mlx5e_build_rq_frags_info(struct mlx5_core_dev *mdev,
				      struct mlx5e_params *params,
				      struct mlx5e_xsk_param *xsk,
				      struct mlx5e_rq_frags_info *info)
{
	u32 byte_count = MLX5E_SW2HW_MTU(params, params->sw_mtu);
	int frag_size_max = DEFAULT_FRAG_SIZE;
	u32 buf_size = 0;
	int i;

	if (mlx5_fpga_is_ipsec_device(mdev))
		byte_count += MLX5E_METADATA_ETHER_LEN;

	if (mlx5e_rx_is_linear_skb(params, xsk)) {
		int frag_stride;

		frag_stride = mlx5e_rx_get_linear_frag_sz(params, xsk);
		frag_stride = roundup_pow_of_two(frag_stride);

		info->arr[0].frag_size = byte_count;
		info->arr[0].frag_stride = frag_stride;
		info->num_frags = 1;
		info->wqe_bulk = PAGE_SIZE / frag_stride;
		goto out;
	}

	if (byte_count > PAGE_SIZE +
	    (MLX5E_MAX_RX_FRAGS - 1) * frag_size_max)
		frag_size_max = PAGE_SIZE;

	i = 0;
	while (buf_size < byte_count) {
		int frag_size = byte_count - buf_size;

		if (i < MLX5E_MAX_RX_FRAGS - 1)
			frag_size = min(frag_size, frag_size_max);

		info->arr[i].frag_size = frag_size;
		info->arr[i].frag_stride = roundup_pow_of_two(frag_size);

		buf_size += frag_size;
		i++;
	}
	info->num_frags = i;
	/* number of different wqes sharing a page */
	info->wqe_bulk = 1 + (info->num_frags % 2);

out:
	info->wqe_bulk = max_t(u8, info->wqe_bulk, 8);
	info->log_num_frags = order_base_2(info->num_frags);
}

static inline u8 mlx5e_get_rqwq_log_stride(u8 wq_type, int ndsegs)
{
	int sz = sizeof(struct mlx5_wqe_data_seg) * ndsegs;

	switch (wq_type) {
	case MLX5_WQ_TYPE_LINKED_LIST_STRIDING_RQ:
		sz += sizeof(struct mlx5e_rx_wqe_ll);
		break;
	default: /* MLX5_WQ_TYPE_CYCLIC */
		sz += sizeof(struct mlx5e_rx_wqe_cyc);
	}

	return order_base_2(sz);
}

static u8 mlx5e_get_rq_log_wq_sz(void *rqc)
{
	void *wq = MLX5_ADDR_OF(rqc, rqc, wq);

	return MLX5_GET(wq, wq, log_wq_sz);
}

void mlx5e_build_rq_param(struct mlx5e_priv *priv,
			  struct mlx5e_params *params,
			  struct mlx5e_xsk_param *xsk,
			  struct mlx5e_rq_param *param)
{
	struct mlx5_core_dev *mdev = priv->mdev;
	void *rqc = param->rqc;
	void *wq = MLX5_ADDR_OF(rqc, rqc, wq);
	int ndsegs = 1;

	switch (params->rq_wq_type) {
	case MLX5_WQ_TYPE_LINKED_LIST_STRIDING_RQ:
		MLX5_SET(wq, wq, log_wqe_num_of_strides,
			 mlx5e_mpwqe_get_log_num_strides(mdev, params, xsk) -
			 MLX5_MPWQE_LOG_NUM_STRIDES_BASE);
		MLX5_SET(wq, wq, log_wqe_stride_size,
			 mlx5e_mpwqe_get_log_stride_size(mdev, params, xsk) -
			 MLX5_MPWQE_LOG_STRIDE_SZ_BASE);
		MLX5_SET(wq, wq, log_wq_sz, mlx5e_mpwqe_get_log_rq_size(params, xsk));
		break;
	default: /* MLX5_WQ_TYPE_CYCLIC */
		MLX5_SET(wq, wq, log_wq_sz, params->log_rq_mtu_frames);
		mlx5e_build_rq_frags_info(mdev, params, xsk, &param->frags_info);
		ndsegs = param->frags_info.num_frags;
	}

	MLX5_SET(wq, wq, wq_type,          params->rq_wq_type);
	MLX5_SET(wq, wq, end_padding_mode, MLX5_WQ_END_PAD_MODE_ALIGN);
	MLX5_SET(wq, wq, log_wq_stride,
		 mlx5e_get_rqwq_log_stride(params->rq_wq_type, ndsegs));
	MLX5_SET(wq, wq, pd,               mdev->mlx5e_res.pdn);
	MLX5_SET(rqc, rqc, counter_set_id, priv->q_counter);
	MLX5_SET(rqc, rqc, vsd,            params->vlan_strip_disable);
	MLX5_SET(rqc, rqc, scatter_fcs,    params->scatter_fcs_en);

	param->wq.buf_numa_node = dev_to_node(mlx5_core_dma_dev(mdev));
	mlx5e_build_rx_cq_param(priv, params, xsk, &param->cqp);
}

static void mlx5e_build_drop_rq_param(struct mlx5e_priv *priv,
				      struct mlx5e_rq_param *param)
{
	struct mlx5_core_dev *mdev = priv->mdev;
	void *rqc = param->rqc;
	void *wq = MLX5_ADDR_OF(rqc, rqc, wq);

	MLX5_SET(wq, wq, wq_type, MLX5_WQ_TYPE_CYCLIC);
	MLX5_SET(wq, wq, log_wq_stride,
		 mlx5e_get_rqwq_log_stride(MLX5_WQ_TYPE_CYCLIC, 1));
	MLX5_SET(rqc, rqc, counter_set_id, priv->drop_rq_q_counter);

	param->wq.buf_numa_node = dev_to_node(mlx5_core_dma_dev(mdev));
}

void mlx5e_build_sq_param_common(struct mlx5e_priv *priv,
				 struct mlx5e_sq_param *param)
{
	void *sqc = param->sqc;
	void *wq = MLX5_ADDR_OF(sqc, sqc, wq);

	MLX5_SET(wq, wq, log_wq_stride, ilog2(MLX5_SEND_WQE_BB));
	MLX5_SET(wq, wq, pd,            priv->mdev->mlx5e_res.pdn);

	param->wq.buf_numa_node = dev_to_node(mlx5_core_dma_dev(priv->mdev));
}

void mlx5e_build_sq_param(struct mlx5e_priv *priv, struct mlx5e_params *params,
			  struct mlx5e_sq_param *param)
{
	void *sqc = param->sqc;
	void *wq = MLX5_ADDR_OF(sqc, sqc, wq);
	bool allow_swp;

	allow_swp = mlx5_geneve_tx_allowed(priv->mdev) ||
		    !!MLX5_IPSEC_DEV(priv->mdev);
	mlx5e_build_sq_param_common(priv, param);
	MLX5_SET(wq, wq, log_wq_sz, params->log_sq_size);
	MLX5_SET(sqc, sqc, allow_swp, allow_swp);
	param->is_mpw = MLX5E_GET_PFLAG(params, MLX5E_PFLAG_SKB_TX_MPWQE);
	param->stop_room = mlx5e_calc_sq_stop_room(priv->mdev, params);
	mlx5e_build_tx_cq_param(priv, params, &param->cqp);
}

static void mlx5e_build_common_cq_param(struct mlx5e_priv *priv,
					struct mlx5e_cq_param *param)
{
	void *cqc = param->cqc;

	MLX5_SET(cqc, cqc, uar_page, priv->mdev->priv.uar->index);
	if (MLX5_CAP_GEN(priv->mdev, cqe_128_always) && cache_line_size() >= 128)
		MLX5_SET(cqc, cqc, cqe_sz, CQE_STRIDE_128_PAD);
}

void mlx5e_build_rx_cq_param(struct mlx5e_priv *priv,
			     struct mlx5e_params *params,
			     struct mlx5e_xsk_param *xsk,
			     struct mlx5e_cq_param *param)
{
	struct mlx5_core_dev *mdev = priv->mdev;
	bool hw_stridx = false;
	void *cqc = param->cqc;
	u8 log_cq_size;

	switch (params->rq_wq_type) {
	case MLX5_WQ_TYPE_LINKED_LIST_STRIDING_RQ:
		log_cq_size = mlx5e_mpwqe_get_log_rq_size(params, xsk) +
			mlx5e_mpwqe_get_log_num_strides(mdev, params, xsk);
		hw_stridx = MLX5_CAP_GEN(mdev, mini_cqe_resp_stride_index);
		break;
	default: /* MLX5_WQ_TYPE_CYCLIC */
		log_cq_size = params->log_rq_mtu_frames;
	}

	MLX5_SET(cqc, cqc, log_cq_size, log_cq_size);
	if (MLX5E_GET_PFLAG(params, MLX5E_PFLAG_RX_CQE_COMPRESS)) {
		MLX5_SET(cqc, cqc, mini_cqe_res_format, hw_stridx ?
			 MLX5_CQE_FORMAT_CSUM_STRIDX : MLX5_CQE_FORMAT_CSUM);
		MLX5_SET(cqc, cqc, cqe_comp_en, 1);
	}

	mlx5e_build_common_cq_param(priv, param);
	param->cq_period_mode = params->rx_cq_moderation.cq_period_mode;
}

void mlx5e_build_tx_cq_param(struct mlx5e_priv *priv,
			     struct mlx5e_params *params,
			     struct mlx5e_cq_param *param)
{
	void *cqc = param->cqc;

	MLX5_SET(cqc, cqc, log_cq_size, params->log_sq_size);

	mlx5e_build_common_cq_param(priv, param);
	param->cq_period_mode = params->tx_cq_moderation.cq_period_mode;
}

void mlx5e_build_ico_cq_param(struct mlx5e_priv *priv,
			      u8 log_wq_size,
			      struct mlx5e_cq_param *param)
{
	void *cqc = param->cqc;

	MLX5_SET(cqc, cqc, log_cq_size, log_wq_size);

	mlx5e_build_common_cq_param(priv, param);

	param->cq_period_mode = DIM_CQ_PERIOD_MODE_START_FROM_EQE;
}

void mlx5e_build_icosq_param(struct mlx5e_priv *priv,
			     u8 log_wq_size,
			     struct mlx5e_sq_param *param)
{
	void *sqc = param->sqc;
	void *wq = MLX5_ADDR_OF(sqc, sqc, wq);

	mlx5e_build_sq_param_common(priv, param);

	MLX5_SET(wq, wq, log_wq_sz, log_wq_size);
	MLX5_SET(sqc, sqc, reg_umr, MLX5_CAP_ETH(priv->mdev, reg_umr_sq));
	mlx5e_build_ico_cq_param(priv, log_wq_size, &param->cqp);
}

void mlx5e_build_xdpsq_param(struct mlx5e_priv *priv,
			     struct mlx5e_params *params,
			     struct mlx5e_sq_param *param)
{
	void *sqc = param->sqc;
	void *wq = MLX5_ADDR_OF(sqc, sqc, wq);

	mlx5e_build_sq_param_common(priv, param);
	MLX5_SET(wq, wq, log_wq_sz, params->log_sq_size);
	param->is_mpw = MLX5E_GET_PFLAG(params, MLX5E_PFLAG_XDP_TX_MPWQE);
	mlx5e_build_tx_cq_param(priv, params, &param->cqp);
}

static u8 mlx5e_build_icosq_log_wq_sz(struct mlx5e_params *params,
				      struct mlx5e_rq_param *rqp)
{
	switch (params->rq_wq_type) {
	case MLX5_WQ_TYPE_LINKED_LIST_STRIDING_RQ:
		return order_base_2(MLX5E_UMR_WQEBBS) +
			mlx5e_get_rq_log_wq_sz(rqp->rqc);
	default: /* MLX5_WQ_TYPE_CYCLIC */
		return MLX5E_PARAMS_MINIMUM_LOG_SQ_SIZE;
	}
}

static u8 mlx5e_build_async_icosq_log_wq_sz(struct net_device *netdev)
{
	if (netdev->hw_features & NETIF_F_HW_TLS_RX)
		return MLX5E_PARAMS_DEFAULT_LOG_SQ_SIZE;

	return MLX5E_PARAMS_MINIMUM_LOG_SQ_SIZE;
}

static void mlx5e_build_channel_param(struct mlx5e_priv *priv,
				      struct mlx5e_params *params,
				      struct mlx5e_channel_param *cparam)
{
	u8 icosq_log_wq_sz, async_icosq_log_wq_sz;

	mlx5e_build_rq_param(priv, params, NULL, &cparam->rq);

	icosq_log_wq_sz = mlx5e_build_icosq_log_wq_sz(params, &cparam->rq);
	async_icosq_log_wq_sz = mlx5e_build_async_icosq_log_wq_sz(priv->netdev);

	mlx5e_build_sq_param(priv, params, &cparam->txq_sq);
	mlx5e_build_xdpsq_param(priv, params, &cparam->xdp_sq);
	mlx5e_build_icosq_param(priv, icosq_log_wq_sz, &cparam->icosq);
	mlx5e_build_icosq_param(priv, async_icosq_log_wq_sz, &cparam->async_icosq);
}

int mlx5e_open_channels(struct mlx5e_priv *priv,
			struct mlx5e_channels *chs)
{
	struct mlx5e_channel_param *cparam;
	int err = -ENOMEM;
	int i;

	chs->num = chs->params.num_channels;

	chs->c = kcalloc(chs->num, sizeof(struct mlx5e_channel *), GFP_KERNEL);
	cparam = kvzalloc(sizeof(struct mlx5e_channel_param), GFP_KERNEL);
	if (!chs->c || !cparam)
		goto err_free;

	mlx5e_build_channel_param(priv, &chs->params, cparam);
	for (i = 0; i < chs->num; i++) {
		struct xsk_buff_pool *xsk_pool = NULL;

		if (chs->params.xdp_prog)
			xsk_pool = mlx5e_xsk_get_pool(&chs->params, chs->params.xsk, i);

		err = mlx5e_open_channel(priv, i, &chs->params, cparam, xsk_pool, &chs->c[i]);
		if (err)
			goto err_close_channels;
	}

	if (MLX5E_GET_PFLAG(&chs->params, MLX5E_PFLAG_TX_PORT_TS)) {
		err = mlx5e_port_ptp_open(priv, &chs->params, chs->c[0]->lag_port,
					  &chs->port_ptp);
		if (err)
			goto err_close_channels;
	}

	err = mlx5e_qos_open_queues(priv, chs);
	if (err)
		goto err_close_ptp;

	mlx5e_health_channels_update(priv);
	kvfree(cparam);
	return 0;

err_close_ptp:
	if (chs->port_ptp)
		mlx5e_port_ptp_close(chs->port_ptp);

err_close_channels:
	for (i--; i >= 0; i--)
		mlx5e_close_channel(chs->c[i]);

err_free:
	kfree(chs->c);
	kvfree(cparam);
	chs->num = 0;
	return err;
}

static void mlx5e_activate_channels(struct mlx5e_channels *chs)
{
	int i;

	for (i = 0; i < chs->num; i++)
		mlx5e_activate_channel(chs->c[i]);

	if (chs->port_ptp)
		mlx5e_ptp_activate_channel(chs->port_ptp);
}

#define MLX5E_RQ_WQES_TIMEOUT 20000 /* msecs */

static int mlx5e_wait_channels_min_rx_wqes(struct mlx5e_channels *chs)
{
	int err = 0;
	int i;

	for (i = 0; i < chs->num; i++) {
		int timeout = err ? 0 : MLX5E_RQ_WQES_TIMEOUT;

		err |= mlx5e_wait_for_min_rx_wqes(&chs->c[i]->rq, timeout);

		/* Don't wait on the XSK RQ, because the newer xdpsock sample
		 * doesn't provide any Fill Ring entries at the setup stage.
		 */
	}

	return err ? -ETIMEDOUT : 0;
}

static void mlx5e_deactivate_channels(struct mlx5e_channels *chs)
{
	int i;

	if (chs->port_ptp)
		mlx5e_ptp_deactivate_channel(chs->port_ptp);

	for (i = 0; i < chs->num; i++)
		mlx5e_deactivate_channel(chs->c[i]);
}

void mlx5e_close_channels(struct mlx5e_channels *chs)
{
	int i;

	if (chs->port_ptp)
		mlx5e_port_ptp_close(chs->port_ptp);

	for (i = 0; i < chs->num; i++)
		mlx5e_close_channel(chs->c[i]);

	kfree(chs->c);
	chs->num = 0;
}

static int
mlx5e_create_rqt(struct mlx5e_priv *priv, int sz, struct mlx5e_rqt *rqt)
{
	struct mlx5_core_dev *mdev = priv->mdev;
	void *rqtc;
	int inlen;
	int err;
	u32 *in;
	int i;

	inlen = MLX5_ST_SZ_BYTES(create_rqt_in) + sizeof(u32) * sz;
	in = kvzalloc(inlen, GFP_KERNEL);
	if (!in)
		return -ENOMEM;

	rqtc = MLX5_ADDR_OF(create_rqt_in, in, rqt_context);

	MLX5_SET(rqtc, rqtc, rqt_actual_size, sz);
	MLX5_SET(rqtc, rqtc, rqt_max_size, sz);

	for (i = 0; i < sz; i++)
		MLX5_SET(rqtc, rqtc, rq_num[i], priv->drop_rq.rqn);

	err = mlx5_core_create_rqt(mdev, in, inlen, &rqt->rqtn);
	if (!err)
		rqt->enabled = true;

	kvfree(in);
	return err;
}

void mlx5e_destroy_rqt(struct mlx5e_priv *priv, struct mlx5e_rqt *rqt)
{
	rqt->enabled = false;
	mlx5_core_destroy_rqt(priv->mdev, rqt->rqtn);
}

int mlx5e_create_indirect_rqt(struct mlx5e_priv *priv)
{
	struct mlx5e_rqt *rqt = &priv->indir_rqt;
	int err;

	err = mlx5e_create_rqt(priv, MLX5E_INDIR_RQT_SIZE, rqt);
	if (err)
		mlx5_core_warn(priv->mdev, "create indirect rqts failed, %d\n", err);
	return err;
}

int mlx5e_create_direct_rqts(struct mlx5e_priv *priv, struct mlx5e_tir *tirs)
{
	int err;
	int ix;

	for (ix = 0; ix < priv->max_nch; ix++) {
		err = mlx5e_create_rqt(priv, 1 /*size */, &tirs[ix].rqt);
		if (unlikely(err))
			goto err_destroy_rqts;
	}

	return 0;

err_destroy_rqts:
	mlx5_core_warn(priv->mdev, "create rqts failed, %d\n", err);
	for (ix--; ix >= 0; ix--)
		mlx5e_destroy_rqt(priv, &tirs[ix].rqt);

	return err;
}

void mlx5e_destroy_direct_rqts(struct mlx5e_priv *priv, struct mlx5e_tir *tirs)
{
	int i;

	for (i = 0; i < priv->max_nch; i++)
		mlx5e_destroy_rqt(priv, &tirs[i].rqt);
}

static int mlx5e_rx_hash_fn(int hfunc)
{
	return (hfunc == ETH_RSS_HASH_TOP) ?
	       MLX5_RX_HASH_FN_TOEPLITZ :
	       MLX5_RX_HASH_FN_INVERTED_XOR8;
}

int mlx5e_bits_invert(unsigned long a, int size)
{
	int inv = 0;
	int i;

	for (i = 0; i < size; i++)
		inv |= (test_bit(size - i - 1, &a) ? 1 : 0) << i;

	return inv;
}

static void mlx5e_fill_rqt_rqns(struct mlx5e_priv *priv, int sz,
				struct mlx5e_redirect_rqt_param rrp, void *rqtc)
{
	int i;

	for (i = 0; i < sz; i++) {
		u32 rqn;

		if (rrp.is_rss) {
			int ix = i;

			if (rrp.rss.hfunc == ETH_RSS_HASH_XOR)
				ix = mlx5e_bits_invert(i, ilog2(sz));

			ix = priv->rss_params.indirection_rqt[ix];
			rqn = rrp.rss.channels->c[ix]->rq.rqn;
		} else {
			rqn = rrp.rqn;
		}
		MLX5_SET(rqtc, rqtc, rq_num[i], rqn);
	}
}

int mlx5e_redirect_rqt(struct mlx5e_priv *priv, u32 rqtn, int sz,
		       struct mlx5e_redirect_rqt_param rrp)
{
	struct mlx5_core_dev *mdev = priv->mdev;
	void *rqtc;
	int inlen;
	u32 *in;
	int err;

	inlen = MLX5_ST_SZ_BYTES(modify_rqt_in) + sizeof(u32) * sz;
	in = kvzalloc(inlen, GFP_KERNEL);
	if (!in)
		return -ENOMEM;

	rqtc = MLX5_ADDR_OF(modify_rqt_in, in, ctx);

	MLX5_SET(rqtc, rqtc, rqt_actual_size, sz);
	MLX5_SET(modify_rqt_in, in, bitmask.rqn_list, 1);
	mlx5e_fill_rqt_rqns(priv, sz, rrp, rqtc);
	err = mlx5_core_modify_rqt(mdev, rqtn, in, inlen);

	kvfree(in);
	return err;
}

static u32 mlx5e_get_direct_rqn(struct mlx5e_priv *priv, int ix,
				struct mlx5e_redirect_rqt_param rrp)
{
	if (!rrp.is_rss)
		return rrp.rqn;

	if (ix >= rrp.rss.channels->num)
		return priv->drop_rq.rqn;

	return rrp.rss.channels->c[ix]->rq.rqn;
}

static void mlx5e_redirect_rqts(struct mlx5e_priv *priv,
				struct mlx5e_redirect_rqt_param rrp)
{
	u32 rqtn;
	int ix;

	if (priv->indir_rqt.enabled) {
		/* RSS RQ table */
		rqtn = priv->indir_rqt.rqtn;
		mlx5e_redirect_rqt(priv, rqtn, MLX5E_INDIR_RQT_SIZE, rrp);
	}

	for (ix = 0; ix < priv->max_nch; ix++) {
		struct mlx5e_redirect_rqt_param direct_rrp = {
			.is_rss = false,
			{
				.rqn    = mlx5e_get_direct_rqn(priv, ix, rrp)
			},
		};

		/* Direct RQ Tables */
		if (!priv->direct_tir[ix].rqt.enabled)
			continue;

		rqtn = priv->direct_tir[ix].rqt.rqtn;
		mlx5e_redirect_rqt(priv, rqtn, 1, direct_rrp);
	}
}

static void mlx5e_redirect_rqts_to_channels(struct mlx5e_priv *priv,
					    struct mlx5e_channels *chs)
{
	struct mlx5e_redirect_rqt_param rrp = {
		.is_rss        = true,
		{
			.rss = {
				.channels  = chs,
				.hfunc     = priv->rss_params.hfunc,
			}
		},
	};

	mlx5e_redirect_rqts(priv, rrp);
}

static void mlx5e_redirect_rqts_to_drop(struct mlx5e_priv *priv)
{
	struct mlx5e_redirect_rqt_param drop_rrp = {
		.is_rss = false,
		{
			.rqn = priv->drop_rq.rqn,
		},
	};

	mlx5e_redirect_rqts(priv, drop_rrp);
}

static const struct mlx5e_tirc_config tirc_default_config[MLX5E_NUM_INDIR_TIRS] = {
	[MLX5E_TT_IPV4_TCP] = { .l3_prot_type = MLX5_L3_PROT_TYPE_IPV4,
				.l4_prot_type = MLX5_L4_PROT_TYPE_TCP,
				.rx_hash_fields = MLX5_HASH_IP_L4PORTS,
	},
	[MLX5E_TT_IPV6_TCP] = { .l3_prot_type = MLX5_L3_PROT_TYPE_IPV6,
				.l4_prot_type = MLX5_L4_PROT_TYPE_TCP,
				.rx_hash_fields = MLX5_HASH_IP_L4PORTS,
	},
	[MLX5E_TT_IPV4_UDP] = { .l3_prot_type = MLX5_L3_PROT_TYPE_IPV4,
				.l4_prot_type = MLX5_L4_PROT_TYPE_UDP,
				.rx_hash_fields = MLX5_HASH_IP_L4PORTS,
	},
	[MLX5E_TT_IPV6_UDP] = { .l3_prot_type = MLX5_L3_PROT_TYPE_IPV6,
				.l4_prot_type = MLX5_L4_PROT_TYPE_UDP,
				.rx_hash_fields = MLX5_HASH_IP_L4PORTS,
	},
	[MLX5E_TT_IPV4_IPSEC_AH] = { .l3_prot_type = MLX5_L3_PROT_TYPE_IPV4,
				     .l4_prot_type = 0,
				     .rx_hash_fields = MLX5_HASH_IP_IPSEC_SPI,
	},
	[MLX5E_TT_IPV6_IPSEC_AH] = { .l3_prot_type = MLX5_L3_PROT_TYPE_IPV6,
				     .l4_prot_type = 0,
				     .rx_hash_fields = MLX5_HASH_IP_IPSEC_SPI,
	},
	[MLX5E_TT_IPV4_IPSEC_ESP] = { .l3_prot_type = MLX5_L3_PROT_TYPE_IPV4,
				      .l4_prot_type = 0,
				      .rx_hash_fields = MLX5_HASH_IP_IPSEC_SPI,
	},
	[MLX5E_TT_IPV6_IPSEC_ESP] = { .l3_prot_type = MLX5_L3_PROT_TYPE_IPV6,
				      .l4_prot_type = 0,
				      .rx_hash_fields = MLX5_HASH_IP_IPSEC_SPI,
	},
	[MLX5E_TT_IPV4] = { .l3_prot_type = MLX5_L3_PROT_TYPE_IPV4,
			    .l4_prot_type = 0,
			    .rx_hash_fields = MLX5_HASH_IP,
	},
	[MLX5E_TT_IPV6] = { .l3_prot_type = MLX5_L3_PROT_TYPE_IPV6,
			    .l4_prot_type = 0,
			    .rx_hash_fields = MLX5_HASH_IP,
	},
};

struct mlx5e_tirc_config mlx5e_tirc_get_default_config(enum mlx5e_traffic_types tt)
{
	return tirc_default_config[tt];
}

static void mlx5e_build_tir_ctx_lro(struct mlx5e_params *params, void *tirc)
{
	if (!params->lro_en)
		return;

#define ROUGH_MAX_L2_L3_HDR_SZ 256

	MLX5_SET(tirc, tirc, lro_enable_mask,
		 MLX5_TIRC_LRO_ENABLE_MASK_IPV4_LRO |
		 MLX5_TIRC_LRO_ENABLE_MASK_IPV6_LRO);
	MLX5_SET(tirc, tirc, lro_max_ip_payload_size,
		 (MLX5E_PARAMS_DEFAULT_LRO_WQE_SZ - ROUGH_MAX_L2_L3_HDR_SZ) >> 8);
	MLX5_SET(tirc, tirc, lro_timeout_period_usecs, params->lro_timeout);
}

void mlx5e_build_indir_tir_ctx_hash(struct mlx5e_rss_params *rss_params,
				    const struct mlx5e_tirc_config *ttconfig,
				    void *tirc, bool inner)
{
	void *hfso = inner ? MLX5_ADDR_OF(tirc, tirc, rx_hash_field_selector_inner) :
			     MLX5_ADDR_OF(tirc, tirc, rx_hash_field_selector_outer);

	MLX5_SET(tirc, tirc, rx_hash_fn, mlx5e_rx_hash_fn(rss_params->hfunc));
	if (rss_params->hfunc == ETH_RSS_HASH_TOP) {
		void *rss_key = MLX5_ADDR_OF(tirc, tirc,
					     rx_hash_toeplitz_key);
		size_t len = MLX5_FLD_SZ_BYTES(tirc,
					       rx_hash_toeplitz_key);

		MLX5_SET(tirc, tirc, rx_hash_symmetric, 1);
		memcpy(rss_key, rss_params->toeplitz_hash_key, len);
	}
	MLX5_SET(rx_hash_field_select, hfso, l3_prot_type,
		 ttconfig->l3_prot_type);
	MLX5_SET(rx_hash_field_select, hfso, l4_prot_type,
		 ttconfig->l4_prot_type);
	MLX5_SET(rx_hash_field_select, hfso, selected_fields,
		 ttconfig->rx_hash_fields);
}

static void mlx5e_update_rx_hash_fields(struct mlx5e_tirc_config *ttconfig,
					enum mlx5e_traffic_types tt,
					u32 rx_hash_fields)
{
	*ttconfig                = tirc_default_config[tt];
	ttconfig->rx_hash_fields = rx_hash_fields;
}

void mlx5e_modify_tirs_hash(struct mlx5e_priv *priv, void *in)
{
	void *tirc = MLX5_ADDR_OF(modify_tir_in, in, ctx);
	struct mlx5e_rss_params *rss = &priv->rss_params;
	struct mlx5_core_dev *mdev = priv->mdev;
	int ctxlen = MLX5_ST_SZ_BYTES(tirc);
	struct mlx5e_tirc_config ttconfig;
	int tt;

	MLX5_SET(modify_tir_in, in, bitmask.hash, 1);

	for (tt = 0; tt < MLX5E_NUM_INDIR_TIRS; tt++) {
		memset(tirc, 0, ctxlen);
		mlx5e_update_rx_hash_fields(&ttconfig, tt,
					    rss->rx_hash_fields[tt]);
		mlx5e_build_indir_tir_ctx_hash(rss, &ttconfig, tirc, false);
		mlx5_core_modify_tir(mdev, priv->indir_tir[tt].tirn, in);
	}

	/* Verify inner tirs resources allocated */
	if (!priv->inner_indir_tir[0].tirn)
		return;

	for (tt = 0; tt < MLX5E_NUM_INDIR_TIRS; tt++) {
		memset(tirc, 0, ctxlen);
		mlx5e_update_rx_hash_fields(&ttconfig, tt,
					    rss->rx_hash_fields[tt]);
		mlx5e_build_indir_tir_ctx_hash(rss, &ttconfig, tirc, true);
		mlx5_core_modify_tir(mdev, priv->inner_indir_tir[tt].tirn, in);
	}
}

static int mlx5e_modify_tirs_lro(struct mlx5e_priv *priv)
{
	struct mlx5_core_dev *mdev = priv->mdev;

	void *in;
	void *tirc;
	int inlen;
	int err;
	int tt;
	int ix;

	inlen = MLX5_ST_SZ_BYTES(modify_tir_in);
	in = kvzalloc(inlen, GFP_KERNEL);
	if (!in)
		return -ENOMEM;

	MLX5_SET(modify_tir_in, in, bitmask.lro, 1);
	tirc = MLX5_ADDR_OF(modify_tir_in, in, ctx);

	mlx5e_build_tir_ctx_lro(&priv->channels.params, tirc);

	for (tt = 0; tt < MLX5E_NUM_INDIR_TIRS; tt++) {
		err = mlx5_core_modify_tir(mdev, priv->indir_tir[tt].tirn, in);
		if (err)
			goto free_in;
	}

	for (ix = 0; ix < priv->max_nch; ix++) {
		err = mlx5_core_modify_tir(mdev, priv->direct_tir[ix].tirn, in);
		if (err)
			goto free_in;
	}

free_in:
	kvfree(in);

	return err;
}

static MLX5E_DEFINE_PREACTIVATE_WRAPPER_CTX(mlx5e_modify_tirs_lro);

static int mlx5e_set_mtu(struct mlx5_core_dev *mdev,
			 struct mlx5e_params *params, u16 mtu)
{
	u16 hw_mtu = MLX5E_SW2HW_MTU(params, mtu);
	int err;

	err = mlx5_set_port_mtu(mdev, hw_mtu, 1);
	if (err)
		return err;

	/* Update vport context MTU */
	mlx5_modify_nic_vport_mtu(mdev, hw_mtu);
	return 0;
}

static void mlx5e_query_mtu(struct mlx5_core_dev *mdev,
			    struct mlx5e_params *params, u16 *mtu)
{
	u16 hw_mtu = 0;
	int err;

	err = mlx5_query_nic_vport_mtu(mdev, &hw_mtu);
	if (err || !hw_mtu) /* fallback to port oper mtu */
		mlx5_query_port_oper_mtu(mdev, &hw_mtu, 1);

	*mtu = MLX5E_HW2SW_MTU(params, hw_mtu);
}

int mlx5e_set_dev_port_mtu(struct mlx5e_priv *priv)
{
	struct mlx5e_params *params = &priv->channels.params;
	struct net_device *netdev = priv->netdev;
	struct mlx5_core_dev *mdev = priv->mdev;
	u16 mtu;
	int err;

	err = mlx5e_set_mtu(mdev, params, params->sw_mtu);
	if (err)
		return err;

	mlx5e_query_mtu(mdev, params, &mtu);
	if (mtu != params->sw_mtu)
		netdev_warn(netdev, "%s: VPort MTU %d is different than netdev mtu %d\n",
			    __func__, mtu, params->sw_mtu);

	params->sw_mtu = mtu;
	return 0;
}

MLX5E_DEFINE_PREACTIVATE_WRAPPER_CTX(mlx5e_set_dev_port_mtu);

void mlx5e_set_netdev_mtu_boundaries(struct mlx5e_priv *priv)
{
	struct mlx5e_params *params = &priv->channels.params;
	struct net_device *netdev   = priv->netdev;
	struct mlx5_core_dev *mdev  = priv->mdev;
	u16 max_mtu;

	/* MTU range: 68 - hw-specific max */
	netdev->min_mtu = ETH_MIN_MTU;

	mlx5_query_port_max_mtu(mdev, &max_mtu, 1);
	netdev->max_mtu = min_t(unsigned int, MLX5E_HW2SW_MTU(params, max_mtu),
				ETH_MAX_MTU);
}

static void mlx5e_netdev_set_tcs(struct net_device *netdev, u16 nch, u8 ntc)
{
	int tc;

	netdev_reset_tc(netdev);

	if (ntc == 1)
		return;

	netdev_set_num_tc(netdev, ntc);

	/* Map netdev TCs to offset 0
	 * We have our own UP to TXQ mapping for QoS
	 */
	for (tc = 0; tc < ntc; tc++)
		netdev_set_tc_queue(netdev, tc, nch, 0);
}

int mlx5e_update_tx_netdev_queues(struct mlx5e_priv *priv)
{
	int qos_queues, nch, ntc, num_txqs, err;

	qos_queues = mlx5e_qos_cur_leaf_nodes(priv);

	nch = priv->channels.params.num_channels;
	ntc = priv->channels.params.num_tc;
	num_txqs = nch * ntc + qos_queues;
	if (MLX5E_GET_PFLAG(&priv->channels.params, MLX5E_PFLAG_TX_PORT_TS))
		num_txqs += ntc;

	mlx5e_dbg(DRV, priv, "Setting num_txqs %d\n", num_txqs);
	err = netif_set_real_num_tx_queues(priv->netdev, num_txqs);
	if (err)
		netdev_warn(priv->netdev, "netif_set_real_num_tx_queues failed, %d\n", err);

	return err;
}

static int mlx5e_update_netdev_queues(struct mlx5e_priv *priv)
{
	struct net_device *netdev = priv->netdev;
	int old_num_txqs, old_ntc;
	int num_rxqs, nch, ntc;
	int err;

	old_num_txqs = netdev->real_num_tx_queues;
	old_ntc = netdev->num_tc;

	nch = priv->channels.params.num_channels;
	ntc = priv->channels.params.num_tc;
	num_rxqs = nch * priv->profile->rq_groups;

	mlx5e_netdev_set_tcs(netdev, nch, ntc);

	err = mlx5e_update_tx_netdev_queues(priv);
	if (err)
		goto err_tcs;
	err = netif_set_real_num_rx_queues(netdev, num_rxqs);
	if (err) {
		netdev_warn(netdev, "netif_set_real_num_rx_queues failed, %d\n", err);
		goto err_txqs;
	}

	return 0;

err_txqs:
	/* netif_set_real_num_rx_queues could fail only when nch increased. Only
	 * one of nch and ntc is changed in this function. That means, the call
	 * to netif_set_real_num_tx_queues below should not fail, because it
	 * decreases the number of TX queues.
	 */
	WARN_ON_ONCE(netif_set_real_num_tx_queues(netdev, old_num_txqs));

err_tcs:
	mlx5e_netdev_set_tcs(netdev, old_num_txqs / old_ntc, old_ntc);
	return err;
}

static void mlx5e_set_default_xps_cpumasks(struct mlx5e_priv *priv,
					   struct mlx5e_params *params)
{
	struct mlx5_core_dev *mdev = priv->mdev;
	int num_comp_vectors, ix, irq;

	num_comp_vectors = mlx5_comp_vectors_count(mdev);

	for (ix = 0; ix < params->num_channels; ix++) {
		cpumask_clear(priv->scratchpad.cpumask);

		for (irq = ix; irq < num_comp_vectors; irq += params->num_channels) {
			int cpu = cpumask_first(mlx5_comp_irq_get_affinity_mask(mdev, irq));

			cpumask_set_cpu(cpu, priv->scratchpad.cpumask);
		}

		netif_set_xps_queue(priv->netdev, priv->scratchpad.cpumask, ix);
	}
}

int mlx5e_num_channels_changed(struct mlx5e_priv *priv)
{
	u16 count = priv->channels.params.num_channels;
	int err;

	err = mlx5e_update_netdev_queues(priv);
	if (err)
		return err;

	mlx5e_set_default_xps_cpumasks(priv, &priv->channels.params);

	if (!netif_is_rxfh_configured(priv->netdev))
		mlx5e_build_default_indir_rqt(priv->rss_params.indirection_rqt,
					      MLX5E_INDIR_RQT_SIZE, count);

	return 0;
}

MLX5E_DEFINE_PREACTIVATE_WRAPPER_CTX(mlx5e_num_channels_changed);

static void mlx5e_build_txq_maps(struct mlx5e_priv *priv)
{
	int i, ch, tc, num_tc;

	ch = priv->channels.num;
	num_tc = priv->channels.params.num_tc;

	for (i = 0; i < ch; i++) {
		for (tc = 0; tc < num_tc; tc++) {
			struct mlx5e_channel *c = priv->channels.c[i];
			struct mlx5e_txqsq *sq = &c->sq[tc];

			priv->txq2sq[sq->txq_ix] = sq;
			priv->channel_tc2realtxq[i][tc] = i + tc * ch;
		}
	}

	if (!priv->channels.port_ptp)
		return;

	for (tc = 0; tc < num_tc; tc++) {
		struct mlx5e_port_ptp *c = priv->channels.port_ptp;
		struct mlx5e_txqsq *sq = &c->ptpsq[tc].txqsq;

		priv->txq2sq[sq->txq_ix] = sq;
		priv->port_ptp_tc2realtxq[tc] = priv->num_tc_x_num_ch + tc;
	}
}

static void mlx5e_update_num_tc_x_num_ch(struct mlx5e_priv *priv)
{
	/* Sync with mlx5e_select_queue. */
	WRITE_ONCE(priv->num_tc_x_num_ch,
		   priv->channels.params.num_tc * priv->channels.num);
}

void mlx5e_activate_priv_channels(struct mlx5e_priv *priv)
{
	mlx5e_update_num_tc_x_num_ch(priv);
	mlx5e_build_txq_maps(priv);
	mlx5e_activate_channels(&priv->channels);
	mlx5e_qos_activate_queues(priv);
	mlx5e_xdp_tx_enable(priv);
	netif_tx_start_all_queues(priv->netdev);

	if (mlx5e_is_vport_rep(priv))
		mlx5e_add_sqs_fwd_rules(priv);

	mlx5e_wait_channels_min_rx_wqes(&priv->channels);
	mlx5e_redirect_rqts_to_channels(priv, &priv->channels);

	mlx5e_xsk_redirect_rqts_to_channels(priv, &priv->channels);
}

void mlx5e_deactivate_priv_channels(struct mlx5e_priv *priv)
{
	mlx5e_xsk_redirect_rqts_to_drop(priv, &priv->channels);

	mlx5e_redirect_rqts_to_drop(priv);

	if (mlx5e_is_vport_rep(priv))
		mlx5e_remove_sqs_fwd_rules(priv);

	/* FIXME: This is a W/A only for tx timeout watch dog false alarm when
	 * polling for inactive tx queues.
	 */
	netif_tx_stop_all_queues(priv->netdev);
	netif_tx_disable(priv->netdev);
	mlx5e_xdp_tx_disable(priv);
	mlx5e_deactivate_channels(&priv->channels);
}

static int mlx5e_switch_priv_channels(struct mlx5e_priv *priv,
				      struct mlx5e_channels *new_chs,
				      mlx5e_fp_preactivate preactivate,
				      void *context)
{
	struct net_device *netdev = priv->netdev;
	struct mlx5e_channels old_chs;
	int carrier_ok;
	int err = 0;

	carrier_ok = netif_carrier_ok(netdev);
	netif_carrier_off(netdev);

	mlx5e_deactivate_priv_channels(priv);

	old_chs = priv->channels;
	priv->channels = *new_chs;

	/* New channels are ready to roll, call the preactivate hook if needed
	 * to modify HW settings or update kernel parameters.
	 */
	if (preactivate) {
		err = preactivate(priv, context);
		if (err) {
			priv->channels = old_chs;
			goto out;
		}
	}

	mlx5e_close_channels(&old_chs);
	priv->profile->update_rx(priv);

out:
	mlx5e_activate_priv_channels(priv);

	/* return carrier back if needed */
	if (carrier_ok)
		netif_carrier_on(netdev);

	return err;
}

int mlx5e_safe_switch_channels(struct mlx5e_priv *priv,
			       struct mlx5e_channels *new_chs,
			       mlx5e_fp_preactivate preactivate,
			       void *context)
{
	int err;

	err = mlx5e_open_channels(priv, new_chs);
	if (err)
		return err;

	err = mlx5e_switch_priv_channels(priv, new_chs, preactivate, context);
	if (err)
		goto err_close;

	return 0;

err_close:
	mlx5e_close_channels(new_chs);

	return err;
}

int mlx5e_safe_reopen_channels(struct mlx5e_priv *priv)
{
	struct mlx5e_channels new_channels = {};

	new_channels.params = priv->channels.params;
	return mlx5e_safe_switch_channels(priv, &new_channels, NULL, NULL);
}

void mlx5e_timestamp_init(struct mlx5e_priv *priv)
{
	priv->tstamp.tx_type   = HWTSTAMP_TX_OFF;
	priv->tstamp.rx_filter = HWTSTAMP_FILTER_NONE;
}

static void mlx5e_modify_admin_state(struct mlx5_core_dev *mdev,
				     enum mlx5_port_status state)
{
	struct mlx5_eswitch *esw = mdev->priv.eswitch;
	int vport_admin_state;

	mlx5_set_port_admin_status(mdev, state);

	if (mlx5_eswitch_mode(mdev) == MLX5_ESWITCH_OFFLOADS ||
	    !MLX5_CAP_GEN(mdev, uplink_follow))
		return;

	if (state == MLX5_PORT_UP)
		vport_admin_state = MLX5_VPORT_ADMIN_STATE_AUTO;
	else
		vport_admin_state = MLX5_VPORT_ADMIN_STATE_DOWN;

	mlx5_eswitch_set_vport_state(esw, MLX5_VPORT_UPLINK, vport_admin_state);
}

int mlx5e_open_locked(struct net_device *netdev)
{
	struct mlx5e_priv *priv = netdev_priv(netdev);
	int err;

	set_bit(MLX5E_STATE_OPENED, &priv->state);

	err = mlx5e_open_channels(priv, &priv->channels);
	if (err)
		goto err_clear_state_opened_flag;

	priv->profile->update_rx(priv);
	mlx5e_activate_priv_channels(priv);
	mlx5e_apply_traps(priv, true);
	if (priv->profile->update_carrier)
		priv->profile->update_carrier(priv);

	mlx5e_queue_update_stats(priv);
	return 0;

err_clear_state_opened_flag:
	clear_bit(MLX5E_STATE_OPENED, &priv->state);
	return err;
}

int mlx5e_open(struct net_device *netdev)
{
	struct mlx5e_priv *priv = netdev_priv(netdev);
	int err;

	mutex_lock(&priv->state_lock);
	err = mlx5e_open_locked(netdev);
	if (!err)
		mlx5e_modify_admin_state(priv->mdev, MLX5_PORT_UP);
	mutex_unlock(&priv->state_lock);

	return err;
}

int mlx5e_close_locked(struct net_device *netdev)
{
	struct mlx5e_priv *priv = netdev_priv(netdev);

	/* May already be CLOSED in case a previous configuration operation
	 * (e.g RX/TX queue size change) that involves close&open failed.
	 */
	if (!test_bit(MLX5E_STATE_OPENED, &priv->state))
		return 0;

	mlx5e_apply_traps(priv, false);
	clear_bit(MLX5E_STATE_OPENED, &priv->state);

	netif_carrier_off(priv->netdev);
	mlx5e_deactivate_priv_channels(priv);
	mlx5e_close_channels(&priv->channels);

	return 0;
}

int mlx5e_close(struct net_device *netdev)
{
	struct mlx5e_priv *priv = netdev_priv(netdev);
	int err;

	if (!netif_device_present(netdev))
		return -ENODEV;

	mutex_lock(&priv->state_lock);
	mlx5e_modify_admin_state(priv->mdev, MLX5_PORT_DOWN);
	err = mlx5e_close_locked(netdev);
	mutex_unlock(&priv->state_lock);

	return err;
}

static void mlx5e_free_drop_rq(struct mlx5e_rq *rq)
{
	mlx5_wq_destroy(&rq->wq_ctrl);
}

static int mlx5e_alloc_drop_rq(struct mlx5_core_dev *mdev,
			       struct mlx5e_rq *rq,
			       struct mlx5e_rq_param *param)
{
	void *rqc = param->rqc;
	void *rqc_wq = MLX5_ADDR_OF(rqc, rqc, wq);
	int err;

	param->wq.db_numa_node = param->wq.buf_numa_node;

	err = mlx5_wq_cyc_create(mdev, &param->wq, rqc_wq, &rq->wqe.wq,
				 &rq->wq_ctrl);
	if (err)
		return err;

	/* Mark as unused given "Drop-RQ" packets never reach XDP */
	xdp_rxq_info_unused(&rq->xdp_rxq);

	rq->mdev = mdev;

	return 0;
}

static int mlx5e_alloc_drop_cq(struct mlx5e_priv *priv,
			       struct mlx5e_cq *cq,
			       struct mlx5e_cq_param *param)
{
	struct mlx5_core_dev *mdev = priv->mdev;

	param->wq.buf_numa_node = dev_to_node(mlx5_core_dma_dev(mdev));
	param->wq.db_numa_node  = dev_to_node(mlx5_core_dma_dev(mdev));

	return mlx5e_alloc_cq_common(priv, param, cq);
}

int mlx5e_open_drop_rq(struct mlx5e_priv *priv,
		       struct mlx5e_rq *drop_rq)
{
	struct mlx5_core_dev *mdev = priv->mdev;
	struct mlx5e_cq_param cq_param = {};
	struct mlx5e_rq_param rq_param = {};
	struct mlx5e_cq *cq = &drop_rq->cq;
	int err;

	mlx5e_build_drop_rq_param(priv, &rq_param);

	err = mlx5e_alloc_drop_cq(priv, cq, &cq_param);
	if (err)
		return err;

	err = mlx5e_create_cq(cq, &cq_param);
	if (err)
		goto err_free_cq;

	err = mlx5e_alloc_drop_rq(mdev, drop_rq, &rq_param);
	if (err)
		goto err_destroy_cq;

	err = mlx5e_create_rq(drop_rq, &rq_param);
	if (err)
		goto err_free_rq;

	err = mlx5e_modify_rq_state(drop_rq, MLX5_RQC_STATE_RST, MLX5_RQC_STATE_RDY);
	if (err)
		mlx5_core_warn(priv->mdev, "modify_rq_state failed, rx_if_down_packets won't be counted %d\n", err);

	return 0;

err_free_rq:
	mlx5e_free_drop_rq(drop_rq);

err_destroy_cq:
	mlx5e_destroy_cq(cq);

err_free_cq:
	mlx5e_free_cq(cq);

	return err;
}

void mlx5e_close_drop_rq(struct mlx5e_rq *drop_rq)
{
	mlx5e_destroy_rq(drop_rq);
	mlx5e_free_drop_rq(drop_rq);
	mlx5e_destroy_cq(&drop_rq->cq);
	mlx5e_free_cq(&drop_rq->cq);
}

int mlx5e_create_tis(struct mlx5_core_dev *mdev, void *in, u32 *tisn)
{
	void *tisc = MLX5_ADDR_OF(create_tis_in, in, ctx);

	MLX5_SET(tisc, tisc, transport_domain, mdev->mlx5e_res.td.tdn);

	if (MLX5_GET(tisc, tisc, tls_en))
		MLX5_SET(tisc, tisc, pd, mdev->mlx5e_res.pdn);

	if (mlx5_lag_is_lacp_owner(mdev))
		MLX5_SET(tisc, tisc, strict_lag_tx_port_affinity, 1);

	return mlx5_core_create_tis(mdev, in, tisn);
}

void mlx5e_destroy_tis(struct mlx5_core_dev *mdev, u32 tisn)
{
	mlx5_core_destroy_tis(mdev, tisn);
}

void mlx5e_destroy_tises(struct mlx5e_priv *priv)
{
	int tc, i;

	for (i = 0; i < mlx5e_get_num_lag_ports(priv->mdev); i++)
		for (tc = 0; tc < priv->profile->max_tc; tc++)
			mlx5e_destroy_tis(priv->mdev, priv->tisn[i][tc]);
}

static bool mlx5e_lag_should_assign_affinity(struct mlx5_core_dev *mdev)
{
	return MLX5_CAP_GEN(mdev, lag_tx_port_affinity) && mlx5e_get_num_lag_ports(mdev) > 1;
}

int mlx5e_create_tises(struct mlx5e_priv *priv)
{
	int tc, i;
	int err;

	for (i = 0; i < mlx5e_get_num_lag_ports(priv->mdev); i++) {
		for (tc = 0; tc < priv->profile->max_tc; tc++) {
			u32 in[MLX5_ST_SZ_DW(create_tis_in)] = {};
			void *tisc;

			tisc = MLX5_ADDR_OF(create_tis_in, in, ctx);

			MLX5_SET(tisc, tisc, prio, tc << 1);

			if (mlx5e_lag_should_assign_affinity(priv->mdev))
				MLX5_SET(tisc, tisc, lag_tx_port_affinity, i + 1);

			err = mlx5e_create_tis(priv->mdev, in, &priv->tisn[i][tc]);
			if (err)
				goto err_close_tises;
		}
	}

	return 0;

err_close_tises:
	for (; i >= 0; i--) {
		for (tc--; tc >= 0; tc--)
			mlx5e_destroy_tis(priv->mdev, priv->tisn[i][tc]);
		tc = priv->profile->max_tc;
	}

	return err;
}

static void mlx5e_cleanup_nic_tx(struct mlx5e_priv *priv)
{
	mlx5e_destroy_tises(priv);
}

static void mlx5e_build_indir_tir_ctx_common(struct mlx5e_priv *priv,
					     u32 rqtn, u32 *tirc)
{
	MLX5_SET(tirc, tirc, transport_domain, priv->mdev->mlx5e_res.td.tdn);
	MLX5_SET(tirc, tirc, disp_type, MLX5_TIRC_DISP_TYPE_INDIRECT);
	MLX5_SET(tirc, tirc, indirect_table, rqtn);
	MLX5_SET(tirc, tirc, tunneled_offload_en,
		 priv->channels.params.tunneled_offload_en);

	mlx5e_build_tir_ctx_lro(&priv->channels.params, tirc);
}

static void mlx5e_build_indir_tir_ctx(struct mlx5e_priv *priv,
				      enum mlx5e_traffic_types tt,
				      u32 *tirc)
{
	mlx5e_build_indir_tir_ctx_common(priv, priv->indir_rqt.rqtn, tirc);
	mlx5e_build_indir_tir_ctx_hash(&priv->rss_params,
				       &tirc_default_config[tt], tirc, false);
}

static void mlx5e_build_direct_tir_ctx(struct mlx5e_priv *priv, u32 rqtn, u32 *tirc)
{
	mlx5e_build_indir_tir_ctx_common(priv, rqtn, tirc);
	MLX5_SET(tirc, tirc, rx_hash_fn, MLX5_RX_HASH_FN_INVERTED_XOR8);
}

static void mlx5e_build_inner_indir_tir_ctx(struct mlx5e_priv *priv,
					    enum mlx5e_traffic_types tt,
					    u32 *tirc)
{
	mlx5e_build_indir_tir_ctx_common(priv, priv->indir_rqt.rqtn, tirc);
	mlx5e_build_indir_tir_ctx_hash(&priv->rss_params,
				       &tirc_default_config[tt], tirc, true);
}

int mlx5e_create_indirect_tirs(struct mlx5e_priv *priv, bool inner_ttc)
{
	struct mlx5e_tir *tir;
	void *tirc;
	int inlen;
	int i = 0;
	int err;
	u32 *in;
	int tt;

	inlen = MLX5_ST_SZ_BYTES(create_tir_in);
	in = kvzalloc(inlen, GFP_KERNEL);
	if (!in)
		return -ENOMEM;

	for (tt = 0; tt < MLX5E_NUM_INDIR_TIRS; tt++) {
		memset(in, 0, inlen);
		tir = &priv->indir_tir[tt];
		tirc = MLX5_ADDR_OF(create_tir_in, in, ctx);
		mlx5e_build_indir_tir_ctx(priv, tt, tirc);
		err = mlx5e_create_tir(priv->mdev, tir, in);
		if (err) {
			mlx5_core_warn(priv->mdev, "create indirect tirs failed, %d\n", err);
			goto err_destroy_inner_tirs;
		}
	}

	if (!inner_ttc || !mlx5e_tunnel_inner_ft_supported(priv->mdev))
		goto out;

	for (i = 0; i < MLX5E_NUM_INDIR_TIRS; i++) {
		memset(in, 0, inlen);
		tir = &priv->inner_indir_tir[i];
		tirc = MLX5_ADDR_OF(create_tir_in, in, ctx);
		mlx5e_build_inner_indir_tir_ctx(priv, i, tirc);
		err = mlx5e_create_tir(priv->mdev, tir, in);
		if (err) {
			mlx5_core_warn(priv->mdev, "create inner indirect tirs failed, %d\n", err);
			goto err_destroy_inner_tirs;
		}
	}

out:
	kvfree(in);

	return 0;

err_destroy_inner_tirs:
	for (i--; i >= 0; i--)
		mlx5e_destroy_tir(priv->mdev, &priv->inner_indir_tir[i]);

	for (tt--; tt >= 0; tt--)
		mlx5e_destroy_tir(priv->mdev, &priv->indir_tir[tt]);

	kvfree(in);

	return err;
}

int mlx5e_create_direct_tirs(struct mlx5e_priv *priv, struct mlx5e_tir *tirs)
{
	struct mlx5e_tir *tir;
	void *tirc;
	int inlen;
	int err = 0;
	u32 *in;
	int ix;

	inlen = MLX5_ST_SZ_BYTES(create_tir_in);
	in = kvzalloc(inlen, GFP_KERNEL);
	if (!in)
		return -ENOMEM;

	for (ix = 0; ix < priv->max_nch; ix++) {
		memset(in, 0, inlen);
		tir = &tirs[ix];
		tirc = MLX5_ADDR_OF(create_tir_in, in, ctx);
		mlx5e_build_direct_tir_ctx(priv, tir->rqt.rqtn, tirc);
		err = mlx5e_create_tir(priv->mdev, tir, in);
		if (unlikely(err))
			goto err_destroy_ch_tirs;
	}

	goto out;

err_destroy_ch_tirs:
	mlx5_core_warn(priv->mdev, "create tirs failed, %d\n", err);
	for (ix--; ix >= 0; ix--)
		mlx5e_destroy_tir(priv->mdev, &tirs[ix]);

out:
	kvfree(in);

	return err;
}

void mlx5e_destroy_indirect_tirs(struct mlx5e_priv *priv)
{
	int i;

	for (i = 0; i < MLX5E_NUM_INDIR_TIRS; i++)
		mlx5e_destroy_tir(priv->mdev, &priv->indir_tir[i]);

	/* Verify inner tirs resources allocated */
	if (!priv->inner_indir_tir[0].tirn)
		return;

	for (i = 0; i < MLX5E_NUM_INDIR_TIRS; i++)
		mlx5e_destroy_tir(priv->mdev, &priv->inner_indir_tir[i]);
}

void mlx5e_destroy_direct_tirs(struct mlx5e_priv *priv, struct mlx5e_tir *tirs)
{
	int i;

	for (i = 0; i < priv->max_nch; i++)
		mlx5e_destroy_tir(priv->mdev, &tirs[i]);
}

static int mlx5e_modify_channels_scatter_fcs(struct mlx5e_channels *chs, bool enable)
{
	int err = 0;
	int i;

	for (i = 0; i < chs->num; i++) {
		err = mlx5e_modify_rq_scatter_fcs(&chs->c[i]->rq, enable);
		if (err)
			return err;
	}

	return 0;
}

static int mlx5e_modify_channels_vsd(struct mlx5e_channels *chs, bool vsd)
{
	int err = 0;
	int i;

	for (i = 0; i < chs->num; i++) {
		err = mlx5e_modify_rq_vsd(&chs->c[i]->rq, vsd);
		if (err)
			return err;
	}

	return 0;
}

static int mlx5e_setup_tc_mqprio(struct mlx5e_priv *priv,
				 struct tc_mqprio_qopt *mqprio)
{
	struct mlx5e_channels new_channels = {};
	u8 tc = mqprio->num_tc;
	int err = 0;

	mqprio->hw = TC_MQPRIO_HW_OFFLOAD_TCS;

	if (tc && tc != MLX5E_MAX_NUM_TC)
		return -EINVAL;

	mutex_lock(&priv->state_lock);

	/* MQPRIO is another toplevel qdisc that can't be attached
	 * simultaneously with the offloaded HTB.
	 */
	if (WARN_ON(priv->htb.maj_id)) {
		err = -EINVAL;
		goto out;
	}

	new_channels.params = priv->channels.params;
	new_channels.params.num_tc = tc ? tc : 1;

	if (!test_bit(MLX5E_STATE_OPENED, &priv->state)) {
		struct mlx5e_params old_params;

		old_params = priv->channels.params;
		priv->channels.params = new_channels.params;
		err = mlx5e_num_channels_changed(priv);
		if (err)
			priv->channels.params = old_params;

		goto out;
	}

	err = mlx5e_safe_switch_channels(priv, &new_channels,
					 mlx5e_num_channels_changed_ctx, NULL);

out:
	priv->max_opened_tc = max_t(u8, priv->max_opened_tc,
				    priv->channels.params.num_tc);
	mutex_unlock(&priv->state_lock);
	return err;
}

static int mlx5e_setup_tc_htb(struct mlx5e_priv *priv, struct tc_htb_qopt_offload *htb)
{
	int res;

	switch (htb->command) {
	case TC_HTB_CREATE:
		return mlx5e_htb_root_add(priv, htb->parent_classid, htb->classid,
					  htb->extack);
	case TC_HTB_DESTROY:
		return mlx5e_htb_root_del(priv);
	case TC_HTB_LEAF_ALLOC_QUEUE:
		res = mlx5e_htb_leaf_alloc_queue(priv, htb->classid, htb->parent_classid,
						 htb->rate, htb->ceil, htb->extack);
		if (res < 0)
			return res;
		htb->qid = res;
		return 0;
	case TC_HTB_LEAF_TO_INNER:
		return mlx5e_htb_leaf_to_inner(priv, htb->parent_classid, htb->classid,
					       htb->rate, htb->ceil, htb->extack);
	case TC_HTB_LEAF_DEL:
		return mlx5e_htb_leaf_del(priv, htb->classid, &htb->moved_qid, &htb->qid,
					  htb->extack);
	case TC_HTB_LEAF_DEL_LAST:
	case TC_HTB_LEAF_DEL_LAST_FORCE:
		return mlx5e_htb_leaf_del_last(priv, htb->classid,
					       htb->command == TC_HTB_LEAF_DEL_LAST_FORCE,
					       htb->extack);
	case TC_HTB_NODE_MODIFY:
		return mlx5e_htb_node_modify(priv, htb->classid, htb->rate, htb->ceil,
					     htb->extack);
	case TC_HTB_LEAF_QUERY_QUEUE:
		res = mlx5e_get_txq_by_classid(priv, htb->classid);
		if (res < 0)
			return res;
		htb->qid = res;
		return 0;
	default:
		return -EOPNOTSUPP;
	}
}

static LIST_HEAD(mlx5e_block_cb_list);

static int mlx5e_setup_tc(struct net_device *dev, enum tc_setup_type type,
			  void *type_data)
{
	struct mlx5e_priv *priv = netdev_priv(dev);
	int err;

	switch (type) {
	case TC_SETUP_BLOCK: {
		struct flow_block_offload *f = type_data;

		f->unlocked_driver_cb = true;
		return flow_block_cb_setup_simple(type_data,
						  &mlx5e_block_cb_list,
						  mlx5e_setup_tc_block_cb,
						  priv, priv, true);
	}
	case TC_SETUP_QDISC_MQPRIO:
		return mlx5e_setup_tc_mqprio(priv, type_data);
	case TC_SETUP_QDISC_HTB:
		mutex_lock(&priv->state_lock);
		err = mlx5e_setup_tc_htb(priv, type_data);
		mutex_unlock(&priv->state_lock);
		return err;
	default:
		return -EOPNOTSUPP;
	}
}

void mlx5e_fold_sw_stats64(struct mlx5e_priv *priv, struct rtnl_link_stats64 *s)
{
	int i;

	for (i = 0; i < priv->max_nch; i++) {
		struct mlx5e_channel_stats *channel_stats = &priv->channel_stats[i];
		struct mlx5e_rq_stats *xskrq_stats = &channel_stats->xskrq;
		struct mlx5e_rq_stats *rq_stats = &channel_stats->rq;
		int j;

		s->rx_packets   += rq_stats->packets + xskrq_stats->packets;
		s->rx_bytes     += rq_stats->bytes + xskrq_stats->bytes;
		s->multicast    += rq_stats->mcast_packets + xskrq_stats->mcast_packets;

		for (j = 0; j < priv->max_opened_tc; j++) {
			struct mlx5e_sq_stats *sq_stats = &channel_stats->sq[j];

			s->tx_packets    += sq_stats->packets;
			s->tx_bytes      += sq_stats->bytes;
			s->tx_dropped    += sq_stats->dropped;
		}
	}
}

void
mlx5e_get_stats(struct net_device *dev, struct rtnl_link_stats64 *stats)
{
	struct mlx5e_priv *priv = netdev_priv(dev);
	struct mlx5e_pport_stats *pstats = &priv->stats.pport;

	/* In switchdev mode, monitor counters doesn't monitor
	 * rx/tx stats of 802_3. The update stats mechanism
	 * should keep the 802_3 layout counters updated
	 */
	if (!mlx5e_monitor_counter_supported(priv) ||
	    mlx5e_is_uplink_rep(priv)) {
		/* update HW stats in background for next time */
		mlx5e_queue_update_stats(priv);
	}

	if (mlx5e_is_uplink_rep(priv)) {
		stats->rx_packets = PPORT_802_3_GET(pstats, a_frames_received_ok);
		stats->rx_bytes   = PPORT_802_3_GET(pstats, a_octets_received_ok);
		stats->tx_packets = PPORT_802_3_GET(pstats, a_frames_transmitted_ok);
		stats->tx_bytes   = PPORT_802_3_GET(pstats, a_octets_transmitted_ok);
	} else {
		mlx5e_fold_sw_stats64(priv, stats);
	}

	stats->rx_dropped = priv->stats.qcnt.rx_out_of_buffer;

	stats->rx_length_errors =
		PPORT_802_3_GET(pstats, a_in_range_length_errors) +
		PPORT_802_3_GET(pstats, a_out_of_range_length_field) +
		PPORT_802_3_GET(pstats, a_frame_too_long_errors);
	stats->rx_crc_errors =
		PPORT_802_3_GET(pstats, a_frame_check_sequence_errors);
	stats->rx_frame_errors = PPORT_802_3_GET(pstats, a_alignment_errors);
	stats->tx_aborted_errors = PPORT_2863_GET(pstats, if_out_discards);
	stats->rx_errors = stats->rx_length_errors + stats->rx_crc_errors +
			   stats->rx_frame_errors;
	stats->tx_errors = stats->tx_aborted_errors + stats->tx_carrier_errors;
}

static void mlx5e_set_rx_mode(struct net_device *dev)
{
	struct mlx5e_priv *priv = netdev_priv(dev);

	queue_work(priv->wq, &priv->set_rx_mode_work);
}

static int mlx5e_set_mac(struct net_device *netdev, void *addr)
{
	struct mlx5e_priv *priv = netdev_priv(netdev);
	struct sockaddr *saddr = addr;

	if (!is_valid_ether_addr(saddr->sa_data))
		return -EADDRNOTAVAIL;

	netif_addr_lock_bh(netdev);
	ether_addr_copy(netdev->dev_addr, saddr->sa_data);
	netif_addr_unlock_bh(netdev);

	queue_work(priv->wq, &priv->set_rx_mode_work);

	return 0;
}

#define MLX5E_SET_FEATURE(features, feature, enable)	\
	do {						\
		if (enable)				\
			*features |= feature;		\
		else					\
			*features &= ~feature;		\
	} while (0)

typedef int (*mlx5e_feature_handler)(struct net_device *netdev, bool enable);

static int set_feature_lro(struct net_device *netdev, bool enable)
{
	struct mlx5e_priv *priv = netdev_priv(netdev);
	struct mlx5_core_dev *mdev = priv->mdev;
	struct mlx5e_channels new_channels = {};
	struct mlx5e_params *cur_params;
	int err = 0;
	bool reset;

	mutex_lock(&priv->state_lock);

	if (enable && priv->xsk.refcnt) {
		netdev_warn(netdev, "LRO is incompatible with AF_XDP (%u XSKs are active)\n",
			    priv->xsk.refcnt);
		err = -EINVAL;
		goto out;
	}

	cur_params = &priv->channels.params;
	if (enable && !MLX5E_GET_PFLAG(cur_params, MLX5E_PFLAG_RX_STRIDING_RQ)) {
		netdev_warn(netdev, "can't set LRO with legacy RQ\n");
		err = -EINVAL;
		goto out;
	}

	reset = test_bit(MLX5E_STATE_OPENED, &priv->state);

	new_channels.params = *cur_params;
	new_channels.params.lro_en = enable;

	if (cur_params->rq_wq_type != MLX5_WQ_TYPE_CYCLIC) {
		if (mlx5e_rx_mpwqe_is_linear_skb(mdev, cur_params, NULL) ==
		    mlx5e_rx_mpwqe_is_linear_skb(mdev, &new_channels.params, NULL))
			reset = false;
	}

	if (!reset) {
		struct mlx5e_params old_params;

		old_params = *cur_params;
		*cur_params = new_channels.params;
		err = mlx5e_modify_tirs_lro(priv);
		if (err)
			*cur_params = old_params;
		goto out;
	}

	err = mlx5e_safe_switch_channels(priv, &new_channels,
					 mlx5e_modify_tirs_lro_ctx, NULL);
out:
	mutex_unlock(&priv->state_lock);
	return err;
}

static int set_feature_cvlan_filter(struct net_device *netdev, bool enable)
{
	struct mlx5e_priv *priv = netdev_priv(netdev);

	if (enable)
		mlx5e_enable_cvlan_filter(priv);
	else
		mlx5e_disable_cvlan_filter(priv);

	return 0;
}

static int set_feature_hw_tc(struct net_device *netdev, bool enable)
{
	struct mlx5e_priv *priv = netdev_priv(netdev);

#if IS_ENABLED(CONFIG_MLX5_CLS_ACT)
	if (!enable && mlx5e_tc_num_filters(priv, MLX5_TC_FLAG(NIC_OFFLOAD))) {
		netdev_err(netdev,
			   "Active offloaded tc filters, can't turn hw_tc_offload off\n");
		return -EINVAL;
	}
#endif

	if (!enable && priv->htb.maj_id) {
		netdev_err(netdev, "Active HTB offload, can't turn hw_tc_offload off\n");
		return -EINVAL;
	}

	return 0;
}

static int set_feature_rx_all(struct net_device *netdev, bool enable)
{
	struct mlx5e_priv *priv = netdev_priv(netdev);
	struct mlx5_core_dev *mdev = priv->mdev;

	return mlx5_set_port_fcs(mdev, !enable);
}

static int set_feature_rx_fcs(struct net_device *netdev, bool enable)
{
	struct mlx5e_priv *priv = netdev_priv(netdev);
	int err;

	mutex_lock(&priv->state_lock);

	priv->channels.params.scatter_fcs_en = enable;
	err = mlx5e_modify_channels_scatter_fcs(&priv->channels, enable);
	if (err)
		priv->channels.params.scatter_fcs_en = !enable;

	mutex_unlock(&priv->state_lock);

	return err;
}

static int set_feature_rx_vlan(struct net_device *netdev, bool enable)
{
	struct mlx5e_priv *priv = netdev_priv(netdev);
	int err = 0;

	mutex_lock(&priv->state_lock);

	priv->channels.params.vlan_strip_disable = !enable;
	if (!test_bit(MLX5E_STATE_OPENED, &priv->state))
		goto unlock;

	err = mlx5e_modify_channels_vsd(&priv->channels, !enable);
	if (err)
		priv->channels.params.vlan_strip_disable = enable;

unlock:
	mutex_unlock(&priv->state_lock);

	return err;
}

#ifdef CONFIG_MLX5_EN_ARFS
static int set_feature_arfs(struct net_device *netdev, bool enable)
{
	struct mlx5e_priv *priv = netdev_priv(netdev);
	int err;

	if (enable)
		err = mlx5e_arfs_enable(priv);
	else
		err = mlx5e_arfs_disable(priv);

	return err;
}
#endif

static int mlx5e_handle_feature(struct net_device *netdev,
				netdev_features_t *features,
				netdev_features_t wanted_features,
				netdev_features_t feature,
				mlx5e_feature_handler feature_handler)
{
	netdev_features_t changes = wanted_features ^ netdev->features;
	bool enable = !!(wanted_features & feature);
	int err;

	if (!(changes & feature))
		return 0;

	err = feature_handler(netdev, enable);
	if (err) {
		netdev_err(netdev, "%s feature %pNF failed, err %d\n",
			   enable ? "Enable" : "Disable", &feature, err);
		return err;
	}

	MLX5E_SET_FEATURE(features, feature, enable);
	return 0;
}

int mlx5e_set_features(struct net_device *netdev, netdev_features_t features)
{
	netdev_features_t oper_features = netdev->features;
	int err = 0;

#define MLX5E_HANDLE_FEATURE(feature, handler) \
	mlx5e_handle_feature(netdev, &oper_features, features, feature, handler)

	err |= MLX5E_HANDLE_FEATURE(NETIF_F_LRO, set_feature_lro);
	err |= MLX5E_HANDLE_FEATURE(NETIF_F_HW_VLAN_CTAG_FILTER,
				    set_feature_cvlan_filter);
	err |= MLX5E_HANDLE_FEATURE(NETIF_F_HW_TC, set_feature_hw_tc);
	err |= MLX5E_HANDLE_FEATURE(NETIF_F_RXALL, set_feature_rx_all);
	err |= MLX5E_HANDLE_FEATURE(NETIF_F_RXFCS, set_feature_rx_fcs);
	err |= MLX5E_HANDLE_FEATURE(NETIF_F_HW_VLAN_CTAG_RX, set_feature_rx_vlan);
#ifdef CONFIG_MLX5_EN_ARFS
	err |= MLX5E_HANDLE_FEATURE(NETIF_F_NTUPLE, set_feature_arfs);
#endif
	err |= MLX5E_HANDLE_FEATURE(NETIF_F_HW_TLS_RX, mlx5e_ktls_set_feature_rx);

	if (err) {
		netdev->features = oper_features;
		return -EINVAL;
	}

	return 0;
}

static netdev_features_t mlx5e_fix_features(struct net_device *netdev,
					    netdev_features_t features)
{
	struct mlx5e_priv *priv = netdev_priv(netdev);
	struct mlx5e_params *params;

	mutex_lock(&priv->state_lock);
	params = &priv->channels.params;
	if (!bitmap_empty(priv->fs.vlan.active_svlans, VLAN_N_VID)) {
		/* HW strips the outer C-tag header, this is a problem
		 * for S-tag traffic.
		 */
		features &= ~NETIF_F_HW_VLAN_CTAG_RX;
		if (!params->vlan_strip_disable)
			netdev_warn(netdev, "Dropping C-tag vlan stripping offload due to S-tag vlan\n");
	}

	if (!MLX5E_GET_PFLAG(params, MLX5E_PFLAG_RX_STRIDING_RQ)) {
		if (features & NETIF_F_LRO) {
			netdev_warn(netdev, "Disabling LRO, not supported in legacy RQ\n");
			features &= ~NETIF_F_LRO;
		}
	}

	if (MLX5E_GET_PFLAG(params, MLX5E_PFLAG_RX_CQE_COMPRESS)) {
		features &= ~NETIF_F_RXHASH;
		if (netdev->features & NETIF_F_RXHASH)
			netdev_warn(netdev, "Disabling rxhash, not supported when CQE compress is active\n");
	}

	mutex_unlock(&priv->state_lock);

	return features;
}

static bool mlx5e_xsk_validate_mtu(struct net_device *netdev,
				   struct mlx5e_channels *chs,
				   struct mlx5e_params *new_params,
				   struct mlx5_core_dev *mdev)
{
	u16 ix;

	for (ix = 0; ix < chs->params.num_channels; ix++) {
		struct xsk_buff_pool *xsk_pool =
			mlx5e_xsk_get_pool(&chs->params, chs->params.xsk, ix);
		struct mlx5e_xsk_param xsk;

		if (!xsk_pool)
			continue;

		mlx5e_build_xsk_param(xsk_pool, &xsk);

		if (!mlx5e_validate_xsk_param(new_params, &xsk, mdev)) {
			u32 hr = mlx5e_get_linear_rq_headroom(new_params, &xsk);
			int max_mtu_frame, max_mtu_page, max_mtu;

			/* Two criteria must be met:
			 * 1. HW MTU + all headrooms <= XSK frame size.
			 * 2. Size of SKBs allocated on XDP_PASS <= PAGE_SIZE.
			 */
			max_mtu_frame = MLX5E_HW2SW_MTU(new_params, xsk.chunk_size - hr);
			max_mtu_page = mlx5e_xdp_max_mtu(new_params, &xsk);
			max_mtu = min(max_mtu_frame, max_mtu_page);

			netdev_err(netdev, "MTU %d is too big for an XSK running on channel %u. Try MTU <= %d\n",
				   new_params->sw_mtu, ix, max_mtu);
			return false;
		}
	}

	return true;
}

int mlx5e_change_mtu(struct net_device *netdev, int new_mtu,
		     mlx5e_fp_preactivate preactivate)
{
	struct mlx5e_priv *priv = netdev_priv(netdev);
	struct mlx5e_channels new_channels = {};
	struct mlx5e_params *params;
	int err = 0;
	bool reset;

	mutex_lock(&priv->state_lock);

	params = &priv->channels.params;

	reset = !params->lro_en;
	reset = reset && test_bit(MLX5E_STATE_OPENED, &priv->state);

	new_channels.params = *params;
	new_channels.params.sw_mtu = new_mtu;
	err = mlx5e_validate_params(priv, &new_channels.params);
	if (err)
		goto out;

	if (params->xdp_prog &&
	    !mlx5e_rx_is_linear_skb(&new_channels.params, NULL)) {
		netdev_err(netdev, "MTU(%d) > %d is not allowed while XDP enabled\n",
			   new_mtu, mlx5e_xdp_max_mtu(params, NULL));
		err = -EINVAL;
		goto out;
	}

	if (priv->xsk.refcnt &&
	    !mlx5e_xsk_validate_mtu(netdev, &priv->channels,
				    &new_channels.params, priv->mdev)) {
		err = -EINVAL;
		goto out;
	}

	if (params->rq_wq_type == MLX5_WQ_TYPE_LINKED_LIST_STRIDING_RQ) {
		bool is_linear = mlx5e_rx_mpwqe_is_linear_skb(priv->mdev,
							      &new_channels.params,
							      NULL);
		u8 ppw_old = mlx5e_mpwqe_log_pkts_per_wqe(params, NULL);
		u8 ppw_new = mlx5e_mpwqe_log_pkts_per_wqe(&new_channels.params, NULL);

		/* If XSK is active, XSK RQs are linear. */
		is_linear |= priv->xsk.refcnt;

		/* Always reset in linear mode - hw_mtu is used in data path. */
		reset = reset && (is_linear || (ppw_old != ppw_new));
	}

	if (!reset) {
		unsigned int old_mtu = params->sw_mtu;

		params->sw_mtu = new_mtu;
		if (preactivate) {
			err = preactivate(priv, NULL);
			if (err) {
				params->sw_mtu = old_mtu;
				goto out;
			}
		}
		netdev->mtu = params->sw_mtu;
		goto out;
	}

	err = mlx5e_safe_switch_channels(priv, &new_channels, preactivate, NULL);
	if (err)
		goto out;

	netdev->mtu = new_channels.params.sw_mtu;

out:
	mutex_unlock(&priv->state_lock);
	return err;
}

static int mlx5e_change_nic_mtu(struct net_device *netdev, int new_mtu)
{
	return mlx5e_change_mtu(netdev, new_mtu, mlx5e_set_dev_port_mtu_ctx);
}

int mlx5e_hwstamp_set(struct mlx5e_priv *priv, struct ifreq *ifr)
{
	struct hwtstamp_config config;
	int err;

	if (!MLX5_CAP_GEN(priv->mdev, device_frequency_khz) ||
	    (mlx5_clock_get_ptp_index(priv->mdev) == -1))
		return -EOPNOTSUPP;

	if (copy_from_user(&config, ifr->ifr_data, sizeof(config)))
		return -EFAULT;

	/* TX HW timestamp */
	switch (config.tx_type) {
	case HWTSTAMP_TX_OFF:
	case HWTSTAMP_TX_ON:
		break;
	default:
		return -ERANGE;
	}

	mutex_lock(&priv->state_lock);
	/* RX HW timestamp */
	switch (config.rx_filter) {
	case HWTSTAMP_FILTER_NONE:
		/* Reset CQE compression to Admin default */
		mlx5e_modify_rx_cqe_compression_locked(priv, priv->channels.params.rx_cqe_compress_def);
		break;
	case HWTSTAMP_FILTER_ALL:
	case HWTSTAMP_FILTER_SOME:
	case HWTSTAMP_FILTER_PTP_V1_L4_EVENT:
	case HWTSTAMP_FILTER_PTP_V1_L4_SYNC:
	case HWTSTAMP_FILTER_PTP_V1_L4_DELAY_REQ:
	case HWTSTAMP_FILTER_PTP_V2_L4_EVENT:
	case HWTSTAMP_FILTER_PTP_V2_L4_SYNC:
	case HWTSTAMP_FILTER_PTP_V2_L4_DELAY_REQ:
	case HWTSTAMP_FILTER_PTP_V2_L2_EVENT:
	case HWTSTAMP_FILTER_PTP_V2_L2_SYNC:
	case HWTSTAMP_FILTER_PTP_V2_L2_DELAY_REQ:
	case HWTSTAMP_FILTER_PTP_V2_EVENT:
	case HWTSTAMP_FILTER_PTP_V2_SYNC:
	case HWTSTAMP_FILTER_PTP_V2_DELAY_REQ:
	case HWTSTAMP_FILTER_NTP_ALL:
		/* Disable CQE compression */
		if (MLX5E_GET_PFLAG(&priv->channels.params, MLX5E_PFLAG_RX_CQE_COMPRESS))
			netdev_warn(priv->netdev, "Disabling RX cqe compression\n");
		err = mlx5e_modify_rx_cqe_compression_locked(priv, false);
		if (err) {
			netdev_err(priv->netdev, "Failed disabling cqe compression err=%d\n", err);
			mutex_unlock(&priv->state_lock);
			return err;
		}
		config.rx_filter = HWTSTAMP_FILTER_ALL;
		break;
	default:
		mutex_unlock(&priv->state_lock);
		return -ERANGE;
	}

	memcpy(&priv->tstamp, &config, sizeof(config));
	mutex_unlock(&priv->state_lock);

	/* might need to fix some features */
	netdev_update_features(priv->netdev);

	return copy_to_user(ifr->ifr_data, &config,
			    sizeof(config)) ? -EFAULT : 0;
}

int mlx5e_hwstamp_get(struct mlx5e_priv *priv, struct ifreq *ifr)
{
	struct hwtstamp_config *cfg = &priv->tstamp;

	if (!MLX5_CAP_GEN(priv->mdev, device_frequency_khz))
		return -EOPNOTSUPP;

	return copy_to_user(ifr->ifr_data, cfg, sizeof(*cfg)) ? -EFAULT : 0;
}

static int mlx5e_ioctl(struct net_device *dev, struct ifreq *ifr, int cmd)
{
	struct mlx5e_priv *priv = netdev_priv(dev);

	switch (cmd) {
	case SIOCSHWTSTAMP:
		return mlx5e_hwstamp_set(priv, ifr);
	case SIOCGHWTSTAMP:
		return mlx5e_hwstamp_get(priv, ifr);
	default:
		return -EOPNOTSUPP;
	}
}

#ifdef CONFIG_MLX5_ESWITCH
int mlx5e_set_vf_mac(struct net_device *dev, int vf, u8 *mac)
{
	struct mlx5e_priv *priv = netdev_priv(dev);
	struct mlx5_core_dev *mdev = priv->mdev;

	return mlx5_eswitch_set_vport_mac(mdev->priv.eswitch, vf + 1, mac);
}

static int mlx5e_set_vf_vlan(struct net_device *dev, int vf, u16 vlan, u8 qos,
			     __be16 vlan_proto)
{
	struct mlx5e_priv *priv = netdev_priv(dev);
	struct mlx5_core_dev *mdev = priv->mdev;

	if (vlan_proto != htons(ETH_P_8021Q))
		return -EPROTONOSUPPORT;

	return mlx5_eswitch_set_vport_vlan(mdev->priv.eswitch, vf + 1,
					   vlan, qos);
}

static int mlx5e_set_vf_spoofchk(struct net_device *dev, int vf, bool setting)
{
	struct mlx5e_priv *priv = netdev_priv(dev);
	struct mlx5_core_dev *mdev = priv->mdev;

	return mlx5_eswitch_set_vport_spoofchk(mdev->priv.eswitch, vf + 1, setting);
}

static int mlx5e_set_vf_trust(struct net_device *dev, int vf, bool setting)
{
	struct mlx5e_priv *priv = netdev_priv(dev);
	struct mlx5_core_dev *mdev = priv->mdev;

	return mlx5_eswitch_set_vport_trust(mdev->priv.eswitch, vf + 1, setting);
}

int mlx5e_set_vf_rate(struct net_device *dev, int vf, int min_tx_rate,
		      int max_tx_rate)
{
	struct mlx5e_priv *priv = netdev_priv(dev);
	struct mlx5_core_dev *mdev = priv->mdev;

	return mlx5_eswitch_set_vport_rate(mdev->priv.eswitch, vf + 1,
					   max_tx_rate, min_tx_rate);
}

static int mlx5_vport_link2ifla(u8 esw_link)
{
	switch (esw_link) {
	case MLX5_VPORT_ADMIN_STATE_DOWN:
		return IFLA_VF_LINK_STATE_DISABLE;
	case MLX5_VPORT_ADMIN_STATE_UP:
		return IFLA_VF_LINK_STATE_ENABLE;
	}
	return IFLA_VF_LINK_STATE_AUTO;
}

static int mlx5_ifla_link2vport(u8 ifla_link)
{
	switch (ifla_link) {
	case IFLA_VF_LINK_STATE_DISABLE:
		return MLX5_VPORT_ADMIN_STATE_DOWN;
	case IFLA_VF_LINK_STATE_ENABLE:
		return MLX5_VPORT_ADMIN_STATE_UP;
	}
	return MLX5_VPORT_ADMIN_STATE_AUTO;
}

static int mlx5e_set_vf_link_state(struct net_device *dev, int vf,
				   int link_state)
{
	struct mlx5e_priv *priv = netdev_priv(dev);
	struct mlx5_core_dev *mdev = priv->mdev;

	return mlx5_eswitch_set_vport_state(mdev->priv.eswitch, vf + 1,
					    mlx5_ifla_link2vport(link_state));
}

int mlx5e_get_vf_config(struct net_device *dev,
			int vf, struct ifla_vf_info *ivi)
{
	struct mlx5e_priv *priv = netdev_priv(dev);
	struct mlx5_core_dev *mdev = priv->mdev;
	int err;

	err = mlx5_eswitch_get_vport_config(mdev->priv.eswitch, vf + 1, ivi);
	if (err)
		return err;
	ivi->linkstate = mlx5_vport_link2ifla(ivi->linkstate);
	return 0;
}

int mlx5e_get_vf_stats(struct net_device *dev,
		       int vf, struct ifla_vf_stats *vf_stats)
{
	struct mlx5e_priv *priv = netdev_priv(dev);
	struct mlx5_core_dev *mdev = priv->mdev;

	return mlx5_eswitch_get_vport_stats(mdev->priv.eswitch, vf + 1,
					    vf_stats);
}
#endif

static bool mlx5e_tunnel_proto_supported_tx(struct mlx5_core_dev *mdev, u8 proto_type)
{
	switch (proto_type) {
	case IPPROTO_GRE:
		return MLX5_CAP_ETH(mdev, tunnel_stateless_gre);
	case IPPROTO_IPIP:
	case IPPROTO_IPV6:
		return (MLX5_CAP_ETH(mdev, tunnel_stateless_ip_over_ip) ||
			MLX5_CAP_ETH(mdev, tunnel_stateless_ip_over_ip_tx));
	default:
		return false;
	}
}

static bool mlx5e_gre_tunnel_inner_proto_offload_supported(struct mlx5_core_dev *mdev,
							   struct sk_buff *skb)
{
	switch (skb->inner_protocol) {
	case htons(ETH_P_IP):
	case htons(ETH_P_IPV6):
	case htons(ETH_P_TEB):
		return true;
	case htons(ETH_P_MPLS_UC):
	case htons(ETH_P_MPLS_MC):
		return MLX5_CAP_ETH(mdev, tunnel_stateless_mpls_over_gre);
	}
	return false;
}

static netdev_features_t mlx5e_tunnel_features_check(struct mlx5e_priv *priv,
						     struct sk_buff *skb,
						     netdev_features_t features)
{
	unsigned int offset = 0;
	struct udphdr *udph;
	u8 proto;
	u16 port;

	switch (vlan_get_protocol(skb)) {
	case htons(ETH_P_IP):
		proto = ip_hdr(skb)->protocol;
		break;
	case htons(ETH_P_IPV6):
		proto = ipv6_find_hdr(skb, &offset, -1, NULL, NULL);
		break;
	default:
		goto out;
	}

	switch (proto) {
	case IPPROTO_GRE:
		if (mlx5e_gre_tunnel_inner_proto_offload_supported(priv->mdev, skb))
			return features;
		break;
	case IPPROTO_IPIP:
	case IPPROTO_IPV6:
		if (mlx5e_tunnel_proto_supported_tx(priv->mdev, IPPROTO_IPIP))
			return features;
		break;
	case IPPROTO_UDP:
		udph = udp_hdr(skb);
		port = be16_to_cpu(udph->dest);

		/* Verify if UDP port is being offloaded by HW */
		if (mlx5_vxlan_lookup_port(priv->mdev->vxlan, port))
			return features;

#if IS_ENABLED(CONFIG_GENEVE)
		/* Support Geneve offload for default UDP port */
		if (port == GENEVE_UDP_PORT && mlx5_geneve_tx_allowed(priv->mdev))
			return features;
#endif
	}

out:
	/* Disable CSUM and GSO if the udp dport is not offloaded by HW */
	return features & ~(NETIF_F_CSUM_MASK | NETIF_F_GSO_MASK);
}

netdev_features_t mlx5e_features_check(struct sk_buff *skb,
				       struct net_device *netdev,
				       netdev_features_t features)
{
	struct mlx5e_priv *priv = netdev_priv(netdev);

	features = vlan_features_check(skb, features);
	features = vxlan_features_check(skb, features);

	if (mlx5e_ipsec_feature_check(skb, netdev, features))
		return features;

	/* Validate if the tunneled packet is being offloaded by HW */
	if (skb->encapsulation &&
	    (features & NETIF_F_CSUM_MASK || features & NETIF_F_GSO_MASK))
		return mlx5e_tunnel_features_check(priv, skb, features);

	return features;
}

static void mlx5e_tx_timeout_work(struct work_struct *work)
{
	struct mlx5e_priv *priv = container_of(work, struct mlx5e_priv,
					       tx_timeout_work);
	struct net_device *netdev = priv->netdev;
	int i;

	rtnl_lock();
	mutex_lock(&priv->state_lock);

	if (!test_bit(MLX5E_STATE_OPENED, &priv->state))
		goto unlock;

	for (i = 0; i < netdev->real_num_tx_queues; i++) {
		struct netdev_queue *dev_queue =
			netdev_get_tx_queue(netdev, i);
		struct mlx5e_txqsq *sq = priv->txq2sq[i];

		if (!netif_xmit_stopped(dev_queue))
			continue;

		if (mlx5e_reporter_tx_timeout(sq))
		/* break if tried to reopened channels */
			break;
	}

unlock:
	mutex_unlock(&priv->state_lock);
	rtnl_unlock();
}

static void mlx5e_tx_timeout(struct net_device *dev, unsigned int txqueue)
{
	struct mlx5e_priv *priv = netdev_priv(dev);

	netdev_err(dev, "TX timeout detected\n");
	queue_work(priv->wq, &priv->tx_timeout_work);
}

static int mlx5e_xdp_allowed(struct mlx5e_priv *priv, struct bpf_prog *prog)
{
	struct net_device *netdev = priv->netdev;
	struct mlx5e_channels new_channels = {};

	if (priv->channels.params.lro_en) {
		netdev_warn(netdev, "can't set XDP while LRO is on, disable LRO first\n");
		return -EINVAL;
	}

	if (mlx5_fpga_is_ipsec_device(priv->mdev)) {
		netdev_warn(netdev,
			    "XDP is not available on Innova cards with IPsec support\n");
		return -EINVAL;
	}

	new_channels.params = priv->channels.params;
	new_channels.params.xdp_prog = prog;

	/* No XSK params: AF_XDP can't be enabled yet at the point of setting
	 * the XDP program.
	 */
	if (!mlx5e_rx_is_linear_skb(&new_channels.params, NULL)) {
		netdev_warn(netdev, "XDP is not allowed with MTU(%d) > %d\n",
			    new_channels.params.sw_mtu,
			    mlx5e_xdp_max_mtu(&new_channels.params, NULL));
		return -EINVAL;
	}

	return 0;
}

static void mlx5e_rq_replace_xdp_prog(struct mlx5e_rq *rq, struct bpf_prog *prog)
{
	struct bpf_prog *old_prog;

	old_prog = rcu_replace_pointer(rq->xdp_prog, prog,
				       lockdep_is_held(&rq->priv->state_lock));
	if (old_prog)
		bpf_prog_put(old_prog);
}

static int mlx5e_xdp_set(struct net_device *netdev, struct bpf_prog *prog)
{
	struct mlx5e_priv *priv = netdev_priv(netdev);
	struct bpf_prog *old_prog;
	bool reset, was_opened;
	int err = 0;
	int i;

	mutex_lock(&priv->state_lock);

	if (prog) {
		err = mlx5e_xdp_allowed(priv, prog);
		if (err)
			goto unlock;
	}

	was_opened = test_bit(MLX5E_STATE_OPENED, &priv->state);
	/* no need for full reset when exchanging programs */
	reset = (!priv->channels.params.xdp_prog || !prog);

	if (was_opened && !reset)
		/* num_channels is invariant here, so we can take the
		 * batched reference right upfront.
		 */
		bpf_prog_add(prog, priv->channels.num);

	if (was_opened && reset) {
		struct mlx5e_channels new_channels = {};

		new_channels.params = priv->channels.params;
		new_channels.params.xdp_prog = prog;
		mlx5e_set_rq_type(priv->mdev, &new_channels.params);
		old_prog = priv->channels.params.xdp_prog;

		err = mlx5e_safe_switch_channels(priv, &new_channels, NULL, NULL);
		if (err)
			goto unlock;
	} else {
		/* exchange programs, extra prog reference we got from caller
		 * as long as we don't fail from this point onwards.
		 */
		old_prog = xchg(&priv->channels.params.xdp_prog, prog);
	}

	if (old_prog)
		bpf_prog_put(old_prog);

	if (!was_opened && reset) /* change RQ type according to priv->xdp_prog */
		mlx5e_set_rq_type(priv->mdev, &priv->channels.params);

	if (!was_opened || reset)
		goto unlock;

	/* exchanging programs w/o reset, we update ref counts on behalf
	 * of the channels RQs here.
	 */
	for (i = 0; i < priv->channels.num; i++) {
		struct mlx5e_channel *c = priv->channels.c[i];

		mlx5e_rq_replace_xdp_prog(&c->rq, prog);
		if (test_bit(MLX5E_CHANNEL_STATE_XSK, c->state))
			mlx5e_rq_replace_xdp_prog(&c->xskrq, prog);
	}

unlock:
	mutex_unlock(&priv->state_lock);
	return err;
}

static int mlx5e_xdp(struct net_device *dev, struct netdev_bpf *xdp)
{
	switch (xdp->command) {
	case XDP_SETUP_PROG:
		return mlx5e_xdp_set(dev, xdp->prog);
	case XDP_SETUP_XSK_POOL:
		return mlx5e_xsk_setup_pool(dev, xdp->xsk.pool,
					    xdp->xsk.queue_id);
	default:
		return -EINVAL;
	}
}

#ifdef CONFIG_MLX5_ESWITCH
static int mlx5e_bridge_getlink(struct sk_buff *skb, u32 pid, u32 seq,
				struct net_device *dev, u32 filter_mask,
				int nlflags)
{
	struct mlx5e_priv *priv = netdev_priv(dev);
	struct mlx5_core_dev *mdev = priv->mdev;
	u8 mode, setting;
	int err;

	err = mlx5_eswitch_get_vepa(mdev->priv.eswitch, &setting);
	if (err)
		return err;
	mode = setting ? BRIDGE_MODE_VEPA : BRIDGE_MODE_VEB;
	return ndo_dflt_bridge_getlink(skb, pid, seq, dev,
				       mode,
				       0, 0, nlflags, filter_mask, NULL);
}

static int mlx5e_bridge_setlink(struct net_device *dev, struct nlmsghdr *nlh,
				u16 flags, struct netlink_ext_ack *extack)
{
	struct mlx5e_priv *priv = netdev_priv(dev);
	struct mlx5_core_dev *mdev = priv->mdev;
	struct nlattr *attr, *br_spec;
	u16 mode = BRIDGE_MODE_UNDEF;
	u8 setting;
	int rem;

	br_spec = nlmsg_find_attr(nlh, sizeof(struct ifinfomsg), IFLA_AF_SPEC);
	if (!br_spec)
		return -EINVAL;

	nla_for_each_nested(attr, br_spec, rem) {
		if (nla_type(attr) != IFLA_BRIDGE_MODE)
			continue;

		if (nla_len(attr) < sizeof(mode))
			return -EINVAL;

		mode = nla_get_u16(attr);
		if (mode > BRIDGE_MODE_VEPA)
			return -EINVAL;

		break;
	}

	if (mode == BRIDGE_MODE_UNDEF)
		return -EINVAL;

	setting = (mode == BRIDGE_MODE_VEPA) ?  1 : 0;
	return mlx5_eswitch_set_vepa(mdev->priv.eswitch, setting);
}
#endif

const struct net_device_ops mlx5e_netdev_ops = {
	.ndo_open                = mlx5e_open,
	.ndo_stop                = mlx5e_close,
	.ndo_start_xmit          = mlx5e_xmit,
	.ndo_setup_tc            = mlx5e_setup_tc,
	.ndo_select_queue        = mlx5e_select_queue,
	.ndo_get_stats64         = mlx5e_get_stats,
	.ndo_set_rx_mode         = mlx5e_set_rx_mode,
	.ndo_set_mac_address     = mlx5e_set_mac,
	.ndo_vlan_rx_add_vid     = mlx5e_vlan_rx_add_vid,
	.ndo_vlan_rx_kill_vid    = mlx5e_vlan_rx_kill_vid,
	.ndo_set_features        = mlx5e_set_features,
	.ndo_fix_features        = mlx5e_fix_features,
	.ndo_change_mtu          = mlx5e_change_nic_mtu,
	.ndo_do_ioctl            = mlx5e_ioctl,
	.ndo_set_tx_maxrate      = mlx5e_set_tx_maxrate,
	.ndo_features_check      = mlx5e_features_check,
	.ndo_tx_timeout          = mlx5e_tx_timeout,
	.ndo_bpf		 = mlx5e_xdp,
	.ndo_xdp_xmit            = mlx5e_xdp_xmit,
	.ndo_xsk_wakeup          = mlx5e_xsk_wakeup,
#ifdef CONFIG_MLX5_EN_ARFS
	.ndo_rx_flow_steer	 = mlx5e_rx_flow_steer,
#endif
#ifdef CONFIG_MLX5_ESWITCH
	.ndo_bridge_setlink      = mlx5e_bridge_setlink,
	.ndo_bridge_getlink      = mlx5e_bridge_getlink,

	/* SRIOV E-Switch NDOs */
	.ndo_set_vf_mac          = mlx5e_set_vf_mac,
	.ndo_set_vf_vlan         = mlx5e_set_vf_vlan,
	.ndo_set_vf_spoofchk     = mlx5e_set_vf_spoofchk,
	.ndo_set_vf_trust        = mlx5e_set_vf_trust,
	.ndo_set_vf_rate         = mlx5e_set_vf_rate,
	.ndo_get_vf_config       = mlx5e_get_vf_config,
	.ndo_set_vf_link_state   = mlx5e_set_vf_link_state,
	.ndo_get_vf_stats        = mlx5e_get_vf_stats,
#endif
	.ndo_get_devlink_port    = mlx5e_get_devlink_port,
};

void mlx5e_build_default_indir_rqt(u32 *indirection_rqt, int len,
				   int num_channels)
{
	int i;

	for (i = 0; i < len; i++)
		indirection_rqt[i] = i % num_channels;
}

static bool slow_pci_heuristic(struct mlx5_core_dev *mdev)
{
	u32 link_speed = 0;
	u32 pci_bw = 0;

	mlx5e_port_max_linkspeed(mdev, &link_speed);
	pci_bw = pcie_bandwidth_available(mdev->pdev, NULL, NULL, NULL);
	mlx5_core_dbg_once(mdev, "Max link speed = %d, PCI BW = %d\n",
			   link_speed, pci_bw);

#define MLX5E_SLOW_PCI_RATIO (2)

	return link_speed && pci_bw &&
		link_speed > MLX5E_SLOW_PCI_RATIO * pci_bw;
}

static struct dim_cq_moder mlx5e_get_def_tx_moderation(u8 cq_period_mode)
{
	struct dim_cq_moder moder;

	moder.cq_period_mode = cq_period_mode;
	moder.pkts = MLX5E_PARAMS_DEFAULT_TX_CQ_MODERATION_PKTS;
	moder.usec = MLX5E_PARAMS_DEFAULT_TX_CQ_MODERATION_USEC;
	if (cq_period_mode == MLX5_CQ_PERIOD_MODE_START_FROM_CQE)
		moder.usec = MLX5E_PARAMS_DEFAULT_TX_CQ_MODERATION_USEC_FROM_CQE;

	return moder;
}

static struct dim_cq_moder mlx5e_get_def_rx_moderation(u8 cq_period_mode)
{
	struct dim_cq_moder moder;

	moder.cq_period_mode = cq_period_mode;
	moder.pkts = MLX5E_PARAMS_DEFAULT_RX_CQ_MODERATION_PKTS;
	moder.usec = MLX5E_PARAMS_DEFAULT_RX_CQ_MODERATION_USEC;
	if (cq_period_mode == MLX5_CQ_PERIOD_MODE_START_FROM_CQE)
		moder.usec = MLX5E_PARAMS_DEFAULT_RX_CQ_MODERATION_USEC_FROM_CQE;

	return moder;
}

static u8 mlx5_to_net_dim_cq_period_mode(u8 cq_period_mode)
{
	return cq_period_mode == MLX5_CQ_PERIOD_MODE_START_FROM_CQE ?
		DIM_CQ_PERIOD_MODE_START_FROM_CQE :
		DIM_CQ_PERIOD_MODE_START_FROM_EQE;
}

void mlx5e_reset_tx_moderation(struct mlx5e_params *params, u8 cq_period_mode)
{
	if (params->tx_dim_enabled) {
		u8 dim_period_mode = mlx5_to_net_dim_cq_period_mode(cq_period_mode);

		params->tx_cq_moderation = net_dim_get_def_tx_moderation(dim_period_mode);
	} else {
		params->tx_cq_moderation = mlx5e_get_def_tx_moderation(cq_period_mode);
	}
}

void mlx5e_reset_rx_moderation(struct mlx5e_params *params, u8 cq_period_mode)
{
	if (params->rx_dim_enabled) {
		u8 dim_period_mode = mlx5_to_net_dim_cq_period_mode(cq_period_mode);

		params->rx_cq_moderation = net_dim_get_def_rx_moderation(dim_period_mode);
	} else {
		params->rx_cq_moderation = mlx5e_get_def_rx_moderation(cq_period_mode);
	}
}

void mlx5e_set_tx_cq_mode_params(struct mlx5e_params *params, u8 cq_period_mode)
{
	mlx5e_reset_tx_moderation(params, cq_period_mode);
	MLX5E_SET_PFLAG(params, MLX5E_PFLAG_TX_CQE_BASED_MODER,
			params->tx_cq_moderation.cq_period_mode ==
				MLX5_CQ_PERIOD_MODE_START_FROM_CQE);
}

void mlx5e_set_rx_cq_mode_params(struct mlx5e_params *params, u8 cq_period_mode)
{
	mlx5e_reset_rx_moderation(params, cq_period_mode);
	MLX5E_SET_PFLAG(params, MLX5E_PFLAG_RX_CQE_BASED_MODER,
			params->rx_cq_moderation.cq_period_mode ==
				MLX5_CQ_PERIOD_MODE_START_FROM_CQE);
}

static u32 mlx5e_choose_lro_timeout(struct mlx5_core_dev *mdev, u32 wanted_timeout)
{
	int i;

	/* The supported periods are organized in ascending order */
	for (i = 0; i < MLX5E_LRO_TIMEOUT_ARR_SIZE - 1; i++)
		if (MLX5_CAP_ETH(mdev, lro_timer_supported_periods[i]) >= wanted_timeout)
			break;

	return MLX5_CAP_ETH(mdev, lro_timer_supported_periods[i]);
}

void mlx5e_build_rq_params(struct mlx5_core_dev *mdev,
			   struct mlx5e_params *params)
{
	/* Prefer Striding RQ, unless any of the following holds:
	 * - Striding RQ configuration is not possible/supported.
	 * - Slow PCI heuristic.
	 * - Legacy RQ would use linear SKB while Striding RQ would use non-linear.
	 *
	 * No XSK params: checking the availability of striding RQ in general.
	 */
	if (!slow_pci_heuristic(mdev) &&
	    mlx5e_striding_rq_possible(mdev, params) &&
	    (mlx5e_rx_mpwqe_is_linear_skb(mdev, params, NULL) ||
	     !mlx5e_rx_is_linear_skb(params, NULL)))
		MLX5E_SET_PFLAG(params, MLX5E_PFLAG_RX_STRIDING_RQ, true);
	mlx5e_set_rq_type(mdev, params);
	mlx5e_init_rq_type_params(mdev, params);
}

void mlx5e_build_rss_params(struct mlx5e_rss_params *rss_params,
			    u16 num_channels)
{
	enum mlx5e_traffic_types tt;

	rss_params->hfunc = ETH_RSS_HASH_TOP;
	netdev_rss_key_fill(rss_params->toeplitz_hash_key,
			    sizeof(rss_params->toeplitz_hash_key));
	mlx5e_build_default_indir_rqt(rss_params->indirection_rqt,
				      MLX5E_INDIR_RQT_SIZE, num_channels);
	for (tt = 0; tt < MLX5E_NUM_INDIR_TIRS; tt++)
		rss_params->rx_hash_fields[tt] =
			tirc_default_config[tt].rx_hash_fields;
}

void mlx5e_build_nic_params(struct mlx5e_priv *priv, struct mlx5e_xsk *xsk, u16 mtu)
{
	struct mlx5e_rss_params *rss_params = &priv->rss_params;
	struct mlx5e_params *params = &priv->channels.params;
	struct mlx5_core_dev *mdev = priv->mdev;
	u8 rx_cq_period_mode;

	priv->max_nch = mlx5e_calc_max_nch(priv, priv->profile);

	params->sw_mtu = mtu;
	params->hard_mtu = MLX5E_ETH_HARD_MTU;
	params->num_channels = min_t(unsigned int, MLX5E_MAX_NUM_CHANNELS / 2,
				     priv->max_nch);
	params->num_tc       = 1;

	/* SQ */
	params->log_sq_size = is_kdump_kernel() ?
		MLX5E_PARAMS_MINIMUM_LOG_SQ_SIZE :
		MLX5E_PARAMS_DEFAULT_LOG_SQ_SIZE;
	MLX5E_SET_PFLAG(params, MLX5E_PFLAG_SKB_TX_MPWQE,
			MLX5_CAP_ETH(mdev, enhanced_multi_pkt_send_wqe));

	/* XDP SQ */
	MLX5E_SET_PFLAG(params, MLX5E_PFLAG_XDP_TX_MPWQE,
			MLX5_CAP_ETH(mdev, enhanced_multi_pkt_send_wqe));

	/* set CQE compression */
	params->rx_cqe_compress_def = false;
	if (MLX5_CAP_GEN(mdev, cqe_compression) &&
	    MLX5_CAP_GEN(mdev, vport_group_manager))
		params->rx_cqe_compress_def = slow_pci_heuristic(mdev);

	MLX5E_SET_PFLAG(params, MLX5E_PFLAG_RX_CQE_COMPRESS, params->rx_cqe_compress_def);
	MLX5E_SET_PFLAG(params, MLX5E_PFLAG_RX_NO_CSUM_COMPLETE, false);

	/* RQ */
	mlx5e_build_rq_params(mdev, params);

	/* HW LRO */
	if (MLX5_CAP_ETH(mdev, lro_cap) &&
	    params->rq_wq_type == MLX5_WQ_TYPE_LINKED_LIST_STRIDING_RQ) {
		/* No XSK params: checking the availability of striding RQ in general. */
		if (!mlx5e_rx_mpwqe_is_linear_skb(mdev, params, NULL))
			params->lro_en = !slow_pci_heuristic(mdev);
	}
	params->lro_timeout = mlx5e_choose_lro_timeout(mdev, MLX5E_DEFAULT_LRO_TIMEOUT);

	/* CQ moderation params */
	rx_cq_period_mode = MLX5_CAP_GEN(mdev, cq_period_start_from_cqe) ?
			MLX5_CQ_PERIOD_MODE_START_FROM_CQE :
			MLX5_CQ_PERIOD_MODE_START_FROM_EQE;
	params->rx_dim_enabled = MLX5_CAP_GEN(mdev, cq_moderation);
	params->tx_dim_enabled = MLX5_CAP_GEN(mdev, cq_moderation);
	mlx5e_set_rx_cq_mode_params(params, rx_cq_period_mode);
	mlx5e_set_tx_cq_mode_params(params, MLX5_CQ_PERIOD_MODE_START_FROM_EQE);

	/* TX inline */
	mlx5_query_min_inline(mdev, &params->tx_min_inline_mode);

	/* RSS */
	mlx5e_build_rss_params(rss_params, params->num_channels);
	params->tunneled_offload_en =
		mlx5e_tunnel_inner_ft_supported(mdev);

	/* AF_XDP */
	params->xsk = xsk;

	/* Do not update netdev->features directly in here
	 * on mlx5e_attach_netdev() we will call mlx5e_update_features()
	 * To update netdev->features please modify mlx5e_fix_features()
	 */
}

static void mlx5e_set_netdev_dev_addr(struct net_device *netdev)
{
	struct mlx5e_priv *priv = netdev_priv(netdev);

	mlx5_query_mac_address(priv->mdev, netdev->dev_addr);
	if (is_zero_ether_addr(netdev->dev_addr) &&
	    !MLX5_CAP_GEN(priv->mdev, vport_group_manager)) {
		eth_hw_addr_random(netdev);
		mlx5_core_info(priv->mdev, "Assigned random MAC address %pM\n", netdev->dev_addr);
	}
}

static int mlx5e_vxlan_set_port(struct net_device *netdev, unsigned int table,
				unsigned int entry, struct udp_tunnel_info *ti)
{
	struct mlx5e_priv *priv = netdev_priv(netdev);

	return mlx5_vxlan_add_port(priv->mdev->vxlan, ntohs(ti->port));
}

static int mlx5e_vxlan_unset_port(struct net_device *netdev, unsigned int table,
				  unsigned int entry, struct udp_tunnel_info *ti)
{
	struct mlx5e_priv *priv = netdev_priv(netdev);

	return mlx5_vxlan_del_port(priv->mdev->vxlan, ntohs(ti->port));
}

void mlx5e_vxlan_set_netdev_info(struct mlx5e_priv *priv)
{
	if (!mlx5_vxlan_allowed(priv->mdev->vxlan))
		return;

	priv->nic_info.set_port = mlx5e_vxlan_set_port;
	priv->nic_info.unset_port = mlx5e_vxlan_unset_port;
	priv->nic_info.flags = UDP_TUNNEL_NIC_INFO_MAY_SLEEP |
				UDP_TUNNEL_NIC_INFO_STATIC_IANA_VXLAN;
	priv->nic_info.tables[0].tunnel_types = UDP_TUNNEL_TYPE_VXLAN;
	/* Don't count the space hard-coded to the IANA port */
	priv->nic_info.tables[0].n_entries =
		mlx5_vxlan_max_udp_ports(priv->mdev) - 1;

	priv->netdev->udp_tunnel_nic_info = &priv->nic_info;
}

static bool mlx5e_tunnel_any_tx_proto_supported(struct mlx5_core_dev *mdev)
{
	int tt;

	for (tt = 0; tt < MLX5E_NUM_TUNNEL_TT; tt++) {
		if (mlx5e_tunnel_proto_supported_tx(mdev, mlx5e_get_proto_by_tunnel_type(tt)))
			return true;
	}
	return (mlx5_vxlan_allowed(mdev->vxlan) || mlx5_geneve_tx_allowed(mdev));
}

static void mlx5e_build_nic_netdev(struct net_device *netdev)
{
	struct mlx5e_priv *priv = netdev_priv(netdev);
	struct mlx5_core_dev *mdev = priv->mdev;
	bool fcs_supported;
	bool fcs_enabled;

	SET_NETDEV_DEV(netdev, mdev->device);

	netdev->netdev_ops = &mlx5e_netdev_ops;

	mlx5e_dcbnl_build_netdev(netdev);

	netdev->watchdog_timeo    = 15 * HZ;

	netdev->ethtool_ops	  = &mlx5e_ethtool_ops;

	netdev->vlan_features    |= NETIF_F_SG;
	netdev->vlan_features    |= NETIF_F_HW_CSUM;
	netdev->vlan_features    |= NETIF_F_GRO;
	netdev->vlan_features    |= NETIF_F_TSO;
	netdev->vlan_features    |= NETIF_F_TSO6;
	netdev->vlan_features    |= NETIF_F_RXCSUM;
	netdev->vlan_features    |= NETIF_F_RXHASH;

	netdev->mpls_features    |= NETIF_F_SG;
	netdev->mpls_features    |= NETIF_F_HW_CSUM;
	netdev->mpls_features    |= NETIF_F_TSO;
	netdev->mpls_features    |= NETIF_F_TSO6;

	netdev->hw_enc_features  |= NETIF_F_HW_VLAN_CTAG_TX;
	netdev->hw_enc_features  |= NETIF_F_HW_VLAN_CTAG_RX;

	if (!!MLX5_CAP_ETH(mdev, lro_cap) &&
	    mlx5e_check_fragmented_striding_rq_cap(mdev))
		netdev->vlan_features    |= NETIF_F_LRO;

	netdev->hw_features       = netdev->vlan_features;
	netdev->hw_features      |= NETIF_F_HW_VLAN_CTAG_TX;
	netdev->hw_features      |= NETIF_F_HW_VLAN_CTAG_RX;
	netdev->hw_features      |= NETIF_F_HW_VLAN_CTAG_FILTER;
	netdev->hw_features      |= NETIF_F_HW_VLAN_STAG_TX;

	if (mlx5e_tunnel_any_tx_proto_supported(mdev)) {
		netdev->hw_enc_features |= NETIF_F_HW_CSUM;
		netdev->hw_enc_features |= NETIF_F_TSO;
		netdev->hw_enc_features |= NETIF_F_TSO6;
		netdev->hw_enc_features |= NETIF_F_GSO_PARTIAL;
	}

	if (mlx5_vxlan_allowed(mdev->vxlan) || mlx5_geneve_tx_allowed(mdev)) {
		netdev->hw_features     |= NETIF_F_GSO_UDP_TUNNEL |
					   NETIF_F_GSO_UDP_TUNNEL_CSUM;
		netdev->hw_enc_features |= NETIF_F_GSO_UDP_TUNNEL |
					   NETIF_F_GSO_UDP_TUNNEL_CSUM;
		netdev->gso_partial_features = NETIF_F_GSO_UDP_TUNNEL_CSUM;
		netdev->vlan_features |= NETIF_F_GSO_UDP_TUNNEL |
					 NETIF_F_GSO_UDP_TUNNEL_CSUM;
	}

	if (mlx5e_tunnel_proto_supported_tx(mdev, IPPROTO_GRE)) {
		netdev->hw_features     |= NETIF_F_GSO_GRE |
					   NETIF_F_GSO_GRE_CSUM;
		netdev->hw_enc_features |= NETIF_F_GSO_GRE |
					   NETIF_F_GSO_GRE_CSUM;
		netdev->gso_partial_features |= NETIF_F_GSO_GRE |
						NETIF_F_GSO_GRE_CSUM;
	}

	if (mlx5e_tunnel_proto_supported_tx(mdev, IPPROTO_IPIP)) {
		netdev->hw_features |= NETIF_F_GSO_IPXIP4 |
				       NETIF_F_GSO_IPXIP6;
		netdev->hw_enc_features |= NETIF_F_GSO_IPXIP4 |
					   NETIF_F_GSO_IPXIP6;
		netdev->gso_partial_features |= NETIF_F_GSO_IPXIP4 |
						NETIF_F_GSO_IPXIP6;
	}

	netdev->hw_features	                 |= NETIF_F_GSO_PARTIAL;
	netdev->gso_partial_features             |= NETIF_F_GSO_UDP_L4;
	netdev->hw_features                      |= NETIF_F_GSO_UDP_L4;
	netdev->features                         |= NETIF_F_GSO_UDP_L4;

	mlx5_query_port_fcs(mdev, &fcs_supported, &fcs_enabled);

	if (fcs_supported)
		netdev->hw_features |= NETIF_F_RXALL;

	if (MLX5_CAP_ETH(mdev, scatter_fcs))
		netdev->hw_features |= NETIF_F_RXFCS;

	netdev->features          = netdev->hw_features;

	/* Defaults */
	if (fcs_enabled)
		netdev->features  &= ~NETIF_F_RXALL;
	netdev->features  &= ~NETIF_F_LRO;
	netdev->features  &= ~NETIF_F_RXFCS;

#define FT_CAP(f) MLX5_CAP_FLOWTABLE(mdev, flow_table_properties_nic_receive.f)
	if (FT_CAP(flow_modify_en) &&
	    FT_CAP(modify_root) &&
	    FT_CAP(identified_miss_table_mode) &&
	    FT_CAP(flow_table_modify)) {
#if IS_ENABLED(CONFIG_MLX5_CLS_ACT)
		netdev->hw_features      |= NETIF_F_HW_TC;
#endif
#ifdef CONFIG_MLX5_EN_ARFS
		netdev->hw_features	 |= NETIF_F_NTUPLE;
#endif
	}
	if (mlx5_qos_is_supported(mdev))
		netdev->features |= NETIF_F_HW_TC;

	netdev->features         |= NETIF_F_HIGHDMA;
	netdev->features         |= NETIF_F_HW_VLAN_STAG_FILTER;

	netdev->priv_flags       |= IFF_UNICAST_FLT;

	mlx5e_set_netdev_dev_addr(netdev);
	mlx5e_ipsec_build_netdev(priv);
	mlx5e_tls_build_netdev(priv);
}

void mlx5e_create_q_counters(struct mlx5e_priv *priv)
{
	u32 out[MLX5_ST_SZ_DW(alloc_q_counter_out)] = {};
	u32 in[MLX5_ST_SZ_DW(alloc_q_counter_in)] = {};
	struct mlx5_core_dev *mdev = priv->mdev;
	int err;

	MLX5_SET(alloc_q_counter_in, in, opcode, MLX5_CMD_OP_ALLOC_Q_COUNTER);
	err = mlx5_cmd_exec_inout(mdev, alloc_q_counter, in, out);
	if (!err)
		priv->q_counter =
			MLX5_GET(alloc_q_counter_out, out, counter_set_id);

	err = mlx5_cmd_exec_inout(mdev, alloc_q_counter, in, out);
	if (!err)
		priv->drop_rq_q_counter =
			MLX5_GET(alloc_q_counter_out, out, counter_set_id);
}

void mlx5e_destroy_q_counters(struct mlx5e_priv *priv)
{
	u32 in[MLX5_ST_SZ_DW(dealloc_q_counter_in)] = {};

	MLX5_SET(dealloc_q_counter_in, in, opcode,
		 MLX5_CMD_OP_DEALLOC_Q_COUNTER);
	if (priv->q_counter) {
		MLX5_SET(dealloc_q_counter_in, in, counter_set_id,
			 priv->q_counter);
		mlx5_cmd_exec_in(priv->mdev, dealloc_q_counter, in);
	}

	if (priv->drop_rq_q_counter) {
		MLX5_SET(dealloc_q_counter_in, in, counter_set_id,
			 priv->drop_rq_q_counter);
		mlx5_cmd_exec_in(priv->mdev, dealloc_q_counter, in);
	}
}

static int mlx5e_nic_init(struct mlx5_core_dev *mdev,
			  struct net_device *netdev)
{
	struct mlx5e_priv *priv = netdev_priv(netdev);
	int err;

	mlx5e_build_nic_params(priv, &priv->xsk, netdev->mtu);
	mlx5e_vxlan_set_netdev_info(priv);

	mlx5e_timestamp_init(priv);

	err = mlx5e_ipsec_init(priv);
	if (err)
		mlx5_core_err(mdev, "IPSec initialization failed, %d\n", err);

	err = mlx5e_tls_init(priv);
	if (err)
		mlx5_core_err(mdev, "TLS initialization failed, %d\n", err);

	err = mlx5e_devlink_port_register(priv);
	if (err)
		mlx5_core_err(mdev, "mlx5e_devlink_port_register failed, %d\n", err);

	mlx5e_health_create_reporters(priv);

	return 0;
}

static void mlx5e_nic_cleanup(struct mlx5e_priv *priv)
{
	mlx5e_health_destroy_reporters(priv);
	mlx5e_devlink_port_unregister(priv);
	mlx5e_tls_cleanup(priv);
	mlx5e_ipsec_cleanup(priv);
}

static int mlx5e_init_nic_rx(struct mlx5e_priv *priv)
{
	struct mlx5_core_dev *mdev = priv->mdev;
	int err;

	mlx5e_create_q_counters(priv);

	err = mlx5e_open_drop_rq(priv, &priv->drop_rq);
	if (err) {
		mlx5_core_err(mdev, "open drop rq failed, %d\n", err);
		goto err_destroy_q_counters;
	}

	err = mlx5e_create_indirect_rqt(priv);
	if (err)
		goto err_close_drop_rq;

	err = mlx5e_create_direct_rqts(priv, priv->direct_tir);
	if (err)
		goto err_destroy_indirect_rqts;

	err = mlx5e_create_indirect_tirs(priv, true);
	if (err)
		goto err_destroy_direct_rqts;

	err = mlx5e_create_direct_tirs(priv, priv->direct_tir);
	if (err)
		goto err_destroy_indirect_tirs;

	err = mlx5e_create_direct_rqts(priv, priv->xsk_tir);
	if (unlikely(err))
		goto err_destroy_direct_tirs;

	err = mlx5e_create_direct_tirs(priv, priv->xsk_tir);
	if (unlikely(err))
		goto err_destroy_xsk_rqts;

	err = mlx5e_create_flow_steering(priv);
	if (err) {
		mlx5_core_warn(mdev, "create flow steering failed, %d\n", err);
		goto err_destroy_xsk_tirs;
	}

	err = mlx5e_tc_nic_init(priv);
	if (err)
		goto err_destroy_flow_steering;

	err = mlx5e_accel_init_rx(priv);
	if (err)
		goto err_tc_nic_cleanup;

#ifdef CONFIG_MLX5_EN_ARFS
	priv->netdev->rx_cpu_rmap =  mlx5_eq_table_get_rmap(priv->mdev);
#endif

	return 0;

err_tc_nic_cleanup:
	mlx5e_tc_nic_cleanup(priv);
err_destroy_flow_steering:
	mlx5e_destroy_flow_steering(priv);
err_destroy_xsk_tirs:
	mlx5e_destroy_direct_tirs(priv, priv->xsk_tir);
err_destroy_xsk_rqts:
	mlx5e_destroy_direct_rqts(priv, priv->xsk_tir);
err_destroy_direct_tirs:
	mlx5e_destroy_direct_tirs(priv, priv->direct_tir);
err_destroy_indirect_tirs:
	mlx5e_destroy_indirect_tirs(priv);
err_destroy_direct_rqts:
	mlx5e_destroy_direct_rqts(priv, priv->direct_tir);
err_destroy_indirect_rqts:
	mlx5e_destroy_rqt(priv, &priv->indir_rqt);
err_close_drop_rq:
	mlx5e_close_drop_rq(&priv->drop_rq);
err_destroy_q_counters:
	mlx5e_destroy_q_counters(priv);
	return err;
}

static void mlx5e_cleanup_nic_rx(struct mlx5e_priv *priv)
{
	mlx5e_accel_cleanup_rx(priv);
	mlx5e_tc_nic_cleanup(priv);
	mlx5e_destroy_flow_steering(priv);
	mlx5e_destroy_direct_tirs(priv, priv->xsk_tir);
	mlx5e_destroy_direct_rqts(priv, priv->xsk_tir);
	mlx5e_destroy_direct_tirs(priv, priv->direct_tir);
	mlx5e_destroy_indirect_tirs(priv);
	mlx5e_destroy_direct_rqts(priv, priv->direct_tir);
	mlx5e_destroy_rqt(priv, &priv->indir_rqt);
	mlx5e_close_drop_rq(&priv->drop_rq);
	mlx5e_destroy_q_counters(priv);
}

static int mlx5e_init_nic_tx(struct mlx5e_priv *priv)
{
	int err;

	err = mlx5e_create_tises(priv);
	if (err) {
		mlx5_core_warn(priv->mdev, "create tises failed, %d\n", err);
		return err;
	}

	mlx5e_dcbnl_initialize(priv);
	return 0;
}

static void mlx5e_nic_enable(struct mlx5e_priv *priv)
{
	struct net_device *netdev = priv->netdev;
	struct mlx5_core_dev *mdev = priv->mdev;

	mlx5e_init_l2_addr(priv);

	/* Marking the link as currently not needed by the Driver */
	if (!netif_running(netdev))
		mlx5e_modify_admin_state(mdev, MLX5_PORT_DOWN);

	mlx5e_set_netdev_mtu_boundaries(priv);
	mlx5e_set_dev_port_mtu(priv);

	mlx5_lag_add(mdev, netdev);

	mlx5e_enable_async_events(priv);
	mlx5e_enable_blocking_events(priv);
	if (mlx5e_monitor_counter_supported(priv))
		mlx5e_monitor_counter_init(priv);

	mlx5e_hv_vhca_stats_create(priv);
	if (netdev->reg_state != NETREG_REGISTERED)
		return;
	mlx5e_dcbnl_init_app(priv);

	queue_work(priv->wq, &priv->set_rx_mode_work);

	rtnl_lock();
	if (netif_running(netdev))
		mlx5e_open(netdev);
	udp_tunnel_nic_reset_ntf(priv->netdev);
	netif_device_attach(netdev);
	rtnl_unlock();
}

static void mlx5e_nic_disable(struct mlx5e_priv *priv)
{
	struct mlx5_core_dev *mdev = priv->mdev;

	if (priv->netdev->reg_state == NETREG_REGISTERED)
		mlx5e_dcbnl_delete_app(priv);

	rtnl_lock();
	if (netif_running(priv->netdev))
		mlx5e_close(priv->netdev);
	netif_device_detach(priv->netdev);
	rtnl_unlock();

	queue_work(priv->wq, &priv->set_rx_mode_work);

	mlx5e_hv_vhca_stats_destroy(priv);
	if (mlx5e_monitor_counter_supported(priv))
		mlx5e_monitor_counter_cleanup(priv);

	mlx5e_disable_blocking_events(priv);
	if (priv->en_trap) {
		mlx5e_deactivate_trap(priv);
		mlx5e_close_trap(priv->en_trap);
		priv->en_trap = NULL;
	}
	mlx5e_disable_async_events(priv);
	mlx5_lag_remove(mdev);
	mlx5_vxlan_reset_to_default(mdev->vxlan);
}

int mlx5e_update_nic_rx(struct mlx5e_priv *priv)
{
	return mlx5e_refresh_tirs(priv, false, false);
}

static const struct mlx5e_profile mlx5e_nic_profile = {
	.init		   = mlx5e_nic_init,
	.cleanup	   = mlx5e_nic_cleanup,
	.init_rx	   = mlx5e_init_nic_rx,
	.cleanup_rx	   = mlx5e_cleanup_nic_rx,
	.init_tx	   = mlx5e_init_nic_tx,
	.cleanup_tx	   = mlx5e_cleanup_nic_tx,
	.enable		   = mlx5e_nic_enable,
	.disable	   = mlx5e_nic_disable,
	.update_rx	   = mlx5e_update_nic_rx,
	.update_stats	   = mlx5e_stats_update_ndo_stats,
	.update_carrier	   = mlx5e_update_carrier,
	.rx_handlers       = &mlx5e_rx_handlers_nic,
	.max_tc		   = MLX5E_MAX_NUM_TC,
	.rq_groups	   = MLX5E_NUM_RQ_GROUPS(XSK),
	.stats_grps	   = mlx5e_nic_stats_grps,
	.stats_grps_num	   = mlx5e_nic_stats_grps_num,
};

/* mlx5e generic netdev management API (move to en_common.c) */
int mlx5e_priv_init(struct mlx5e_priv *priv,
		    struct net_device *netdev,
		    struct mlx5_core_dev *mdev)
{
	memset(priv, 0, sizeof(*priv));

	/* priv init */
	priv->mdev        = mdev;
	priv->netdev      = netdev;
	priv->msglevel    = MLX5E_MSG_LEVEL;
	priv->max_opened_tc = 1;

	if (!alloc_cpumask_var(&priv->scratchpad.cpumask, GFP_KERNEL))
		return -ENOMEM;

	mutex_init(&priv->state_lock);
	hash_init(priv->htb.qos_tc2node);
	INIT_WORK(&priv->update_carrier_work, mlx5e_update_carrier_work);
	INIT_WORK(&priv->set_rx_mode_work, mlx5e_set_rx_mode_work);
	INIT_WORK(&priv->tx_timeout_work, mlx5e_tx_timeout_work);
	INIT_WORK(&priv->update_stats_work, mlx5e_update_stats_work);

	priv->wq = create_singlethread_workqueue("mlx5e");
	if (!priv->wq)
		goto err_free_cpumask;

	return 0;

err_free_cpumask:
	free_cpumask_var(priv->scratchpad.cpumask);

	return -ENOMEM;
}

void mlx5e_priv_cleanup(struct mlx5e_priv *priv)
{
	int i;

	destroy_workqueue(priv->wq);
	free_cpumask_var(priv->scratchpad.cpumask);

	for (i = 0; i < priv->htb.max_qos_sqs; i++)
		kfree(priv->htb.qos_sq_stats[i]);
	kvfree(priv->htb.qos_sq_stats);
}

struct net_device *
mlx5e_create_netdev(struct mlx5_core_dev *mdev, unsigned int txqs, unsigned int rxqs)
{
	struct net_device *netdev;
	int err;

	netdev = alloc_etherdev_mqs(sizeof(struct mlx5e_priv), txqs, rxqs);
	if (!netdev) {
		mlx5_core_err(mdev, "alloc_etherdev_mqs() failed\n");
		return NULL;
	}

	err = mlx5e_priv_init(netdev_priv(netdev), netdev, mdev);
	if (err) {
		mlx5_core_err(mdev, "mlx5e_priv_init failed, err=%d\n", err);
		goto err_free_netdev;
	}

	netif_carrier_off(netdev);
	dev_net_set(netdev, mlx5_core_net(mdev));

	return netdev;

err_free_netdev:
	free_netdev(netdev);

	return NULL;
}

static void mlx5e_update_features(struct net_device *netdev)
{
	if (netdev->reg_state != NETREG_REGISTERED)
		return; /* features will be updated on netdev registration */

	rtnl_lock();
	netdev_update_features(netdev);
	rtnl_unlock();
}

int mlx5e_attach_netdev(struct mlx5e_priv *priv)
{
	const bool take_rtnl = priv->netdev->reg_state == NETREG_REGISTERED;
	const struct mlx5e_profile *profile = priv->profile;
	int max_nch;
	int err;

	clear_bit(MLX5E_STATE_DESTROYING, &priv->state);

	/* max number of channels may have changed */
	max_nch = mlx5e_get_max_num_channels(priv->mdev);
	if (priv->channels.params.num_channels > max_nch) {
		mlx5_core_warn(priv->mdev, "MLX5E: Reducing number of channels to %d\n", max_nch);
		/* Reducing the number of channels - RXFH has to be reset, and
		 * mlx5e_num_channels_changed below will build the RQT.
		 */
		priv->netdev->priv_flags &= ~IFF_RXFH_CONFIGURED;
		priv->channels.params.num_channels = max_nch;
	}
	/* 1. Set the real number of queues in the kernel the first time.
	 * 2. Set our default XPS cpumask.
	 * 3. Build the RQT.
	 *
	 * rtnl_lock is required by netif_set_real_num_*_queues in case the
	 * netdev has been registered by this point (if this function was called
	 * in the reload or resume flow).
	 */
	if (take_rtnl)
		rtnl_lock();
	err = mlx5e_num_channels_changed(priv);
	if (take_rtnl)
		rtnl_unlock();
	if (err)
		goto out;

	err = profile->init_tx(priv);
	if (err)
		goto out;

	err = profile->init_rx(priv);
	if (err)
		goto err_cleanup_tx;

	if (profile->enable)
		profile->enable(priv);

	mlx5e_update_features(priv->netdev);

	return 0;

err_cleanup_tx:
	profile->cleanup_tx(priv);

out:
	set_bit(MLX5E_STATE_DESTROYING, &priv->state);
	cancel_work_sync(&priv->update_stats_work);
	return err;
}

void mlx5e_detach_netdev(struct mlx5e_priv *priv)
{
	const struct mlx5e_profile *profile = priv->profile;

	set_bit(MLX5E_STATE_DESTROYING, &priv->state);

	if (profile->disable)
		profile->disable(priv);
	flush_workqueue(priv->wq);

	profile->cleanup_rx(priv);
	profile->cleanup_tx(priv);
	cancel_work_sync(&priv->update_stats_work);
}

static int
mlx5e_netdev_attach_profile(struct mlx5e_priv *priv,
			    const struct mlx5e_profile *new_profile, void *new_ppriv)
{
	struct net_device *netdev = priv->netdev;
	struct mlx5_core_dev *mdev = priv->mdev;
	int err;

	err = mlx5e_priv_init(priv, netdev, mdev);
	if (err) {
		mlx5_core_err(mdev, "mlx5e_priv_init failed, err=%d\n", err);
		return err;
	}
	netif_carrier_off(netdev);
	priv->profile = new_profile;
	priv->ppriv = new_ppriv;
	err = new_profile->init(priv->mdev, priv->netdev);
	if (err)
		return err;
	err = mlx5e_attach_netdev(priv);
	if (err)
		new_profile->cleanup(priv);
	return err;
}

int mlx5e_netdev_change_profile(struct mlx5e_priv *priv,
				const struct mlx5e_profile *new_profile, void *new_ppriv)
{
	unsigned int new_max_nch = mlx5e_calc_max_nch(priv, new_profile);
	const struct mlx5e_profile *orig_profile = priv->profile;
	void *orig_ppriv = priv->ppriv;
	int err, rollback_err;

	/* sanity */
	if (new_max_nch != priv->max_nch) {
		netdev_warn(priv->netdev,
			    "%s: Replacing profile with different max channels\n",
			    __func__);
		return -EINVAL;
	}

	/* cleanup old profile */
	mlx5e_detach_netdev(priv);
	priv->profile->cleanup(priv);
	mlx5e_priv_cleanup(priv);

	err = mlx5e_netdev_attach_profile(priv, new_profile, new_ppriv);
	if (err) { /* roll back to original profile */
		netdev_warn(priv->netdev, "%s: new profile init failed, %d\n",
			    __func__, err);
		goto rollback;
	}

	return 0;

rollback:
	rollback_err = mlx5e_netdev_attach_profile(priv, orig_profile, orig_ppriv);
	if (rollback_err) {
		netdev_err(priv->netdev,
			   "%s: failed to rollback to orig profile, %d\n",
			   __func__, rollback_err);
	}
	return err;
}

void mlx5e_destroy_netdev(struct mlx5e_priv *priv)
{
	struct net_device *netdev = priv->netdev;

	mlx5e_priv_cleanup(priv);
	free_netdev(netdev);
}

static int mlx5e_resume(struct auxiliary_device *adev)
{
	struct mlx5_adev *edev = container_of(adev, struct mlx5_adev, adev);
	struct mlx5e_priv *priv = dev_get_drvdata(&adev->dev);
	struct net_device *netdev = priv->netdev;
	struct mlx5_core_dev *mdev = edev->mdev;
	int err;

	if (netif_device_present(netdev))
		return 0;

	err = mlx5e_create_mdev_resources(mdev);
	if (err)
		return err;

	err = mlx5e_attach_netdev(priv);
	if (err) {
		mlx5e_destroy_mdev_resources(mdev);
		return err;
	}

	return 0;
}

static int mlx5e_suspend(struct auxiliary_device *adev, pm_message_t state)
{
	struct mlx5e_priv *priv = dev_get_drvdata(&adev->dev);
	struct net_device *netdev = priv->netdev;
	struct mlx5_core_dev *mdev = priv->mdev;

	if (!netif_device_present(netdev))
		return -ENODEV;

	mlx5e_detach_netdev(priv);
	mlx5e_destroy_mdev_resources(mdev);
	return 0;
}

static int mlx5e_probe(struct auxiliary_device *adev,
		       const struct auxiliary_device_id *id)
{
	struct mlx5_adev *edev = container_of(adev, struct mlx5_adev, adev);
	const struct mlx5e_profile *profile = &mlx5e_nic_profile;
	struct mlx5_core_dev *mdev = edev->mdev;
	struct net_device *netdev;
	pm_message_t state = {};
	unsigned int txqs, rxqs, ptp_txqs = 0;
	struct mlx5e_priv *priv;
	int qos_sqs = 0;
	int err;
	int nch;

	if (MLX5_CAP_GEN(mdev, ts_cqe_to_dest_cqn))
		ptp_txqs = profile->max_tc;

	if (mlx5_qos_is_supported(mdev))
		qos_sqs = mlx5e_qos_max_leaf_nodes(mdev);

	nch = mlx5e_get_max_num_channels(mdev);
	txqs = nch * profile->max_tc + ptp_txqs + qos_sqs;
	rxqs = nch * profile->rq_groups;
	netdev = mlx5e_create_netdev(mdev, txqs, rxqs);
	if (!netdev) {
		mlx5_core_err(mdev, "mlx5e_create_netdev failed\n");
		return -ENOMEM;
	}

	mlx5e_build_nic_netdev(netdev);

	priv = netdev_priv(netdev);
	dev_set_drvdata(&adev->dev, priv);

	priv->profile = profile;
	priv->ppriv = NULL;
	err = profile->init(mdev, netdev);
	if (err) {
		mlx5_core_err(mdev, "mlx5e_nic_profile init failed, %d\n", err);
		goto err_destroy_netdev;
	}

	err = mlx5e_resume(adev);
	if (err) {
		mlx5_core_err(mdev, "mlx5e_resume failed, %d\n", err);
		goto err_profile_cleanup;
	}

	err = register_netdev(netdev);
	if (err) {
		mlx5_core_err(mdev, "register_netdev failed, %d\n", err);
		goto err_resume;
	}

	mlx5e_devlink_port_type_eth_set(priv);

	mlx5e_dcbnl_init_app(priv);
	return 0;

err_resume:
	mlx5e_suspend(adev, state);
err_profile_cleanup:
	profile->cleanup(priv);
err_destroy_netdev:
	mlx5e_destroy_netdev(priv);
	return err;
}

static void mlx5e_remove(struct auxiliary_device *adev)
{
	struct mlx5e_priv *priv = dev_get_drvdata(&adev->dev);
	pm_message_t state = {};

	mlx5e_dcbnl_delete_app(priv);
	unregister_netdev(priv->netdev);
	mlx5e_suspend(adev, state);
	priv->profile->cleanup(priv);
	mlx5e_destroy_netdev(priv);
}

static const struct auxiliary_device_id mlx5e_id_table[] = {
	{ .name = MLX5_ADEV_NAME ".eth", },
	{},
};

MODULE_DEVICE_TABLE(auxiliary, mlx5e_id_table);

static struct auxiliary_driver mlx5e_driver = {
	.name = "eth",
	.probe = mlx5e_probe,
	.remove = mlx5e_remove,
	.suspend = mlx5e_suspend,
	.resume = mlx5e_resume,
	.id_table = mlx5e_id_table,
};

int mlx5e_init(void)
{
	int ret;

	mlx5e_ipsec_build_inverse_table();
	mlx5e_build_ptys2ethtool_map();
	ret = mlx5e_rep_init();
	if (ret)
		return ret;

	ret = auxiliary_driver_register(&mlx5e_driver);
	if (ret)
		mlx5e_rep_cleanup();
	return ret;
}

void mlx5e_cleanup(void)
{
	auxiliary_driver_unregister(&mlx5e_driver);
	mlx5e_rep_cleanup();
}<|MERGE_RESOLUTION|>--- conflicted
+++ resolved
@@ -65,8 +65,6 @@
 #include "en/devlink.h"
 #include "lib/mlx5.h"
 #include "en/ptp.h"
-#include "qos.h"
-#include "en/trap.h"
 #include "fpga/ipsec.h"
 #include "qos.h"
 #include "en/trap.h"
@@ -1295,19 +1293,11 @@
 	if (p->rl_update && p->next_state == MLX5_SQC_STATE_RDY) {
 		bitmask |= 1;
 		MLX5_SET(sqc, sqc, packet_pacing_rate_limit_index, p->rl_index);
-<<<<<<< HEAD
 	}
 	if (p->qos_update && p->next_state == MLX5_SQC_STATE_RDY) {
 		bitmask |= 1 << 2;
 		MLX5_SET(sqc, sqc, qos_queue_group_id, p->qos_queue_group_id);
 	}
-=======
-	}
-	if (p->qos_update && p->next_state == MLX5_SQC_STATE_RDY) {
-		bitmask |= 1 << 2;
-		MLX5_SET(sqc, sqc, qos_queue_group_id, p->qos_queue_group_id);
-	}
->>>>>>> 38b5133a
 	MLX5_SET64(modify_sq_in, in, modify_bitmask, bitmask);
 
 	err = mlx5_core_modify_sq(mdev, sqn, in);

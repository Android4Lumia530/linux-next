/*
 * Copyright (c) 2017 Mellanox Technologies. All rights reserved.
 *
 * This software is available to you under a choice of one of two
 * licenses.  You may choose to be licensed under the terms of the GNU
 * General Public License (GPL) Version 2, available from the file
 * COPYING in the main directory of this source tree, or the
 * OpenIB.org BSD license below:
 *
 *     Redistribution and use in source and binary forms, with or
 *     without modification, are permitted provided that the following
 *     conditions are met:
 *
 *      - Redistributions of source code must retain the above
 *        copyright notice, this list of conditions and the following
 *        disclaimer.
 *
 *      - Redistributions in binary form must reproduce the above
 *        copyright notice, this list of conditions and the following
 *        disclaimer in the documentation and/or other materials
 *        provided with the distribution.
 *
 * THE SOFTWARE IS PROVIDED "AS IS", WITHOUT WARRANTY OF ANY KIND,
 * EXPRESS OR IMPLIED, INCLUDING BUT NOT LIMITED TO THE WARRANTIES OF
 * MERCHANTABILITY, FITNESS FOR A PARTICULAR PURPOSE AND
 * NONINFRINGEMENT. IN NO EVENT SHALL THE AUTHORS OR COPYRIGHT HOLDERS
 * BE LIABLE FOR ANY CLAIM, DAMAGES OR OTHER LIABILITY, WHETHER IN AN
 * ACTION OF CONTRACT, TORT OR OTHERWISE, ARISING FROM, OUT OF OR IN
 * CONNECTION WITH THE SOFTWARE OR THE USE OR OTHER DEALINGS IN THE
 * SOFTWARE.
 *
 */

#ifndef __MLX5E_IPSEC_RXTX_H__
#define __MLX5E_IPSEC_RXTX_H__

#include <linux/skbuff.h>
#include <net/xfrm.h>
#include "en.h"
#include "en/txrx.h"

/* Bit31: IPsec marker, Bit30-24: IPsec syndrome, Bit23-0: IPsec obj id */
#define MLX5_IPSEC_METADATA_MARKER(metadata)  (((metadata) >> 31) & 0x1)
#define MLX5_IPSEC_METADATA_SYNDROM(metadata) (((metadata) >> 24) & GENMASK(6, 0))
#define MLX5_IPSEC_METADATA_HANDLE(metadata)  ((metadata) & GENMASK(23, 0))

struct mlx5e_accel_tx_ipsec_state {
	struct xfrm_offload *xo;
	struct xfrm_state *x;
	u32 tailen;
	u32 plen;
};

struct mlx5e_accel_tx_ipsec_state {
	struct xfrm_offload *xo;
	struct xfrm_state *x;
	u32 tailen;
	u32 plen;
};

#ifdef CONFIG_MLX5_EN_IPSEC

struct sk_buff *mlx5e_ipsec_handle_rx_skb(struct net_device *netdev,
					  struct sk_buff *skb, u32 *cqe_bcnt);

void mlx5e_ipsec_inverse_table_init(void);
void mlx5e_ipsec_set_iv_esn(struct sk_buff *skb, struct xfrm_state *x,
			    struct xfrm_offload *xo);
void mlx5e_ipsec_set_iv(struct sk_buff *skb, struct xfrm_state *x,
			struct xfrm_offload *xo);
bool mlx5e_ipsec_handle_tx_skb(struct net_device *netdev,
			       struct sk_buff *skb,
			       struct mlx5e_accel_tx_ipsec_state *ipsec_st);
void mlx5e_ipsec_handle_tx_wqe(struct mlx5e_tx_wqe *wqe,
			       struct mlx5e_accel_tx_ipsec_state *ipsec_st,
			       struct mlx5_wqe_inline_seg *inlseg);
void mlx5e_ipsec_offload_handle_rx_skb(struct net_device *netdev,
				       struct sk_buff *skb,
				       struct mlx5_cqe64 *cqe);
static inline unsigned int mlx5e_ipsec_tx_ids_len(struct mlx5e_accel_tx_ipsec_state *ipsec_st)
{
	return ipsec_st->tailen;
}

static inline bool mlx5_ipsec_is_rx_flow(struct mlx5_cqe64 *cqe)
{
	return MLX5_IPSEC_METADATA_MARKER(be32_to_cpu(cqe->ft_metadata));
}

static inline bool mlx5e_ipsec_is_tx_flow(struct mlx5e_accel_tx_ipsec_state *ipsec_st)
{
	return ipsec_st->x;
}

static inline bool mlx5e_ipsec_eseg_meta(struct mlx5_wqe_eth_seg *eseg)
{
	return eseg->flow_table_metadata & cpu_to_be32(MLX5_ETH_WQE_FT_META_IPSEC);
}

<<<<<<< HEAD
static inline bool mlx5e_ipsec_is_tx_flow(struct mlx5e_accel_tx_ipsec_state *ipsec_st)
{
	return ipsec_st->x;
}

void mlx5e_ipsec_tx_build_eseg(struct mlx5e_priv *priv, struct sk_buff *skb,
			       struct mlx5_wqe_eth_seg *eseg);
=======
void mlx5e_ipsec_tx_build_eseg(struct mlx5e_priv *priv, struct sk_buff *skb,
			       struct mlx5_wqe_eth_seg *eseg);

static inline bool mlx5e_ipsec_feature_check(struct sk_buff *skb, struct net_device *netdev,
					     netdev_features_t features)
{
	struct sec_path *sp = skb_sec_path(skb);

	if (sp && sp->len) {
		struct xfrm_state *x = sp->xvec[0];

		if (x && x->xso.offload_handle)
			return true;
	}
	return false;
}

>>>>>>> f642729d
#else
static inline
void mlx5e_ipsec_offload_handle_rx_skb(struct net_device *netdev,
				       struct sk_buff *skb,
				       struct mlx5_cqe64 *cqe)
{}

static inline bool mlx5e_ipsec_eseg_meta(struct mlx5_wqe_eth_seg *eseg)
{
	return false;
}

static inline bool mlx5_ipsec_is_rx_flow(struct mlx5_cqe64 *cqe) { return false; }
static inline bool mlx5e_ipsec_feature_check(struct sk_buff *skb, struct net_device *netdev,
					     netdev_features_t features) { return false; }
#endif /* CONFIG_MLX5_EN_IPSEC */

#endif /* __MLX5E_IPSEC_RXTX_H__ */<|MERGE_RESOLUTION|>--- conflicted
+++ resolved
@@ -51,13 +51,6 @@
 	u32 plen;
 };
 
-struct mlx5e_accel_tx_ipsec_state {
-	struct xfrm_offload *xo;
-	struct xfrm_state *x;
-	u32 tailen;
-	u32 plen;
-};
-
 #ifdef CONFIG_MLX5_EN_IPSEC
 
 struct sk_buff *mlx5e_ipsec_handle_rx_skb(struct net_device *netdev,
@@ -97,15 +90,6 @@
 	return eseg->flow_table_metadata & cpu_to_be32(MLX5_ETH_WQE_FT_META_IPSEC);
 }
 
-<<<<<<< HEAD
-static inline bool mlx5e_ipsec_is_tx_flow(struct mlx5e_accel_tx_ipsec_state *ipsec_st)
-{
-	return ipsec_st->x;
-}
-
-void mlx5e_ipsec_tx_build_eseg(struct mlx5e_priv *priv, struct sk_buff *skb,
-			       struct mlx5_wqe_eth_seg *eseg);
-=======
 void mlx5e_ipsec_tx_build_eseg(struct mlx5e_priv *priv, struct sk_buff *skb,
 			       struct mlx5_wqe_eth_seg *eseg);
 
@@ -123,7 +107,6 @@
 	return false;
 }
 
->>>>>>> f642729d
 #else
 static inline
 void mlx5e_ipsec_offload_handle_rx_skb(struct net_device *netdev,

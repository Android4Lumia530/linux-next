--- conflicted
+++ resolved
@@ -40,10 +40,7 @@
 #include "eswitch.h"
 #include "esw/indir_table.h"
 #include "esw/acl/ofld.h"
-<<<<<<< HEAD
-=======
 #include "esw/indir_table.h"
->>>>>>> f642729d
 #include "rdma.h"
 #include "en.h"
 #include "fs_core.h"
@@ -634,58 +631,12 @@
 	mlx5_eswitch_set_rule_flow_source(esw, spec, esw_attr);
 
 	if (flow_act.action & MLX5_FLOW_CONTEXT_ACTION_FWD_DEST) {
-<<<<<<< HEAD
-		struct mlx5_flow_table *ft;
-
-		if (attr->dest_ft) {
-			flow_act.flags |= FLOW_ACT_IGNORE_FLOW_LEVEL;
-			dest[i].type = MLX5_FLOW_DESTINATION_TYPE_FLOW_TABLE;
-			dest[i].ft = attr->dest_ft;
-			i++;
-		} else if (attr->flags & MLX5_ESW_ATTR_FLAG_SLOW_PATH) {
-			flow_act.flags |= FLOW_ACT_IGNORE_FLOW_LEVEL;
-			dest[i].type = MLX5_FLOW_DESTINATION_TYPE_FLOW_TABLE;
-			dest[i].ft = mlx5_chains_get_tc_end_ft(chains);
-			i++;
-		} else if (attr->dest_chain) {
-			flow_act.flags |= FLOW_ACT_IGNORE_FLOW_LEVEL;
-			ft = mlx5_chains_get_table(chains, attr->dest_chain,
-						   1, 0);
-			if (IS_ERR(ft)) {
-				rule = ERR_CAST(ft);
-				goto err_create_goto_table;
-			}
-
-			dest[i].type = MLX5_FLOW_DESTINATION_TYPE_FLOW_TABLE;
-			dest[i].ft = ft;
-			i++;
-		} else {
-			for (j = esw_attr->split_count; j < esw_attr->out_count; j++) {
-				dest[i].type = MLX5_FLOW_DESTINATION_TYPE_VPORT;
-				dest[i].vport.num = esw_attr->dests[j].rep->vport;
-				dest[i].vport.vhca_id =
-					MLX5_CAP_GEN(esw_attr->dests[j].mdev, vhca_id);
-				if (MLX5_CAP_ESW(esw->dev, merged_eswitch))
-					dest[i].vport.flags |=
-						MLX5_FLOW_DEST_VPORT_VHCA_ID;
-				if (esw_attr->dests[j].flags & MLX5_ESW_DEST_ENCAP) {
-					flow_act.action |= MLX5_FLOW_CONTEXT_ACTION_PACKET_REFORMAT;
-					flow_act.pkt_reformat =
-							esw_attr->dests[j].pkt_reformat;
-					dest[i].vport.flags |= MLX5_FLOW_DEST_VPORT_REFORMAT_ID;
-					dest[i].vport.pkt_reformat =
-						esw_attr->dests[j].pkt_reformat;
-				}
-				i++;
-			}
-=======
 		int err;
 
 		err = esw_setup_dests(dest, &flow_act, esw, attr, spec, &i);
 		if (err) {
 			rule = ERR_PTR(err);
 			goto err_create_goto_table;
->>>>>>> f642729d
 		}
 	}
 
@@ -720,24 +671,15 @@
 			fdb = attr->ft;
 
 		if (!(attr->flags & MLX5_ESW_ATTR_FLAG_NO_IN_PORT))
-<<<<<<< HEAD
-			mlx5_eswitch_set_rule_source_port(esw, spec, esw_attr);
-=======
 			mlx5_eswitch_set_rule_source_port(esw, spec, attr,
 							  esw_attr->in_mdev->priv.eswitch,
 							  esw_attr->in_rep->vport);
->>>>>>> f642729d
 	}
 	if (IS_ERR(fdb)) {
 		rule = ERR_CAST(fdb);
 		goto err_esw_get;
 	}
 
-<<<<<<< HEAD
-	mlx5_eswitch_set_rule_flow_source(esw, spec, esw_attr);
-
-=======
->>>>>>> f642729d
 	if (mlx5_eswitch_termtbl_required(esw, attr, &flow_act, spec))
 		rule = mlx5_eswitch_add_termtbl_rule(esw, fdb, spec, esw_attr,
 						     &flow_act, dest, i);
@@ -756,12 +698,7 @@
 	else if (attr->chain || attr->prio)
 		mlx5_chains_put_table(chains, attr->chain, attr->prio, 0);
 err_esw_get:
-<<<<<<< HEAD
-	if (!(attr->flags & MLX5_ESW_ATTR_FLAG_SLOW_PATH) && attr->dest_chain)
-		mlx5_chains_put_table(chains, attr->dest_chain, 1, 0);
-=======
 	esw_cleanup_dests(esw, attr);
->>>>>>> f642729d
 err_create_goto_table:
 	return rule;
 }
@@ -798,17 +735,6 @@
 
 	flow_act.action = MLX5_FLOW_CONTEXT_ACTION_FWD_DEST;
 	for (i = 0; i < esw_attr->split_count; i++) {
-<<<<<<< HEAD
-		dest[i].type = MLX5_FLOW_DESTINATION_TYPE_VPORT;
-		dest[i].vport.num = esw_attr->dests[i].rep->vport;
-		dest[i].vport.vhca_id =
-			MLX5_CAP_GEN(esw_attr->dests[i].mdev, vhca_id);
-		if (MLX5_CAP_ESW(esw->dev, merged_eswitch))
-			dest[i].vport.flags |= MLX5_FLOW_DEST_VPORT_VHCA_ID;
-		if (esw_attr->dests[i].flags & MLX5_ESW_DEST_ENCAP) {
-			dest[i].vport.flags |= MLX5_FLOW_DEST_VPORT_REFORMAT_ID;
-			dest[i].vport.pkt_reformat = esw_attr->dests[i].pkt_reformat;
-=======
 		if (esw_is_indir_table(esw, attr))
 			err = esw_setup_indir_table(dest, &flow_act, esw, attr, spec, false, &i);
 		else if (esw_is_chain_src_port_rewrite(esw, esw_attr))
@@ -820,20 +746,15 @@
 		if (err) {
 			rule = ERR_PTR(err);
 			goto err_chain_src_rewrite;
->>>>>>> f642729d
 		}
 	}
 	dest[i].type = MLX5_FLOW_DESTINATION_TYPE_FLOW_TABLE;
 	dest[i].ft = fwd_fdb;
 	i++;
 
-<<<<<<< HEAD
-	mlx5_eswitch_set_rule_source_port(esw, spec, esw_attr);
-=======
 	mlx5_eswitch_set_rule_source_port(esw, spec, attr,
 					  esw_attr->in_mdev->priv.eswitch,
 					  esw_attr->in_rep->vport);
->>>>>>> f642729d
 
 	if (attr->outer_match_level != MLX5_MATCH_NONE)
 		spec->match_criteria_enable |= MLX5_MATCH_OUTER_HEADERS;
@@ -849,12 +770,8 @@
 	atomic64_inc(&esw->offloads.num_flows);
 
 	return rule;
-<<<<<<< HEAD
-add_err:
-=======
 err_chain_src_rewrite:
 	esw_put_dest_tables_loop(esw, attr, 0, i);
->>>>>>> f642729d
 	esw_vport_tbl_put(esw, &fwd_attr);
 err_get_fwd:
 	mlx5_chains_put_table(chains, attr->chain, attr->prio, 0);
@@ -895,21 +812,13 @@
 	if (fwd_rule)  {
 		esw_vport_tbl_put(esw, &fwd_attr);
 		mlx5_chains_put_table(chains, attr->chain, attr->prio, 0);
-<<<<<<< HEAD
-=======
 		esw_put_dest_tables_loop(esw, attr, 0, esw_attr->split_count);
->>>>>>> f642729d
 	} else {
 		if (split)
 			esw_vport_tbl_put(esw, &fwd_attr);
 		else if (attr->chain || attr->prio)
 			mlx5_chains_put_table(chains, attr->chain, attr->prio, 0);
-<<<<<<< HEAD
-		if (attr->dest_chain)
-			mlx5_chains_put_table(chains, attr->dest_chain, 1, 0);
-=======
 		esw_cleanup_dests(esw, attr);
->>>>>>> f642729d
 	}
 }
 
@@ -2309,11 +2218,7 @@
 	__esw_offloads_unload_rep(esw, rep, rep_type);
 }
 
-<<<<<<< HEAD
-static int mlx5_esw_offloads_rep_load(struct mlx5_eswitch *esw, u16 vport_num)
-=======
 int mlx5_esw_offloads_rep_load(struct mlx5_eswitch *esw, u16 vport_num)
->>>>>>> f642729d
 {
 	struct mlx5_eswitch_rep *rep;
 	int rep_type;
@@ -2337,11 +2242,7 @@
 	return err;
 }
 
-<<<<<<< HEAD
-static void mlx5_esw_offloads_rep_unload(struct mlx5_eswitch *esw, u16 vport_num)
-=======
 void mlx5_esw_offloads_rep_unload(struct mlx5_eswitch *esw, u16 vport_num)
->>>>>>> f642729d
 {
 	struct mlx5_eswitch_rep *rep;
 	int rep_type;

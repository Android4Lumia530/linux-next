// SPDX-License-Identifier: GPL-2.0 OR Linux-OpenIB
/* Copyright (c) 2019 Mellanox Technologies. */

#include <linux/types.h>
#include <linux/crc32.h>
#include "dr_ste.h"

struct dr_hw_ste_format {
	u8 ctrl[DR_STE_SIZE_CTRL];
	u8 tag[DR_STE_SIZE_TAG];
	u8 mask[DR_STE_SIZE_MASK];
};

static u32 dr_ste_crc32_calc(const void *input_data, size_t length)
{
	u32 crc = crc32(0, input_data, length);

	return (__force u32)htonl(crc);
}

bool mlx5dr_ste_supp_ttl_cs_recalc(struct mlx5dr_cmd_caps *caps)
{
	return caps->sw_format_ver > MLX5_STEERING_FORMAT_CONNECTX_5;
}

u32 mlx5dr_ste_calc_hash_index(u8 *hw_ste_p, struct mlx5dr_ste_htbl *htbl)
{
	struct dr_hw_ste_format *hw_ste = (struct dr_hw_ste_format *)hw_ste_p;
	u8 masked[DR_STE_SIZE_TAG] = {};
	u32 crc32, index;
	u16 bit;
	int i;

	/* Don't calculate CRC if the result is predicted */
	if (htbl->chunk->num_of_entries == 1 || htbl->byte_mask == 0)
		return 0;

	/* Mask tag using byte mask, bit per byte */
	bit = 1 << (DR_STE_SIZE_TAG - 1);
	for (i = 0; i < DR_STE_SIZE_TAG; i++) {
		if (htbl->byte_mask & bit)
			masked[i] = hw_ste->tag[i];

		bit = bit >> 1;
	}

	crc32 = dr_ste_crc32_calc(masked, DR_STE_SIZE_TAG);
	index = crc32 & (htbl->chunk->num_of_entries - 1);

	return index;
}

u16 mlx5dr_ste_conv_bit_to_byte_mask(u8 *bit_mask)
{
	u16 byte_mask = 0;
	int i;

	for (i = 0; i < DR_STE_SIZE_MASK; i++) {
		byte_mask = byte_mask << 1;
		if (bit_mask[i] == 0xff)
			byte_mask |= 1;
	}
	return byte_mask;
}

<<<<<<< HEAD
static u8 *mlx5dr_ste_get_tag(u8 *hw_ste_p)
{
	struct dr_hw_ste_format *hw_ste = (struct dr_hw_ste_format *)hw_ste_p;

	return hw_ste->tag;
}

void mlx5dr_ste_set_bit_mask(u8 *hw_ste_p, u8 *bit_mask)
=======
static u8 *dr_ste_get_tag(u8 *hw_ste_p)
>>>>>>> f642729d
{
	struct dr_hw_ste_format *hw_ste = (struct dr_hw_ste_format *)hw_ste_p;

	return hw_ste->tag;
}

void mlx5dr_ste_set_bit_mask(u8 *hw_ste_p, u8 *bit_mask)
{
	struct dr_hw_ste_format *hw_ste = (struct dr_hw_ste_format *)hw_ste_p;

	memcpy(hw_ste->mask, bit_mask, DR_STE_SIZE_MASK);
}

static void dr_ste_set_always_hit(struct dr_hw_ste_format *hw_ste)
{
	memset(&hw_ste->tag, 0, sizeof(hw_ste->tag));
	memset(&hw_ste->mask, 0, sizeof(hw_ste->mask));
}

static void dr_ste_set_always_miss(struct dr_hw_ste_format *hw_ste)
{
	hw_ste->tag[0] = 0xdc;
	hw_ste->mask[0] = 0;
}

void mlx5dr_ste_set_miss_addr(struct mlx5dr_ste_ctx *ste_ctx,
			      u8 *hw_ste_p, u64 miss_addr)
{
	ste_ctx->set_miss_addr(hw_ste_p, miss_addr);
}

static void dr_ste_always_miss_addr(struct mlx5dr_ste_ctx *ste_ctx,
				    struct mlx5dr_ste *ste, u64 miss_addr)
{
	u8 *hw_ste_p = ste->hw_ste;

	ste_ctx->set_next_lu_type(hw_ste_p, MLX5DR_STE_LU_TYPE_DONT_CARE);
	ste_ctx->set_miss_addr(hw_ste_p, miss_addr);
	dr_ste_set_always_miss((struct dr_hw_ste_format *)ste->hw_ste);
}

void mlx5dr_ste_set_hit_addr(struct mlx5dr_ste_ctx *ste_ctx,
			     u8 *hw_ste, u64 icm_addr, u32 ht_size)
{
	ste_ctx->set_hit_addr(hw_ste, icm_addr, ht_size);
}

u64 mlx5dr_ste_get_icm_addr(struct mlx5dr_ste *ste)
{
	u32 index = ste - ste->htbl->ste_arr;

	return ste->htbl->chunk->icm_addr + DR_STE_SIZE * index;
}

u64 mlx5dr_ste_get_mr_addr(struct mlx5dr_ste *ste)
{
	u32 index = ste - ste->htbl->ste_arr;

	return ste->htbl->chunk->mr_addr + DR_STE_SIZE * index;
}

struct list_head *mlx5dr_ste_get_miss_list(struct mlx5dr_ste *ste)
{
	u32 index = ste - ste->htbl->ste_arr;

	return &ste->htbl->miss_list[index];
}

static void dr_ste_always_hit_htbl(struct mlx5dr_ste_ctx *ste_ctx,
				   struct mlx5dr_ste *ste,
				   struct mlx5dr_ste_htbl *next_htbl)
{
	struct mlx5dr_icm_chunk *chunk = next_htbl->chunk;
	u8 *hw_ste = ste->hw_ste;

	ste_ctx->set_byte_mask(hw_ste, next_htbl->byte_mask);
	ste_ctx->set_next_lu_type(hw_ste, next_htbl->lu_type);
	ste_ctx->set_hit_addr(hw_ste, chunk->icm_addr, chunk->num_of_entries);

	dr_ste_set_always_hit((struct dr_hw_ste_format *)ste->hw_ste);
}

bool mlx5dr_ste_is_last_in_rule(struct mlx5dr_matcher_rx_tx *nic_matcher,
				u8 ste_location)
{
	return ste_location == nic_matcher->num_of_builders;
}

/* Replace relevant fields, except of:
 * htbl - keep the origin htbl
 * miss_list + list - already took the src from the list.
 * icm_addr/mr_addr - depends on the hosting table.
 *
 * Before:
 * | a | -> | b | -> | c | ->
 *
 * After:
 * | a | -> | c | ->
 * While the data that was in b copied to a.
 */
static void dr_ste_replace(struct mlx5dr_ste *dst, struct mlx5dr_ste *src)
{
	memcpy(dst->hw_ste, src->hw_ste, DR_STE_SIZE_REDUCED);
	dst->next_htbl = src->next_htbl;
	if (dst->next_htbl)
		dst->next_htbl->pointing_ste = dst;

	dst->refcount = src->refcount;

	INIT_LIST_HEAD(&dst->rule_list);
	list_splice_tail_init(&src->rule_list, &dst->rule_list);
}

/* Free ste which is the head and the only one in miss_list */
static void
dr_ste_remove_head_ste(struct mlx5dr_ste_ctx *ste_ctx,
		       struct mlx5dr_ste *ste,
		       struct mlx5dr_matcher_rx_tx *nic_matcher,
		       struct mlx5dr_ste_send_info *ste_info_head,
		       struct list_head *send_ste_list,
		       struct mlx5dr_ste_htbl *stats_tbl)
{
	u8 tmp_data_ste[DR_STE_SIZE] = {};
	struct mlx5dr_ste tmp_ste = {};
	u64 miss_addr;

	tmp_ste.hw_ste = tmp_data_ste;

	/* Use temp ste because dr_ste_always_miss_addr
	 * touches bit_mask area which doesn't exist at ste->hw_ste.
	 */
	memcpy(tmp_ste.hw_ste, ste->hw_ste, DR_STE_SIZE_REDUCED);
	miss_addr = nic_matcher->e_anchor->chunk->icm_addr;
	dr_ste_always_miss_addr(ste_ctx, &tmp_ste, miss_addr);
	memcpy(ste->hw_ste, tmp_ste.hw_ste, DR_STE_SIZE_REDUCED);

	list_del_init(&ste->miss_list_node);

	/* Write full STE size in order to have "always_miss" */
	mlx5dr_send_fill_and_append_ste_send_info(ste, DR_STE_SIZE,
						  0, tmp_data_ste,
						  ste_info_head,
						  send_ste_list,
						  true /* Copy data */);

	stats_tbl->ctrl.num_of_valid_entries--;
}

/* Free ste which is the head but NOT the only one in miss_list:
 * |_ste_| --> |_next_ste_| -->|__| -->|__| -->/0
 */
static void
dr_ste_replace_head_ste(struct mlx5dr_matcher_rx_tx *nic_matcher,
			struct mlx5dr_ste *ste,
			struct mlx5dr_ste *next_ste,
			struct mlx5dr_ste_send_info *ste_info_head,
			struct list_head *send_ste_list,
			struct mlx5dr_ste_htbl *stats_tbl)

{
	struct mlx5dr_ste_htbl *next_miss_htbl;
	u8 hw_ste[DR_STE_SIZE] = {};
	int sb_idx;

	next_miss_htbl = next_ste->htbl;

	/* Remove from the miss_list the next_ste before copy */
	list_del_init(&next_ste->miss_list_node);

	/* All rule-members that use next_ste should know about that */
	mlx5dr_rule_update_rule_member(next_ste, ste);

	/* Move data from next into ste */
	dr_ste_replace(ste, next_ste);

	/* Copy all 64 hw_ste bytes */
	memcpy(hw_ste, ste->hw_ste, DR_STE_SIZE_REDUCED);
	sb_idx = ste->ste_chain_location - 1;
	mlx5dr_ste_set_bit_mask(hw_ste,
				nic_matcher->ste_builder[sb_idx].bit_mask);

	/* Del the htbl that contains the next_ste.
	 * The origin htbl stay with the same number of entries.
	 */
	mlx5dr_htbl_put(next_miss_htbl);

	mlx5dr_send_fill_and_append_ste_send_info(ste, DR_STE_SIZE,
						  0, hw_ste,
						  ste_info_head,
						  send_ste_list,
						  true /* Copy data */);

	stats_tbl->ctrl.num_of_collisions--;
	stats_tbl->ctrl.num_of_valid_entries--;
}

/* Free ste that is located in the middle of the miss list:
 * |__| -->|_prev_ste_|->|_ste_|-->|_next_ste_|
 */
static void dr_ste_remove_middle_ste(struct mlx5dr_ste_ctx *ste_ctx,
				     struct mlx5dr_ste *ste,
				     struct mlx5dr_ste_send_info *ste_info,
				     struct list_head *send_ste_list,
				     struct mlx5dr_ste_htbl *stats_tbl)
{
	struct mlx5dr_ste *prev_ste;
	u64 miss_addr;

	prev_ste = list_prev_entry(ste, miss_list_node);
	if (WARN_ON(!prev_ste))
		return;

	miss_addr = ste_ctx->get_miss_addr(ste->hw_ste);
	ste_ctx->set_miss_addr(prev_ste->hw_ste, miss_addr);

	mlx5dr_send_fill_and_append_ste_send_info(prev_ste, DR_STE_SIZE_CTRL, 0,
						  prev_ste->hw_ste, ste_info,
						  send_ste_list, true /* Copy data*/);

	list_del_init(&ste->miss_list_node);

	stats_tbl->ctrl.num_of_valid_entries--;
	stats_tbl->ctrl.num_of_collisions--;
}

void mlx5dr_ste_free(struct mlx5dr_ste *ste,
		     struct mlx5dr_matcher *matcher,
		     struct mlx5dr_matcher_rx_tx *nic_matcher)
{
	struct mlx5dr_ste_send_info *cur_ste_info, *tmp_ste_info;
	struct mlx5dr_domain *dmn = matcher->tbl->dmn;
	struct mlx5dr_ste_ctx *ste_ctx = dmn->ste_ctx;
	struct mlx5dr_ste_send_info ste_info_head;
	struct mlx5dr_ste *next_ste, *first_ste;
	bool put_on_origin_table = true;
	struct mlx5dr_ste_htbl *stats_tbl;
	LIST_HEAD(send_ste_list);

	first_ste = list_first_entry(mlx5dr_ste_get_miss_list(ste),
				     struct mlx5dr_ste, miss_list_node);
	stats_tbl = first_ste->htbl;

	/* Two options:
	 * 1. ste is head:
	 *	a. head ste is the only ste in the miss list
	 *	b. head ste is not the only ste in the miss-list
	 * 2. ste is not head
	 */
	if (first_ste == ste) { /* Ste is the head */
		struct mlx5dr_ste *last_ste;

		last_ste = list_last_entry(mlx5dr_ste_get_miss_list(ste),
					   struct mlx5dr_ste, miss_list_node);
		if (last_ste == first_ste)
			next_ste = NULL;
		else
			next_ste = list_next_entry(ste, miss_list_node);

		if (!next_ste) {
			/* One and only entry in the list */
			dr_ste_remove_head_ste(ste_ctx, ste,
					       nic_matcher,
					       &ste_info_head,
					       &send_ste_list,
					       stats_tbl);
		} else {
			/* First but not only entry in the list */
			dr_ste_replace_head_ste(nic_matcher, ste,
						next_ste, &ste_info_head,
						&send_ste_list, stats_tbl);
			put_on_origin_table = false;
		}
	} else { /* Ste in the middle of the list */
		dr_ste_remove_middle_ste(ste_ctx, ste,
					 &ste_info_head, &send_ste_list,
					 stats_tbl);
	}

	/* Update HW */
	list_for_each_entry_safe(cur_ste_info, tmp_ste_info,
				 &send_ste_list, send_list) {
		list_del(&cur_ste_info->send_list);
		mlx5dr_send_postsend_ste(dmn, cur_ste_info->ste,
					 cur_ste_info->data, cur_ste_info->size,
					 cur_ste_info->offset);
	}

	if (put_on_origin_table)
		mlx5dr_htbl_put(ste->htbl);
}

bool mlx5dr_ste_equal_tag(void *src, void *dst)
{
	struct dr_hw_ste_format *s_hw_ste = (struct dr_hw_ste_format *)src;
	struct dr_hw_ste_format *d_hw_ste = (struct dr_hw_ste_format *)dst;

	return !memcmp(s_hw_ste->tag, d_hw_ste->tag, DR_STE_SIZE_TAG);
}

void mlx5dr_ste_set_hit_addr_by_next_htbl(struct mlx5dr_ste_ctx *ste_ctx,
					  u8 *hw_ste,
					  struct mlx5dr_ste_htbl *next_htbl)
{
	struct mlx5dr_icm_chunk *chunk = next_htbl->chunk;

<<<<<<< HEAD
	mlx5dr_ste_set_hit_addr(hw_ste, chunk->icm_addr, chunk->num_of_entries);
}

void mlx5dr_ste_set_miss_addr(u8 *hw_ste_p, u64 miss_addr)
{
	u64 index = miss_addr >> 6;

	/* Miss address for TX and RX STEs located in the same offsets */
	MLX5_SET(ste_rx_steering_mult, hw_ste_p, miss_address_39_32, index >> 26);
	MLX5_SET(ste_rx_steering_mult, hw_ste_p, miss_address_31_6, index);
}

void mlx5dr_ste_always_miss_addr(struct mlx5dr_ste *ste, u64 miss_addr)
{
	u8 *hw_ste = ste->hw_ste;

	MLX5_SET(ste_rx_steering_mult, hw_ste, next_lu_type, MLX5DR_STE_LU_TYPE_DONT_CARE);
	mlx5dr_ste_set_miss_addr(hw_ste, miss_addr);
	dr_ste_set_always_miss((struct dr_hw_ste_format *)ste->hw_ste);
=======
	ste_ctx->set_hit_addr(hw_ste, chunk->icm_addr, chunk->num_of_entries);
}

void mlx5dr_ste_prepare_for_postsend(struct mlx5dr_ste_ctx *ste_ctx,
				     u8 *hw_ste_p, u32 ste_size)
{
	if (ste_ctx->prepare_for_postsend)
		ste_ctx->prepare_for_postsend(hw_ste_p, ste_size);
>>>>>>> f642729d
}

/* Init one ste as a pattern for ste data array */
void mlx5dr_ste_set_formatted_ste(struct mlx5dr_ste_ctx *ste_ctx,
				  u16 gvmi,
				  struct mlx5dr_domain_rx_tx *nic_dmn,
				  struct mlx5dr_ste_htbl *htbl,
				  u8 *formatted_ste,
				  struct mlx5dr_htbl_connect_info *connect_info)
{
	struct mlx5dr_ste ste = {};

	ste_ctx->ste_init(formatted_ste, htbl->lu_type, nic_dmn->ste_type, gvmi);
	ste.hw_ste = formatted_ste;

	if (connect_info->type == CONNECT_HIT)
		dr_ste_always_hit_htbl(ste_ctx, &ste, connect_info->hit_next_htbl);
	else
		dr_ste_always_miss_addr(ste_ctx, &ste, connect_info->miss_icm_addr);
}

int mlx5dr_ste_htbl_init_and_postsend(struct mlx5dr_domain *dmn,
				      struct mlx5dr_domain_rx_tx *nic_dmn,
				      struct mlx5dr_ste_htbl *htbl,
				      struct mlx5dr_htbl_connect_info *connect_info,
				      bool update_hw_ste)
{
	u8 formatted_ste[DR_STE_SIZE] = {};

	mlx5dr_ste_set_formatted_ste(dmn->ste_ctx,
				     dmn->info.caps.gvmi,
				     nic_dmn,
				     htbl,
				     formatted_ste,
				     connect_info);

	return mlx5dr_send_postsend_formatted_htbl(dmn, htbl, formatted_ste, update_hw_ste);
}

int mlx5dr_ste_create_next_htbl(struct mlx5dr_matcher *matcher,
				struct mlx5dr_matcher_rx_tx *nic_matcher,
				struct mlx5dr_ste *ste,
				u8 *cur_hw_ste,
				enum mlx5dr_icm_chunk_size log_table_size)
{
	struct mlx5dr_domain_rx_tx *nic_dmn = nic_matcher->nic_tbl->nic_dmn;
	struct mlx5dr_domain *dmn = matcher->tbl->dmn;
	struct mlx5dr_ste_ctx *ste_ctx = dmn->ste_ctx;
	struct mlx5dr_htbl_connect_info info;
	struct mlx5dr_ste_htbl *next_htbl;

	if (!mlx5dr_ste_is_last_in_rule(nic_matcher, ste->ste_chain_location)) {
		u16 next_lu_type;
		u16 byte_mask;

		next_lu_type = ste_ctx->get_next_lu_type(cur_hw_ste);
		byte_mask = ste_ctx->get_byte_mask(cur_hw_ste);

		next_htbl = mlx5dr_ste_htbl_alloc(dmn->ste_icm_pool,
						  log_table_size,
						  next_lu_type,
						  byte_mask);
		if (!next_htbl) {
			mlx5dr_dbg(dmn, "Failed allocating table\n");
			return -ENOMEM;
		}

		/* Write new table to HW */
		info.type = CONNECT_MISS;
		info.miss_icm_addr = nic_matcher->e_anchor->chunk->icm_addr;
		if (mlx5dr_ste_htbl_init_and_postsend(dmn, nic_dmn, next_htbl,
						      &info, false)) {
			mlx5dr_info(dmn, "Failed writing table to HW\n");
			goto free_table;
		}

		mlx5dr_ste_set_hit_addr_by_next_htbl(ste_ctx,
						     cur_hw_ste, next_htbl);
		ste->next_htbl = next_htbl;
		next_htbl->pointing_ste = ste;
	}

	return 0;

free_table:
	mlx5dr_ste_htbl_free(next_htbl);
	return -ENOENT;
}

static void dr_ste_set_ctrl(struct mlx5dr_ste_htbl *htbl)
{
	struct mlx5dr_ste_htbl_ctrl *ctrl = &htbl->ctrl;
	int num_of_entries;

	htbl->ctrl.may_grow = true;

	if (htbl->chunk_size == DR_CHUNK_SIZE_MAX - 1 || !htbl->byte_mask)
		htbl->ctrl.may_grow = false;

	/* Threshold is 50%, one is added to table of size 1 */
	num_of_entries = mlx5dr_icm_pool_chunk_size_to_entries(htbl->chunk_size);
	ctrl->increase_threshold = (num_of_entries + 1) / 2;
}

struct mlx5dr_ste_htbl *mlx5dr_ste_htbl_alloc(struct mlx5dr_icm_pool *pool,
					      enum mlx5dr_icm_chunk_size chunk_size,
					      u16 lu_type, u16 byte_mask)
{
	struct mlx5dr_icm_chunk *chunk;
	struct mlx5dr_ste_htbl *htbl;
	int i;

	htbl = kzalloc(sizeof(*htbl), GFP_KERNEL);
	if (!htbl)
		return NULL;

	chunk = mlx5dr_icm_alloc_chunk(pool, chunk_size);
	if (!chunk)
		goto out_free_htbl;

	htbl->chunk = chunk;
	htbl->lu_type = lu_type;
	htbl->byte_mask = byte_mask;
	htbl->ste_arr = chunk->ste_arr;
	htbl->hw_ste_arr = chunk->hw_ste_arr;
	htbl->miss_list = chunk->miss_list;
	htbl->refcount = 0;

	for (i = 0; i < chunk->num_of_entries; i++) {
		struct mlx5dr_ste *ste = &htbl->ste_arr[i];

		ste->hw_ste = htbl->hw_ste_arr + i * DR_STE_SIZE_REDUCED;
		ste->htbl = htbl;
		ste->refcount = 0;
		INIT_LIST_HEAD(&ste->miss_list_node);
		INIT_LIST_HEAD(&htbl->miss_list[i]);
		INIT_LIST_HEAD(&ste->rule_list);
	}

	htbl->chunk_size = chunk_size;
	dr_ste_set_ctrl(htbl);
	return htbl;

out_free_htbl:
	kfree(htbl);
	return NULL;
}

int mlx5dr_ste_htbl_free(struct mlx5dr_ste_htbl *htbl)
{
	if (htbl->refcount)
		return -EBUSY;

	mlx5dr_icm_free_chunk(htbl->chunk);
	kfree(htbl);
	return 0;
}

void mlx5dr_ste_set_actions_tx(struct mlx5dr_ste_ctx *ste_ctx,
			       struct mlx5dr_domain *dmn,
			       u8 *action_type_set,
			       u8 *hw_ste_arr,
			       struct mlx5dr_ste_actions_attr *attr,
			       u32 *added_stes)
{
	ste_ctx->set_actions_tx(dmn, action_type_set, hw_ste_arr,
				attr, added_stes);
}

void mlx5dr_ste_set_actions_rx(struct mlx5dr_ste_ctx *ste_ctx,
			       struct mlx5dr_domain *dmn,
			       u8 *action_type_set,
			       u8 *hw_ste_arr,
			       struct mlx5dr_ste_actions_attr *attr,
			       u32 *added_stes)
{
	ste_ctx->set_actions_rx(dmn, action_type_set, hw_ste_arr,
				attr, added_stes);
}

const struct mlx5dr_ste_action_modify_field *
mlx5dr_ste_conv_modify_hdr_sw_field(struct mlx5dr_ste_ctx *ste_ctx, u16 sw_field)
{
	const struct mlx5dr_ste_action_modify_field *hw_field;

	if (sw_field >= ste_ctx->modify_field_arr_sz)
		return NULL;

	hw_field = &ste_ctx->modify_field_arr[sw_field];
	if (!hw_field->end && !hw_field->start)
		return NULL;

	return hw_field;
}

void mlx5dr_ste_set_action_set(struct mlx5dr_ste_ctx *ste_ctx,
			       __be64 *hw_action,
			       u8 hw_field,
			       u8 shifter,
			       u8 length,
			       u32 data)
{
	ste_ctx->set_action_set((u8 *)hw_action,
				hw_field, shifter, length, data);
}

void mlx5dr_ste_set_action_add(struct mlx5dr_ste_ctx *ste_ctx,
			       __be64 *hw_action,
			       u8 hw_field,
			       u8 shifter,
			       u8 length,
			       u32 data)
{
	ste_ctx->set_action_add((u8 *)hw_action,
				hw_field, shifter, length, data);
}

void mlx5dr_ste_set_action_copy(struct mlx5dr_ste_ctx *ste_ctx,
				__be64 *hw_action,
				u8 dst_hw_field,
				u8 dst_shifter,
				u8 dst_len,
				u8 src_hw_field,
				u8 src_shifter)
{
	ste_ctx->set_action_copy((u8 *)hw_action,
				 dst_hw_field, dst_shifter, dst_len,
				 src_hw_field, src_shifter);
}

int mlx5dr_ste_set_action_decap_l3_list(struct mlx5dr_ste_ctx *ste_ctx,
					void *data, u32 data_sz,
					u8 *hw_action, u32 hw_action_sz,
					u16 *used_hw_action_num)
{
	/* Only Ethernet frame is supported, with VLAN (18) or without (14) */
	if (data_sz != HDR_LEN_L2 && data_sz != HDR_LEN_L2_W_VLAN)
		return -EINVAL;

	return ste_ctx->set_action_decap_l3_list(data, data_sz,
						 hw_action, hw_action_sz,
						 used_hw_action_num);
}

int mlx5dr_ste_build_pre_check(struct mlx5dr_domain *dmn,
			       u8 match_criteria,
			       struct mlx5dr_match_param *mask,
			       struct mlx5dr_match_param *value)
{
	if (!value && (match_criteria & DR_MATCHER_CRITERIA_MISC)) {
		if (mask->misc.source_port && mask->misc.source_port != 0xffff) {
			mlx5dr_err(dmn,
				   "Partial mask source_port is not supported\n");
			return -EINVAL;
		}
		if (mask->misc.source_eswitch_owner_vhca_id &&
		    mask->misc.source_eswitch_owner_vhca_id != 0xffff) {
			mlx5dr_err(dmn,
				   "Partial mask source_eswitch_owner_vhca_id is not supported\n");
			return -EINVAL;
		}
	}

	return 0;
}

int mlx5dr_ste_build_ste_arr(struct mlx5dr_matcher *matcher,
			     struct mlx5dr_matcher_rx_tx *nic_matcher,
			     struct mlx5dr_match_param *value,
			     u8 *ste_arr)
{
	struct mlx5dr_domain_rx_tx *nic_dmn = nic_matcher->nic_tbl->nic_dmn;
	struct mlx5dr_domain *dmn = matcher->tbl->dmn;
	struct mlx5dr_ste_ctx *ste_ctx = dmn->ste_ctx;
	struct mlx5dr_ste_build *sb;
	int ret, i;

	ret = mlx5dr_ste_build_pre_check(dmn, matcher->match_criteria,
					 &matcher->mask, value);
	if (ret)
		return ret;

	sb = nic_matcher->ste_builder;
	for (i = 0; i < nic_matcher->num_of_builders; i++) {
		ste_ctx->ste_init(ste_arr,
				  sb->lu_type,
				  nic_dmn->ste_type,
				  dmn->info.caps.gvmi);

		mlx5dr_ste_set_bit_mask(ste_arr, sb->bit_mask);

<<<<<<< HEAD
		ret = sb->ste_build_tag_func(value, sb, mlx5dr_ste_get_tag(ste_arr));
=======
		ret = sb->ste_build_tag_func(value, sb, dr_ste_get_tag(ste_arr));
>>>>>>> f642729d
		if (ret)
			return ret;

		/* Connect the STEs */
		if (i < (nic_matcher->num_of_builders - 1)) {
			/* Need the next builder for these fields,
			 * not relevant for the last ste in the chain.
			 */
			sb++;
			ste_ctx->set_next_lu_type(ste_arr, sb->lu_type);
			ste_ctx->set_byte_mask(ste_arr, sb->byte_mask);
		}
		ste_arr += DR_STE_SIZE;
	}
	return 0;
}

<<<<<<< HEAD
static void dr_ste_build_eth_l2_src_des_bit_mask(struct mlx5dr_match_param *value,
						 bool inner, u8 *bit_mask)
{
	struct mlx5dr_match_spec *mask = inner ? &value->inner : &value->outer;

	DR_STE_SET_MASK_V(eth_l2_src_dst, bit_mask, dmac_47_16, mask, dmac_47_16);
	DR_STE_SET_MASK_V(eth_l2_src_dst, bit_mask, dmac_15_0, mask, dmac_15_0);

	if (mask->smac_47_16 || mask->smac_15_0) {
		MLX5_SET(ste_eth_l2_src_dst, bit_mask, smac_47_32,
			 mask->smac_47_16 >> 16);
		MLX5_SET(ste_eth_l2_src_dst, bit_mask, smac_31_0,
			 mask->smac_47_16 << 16 | mask->smac_15_0);
		mask->smac_47_16 = 0;
		mask->smac_15_0 = 0;
	}

	DR_STE_SET_MASK_V(eth_l2_src_dst, bit_mask, first_vlan_id, mask, first_vid);
	DR_STE_SET_MASK_V(eth_l2_src_dst, bit_mask, first_cfi, mask, first_cfi);
	DR_STE_SET_MASK_V(eth_l2_src_dst, bit_mask, first_priority, mask, first_prio);
	DR_STE_SET_MASK(eth_l2_src_dst, bit_mask, l3_type, mask, ip_version);

	if (mask->cvlan_tag) {
		MLX5_SET(ste_eth_l2_src_dst, bit_mask, first_vlan_qualifier, -1);
		mask->cvlan_tag = 0;
	} else if (mask->svlan_tag) {
		MLX5_SET(ste_eth_l2_src_dst, bit_mask, first_vlan_qualifier, -1);
		mask->svlan_tag = 0;
	}
}

=======
>>>>>>> f642729d
static void dr_ste_copy_mask_misc(char *mask, struct mlx5dr_match_misc *spec)
{
	spec->gre_c_present = MLX5_GET(fte_match_set_misc, mask, gre_c_present);
	spec->gre_k_present = MLX5_GET(fte_match_set_misc, mask, gre_k_present);
	spec->gre_s_present = MLX5_GET(fte_match_set_misc, mask, gre_s_present);
	spec->source_vhca_port = MLX5_GET(fte_match_set_misc, mask, source_vhca_port);
	spec->source_sqn = MLX5_GET(fte_match_set_misc, mask, source_sqn);

	spec->source_port = MLX5_GET(fte_match_set_misc, mask, source_port);
	spec->source_eswitch_owner_vhca_id = MLX5_GET(fte_match_set_misc, mask,
						      source_eswitch_owner_vhca_id);

	spec->outer_second_prio = MLX5_GET(fte_match_set_misc, mask, outer_second_prio);
	spec->outer_second_cfi = MLX5_GET(fte_match_set_misc, mask, outer_second_cfi);
	spec->outer_second_vid = MLX5_GET(fte_match_set_misc, mask, outer_second_vid);
	spec->inner_second_prio = MLX5_GET(fte_match_set_misc, mask, inner_second_prio);
	spec->inner_second_cfi = MLX5_GET(fte_match_set_misc, mask, inner_second_cfi);
	spec->inner_second_vid = MLX5_GET(fte_match_set_misc, mask, inner_second_vid);

	spec->outer_second_cvlan_tag =
		MLX5_GET(fte_match_set_misc, mask, outer_second_cvlan_tag);
	spec->inner_second_cvlan_tag =
		MLX5_GET(fte_match_set_misc, mask, inner_second_cvlan_tag);
	spec->outer_second_svlan_tag =
		MLX5_GET(fte_match_set_misc, mask, outer_second_svlan_tag);
	spec->inner_second_svlan_tag =
		MLX5_GET(fte_match_set_misc, mask, inner_second_svlan_tag);

	spec->gre_protocol = MLX5_GET(fte_match_set_misc, mask, gre_protocol);

	spec->gre_key_h = MLX5_GET(fte_match_set_misc, mask, gre_key.nvgre.hi);
	spec->gre_key_l = MLX5_GET(fte_match_set_misc, mask, gre_key.nvgre.lo);

	spec->vxlan_vni = MLX5_GET(fte_match_set_misc, mask, vxlan_vni);

	spec->geneve_vni = MLX5_GET(fte_match_set_misc, mask, geneve_vni);
	spec->geneve_oam = MLX5_GET(fte_match_set_misc, mask, geneve_oam);

	spec->outer_ipv6_flow_label =
		MLX5_GET(fte_match_set_misc, mask, outer_ipv6_flow_label);

	spec->inner_ipv6_flow_label =
		MLX5_GET(fte_match_set_misc, mask, inner_ipv6_flow_label);

	spec->geneve_opt_len = MLX5_GET(fte_match_set_misc, mask, geneve_opt_len);
	spec->geneve_protocol_type =
		MLX5_GET(fte_match_set_misc, mask, geneve_protocol_type);

	spec->bth_dst_qp = MLX5_GET(fte_match_set_misc, mask, bth_dst_qp);
}

static void dr_ste_copy_mask_spec(char *mask, struct mlx5dr_match_spec *spec)
{
	__be32 raw_ip[4];

	spec->smac_47_16 = MLX5_GET(fte_match_set_lyr_2_4, mask, smac_47_16);

	spec->smac_15_0 = MLX5_GET(fte_match_set_lyr_2_4, mask, smac_15_0);
	spec->ethertype = MLX5_GET(fte_match_set_lyr_2_4, mask, ethertype);

	spec->dmac_47_16 = MLX5_GET(fte_match_set_lyr_2_4, mask, dmac_47_16);

	spec->dmac_15_0 = MLX5_GET(fte_match_set_lyr_2_4, mask, dmac_15_0);
	spec->first_prio = MLX5_GET(fte_match_set_lyr_2_4, mask, first_prio);
	spec->first_cfi = MLX5_GET(fte_match_set_lyr_2_4, mask, first_cfi);
	spec->first_vid = MLX5_GET(fte_match_set_lyr_2_4, mask, first_vid);

	spec->ip_protocol = MLX5_GET(fte_match_set_lyr_2_4, mask, ip_protocol);
	spec->ip_dscp = MLX5_GET(fte_match_set_lyr_2_4, mask, ip_dscp);
	spec->ip_ecn = MLX5_GET(fte_match_set_lyr_2_4, mask, ip_ecn);
	spec->cvlan_tag = MLX5_GET(fte_match_set_lyr_2_4, mask, cvlan_tag);
	spec->svlan_tag = MLX5_GET(fte_match_set_lyr_2_4, mask, svlan_tag);
	spec->frag = MLX5_GET(fte_match_set_lyr_2_4, mask, frag);
	spec->ip_version = MLX5_GET(fte_match_set_lyr_2_4, mask, ip_version);
	spec->tcp_flags = MLX5_GET(fte_match_set_lyr_2_4, mask, tcp_flags);
	spec->tcp_sport = MLX5_GET(fte_match_set_lyr_2_4, mask, tcp_sport);
	spec->tcp_dport = MLX5_GET(fte_match_set_lyr_2_4, mask, tcp_dport);

	spec->ttl_hoplimit = MLX5_GET(fte_match_set_lyr_2_4, mask, ttl_hoplimit);

	spec->udp_sport = MLX5_GET(fte_match_set_lyr_2_4, mask, udp_sport);
	spec->udp_dport = MLX5_GET(fte_match_set_lyr_2_4, mask, udp_dport);

	memcpy(raw_ip, MLX5_ADDR_OF(fte_match_set_lyr_2_4, mask,
				    src_ipv4_src_ipv6.ipv6_layout.ipv6),
				    sizeof(raw_ip));

	spec->src_ip_127_96 = be32_to_cpu(raw_ip[0]);
	spec->src_ip_95_64 = be32_to_cpu(raw_ip[1]);
	spec->src_ip_63_32 = be32_to_cpu(raw_ip[2]);
	spec->src_ip_31_0 = be32_to_cpu(raw_ip[3]);

	memcpy(raw_ip, MLX5_ADDR_OF(fte_match_set_lyr_2_4, mask,
				    dst_ipv4_dst_ipv6.ipv6_layout.ipv6),
				    sizeof(raw_ip));

	spec->dst_ip_127_96 = be32_to_cpu(raw_ip[0]);
	spec->dst_ip_95_64 = be32_to_cpu(raw_ip[1]);
	spec->dst_ip_63_32 = be32_to_cpu(raw_ip[2]);
	spec->dst_ip_31_0 = be32_to_cpu(raw_ip[3]);
}

static void dr_ste_copy_mask_misc2(char *mask, struct mlx5dr_match_misc2 *spec)
{
	spec->outer_first_mpls_label =
		MLX5_GET(fte_match_set_misc2, mask, outer_first_mpls.mpls_label);
	spec->outer_first_mpls_exp =
		MLX5_GET(fte_match_set_misc2, mask, outer_first_mpls.mpls_exp);
	spec->outer_first_mpls_s_bos =
		MLX5_GET(fte_match_set_misc2, mask, outer_first_mpls.mpls_s_bos);
	spec->outer_first_mpls_ttl =
		MLX5_GET(fte_match_set_misc2, mask, outer_first_mpls.mpls_ttl);
	spec->inner_first_mpls_label =
		MLX5_GET(fte_match_set_misc2, mask, inner_first_mpls.mpls_label);
	spec->inner_first_mpls_exp =
		MLX5_GET(fte_match_set_misc2, mask, inner_first_mpls.mpls_exp);
	spec->inner_first_mpls_s_bos =
		MLX5_GET(fte_match_set_misc2, mask, inner_first_mpls.mpls_s_bos);
	spec->inner_first_mpls_ttl =
		MLX5_GET(fte_match_set_misc2, mask, inner_first_mpls.mpls_ttl);
	spec->outer_first_mpls_over_gre_label =
		MLX5_GET(fte_match_set_misc2, mask, outer_first_mpls_over_gre.mpls_label);
	spec->outer_first_mpls_over_gre_exp =
		MLX5_GET(fte_match_set_misc2, mask, outer_first_mpls_over_gre.mpls_exp);
	spec->outer_first_mpls_over_gre_s_bos =
		MLX5_GET(fte_match_set_misc2, mask, outer_first_mpls_over_gre.mpls_s_bos);
	spec->outer_first_mpls_over_gre_ttl =
		MLX5_GET(fte_match_set_misc2, mask, outer_first_mpls_over_gre.mpls_ttl);
	spec->outer_first_mpls_over_udp_label =
		MLX5_GET(fte_match_set_misc2, mask, outer_first_mpls_over_udp.mpls_label);
	spec->outer_first_mpls_over_udp_exp =
		MLX5_GET(fte_match_set_misc2, mask, outer_first_mpls_over_udp.mpls_exp);
	spec->outer_first_mpls_over_udp_s_bos =
		MLX5_GET(fte_match_set_misc2, mask, outer_first_mpls_over_udp.mpls_s_bos);
	spec->outer_first_mpls_over_udp_ttl =
		MLX5_GET(fte_match_set_misc2, mask, outer_first_mpls_over_udp.mpls_ttl);
	spec->metadata_reg_c_7 = MLX5_GET(fte_match_set_misc2, mask, metadata_reg_c_7);
	spec->metadata_reg_c_6 = MLX5_GET(fte_match_set_misc2, mask, metadata_reg_c_6);
	spec->metadata_reg_c_5 = MLX5_GET(fte_match_set_misc2, mask, metadata_reg_c_5);
	spec->metadata_reg_c_4 = MLX5_GET(fte_match_set_misc2, mask, metadata_reg_c_4);
	spec->metadata_reg_c_3 = MLX5_GET(fte_match_set_misc2, mask, metadata_reg_c_3);
	spec->metadata_reg_c_2 = MLX5_GET(fte_match_set_misc2, mask, metadata_reg_c_2);
	spec->metadata_reg_c_1 = MLX5_GET(fte_match_set_misc2, mask, metadata_reg_c_1);
	spec->metadata_reg_c_0 = MLX5_GET(fte_match_set_misc2, mask, metadata_reg_c_0);
	spec->metadata_reg_a = MLX5_GET(fte_match_set_misc2, mask, metadata_reg_a);
}

static void dr_ste_copy_mask_misc3(char *mask, struct mlx5dr_match_misc3 *spec)
{
	spec->inner_tcp_seq_num = MLX5_GET(fte_match_set_misc3, mask, inner_tcp_seq_num);
	spec->outer_tcp_seq_num = MLX5_GET(fte_match_set_misc3, mask, outer_tcp_seq_num);
	spec->inner_tcp_ack_num = MLX5_GET(fte_match_set_misc3, mask, inner_tcp_ack_num);
	spec->outer_tcp_ack_num = MLX5_GET(fte_match_set_misc3, mask, outer_tcp_ack_num);
	spec->outer_vxlan_gpe_vni =
		MLX5_GET(fte_match_set_misc3, mask, outer_vxlan_gpe_vni);
	spec->outer_vxlan_gpe_next_protocol =
		MLX5_GET(fte_match_set_misc3, mask, outer_vxlan_gpe_next_protocol);
	spec->outer_vxlan_gpe_flags =
		MLX5_GET(fte_match_set_misc3, mask, outer_vxlan_gpe_flags);
	spec->icmpv4_header_data = MLX5_GET(fte_match_set_misc3, mask, icmp_header_data);
	spec->icmpv6_header_data =
		MLX5_GET(fte_match_set_misc3, mask, icmpv6_header_data);
	spec->icmpv4_type = MLX5_GET(fte_match_set_misc3, mask, icmp_type);
	spec->icmpv4_code = MLX5_GET(fte_match_set_misc3, mask, icmp_code);
	spec->icmpv6_type = MLX5_GET(fte_match_set_misc3, mask, icmpv6_type);
	spec->icmpv6_code = MLX5_GET(fte_match_set_misc3, mask, icmpv6_code);
}

void mlx5dr_ste_copy_param(u8 match_criteria,
			   struct mlx5dr_match_param *set_param,
			   struct mlx5dr_match_parameters *mask)
{
	u8 tail_param[MLX5_ST_SZ_BYTES(fte_match_set_lyr_2_4)] = {};
	u8 *data = (u8 *)mask->match_buf;
	size_t param_location;
	void *buff;

	if (match_criteria & DR_MATCHER_CRITERIA_OUTER) {
		if (mask->match_sz < sizeof(struct mlx5dr_match_spec)) {
			memcpy(tail_param, data, mask->match_sz);
			buff = tail_param;
		} else {
			buff = mask->match_buf;
		}
		dr_ste_copy_mask_spec(buff, &set_param->outer);
	}
	param_location = sizeof(struct mlx5dr_match_spec);

	if (match_criteria & DR_MATCHER_CRITERIA_MISC) {
		if (mask->match_sz < param_location +
		    sizeof(struct mlx5dr_match_misc)) {
			memcpy(tail_param, data + param_location,
			       mask->match_sz - param_location);
			buff = tail_param;
		} else {
			buff = data + param_location;
		}
		dr_ste_copy_mask_misc(buff, &set_param->misc);
	}
	param_location += sizeof(struct mlx5dr_match_misc);

	if (match_criteria & DR_MATCHER_CRITERIA_INNER) {
		if (mask->match_sz < param_location +
		    sizeof(struct mlx5dr_match_spec)) {
			memcpy(tail_param, data + param_location,
			       mask->match_sz - param_location);
			buff = tail_param;
		} else {
			buff = data + param_location;
		}
		dr_ste_copy_mask_spec(buff, &set_param->inner);
	}
	param_location += sizeof(struct mlx5dr_match_spec);

	if (match_criteria & DR_MATCHER_CRITERIA_MISC2) {
		if (mask->match_sz < param_location +
		    sizeof(struct mlx5dr_match_misc2)) {
			memcpy(tail_param, data + param_location,
			       mask->match_sz - param_location);
			buff = tail_param;
		} else {
			buff = data + param_location;
		}
		dr_ste_copy_mask_misc2(buff, &set_param->misc2);
	}

	param_location += sizeof(struct mlx5dr_match_misc2);

	if (match_criteria & DR_MATCHER_CRITERIA_MISC3) {
		if (mask->match_sz < param_location +
		    sizeof(struct mlx5dr_match_misc3)) {
			memcpy(tail_param, data + param_location,
			       mask->match_sz - param_location);
			buff = tail_param;
		} else {
			buff = data + param_location;
		}
		dr_ste_copy_mask_misc3(buff, &set_param->misc3);
	}
}

<<<<<<< HEAD
static int dr_ste_build_eth_l2_src_des_tag(struct mlx5dr_match_param *value,
					   struct mlx5dr_ste_build *sb,
					   u8 *tag)
{
	struct mlx5dr_match_spec *spec = sb->inner ? &value->inner : &value->outer;

	DR_STE_SET_TAG(eth_l2_src_dst, tag, dmac_47_16, spec, dmac_47_16);
	DR_STE_SET_TAG(eth_l2_src_dst, tag, dmac_15_0, spec, dmac_15_0);

	if (spec->smac_47_16 || spec->smac_15_0) {
		MLX5_SET(ste_eth_l2_src_dst, tag, smac_47_32,
			 spec->smac_47_16 >> 16);
		MLX5_SET(ste_eth_l2_src_dst, tag, smac_31_0,
			 spec->smac_47_16 << 16 | spec->smac_15_0);
		spec->smac_47_16 = 0;
		spec->smac_15_0 = 0;
	}

	if (spec->ip_version) {
		if (spec->ip_version == IP_VERSION_IPV4) {
			MLX5_SET(ste_eth_l2_src_dst, tag, l3_type, STE_IPV4);
			spec->ip_version = 0;
		} else if (spec->ip_version == IP_VERSION_IPV6) {
			MLX5_SET(ste_eth_l2_src_dst, tag, l3_type, STE_IPV6);
			spec->ip_version = 0;
		} else {
			pr_info("Unsupported ip_version value\n");
			return -EINVAL;
		}
	}

	DR_STE_SET_TAG(eth_l2_src_dst, tag, first_vlan_id, spec, first_vid);
	DR_STE_SET_TAG(eth_l2_src_dst, tag, first_cfi, spec, first_cfi);
	DR_STE_SET_TAG(eth_l2_src_dst, tag, first_priority, spec, first_prio);

	if (spec->cvlan_tag) {
		MLX5_SET(ste_eth_l2_src_dst, tag, first_vlan_qualifier, DR_STE_CVLAN);
		spec->cvlan_tag = 0;
	} else if (spec->svlan_tag) {
		MLX5_SET(ste_eth_l2_src_dst, tag, first_vlan_qualifier, DR_STE_SVLAN);
		spec->svlan_tag = 0;
	}
	return 0;
}

void mlx5dr_ste_build_eth_l2_src_des(struct mlx5dr_ste_build *sb,
				     struct mlx5dr_match_param *mask,
				     bool inner, bool rx)
{
	dr_ste_build_eth_l2_src_des_bit_mask(mask, inner, sb->bit_mask);

	sb->rx = rx;
	sb->inner = inner;
	sb->lu_type = DR_STE_CALC_LU_TYPE(ETHL2_SRC_DST, rx, inner);
	sb->byte_mask = dr_ste_conv_bit_to_byte_mask(sb->bit_mask);
	sb->ste_build_tag_func = &dr_ste_build_eth_l2_src_des_tag;
}

static void dr_ste_build_eth_l3_ipv6_dst_bit_mask(struct mlx5dr_match_param *value,
						  bool inner, u8 *bit_mask)
{
	struct mlx5dr_match_spec *mask = inner ? &value->inner : &value->outer;

	DR_STE_SET_MASK_V(eth_l3_ipv6_dst, bit_mask, dst_ip_127_96, mask, dst_ip_127_96);
	DR_STE_SET_MASK_V(eth_l3_ipv6_dst, bit_mask, dst_ip_95_64, mask, dst_ip_95_64);
	DR_STE_SET_MASK_V(eth_l3_ipv6_dst, bit_mask, dst_ip_63_32, mask, dst_ip_63_32);
	DR_STE_SET_MASK_V(eth_l3_ipv6_dst, bit_mask, dst_ip_31_0, mask, dst_ip_31_0);
}

static int dr_ste_build_eth_l3_ipv6_dst_tag(struct mlx5dr_match_param *value,
					    struct mlx5dr_ste_build *sb,
					    u8 *tag)
{
	struct mlx5dr_match_spec *spec = sb->inner ? &value->inner : &value->outer;

	DR_STE_SET_TAG(eth_l3_ipv6_dst, tag, dst_ip_127_96, spec, dst_ip_127_96);
	DR_STE_SET_TAG(eth_l3_ipv6_dst, tag, dst_ip_95_64, spec, dst_ip_95_64);
	DR_STE_SET_TAG(eth_l3_ipv6_dst, tag, dst_ip_63_32, spec, dst_ip_63_32);
	DR_STE_SET_TAG(eth_l3_ipv6_dst, tag, dst_ip_31_0, spec, dst_ip_31_0);

	return 0;
}

void mlx5dr_ste_build_eth_l3_ipv6_dst(struct mlx5dr_ste_build *sb,
=======
void mlx5dr_ste_build_eth_l2_src_dst(struct mlx5dr_ste_ctx *ste_ctx,
				     struct mlx5dr_ste_build *sb,
				     struct mlx5dr_match_param *mask,
				     bool inner, bool rx)
{
	sb->rx = rx;
	sb->inner = inner;
	ste_ctx->build_eth_l2_src_dst_init(sb, mask);
}

void mlx5dr_ste_build_eth_l3_ipv6_dst(struct mlx5dr_ste_ctx *ste_ctx,
				      struct mlx5dr_ste_build *sb,
>>>>>>> f642729d
				      struct mlx5dr_match_param *mask,
				      bool inner, bool rx)
{
	sb->rx = rx;
	sb->inner = inner;
	ste_ctx->build_eth_l3_ipv6_dst_init(sb, mask);
}

<<<<<<< HEAD
static int dr_ste_build_eth_l3_ipv6_src_tag(struct mlx5dr_match_param *value,
					    struct mlx5dr_ste_build *sb,
					    u8 *tag)
{
	struct mlx5dr_match_spec *spec = sb->inner ? &value->inner : &value->outer;

	DR_STE_SET_TAG(eth_l3_ipv6_src, tag, src_ip_127_96, spec, src_ip_127_96);
	DR_STE_SET_TAG(eth_l3_ipv6_src, tag, src_ip_95_64, spec, src_ip_95_64);
	DR_STE_SET_TAG(eth_l3_ipv6_src, tag, src_ip_63_32, spec, src_ip_63_32);
	DR_STE_SET_TAG(eth_l3_ipv6_src, tag, src_ip_31_0, spec, src_ip_31_0);

	return 0;
}

void mlx5dr_ste_build_eth_l3_ipv6_src(struct mlx5dr_ste_build *sb,
=======
void mlx5dr_ste_build_eth_l3_ipv6_src(struct mlx5dr_ste_ctx *ste_ctx,
				      struct mlx5dr_ste_build *sb,
>>>>>>> f642729d
				      struct mlx5dr_match_param *mask,
				      bool inner, bool rx)
{
	sb->rx = rx;
	sb->inner = inner;
<<<<<<< HEAD
	sb->lu_type = DR_STE_CALC_LU_TYPE(ETHL3_IPV6_SRC, rx, inner);
	sb->byte_mask = dr_ste_conv_bit_to_byte_mask(sb->bit_mask);
	sb->ste_build_tag_func = &dr_ste_build_eth_l3_ipv6_src_tag;
}

static void dr_ste_build_eth_l3_ipv4_5_tuple_bit_mask(struct mlx5dr_match_param *value,
						      bool inner,
						      u8 *bit_mask)
{
	struct mlx5dr_match_spec *mask = inner ? &value->inner : &value->outer;

	DR_STE_SET_MASK_V(eth_l3_ipv4_5_tuple, bit_mask,
			  destination_address, mask, dst_ip_31_0);
	DR_STE_SET_MASK_V(eth_l3_ipv4_5_tuple, bit_mask,
			  source_address, mask, src_ip_31_0);
	DR_STE_SET_MASK_V(eth_l3_ipv4_5_tuple, bit_mask,
			  destination_port, mask, tcp_dport);
	DR_STE_SET_MASK_V(eth_l3_ipv4_5_tuple, bit_mask,
			  destination_port, mask, udp_dport);
	DR_STE_SET_MASK_V(eth_l3_ipv4_5_tuple, bit_mask,
			  source_port, mask, tcp_sport);
	DR_STE_SET_MASK_V(eth_l3_ipv4_5_tuple, bit_mask,
			  source_port, mask, udp_sport);
	DR_STE_SET_MASK_V(eth_l3_ipv4_5_tuple, bit_mask,
			  protocol, mask, ip_protocol);
	DR_STE_SET_MASK_V(eth_l3_ipv4_5_tuple, bit_mask,
			  fragmented, mask, frag);
	DR_STE_SET_MASK_V(eth_l3_ipv4_5_tuple, bit_mask,
			  dscp, mask, ip_dscp);
	DR_STE_SET_MASK_V(eth_l3_ipv4_5_tuple, bit_mask,
			  ecn, mask, ip_ecn);

	if (mask->tcp_flags) {
		DR_STE_SET_TCP_FLAGS(eth_l3_ipv4_5_tuple, bit_mask, mask);
		mask->tcp_flags = 0;
	}
}

static int dr_ste_build_eth_l3_ipv4_5_tuple_tag(struct mlx5dr_match_param *value,
						struct mlx5dr_ste_build *sb,
						u8 *tag)
{
	struct mlx5dr_match_spec *spec = sb->inner ? &value->inner : &value->outer;

	DR_STE_SET_TAG(eth_l3_ipv4_5_tuple, tag, destination_address, spec, dst_ip_31_0);
	DR_STE_SET_TAG(eth_l3_ipv4_5_tuple, tag, source_address, spec, src_ip_31_0);
	DR_STE_SET_TAG(eth_l3_ipv4_5_tuple, tag, destination_port, spec, tcp_dport);
	DR_STE_SET_TAG(eth_l3_ipv4_5_tuple, tag, destination_port, spec, udp_dport);
	DR_STE_SET_TAG(eth_l3_ipv4_5_tuple, tag, source_port, spec, tcp_sport);
	DR_STE_SET_TAG(eth_l3_ipv4_5_tuple, tag, source_port, spec, udp_sport);
	DR_STE_SET_TAG(eth_l3_ipv4_5_tuple, tag, protocol, spec, ip_protocol);
	DR_STE_SET_TAG(eth_l3_ipv4_5_tuple, tag, fragmented, spec, frag);
	DR_STE_SET_TAG(eth_l3_ipv4_5_tuple, tag, dscp, spec, ip_dscp);
	DR_STE_SET_TAG(eth_l3_ipv4_5_tuple, tag, ecn, spec, ip_ecn);

	if (spec->tcp_flags) {
		DR_STE_SET_TCP_FLAGS(eth_l3_ipv4_5_tuple, tag, spec);
		spec->tcp_flags = 0;
	}

	return 0;
=======
	ste_ctx->build_eth_l3_ipv6_src_init(sb, mask);
>>>>>>> f642729d
}

void mlx5dr_ste_build_eth_l3_ipv4_5_tuple(struct mlx5dr_ste_ctx *ste_ctx,
					  struct mlx5dr_ste_build *sb,
					  struct mlx5dr_match_param *mask,
					  bool inner, bool rx)
{
	sb->rx = rx;
	sb->inner = inner;
	ste_ctx->build_eth_l3_ipv4_5_tuple_init(sb, mask);
}

<<<<<<< HEAD
static void
dr_ste_build_eth_l2_src_or_dst_bit_mask(struct mlx5dr_match_param *value,
					bool inner, u8 *bit_mask)
{
	struct mlx5dr_match_spec *mask = inner ? &value->inner : &value->outer;
	struct mlx5dr_match_misc *misc_mask = &value->misc;

	DR_STE_SET_MASK_V(eth_l2_src, bit_mask, first_vlan_id, mask, first_vid);
	DR_STE_SET_MASK_V(eth_l2_src, bit_mask, first_cfi, mask, first_cfi);
	DR_STE_SET_MASK_V(eth_l2_src, bit_mask, first_priority, mask, first_prio);
	DR_STE_SET_MASK_V(eth_l2_src, bit_mask, ip_fragmented, mask, frag);
	DR_STE_SET_MASK_V(eth_l2_src, bit_mask, l3_ethertype, mask, ethertype);
	DR_STE_SET_MASK(eth_l2_src, bit_mask, l3_type, mask, ip_version);

	if (mask->svlan_tag || mask->cvlan_tag) {
		MLX5_SET(ste_eth_l2_src, bit_mask, first_vlan_qualifier, -1);
		mask->cvlan_tag = 0;
		mask->svlan_tag = 0;
	}

	if (inner) {
		if (misc_mask->inner_second_cvlan_tag ||
		    misc_mask->inner_second_svlan_tag) {
			MLX5_SET(ste_eth_l2_src, bit_mask, second_vlan_qualifier, -1);
			misc_mask->inner_second_cvlan_tag = 0;
			misc_mask->inner_second_svlan_tag = 0;
		}

		DR_STE_SET_MASK_V(eth_l2_src, bit_mask,
				  second_vlan_id, misc_mask, inner_second_vid);
		DR_STE_SET_MASK_V(eth_l2_src, bit_mask,
				  second_cfi, misc_mask, inner_second_cfi);
		DR_STE_SET_MASK_V(eth_l2_src, bit_mask,
				  second_priority, misc_mask, inner_second_prio);
	} else {
		if (misc_mask->outer_second_cvlan_tag ||
		    misc_mask->outer_second_svlan_tag) {
			MLX5_SET(ste_eth_l2_src, bit_mask, second_vlan_qualifier, -1);
			misc_mask->outer_second_cvlan_tag = 0;
			misc_mask->outer_second_svlan_tag = 0;
		}

		DR_STE_SET_MASK_V(eth_l2_src, bit_mask,
				  second_vlan_id, misc_mask, outer_second_vid);
		DR_STE_SET_MASK_V(eth_l2_src, bit_mask,
				  second_cfi, misc_mask, outer_second_cfi);
		DR_STE_SET_MASK_V(eth_l2_src, bit_mask,
				  second_priority, misc_mask, outer_second_prio);
	}
}

static int dr_ste_build_eth_l2_src_or_dst_tag(struct mlx5dr_match_param *value,
					      bool inner, u8 *tag)
{
	struct mlx5dr_match_spec *spec = inner ? &value->inner : &value->outer;
	struct mlx5dr_match_misc *misc_spec = &value->misc;

	DR_STE_SET_TAG(eth_l2_src, tag, first_vlan_id, spec, first_vid);
	DR_STE_SET_TAG(eth_l2_src, tag, first_cfi, spec, first_cfi);
	DR_STE_SET_TAG(eth_l2_src, tag, first_priority, spec, first_prio);
	DR_STE_SET_TAG(eth_l2_src, tag, ip_fragmented, spec, frag);
	DR_STE_SET_TAG(eth_l2_src, tag, l3_ethertype, spec, ethertype);

	if (spec->ip_version) {
		if (spec->ip_version == IP_VERSION_IPV4) {
			MLX5_SET(ste_eth_l2_src, tag, l3_type, STE_IPV4);
			spec->ip_version = 0;
		} else if (spec->ip_version == IP_VERSION_IPV6) {
			MLX5_SET(ste_eth_l2_src, tag, l3_type, STE_IPV6);
			spec->ip_version = 0;
		} else {
			pr_info("Unsupported ip_version value\n");
			return -EINVAL;
		}
	}

	if (spec->cvlan_tag) {
		MLX5_SET(ste_eth_l2_src, tag, first_vlan_qualifier, DR_STE_CVLAN);
		spec->cvlan_tag = 0;
	} else if (spec->svlan_tag) {
		MLX5_SET(ste_eth_l2_src, tag, first_vlan_qualifier, DR_STE_SVLAN);
		spec->svlan_tag = 0;
	}

	if (inner) {
		if (misc_spec->inner_second_cvlan_tag) {
			MLX5_SET(ste_eth_l2_src, tag, second_vlan_qualifier, DR_STE_CVLAN);
			misc_spec->inner_second_cvlan_tag = 0;
		} else if (misc_spec->inner_second_svlan_tag) {
			MLX5_SET(ste_eth_l2_src, tag, second_vlan_qualifier, DR_STE_SVLAN);
			misc_spec->inner_second_svlan_tag = 0;
		}

		DR_STE_SET_TAG(eth_l2_src, tag, second_vlan_id, misc_spec, inner_second_vid);
		DR_STE_SET_TAG(eth_l2_src, tag, second_cfi, misc_spec, inner_second_cfi);
		DR_STE_SET_TAG(eth_l2_src, tag, second_priority, misc_spec, inner_second_prio);
	} else {
		if (misc_spec->outer_second_cvlan_tag) {
			MLX5_SET(ste_eth_l2_src, tag, second_vlan_qualifier, DR_STE_CVLAN);
			misc_spec->outer_second_cvlan_tag = 0;
		} else if (misc_spec->outer_second_svlan_tag) {
			MLX5_SET(ste_eth_l2_src, tag, second_vlan_qualifier, DR_STE_SVLAN);
			misc_spec->outer_second_svlan_tag = 0;
		}
		DR_STE_SET_TAG(eth_l2_src, tag, second_vlan_id, misc_spec, outer_second_vid);
		DR_STE_SET_TAG(eth_l2_src, tag, second_cfi, misc_spec, outer_second_cfi);
		DR_STE_SET_TAG(eth_l2_src, tag, second_priority, misc_spec, outer_second_prio);
	}

	return 0;
}

static void dr_ste_build_eth_l2_src_bit_mask(struct mlx5dr_match_param *value,
					     bool inner, u8 *bit_mask)
{
	struct mlx5dr_match_spec *mask = inner ? &value->inner : &value->outer;

	DR_STE_SET_MASK_V(eth_l2_src, bit_mask, smac_47_16, mask, smac_47_16);
	DR_STE_SET_MASK_V(eth_l2_src, bit_mask, smac_15_0, mask, smac_15_0);

	dr_ste_build_eth_l2_src_or_dst_bit_mask(value, inner, bit_mask);
}

static int dr_ste_build_eth_l2_src_tag(struct mlx5dr_match_param *value,
				       struct mlx5dr_ste_build *sb,
				       u8 *tag)
{
	struct mlx5dr_match_spec *spec = sb->inner ? &value->inner : &value->outer;

	DR_STE_SET_TAG(eth_l2_src, tag, smac_47_16, spec, smac_47_16);
	DR_STE_SET_TAG(eth_l2_src, tag, smac_15_0, spec, smac_15_0);

	return dr_ste_build_eth_l2_src_or_dst_tag(value, sb->inner, tag);
}

void mlx5dr_ste_build_eth_l2_src(struct mlx5dr_ste_build *sb,
=======
void mlx5dr_ste_build_eth_l2_src(struct mlx5dr_ste_ctx *ste_ctx,
				 struct mlx5dr_ste_build *sb,
>>>>>>> f642729d
				 struct mlx5dr_match_param *mask,
				 bool inner, bool rx)
{
	sb->rx = rx;
	sb->inner = inner;
	ste_ctx->build_eth_l2_src_init(sb, mask);
}

<<<<<<< HEAD
static int dr_ste_build_eth_l2_dst_tag(struct mlx5dr_match_param *value,
				       struct mlx5dr_ste_build *sb,
				       u8 *tag)
{
	struct mlx5dr_match_spec *spec = sb->inner ? &value->inner : &value->outer;

	DR_STE_SET_TAG(eth_l2_dst, tag, dmac_47_16, spec, dmac_47_16);
	DR_STE_SET_TAG(eth_l2_dst, tag, dmac_15_0, spec, dmac_15_0);

	return dr_ste_build_eth_l2_src_or_dst_tag(value, sb->inner, tag);
}

void mlx5dr_ste_build_eth_l2_dst(struct mlx5dr_ste_build *sb,
=======
void mlx5dr_ste_build_eth_l2_dst(struct mlx5dr_ste_ctx *ste_ctx,
				 struct mlx5dr_ste_build *sb,
>>>>>>> f642729d
				 struct mlx5dr_match_param *mask,
				 bool inner, bool rx)
{
	sb->rx = rx;
	sb->inner = inner;
<<<<<<< HEAD
	sb->lu_type = DR_STE_CALC_LU_TYPE(ETHL2_DST, rx, inner);
	sb->byte_mask = dr_ste_conv_bit_to_byte_mask(sb->bit_mask);
	sb->ste_build_tag_func = &dr_ste_build_eth_l2_dst_tag;
}

static void dr_ste_build_eth_l2_tnl_bit_mask(struct mlx5dr_match_param *value,
					     bool inner, u8 *bit_mask)
{
	struct mlx5dr_match_spec *mask = inner ? &value->inner : &value->outer;
	struct mlx5dr_match_misc *misc = &value->misc;

	DR_STE_SET_MASK_V(eth_l2_tnl, bit_mask, dmac_47_16, mask, dmac_47_16);
	DR_STE_SET_MASK_V(eth_l2_tnl, bit_mask, dmac_15_0, mask, dmac_15_0);
	DR_STE_SET_MASK_V(eth_l2_tnl, bit_mask, first_vlan_id, mask, first_vid);
	DR_STE_SET_MASK_V(eth_l2_tnl, bit_mask, first_cfi, mask, first_cfi);
	DR_STE_SET_MASK_V(eth_l2_tnl, bit_mask, first_priority, mask, first_prio);
	DR_STE_SET_MASK_V(eth_l2_tnl, bit_mask, ip_fragmented, mask, frag);
	DR_STE_SET_MASK_V(eth_l2_tnl, bit_mask, l3_ethertype, mask, ethertype);
	DR_STE_SET_MASK(eth_l2_tnl, bit_mask, l3_type, mask, ip_version);

	if (misc->vxlan_vni) {
		MLX5_SET(ste_eth_l2_tnl, bit_mask,
			 l2_tunneling_network_id, (misc->vxlan_vni << 8));
		misc->vxlan_vni = 0;
	}

	if (mask->svlan_tag || mask->cvlan_tag) {
		MLX5_SET(ste_eth_l2_tnl, bit_mask, first_vlan_qualifier, -1);
		mask->cvlan_tag = 0;
		mask->svlan_tag = 0;
	}
}

static int dr_ste_build_eth_l2_tnl_tag(struct mlx5dr_match_param *value,
				       struct mlx5dr_ste_build *sb,
				       u8 *tag)
{
	struct mlx5dr_match_spec *spec = sb->inner ? &value->inner : &value->outer;
	struct mlx5dr_match_misc *misc = &value->misc;

	DR_STE_SET_TAG(eth_l2_tnl, tag, dmac_47_16, spec, dmac_47_16);
	DR_STE_SET_TAG(eth_l2_tnl, tag, dmac_15_0, spec, dmac_15_0);
	DR_STE_SET_TAG(eth_l2_tnl, tag, first_vlan_id, spec, first_vid);
	DR_STE_SET_TAG(eth_l2_tnl, tag, first_cfi, spec, first_cfi);
	DR_STE_SET_TAG(eth_l2_tnl, tag, ip_fragmented, spec, frag);
	DR_STE_SET_TAG(eth_l2_tnl, tag, first_priority, spec, first_prio);
	DR_STE_SET_TAG(eth_l2_tnl, tag, l3_ethertype, spec, ethertype);

	if (misc->vxlan_vni) {
		MLX5_SET(ste_eth_l2_tnl, tag, l2_tunneling_network_id,
			 (misc->vxlan_vni << 8));
		misc->vxlan_vni = 0;
	}

	if (spec->cvlan_tag) {
		MLX5_SET(ste_eth_l2_tnl, tag, first_vlan_qualifier, DR_STE_CVLAN);
		spec->cvlan_tag = 0;
	} else if (spec->svlan_tag) {
		MLX5_SET(ste_eth_l2_tnl, tag, first_vlan_qualifier, DR_STE_SVLAN);
		spec->svlan_tag = 0;
	}

	if (spec->ip_version) {
		if (spec->ip_version == IP_VERSION_IPV4) {
			MLX5_SET(ste_eth_l2_tnl, tag, l3_type, STE_IPV4);
			spec->ip_version = 0;
		} else if (spec->ip_version == IP_VERSION_IPV6) {
			MLX5_SET(ste_eth_l2_tnl, tag, l3_type, STE_IPV6);
			spec->ip_version = 0;
		} else {
			return -EINVAL;
		}
	}

	return 0;
=======
	ste_ctx->build_eth_l2_dst_init(sb, mask);
>>>>>>> f642729d
}

void mlx5dr_ste_build_eth_l2_tnl(struct mlx5dr_ste_ctx *ste_ctx,
				 struct mlx5dr_ste_build *sb,
				 struct mlx5dr_match_param *mask, bool inner, bool rx)
{
	sb->rx = rx;
	sb->inner = inner;
<<<<<<< HEAD
	sb->lu_type = MLX5DR_STE_LU_TYPE_ETHL2_TUNNELING_I;
	sb->byte_mask = dr_ste_conv_bit_to_byte_mask(sb->bit_mask);
	sb->ste_build_tag_func = &dr_ste_build_eth_l2_tnl_tag;
}

static void dr_ste_build_eth_l3_ipv4_misc_bit_mask(struct mlx5dr_match_param *value,
						   bool inner, u8 *bit_mask)
{
	struct mlx5dr_match_spec *mask = inner ? &value->inner : &value->outer;

	DR_STE_SET_MASK_V(eth_l3_ipv4_misc, bit_mask, time_to_live, mask, ttl_hoplimit);
}

static int dr_ste_build_eth_l3_ipv4_misc_tag(struct mlx5dr_match_param *value,
					     struct mlx5dr_ste_build *sb,
					     u8 *tag)
{
	struct mlx5dr_match_spec *spec = sb->inner ? &value->inner : &value->outer;

	DR_STE_SET_TAG(eth_l3_ipv4_misc, tag, time_to_live, spec, ttl_hoplimit);

	return 0;
=======
	ste_ctx->build_eth_l2_tnl_init(sb, mask);
>>>>>>> f642729d
}

void mlx5dr_ste_build_eth_l3_ipv4_misc(struct mlx5dr_ste_ctx *ste_ctx,
				       struct mlx5dr_ste_build *sb,
				       struct mlx5dr_match_param *mask,
				       bool inner, bool rx)
{
	sb->rx = rx;
	sb->inner = inner;
	ste_ctx->build_eth_l3_ipv4_misc_init(sb, mask);
}

void mlx5dr_ste_build_eth_ipv6_l3_l4(struct mlx5dr_ste_ctx *ste_ctx,
				     struct mlx5dr_ste_build *sb,
				     struct mlx5dr_match_param *mask,
				     bool inner, bool rx)
{
<<<<<<< HEAD
	struct mlx5dr_match_spec *mask = inner ? &value->inner : &value->outer;

	DR_STE_SET_MASK_V(eth_l4, bit_mask, dst_port, mask, tcp_dport);
	DR_STE_SET_MASK_V(eth_l4, bit_mask, src_port, mask, tcp_sport);
	DR_STE_SET_MASK_V(eth_l4, bit_mask, dst_port, mask, udp_dport);
	DR_STE_SET_MASK_V(eth_l4, bit_mask, src_port, mask, udp_sport);
	DR_STE_SET_MASK_V(eth_l4, bit_mask, protocol, mask, ip_protocol);
	DR_STE_SET_MASK_V(eth_l4, bit_mask, fragmented, mask, frag);
	DR_STE_SET_MASK_V(eth_l4, bit_mask, dscp, mask, ip_dscp);
	DR_STE_SET_MASK_V(eth_l4, bit_mask, ecn, mask, ip_ecn);
	DR_STE_SET_MASK_V(eth_l4, bit_mask, ipv6_hop_limit, mask, ttl_hoplimit);

	if (mask->tcp_flags) {
		DR_STE_SET_TCP_FLAGS(eth_l4, bit_mask, mask);
		mask->tcp_flags = 0;
	}
}

static int dr_ste_build_ipv6_l3_l4_tag(struct mlx5dr_match_param *value,
				       struct mlx5dr_ste_build *sb,
				       u8 *tag)
{
	struct mlx5dr_match_spec *spec = sb->inner ? &value->inner : &value->outer;

	DR_STE_SET_TAG(eth_l4, tag, dst_port, spec, tcp_dport);
	DR_STE_SET_TAG(eth_l4, tag, src_port, spec, tcp_sport);
	DR_STE_SET_TAG(eth_l4, tag, dst_port, spec, udp_dport);
	DR_STE_SET_TAG(eth_l4, tag, src_port, spec, udp_sport);
	DR_STE_SET_TAG(eth_l4, tag, protocol, spec, ip_protocol);
	DR_STE_SET_TAG(eth_l4, tag, fragmented, spec, frag);
	DR_STE_SET_TAG(eth_l4, tag, dscp, spec, ip_dscp);
	DR_STE_SET_TAG(eth_l4, tag, ecn, spec, ip_ecn);
	DR_STE_SET_TAG(eth_l4, tag, ipv6_hop_limit, spec, ttl_hoplimit);

	if (spec->tcp_flags) {
		DR_STE_SET_TCP_FLAGS(eth_l4, tag, spec);
		spec->tcp_flags = 0;
	}

	return 0;
}

void mlx5dr_ste_build_ipv6_l3_l4(struct mlx5dr_ste_build *sb,
				 struct mlx5dr_match_param *mask,
				 bool inner, bool rx)
{
	dr_ste_build_ipv6_l3_l4_bit_mask(mask, inner, sb->bit_mask);

=======
>>>>>>> f642729d
	sb->rx = rx;
	sb->inner = inner;
	ste_ctx->build_eth_ipv6_l3_l4_init(sb, mask);
}

static int dr_ste_build_empty_always_hit_tag(struct mlx5dr_match_param *value,
					     struct mlx5dr_ste_build *sb,
					     u8 *tag)
{
	return 0;
}

void mlx5dr_ste_build_empty_always_hit(struct mlx5dr_ste_build *sb, bool rx)
{
	sb->rx = rx;
	sb->lu_type = MLX5DR_STE_LU_TYPE_DONT_CARE;
	sb->byte_mask = 0;
	sb->ste_build_tag_func = &dr_ste_build_empty_always_hit_tag;
}

<<<<<<< HEAD
static void dr_ste_build_mpls_bit_mask(struct mlx5dr_match_param *value,
				       bool inner, u8 *bit_mask)
{
	struct mlx5dr_match_misc2 *misc2_mask = &value->misc2;

	if (inner)
		DR_STE_SET_MPLS_MASK(mpls, misc2_mask, inner, bit_mask);
	else
		DR_STE_SET_MPLS_MASK(mpls, misc2_mask, outer, bit_mask);
}

static int dr_ste_build_mpls_tag(struct mlx5dr_match_param *value,
				 struct mlx5dr_ste_build *sb,
				 u8 *tag)
{
	struct mlx5dr_match_misc2 *misc2_mask = &value->misc2;

	if (sb->inner)
		DR_STE_SET_MPLS_TAG(mpls, misc2_mask, inner, tag);
	else
		DR_STE_SET_MPLS_TAG(mpls, misc2_mask, outer, tag);

	return 0;
}

void mlx5dr_ste_build_mpls(struct mlx5dr_ste_build *sb,
=======
void mlx5dr_ste_build_mpls(struct mlx5dr_ste_ctx *ste_ctx,
			   struct mlx5dr_ste_build *sb,
>>>>>>> f642729d
			   struct mlx5dr_match_param *mask,
			   bool inner, bool rx)
{
	sb->rx = rx;
	sb->inner = inner;
	ste_ctx->build_mpls_init(sb, mask);
}

<<<<<<< HEAD
static int dr_ste_build_gre_tag(struct mlx5dr_match_param *value,
				struct mlx5dr_ste_build *sb,
				u8 *tag)
{
	struct  mlx5dr_match_misc *misc = &value->misc;

	DR_STE_SET_TAG(gre, tag, gre_protocol, misc, gre_protocol);

	DR_STE_SET_TAG(gre, tag, gre_k_present, misc, gre_k_present);
	DR_STE_SET_TAG(gre, tag, gre_key_h, misc, gre_key_h);
	DR_STE_SET_TAG(gre, tag, gre_key_l, misc, gre_key_l);

	DR_STE_SET_TAG(gre, tag, gre_c_present, misc, gre_c_present);

	DR_STE_SET_TAG(gre, tag, gre_s_present, misc, gre_s_present);

	return 0;
}

void mlx5dr_ste_build_gre(struct mlx5dr_ste_build *sb,
			  struct mlx5dr_match_param *mask, bool inner, bool rx)
{
	dr_ste_build_gre_bit_mask(mask, inner, sb->bit_mask);

	sb->rx = rx;
	sb->inner = inner;
	sb->lu_type = MLX5DR_STE_LU_TYPE_GRE;
	sb->byte_mask = dr_ste_conv_bit_to_byte_mask(sb->bit_mask);
	sb->ste_build_tag_func = &dr_ste_build_gre_tag;
}

static void dr_ste_build_flex_parser_0_bit_mask(struct mlx5dr_match_param *value,
						bool inner, u8 *bit_mask)
{
	struct mlx5dr_match_misc2 *misc_2_mask = &value->misc2;

	if (DR_STE_IS_OUTER_MPLS_OVER_GRE_SET(misc_2_mask)) {
		DR_STE_SET_MASK_V(flex_parser_0, bit_mask, parser_3_label,
				  misc_2_mask, outer_first_mpls_over_gre_label);

		DR_STE_SET_MASK_V(flex_parser_0, bit_mask, parser_3_exp,
				  misc_2_mask, outer_first_mpls_over_gre_exp);

		DR_STE_SET_MASK_V(flex_parser_0, bit_mask, parser_3_s_bos,
				  misc_2_mask, outer_first_mpls_over_gre_s_bos);

		DR_STE_SET_MASK_V(flex_parser_0, bit_mask, parser_3_ttl,
				  misc_2_mask, outer_first_mpls_over_gre_ttl);
	} else {
		DR_STE_SET_MASK_V(flex_parser_0, bit_mask, parser_3_label,
				  misc_2_mask, outer_first_mpls_over_udp_label);

		DR_STE_SET_MASK_V(flex_parser_0, bit_mask, parser_3_exp,
				  misc_2_mask, outer_first_mpls_over_udp_exp);

		DR_STE_SET_MASK_V(flex_parser_0, bit_mask, parser_3_s_bos,
				  misc_2_mask, outer_first_mpls_over_udp_s_bos);

		DR_STE_SET_MASK_V(flex_parser_0, bit_mask, parser_3_ttl,
				  misc_2_mask, outer_first_mpls_over_udp_ttl);
	}
}

static int dr_ste_build_flex_parser_0_tag(struct mlx5dr_match_param *value,
					  struct mlx5dr_ste_build *sb,
					  u8 *tag)
{
	struct mlx5dr_match_misc2 *misc_2_mask = &value->misc2;

	if (DR_STE_IS_OUTER_MPLS_OVER_GRE_SET(misc_2_mask)) {
		DR_STE_SET_TAG(flex_parser_0, tag, parser_3_label,
			       misc_2_mask, outer_first_mpls_over_gre_label);

		DR_STE_SET_TAG(flex_parser_0, tag, parser_3_exp,
			       misc_2_mask, outer_first_mpls_over_gre_exp);

		DR_STE_SET_TAG(flex_parser_0, tag, parser_3_s_bos,
			       misc_2_mask, outer_first_mpls_over_gre_s_bos);

		DR_STE_SET_TAG(flex_parser_0, tag, parser_3_ttl,
			       misc_2_mask, outer_first_mpls_over_gre_ttl);
	} else {
		DR_STE_SET_TAG(flex_parser_0, tag, parser_3_label,
			       misc_2_mask, outer_first_mpls_over_udp_label);

		DR_STE_SET_TAG(flex_parser_0, tag, parser_3_exp,
			       misc_2_mask, outer_first_mpls_over_udp_exp);

		DR_STE_SET_TAG(flex_parser_0, tag, parser_3_s_bos,
			       misc_2_mask, outer_first_mpls_over_udp_s_bos);

		DR_STE_SET_TAG(flex_parser_0, tag, parser_3_ttl,
			       misc_2_mask, outer_first_mpls_over_udp_ttl);
	}
	return 0;
=======
void mlx5dr_ste_build_tnl_gre(struct mlx5dr_ste_ctx *ste_ctx,
			      struct mlx5dr_ste_build *sb,
			      struct mlx5dr_match_param *mask,
			      bool inner, bool rx)
{
	sb->rx = rx;
	sb->inner = inner;
	ste_ctx->build_tnl_gre_init(sb, mask);
>>>>>>> f642729d
}

void mlx5dr_ste_build_tnl_mpls(struct mlx5dr_ste_ctx *ste_ctx,
			       struct mlx5dr_ste_build *sb,
			       struct mlx5dr_match_param *mask,
			       bool inner, bool rx)
{
	sb->rx = rx;
	sb->inner = inner;
<<<<<<< HEAD
	sb->lu_type = MLX5DR_STE_LU_TYPE_FLEX_PARSER_0;
	sb->byte_mask = dr_ste_conv_bit_to_byte_mask(sb->bit_mask);
	sb->ste_build_tag_func = &dr_ste_build_flex_parser_0_tag;
}

#define ICMP_TYPE_OFFSET_FIRST_DW		24
#define ICMP_CODE_OFFSET_FIRST_DW		16
#define ICMP_HEADER_DATA_OFFSET_SECOND_DW	0

static int dr_ste_build_flex_parser_1_bit_mask(struct mlx5dr_match_param *mask,
					       struct mlx5dr_cmd_caps *caps,
					       u8 *bit_mask)
{
	struct mlx5dr_match_misc3 *misc_3_mask = &mask->misc3;
	bool is_ipv4_mask = DR_MASK_IS_FLEX_PARSER_ICMPV4_SET(misc_3_mask);
	u32 icmp_header_data_mask;
	u32 icmp_type_mask;
	u32 icmp_code_mask;
	int dw0_location;
	int dw1_location;

	if (is_ipv4_mask) {
		icmp_header_data_mask	= misc_3_mask->icmpv4_header_data;
		icmp_type_mask		= misc_3_mask->icmpv4_type;
		icmp_code_mask		= misc_3_mask->icmpv4_code;
		dw0_location		= caps->flex_parser_id_icmp_dw0;
		dw1_location		= caps->flex_parser_id_icmp_dw1;
	} else {
		icmp_header_data_mask	= misc_3_mask->icmpv6_header_data;
		icmp_type_mask		= misc_3_mask->icmpv6_type;
		icmp_code_mask		= misc_3_mask->icmpv6_code;
		dw0_location		= caps->flex_parser_id_icmpv6_dw0;
		dw1_location		= caps->flex_parser_id_icmpv6_dw1;
	}

	switch (dw0_location) {
	case 4:
		if (icmp_type_mask) {
			MLX5_SET(ste_flex_parser_1, bit_mask, flex_parser_4,
				 (icmp_type_mask << ICMP_TYPE_OFFSET_FIRST_DW));
			if (is_ipv4_mask)
				misc_3_mask->icmpv4_type = 0;
			else
				misc_3_mask->icmpv6_type = 0;
		}
		if (icmp_code_mask) {
			u32 cur_val = MLX5_GET(ste_flex_parser_1, bit_mask,
					       flex_parser_4);
			MLX5_SET(ste_flex_parser_1, bit_mask, flex_parser_4,
				 cur_val | (icmp_code_mask << ICMP_CODE_OFFSET_FIRST_DW));
			if (is_ipv4_mask)
				misc_3_mask->icmpv4_code = 0;
			else
				misc_3_mask->icmpv6_code = 0;
		}
		break;
	default:
		return -EINVAL;
	}

	switch (dw1_location) {
	case 5:
		if (icmp_header_data_mask) {
			MLX5_SET(ste_flex_parser_1, bit_mask, flex_parser_5,
				 (icmp_header_data_mask << ICMP_HEADER_DATA_OFFSET_SECOND_DW));
			if (is_ipv4_mask)
				misc_3_mask->icmpv4_header_data = 0;
			else
				misc_3_mask->icmpv6_header_data = 0;
		}
		break;
	default:
		return -EINVAL;
	}

	return 0;
}

static int dr_ste_build_flex_parser_1_tag(struct mlx5dr_match_param *value,
					  struct mlx5dr_ste_build *sb,
					  u8 *tag)
{
	struct mlx5dr_match_misc3 *misc_3 = &value->misc3;
	u32 icmp_header_data;
	int dw0_location;
	int dw1_location;
	u32 icmp_type;
	u32 icmp_code;
	bool is_ipv4;

	is_ipv4 = DR_MASK_IS_FLEX_PARSER_ICMPV4_SET(misc_3);
	if (is_ipv4) {
		icmp_header_data	= misc_3->icmpv4_header_data;
		icmp_type		= misc_3->icmpv4_type;
		icmp_code		= misc_3->icmpv4_code;
		dw0_location		= sb->caps->flex_parser_id_icmp_dw0;
		dw1_location		= sb->caps->flex_parser_id_icmp_dw1;
	} else {
		icmp_header_data	= misc_3->icmpv6_header_data;
		icmp_type		= misc_3->icmpv6_type;
		icmp_code		= misc_3->icmpv6_code;
		dw0_location		= sb->caps->flex_parser_id_icmpv6_dw0;
		dw1_location		= sb->caps->flex_parser_id_icmpv6_dw1;
	}

	switch (dw0_location) {
	case 4:
		if (icmp_type) {
			MLX5_SET(ste_flex_parser_1, tag, flex_parser_4,
				 (icmp_type << ICMP_TYPE_OFFSET_FIRST_DW));
			if (is_ipv4)
				misc_3->icmpv4_type = 0;
			else
				misc_3->icmpv6_type = 0;
		}

		if (icmp_code) {
			u32 cur_val = MLX5_GET(ste_flex_parser_1, tag,
					       flex_parser_4);
			MLX5_SET(ste_flex_parser_1, tag, flex_parser_4,
				 cur_val | (icmp_code << ICMP_CODE_OFFSET_FIRST_DW));
			if (is_ipv4)
				misc_3->icmpv4_code = 0;
			else
				misc_3->icmpv6_code = 0;
		}
		break;
	default:
		return -EINVAL;
	}

	switch (dw1_location) {
	case 5:
		if (icmp_header_data) {
			MLX5_SET(ste_flex_parser_1, tag, flex_parser_5,
				 (icmp_header_data << ICMP_HEADER_DATA_OFFSET_SECOND_DW));
			if (is_ipv4)
				misc_3->icmpv4_header_data = 0;
			else
				misc_3->icmpv6_header_data = 0;
		}
		break;
	default:
		return -EINVAL;
	}

	return 0;
=======
	ste_ctx->build_tnl_mpls_init(sb, mask);
>>>>>>> f642729d
}

int mlx5dr_ste_build_icmp(struct mlx5dr_ste_ctx *ste_ctx,
			  struct mlx5dr_ste_build *sb,
			  struct mlx5dr_match_param *mask,
			  struct mlx5dr_cmd_caps *caps,
			  bool inner, bool rx)
{
	sb->rx = rx;
	sb->inner = inner;
	sb->caps = caps;
	return ste_ctx->build_icmp_init(sb, mask);
}

<<<<<<< HEAD
static int dr_ste_build_general_purpose_tag(struct mlx5dr_match_param *value,
					    struct mlx5dr_ste_build *sb,
					    u8 *tag)
{
	struct mlx5dr_match_misc2 *misc_2_mask = &value->misc2;

	DR_STE_SET_TAG(general_purpose, tag, general_purpose_lookup_field,
		       misc_2_mask, metadata_reg_a);

	return 0;
}

void mlx5dr_ste_build_general_purpose(struct mlx5dr_ste_build *sb,
=======
void mlx5dr_ste_build_general_purpose(struct mlx5dr_ste_ctx *ste_ctx,
				      struct mlx5dr_ste_build *sb,
>>>>>>> f642729d
				      struct mlx5dr_match_param *mask,
				      bool inner, bool rx)
{
	sb->rx = rx;
	sb->inner = inner;
	ste_ctx->build_general_purpose_init(sb, mask);
}

<<<<<<< HEAD
static int dr_ste_build_eth_l4_misc_tag(struct mlx5dr_match_param *value,
					struct mlx5dr_ste_build *sb,
					u8 *tag)
{
	struct mlx5dr_match_misc3 *misc3 = &value->misc3;

	if (sb->inner) {
		DR_STE_SET_TAG(eth_l4_misc, tag, seq_num, misc3, inner_tcp_seq_num);
		DR_STE_SET_TAG(eth_l4_misc, tag, ack_num, misc3, inner_tcp_ack_num);
	} else {
		DR_STE_SET_TAG(eth_l4_misc, tag, seq_num, misc3, outer_tcp_seq_num);
		DR_STE_SET_TAG(eth_l4_misc, tag, ack_num, misc3, outer_tcp_ack_num);
	}

	return 0;
}

void mlx5dr_ste_build_eth_l4_misc(struct mlx5dr_ste_build *sb,
=======
void mlx5dr_ste_build_eth_l4_misc(struct mlx5dr_ste_ctx *ste_ctx,
				  struct mlx5dr_ste_build *sb,
>>>>>>> f642729d
				  struct mlx5dr_match_param *mask,
				  bool inner, bool rx)
{
	sb->rx = rx;
	sb->inner = inner;
	ste_ctx->build_eth_l4_misc_init(sb, mask);
}

<<<<<<< HEAD
static void
dr_ste_build_flex_parser_tnl_vxlan_gpe_bit_mask(struct mlx5dr_match_param *value,
						bool inner, u8 *bit_mask)
{
	struct mlx5dr_match_misc3 *misc_3_mask = &value->misc3;

	DR_STE_SET_MASK_V(flex_parser_tnl_vxlan_gpe, bit_mask,
			  outer_vxlan_gpe_flags,
			  misc_3_mask, outer_vxlan_gpe_flags);
	DR_STE_SET_MASK_V(flex_parser_tnl_vxlan_gpe, bit_mask,
			  outer_vxlan_gpe_next_protocol,
			  misc_3_mask, outer_vxlan_gpe_next_protocol);
	DR_STE_SET_MASK_V(flex_parser_tnl_vxlan_gpe, bit_mask,
			  outer_vxlan_gpe_vni,
			  misc_3_mask, outer_vxlan_gpe_vni);
}

static int
dr_ste_build_flex_parser_tnl_vxlan_gpe_tag(struct mlx5dr_match_param *value,
					   struct mlx5dr_ste_build *sb,
					   u8 *tag)
{
	struct mlx5dr_match_misc3 *misc3 = &value->misc3;

	DR_STE_SET_TAG(flex_parser_tnl_vxlan_gpe, tag,
		       outer_vxlan_gpe_flags, misc3,
		       outer_vxlan_gpe_flags);
	DR_STE_SET_TAG(flex_parser_tnl_vxlan_gpe, tag,
		       outer_vxlan_gpe_next_protocol, misc3,
		       outer_vxlan_gpe_next_protocol);
	DR_STE_SET_TAG(flex_parser_tnl_vxlan_gpe, tag,
		       outer_vxlan_gpe_vni, misc3,
		       outer_vxlan_gpe_vni);

	return 0;
}

void mlx5dr_ste_build_flex_parser_tnl_vxlan_gpe(struct mlx5dr_ste_build *sb,
						struct mlx5dr_match_param *mask,
						bool inner, bool rx)
=======
void mlx5dr_ste_build_tnl_vxlan_gpe(struct mlx5dr_ste_ctx *ste_ctx,
				    struct mlx5dr_ste_build *sb,
				    struct mlx5dr_match_param *mask,
				    bool inner, bool rx)
>>>>>>> f642729d
{
	sb->rx = rx;
	sb->inner = inner;
<<<<<<< HEAD
	sb->lu_type = MLX5DR_STE_LU_TYPE_FLEX_PARSER_TNL_HEADER;
	sb->byte_mask = dr_ste_conv_bit_to_byte_mask(sb->bit_mask);
	sb->ste_build_tag_func = &dr_ste_build_flex_parser_tnl_vxlan_gpe_tag;
}

static void
dr_ste_build_flex_parser_tnl_geneve_bit_mask(struct mlx5dr_match_param *value,
					     u8 *bit_mask)
{
	struct mlx5dr_match_misc *misc_mask = &value->misc;

	DR_STE_SET_MASK_V(flex_parser_tnl_geneve, bit_mask,
			  geneve_protocol_type,
			  misc_mask, geneve_protocol_type);
	DR_STE_SET_MASK_V(flex_parser_tnl_geneve, bit_mask,
			  geneve_oam,
			  misc_mask, geneve_oam);
	DR_STE_SET_MASK_V(flex_parser_tnl_geneve, bit_mask,
			  geneve_opt_len,
			  misc_mask, geneve_opt_len);
	DR_STE_SET_MASK_V(flex_parser_tnl_geneve, bit_mask,
			  geneve_vni,
			  misc_mask, geneve_vni);
}

static int
dr_ste_build_flex_parser_tnl_geneve_tag(struct mlx5dr_match_param *value,
					struct mlx5dr_ste_build *sb,
					u8 *tag)
{
	struct mlx5dr_match_misc *misc = &value->misc;

	DR_STE_SET_TAG(flex_parser_tnl_geneve, tag,
		       geneve_protocol_type, misc, geneve_protocol_type);
	DR_STE_SET_TAG(flex_parser_tnl_geneve, tag,
		       geneve_oam, misc, geneve_oam);
	DR_STE_SET_TAG(flex_parser_tnl_geneve, tag,
		       geneve_opt_len, misc, geneve_opt_len);
	DR_STE_SET_TAG(flex_parser_tnl_geneve, tag,
		       geneve_vni, misc, geneve_vni);

	return 0;
=======
	ste_ctx->build_tnl_vxlan_gpe_init(sb, mask);
>>>>>>> f642729d
}

void mlx5dr_ste_build_tnl_geneve(struct mlx5dr_ste_ctx *ste_ctx,
				 struct mlx5dr_ste_build *sb,
				 struct mlx5dr_match_param *mask,
				 bool inner, bool rx)
{
	sb->rx = rx;
	sb->inner = inner;
	ste_ctx->build_tnl_geneve_init(sb, mask);
}

<<<<<<< HEAD
static void dr_ste_build_register_0_bit_mask(struct mlx5dr_match_param *value,
					     u8 *bit_mask)
{
	struct mlx5dr_match_misc2 *misc_2_mask = &value->misc2;

	DR_STE_SET_MASK_V(register_0, bit_mask, register_0_h,
			  misc_2_mask, metadata_reg_c_0);
	DR_STE_SET_MASK_V(register_0, bit_mask, register_0_l,
			  misc_2_mask, metadata_reg_c_1);
	DR_STE_SET_MASK_V(register_0, bit_mask, register_1_h,
			  misc_2_mask, metadata_reg_c_2);
	DR_STE_SET_MASK_V(register_0, bit_mask, register_1_l,
			  misc_2_mask, metadata_reg_c_3);
}

static int dr_ste_build_register_0_tag(struct mlx5dr_match_param *value,
				       struct mlx5dr_ste_build *sb,
				       u8 *tag)
{
	struct mlx5dr_match_misc2 *misc2 = &value->misc2;

	DR_STE_SET_TAG(register_0, tag, register_0_h, misc2, metadata_reg_c_0);
	DR_STE_SET_TAG(register_0, tag, register_0_l, misc2, metadata_reg_c_1);
	DR_STE_SET_TAG(register_0, tag, register_1_h, misc2, metadata_reg_c_2);
	DR_STE_SET_TAG(register_0, tag, register_1_l, misc2, metadata_reg_c_3);

	return 0;
}

void mlx5dr_ste_build_register_0(struct mlx5dr_ste_build *sb,
=======
void mlx5dr_ste_build_register_0(struct mlx5dr_ste_ctx *ste_ctx,
				 struct mlx5dr_ste_build *sb,
>>>>>>> f642729d
				 struct mlx5dr_match_param *mask,
				 bool inner, bool rx)
{
	sb->rx = rx;
	sb->inner = inner;
<<<<<<< HEAD
	sb->lu_type = MLX5DR_STE_LU_TYPE_STEERING_REGISTERS_0;
	sb->byte_mask = dr_ste_conv_bit_to_byte_mask(sb->bit_mask);
	sb->ste_build_tag_func = &dr_ste_build_register_0_tag;
}

static void dr_ste_build_register_1_bit_mask(struct mlx5dr_match_param *value,
					     u8 *bit_mask)
{
	struct mlx5dr_match_misc2 *misc_2_mask = &value->misc2;

	DR_STE_SET_MASK_V(register_1, bit_mask, register_2_h,
			  misc_2_mask, metadata_reg_c_4);
	DR_STE_SET_MASK_V(register_1, bit_mask, register_2_l,
			  misc_2_mask, metadata_reg_c_5);
	DR_STE_SET_MASK_V(register_1, bit_mask, register_3_h,
			  misc_2_mask, metadata_reg_c_6);
	DR_STE_SET_MASK_V(register_1, bit_mask, register_3_l,
			  misc_2_mask, metadata_reg_c_7);
}

static int dr_ste_build_register_1_tag(struct mlx5dr_match_param *value,
				       struct mlx5dr_ste_build *sb,
				       u8 *tag)
{
	struct mlx5dr_match_misc2 *misc2 = &value->misc2;

	DR_STE_SET_TAG(register_1, tag, register_2_h, misc2, metadata_reg_c_4);
	DR_STE_SET_TAG(register_1, tag, register_2_l, misc2, metadata_reg_c_5);
	DR_STE_SET_TAG(register_1, tag, register_3_h, misc2, metadata_reg_c_6);
	DR_STE_SET_TAG(register_1, tag, register_3_l, misc2, metadata_reg_c_7);

	return 0;
=======
	ste_ctx->build_register_0_init(sb, mask);
>>>>>>> f642729d
}

void mlx5dr_ste_build_register_1(struct mlx5dr_ste_ctx *ste_ctx,
				 struct mlx5dr_ste_build *sb,
				 struct mlx5dr_match_param *mask,
				 bool inner, bool rx)
{
	sb->rx = rx;
	sb->inner = inner;
<<<<<<< HEAD
	sb->lu_type = MLX5DR_STE_LU_TYPE_STEERING_REGISTERS_1;
	sb->byte_mask = dr_ste_conv_bit_to_byte_mask(sb->bit_mask);
	sb->ste_build_tag_func = &dr_ste_build_register_1_tag;
}

static void dr_ste_build_src_gvmi_qpn_bit_mask(struct mlx5dr_match_param *value,
					       u8 *bit_mask)
{
	struct mlx5dr_match_misc *misc_mask = &value->misc;

	DR_STE_SET_MASK(src_gvmi_qp, bit_mask, source_gvmi, misc_mask, source_port);
	DR_STE_SET_MASK(src_gvmi_qp, bit_mask, source_qp, misc_mask, source_sqn);
	misc_mask->source_eswitch_owner_vhca_id = 0;
}

static int dr_ste_build_src_gvmi_qpn_tag(struct mlx5dr_match_param *value,
					 struct mlx5dr_ste_build *sb,
					 u8 *tag)
{
	struct mlx5dr_match_misc *misc = &value->misc;
	struct mlx5dr_cmd_vport_cap *vport_cap;
	struct mlx5dr_domain *dmn = sb->dmn;
	struct mlx5dr_cmd_caps *caps;
	u8 *bit_mask = sb->bit_mask;
	bool source_gvmi_set;

	DR_STE_SET_TAG(src_gvmi_qp, tag, source_qp, misc, source_sqn);

	if (sb->vhca_id_valid) {
		/* Find port GVMI based on the eswitch_owner_vhca_id */
		if (misc->source_eswitch_owner_vhca_id == dmn->info.caps.gvmi)
			caps = &dmn->info.caps;
		else if (dmn->peer_dmn && (misc->source_eswitch_owner_vhca_id ==
					   dmn->peer_dmn->info.caps.gvmi))
			caps = &dmn->peer_dmn->info.caps;
		else
			return -EINVAL;
	} else {
		caps = &dmn->info.caps;
	}

	vport_cap = mlx5dr_get_vport_cap(caps, misc->source_port);
	if (!vport_cap)
		return -EINVAL;

	source_gvmi_set = MLX5_GET(ste_src_gvmi_qp, bit_mask, source_gvmi);
	if (vport_cap->vport_gvmi && source_gvmi_set)
		MLX5_SET(ste_src_gvmi_qp, tag, source_gvmi, vport_cap->vport_gvmi);

	misc->source_eswitch_owner_vhca_id = 0;
	misc->source_port = 0;

	return 0;
}

void mlx5dr_ste_build_src_gvmi_qpn(struct mlx5dr_ste_build *sb,
=======
	ste_ctx->build_register_1_init(sb, mask);
}

void mlx5dr_ste_build_src_gvmi_qpn(struct mlx5dr_ste_ctx *ste_ctx,
				   struct mlx5dr_ste_build *sb,
>>>>>>> f642729d
				   struct mlx5dr_match_param *mask,
				   struct mlx5dr_domain *dmn,
				   bool inner, bool rx)
{
	/* Set vhca_id_valid before we reset source_eswitch_owner_vhca_id */
	sb->vhca_id_valid = mask->misc.source_eswitch_owner_vhca_id;

<<<<<<< HEAD
	dr_ste_build_src_gvmi_qpn_bit_mask(mask, sb->bit_mask);

	sb->rx = rx;
	sb->dmn = dmn;
	sb->inner = inner;
	sb->lu_type = MLX5DR_STE_LU_TYPE_SRC_GVMI_AND_QP;
	sb->byte_mask = dr_ste_conv_bit_to_byte_mask(sb->bit_mask);
	sb->ste_build_tag_func = &dr_ste_build_src_gvmi_qpn_tag;
=======
	sb->rx = rx;
	sb->dmn = dmn;
	sb->inner = inner;
	ste_ctx->build_src_gvmi_qpn_init(sb, mask);
}

static struct mlx5dr_ste_ctx *mlx5dr_ste_ctx_arr[] = {
	[MLX5_STEERING_FORMAT_CONNECTX_5] = &ste_ctx_v0,
	[MLX5_STEERING_FORMAT_CONNECTX_6DX] = &ste_ctx_v1,
};

struct mlx5dr_ste_ctx *mlx5dr_ste_get_ctx(u8 version)
{
	if (version > MLX5_STEERING_FORMAT_CONNECTX_6DX)
		return NULL;

	return mlx5dr_ste_ctx_arr[version];
>>>>>>> f642729d
}<|MERGE_RESOLUTION|>--- conflicted
+++ resolved
@@ -63,18 +63,7 @@
 	return byte_mask;
 }
 
-<<<<<<< HEAD
-static u8 *mlx5dr_ste_get_tag(u8 *hw_ste_p)
-{
-	struct dr_hw_ste_format *hw_ste = (struct dr_hw_ste_format *)hw_ste_p;
-
-	return hw_ste->tag;
-}
-
-void mlx5dr_ste_set_bit_mask(u8 *hw_ste_p, u8 *bit_mask)
-=======
 static u8 *dr_ste_get_tag(u8 *hw_ste_p)
->>>>>>> f642729d
 {
 	struct dr_hw_ste_format *hw_ste = (struct dr_hw_ste_format *)hw_ste_p;
 
@@ -380,27 +369,6 @@
 {
 	struct mlx5dr_icm_chunk *chunk = next_htbl->chunk;
 
-<<<<<<< HEAD
-	mlx5dr_ste_set_hit_addr(hw_ste, chunk->icm_addr, chunk->num_of_entries);
-}
-
-void mlx5dr_ste_set_miss_addr(u8 *hw_ste_p, u64 miss_addr)
-{
-	u64 index = miss_addr >> 6;
-
-	/* Miss address for TX and RX STEs located in the same offsets */
-	MLX5_SET(ste_rx_steering_mult, hw_ste_p, miss_address_39_32, index >> 26);
-	MLX5_SET(ste_rx_steering_mult, hw_ste_p, miss_address_31_6, index);
-}
-
-void mlx5dr_ste_always_miss_addr(struct mlx5dr_ste *ste, u64 miss_addr)
-{
-	u8 *hw_ste = ste->hw_ste;
-
-	MLX5_SET(ste_rx_steering_mult, hw_ste, next_lu_type, MLX5DR_STE_LU_TYPE_DONT_CARE);
-	mlx5dr_ste_set_miss_addr(hw_ste, miss_addr);
-	dr_ste_set_always_miss((struct dr_hw_ste_format *)ste->hw_ste);
-=======
 	ste_ctx->set_hit_addr(hw_ste, chunk->icm_addr, chunk->num_of_entries);
 }
 
@@ -409,7 +377,6 @@
 {
 	if (ste_ctx->prepare_for_postsend)
 		ste_ctx->prepare_for_postsend(hw_ste_p, ste_size);
->>>>>>> f642729d
 }
 
 /* Init one ste as a pattern for ste data array */
@@ -701,11 +668,7 @@
 
 		mlx5dr_ste_set_bit_mask(ste_arr, sb->bit_mask);
 
-<<<<<<< HEAD
-		ret = sb->ste_build_tag_func(value, sb, mlx5dr_ste_get_tag(ste_arr));
-=======
 		ret = sb->ste_build_tag_func(value, sb, dr_ste_get_tag(ste_arr));
->>>>>>> f642729d
 		if (ret)
 			return ret;
 
@@ -723,40 +686,6 @@
 	return 0;
 }
 
-<<<<<<< HEAD
-static void dr_ste_build_eth_l2_src_des_bit_mask(struct mlx5dr_match_param *value,
-						 bool inner, u8 *bit_mask)
-{
-	struct mlx5dr_match_spec *mask = inner ? &value->inner : &value->outer;
-
-	DR_STE_SET_MASK_V(eth_l2_src_dst, bit_mask, dmac_47_16, mask, dmac_47_16);
-	DR_STE_SET_MASK_V(eth_l2_src_dst, bit_mask, dmac_15_0, mask, dmac_15_0);
-
-	if (mask->smac_47_16 || mask->smac_15_0) {
-		MLX5_SET(ste_eth_l2_src_dst, bit_mask, smac_47_32,
-			 mask->smac_47_16 >> 16);
-		MLX5_SET(ste_eth_l2_src_dst, bit_mask, smac_31_0,
-			 mask->smac_47_16 << 16 | mask->smac_15_0);
-		mask->smac_47_16 = 0;
-		mask->smac_15_0 = 0;
-	}
-
-	DR_STE_SET_MASK_V(eth_l2_src_dst, bit_mask, first_vlan_id, mask, first_vid);
-	DR_STE_SET_MASK_V(eth_l2_src_dst, bit_mask, first_cfi, mask, first_cfi);
-	DR_STE_SET_MASK_V(eth_l2_src_dst, bit_mask, first_priority, mask, first_prio);
-	DR_STE_SET_MASK(eth_l2_src_dst, bit_mask, l3_type, mask, ip_version);
-
-	if (mask->cvlan_tag) {
-		MLX5_SET(ste_eth_l2_src_dst, bit_mask, first_vlan_qualifier, -1);
-		mask->cvlan_tag = 0;
-	} else if (mask->svlan_tag) {
-		MLX5_SET(ste_eth_l2_src_dst, bit_mask, first_vlan_qualifier, -1);
-		mask->svlan_tag = 0;
-	}
-}
-
-=======
->>>>>>> f642729d
 static void dr_ste_copy_mask_misc(char *mask, struct mlx5dr_match_misc *spec)
 {
 	spec->gre_c_present = MLX5_GET(fte_match_set_misc, mask, gre_c_present);
@@ -998,92 +927,6 @@
 	}
 }
 
-<<<<<<< HEAD
-static int dr_ste_build_eth_l2_src_des_tag(struct mlx5dr_match_param *value,
-					   struct mlx5dr_ste_build *sb,
-					   u8 *tag)
-{
-	struct mlx5dr_match_spec *spec = sb->inner ? &value->inner : &value->outer;
-
-	DR_STE_SET_TAG(eth_l2_src_dst, tag, dmac_47_16, spec, dmac_47_16);
-	DR_STE_SET_TAG(eth_l2_src_dst, tag, dmac_15_0, spec, dmac_15_0);
-
-	if (spec->smac_47_16 || spec->smac_15_0) {
-		MLX5_SET(ste_eth_l2_src_dst, tag, smac_47_32,
-			 spec->smac_47_16 >> 16);
-		MLX5_SET(ste_eth_l2_src_dst, tag, smac_31_0,
-			 spec->smac_47_16 << 16 | spec->smac_15_0);
-		spec->smac_47_16 = 0;
-		spec->smac_15_0 = 0;
-	}
-
-	if (spec->ip_version) {
-		if (spec->ip_version == IP_VERSION_IPV4) {
-			MLX5_SET(ste_eth_l2_src_dst, tag, l3_type, STE_IPV4);
-			spec->ip_version = 0;
-		} else if (spec->ip_version == IP_VERSION_IPV6) {
-			MLX5_SET(ste_eth_l2_src_dst, tag, l3_type, STE_IPV6);
-			spec->ip_version = 0;
-		} else {
-			pr_info("Unsupported ip_version value\n");
-			return -EINVAL;
-		}
-	}
-
-	DR_STE_SET_TAG(eth_l2_src_dst, tag, first_vlan_id, spec, first_vid);
-	DR_STE_SET_TAG(eth_l2_src_dst, tag, first_cfi, spec, first_cfi);
-	DR_STE_SET_TAG(eth_l2_src_dst, tag, first_priority, spec, first_prio);
-
-	if (spec->cvlan_tag) {
-		MLX5_SET(ste_eth_l2_src_dst, tag, first_vlan_qualifier, DR_STE_CVLAN);
-		spec->cvlan_tag = 0;
-	} else if (spec->svlan_tag) {
-		MLX5_SET(ste_eth_l2_src_dst, tag, first_vlan_qualifier, DR_STE_SVLAN);
-		spec->svlan_tag = 0;
-	}
-	return 0;
-}
-
-void mlx5dr_ste_build_eth_l2_src_des(struct mlx5dr_ste_build *sb,
-				     struct mlx5dr_match_param *mask,
-				     bool inner, bool rx)
-{
-	dr_ste_build_eth_l2_src_des_bit_mask(mask, inner, sb->bit_mask);
-
-	sb->rx = rx;
-	sb->inner = inner;
-	sb->lu_type = DR_STE_CALC_LU_TYPE(ETHL2_SRC_DST, rx, inner);
-	sb->byte_mask = dr_ste_conv_bit_to_byte_mask(sb->bit_mask);
-	sb->ste_build_tag_func = &dr_ste_build_eth_l2_src_des_tag;
-}
-
-static void dr_ste_build_eth_l3_ipv6_dst_bit_mask(struct mlx5dr_match_param *value,
-						  bool inner, u8 *bit_mask)
-{
-	struct mlx5dr_match_spec *mask = inner ? &value->inner : &value->outer;
-
-	DR_STE_SET_MASK_V(eth_l3_ipv6_dst, bit_mask, dst_ip_127_96, mask, dst_ip_127_96);
-	DR_STE_SET_MASK_V(eth_l3_ipv6_dst, bit_mask, dst_ip_95_64, mask, dst_ip_95_64);
-	DR_STE_SET_MASK_V(eth_l3_ipv6_dst, bit_mask, dst_ip_63_32, mask, dst_ip_63_32);
-	DR_STE_SET_MASK_V(eth_l3_ipv6_dst, bit_mask, dst_ip_31_0, mask, dst_ip_31_0);
-}
-
-static int dr_ste_build_eth_l3_ipv6_dst_tag(struct mlx5dr_match_param *value,
-					    struct mlx5dr_ste_build *sb,
-					    u8 *tag)
-{
-	struct mlx5dr_match_spec *spec = sb->inner ? &value->inner : &value->outer;
-
-	DR_STE_SET_TAG(eth_l3_ipv6_dst, tag, dst_ip_127_96, spec, dst_ip_127_96);
-	DR_STE_SET_TAG(eth_l3_ipv6_dst, tag, dst_ip_95_64, spec, dst_ip_95_64);
-	DR_STE_SET_TAG(eth_l3_ipv6_dst, tag, dst_ip_63_32, spec, dst_ip_63_32);
-	DR_STE_SET_TAG(eth_l3_ipv6_dst, tag, dst_ip_31_0, spec, dst_ip_31_0);
-
-	return 0;
-}
-
-void mlx5dr_ste_build_eth_l3_ipv6_dst(struct mlx5dr_ste_build *sb,
-=======
 void mlx5dr_ste_build_eth_l2_src_dst(struct mlx5dr_ste_ctx *ste_ctx,
 				     struct mlx5dr_ste_build *sb,
 				     struct mlx5dr_match_param *mask,
@@ -1096,7 +939,6 @@
 
 void mlx5dr_ste_build_eth_l3_ipv6_dst(struct mlx5dr_ste_ctx *ste_ctx,
 				      struct mlx5dr_ste_build *sb,
->>>>>>> f642729d
 				      struct mlx5dr_match_param *mask,
 				      bool inner, bool rx)
 {
@@ -1105,96 +947,14 @@
 	ste_ctx->build_eth_l3_ipv6_dst_init(sb, mask);
 }
 
-<<<<<<< HEAD
-static int dr_ste_build_eth_l3_ipv6_src_tag(struct mlx5dr_match_param *value,
-					    struct mlx5dr_ste_build *sb,
-					    u8 *tag)
-{
-	struct mlx5dr_match_spec *spec = sb->inner ? &value->inner : &value->outer;
-
-	DR_STE_SET_TAG(eth_l3_ipv6_src, tag, src_ip_127_96, spec, src_ip_127_96);
-	DR_STE_SET_TAG(eth_l3_ipv6_src, tag, src_ip_95_64, spec, src_ip_95_64);
-	DR_STE_SET_TAG(eth_l3_ipv6_src, tag, src_ip_63_32, spec, src_ip_63_32);
-	DR_STE_SET_TAG(eth_l3_ipv6_src, tag, src_ip_31_0, spec, src_ip_31_0);
-
-	return 0;
-}
-
-void mlx5dr_ste_build_eth_l3_ipv6_src(struct mlx5dr_ste_build *sb,
-=======
 void mlx5dr_ste_build_eth_l3_ipv6_src(struct mlx5dr_ste_ctx *ste_ctx,
 				      struct mlx5dr_ste_build *sb,
->>>>>>> f642729d
 				      struct mlx5dr_match_param *mask,
 				      bool inner, bool rx)
 {
 	sb->rx = rx;
 	sb->inner = inner;
-<<<<<<< HEAD
-	sb->lu_type = DR_STE_CALC_LU_TYPE(ETHL3_IPV6_SRC, rx, inner);
-	sb->byte_mask = dr_ste_conv_bit_to_byte_mask(sb->bit_mask);
-	sb->ste_build_tag_func = &dr_ste_build_eth_l3_ipv6_src_tag;
-}
-
-static void dr_ste_build_eth_l3_ipv4_5_tuple_bit_mask(struct mlx5dr_match_param *value,
-						      bool inner,
-						      u8 *bit_mask)
-{
-	struct mlx5dr_match_spec *mask = inner ? &value->inner : &value->outer;
-
-	DR_STE_SET_MASK_V(eth_l3_ipv4_5_tuple, bit_mask,
-			  destination_address, mask, dst_ip_31_0);
-	DR_STE_SET_MASK_V(eth_l3_ipv4_5_tuple, bit_mask,
-			  source_address, mask, src_ip_31_0);
-	DR_STE_SET_MASK_V(eth_l3_ipv4_5_tuple, bit_mask,
-			  destination_port, mask, tcp_dport);
-	DR_STE_SET_MASK_V(eth_l3_ipv4_5_tuple, bit_mask,
-			  destination_port, mask, udp_dport);
-	DR_STE_SET_MASK_V(eth_l3_ipv4_5_tuple, bit_mask,
-			  source_port, mask, tcp_sport);
-	DR_STE_SET_MASK_V(eth_l3_ipv4_5_tuple, bit_mask,
-			  source_port, mask, udp_sport);
-	DR_STE_SET_MASK_V(eth_l3_ipv4_5_tuple, bit_mask,
-			  protocol, mask, ip_protocol);
-	DR_STE_SET_MASK_V(eth_l3_ipv4_5_tuple, bit_mask,
-			  fragmented, mask, frag);
-	DR_STE_SET_MASK_V(eth_l3_ipv4_5_tuple, bit_mask,
-			  dscp, mask, ip_dscp);
-	DR_STE_SET_MASK_V(eth_l3_ipv4_5_tuple, bit_mask,
-			  ecn, mask, ip_ecn);
-
-	if (mask->tcp_flags) {
-		DR_STE_SET_TCP_FLAGS(eth_l3_ipv4_5_tuple, bit_mask, mask);
-		mask->tcp_flags = 0;
-	}
-}
-
-static int dr_ste_build_eth_l3_ipv4_5_tuple_tag(struct mlx5dr_match_param *value,
-						struct mlx5dr_ste_build *sb,
-						u8 *tag)
-{
-	struct mlx5dr_match_spec *spec = sb->inner ? &value->inner : &value->outer;
-
-	DR_STE_SET_TAG(eth_l3_ipv4_5_tuple, tag, destination_address, spec, dst_ip_31_0);
-	DR_STE_SET_TAG(eth_l3_ipv4_5_tuple, tag, source_address, spec, src_ip_31_0);
-	DR_STE_SET_TAG(eth_l3_ipv4_5_tuple, tag, destination_port, spec, tcp_dport);
-	DR_STE_SET_TAG(eth_l3_ipv4_5_tuple, tag, destination_port, spec, udp_dport);
-	DR_STE_SET_TAG(eth_l3_ipv4_5_tuple, tag, source_port, spec, tcp_sport);
-	DR_STE_SET_TAG(eth_l3_ipv4_5_tuple, tag, source_port, spec, udp_sport);
-	DR_STE_SET_TAG(eth_l3_ipv4_5_tuple, tag, protocol, spec, ip_protocol);
-	DR_STE_SET_TAG(eth_l3_ipv4_5_tuple, tag, fragmented, spec, frag);
-	DR_STE_SET_TAG(eth_l3_ipv4_5_tuple, tag, dscp, spec, ip_dscp);
-	DR_STE_SET_TAG(eth_l3_ipv4_5_tuple, tag, ecn, spec, ip_ecn);
-
-	if (spec->tcp_flags) {
-		DR_STE_SET_TCP_FLAGS(eth_l3_ipv4_5_tuple, tag, spec);
-		spec->tcp_flags = 0;
-	}
-
-	return 0;
-=======
 	ste_ctx->build_eth_l3_ipv6_src_init(sb, mask);
->>>>>>> f642729d
 }
 
 void mlx5dr_ste_build_eth_l3_ipv4_5_tuple(struct mlx5dr_ste_ctx *ste_ctx,
@@ -1207,147 +967,8 @@
 	ste_ctx->build_eth_l3_ipv4_5_tuple_init(sb, mask);
 }
 
-<<<<<<< HEAD
-static void
-dr_ste_build_eth_l2_src_or_dst_bit_mask(struct mlx5dr_match_param *value,
-					bool inner, u8 *bit_mask)
-{
-	struct mlx5dr_match_spec *mask = inner ? &value->inner : &value->outer;
-	struct mlx5dr_match_misc *misc_mask = &value->misc;
-
-	DR_STE_SET_MASK_V(eth_l2_src, bit_mask, first_vlan_id, mask, first_vid);
-	DR_STE_SET_MASK_V(eth_l2_src, bit_mask, first_cfi, mask, first_cfi);
-	DR_STE_SET_MASK_V(eth_l2_src, bit_mask, first_priority, mask, first_prio);
-	DR_STE_SET_MASK_V(eth_l2_src, bit_mask, ip_fragmented, mask, frag);
-	DR_STE_SET_MASK_V(eth_l2_src, bit_mask, l3_ethertype, mask, ethertype);
-	DR_STE_SET_MASK(eth_l2_src, bit_mask, l3_type, mask, ip_version);
-
-	if (mask->svlan_tag || mask->cvlan_tag) {
-		MLX5_SET(ste_eth_l2_src, bit_mask, first_vlan_qualifier, -1);
-		mask->cvlan_tag = 0;
-		mask->svlan_tag = 0;
-	}
-
-	if (inner) {
-		if (misc_mask->inner_second_cvlan_tag ||
-		    misc_mask->inner_second_svlan_tag) {
-			MLX5_SET(ste_eth_l2_src, bit_mask, second_vlan_qualifier, -1);
-			misc_mask->inner_second_cvlan_tag = 0;
-			misc_mask->inner_second_svlan_tag = 0;
-		}
-
-		DR_STE_SET_MASK_V(eth_l2_src, bit_mask,
-				  second_vlan_id, misc_mask, inner_second_vid);
-		DR_STE_SET_MASK_V(eth_l2_src, bit_mask,
-				  second_cfi, misc_mask, inner_second_cfi);
-		DR_STE_SET_MASK_V(eth_l2_src, bit_mask,
-				  second_priority, misc_mask, inner_second_prio);
-	} else {
-		if (misc_mask->outer_second_cvlan_tag ||
-		    misc_mask->outer_second_svlan_tag) {
-			MLX5_SET(ste_eth_l2_src, bit_mask, second_vlan_qualifier, -1);
-			misc_mask->outer_second_cvlan_tag = 0;
-			misc_mask->outer_second_svlan_tag = 0;
-		}
-
-		DR_STE_SET_MASK_V(eth_l2_src, bit_mask,
-				  second_vlan_id, misc_mask, outer_second_vid);
-		DR_STE_SET_MASK_V(eth_l2_src, bit_mask,
-				  second_cfi, misc_mask, outer_second_cfi);
-		DR_STE_SET_MASK_V(eth_l2_src, bit_mask,
-				  second_priority, misc_mask, outer_second_prio);
-	}
-}
-
-static int dr_ste_build_eth_l2_src_or_dst_tag(struct mlx5dr_match_param *value,
-					      bool inner, u8 *tag)
-{
-	struct mlx5dr_match_spec *spec = inner ? &value->inner : &value->outer;
-	struct mlx5dr_match_misc *misc_spec = &value->misc;
-
-	DR_STE_SET_TAG(eth_l2_src, tag, first_vlan_id, spec, first_vid);
-	DR_STE_SET_TAG(eth_l2_src, tag, first_cfi, spec, first_cfi);
-	DR_STE_SET_TAG(eth_l2_src, tag, first_priority, spec, first_prio);
-	DR_STE_SET_TAG(eth_l2_src, tag, ip_fragmented, spec, frag);
-	DR_STE_SET_TAG(eth_l2_src, tag, l3_ethertype, spec, ethertype);
-
-	if (spec->ip_version) {
-		if (spec->ip_version == IP_VERSION_IPV4) {
-			MLX5_SET(ste_eth_l2_src, tag, l3_type, STE_IPV4);
-			spec->ip_version = 0;
-		} else if (spec->ip_version == IP_VERSION_IPV6) {
-			MLX5_SET(ste_eth_l2_src, tag, l3_type, STE_IPV6);
-			spec->ip_version = 0;
-		} else {
-			pr_info("Unsupported ip_version value\n");
-			return -EINVAL;
-		}
-	}
-
-	if (spec->cvlan_tag) {
-		MLX5_SET(ste_eth_l2_src, tag, first_vlan_qualifier, DR_STE_CVLAN);
-		spec->cvlan_tag = 0;
-	} else if (spec->svlan_tag) {
-		MLX5_SET(ste_eth_l2_src, tag, first_vlan_qualifier, DR_STE_SVLAN);
-		spec->svlan_tag = 0;
-	}
-
-	if (inner) {
-		if (misc_spec->inner_second_cvlan_tag) {
-			MLX5_SET(ste_eth_l2_src, tag, second_vlan_qualifier, DR_STE_CVLAN);
-			misc_spec->inner_second_cvlan_tag = 0;
-		} else if (misc_spec->inner_second_svlan_tag) {
-			MLX5_SET(ste_eth_l2_src, tag, second_vlan_qualifier, DR_STE_SVLAN);
-			misc_spec->inner_second_svlan_tag = 0;
-		}
-
-		DR_STE_SET_TAG(eth_l2_src, tag, second_vlan_id, misc_spec, inner_second_vid);
-		DR_STE_SET_TAG(eth_l2_src, tag, second_cfi, misc_spec, inner_second_cfi);
-		DR_STE_SET_TAG(eth_l2_src, tag, second_priority, misc_spec, inner_second_prio);
-	} else {
-		if (misc_spec->outer_second_cvlan_tag) {
-			MLX5_SET(ste_eth_l2_src, tag, second_vlan_qualifier, DR_STE_CVLAN);
-			misc_spec->outer_second_cvlan_tag = 0;
-		} else if (misc_spec->outer_second_svlan_tag) {
-			MLX5_SET(ste_eth_l2_src, tag, second_vlan_qualifier, DR_STE_SVLAN);
-			misc_spec->outer_second_svlan_tag = 0;
-		}
-		DR_STE_SET_TAG(eth_l2_src, tag, second_vlan_id, misc_spec, outer_second_vid);
-		DR_STE_SET_TAG(eth_l2_src, tag, second_cfi, misc_spec, outer_second_cfi);
-		DR_STE_SET_TAG(eth_l2_src, tag, second_priority, misc_spec, outer_second_prio);
-	}
-
-	return 0;
-}
-
-static void dr_ste_build_eth_l2_src_bit_mask(struct mlx5dr_match_param *value,
-					     bool inner, u8 *bit_mask)
-{
-	struct mlx5dr_match_spec *mask = inner ? &value->inner : &value->outer;
-
-	DR_STE_SET_MASK_V(eth_l2_src, bit_mask, smac_47_16, mask, smac_47_16);
-	DR_STE_SET_MASK_V(eth_l2_src, bit_mask, smac_15_0, mask, smac_15_0);
-
-	dr_ste_build_eth_l2_src_or_dst_bit_mask(value, inner, bit_mask);
-}
-
-static int dr_ste_build_eth_l2_src_tag(struct mlx5dr_match_param *value,
-				       struct mlx5dr_ste_build *sb,
-				       u8 *tag)
-{
-	struct mlx5dr_match_spec *spec = sb->inner ? &value->inner : &value->outer;
-
-	DR_STE_SET_TAG(eth_l2_src, tag, smac_47_16, spec, smac_47_16);
-	DR_STE_SET_TAG(eth_l2_src, tag, smac_15_0, spec, smac_15_0);
-
-	return dr_ste_build_eth_l2_src_or_dst_tag(value, sb->inner, tag);
-}
-
-void mlx5dr_ste_build_eth_l2_src(struct mlx5dr_ste_build *sb,
-=======
 void mlx5dr_ste_build_eth_l2_src(struct mlx5dr_ste_ctx *ste_ctx,
 				 struct mlx5dr_ste_build *sb,
->>>>>>> f642729d
 				 struct mlx5dr_match_param *mask,
 				 bool inner, bool rx)
 {
@@ -1356,108 +977,14 @@
 	ste_ctx->build_eth_l2_src_init(sb, mask);
 }
 
-<<<<<<< HEAD
-static int dr_ste_build_eth_l2_dst_tag(struct mlx5dr_match_param *value,
-				       struct mlx5dr_ste_build *sb,
-				       u8 *tag)
-{
-	struct mlx5dr_match_spec *spec = sb->inner ? &value->inner : &value->outer;
-
-	DR_STE_SET_TAG(eth_l2_dst, tag, dmac_47_16, spec, dmac_47_16);
-	DR_STE_SET_TAG(eth_l2_dst, tag, dmac_15_0, spec, dmac_15_0);
-
-	return dr_ste_build_eth_l2_src_or_dst_tag(value, sb->inner, tag);
-}
-
-void mlx5dr_ste_build_eth_l2_dst(struct mlx5dr_ste_build *sb,
-=======
 void mlx5dr_ste_build_eth_l2_dst(struct mlx5dr_ste_ctx *ste_ctx,
 				 struct mlx5dr_ste_build *sb,
->>>>>>> f642729d
 				 struct mlx5dr_match_param *mask,
 				 bool inner, bool rx)
 {
 	sb->rx = rx;
 	sb->inner = inner;
-<<<<<<< HEAD
-	sb->lu_type = DR_STE_CALC_LU_TYPE(ETHL2_DST, rx, inner);
-	sb->byte_mask = dr_ste_conv_bit_to_byte_mask(sb->bit_mask);
-	sb->ste_build_tag_func = &dr_ste_build_eth_l2_dst_tag;
-}
-
-static void dr_ste_build_eth_l2_tnl_bit_mask(struct mlx5dr_match_param *value,
-					     bool inner, u8 *bit_mask)
-{
-	struct mlx5dr_match_spec *mask = inner ? &value->inner : &value->outer;
-	struct mlx5dr_match_misc *misc = &value->misc;
-
-	DR_STE_SET_MASK_V(eth_l2_tnl, bit_mask, dmac_47_16, mask, dmac_47_16);
-	DR_STE_SET_MASK_V(eth_l2_tnl, bit_mask, dmac_15_0, mask, dmac_15_0);
-	DR_STE_SET_MASK_V(eth_l2_tnl, bit_mask, first_vlan_id, mask, first_vid);
-	DR_STE_SET_MASK_V(eth_l2_tnl, bit_mask, first_cfi, mask, first_cfi);
-	DR_STE_SET_MASK_V(eth_l2_tnl, bit_mask, first_priority, mask, first_prio);
-	DR_STE_SET_MASK_V(eth_l2_tnl, bit_mask, ip_fragmented, mask, frag);
-	DR_STE_SET_MASK_V(eth_l2_tnl, bit_mask, l3_ethertype, mask, ethertype);
-	DR_STE_SET_MASK(eth_l2_tnl, bit_mask, l3_type, mask, ip_version);
-
-	if (misc->vxlan_vni) {
-		MLX5_SET(ste_eth_l2_tnl, bit_mask,
-			 l2_tunneling_network_id, (misc->vxlan_vni << 8));
-		misc->vxlan_vni = 0;
-	}
-
-	if (mask->svlan_tag || mask->cvlan_tag) {
-		MLX5_SET(ste_eth_l2_tnl, bit_mask, first_vlan_qualifier, -1);
-		mask->cvlan_tag = 0;
-		mask->svlan_tag = 0;
-	}
-}
-
-static int dr_ste_build_eth_l2_tnl_tag(struct mlx5dr_match_param *value,
-				       struct mlx5dr_ste_build *sb,
-				       u8 *tag)
-{
-	struct mlx5dr_match_spec *spec = sb->inner ? &value->inner : &value->outer;
-	struct mlx5dr_match_misc *misc = &value->misc;
-
-	DR_STE_SET_TAG(eth_l2_tnl, tag, dmac_47_16, spec, dmac_47_16);
-	DR_STE_SET_TAG(eth_l2_tnl, tag, dmac_15_0, spec, dmac_15_0);
-	DR_STE_SET_TAG(eth_l2_tnl, tag, first_vlan_id, spec, first_vid);
-	DR_STE_SET_TAG(eth_l2_tnl, tag, first_cfi, spec, first_cfi);
-	DR_STE_SET_TAG(eth_l2_tnl, tag, ip_fragmented, spec, frag);
-	DR_STE_SET_TAG(eth_l2_tnl, tag, first_priority, spec, first_prio);
-	DR_STE_SET_TAG(eth_l2_tnl, tag, l3_ethertype, spec, ethertype);
-
-	if (misc->vxlan_vni) {
-		MLX5_SET(ste_eth_l2_tnl, tag, l2_tunneling_network_id,
-			 (misc->vxlan_vni << 8));
-		misc->vxlan_vni = 0;
-	}
-
-	if (spec->cvlan_tag) {
-		MLX5_SET(ste_eth_l2_tnl, tag, first_vlan_qualifier, DR_STE_CVLAN);
-		spec->cvlan_tag = 0;
-	} else if (spec->svlan_tag) {
-		MLX5_SET(ste_eth_l2_tnl, tag, first_vlan_qualifier, DR_STE_SVLAN);
-		spec->svlan_tag = 0;
-	}
-
-	if (spec->ip_version) {
-		if (spec->ip_version == IP_VERSION_IPV4) {
-			MLX5_SET(ste_eth_l2_tnl, tag, l3_type, STE_IPV4);
-			spec->ip_version = 0;
-		} else if (spec->ip_version == IP_VERSION_IPV6) {
-			MLX5_SET(ste_eth_l2_tnl, tag, l3_type, STE_IPV6);
-			spec->ip_version = 0;
-		} else {
-			return -EINVAL;
-		}
-	}
-
-	return 0;
-=======
 	ste_ctx->build_eth_l2_dst_init(sb, mask);
->>>>>>> f642729d
 }
 
 void mlx5dr_ste_build_eth_l2_tnl(struct mlx5dr_ste_ctx *ste_ctx,
@@ -1466,32 +993,7 @@
 {
 	sb->rx = rx;
 	sb->inner = inner;
-<<<<<<< HEAD
-	sb->lu_type = MLX5DR_STE_LU_TYPE_ETHL2_TUNNELING_I;
-	sb->byte_mask = dr_ste_conv_bit_to_byte_mask(sb->bit_mask);
-	sb->ste_build_tag_func = &dr_ste_build_eth_l2_tnl_tag;
-}
-
-static void dr_ste_build_eth_l3_ipv4_misc_bit_mask(struct mlx5dr_match_param *value,
-						   bool inner, u8 *bit_mask)
-{
-	struct mlx5dr_match_spec *mask = inner ? &value->inner : &value->outer;
-
-	DR_STE_SET_MASK_V(eth_l3_ipv4_misc, bit_mask, time_to_live, mask, ttl_hoplimit);
-}
-
-static int dr_ste_build_eth_l3_ipv4_misc_tag(struct mlx5dr_match_param *value,
-					     struct mlx5dr_ste_build *sb,
-					     u8 *tag)
-{
-	struct mlx5dr_match_spec *spec = sb->inner ? &value->inner : &value->outer;
-
-	DR_STE_SET_TAG(eth_l3_ipv4_misc, tag, time_to_live, spec, ttl_hoplimit);
-
-	return 0;
-=======
 	ste_ctx->build_eth_l2_tnl_init(sb, mask);
->>>>>>> f642729d
 }
 
 void mlx5dr_ste_build_eth_l3_ipv4_misc(struct mlx5dr_ste_ctx *ste_ctx,
@@ -1509,57 +1011,6 @@
 				     struct mlx5dr_match_param *mask,
 				     bool inner, bool rx)
 {
-<<<<<<< HEAD
-	struct mlx5dr_match_spec *mask = inner ? &value->inner : &value->outer;
-
-	DR_STE_SET_MASK_V(eth_l4, bit_mask, dst_port, mask, tcp_dport);
-	DR_STE_SET_MASK_V(eth_l4, bit_mask, src_port, mask, tcp_sport);
-	DR_STE_SET_MASK_V(eth_l4, bit_mask, dst_port, mask, udp_dport);
-	DR_STE_SET_MASK_V(eth_l4, bit_mask, src_port, mask, udp_sport);
-	DR_STE_SET_MASK_V(eth_l4, bit_mask, protocol, mask, ip_protocol);
-	DR_STE_SET_MASK_V(eth_l4, bit_mask, fragmented, mask, frag);
-	DR_STE_SET_MASK_V(eth_l4, bit_mask, dscp, mask, ip_dscp);
-	DR_STE_SET_MASK_V(eth_l4, bit_mask, ecn, mask, ip_ecn);
-	DR_STE_SET_MASK_V(eth_l4, bit_mask, ipv6_hop_limit, mask, ttl_hoplimit);
-
-	if (mask->tcp_flags) {
-		DR_STE_SET_TCP_FLAGS(eth_l4, bit_mask, mask);
-		mask->tcp_flags = 0;
-	}
-}
-
-static int dr_ste_build_ipv6_l3_l4_tag(struct mlx5dr_match_param *value,
-				       struct mlx5dr_ste_build *sb,
-				       u8 *tag)
-{
-	struct mlx5dr_match_spec *spec = sb->inner ? &value->inner : &value->outer;
-
-	DR_STE_SET_TAG(eth_l4, tag, dst_port, spec, tcp_dport);
-	DR_STE_SET_TAG(eth_l4, tag, src_port, spec, tcp_sport);
-	DR_STE_SET_TAG(eth_l4, tag, dst_port, spec, udp_dport);
-	DR_STE_SET_TAG(eth_l4, tag, src_port, spec, udp_sport);
-	DR_STE_SET_TAG(eth_l4, tag, protocol, spec, ip_protocol);
-	DR_STE_SET_TAG(eth_l4, tag, fragmented, spec, frag);
-	DR_STE_SET_TAG(eth_l4, tag, dscp, spec, ip_dscp);
-	DR_STE_SET_TAG(eth_l4, tag, ecn, spec, ip_ecn);
-	DR_STE_SET_TAG(eth_l4, tag, ipv6_hop_limit, spec, ttl_hoplimit);
-
-	if (spec->tcp_flags) {
-		DR_STE_SET_TCP_FLAGS(eth_l4, tag, spec);
-		spec->tcp_flags = 0;
-	}
-
-	return 0;
-}
-
-void mlx5dr_ste_build_ipv6_l3_l4(struct mlx5dr_ste_build *sb,
-				 struct mlx5dr_match_param *mask,
-				 bool inner, bool rx)
-{
-	dr_ste_build_ipv6_l3_l4_bit_mask(mask, inner, sb->bit_mask);
-
-=======
->>>>>>> f642729d
 	sb->rx = rx;
 	sb->inner = inner;
 	ste_ctx->build_eth_ipv6_l3_l4_init(sb, mask);
@@ -1580,37 +1031,8 @@
 	sb->ste_build_tag_func = &dr_ste_build_empty_always_hit_tag;
 }
 
-<<<<<<< HEAD
-static void dr_ste_build_mpls_bit_mask(struct mlx5dr_match_param *value,
-				       bool inner, u8 *bit_mask)
-{
-	struct mlx5dr_match_misc2 *misc2_mask = &value->misc2;
-
-	if (inner)
-		DR_STE_SET_MPLS_MASK(mpls, misc2_mask, inner, bit_mask);
-	else
-		DR_STE_SET_MPLS_MASK(mpls, misc2_mask, outer, bit_mask);
-}
-
-static int dr_ste_build_mpls_tag(struct mlx5dr_match_param *value,
-				 struct mlx5dr_ste_build *sb,
-				 u8 *tag)
-{
-	struct mlx5dr_match_misc2 *misc2_mask = &value->misc2;
-
-	if (sb->inner)
-		DR_STE_SET_MPLS_TAG(mpls, misc2_mask, inner, tag);
-	else
-		DR_STE_SET_MPLS_TAG(mpls, misc2_mask, outer, tag);
-
-	return 0;
-}
-
-void mlx5dr_ste_build_mpls(struct mlx5dr_ste_build *sb,
-=======
 void mlx5dr_ste_build_mpls(struct mlx5dr_ste_ctx *ste_ctx,
 			   struct mlx5dr_ste_build *sb,
->>>>>>> f642729d
 			   struct mlx5dr_match_param *mask,
 			   bool inner, bool rx)
 {
@@ -1619,103 +1041,6 @@
 	ste_ctx->build_mpls_init(sb, mask);
 }
 
-<<<<<<< HEAD
-static int dr_ste_build_gre_tag(struct mlx5dr_match_param *value,
-				struct mlx5dr_ste_build *sb,
-				u8 *tag)
-{
-	struct  mlx5dr_match_misc *misc = &value->misc;
-
-	DR_STE_SET_TAG(gre, tag, gre_protocol, misc, gre_protocol);
-
-	DR_STE_SET_TAG(gre, tag, gre_k_present, misc, gre_k_present);
-	DR_STE_SET_TAG(gre, tag, gre_key_h, misc, gre_key_h);
-	DR_STE_SET_TAG(gre, tag, gre_key_l, misc, gre_key_l);
-
-	DR_STE_SET_TAG(gre, tag, gre_c_present, misc, gre_c_present);
-
-	DR_STE_SET_TAG(gre, tag, gre_s_present, misc, gre_s_present);
-
-	return 0;
-}
-
-void mlx5dr_ste_build_gre(struct mlx5dr_ste_build *sb,
-			  struct mlx5dr_match_param *mask, bool inner, bool rx)
-{
-	dr_ste_build_gre_bit_mask(mask, inner, sb->bit_mask);
-
-	sb->rx = rx;
-	sb->inner = inner;
-	sb->lu_type = MLX5DR_STE_LU_TYPE_GRE;
-	sb->byte_mask = dr_ste_conv_bit_to_byte_mask(sb->bit_mask);
-	sb->ste_build_tag_func = &dr_ste_build_gre_tag;
-}
-
-static void dr_ste_build_flex_parser_0_bit_mask(struct mlx5dr_match_param *value,
-						bool inner, u8 *bit_mask)
-{
-	struct mlx5dr_match_misc2 *misc_2_mask = &value->misc2;
-
-	if (DR_STE_IS_OUTER_MPLS_OVER_GRE_SET(misc_2_mask)) {
-		DR_STE_SET_MASK_V(flex_parser_0, bit_mask, parser_3_label,
-				  misc_2_mask, outer_first_mpls_over_gre_label);
-
-		DR_STE_SET_MASK_V(flex_parser_0, bit_mask, parser_3_exp,
-				  misc_2_mask, outer_first_mpls_over_gre_exp);
-
-		DR_STE_SET_MASK_V(flex_parser_0, bit_mask, parser_3_s_bos,
-				  misc_2_mask, outer_first_mpls_over_gre_s_bos);
-
-		DR_STE_SET_MASK_V(flex_parser_0, bit_mask, parser_3_ttl,
-				  misc_2_mask, outer_first_mpls_over_gre_ttl);
-	} else {
-		DR_STE_SET_MASK_V(flex_parser_0, bit_mask, parser_3_label,
-				  misc_2_mask, outer_first_mpls_over_udp_label);
-
-		DR_STE_SET_MASK_V(flex_parser_0, bit_mask, parser_3_exp,
-				  misc_2_mask, outer_first_mpls_over_udp_exp);
-
-		DR_STE_SET_MASK_V(flex_parser_0, bit_mask, parser_3_s_bos,
-				  misc_2_mask, outer_first_mpls_over_udp_s_bos);
-
-		DR_STE_SET_MASK_V(flex_parser_0, bit_mask, parser_3_ttl,
-				  misc_2_mask, outer_first_mpls_over_udp_ttl);
-	}
-}
-
-static int dr_ste_build_flex_parser_0_tag(struct mlx5dr_match_param *value,
-					  struct mlx5dr_ste_build *sb,
-					  u8 *tag)
-{
-	struct mlx5dr_match_misc2 *misc_2_mask = &value->misc2;
-
-	if (DR_STE_IS_OUTER_MPLS_OVER_GRE_SET(misc_2_mask)) {
-		DR_STE_SET_TAG(flex_parser_0, tag, parser_3_label,
-			       misc_2_mask, outer_first_mpls_over_gre_label);
-
-		DR_STE_SET_TAG(flex_parser_0, tag, parser_3_exp,
-			       misc_2_mask, outer_first_mpls_over_gre_exp);
-
-		DR_STE_SET_TAG(flex_parser_0, tag, parser_3_s_bos,
-			       misc_2_mask, outer_first_mpls_over_gre_s_bos);
-
-		DR_STE_SET_TAG(flex_parser_0, tag, parser_3_ttl,
-			       misc_2_mask, outer_first_mpls_over_gre_ttl);
-	} else {
-		DR_STE_SET_TAG(flex_parser_0, tag, parser_3_label,
-			       misc_2_mask, outer_first_mpls_over_udp_label);
-
-		DR_STE_SET_TAG(flex_parser_0, tag, parser_3_exp,
-			       misc_2_mask, outer_first_mpls_over_udp_exp);
-
-		DR_STE_SET_TAG(flex_parser_0, tag, parser_3_s_bos,
-			       misc_2_mask, outer_first_mpls_over_udp_s_bos);
-
-		DR_STE_SET_TAG(flex_parser_0, tag, parser_3_ttl,
-			       misc_2_mask, outer_first_mpls_over_udp_ttl);
-	}
-	return 0;
-=======
 void mlx5dr_ste_build_tnl_gre(struct mlx5dr_ste_ctx *ste_ctx,
 			      struct mlx5dr_ste_build *sb,
 			      struct mlx5dr_match_param *mask,
@@ -1724,7 +1049,6 @@
 	sb->rx = rx;
 	sb->inner = inner;
 	ste_ctx->build_tnl_gre_init(sb, mask);
->>>>>>> f642729d
 }
 
 void mlx5dr_ste_build_tnl_mpls(struct mlx5dr_ste_ctx *ste_ctx,
@@ -1734,157 +1058,7 @@
 {
 	sb->rx = rx;
 	sb->inner = inner;
-<<<<<<< HEAD
-	sb->lu_type = MLX5DR_STE_LU_TYPE_FLEX_PARSER_0;
-	sb->byte_mask = dr_ste_conv_bit_to_byte_mask(sb->bit_mask);
-	sb->ste_build_tag_func = &dr_ste_build_flex_parser_0_tag;
-}
-
-#define ICMP_TYPE_OFFSET_FIRST_DW		24
-#define ICMP_CODE_OFFSET_FIRST_DW		16
-#define ICMP_HEADER_DATA_OFFSET_SECOND_DW	0
-
-static int dr_ste_build_flex_parser_1_bit_mask(struct mlx5dr_match_param *mask,
-					       struct mlx5dr_cmd_caps *caps,
-					       u8 *bit_mask)
-{
-	struct mlx5dr_match_misc3 *misc_3_mask = &mask->misc3;
-	bool is_ipv4_mask = DR_MASK_IS_FLEX_PARSER_ICMPV4_SET(misc_3_mask);
-	u32 icmp_header_data_mask;
-	u32 icmp_type_mask;
-	u32 icmp_code_mask;
-	int dw0_location;
-	int dw1_location;
-
-	if (is_ipv4_mask) {
-		icmp_header_data_mask	= misc_3_mask->icmpv4_header_data;
-		icmp_type_mask		= misc_3_mask->icmpv4_type;
-		icmp_code_mask		= misc_3_mask->icmpv4_code;
-		dw0_location		= caps->flex_parser_id_icmp_dw0;
-		dw1_location		= caps->flex_parser_id_icmp_dw1;
-	} else {
-		icmp_header_data_mask	= misc_3_mask->icmpv6_header_data;
-		icmp_type_mask		= misc_3_mask->icmpv6_type;
-		icmp_code_mask		= misc_3_mask->icmpv6_code;
-		dw0_location		= caps->flex_parser_id_icmpv6_dw0;
-		dw1_location		= caps->flex_parser_id_icmpv6_dw1;
-	}
-
-	switch (dw0_location) {
-	case 4:
-		if (icmp_type_mask) {
-			MLX5_SET(ste_flex_parser_1, bit_mask, flex_parser_4,
-				 (icmp_type_mask << ICMP_TYPE_OFFSET_FIRST_DW));
-			if (is_ipv4_mask)
-				misc_3_mask->icmpv4_type = 0;
-			else
-				misc_3_mask->icmpv6_type = 0;
-		}
-		if (icmp_code_mask) {
-			u32 cur_val = MLX5_GET(ste_flex_parser_1, bit_mask,
-					       flex_parser_4);
-			MLX5_SET(ste_flex_parser_1, bit_mask, flex_parser_4,
-				 cur_val | (icmp_code_mask << ICMP_CODE_OFFSET_FIRST_DW));
-			if (is_ipv4_mask)
-				misc_3_mask->icmpv4_code = 0;
-			else
-				misc_3_mask->icmpv6_code = 0;
-		}
-		break;
-	default:
-		return -EINVAL;
-	}
-
-	switch (dw1_location) {
-	case 5:
-		if (icmp_header_data_mask) {
-			MLX5_SET(ste_flex_parser_1, bit_mask, flex_parser_5,
-				 (icmp_header_data_mask << ICMP_HEADER_DATA_OFFSET_SECOND_DW));
-			if (is_ipv4_mask)
-				misc_3_mask->icmpv4_header_data = 0;
-			else
-				misc_3_mask->icmpv6_header_data = 0;
-		}
-		break;
-	default:
-		return -EINVAL;
-	}
-
-	return 0;
-}
-
-static int dr_ste_build_flex_parser_1_tag(struct mlx5dr_match_param *value,
-					  struct mlx5dr_ste_build *sb,
-					  u8 *tag)
-{
-	struct mlx5dr_match_misc3 *misc_3 = &value->misc3;
-	u32 icmp_header_data;
-	int dw0_location;
-	int dw1_location;
-	u32 icmp_type;
-	u32 icmp_code;
-	bool is_ipv4;
-
-	is_ipv4 = DR_MASK_IS_FLEX_PARSER_ICMPV4_SET(misc_3);
-	if (is_ipv4) {
-		icmp_header_data	= misc_3->icmpv4_header_data;
-		icmp_type		= misc_3->icmpv4_type;
-		icmp_code		= misc_3->icmpv4_code;
-		dw0_location		= sb->caps->flex_parser_id_icmp_dw0;
-		dw1_location		= sb->caps->flex_parser_id_icmp_dw1;
-	} else {
-		icmp_header_data	= misc_3->icmpv6_header_data;
-		icmp_type		= misc_3->icmpv6_type;
-		icmp_code		= misc_3->icmpv6_code;
-		dw0_location		= sb->caps->flex_parser_id_icmpv6_dw0;
-		dw1_location		= sb->caps->flex_parser_id_icmpv6_dw1;
-	}
-
-	switch (dw0_location) {
-	case 4:
-		if (icmp_type) {
-			MLX5_SET(ste_flex_parser_1, tag, flex_parser_4,
-				 (icmp_type << ICMP_TYPE_OFFSET_FIRST_DW));
-			if (is_ipv4)
-				misc_3->icmpv4_type = 0;
-			else
-				misc_3->icmpv6_type = 0;
-		}
-
-		if (icmp_code) {
-			u32 cur_val = MLX5_GET(ste_flex_parser_1, tag,
-					       flex_parser_4);
-			MLX5_SET(ste_flex_parser_1, tag, flex_parser_4,
-				 cur_val | (icmp_code << ICMP_CODE_OFFSET_FIRST_DW));
-			if (is_ipv4)
-				misc_3->icmpv4_code = 0;
-			else
-				misc_3->icmpv6_code = 0;
-		}
-		break;
-	default:
-		return -EINVAL;
-	}
-
-	switch (dw1_location) {
-	case 5:
-		if (icmp_header_data) {
-			MLX5_SET(ste_flex_parser_1, tag, flex_parser_5,
-				 (icmp_header_data << ICMP_HEADER_DATA_OFFSET_SECOND_DW));
-			if (is_ipv4)
-				misc_3->icmpv4_header_data = 0;
-			else
-				misc_3->icmpv6_header_data = 0;
-		}
-		break;
-	default:
-		return -EINVAL;
-	}
-
-	return 0;
-=======
 	ste_ctx->build_tnl_mpls_init(sb, mask);
->>>>>>> f642729d
 }
 
 int mlx5dr_ste_build_icmp(struct mlx5dr_ste_ctx *ste_ctx,
@@ -1899,24 +1073,8 @@
 	return ste_ctx->build_icmp_init(sb, mask);
 }
 
-<<<<<<< HEAD
-static int dr_ste_build_general_purpose_tag(struct mlx5dr_match_param *value,
-					    struct mlx5dr_ste_build *sb,
-					    u8 *tag)
-{
-	struct mlx5dr_match_misc2 *misc_2_mask = &value->misc2;
-
-	DR_STE_SET_TAG(general_purpose, tag, general_purpose_lookup_field,
-		       misc_2_mask, metadata_reg_a);
-
-	return 0;
-}
-
-void mlx5dr_ste_build_general_purpose(struct mlx5dr_ste_build *sb,
-=======
 void mlx5dr_ste_build_general_purpose(struct mlx5dr_ste_ctx *ste_ctx,
 				      struct mlx5dr_ste_build *sb,
->>>>>>> f642729d
 				      struct mlx5dr_match_param *mask,
 				      bool inner, bool rx)
 {
@@ -1925,29 +1083,8 @@
 	ste_ctx->build_general_purpose_init(sb, mask);
 }
 
-<<<<<<< HEAD
-static int dr_ste_build_eth_l4_misc_tag(struct mlx5dr_match_param *value,
-					struct mlx5dr_ste_build *sb,
-					u8 *tag)
-{
-	struct mlx5dr_match_misc3 *misc3 = &value->misc3;
-
-	if (sb->inner) {
-		DR_STE_SET_TAG(eth_l4_misc, tag, seq_num, misc3, inner_tcp_seq_num);
-		DR_STE_SET_TAG(eth_l4_misc, tag, ack_num, misc3, inner_tcp_ack_num);
-	} else {
-		DR_STE_SET_TAG(eth_l4_misc, tag, seq_num, misc3, outer_tcp_seq_num);
-		DR_STE_SET_TAG(eth_l4_misc, tag, ack_num, misc3, outer_tcp_ack_num);
-	}
-
-	return 0;
-}
-
-void mlx5dr_ste_build_eth_l4_misc(struct mlx5dr_ste_build *sb,
-=======
 void mlx5dr_ste_build_eth_l4_misc(struct mlx5dr_ste_ctx *ste_ctx,
 				  struct mlx5dr_ste_build *sb,
->>>>>>> f642729d
 				  struct mlx5dr_match_param *mask,
 				  bool inner, bool rx)
 {
@@ -1956,102 +1093,14 @@
 	ste_ctx->build_eth_l4_misc_init(sb, mask);
 }
 
-<<<<<<< HEAD
-static void
-dr_ste_build_flex_parser_tnl_vxlan_gpe_bit_mask(struct mlx5dr_match_param *value,
-						bool inner, u8 *bit_mask)
-{
-	struct mlx5dr_match_misc3 *misc_3_mask = &value->misc3;
-
-	DR_STE_SET_MASK_V(flex_parser_tnl_vxlan_gpe, bit_mask,
-			  outer_vxlan_gpe_flags,
-			  misc_3_mask, outer_vxlan_gpe_flags);
-	DR_STE_SET_MASK_V(flex_parser_tnl_vxlan_gpe, bit_mask,
-			  outer_vxlan_gpe_next_protocol,
-			  misc_3_mask, outer_vxlan_gpe_next_protocol);
-	DR_STE_SET_MASK_V(flex_parser_tnl_vxlan_gpe, bit_mask,
-			  outer_vxlan_gpe_vni,
-			  misc_3_mask, outer_vxlan_gpe_vni);
-}
-
-static int
-dr_ste_build_flex_parser_tnl_vxlan_gpe_tag(struct mlx5dr_match_param *value,
-					   struct mlx5dr_ste_build *sb,
-					   u8 *tag)
-{
-	struct mlx5dr_match_misc3 *misc3 = &value->misc3;
-
-	DR_STE_SET_TAG(flex_parser_tnl_vxlan_gpe, tag,
-		       outer_vxlan_gpe_flags, misc3,
-		       outer_vxlan_gpe_flags);
-	DR_STE_SET_TAG(flex_parser_tnl_vxlan_gpe, tag,
-		       outer_vxlan_gpe_next_protocol, misc3,
-		       outer_vxlan_gpe_next_protocol);
-	DR_STE_SET_TAG(flex_parser_tnl_vxlan_gpe, tag,
-		       outer_vxlan_gpe_vni, misc3,
-		       outer_vxlan_gpe_vni);
-
-	return 0;
-}
-
-void mlx5dr_ste_build_flex_parser_tnl_vxlan_gpe(struct mlx5dr_ste_build *sb,
-						struct mlx5dr_match_param *mask,
-						bool inner, bool rx)
-=======
 void mlx5dr_ste_build_tnl_vxlan_gpe(struct mlx5dr_ste_ctx *ste_ctx,
 				    struct mlx5dr_ste_build *sb,
 				    struct mlx5dr_match_param *mask,
 				    bool inner, bool rx)
->>>>>>> f642729d
-{
-	sb->rx = rx;
-	sb->inner = inner;
-<<<<<<< HEAD
-	sb->lu_type = MLX5DR_STE_LU_TYPE_FLEX_PARSER_TNL_HEADER;
-	sb->byte_mask = dr_ste_conv_bit_to_byte_mask(sb->bit_mask);
-	sb->ste_build_tag_func = &dr_ste_build_flex_parser_tnl_vxlan_gpe_tag;
-}
-
-static void
-dr_ste_build_flex_parser_tnl_geneve_bit_mask(struct mlx5dr_match_param *value,
-					     u8 *bit_mask)
-{
-	struct mlx5dr_match_misc *misc_mask = &value->misc;
-
-	DR_STE_SET_MASK_V(flex_parser_tnl_geneve, bit_mask,
-			  geneve_protocol_type,
-			  misc_mask, geneve_protocol_type);
-	DR_STE_SET_MASK_V(flex_parser_tnl_geneve, bit_mask,
-			  geneve_oam,
-			  misc_mask, geneve_oam);
-	DR_STE_SET_MASK_V(flex_parser_tnl_geneve, bit_mask,
-			  geneve_opt_len,
-			  misc_mask, geneve_opt_len);
-	DR_STE_SET_MASK_V(flex_parser_tnl_geneve, bit_mask,
-			  geneve_vni,
-			  misc_mask, geneve_vni);
-}
-
-static int
-dr_ste_build_flex_parser_tnl_geneve_tag(struct mlx5dr_match_param *value,
-					struct mlx5dr_ste_build *sb,
-					u8 *tag)
-{
-	struct mlx5dr_match_misc *misc = &value->misc;
-
-	DR_STE_SET_TAG(flex_parser_tnl_geneve, tag,
-		       geneve_protocol_type, misc, geneve_protocol_type);
-	DR_STE_SET_TAG(flex_parser_tnl_geneve, tag,
-		       geneve_oam, misc, geneve_oam);
-	DR_STE_SET_TAG(flex_parser_tnl_geneve, tag,
-		       geneve_opt_len, misc, geneve_opt_len);
-	DR_STE_SET_TAG(flex_parser_tnl_geneve, tag,
-		       geneve_vni, misc, geneve_vni);
-
-	return 0;
-=======
+{
+	sb->rx = rx;
+	sb->inner = inner;
 	ste_ctx->build_tnl_vxlan_gpe_init(sb, mask);
->>>>>>> f642729d
 }
 
 void mlx5dr_ste_build_tnl_geneve(struct mlx5dr_ste_ctx *ste_ctx,
@@ -2064,82 +1113,14 @@
 	ste_ctx->build_tnl_geneve_init(sb, mask);
 }
 
-<<<<<<< HEAD
-static void dr_ste_build_register_0_bit_mask(struct mlx5dr_match_param *value,
-					     u8 *bit_mask)
-{
-	struct mlx5dr_match_misc2 *misc_2_mask = &value->misc2;
-
-	DR_STE_SET_MASK_V(register_0, bit_mask, register_0_h,
-			  misc_2_mask, metadata_reg_c_0);
-	DR_STE_SET_MASK_V(register_0, bit_mask, register_0_l,
-			  misc_2_mask, metadata_reg_c_1);
-	DR_STE_SET_MASK_V(register_0, bit_mask, register_1_h,
-			  misc_2_mask, metadata_reg_c_2);
-	DR_STE_SET_MASK_V(register_0, bit_mask, register_1_l,
-			  misc_2_mask, metadata_reg_c_3);
-}
-
-static int dr_ste_build_register_0_tag(struct mlx5dr_match_param *value,
-				       struct mlx5dr_ste_build *sb,
-				       u8 *tag)
-{
-	struct mlx5dr_match_misc2 *misc2 = &value->misc2;
-
-	DR_STE_SET_TAG(register_0, tag, register_0_h, misc2, metadata_reg_c_0);
-	DR_STE_SET_TAG(register_0, tag, register_0_l, misc2, metadata_reg_c_1);
-	DR_STE_SET_TAG(register_0, tag, register_1_h, misc2, metadata_reg_c_2);
-	DR_STE_SET_TAG(register_0, tag, register_1_l, misc2, metadata_reg_c_3);
-
-	return 0;
-}
-
-void mlx5dr_ste_build_register_0(struct mlx5dr_ste_build *sb,
-=======
 void mlx5dr_ste_build_register_0(struct mlx5dr_ste_ctx *ste_ctx,
 				 struct mlx5dr_ste_build *sb,
->>>>>>> f642729d
 				 struct mlx5dr_match_param *mask,
 				 bool inner, bool rx)
 {
 	sb->rx = rx;
 	sb->inner = inner;
-<<<<<<< HEAD
-	sb->lu_type = MLX5DR_STE_LU_TYPE_STEERING_REGISTERS_0;
-	sb->byte_mask = dr_ste_conv_bit_to_byte_mask(sb->bit_mask);
-	sb->ste_build_tag_func = &dr_ste_build_register_0_tag;
-}
-
-static void dr_ste_build_register_1_bit_mask(struct mlx5dr_match_param *value,
-					     u8 *bit_mask)
-{
-	struct mlx5dr_match_misc2 *misc_2_mask = &value->misc2;
-
-	DR_STE_SET_MASK_V(register_1, bit_mask, register_2_h,
-			  misc_2_mask, metadata_reg_c_4);
-	DR_STE_SET_MASK_V(register_1, bit_mask, register_2_l,
-			  misc_2_mask, metadata_reg_c_5);
-	DR_STE_SET_MASK_V(register_1, bit_mask, register_3_h,
-			  misc_2_mask, metadata_reg_c_6);
-	DR_STE_SET_MASK_V(register_1, bit_mask, register_3_l,
-			  misc_2_mask, metadata_reg_c_7);
-}
-
-static int dr_ste_build_register_1_tag(struct mlx5dr_match_param *value,
-				       struct mlx5dr_ste_build *sb,
-				       u8 *tag)
-{
-	struct mlx5dr_match_misc2 *misc2 = &value->misc2;
-
-	DR_STE_SET_TAG(register_1, tag, register_2_h, misc2, metadata_reg_c_4);
-	DR_STE_SET_TAG(register_1, tag, register_2_l, misc2, metadata_reg_c_5);
-	DR_STE_SET_TAG(register_1, tag, register_3_h, misc2, metadata_reg_c_6);
-	DR_STE_SET_TAG(register_1, tag, register_3_l, misc2, metadata_reg_c_7);
-
-	return 0;
-=======
 	ste_ctx->build_register_0_init(sb, mask);
->>>>>>> f642729d
 }
 
 void mlx5dr_ste_build_register_1(struct mlx5dr_ste_ctx *ste_ctx,
@@ -2149,70 +1130,11 @@
 {
 	sb->rx = rx;
 	sb->inner = inner;
-<<<<<<< HEAD
-	sb->lu_type = MLX5DR_STE_LU_TYPE_STEERING_REGISTERS_1;
-	sb->byte_mask = dr_ste_conv_bit_to_byte_mask(sb->bit_mask);
-	sb->ste_build_tag_func = &dr_ste_build_register_1_tag;
-}
-
-static void dr_ste_build_src_gvmi_qpn_bit_mask(struct mlx5dr_match_param *value,
-					       u8 *bit_mask)
-{
-	struct mlx5dr_match_misc *misc_mask = &value->misc;
-
-	DR_STE_SET_MASK(src_gvmi_qp, bit_mask, source_gvmi, misc_mask, source_port);
-	DR_STE_SET_MASK(src_gvmi_qp, bit_mask, source_qp, misc_mask, source_sqn);
-	misc_mask->source_eswitch_owner_vhca_id = 0;
-}
-
-static int dr_ste_build_src_gvmi_qpn_tag(struct mlx5dr_match_param *value,
-					 struct mlx5dr_ste_build *sb,
-					 u8 *tag)
-{
-	struct mlx5dr_match_misc *misc = &value->misc;
-	struct mlx5dr_cmd_vport_cap *vport_cap;
-	struct mlx5dr_domain *dmn = sb->dmn;
-	struct mlx5dr_cmd_caps *caps;
-	u8 *bit_mask = sb->bit_mask;
-	bool source_gvmi_set;
-
-	DR_STE_SET_TAG(src_gvmi_qp, tag, source_qp, misc, source_sqn);
-
-	if (sb->vhca_id_valid) {
-		/* Find port GVMI based on the eswitch_owner_vhca_id */
-		if (misc->source_eswitch_owner_vhca_id == dmn->info.caps.gvmi)
-			caps = &dmn->info.caps;
-		else if (dmn->peer_dmn && (misc->source_eswitch_owner_vhca_id ==
-					   dmn->peer_dmn->info.caps.gvmi))
-			caps = &dmn->peer_dmn->info.caps;
-		else
-			return -EINVAL;
-	} else {
-		caps = &dmn->info.caps;
-	}
-
-	vport_cap = mlx5dr_get_vport_cap(caps, misc->source_port);
-	if (!vport_cap)
-		return -EINVAL;
-
-	source_gvmi_set = MLX5_GET(ste_src_gvmi_qp, bit_mask, source_gvmi);
-	if (vport_cap->vport_gvmi && source_gvmi_set)
-		MLX5_SET(ste_src_gvmi_qp, tag, source_gvmi, vport_cap->vport_gvmi);
-
-	misc->source_eswitch_owner_vhca_id = 0;
-	misc->source_port = 0;
-
-	return 0;
-}
-
-void mlx5dr_ste_build_src_gvmi_qpn(struct mlx5dr_ste_build *sb,
-=======
 	ste_ctx->build_register_1_init(sb, mask);
 }
 
 void mlx5dr_ste_build_src_gvmi_qpn(struct mlx5dr_ste_ctx *ste_ctx,
 				   struct mlx5dr_ste_build *sb,
->>>>>>> f642729d
 				   struct mlx5dr_match_param *mask,
 				   struct mlx5dr_domain *dmn,
 				   bool inner, bool rx)
@@ -2220,16 +1142,6 @@
 	/* Set vhca_id_valid before we reset source_eswitch_owner_vhca_id */
 	sb->vhca_id_valid = mask->misc.source_eswitch_owner_vhca_id;
 
-<<<<<<< HEAD
-	dr_ste_build_src_gvmi_qpn_bit_mask(mask, sb->bit_mask);
-
-	sb->rx = rx;
-	sb->dmn = dmn;
-	sb->inner = inner;
-	sb->lu_type = MLX5DR_STE_LU_TYPE_SRC_GVMI_AND_QP;
-	sb->byte_mask = dr_ste_conv_bit_to_byte_mask(sb->bit_mask);
-	sb->ste_build_tag_func = &dr_ste_build_src_gvmi_qpn_tag;
-=======
 	sb->rx = rx;
 	sb->dmn = dmn;
 	sb->inner = inner;
@@ -2247,5 +1159,4 @@
 		return NULL;
 
 	return mlx5dr_ste_ctx_arr[version];
->>>>>>> f642729d
 }
--- conflicted
+++ resolved
@@ -161,14 +161,8 @@
 	if (unlikely(rc)) {
 		netif_err(adapter, tx_queued, dev,
 			  "Failed to prepare tx bufs\n");
-<<<<<<< HEAD
-		u64_stats_update_begin(&ring->syncp);
-		ring->tx_stats.prepare_ctx_err++;
-		u64_stats_update_end(&ring->syncp);
-=======
 		ena_increase_stat(&ring->tx_stats.prepare_ctx_err, 1,
 				  &ring->syncp);
->>>>>>> 356006a6
 		if (rc != -ENOMEM) {
 			adapter->reset_reason =
 				ENA_REGS_RESET_DRIVER_INVALID_STATE;
@@ -276,14 +270,8 @@
 	return 0;
 
 error_report_dma_error:
-<<<<<<< HEAD
-	u64_stats_update_begin(&xdp_ring->syncp);
-	xdp_ring->tx_stats.dma_mapping_err++;
-	u64_stats_update_end(&xdp_ring->syncp);
-=======
 	ena_increase_stat(&xdp_ring->tx_stats.dma_mapping_err, 1,
 			  &xdp_ring->syncp);
->>>>>>> 356006a6
 	netif_warn(adapter, tx_queued, adapter->netdev, "Failed to map xdp buff\n");
 
 	xdp_return_frame_rx_napi(tx_info->xdpf);
@@ -398,13 +386,9 @@
 	struct bpf_prog *xdp_prog;
 	struct ena_ring *xdp_ring;
 	u32 verdict = XDP_PASS;
-<<<<<<< HEAD
-	u64 *xdp_stat;
-=======
 	struct xdp_frame *xdpf;
 	u64 *xdp_stat;
 	int qid;
->>>>>>> 356006a6
 
 	rcu_read_lock();
 	xdp_prog = READ_ONCE(rx_ring->xdp_bpf_prog);
@@ -414,23 +398,6 @@
 
 	verdict = bpf_prog_run_xdp(xdp_prog, xdp);
 
-<<<<<<< HEAD
-	if (verdict == XDP_TX) {
-		ena_xdp_xmit_buff(rx_ring->netdev,
-				  xdp,
-				  rx_ring->qid + rx_ring->adapter->num_io_queues,
-				  rx_info);
-
-		xdp_stat = &rx_ring->rx_stats.xdp_tx;
-	} else if (unlikely(verdict == XDP_ABORTED)) {
-		trace_xdp_exception(rx_ring->netdev, xdp_prog, verdict);
-		xdp_stat = &rx_ring->rx_stats.xdp_aborted;
-	} else if (unlikely(verdict == XDP_DROP)) {
-		xdp_stat = &rx_ring->rx_stats.xdp_drop;
-	} else if (unlikely(verdict == XDP_PASS)) {
-		xdp_stat = &rx_ring->rx_stats.xdp_pass;
-	} else {
-=======
 	switch (verdict) {
 	case XDP_TX:
 		xdpf = xdp_convert_buff_to_frame(xdp);
@@ -469,18 +436,11 @@
 		xdp_stat = &rx_ring->rx_stats.xdp_pass;
 		break;
 	default:
->>>>>>> 356006a6
 		bpf_warn_invalid_xdp_action(verdict);
 		xdp_stat = &rx_ring->rx_stats.xdp_invalid;
 	}
 
-<<<<<<< HEAD
-	u64_stats_update_begin(&rx_ring->syncp);
-	(*xdp_stat)++;
-	u64_stats_update_end(&rx_ring->syncp);
-=======
 	ena_increase_stat(xdp_stat, 1, &rx_ring->syncp);
->>>>>>> 356006a6
 out:
 	rcu_read_unlock();
 
@@ -1126,14 +1086,8 @@
 	}
 
 	if (unlikely(i < num)) {
-<<<<<<< HEAD
-		u64_stats_update_begin(&rx_ring->syncp);
-		rx_ring->rx_stats.refil_partial++;
-		u64_stats_update_end(&rx_ring->syncp);
-=======
 		ena_increase_stat(&rx_ring->rx_stats.refil_partial, 1,
 				  &rx_ring->syncp);
->>>>>>> 356006a6
 		netif_warn(rx_ring->adapter, rx_err, rx_ring->netdev,
 			   "Refilled rx qid %d with only %d buffers (from %d)\n",
 			   rx_ring->qid, i, num);
@@ -1719,17 +1673,6 @@
 					 &next_to_clean);
 
 		if (unlikely(!skb)) {
-<<<<<<< HEAD
-			/* The page might not actually be freed here since the
-			 * page reference count is incremented in
-			 * ena_xdp_xmit_buff(), and it will be decreased only
-			 * when send completion was received from the device
-			 */
-			if (xdp_verdict == XDP_TX)
-				ena_free_rx_page(rx_ring,
-						 &rx_ring->rx_buffer_info[rx_ring->ena_bufs[0].req_id]);
-=======
->>>>>>> 356006a6
 			for (i = 0; i < ena_rx_ctx.descs; i++) {
 				int req_id = rx_ring->ena_bufs[i].req_id;
 
@@ -1869,14 +1812,8 @@
 				tx_ring->smoothed_interval,
 				true);
 
-<<<<<<< HEAD
-	u64_stats_update_begin(&tx_ring->syncp);
-	tx_ring->tx_stats.unmask_interrupt++;
-	u64_stats_update_end(&tx_ring->syncp);
-=======
 	ena_increase_stat(&tx_ring->tx_stats.unmask_interrupt, 1,
 			  &tx_ring->syncp);
->>>>>>> 356006a6
 
 	/* It is a shared MSI-X.
 	 * Tx and Rx CQ have pointer to it.
@@ -3054,14 +2991,8 @@
 	return 0;
 
 error_report_dma_error:
-<<<<<<< HEAD
-	u64_stats_update_begin(&tx_ring->syncp);
-	tx_ring->tx_stats.dma_mapping_err++;
-	u64_stats_update_end(&tx_ring->syncp);
-=======
 	ena_increase_stat(&tx_ring->tx_stats.dma_mapping_err, 1,
 			  &tx_ring->syncp);
->>>>>>> 356006a6
 	netif_warn(adapter, tx_queued, adapter->netdev, "Failed to map skb\n");
 
 	tx_info->skb = NULL;
@@ -4331,11 +4262,7 @@
 	rc = ena_map_llq_mem_bar(pdev, ena_dev, bars);
 	if (rc) {
 		dev_err(&pdev->dev, "ENA llq bar mapping failed\n");
-<<<<<<< HEAD
-		goto err_free_ena_dev;
-=======
 		goto err_device_destroy;
->>>>>>> 356006a6
 	}
 
 	calc_queue_ctx.ena_dev = ena_dev;

--- conflicted
+++ resolved
@@ -64,14 +64,9 @@
 		}
 
 		io_sq->entries_in_tx_burst_left--;
-<<<<<<< HEAD
-		pr_debug("Decreasing entries_in_tx_burst_left of queue %d to %d\n",
-			 io_sq->qid, io_sq->entries_in_tx_burst_left);
-=======
 		netdev_dbg(ena_com_io_sq_to_ena_dev(io_sq)->net_device,
 			   "Decreasing entries_in_tx_burst_left of queue %d to %d\n",
 			   io_sq->qid, io_sq->entries_in_tx_burst_left);
->>>>>>> f642729d
 	}
 
 	/* Make sure everything was written into the bounce buffer before
@@ -109,22 +104,14 @@
 
 	if (unlikely((header_offset + header_len) >
 		     llq_info->desc_list_entry_size)) {
-<<<<<<< HEAD
-		pr_err("Trying to write header larger than llq entry can accommodate\n");
-=======
 		netdev_err(ena_com_io_sq_to_ena_dev(io_sq)->net_device,
 			   "Trying to write header larger than llq entry can accommodate\n");
->>>>>>> f642729d
 		return -EFAULT;
 	}
 
 	if (unlikely(!bounce_buffer)) {
-<<<<<<< HEAD
-		pr_err("Bounce buffer is NULL\n");
-=======
 		netdev_err(ena_com_io_sq_to_ena_dev(io_sq)->net_device,
 			   "Bounce buffer is NULL\n");
->>>>>>> f642729d
 		return -EFAULT;
 	}
 
@@ -142,12 +129,8 @@
 	bounce_buffer = pkt_ctrl->curr_bounce_buf;
 
 	if (unlikely(!bounce_buffer)) {
-<<<<<<< HEAD
-		pr_err("Bounce buffer is NULL\n");
-=======
 		netdev_err(ena_com_io_sq_to_ena_dev(io_sq)->net_device,
 			   "Bounce buffer is NULL\n");
->>>>>>> f642729d
 		return NULL;
 	}
 
@@ -272,14 +255,9 @@
 		io_cq->cur_rx_pkt_cdesc_count = 0;
 		io_cq->cur_rx_pkt_cdesc_start_idx = head_masked;
 
-<<<<<<< HEAD
-		pr_debug("ENA q_id: %d packets were completed. first desc idx %u descs# %d\n",
-			 io_cq->qid, *first_cdesc_idx, count);
-=======
 		netdev_dbg(ena_com_io_cq_to_ena_dev(io_cq)->net_device,
 			   "ENA q_id: %d packets were completed. first desc idx %u descs# %d\n",
 			   io_cq->qid, *first_cdesc_idx, count);
->>>>>>> f642729d
 	} else {
 		io_cq->cur_rx_pkt_cdesc_count += count;
 		count = 0;
@@ -363,12 +341,8 @@
 	return 0;
 }
 
-<<<<<<< HEAD
-static void ena_com_rx_set_flags(struct ena_com_rx_ctx *ena_rx_ctx,
-=======
 static void ena_com_rx_set_flags(struct ena_com_io_cq *io_cq,
 				 struct ena_com_rx_ctx *ena_rx_ctx,
->>>>>>> f642729d
 				 struct ena_eth_io_rx_cdesc_base *cdesc)
 {
 	ena_rx_ctx->l3_proto = cdesc->status &
@@ -390,18 +364,11 @@
 		(cdesc->status & ENA_ETH_IO_RX_CDESC_BASE_IPV4_FRAG_MASK) >>
 		ENA_ETH_IO_RX_CDESC_BASE_IPV4_FRAG_SHIFT;
 
-<<<<<<< HEAD
-	pr_debug("l3_proto %d l4_proto %d l3_csum_err %d l4_csum_err %d hash %d frag %d cdesc_status %x\n",
-		 ena_rx_ctx->l3_proto, ena_rx_ctx->l4_proto,
-		 ena_rx_ctx->l3_csum_err, ena_rx_ctx->l4_csum_err,
-		 ena_rx_ctx->hash, ena_rx_ctx->frag, cdesc->status);
-=======
 	netdev_dbg(ena_com_io_cq_to_ena_dev(io_cq)->net_device,
 		   "l3_proto %d l4_proto %d l3_csum_err %d l4_csum_err %d hash %d frag %d cdesc_status %x\n",
 		   ena_rx_ctx->l3_proto, ena_rx_ctx->l4_proto,
 		   ena_rx_ctx->l3_csum_err, ena_rx_ctx->l4_csum_err,
 		   ena_rx_ctx->hash, ena_rx_ctx->frag, cdesc->status);
->>>>>>> f642729d
 }
 
 /*****************************************************************************/
@@ -432,14 +399,9 @@
 	}
 
 	if (unlikely(header_len > io_sq->tx_max_header_size)) {
-<<<<<<< HEAD
-		pr_err("Header size is too large %d max header: %d\n",
-		       header_len, io_sq->tx_max_header_size);
-=======
 		netdev_err(ena_com_io_sq_to_ena_dev(io_sq)->net_device,
 			   "Header size is too large %d max header: %d\n",
 			   header_len, io_sq->tx_max_header_size);
->>>>>>> f642729d
 		return -EINVAL;
 	}
 
@@ -453,12 +415,8 @@
 
 	rc = ena_com_create_and_store_tx_meta_desc(io_sq, ena_tx_ctx, &have_meta);
 	if (unlikely(rc)) {
-<<<<<<< HEAD
-		pr_err("Failed to create and store tx meta desc\n");
-=======
 		netdev_err(ena_com_io_sq_to_ena_dev(io_sq)->net_device,
 			   "Failed to create and store tx meta desc\n");
->>>>>>> f642729d
 		return rc;
 	}
 
@@ -582,14 +540,9 @@
 		return 0;
 	}
 
-<<<<<<< HEAD
-	pr_debug("Fetch rx packet: queue %d completed desc: %d\n", io_cq->qid,
-		 nb_hw_desc);
-=======
 	netdev_dbg(ena_com_io_cq_to_ena_dev(io_cq)->net_device,
 		   "Fetch rx packet: queue %d completed desc: %d\n", io_cq->qid,
 		   nb_hw_desc);
->>>>>>> f642729d
 
 	if (unlikely(nb_hw_desc > ena_rx_ctx->max_bufs)) {
 		netdev_err(ena_com_io_cq_to_ena_dev(io_cq)->net_device,
@@ -650,13 +603,8 @@
 
 	desc->ctrl = ENA_ETH_IO_RX_DESC_FIRST_MASK |
 		     ENA_ETH_IO_RX_DESC_LAST_MASK |
-<<<<<<< HEAD
-		     (io_sq->phase & ENA_ETH_IO_RX_DESC_PHASE_MASK) |
-		     ENA_ETH_IO_RX_DESC_COMP_REQ_MASK;
-=======
 		     ENA_ETH_IO_RX_DESC_COMP_REQ_MASK |
 		     (io_sq->phase & ENA_ETH_IO_RX_DESC_PHASE_MASK);
->>>>>>> f642729d
 
 	desc->req_id = req_id;
 

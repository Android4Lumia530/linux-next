// SPDX-License-Identifier: GPL-2.0
/* Marvell OcteonTx2 RVU Admin Function driver
 *
 * Copyright (C) 2019 Marvell International Ltd.
 *
 * This program is free software; you can redistribute it and/or modify
 * it under the terms of the GNU General Public License version 2 as
 * published by the Free Software Foundation.
 */

#ifdef CONFIG_DEBUG_FS

#include <linux/fs.h>
#include <linux/debugfs.h>
#include <linux/module.h>
#include <linux/pci.h>

#include "rvu_struct.h"
#include "rvu_reg.h"
#include "rvu.h"
#include "cgx.h"
#include "lmac_common.h"
#include "npc.h"

#define DEBUGFS_DIR_NAME "octeontx2"

enum {
	CGX_STAT0,
	CGX_STAT1,
	CGX_STAT2,
	CGX_STAT3,
	CGX_STAT4,
	CGX_STAT5,
	CGX_STAT6,
	CGX_STAT7,
	CGX_STAT8,
	CGX_STAT9,
	CGX_STAT10,
	CGX_STAT11,
	CGX_STAT12,
	CGX_STAT13,
	CGX_STAT14,
	CGX_STAT15,
	CGX_STAT16,
	CGX_STAT17,
	CGX_STAT18,
};

/* NIX TX stats */
enum nix_stat_lf_tx {
	TX_UCAST	= 0x0,
	TX_BCAST	= 0x1,
	TX_MCAST	= 0x2,
	TX_DROP		= 0x3,
	TX_OCTS		= 0x4,
	TX_STATS_ENUM_LAST,
};

/* NIX RX stats */
enum nix_stat_lf_rx {
	RX_OCTS		= 0x0,
	RX_UCAST	= 0x1,
	RX_BCAST	= 0x2,
	RX_MCAST	= 0x3,
	RX_DROP		= 0x4,
	RX_DROP_OCTS	= 0x5,
	RX_FCS		= 0x6,
	RX_ERR		= 0x7,
	RX_DRP_BCAST	= 0x8,
	RX_DRP_MCAST	= 0x9,
	RX_DRP_L3BCAST	= 0xa,
	RX_DRP_L3MCAST	= 0xb,
	RX_STATS_ENUM_LAST,
};

static char *cgx_rx_stats_fields[] = {
	[CGX_STAT0]	= "Received packets",
	[CGX_STAT1]	= "Octets of received packets",
	[CGX_STAT2]	= "Received PAUSE packets",
	[CGX_STAT3]	= "Received PAUSE and control packets",
	[CGX_STAT4]	= "Filtered DMAC0 (NIX-bound) packets",
	[CGX_STAT5]	= "Filtered DMAC0 (NIX-bound) octets",
	[CGX_STAT6]	= "Packets dropped due to RX FIFO full",
	[CGX_STAT7]	= "Octets dropped due to RX FIFO full",
	[CGX_STAT8]	= "Error packets",
	[CGX_STAT9]	= "Filtered DMAC1 (NCSI-bound) packets",
	[CGX_STAT10]	= "Filtered DMAC1 (NCSI-bound) octets",
	[CGX_STAT11]	= "NCSI-bound packets dropped",
	[CGX_STAT12]	= "NCSI-bound octets dropped",
};

static char *cgx_tx_stats_fields[] = {
	[CGX_STAT0]	= "Packets dropped due to excessive collisions",
	[CGX_STAT1]	= "Packets dropped due to excessive deferral",
	[CGX_STAT2]	= "Multiple collisions before successful transmission",
	[CGX_STAT3]	= "Single collisions before successful transmission",
	[CGX_STAT4]	= "Total octets sent on the interface",
	[CGX_STAT5]	= "Total frames sent on the interface",
	[CGX_STAT6]	= "Packets sent with an octet count < 64",
	[CGX_STAT7]	= "Packets sent with an octet count == 64",
	[CGX_STAT8]	= "Packets sent with an octet count of 65–127",
	[CGX_STAT9]	= "Packets sent with an octet count of 128-255",
	[CGX_STAT10]	= "Packets sent with an octet count of 256-511",
	[CGX_STAT11]	= "Packets sent with an octet count of 512-1023",
	[CGX_STAT12]	= "Packets sent with an octet count of 1024-1518",
	[CGX_STAT13]	= "Packets sent with an octet count of > 1518",
	[CGX_STAT14]	= "Packets sent to a broadcast DMAC",
	[CGX_STAT15]	= "Packets sent to the multicast DMAC",
	[CGX_STAT16]	= "Transmit underflow and were truncated",
	[CGX_STAT17]	= "Control/PAUSE packets sent",
};

static char *rpm_rx_stats_fields[] = {
	"Octets of received packets",
	"Octets of received packets with out error",
	"Received packets with alignment errors",
	"Control/PAUSE packets received",
	"Packets received with Frame too long Errors",
	"Packets received with a1nrange length Errors",
	"Received packets",
	"Packets received with FrameCheckSequenceErrors",
	"Packets received with VLAN header",
	"Error packets",
	"Packets received with unicast DMAC",
	"Packets received with multicast DMAC",
	"Packets received with broadcast DMAC",
	"Dropped packets",
	"Total frames received on interface",
	"Packets received with an octet count < 64",
	"Packets received with an octet count == 64",
	"Packets received with an octet count of 65â127",
	"Packets received with an octet count of 128-255",
	"Packets received with an octet count of 256-511",
	"Packets received with an octet count of 512-1023",
	"Packets received with an octet count of 1024-1518",
	"Packets received with an octet count of > 1518",
	"Oversized Packets",
	"Jabber Packets",
	"Fragmented Packets",
	"CBFC(class based flow control) pause frames received for class 0",
	"CBFC pause frames received for class 1",
	"CBFC pause frames received for class 2",
	"CBFC pause frames received for class 3",
	"CBFC pause frames received for class 4",
	"CBFC pause frames received for class 5",
	"CBFC pause frames received for class 6",
	"CBFC pause frames received for class 7",
	"CBFC pause frames received for class 8",
	"CBFC pause frames received for class 9",
	"CBFC pause frames received for class 10",
	"CBFC pause frames received for class 11",
	"CBFC pause frames received for class 12",
	"CBFC pause frames received for class 13",
	"CBFC pause frames received for class 14",
	"CBFC pause frames received for class 15",
	"MAC control packets received",
};

static char *rpm_tx_stats_fields[] = {
	"Total octets sent on the interface",
	"Total octets transmitted OK",
	"Control/Pause frames sent",
	"Total frames transmitted OK",
	"Total frames sent with VLAN header",
	"Error Packets",
	"Packets sent to unicast DMAC",
	"Packets sent to the multicast DMAC",
	"Packets sent to a broadcast DMAC",
	"Packets sent with an octet count == 64",
	"Packets sent with an octet count of 65â127",
	"Packets sent with an octet count of 128-255",
	"Packets sent with an octet count of 256-511",
	"Packets sent with an octet count of 512-1023",
	"Packets sent with an octet count of 1024-1518",
	"Packets sent with an octet count of > 1518",
	"CBFC(class based flow control) pause frames transmitted for class 0",
	"CBFC pause frames transmitted for class 1",
	"CBFC pause frames transmitted for class 2",
	"CBFC pause frames transmitted for class 3",
	"CBFC pause frames transmitted for class 4",
	"CBFC pause frames transmitted for class 5",
	"CBFC pause frames transmitted for class 6",
	"CBFC pause frames transmitted for class 7",
	"CBFC pause frames transmitted for class 8",
	"CBFC pause frames transmitted for class 9",
	"CBFC pause frames transmitted for class 10",
	"CBFC pause frames transmitted for class 11",
	"CBFC pause frames transmitted for class 12",
	"CBFC pause frames transmitted for class 13",
	"CBFC pause frames transmitted for class 14",
	"CBFC pause frames transmitted for class 15",
	"MAC control packets sent",
	"Total frames sent on the interface"
};

enum cpt_eng_type {
	CPT_AE_TYPE = 1,
	CPT_SE_TYPE = 2,
	CPT_IE_TYPE = 3,
};

#define NDC_MAX_BANK(rvu, blk_addr) (rvu_read64(rvu, \
						blk_addr, NDC_AF_CONST) & 0xFF)

#define rvu_dbg_NULL NULL
#define rvu_dbg_open_NULL NULL

#define RVU_DEBUG_SEQ_FOPS(name, read_op, write_op)	\
static int rvu_dbg_open_##name(struct inode *inode, struct file *file) \
{ \
	return single_open(file, rvu_dbg_##read_op, inode->i_private); \
} \
static const struct file_operations rvu_dbg_##name##_fops = { \
	.owner		= THIS_MODULE, \
	.open		= rvu_dbg_open_##name, \
	.read		= seq_read, \
	.write		= rvu_dbg_##write_op, \
	.llseek		= seq_lseek, \
	.release	= single_release, \
}

#define RVU_DEBUG_FOPS(name, read_op, write_op) \
static const struct file_operations rvu_dbg_##name##_fops = { \
	.owner = THIS_MODULE, \
	.open = simple_open, \
	.read = rvu_dbg_##read_op, \
	.write = rvu_dbg_##write_op \
}

static void print_nix_qsize(struct seq_file *filp, struct rvu_pfvf *pfvf);

/* Dumps current provisioning status of all RVU block LFs */
static ssize_t rvu_dbg_rsrc_attach_status(struct file *filp,
					  char __user *buffer,
					  size_t count, loff_t *ppos)
{
	int index, off = 0, flag = 0, go_back = 0, off_prev;
	struct rvu *rvu = filp->private_data;
	int lf, pf, vf, pcifunc;
	struct rvu_block block;
	int bytes_not_copied;
	int buf_size = 2048;
	char *buf;

	/* don't allow partial reads */
	if (*ppos != 0)
		return 0;

	buf = kzalloc(buf_size, GFP_KERNEL);
	if (!buf)
		return -ENOSPC;
	off +=	scnprintf(&buf[off], buf_size - 1 - off, "\npcifunc\t\t");
	for (index = 0; index < BLK_COUNT; index++)
		if (strlen(rvu->hw->block[index].name))
			off +=	scnprintf(&buf[off], buf_size - 1 - off,
					  "%*s\t", (index - 1) * 2,
					  rvu->hw->block[index].name);
	off += scnprintf(&buf[off], buf_size - 1 - off, "\n");
	for (pf = 0; pf < rvu->hw->total_pfs; pf++) {
		for (vf = 0; vf <= rvu->hw->total_vfs; vf++) {
			pcifunc = pf << 10 | vf;
			if (!pcifunc)
				continue;

			if (vf) {
				go_back = scnprintf(&buf[off],
						    buf_size - 1 - off,
						    "PF%d:VF%d\t\t", pf,
						    vf - 1);
			} else {
				go_back = scnprintf(&buf[off],
						    buf_size - 1 - off,
						    "PF%d\t\t", pf);
			}

			off += go_back;
			for (index = 0; index < BLKTYPE_MAX; index++) {
				block = rvu->hw->block[index];
				if (!strlen(block.name))
					continue;
				off_prev = off;
				for (lf = 0; lf < block.lf.max; lf++) {
					if (block.fn_map[lf] != pcifunc)
						continue;
					flag = 1;
					off += scnprintf(&buf[off], buf_size - 1
							- off, "%3d,", lf);
				}
				if (flag && off_prev != off)
					off--;
				else
					go_back++;
				off += scnprintf(&buf[off], buf_size - 1 - off,
						"\t");
			}
			if (!flag)
				off -= go_back;
			else
				flag = 0;
			off--;
			off +=	scnprintf(&buf[off], buf_size - 1 - off, "\n");
		}
	}

	bytes_not_copied = copy_to_user(buffer, buf, off);
	kfree(buf);

	if (bytes_not_copied)
		return -EFAULT;

	*ppos = off;
	return off;
}

RVU_DEBUG_FOPS(rsrc_status, rsrc_attach_status, NULL);

static int rvu_dbg_rvu_pf_cgx_map_display(struct seq_file *filp, void *unused)
{
	struct rvu *rvu = filp->private;
	struct pci_dev *pdev = NULL;
	struct mac_ops *mac_ops;
	int rvu_def_cgx_id = 0;
	char cgx[10], lmac[10];
	struct rvu_pfvf *pfvf;
	int pf, domain, blkid;
	u8 cgx_id, lmac_id;
	u16 pcifunc;

	domain = 2;
	mac_ops = get_mac_ops(rvu_cgx_pdata(rvu_def_cgx_id, rvu));
	seq_printf(filp, "PCI dev\t\tRVU PF Func\tNIX block\t%s\tLMAC\n",
		   mac_ops->name);
	for (pf = 0; pf < rvu->hw->total_pfs; pf++) {
		if (!is_pf_cgxmapped(rvu, pf))
			continue;

		pdev =  pci_get_domain_bus_and_slot(domain, pf + 1, 0);
		if (!pdev)
			continue;

		cgx[0] = 0;
		lmac[0] = 0;
		pcifunc = pf << 10;
		pfvf = rvu_get_pfvf(rvu, pcifunc);

		if (pfvf->nix_blkaddr == BLKADDR_NIX0)
			blkid = 0;
		else
			blkid = 1;

		rvu_get_cgx_lmac_id(rvu->pf2cgxlmac_map[pf], &cgx_id,
				    &lmac_id);
		sprintf(cgx, "%s%d", mac_ops->name, cgx_id);
		sprintf(lmac, "LMAC%d", lmac_id);
		seq_printf(filp, "%s\t0x%x\t\tNIX%d\t\t%s\t%s\n",
			   dev_name(&pdev->dev), pcifunc, blkid, cgx, lmac);
	}
	return 0;
}

RVU_DEBUG_SEQ_FOPS(rvu_pf_cgx_map, rvu_pf_cgx_map_display, NULL);

static bool rvu_dbg_is_valid_lf(struct rvu *rvu, int blkaddr, int lf,
				u16 *pcifunc)
{
	struct rvu_block *block;
	struct rvu_hwinfo *hw;

	hw = rvu->hw;
	block = &hw->block[blkaddr];

	if (lf < 0 || lf >= block->lf.max) {
		dev_warn(rvu->dev, "Invalid LF: valid range: 0-%d\n",
			 block->lf.max - 1);
		return false;
	}

	*pcifunc = block->fn_map[lf];
	if (!*pcifunc) {
		dev_warn(rvu->dev,
			 "This LF is not attached to any RVU PFFUNC\n");
		return false;
	}
	return true;
}

static void print_npa_qsize(struct seq_file *m, struct rvu_pfvf *pfvf)
{
	char *buf;

	buf = kmalloc(PAGE_SIZE, GFP_KERNEL);
	if (!buf)
		return;

	if (!pfvf->aura_ctx) {
		seq_puts(m, "Aura context is not initialized\n");
	} else {
		bitmap_print_to_pagebuf(false, buf, pfvf->aura_bmap,
					pfvf->aura_ctx->qsize);
		seq_printf(m, "Aura count : %d\n", pfvf->aura_ctx->qsize);
		seq_printf(m, "Aura context ena/dis bitmap : %s\n", buf);
	}

	if (!pfvf->pool_ctx) {
		seq_puts(m, "Pool context is not initialized\n");
	} else {
		bitmap_print_to_pagebuf(false, buf, pfvf->pool_bmap,
					pfvf->pool_ctx->qsize);
		seq_printf(m, "Pool count : %d\n", pfvf->pool_ctx->qsize);
		seq_printf(m, "Pool context ena/dis bitmap : %s\n", buf);
	}
	kfree(buf);
}

/* The 'qsize' entry dumps current Aura/Pool context Qsize
 * and each context's current enable/disable status in a bitmap.
 */
static int rvu_dbg_qsize_display(struct seq_file *filp, void *unsused,
				 int blktype)
{
	void (*print_qsize)(struct seq_file *filp,
			    struct rvu_pfvf *pfvf) = NULL;
	struct dentry *current_dir;
	struct rvu_pfvf *pfvf;
	struct rvu *rvu;
	int qsize_id;
	u16 pcifunc;
	int blkaddr;

	rvu = filp->private;
	switch (blktype) {
	case BLKTYPE_NPA:
		qsize_id = rvu->rvu_dbg.npa_qsize_id;
		print_qsize = print_npa_qsize;
		break;

	case BLKTYPE_NIX:
		qsize_id = rvu->rvu_dbg.nix_qsize_id;
		print_qsize = print_nix_qsize;
		break;

	default:
		return -EINVAL;
	}

	if (blktype == BLKTYPE_NPA) {
		blkaddr = BLKADDR_NPA;
	} else {
		current_dir = filp->file->f_path.dentry->d_parent;
		blkaddr = (!strcmp(current_dir->d_name.name, "nix1") ?
				   BLKADDR_NIX1 : BLKADDR_NIX0);
	}

	if (!rvu_dbg_is_valid_lf(rvu, blkaddr, qsize_id, &pcifunc))
		return -EINVAL;

	pfvf = rvu_get_pfvf(rvu, pcifunc);
	print_qsize(filp, pfvf);

	return 0;
}

static ssize_t rvu_dbg_qsize_write(struct file *filp,
				   const char __user *buffer, size_t count,
				   loff_t *ppos, int blktype)
{
	char *blk_string = (blktype == BLKTYPE_NPA) ? "npa" : "nix";
	struct seq_file *seqfile = filp->private_data;
	char *cmd_buf, *cmd_buf_tmp, *subtoken;
	struct rvu *rvu = seqfile->private;
	struct dentry *current_dir;
	int blkaddr;
	u16 pcifunc;
	int ret, lf;

	cmd_buf = memdup_user(buffer, count);
	if (IS_ERR(cmd_buf))
		return -ENOMEM;

	cmd_buf[count] = '\0';

	cmd_buf_tmp = strchr(cmd_buf, '\n');
	if (cmd_buf_tmp) {
		*cmd_buf_tmp = '\0';
		count = cmd_buf_tmp - cmd_buf + 1;
	}

	cmd_buf_tmp = cmd_buf;
	subtoken = strsep(&cmd_buf, " ");
	ret = subtoken ? kstrtoint(subtoken, 10, &lf) : -EINVAL;
	if (cmd_buf)
		ret = -EINVAL;

	if (!strncmp(subtoken, "help", 4) || ret < 0) {
		dev_info(rvu->dev, "Use echo <%s-lf > qsize\n", blk_string);
		goto qsize_write_done;
	}

	if (blktype == BLKTYPE_NPA) {
		blkaddr = BLKADDR_NPA;
	} else {
		current_dir = filp->f_path.dentry->d_parent;
		blkaddr = (!strcmp(current_dir->d_name.name, "nix1") ?
				   BLKADDR_NIX1 : BLKADDR_NIX0);
	}

	if (!rvu_dbg_is_valid_lf(rvu, blkaddr, lf, &pcifunc)) {
		ret = -EINVAL;
		goto qsize_write_done;
	}
	if (blktype  == BLKTYPE_NPA)
		rvu->rvu_dbg.npa_qsize_id = lf;
	else
		rvu->rvu_dbg.nix_qsize_id = lf;

qsize_write_done:
	kfree(cmd_buf_tmp);
	return ret ? ret : count;
}

static ssize_t rvu_dbg_npa_qsize_write(struct file *filp,
				       const char __user *buffer,
				       size_t count, loff_t *ppos)
{
	return rvu_dbg_qsize_write(filp, buffer, count, ppos,
					    BLKTYPE_NPA);
}

static int rvu_dbg_npa_qsize_display(struct seq_file *filp, void *unused)
{
	return rvu_dbg_qsize_display(filp, unused, BLKTYPE_NPA);
}

RVU_DEBUG_SEQ_FOPS(npa_qsize, npa_qsize_display, npa_qsize_write);

/* Dumps given NPA Aura's context */
static void print_npa_aura_ctx(struct seq_file *m, struct npa_aq_enq_rsp *rsp)
{
	struct npa_aura_s *aura = &rsp->aura;
	struct rvu *rvu = m->private;

	seq_printf(m, "W0: Pool addr\t\t%llx\n", aura->pool_addr);

	seq_printf(m, "W1: ena\t\t\t%d\nW1: pool caching\t%d\n",
		   aura->ena, aura->pool_caching);
	seq_printf(m, "W1: pool way mask\t%d\nW1: avg con\t\t%d\n",
		   aura->pool_way_mask, aura->avg_con);
	seq_printf(m, "W1: pool drop ena\t%d\nW1: aura drop ena\t%d\n",
		   aura->pool_drop_ena, aura->aura_drop_ena);
	seq_printf(m, "W1: bp_ena\t\t%d\nW1: aura drop\t\t%d\n",
		   aura->bp_ena, aura->aura_drop);
	seq_printf(m, "W1: aura shift\t\t%d\nW1: avg_level\t\t%d\n",
		   aura->shift, aura->avg_level);

	seq_printf(m, "W2: count\t\t%llu\nW2: nix0_bpid\t\t%d\nW2: nix1_bpid\t\t%d\n",
		   (u64)aura->count, aura->nix0_bpid, aura->nix1_bpid);

	seq_printf(m, "W3: limit\t\t%llu\nW3: bp\t\t\t%d\nW3: fc_ena\t\t%d\n",
		   (u64)aura->limit, aura->bp, aura->fc_ena);

	if (!is_rvu_otx2(rvu))
		seq_printf(m, "W3: fc_be\t\t%d\n", aura->fc_be);
	seq_printf(m, "W3: fc_up_crossing\t%d\nW3: fc_stype\t\t%d\n",
		   aura->fc_up_crossing, aura->fc_stype);
	seq_printf(m, "W3: fc_hyst_bits\t%d\n", aura->fc_hyst_bits);

	seq_printf(m, "W4: fc_addr\t\t%llx\n", aura->fc_addr);

	seq_printf(m, "W5: pool_drop\t\t%d\nW5: update_time\t\t%d\n",
		   aura->pool_drop, aura->update_time);
	seq_printf(m, "W5: err_int \t\t%d\nW5: err_int_ena\t\t%d\n",
		   aura->err_int, aura->err_int_ena);
	seq_printf(m, "W5: thresh_int\t\t%d\nW5: thresh_int_ena \t%d\n",
		   aura->thresh_int, aura->thresh_int_ena);
	seq_printf(m, "W5: thresh_up\t\t%d\nW5: thresh_qint_idx\t%d\n",
		   aura->thresh_up, aura->thresh_qint_idx);
	seq_printf(m, "W5: err_qint_idx \t%d\n", aura->err_qint_idx);

	seq_printf(m, "W6: thresh\t\t%llu\n", (u64)aura->thresh);
	if (!is_rvu_otx2(rvu))
		seq_printf(m, "W6: fc_msh_dst\t\t%d\n", aura->fc_msh_dst);
}

/* Dumps given NPA Pool's context */
static void print_npa_pool_ctx(struct seq_file *m, struct npa_aq_enq_rsp *rsp)
{
	struct npa_pool_s *pool = &rsp->pool;
	struct rvu *rvu = m->private;

	seq_printf(m, "W0: Stack base\t\t%llx\n", pool->stack_base);

	seq_printf(m, "W1: ena \t\t%d\nW1: nat_align \t\t%d\n",
		   pool->ena, pool->nat_align);
	seq_printf(m, "W1: stack_caching\t%d\nW1: stack_way_mask\t%d\n",
		   pool->stack_caching, pool->stack_way_mask);
	seq_printf(m, "W1: buf_offset\t\t%d\nW1: buf_size\t\t%d\n",
		   pool->buf_offset, pool->buf_size);

	seq_printf(m, "W2: stack_max_pages \t%d\nW2: stack_pages\t\t%d\n",
		   pool->stack_max_pages, pool->stack_pages);

	seq_printf(m, "W3: op_pc \t\t%llu\n", (u64)pool->op_pc);

	seq_printf(m, "W4: stack_offset\t%d\nW4: shift\t\t%d\nW4: avg_level\t\t%d\n",
		   pool->stack_offset, pool->shift, pool->avg_level);
	seq_printf(m, "W4: avg_con \t\t%d\nW4: fc_ena\t\t%d\nW4: fc_stype\t\t%d\n",
		   pool->avg_con, pool->fc_ena, pool->fc_stype);
	seq_printf(m, "W4: fc_hyst_bits\t%d\nW4: fc_up_crossing\t%d\n",
		   pool->fc_hyst_bits, pool->fc_up_crossing);
	if (!is_rvu_otx2(rvu))
		seq_printf(m, "W4: fc_be\t\t%d\n", pool->fc_be);
	seq_printf(m, "W4: update_time\t\t%d\n", pool->update_time);

	seq_printf(m, "W5: fc_addr\t\t%llx\n", pool->fc_addr);

	seq_printf(m, "W6: ptr_start\t\t%llx\n", pool->ptr_start);

	seq_printf(m, "W7: ptr_end\t\t%llx\n", pool->ptr_end);

	seq_printf(m, "W8: err_int\t\t%d\nW8: err_int_ena\t\t%d\n",
		   pool->err_int, pool->err_int_ena);
	seq_printf(m, "W8: thresh_int\t\t%d\n", pool->thresh_int);
	seq_printf(m, "W8: thresh_int_ena\t%d\nW8: thresh_up\t\t%d\n",
		   pool->thresh_int_ena, pool->thresh_up);
	seq_printf(m, "W8: thresh_qint_idx\t%d\nW8: err_qint_idx\t%d\n",
		   pool->thresh_qint_idx, pool->err_qint_idx);
	if (!is_rvu_otx2(rvu))
		seq_printf(m, "W8: fc_msh_dst\t\t%d\n", pool->fc_msh_dst);
}

/* Reads aura/pool's ctx from admin queue */
static int rvu_dbg_npa_ctx_display(struct seq_file *m, void *unused, int ctype)
{
	void (*print_npa_ctx)(struct seq_file *m, struct npa_aq_enq_rsp *rsp);
	struct npa_aq_enq_req aq_req;
	struct npa_aq_enq_rsp rsp;
	struct rvu_pfvf *pfvf;
	int aura, rc, max_id;
	int npalf, id, all;
	struct rvu *rvu;
	u16 pcifunc;

	rvu = m->private;

	switch (ctype) {
	case NPA_AQ_CTYPE_AURA:
		npalf = rvu->rvu_dbg.npa_aura_ctx.lf;
		id = rvu->rvu_dbg.npa_aura_ctx.id;
		all = rvu->rvu_dbg.npa_aura_ctx.all;
		break;

	case NPA_AQ_CTYPE_POOL:
		npalf = rvu->rvu_dbg.npa_pool_ctx.lf;
		id = rvu->rvu_dbg.npa_pool_ctx.id;
		all = rvu->rvu_dbg.npa_pool_ctx.all;
		break;
	default:
		return -EINVAL;
	}

	if (!rvu_dbg_is_valid_lf(rvu, BLKADDR_NPA, npalf, &pcifunc))
		return -EINVAL;

	pfvf = rvu_get_pfvf(rvu, pcifunc);
	if (ctype == NPA_AQ_CTYPE_AURA && !pfvf->aura_ctx) {
		seq_puts(m, "Aura context is not initialized\n");
		return -EINVAL;
	} else if (ctype == NPA_AQ_CTYPE_POOL && !pfvf->pool_ctx) {
		seq_puts(m, "Pool context is not initialized\n");
		return -EINVAL;
	}

	memset(&aq_req, 0, sizeof(struct npa_aq_enq_req));
	aq_req.hdr.pcifunc = pcifunc;
	aq_req.ctype = ctype;
	aq_req.op = NPA_AQ_INSTOP_READ;
	if (ctype == NPA_AQ_CTYPE_AURA) {
		max_id = pfvf->aura_ctx->qsize;
		print_npa_ctx = print_npa_aura_ctx;
	} else {
		max_id = pfvf->pool_ctx->qsize;
		print_npa_ctx = print_npa_pool_ctx;
	}

	if (id < 0 || id >= max_id) {
		seq_printf(m, "Invalid %s, valid range is 0-%d\n",
			   (ctype == NPA_AQ_CTYPE_AURA) ? "aura" : "pool",
			max_id - 1);
		return -EINVAL;
	}

	if (all)
		id = 0;
	else
		max_id = id + 1;

	for (aura = id; aura < max_id; aura++) {
		aq_req.aura_id = aura;
		seq_printf(m, "======%s : %d=======\n",
			   (ctype == NPA_AQ_CTYPE_AURA) ? "AURA" : "POOL",
			aq_req.aura_id);
		rc = rvu_npa_aq_enq_inst(rvu, &aq_req, &rsp);
		if (rc) {
			seq_puts(m, "Failed to read context\n");
			return -EINVAL;
		}
		print_npa_ctx(m, &rsp);
	}
	return 0;
}

static int write_npa_ctx(struct rvu *rvu, bool all,
			 int npalf, int id, int ctype)
{
	struct rvu_pfvf *pfvf;
	int max_id = 0;
	u16 pcifunc;

	if (!rvu_dbg_is_valid_lf(rvu, BLKADDR_NPA, npalf, &pcifunc))
		return -EINVAL;

	pfvf = rvu_get_pfvf(rvu, pcifunc);

	if (ctype == NPA_AQ_CTYPE_AURA) {
		if (!pfvf->aura_ctx) {
			dev_warn(rvu->dev, "Aura context is not initialized\n");
			return -EINVAL;
		}
		max_id = pfvf->aura_ctx->qsize;
	} else if (ctype == NPA_AQ_CTYPE_POOL) {
		if (!pfvf->pool_ctx) {
			dev_warn(rvu->dev, "Pool context is not initialized\n");
			return -EINVAL;
		}
		max_id = pfvf->pool_ctx->qsize;
	}

	if (id < 0 || id >= max_id) {
		dev_warn(rvu->dev, "Invalid %s, valid range is 0-%d\n",
			 (ctype == NPA_AQ_CTYPE_AURA) ? "aura" : "pool",
			max_id - 1);
		return -EINVAL;
	}

	switch (ctype) {
	case NPA_AQ_CTYPE_AURA:
		rvu->rvu_dbg.npa_aura_ctx.lf = npalf;
		rvu->rvu_dbg.npa_aura_ctx.id = id;
		rvu->rvu_dbg.npa_aura_ctx.all = all;
		break;

	case NPA_AQ_CTYPE_POOL:
		rvu->rvu_dbg.npa_pool_ctx.lf = npalf;
		rvu->rvu_dbg.npa_pool_ctx.id = id;
		rvu->rvu_dbg.npa_pool_ctx.all = all;
		break;
	default:
		return -EINVAL;
	}
	return 0;
}

static int parse_cmd_buffer_ctx(char *cmd_buf, size_t *count,
				const char __user *buffer, int *npalf,
				int *id, bool *all)
{
	int bytes_not_copied;
	char *cmd_buf_tmp;
	char *subtoken;
	int ret;

	bytes_not_copied = copy_from_user(cmd_buf, buffer, *count);
	if (bytes_not_copied)
		return -EFAULT;

	cmd_buf[*count] = '\0';
	cmd_buf_tmp = strchr(cmd_buf, '\n');

	if (cmd_buf_tmp) {
		*cmd_buf_tmp = '\0';
		*count = cmd_buf_tmp - cmd_buf + 1;
	}

	subtoken = strsep(&cmd_buf, " ");
	ret = subtoken ? kstrtoint(subtoken, 10, npalf) : -EINVAL;
	if (ret < 0)
		return ret;
	subtoken = strsep(&cmd_buf, " ");
	if (subtoken && strcmp(subtoken, "all") == 0) {
		*all = true;
	} else {
		ret = subtoken ? kstrtoint(subtoken, 10, id) : -EINVAL;
		if (ret < 0)
			return ret;
	}
	if (cmd_buf)
		return -EINVAL;
	return ret;
}

static ssize_t rvu_dbg_npa_ctx_write(struct file *filp,
				     const char __user *buffer,
				     size_t count, loff_t *ppos, int ctype)
{
	char *cmd_buf, *ctype_string = (ctype == NPA_AQ_CTYPE_AURA) ?
					"aura" : "pool";
	struct seq_file *seqfp = filp->private_data;
	struct rvu *rvu = seqfp->private;
	int npalf, id = 0, ret;
	bool all = false;

	if ((*ppos != 0) || !count)
		return -EINVAL;

	cmd_buf = kzalloc(count + 1, GFP_KERNEL);
	if (!cmd_buf)
		return count;
	ret = parse_cmd_buffer_ctx(cmd_buf, &count, buffer,
				   &npalf, &id, &all);
	if (ret < 0) {
		dev_info(rvu->dev,
			 "Usage: echo <npalf> [%s number/all] > %s_ctx\n",
			 ctype_string, ctype_string);
		goto done;
	} else {
		ret = write_npa_ctx(rvu, all, npalf, id, ctype);
	}
done:
	kfree(cmd_buf);
	return ret ? ret : count;
}

static ssize_t rvu_dbg_npa_aura_ctx_write(struct file *filp,
					  const char __user *buffer,
					  size_t count, loff_t *ppos)
{
	return rvu_dbg_npa_ctx_write(filp, buffer, count, ppos,
				     NPA_AQ_CTYPE_AURA);
}

static int rvu_dbg_npa_aura_ctx_display(struct seq_file *filp, void *unused)
{
	return rvu_dbg_npa_ctx_display(filp, unused, NPA_AQ_CTYPE_AURA);
}

RVU_DEBUG_SEQ_FOPS(npa_aura_ctx, npa_aura_ctx_display, npa_aura_ctx_write);

static ssize_t rvu_dbg_npa_pool_ctx_write(struct file *filp,
					  const char __user *buffer,
					  size_t count, loff_t *ppos)
{
	return rvu_dbg_npa_ctx_write(filp, buffer, count, ppos,
				     NPA_AQ_CTYPE_POOL);
}

static int rvu_dbg_npa_pool_ctx_display(struct seq_file *filp, void *unused)
{
	return rvu_dbg_npa_ctx_display(filp, unused, NPA_AQ_CTYPE_POOL);
}

RVU_DEBUG_SEQ_FOPS(npa_pool_ctx, npa_pool_ctx_display, npa_pool_ctx_write);

static void ndc_cache_stats(struct seq_file *s, int blk_addr,
			    int ctype, int transaction)
{
	u64 req, out_req, lat, cant_alloc;
	struct nix_hw *nix_hw;
	struct rvu *rvu;
	int port;

	if (blk_addr == BLKADDR_NDC_NPA0) {
		rvu = s->private;
	} else {
		nix_hw = s->private;
		rvu = nix_hw->rvu;
	}

	for (port = 0; port < NDC_MAX_PORT; port++) {
		req = rvu_read64(rvu, blk_addr, NDC_AF_PORTX_RTX_RWX_REQ_PC
						(port, ctype, transaction));
		lat = rvu_read64(rvu, blk_addr, NDC_AF_PORTX_RTX_RWX_LAT_PC
						(port, ctype, transaction));
		out_req = rvu_read64(rvu, blk_addr,
				     NDC_AF_PORTX_RTX_RWX_OSTDN_PC
				     (port, ctype, transaction));
		cant_alloc = rvu_read64(rvu, blk_addr,
					NDC_AF_PORTX_RTX_CANT_ALLOC_PC
					(port, transaction));
		seq_printf(s, "\nPort:%d\n", port);
		seq_printf(s, "\tTotal Requests:\t\t%lld\n", req);
		seq_printf(s, "\tTotal Time Taken:\t%lld cycles\n", lat);
		seq_printf(s, "\tAvg Latency:\t\t%lld cycles\n", lat / req);
		seq_printf(s, "\tOutstanding Requests:\t%lld\n", out_req);
		seq_printf(s, "\tCant Alloc Requests:\t%lld\n", cant_alloc);
	}
}

static int ndc_blk_cache_stats(struct seq_file *s, int idx, int blk_addr)
{
	seq_puts(s, "\n***** CACHE mode read stats *****\n");
	ndc_cache_stats(s, blk_addr, CACHING, NDC_READ_TRANS);
	seq_puts(s, "\n***** CACHE mode write stats *****\n");
	ndc_cache_stats(s, blk_addr, CACHING, NDC_WRITE_TRANS);
	seq_puts(s, "\n***** BY-PASS mode read stats *****\n");
	ndc_cache_stats(s, blk_addr, BYPASS, NDC_READ_TRANS);
	seq_puts(s, "\n***** BY-PASS mode write stats *****\n");
	ndc_cache_stats(s, blk_addr, BYPASS, NDC_WRITE_TRANS);
	return 0;
}

static int rvu_dbg_npa_ndc_cache_display(struct seq_file *filp, void *unused)
{
	return ndc_blk_cache_stats(filp, NPA0_U, BLKADDR_NDC_NPA0);
}

RVU_DEBUG_SEQ_FOPS(npa_ndc_cache, npa_ndc_cache_display, NULL);

static int ndc_blk_hits_miss_stats(struct seq_file *s, int idx, int blk_addr)
{
	struct nix_hw *nix_hw;
	struct rvu *rvu;
	int bank, max_bank;

	if (blk_addr == BLKADDR_NDC_NPA0) {
		rvu = s->private;
	} else {
		nix_hw = s->private;
		rvu = nix_hw->rvu;
	}

	max_bank = NDC_MAX_BANK(rvu, blk_addr);
	for (bank = 0; bank < max_bank; bank++) {
		seq_printf(s, "BANK:%d\n", bank);
		seq_printf(s, "\tHits:\t%lld\n",
			   (u64)rvu_read64(rvu, blk_addr,
			   NDC_AF_BANKX_HIT_PC(bank)));
		seq_printf(s, "\tMiss:\t%lld\n",
			   (u64)rvu_read64(rvu, blk_addr,
			    NDC_AF_BANKX_MISS_PC(bank)));
	}
	return 0;
}

static int rvu_dbg_nix_ndc_rx_cache_display(struct seq_file *filp, void *unused)
{
	struct nix_hw *nix_hw = filp->private;
	int blkaddr = 0;
	int ndc_idx = 0;

	blkaddr = (nix_hw->blkaddr == BLKADDR_NIX1 ?
		   BLKADDR_NDC_NIX1_RX : BLKADDR_NDC_NIX0_RX);
	ndc_idx = (nix_hw->blkaddr == BLKADDR_NIX1 ? NIX1_RX : NIX0_RX);

	return ndc_blk_cache_stats(filp, ndc_idx, blkaddr);
}

RVU_DEBUG_SEQ_FOPS(nix_ndc_rx_cache, nix_ndc_rx_cache_display, NULL);

static int rvu_dbg_nix_ndc_tx_cache_display(struct seq_file *filp, void *unused)
{
	struct nix_hw *nix_hw = filp->private;
	int blkaddr = 0;
	int ndc_idx = 0;

	blkaddr = (nix_hw->blkaddr == BLKADDR_NIX1 ?
		   BLKADDR_NDC_NIX1_TX : BLKADDR_NDC_NIX0_TX);
	ndc_idx = (nix_hw->blkaddr == BLKADDR_NIX1 ? NIX1_TX : NIX0_TX);

	return ndc_blk_cache_stats(filp, ndc_idx, blkaddr);
}

RVU_DEBUG_SEQ_FOPS(nix_ndc_tx_cache, nix_ndc_tx_cache_display, NULL);

static int rvu_dbg_npa_ndc_hits_miss_display(struct seq_file *filp,
					     void *unused)
{
	return ndc_blk_hits_miss_stats(filp, NPA0_U, BLKADDR_NDC_NPA0);
}

RVU_DEBUG_SEQ_FOPS(npa_ndc_hits_miss, npa_ndc_hits_miss_display, NULL);

static int rvu_dbg_nix_ndc_rx_hits_miss_display(struct seq_file *filp,
						void *unused)
{
	struct nix_hw *nix_hw = filp->private;
	int ndc_idx = NPA0_U;
	int blkaddr = 0;

	blkaddr = (nix_hw->blkaddr == BLKADDR_NIX1 ?
		   BLKADDR_NDC_NIX1_RX : BLKADDR_NDC_NIX0_RX);

	return ndc_blk_hits_miss_stats(filp, ndc_idx, blkaddr);
}

RVU_DEBUG_SEQ_FOPS(nix_ndc_rx_hits_miss, nix_ndc_rx_hits_miss_display, NULL);

static int rvu_dbg_nix_ndc_tx_hits_miss_display(struct seq_file *filp,
						void *unused)
{
	struct nix_hw *nix_hw = filp->private;
	int ndc_idx = NPA0_U;
	int blkaddr = 0;

	blkaddr = (nix_hw->blkaddr == BLKADDR_NIX1 ?
		   BLKADDR_NDC_NIX1_TX : BLKADDR_NDC_NIX0_TX);

	return ndc_blk_hits_miss_stats(filp, ndc_idx, blkaddr);
}

RVU_DEBUG_SEQ_FOPS(nix_ndc_tx_hits_miss, nix_ndc_tx_hits_miss_display, NULL);

static void print_nix_cn10k_sq_ctx(struct seq_file *m,
				   struct nix_cn10k_sq_ctx_s *sq_ctx)
{
	seq_printf(m, "W0: ena \t\t\t%d\nW0: qint_idx \t\t\t%d\n",
		   sq_ctx->ena, sq_ctx->qint_idx);
	seq_printf(m, "W0: substream \t\t\t0x%03x\nW0: sdp_mcast \t\t\t%d\n",
		   sq_ctx->substream, sq_ctx->sdp_mcast);
	seq_printf(m, "W0: cq \t\t\t\t%d\nW0: sqe_way_mask \t\t%d\n\n",
		   sq_ctx->cq, sq_ctx->sqe_way_mask);

	seq_printf(m, "W1: smq \t\t\t%d\nW1: cq_ena \t\t\t%d\nW1: xoff\t\t\t%d\n",
		   sq_ctx->smq, sq_ctx->cq_ena, sq_ctx->xoff);
	seq_printf(m, "W1: sso_ena \t\t\t%d\nW1: smq_rr_weight\t\t%d\n",
		   sq_ctx->sso_ena, sq_ctx->smq_rr_weight);
	seq_printf(m, "W1: default_chan\t\t%d\nW1: sqb_count\t\t\t%d\n\n",
		   sq_ctx->default_chan, sq_ctx->sqb_count);

	seq_printf(m, "W2: smq_rr_count_lb \t\t%d\n", sq_ctx->smq_rr_count_lb);
	seq_printf(m, "W2: smq_rr_count_ub \t\t%d\n", sq_ctx->smq_rr_count_ub);
	seq_printf(m, "W2: sqb_aura \t\t\t%d\nW2: sq_int \t\t\t%d\n",
		   sq_ctx->sqb_aura, sq_ctx->sq_int);
	seq_printf(m, "W2: sq_int_ena \t\t\t%d\nW2: sqe_stype \t\t\t%d\n",
		   sq_ctx->sq_int_ena, sq_ctx->sqe_stype);

	seq_printf(m, "W3: max_sqe_size\t\t%d\nW3: cq_limit\t\t\t%d\n",
		   sq_ctx->max_sqe_size, sq_ctx->cq_limit);
	seq_printf(m, "W3: lmt_dis \t\t\t%d\nW3: mnq_dis \t\t\t%d\n",
		   sq_ctx->mnq_dis, sq_ctx->lmt_dis);
	seq_printf(m, "W3: smq_next_sq\t\t\t%d\nW3: smq_lso_segnum\t\t%d\n",
		   sq_ctx->smq_next_sq, sq_ctx->smq_lso_segnum);
	seq_printf(m, "W3: tail_offset \t\t%d\nW3: smenq_offset\t\t%d\n",
		   sq_ctx->tail_offset, sq_ctx->smenq_offset);
	seq_printf(m, "W3: head_offset\t\t\t%d\nW3: smenq_next_sqb_vld\t\t%d\n\n",
		   sq_ctx->head_offset, sq_ctx->smenq_next_sqb_vld);

	seq_printf(m, "W4: next_sqb \t\t\t%llx\n\n", sq_ctx->next_sqb);
	seq_printf(m, "W5: tail_sqb \t\t\t%llx\n\n", sq_ctx->tail_sqb);
	seq_printf(m, "W6: smenq_sqb \t\t\t%llx\n\n", sq_ctx->smenq_sqb);
	seq_printf(m, "W7: smenq_next_sqb \t\t%llx\n\n",
		   sq_ctx->smenq_next_sqb);

	seq_printf(m, "W8: head_sqb\t\t\t%llx\n\n", sq_ctx->head_sqb);

	seq_printf(m, "W9: vfi_lso_total\t\t%d\n", sq_ctx->vfi_lso_total);
	seq_printf(m, "W9: vfi_lso_sizem1\t\t%d\nW9: vfi_lso_sb\t\t\t%d\n",
		   sq_ctx->vfi_lso_sizem1, sq_ctx->vfi_lso_sb);
	seq_printf(m, "W9: vfi_lso_mps\t\t\t%d\nW9: vfi_lso_vlan0_ins_ena\t%d\n",
		   sq_ctx->vfi_lso_mps, sq_ctx->vfi_lso_vlan0_ins_ena);
	seq_printf(m, "W9: vfi_lso_vlan1_ins_ena\t%d\nW9: vfi_lso_vld \t\t%d\n\n",
		   sq_ctx->vfi_lso_vld, sq_ctx->vfi_lso_vlan1_ins_ena);

	seq_printf(m, "W10: scm_lso_rem \t\t%llu\n\n",
		   (u64)sq_ctx->scm_lso_rem);
	seq_printf(m, "W11: octs \t\t\t%llu\n\n", (u64)sq_ctx->octs);
	seq_printf(m, "W12: pkts \t\t\t%llu\n\n", (u64)sq_ctx->pkts);
	seq_printf(m, "W14: dropped_octs \t\t%llu\n\n",
		   (u64)sq_ctx->dropped_octs);
	seq_printf(m, "W15: dropped_pkts \t\t%llu\n\n",
		   (u64)sq_ctx->dropped_pkts);
}

/* Dumps given nix_sq's context */
static void print_nix_sq_ctx(struct seq_file *m, struct nix_aq_enq_rsp *rsp)
{
	struct nix_sq_ctx_s *sq_ctx = &rsp->sq;
	struct nix_hw *nix_hw = m->private;
	struct rvu *rvu = nix_hw->rvu;

	if (!is_rvu_otx2(rvu)) {
		print_nix_cn10k_sq_ctx(m, (struct nix_cn10k_sq_ctx_s *)sq_ctx);
		return;
	}
	seq_printf(m, "W0: sqe_way_mask \t\t%d\nW0: cq \t\t\t\t%d\n",
		   sq_ctx->sqe_way_mask, sq_ctx->cq);
	seq_printf(m, "W0: sdp_mcast \t\t\t%d\nW0: substream \t\t\t0x%03x\n",
		   sq_ctx->sdp_mcast, sq_ctx->substream);
	seq_printf(m, "W0: qint_idx \t\t\t%d\nW0: ena \t\t\t%d\n\n",
		   sq_ctx->qint_idx, sq_ctx->ena);

	seq_printf(m, "W1: sqb_count \t\t\t%d\nW1: default_chan \t\t%d\n",
		   sq_ctx->sqb_count, sq_ctx->default_chan);
	seq_printf(m, "W1: smq_rr_quantum \t\t%d\nW1: sso_ena \t\t\t%d\n",
		   sq_ctx->smq_rr_quantum, sq_ctx->sso_ena);
	seq_printf(m, "W1: xoff \t\t\t%d\nW1: cq_ena \t\t\t%d\nW1: smq\t\t\t\t%d\n\n",
		   sq_ctx->xoff, sq_ctx->cq_ena, sq_ctx->smq);

	seq_printf(m, "W2: sqe_stype \t\t\t%d\nW2: sq_int_ena \t\t\t%d\n",
		   sq_ctx->sqe_stype, sq_ctx->sq_int_ena);
	seq_printf(m, "W2: sq_int \t\t\t%d\nW2: sqb_aura \t\t\t%d\n",
		   sq_ctx->sq_int, sq_ctx->sqb_aura);
	seq_printf(m, "W2: smq_rr_count \t\t%d\n\n", sq_ctx->smq_rr_count);

	seq_printf(m, "W3: smq_next_sq_vld\t\t%d\nW3: smq_pend\t\t\t%d\n",
		   sq_ctx->smq_next_sq_vld, sq_ctx->smq_pend);
	seq_printf(m, "W3: smenq_next_sqb_vld \t\t%d\nW3: head_offset\t\t\t%d\n",
		   sq_ctx->smenq_next_sqb_vld, sq_ctx->head_offset);
	seq_printf(m, "W3: smenq_offset\t\t%d\nW3: tail_offset\t\t\t%d\n",
		   sq_ctx->smenq_offset, sq_ctx->tail_offset);
	seq_printf(m, "W3: smq_lso_segnum \t\t%d\nW3: smq_next_sq\t\t\t%d\n",
		   sq_ctx->smq_lso_segnum, sq_ctx->smq_next_sq);
	seq_printf(m, "W3: mnq_dis \t\t\t%d\nW3: lmt_dis \t\t\t%d\n",
		   sq_ctx->mnq_dis, sq_ctx->lmt_dis);
	seq_printf(m, "W3: cq_limit\t\t\t%d\nW3: max_sqe_size\t\t%d\n\n",
		   sq_ctx->cq_limit, sq_ctx->max_sqe_size);

	seq_printf(m, "W4: next_sqb \t\t\t%llx\n\n", sq_ctx->next_sqb);
	seq_printf(m, "W5: tail_sqb \t\t\t%llx\n\n", sq_ctx->tail_sqb);
	seq_printf(m, "W6: smenq_sqb \t\t\t%llx\n\n", sq_ctx->smenq_sqb);
	seq_printf(m, "W7: smenq_next_sqb \t\t%llx\n\n",
		   sq_ctx->smenq_next_sqb);

	seq_printf(m, "W8: head_sqb\t\t\t%llx\n\n", sq_ctx->head_sqb);

	seq_printf(m, "W9: vfi_lso_vld\t\t\t%d\nW9: vfi_lso_vlan1_ins_ena\t%d\n",
		   sq_ctx->vfi_lso_vld, sq_ctx->vfi_lso_vlan1_ins_ena);
	seq_printf(m, "W9: vfi_lso_vlan0_ins_ena\t%d\nW9: vfi_lso_mps\t\t\t%d\n",
		   sq_ctx->vfi_lso_vlan0_ins_ena, sq_ctx->vfi_lso_mps);
	seq_printf(m, "W9: vfi_lso_sb\t\t\t%d\nW9: vfi_lso_sizem1\t\t%d\n",
		   sq_ctx->vfi_lso_sb, sq_ctx->vfi_lso_sizem1);
	seq_printf(m, "W9: vfi_lso_total\t\t%d\n\n", sq_ctx->vfi_lso_total);

	seq_printf(m, "W10: scm_lso_rem \t\t%llu\n\n",
		   (u64)sq_ctx->scm_lso_rem);
	seq_printf(m, "W11: octs \t\t\t%llu\n\n", (u64)sq_ctx->octs);
	seq_printf(m, "W12: pkts \t\t\t%llu\n\n", (u64)sq_ctx->pkts);
	seq_printf(m, "W14: dropped_octs \t\t%llu\n\n",
		   (u64)sq_ctx->dropped_octs);
	seq_printf(m, "W15: dropped_pkts \t\t%llu\n\n",
		   (u64)sq_ctx->dropped_pkts);
}

static void print_nix_cn10k_rq_ctx(struct seq_file *m,
				   struct nix_cn10k_rq_ctx_s *rq_ctx)
{
	seq_printf(m, "W0: ena \t\t\t%d\nW0: sso_ena \t\t\t%d\n",
		   rq_ctx->ena, rq_ctx->sso_ena);
	seq_printf(m, "W0: ipsech_ena \t\t\t%d\nW0: ena_wqwd \t\t\t%d\n",
		   rq_ctx->ipsech_ena, rq_ctx->ena_wqwd);
	seq_printf(m, "W0: cq \t\t\t\t%d\nW0: lenerr_dis \t\t\t%d\n",
		   rq_ctx->cq, rq_ctx->lenerr_dis);
	seq_printf(m, "W0: csum_il4_dis \t\t%d\nW0: csum_ol4_dis \t\t%d\n",
		   rq_ctx->csum_il4_dis, rq_ctx->csum_ol4_dis);
	seq_printf(m, "W0: len_il4_dis \t\t%d\nW0: len_il3_dis \t\t%d\n",
		   rq_ctx->len_il4_dis, rq_ctx->len_il3_dis);
	seq_printf(m, "W0: len_ol4_dis \t\t%d\nW0: len_ol3_dis \t\t%d\n",
		   rq_ctx->len_ol4_dis, rq_ctx->len_ol3_dis);
	seq_printf(m, "W0: wqe_aura \t\t\t%d\n\n", rq_ctx->wqe_aura);

	seq_printf(m, "W1: spb_aura \t\t\t%d\nW1: lpb_aura \t\t\t%d\n",
		   rq_ctx->spb_aura, rq_ctx->lpb_aura);
	seq_printf(m, "W1: spb_aura \t\t\t%d\n", rq_ctx->spb_aura);
	seq_printf(m, "W1: sso_grp \t\t\t%d\nW1: sso_tt \t\t\t%d\n",
		   rq_ctx->sso_grp, rq_ctx->sso_tt);
	seq_printf(m, "W1: pb_caching \t\t\t%d\nW1: wqe_caching \t\t%d\n",
		   rq_ctx->pb_caching, rq_ctx->wqe_caching);
	seq_printf(m, "W1: xqe_drop_ena \t\t%d\nW1: spb_drop_ena \t\t%d\n",
		   rq_ctx->xqe_drop_ena, rq_ctx->spb_drop_ena);
	seq_printf(m, "W1: lpb_drop_ena \t\t%d\nW1: pb_stashing \t\t%d\n",
		   rq_ctx->lpb_drop_ena, rq_ctx->pb_stashing);
	seq_printf(m, "W1: ipsecd_drop_ena \t\t%d\nW1: chi_ena \t\t\t%d\n\n",
		   rq_ctx->ipsecd_drop_ena, rq_ctx->chi_ena);

	seq_printf(m, "W2: band_prof_id \t\t%d\n", rq_ctx->band_prof_id);
	seq_printf(m, "W2: policer_ena \t\t%d\n", rq_ctx->policer_ena);
	seq_printf(m, "W2: spb_sizem1 \t\t\t%d\n", rq_ctx->spb_sizem1);
	seq_printf(m, "W2: wqe_skip \t\t\t%d\nW2: sqb_ena \t\t\t%d\n",
		   rq_ctx->wqe_skip, rq_ctx->spb_ena);
	seq_printf(m, "W2: lpb_size1 \t\t\t%d\nW2: first_skip \t\t\t%d\n",
		   rq_ctx->lpb_sizem1, rq_ctx->first_skip);
	seq_printf(m, "W2: later_skip\t\t\t%d\nW2: xqe_imm_size\t\t%d\n",
		   rq_ctx->later_skip, rq_ctx->xqe_imm_size);
	seq_printf(m, "W2: xqe_imm_copy \t\t%d\nW2: xqe_hdr_split \t\t%d\n\n",
		   rq_ctx->xqe_imm_copy, rq_ctx->xqe_hdr_split);

	seq_printf(m, "W3: xqe_drop \t\t\t%d\nW3: xqe_pass \t\t\t%d\n",
		   rq_ctx->xqe_drop, rq_ctx->xqe_pass);
	seq_printf(m, "W3: wqe_pool_drop \t\t%d\nW3: wqe_pool_pass \t\t%d\n",
		   rq_ctx->wqe_pool_drop, rq_ctx->wqe_pool_pass);
	seq_printf(m, "W3: spb_pool_drop \t\t%d\nW3: spb_pool_pass \t\t%d\n",
		   rq_ctx->spb_pool_drop, rq_ctx->spb_pool_pass);
	seq_printf(m, "W3: spb_aura_drop \t\t%d\nW3: spb_aura_pass \t\t%d\n\n",
		   rq_ctx->spb_aura_pass, rq_ctx->spb_aura_drop);

	seq_printf(m, "W4: lpb_aura_drop \t\t%d\nW3: lpb_aura_pass \t\t%d\n",
		   rq_ctx->lpb_aura_pass, rq_ctx->lpb_aura_drop);
	seq_printf(m, "W4: lpb_pool_drop \t\t%d\nW3: lpb_pool_pass \t\t%d\n",
		   rq_ctx->lpb_pool_drop, rq_ctx->lpb_pool_pass);
	seq_printf(m, "W4: rq_int \t\t\t%d\nW4: rq_int_ena\t\t\t%d\n",
		   rq_ctx->rq_int, rq_ctx->rq_int_ena);
	seq_printf(m, "W4: qint_idx \t\t\t%d\n\n", rq_ctx->qint_idx);

	seq_printf(m, "W5: ltag \t\t\t%d\nW5: good_utag \t\t\t%d\n",
		   rq_ctx->ltag, rq_ctx->good_utag);
	seq_printf(m, "W5: bad_utag \t\t\t%d\nW5: flow_tagw \t\t\t%d\n",
		   rq_ctx->bad_utag, rq_ctx->flow_tagw);
	seq_printf(m, "W5: ipsec_vwqe \t\t\t%d\nW5: vwqe_ena \t\t\t%d\n",
		   rq_ctx->ipsec_vwqe, rq_ctx->vwqe_ena);
	seq_printf(m, "W5: vwqe_wait \t\t\t%d\nW5: max_vsize_exp\t\t%d\n",
		   rq_ctx->vwqe_wait, rq_ctx->max_vsize_exp);
	seq_printf(m, "W5: vwqe_skip \t\t\t%d\n\n", rq_ctx->vwqe_skip);

	seq_printf(m, "W6: octs \t\t\t%llu\n\n", (u64)rq_ctx->octs);
	seq_printf(m, "W7: pkts \t\t\t%llu\n\n", (u64)rq_ctx->pkts);
	seq_printf(m, "W8: drop_octs \t\t\t%llu\n\n", (u64)rq_ctx->drop_octs);
	seq_printf(m, "W9: drop_pkts \t\t\t%llu\n\n", (u64)rq_ctx->drop_pkts);
	seq_printf(m, "W10: re_pkts \t\t\t%llu\n", (u64)rq_ctx->re_pkts);
}

/* Dumps given nix_rq's context */
static void print_nix_rq_ctx(struct seq_file *m, struct nix_aq_enq_rsp *rsp)
{
	struct nix_rq_ctx_s *rq_ctx = &rsp->rq;
	struct nix_hw *nix_hw = m->private;
	struct rvu *rvu = nix_hw->rvu;

	if (!is_rvu_otx2(rvu)) {
		print_nix_cn10k_rq_ctx(m, (struct nix_cn10k_rq_ctx_s *)rq_ctx);
		return;
	}

	seq_printf(m, "W0: wqe_aura \t\t\t%d\nW0: substream \t\t\t0x%03x\n",
		   rq_ctx->wqe_aura, rq_ctx->substream);
	seq_printf(m, "W0: cq \t\t\t\t%d\nW0: ena_wqwd \t\t\t%d\n",
		   rq_ctx->cq, rq_ctx->ena_wqwd);
	seq_printf(m, "W0: ipsech_ena \t\t\t%d\nW0: sso_ena \t\t\t%d\n",
		   rq_ctx->ipsech_ena, rq_ctx->sso_ena);
	seq_printf(m, "W0: ena \t\t\t%d\n\n", rq_ctx->ena);

	seq_printf(m, "W1: lpb_drop_ena \t\t%d\nW1: spb_drop_ena \t\t%d\n",
		   rq_ctx->lpb_drop_ena, rq_ctx->spb_drop_ena);
	seq_printf(m, "W1: xqe_drop_ena \t\t%d\nW1: wqe_caching \t\t%d\n",
		   rq_ctx->xqe_drop_ena, rq_ctx->wqe_caching);
	seq_printf(m, "W1: pb_caching \t\t\t%d\nW1: sso_tt \t\t\t%d\n",
		   rq_ctx->pb_caching, rq_ctx->sso_tt);
	seq_printf(m, "W1: sso_grp \t\t\t%d\nW1: lpb_aura \t\t\t%d\n",
		   rq_ctx->sso_grp, rq_ctx->lpb_aura);
	seq_printf(m, "W1: spb_aura \t\t\t%d\n\n", rq_ctx->spb_aura);

	seq_printf(m, "W2: xqe_hdr_split \t\t%d\nW2: xqe_imm_copy \t\t%d\n",
		   rq_ctx->xqe_hdr_split, rq_ctx->xqe_imm_copy);
	seq_printf(m, "W2: xqe_imm_size \t\t%d\nW2: later_skip \t\t\t%d\n",
		   rq_ctx->xqe_imm_size, rq_ctx->later_skip);
	seq_printf(m, "W2: first_skip \t\t\t%d\nW2: lpb_sizem1 \t\t\t%d\n",
		   rq_ctx->first_skip, rq_ctx->lpb_sizem1);
	seq_printf(m, "W2: spb_ena \t\t\t%d\nW2: wqe_skip \t\t\t%d\n",
		   rq_ctx->spb_ena, rq_ctx->wqe_skip);
	seq_printf(m, "W2: spb_sizem1 \t\t\t%d\n\n", rq_ctx->spb_sizem1);

	seq_printf(m, "W3: spb_pool_pass \t\t%d\nW3: spb_pool_drop \t\t%d\n",
		   rq_ctx->spb_pool_pass, rq_ctx->spb_pool_drop);
	seq_printf(m, "W3: spb_aura_pass \t\t%d\nW3: spb_aura_drop \t\t%d\n",
		   rq_ctx->spb_aura_pass, rq_ctx->spb_aura_drop);
	seq_printf(m, "W3: wqe_pool_pass \t\t%d\nW3: wqe_pool_drop \t\t%d\n",
		   rq_ctx->wqe_pool_pass, rq_ctx->wqe_pool_drop);
	seq_printf(m, "W3: xqe_pass \t\t\t%d\nW3: xqe_drop \t\t\t%d\n\n",
		   rq_ctx->xqe_pass, rq_ctx->xqe_drop);

	seq_printf(m, "W4: qint_idx \t\t\t%d\nW4: rq_int_ena \t\t\t%d\n",
		   rq_ctx->qint_idx, rq_ctx->rq_int_ena);
	seq_printf(m, "W4: rq_int \t\t\t%d\nW4: lpb_pool_pass \t\t%d\n",
		   rq_ctx->rq_int, rq_ctx->lpb_pool_pass);
	seq_printf(m, "W4: lpb_pool_drop \t\t%d\nW4: lpb_aura_pass \t\t%d\n",
		   rq_ctx->lpb_pool_drop, rq_ctx->lpb_aura_pass);
	seq_printf(m, "W4: lpb_aura_drop \t\t%d\n\n", rq_ctx->lpb_aura_drop);

	seq_printf(m, "W5: flow_tagw \t\t\t%d\nW5: bad_utag \t\t\t%d\n",
		   rq_ctx->flow_tagw, rq_ctx->bad_utag);
	seq_printf(m, "W5: good_utag \t\t\t%d\nW5: ltag \t\t\t%d\n\n",
		   rq_ctx->good_utag, rq_ctx->ltag);

	seq_printf(m, "W6: octs \t\t\t%llu\n\n", (u64)rq_ctx->octs);
	seq_printf(m, "W7: pkts \t\t\t%llu\n\n", (u64)rq_ctx->pkts);
	seq_printf(m, "W8: drop_octs \t\t\t%llu\n\n", (u64)rq_ctx->drop_octs);
	seq_printf(m, "W9: drop_pkts \t\t\t%llu\n\n", (u64)rq_ctx->drop_pkts);
	seq_printf(m, "W10: re_pkts \t\t\t%llu\n", (u64)rq_ctx->re_pkts);
}

/* Dumps given nix_cq's context */
static void print_nix_cq_ctx(struct seq_file *m, struct nix_aq_enq_rsp *rsp)
{
	struct nix_cq_ctx_s *cq_ctx = &rsp->cq;

	seq_printf(m, "W0: base \t\t\t%llx\n\n", cq_ctx->base);

	seq_printf(m, "W1: wrptr \t\t\t%llx\n", (u64)cq_ctx->wrptr);
	seq_printf(m, "W1: avg_con \t\t\t%d\nW1: cint_idx \t\t\t%d\n",
		   cq_ctx->avg_con, cq_ctx->cint_idx);
	seq_printf(m, "W1: cq_err \t\t\t%d\nW1: qint_idx \t\t\t%d\n",
		   cq_ctx->cq_err, cq_ctx->qint_idx);
	seq_printf(m, "W1: bpid \t\t\t%d\nW1: bp_ena \t\t\t%d\n\n",
		   cq_ctx->bpid, cq_ctx->bp_ena);

	seq_printf(m, "W2: update_time \t\t%d\nW2:avg_level \t\t\t%d\n",
		   cq_ctx->update_time, cq_ctx->avg_level);
	seq_printf(m, "W2: head \t\t\t%d\nW2:tail \t\t\t%d\n\n",
		   cq_ctx->head, cq_ctx->tail);

	seq_printf(m, "W3: cq_err_int_ena \t\t%d\nW3:cq_err_int \t\t\t%d\n",
		   cq_ctx->cq_err_int_ena, cq_ctx->cq_err_int);
	seq_printf(m, "W3: qsize \t\t\t%d\nW3:caching \t\t\t%d\n",
		   cq_ctx->qsize, cq_ctx->caching);
	seq_printf(m, "W3: substream \t\t\t0x%03x\nW3: ena \t\t\t%d\n",
		   cq_ctx->substream, cq_ctx->ena);
	seq_printf(m, "W3: drop_ena \t\t\t%d\nW3: drop \t\t\t%d\n",
		   cq_ctx->drop_ena, cq_ctx->drop);
	seq_printf(m, "W3: bp \t\t\t\t%d\n\n", cq_ctx->bp);
}

static int rvu_dbg_nix_queue_ctx_display(struct seq_file *filp,
					 void *unused, int ctype)
{
	void (*print_nix_ctx)(struct seq_file *filp,
			      struct nix_aq_enq_rsp *rsp) = NULL;
	struct nix_hw *nix_hw = filp->private;
	struct rvu *rvu = nix_hw->rvu;
	struct nix_aq_enq_req aq_req;
	struct nix_aq_enq_rsp rsp;
	char *ctype_string = NULL;
	int qidx, rc, max_id = 0;
	struct rvu_pfvf *pfvf;
	int nixlf, id, all;
	u16 pcifunc;

	switch (ctype) {
	case NIX_AQ_CTYPE_CQ:
		nixlf = rvu->rvu_dbg.nix_cq_ctx.lf;
		id = rvu->rvu_dbg.nix_cq_ctx.id;
		all = rvu->rvu_dbg.nix_cq_ctx.all;
		break;

	case NIX_AQ_CTYPE_SQ:
		nixlf = rvu->rvu_dbg.nix_sq_ctx.lf;
		id = rvu->rvu_dbg.nix_sq_ctx.id;
		all = rvu->rvu_dbg.nix_sq_ctx.all;
		break;

	case NIX_AQ_CTYPE_RQ:
		nixlf = rvu->rvu_dbg.nix_rq_ctx.lf;
		id = rvu->rvu_dbg.nix_rq_ctx.id;
		all = rvu->rvu_dbg.nix_rq_ctx.all;
		break;

	default:
		return -EINVAL;
	}

	if (!rvu_dbg_is_valid_lf(rvu, nix_hw->blkaddr, nixlf, &pcifunc))
		return -EINVAL;

	pfvf = rvu_get_pfvf(rvu, pcifunc);
	if (ctype == NIX_AQ_CTYPE_SQ && !pfvf->sq_ctx) {
		seq_puts(filp, "SQ context is not initialized\n");
		return -EINVAL;
	} else if (ctype == NIX_AQ_CTYPE_RQ && !pfvf->rq_ctx) {
		seq_puts(filp, "RQ context is not initialized\n");
		return -EINVAL;
	} else if (ctype == NIX_AQ_CTYPE_CQ && !pfvf->cq_ctx) {
		seq_puts(filp, "CQ context is not initialized\n");
		return -EINVAL;
	}

	if (ctype == NIX_AQ_CTYPE_SQ) {
		max_id = pfvf->sq_ctx->qsize;
		ctype_string = "sq";
		print_nix_ctx = print_nix_sq_ctx;
	} else if (ctype == NIX_AQ_CTYPE_RQ) {
		max_id = pfvf->rq_ctx->qsize;
		ctype_string = "rq";
		print_nix_ctx = print_nix_rq_ctx;
	} else if (ctype == NIX_AQ_CTYPE_CQ) {
		max_id = pfvf->cq_ctx->qsize;
		ctype_string = "cq";
		print_nix_ctx = print_nix_cq_ctx;
	}

	memset(&aq_req, 0, sizeof(struct nix_aq_enq_req));
	aq_req.hdr.pcifunc = pcifunc;
	aq_req.ctype = ctype;
	aq_req.op = NIX_AQ_INSTOP_READ;
	if (all)
		id = 0;
	else
		max_id = id + 1;
	for (qidx = id; qidx < max_id; qidx++) {
		aq_req.qidx = qidx;
		seq_printf(filp, "=====%s_ctx for nixlf:%d and qidx:%d is=====\n",
			   ctype_string, nixlf, aq_req.qidx);
		rc = rvu_mbox_handler_nix_aq_enq(rvu, &aq_req, &rsp);
		if (rc) {
			seq_puts(filp, "Failed to read the context\n");
			return -EINVAL;
		}
		print_nix_ctx(filp, &rsp);
	}
	return 0;
}

static int write_nix_queue_ctx(struct rvu *rvu, bool all, int nixlf,
			       int id, int ctype, char *ctype_string,
			       struct seq_file *m)
{
	struct nix_hw *nix_hw = m->private;
	struct rvu_pfvf *pfvf;
	int max_id = 0;
	u16 pcifunc;

	if (!rvu_dbg_is_valid_lf(rvu, nix_hw->blkaddr, nixlf, &pcifunc))
		return -EINVAL;

	pfvf = rvu_get_pfvf(rvu, pcifunc);

	if (ctype == NIX_AQ_CTYPE_SQ) {
		if (!pfvf->sq_ctx) {
			dev_warn(rvu->dev, "SQ context is not initialized\n");
			return -EINVAL;
		}
		max_id = pfvf->sq_ctx->qsize;
	} else if (ctype == NIX_AQ_CTYPE_RQ) {
		if (!pfvf->rq_ctx) {
			dev_warn(rvu->dev, "RQ context is not initialized\n");
			return -EINVAL;
		}
		max_id = pfvf->rq_ctx->qsize;
	} else if (ctype == NIX_AQ_CTYPE_CQ) {
		if (!pfvf->cq_ctx) {
			dev_warn(rvu->dev, "CQ context is not initialized\n");
			return -EINVAL;
		}
		max_id = pfvf->cq_ctx->qsize;
	}

	if (id < 0 || id >= max_id) {
		dev_warn(rvu->dev, "Invalid %s_ctx valid range 0-%d\n",
			 ctype_string, max_id - 1);
		return -EINVAL;
	}
	switch (ctype) {
	case NIX_AQ_CTYPE_CQ:
		rvu->rvu_dbg.nix_cq_ctx.lf = nixlf;
		rvu->rvu_dbg.nix_cq_ctx.id = id;
		rvu->rvu_dbg.nix_cq_ctx.all = all;
		break;

	case NIX_AQ_CTYPE_SQ:
		rvu->rvu_dbg.nix_sq_ctx.lf = nixlf;
		rvu->rvu_dbg.nix_sq_ctx.id = id;
		rvu->rvu_dbg.nix_sq_ctx.all = all;
		break;

	case NIX_AQ_CTYPE_RQ:
		rvu->rvu_dbg.nix_rq_ctx.lf = nixlf;
		rvu->rvu_dbg.nix_rq_ctx.id = id;
		rvu->rvu_dbg.nix_rq_ctx.all = all;
		break;
	default:
		return -EINVAL;
	}
	return 0;
}

static ssize_t rvu_dbg_nix_queue_ctx_write(struct file *filp,
					   const char __user *buffer,
					   size_t count, loff_t *ppos,
					   int ctype)
{
	struct seq_file *m = filp->private_data;
	struct nix_hw *nix_hw = m->private;
	struct rvu *rvu = nix_hw->rvu;
	char *cmd_buf, *ctype_string;
	int nixlf, id = 0, ret;
	bool all = false;

	if ((*ppos != 0) || !count)
		return -EINVAL;

	switch (ctype) {
	case NIX_AQ_CTYPE_SQ:
		ctype_string = "sq";
		break;
	case NIX_AQ_CTYPE_RQ:
		ctype_string = "rq";
		break;
	case NIX_AQ_CTYPE_CQ:
		ctype_string = "cq";
		break;
	default:
		return -EINVAL;
	}

	cmd_buf = kzalloc(count + 1, GFP_KERNEL);

	if (!cmd_buf)
		return count;

	ret = parse_cmd_buffer_ctx(cmd_buf, &count, buffer,
				   &nixlf, &id, &all);
	if (ret < 0) {
		dev_info(rvu->dev,
			 "Usage: echo <nixlf> [%s number/all] > %s_ctx\n",
			 ctype_string, ctype_string);
		goto done;
	} else {
		ret = write_nix_queue_ctx(rvu, all, nixlf, id, ctype,
					  ctype_string, m);
	}
done:
	kfree(cmd_buf);
	return ret ? ret : count;
}

static ssize_t rvu_dbg_nix_sq_ctx_write(struct file *filp,
					const char __user *buffer,
					size_t count, loff_t *ppos)
{
	return rvu_dbg_nix_queue_ctx_write(filp, buffer, count, ppos,
					    NIX_AQ_CTYPE_SQ);
}

static int rvu_dbg_nix_sq_ctx_display(struct seq_file *filp, void *unused)
{
	return rvu_dbg_nix_queue_ctx_display(filp, unused, NIX_AQ_CTYPE_SQ);
}

RVU_DEBUG_SEQ_FOPS(nix_sq_ctx, nix_sq_ctx_display, nix_sq_ctx_write);

static ssize_t rvu_dbg_nix_rq_ctx_write(struct file *filp,
					const char __user *buffer,
					size_t count, loff_t *ppos)
{
	return rvu_dbg_nix_queue_ctx_write(filp, buffer, count, ppos,
					    NIX_AQ_CTYPE_RQ);
}

static int rvu_dbg_nix_rq_ctx_display(struct seq_file *filp, void  *unused)
{
	return rvu_dbg_nix_queue_ctx_display(filp, unused,  NIX_AQ_CTYPE_RQ);
}

RVU_DEBUG_SEQ_FOPS(nix_rq_ctx, nix_rq_ctx_display, nix_rq_ctx_write);

static ssize_t rvu_dbg_nix_cq_ctx_write(struct file *filp,
					const char __user *buffer,
					size_t count, loff_t *ppos)
{
	return rvu_dbg_nix_queue_ctx_write(filp, buffer, count, ppos,
					    NIX_AQ_CTYPE_CQ);
}

static int rvu_dbg_nix_cq_ctx_display(struct seq_file *filp, void *unused)
{
	return rvu_dbg_nix_queue_ctx_display(filp, unused, NIX_AQ_CTYPE_CQ);
}

RVU_DEBUG_SEQ_FOPS(nix_cq_ctx, nix_cq_ctx_display, nix_cq_ctx_write);

static void print_nix_qctx_qsize(struct seq_file *filp, int qsize,
				 unsigned long *bmap, char *qtype)
{
	char *buf;

	buf = kmalloc(PAGE_SIZE, GFP_KERNEL);
	if (!buf)
		return;

	bitmap_print_to_pagebuf(false, buf, bmap, qsize);
	seq_printf(filp, "%s context count : %d\n", qtype, qsize);
	seq_printf(filp, "%s context ena/dis bitmap : %s\n",
		   qtype, buf);
	kfree(buf);
}

static void print_nix_qsize(struct seq_file *filp, struct rvu_pfvf *pfvf)
{
	if (!pfvf->cq_ctx)
		seq_puts(filp, "cq context is not initialized\n");
	else
		print_nix_qctx_qsize(filp, pfvf->cq_ctx->qsize, pfvf->cq_bmap,
				     "cq");

	if (!pfvf->rq_ctx)
		seq_puts(filp, "rq context is not initialized\n");
	else
		print_nix_qctx_qsize(filp, pfvf->rq_ctx->qsize, pfvf->rq_bmap,
				     "rq");

	if (!pfvf->sq_ctx)
		seq_puts(filp, "sq context is not initialized\n");
	else
		print_nix_qctx_qsize(filp, pfvf->sq_ctx->qsize, pfvf->sq_bmap,
				     "sq");
}

static ssize_t rvu_dbg_nix_qsize_write(struct file *filp,
				       const char __user *buffer,
				       size_t count, loff_t *ppos)
{
	return rvu_dbg_qsize_write(filp, buffer, count, ppos,
				   BLKTYPE_NIX);
}

static int rvu_dbg_nix_qsize_display(struct seq_file *filp, void *unused)
{
	return rvu_dbg_qsize_display(filp, unused, BLKTYPE_NIX);
}

RVU_DEBUG_SEQ_FOPS(nix_qsize, nix_qsize_display, nix_qsize_write);

static void rvu_dbg_nix_init(struct rvu *rvu, int blkaddr)
{
	struct nix_hw *nix_hw;

	if (!is_block_implemented(rvu->hw, blkaddr))
		return;

	if (blkaddr == BLKADDR_NIX0) {
		rvu->rvu_dbg.nix = debugfs_create_dir("nix", rvu->rvu_dbg.root);
		nix_hw = &rvu->hw->nix[0];
	} else {
		rvu->rvu_dbg.nix = debugfs_create_dir("nix1",
						      rvu->rvu_dbg.root);
		nix_hw = &rvu->hw->nix[1];
	}

	debugfs_create_file("sq_ctx", 0600, rvu->rvu_dbg.nix, nix_hw,
			    &rvu_dbg_nix_sq_ctx_fops);
	debugfs_create_file("rq_ctx", 0600, rvu->rvu_dbg.nix, nix_hw,
			    &rvu_dbg_nix_rq_ctx_fops);
	debugfs_create_file("cq_ctx", 0600, rvu->rvu_dbg.nix, nix_hw,
			    &rvu_dbg_nix_cq_ctx_fops);
	debugfs_create_file("ndc_tx_cache", 0600, rvu->rvu_dbg.nix, nix_hw,
			    &rvu_dbg_nix_ndc_tx_cache_fops);
	debugfs_create_file("ndc_rx_cache", 0600, rvu->rvu_dbg.nix, nix_hw,
			    &rvu_dbg_nix_ndc_rx_cache_fops);
	debugfs_create_file("ndc_tx_hits_miss", 0600, rvu->rvu_dbg.nix, nix_hw,
			    &rvu_dbg_nix_ndc_tx_hits_miss_fops);
	debugfs_create_file("ndc_rx_hits_miss", 0600, rvu->rvu_dbg.nix, nix_hw,
			    &rvu_dbg_nix_ndc_rx_hits_miss_fops);
	debugfs_create_file("qsize", 0600, rvu->rvu_dbg.nix, rvu,
			    &rvu_dbg_nix_qsize_fops);
}

static void rvu_dbg_npa_init(struct rvu *rvu)
{
	rvu->rvu_dbg.npa = debugfs_create_dir("npa", rvu->rvu_dbg.root);

	debugfs_create_file("qsize", 0600, rvu->rvu_dbg.npa, rvu,
			    &rvu_dbg_npa_qsize_fops);
	debugfs_create_file("aura_ctx", 0600, rvu->rvu_dbg.npa, rvu,
			    &rvu_dbg_npa_aura_ctx_fops);
	debugfs_create_file("pool_ctx", 0600, rvu->rvu_dbg.npa, rvu,
			    &rvu_dbg_npa_pool_ctx_fops);
	debugfs_create_file("ndc_cache", 0600, rvu->rvu_dbg.npa, rvu,
			    &rvu_dbg_npa_ndc_cache_fops);
	debugfs_create_file("ndc_hits_miss", 0600, rvu->rvu_dbg.npa, rvu,
			    &rvu_dbg_npa_ndc_hits_miss_fops);
}

#define PRINT_CGX_CUML_NIXRX_STATUS(idx, name)				\
	({								\
		u64 cnt;						\
		err = rvu_cgx_nix_cuml_stats(rvu, cgxd, lmac_id, (idx),	\
					     NIX_STATS_RX, &(cnt));	\
		if (!err)						\
			seq_printf(s, "%s: %llu\n", name, cnt);		\
		cnt;							\
	})

#define PRINT_CGX_CUML_NIXTX_STATUS(idx, name)			\
	({								\
		u64 cnt;						\
		err = rvu_cgx_nix_cuml_stats(rvu, cgxd, lmac_id, (idx),	\
					  NIX_STATS_TX, &(cnt));	\
		if (!err)						\
			seq_printf(s, "%s: %llu\n", name, cnt);		\
		cnt;							\
	})

static int cgx_print_stats(struct seq_file *s, int lmac_id)
{
	struct cgx_link_user_info linfo;
	struct mac_ops *mac_ops;
	void *cgxd = s->private;
	u64 ucast, mcast, bcast;
	int stat = 0, err = 0;
	u64 tx_stat, rx_stat;
	struct rvu *rvu;

	rvu = pci_get_drvdata(pci_get_device(PCI_VENDOR_ID_CAVIUM,
					     PCI_DEVID_OCTEONTX2_RVU_AF, NULL));
	if (!rvu)
		return -ENODEV;

	mac_ops = get_mac_ops(cgxd);

	if (!mac_ops)
		return 0;

	/* Link status */
	seq_puts(s, "\n=======Link Status======\n\n");
	err = cgx_get_link_info(cgxd, lmac_id, &linfo);
	if (err)
		seq_puts(s, "Failed to read link status\n");
	seq_printf(s, "\nLink is %s %d Mbps\n\n",
		   linfo.link_up ? "UP" : "DOWN", linfo.speed);

	/* Rx stats */
	seq_printf(s, "\n=======NIX RX_STATS(%s port level)======\n\n",
		   mac_ops->name);
	ucast = PRINT_CGX_CUML_NIXRX_STATUS(RX_UCAST, "rx_ucast_frames");
	if (err)
		return err;
	mcast = PRINT_CGX_CUML_NIXRX_STATUS(RX_MCAST, "rx_mcast_frames");
	if (err)
		return err;
	bcast = PRINT_CGX_CUML_NIXRX_STATUS(RX_BCAST, "rx_bcast_frames");
	if (err)
		return err;
	seq_printf(s, "rx_frames: %llu\n", ucast + mcast + bcast);
	PRINT_CGX_CUML_NIXRX_STATUS(RX_OCTS, "rx_bytes");
	if (err)
		return err;
	PRINT_CGX_CUML_NIXRX_STATUS(RX_DROP, "rx_drops");
	if (err)
		return err;
	PRINT_CGX_CUML_NIXRX_STATUS(RX_ERR, "rx_errors");
	if (err)
		return err;

	/* Tx stats */
	seq_printf(s, "\n=======NIX TX_STATS(%s port level)======\n\n",
		   mac_ops->name);
	ucast = PRINT_CGX_CUML_NIXTX_STATUS(TX_UCAST, "tx_ucast_frames");
	if (err)
		return err;
	mcast = PRINT_CGX_CUML_NIXTX_STATUS(TX_MCAST, "tx_mcast_frames");
	if (err)
		return err;
	bcast = PRINT_CGX_CUML_NIXTX_STATUS(TX_BCAST, "tx_bcast_frames");
	if (err)
		return err;
	seq_printf(s, "tx_frames: %llu\n", ucast + mcast + bcast);
	PRINT_CGX_CUML_NIXTX_STATUS(TX_OCTS, "tx_bytes");
	if (err)
		return err;
	PRINT_CGX_CUML_NIXTX_STATUS(TX_DROP, "tx_drops");
	if (err)
		return err;

	/* Rx stats */
	seq_printf(s, "\n=======%s RX_STATS======\n\n", mac_ops->name);
	while (stat < mac_ops->rx_stats_cnt) {
		err = mac_ops->mac_get_rx_stats(cgxd, lmac_id, stat, &rx_stat);
		if (err)
			return err;
		if (is_rvu_otx2(rvu))
			seq_printf(s, "%s: %llu\n", cgx_rx_stats_fields[stat],
				   rx_stat);
		else
			seq_printf(s, "%s: %llu\n", rpm_rx_stats_fields[stat],
				   rx_stat);
		stat++;
	}

	/* Tx stats */
	stat = 0;
	seq_printf(s, "\n=======%s TX_STATS======\n\n", mac_ops->name);
	while (stat < mac_ops->tx_stats_cnt) {
		err = mac_ops->mac_get_tx_stats(cgxd, lmac_id, stat, &tx_stat);
		if (err)
			return err;

	if (is_rvu_otx2(rvu))
		seq_printf(s, "%s: %llu\n", cgx_tx_stats_fields[stat],
			   tx_stat);
	else
		seq_printf(s, "%s: %llu\n", rpm_tx_stats_fields[stat],
			   tx_stat);
	stat++;
	}

	return err;
}

static int rvu_dbg_cgx_stat_display(struct seq_file *filp, void *unused)
{
	struct dentry *current_dir;
	int err, lmac_id;
	char *buf;

	current_dir = filp->file->f_path.dentry->d_parent;
	buf = strrchr(current_dir->d_name.name, 'c');
	if (!buf)
		return -EINVAL;

	err = kstrtoint(buf + 1, 10, &lmac_id);
	if (!err) {
		err = cgx_print_stats(filp, lmac_id);
		if (err)
			return err;
	}
	return err;
}

RVU_DEBUG_SEQ_FOPS(cgx_stat, cgx_stat_display, NULL);

static void rvu_dbg_cgx_init(struct rvu *rvu)
{
	struct mac_ops *mac_ops;
	unsigned long lmac_bmap;
	int rvu_def_cgx_id = 0;
	int i, lmac_id;
	char dname[20];
	void *cgx;

	if (!cgx_get_cgxcnt_max())
		return;

	mac_ops = get_mac_ops(rvu_cgx_pdata(rvu_def_cgx_id, rvu));
	if (!mac_ops)
		return;

	rvu->rvu_dbg.cgx_root = debugfs_create_dir(mac_ops->name,
						   rvu->rvu_dbg.root);

	for (i = 0; i < cgx_get_cgxcnt_max(); i++) {
		cgx = rvu_cgx_pdata(i, rvu);
		if (!cgx)
			continue;
		lmac_bmap = cgx_get_lmac_bmap(cgx);
		/* cgx debugfs dir */
		sprintf(dname, "%s%d", mac_ops->name, i);
		rvu->rvu_dbg.cgx = debugfs_create_dir(dname,
						      rvu->rvu_dbg.cgx_root);

		for_each_set_bit(lmac_id, &lmac_bmap, MAX_LMAC_PER_CGX) {
			/* lmac debugfs dir */
			sprintf(dname, "lmac%d", lmac_id);
			rvu->rvu_dbg.lmac =
				debugfs_create_dir(dname, rvu->rvu_dbg.cgx);

			debugfs_create_file("stats", 0600, rvu->rvu_dbg.lmac,
					    cgx, &rvu_dbg_cgx_stat_fops);
		}
	}
}

/* NPC debugfs APIs */
static void rvu_print_npc_mcam_info(struct seq_file *s,
				    u16 pcifunc, int blkaddr)
{
	struct rvu *rvu = s->private;
	int entry_acnt, entry_ecnt;
	int cntr_acnt, cntr_ecnt;

	/* Skip PF0 */
	if (!pcifunc)
		return;
	rvu_npc_get_mcam_entry_alloc_info(rvu, pcifunc, blkaddr,
					  &entry_acnt, &entry_ecnt);
	rvu_npc_get_mcam_counter_alloc_info(rvu, pcifunc, blkaddr,
					    &cntr_acnt, &cntr_ecnt);
	if (!entry_acnt && !cntr_acnt)
		return;

	if (!(pcifunc & RVU_PFVF_FUNC_MASK))
		seq_printf(s, "\n\t\t Device \t\t: PF%d\n",
			   rvu_get_pf(pcifunc));
	else
		seq_printf(s, "\n\t\t Device \t\t: PF%d VF%d\n",
			   rvu_get_pf(pcifunc),
			   (pcifunc & RVU_PFVF_FUNC_MASK) - 1);

	if (entry_acnt) {
		seq_printf(s, "\t\t Entries allocated \t: %d\n", entry_acnt);
		seq_printf(s, "\t\t Entries enabled \t: %d\n", entry_ecnt);
	}
	if (cntr_acnt) {
		seq_printf(s, "\t\t Counters allocated \t: %d\n", cntr_acnt);
		seq_printf(s, "\t\t Counters enabled \t: %d\n", cntr_ecnt);
	}
}

static int rvu_dbg_npc_mcam_info_display(struct seq_file *filp, void *unsued)
{
	struct rvu *rvu = filp->private;
	int pf, vf, numvfs, blkaddr;
	struct npc_mcam *mcam;
	u16 pcifunc, counters;
	u64 cfg;

	blkaddr = rvu_get_blkaddr(rvu, BLKTYPE_NPC, 0);
	if (blkaddr < 0)
		return -ENODEV;

	mcam = &rvu->hw->mcam;
	counters = rvu->hw->npc_counters;

	seq_puts(filp, "\nNPC MCAM info:\n");
	/* MCAM keywidth on receive and transmit sides */
	cfg = rvu_read64(rvu, blkaddr, NPC_AF_INTFX_KEX_CFG(NIX_INTF_RX));
	cfg = (cfg >> 32) & 0x07;
	seq_printf(filp, "\t\t RX keywidth \t: %s\n", (cfg == NPC_MCAM_KEY_X1) ?
		   "112bits" : ((cfg == NPC_MCAM_KEY_X2) ?
		   "224bits" : "448bits"));
	cfg = rvu_read64(rvu, blkaddr, NPC_AF_INTFX_KEX_CFG(NIX_INTF_TX));
	cfg = (cfg >> 32) & 0x07;
	seq_printf(filp, "\t\t TX keywidth \t: %s\n", (cfg == NPC_MCAM_KEY_X1) ?
		   "112bits" : ((cfg == NPC_MCAM_KEY_X2) ?
		   "224bits" : "448bits"));

	mutex_lock(&mcam->lock);
	/* MCAM entries */
	seq_printf(filp, "\n\t\t MCAM entries \t: %d\n", mcam->total_entries);
	seq_printf(filp, "\t\t Reserved \t: %d\n",
		   mcam->total_entries - mcam->bmap_entries);
	seq_printf(filp, "\t\t Available \t: %d\n", mcam->bmap_fcnt);

	/* MCAM counters */
	seq_printf(filp, "\n\t\t MCAM counters \t: %d\n", counters);
	seq_printf(filp, "\t\t Reserved \t: %d\n",
		   counters - mcam->counters.max);
	seq_printf(filp, "\t\t Available \t: %d\n",
		   rvu_rsrc_free_count(&mcam->counters));

	if (mcam->bmap_entries == mcam->bmap_fcnt) {
		mutex_unlock(&mcam->lock);
		return 0;
	}

	seq_puts(filp, "\n\t\t Current allocation\n");
	seq_puts(filp, "\t\t====================\n");
	for (pf = 0; pf < rvu->hw->total_pfs; pf++) {
		pcifunc = (pf << RVU_PFVF_PF_SHIFT);
		rvu_print_npc_mcam_info(filp, pcifunc, blkaddr);

		cfg = rvu_read64(rvu, BLKADDR_RVUM, RVU_PRIV_PFX_CFG(pf));
		numvfs = (cfg >> 12) & 0xFF;
		for (vf = 0; vf < numvfs; vf++) {
			pcifunc = (pf << RVU_PFVF_PF_SHIFT) | (vf + 1);
			rvu_print_npc_mcam_info(filp, pcifunc, blkaddr);
		}
	}

	mutex_unlock(&mcam->lock);
	return 0;
}

RVU_DEBUG_SEQ_FOPS(npc_mcam_info, npc_mcam_info_display, NULL);

static int rvu_dbg_npc_rx_miss_stats_display(struct seq_file *filp,
					     void *unused)
{
	struct rvu *rvu = filp->private;
	struct npc_mcam *mcam;
	int blkaddr;

	blkaddr = rvu_get_blkaddr(rvu, BLKTYPE_NPC, 0);
	if (blkaddr < 0)
		return -ENODEV;

	mcam = &rvu->hw->mcam;

	seq_puts(filp, "\nNPC MCAM RX miss action stats\n");
	seq_printf(filp, "\t\tStat %d: \t%lld\n", mcam->rx_miss_act_cntr,
		   rvu_read64(rvu, blkaddr,
			      NPC_AF_MATCH_STATX(mcam->rx_miss_act_cntr)));

	return 0;
}

RVU_DEBUG_SEQ_FOPS(npc_rx_miss_act, npc_rx_miss_stats_display, NULL);

static void rvu_dbg_npc_mcam_show_flows(struct seq_file *s,
					struct rvu_npc_mcam_rule *rule)
{
	u8 bit;

	for_each_set_bit(bit, (unsigned long *)&rule->features, 64) {
		seq_printf(s, "\t%s  ", npc_get_field_name(bit));
		switch (bit) {
		case NPC_DMAC:
			seq_printf(s, "%pM ", rule->packet.dmac);
			seq_printf(s, "mask %pM\n", rule->mask.dmac);
			break;
		case NPC_SMAC:
			seq_printf(s, "%pM ", rule->packet.smac);
			seq_printf(s, "mask %pM\n", rule->mask.smac);
			break;
		case NPC_ETYPE:
			seq_printf(s, "0x%x ", ntohs(rule->packet.etype));
			seq_printf(s, "mask 0x%x\n", ntohs(rule->mask.etype));
			break;
		case NPC_OUTER_VID:
			seq_printf(s, "%d ", ntohs(rule->packet.vlan_tci));
			seq_printf(s, "mask 0x%x\n",
				   ntohs(rule->mask.vlan_tci));
			break;
		case NPC_TOS:
			seq_printf(s, "%d ", rule->packet.tos);
			seq_printf(s, "mask 0x%x\n", rule->mask.tos);
			break;
		case NPC_SIP_IPV4:
			seq_printf(s, "%pI4 ", &rule->packet.ip4src);
			seq_printf(s, "mask %pI4\n", &rule->mask.ip4src);
			break;
		case NPC_DIP_IPV4:
			seq_printf(s, "%pI4 ", &rule->packet.ip4dst);
			seq_printf(s, "mask %pI4\n", &rule->mask.ip4dst);
			break;
		case NPC_SIP_IPV6:
			seq_printf(s, "%pI6 ", rule->packet.ip6src);
			seq_printf(s, "mask %pI6\n", rule->mask.ip6src);
			break;
		case NPC_DIP_IPV6:
			seq_printf(s, "%pI6 ", rule->packet.ip6dst);
			seq_printf(s, "mask %pI6\n", rule->mask.ip6dst);
			break;
		case NPC_SPORT_TCP:
		case NPC_SPORT_UDP:
		case NPC_SPORT_SCTP:
			seq_printf(s, "%d ", ntohs(rule->packet.sport));
			seq_printf(s, "mask 0x%x\n", ntohs(rule->mask.sport));
			break;
		case NPC_DPORT_TCP:
		case NPC_DPORT_UDP:
		case NPC_DPORT_SCTP:
			seq_printf(s, "%d ", ntohs(rule->packet.dport));
			seq_printf(s, "mask 0x%x\n", ntohs(rule->mask.dport));
			break;
		default:
			seq_puts(s, "\n");
			break;
		}
	}
}

static void rvu_dbg_npc_mcam_show_action(struct seq_file *s,
					 struct rvu_npc_mcam_rule *rule)
{
	if (rule->intf == NIX_INTF_TX) {
		switch (rule->tx_action.op) {
		case NIX_TX_ACTIONOP_DROP:
			seq_puts(s, "\taction: Drop\n");
			break;
		case NIX_TX_ACTIONOP_UCAST_DEFAULT:
			seq_puts(s, "\taction: Unicast to default channel\n");
			break;
		case NIX_TX_ACTIONOP_UCAST_CHAN:
			seq_printf(s, "\taction: Unicast to channel %d\n",
				   rule->tx_action.index);
			break;
		case NIX_TX_ACTIONOP_MCAST:
			seq_puts(s, "\taction: Multicast\n");
			break;
		case NIX_TX_ACTIONOP_DROP_VIOL:
			seq_puts(s, "\taction: Lockdown Violation Drop\n");
			break;
		default:
			break;
		}
	} else {
		switch (rule->rx_action.op) {
		case NIX_RX_ACTIONOP_DROP:
			seq_puts(s, "\taction: Drop\n");
			break;
		case NIX_RX_ACTIONOP_UCAST:
			seq_printf(s, "\taction: Direct to queue %d\n",
				   rule->rx_action.index);
			break;
		case NIX_RX_ACTIONOP_RSS:
			seq_puts(s, "\taction: RSS\n");
			break;
		case NIX_RX_ACTIONOP_UCAST_IPSEC:
			seq_puts(s, "\taction: Unicast ipsec\n");
			break;
		case NIX_RX_ACTIONOP_MCAST:
			seq_puts(s, "\taction: Multicast\n");
			break;
		default:
			break;
		}
	}
}

static const char *rvu_dbg_get_intf_name(int intf)
{
	switch (intf) {
	case NIX_INTFX_RX(0):
		return "NIX0_RX";
	case NIX_INTFX_RX(1):
		return "NIX1_RX";
	case NIX_INTFX_TX(0):
		return "NIX0_TX";
	case NIX_INTFX_TX(1):
		return "NIX1_TX";
	default:
		break;
	}

	return "unknown";
}

static int rvu_dbg_npc_mcam_show_rules(struct seq_file *s, void *unused)
{
	struct rvu_npc_mcam_rule *iter;
	struct rvu *rvu = s->private;
	struct npc_mcam *mcam;
	int pf, vf = -1;
	int blkaddr;
	u16 target;
	u64 hits;

	blkaddr = rvu_get_blkaddr(rvu, BLKTYPE_NPC, 0);
	if (blkaddr < 0)
		return 0;

	mcam = &rvu->hw->mcam;

	mutex_lock(&mcam->lock);
	list_for_each_entry(iter, &mcam->mcam_rules, list) {
		pf = (iter->owner >> RVU_PFVF_PF_SHIFT) & RVU_PFVF_PF_MASK;
		seq_printf(s, "\n\tInstalled by: PF%d ", pf);

		if (iter->owner & RVU_PFVF_FUNC_MASK) {
			vf = (iter->owner & RVU_PFVF_FUNC_MASK) - 1;
			seq_printf(s, "VF%d", vf);
		}
		seq_puts(s, "\n");

		seq_printf(s, "\tdirection: %s\n", is_npc_intf_rx(iter->intf) ?
						    "RX" : "TX");
		seq_printf(s, "\tinterface: %s\n",
			   rvu_dbg_get_intf_name(iter->intf));
		seq_printf(s, "\tmcam entry: %d\n", iter->entry);

		rvu_dbg_npc_mcam_show_flows(s, iter);
		if (iter->intf == NIX_INTF_RX) {
			target = iter->rx_action.pf_func;
			pf = (target >> RVU_PFVF_PF_SHIFT) & RVU_PFVF_PF_MASK;
			seq_printf(s, "\tForward to: PF%d ", pf);

			if (target & RVU_PFVF_FUNC_MASK) {
				vf = (target & RVU_PFVF_FUNC_MASK) - 1;
				seq_printf(s, "VF%d", vf);
			}
			seq_puts(s, "\n");
		}

		rvu_dbg_npc_mcam_show_action(s, iter);
		seq_printf(s, "\tenabled: %s\n", iter->enable ? "yes" : "no");

		if (!iter->has_cntr)
			continue;
		seq_printf(s, "\tcounter: %d\n", iter->cntr);

		hits = rvu_read64(rvu, blkaddr, NPC_AF_MATCH_STATX(iter->cntr));
		seq_printf(s, "\thits: %lld\n", hits);
	}
	mutex_unlock(&mcam->lock);

	return 0;
}

RVU_DEBUG_SEQ_FOPS(npc_mcam_rules, npc_mcam_show_rules, NULL);

static void rvu_dbg_npc_init(struct rvu *rvu)
{
	rvu->rvu_dbg.npc = debugfs_create_dir("npc", rvu->rvu_dbg.root);

	debugfs_create_file("mcam_info", 0444, rvu->rvu_dbg.npc, rvu,
			    &rvu_dbg_npc_mcam_info_fops);
	debugfs_create_file("mcam_rules", 0444, rvu->rvu_dbg.npc, rvu,
			    &rvu_dbg_npc_mcam_rules_fops);
	debugfs_create_file("rx_miss_act_stats", 0444, rvu->rvu_dbg.npc, rvu,
			    &rvu_dbg_npc_rx_miss_act_fops);
}

static int cpt_eng_sts_display(struct seq_file *filp, u8 eng_type)
{
	struct cpt_ctx *ctx = filp->private;
	u64 busy_sts = 0, free_sts = 0;
	u32 e_min = 0, e_max = 0, e, i;
	u16 max_ses, max_ies, max_aes;
	struct rvu *rvu = ctx->rvu;
	int blkaddr = ctx->blkaddr;
	u64 reg;

	reg = rvu_read64(rvu, blkaddr, CPT_AF_CONSTANTS1);
	max_ses = reg & 0xffff;
	max_ies = (reg >> 16) & 0xffff;
	max_aes = (reg >> 32) & 0xffff;

	switch (eng_type) {
	case CPT_AE_TYPE:
		e_min = max_ses + max_ies;
		e_max = max_ses + max_ies + max_aes;
		break;
	case CPT_SE_TYPE:
		e_min = 0;
		e_max = max_ses;
		break;
	case CPT_IE_TYPE:
		e_min = max_ses;
		e_max = max_ses + max_ies;
		break;
	default:
		return -EINVAL;
	}

	for (e = e_min, i = 0; e < e_max; e++, i++) {
		reg = rvu_read64(rvu, blkaddr, CPT_AF_EXEX_STS(e));
		if (reg & 0x1)
			busy_sts |= 1ULL << i;

		if (reg & 0x2)
			free_sts |= 1ULL << i;
	}
	seq_printf(filp, "FREE STS : 0x%016llx\n", free_sts);
	seq_printf(filp, "BUSY STS : 0x%016llx\n", busy_sts);

	return 0;
}

static int rvu_dbg_cpt_ae_sts_display(struct seq_file *filp, void *unused)
{
	return cpt_eng_sts_display(filp, CPT_AE_TYPE);
}

RVU_DEBUG_SEQ_FOPS(cpt_ae_sts, cpt_ae_sts_display, NULL);

static int rvu_dbg_cpt_se_sts_display(struct seq_file *filp, void *unused)
{
	return cpt_eng_sts_display(filp, CPT_SE_TYPE);
}

RVU_DEBUG_SEQ_FOPS(cpt_se_sts, cpt_se_sts_display, NULL);

static int rvu_dbg_cpt_ie_sts_display(struct seq_file *filp, void *unused)
{
	return cpt_eng_sts_display(filp, CPT_IE_TYPE);
}

RVU_DEBUG_SEQ_FOPS(cpt_ie_sts, cpt_ie_sts_display, NULL);

static int rvu_dbg_cpt_engines_info_display(struct seq_file *filp, void *unused)
{
	struct cpt_ctx *ctx = filp->private;
	u16 max_ses, max_ies, max_aes;
	struct rvu *rvu = ctx->rvu;
	int blkaddr = ctx->blkaddr;
	u32 e_max, e;
	u64 reg;

	reg = rvu_read64(rvu, blkaddr, CPT_AF_CONSTANTS1);
	max_ses = reg & 0xffff;
	max_ies = (reg >> 16) & 0xffff;
	max_aes = (reg >> 32) & 0xffff;

	e_max = max_ses + max_ies + max_aes;

	seq_puts(filp, "===========================================\n");
	for (e = 0; e < e_max; e++) {
		reg = rvu_read64(rvu, blkaddr, CPT_AF_EXEX_CTL2(e));
		seq_printf(filp, "CPT Engine[%u] Group Enable   0x%02llx\n", e,
			   reg & 0xff);
		reg = rvu_read64(rvu, blkaddr, CPT_AF_EXEX_ACTIVE(e));
		seq_printf(filp, "CPT Engine[%u] Active Info    0x%llx\n", e,
			   reg);
		reg = rvu_read64(rvu, blkaddr, CPT_AF_EXEX_CTL(e));
		seq_printf(filp, "CPT Engine[%u] Control        0x%llx\n", e,
			   reg);
		seq_puts(filp, "===========================================\n");
	}
	return 0;
}

RVU_DEBUG_SEQ_FOPS(cpt_engines_info, cpt_engines_info_display, NULL);

static int rvu_dbg_cpt_lfs_info_display(struct seq_file *filp, void *unused)
{
	struct cpt_ctx *ctx = filp->private;
	int blkaddr = ctx->blkaddr;
	struct rvu *rvu = ctx->rvu;
	struct rvu_block *block;
	struct rvu_hwinfo *hw;
	u64 reg;
	u32 lf;

	hw = rvu->hw;
	block = &hw->block[blkaddr];
	if (!block->lf.bmap)
		return -ENODEV;

	seq_puts(filp, "===========================================\n");
	for (lf = 0; lf < block->lf.max; lf++) {
		reg = rvu_read64(rvu, blkaddr, CPT_AF_LFX_CTL(lf));
		seq_printf(filp, "CPT Lf[%u] CTL          0x%llx\n", lf, reg);
		reg = rvu_read64(rvu, blkaddr, CPT_AF_LFX_CTL2(lf));
		seq_printf(filp, "CPT Lf[%u] CTL2         0x%llx\n", lf, reg);
		reg = rvu_read64(rvu, blkaddr, CPT_AF_LFX_PTR_CTL(lf));
		seq_printf(filp, "CPT Lf[%u] PTR_CTL      0x%llx\n", lf, reg);
		reg = rvu_read64(rvu, blkaddr, block->lfcfg_reg |
				(lf << block->lfshift));
		seq_printf(filp, "CPT Lf[%u] CFG          0x%llx\n", lf, reg);
		seq_puts(filp, "===========================================\n");
	}
	return 0;
}

RVU_DEBUG_SEQ_FOPS(cpt_lfs_info, cpt_lfs_info_display, NULL);

static int rvu_dbg_cpt_err_info_display(struct seq_file *filp, void *unused)
{
	struct cpt_ctx *ctx = filp->private;
	struct rvu *rvu = ctx->rvu;
	int blkaddr = ctx->blkaddr;
	u64 reg0, reg1;

	reg0 = rvu_read64(rvu, blkaddr, CPT_AF_FLTX_INT(0));
	reg1 = rvu_read64(rvu, blkaddr, CPT_AF_FLTX_INT(1));
	seq_printf(filp, "CPT_AF_FLTX_INT:       0x%llx 0x%llx\n", reg0, reg1);
	reg0 = rvu_read64(rvu, blkaddr, CPT_AF_PSNX_EXE(0));
	reg1 = rvu_read64(rvu, blkaddr, CPT_AF_PSNX_EXE(1));
	seq_printf(filp, "CPT_AF_PSNX_EXE:       0x%llx 0x%llx\n", reg0, reg1);
	reg0 = rvu_read64(rvu, blkaddr, CPT_AF_PSNX_LF(0));
	seq_printf(filp, "CPT_AF_PSNX_LF:        0x%llx\n", reg0);
	reg0 = rvu_read64(rvu, blkaddr, CPT_AF_RVU_INT);
	seq_printf(filp, "CPT_AF_RVU_INT:        0x%llx\n", reg0);
	reg0 = rvu_read64(rvu, blkaddr, CPT_AF_RAS_INT);
	seq_printf(filp, "CPT_AF_RAS_INT:        0x%llx\n", reg0);
	reg0 = rvu_read64(rvu, blkaddr, CPT_AF_EXE_ERR_INFO);
	seq_printf(filp, "CPT_AF_EXE_ERR_INFO:   0x%llx\n", reg0);

	return 0;
}

RVU_DEBUG_SEQ_FOPS(cpt_err_info, cpt_err_info_display, NULL);

static int rvu_dbg_cpt_pc_display(struct seq_file *filp, void *unused)
{
	struct cpt_ctx *ctx = filp->private;
	struct rvu *rvu = ctx->rvu;
	int blkaddr = ctx->blkaddr;
	u64 reg;

	reg = rvu_read64(rvu, blkaddr, CPT_AF_INST_REQ_PC);
	seq_printf(filp, "CPT instruction requests   %llu\n", reg);
	reg = rvu_read64(rvu, blkaddr, CPT_AF_INST_LATENCY_PC);
	seq_printf(filp, "CPT instruction latency    %llu\n", reg);
	reg = rvu_read64(rvu, blkaddr, CPT_AF_RD_REQ_PC);
	seq_printf(filp, "CPT NCB read requests      %llu\n", reg);
	reg = rvu_read64(rvu, blkaddr, CPT_AF_RD_LATENCY_PC);
	seq_printf(filp, "CPT NCB read latency       %llu\n", reg);
	reg = rvu_read64(rvu, blkaddr, CPT_AF_RD_UC_PC);
	seq_printf(filp, "CPT read requests caused by UC fills   %llu\n", reg);
	reg = rvu_read64(rvu, blkaddr, CPT_AF_ACTIVE_CYCLES_PC);
	seq_printf(filp, "CPT active cycles pc       %llu\n", reg);
	reg = rvu_read64(rvu, blkaddr, CPT_AF_CPTCLK_CNT);
	seq_printf(filp, "CPT clock count pc         %llu\n", reg);

	return 0;
}

RVU_DEBUG_SEQ_FOPS(cpt_pc, cpt_pc_display, NULL);

static void rvu_dbg_cpt_init(struct rvu *rvu, int blkaddr)
{
	struct cpt_ctx *ctx;

	if (!is_block_implemented(rvu->hw, blkaddr))
		return;

	if (blkaddr == BLKADDR_CPT0) {
		rvu->rvu_dbg.cpt = debugfs_create_dir("cpt", rvu->rvu_dbg.root);
		ctx = &rvu->rvu_dbg.cpt_ctx[0];
		ctx->blkaddr = BLKADDR_CPT0;
		ctx->rvu = rvu;
	} else {
		rvu->rvu_dbg.cpt = debugfs_create_dir("cpt1",
						      rvu->rvu_dbg.root);
		ctx = &rvu->rvu_dbg.cpt_ctx[1];
		ctx->blkaddr = BLKADDR_CPT1;
		ctx->rvu = rvu;
	}

	debugfs_create_file("cpt_pc", 0600, rvu->rvu_dbg.cpt, ctx,
			    &rvu_dbg_cpt_pc_fops);
	debugfs_create_file("cpt_ae_sts", 0600, rvu->rvu_dbg.cpt, ctx,
			    &rvu_dbg_cpt_ae_sts_fops);
	debugfs_create_file("cpt_se_sts", 0600, rvu->rvu_dbg.cpt, ctx,
			    &rvu_dbg_cpt_se_sts_fops);
	debugfs_create_file("cpt_ie_sts", 0600, rvu->rvu_dbg.cpt, ctx,
			    &rvu_dbg_cpt_ie_sts_fops);
	debugfs_create_file("cpt_engines_info", 0600, rvu->rvu_dbg.cpt, ctx,
			    &rvu_dbg_cpt_engines_info_fops);
	debugfs_create_file("cpt_lfs_info", 0600, rvu->rvu_dbg.cpt, ctx,
			    &rvu_dbg_cpt_lfs_info_fops);
	debugfs_create_file("cpt_err_info", 0600, rvu->rvu_dbg.cpt, ctx,
			    &rvu_dbg_cpt_err_info_fops);
}

static const char *rvu_get_dbg_dir_name(struct rvu *rvu)
{
	if (!is_rvu_otx2(rvu))
		return "cn10k";
	else
		return "octeontx2";
}

void rvu_dbg_init(struct rvu *rvu)
{
	rvu->rvu_dbg.root = debugfs_create_dir(rvu_get_dbg_dir_name(rvu), NULL);

	debugfs_create_file("rsrc_alloc", 0444, rvu->rvu_dbg.root, rvu,
			    &rvu_dbg_rsrc_status_fops);

	if (!cgx_get_cgxcnt_max())
		goto create;

	if (is_rvu_otx2(rvu))
		debugfs_create_file("rvu_pf_cgx_map", 0444, rvu->rvu_dbg.root,
				    rvu, &rvu_dbg_rvu_pf_cgx_map_fops);
	else
<<<<<<< HEAD
		debugfs_create_file("rvu_pf_cgx_map", 0444, rvu->rvu_dbg.root,
=======
		debugfs_create_file("rvu_pf_rpm_map", 0444, rvu->rvu_dbg.root,
>>>>>>> 38b5133a
				    rvu, &rvu_dbg_rvu_pf_cgx_map_fops);

create:
	rvu_dbg_npa_init(rvu);
	rvu_dbg_nix_init(rvu, BLKADDR_NIX0);

	rvu_dbg_nix_init(rvu, BLKADDR_NIX1);
	rvu_dbg_cgx_init(rvu);
	rvu_dbg_npc_init(rvu);
	rvu_dbg_cpt_init(rvu, BLKADDR_CPT0);
	rvu_dbg_cpt_init(rvu, BLKADDR_CPT1);
}

void rvu_dbg_exit(struct rvu *rvu)
{
	debugfs_remove_recursive(rvu->rvu_dbg.root);
}

#endif /* CONFIG_DEBUG_FS */<|MERGE_RESOLUTION|>--- conflicted
+++ resolved
@@ -2432,11 +2432,7 @@
 		debugfs_create_file("rvu_pf_cgx_map", 0444, rvu->rvu_dbg.root,
 				    rvu, &rvu_dbg_rvu_pf_cgx_map_fops);
 	else
-<<<<<<< HEAD
-		debugfs_create_file("rvu_pf_cgx_map", 0444, rvu->rvu_dbg.root,
-=======
 		debugfs_create_file("rvu_pf_rpm_map", 0444, rvu->rvu_dbg.root,
->>>>>>> 38b5133a
 				    rvu, &rvu_dbg_rvu_pf_cgx_map_fops);
 
 create:

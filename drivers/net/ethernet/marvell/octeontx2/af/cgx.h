/* SPDX-License-Identifier: GPL-2.0 */
/*  Marvell OcteonTx2 CGX driver
 *
 * Copyright (C) 2018 Marvell International Ltd.
 *
 * This program is free software; you can redistribute it and/or modify
 * it under the terms of the GNU General Public License version 2 as
 * published by the Free Software Foundation.
 */

#ifndef CGX_H
#define CGX_H

#include "mbox.h"
#include "cgx_fw_if.h"
#include "rpm.h"

 /* PCI device IDs */
#define	PCI_DEVID_OCTEONTX2_CGX		0xA059

/* PCI BAR nos */
#define PCI_CFG_REG_BAR_NUM		0

#define CGX_ID_MASK			0x7
#define MAX_LMAC_PER_CGX		4
#define CGX_FIFO_LEN			65536 /* 64K for both Rx & Tx */
#define CGX_OFFSET(x)			((x) * MAX_LMAC_PER_CGX)

/* Registers */
#define CGXX_CMRX_CFG			0x00
#define CMR_P2X_SEL_MASK		GENMASK_ULL(61, 59)
#define CMR_P2X_SEL_SHIFT		59ULL
#define CMR_P2X_SEL_NIX0		1ULL
#define CMR_P2X_SEL_NIX1		2ULL
#define CMR_EN				BIT_ULL(55)
#define DATA_PKT_TX_EN			BIT_ULL(53)
#define DATA_PKT_RX_EN			BIT_ULL(54)
#define CGX_LMAC_TYPE_SHIFT		40
#define CGX_LMAC_TYPE_MASK		0xF
#define CGXX_CMRX_INT			0x040
#define FW_CGX_INT			BIT_ULL(1)
#define CGXX_CMRX_INT_ENA_W1S		0x058
#define CGXX_CMRX_RX_ID_MAP		0x060
#define CGXX_CMRX_RX_STAT0		0x070
#define CGXX_CMRX_RX_LMACS		0x128
#define CGXX_CMRX_RX_DMAC_CTL0		(0x1F8 + mac_ops->csr_offset)
#define CGX_DMAC_CTL0_CAM_ENABLE	BIT_ULL(3)
#define CGX_DMAC_CAM_ACCEPT		BIT_ULL(3)
#define CGX_DMAC_MCAST_MODE		BIT_ULL(1)
#define CGX_DMAC_BCAST_MODE		BIT_ULL(0)
#define CGXX_CMRX_RX_DMAC_CAM0		(0x200 + mac_ops->csr_offset)
#define CGX_DMAC_CAM_ADDR_ENABLE	BIT_ULL(48)
#define CGXX_CMRX_RX_DMAC_CAM1		0x400
#define CGX_RX_DMAC_ADR_MASK		GENMASK_ULL(47, 0)
#define CGXX_CMRX_TX_STAT0		0x700
#define CGXX_SCRATCH0_REG		0x1050
#define CGXX_SCRATCH1_REG		0x1058
#define CGX_CONST			0x2000
#define CGX_CONST_RXFIFO_SIZE	        GENMASK_ULL(23, 0)
#define CGXX_SPUX_CONTROL1		0x10000
#define CGXX_SPUX_LNX_FEC_CORR_BLOCKS	0x10700
#define CGXX_SPUX_LNX_FEC_UNCORR_BLOCKS	0x10800
#define CGXX_SPUX_RSFEC_CORR		0x10088
#define CGXX_SPUX_RSFEC_UNCORR		0x10090

#define CGXX_SPUX_CONTROL1_LBK		BIT_ULL(14)
#define CGXX_GMP_PCS_MRX_CTL		0x30000
#define CGXX_GMP_PCS_MRX_CTL_LBK	BIT_ULL(14)

#define CGXX_SMUX_RX_FRM_CTL		0x20020
#define CGX_SMUX_RX_FRM_CTL_CTL_BCK	BIT_ULL(3)
#define CGX_SMUX_RX_FRM_CTL_PTP_MODE	BIT_ULL(12)
#define CGXX_GMP_GMI_RXX_FRM_CTL	0x38028
#define CGX_GMP_GMI_RXX_FRM_CTL_CTL_BCK	BIT_ULL(3)
#define CGX_GMP_GMI_RXX_FRM_CTL_PTP_MODE BIT_ULL(12)
#define CGXX_SMUX_TX_CTL		0x20178
#define CGXX_SMUX_TX_PAUSE_PKT_TIME	0x20110
#define CGXX_SMUX_TX_PAUSE_PKT_INTERVAL	0x20120
#define CGXX_GMP_GMI_TX_PAUSE_PKT_TIME	0x38230
#define CGXX_GMP_GMI_TX_PAUSE_PKT_INTERVAL	0x38248
#define CGX_SMUX_TX_CTL_L2P_BP_CONV	BIT_ULL(7)
#define CGXX_CMR_RX_OVR_BP		0x130
#define CGX_CMR_RX_OVR_BP_EN(X)		BIT_ULL(((X) + 8))
#define CGX_CMR_RX_OVR_BP_BP(X)		BIT_ULL(((X) + 4))

#define CGX_COMMAND_REG			CGXX_SCRATCH1_REG
#define CGX_EVENT_REG			CGXX_SCRATCH0_REG
#define CGX_CMD_TIMEOUT			2200 /* msecs */
#define DEFAULT_PAUSE_TIME		0x7FF

#define CGX_LMAC_FWI			0

enum  cgx_nix_stat_type {
	NIX_STATS_RX,
	NIX_STATS_TX,
};

enum LMAC_TYPE {
	LMAC_MODE_SGMII		= 0,
	LMAC_MODE_XAUI		= 1,
	LMAC_MODE_RXAUI		= 2,
	LMAC_MODE_10G_R		= 3,
	LMAC_MODE_40G_R		= 4,
	LMAC_MODE_QSGMII	= 6,
	LMAC_MODE_25G_R		= 7,
	LMAC_MODE_50G_R		= 8,
	LMAC_MODE_100G_R	= 9,
	LMAC_MODE_USXGMII	= 10,
	LMAC_MODE_MAX,
};

struct cgx_link_event {
	struct cgx_link_user_info link_uinfo;
	u8 cgx_id;
	u8 lmac_id;
};

/**
 * struct cgx_event_cb
 * @notify_link_chg:	callback for link change notification
 * @data:	data passed to callback function
 */
struct cgx_event_cb {
	int (*notify_link_chg)(struct cgx_link_event *event, void *data);
	void *data;
};

extern struct pci_driver cgx_driver;

int cgx_get_cgxcnt_max(void);
int cgx_get_cgxid(void *cgxd);
int cgx_get_lmac_cnt(void *cgxd);
void *cgx_get_pdata(int cgx_id);
int cgx_set_pkind(void *cgxd, u8 lmac_id, int pkind);
int cgx_lmac_evh_register(struct cgx_event_cb *cb, void *cgxd, int lmac_id);
int cgx_lmac_evh_unregister(void *cgxd, int lmac_id);
int cgx_get_tx_stats(void *cgxd, int lmac_id, int idx, u64 *tx_stat);
int cgx_get_rx_stats(void *cgxd, int lmac_id, int idx, u64 *rx_stat);
int cgx_lmac_rx_tx_enable(void *cgxd, int lmac_id, bool enable);
int cgx_lmac_tx_enable(void *cgxd, int lmac_id, bool enable);
int cgx_lmac_addr_set(u8 cgx_id, u8 lmac_id, u8 *mac_addr);
u64 cgx_lmac_addr_get(u8 cgx_id, u8 lmac_id);
void cgx_lmac_promisc_config(int cgx_id, int lmac_id, bool enable);
void cgx_lmac_enadis_rx_pause_fwding(void *cgxd, int lmac_id, bool enable);
int cgx_lmac_internal_loopback(void *cgxd, int lmac_id, bool enable);
int cgx_get_link_info(void *cgxd, int lmac_id,
		      struct cgx_link_user_info *linfo);
int cgx_lmac_linkup_start(void *cgxd);
int cgx_get_fwdata_base(u64 *base);
int cgx_lmac_get_pause_frm(void *cgxd, int lmac_id,
			   u8 *tx_pause, u8 *rx_pause);
int cgx_lmac_set_pause_frm(void *cgxd, int lmac_id,
			   u8 tx_pause, u8 rx_pause);
void cgx_lmac_ptp_config(void *cgxd, int lmac_id, bool enable);
<<<<<<< HEAD

=======
u8 cgx_lmac_get_p2x(int cgx_id, int lmac_id);
int cgx_set_fec(u64 fec, int cgx_id, int lmac_id);
int cgx_get_fec_stats(void *cgxd, int lmac_id, struct cgx_fec_stats_rsp *rsp);
int cgx_get_phy_fec_stats(void *cgxd, int lmac_id);
int cgx_set_link_mode(void *cgxd, struct cgx_set_link_mode_args args,
		      int cgx_id, int lmac_id);
u64 cgx_features_get(void *cgxd);
struct mac_ops *get_mac_ops(void *cgxd);
int cgx_get_nr_lmacs(void *cgxd);
u8 cgx_get_lmacid(void *cgxd, u8 lmac_index);
unsigned long cgx_get_lmac_bmap(void *cgxd);
void cgx_lmac_write(int cgx_id, int lmac_id, u64 offset, u64 val);
u64 cgx_lmac_read(int cgx_id, int lmac_id, u64 offset);
>>>>>>> f642729d
#endif /* CGX_H */<|MERGE_RESOLUTION|>--- conflicted
+++ resolved
@@ -152,9 +152,6 @@
 int cgx_lmac_set_pause_frm(void *cgxd, int lmac_id,
 			   u8 tx_pause, u8 rx_pause);
 void cgx_lmac_ptp_config(void *cgxd, int lmac_id, bool enable);
-<<<<<<< HEAD
-
-=======
 u8 cgx_lmac_get_p2x(int cgx_id, int lmac_id);
 int cgx_set_fec(u64 fec, int cgx_id, int lmac_id);
 int cgx_get_fec_stats(void *cgxd, int lmac_id, struct cgx_fec_stats_rsp *rsp);
@@ -168,5 +165,4 @@
 unsigned long cgx_get_lmac_bmap(void *cgxd);
 void cgx_lmac_write(int cgx_id, int lmac_id, u64 offset, u64 val);
 u64 cgx_lmac_read(int cgx_id, int lmac_id, u64 offset);
->>>>>>> f642729d
 #endif /* CGX_H */
--- conflicted
+++ resolved
@@ -722,20 +722,14 @@
 
 static int rvu_cgx_config_intlbk(struct rvu *rvu, u16 pcifunc, bool en)
 {
-<<<<<<< HEAD
-=======
 	int pf = rvu_get_pf(pcifunc);
->>>>>>> 38b5133a
 	struct mac_ops *mac_ops;
 	u8 cgx_id, lmac_id;
 
 	if (!is_cgx_config_permitted(rvu, pcifunc))
 		return -EPERM;
 
-<<<<<<< HEAD
-=======
-	rvu_get_cgx_lmac_id(rvu->pf2cgxlmac_map[pf], &cgx_id, &lmac_id);
->>>>>>> 38b5133a
+	rvu_get_cgx_lmac_id(rvu->pf2cgxlmac_map[pf], &cgx_id, &lmac_id);
 	mac_ops = get_mac_ops(rvu_cgx_pdata(cgx_id, rvu));
 
 	return mac_ops->mac_lmac_intl_lbk(rvu_cgx_pdata(cgx_id, rvu),

--- conflicted
+++ resolved
@@ -210,15 +210,9 @@
 	u64			cgx_fec_uncorr_blks;
 	u8			cgx_links;  /* No. of CGX links present in HW */
 	u8			lbk_links;  /* No. of LBK links present in HW */
-<<<<<<< HEAD
-#define HW_TSO			BIT_ULL(0)
-#define CN10K_MBOX		BIT_ULL(1)
-#define CN10K_LMTST		BIT_ULL(2)
-=======
 #define HW_TSO			0
 #define CN10K_MBOX		1
 #define CN10K_LMTST		2
->>>>>>> 38b5133a
 	unsigned long		cap_flag;
 
 #define LMT_LINE_SIZE		128
@@ -413,12 +407,9 @@
 		pfvf->hw.rq_skid = 600;
 		pfvf->qset.rqe_cnt = Q_COUNT(Q_SIZE_1K);
 	}
-<<<<<<< HEAD
-=======
 	if (is_96xx_B0(pfvf->pdev))
 		__clear_bit(HW_TSO, &hw->cap_flag);
 
->>>>>>> 38b5133a
 	if (!is_dev_otx2(pfvf->pdev)) {
 		__set_bit(CN10K_MBOX, &hw->cap_flag);
 		__set_bit(CN10K_LMTST, &hw->cap_flag);

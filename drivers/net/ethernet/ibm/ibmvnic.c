--- conflicted
+++ resolved
@@ -2968,22 +2968,15 @@
 		irq_dispose_mapping(scrq->irq);
 		scrq->irq = 0;
 	}
-<<<<<<< HEAD
 	if (scrq->msgs) {
 		memset(scrq->msgs, 0, 4 * PAGE_SIZE);
 		atomic_set(&scrq->used, 0);
 		scrq->cur = 0;
+		scrq->ind_buf.index = 0;
 	} else {
 		netdev_dbg(adapter->netdev, "Invalid scrq reset\n");
 		return -EINVAL;
 	}
-=======
-
-	memset(scrq->msgs, 0, 4 * PAGE_SIZE);
-	atomic_set(&scrq->used, 0);
-	scrq->cur = 0;
-	scrq->ind_buf.index = 0;
->>>>>>> e71d2b95
 
 	rc = h_reg_sub_crq(adapter->vdev->unit_address, scrq->msg_token,
 			   4 * PAGE_SIZE, &scrq->crq_num, &scrq->hw_irq);

/* SPDX-License-Identifier: GPL-2.0+ */
/* Copyright (C) 2018 Microchip Technology Inc. */

#include <linux/module.h>
#include <linux/pci.h>
#include <linux/netdevice.h>
#include <linux/etherdevice.h>
#include <linux/crc32.h>
#include <linux/microchipphy.h>
#include <linux/net_tstamp.h>
#include <linux/of_mdio.h>
#include <linux/of_net.h>
#include <linux/phy.h>
#include <linux/phy_fixed.h>
#include <linux/rtnetlink.h>
#include <linux/iopoll.h>
#include <linux/crc16.h>
#include "lan743x_main.h"
#include "lan743x_ethtool.h"

static void lan743x_pci_cleanup(struct lan743x_adapter *adapter)
{
	pci_release_selected_regions(adapter->pdev,
				     pci_select_bars(adapter->pdev,
						     IORESOURCE_MEM));
	pci_disable_device(adapter->pdev);
}

static int lan743x_pci_init(struct lan743x_adapter *adapter,
			    struct pci_dev *pdev)
{
	unsigned long bars = 0;
	int ret;

	adapter->pdev = pdev;
	ret = pci_enable_device_mem(pdev);
	if (ret)
		goto return_error;

	netif_info(adapter, probe, adapter->netdev,
		   "PCI: Vendor ID = 0x%04X, Device ID = 0x%04X\n",
		   pdev->vendor, pdev->device);
	bars = pci_select_bars(pdev, IORESOURCE_MEM);
	if (!test_bit(0, &bars))
		goto disable_device;

	ret = pci_request_selected_regions(pdev, bars, DRIVER_NAME);
	if (ret)
		goto disable_device;

	pci_set_master(pdev);
	return 0;

disable_device:
	pci_disable_device(adapter->pdev);

return_error:
	return ret;
}

u32 lan743x_csr_read(struct lan743x_adapter *adapter, int offset)
{
	return ioread32(&adapter->csr.csr_address[offset]);
}

void lan743x_csr_write(struct lan743x_adapter *adapter, int offset,
		       u32 data)
{
	iowrite32(data, &adapter->csr.csr_address[offset]);
}

#define LAN743X_CSR_READ_OP(offset)	lan743x_csr_read(adapter, offset)

static int lan743x_csr_light_reset(struct lan743x_adapter *adapter)
{
	u32 data;

	data = lan743x_csr_read(adapter, HW_CFG);
	data |= HW_CFG_LRST_;
	lan743x_csr_write(adapter, HW_CFG, data);

	return readx_poll_timeout(LAN743X_CSR_READ_OP, HW_CFG, data,
				  !(data & HW_CFG_LRST_), 100000, 10000000);
}

static int lan743x_csr_wait_for_bit(struct lan743x_adapter *adapter,
				    int offset, u32 bit_mask,
				    int target_value, int usleep_min,
				    int usleep_max, int count)
{
	u32 data;

	return readx_poll_timeout(LAN743X_CSR_READ_OP, offset, data,
				  target_value == ((data & bit_mask) ? 1 : 0),
				  usleep_max, usleep_min * count);
}

static int lan743x_csr_init(struct lan743x_adapter *adapter)
{
	struct lan743x_csr *csr = &adapter->csr;
	resource_size_t bar_start, bar_length;
	int result;

	bar_start = pci_resource_start(adapter->pdev, 0);
	bar_length = pci_resource_len(adapter->pdev, 0);
	csr->csr_address = devm_ioremap(&adapter->pdev->dev,
					bar_start, bar_length);
	if (!csr->csr_address) {
		result = -ENOMEM;
		goto clean_up;
	}

	csr->id_rev = lan743x_csr_read(adapter, ID_REV);
	csr->fpga_rev = lan743x_csr_read(adapter, FPGA_REV);
	netif_info(adapter, probe, adapter->netdev,
		   "ID_REV = 0x%08X, FPGA_REV = %d.%d\n",
		   csr->id_rev,	FPGA_REV_GET_MAJOR_(csr->fpga_rev),
		   FPGA_REV_GET_MINOR_(csr->fpga_rev));
	if (!ID_REV_IS_VALID_CHIP_ID_(csr->id_rev)) {
		result = -ENODEV;
		goto clean_up;
	}

	csr->flags = LAN743X_CSR_FLAG_SUPPORTS_INTR_AUTO_SET_CLR;
	switch (csr->id_rev & ID_REV_CHIP_REV_MASK_) {
	case ID_REV_CHIP_REV_A0_:
		csr->flags |= LAN743X_CSR_FLAG_IS_A0;
		csr->flags &= ~LAN743X_CSR_FLAG_SUPPORTS_INTR_AUTO_SET_CLR;
		break;
	case ID_REV_CHIP_REV_B0_:
		csr->flags |= LAN743X_CSR_FLAG_IS_B0;
		break;
	}

	result = lan743x_csr_light_reset(adapter);
	if (result)
		goto clean_up;
	return 0;
clean_up:
	return result;
}

static void lan743x_intr_software_isr(struct lan743x_adapter *adapter)
{
	struct lan743x_intr *intr = &adapter->intr;

<<<<<<< HEAD
	int_sts = lan743x_csr_read(adapter, INT_STS);
	if (int_sts & INT_BIT_SW_GP_) {
		/* disable the interrupt to prevent repeated re-triggering */
		lan743x_csr_write(adapter, INT_EN_CLR, INT_BIT_SW_GP_);
		intr->software_isr_flag = 1;
	}
=======
	/* disable the interrupt to prevent repeated re-triggering */
	lan743x_csr_write(adapter, INT_EN_CLR, INT_BIT_SW_GP_);
	intr->software_isr_flag = true;
	wake_up(&intr->software_isr_wq);
>>>>>>> 356006a6
}

static void lan743x_tx_isr(void *context, u32 int_sts, u32 flags)
{
	struct lan743x_tx *tx = context;
	struct lan743x_adapter *adapter = tx->adapter;
	bool enable_flag = true;

	lan743x_csr_read(adapter, INT_EN_SET);
	if (flags & LAN743X_VECTOR_FLAG_SOURCE_ENABLE_CLEAR) {
		lan743x_csr_write(adapter, INT_EN_CLR,
				  INT_BIT_DMA_TX_(tx->channel_number));
	}

	if (int_sts & INT_BIT_DMA_TX_(tx->channel_number)) {
		u32 ioc_bit = DMAC_INT_BIT_TX_IOC_(tx->channel_number);
		u32 dmac_int_sts;
		u32 dmac_int_en;

		if (flags & LAN743X_VECTOR_FLAG_SOURCE_STATUS_READ)
			dmac_int_sts = lan743x_csr_read(adapter, DMAC_INT_STS);
		else
			dmac_int_sts = ioc_bit;
		if (flags & LAN743X_VECTOR_FLAG_SOURCE_ENABLE_CHECK)
			dmac_int_en = lan743x_csr_read(adapter,
						       DMAC_INT_EN_SET);
		else
			dmac_int_en = ioc_bit;

		dmac_int_en &= ioc_bit;
		dmac_int_sts &= dmac_int_en;
		if (dmac_int_sts & ioc_bit) {
			napi_schedule(&tx->napi);
			enable_flag = false;/* poll func will enable later */
		}
	}

	if (enable_flag)
		/* enable isr */
		lan743x_csr_write(adapter, INT_EN_SET,
				  INT_BIT_DMA_TX_(tx->channel_number));
}

static void lan743x_rx_isr(void *context, u32 int_sts, u32 flags)
{
	struct lan743x_rx *rx = context;
	struct lan743x_adapter *adapter = rx->adapter;
	bool enable_flag = true;

	if (flags & LAN743X_VECTOR_FLAG_SOURCE_ENABLE_CLEAR) {
		lan743x_csr_write(adapter, INT_EN_CLR,
				  INT_BIT_DMA_RX_(rx->channel_number));
	}

	if (int_sts & INT_BIT_DMA_RX_(rx->channel_number)) {
		u32 rx_frame_bit = DMAC_INT_BIT_RXFRM_(rx->channel_number);
		u32 dmac_int_sts;
		u32 dmac_int_en;

		if (flags & LAN743X_VECTOR_FLAG_SOURCE_STATUS_READ)
			dmac_int_sts = lan743x_csr_read(adapter, DMAC_INT_STS);
		else
			dmac_int_sts = rx_frame_bit;
		if (flags & LAN743X_VECTOR_FLAG_SOURCE_ENABLE_CHECK)
			dmac_int_en = lan743x_csr_read(adapter,
						       DMAC_INT_EN_SET);
		else
			dmac_int_en = rx_frame_bit;

		dmac_int_en &= rx_frame_bit;
		dmac_int_sts &= dmac_int_en;
		if (dmac_int_sts & rx_frame_bit) {
			napi_schedule(&rx->napi);
			enable_flag = false;/* poll funct will enable later */
		}
	}

	if (enable_flag) {
		/* enable isr */
		lan743x_csr_write(adapter, INT_EN_SET,
				  INT_BIT_DMA_RX_(rx->channel_number));
	}
}

static void lan743x_intr_shared_isr(void *context, u32 int_sts, u32 flags)
{
	struct lan743x_adapter *adapter = context;
	unsigned int channel;

	if (int_sts & INT_BIT_ALL_RX_) {
		for (channel = 0; channel < LAN743X_USED_RX_CHANNELS;
			channel++) {
			u32 int_bit = INT_BIT_DMA_RX_(channel);

			if (int_sts & int_bit) {
				lan743x_rx_isr(&adapter->rx[channel],
					       int_bit, flags);
				int_sts &= ~int_bit;
			}
		}
	}
	if (int_sts & INT_BIT_ALL_TX_) {
		for (channel = 0; channel < LAN743X_USED_TX_CHANNELS;
			channel++) {
			u32 int_bit = INT_BIT_DMA_TX_(channel);

			if (int_sts & int_bit) {
				lan743x_tx_isr(&adapter->tx[channel],
					       int_bit, flags);
				int_sts &= ~int_bit;
			}
		}
	}
	if (int_sts & INT_BIT_ALL_OTHER_) {
		if (int_sts & INT_BIT_SW_GP_) {
			lan743x_intr_software_isr(adapter);
			int_sts &= ~INT_BIT_SW_GP_;
		}
		if (int_sts & INT_BIT_1588_) {
			lan743x_ptp_isr(adapter);
			int_sts &= ~INT_BIT_1588_;
		}
	}
	if (int_sts)
		lan743x_csr_write(adapter, INT_EN_CLR, int_sts);
}

static irqreturn_t lan743x_intr_entry_isr(int irq, void *ptr)
{
	struct lan743x_vector *vector = ptr;
	struct lan743x_adapter *adapter = vector->adapter;
	irqreturn_t result = IRQ_NONE;
	u32 int_enables;
	u32 int_sts;

	if (vector->flags & LAN743X_VECTOR_FLAG_SOURCE_STATUS_READ) {
		int_sts = lan743x_csr_read(adapter, INT_STS);
	} else if (vector->flags &
		   (LAN743X_VECTOR_FLAG_SOURCE_STATUS_R2C |
		   LAN743X_VECTOR_FLAG_SOURCE_ENABLE_R2C)) {
		int_sts = lan743x_csr_read(adapter, INT_STS_R2C);
	} else {
		/* use mask as implied status */
		int_sts = vector->int_mask | INT_BIT_MAS_;
	}

	if (!(int_sts & INT_BIT_MAS_))
		goto irq_done;

	if (vector->flags & LAN743X_VECTOR_FLAG_VECTOR_ENABLE_ISR_CLEAR)
		/* disable vector interrupt */
		lan743x_csr_write(adapter,
				  INT_VEC_EN_CLR,
				  INT_VEC_EN_(vector->vector_index));

	if (vector->flags & LAN743X_VECTOR_FLAG_MASTER_ENABLE_CLEAR)
		/* disable master interrupt */
		lan743x_csr_write(adapter, INT_EN_CLR, INT_BIT_MAS_);

	if (vector->flags & LAN743X_VECTOR_FLAG_SOURCE_ENABLE_CHECK) {
		int_enables = lan743x_csr_read(adapter, INT_EN_SET);
	} else {
		/*  use vector mask as implied enable mask */
		int_enables = vector->int_mask;
	}

	int_sts &= int_enables;
	int_sts &= vector->int_mask;
	if (int_sts) {
		if (vector->handler) {
			vector->handler(vector->context,
					int_sts, vector->flags);
		} else {
			/* disable interrupts on this vector */
			lan743x_csr_write(adapter, INT_EN_CLR,
					  vector->int_mask);
		}
		result = IRQ_HANDLED;
	}

	if (vector->flags & LAN743X_VECTOR_FLAG_MASTER_ENABLE_SET)
		/* enable master interrupt */
		lan743x_csr_write(adapter, INT_EN_SET, INT_BIT_MAS_);

	if (vector->flags & LAN743X_VECTOR_FLAG_VECTOR_ENABLE_ISR_SET)
		/* enable vector interrupt */
		lan743x_csr_write(adapter,
				  INT_VEC_EN_SET,
				  INT_VEC_EN_(vector->vector_index));
irq_done:
	return result;
}

static int lan743x_intr_test_isr(struct lan743x_adapter *adapter)
{
	struct lan743x_intr *intr = &adapter->intr;
	int ret;

	intr->software_isr_flag = false;

	/* enable and activate test interrupt */
	lan743x_csr_write(adapter, INT_EN_SET, INT_BIT_SW_GP_);
	lan743x_csr_write(adapter, INT_SET, INT_BIT_SW_GP_);

	ret = wait_event_timeout(intr->software_isr_wq,
				 intr->software_isr_flag,
				 msecs_to_jiffies(200));

	/* disable test interrupt */
	lan743x_csr_write(adapter, INT_EN_CLR, INT_BIT_SW_GP_);

	return ret > 0 ? 0 : -ENODEV;
}

static int lan743x_intr_register_isr(struct lan743x_adapter *adapter,
				     int vector_index, u32 flags,
				     u32 int_mask,
				     lan743x_vector_handler handler,
				     void *context)
{
	struct lan743x_vector *vector = &adapter->intr.vector_list
					[vector_index];
	int ret;

	vector->adapter = adapter;
	vector->flags = flags;
	vector->vector_index = vector_index;
	vector->int_mask = int_mask;
	vector->handler = handler;
	vector->context = context;

	ret = request_irq(vector->irq,
			  lan743x_intr_entry_isr,
			  (flags & LAN743X_VECTOR_FLAG_IRQ_SHARED) ?
			  IRQF_SHARED : 0, DRIVER_NAME, vector);
	if (ret) {
		vector->handler = NULL;
		vector->context = NULL;
		vector->int_mask = 0;
		vector->flags = 0;
	}
	return ret;
}

static void lan743x_intr_unregister_isr(struct lan743x_adapter *adapter,
					int vector_index)
{
	struct lan743x_vector *vector = &adapter->intr.vector_list
					[vector_index];

	free_irq(vector->irq, vector);
	vector->handler = NULL;
	vector->context = NULL;
	vector->int_mask = 0;
	vector->flags = 0;
}

static u32 lan743x_intr_get_vector_flags(struct lan743x_adapter *adapter,
					 u32 int_mask)
{
	int index;

	for (index = 0; index < LAN743X_MAX_VECTOR_COUNT; index++) {
		if (adapter->intr.vector_list[index].int_mask & int_mask)
			return adapter->intr.vector_list[index].flags;
	}
	return 0;
}

static void lan743x_intr_close(struct lan743x_adapter *adapter)
{
	struct lan743x_intr *intr = &adapter->intr;
	int index = 0;

	lan743x_csr_write(adapter, INT_EN_CLR, INT_BIT_MAS_);
	lan743x_csr_write(adapter, INT_VEC_EN_CLR, 0x000000FF);

	for (index = 0; index < LAN743X_MAX_VECTOR_COUNT; index++) {
		if (intr->flags & INTR_FLAG_IRQ_REQUESTED(index)) {
			lan743x_intr_unregister_isr(adapter, index);
			intr->flags &= ~INTR_FLAG_IRQ_REQUESTED(index);
		}
	}

	if (intr->flags & INTR_FLAG_MSI_ENABLED) {
		pci_disable_msi(adapter->pdev);
		intr->flags &= ~INTR_FLAG_MSI_ENABLED;
	}

	if (intr->flags & INTR_FLAG_MSIX_ENABLED) {
		pci_disable_msix(adapter->pdev);
		intr->flags &= ~INTR_FLAG_MSIX_ENABLED;
	}
}

static int lan743x_intr_open(struct lan743x_adapter *adapter)
{
	struct msix_entry msix_entries[LAN743X_MAX_VECTOR_COUNT];
	struct lan743x_intr *intr = &adapter->intr;
	u32 int_vec_en_auto_clr = 0;
	u32 int_vec_map0 = 0;
	u32 int_vec_map1 = 0;
	int ret = -ENODEV;
	int index = 0;
	u32 flags = 0;

	intr->number_of_vectors = 0;

	/* Try to set up MSIX interrupts */
	memset(&msix_entries[0], 0,
	       sizeof(struct msix_entry) * LAN743X_MAX_VECTOR_COUNT);
	for (index = 0; index < LAN743X_MAX_VECTOR_COUNT; index++)
		msix_entries[index].entry = index;
	ret = pci_enable_msix_range(adapter->pdev,
				    msix_entries, 1,
				    1 + LAN743X_USED_TX_CHANNELS +
				    LAN743X_USED_RX_CHANNELS);

	if (ret > 0) {
		intr->flags |= INTR_FLAG_MSIX_ENABLED;
		intr->number_of_vectors = ret;
		intr->using_vectors = true;
		for (index = 0; index < intr->number_of_vectors; index++)
			intr->vector_list[index].irq = msix_entries
						       [index].vector;
		netif_info(adapter, ifup, adapter->netdev,
			   "using MSIX interrupts, number of vectors = %d\n",
			   intr->number_of_vectors);
	}

	/* If MSIX failed try to setup using MSI interrupts */
	if (!intr->number_of_vectors) {
		if (!(adapter->csr.flags & LAN743X_CSR_FLAG_IS_A0)) {
			if (!pci_enable_msi(adapter->pdev)) {
				intr->flags |= INTR_FLAG_MSI_ENABLED;
				intr->number_of_vectors = 1;
				intr->using_vectors = true;
				intr->vector_list[0].irq =
					adapter->pdev->irq;
				netif_info(adapter, ifup, adapter->netdev,
					   "using MSI interrupts, number of vectors = %d\n",
					   intr->number_of_vectors);
			}
		}
	}

	/* If MSIX, and MSI failed, setup using legacy interrupt */
	if (!intr->number_of_vectors) {
		intr->number_of_vectors = 1;
		intr->using_vectors = false;
		intr->vector_list[0].irq = intr->irq;
		netif_info(adapter, ifup, adapter->netdev,
			   "using legacy interrupts\n");
	}

	/* At this point we must have at least one irq */
	lan743x_csr_write(adapter, INT_VEC_EN_CLR, 0xFFFFFFFF);

	/* map all interrupts to vector 0 */
	lan743x_csr_write(adapter, INT_VEC_MAP0, 0x00000000);
	lan743x_csr_write(adapter, INT_VEC_MAP1, 0x00000000);
	lan743x_csr_write(adapter, INT_VEC_MAP2, 0x00000000);
	flags = LAN743X_VECTOR_FLAG_SOURCE_STATUS_READ |
		LAN743X_VECTOR_FLAG_SOURCE_STATUS_W2C |
		LAN743X_VECTOR_FLAG_SOURCE_ENABLE_CHECK |
		LAN743X_VECTOR_FLAG_SOURCE_ENABLE_CLEAR;

	if (intr->using_vectors) {
		flags |= LAN743X_VECTOR_FLAG_VECTOR_ENABLE_ISR_CLEAR |
			 LAN743X_VECTOR_FLAG_VECTOR_ENABLE_ISR_SET;
	} else {
		flags |= LAN743X_VECTOR_FLAG_MASTER_ENABLE_CLEAR |
			 LAN743X_VECTOR_FLAG_MASTER_ENABLE_SET |
			 LAN743X_VECTOR_FLAG_IRQ_SHARED;
	}

	if (adapter->csr.flags & LAN743X_CSR_FLAG_SUPPORTS_INTR_AUTO_SET_CLR) {
		flags &= ~LAN743X_VECTOR_FLAG_SOURCE_STATUS_READ;
		flags &= ~LAN743X_VECTOR_FLAG_SOURCE_STATUS_W2C;
		flags &= ~LAN743X_VECTOR_FLAG_SOURCE_ENABLE_CLEAR;
		flags &= ~LAN743X_VECTOR_FLAG_SOURCE_ENABLE_CHECK;
		flags |= LAN743X_VECTOR_FLAG_SOURCE_STATUS_R2C;
		flags |= LAN743X_VECTOR_FLAG_SOURCE_ENABLE_R2C;
	}

	init_waitqueue_head(&intr->software_isr_wq);

	ret = lan743x_intr_register_isr(adapter, 0, flags,
					INT_BIT_ALL_RX_ | INT_BIT_ALL_TX_ |
					INT_BIT_ALL_OTHER_,
					lan743x_intr_shared_isr, adapter);
	if (ret)
		goto clean_up;
	intr->flags |= INTR_FLAG_IRQ_REQUESTED(0);

	if (intr->using_vectors)
		lan743x_csr_write(adapter, INT_VEC_EN_SET,
				  INT_VEC_EN_(0));

	if (!(adapter->csr.flags & LAN743X_CSR_FLAG_IS_A0)) {
		lan743x_csr_write(adapter, INT_MOD_CFG0, LAN743X_INT_MOD);
		lan743x_csr_write(adapter, INT_MOD_CFG1, LAN743X_INT_MOD);
		lan743x_csr_write(adapter, INT_MOD_CFG2, LAN743X_INT_MOD);
		lan743x_csr_write(adapter, INT_MOD_CFG3, LAN743X_INT_MOD);
		lan743x_csr_write(adapter, INT_MOD_CFG4, LAN743X_INT_MOD);
		lan743x_csr_write(adapter, INT_MOD_CFG5, LAN743X_INT_MOD);
		lan743x_csr_write(adapter, INT_MOD_CFG6, LAN743X_INT_MOD);
		lan743x_csr_write(adapter, INT_MOD_CFG7, LAN743X_INT_MOD);
		lan743x_csr_write(adapter, INT_MOD_MAP0, 0x00005432);
		lan743x_csr_write(adapter, INT_MOD_MAP1, 0x00000001);
		lan743x_csr_write(adapter, INT_MOD_MAP2, 0x00FFFFFF);
	}

	/* enable interrupts */
	lan743x_csr_write(adapter, INT_EN_SET, INT_BIT_MAS_);
	ret = lan743x_intr_test_isr(adapter);
	if (ret)
		goto clean_up;

	if (intr->number_of_vectors > 1) {
		int number_of_tx_vectors = intr->number_of_vectors - 1;

		if (number_of_tx_vectors > LAN743X_USED_TX_CHANNELS)
			number_of_tx_vectors = LAN743X_USED_TX_CHANNELS;
		flags = LAN743X_VECTOR_FLAG_SOURCE_STATUS_READ |
			LAN743X_VECTOR_FLAG_SOURCE_STATUS_W2C |
			LAN743X_VECTOR_FLAG_SOURCE_ENABLE_CHECK |
			LAN743X_VECTOR_FLAG_SOURCE_ENABLE_CLEAR |
			LAN743X_VECTOR_FLAG_VECTOR_ENABLE_ISR_CLEAR |
			LAN743X_VECTOR_FLAG_VECTOR_ENABLE_ISR_SET;

		if (adapter->csr.flags &
		   LAN743X_CSR_FLAG_SUPPORTS_INTR_AUTO_SET_CLR) {
			flags = LAN743X_VECTOR_FLAG_VECTOR_ENABLE_AUTO_SET |
				LAN743X_VECTOR_FLAG_SOURCE_ENABLE_AUTO_SET |
				LAN743X_VECTOR_FLAG_SOURCE_ENABLE_AUTO_CLEAR |
				LAN743X_VECTOR_FLAG_SOURCE_STATUS_AUTO_CLEAR;
		}

		for (index = 0; index < number_of_tx_vectors; index++) {
			u32 int_bit = INT_BIT_DMA_TX_(index);
			int vector = index + 1;

			/* map TX interrupt to vector */
			int_vec_map1 |= INT_VEC_MAP1_TX_VEC_(index, vector);
			lan743x_csr_write(adapter, INT_VEC_MAP1, int_vec_map1);

			/* Remove TX interrupt from shared mask */
			intr->vector_list[0].int_mask &= ~int_bit;
			ret = lan743x_intr_register_isr(adapter, vector, flags,
							int_bit, lan743x_tx_isr,
							&adapter->tx[index]);
			if (ret)
				goto clean_up;
			intr->flags |= INTR_FLAG_IRQ_REQUESTED(vector);
			if (!(flags &
			    LAN743X_VECTOR_FLAG_VECTOR_ENABLE_AUTO_SET))
				lan743x_csr_write(adapter, INT_VEC_EN_SET,
						  INT_VEC_EN_(vector));
		}
	}
	if ((intr->number_of_vectors - LAN743X_USED_TX_CHANNELS) > 1) {
		int number_of_rx_vectors = intr->number_of_vectors -
					   LAN743X_USED_TX_CHANNELS - 1;

		if (number_of_rx_vectors > LAN743X_USED_RX_CHANNELS)
			number_of_rx_vectors = LAN743X_USED_RX_CHANNELS;

		flags = LAN743X_VECTOR_FLAG_SOURCE_STATUS_READ |
			LAN743X_VECTOR_FLAG_SOURCE_STATUS_W2C |
			LAN743X_VECTOR_FLAG_SOURCE_ENABLE_CHECK |
			LAN743X_VECTOR_FLAG_SOURCE_ENABLE_CLEAR |
			LAN743X_VECTOR_FLAG_VECTOR_ENABLE_ISR_CLEAR |
			LAN743X_VECTOR_FLAG_VECTOR_ENABLE_ISR_SET;

		if (adapter->csr.flags &
		    LAN743X_CSR_FLAG_SUPPORTS_INTR_AUTO_SET_CLR) {
			flags = LAN743X_VECTOR_FLAG_VECTOR_ENABLE_AUTO_CLEAR |
				LAN743X_VECTOR_FLAG_VECTOR_ENABLE_AUTO_SET |
				LAN743X_VECTOR_FLAG_SOURCE_ENABLE_AUTO_SET |
				LAN743X_VECTOR_FLAG_SOURCE_ENABLE_AUTO_CLEAR |
				LAN743X_VECTOR_FLAG_SOURCE_STATUS_AUTO_CLEAR;
		}
		for (index = 0; index < number_of_rx_vectors; index++) {
			int vector = index + 1 + LAN743X_USED_TX_CHANNELS;
			u32 int_bit = INT_BIT_DMA_RX_(index);

			/* map RX interrupt to vector */
			int_vec_map0 |= INT_VEC_MAP0_RX_VEC_(index, vector);
			lan743x_csr_write(adapter, INT_VEC_MAP0, int_vec_map0);
			if (flags &
			    LAN743X_VECTOR_FLAG_VECTOR_ENABLE_AUTO_CLEAR) {
				int_vec_en_auto_clr |= INT_VEC_EN_(vector);
				lan743x_csr_write(adapter, INT_VEC_EN_AUTO_CLR,
						  int_vec_en_auto_clr);
			}

			/* Remove RX interrupt from shared mask */
			intr->vector_list[0].int_mask &= ~int_bit;
			ret = lan743x_intr_register_isr(adapter, vector, flags,
							int_bit, lan743x_rx_isr,
							&adapter->rx[index]);
			if (ret)
				goto clean_up;
			intr->flags |= INTR_FLAG_IRQ_REQUESTED(vector);

			lan743x_csr_write(adapter, INT_VEC_EN_SET,
					  INT_VEC_EN_(vector));
		}
	}
	return 0;

clean_up:
	lan743x_intr_close(adapter);
	return ret;
}

static int lan743x_dp_write(struct lan743x_adapter *adapter,
			    u32 select, u32 addr, u32 length, u32 *buf)
{
	u32 dp_sel;
	int i;

	if (lan743x_csr_wait_for_bit(adapter, DP_SEL, DP_SEL_DPRDY_,
				     1, 40, 100, 100))
		return -EIO;
	dp_sel = lan743x_csr_read(adapter, DP_SEL);
	dp_sel &= ~DP_SEL_MASK_;
	dp_sel |= select;
	lan743x_csr_write(adapter, DP_SEL, dp_sel);

	for (i = 0; i < length; i++) {
		lan743x_csr_write(adapter, DP_ADDR, addr + i);
		lan743x_csr_write(adapter, DP_DATA_0, buf[i]);
		lan743x_csr_write(adapter, DP_CMD, DP_CMD_WRITE_);
		if (lan743x_csr_wait_for_bit(adapter, DP_SEL, DP_SEL_DPRDY_,
					     1, 40, 100, 100))
			return -EIO;
	}

	return 0;
}

static u32 lan743x_mac_mii_access(u16 id, u16 index, int read)
{
	u32 ret;

	ret = (id << MAC_MII_ACC_PHY_ADDR_SHIFT_) &
		MAC_MII_ACC_PHY_ADDR_MASK_;
	ret |= (index << MAC_MII_ACC_MIIRINDA_SHIFT_) &
		MAC_MII_ACC_MIIRINDA_MASK_;

	if (read)
		ret |= MAC_MII_ACC_MII_READ_;
	else
		ret |= MAC_MII_ACC_MII_WRITE_;
	ret |= MAC_MII_ACC_MII_BUSY_;

	return ret;
}

static int lan743x_mac_mii_wait_till_not_busy(struct lan743x_adapter *adapter)
{
	u32 data;

	return readx_poll_timeout(LAN743X_CSR_READ_OP, MAC_MII_ACC, data,
				  !(data & MAC_MII_ACC_MII_BUSY_), 0, 1000000);
}

static int lan743x_mdiobus_read(struct mii_bus *bus, int phy_id, int index)
{
	struct lan743x_adapter *adapter = bus->priv;
	u32 val, mii_access;
	int ret;

	/* comfirm MII not busy */
	ret = lan743x_mac_mii_wait_till_not_busy(adapter);
	if (ret < 0)
		return ret;

	/* set the address, index & direction (read from PHY) */
	mii_access = lan743x_mac_mii_access(phy_id, index, MAC_MII_READ);
	lan743x_csr_write(adapter, MAC_MII_ACC, mii_access);
	ret = lan743x_mac_mii_wait_till_not_busy(adapter);
	if (ret < 0)
		return ret;

	val = lan743x_csr_read(adapter, MAC_MII_DATA);
	return (int)(val & 0xFFFF);
}

static int lan743x_mdiobus_write(struct mii_bus *bus,
				 int phy_id, int index, u16 regval)
{
	struct lan743x_adapter *adapter = bus->priv;
	u32 val, mii_access;
	int ret;

	/* confirm MII not busy */
	ret = lan743x_mac_mii_wait_till_not_busy(adapter);
	if (ret < 0)
		return ret;
	val = (u32)regval;
	lan743x_csr_write(adapter, MAC_MII_DATA, val);

	/* set the address, index & direction (write to PHY) */
	mii_access = lan743x_mac_mii_access(phy_id, index, MAC_MII_WRITE);
	lan743x_csr_write(adapter, MAC_MII_ACC, mii_access);
	ret = lan743x_mac_mii_wait_till_not_busy(adapter);
	return ret;
}

static void lan743x_mac_set_address(struct lan743x_adapter *adapter,
				    u8 *addr)
{
	u32 addr_lo, addr_hi;

	addr_lo = addr[0] |
		addr[1] << 8 |
		addr[2] << 16 |
		addr[3] << 24;
	addr_hi = addr[4] |
		addr[5] << 8;
	lan743x_csr_write(adapter, MAC_RX_ADDRL, addr_lo);
	lan743x_csr_write(adapter, MAC_RX_ADDRH, addr_hi);

	ether_addr_copy(adapter->mac_address, addr);
	netif_info(adapter, drv, adapter->netdev,
		   "MAC address set to %pM\n", addr);
}

static int lan743x_mac_init(struct lan743x_adapter *adapter)
{
	bool mac_address_valid = true;
	struct net_device *netdev;
	u32 mac_addr_hi = 0;
	u32 mac_addr_lo = 0;
	u32 data;

	netdev = adapter->netdev;

	/* disable auto duplex, and speed detection. Phylib does that */
	data = lan743x_csr_read(adapter, MAC_CR);
	data &= ~(MAC_CR_ADD_ | MAC_CR_ASD_);
	data |= MAC_CR_CNTR_RST_;
	lan743x_csr_write(adapter, MAC_CR, data);

	if (!is_valid_ether_addr(adapter->mac_address)) {
		mac_addr_hi = lan743x_csr_read(adapter, MAC_RX_ADDRH);
		mac_addr_lo = lan743x_csr_read(adapter, MAC_RX_ADDRL);
		adapter->mac_address[0] = mac_addr_lo & 0xFF;
		adapter->mac_address[1] = (mac_addr_lo >> 8) & 0xFF;
		adapter->mac_address[2] = (mac_addr_lo >> 16) & 0xFF;
		adapter->mac_address[3] = (mac_addr_lo >> 24) & 0xFF;
		adapter->mac_address[4] = mac_addr_hi & 0xFF;
		adapter->mac_address[5] = (mac_addr_hi >> 8) & 0xFF;

		if (((mac_addr_hi & 0x0000FFFF) == 0x0000FFFF) &&
		    mac_addr_lo == 0xFFFFFFFF) {
			mac_address_valid = false;
		} else if (!is_valid_ether_addr(adapter->mac_address)) {
			mac_address_valid = false;
		}

		if (!mac_address_valid)
			eth_random_addr(adapter->mac_address);
	}
	lan743x_mac_set_address(adapter, adapter->mac_address);
	ether_addr_copy(netdev->dev_addr, adapter->mac_address);

	return 0;
}

static int lan743x_mac_open(struct lan743x_adapter *adapter)
{
	u32 temp;

	temp = lan743x_csr_read(adapter, MAC_RX);
	lan743x_csr_write(adapter, MAC_RX, temp | MAC_RX_RXEN_);
	temp = lan743x_csr_read(adapter, MAC_TX);
	lan743x_csr_write(adapter, MAC_TX, temp | MAC_TX_TXEN_);
	return 0;
}

static void lan743x_mac_close(struct lan743x_adapter *adapter)
{
	u32 temp;

	temp = lan743x_csr_read(adapter, MAC_TX);
	temp &= ~MAC_TX_TXEN_;
	lan743x_csr_write(adapter, MAC_TX, temp);
	lan743x_csr_wait_for_bit(adapter, MAC_TX, MAC_TX_TXD_,
				 1, 1000, 20000, 100);

	temp = lan743x_csr_read(adapter, MAC_RX);
	temp &= ~MAC_RX_RXEN_;
	lan743x_csr_write(adapter, MAC_RX, temp);
	lan743x_csr_wait_for_bit(adapter, MAC_RX, MAC_RX_RXD_,
				 1, 1000, 20000, 100);
}

static void lan743x_mac_flow_ctrl_set_enables(struct lan743x_adapter *adapter,
					      bool tx_enable, bool rx_enable)
{
	u32 flow_setting = 0;

	/* set maximum pause time because when fifo space frees
	 * up a zero value pause frame will be sent to release the pause
	 */
	flow_setting = MAC_FLOW_CR_FCPT_MASK_;
	if (tx_enable)
		flow_setting |= MAC_FLOW_CR_TX_FCEN_;
	if (rx_enable)
		flow_setting |= MAC_FLOW_CR_RX_FCEN_;
	lan743x_csr_write(adapter, MAC_FLOW, flow_setting);
}

static int lan743x_mac_set_mtu(struct lan743x_adapter *adapter, int new_mtu)
{
	int enabled = 0;
	u32 mac_rx = 0;

	mac_rx = lan743x_csr_read(adapter, MAC_RX);
	if (mac_rx & MAC_RX_RXEN_) {
		enabled = 1;
		if (mac_rx & MAC_RX_RXD_) {
			lan743x_csr_write(adapter, MAC_RX, mac_rx);
			mac_rx &= ~MAC_RX_RXD_;
		}
		mac_rx &= ~MAC_RX_RXEN_;
		lan743x_csr_write(adapter, MAC_RX, mac_rx);
		lan743x_csr_wait_for_bit(adapter, MAC_RX, MAC_RX_RXD_,
					 1, 1000, 20000, 100);
		lan743x_csr_write(adapter, MAC_RX, mac_rx | MAC_RX_RXD_);
	}

	mac_rx &= ~(MAC_RX_MAX_SIZE_MASK_);
	mac_rx |= (((new_mtu + ETH_HLEN + 4) << MAC_RX_MAX_SIZE_SHIFT_) &
		  MAC_RX_MAX_SIZE_MASK_);
	lan743x_csr_write(adapter, MAC_RX, mac_rx);

	if (enabled) {
		mac_rx |= MAC_RX_RXEN_;
		lan743x_csr_write(adapter, MAC_RX, mac_rx);
	}
	return 0;
}

/* PHY */
static int lan743x_phy_reset(struct lan743x_adapter *adapter)
{
	u32 data;

	/* Only called with in probe, and before mdiobus_register */

	data = lan743x_csr_read(adapter, PMT_CTL);
	data |= PMT_CTL_ETH_PHY_RST_;
	lan743x_csr_write(adapter, PMT_CTL, data);

	return readx_poll_timeout(LAN743X_CSR_READ_OP, PMT_CTL, data,
				  (!(data & PMT_CTL_ETH_PHY_RST_) &&
				  (data & PMT_CTL_READY_)),
				  50000, 1000000);
}

static void lan743x_phy_update_flowcontrol(struct lan743x_adapter *adapter,
					   u8 duplex, u16 local_adv,
					   u16 remote_adv)
{
	struct lan743x_phy *phy = &adapter->phy;
	u8 cap;

	if (phy->fc_autoneg)
		cap = mii_resolve_flowctrl_fdx(local_adv, remote_adv);
	else
		cap = phy->fc_request_control;

	lan743x_mac_flow_ctrl_set_enables(adapter,
					  cap & FLOW_CTRL_TX,
					  cap & FLOW_CTRL_RX);
}

static int lan743x_phy_init(struct lan743x_adapter *adapter)
{
	return lan743x_phy_reset(adapter);
}

static void lan743x_phy_link_status_change(struct net_device *netdev)
{
	struct lan743x_adapter *adapter = netdev_priv(netdev);
	struct phy_device *phydev = netdev->phydev;
	u32 data;

	phy_print_status(phydev);
	if (phydev->state == PHY_RUNNING) {
		struct ethtool_link_ksettings ksettings;
		int remote_advertisement = 0;
		int local_advertisement = 0;

		data = lan743x_csr_read(adapter, MAC_CR);

		/* set interface mode */
		if (phy_interface_is_rgmii(phydev))
			/* RGMII */
			data &= ~MAC_CR_MII_EN_;
		else
			/* GMII */
			data |= MAC_CR_MII_EN_;

		/* set duplex mode */
		if (phydev->duplex)
			data |= MAC_CR_DPX_;
		else
			data &= ~MAC_CR_DPX_;

		/* set bus speed */
		switch (phydev->speed) {
		case SPEED_10:
			data &= ~MAC_CR_CFG_H_;
			data &= ~MAC_CR_CFG_L_;
		break;
		case SPEED_100:
			data &= ~MAC_CR_CFG_H_;
			data |= MAC_CR_CFG_L_;
		break;
		case SPEED_1000:
			data |= MAC_CR_CFG_H_;
			data &= ~MAC_CR_CFG_L_;
		break;
		}
		lan743x_csr_write(adapter, MAC_CR, data);

		memset(&ksettings, 0, sizeof(ksettings));
		phy_ethtool_get_link_ksettings(netdev, &ksettings);
		local_advertisement =
			linkmode_adv_to_mii_adv_t(phydev->advertising);
		remote_advertisement =
			linkmode_adv_to_mii_adv_t(phydev->lp_advertising);

		lan743x_phy_update_flowcontrol(adapter,
					       ksettings.base.duplex,
					       local_advertisement,
					       remote_advertisement);
		lan743x_ptp_update_latency(adapter, ksettings.base.speed);
	}
}

static void lan743x_phy_close(struct lan743x_adapter *adapter)
{
	struct net_device *netdev = adapter->netdev;

	phy_stop(netdev->phydev);
	phy_disconnect(netdev->phydev);
	netdev->phydev = NULL;
}

static int lan743x_phy_open(struct lan743x_adapter *adapter)
{
	struct net_device *netdev = adapter->netdev;
	struct lan743x_phy *phy = &adapter->phy;
<<<<<<< HEAD
	struct phy_device *phydev = NULL;
	struct device_node *phynode;
	struct net_device *netdev;
	int ret = -EIO;

	netdev = adapter->netdev;
	phynode = of_node_get(adapter->pdev->dev.of_node);

	if (phynode) {
		/* try devicetree phy, or fixed link */
		of_get_phy_mode(phynode, &adapter->phy_mode);

		if (of_phy_is_fixed_link(phynode)) {
			ret = of_phy_register_fixed_link(phynode);
			if (ret) {
				netdev_err(netdev,
					   "cannot register fixed PHY\n");
				of_node_put(phynode);
				goto return_error;
			}
		}
		phydev = of_phy_connect(netdev, phynode,
					lan743x_phy_link_status_change, 0,
					adapter->phy_mode);
		of_node_put(phynode);
	}
=======
	struct phy_device *phydev;
	int ret = -EIO;

	/* try devicetree phy, or fixed link */
	phydev = of_phy_get_and_connect(netdev, adapter->pdev->dev.of_node,
					lan743x_phy_link_status_change);
>>>>>>> 356006a6

	if (!phydev) {
		/* try internal phy */
		phydev = phy_find_first(adapter->mdiobus);
		if (!phydev)
			goto return_error;

		adapter->phy_mode = PHY_INTERFACE_MODE_GMII;
		ret = phy_connect_direct(netdev, phydev,
					 lan743x_phy_link_status_change,
					 PHY_INTERFACE_MODE_GMII);
		if (ret)
			goto return_error;
	}

	/* MAC doesn't support 1000T Half */
	phy_remove_link_mode(phydev, ETHTOOL_LINK_MODE_1000baseT_Half_BIT);

	/* support both flow controls */
	phy_support_asym_pause(phydev);
	phy->fc_request_control = (FLOW_CTRL_RX | FLOW_CTRL_TX);
	phy->fc_autoneg = phydev->autoneg;

	phy_start(phydev);
	phy_start_aneg(phydev);
	phy_attached_info(phydev);
	return 0;

return_error:
	return ret;
}

static void lan743x_rfe_open(struct lan743x_adapter *adapter)
{
	lan743x_csr_write(adapter, RFE_RSS_CFG,
		RFE_RSS_CFG_UDP_IPV6_EX_ |
		RFE_RSS_CFG_TCP_IPV6_EX_ |
		RFE_RSS_CFG_IPV6_EX_ |
		RFE_RSS_CFG_UDP_IPV6_ |
		RFE_RSS_CFG_TCP_IPV6_ |
		RFE_RSS_CFG_IPV6_ |
		RFE_RSS_CFG_UDP_IPV4_ |
		RFE_RSS_CFG_TCP_IPV4_ |
		RFE_RSS_CFG_IPV4_ |
		RFE_RSS_CFG_VALID_HASH_BITS_ |
		RFE_RSS_CFG_RSS_QUEUE_ENABLE_ |
		RFE_RSS_CFG_RSS_HASH_STORE_ |
		RFE_RSS_CFG_RSS_ENABLE_);
}

static void lan743x_rfe_update_mac_address(struct lan743x_adapter *adapter)
{
	u8 *mac_addr;
	u32 mac_addr_hi = 0;
	u32 mac_addr_lo = 0;

	/* Add mac address to perfect Filter */
	mac_addr = adapter->mac_address;
	mac_addr_lo = ((((u32)(mac_addr[0])) << 0) |
		      (((u32)(mac_addr[1])) << 8) |
		      (((u32)(mac_addr[2])) << 16) |
		      (((u32)(mac_addr[3])) << 24));
	mac_addr_hi = ((((u32)(mac_addr[4])) << 0) |
		      (((u32)(mac_addr[5])) << 8));

	lan743x_csr_write(adapter, RFE_ADDR_FILT_LO(0), mac_addr_lo);
	lan743x_csr_write(adapter, RFE_ADDR_FILT_HI(0),
			  mac_addr_hi | RFE_ADDR_FILT_HI_VALID_);
}

static void lan743x_rfe_set_multicast(struct lan743x_adapter *adapter)
{
	struct net_device *netdev = adapter->netdev;
	u32 hash_table[DP_SEL_VHF_HASH_LEN];
	u32 rfctl;
	u32 data;

	rfctl = lan743x_csr_read(adapter, RFE_CTL);
	rfctl &= ~(RFE_CTL_AU_ | RFE_CTL_AM_ |
		 RFE_CTL_DA_PERFECT_ | RFE_CTL_MCAST_HASH_);
	rfctl |= RFE_CTL_AB_;
	if (netdev->flags & IFF_PROMISC) {
		rfctl |= RFE_CTL_AM_ | RFE_CTL_AU_;
	} else {
		if (netdev->flags & IFF_ALLMULTI)
			rfctl |= RFE_CTL_AM_;
	}

	memset(hash_table, 0, DP_SEL_VHF_HASH_LEN * sizeof(u32));
	if (netdev_mc_count(netdev)) {
		struct netdev_hw_addr *ha;
		int i;

		rfctl |= RFE_CTL_DA_PERFECT_;
		i = 1;
		netdev_for_each_mc_addr(ha, netdev) {
			/* set first 32 into Perfect Filter */
			if (i < 33) {
				lan743x_csr_write(adapter,
						  RFE_ADDR_FILT_HI(i), 0);
				data = ha->addr[3];
				data = ha->addr[2] | (data << 8);
				data = ha->addr[1] | (data << 8);
				data = ha->addr[0] | (data << 8);
				lan743x_csr_write(adapter,
						  RFE_ADDR_FILT_LO(i), data);
				data = ha->addr[5];
				data = ha->addr[4] | (data << 8);
				data |= RFE_ADDR_FILT_HI_VALID_;
				lan743x_csr_write(adapter,
						  RFE_ADDR_FILT_HI(i), data);
			} else {
				u32 bitnum = (ether_crc(ETH_ALEN, ha->addr) >>
					     23) & 0x1FF;
				hash_table[bitnum / 32] |= (1 << (bitnum % 32));
				rfctl |= RFE_CTL_MCAST_HASH_;
			}
			i++;
		}
	}

	lan743x_dp_write(adapter, DP_SEL_RFE_RAM,
			 DP_SEL_VHF_VLAN_LEN,
			 DP_SEL_VHF_HASH_LEN, hash_table);
	lan743x_csr_write(adapter, RFE_CTL, rfctl);
}

static int lan743x_dmac_init(struct lan743x_adapter *adapter)
{
	u32 data = 0;

	lan743x_csr_write(adapter, DMAC_CMD, DMAC_CMD_SWR_);
	lan743x_csr_wait_for_bit(adapter, DMAC_CMD, DMAC_CMD_SWR_,
				 0, 1000, 20000, 100);
	switch (DEFAULT_DMA_DESCRIPTOR_SPACING) {
	case DMA_DESCRIPTOR_SPACING_16:
		data = DMAC_CFG_MAX_DSPACE_16_;
		break;
	case DMA_DESCRIPTOR_SPACING_32:
		data = DMAC_CFG_MAX_DSPACE_32_;
		break;
	case DMA_DESCRIPTOR_SPACING_64:
		data = DMAC_CFG_MAX_DSPACE_64_;
		break;
	case DMA_DESCRIPTOR_SPACING_128:
		data = DMAC_CFG_MAX_DSPACE_128_;
		break;
	default:
		return -EPERM;
	}
	if (!(adapter->csr.flags & LAN743X_CSR_FLAG_IS_A0))
		data |= DMAC_CFG_COAL_EN_;
	data |= DMAC_CFG_CH_ARB_SEL_RX_HIGH_;
	data |= DMAC_CFG_MAX_READ_REQ_SET_(6);
	lan743x_csr_write(adapter, DMAC_CFG, data);
	data = DMAC_COAL_CFG_TIMER_LIMIT_SET_(1);
	data |= DMAC_COAL_CFG_TIMER_TX_START_;
	data |= DMAC_COAL_CFG_FLUSH_INTS_;
	data |= DMAC_COAL_CFG_INT_EXIT_COAL_;
	data |= DMAC_COAL_CFG_CSR_EXIT_COAL_;
	data |= DMAC_COAL_CFG_TX_THRES_SET_(0x0A);
	data |= DMAC_COAL_CFG_RX_THRES_SET_(0x0C);
	lan743x_csr_write(adapter, DMAC_COAL_CFG, data);
	data = DMAC_OBFF_TX_THRES_SET_(0x08);
	data |= DMAC_OBFF_RX_THRES_SET_(0x0A);
	lan743x_csr_write(adapter, DMAC_OBFF_CFG, data);
	return 0;
}

static int lan743x_dmac_tx_get_state(struct lan743x_adapter *adapter,
				     int tx_channel)
{
	u32 dmac_cmd = 0;

	dmac_cmd = lan743x_csr_read(adapter, DMAC_CMD);
	return DMAC_CHANNEL_STATE_SET((dmac_cmd &
				      DMAC_CMD_START_T_(tx_channel)),
				      (dmac_cmd &
				      DMAC_CMD_STOP_T_(tx_channel)));
}

static int lan743x_dmac_tx_wait_till_stopped(struct lan743x_adapter *adapter,
					     int tx_channel)
{
	int timeout = 100;
	int result = 0;

	while (timeout &&
	       ((result = lan743x_dmac_tx_get_state(adapter, tx_channel)) ==
	       DMAC_CHANNEL_STATE_STOP_PENDING)) {
		usleep_range(1000, 20000);
		timeout--;
	}
	if (result == DMAC_CHANNEL_STATE_STOP_PENDING)
		result = -ENODEV;
	return result;
}

static int lan743x_dmac_rx_get_state(struct lan743x_adapter *adapter,
				     int rx_channel)
{
	u32 dmac_cmd = 0;

	dmac_cmd = lan743x_csr_read(adapter, DMAC_CMD);
	return DMAC_CHANNEL_STATE_SET((dmac_cmd &
				      DMAC_CMD_START_R_(rx_channel)),
				      (dmac_cmd &
				      DMAC_CMD_STOP_R_(rx_channel)));
}

static int lan743x_dmac_rx_wait_till_stopped(struct lan743x_adapter *adapter,
					     int rx_channel)
{
	int timeout = 100;
	int result = 0;

	while (timeout &&
	       ((result = lan743x_dmac_rx_get_state(adapter, rx_channel)) ==
	       DMAC_CHANNEL_STATE_STOP_PENDING)) {
		usleep_range(1000, 20000);
		timeout--;
	}
	if (result == DMAC_CHANNEL_STATE_STOP_PENDING)
		result = -ENODEV;
	return result;
}

static void lan743x_tx_release_desc(struct lan743x_tx *tx,
				    int descriptor_index, bool cleanup)
{
	struct lan743x_tx_buffer_info *buffer_info = NULL;
	struct lan743x_tx_descriptor *descriptor = NULL;
	u32 descriptor_type = 0;
	bool ignore_sync;

	descriptor = &tx->ring_cpu_ptr[descriptor_index];
	buffer_info = &tx->buffer_info[descriptor_index];
	if (!(buffer_info->flags & TX_BUFFER_INFO_FLAG_ACTIVE))
		goto done;

	descriptor_type = (descriptor->data0) &
			  TX_DESC_DATA0_DTYPE_MASK_;
	if (descriptor_type == TX_DESC_DATA0_DTYPE_DATA_)
		goto clean_up_data_descriptor;
	else
		goto clear_active;

clean_up_data_descriptor:
	if (buffer_info->dma_ptr) {
		if (buffer_info->flags &
		    TX_BUFFER_INFO_FLAG_SKB_FRAGMENT) {
			dma_unmap_page(&tx->adapter->pdev->dev,
				       buffer_info->dma_ptr,
				       buffer_info->buffer_length,
				       DMA_TO_DEVICE);
		} else {
			dma_unmap_single(&tx->adapter->pdev->dev,
					 buffer_info->dma_ptr,
					 buffer_info->buffer_length,
					 DMA_TO_DEVICE);
		}
		buffer_info->dma_ptr = 0;
		buffer_info->buffer_length = 0;
	}
	if (!buffer_info->skb)
		goto clear_active;

	if (!(buffer_info->flags & TX_BUFFER_INFO_FLAG_TIMESTAMP_REQUESTED)) {
		dev_kfree_skb_any(buffer_info->skb);
		goto clear_skb;
	}

	if (cleanup) {
		lan743x_ptp_unrequest_tx_timestamp(tx->adapter);
		dev_kfree_skb_any(buffer_info->skb);
	} else {
		ignore_sync = (buffer_info->flags &
			       TX_BUFFER_INFO_FLAG_IGNORE_SYNC) != 0;
		lan743x_ptp_tx_timestamp_skb(tx->adapter,
					     buffer_info->skb, ignore_sync);
	}

clear_skb:
	buffer_info->skb = NULL;

clear_active:
	buffer_info->flags &= ~TX_BUFFER_INFO_FLAG_ACTIVE;

done:
	memset(buffer_info, 0, sizeof(*buffer_info));
	memset(descriptor, 0, sizeof(*descriptor));
}

static int lan743x_tx_next_index(struct lan743x_tx *tx, int index)
{
	return ((++index) % tx->ring_size);
}

static void lan743x_tx_release_completed_descriptors(struct lan743x_tx *tx)
{
	while ((*tx->head_cpu_ptr) != (tx->last_head)) {
		lan743x_tx_release_desc(tx, tx->last_head, false);
		tx->last_head = lan743x_tx_next_index(tx, tx->last_head);
	}
}

static void lan743x_tx_release_all_descriptors(struct lan743x_tx *tx)
{
	u32 original_head = 0;

	original_head = tx->last_head;
	do {
		lan743x_tx_release_desc(tx, tx->last_head, true);
		tx->last_head = lan743x_tx_next_index(tx, tx->last_head);
	} while (tx->last_head != original_head);
	memset(tx->ring_cpu_ptr, 0,
	       sizeof(*tx->ring_cpu_ptr) * (tx->ring_size));
	memset(tx->buffer_info, 0,
	       sizeof(*tx->buffer_info) * (tx->ring_size));
}

static int lan743x_tx_get_desc_cnt(struct lan743x_tx *tx,
				   struct sk_buff *skb)
{
	int result = 1; /* 1 for the main skb buffer */
	int nr_frags = 0;

	if (skb_is_gso(skb))
		result++; /* requires an extension descriptor */
	nr_frags = skb_shinfo(skb)->nr_frags;
	result += nr_frags; /* 1 for each fragment buffer */
	return result;
}

static int lan743x_tx_get_avail_desc(struct lan743x_tx *tx)
{
	int last_head = tx->last_head;
	int last_tail = tx->last_tail;

	if (last_tail >= last_head)
		return tx->ring_size - last_tail + last_head - 1;
	else
		return last_head - last_tail - 1;
}

void lan743x_tx_set_timestamping_mode(struct lan743x_tx *tx,
				      bool enable_timestamping,
				      bool enable_onestep_sync)
{
	if (enable_timestamping)
		tx->ts_flags |= TX_TS_FLAG_TIMESTAMPING_ENABLED;
	else
		tx->ts_flags &= ~TX_TS_FLAG_TIMESTAMPING_ENABLED;
	if (enable_onestep_sync)
		tx->ts_flags |= TX_TS_FLAG_ONE_STEP_SYNC;
	else
		tx->ts_flags &= ~TX_TS_FLAG_ONE_STEP_SYNC;
}

static int lan743x_tx_frame_start(struct lan743x_tx *tx,
				  unsigned char *first_buffer,
				  unsigned int first_buffer_length,
				  unsigned int frame_length,
				  bool time_stamp,
				  bool check_sum)
{
	/* called only from within lan743x_tx_xmit_frame.
	 * assuming tx->ring_lock has already been acquired.
	 */
	struct lan743x_tx_descriptor *tx_descriptor = NULL;
	struct lan743x_tx_buffer_info *buffer_info = NULL;
	struct lan743x_adapter *adapter = tx->adapter;
	struct device *dev = &adapter->pdev->dev;
	dma_addr_t dma_ptr;

	tx->frame_flags |= TX_FRAME_FLAG_IN_PROGRESS;
	tx->frame_first = tx->last_tail;
	tx->frame_tail = tx->frame_first;

	tx_descriptor = &tx->ring_cpu_ptr[tx->frame_tail];
	buffer_info = &tx->buffer_info[tx->frame_tail];
	dma_ptr = dma_map_single(dev, first_buffer, first_buffer_length,
				 DMA_TO_DEVICE);
	if (dma_mapping_error(dev, dma_ptr))
		return -ENOMEM;

	tx_descriptor->data1 = DMA_ADDR_LOW32(dma_ptr);
	tx_descriptor->data2 = DMA_ADDR_HIGH32(dma_ptr);
	tx_descriptor->data3 = (frame_length << 16) &
		TX_DESC_DATA3_FRAME_LENGTH_MSS_MASK_;

	buffer_info->skb = NULL;
	buffer_info->dma_ptr = dma_ptr;
	buffer_info->buffer_length = first_buffer_length;
	buffer_info->flags |= TX_BUFFER_INFO_FLAG_ACTIVE;

	tx->frame_data0 = (first_buffer_length &
		TX_DESC_DATA0_BUF_LENGTH_MASK_) |
		TX_DESC_DATA0_DTYPE_DATA_ |
		TX_DESC_DATA0_FS_ |
		TX_DESC_DATA0_FCS_;
	if (time_stamp)
		tx->frame_data0 |= TX_DESC_DATA0_TSE_;

	if (check_sum)
		tx->frame_data0 |= TX_DESC_DATA0_ICE_ |
				   TX_DESC_DATA0_IPE_ |
				   TX_DESC_DATA0_TPE_;

	/* data0 will be programmed in one of other frame assembler functions */
	return 0;
}

static void lan743x_tx_frame_add_lso(struct lan743x_tx *tx,
				     unsigned int frame_length,
				     int nr_frags)
{
	/* called only from within lan743x_tx_xmit_frame.
	 * assuming tx->ring_lock has already been acquired.
	 */
	struct lan743x_tx_descriptor *tx_descriptor = NULL;
	struct lan743x_tx_buffer_info *buffer_info = NULL;

	/* wrap up previous descriptor */
	tx->frame_data0 |= TX_DESC_DATA0_EXT_;
	if (nr_frags <= 0) {
		tx->frame_data0 |= TX_DESC_DATA0_LS_;
		tx->frame_data0 |= TX_DESC_DATA0_IOC_;
	}
	tx_descriptor = &tx->ring_cpu_ptr[tx->frame_tail];
	tx_descriptor->data0 = tx->frame_data0;

	/* move to next descriptor */
	tx->frame_tail = lan743x_tx_next_index(tx, tx->frame_tail);
	tx_descriptor = &tx->ring_cpu_ptr[tx->frame_tail];
	buffer_info = &tx->buffer_info[tx->frame_tail];

	/* add extension descriptor */
	tx_descriptor->data1 = 0;
	tx_descriptor->data2 = 0;
	tx_descriptor->data3 = 0;

	buffer_info->skb = NULL;
	buffer_info->dma_ptr = 0;
	buffer_info->buffer_length = 0;
	buffer_info->flags |= TX_BUFFER_INFO_FLAG_ACTIVE;

	tx->frame_data0 = (frame_length & TX_DESC_DATA0_EXT_PAY_LENGTH_MASK_) |
			  TX_DESC_DATA0_DTYPE_EXT_ |
			  TX_DESC_DATA0_EXT_LSO_;

	/* data0 will be programmed in one of other frame assembler functions */
}

static int lan743x_tx_frame_add_fragment(struct lan743x_tx *tx,
					 const skb_frag_t *fragment,
					 unsigned int frame_length)
{
	/* called only from within lan743x_tx_xmit_frame
	 * assuming tx->ring_lock has already been acquired
	 */
	struct lan743x_tx_descriptor *tx_descriptor = NULL;
	struct lan743x_tx_buffer_info *buffer_info = NULL;
	struct lan743x_adapter *adapter = tx->adapter;
	struct device *dev = &adapter->pdev->dev;
	unsigned int fragment_length = 0;
	dma_addr_t dma_ptr;

	fragment_length = skb_frag_size(fragment);
	if (!fragment_length)
		return 0;

	/* wrap up previous descriptor */
	tx_descriptor = &tx->ring_cpu_ptr[tx->frame_tail];
	tx_descriptor->data0 = tx->frame_data0;

	/* move to next descriptor */
	tx->frame_tail = lan743x_tx_next_index(tx, tx->frame_tail);
	tx_descriptor = &tx->ring_cpu_ptr[tx->frame_tail];
	buffer_info = &tx->buffer_info[tx->frame_tail];
	dma_ptr = skb_frag_dma_map(dev, fragment,
				   0, fragment_length,
				   DMA_TO_DEVICE);
	if (dma_mapping_error(dev, dma_ptr)) {
		int desc_index;

		/* cleanup all previously setup descriptors */
		desc_index = tx->frame_first;
		while (desc_index != tx->frame_tail) {
			lan743x_tx_release_desc(tx, desc_index, true);
			desc_index = lan743x_tx_next_index(tx, desc_index);
		}
		dma_wmb();
		tx->frame_flags &= ~TX_FRAME_FLAG_IN_PROGRESS;
		tx->frame_first = 0;
		tx->frame_data0 = 0;
		tx->frame_tail = 0;
		return -ENOMEM;
	}

	tx_descriptor->data1 = DMA_ADDR_LOW32(dma_ptr);
	tx_descriptor->data2 = DMA_ADDR_HIGH32(dma_ptr);
	tx_descriptor->data3 = (frame_length << 16) &
			       TX_DESC_DATA3_FRAME_LENGTH_MSS_MASK_;

	buffer_info->skb = NULL;
	buffer_info->dma_ptr = dma_ptr;
	buffer_info->buffer_length = fragment_length;
	buffer_info->flags |= TX_BUFFER_INFO_FLAG_ACTIVE;
	buffer_info->flags |= TX_BUFFER_INFO_FLAG_SKB_FRAGMENT;

	tx->frame_data0 = (fragment_length & TX_DESC_DATA0_BUF_LENGTH_MASK_) |
			  TX_DESC_DATA0_DTYPE_DATA_ |
			  TX_DESC_DATA0_FCS_;

	/* data0 will be programmed in one of other frame assembler functions */
	return 0;
}

static void lan743x_tx_frame_end(struct lan743x_tx *tx,
				 struct sk_buff *skb,
				 bool time_stamp,
				 bool ignore_sync)
{
	/* called only from within lan743x_tx_xmit_frame
	 * assuming tx->ring_lock has already been acquired
	 */
	struct lan743x_tx_descriptor *tx_descriptor = NULL;
	struct lan743x_tx_buffer_info *buffer_info = NULL;
	struct lan743x_adapter *adapter = tx->adapter;
	u32 tx_tail_flags = 0;

	/* wrap up previous descriptor */
	if ((tx->frame_data0 & TX_DESC_DATA0_DTYPE_MASK_) ==
	    TX_DESC_DATA0_DTYPE_DATA_) {
		tx->frame_data0 |= TX_DESC_DATA0_LS_;
		tx->frame_data0 |= TX_DESC_DATA0_IOC_;
	}

	tx_descriptor = &tx->ring_cpu_ptr[tx->frame_tail];
	buffer_info = &tx->buffer_info[tx->frame_tail];
	buffer_info->skb = skb;
	if (time_stamp)
		buffer_info->flags |= TX_BUFFER_INFO_FLAG_TIMESTAMP_REQUESTED;
	if (ignore_sync)
		buffer_info->flags |= TX_BUFFER_INFO_FLAG_IGNORE_SYNC;

	tx_descriptor->data0 = tx->frame_data0;
	tx->frame_tail = lan743x_tx_next_index(tx, tx->frame_tail);
	tx->last_tail = tx->frame_tail;

	dma_wmb();

	if (tx->vector_flags & LAN743X_VECTOR_FLAG_VECTOR_ENABLE_AUTO_SET)
		tx_tail_flags |= TX_TAIL_SET_TOP_INT_VEC_EN_;
	if (tx->vector_flags & LAN743X_VECTOR_FLAG_SOURCE_ENABLE_AUTO_SET)
		tx_tail_flags |= TX_TAIL_SET_DMAC_INT_EN_ |
		TX_TAIL_SET_TOP_INT_EN_;

	lan743x_csr_write(adapter, TX_TAIL(tx->channel_number),
			  tx_tail_flags | tx->frame_tail);
	tx->frame_flags &= ~TX_FRAME_FLAG_IN_PROGRESS;
}

static netdev_tx_t lan743x_tx_xmit_frame(struct lan743x_tx *tx,
					 struct sk_buff *skb)
{
	int required_number_of_descriptors = 0;
	unsigned int start_frame_length = 0;
	unsigned int frame_length = 0;
	unsigned int head_length = 0;
	unsigned long irq_flags = 0;
	bool do_timestamp = false;
	bool ignore_sync = false;
	int nr_frags = 0;
	bool gso = false;
	int j;

	required_number_of_descriptors = lan743x_tx_get_desc_cnt(tx, skb);

	spin_lock_irqsave(&tx->ring_lock, irq_flags);
	if (required_number_of_descriptors >
		lan743x_tx_get_avail_desc(tx)) {
		if (required_number_of_descriptors > (tx->ring_size - 1)) {
			dev_kfree_skb_irq(skb);
		} else {
			/* save to overflow buffer */
			tx->overflow_skb = skb;
			netif_stop_queue(tx->adapter->netdev);
		}
		goto unlock;
	}

	/* space available, transmit skb  */
	if ((skb_shinfo(skb)->tx_flags & SKBTX_HW_TSTAMP) &&
	    (tx->ts_flags & TX_TS_FLAG_TIMESTAMPING_ENABLED) &&
	    (lan743x_ptp_request_tx_timestamp(tx->adapter))) {
		skb_shinfo(skb)->tx_flags |= SKBTX_IN_PROGRESS;
		do_timestamp = true;
		if (tx->ts_flags & TX_TS_FLAG_ONE_STEP_SYNC)
			ignore_sync = true;
	}
	head_length = skb_headlen(skb);
	frame_length = skb_pagelen(skb);
	nr_frags = skb_shinfo(skb)->nr_frags;
	start_frame_length = frame_length;
	gso = skb_is_gso(skb);
	if (gso) {
		start_frame_length = max(skb_shinfo(skb)->gso_size,
					 (unsigned short)8);
	}

	if (lan743x_tx_frame_start(tx,
				   skb->data, head_length,
				   start_frame_length,
				   do_timestamp,
				   skb->ip_summed == CHECKSUM_PARTIAL)) {
		dev_kfree_skb_irq(skb);
		goto unlock;
	}

	if (gso)
		lan743x_tx_frame_add_lso(tx, frame_length, nr_frags);

	if (nr_frags <= 0)
		goto finish;

	for (j = 0; j < nr_frags; j++) {
		const skb_frag_t *frag = &(skb_shinfo(skb)->frags[j]);

		if (lan743x_tx_frame_add_fragment(tx, frag, frame_length)) {
			/* upon error no need to call
			 *	lan743x_tx_frame_end
			 * frame assembler clean up was performed inside
			 *	lan743x_tx_frame_add_fragment
			 */
			dev_kfree_skb_irq(skb);
			goto unlock;
		}
	}

finish:
	lan743x_tx_frame_end(tx, skb, do_timestamp, ignore_sync);

unlock:
	spin_unlock_irqrestore(&tx->ring_lock, irq_flags);
	return NETDEV_TX_OK;
}

static int lan743x_tx_napi_poll(struct napi_struct *napi, int weight)
{
	struct lan743x_tx *tx = container_of(napi, struct lan743x_tx, napi);
	struct lan743x_adapter *adapter = tx->adapter;
	bool start_transmitter = false;
	unsigned long irq_flags = 0;
	u32 ioc_bit = 0;

	ioc_bit = DMAC_INT_BIT_TX_IOC_(tx->channel_number);
	lan743x_csr_read(adapter, DMAC_INT_STS);
	if (tx->vector_flags & LAN743X_VECTOR_FLAG_SOURCE_STATUS_W2C)
		lan743x_csr_write(adapter, DMAC_INT_STS, ioc_bit);
	spin_lock_irqsave(&tx->ring_lock, irq_flags);

	/* clean up tx ring */
	lan743x_tx_release_completed_descriptors(tx);
	if (netif_queue_stopped(adapter->netdev)) {
		if (tx->overflow_skb) {
			if (lan743x_tx_get_desc_cnt(tx, tx->overflow_skb) <=
				lan743x_tx_get_avail_desc(tx))
				start_transmitter = true;
		} else {
			netif_wake_queue(adapter->netdev);
		}
	}
	spin_unlock_irqrestore(&tx->ring_lock, irq_flags);

	if (start_transmitter) {
		/* space is now available, transmit overflow skb */
		lan743x_tx_xmit_frame(tx, tx->overflow_skb);
		tx->overflow_skb = NULL;
		netif_wake_queue(adapter->netdev);
	}

	if (!napi_complete(napi))
		goto done;

	/* enable isr */
	lan743x_csr_write(adapter, INT_EN_SET,
			  INT_BIT_DMA_TX_(tx->channel_number));
	lan743x_csr_read(adapter, INT_STS);

done:
	return 0;
}

static void lan743x_tx_ring_cleanup(struct lan743x_tx *tx)
{
	if (tx->head_cpu_ptr) {
		dma_free_coherent(&tx->adapter->pdev->dev,
				  sizeof(*tx->head_cpu_ptr), tx->head_cpu_ptr,
				  tx->head_dma_ptr);
		tx->head_cpu_ptr = NULL;
		tx->head_dma_ptr = 0;
	}
	kfree(tx->buffer_info);
	tx->buffer_info = NULL;

	if (tx->ring_cpu_ptr) {
		dma_free_coherent(&tx->adapter->pdev->dev,
				  tx->ring_allocation_size, tx->ring_cpu_ptr,
				  tx->ring_dma_ptr);
		tx->ring_allocation_size = 0;
		tx->ring_cpu_ptr = NULL;
		tx->ring_dma_ptr = 0;
	}
	tx->ring_size = 0;
}

static int lan743x_tx_ring_init(struct lan743x_tx *tx)
{
	size_t ring_allocation_size = 0;
	void *cpu_ptr = NULL;
	dma_addr_t dma_ptr;
	int ret = -ENOMEM;

	tx->ring_size = LAN743X_TX_RING_SIZE;
	if (tx->ring_size & ~TX_CFG_B_TX_RING_LEN_MASK_) {
		ret = -EINVAL;
		goto cleanup;
	}
	ring_allocation_size = ALIGN(tx->ring_size *
				     sizeof(struct lan743x_tx_descriptor),
				     PAGE_SIZE);
	dma_ptr = 0;
	cpu_ptr = dma_alloc_coherent(&tx->adapter->pdev->dev,
				     ring_allocation_size, &dma_ptr, GFP_KERNEL);
	if (!cpu_ptr) {
		ret = -ENOMEM;
		goto cleanup;
	}

	tx->ring_allocation_size = ring_allocation_size;
	tx->ring_cpu_ptr = (struct lan743x_tx_descriptor *)cpu_ptr;
	tx->ring_dma_ptr = dma_ptr;

	cpu_ptr = kcalloc(tx->ring_size, sizeof(*tx->buffer_info), GFP_KERNEL);
	if (!cpu_ptr) {
		ret = -ENOMEM;
		goto cleanup;
	}
	tx->buffer_info = (struct lan743x_tx_buffer_info *)cpu_ptr;
	dma_ptr = 0;
	cpu_ptr = dma_alloc_coherent(&tx->adapter->pdev->dev,
				     sizeof(*tx->head_cpu_ptr), &dma_ptr,
				     GFP_KERNEL);
	if (!cpu_ptr) {
		ret = -ENOMEM;
		goto cleanup;
	}

	tx->head_cpu_ptr = cpu_ptr;
	tx->head_dma_ptr = dma_ptr;
	if (tx->head_dma_ptr & 0x3) {
		ret = -ENOMEM;
		goto cleanup;
	}

	return 0;

cleanup:
	lan743x_tx_ring_cleanup(tx);
	return ret;
}

static void lan743x_tx_close(struct lan743x_tx *tx)
{
	struct lan743x_adapter *adapter = tx->adapter;

	lan743x_csr_write(adapter,
			  DMAC_CMD,
			  DMAC_CMD_STOP_T_(tx->channel_number));
	lan743x_dmac_tx_wait_till_stopped(adapter, tx->channel_number);

	lan743x_csr_write(adapter,
			  DMAC_INT_EN_CLR,
			  DMAC_INT_BIT_TX_IOC_(tx->channel_number));
	lan743x_csr_write(adapter, INT_EN_CLR,
			  INT_BIT_DMA_TX_(tx->channel_number));
	napi_disable(&tx->napi);
	netif_napi_del(&tx->napi);

	lan743x_csr_write(adapter, FCT_TX_CTL,
			  FCT_TX_CTL_DIS_(tx->channel_number));
	lan743x_csr_wait_for_bit(adapter, FCT_TX_CTL,
				 FCT_TX_CTL_EN_(tx->channel_number),
				 0, 1000, 20000, 100);

	lan743x_tx_release_all_descriptors(tx);

	if (tx->overflow_skb) {
		dev_kfree_skb(tx->overflow_skb);
		tx->overflow_skb = NULL;
	}

	lan743x_tx_ring_cleanup(tx);
}

static int lan743x_tx_open(struct lan743x_tx *tx)
{
	struct lan743x_adapter *adapter = NULL;
	u32 data = 0;
	int ret;

	adapter = tx->adapter;
	ret = lan743x_tx_ring_init(tx);
	if (ret)
		return ret;

	/* initialize fifo */
	lan743x_csr_write(adapter, FCT_TX_CTL,
			  FCT_TX_CTL_RESET_(tx->channel_number));
	lan743x_csr_wait_for_bit(adapter, FCT_TX_CTL,
				 FCT_TX_CTL_RESET_(tx->channel_number),
				 0, 1000, 20000, 100);

	/* enable fifo */
	lan743x_csr_write(adapter, FCT_TX_CTL,
			  FCT_TX_CTL_EN_(tx->channel_number));

	/* reset tx channel */
	lan743x_csr_write(adapter, DMAC_CMD,
			  DMAC_CMD_TX_SWR_(tx->channel_number));
	lan743x_csr_wait_for_bit(adapter, DMAC_CMD,
				 DMAC_CMD_TX_SWR_(tx->channel_number),
				 0, 1000, 20000, 100);

	/* Write TX_BASE_ADDR */
	lan743x_csr_write(adapter,
			  TX_BASE_ADDRH(tx->channel_number),
			  DMA_ADDR_HIGH32(tx->ring_dma_ptr));
	lan743x_csr_write(adapter,
			  TX_BASE_ADDRL(tx->channel_number),
			  DMA_ADDR_LOW32(tx->ring_dma_ptr));

	/* Write TX_CFG_B */
	data = lan743x_csr_read(adapter, TX_CFG_B(tx->channel_number));
	data &= ~TX_CFG_B_TX_RING_LEN_MASK_;
	data |= ((tx->ring_size) & TX_CFG_B_TX_RING_LEN_MASK_);
	if (!(adapter->csr.flags & LAN743X_CSR_FLAG_IS_A0))
		data |= TX_CFG_B_TDMABL_512_;
	lan743x_csr_write(adapter, TX_CFG_B(tx->channel_number), data);

	/* Write TX_CFG_A */
	data = TX_CFG_A_TX_TMR_HPWB_SEL_IOC_ | TX_CFG_A_TX_HP_WB_EN_;
	if (!(adapter->csr.flags & LAN743X_CSR_FLAG_IS_A0)) {
		data |= TX_CFG_A_TX_HP_WB_ON_INT_TMR_;
		data |= TX_CFG_A_TX_PF_THRES_SET_(0x10);
		data |= TX_CFG_A_TX_PF_PRI_THRES_SET_(0x04);
		data |= TX_CFG_A_TX_HP_WB_THRES_SET_(0x07);
	}
	lan743x_csr_write(adapter, TX_CFG_A(tx->channel_number), data);

	/* Write TX_HEAD_WRITEBACK_ADDR */
	lan743x_csr_write(adapter,
			  TX_HEAD_WRITEBACK_ADDRH(tx->channel_number),
			  DMA_ADDR_HIGH32(tx->head_dma_ptr));
	lan743x_csr_write(adapter,
			  TX_HEAD_WRITEBACK_ADDRL(tx->channel_number),
			  DMA_ADDR_LOW32(tx->head_dma_ptr));

	/* set last head */
	tx->last_head = lan743x_csr_read(adapter, TX_HEAD(tx->channel_number));

	/* write TX_TAIL */
	tx->last_tail = 0;
	lan743x_csr_write(adapter, TX_TAIL(tx->channel_number),
			  (u32)(tx->last_tail));
	tx->vector_flags = lan743x_intr_get_vector_flags(adapter,
							 INT_BIT_DMA_TX_
							 (tx->channel_number));
	netif_tx_napi_add(adapter->netdev,
			  &tx->napi, lan743x_tx_napi_poll,
			  tx->ring_size - 1);
	napi_enable(&tx->napi);

	data = 0;
	if (tx->vector_flags & LAN743X_VECTOR_FLAG_SOURCE_ENABLE_AUTO_CLEAR)
		data |= TX_CFG_C_TX_TOP_INT_EN_AUTO_CLR_;
	if (tx->vector_flags & LAN743X_VECTOR_FLAG_SOURCE_STATUS_AUTO_CLEAR)
		data |= TX_CFG_C_TX_DMA_INT_STS_AUTO_CLR_;
	if (tx->vector_flags & LAN743X_VECTOR_FLAG_SOURCE_STATUS_R2C)
		data |= TX_CFG_C_TX_INT_STS_R2C_MODE_MASK_;
	if (tx->vector_flags & LAN743X_VECTOR_FLAG_SOURCE_ENABLE_R2C)
		data |= TX_CFG_C_TX_INT_EN_R2C_;
	lan743x_csr_write(adapter, TX_CFG_C(tx->channel_number), data);

	if (!(tx->vector_flags & LAN743X_VECTOR_FLAG_SOURCE_ENABLE_AUTO_SET))
		lan743x_csr_write(adapter, INT_EN_SET,
				  INT_BIT_DMA_TX_(tx->channel_number));
	lan743x_csr_write(adapter, DMAC_INT_EN_SET,
			  DMAC_INT_BIT_TX_IOC_(tx->channel_number));

	/*  start dmac channel */
	lan743x_csr_write(adapter, DMAC_CMD,
			  DMAC_CMD_START_T_(tx->channel_number));
	return 0;
}

static int lan743x_rx_next_index(struct lan743x_rx *rx, int index)
{
	return ((++index) % rx->ring_size);
}

static struct sk_buff *lan743x_rx_allocate_skb(struct lan743x_rx *rx)
{
	int length = 0;

	length = (LAN743X_MAX_FRAME_SIZE + ETH_HLEN + 4 + RX_HEAD_PADDING);
	return __netdev_alloc_skb(rx->adapter->netdev,
				  length, GFP_ATOMIC | GFP_DMA);
}

static int lan743x_rx_init_ring_element(struct lan743x_rx *rx, int index,
					struct sk_buff *skb)
{
	struct lan743x_rx_buffer_info *buffer_info;
	struct lan743x_rx_descriptor *descriptor;
	int length = 0;

	length = (LAN743X_MAX_FRAME_SIZE + ETH_HLEN + 4 + RX_HEAD_PADDING);
	descriptor = &rx->ring_cpu_ptr[index];
	buffer_info = &rx->buffer_info[index];
	buffer_info->skb = skb;
	if (!(buffer_info->skb))
		return -ENOMEM;
	buffer_info->dma_ptr = dma_map_single(&rx->adapter->pdev->dev,
					      buffer_info->skb->data,
					      length,
					      DMA_FROM_DEVICE);
	if (dma_mapping_error(&rx->adapter->pdev->dev,
			      buffer_info->dma_ptr)) {
		buffer_info->dma_ptr = 0;
		return -ENOMEM;
	}

	buffer_info->buffer_length = length;
	descriptor->data1 = DMA_ADDR_LOW32(buffer_info->dma_ptr);
	descriptor->data2 = DMA_ADDR_HIGH32(buffer_info->dma_ptr);
	descriptor->data3 = 0;
	descriptor->data0 = (RX_DESC_DATA0_OWN_ |
			    (length & RX_DESC_DATA0_BUF_LENGTH_MASK_));
	skb_reserve(buffer_info->skb, RX_HEAD_PADDING);

	return 0;
}

static void lan743x_rx_reuse_ring_element(struct lan743x_rx *rx, int index)
{
	struct lan743x_rx_buffer_info *buffer_info;
	struct lan743x_rx_descriptor *descriptor;

	descriptor = &rx->ring_cpu_ptr[index];
	buffer_info = &rx->buffer_info[index];

	descriptor->data1 = DMA_ADDR_LOW32(buffer_info->dma_ptr);
	descriptor->data2 = DMA_ADDR_HIGH32(buffer_info->dma_ptr);
	descriptor->data3 = 0;
	descriptor->data0 = (RX_DESC_DATA0_OWN_ |
			    ((buffer_info->buffer_length) &
			    RX_DESC_DATA0_BUF_LENGTH_MASK_));
}

static void lan743x_rx_release_ring_element(struct lan743x_rx *rx, int index)
{
	struct lan743x_rx_buffer_info *buffer_info;
	struct lan743x_rx_descriptor *descriptor;

	descriptor = &rx->ring_cpu_ptr[index];
	buffer_info = &rx->buffer_info[index];

	memset(descriptor, 0, sizeof(*descriptor));

	if (buffer_info->dma_ptr) {
		dma_unmap_single(&rx->adapter->pdev->dev,
				 buffer_info->dma_ptr,
				 buffer_info->buffer_length,
				 DMA_FROM_DEVICE);
		buffer_info->dma_ptr = 0;
	}

	if (buffer_info->skb) {
		dev_kfree_skb(buffer_info->skb);
		buffer_info->skb = NULL;
	}

	memset(buffer_info, 0, sizeof(*buffer_info));
}

static int lan743x_rx_process_packet(struct lan743x_rx *rx)
{
	struct skb_shared_hwtstamps *hwtstamps = NULL;
	int result = RX_PROCESS_RESULT_NOTHING_TO_DO;
	int current_head_index = *rx->head_cpu_ptr;
	struct lan743x_rx_buffer_info *buffer_info;
	struct lan743x_rx_descriptor *descriptor;
	int extension_index = -1;
	int first_index = -1;
	int last_index = -1;

	if (current_head_index < 0 || current_head_index >= rx->ring_size)
		goto done;

	if (rx->last_head < 0 || rx->last_head >= rx->ring_size)
		goto done;

	if (rx->last_head != current_head_index) {
		descriptor = &rx->ring_cpu_ptr[rx->last_head];
		if (descriptor->data0 & RX_DESC_DATA0_OWN_)
			goto done;

		if (!(descriptor->data0 & RX_DESC_DATA0_FS_))
			goto done;

		first_index = rx->last_head;
		if (descriptor->data0 & RX_DESC_DATA0_LS_) {
			last_index = rx->last_head;
		} else {
			int index;

			index = lan743x_rx_next_index(rx, first_index);
			while (index != current_head_index) {
				descriptor = &rx->ring_cpu_ptr[index];
				if (descriptor->data0 & RX_DESC_DATA0_OWN_)
					goto done;

				if (descriptor->data0 & RX_DESC_DATA0_LS_) {
					last_index = index;
					break;
				}
				index = lan743x_rx_next_index(rx, index);
			}
		}
		if (last_index >= 0) {
			descriptor = &rx->ring_cpu_ptr[last_index];
			if (descriptor->data0 & RX_DESC_DATA0_EXT_) {
				/* extension is expected to follow */
				int index = lan743x_rx_next_index(rx,
								  last_index);
				if (index != current_head_index) {
					descriptor = &rx->ring_cpu_ptr[index];
					if (descriptor->data0 &
					    RX_DESC_DATA0_OWN_) {
						goto done;
					}
					if (descriptor->data0 &
					    RX_DESC_DATA0_EXT_) {
						extension_index = index;
					} else {
						goto done;
					}
				} else {
					/* extension is not yet available */
					/* prevent processing of this packet */
					first_index = -1;
					last_index = -1;
				}
			}
		}
	}
	if (first_index >= 0 && last_index >= 0) {
		int real_last_index = last_index;
		struct sk_buff *skb = NULL;
		u32 ts_sec = 0;
		u32 ts_nsec = 0;

		/* packet is available */
		if (first_index == last_index) {
			/* single buffer packet */
			struct sk_buff *new_skb = NULL;
			int packet_length;

			new_skb = lan743x_rx_allocate_skb(rx);
			if (!new_skb) {
				/* failed to allocate next skb.
				 * Memory is very low.
				 * Drop this packet and reuse buffer.
				 */
				lan743x_rx_reuse_ring_element(rx, first_index);
				goto process_extension;
			}

			buffer_info = &rx->buffer_info[first_index];
			skb = buffer_info->skb;
			descriptor = &rx->ring_cpu_ptr[first_index];

			/* unmap from dma */
			if (buffer_info->dma_ptr) {
				dma_unmap_single(&rx->adapter->pdev->dev,
						 buffer_info->dma_ptr,
						 buffer_info->buffer_length,
						 DMA_FROM_DEVICE);
				buffer_info->dma_ptr = 0;
				buffer_info->buffer_length = 0;
			}
			buffer_info->skb = NULL;
			packet_length =	RX_DESC_DATA0_FRAME_LENGTH_GET_
					(descriptor->data0);
			skb_put(skb, packet_length - 4);
			skb->protocol = eth_type_trans(skb,
						       rx->adapter->netdev);
			lan743x_rx_init_ring_element(rx, first_index, new_skb);
		} else {
			int index = first_index;

			/* multi buffer packet not supported */
			/* this should not happen since
			 * buffers are allocated to be at least jumbo size
			 */

			/* clean up buffers */
			if (first_index <= last_index) {
				while ((index >= first_index) &&
				       (index <= last_index)) {
					lan743x_rx_reuse_ring_element(rx,
								      index);
					index = lan743x_rx_next_index(rx,
								      index);
				}
			} else {
				while ((index >= first_index) ||
				       (index <= last_index)) {
					lan743x_rx_reuse_ring_element(rx,
								      index);
					index = lan743x_rx_next_index(rx,
								      index);
				}
			}
		}

process_extension:
		if (extension_index >= 0) {
			descriptor = &rx->ring_cpu_ptr[extension_index];
			buffer_info = &rx->buffer_info[extension_index];

			ts_sec = descriptor->data1;
			ts_nsec = (descriptor->data2 &
				  RX_DESC_DATA2_TS_NS_MASK_);
			lan743x_rx_reuse_ring_element(rx, extension_index);
			real_last_index = extension_index;
		}

		if (!skb) {
			result = RX_PROCESS_RESULT_PACKET_DROPPED;
			goto move_forward;
		}

		if (extension_index < 0)
			goto pass_packet_to_os;
		hwtstamps = skb_hwtstamps(skb);
		if (hwtstamps)
			hwtstamps->hwtstamp = ktime_set(ts_sec, ts_nsec);

pass_packet_to_os:
		/* pass packet to OS */
		napi_gro_receive(&rx->napi, skb);
		result = RX_PROCESS_RESULT_PACKET_RECEIVED;

move_forward:
		/* push tail and head forward */
		rx->last_tail = real_last_index;
		rx->last_head = lan743x_rx_next_index(rx, real_last_index);
	}
done:
	return result;
}

static int lan743x_rx_napi_poll(struct napi_struct *napi, int weight)
{
	struct lan743x_rx *rx = container_of(napi, struct lan743x_rx, napi);
	struct lan743x_adapter *adapter = rx->adapter;
	u32 rx_tail_flags = 0;
	int count;

	if (rx->vector_flags & LAN743X_VECTOR_FLAG_SOURCE_STATUS_W2C) {
		/* clear int status bit before reading packet */
		lan743x_csr_write(adapter, DMAC_INT_STS,
				  DMAC_INT_BIT_RXFRM_(rx->channel_number));
	}
	count = 0;
	while (count < weight) {
		int rx_process_result = lan743x_rx_process_packet(rx);

		if (rx_process_result == RX_PROCESS_RESULT_PACKET_RECEIVED) {
			count++;
		} else if (rx_process_result ==
			RX_PROCESS_RESULT_NOTHING_TO_DO) {
			break;
		} else if (rx_process_result ==
			RX_PROCESS_RESULT_PACKET_DROPPED) {
			continue;
		}
	}
	rx->frame_count += count;
	if (count == weight)
		goto done;

	if (!napi_complete_done(napi, count))
		goto done;

	if (rx->vector_flags & LAN743X_VECTOR_FLAG_VECTOR_ENABLE_AUTO_SET)
		rx_tail_flags |= RX_TAIL_SET_TOP_INT_VEC_EN_;
	if (rx->vector_flags & LAN743X_VECTOR_FLAG_SOURCE_ENABLE_AUTO_SET) {
		rx_tail_flags |= RX_TAIL_SET_TOP_INT_EN_;
	} else {
		lan743x_csr_write(adapter, INT_EN_SET,
				  INT_BIT_DMA_RX_(rx->channel_number));
	}

	/* update RX_TAIL */
	lan743x_csr_write(adapter, RX_TAIL(rx->channel_number),
			  rx_tail_flags | rx->last_tail);
done:
	return count;
}

static void lan743x_rx_ring_cleanup(struct lan743x_rx *rx)
{
	if (rx->buffer_info && rx->ring_cpu_ptr) {
		int index;

		for (index = 0; index < rx->ring_size; index++)
			lan743x_rx_release_ring_element(rx, index);
	}

	if (rx->head_cpu_ptr) {
		dma_free_coherent(&rx->adapter->pdev->dev,
				  sizeof(*rx->head_cpu_ptr), rx->head_cpu_ptr,
				  rx->head_dma_ptr);
		rx->head_cpu_ptr = NULL;
		rx->head_dma_ptr = 0;
	}

	kfree(rx->buffer_info);
	rx->buffer_info = NULL;

	if (rx->ring_cpu_ptr) {
		dma_free_coherent(&rx->adapter->pdev->dev,
				  rx->ring_allocation_size, rx->ring_cpu_ptr,
				  rx->ring_dma_ptr);
		rx->ring_allocation_size = 0;
		rx->ring_cpu_ptr = NULL;
		rx->ring_dma_ptr = 0;
	}

	rx->ring_size = 0;
	rx->last_head = 0;
}

static int lan743x_rx_ring_init(struct lan743x_rx *rx)
{
	size_t ring_allocation_size = 0;
	dma_addr_t dma_ptr = 0;
	void *cpu_ptr = NULL;
	int ret = -ENOMEM;
	int index = 0;

	rx->ring_size = LAN743X_RX_RING_SIZE;
	if (rx->ring_size <= 1) {
		ret = -EINVAL;
		goto cleanup;
	}
	if (rx->ring_size & ~RX_CFG_B_RX_RING_LEN_MASK_) {
		ret = -EINVAL;
		goto cleanup;
	}
	ring_allocation_size = ALIGN(rx->ring_size *
				     sizeof(struct lan743x_rx_descriptor),
				     PAGE_SIZE);
	dma_ptr = 0;
	cpu_ptr = dma_alloc_coherent(&rx->adapter->pdev->dev,
				     ring_allocation_size, &dma_ptr, GFP_KERNEL);
	if (!cpu_ptr) {
		ret = -ENOMEM;
		goto cleanup;
	}
	rx->ring_allocation_size = ring_allocation_size;
	rx->ring_cpu_ptr = (struct lan743x_rx_descriptor *)cpu_ptr;
	rx->ring_dma_ptr = dma_ptr;

	cpu_ptr = kcalloc(rx->ring_size, sizeof(*rx->buffer_info),
			  GFP_KERNEL);
	if (!cpu_ptr) {
		ret = -ENOMEM;
		goto cleanup;
	}
	rx->buffer_info = (struct lan743x_rx_buffer_info *)cpu_ptr;
	dma_ptr = 0;
	cpu_ptr = dma_alloc_coherent(&rx->adapter->pdev->dev,
				     sizeof(*rx->head_cpu_ptr), &dma_ptr,
				     GFP_KERNEL);
	if (!cpu_ptr) {
		ret = -ENOMEM;
		goto cleanup;
	}

	rx->head_cpu_ptr = cpu_ptr;
	rx->head_dma_ptr = dma_ptr;
	if (rx->head_dma_ptr & 0x3) {
		ret = -ENOMEM;
		goto cleanup;
	}

	rx->last_head = 0;
	for (index = 0; index < rx->ring_size; index++) {
		struct sk_buff *new_skb = lan743x_rx_allocate_skb(rx);

		ret = lan743x_rx_init_ring_element(rx, index, new_skb);
		if (ret)
			goto cleanup;
	}
	return 0;

cleanup:
	lan743x_rx_ring_cleanup(rx);
	return ret;
}

static void lan743x_rx_close(struct lan743x_rx *rx)
{
	struct lan743x_adapter *adapter = rx->adapter;

	lan743x_csr_write(adapter, FCT_RX_CTL,
			  FCT_RX_CTL_DIS_(rx->channel_number));
	lan743x_csr_wait_for_bit(adapter, FCT_RX_CTL,
				 FCT_RX_CTL_EN_(rx->channel_number),
				 0, 1000, 20000, 100);

	lan743x_csr_write(adapter, DMAC_CMD,
			  DMAC_CMD_STOP_R_(rx->channel_number));
	lan743x_dmac_rx_wait_till_stopped(adapter, rx->channel_number);

	lan743x_csr_write(adapter, DMAC_INT_EN_CLR,
			  DMAC_INT_BIT_RXFRM_(rx->channel_number));
	lan743x_csr_write(adapter, INT_EN_CLR,
			  INT_BIT_DMA_RX_(rx->channel_number));
	napi_disable(&rx->napi);

	netif_napi_del(&rx->napi);

	lan743x_rx_ring_cleanup(rx);
}

static int lan743x_rx_open(struct lan743x_rx *rx)
{
	struct lan743x_adapter *adapter = rx->adapter;
	u32 data = 0;
	int ret;

	rx->frame_count = 0;
	ret = lan743x_rx_ring_init(rx);
	if (ret)
		goto return_error;

	netif_napi_add(adapter->netdev,
		       &rx->napi, lan743x_rx_napi_poll,
		       rx->ring_size - 1);

	lan743x_csr_write(adapter, DMAC_CMD,
			  DMAC_CMD_RX_SWR_(rx->channel_number));
	lan743x_csr_wait_for_bit(adapter, DMAC_CMD,
				 DMAC_CMD_RX_SWR_(rx->channel_number),
				 0, 1000, 20000, 100);

	/* set ring base address */
	lan743x_csr_write(adapter,
			  RX_BASE_ADDRH(rx->channel_number),
			  DMA_ADDR_HIGH32(rx->ring_dma_ptr));
	lan743x_csr_write(adapter,
			  RX_BASE_ADDRL(rx->channel_number),
			  DMA_ADDR_LOW32(rx->ring_dma_ptr));

	/* set rx write back address */
	lan743x_csr_write(adapter,
			  RX_HEAD_WRITEBACK_ADDRH(rx->channel_number),
			  DMA_ADDR_HIGH32(rx->head_dma_ptr));
	lan743x_csr_write(adapter,
			  RX_HEAD_WRITEBACK_ADDRL(rx->channel_number),
			  DMA_ADDR_LOW32(rx->head_dma_ptr));
	data = RX_CFG_A_RX_HP_WB_EN_;
	if (!(adapter->csr.flags & LAN743X_CSR_FLAG_IS_A0)) {
		data |= (RX_CFG_A_RX_WB_ON_INT_TMR_ |
			RX_CFG_A_RX_WB_THRES_SET_(0x7) |
			RX_CFG_A_RX_PF_THRES_SET_(16) |
			RX_CFG_A_RX_PF_PRI_THRES_SET_(4));
	}

	/* set RX_CFG_A */
	lan743x_csr_write(adapter,
			  RX_CFG_A(rx->channel_number), data);

	/* set RX_CFG_B */
	data = lan743x_csr_read(adapter, RX_CFG_B(rx->channel_number));
	data &= ~RX_CFG_B_RX_PAD_MASK_;
	if (!RX_HEAD_PADDING)
		data |= RX_CFG_B_RX_PAD_0_;
	else
		data |= RX_CFG_B_RX_PAD_2_;
	data &= ~RX_CFG_B_RX_RING_LEN_MASK_;
	data |= ((rx->ring_size) & RX_CFG_B_RX_RING_LEN_MASK_);
	data |= RX_CFG_B_TS_ALL_RX_;
	if (!(adapter->csr.flags & LAN743X_CSR_FLAG_IS_A0))
		data |= RX_CFG_B_RDMABL_512_;

	lan743x_csr_write(adapter, RX_CFG_B(rx->channel_number), data);
	rx->vector_flags = lan743x_intr_get_vector_flags(adapter,
							 INT_BIT_DMA_RX_
							 (rx->channel_number));

	/* set RX_CFG_C */
	data = 0;
	if (rx->vector_flags & LAN743X_VECTOR_FLAG_SOURCE_ENABLE_AUTO_CLEAR)
		data |= RX_CFG_C_RX_TOP_INT_EN_AUTO_CLR_;
	if (rx->vector_flags & LAN743X_VECTOR_FLAG_SOURCE_STATUS_AUTO_CLEAR)
		data |= RX_CFG_C_RX_DMA_INT_STS_AUTO_CLR_;
	if (rx->vector_flags & LAN743X_VECTOR_FLAG_SOURCE_STATUS_R2C)
		data |= RX_CFG_C_RX_INT_STS_R2C_MODE_MASK_;
	if (rx->vector_flags & LAN743X_VECTOR_FLAG_SOURCE_ENABLE_R2C)
		data |= RX_CFG_C_RX_INT_EN_R2C_;
	lan743x_csr_write(adapter, RX_CFG_C(rx->channel_number), data);

	rx->last_tail = ((u32)(rx->ring_size - 1));
	lan743x_csr_write(adapter, RX_TAIL(rx->channel_number),
			  rx->last_tail);
	rx->last_head = lan743x_csr_read(adapter, RX_HEAD(rx->channel_number));
	if (rx->last_head) {
		ret = -EIO;
		goto napi_delete;
	}

	napi_enable(&rx->napi);

	lan743x_csr_write(adapter, INT_EN_SET,
			  INT_BIT_DMA_RX_(rx->channel_number));
	lan743x_csr_write(adapter, DMAC_INT_STS,
			  DMAC_INT_BIT_RXFRM_(rx->channel_number));
	lan743x_csr_write(adapter, DMAC_INT_EN_SET,
			  DMAC_INT_BIT_RXFRM_(rx->channel_number));
	lan743x_csr_write(adapter, DMAC_CMD,
			  DMAC_CMD_START_R_(rx->channel_number));

	/* initialize fifo */
	lan743x_csr_write(adapter, FCT_RX_CTL,
			  FCT_RX_CTL_RESET_(rx->channel_number));
	lan743x_csr_wait_for_bit(adapter, FCT_RX_CTL,
				 FCT_RX_CTL_RESET_(rx->channel_number),
				 0, 1000, 20000, 100);
	lan743x_csr_write(adapter, FCT_FLOW(rx->channel_number),
			  FCT_FLOW_CTL_REQ_EN_ |
			  FCT_FLOW_CTL_ON_THRESHOLD_SET_(0x2A) |
			  FCT_FLOW_CTL_OFF_THRESHOLD_SET_(0xA));

	/* enable fifo */
	lan743x_csr_write(adapter, FCT_RX_CTL,
			  FCT_RX_CTL_EN_(rx->channel_number));
	return 0;

napi_delete:
	netif_napi_del(&rx->napi);
	lan743x_rx_ring_cleanup(rx);

return_error:
	return ret;
}

static int lan743x_netdev_close(struct net_device *netdev)
{
	struct lan743x_adapter *adapter = netdev_priv(netdev);
	int index;

	lan743x_tx_close(&adapter->tx[0]);

	for (index = 0; index < LAN743X_USED_RX_CHANNELS; index++)
		lan743x_rx_close(&adapter->rx[index]);

	lan743x_ptp_close(adapter);

	lan743x_phy_close(adapter);

	lan743x_mac_close(adapter);

	lan743x_intr_close(adapter);

	return 0;
}

static int lan743x_netdev_open(struct net_device *netdev)
{
	struct lan743x_adapter *adapter = netdev_priv(netdev);
	int index;
	int ret;

	ret = lan743x_intr_open(adapter);
	if (ret)
		goto return_error;

	ret = lan743x_mac_open(adapter);
	if (ret)
		goto close_intr;

	ret = lan743x_phy_open(adapter);
	if (ret)
		goto close_mac;

	ret = lan743x_ptp_open(adapter);
	if (ret)
		goto close_phy;

	lan743x_rfe_open(adapter);

	for (index = 0; index < LAN743X_USED_RX_CHANNELS; index++) {
		ret = lan743x_rx_open(&adapter->rx[index]);
		if (ret)
			goto close_rx;
	}

	ret = lan743x_tx_open(&adapter->tx[0]);
	if (ret)
		goto close_rx;

	return 0;

close_rx:
	for (index = 0; index < LAN743X_USED_RX_CHANNELS; index++) {
		if (adapter->rx[index].ring_cpu_ptr)
			lan743x_rx_close(&adapter->rx[index]);
	}
	lan743x_ptp_close(adapter);

close_phy:
	lan743x_phy_close(adapter);

close_mac:
	lan743x_mac_close(adapter);

close_intr:
	lan743x_intr_close(adapter);

return_error:
	netif_warn(adapter, ifup, adapter->netdev,
		   "Error opening LAN743x\n");
	return ret;
}

static netdev_tx_t lan743x_netdev_xmit_frame(struct sk_buff *skb,
					     struct net_device *netdev)
{
	struct lan743x_adapter *adapter = netdev_priv(netdev);

	return lan743x_tx_xmit_frame(&adapter->tx[0], skb);
}

static int lan743x_netdev_ioctl(struct net_device *netdev,
				struct ifreq *ifr, int cmd)
{
	if (!netif_running(netdev))
		return -EINVAL;
	if (cmd == SIOCSHWTSTAMP)
		return lan743x_ptp_ioctl(netdev, ifr, cmd);
	return phy_mii_ioctl(netdev->phydev, ifr, cmd);
}

static void lan743x_netdev_set_multicast(struct net_device *netdev)
{
	struct lan743x_adapter *adapter = netdev_priv(netdev);

	lan743x_rfe_set_multicast(adapter);
}

static int lan743x_netdev_change_mtu(struct net_device *netdev, int new_mtu)
{
	struct lan743x_adapter *adapter = netdev_priv(netdev);
	int ret = 0;

	ret = lan743x_mac_set_mtu(adapter, new_mtu);
	if (!ret)
		netdev->mtu = new_mtu;
	return ret;
}

static void lan743x_netdev_get_stats64(struct net_device *netdev,
				       struct rtnl_link_stats64 *stats)
{
	struct lan743x_adapter *adapter = netdev_priv(netdev);

	stats->rx_packets = lan743x_csr_read(adapter, STAT_RX_TOTAL_FRAMES);
	stats->tx_packets = lan743x_csr_read(adapter, STAT_TX_TOTAL_FRAMES);
	stats->rx_bytes = lan743x_csr_read(adapter,
					   STAT_RX_UNICAST_BYTE_COUNT) +
			  lan743x_csr_read(adapter,
					   STAT_RX_BROADCAST_BYTE_COUNT) +
			  lan743x_csr_read(adapter,
					   STAT_RX_MULTICAST_BYTE_COUNT);
	stats->tx_bytes = lan743x_csr_read(adapter,
					   STAT_TX_UNICAST_BYTE_COUNT) +
			  lan743x_csr_read(adapter,
					   STAT_TX_BROADCAST_BYTE_COUNT) +
			  lan743x_csr_read(adapter,
					   STAT_TX_MULTICAST_BYTE_COUNT);
	stats->rx_errors = lan743x_csr_read(adapter, STAT_RX_FCS_ERRORS) +
			   lan743x_csr_read(adapter,
					    STAT_RX_ALIGNMENT_ERRORS) +
			   lan743x_csr_read(adapter, STAT_RX_JABBER_ERRORS) +
			   lan743x_csr_read(adapter,
					    STAT_RX_UNDERSIZE_FRAME_ERRORS) +
			   lan743x_csr_read(adapter,
					    STAT_RX_OVERSIZE_FRAME_ERRORS);
	stats->tx_errors = lan743x_csr_read(adapter, STAT_TX_FCS_ERRORS) +
			   lan743x_csr_read(adapter,
					    STAT_TX_EXCESS_DEFERRAL_ERRORS) +
			   lan743x_csr_read(adapter, STAT_TX_CARRIER_ERRORS);
	stats->rx_dropped = lan743x_csr_read(adapter,
					     STAT_RX_DROPPED_FRAMES);
	stats->tx_dropped = lan743x_csr_read(adapter,
					     STAT_TX_EXCESSIVE_COLLISION);
	stats->multicast = lan743x_csr_read(adapter,
					    STAT_RX_MULTICAST_FRAMES) +
			   lan743x_csr_read(adapter,
					    STAT_TX_MULTICAST_FRAMES);
	stats->collisions = lan743x_csr_read(adapter,
					     STAT_TX_SINGLE_COLLISIONS) +
			    lan743x_csr_read(adapter,
					     STAT_TX_MULTIPLE_COLLISIONS) +
			    lan743x_csr_read(adapter,
					     STAT_TX_LATE_COLLISIONS);
}

static int lan743x_netdev_set_mac_address(struct net_device *netdev,
					  void *addr)
{
	struct lan743x_adapter *adapter = netdev_priv(netdev);
	struct sockaddr *sock_addr = addr;
	int ret;

	ret = eth_prepare_mac_addr_change(netdev, sock_addr);
	if (ret)
		return ret;
	ether_addr_copy(netdev->dev_addr, sock_addr->sa_data);
	lan743x_mac_set_address(adapter, sock_addr->sa_data);
	lan743x_rfe_update_mac_address(adapter);
	return 0;
}

static const struct net_device_ops lan743x_netdev_ops = {
	.ndo_open		= lan743x_netdev_open,
	.ndo_stop		= lan743x_netdev_close,
	.ndo_start_xmit		= lan743x_netdev_xmit_frame,
	.ndo_do_ioctl		= lan743x_netdev_ioctl,
	.ndo_set_rx_mode	= lan743x_netdev_set_multicast,
	.ndo_change_mtu		= lan743x_netdev_change_mtu,
	.ndo_get_stats64	= lan743x_netdev_get_stats64,
	.ndo_set_mac_address	= lan743x_netdev_set_mac_address,
};

static void lan743x_hardware_cleanup(struct lan743x_adapter *adapter)
{
	lan743x_csr_write(adapter, INT_EN_CLR, 0xFFFFFFFF);
}

static void lan743x_mdiobus_cleanup(struct lan743x_adapter *adapter)
{
	mdiobus_unregister(adapter->mdiobus);
}

static void lan743x_full_cleanup(struct lan743x_adapter *adapter)
{
	unregister_netdev(adapter->netdev);

	lan743x_mdiobus_cleanup(adapter);
	lan743x_hardware_cleanup(adapter);
	lan743x_pci_cleanup(adapter);
}

static int lan743x_hardware_init(struct lan743x_adapter *adapter,
				 struct pci_dev *pdev)
{
	struct lan743x_tx *tx;
	int index;
	int ret;

	adapter->intr.irq = adapter->pdev->irq;
	lan743x_csr_write(adapter, INT_EN_CLR, 0xFFFFFFFF);

	ret = lan743x_gpio_init(adapter);
	if (ret)
		return ret;

	ret = lan743x_mac_init(adapter);
	if (ret)
		return ret;

	ret = lan743x_phy_init(adapter);
	if (ret)
		return ret;

	ret = lan743x_ptp_init(adapter);
	if (ret)
		return ret;

	lan743x_rfe_update_mac_address(adapter);

	ret = lan743x_dmac_init(adapter);
	if (ret)
		return ret;

	for (index = 0; index < LAN743X_USED_RX_CHANNELS; index++) {
		adapter->rx[index].adapter = adapter;
		adapter->rx[index].channel_number = index;
	}

	tx = &adapter->tx[0];
	tx->adapter = adapter;
	tx->channel_number = 0;
	spin_lock_init(&tx->ring_lock);
	return 0;
}

static int lan743x_mdiobus_init(struct lan743x_adapter *adapter)
{
	int ret;

	adapter->mdiobus = devm_mdiobus_alloc(&adapter->pdev->dev);
	if (!(adapter->mdiobus)) {
		ret = -ENOMEM;
		goto return_error;
	}

	adapter->mdiobus->priv = (void *)adapter;
	adapter->mdiobus->read = lan743x_mdiobus_read;
	adapter->mdiobus->write = lan743x_mdiobus_write;
	adapter->mdiobus->name = "lan743x-mdiobus";
	snprintf(adapter->mdiobus->id, MII_BUS_ID_SIZE,
		 "pci-%s", pci_name(adapter->pdev));

	if ((adapter->csr.id_rev & ID_REV_ID_MASK_) == ID_REV_ID_LAN7430_)
		/* LAN7430 uses internal phy at address 1 */
		adapter->mdiobus->phy_mask = ~(u32)BIT(1);

	/* register mdiobus */
	ret = mdiobus_register(adapter->mdiobus);
	if (ret < 0)
		goto return_error;
	return 0;

return_error:
	return ret;
}

/* lan743x_pcidev_probe - Device Initialization Routine
 * @pdev: PCI device information struct
 * @id: entry in lan743x_pci_tbl
 *
 * Returns 0 on success, negative on failure
 *
 * initializes an adapter identified by a pci_dev structure.
 * The OS initialization, configuring of the adapter private structure,
 * and a hardware reset occur.
 **/
static int lan743x_pcidev_probe(struct pci_dev *pdev,
				const struct pci_device_id *id)
{
	struct lan743x_adapter *adapter = NULL;
	struct net_device *netdev = NULL;
	const void *mac_addr;
	int ret = -ENODEV;

	netdev = devm_alloc_etherdev(&pdev->dev,
				     sizeof(struct lan743x_adapter));
	if (!netdev)
		goto return_error;

	SET_NETDEV_DEV(netdev, &pdev->dev);
	pci_set_drvdata(pdev, netdev);
	adapter = netdev_priv(netdev);
	adapter->netdev = netdev;
	adapter->msg_enable = NETIF_MSG_DRV | NETIF_MSG_PROBE |
			      NETIF_MSG_LINK | NETIF_MSG_IFUP |
			      NETIF_MSG_IFDOWN | NETIF_MSG_TX_QUEUED;
	netdev->max_mtu = LAN743X_MAX_FRAME_SIZE;

	mac_addr = of_get_mac_address(pdev->dev.of_node);
	if (!IS_ERR(mac_addr))
		ether_addr_copy(adapter->mac_address, mac_addr);

	ret = lan743x_pci_init(adapter, pdev);
	if (ret)
		goto return_error;

	ret = lan743x_csr_init(adapter);
	if (ret)
		goto cleanup_pci;

	ret = lan743x_hardware_init(adapter, pdev);
	if (ret)
		goto cleanup_pci;

	ret = lan743x_mdiobus_init(adapter);
	if (ret)
		goto cleanup_hardware;

	adapter->netdev->netdev_ops = &lan743x_netdev_ops;
	adapter->netdev->ethtool_ops = &lan743x_ethtool_ops;
	adapter->netdev->features = NETIF_F_SG | NETIF_F_TSO | NETIF_F_HW_CSUM;
	adapter->netdev->hw_features = adapter->netdev->features;

	/* carrier off reporting is important to ethtool even BEFORE open */
	netif_carrier_off(netdev);

	ret = register_netdev(adapter->netdev);
	if (ret < 0)
		goto cleanup_mdiobus;
	return 0;

cleanup_mdiobus:
	lan743x_mdiobus_cleanup(adapter);

cleanup_hardware:
	lan743x_hardware_cleanup(adapter);

cleanup_pci:
	lan743x_pci_cleanup(adapter);

return_error:
	pr_warn("Initialization failed\n");
	return ret;
}

/**
 * lan743x_pcidev_remove - Device Removal Routine
 * @pdev: PCI device information struct
 *
 * this is called by the PCI subsystem to alert the driver
 * that it should release a PCI device.  This could be caused by a
 * Hot-Plug event, or because the driver is going to be removed from
 * memory.
 **/
static void lan743x_pcidev_remove(struct pci_dev *pdev)
{
	struct net_device *netdev = pci_get_drvdata(pdev);
	struct lan743x_adapter *adapter = netdev_priv(netdev);

	lan743x_full_cleanup(adapter);
}

static void lan743x_pcidev_shutdown(struct pci_dev *pdev)
{
	struct net_device *netdev = pci_get_drvdata(pdev);
	struct lan743x_adapter *adapter = netdev_priv(netdev);

	rtnl_lock();
	netif_device_detach(netdev);

	/* close netdev when netdev is at running state.
	 * For instance, it is true when system goes to sleep by pm-suspend
	 * However, it is false when system goes to sleep by suspend GUI menu
	 */
	if (netif_running(netdev))
		lan743x_netdev_close(netdev);
	rtnl_unlock();

#ifdef CONFIG_PM
	pci_save_state(pdev);
#endif

	/* clean up lan743x portion */
	lan743x_hardware_cleanup(adapter);
}

#ifdef CONFIG_PM_SLEEP
static u16 lan743x_pm_wakeframe_crc16(const u8 *buf, int len)
{
	return bitrev16(crc16(0xFFFF, buf, len));
}

static void lan743x_pm_set_wol(struct lan743x_adapter *adapter)
{
	const u8 ipv4_multicast[3] = { 0x01, 0x00, 0x5E };
	const u8 ipv6_multicast[3] = { 0x33, 0x33 };
	const u8 arp_type[2] = { 0x08, 0x06 };
	int mask_index;
	u32 pmtctl;
	u32 wucsr;
	u32 macrx;
	u16 crc;

	for (mask_index = 0; mask_index < MAC_NUM_OF_WUF_CFG; mask_index++)
		lan743x_csr_write(adapter, MAC_WUF_CFG(mask_index), 0);

	/* clear wake settings */
	pmtctl = lan743x_csr_read(adapter, PMT_CTL);
	pmtctl |= PMT_CTL_WUPS_MASK_;
	pmtctl &= ~(PMT_CTL_GPIO_WAKEUP_EN_ | PMT_CTL_EEE_WAKEUP_EN_ |
		PMT_CTL_WOL_EN_ | PMT_CTL_MAC_D3_RX_CLK_OVR_ |
		PMT_CTL_RX_FCT_RFE_D3_CLK_OVR_ | PMT_CTL_ETH_PHY_WAKE_EN_);

	macrx = lan743x_csr_read(adapter, MAC_RX);

	wucsr = 0;
	mask_index = 0;

	pmtctl |= PMT_CTL_ETH_PHY_D3_COLD_OVR_ | PMT_CTL_ETH_PHY_D3_OVR_;

	if (adapter->wolopts & WAKE_PHY) {
		pmtctl |= PMT_CTL_ETH_PHY_EDPD_PLL_CTL_;
		pmtctl |= PMT_CTL_ETH_PHY_WAKE_EN_;
	}
	if (adapter->wolopts & WAKE_MAGIC) {
		wucsr |= MAC_WUCSR_MPEN_;
		macrx |= MAC_RX_RXEN_;
		pmtctl |= PMT_CTL_WOL_EN_ | PMT_CTL_MAC_D3_RX_CLK_OVR_;
	}
	if (adapter->wolopts & WAKE_UCAST) {
		wucsr |= MAC_WUCSR_RFE_WAKE_EN_ | MAC_WUCSR_PFDA_EN_;
		macrx |= MAC_RX_RXEN_;
		pmtctl |= PMT_CTL_WOL_EN_ | PMT_CTL_MAC_D3_RX_CLK_OVR_;
		pmtctl |= PMT_CTL_RX_FCT_RFE_D3_CLK_OVR_;
	}
	if (adapter->wolopts & WAKE_BCAST) {
		wucsr |= MAC_WUCSR_RFE_WAKE_EN_ | MAC_WUCSR_BCST_EN_;
		macrx |= MAC_RX_RXEN_;
		pmtctl |= PMT_CTL_WOL_EN_ | PMT_CTL_MAC_D3_RX_CLK_OVR_;
		pmtctl |= PMT_CTL_RX_FCT_RFE_D3_CLK_OVR_;
	}
	if (adapter->wolopts & WAKE_MCAST) {
		/* IPv4 multicast */
		crc = lan743x_pm_wakeframe_crc16(ipv4_multicast, 3);
		lan743x_csr_write(adapter, MAC_WUF_CFG(mask_index),
				  MAC_WUF_CFG_EN_ | MAC_WUF_CFG_TYPE_MCAST_ |
				  (0 << MAC_WUF_CFG_OFFSET_SHIFT_) |
				  (crc & MAC_WUF_CFG_CRC16_MASK_));
		lan743x_csr_write(adapter, MAC_WUF_MASK0(mask_index), 7);
		lan743x_csr_write(adapter, MAC_WUF_MASK1(mask_index), 0);
		lan743x_csr_write(adapter, MAC_WUF_MASK2(mask_index), 0);
		lan743x_csr_write(adapter, MAC_WUF_MASK3(mask_index), 0);
		mask_index++;

		/* IPv6 multicast */
		crc = lan743x_pm_wakeframe_crc16(ipv6_multicast, 2);
		lan743x_csr_write(adapter, MAC_WUF_CFG(mask_index),
				  MAC_WUF_CFG_EN_ | MAC_WUF_CFG_TYPE_MCAST_ |
				  (0 << MAC_WUF_CFG_OFFSET_SHIFT_) |
				  (crc & MAC_WUF_CFG_CRC16_MASK_));
		lan743x_csr_write(adapter, MAC_WUF_MASK0(mask_index), 3);
		lan743x_csr_write(adapter, MAC_WUF_MASK1(mask_index), 0);
		lan743x_csr_write(adapter, MAC_WUF_MASK2(mask_index), 0);
		lan743x_csr_write(adapter, MAC_WUF_MASK3(mask_index), 0);
		mask_index++;

		wucsr |= MAC_WUCSR_RFE_WAKE_EN_ | MAC_WUCSR_WAKE_EN_;
		macrx |= MAC_RX_RXEN_;
		pmtctl |= PMT_CTL_WOL_EN_ | PMT_CTL_MAC_D3_RX_CLK_OVR_;
		pmtctl |= PMT_CTL_RX_FCT_RFE_D3_CLK_OVR_;
	}
	if (adapter->wolopts & WAKE_ARP) {
		/* set MAC_WUF_CFG & WUF_MASK
		 * for packettype (offset 12,13) = ARP (0x0806)
		 */
		crc = lan743x_pm_wakeframe_crc16(arp_type, 2);
		lan743x_csr_write(adapter, MAC_WUF_CFG(mask_index),
				  MAC_WUF_CFG_EN_ | MAC_WUF_CFG_TYPE_ALL_ |
				  (0 << MAC_WUF_CFG_OFFSET_SHIFT_) |
				  (crc & MAC_WUF_CFG_CRC16_MASK_));
		lan743x_csr_write(adapter, MAC_WUF_MASK0(mask_index), 0x3000);
		lan743x_csr_write(adapter, MAC_WUF_MASK1(mask_index), 0);
		lan743x_csr_write(adapter, MAC_WUF_MASK2(mask_index), 0);
		lan743x_csr_write(adapter, MAC_WUF_MASK3(mask_index), 0);
		mask_index++;

		wucsr |= MAC_WUCSR_RFE_WAKE_EN_ | MAC_WUCSR_WAKE_EN_;
		macrx |= MAC_RX_RXEN_;
		pmtctl |= PMT_CTL_WOL_EN_ | PMT_CTL_MAC_D3_RX_CLK_OVR_;
		pmtctl |= PMT_CTL_RX_FCT_RFE_D3_CLK_OVR_;
	}

	lan743x_csr_write(adapter, MAC_WUCSR, wucsr);
	lan743x_csr_write(adapter, PMT_CTL, pmtctl);
	lan743x_csr_write(adapter, MAC_RX, macrx);
}

static int lan743x_pm_suspend(struct device *dev)
{
	struct pci_dev *pdev = to_pci_dev(dev);
	struct net_device *netdev = pci_get_drvdata(pdev);
	struct lan743x_adapter *adapter = netdev_priv(netdev);

	lan743x_pcidev_shutdown(pdev);

	/* clear all wakes */
	lan743x_csr_write(adapter, MAC_WUCSR, 0);
	lan743x_csr_write(adapter, MAC_WUCSR2, 0);
	lan743x_csr_write(adapter, MAC_WK_SRC, 0xFFFFFFFF);

	if (adapter->wolopts)
		lan743x_pm_set_wol(adapter);

	/* Host sets PME_En, put D3hot */
	return pci_prepare_to_sleep(pdev);;
}

static int lan743x_pm_resume(struct device *dev)
{
	struct pci_dev *pdev = to_pci_dev(dev);
	struct net_device *netdev = pci_get_drvdata(pdev);
	struct lan743x_adapter *adapter = netdev_priv(netdev);
	int ret;

	pci_set_power_state(pdev, PCI_D0);
	pci_restore_state(pdev);
	pci_save_state(pdev);

	ret = lan743x_hardware_init(adapter, pdev);
	if (ret) {
		netif_err(adapter, probe, adapter->netdev,
			  "lan743x_hardware_init returned %d\n", ret);
	}

	/* open netdev when netdev is at running state while resume.
	 * For instance, it is true when system wakesup after pm-suspend
	 * However, it is false when system wakes up after suspend GUI menu
	 */
	if (netif_running(netdev))
		lan743x_netdev_open(netdev);

	netif_device_attach(netdev);

	return 0;
}

static const struct dev_pm_ops lan743x_pm_ops = {
	SET_SYSTEM_SLEEP_PM_OPS(lan743x_pm_suspend, lan743x_pm_resume)
};
#endif /* CONFIG_PM_SLEEP */

static const struct pci_device_id lan743x_pcidev_tbl[] = {
	{ PCI_DEVICE(PCI_VENDOR_ID_SMSC, PCI_DEVICE_ID_SMSC_LAN7430) },
	{ PCI_DEVICE(PCI_VENDOR_ID_SMSC, PCI_DEVICE_ID_SMSC_LAN7431) },
	{ 0, }
};

MODULE_DEVICE_TABLE(pci, lan743x_pcidev_tbl);

static struct pci_driver lan743x_pcidev_driver = {
	.name     = DRIVER_NAME,
	.id_table = lan743x_pcidev_tbl,
	.probe    = lan743x_pcidev_probe,
	.remove   = lan743x_pcidev_remove,
#ifdef CONFIG_PM_SLEEP
	.driver.pm = &lan743x_pm_ops,
#endif
	.shutdown = lan743x_pcidev_shutdown,
};

module_pci_driver(lan743x_pcidev_driver);

MODULE_AUTHOR(DRIVER_AUTHOR);
MODULE_DESCRIPTION(DRIVER_DESC);
MODULE_LICENSE("GPL");<|MERGE_RESOLUTION|>--- conflicted
+++ resolved
@@ -144,19 +144,10 @@
 {
 	struct lan743x_intr *intr = &adapter->intr;
 
-<<<<<<< HEAD
-	int_sts = lan743x_csr_read(adapter, INT_STS);
-	if (int_sts & INT_BIT_SW_GP_) {
-		/* disable the interrupt to prevent repeated re-triggering */
-		lan743x_csr_write(adapter, INT_EN_CLR, INT_BIT_SW_GP_);
-		intr->software_isr_flag = 1;
-	}
-=======
 	/* disable the interrupt to prevent repeated re-triggering */
 	lan743x_csr_write(adapter, INT_EN_CLR, INT_BIT_SW_GP_);
 	intr->software_isr_flag = true;
 	wake_up(&intr->software_isr_wq);
->>>>>>> 356006a6
 }
 
 static void lan743x_tx_isr(void *context, u32 int_sts, u32 flags)
@@ -1017,41 +1008,12 @@
 {
 	struct net_device *netdev = adapter->netdev;
 	struct lan743x_phy *phy = &adapter->phy;
-<<<<<<< HEAD
-	struct phy_device *phydev = NULL;
-	struct device_node *phynode;
-	struct net_device *netdev;
-	int ret = -EIO;
-
-	netdev = adapter->netdev;
-	phynode = of_node_get(adapter->pdev->dev.of_node);
-
-	if (phynode) {
-		/* try devicetree phy, or fixed link */
-		of_get_phy_mode(phynode, &adapter->phy_mode);
-
-		if (of_phy_is_fixed_link(phynode)) {
-			ret = of_phy_register_fixed_link(phynode);
-			if (ret) {
-				netdev_err(netdev,
-					   "cannot register fixed PHY\n");
-				of_node_put(phynode);
-				goto return_error;
-			}
-		}
-		phydev = of_phy_connect(netdev, phynode,
-					lan743x_phy_link_status_change, 0,
-					adapter->phy_mode);
-		of_node_put(phynode);
-	}
-=======
 	struct phy_device *phydev;
 	int ret = -EIO;
 
 	/* try devicetree phy, or fixed link */
 	phydev = of_phy_get_and_connect(netdev, adapter->pdev->dev.of_node,
 					lan743x_phy_link_status_change);
->>>>>>> 356006a6
 
 	if (!phydev) {
 		/* try internal phy */
@@ -1059,7 +1021,6 @@
 		if (!phydev)
 			goto return_error;
 
-		adapter->phy_mode = PHY_INTERFACE_MODE_GMII;
 		ret = phy_connect_direct(netdev, phydev,
 					 lan743x_phy_link_status_change,
 					 PHY_INTERFACE_MODE_GMII);

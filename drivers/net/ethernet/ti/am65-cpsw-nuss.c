// SPDX-License-Identifier: GPL-2.0
/* Texas Instruments K3 AM65 Ethernet Switch SubSystem Driver
 *
 * Copyright (C) 2020 Texas Instruments Incorporated - http://www.ti.com/
 *
 */

#include <linux/clk.h>
#include <linux/etherdevice.h>
#include <linux/if_vlan.h>
#include <linux/interrupt.h>
#include <linux/kernel.h>
#include <linux/kmemleak.h>
#include <linux/module.h>
#include <linux/netdevice.h>
#include <linux/net_tstamp.h>
#include <linux/of.h>
#include <linux/of_mdio.h>
#include <linux/of_net.h>
#include <linux/of_device.h>
#include <linux/phy.h>
#include <linux/phy/phy.h>
#include <linux/platform_device.h>
#include <linux/pm_runtime.h>
#include <linux/regmap.h>
#include <linux/mfd/syscon.h>
#include <linux/sys_soc.h>
#include <linux/dma/ti-cppi5.h>
#include <linux/dma/k3-udma-glue.h>

#include "cpsw_ale.h"
#include "cpsw_sl.h"
#include "am65-cpsw-nuss.h"
#include "am65-cpsw-switchdev.h"
#include "k3-cppi-desc-pool.h"
#include "am65-cpts.h"

#define AM65_CPSW_SS_BASE	0x0
#define AM65_CPSW_SGMII_BASE	0x100
#define AM65_CPSW_XGMII_BASE	0x2100
#define AM65_CPSW_CPSW_NU_BASE	0x20000
#define AM65_CPSW_NU_PORTS_BASE	0x1000
#define AM65_CPSW_NU_FRAM_BASE	0x12000
#define AM65_CPSW_NU_STATS_BASE	0x1a000
#define AM65_CPSW_NU_ALE_BASE	0x1e000
#define AM65_CPSW_NU_CPTS_BASE	0x1d000

#define AM65_CPSW_NU_PORTS_OFFSET	0x1000
#define AM65_CPSW_NU_STATS_PORT_OFFSET	0x200
#define AM65_CPSW_NU_FRAM_PORT_OFFSET	0x200

#define AM65_CPSW_MAX_PORTS	8

#define AM65_CPSW_MIN_PACKET_SIZE	VLAN_ETH_ZLEN
#define AM65_CPSW_MAX_PACKET_SIZE	(VLAN_ETH_FRAME_LEN + ETH_FCS_LEN)

#define AM65_CPSW_REG_CTL		0x004
#define AM65_CPSW_REG_STAT_PORT_EN	0x014
#define AM65_CPSW_REG_PTYPE		0x018

#define AM65_CPSW_P0_REG_CTL			0x004
#define AM65_CPSW_PORT0_REG_FLOW_ID_OFFSET	0x008

#define AM65_CPSW_PORT_REG_PRI_CTL		0x01c
#define AM65_CPSW_PORT_REG_RX_PRI_MAP		0x020
#define AM65_CPSW_PORT_REG_RX_MAXLEN		0x024

#define AM65_CPSW_PORTN_REG_SA_L		0x308
#define AM65_CPSW_PORTN_REG_SA_H		0x30c
#define AM65_CPSW_PORTN_REG_TS_CTL              0x310
#define AM65_CPSW_PORTN_REG_TS_SEQ_LTYPE_REG	0x314
#define AM65_CPSW_PORTN_REG_TS_VLAN_LTYPE_REG	0x318
#define AM65_CPSW_PORTN_REG_TS_CTL_LTYPE2       0x31C

#define AM65_CPSW_CTL_VLAN_AWARE		BIT(1)
#define AM65_CPSW_CTL_P0_ENABLE			BIT(2)
#define AM65_CPSW_CTL_P0_TX_CRC_REMOVE		BIT(13)
#define AM65_CPSW_CTL_P0_RX_PAD			BIT(14)

/* AM65_CPSW_P0_REG_CTL */
#define AM65_CPSW_P0_REG_CTL_RX_CHECKSUM_EN	BIT(0)

/* AM65_CPSW_PORT_REG_PRI_CTL */
#define AM65_CPSW_PORT_REG_PRI_CTL_RX_PTYPE_RROBIN	BIT(8)

/* AM65_CPSW_PN_TS_CTL register fields */
#define AM65_CPSW_PN_TS_CTL_TX_ANX_F_EN		BIT(4)
#define AM65_CPSW_PN_TS_CTL_TX_VLAN_LT1_EN	BIT(5)
#define AM65_CPSW_PN_TS_CTL_TX_VLAN_LT2_EN	BIT(6)
#define AM65_CPSW_PN_TS_CTL_TX_ANX_D_EN		BIT(7)
#define AM65_CPSW_PN_TS_CTL_TX_ANX_E_EN		BIT(10)
#define AM65_CPSW_PN_TS_CTL_TX_HOST_TS_EN	BIT(11)
#define AM65_CPSW_PN_TS_CTL_MSG_TYPE_EN_SHIFT	16

/* AM65_CPSW_PORTN_REG_TS_SEQ_LTYPE_REG register fields */
#define AM65_CPSW_PN_TS_SEQ_ID_OFFSET_SHIFT	16

/* AM65_CPSW_PORTN_REG_TS_CTL_LTYPE2 */
#define AM65_CPSW_PN_TS_CTL_LTYPE2_TS_107	BIT(16)
#define AM65_CPSW_PN_TS_CTL_LTYPE2_TS_129	BIT(17)
#define AM65_CPSW_PN_TS_CTL_LTYPE2_TS_130	BIT(18)
#define AM65_CPSW_PN_TS_CTL_LTYPE2_TS_131	BIT(19)
#define AM65_CPSW_PN_TS_CTL_LTYPE2_TS_132	BIT(20)
#define AM65_CPSW_PN_TS_CTL_LTYPE2_TS_319	BIT(21)
#define AM65_CPSW_PN_TS_CTL_LTYPE2_TS_320	BIT(22)
#define AM65_CPSW_PN_TS_CTL_LTYPE2_TS_TTL_NONZERO BIT(23)

/* The PTP event messages - Sync, Delay_Req, Pdelay_Req, and Pdelay_Resp. */
#define AM65_CPSW_TS_EVENT_MSG_TYPE_BITS (BIT(0) | BIT(1) | BIT(2) | BIT(3))

#define AM65_CPSW_TS_SEQ_ID_OFFSET (0x1e)

#define AM65_CPSW_TS_TX_ANX_ALL_EN		\
	(AM65_CPSW_PN_TS_CTL_TX_ANX_D_EN |	\
	 AM65_CPSW_PN_TS_CTL_TX_ANX_E_EN |	\
	 AM65_CPSW_PN_TS_CTL_TX_ANX_F_EN)

#define AM65_CPSW_ALE_AGEOUT_DEFAULT	30
/* Number of TX/RX descriptors */
#define AM65_CPSW_MAX_TX_DESC	500
#define AM65_CPSW_MAX_RX_DESC	500

#define AM65_CPSW_NAV_PS_DATA_SIZE 16
#define AM65_CPSW_NAV_SW_DATA_SIZE 16

#define AM65_CPSW_DEBUG	(NETIF_MSG_HW | NETIF_MSG_DRV | NETIF_MSG_LINK | \
			 NETIF_MSG_IFUP	| NETIF_MSG_PROBE | NETIF_MSG_IFDOWN | \
			 NETIF_MSG_RX_ERR | NETIF_MSG_TX_ERR)

static void am65_cpsw_port_set_sl_mac(struct am65_cpsw_port *slave,
				      const u8 *dev_addr)
{
	u32 mac_hi = (dev_addr[0] << 0) | (dev_addr[1] << 8) |
		     (dev_addr[2] << 16) | (dev_addr[3] << 24);
	u32 mac_lo = (dev_addr[4] << 0) | (dev_addr[5] << 8);

	writel(mac_hi, slave->port_base + AM65_CPSW_PORTN_REG_SA_H);
	writel(mac_lo, slave->port_base + AM65_CPSW_PORTN_REG_SA_L);
}

static void am65_cpsw_sl_ctl_reset(struct am65_cpsw_port *port)
{
	cpsw_sl_reset(port->slave.mac_sl, 100);
	/* Max length register has to be restored after MAC SL reset */
	writel(AM65_CPSW_MAX_PACKET_SIZE,
	       port->port_base + AM65_CPSW_PORT_REG_RX_MAXLEN);
}

static void am65_cpsw_nuss_get_ver(struct am65_cpsw_common *common)
{
	common->nuss_ver = readl(common->ss_base);
	common->cpsw_ver = readl(common->cpsw_base);
	dev_info(common->dev,
		 "initializing am65 cpsw nuss version 0x%08X, cpsw version 0x%08X Ports: %u quirks:%08x\n",
		common->nuss_ver,
		common->cpsw_ver,
		common->port_num + 1,
		common->pdata.quirks);
}

void am65_cpsw_nuss_adjust_link(struct net_device *ndev)
{
	struct am65_cpsw_common *common = am65_ndev_to_common(ndev);
	struct am65_cpsw_port *port = am65_ndev_to_port(ndev);
	struct phy_device *phy = port->slave.phy;
	u32 mac_control = 0;

	if (!phy)
		return;

	if (phy->link) {
		mac_control = CPSW_SL_CTL_GMII_EN;

		if (phy->speed == 1000)
			mac_control |= CPSW_SL_CTL_GIG;
		if (phy->speed == 10 && phy_interface_is_rgmii(phy))
			/* Can be used with in band mode only */
			mac_control |= CPSW_SL_CTL_EXT_EN;
		if (phy->speed == 100 && phy->interface == PHY_INTERFACE_MODE_RMII)
			mac_control |= CPSW_SL_CTL_IFCTL_A;
		if (phy->duplex)
			mac_control |= CPSW_SL_CTL_FULLDUPLEX;

		/* RGMII speed is 100M if !CPSW_SL_CTL_GIG*/

		/* rx_pause/tx_pause */
		if (port->slave.rx_pause)
			mac_control |= CPSW_SL_CTL_RX_FLOW_EN;

		if (port->slave.tx_pause)
			mac_control |= CPSW_SL_CTL_TX_FLOW_EN;

		cpsw_sl_ctl_set(port->slave.mac_sl, mac_control);

		/* enable forwarding */
		cpsw_ale_control_set(common->ale, port->port_id,
				     ALE_PORT_STATE, ALE_PORT_STATE_FORWARD);

		am65_cpsw_qos_link_up(ndev, phy->speed);
		netif_tx_wake_all_queues(ndev);
	} else {
		int tmo;

		/* disable forwarding */
		cpsw_ale_control_set(common->ale, port->port_id,
				     ALE_PORT_STATE, ALE_PORT_STATE_DISABLE);

		cpsw_sl_ctl_set(port->slave.mac_sl, CPSW_SL_CTL_CMD_IDLE);

		tmo = cpsw_sl_wait_for_idle(port->slave.mac_sl, 100);
		dev_dbg(common->dev, "donw msc_sl %08x tmo %d\n",
			cpsw_sl_reg_read(port->slave.mac_sl, CPSW_SL_MACSTATUS),
			tmo);

		cpsw_sl_ctl_reset(port->slave.mac_sl);

		am65_cpsw_qos_link_down(ndev);
		netif_tx_stop_all_queues(ndev);
	}

	phy_print_status(phy);
}

static int am65_cpsw_nuss_ndo_slave_add_vid(struct net_device *ndev,
					    __be16 proto, u16 vid)
{
	struct am65_cpsw_common *common = am65_ndev_to_common(ndev);
	struct am65_cpsw_port *port = am65_ndev_to_port(ndev);
	u32 port_mask, unreg_mcast = 0;
	int ret;

	if (!common->is_emac_mode)
		return 0;

	if (!netif_running(ndev) || !vid)
		return 0;

	ret = pm_runtime_get_sync(common->dev);
	if (ret < 0) {
		pm_runtime_put_noidle(common->dev);
		return ret;
	}

	port_mask = BIT(port->port_id) | ALE_PORT_HOST;
	if (!vid)
		unreg_mcast = port_mask;
	dev_info(common->dev, "Adding vlan %d to vlan filter\n", vid);
	ret = cpsw_ale_vlan_add_modify(common->ale, vid, port_mask,
				       unreg_mcast, port_mask, 0);

	pm_runtime_put(common->dev);
	return ret;
}

static int am65_cpsw_nuss_ndo_slave_kill_vid(struct net_device *ndev,
					     __be16 proto, u16 vid)
{
	struct am65_cpsw_common *common = am65_ndev_to_common(ndev);
	struct am65_cpsw_port *port = am65_ndev_to_port(ndev);
	int ret;

	if (!common->is_emac_mode)
		return 0;

	if (!netif_running(ndev) || !vid)
		return 0;

	ret = pm_runtime_get_sync(common->dev);
	if (ret < 0) {
		pm_runtime_put_noidle(common->dev);
		return ret;
	}

	dev_info(common->dev, "Removing vlan %d from vlan filter\n", vid);
	ret = cpsw_ale_del_vlan(common->ale, vid,
				BIT(port->port_id) | ALE_PORT_HOST);

	pm_runtime_put(common->dev);
	return ret;
}

static void am65_cpsw_slave_set_promisc(struct am65_cpsw_port *port,
					bool promisc)
{
	struct am65_cpsw_common *common = port->common;

	if (promisc && !common->is_emac_mode) {
		dev_dbg(common->dev, "promisc mode requested in switch mode");
		return;
	}

	if (promisc) {
		/* Enable promiscuous mode */
		cpsw_ale_control_set(common->ale, port->port_id,
				     ALE_PORT_MACONLY_CAF, 1);
		dev_dbg(common->dev, "promisc enabled\n");
	} else {
		/* Disable promiscuous mode */
		cpsw_ale_control_set(common->ale, port->port_id,
				     ALE_PORT_MACONLY_CAF, 0);
		dev_dbg(common->dev, "promisc disabled\n");
	}
}

static void am65_cpsw_nuss_ndo_slave_set_rx_mode(struct net_device *ndev)
{
	struct am65_cpsw_common *common = am65_ndev_to_common(ndev);
	struct am65_cpsw_port *port = am65_ndev_to_port(ndev);
	u32 port_mask;
	bool promisc;

	promisc = !!(ndev->flags & IFF_PROMISC);
	am65_cpsw_slave_set_promisc(port, promisc);

	if (promisc)
		return;

	/* Restore allmulti on vlans if necessary */
	cpsw_ale_set_allmulti(common->ale,
			      ndev->flags & IFF_ALLMULTI, port->port_id);

	port_mask = ALE_PORT_HOST;
	/* Clear all mcast from ALE */
	cpsw_ale_flush_multicast(common->ale, port_mask, -1);

	if (!netdev_mc_empty(ndev)) {
		struct netdev_hw_addr *ha;

		/* program multicast address list into ALE register */
		netdev_for_each_mc_addr(ha, ndev) {
			cpsw_ale_add_mcast(common->ale, ha->addr,
					   port_mask, 0, 0, 0);
		}
	}
}

static void am65_cpsw_nuss_ndo_host_tx_timeout(struct net_device *ndev,
					       unsigned int txqueue)
{
	struct am65_cpsw_common *common = am65_ndev_to_common(ndev);
	struct am65_cpsw_tx_chn *tx_chn;
	struct netdev_queue *netif_txq;
	unsigned long trans_start;

	netif_txq = netdev_get_tx_queue(ndev, txqueue);
	tx_chn = &common->tx_chns[txqueue];
	trans_start = netif_txq->trans_start;

	netdev_err(ndev, "txq:%d DRV_XOFF:%d tmo:%u dql_avail:%d free_desc:%zu\n",
		   txqueue,
		   netif_tx_queue_stopped(netif_txq),
		   jiffies_to_msecs(jiffies - trans_start),
		   dql_avail(&netif_txq->dql),
		   k3_cppi_desc_pool_avail(tx_chn->desc_pool));

	if (netif_tx_queue_stopped(netif_txq)) {
		/* try recover if stopped by us */
		txq_trans_update(netif_txq);
		netif_tx_wake_queue(netif_txq);
	}
}

static int am65_cpsw_nuss_rx_push(struct am65_cpsw_common *common,
				  struct sk_buff *skb)
{
	struct am65_cpsw_rx_chn *rx_chn = &common->rx_chns;
	struct cppi5_host_desc_t *desc_rx;
	struct device *dev = common->dev;
	u32 pkt_len = skb_tailroom(skb);
	dma_addr_t desc_dma;
	dma_addr_t buf_dma;
	void *swdata;

	desc_rx = k3_cppi_desc_pool_alloc(rx_chn->desc_pool);
	if (!desc_rx) {
		dev_err(dev, "Failed to allocate RXFDQ descriptor\n");
		return -ENOMEM;
	}
	desc_dma = k3_cppi_desc_pool_virt2dma(rx_chn->desc_pool, desc_rx);

	buf_dma = dma_map_single(rx_chn->dma_dev, skb->data, pkt_len,
				 DMA_FROM_DEVICE);
	if (unlikely(dma_mapping_error(rx_chn->dma_dev, buf_dma))) {
		k3_cppi_desc_pool_free(rx_chn->desc_pool, desc_rx);
		dev_err(dev, "Failed to map rx skb buffer\n");
		return -EINVAL;
	}

	cppi5_hdesc_init(desc_rx, CPPI5_INFO0_HDESC_EPIB_PRESENT,
			 AM65_CPSW_NAV_PS_DATA_SIZE);
	k3_udma_glue_rx_dma_to_cppi5_addr(rx_chn->rx_chn, &buf_dma);
	cppi5_hdesc_attach_buf(desc_rx, buf_dma, skb_tailroom(skb), buf_dma, skb_tailroom(skb));
	swdata = cppi5_hdesc_get_swdata(desc_rx);
	*((void **)swdata) = skb;

	return k3_udma_glue_push_rx_chn(rx_chn->rx_chn, 0, desc_rx, desc_dma);
}

void am65_cpsw_nuss_set_p0_ptype(struct am65_cpsw_common *common)
{
	struct am65_cpsw_host *host_p = am65_common_get_host(common);
	u32 val, pri_map;

	/* P0 set Receive Priority Type */
	val = readl(host_p->port_base + AM65_CPSW_PORT_REG_PRI_CTL);

	if (common->pf_p0_rx_ptype_rrobin) {
		val |= AM65_CPSW_PORT_REG_PRI_CTL_RX_PTYPE_RROBIN;
		/* Enet Ports fifos works in fixed priority mode only, so
		 * reset P0_Rx_Pri_Map so all packet will go in Enet fifo 0
		 */
		pri_map = 0x0;
	} else {
		val &= ~AM65_CPSW_PORT_REG_PRI_CTL_RX_PTYPE_RROBIN;
		/* restore P0_Rx_Pri_Map */
		pri_map = 0x76543210;
	}

	writel(pri_map, host_p->port_base + AM65_CPSW_PORT_REG_RX_PRI_MAP);
	writel(val, host_p->port_base + AM65_CPSW_PORT_REG_PRI_CTL);
}

static void am65_cpsw_init_host_port_switch(struct am65_cpsw_common *common);
static void am65_cpsw_init_host_port_emac(struct am65_cpsw_common *common);
static void am65_cpsw_init_port_switch_ale(struct am65_cpsw_port *port);
static void am65_cpsw_init_port_emac_ale(struct am65_cpsw_port *port);

static int am65_cpsw_nuss_common_open(struct am65_cpsw_common *common,
				      netdev_features_t features)
{
	struct am65_cpsw_host *host_p = am65_common_get_host(common);
	int port_idx, i, ret;
	struct sk_buff *skb;
	u32 val, port_mask;

	if (common->usage_count)
		return 0;

	/* Control register */
	writel(AM65_CPSW_CTL_P0_ENABLE | AM65_CPSW_CTL_P0_TX_CRC_REMOVE |
	       AM65_CPSW_CTL_VLAN_AWARE | AM65_CPSW_CTL_P0_RX_PAD,
	       common->cpsw_base + AM65_CPSW_REG_CTL);
	/* Max length register */
	writel(AM65_CPSW_MAX_PACKET_SIZE,
	       host_p->port_base + AM65_CPSW_PORT_REG_RX_MAXLEN);
	/* set base flow_id */
	writel(common->rx_flow_id_base,
	       host_p->port_base + AM65_CPSW_PORT0_REG_FLOW_ID_OFFSET);
	/* en tx crc offload */
	writel(AM65_CPSW_P0_REG_CTL_RX_CHECKSUM_EN, host_p->port_base + AM65_CPSW_P0_REG_CTL);

	am65_cpsw_nuss_set_p0_ptype(common);

	/* enable statistic */
	val = BIT(HOST_PORT_NUM);
	for (port_idx = 0; port_idx < common->port_num; port_idx++) {
		struct am65_cpsw_port *port = &common->ports[port_idx];

		if (!port->disabled)
			val |=  BIT(port->port_id);
	}
	writel(val, common->cpsw_base + AM65_CPSW_REG_STAT_PORT_EN);

	/* disable priority elevation */
	writel(0, common->cpsw_base + AM65_CPSW_REG_PTYPE);

	cpsw_ale_start(common->ale);

	/* limit to one RX flow only */
	cpsw_ale_control_set(common->ale, HOST_PORT_NUM,
			     ALE_DEFAULT_THREAD_ID, 0);
	cpsw_ale_control_set(common->ale, HOST_PORT_NUM,
			     ALE_DEFAULT_THREAD_ENABLE, 1);
	/* switch to vlan unaware mode */
	cpsw_ale_control_set(common->ale, HOST_PORT_NUM, ALE_VLAN_AWARE, 1);
	cpsw_ale_control_set(common->ale, HOST_PORT_NUM,
			     ALE_PORT_STATE, ALE_PORT_STATE_FORWARD);

	/* default vlan cfg: create mask based on enabled ports */
	port_mask = GENMASK(common->port_num, 0) &
		    ~common->disabled_ports_mask;

	cpsw_ale_add_vlan(common->ale, 0, port_mask,
			  port_mask, port_mask,
			  port_mask & ~ALE_PORT_HOST);

	if (common->is_emac_mode)
		am65_cpsw_init_host_port_emac(common);
	else
		am65_cpsw_init_host_port_switch(common);

	for (i = 0; i < common->rx_chns.descs_num; i++) {
		skb = __netdev_alloc_skb_ip_align(NULL,
						  AM65_CPSW_MAX_PACKET_SIZE,
						  GFP_KERNEL);
		if (!skb) {
			dev_err(common->dev, "cannot allocate skb\n");
			return -ENOMEM;
		}

		ret = am65_cpsw_nuss_rx_push(common, skb);
		if (ret < 0) {
			dev_err(common->dev,
				"cannot submit skb to channel rx, error %d\n",
				ret);
			kfree_skb(skb);
			return ret;
		}
		kmemleak_not_leak(skb);
	}
	k3_udma_glue_enable_rx_chn(common->rx_chns.rx_chn);

	for (i = 0; i < common->tx_ch_num; i++) {
		ret = k3_udma_glue_enable_tx_chn(common->tx_chns[i].tx_chn);
		if (ret)
			return ret;
		napi_enable(&common->tx_chns[i].napi_tx);
	}

	napi_enable(&common->napi_rx);

	dev_dbg(common->dev, "cpsw_nuss started\n");
	return 0;
}

static void am65_cpsw_nuss_tx_cleanup(void *data, dma_addr_t desc_dma);
static void am65_cpsw_nuss_rx_cleanup(void *data, dma_addr_t desc_dma);

static int am65_cpsw_nuss_common_stop(struct am65_cpsw_common *common)
{
	int i;

	if (common->usage_count != 1)
		return 0;

	cpsw_ale_control_set(common->ale, HOST_PORT_NUM,
			     ALE_PORT_STATE, ALE_PORT_STATE_DISABLE);

	/* shutdown tx channels */
	atomic_set(&common->tdown_cnt, common->tx_ch_num);
	/* ensure new tdown_cnt value is visible */
	smp_mb__after_atomic();
	reinit_completion(&common->tdown_complete);

	for (i = 0; i < common->tx_ch_num; i++)
		k3_udma_glue_tdown_tx_chn(common->tx_chns[i].tx_chn, false);

	i = wait_for_completion_timeout(&common->tdown_complete,
					msecs_to_jiffies(1000));
	if (!i)
		dev_err(common->dev, "tx timeout\n");
	for (i = 0; i < common->tx_ch_num; i++)
		napi_disable(&common->tx_chns[i].napi_tx);

	for (i = 0; i < common->tx_ch_num; i++) {
		k3_udma_glue_reset_tx_chn(common->tx_chns[i].tx_chn,
					  &common->tx_chns[i],
					  am65_cpsw_nuss_tx_cleanup);
		k3_udma_glue_disable_tx_chn(common->tx_chns[i].tx_chn);
	}

	k3_udma_glue_tdown_rx_chn(common->rx_chns.rx_chn, true);
	napi_disable(&common->napi_rx);

	for (i = 0; i < AM65_CPSW_MAX_RX_FLOWS; i++)
		k3_udma_glue_reset_rx_chn(common->rx_chns.rx_chn, i,
					  &common->rx_chns,
					  am65_cpsw_nuss_rx_cleanup, !!i);

	k3_udma_glue_disable_rx_chn(common->rx_chns.rx_chn);

	cpsw_ale_stop(common->ale);

	writel(0, common->cpsw_base + AM65_CPSW_REG_CTL);
	writel(0, common->cpsw_base + AM65_CPSW_REG_STAT_PORT_EN);

	dev_dbg(common->dev, "cpsw_nuss stopped\n");
	return 0;
}

static int am65_cpsw_nuss_ndo_slave_stop(struct net_device *ndev)
{
	struct am65_cpsw_common *common = am65_ndev_to_common(ndev);
	struct am65_cpsw_port *port = am65_ndev_to_port(ndev);
	int ret;

	if (port->slave.phy)
		phy_stop(port->slave.phy);

	netif_tx_stop_all_queues(ndev);

	if (port->slave.phy) {
		phy_disconnect(port->slave.phy);
		port->slave.phy = NULL;
	}

	ret = am65_cpsw_nuss_common_stop(common);
	if (ret)
		return ret;

	common->usage_count--;
	pm_runtime_put(common->dev);
	return 0;
}

static int cpsw_restore_vlans(struct net_device *vdev, int vid, void *arg)
{
	struct am65_cpsw_port *port = arg;

	if (!vdev)
		return 0;

	return am65_cpsw_nuss_ndo_slave_add_vid(port->ndev, 0, vid);
}

static int am65_cpsw_nuss_ndo_slave_open(struct net_device *ndev)
{
	struct am65_cpsw_common *common = am65_ndev_to_common(ndev);
	struct am65_cpsw_port *port = am65_ndev_to_port(ndev);
	int ret, i;

	ret = pm_runtime_get_sync(common->dev);
	if (ret < 0) {
		pm_runtime_put_noidle(common->dev);
		return ret;
	}

	/* Notify the stack of the actual queue counts. */
	ret = netif_set_real_num_tx_queues(ndev, common->tx_ch_num);
	if (ret) {
		dev_err(common->dev, "cannot set real number of tx queues\n");
		return ret;
	}

	ret = netif_set_real_num_rx_queues(ndev, AM65_CPSW_MAX_RX_QUEUES);
	if (ret) {
		dev_err(common->dev, "cannot set real number of rx queues\n");
		return ret;
	}

	for (i = 0; i < common->tx_ch_num; i++)
		netdev_tx_reset_queue(netdev_get_tx_queue(ndev, i));

	ret = am65_cpsw_nuss_common_open(common, ndev->features);
	if (ret)
		return ret;

	common->usage_count++;

	am65_cpsw_port_set_sl_mac(port, ndev->dev_addr);

	if (common->is_emac_mode)
		am65_cpsw_init_port_emac_ale(port);
	else
		am65_cpsw_init_port_switch_ale(port);

	/* mac_sl should be configured via phy-link interface */
	am65_cpsw_sl_ctl_reset(port);

	ret = phy_set_mode_ext(port->slave.ifphy, PHY_MODE_ETHERNET,
			       port->slave.phy_if);
	if (ret)
		goto error_cleanup;

	if (port->slave.phy_node) {
		port->slave.phy = of_phy_connect(ndev,
						 port->slave.phy_node,
						 &am65_cpsw_nuss_adjust_link,
						 0, port->slave.phy_if);
		if (!port->slave.phy) {
			dev_err(common->dev, "phy %pOF not found on slave %d\n",
				port->slave.phy_node,
				port->port_id);
			ret = -ENODEV;
			goto error_cleanup;
		}
	}

	/* restore vlan configurations */
	vlan_for_each(ndev, cpsw_restore_vlans, port);

	phy_attached_info(port->slave.phy);
	phy_start(port->slave.phy);

	return 0;

error_cleanup:
	am65_cpsw_nuss_ndo_slave_stop(ndev);
	return ret;
}

static void am65_cpsw_nuss_rx_cleanup(void *data, dma_addr_t desc_dma)
{
	struct am65_cpsw_rx_chn *rx_chn = data;
	struct cppi5_host_desc_t *desc_rx;
	struct sk_buff *skb;
	dma_addr_t buf_dma;
	u32 buf_dma_len;
	void **swdata;

	desc_rx = k3_cppi_desc_pool_dma2virt(rx_chn->desc_pool, desc_dma);
	swdata = cppi5_hdesc_get_swdata(desc_rx);
	skb = *swdata;
	cppi5_hdesc_get_obuf(desc_rx, &buf_dma, &buf_dma_len);
	k3_udma_glue_rx_cppi5_to_dma_addr(rx_chn->rx_chn, &buf_dma);

	dma_unmap_single(rx_chn->dma_dev, buf_dma, buf_dma_len, DMA_FROM_DEVICE);
	k3_cppi_desc_pool_free(rx_chn->desc_pool, desc_rx);

	dev_kfree_skb_any(skb);
}

static void am65_cpsw_nuss_rx_ts(struct sk_buff *skb, u32 *psdata)
{
	struct skb_shared_hwtstamps *ssh;
	u64 ns;

	ns = ((u64)psdata[1] << 32) | psdata[0];

	ssh = skb_hwtstamps(skb);
	memset(ssh, 0, sizeof(*ssh));
	ssh->hwtstamp = ns_to_ktime(ns);
}

/* RX psdata[2] word format - checksum information */
#define AM65_CPSW_RX_PSD_CSUM_ADD	GENMASK(15, 0)
#define AM65_CPSW_RX_PSD_CSUM_ERR	BIT(16)
#define AM65_CPSW_RX_PSD_IS_FRAGMENT	BIT(17)
#define AM65_CPSW_RX_PSD_IS_TCP		BIT(18)
#define AM65_CPSW_RX_PSD_IPV6_VALID	BIT(19)
#define AM65_CPSW_RX_PSD_IPV4_VALID	BIT(20)

static void am65_cpsw_nuss_rx_csum(struct sk_buff *skb, u32 csum_info)
{
	/* HW can verify IPv4/IPv6 TCP/UDP packets checksum
	 * csum information provides in psdata[2] word:
	 * AM65_CPSW_RX_PSD_CSUM_ERR bit - indicates csum error
	 * AM65_CPSW_RX_PSD_IPV6_VALID and AM65_CPSW_RX_PSD_IPV4_VALID
	 * bits - indicates IPv4/IPv6 packet
	 * AM65_CPSW_RX_PSD_IS_FRAGMENT bit - indicates fragmented packet
	 * AM65_CPSW_RX_PSD_CSUM_ADD has value 0xFFFF for non fragmented packets
	 * or csum value for fragmented packets if !AM65_CPSW_RX_PSD_CSUM_ERR
	 */
	skb_checksum_none_assert(skb);

	if (unlikely(!(skb->dev->features & NETIF_F_RXCSUM)))
		return;

	if ((csum_info & (AM65_CPSW_RX_PSD_IPV6_VALID |
			  AM65_CPSW_RX_PSD_IPV4_VALID)) &&
			  !(csum_info & AM65_CPSW_RX_PSD_CSUM_ERR)) {
		/* csum for fragmented packets is unsupported */
		if (!(csum_info & AM65_CPSW_RX_PSD_IS_FRAGMENT))
			skb->ip_summed = CHECKSUM_UNNECESSARY;
	}
}

static int am65_cpsw_nuss_rx_packets(struct am65_cpsw_common *common,
				     u32 flow_idx)
{
	struct am65_cpsw_rx_chn *rx_chn = &common->rx_chns;
	u32 buf_dma_len, pkt_len, port_id = 0, csum_info;
	struct am65_cpsw_ndev_priv *ndev_priv;
	struct am65_cpsw_ndev_stats *stats;
	struct cppi5_host_desc_t *desc_rx;
	struct device *dev = common->dev;
	struct sk_buff *skb, *new_skb;
	dma_addr_t desc_dma, buf_dma;
	struct am65_cpsw_port *port;
	struct net_device *ndev;
	void **swdata;
	u32 *psdata;
	int ret = 0;

	ret = k3_udma_glue_pop_rx_chn(rx_chn->rx_chn, flow_idx, &desc_dma);
	if (ret) {
		if (ret != -ENODATA)
			dev_err(dev, "RX: pop chn fail %d\n", ret);
		return ret;
	}

	if (cppi5_desc_is_tdcm(desc_dma)) {
		dev_dbg(dev, "%s RX tdown flow: %u\n", __func__, flow_idx);
		return 0;
	}

	desc_rx = k3_cppi_desc_pool_dma2virt(rx_chn->desc_pool, desc_dma);
	dev_dbg(dev, "%s flow_idx: %u desc %pad\n",
		__func__, flow_idx, &desc_dma);

	swdata = cppi5_hdesc_get_swdata(desc_rx);
	skb = *swdata;
	cppi5_hdesc_get_obuf(desc_rx, &buf_dma, &buf_dma_len);
	k3_udma_glue_rx_cppi5_to_dma_addr(rx_chn->rx_chn, &buf_dma);
	pkt_len = cppi5_hdesc_get_pktlen(desc_rx);
	cppi5_desc_get_tags_ids(&desc_rx->hdr, &port_id, NULL);
	dev_dbg(dev, "%s rx port_id:%d\n", __func__, port_id);
	port = am65_common_get_port(common, port_id);
	ndev = port->ndev;
	skb->dev = ndev;

	psdata = cppi5_hdesc_get_psdata(desc_rx);
	/* add RX timestamp */
	if (port->rx_ts_enabled)
		am65_cpsw_nuss_rx_ts(skb, psdata);
	csum_info = psdata[2];
	dev_dbg(dev, "%s rx csum_info:%#x\n", __func__, csum_info);

	dma_unmap_single(rx_chn->dma_dev, buf_dma, buf_dma_len, DMA_FROM_DEVICE);

	k3_cppi_desc_pool_free(rx_chn->desc_pool, desc_rx);

	new_skb = netdev_alloc_skb_ip_align(ndev, AM65_CPSW_MAX_PACKET_SIZE);
	if (new_skb) {
		ndev_priv = netdev_priv(ndev);
		am65_cpsw_nuss_set_offload_fwd_mark(skb, ndev_priv->offload_fwd_mark);
		skb_put(skb, pkt_len);
		skb->protocol = eth_type_trans(skb, ndev);
		am65_cpsw_nuss_rx_csum(skb, csum_info);
		napi_gro_receive(&common->napi_rx, skb);

		stats = this_cpu_ptr(ndev_priv->stats);

		u64_stats_update_begin(&stats->syncp);
		stats->rx_packets++;
		stats->rx_bytes += pkt_len;
		u64_stats_update_end(&stats->syncp);
		kmemleak_not_leak(new_skb);
	} else {
		ndev->stats.rx_dropped++;
		new_skb = skb;
	}

	if (netif_dormant(ndev)) {
		dev_kfree_skb_any(new_skb);
		ndev->stats.rx_dropped++;
		return 0;
	}

	ret = am65_cpsw_nuss_rx_push(common, new_skb);
	if (WARN_ON(ret < 0)) {
		dev_kfree_skb_any(new_skb);
		ndev->stats.rx_errors++;
		ndev->stats.rx_dropped++;
	}

	return ret;
}

static int am65_cpsw_nuss_rx_poll(struct napi_struct *napi_rx, int budget)
{
	struct am65_cpsw_common *common = am65_cpsw_napi_to_common(napi_rx);
	int flow = AM65_CPSW_MAX_RX_FLOWS;
	int cur_budget, ret;
	int num_rx = 0;

	/* process every flow */
	while (flow--) {
		cur_budget = budget - num_rx;

		while (cur_budget--) {
			ret = am65_cpsw_nuss_rx_packets(common, flow);
			if (ret)
				break;
			num_rx++;
		}

		if (num_rx >= budget)
			break;
	}

	dev_dbg(common->dev, "%s num_rx:%d %d\n", __func__, num_rx, budget);

	if (num_rx < budget && napi_complete_done(napi_rx, num_rx))
		enable_irq(common->rx_chns.irq);

	return num_rx;
}

static void am65_cpsw_nuss_xmit_free(struct am65_cpsw_tx_chn *tx_chn,
				     struct cppi5_host_desc_t *desc)
{
	struct cppi5_host_desc_t *first_desc, *next_desc;
	dma_addr_t buf_dma, next_desc_dma;
	u32 buf_dma_len;

	first_desc = desc;
	next_desc = first_desc;

	cppi5_hdesc_get_obuf(first_desc, &buf_dma, &buf_dma_len);
	k3_udma_glue_tx_cppi5_to_dma_addr(tx_chn->tx_chn, &buf_dma);

	dma_unmap_single(tx_chn->dma_dev, buf_dma, buf_dma_len, DMA_TO_DEVICE);

	next_desc_dma = cppi5_hdesc_get_next_hbdesc(first_desc);
	k3_udma_glue_tx_cppi5_to_dma_addr(tx_chn->tx_chn, &next_desc_dma);
	while (next_desc_dma) {
		next_desc = k3_cppi_desc_pool_dma2virt(tx_chn->desc_pool,
						       next_desc_dma);
		cppi5_hdesc_get_obuf(next_desc, &buf_dma, &buf_dma_len);
		k3_udma_glue_tx_cppi5_to_dma_addr(tx_chn->tx_chn, &buf_dma);

		dma_unmap_page(tx_chn->dma_dev, buf_dma, buf_dma_len,
			       DMA_TO_DEVICE);

		next_desc_dma = cppi5_hdesc_get_next_hbdesc(next_desc);
		k3_udma_glue_tx_cppi5_to_dma_addr(tx_chn->tx_chn, &next_desc_dma);

		k3_cppi_desc_pool_free(tx_chn->desc_pool, next_desc);
	}

	k3_cppi_desc_pool_free(tx_chn->desc_pool, first_desc);
}

static void am65_cpsw_nuss_tx_cleanup(void *data, dma_addr_t desc_dma)
{
	struct am65_cpsw_tx_chn *tx_chn = data;
	struct cppi5_host_desc_t *desc_tx;
	struct sk_buff *skb;
	void **swdata;

	desc_tx = k3_cppi_desc_pool_dma2virt(tx_chn->desc_pool, desc_dma);
	swdata = cppi5_hdesc_get_swdata(desc_tx);
	skb = *(swdata);
	am65_cpsw_nuss_xmit_free(tx_chn, desc_tx);

	dev_kfree_skb_any(skb);
}

static struct sk_buff *
am65_cpsw_nuss_tx_compl_packet(struct am65_cpsw_tx_chn *tx_chn,
			       dma_addr_t desc_dma)
{
	struct am65_cpsw_ndev_priv *ndev_priv;
	struct am65_cpsw_ndev_stats *stats;
	struct cppi5_host_desc_t *desc_tx;
	struct net_device *ndev;
	struct sk_buff *skb;
	void **swdata;

	desc_tx = k3_cppi_desc_pool_dma2virt(tx_chn->desc_pool,
					     desc_dma);
	swdata = cppi5_hdesc_get_swdata(desc_tx);
	skb = *(swdata);
	am65_cpsw_nuss_xmit_free(tx_chn, desc_tx);

	ndev = skb->dev;

	am65_cpts_tx_timestamp(tx_chn->common->cpts, skb);

	ndev_priv = netdev_priv(ndev);
	stats = this_cpu_ptr(ndev_priv->stats);
	u64_stats_update_begin(&stats->syncp);
	stats->tx_packets++;
	stats->tx_bytes += skb->len;
	u64_stats_update_end(&stats->syncp);

	return skb;
}

static void am65_cpsw_nuss_tx_wake(struct am65_cpsw_tx_chn *tx_chn, struct net_device *ndev,
				   struct netdev_queue *netif_txq)
{
	if (netif_tx_queue_stopped(netif_txq)) {
		/* Check whether the queue is stopped due to stalled
		 * tx dma, if the queue is stopped then wake the queue
		 * as we have free desc for tx
		 */
		__netif_tx_lock(netif_txq, smp_processor_id());
		if (netif_running(ndev) &&
		    (k3_cppi_desc_pool_avail(tx_chn->desc_pool) >= MAX_SKB_FRAGS))
			netif_tx_wake_queue(netif_txq);

		__netif_tx_unlock(netif_txq);
	}
}

static int am65_cpsw_nuss_tx_compl_packets(struct am65_cpsw_common *common,
					   int chn, unsigned int budget)
{
	struct device *dev = common->dev;
	struct am65_cpsw_tx_chn *tx_chn;
	struct netdev_queue *netif_txq;
	unsigned int total_bytes = 0;
	struct net_device *ndev;
	struct sk_buff *skb;
	dma_addr_t desc_dma;
	int res, num_tx = 0;

	tx_chn = &common->tx_chns[chn];

	while (true) {
		spin_lock(&tx_chn->lock);
		res = k3_udma_glue_pop_tx_chn(tx_chn->tx_chn, &desc_dma);
		spin_unlock(&tx_chn->lock);
		if (res == -ENODATA)
			break;

		if (cppi5_desc_is_tdcm(desc_dma)) {
			if (atomic_dec_and_test(&common->tdown_cnt))
				complete(&common->tdown_complete);
			break;
		}

		skb = am65_cpsw_nuss_tx_compl_packet(tx_chn, desc_dma);
		total_bytes = skb->len;
		ndev = skb->dev;
		napi_consume_skb(skb, budget);
		num_tx++;

		netif_txq = netdev_get_tx_queue(ndev, chn);

		netdev_tx_completed_queue(netif_txq, num_tx, total_bytes);

		am65_cpsw_nuss_tx_wake(tx_chn, ndev, netif_txq);
	}

	dev_dbg(dev, "%s:%u pkt:%d\n", __func__, chn, num_tx);

	return num_tx;
}

static int am65_cpsw_nuss_tx_compl_packets_2g(struct am65_cpsw_common *common,
					      int chn, unsigned int budget)
{
	struct device *dev = common->dev;
	struct am65_cpsw_tx_chn *tx_chn;
	struct netdev_queue *netif_txq;
	unsigned int total_bytes = 0;
	struct net_device *ndev;
	struct sk_buff *skb;
	dma_addr_t desc_dma;
	int res, num_tx = 0;

	tx_chn = &common->tx_chns[chn];

	while (true) {
		res = k3_udma_glue_pop_tx_chn(tx_chn->tx_chn, &desc_dma);
		if (res == -ENODATA)
			break;

		if (cppi5_desc_is_tdcm(desc_dma)) {
			if (atomic_dec_and_test(&common->tdown_cnt))
				complete(&common->tdown_complete);
			break;
		}

		skb = am65_cpsw_nuss_tx_compl_packet(tx_chn, desc_dma);

		ndev = skb->dev;
		total_bytes += skb->len;
		napi_consume_skb(skb, budget);
		num_tx++;
	}

	if (!num_tx)
		return 0;

	netif_txq = netdev_get_tx_queue(ndev, chn);

	netdev_tx_completed_queue(netif_txq, num_tx, total_bytes);

	am65_cpsw_nuss_tx_wake(tx_chn, ndev, netif_txq);

	dev_dbg(dev, "%s:%u pkt:%d\n", __func__, chn, num_tx);

	return num_tx;
}

static int am65_cpsw_nuss_tx_poll(struct napi_struct *napi_tx, int budget)
{
	struct am65_cpsw_tx_chn *tx_chn = am65_cpsw_napi_to_tx_chn(napi_tx);
	int num_tx;

	if (AM65_CPSW_IS_CPSW2G(tx_chn->common))
		num_tx = am65_cpsw_nuss_tx_compl_packets_2g(tx_chn->common, tx_chn->id, budget);
	else
		num_tx = am65_cpsw_nuss_tx_compl_packets(tx_chn->common, tx_chn->id, budget);

	num_tx = min(num_tx, budget);
	if (num_tx < budget) {
		napi_complete(napi_tx);
		enable_irq(tx_chn->irq);
	}

	return num_tx;
}

static irqreturn_t am65_cpsw_nuss_rx_irq(int irq, void *dev_id)
{
	struct am65_cpsw_common *common = dev_id;

	disable_irq_nosync(irq);
	napi_schedule(&common->napi_rx);

	return IRQ_HANDLED;
}

static irqreturn_t am65_cpsw_nuss_tx_irq(int irq, void *dev_id)
{
	struct am65_cpsw_tx_chn *tx_chn = dev_id;

	disable_irq_nosync(irq);
	napi_schedule(&tx_chn->napi_tx);

	return IRQ_HANDLED;
}

static netdev_tx_t am65_cpsw_nuss_ndo_slave_xmit(struct sk_buff *skb,
						 struct net_device *ndev)
{
	struct am65_cpsw_common *common = am65_ndev_to_common(ndev);
	struct cppi5_host_desc_t *first_desc, *next_desc, *cur_desc;
	struct am65_cpsw_port *port = am65_ndev_to_port(ndev);
	struct device *dev = common->dev;
	struct am65_cpsw_tx_chn *tx_chn;
	struct netdev_queue *netif_txq;
	dma_addr_t desc_dma, buf_dma;
	int ret, q_idx, i;
	void **swdata;
	u32 *psdata;
	u32 pkt_len;

	/* padding enabled in hw */
	pkt_len = skb_headlen(skb);

	/* SKB TX timestamp */
	if (port->tx_ts_enabled)
		am65_cpts_prep_tx_timestamp(common->cpts, skb);

	q_idx = skb_get_queue_mapping(skb);
	dev_dbg(dev, "%s skb_queue:%d\n", __func__, q_idx);

	tx_chn = &common->tx_chns[q_idx];
	netif_txq = netdev_get_tx_queue(ndev, q_idx);

	/* Map the linear buffer */
	buf_dma = dma_map_single(tx_chn->dma_dev, skb->data, pkt_len,
				 DMA_TO_DEVICE);
	if (unlikely(dma_mapping_error(tx_chn->dma_dev, buf_dma))) {
		dev_err(dev, "Failed to map tx skb buffer\n");
		ndev->stats.tx_errors++;
		goto err_free_skb;
	}

	first_desc = k3_cppi_desc_pool_alloc(tx_chn->desc_pool);
	if (!first_desc) {
		dev_dbg(dev, "Failed to allocate descriptor\n");
		dma_unmap_single(tx_chn->dma_dev, buf_dma, pkt_len,
				 DMA_TO_DEVICE);
		goto busy_stop_q;
	}

	cppi5_hdesc_init(first_desc, CPPI5_INFO0_HDESC_EPIB_PRESENT,
			 AM65_CPSW_NAV_PS_DATA_SIZE);
	cppi5_desc_set_pktids(&first_desc->hdr, 0, 0x3FFF);
	cppi5_hdesc_set_pkttype(first_desc, 0x7);
	cppi5_desc_set_tags_ids(&first_desc->hdr, 0, port->port_id);

	k3_udma_glue_tx_dma_to_cppi5_addr(tx_chn->tx_chn, &buf_dma);
	cppi5_hdesc_attach_buf(first_desc, buf_dma, pkt_len, buf_dma, pkt_len);
	swdata = cppi5_hdesc_get_swdata(first_desc);
	*(swdata) = skb;
	psdata = cppi5_hdesc_get_psdata(first_desc);

	/* HW csum offload if enabled */
	psdata[2] = 0;
	if (likely(skb->ip_summed == CHECKSUM_PARTIAL)) {
		unsigned int cs_start, cs_offset;

		cs_start = skb_transport_offset(skb);
		cs_offset = cs_start + skb->csum_offset;
		/* HW numerates bytes starting from 1 */
		psdata[2] = ((cs_offset + 1) << 24) |
			    ((cs_start + 1) << 16) | (skb->len - cs_start);
		dev_dbg(dev, "%s tx psdata:%#x\n", __func__, psdata[2]);
	}

	if (!skb_is_nonlinear(skb))
		goto done_tx;

	dev_dbg(dev, "fragmented SKB\n");

	/* Handle the case where skb is fragmented in pages */
	cur_desc = first_desc;
	for (i = 0; i < skb_shinfo(skb)->nr_frags; i++) {
		skb_frag_t *frag = &skb_shinfo(skb)->frags[i];
		u32 frag_size = skb_frag_size(frag);

		next_desc = k3_cppi_desc_pool_alloc(tx_chn->desc_pool);
		if (!next_desc) {
			dev_err(dev, "Failed to allocate descriptor\n");
			goto busy_free_descs;
		}

		buf_dma = skb_frag_dma_map(tx_chn->dma_dev, frag, 0, frag_size,
					   DMA_TO_DEVICE);
		if (unlikely(dma_mapping_error(tx_chn->dma_dev, buf_dma))) {
			dev_err(dev, "Failed to map tx skb page\n");
			k3_cppi_desc_pool_free(tx_chn->desc_pool, next_desc);
			ndev->stats.tx_errors++;
			goto err_free_descs;
		}

		cppi5_hdesc_reset_hbdesc(next_desc);
		k3_udma_glue_tx_dma_to_cppi5_addr(tx_chn->tx_chn, &buf_dma);
		cppi5_hdesc_attach_buf(next_desc,
				       buf_dma, frag_size, buf_dma, frag_size);

		desc_dma = k3_cppi_desc_pool_virt2dma(tx_chn->desc_pool,
						      next_desc);
		k3_udma_glue_tx_dma_to_cppi5_addr(tx_chn->tx_chn, &desc_dma);
		cppi5_hdesc_link_hbdesc(cur_desc, desc_dma);

		pkt_len += frag_size;
		cur_desc = next_desc;
	}
	WARN_ON(pkt_len != skb->len);

done_tx:
	skb_tx_timestamp(skb);

	/* report bql before sending packet */
	netdev_tx_sent_queue(netif_txq, pkt_len);

	cppi5_hdesc_set_pktlen(first_desc, pkt_len);
	desc_dma = k3_cppi_desc_pool_virt2dma(tx_chn->desc_pool, first_desc);
	if (AM65_CPSW_IS_CPSW2G(common)) {
		ret = k3_udma_glue_push_tx_chn(tx_chn->tx_chn, first_desc, desc_dma);
	} else {
		spin_lock_bh(&tx_chn->lock);
		ret = k3_udma_glue_push_tx_chn(tx_chn->tx_chn, first_desc, desc_dma);
		spin_unlock_bh(&tx_chn->lock);
	}
	if (ret) {
		dev_err(dev, "can't push desc %d\n", ret);
		/* inform bql */
		netdev_tx_completed_queue(netif_txq, 1, pkt_len);
		ndev->stats.tx_errors++;
		goto err_free_descs;
	}

	if (k3_cppi_desc_pool_avail(tx_chn->desc_pool) < MAX_SKB_FRAGS) {
		netif_tx_stop_queue(netif_txq);
		/* Barrier, so that stop_queue visible to other cpus */
		smp_mb__after_atomic();
		dev_dbg(dev, "netif_tx_stop_queue %d\n", q_idx);

		/* re-check for smp */
		if (k3_cppi_desc_pool_avail(tx_chn->desc_pool) >=
		    MAX_SKB_FRAGS) {
			netif_tx_wake_queue(netif_txq);
			dev_dbg(dev, "netif_tx_wake_queue %d\n", q_idx);
		}
	}

	return NETDEV_TX_OK;

err_free_descs:
	am65_cpsw_nuss_xmit_free(tx_chn, first_desc);
err_free_skb:
	ndev->stats.tx_dropped++;
	dev_kfree_skb_any(skb);
	return NETDEV_TX_OK;

busy_free_descs:
	am65_cpsw_nuss_xmit_free(tx_chn, first_desc);
busy_stop_q:
	netif_tx_stop_queue(netif_txq);
	return NETDEV_TX_BUSY;
}

static int am65_cpsw_nuss_ndo_slave_set_mac_address(struct net_device *ndev,
						    void *addr)
{
	struct am65_cpsw_common *common = am65_ndev_to_common(ndev);
	struct am65_cpsw_port *port = am65_ndev_to_port(ndev);
	struct sockaddr *sockaddr = (struct sockaddr *)addr;
	int ret;

	ret = eth_prepare_mac_addr_change(ndev, addr);
	if (ret < 0)
		return ret;

	ret = pm_runtime_get_sync(common->dev);
	if (ret < 0) {
		pm_runtime_put_noidle(common->dev);
		return ret;
	}

	cpsw_ale_del_ucast(common->ale, ndev->dev_addr,
			   HOST_PORT_NUM, 0, 0);
	cpsw_ale_add_ucast(common->ale, sockaddr->sa_data,
			   HOST_PORT_NUM, ALE_SECURE, 0);

	am65_cpsw_port_set_sl_mac(port, addr);
	eth_commit_mac_addr_change(ndev, sockaddr);

	pm_runtime_put(common->dev);

	return 0;
}

static int am65_cpsw_nuss_hwtstamp_set(struct net_device *ndev,
				       struct ifreq *ifr)
{
	struct am65_cpsw_common *common = am65_ndev_to_common(ndev);
	struct am65_cpsw_port *port = am65_ndev_to_port(ndev);
	u32 ts_ctrl, seq_id, ts_ctrl_ltype2, ts_vlan_ltype;
	struct hwtstamp_config cfg;

	if (!IS_ENABLED(CONFIG_TI_K3_AM65_CPTS))
		return -EOPNOTSUPP;

	if (copy_from_user(&cfg, ifr->ifr_data, sizeof(cfg)))
		return -EFAULT;

	/* TX HW timestamp */
	switch (cfg.tx_type) {
	case HWTSTAMP_TX_OFF:
	case HWTSTAMP_TX_ON:
		break;
	default:
		return -ERANGE;
	}

	switch (cfg.rx_filter) {
	case HWTSTAMP_FILTER_NONE:
		port->rx_ts_enabled = false;
		break;
	case HWTSTAMP_FILTER_ALL:
	case HWTSTAMP_FILTER_SOME:
	case HWTSTAMP_FILTER_PTP_V1_L4_EVENT:
	case HWTSTAMP_FILTER_PTP_V1_L4_SYNC:
	case HWTSTAMP_FILTER_PTP_V1_L4_DELAY_REQ:
	case HWTSTAMP_FILTER_PTP_V2_L4_EVENT:
	case HWTSTAMP_FILTER_PTP_V2_L4_SYNC:
	case HWTSTAMP_FILTER_PTP_V2_L4_DELAY_REQ:
	case HWTSTAMP_FILTER_PTP_V2_L2_EVENT:
	case HWTSTAMP_FILTER_PTP_V2_L2_SYNC:
	case HWTSTAMP_FILTER_PTP_V2_L2_DELAY_REQ:
	case HWTSTAMP_FILTER_PTP_V2_EVENT:
	case HWTSTAMP_FILTER_PTP_V2_SYNC:
	case HWTSTAMP_FILTER_PTP_V2_DELAY_REQ:
	case HWTSTAMP_FILTER_NTP_ALL:
		port->rx_ts_enabled = true;
		cfg.rx_filter = HWTSTAMP_FILTER_ALL;
		break;
	default:
		return -ERANGE;
	}

	port->tx_ts_enabled = (cfg.tx_type == HWTSTAMP_TX_ON);

	/* cfg TX timestamp */
	seq_id = (AM65_CPSW_TS_SEQ_ID_OFFSET <<
		  AM65_CPSW_PN_TS_SEQ_ID_OFFSET_SHIFT) | ETH_P_1588;

	ts_vlan_ltype = ETH_P_8021Q;

	ts_ctrl_ltype2 = ETH_P_1588 |
			 AM65_CPSW_PN_TS_CTL_LTYPE2_TS_107 |
			 AM65_CPSW_PN_TS_CTL_LTYPE2_TS_129 |
			 AM65_CPSW_PN_TS_CTL_LTYPE2_TS_130 |
			 AM65_CPSW_PN_TS_CTL_LTYPE2_TS_131 |
			 AM65_CPSW_PN_TS_CTL_LTYPE2_TS_132 |
			 AM65_CPSW_PN_TS_CTL_LTYPE2_TS_319 |
			 AM65_CPSW_PN_TS_CTL_LTYPE2_TS_320 |
			 AM65_CPSW_PN_TS_CTL_LTYPE2_TS_TTL_NONZERO;

	ts_ctrl = AM65_CPSW_TS_EVENT_MSG_TYPE_BITS <<
		  AM65_CPSW_PN_TS_CTL_MSG_TYPE_EN_SHIFT;

	if (port->tx_ts_enabled)
		ts_ctrl |= AM65_CPSW_TS_TX_ANX_ALL_EN |
			   AM65_CPSW_PN_TS_CTL_TX_VLAN_LT1_EN;

	writel(seq_id, port->port_base + AM65_CPSW_PORTN_REG_TS_SEQ_LTYPE_REG);
	writel(ts_vlan_ltype, port->port_base +
	       AM65_CPSW_PORTN_REG_TS_VLAN_LTYPE_REG);
	writel(ts_ctrl_ltype2, port->port_base +
	       AM65_CPSW_PORTN_REG_TS_CTL_LTYPE2);
	writel(ts_ctrl, port->port_base + AM65_CPSW_PORTN_REG_TS_CTL);

	/* en/dis RX timestamp */
	am65_cpts_rx_enable(common->cpts, port->rx_ts_enabled);

	return copy_to_user(ifr->ifr_data, &cfg, sizeof(cfg)) ? -EFAULT : 0;
}

static int am65_cpsw_nuss_hwtstamp_get(struct net_device *ndev,
				       struct ifreq *ifr)
{
	struct am65_cpsw_port *port = am65_ndev_to_port(ndev);
	struct hwtstamp_config cfg;

	if (!IS_ENABLED(CONFIG_TI_K3_AM65_CPTS))
		return -EOPNOTSUPP;

	cfg.flags = 0;
	cfg.tx_type = port->tx_ts_enabled ?
		      HWTSTAMP_TX_ON : HWTSTAMP_TX_OFF;
	cfg.rx_filter = port->rx_ts_enabled ?
			HWTSTAMP_FILTER_ALL : HWTSTAMP_FILTER_NONE;

	return copy_to_user(ifr->ifr_data, &cfg, sizeof(cfg)) ? -EFAULT : 0;
}

static int am65_cpsw_nuss_ndo_slave_ioctl(struct net_device *ndev,
					  struct ifreq *req, int cmd)
{
	struct am65_cpsw_port *port = am65_ndev_to_port(ndev);

	if (!netif_running(ndev))
		return -EINVAL;

	switch (cmd) {
	case SIOCSHWTSTAMP:
		return am65_cpsw_nuss_hwtstamp_set(ndev, req);
	case SIOCGHWTSTAMP:
		return am65_cpsw_nuss_hwtstamp_get(ndev, req);
	}

	if (!port->slave.phy)
		return -EOPNOTSUPP;

	return phy_mii_ioctl(port->slave.phy, req, cmd);
}

static void am65_cpsw_nuss_ndo_get_stats(struct net_device *dev,
					 struct rtnl_link_stats64 *stats)
{
	struct am65_cpsw_ndev_priv *ndev_priv = netdev_priv(dev);
	unsigned int start;
	int cpu;

	for_each_possible_cpu(cpu) {
		struct am65_cpsw_ndev_stats *cpu_stats;
		u64 rx_packets;
		u64 rx_bytes;
		u64 tx_packets;
		u64 tx_bytes;

		cpu_stats = per_cpu_ptr(ndev_priv->stats, cpu);
		do {
			start = u64_stats_fetch_begin_irq(&cpu_stats->syncp);
			rx_packets = cpu_stats->rx_packets;
			rx_bytes   = cpu_stats->rx_bytes;
			tx_packets = cpu_stats->tx_packets;
			tx_bytes   = cpu_stats->tx_bytes;
		} while (u64_stats_fetch_retry_irq(&cpu_stats->syncp, start));

		stats->rx_packets += rx_packets;
		stats->rx_bytes   += rx_bytes;
		stats->tx_packets += tx_packets;
		stats->tx_bytes   += tx_bytes;
	}

	stats->rx_errors	= dev->stats.rx_errors;
	stats->rx_dropped	= dev->stats.rx_dropped;
	stats->tx_dropped	= dev->stats.tx_dropped;
}

static struct devlink_port *am65_cpsw_ndo_get_devlink_port(struct net_device *ndev)
{
	struct am65_cpsw_port *port = am65_ndev_to_port(ndev);

	return &port->devlink_port;
}

static const struct net_device_ops am65_cpsw_nuss_netdev_ops = {
	.ndo_open		= am65_cpsw_nuss_ndo_slave_open,
	.ndo_stop		= am65_cpsw_nuss_ndo_slave_stop,
	.ndo_start_xmit		= am65_cpsw_nuss_ndo_slave_xmit,
	.ndo_set_rx_mode	= am65_cpsw_nuss_ndo_slave_set_rx_mode,
	.ndo_get_stats64        = am65_cpsw_nuss_ndo_get_stats,
	.ndo_validate_addr	= eth_validate_addr,
	.ndo_set_mac_address	= am65_cpsw_nuss_ndo_slave_set_mac_address,
	.ndo_tx_timeout		= am65_cpsw_nuss_ndo_host_tx_timeout,
	.ndo_vlan_rx_add_vid	= am65_cpsw_nuss_ndo_slave_add_vid,
	.ndo_vlan_rx_kill_vid	= am65_cpsw_nuss_ndo_slave_kill_vid,
	.ndo_do_ioctl		= am65_cpsw_nuss_ndo_slave_ioctl,
	.ndo_setup_tc           = am65_cpsw_qos_ndo_setup_tc,
	.ndo_get_devlink_port   = am65_cpsw_ndo_get_devlink_port,
};

static void am65_cpsw_nuss_slave_disable_unused(struct am65_cpsw_port *port)
{
	struct am65_cpsw_common *common = port->common;

	if (!port->disabled)
		return;

	cpsw_ale_control_set(common->ale, port->port_id,
			     ALE_PORT_STATE, ALE_PORT_STATE_DISABLE);

	cpsw_sl_reset(port->slave.mac_sl, 100);
	cpsw_sl_ctl_reset(port->slave.mac_sl);
}

static void am65_cpsw_nuss_free_tx_chns(void *data)
{
	struct am65_cpsw_common *common = data;
	int i;

	for (i = 0; i < common->tx_ch_num; i++) {
		struct am65_cpsw_tx_chn *tx_chn = &common->tx_chns[i];

		if (!IS_ERR_OR_NULL(tx_chn->tx_chn))
			k3_udma_glue_release_tx_chn(tx_chn->tx_chn);

		if (!IS_ERR_OR_NULL(tx_chn->desc_pool))
			k3_cppi_desc_pool_destroy(tx_chn->desc_pool);

		memset(tx_chn, 0, sizeof(*tx_chn));
	}
}

void am65_cpsw_nuss_remove_tx_chns(struct am65_cpsw_common *common)
{
	struct device *dev = common->dev;
	int i;

	devm_remove_action(dev, am65_cpsw_nuss_free_tx_chns, common);

	for (i = 0; i < common->tx_ch_num; i++) {
		struct am65_cpsw_tx_chn *tx_chn = &common->tx_chns[i];

		if (tx_chn->irq)
			devm_free_irq(dev, tx_chn->irq, tx_chn);

		netif_napi_del(&tx_chn->napi_tx);

		if (!IS_ERR_OR_NULL(tx_chn->tx_chn))
			k3_udma_glue_release_tx_chn(tx_chn->tx_chn);

		if (!IS_ERR_OR_NULL(tx_chn->desc_pool))
			k3_cppi_desc_pool_destroy(tx_chn->desc_pool);

		memset(tx_chn, 0, sizeof(*tx_chn));
	}
}

static int am65_cpsw_nuss_init_tx_chns(struct am65_cpsw_common *common)
{
	u32  max_desc_num = ALIGN(AM65_CPSW_MAX_TX_DESC, MAX_SKB_FRAGS);
	struct k3_udma_glue_tx_channel_cfg tx_cfg = { 0 };
	struct device *dev = common->dev;
	struct k3_ring_cfg ring_cfg = {
		.elm_size = K3_RINGACC_RING_ELSIZE_8,
		.mode = K3_RINGACC_RING_MODE_RING,
		.flags = 0
	};
	u32 hdesc_size;
	int i, ret = 0;

	hdesc_size = cppi5_hdesc_calc_size(true, AM65_CPSW_NAV_PS_DATA_SIZE,
					   AM65_CPSW_NAV_SW_DATA_SIZE);

	tx_cfg.swdata_size = AM65_CPSW_NAV_SW_DATA_SIZE;
	tx_cfg.tx_cfg = ring_cfg;
	tx_cfg.txcq_cfg = ring_cfg;
	tx_cfg.tx_cfg.size = max_desc_num;
	tx_cfg.txcq_cfg.size = max_desc_num;

	for (i = 0; i < common->tx_ch_num; i++) {
		struct am65_cpsw_tx_chn *tx_chn = &common->tx_chns[i];

		snprintf(tx_chn->tx_chn_name,
			 sizeof(tx_chn->tx_chn_name), "tx%d", i);

		spin_lock_init(&tx_chn->lock);
		tx_chn->common = common;
		tx_chn->id = i;
		tx_chn->descs_num = max_desc_num;

		tx_chn->tx_chn =
			k3_udma_glue_request_tx_chn(dev,
						    tx_chn->tx_chn_name,
						    &tx_cfg);
		if (IS_ERR(tx_chn->tx_chn)) {
			ret = dev_err_probe(dev, PTR_ERR(tx_chn->tx_chn),
					    "Failed to request tx dma channel\n");
			goto err;
		}
		tx_chn->dma_dev = k3_udma_glue_tx_get_dma_device(tx_chn->tx_chn);

		tx_chn->desc_pool = k3_cppi_desc_pool_create_name(tx_chn->dma_dev,
								  tx_chn->descs_num,
								  hdesc_size,
								  tx_chn->tx_chn_name);
		if (IS_ERR(tx_chn->desc_pool)) {
			ret = PTR_ERR(tx_chn->desc_pool);
			dev_err(dev, "Failed to create poll %d\n", ret);
			goto err;
		}

		tx_chn->irq = k3_udma_glue_tx_get_irq(tx_chn->tx_chn);
		if (tx_chn->irq <= 0) {
			dev_err(dev, "Failed to get tx dma irq %d\n",
				tx_chn->irq);
			goto err;
		}

		snprintf(tx_chn->tx_chn_name,
			 sizeof(tx_chn->tx_chn_name), "%s-tx%d",
			 dev_name(dev), tx_chn->id);
	}

err:
	i = devm_add_action(dev, am65_cpsw_nuss_free_tx_chns, common);
	if (i) {
		dev_err(dev, "Failed to add free_tx_chns action %d\n", i);
		return i;
	}

	return ret;
}

static void am65_cpsw_nuss_free_rx_chns(void *data)
{
	struct am65_cpsw_common *common = data;
	struct am65_cpsw_rx_chn *rx_chn;

	rx_chn = &common->rx_chns;

	if (!IS_ERR_OR_NULL(rx_chn->rx_chn))
		k3_udma_glue_release_rx_chn(rx_chn->rx_chn);

	if (!IS_ERR_OR_NULL(rx_chn->desc_pool))
		k3_cppi_desc_pool_destroy(rx_chn->desc_pool);
}

static int am65_cpsw_nuss_init_rx_chns(struct am65_cpsw_common *common)
{
	struct am65_cpsw_rx_chn *rx_chn = &common->rx_chns;
	struct k3_udma_glue_rx_channel_cfg rx_cfg = { 0 };
	u32  max_desc_num = AM65_CPSW_MAX_RX_DESC;
	struct device *dev = common->dev;
	u32 hdesc_size;
	u32 fdqring_id;
	int i, ret = 0;

	hdesc_size = cppi5_hdesc_calc_size(true, AM65_CPSW_NAV_PS_DATA_SIZE,
					   AM65_CPSW_NAV_SW_DATA_SIZE);

	rx_cfg.swdata_size = AM65_CPSW_NAV_SW_DATA_SIZE;
	rx_cfg.flow_id_num = AM65_CPSW_MAX_RX_FLOWS;
	rx_cfg.flow_id_base = common->rx_flow_id_base;

	/* init all flows */
	rx_chn->dev = dev;
	rx_chn->descs_num = max_desc_num;

	rx_chn->rx_chn = k3_udma_glue_request_rx_chn(dev, "rx", &rx_cfg);
	if (IS_ERR(rx_chn->rx_chn)) {
		ret = dev_err_probe(dev, PTR_ERR(rx_chn->rx_chn),
				    "Failed to request rx dma channel\n");
		goto err;
	}
	rx_chn->dma_dev = k3_udma_glue_rx_get_dma_device(rx_chn->rx_chn);

	rx_chn->desc_pool = k3_cppi_desc_pool_create_name(rx_chn->dma_dev,
							  rx_chn->descs_num,
							  hdesc_size, "rx");
	if (IS_ERR(rx_chn->desc_pool)) {
		ret = PTR_ERR(rx_chn->desc_pool);
		dev_err(dev, "Failed to create rx poll %d\n", ret);
		goto err;
	}

	common->rx_flow_id_base =
			k3_udma_glue_rx_get_flow_id_base(rx_chn->rx_chn);
	dev_info(dev, "set new flow-id-base %u\n", common->rx_flow_id_base);

	fdqring_id = K3_RINGACC_RING_ID_ANY;
	for (i = 0; i < rx_cfg.flow_id_num; i++) {
		struct k3_ring_cfg rxring_cfg = {
			.elm_size = K3_RINGACC_RING_ELSIZE_8,
			.mode = K3_RINGACC_RING_MODE_RING,
			.flags = 0,
		};
		struct k3_ring_cfg fdqring_cfg = {
			.elm_size = K3_RINGACC_RING_ELSIZE_8,
			.flags = K3_RINGACC_RING_SHARED,
		};
		struct k3_udma_glue_rx_flow_cfg rx_flow_cfg = {
			.rx_cfg = rxring_cfg,
			.rxfdq_cfg = fdqring_cfg,
			.ring_rxq_id = K3_RINGACC_RING_ID_ANY,
			.src_tag_lo_sel =
				K3_UDMA_GLUE_SRC_TAG_LO_USE_REMOTE_SRC_TAG,
		};

		rx_flow_cfg.ring_rxfdq0_id = fdqring_id;
		rx_flow_cfg.rx_cfg.size = max_desc_num;
		rx_flow_cfg.rxfdq_cfg.size = max_desc_num;
		rx_flow_cfg.rxfdq_cfg.mode = common->pdata.fdqring_mode;

		ret = k3_udma_glue_rx_flow_init(rx_chn->rx_chn,
						i, &rx_flow_cfg);
		if (ret) {
			dev_err(dev, "Failed to init rx flow%d %d\n", i, ret);
			goto err;
		}
		if (!i)
			fdqring_id =
				k3_udma_glue_rx_flow_get_fdq_id(rx_chn->rx_chn,
								i);

		rx_chn->irq = k3_udma_glue_rx_get_irq(rx_chn->rx_chn, i);

		if (rx_chn->irq <= 0) {
			dev_err(dev, "Failed to get rx dma irq %d\n",
				rx_chn->irq);
			ret = -ENXIO;
			goto err;
		}
	}

err:
	i = devm_add_action(dev, am65_cpsw_nuss_free_rx_chns, common);
	if (i) {
		dev_err(dev, "Failed to add free_rx_chns action %d\n", i);
		return i;
	}

	return ret;
}

static int am65_cpsw_nuss_init_host_p(struct am65_cpsw_common *common)
{
	struct am65_cpsw_host *host_p = am65_common_get_host(common);

	host_p->common = common;
	host_p->port_base = common->cpsw_base + AM65_CPSW_NU_PORTS_BASE;
	host_p->stat_base = common->cpsw_base + AM65_CPSW_NU_STATS_BASE;

	return 0;
}

static int am65_cpsw_am654_get_efuse_macid(struct device_node *of_node,
					   int slave, u8 *mac_addr)
{
	u32 mac_lo, mac_hi, offset;
	struct regmap *syscon;
	int ret;

	syscon = syscon_regmap_lookup_by_phandle(of_node, "ti,syscon-efuse");
	if (IS_ERR(syscon)) {
		if (PTR_ERR(syscon) == -ENODEV)
			return 0;
		return PTR_ERR(syscon);
	}

	ret = of_property_read_u32_index(of_node, "ti,syscon-efuse", 1,
					 &offset);
	if (ret)
		return ret;

	regmap_read(syscon, offset, &mac_lo);
	regmap_read(syscon, offset + 4, &mac_hi);

	mac_addr[0] = (mac_hi >> 8) & 0xff;
	mac_addr[1] = mac_hi & 0xff;
	mac_addr[2] = (mac_lo >> 24) & 0xff;
	mac_addr[3] = (mac_lo >> 16) & 0xff;
	mac_addr[4] = (mac_lo >> 8) & 0xff;
	mac_addr[5] = mac_lo & 0xff;

	return 0;
}

static int am65_cpsw_init_cpts(struct am65_cpsw_common *common)
{
	struct device *dev = common->dev;
	struct device_node *node;
	struct am65_cpts *cpts;
	void __iomem *reg_base;

	if (!IS_ENABLED(CONFIG_TI_K3_AM65_CPTS))
		return 0;

	node = of_get_child_by_name(dev->of_node, "cpts");
	if (!node) {
		dev_err(dev, "%s cpts not found\n", __func__);
		return -ENOENT;
	}

	reg_base = common->cpsw_base + AM65_CPSW_NU_CPTS_BASE;
	cpts = am65_cpts_create(dev, reg_base, node);
	if (IS_ERR(cpts)) {
		int ret = PTR_ERR(cpts);

		if (ret == -EOPNOTSUPP) {
			dev_info(dev, "cpts disabled\n");
			return 0;
		}

		dev_err(dev, "cpts create err %d\n", ret);
		return ret;
	}
	common->cpts = cpts;
	/* Forbid PM runtime if CPTS is running.
	 * K3 CPSWxG modules may completely lose context during ON->OFF
	 * transitions depending on integration.
	 * AM65x/J721E MCU CPSW2G: false
	 * J721E MAIN_CPSW9G: true
	 */
	pm_runtime_forbid(dev);

	return 0;
}

static int am65_cpsw_nuss_init_slave_ports(struct am65_cpsw_common *common)
{
	struct device_node *node, *port_np;
	struct device *dev = common->dev;
	int ret;

	node = of_get_child_by_name(dev->of_node, "ethernet-ports");
	if (!node)
		return -ENOENT;

	for_each_child_of_node(node, port_np) {
		struct am65_cpsw_port *port;
		const void *mac_addr;
		u32 port_id;

		/* it is not a slave port node, continue */
		if (strcmp(port_np->name, "port"))
			continue;

		ret = of_property_read_u32(port_np, "reg", &port_id);
		if (ret < 0) {
			dev_err(dev, "%pOF error reading port_id %d\n",
				port_np, ret);
			return ret;
		}

		if (!port_id || port_id > common->port_num) {
			dev_err(dev, "%pOF has invalid port_id %u %s\n",
				port_np, port_id, port_np->name);
			return -EINVAL;
		}

		port = am65_common_get_port(common, port_id);
		port->port_id = port_id;
		port->common = common;
		port->port_base = common->cpsw_base + AM65_CPSW_NU_PORTS_BASE +
				  AM65_CPSW_NU_PORTS_OFFSET * (port_id);
		port->stat_base = common->cpsw_base + AM65_CPSW_NU_STATS_BASE +
				  (AM65_CPSW_NU_STATS_PORT_OFFSET * port_id);
		port->name = of_get_property(port_np, "label", NULL);
		port->fetch_ram_base =
				common->cpsw_base + AM65_CPSW_NU_FRAM_BASE +
				(AM65_CPSW_NU_FRAM_PORT_OFFSET * (port_id - 1));

		port->slave.mac_sl = cpsw_sl_get("am65", dev, port->port_base);
		if (IS_ERR(port->slave.mac_sl))
			return PTR_ERR(port->slave.mac_sl);

		port->disabled = !of_device_is_available(port_np);
		if (port->disabled) {
			common->disabled_ports_mask |= BIT(port->port_id);
			continue;
		}

		port->slave.ifphy = devm_of_phy_get(dev, port_np, NULL);
		if (IS_ERR(port->slave.ifphy)) {
			ret = PTR_ERR(port->slave.ifphy);
			dev_err(dev, "%pOF error retrieving port phy: %d\n",
				port_np, ret);
			return ret;
		}

		port->slave.mac_only =
				of_property_read_bool(port_np, "ti,mac-only");

		/* get phy/link info */
		if (of_phy_is_fixed_link(port_np)) {
			ret = of_phy_register_fixed_link(port_np);
			if (ret)
				return dev_err_probe(dev, ret,
						     "failed to register fixed-link phy %pOF\n",
						     port_np);
			port->slave.phy_node = of_node_get(port_np);
		} else {
			port->slave.phy_node =
				of_parse_phandle(port_np, "phy-handle", 0);
		}

		if (!port->slave.phy_node) {
			dev_err(dev,
				"slave[%d] no phy found\n", port_id);
			return -ENODEV;
		}

		ret = of_get_phy_mode(port_np, &port->slave.phy_if);
		if (ret) {
			dev_err(dev, "%pOF read phy-mode err %d\n",
				port_np, ret);
			return ret;
		}

		mac_addr = of_get_mac_address(port_np);
		if (!IS_ERR(mac_addr)) {
			ether_addr_copy(port->slave.mac_addr, mac_addr);
		} else if (am65_cpsw_am654_get_efuse_macid(port_np,
							   port->port_id,
							   port->slave.mac_addr) ||
			   !is_valid_ether_addr(port->slave.mac_addr)) {
			random_ether_addr(port->slave.mac_addr);
			dev_err(dev, "Use random MAC address\n");
		}
	}
	of_node_put(node);

	/* is there at least one ext.port */
	if (!(~common->disabled_ports_mask & GENMASK(common->port_num, 1))) {
		dev_err(dev, "No Ext. port are available\n");
		return -ENODEV;
	}

	return 0;
}

static void am65_cpsw_pcpu_stats_free(void *data)
{
	struct am65_cpsw_ndev_stats __percpu *stats = data;

	free_percpu(stats);
}

static int
am65_cpsw_nuss_init_port_ndev(struct am65_cpsw_common *common, u32 port_idx)
{
	struct am65_cpsw_ndev_priv *ndev_priv;
	struct device *dev = common->dev;
	struct am65_cpsw_port *port;
	int ret;

	port = &common->ports[port_idx];

	if (port->disabled)
		return 0;

	/* alloc netdev */
	port->ndev = devm_alloc_etherdev_mqs(common->dev,
					     sizeof(struct am65_cpsw_ndev_priv),
					     AM65_CPSW_MAX_TX_QUEUES,
					     AM65_CPSW_MAX_RX_QUEUES);
	if (!port->ndev) {
		dev_err(dev, "error allocating slave net_device %u\n",
			port->port_id);
		return -ENOMEM;
	}

	ndev_priv = netdev_priv(port->ndev);
	ndev_priv->port = port;
	ndev_priv->msg_enable = AM65_CPSW_DEBUG;
	SET_NETDEV_DEV(port->ndev, dev);

	ether_addr_copy(port->ndev->dev_addr, port->slave.mac_addr);

	port->ndev->min_mtu = AM65_CPSW_MIN_PACKET_SIZE;
	port->ndev->max_mtu = AM65_CPSW_MAX_PACKET_SIZE;
	port->ndev->hw_features = NETIF_F_SG |
				  NETIF_F_RXCSUM |
				  NETIF_F_HW_CSUM |
				  NETIF_F_HW_TC;
	port->ndev->features = port->ndev->hw_features |
			       NETIF_F_HW_VLAN_CTAG_FILTER;
	port->ndev->vlan_features |=  NETIF_F_SG;
	port->ndev->netdev_ops = &am65_cpsw_nuss_netdev_ops;
	port->ndev->ethtool_ops = &am65_cpsw_ethtool_ops_slave;

	/* Disable TX checksum offload by default due to HW bug */
	if (common->pdata.quirks & AM65_CPSW_QUIRK_I2027_NO_TX_CSUM)
		port->ndev->features &= ~NETIF_F_HW_CSUM;

	ndev_priv->stats = netdev_alloc_pcpu_stats(struct am65_cpsw_ndev_stats);
	if (!ndev_priv->stats)
		return -ENOMEM;

	ret = devm_add_action_or_reset(dev, am65_cpsw_pcpu_stats_free,
				       ndev_priv->stats);
	if (ret)
		dev_err(dev, "failed to add percpu stat free action %d\n", ret);

	if (!common->dma_ndev)
		common->dma_ndev = port->ndev;

	return ret;
}

static int am65_cpsw_nuss_init_ndevs(struct am65_cpsw_common *common)
{
	int ret;
	int i;

	for (i = 0; i < common->port_num; i++) {
		ret = am65_cpsw_nuss_init_port_ndev(common, i);
		if (ret)
			return ret;
	}

	netif_napi_add(common->dma_ndev, &common->napi_rx,
		       am65_cpsw_nuss_rx_poll, NAPI_POLL_WEIGHT);

	return ret;
}

static int am65_cpsw_nuss_ndev_add_tx_napi(struct am65_cpsw_common *common)
{
	struct device *dev = common->dev;
	int i, ret = 0;

	for (i = 0; i < common->tx_ch_num; i++) {
		struct am65_cpsw_tx_chn *tx_chn = &common->tx_chns[i];

		netif_tx_napi_add(common->dma_ndev, &tx_chn->napi_tx,
				  am65_cpsw_nuss_tx_poll, NAPI_POLL_WEIGHT);

		ret = devm_request_irq(dev, tx_chn->irq,
				       am65_cpsw_nuss_tx_irq,
				       IRQF_TRIGGER_HIGH,
				       tx_chn->tx_chn_name, tx_chn);
		if (ret) {
			dev_err(dev, "failure requesting tx%u irq %u, %d\n",
				tx_chn->id, tx_chn->irq, ret);
			goto err;
		}
	}

err:
	return ret;
}

static void am65_cpsw_nuss_cleanup_ndev(struct am65_cpsw_common *common)
{
	struct am65_cpsw_port *port;
	int i;

	for (i = 0; i < common->port_num; i++) {
		port = &common->ports[i];
		if (port->ndev)
			unregister_netdev(port->ndev);
	}
}

static void am65_cpsw_port_offload_fwd_mark_update(struct am65_cpsw_common *common)
{
	int set_val = 0;
	int i;

	if (common->br_members == (GENMASK(common->port_num, 1) & ~common->disabled_ports_mask))
		set_val = 1;

	dev_dbg(common->dev, "set offload_fwd_mark %d\n", set_val);

	for (i = 1; i <= common->port_num; i++) {
		struct am65_cpsw_port *port = am65_common_get_port(common, i);
		struct am65_cpsw_ndev_priv *priv = am65_ndev_to_priv(port->ndev);

		priv->offload_fwd_mark = set_val;
	}
}

bool am65_cpsw_port_dev_check(const struct net_device *ndev)
{
	if (ndev->netdev_ops == &am65_cpsw_nuss_netdev_ops) {
		struct am65_cpsw_common *common = am65_ndev_to_common(ndev);

		return !common->is_emac_mode;
	}

	return false;
}

static int am65_cpsw_netdevice_port_link(struct net_device *ndev, struct net_device *br_ndev)
{
	struct am65_cpsw_common *common = am65_ndev_to_common(ndev);
	struct am65_cpsw_ndev_priv *priv = am65_ndev_to_priv(ndev);

	if (!common->br_members) {
		common->hw_bridge_dev = br_ndev;
	} else {
		/* This is adding the port to a second bridge, this is
		 * unsupported
		 */
		if (common->hw_bridge_dev != br_ndev)
			return -EOPNOTSUPP;
	}

	common->br_members |= BIT(priv->port->port_id);

	am65_cpsw_port_offload_fwd_mark_update(common);

	return NOTIFY_DONE;
}

static void am65_cpsw_netdevice_port_unlink(struct net_device *ndev)
{
	struct am65_cpsw_common *common = am65_ndev_to_common(ndev);
	struct am65_cpsw_ndev_priv *priv = am65_ndev_to_priv(ndev);

	common->br_members &= ~BIT(priv->port->port_id);

	am65_cpsw_port_offload_fwd_mark_update(common);

	if (!common->br_members)
		common->hw_bridge_dev = NULL;
}

/* netdev notifier */
static int am65_cpsw_netdevice_event(struct notifier_block *unused,
				     unsigned long event, void *ptr)
{
	struct net_device *ndev = netdev_notifier_info_to_dev(ptr);
	struct netdev_notifier_changeupper_info *info;
	int ret = NOTIFY_DONE;

	if (!am65_cpsw_port_dev_check(ndev))
		return NOTIFY_DONE;

	switch (event) {
	case NETDEV_CHANGEUPPER:
		info = ptr;

		if (netif_is_bridge_master(info->upper_dev)) {
			if (info->linking)
				ret = am65_cpsw_netdevice_port_link(ndev, info->upper_dev);
			else
				am65_cpsw_netdevice_port_unlink(ndev);
		}
		break;
	default:
		return NOTIFY_DONE;
	}

	return notifier_from_errno(ret);
}

static int am65_cpsw_register_notifiers(struct am65_cpsw_common *cpsw)
{
	int ret = 0;

	if (AM65_CPSW_IS_CPSW2G(cpsw) ||
	    !IS_REACHABLE(CONFIG_TI_K3_AM65_CPSW_SWITCHDEV))
		return 0;

	cpsw->am65_cpsw_netdevice_nb.notifier_call = &am65_cpsw_netdevice_event;
	ret = register_netdevice_notifier(&cpsw->am65_cpsw_netdevice_nb);
	if (ret) {
		dev_err(cpsw->dev, "can't register netdevice notifier\n");
		return ret;
	}

	ret = am65_cpsw_switchdev_register_notifiers(cpsw);
	if (ret)
		unregister_netdevice_notifier(&cpsw->am65_cpsw_netdevice_nb);

	return ret;
}

static void am65_cpsw_unregister_notifiers(struct am65_cpsw_common *cpsw)
{
	if (AM65_CPSW_IS_CPSW2G(cpsw) ||
	    !IS_REACHABLE(CONFIG_TI_K3_AM65_CPSW_SWITCHDEV))
		return;

	am65_cpsw_switchdev_unregister_notifiers(cpsw);
	unregister_netdevice_notifier(&cpsw->am65_cpsw_netdevice_nb);
}

static const struct devlink_ops am65_cpsw_devlink_ops = {};

static void am65_cpsw_init_stp_ale_entry(struct am65_cpsw_common *cpsw)
{
	cpsw_ale_add_mcast(cpsw->ale, eth_stp_addr, ALE_PORT_HOST, ALE_SUPER, 0,
			   ALE_MCAST_BLOCK_LEARN_FWD);
}

static void am65_cpsw_init_host_port_switch(struct am65_cpsw_common *common)
{
	struct am65_cpsw_host *host = am65_common_get_host(common);

	writel(common->default_vlan, host->port_base + AM65_CPSW_PORT_VLAN_REG_OFFSET);

	am65_cpsw_init_stp_ale_entry(common);

	cpsw_ale_control_set(common->ale, HOST_PORT_NUM, ALE_P0_UNI_FLOOD, 1);
	dev_dbg(common->dev, "Set P0_UNI_FLOOD\n");
	cpsw_ale_control_set(common->ale, HOST_PORT_NUM, ALE_PORT_NOLEARN, 0);
}

static void am65_cpsw_init_host_port_emac(struct am65_cpsw_common *common)
{
	struct am65_cpsw_host *host = am65_common_get_host(common);

	writel(0, host->port_base + AM65_CPSW_PORT_VLAN_REG_OFFSET);

	cpsw_ale_control_set(common->ale, HOST_PORT_NUM, ALE_P0_UNI_FLOOD, 0);
	dev_dbg(common->dev, "unset P0_UNI_FLOOD\n");

	/* learning make no sense in multi-mac mode */
	cpsw_ale_control_set(common->ale, HOST_PORT_NUM, ALE_PORT_NOLEARN, 1);
}

static int am65_cpsw_dl_switch_mode_get(struct devlink *dl, u32 id,
					struct devlink_param_gset_ctx *ctx)
{
	struct am65_cpsw_devlink *dl_priv = devlink_priv(dl);
	struct am65_cpsw_common *common = dl_priv->common;

	dev_dbg(common->dev, "%s id:%u\n", __func__, id);

	if (id != AM65_CPSW_DL_PARAM_SWITCH_MODE)
		return -EOPNOTSUPP;

	ctx->val.vbool = !common->is_emac_mode;

	return 0;
}

static void am65_cpsw_init_port_emac_ale(struct  am65_cpsw_port *port)
{
	struct am65_cpsw_slave_data *slave = &port->slave;
	struct am65_cpsw_common *common = port->common;
	u32 port_mask;

	writel(slave->port_vlan, port->port_base + AM65_CPSW_PORT_VLAN_REG_OFFSET);

	if (slave->mac_only)
		/* enable mac-only mode on port */
		cpsw_ale_control_set(common->ale, port->port_id,
				     ALE_PORT_MACONLY, 1);

	cpsw_ale_control_set(common->ale, port->port_id, ALE_PORT_NOLEARN, 1);

	port_mask = BIT(port->port_id) | ALE_PORT_HOST;

	cpsw_ale_add_ucast(common->ale, port->ndev->dev_addr,
			   HOST_PORT_NUM, ALE_SECURE, slave->port_vlan);
	cpsw_ale_add_mcast(common->ale, port->ndev->broadcast,
			   port_mask, ALE_VLAN, slave->port_vlan, ALE_MCAST_FWD_2);
}

static void am65_cpsw_init_port_switch_ale(struct am65_cpsw_port *port)
{
	struct am65_cpsw_slave_data *slave = &port->slave;
	struct am65_cpsw_common *cpsw = port->common;
	u32 port_mask;

	cpsw_ale_control_set(cpsw->ale, port->port_id,
			     ALE_PORT_NOLEARN, 0);

	cpsw_ale_add_ucast(cpsw->ale, port->ndev->dev_addr,
			   HOST_PORT_NUM, ALE_SECURE | ALE_BLOCKED | ALE_VLAN,
			   slave->port_vlan);

	port_mask = BIT(port->port_id) | ALE_PORT_HOST;

	cpsw_ale_add_mcast(cpsw->ale, port->ndev->broadcast,
			   port_mask, ALE_VLAN, slave->port_vlan,
			   ALE_MCAST_FWD_2);

	writel(slave->port_vlan, port->port_base + AM65_CPSW_PORT_VLAN_REG_OFFSET);

	cpsw_ale_control_set(cpsw->ale, port->port_id,
			     ALE_PORT_MACONLY, 0);
}

static int am65_cpsw_dl_switch_mode_set(struct devlink *dl, u32 id,
					struct devlink_param_gset_ctx *ctx)
{
	struct am65_cpsw_devlink *dl_priv = devlink_priv(dl);
	struct am65_cpsw_common *cpsw = dl_priv->common;
	bool switch_en = ctx->val.vbool;
	bool if_running = false;
	int i;

	dev_dbg(cpsw->dev, "%s id:%u\n", __func__, id);

	if (id != AM65_CPSW_DL_PARAM_SWITCH_MODE)
		return -EOPNOTSUPP;

	if (switch_en == !cpsw->is_emac_mode)
		return 0;

	if (!switch_en && cpsw->br_members) {
		dev_err(cpsw->dev, "Remove ports from bridge before disabling switch mode\n");
		return -EINVAL;
	}

	rtnl_lock();

	cpsw->is_emac_mode = !switch_en;

	for (i = 0; i < cpsw->port_num; i++) {
		struct net_device *sl_ndev = cpsw->ports[i].ndev;

		if (!sl_ndev || !netif_running(sl_ndev))
			continue;

		if_running = true;
	}

	if (!if_running) {
		/* all ndevs are down */
		for (i = 0; i < cpsw->port_num; i++) {
			struct net_device *sl_ndev = cpsw->ports[i].ndev;
			struct am65_cpsw_slave_data *slave;

			if (!sl_ndev)
				continue;

			slave = am65_ndev_to_slave(sl_ndev);
			if (switch_en)
				slave->port_vlan = cpsw->default_vlan;
			else
				slave->port_vlan = 0;
		}

		goto exit;
	}

	cpsw_ale_control_set(cpsw->ale, 0, ALE_BYPASS, 1);
	/* clean up ALE table */
	cpsw_ale_control_set(cpsw->ale, HOST_PORT_NUM, ALE_CLEAR, 1);
	cpsw_ale_control_get(cpsw->ale, HOST_PORT_NUM, ALE_AGEOUT);

	if (switch_en) {
		dev_info(cpsw->dev, "Enable switch mode\n");

		am65_cpsw_init_host_port_switch(cpsw);

		for (i = 0; i < cpsw->port_num; i++) {
			struct net_device *sl_ndev = cpsw->ports[i].ndev;
			struct am65_cpsw_slave_data *slave;
			struct am65_cpsw_port *port;

			if (!sl_ndev)
				continue;

			port = am65_ndev_to_port(sl_ndev);
			slave = am65_ndev_to_slave(sl_ndev);
			slave->port_vlan = cpsw->default_vlan;

			if (netif_running(sl_ndev))
				am65_cpsw_init_port_switch_ale(port);
		}

	} else {
		dev_info(cpsw->dev, "Disable switch mode\n");

		am65_cpsw_init_host_port_emac(cpsw);

		for (i = 0; i < cpsw->port_num; i++) {
			struct net_device *sl_ndev = cpsw->ports[i].ndev;
			struct am65_cpsw_port *port;

			if (!sl_ndev)
				continue;

			port = am65_ndev_to_port(sl_ndev);
			port->slave.port_vlan = 0;
			if (netif_running(sl_ndev))
				am65_cpsw_init_port_emac_ale(port);
		}
	}
	cpsw_ale_control_set(cpsw->ale, HOST_PORT_NUM, ALE_BYPASS, 0);
exit:
	rtnl_unlock();

	return 0;
}

static const struct devlink_param am65_cpsw_devlink_params[] = {
	DEVLINK_PARAM_DRIVER(AM65_CPSW_DL_PARAM_SWITCH_MODE, "switch_mode",
			     DEVLINK_PARAM_TYPE_BOOL,
			     BIT(DEVLINK_PARAM_CMODE_RUNTIME),
			     am65_cpsw_dl_switch_mode_get,
			     am65_cpsw_dl_switch_mode_set, NULL),
};

static void am65_cpsw_unregister_devlink_ports(struct am65_cpsw_common *common)
{
	struct devlink_port *dl_port;
	struct am65_cpsw_port *port;
	int i;

	for (i = 1; i <= common->port_num; i++) {
		port = am65_common_get_port(common, i);
		dl_port = &port->devlink_port;

		if (dl_port->registered)
			devlink_port_unregister(dl_port);
	}
}

static int am65_cpsw_nuss_register_devlink(struct am65_cpsw_common *common)
{
	struct devlink_port_attrs attrs = {};
	struct am65_cpsw_devlink *dl_priv;
	struct device *dev = common->dev;
	struct devlink_port *dl_port;
	struct am65_cpsw_port *port;
	int ret = 0;
	int i;

	common->devlink =
		devlink_alloc(&am65_cpsw_devlink_ops, sizeof(*dl_priv));
	if (!common->devlink)
		return -ENOMEM;

	dl_priv = devlink_priv(common->devlink);
	dl_priv->common = common;

	ret = devlink_register(common->devlink, dev);
	if (ret) {
		dev_err(dev, "devlink reg fail ret:%d\n", ret);
		goto dl_free;
	}

	/* Provide devlink hook to switch mode when multiple external ports
	 * are present NUSS switchdev driver is enabled.
	 */
	if (!AM65_CPSW_IS_CPSW2G(common) &&
	    IS_ENABLED(CONFIG_TI_K3_AM65_CPSW_SWITCHDEV)) {
		ret = devlink_params_register(common->devlink,
					      am65_cpsw_devlink_params,
					      ARRAY_SIZE(am65_cpsw_devlink_params));
		if (ret) {
			dev_err(dev, "devlink params reg fail ret:%d\n", ret);
			goto dl_unreg;
		}
		devlink_params_publish(common->devlink);
	}

	for (i = 1; i <= common->port_num; i++) {
		port = am65_common_get_port(common, i);
		dl_port = &port->devlink_port;

		attrs.flavour = DEVLINK_PORT_FLAVOUR_PHYSICAL;
		attrs.phys.port_number = port->port_id;
		attrs.switch_id.id_len = sizeof(resource_size_t);
		memcpy(attrs.switch_id.id, common->switch_id, attrs.switch_id.id_len);
		devlink_port_attrs_set(dl_port, &attrs);

		ret = devlink_port_register(common->devlink, dl_port, port->port_id);
		if (ret) {
			dev_err(dev, "devlink_port reg fail for port %d, ret:%d\n",
				port->port_id, ret);
			goto dl_port_unreg;
		}
		devlink_port_type_eth_set(dl_port, port->ndev);
	}

	return ret;

dl_port_unreg:
	am65_cpsw_unregister_devlink_ports(common);
dl_unreg:
	devlink_unregister(common->devlink);
dl_free:
	devlink_free(common->devlink);

	return ret;
}

static void am65_cpsw_unregister_devlink(struct am65_cpsw_common *common)
{
	if (!AM65_CPSW_IS_CPSW2G(common) &&
	    IS_ENABLED(CONFIG_TI_K3_AM65_CPSW_SWITCHDEV)) {
		devlink_params_unpublish(common->devlink);
		devlink_params_unregister(common->devlink, am65_cpsw_devlink_params,
					  ARRAY_SIZE(am65_cpsw_devlink_params));
	}

	am65_cpsw_unregister_devlink_ports(common);
	devlink_unregister(common->devlink);
	devlink_free(common->devlink);
}

static int am65_cpsw_nuss_register_ndevs(struct am65_cpsw_common *common)
{
	struct device *dev = common->dev;
	struct am65_cpsw_port *port;
	int ret = 0, i;

	ret = am65_cpsw_nuss_ndev_add_tx_napi(common);
	if (ret)
		return ret;

	ret = devm_request_irq(dev, common->rx_chns.irq,
			       am65_cpsw_nuss_rx_irq,
			       IRQF_TRIGGER_HIGH, dev_name(dev), common);
	if (ret) {
		dev_err(dev, "failure requesting rx irq %u, %d\n",
			common->rx_chns.irq, ret);
		return ret;
	}

	for (i = 0; i < common->port_num; i++) {
		port = &common->ports[i];

		if (!port->ndev)
			continue;

		ret = register_netdev(port->ndev);
		if (ret) {
			dev_err(dev, "error registering slave net device%i %d\n",
				i, ret);
			goto err_cleanup_ndev;
		}
	}

	ret = am65_cpsw_register_notifiers(common);
	if (ret)
		goto err_cleanup_ndev;

	ret = am65_cpsw_nuss_register_devlink(common);
	if (ret)
		goto clean_unregister_notifiers;

	/* can't auto unregister ndev using devm_add_action() due to
	 * devres release sequence in DD core for DMA
	 */

	return 0;
clean_unregister_notifiers:
	am65_cpsw_unregister_notifiers(common);
err_cleanup_ndev:
	am65_cpsw_nuss_cleanup_ndev(common);

	return ret;
}

int am65_cpsw_nuss_update_tx_chns(struct am65_cpsw_common *common, int num_tx)
{
	int ret;

	common->tx_ch_num = num_tx;
	ret = am65_cpsw_nuss_init_tx_chns(common);
	if (ret)
		return ret;

	return am65_cpsw_nuss_ndev_add_tx_napi(common);
}

struct am65_cpsw_soc_pdata {
	u32	quirks_dis;
};

static const struct am65_cpsw_soc_pdata am65x_soc_sr2_0 = {
	.quirks_dis = AM65_CPSW_QUIRK_I2027_NO_TX_CSUM,
};

static const struct soc_device_attribute am65_cpsw_socinfo[] = {
	{ .family = "AM65X",
	  .revision = "SR2.0",
	  .data = &am65x_soc_sr2_0
	},
	{/* sentinel */}
};

static const struct am65_cpsw_pdata am65x_sr1_0 = {
	.quirks = AM65_CPSW_QUIRK_I2027_NO_TX_CSUM,
	.ale_dev_id = "am65x-cpsw2g",
	.fdqring_mode = K3_RINGACC_RING_MODE_MESSAGE,
};

static const struct am65_cpsw_pdata j721e_pdata = {
	.quirks = 0,
	.ale_dev_id = "am65x-cpsw2g",
	.fdqring_mode = K3_RINGACC_RING_MODE_MESSAGE,
};

static const struct am65_cpsw_pdata am64x_cpswxg_pdata = {
	.quirks = 0,
	.ale_dev_id = "am64-cpswxg",
	.fdqring_mode = K3_RINGACC_RING_MODE_RING,
};

static const struct of_device_id am65_cpsw_nuss_of_mtable[] = {
	{ .compatible = "ti,am654-cpsw-nuss", .data = &am65x_sr1_0},
	{ .compatible = "ti,j721e-cpsw-nuss", .data = &j721e_pdata},
	{ .compatible = "ti,am642-cpsw-nuss", .data = &am64x_cpswxg_pdata},
	{ /* sentinel */ },
};
MODULE_DEVICE_TABLE(of, am65_cpsw_nuss_of_mtable);

static void am65_cpsw_nuss_apply_socinfo(struct am65_cpsw_common *common)
{
	const struct soc_device_attribute *soc;

	soc = soc_device_match(am65_cpsw_socinfo);
	if (soc && soc->data) {
		const struct am65_cpsw_soc_pdata *socdata = soc->data;

		/* disable quirks */
		common->pdata.quirks &= ~socdata->quirks_dis;
	}
}

static int am65_cpsw_nuss_probe(struct platform_device *pdev)
{
	struct cpsw_ale_params ale_params = { 0 };
	const struct of_device_id *of_id;
	struct device *dev = &pdev->dev;
	struct am65_cpsw_common *common;
	struct device_node *node;
	struct resource *res;
	struct clk *clk;
<<<<<<< HEAD
=======
	u64 id_temp;
>>>>>>> f642729d
	int ret, i;

	common = devm_kzalloc(dev, sizeof(struct am65_cpsw_common), GFP_KERNEL);
	if (!common)
		return -ENOMEM;
	common->dev = dev;

	of_id = of_match_device(am65_cpsw_nuss_of_mtable, dev);
	if (!of_id)
		return -EINVAL;
	common->pdata = *(const struct am65_cpsw_pdata *)of_id->data;

	am65_cpsw_nuss_apply_socinfo(common);

	res = platform_get_resource_byname(pdev, IORESOURCE_MEM, "cpsw_nuss");
	common->ss_base = devm_ioremap_resource(&pdev->dev, res);
	if (IS_ERR(common->ss_base))
		return PTR_ERR(common->ss_base);
	common->cpsw_base = common->ss_base + AM65_CPSW_CPSW_NU_BASE;
	/* Use device's physical base address as switch id */
	id_temp = cpu_to_be64(res->start);
	memcpy(common->switch_id, &id_temp, sizeof(res->start));

	node = of_get_child_by_name(dev->of_node, "ethernet-ports");
	if (!node)
		return -ENOENT;
	common->port_num = of_get_child_count(node);
	if (common->port_num < 1 || common->port_num > AM65_CPSW_MAX_PORTS)
		return -ENOENT;
	of_node_put(node);

	common->rx_flow_id_base = -1;
	init_completion(&common->tdown_complete);
	common->tx_ch_num = 1;
	common->pf_p0_rx_ptype_rrobin = false;
	common->default_vlan = 1;

	common->ports = devm_kcalloc(dev, common->port_num,
				     sizeof(*common->ports),
				     GFP_KERNEL);
	if (!common->ports)
		return -ENOMEM;

	clk = devm_clk_get(dev, "fck");
<<<<<<< HEAD
	if (IS_ERR(clk)) {
		ret = PTR_ERR(clk);

		if (ret != -EPROBE_DEFER)
			dev_err(dev, "error getting fck clock %d\n", ret);
		return ret;
	}
=======
	if (IS_ERR(clk))
		return dev_err_probe(dev, PTR_ERR(clk), "getting fck clock\n");
>>>>>>> f642729d
	common->bus_freq = clk_get_rate(clk);

	pm_runtime_enable(dev);
	ret = pm_runtime_get_sync(dev);
	if (ret < 0) {
		pm_runtime_put_noidle(dev);
		pm_runtime_disable(dev);
		return ret;
	}

	node = of_get_child_by_name(dev->of_node, "mdio");
	if (!node) {
		dev_warn(dev, "MDIO node not found\n");
	} else if (of_device_is_available(node)) {
		struct platform_device *mdio_pdev;

		mdio_pdev = of_platform_device_create(node, NULL, dev);
		if (!mdio_pdev) {
			ret = -ENODEV;
			goto err_pm_clear;
		}

		common->mdio_dev =  &mdio_pdev->dev;
	}
	of_node_put(node);

	am65_cpsw_nuss_get_ver(common);

	/* init tx channels */
	ret = am65_cpsw_nuss_init_tx_chns(common);
	if (ret)
		goto err_of_clear;
	ret = am65_cpsw_nuss_init_rx_chns(common);
	if (ret)
		goto err_of_clear;

	ret = am65_cpsw_nuss_init_host_p(common);
	if (ret)
		goto err_of_clear;

	ret = am65_cpsw_nuss_init_slave_ports(common);
	if (ret)
		goto err_of_clear;

	/* init common data */
	ale_params.dev = dev;
	ale_params.ale_ageout = AM65_CPSW_ALE_AGEOUT_DEFAULT;
	ale_params.ale_ports = common->port_num + 1;
	ale_params.ale_regs = common->cpsw_base + AM65_CPSW_NU_ALE_BASE;
<<<<<<< HEAD
	ale_params.dev_id = "am65x-cpsw2g";
=======
	ale_params.dev_id = common->pdata.ale_dev_id;
>>>>>>> f642729d
	ale_params.bus_freq = common->bus_freq;

	common->ale = cpsw_ale_create(&ale_params);
	if (IS_ERR(common->ale)) {
		dev_err(dev, "error initializing ale engine\n");
		ret = PTR_ERR(common->ale);
		goto err_of_clear;
	}

	ret = am65_cpsw_init_cpts(common);
	if (ret)
		goto err_of_clear;

	/* init ports */
	for (i = 0; i < common->port_num; i++)
		am65_cpsw_nuss_slave_disable_unused(&common->ports[i]);

	dev_set_drvdata(dev, common);

	common->is_emac_mode = true;

	ret = am65_cpsw_nuss_init_ndevs(common);
	if (ret)
		goto err_of_clear;

	ret = am65_cpsw_nuss_register_ndevs(common);
	if (ret)
		goto err_of_clear;

	pm_runtime_put(dev);
	return 0;

err_of_clear:
	of_platform_device_destroy(common->mdio_dev, NULL);
err_pm_clear:
	pm_runtime_put_sync(dev);
	pm_runtime_disable(dev);
	return ret;
}

static int am65_cpsw_nuss_remove(struct platform_device *pdev)
{
	struct device *dev = &pdev->dev;
	struct am65_cpsw_common *common;
	int ret;

	common = dev_get_drvdata(dev);

	ret = pm_runtime_get_sync(&pdev->dev);
	if (ret < 0) {
		pm_runtime_put_noidle(&pdev->dev);
		return ret;
	}

	am65_cpsw_unregister_devlink(common);
	am65_cpsw_unregister_notifiers(common);

	/* must unregister ndevs here because DD release_driver routine calls
	 * dma_deconfigure(dev) before devres_release_all(dev)
	 */
	am65_cpsw_nuss_cleanup_ndev(common);

	of_platform_device_destroy(common->mdio_dev, NULL);

	pm_runtime_put_sync(&pdev->dev);
	pm_runtime_disable(&pdev->dev);
	return 0;
}

static struct platform_driver am65_cpsw_nuss_driver = {
	.driver = {
		.name	 = AM65_CPSW_DRV_NAME,
		.of_match_table = am65_cpsw_nuss_of_mtable,
	},
	.probe = am65_cpsw_nuss_probe,
	.remove = am65_cpsw_nuss_remove,
};

module_platform_driver(am65_cpsw_nuss_driver);

MODULE_LICENSE("GPL v2");
MODULE_AUTHOR("Grygorii Strashko <grygorii.strashko@ti.com>");
MODULE_DESCRIPTION("TI AM65 CPSW Ethernet driver");<|MERGE_RESOLUTION|>--- conflicted
+++ resolved
@@ -2614,10 +2614,7 @@
 	struct device_node *node;
 	struct resource *res;
 	struct clk *clk;
-<<<<<<< HEAD
-=======
 	u64 id_temp;
->>>>>>> f642729d
 	int ret, i;
 
 	common = devm_kzalloc(dev, sizeof(struct am65_cpsw_common), GFP_KERNEL);
@@ -2662,18 +2659,8 @@
 		return -ENOMEM;
 
 	clk = devm_clk_get(dev, "fck");
-<<<<<<< HEAD
-	if (IS_ERR(clk)) {
-		ret = PTR_ERR(clk);
-
-		if (ret != -EPROBE_DEFER)
-			dev_err(dev, "error getting fck clock %d\n", ret);
-		return ret;
-	}
-=======
 	if (IS_ERR(clk))
 		return dev_err_probe(dev, PTR_ERR(clk), "getting fck clock\n");
->>>>>>> f642729d
 	common->bus_freq = clk_get_rate(clk);
 
 	pm_runtime_enable(dev);
@@ -2723,11 +2710,7 @@
 	ale_params.ale_ageout = AM65_CPSW_ALE_AGEOUT_DEFAULT;
 	ale_params.ale_ports = common->port_num + 1;
 	ale_params.ale_regs = common->cpsw_base + AM65_CPSW_NU_ALE_BASE;
-<<<<<<< HEAD
-	ale_params.dev_id = "am65x-cpsw2g";
-=======
 	ale_params.dev_id = common->pdata.ale_dev_id;
->>>>>>> f642729d
 	ale_params.bus_freq = common->bus_freq;
 
 	common->ale = cpsw_ale_create(&ale_params);

--- conflicted
+++ resolved
@@ -1263,11 +1263,6 @@
 
 	/* AT91RM9200 transmit queue (1 on wire + 1 queued) */
 	struct macb_tx_skb	rm9200_txq[2];
-<<<<<<< HEAD
-	unsigned int		rm9200_tx_tail;
-	unsigned int		rm9200_tx_len;
-=======
->>>>>>> 356006a6
 	unsigned int		max_tx_length;
 
 	u64			ethtool_stats[GEM_STATS_LEN + QUEUE_STATS_LEN * MACB_MAX_QUEUES];

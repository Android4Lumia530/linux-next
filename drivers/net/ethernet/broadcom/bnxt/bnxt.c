/* Broadcom NetXtreme-C/E network driver.
 *
 * Copyright (c) 2014-2016 Broadcom Corporation
 * Copyright (c) 2016-2019 Broadcom Limited
 *
 * This program is free software; you can redistribute it and/or modify
 * it under the terms of the GNU General Public License as published by
 * the Free Software Foundation.
 */

#include <linux/module.h>

#include <linux/stringify.h>
#include <linux/kernel.h>
#include <linux/timer.h>
#include <linux/errno.h>
#include <linux/ioport.h>
#include <linux/slab.h>
#include <linux/vmalloc.h>
#include <linux/interrupt.h>
#include <linux/pci.h>
#include <linux/netdevice.h>
#include <linux/etherdevice.h>
#include <linux/skbuff.h>
#include <linux/dma-mapping.h>
#include <linux/bitops.h>
#include <linux/io.h>
#include <linux/irq.h>
#include <linux/delay.h>
#include <asm/byteorder.h>
#include <asm/page.h>
#include <linux/time.h>
#include <linux/mii.h>
#include <linux/mdio.h>
#include <linux/if.h>
#include <linux/if_vlan.h>
#include <linux/if_bridge.h>
#include <linux/rtc.h>
#include <linux/bpf.h>
#include <net/ip.h>
#include <net/tcp.h>
#include <net/udp.h>
#include <net/checksum.h>
#include <net/ip6_checksum.h>
#include <net/udp_tunnel.h>
#include <linux/workqueue.h>
#include <linux/prefetch.h>
#include <linux/cache.h>
#include <linux/log2.h>
#include <linux/aer.h>
#include <linux/bitmap.h>
#include <linux/cpu_rmap.h>
#include <linux/cpumask.h>
#include <net/pkt_cls.h>
#include <linux/hwmon.h>
#include <linux/hwmon-sysfs.h>
#include <net/page_pool.h>

#include "bnxt_hsi.h"
#include "bnxt.h"
#include "bnxt_ulp.h"
#include "bnxt_sriov.h"
#include "bnxt_ethtool.h"
#include "bnxt_dcb.h"
#include "bnxt_xdp.h"
#include "bnxt_vfr.h"
#include "bnxt_tc.h"
#include "bnxt_devlink.h"
#include "bnxt_debugfs.h"

#define BNXT_TX_TIMEOUT		(5 * HZ)
#define BNXT_DEF_MSG_ENABLE	(NETIF_MSG_DRV | NETIF_MSG_HW)

MODULE_LICENSE("GPL");
MODULE_DESCRIPTION("Broadcom BCM573xx network driver");

#define BNXT_RX_OFFSET (NET_SKB_PAD + NET_IP_ALIGN)
#define BNXT_RX_DMA_OFFSET NET_SKB_PAD
#define BNXT_RX_COPY_THRESH 256

#define BNXT_TX_PUSH_THRESH 164

enum board_idx {
	BCM57301,
	BCM57302,
	BCM57304,
	BCM57417_NPAR,
	BCM58700,
	BCM57311,
	BCM57312,
	BCM57402,
	BCM57404,
	BCM57406,
	BCM57402_NPAR,
	BCM57407,
	BCM57412,
	BCM57414,
	BCM57416,
	BCM57417,
	BCM57412_NPAR,
	BCM57314,
	BCM57417_SFP,
	BCM57416_SFP,
	BCM57404_NPAR,
	BCM57406_NPAR,
	BCM57407_SFP,
	BCM57407_NPAR,
	BCM57414_NPAR,
	BCM57416_NPAR,
	BCM57452,
	BCM57454,
	BCM5745x_NPAR,
	BCM57508,
	BCM57504,
	BCM57502,
	BCM57508_NPAR,
	BCM57504_NPAR,
	BCM57502_NPAR,
	BCM58802,
	BCM58804,
	BCM58808,
	NETXTREME_E_VF,
	NETXTREME_C_VF,
	NETXTREME_S_VF,
	NETXTREME_E_P5_VF,
};

/* indexed by enum above */
static const struct {
	char *name;
} board_info[] = {
	[BCM57301] = { "Broadcom BCM57301 NetXtreme-C 10Gb Ethernet" },
	[BCM57302] = { "Broadcom BCM57302 NetXtreme-C 10Gb/25Gb Ethernet" },
	[BCM57304] = { "Broadcom BCM57304 NetXtreme-C 10Gb/25Gb/40Gb/50Gb Ethernet" },
	[BCM57417_NPAR] = { "Broadcom BCM57417 NetXtreme-E Ethernet Partition" },
	[BCM58700] = { "Broadcom BCM58700 Nitro 1Gb/2.5Gb/10Gb Ethernet" },
	[BCM57311] = { "Broadcom BCM57311 NetXtreme-C 10Gb Ethernet" },
	[BCM57312] = { "Broadcom BCM57312 NetXtreme-C 10Gb/25Gb Ethernet" },
	[BCM57402] = { "Broadcom BCM57402 NetXtreme-E 10Gb Ethernet" },
	[BCM57404] = { "Broadcom BCM57404 NetXtreme-E 10Gb/25Gb Ethernet" },
	[BCM57406] = { "Broadcom BCM57406 NetXtreme-E 10GBase-T Ethernet" },
	[BCM57402_NPAR] = { "Broadcom BCM57402 NetXtreme-E Ethernet Partition" },
	[BCM57407] = { "Broadcom BCM57407 NetXtreme-E 10GBase-T Ethernet" },
	[BCM57412] = { "Broadcom BCM57412 NetXtreme-E 10Gb Ethernet" },
	[BCM57414] = { "Broadcom BCM57414 NetXtreme-E 10Gb/25Gb Ethernet" },
	[BCM57416] = { "Broadcom BCM57416 NetXtreme-E 10GBase-T Ethernet" },
	[BCM57417] = { "Broadcom BCM57417 NetXtreme-E 10GBase-T Ethernet" },
	[BCM57412_NPAR] = { "Broadcom BCM57412 NetXtreme-E Ethernet Partition" },
	[BCM57314] = { "Broadcom BCM57314 NetXtreme-C 10Gb/25Gb/40Gb/50Gb Ethernet" },
	[BCM57417_SFP] = { "Broadcom BCM57417 NetXtreme-E 10Gb/25Gb Ethernet" },
	[BCM57416_SFP] = { "Broadcom BCM57416 NetXtreme-E 10Gb Ethernet" },
	[BCM57404_NPAR] = { "Broadcom BCM57404 NetXtreme-E Ethernet Partition" },
	[BCM57406_NPAR] = { "Broadcom BCM57406 NetXtreme-E Ethernet Partition" },
	[BCM57407_SFP] = { "Broadcom BCM57407 NetXtreme-E 25Gb Ethernet" },
	[BCM57407_NPAR] = { "Broadcom BCM57407 NetXtreme-E Ethernet Partition" },
	[BCM57414_NPAR] = { "Broadcom BCM57414 NetXtreme-E Ethernet Partition" },
	[BCM57416_NPAR] = { "Broadcom BCM57416 NetXtreme-E Ethernet Partition" },
	[BCM57452] = { "Broadcom BCM57452 NetXtreme-E 10Gb/25Gb/40Gb/50Gb Ethernet" },
	[BCM57454] = { "Broadcom BCM57454 NetXtreme-E 10Gb/25Gb/40Gb/50Gb/100Gb Ethernet" },
	[BCM5745x_NPAR] = { "Broadcom BCM5745x NetXtreme-E Ethernet Partition" },
	[BCM57508] = { "Broadcom BCM57508 NetXtreme-E 10Gb/25Gb/50Gb/100Gb/200Gb Ethernet" },
	[BCM57504] = { "Broadcom BCM57504 NetXtreme-E 10Gb/25Gb/50Gb/100Gb/200Gb Ethernet" },
	[BCM57502] = { "Broadcom BCM57502 NetXtreme-E 10Gb/25Gb/50Gb Ethernet" },
	[BCM57508_NPAR] = { "Broadcom BCM57508 NetXtreme-E Ethernet Partition" },
	[BCM57504_NPAR] = { "Broadcom BCM57504 NetXtreme-E Ethernet Partition" },
	[BCM57502_NPAR] = { "Broadcom BCM57502 NetXtreme-E Ethernet Partition" },
	[BCM58802] = { "Broadcom BCM58802 NetXtreme-S 10Gb/25Gb/40Gb/50Gb Ethernet" },
	[BCM58804] = { "Broadcom BCM58804 NetXtreme-S 10Gb/25Gb/40Gb/50Gb/100Gb Ethernet" },
	[BCM58808] = { "Broadcom BCM58808 NetXtreme-S 10Gb/25Gb/40Gb/50Gb/100Gb Ethernet" },
	[NETXTREME_E_VF] = { "Broadcom NetXtreme-E Ethernet Virtual Function" },
	[NETXTREME_C_VF] = { "Broadcom NetXtreme-C Ethernet Virtual Function" },
	[NETXTREME_S_VF] = { "Broadcom NetXtreme-S Ethernet Virtual Function" },
	[NETXTREME_E_P5_VF] = { "Broadcom BCM5750X NetXtreme-E Ethernet Virtual Function" },
};

static const struct pci_device_id bnxt_pci_tbl[] = {
	{ PCI_VDEVICE(BROADCOM, 0x1604), .driver_data = BCM5745x_NPAR },
	{ PCI_VDEVICE(BROADCOM, 0x1605), .driver_data = BCM5745x_NPAR },
	{ PCI_VDEVICE(BROADCOM, 0x1614), .driver_data = BCM57454 },
	{ PCI_VDEVICE(BROADCOM, 0x16c0), .driver_data = BCM57417_NPAR },
	{ PCI_VDEVICE(BROADCOM, 0x16c8), .driver_data = BCM57301 },
	{ PCI_VDEVICE(BROADCOM, 0x16c9), .driver_data = BCM57302 },
	{ PCI_VDEVICE(BROADCOM, 0x16ca), .driver_data = BCM57304 },
	{ PCI_VDEVICE(BROADCOM, 0x16cc), .driver_data = BCM57417_NPAR },
	{ PCI_VDEVICE(BROADCOM, 0x16cd), .driver_data = BCM58700 },
	{ PCI_VDEVICE(BROADCOM, 0x16ce), .driver_data = BCM57311 },
	{ PCI_VDEVICE(BROADCOM, 0x16cf), .driver_data = BCM57312 },
	{ PCI_VDEVICE(BROADCOM, 0x16d0), .driver_data = BCM57402 },
	{ PCI_VDEVICE(BROADCOM, 0x16d1), .driver_data = BCM57404 },
	{ PCI_VDEVICE(BROADCOM, 0x16d2), .driver_data = BCM57406 },
	{ PCI_VDEVICE(BROADCOM, 0x16d4), .driver_data = BCM57402_NPAR },
	{ PCI_VDEVICE(BROADCOM, 0x16d5), .driver_data = BCM57407 },
	{ PCI_VDEVICE(BROADCOM, 0x16d6), .driver_data = BCM57412 },
	{ PCI_VDEVICE(BROADCOM, 0x16d7), .driver_data = BCM57414 },
	{ PCI_VDEVICE(BROADCOM, 0x16d8), .driver_data = BCM57416 },
	{ PCI_VDEVICE(BROADCOM, 0x16d9), .driver_data = BCM57417 },
	{ PCI_VDEVICE(BROADCOM, 0x16de), .driver_data = BCM57412_NPAR },
	{ PCI_VDEVICE(BROADCOM, 0x16df), .driver_data = BCM57314 },
	{ PCI_VDEVICE(BROADCOM, 0x16e2), .driver_data = BCM57417_SFP },
	{ PCI_VDEVICE(BROADCOM, 0x16e3), .driver_data = BCM57416_SFP },
	{ PCI_VDEVICE(BROADCOM, 0x16e7), .driver_data = BCM57404_NPAR },
	{ PCI_VDEVICE(BROADCOM, 0x16e8), .driver_data = BCM57406_NPAR },
	{ PCI_VDEVICE(BROADCOM, 0x16e9), .driver_data = BCM57407_SFP },
	{ PCI_VDEVICE(BROADCOM, 0x16ea), .driver_data = BCM57407_NPAR },
	{ PCI_VDEVICE(BROADCOM, 0x16eb), .driver_data = BCM57412_NPAR },
	{ PCI_VDEVICE(BROADCOM, 0x16ec), .driver_data = BCM57414_NPAR },
	{ PCI_VDEVICE(BROADCOM, 0x16ed), .driver_data = BCM57414_NPAR },
	{ PCI_VDEVICE(BROADCOM, 0x16ee), .driver_data = BCM57416_NPAR },
	{ PCI_VDEVICE(BROADCOM, 0x16ef), .driver_data = BCM57416_NPAR },
	{ PCI_VDEVICE(BROADCOM, 0x16f0), .driver_data = BCM58808 },
	{ PCI_VDEVICE(BROADCOM, 0x16f1), .driver_data = BCM57452 },
	{ PCI_VDEVICE(BROADCOM, 0x1750), .driver_data = BCM57508 },
	{ PCI_VDEVICE(BROADCOM, 0x1751), .driver_data = BCM57504 },
	{ PCI_VDEVICE(BROADCOM, 0x1752), .driver_data = BCM57502 },
	{ PCI_VDEVICE(BROADCOM, 0x1800), .driver_data = BCM57508_NPAR },
	{ PCI_VDEVICE(BROADCOM, 0x1801), .driver_data = BCM57504_NPAR },
	{ PCI_VDEVICE(BROADCOM, 0x1802), .driver_data = BCM57502_NPAR },
	{ PCI_VDEVICE(BROADCOM, 0x1803), .driver_data = BCM57508_NPAR },
	{ PCI_VDEVICE(BROADCOM, 0x1804), .driver_data = BCM57504_NPAR },
	{ PCI_VDEVICE(BROADCOM, 0x1805), .driver_data = BCM57502_NPAR },
	{ PCI_VDEVICE(BROADCOM, 0xd802), .driver_data = BCM58802 },
	{ PCI_VDEVICE(BROADCOM, 0xd804), .driver_data = BCM58804 },
#ifdef CONFIG_BNXT_SRIOV
	{ PCI_VDEVICE(BROADCOM, 0x1606), .driver_data = NETXTREME_E_VF },
	{ PCI_VDEVICE(BROADCOM, 0x1609), .driver_data = NETXTREME_E_VF },
	{ PCI_VDEVICE(BROADCOM, 0x16c1), .driver_data = NETXTREME_E_VF },
	{ PCI_VDEVICE(BROADCOM, 0x16cb), .driver_data = NETXTREME_C_VF },
	{ PCI_VDEVICE(BROADCOM, 0x16d3), .driver_data = NETXTREME_E_VF },
	{ PCI_VDEVICE(BROADCOM, 0x16dc), .driver_data = NETXTREME_E_VF },
	{ PCI_VDEVICE(BROADCOM, 0x16e1), .driver_data = NETXTREME_C_VF },
	{ PCI_VDEVICE(BROADCOM, 0x16e5), .driver_data = NETXTREME_C_VF },
	{ PCI_VDEVICE(BROADCOM, 0x1806), .driver_data = NETXTREME_E_P5_VF },
	{ PCI_VDEVICE(BROADCOM, 0x1807), .driver_data = NETXTREME_E_P5_VF },
	{ PCI_VDEVICE(BROADCOM, 0xd800), .driver_data = NETXTREME_S_VF },
#endif
	{ 0 }
};

MODULE_DEVICE_TABLE(pci, bnxt_pci_tbl);

static const u16 bnxt_vf_req_snif[] = {
	HWRM_FUNC_CFG,
	HWRM_FUNC_VF_CFG,
	HWRM_PORT_PHY_QCFG,
	HWRM_CFA_L2_FILTER_ALLOC,
};

static const u16 bnxt_async_events_arr[] = {
	ASYNC_EVENT_CMPL_EVENT_ID_LINK_STATUS_CHANGE,
	ASYNC_EVENT_CMPL_EVENT_ID_LINK_SPEED_CHANGE,
	ASYNC_EVENT_CMPL_EVENT_ID_PF_DRVR_UNLOAD,
	ASYNC_EVENT_CMPL_EVENT_ID_PORT_CONN_NOT_ALLOWED,
	ASYNC_EVENT_CMPL_EVENT_ID_VF_CFG_CHANGE,
	ASYNC_EVENT_CMPL_EVENT_ID_LINK_SPEED_CFG_CHANGE,
	ASYNC_EVENT_CMPL_EVENT_ID_PORT_PHY_CFG_CHANGE,
	ASYNC_EVENT_CMPL_EVENT_ID_RESET_NOTIFY,
	ASYNC_EVENT_CMPL_EVENT_ID_ERROR_RECOVERY,
<<<<<<< HEAD
	ASYNC_EVENT_CMPL_EVENT_ID_RING_MONITOR_MSG,
=======
	ASYNC_EVENT_CMPL_EVENT_ID_DEBUG_NOTIFICATION,
	ASYNC_EVENT_CMPL_EVENT_ID_RING_MONITOR_MSG,
	ASYNC_EVENT_CMPL_EVENT_ID_ECHO_REQUEST,
>>>>>>> f642729d
};

static struct workqueue_struct *bnxt_pf_wq;

static bool bnxt_vf_pciid(enum board_idx idx)
{
	return (idx == NETXTREME_C_VF || idx == NETXTREME_E_VF ||
		idx == NETXTREME_S_VF || idx == NETXTREME_E_P5_VF);
}

#define DB_CP_REARM_FLAGS	(DB_KEY_CP | DB_IDX_VALID)
#define DB_CP_FLAGS		(DB_KEY_CP | DB_IDX_VALID | DB_IRQ_DIS)
#define DB_CP_IRQ_DIS_FLAGS	(DB_KEY_CP | DB_IRQ_DIS)

#define BNXT_CP_DB_IRQ_DIS(db)						\
		writel(DB_CP_IRQ_DIS_FLAGS, db)

#define BNXT_DB_CQ(db, idx)						\
	writel(DB_CP_FLAGS | RING_CMP(idx), (db)->doorbell)

#define BNXT_DB_NQ_P5(db, idx)						\
	writeq((db)->db_key64 | DBR_TYPE_NQ | RING_CMP(idx), (db)->doorbell)

#define BNXT_DB_CQ_ARM(db, idx)						\
	writel(DB_CP_REARM_FLAGS | RING_CMP(idx), (db)->doorbell)

#define BNXT_DB_NQ_ARM_P5(db, idx)					\
	writeq((db)->db_key64 | DBR_TYPE_NQ_ARM | RING_CMP(idx), (db)->doorbell)

static void bnxt_db_nq(struct bnxt *bp, struct bnxt_db_info *db, u32 idx)
{
	if (bp->flags & BNXT_FLAG_CHIP_P5)
		BNXT_DB_NQ_P5(db, idx);
	else
		BNXT_DB_CQ(db, idx);
}

static void bnxt_db_nq_arm(struct bnxt *bp, struct bnxt_db_info *db, u32 idx)
{
	if (bp->flags & BNXT_FLAG_CHIP_P5)
		BNXT_DB_NQ_ARM_P5(db, idx);
	else
		BNXT_DB_CQ_ARM(db, idx);
}

static void bnxt_db_cq(struct bnxt *bp, struct bnxt_db_info *db, u32 idx)
{
	if (bp->flags & BNXT_FLAG_CHIP_P5)
		writeq(db->db_key64 | DBR_TYPE_CQ_ARMALL | RING_CMP(idx),
		       db->doorbell);
	else
		BNXT_DB_CQ(db, idx);
}

const u16 bnxt_lhint_arr[] = {
	TX_BD_FLAGS_LHINT_512_AND_SMALLER,
	TX_BD_FLAGS_LHINT_512_TO_1023,
	TX_BD_FLAGS_LHINT_1024_TO_2047,
	TX_BD_FLAGS_LHINT_1024_TO_2047,
	TX_BD_FLAGS_LHINT_2048_AND_LARGER,
	TX_BD_FLAGS_LHINT_2048_AND_LARGER,
	TX_BD_FLAGS_LHINT_2048_AND_LARGER,
	TX_BD_FLAGS_LHINT_2048_AND_LARGER,
	TX_BD_FLAGS_LHINT_2048_AND_LARGER,
	TX_BD_FLAGS_LHINT_2048_AND_LARGER,
	TX_BD_FLAGS_LHINT_2048_AND_LARGER,
	TX_BD_FLAGS_LHINT_2048_AND_LARGER,
	TX_BD_FLAGS_LHINT_2048_AND_LARGER,
	TX_BD_FLAGS_LHINT_2048_AND_LARGER,
	TX_BD_FLAGS_LHINT_2048_AND_LARGER,
	TX_BD_FLAGS_LHINT_2048_AND_LARGER,
	TX_BD_FLAGS_LHINT_2048_AND_LARGER,
	TX_BD_FLAGS_LHINT_2048_AND_LARGER,
	TX_BD_FLAGS_LHINT_2048_AND_LARGER,
};

static u16 bnxt_xmit_get_cfa_action(struct sk_buff *skb)
{
	struct metadata_dst *md_dst = skb_metadata_dst(skb);

	if (!md_dst || md_dst->type != METADATA_HW_PORT_MUX)
		return 0;

	return md_dst->u.port_info.port_id;
}

static netdev_tx_t bnxt_start_xmit(struct sk_buff *skb, struct net_device *dev)
{
	struct bnxt *bp = netdev_priv(dev);
	struct tx_bd *txbd;
	struct tx_bd_ext *txbd1;
	struct netdev_queue *txq;
	int i;
	dma_addr_t mapping;
	unsigned int length, pad = 0;
	u32 len, free_size, vlan_tag_flags, cfa_action, flags;
	u16 prod, last_frag;
	struct pci_dev *pdev = bp->pdev;
	struct bnxt_tx_ring_info *txr;
	struct bnxt_sw_tx_bd *tx_buf;

	i = skb_get_queue_mapping(skb);
	if (unlikely(i >= bp->tx_nr_rings)) {
		dev_kfree_skb_any(skb);
		return NETDEV_TX_OK;
	}

	txq = netdev_get_tx_queue(dev, i);
	txr = &bp->tx_ring[bp->tx_ring_map[i]];
	prod = txr->tx_prod;

	free_size = bnxt_tx_avail(bp, txr);
	if (unlikely(free_size < skb_shinfo(skb)->nr_frags + 2)) {
		netif_tx_stop_queue(txq);
		return NETDEV_TX_BUSY;
	}

	length = skb->len;
	len = skb_headlen(skb);
	last_frag = skb_shinfo(skb)->nr_frags;

	txbd = &txr->tx_desc_ring[TX_RING(prod)][TX_IDX(prod)];

	txbd->tx_bd_opaque = prod;

	tx_buf = &txr->tx_buf_ring[prod];
	tx_buf->skb = skb;
	tx_buf->nr_frags = last_frag;

	vlan_tag_flags = 0;
	cfa_action = bnxt_xmit_get_cfa_action(skb);
	if (skb_vlan_tag_present(skb)) {
		vlan_tag_flags = TX_BD_CFA_META_KEY_VLAN |
				 skb_vlan_tag_get(skb);
		/* Currently supports 8021Q, 8021AD vlan offloads
		 * QINQ1, QINQ2, QINQ3 vlan headers are deprecated
		 */
		if (skb->vlan_proto == htons(ETH_P_8021Q))
			vlan_tag_flags |= 1 << TX_BD_CFA_META_TPID_SHIFT;
	}

	if (free_size == bp->tx_ring_size && length <= bp->tx_push_thresh) {
		struct tx_push_buffer *tx_push_buf = txr->tx_push;
		struct tx_push_bd *tx_push = &tx_push_buf->push_bd;
		struct tx_bd_ext *tx_push1 = &tx_push->txbd2;
		void __iomem *db = txr->tx_db.doorbell;
		void *pdata = tx_push_buf->data;
		u64 *end;
		int j, push_len;

		/* Set COAL_NOW to be ready quickly for the next push */
		tx_push->tx_bd_len_flags_type =
			cpu_to_le32((length << TX_BD_LEN_SHIFT) |
					TX_BD_TYPE_LONG_TX_BD |
					TX_BD_FLAGS_LHINT_512_AND_SMALLER |
					TX_BD_FLAGS_COAL_NOW |
					TX_BD_FLAGS_PACKET_END |
					(2 << TX_BD_FLAGS_BD_CNT_SHIFT));

		if (skb->ip_summed == CHECKSUM_PARTIAL)
			tx_push1->tx_bd_hsize_lflags =
					cpu_to_le32(TX_BD_FLAGS_TCP_UDP_CHKSUM);
		else
			tx_push1->tx_bd_hsize_lflags = 0;

		tx_push1->tx_bd_cfa_meta = cpu_to_le32(vlan_tag_flags);
		tx_push1->tx_bd_cfa_action =
			cpu_to_le32(cfa_action << TX_BD_CFA_ACTION_SHIFT);

		end = pdata + length;
		end = PTR_ALIGN(end, 8) - 1;
		*end = 0;

		skb_copy_from_linear_data(skb, pdata, len);
		pdata += len;
		for (j = 0; j < last_frag; j++) {
			skb_frag_t *frag = &skb_shinfo(skb)->frags[j];
			void *fptr;

			fptr = skb_frag_address_safe(frag);
			if (!fptr)
				goto normal_tx;

			memcpy(pdata, fptr, skb_frag_size(frag));
			pdata += skb_frag_size(frag);
		}

		txbd->tx_bd_len_flags_type = tx_push->tx_bd_len_flags_type;
		txbd->tx_bd_haddr = txr->data_mapping;
		prod = NEXT_TX(prod);
		txbd = &txr->tx_desc_ring[TX_RING(prod)][TX_IDX(prod)];
		memcpy(txbd, tx_push1, sizeof(*txbd));
		prod = NEXT_TX(prod);
		tx_push->doorbell =
			cpu_to_le32(DB_KEY_TX_PUSH | DB_LONG_TX_PUSH | prod);
		txr->tx_prod = prod;

		tx_buf->is_push = 1;
		netdev_tx_sent_queue(txq, skb->len);
		wmb();	/* Sync is_push and byte queue before pushing data */

		push_len = (length + sizeof(*tx_push) + 7) / 8;
		if (push_len > 16) {
			__iowrite64_copy(db, tx_push_buf, 16);
			__iowrite32_copy(db + 4, tx_push_buf + 1,
					 (push_len - 16) << 1);
		} else {
			__iowrite64_copy(db, tx_push_buf, push_len);
		}

		goto tx_done;
	}

normal_tx:
	if (length < BNXT_MIN_PKT_SIZE) {
		pad = BNXT_MIN_PKT_SIZE - length;
		if (skb_pad(skb, pad)) {
			/* SKB already freed. */
			tx_buf->skb = NULL;
			return NETDEV_TX_OK;
		}
		length = BNXT_MIN_PKT_SIZE;
	}

	mapping = dma_map_single(&pdev->dev, skb->data, len, DMA_TO_DEVICE);

	if (unlikely(dma_mapping_error(&pdev->dev, mapping))) {
		dev_kfree_skb_any(skb);
		tx_buf->skb = NULL;
		return NETDEV_TX_OK;
	}

	dma_unmap_addr_set(tx_buf, mapping, mapping);
	flags = (len << TX_BD_LEN_SHIFT) | TX_BD_TYPE_LONG_TX_BD |
		((last_frag + 2) << TX_BD_FLAGS_BD_CNT_SHIFT);

	txbd->tx_bd_haddr = cpu_to_le64(mapping);

	prod = NEXT_TX(prod);
	txbd1 = (struct tx_bd_ext *)
		&txr->tx_desc_ring[TX_RING(prod)][TX_IDX(prod)];

	txbd1->tx_bd_hsize_lflags = 0;
	if (skb_is_gso(skb)) {
		u32 hdr_len;

		if (skb->encapsulation)
			hdr_len = skb_inner_network_offset(skb) +
				skb_inner_network_header_len(skb) +
				inner_tcp_hdrlen(skb);
		else
			hdr_len = skb_transport_offset(skb) +
				tcp_hdrlen(skb);

		txbd1->tx_bd_hsize_lflags = cpu_to_le32(TX_BD_FLAGS_LSO |
					TX_BD_FLAGS_T_IPID |
					(hdr_len << (TX_BD_HSIZE_SHIFT - 1)));
		length = skb_shinfo(skb)->gso_size;
		txbd1->tx_bd_mss = cpu_to_le32(length);
		length += hdr_len;
	} else if (skb->ip_summed == CHECKSUM_PARTIAL) {
		txbd1->tx_bd_hsize_lflags =
			cpu_to_le32(TX_BD_FLAGS_TCP_UDP_CHKSUM);
		txbd1->tx_bd_mss = 0;
	}

	length >>= 9;
	if (unlikely(length >= ARRAY_SIZE(bnxt_lhint_arr))) {
		dev_warn_ratelimited(&pdev->dev, "Dropped oversize %d bytes TX packet.\n",
				     skb->len);
		i = 0;
		goto tx_dma_error;
	}
	flags |= bnxt_lhint_arr[length];
	txbd->tx_bd_len_flags_type = cpu_to_le32(flags);

	txbd1->tx_bd_cfa_meta = cpu_to_le32(vlan_tag_flags);
	txbd1->tx_bd_cfa_action =
			cpu_to_le32(cfa_action << TX_BD_CFA_ACTION_SHIFT);
	for (i = 0; i < last_frag; i++) {
		skb_frag_t *frag = &skb_shinfo(skb)->frags[i];

		prod = NEXT_TX(prod);
		txbd = &txr->tx_desc_ring[TX_RING(prod)][TX_IDX(prod)];

		len = skb_frag_size(frag);
		mapping = skb_frag_dma_map(&pdev->dev, frag, 0, len,
					   DMA_TO_DEVICE);

		if (unlikely(dma_mapping_error(&pdev->dev, mapping)))
			goto tx_dma_error;

		tx_buf = &txr->tx_buf_ring[prod];
		dma_unmap_addr_set(tx_buf, mapping, mapping);

		txbd->tx_bd_haddr = cpu_to_le64(mapping);

		flags = len << TX_BD_LEN_SHIFT;
		txbd->tx_bd_len_flags_type = cpu_to_le32(flags);
	}

	flags &= ~TX_BD_LEN;
	txbd->tx_bd_len_flags_type =
		cpu_to_le32(((len + pad) << TX_BD_LEN_SHIFT) | flags |
			    TX_BD_FLAGS_PACKET_END);

	netdev_tx_sent_queue(txq, skb->len);

	/* Sync BD data before updating doorbell */
	wmb();

	prod = NEXT_TX(prod);
	txr->tx_prod = prod;

	if (!netdev_xmit_more() || netif_xmit_stopped(txq))
		bnxt_db_write(bp, &txr->tx_db, prod);

tx_done:

	if (unlikely(bnxt_tx_avail(bp, txr) <= MAX_SKB_FRAGS + 1)) {
		if (netdev_xmit_more() && !tx_buf->is_push)
			bnxt_db_write(bp, &txr->tx_db, prod);

		netif_tx_stop_queue(txq);

		/* netif_tx_stop_queue() must be done before checking
		 * tx index in bnxt_tx_avail() below, because in
		 * bnxt_tx_int(), we update tx index before checking for
		 * netif_tx_queue_stopped().
		 */
		smp_mb();
		if (bnxt_tx_avail(bp, txr) > bp->tx_wake_thresh)
			netif_tx_wake_queue(txq);
	}
	return NETDEV_TX_OK;

tx_dma_error:
	last_frag = i;

	/* start back at beginning and unmap skb */
	prod = txr->tx_prod;
	tx_buf = &txr->tx_buf_ring[prod];
	tx_buf->skb = NULL;
	dma_unmap_single(&pdev->dev, dma_unmap_addr(tx_buf, mapping),
			 skb_headlen(skb), PCI_DMA_TODEVICE);
	prod = NEXT_TX(prod);

	/* unmap remaining mapped pages */
	for (i = 0; i < last_frag; i++) {
		prod = NEXT_TX(prod);
		tx_buf = &txr->tx_buf_ring[prod];
		dma_unmap_page(&pdev->dev, dma_unmap_addr(tx_buf, mapping),
			       skb_frag_size(&skb_shinfo(skb)->frags[i]),
			       PCI_DMA_TODEVICE);
	}

	dev_kfree_skb_any(skb);
	return NETDEV_TX_OK;
}

static void bnxt_tx_int(struct bnxt *bp, struct bnxt_napi *bnapi, int nr_pkts)
{
	struct bnxt_tx_ring_info *txr = bnapi->tx_ring;
	struct netdev_queue *txq = netdev_get_tx_queue(bp->dev, txr->txq_index);
	u16 cons = txr->tx_cons;
	struct pci_dev *pdev = bp->pdev;
	int i;
	unsigned int tx_bytes = 0;

	for (i = 0; i < nr_pkts; i++) {
		struct bnxt_sw_tx_bd *tx_buf;
		struct sk_buff *skb;
		int j, last;

		tx_buf = &txr->tx_buf_ring[cons];
		cons = NEXT_TX(cons);
		skb = tx_buf->skb;
		tx_buf->skb = NULL;

		if (tx_buf->is_push) {
			tx_buf->is_push = 0;
			goto next_tx_int;
		}

		dma_unmap_single(&pdev->dev, dma_unmap_addr(tx_buf, mapping),
				 skb_headlen(skb), PCI_DMA_TODEVICE);
		last = tx_buf->nr_frags;

		for (j = 0; j < last; j++) {
			cons = NEXT_TX(cons);
			tx_buf = &txr->tx_buf_ring[cons];
			dma_unmap_page(
				&pdev->dev,
				dma_unmap_addr(tx_buf, mapping),
				skb_frag_size(&skb_shinfo(skb)->frags[j]),
				PCI_DMA_TODEVICE);
		}

next_tx_int:
		cons = NEXT_TX(cons);

		tx_bytes += skb->len;
		dev_kfree_skb_any(skb);
	}

	netdev_tx_completed_queue(txq, nr_pkts, tx_bytes);
	txr->tx_cons = cons;

	/* Need to make the tx_cons update visible to bnxt_start_xmit()
	 * before checking for netif_tx_queue_stopped().  Without the
	 * memory barrier, there is a small possibility that bnxt_start_xmit()
	 * will miss it and cause the queue to be stopped forever.
	 */
	smp_mb();

	if (unlikely(netif_tx_queue_stopped(txq)) &&
	    (bnxt_tx_avail(bp, txr) > bp->tx_wake_thresh)) {
		__netif_tx_lock(txq, smp_processor_id());
		if (netif_tx_queue_stopped(txq) &&
		    bnxt_tx_avail(bp, txr) > bp->tx_wake_thresh &&
		    txr->dev_state != BNXT_DEV_STATE_CLOSING)
			netif_tx_wake_queue(txq);
		__netif_tx_unlock(txq);
	}
}

static struct page *__bnxt_alloc_rx_page(struct bnxt *bp, dma_addr_t *mapping,
					 struct bnxt_rx_ring_info *rxr,
					 gfp_t gfp)
{
	struct device *dev = &bp->pdev->dev;
	struct page *page;

	page = page_pool_dev_alloc_pages(rxr->page_pool);
	if (!page)
		return NULL;

	*mapping = dma_map_page_attrs(dev, page, 0, PAGE_SIZE, bp->rx_dir,
				      DMA_ATTR_WEAK_ORDERING);
	if (dma_mapping_error(dev, *mapping)) {
		page_pool_recycle_direct(rxr->page_pool, page);
		return NULL;
	}
	*mapping += bp->rx_dma_offset;
	return page;
}

static inline u8 *__bnxt_alloc_rx_data(struct bnxt *bp, dma_addr_t *mapping,
				       gfp_t gfp)
{
	u8 *data;
	struct pci_dev *pdev = bp->pdev;

	data = kmalloc(bp->rx_buf_size, gfp);
	if (!data)
		return NULL;

	*mapping = dma_map_single_attrs(&pdev->dev, data + bp->rx_dma_offset,
					bp->rx_buf_use_size, bp->rx_dir,
					DMA_ATTR_WEAK_ORDERING);

	if (dma_mapping_error(&pdev->dev, *mapping)) {
		kfree(data);
		data = NULL;
	}
	return data;
}

int bnxt_alloc_rx_data(struct bnxt *bp, struct bnxt_rx_ring_info *rxr,
		       u16 prod, gfp_t gfp)
{
	struct rx_bd *rxbd = &rxr->rx_desc_ring[RX_RING(prod)][RX_IDX(prod)];
	struct bnxt_sw_rx_bd *rx_buf = &rxr->rx_buf_ring[prod];
	dma_addr_t mapping;

	if (BNXT_RX_PAGE_MODE(bp)) {
		struct page *page =
			__bnxt_alloc_rx_page(bp, &mapping, rxr, gfp);

		if (!page)
			return -ENOMEM;

		rx_buf->data = page;
		rx_buf->data_ptr = page_address(page) + bp->rx_offset;
	} else {
		u8 *data = __bnxt_alloc_rx_data(bp, &mapping, gfp);

		if (!data)
			return -ENOMEM;

		rx_buf->data = data;
		rx_buf->data_ptr = data + bp->rx_offset;
	}
	rx_buf->mapping = mapping;

	rxbd->rx_bd_haddr = cpu_to_le64(mapping);
	return 0;
}

void bnxt_reuse_rx_data(struct bnxt_rx_ring_info *rxr, u16 cons, void *data)
{
	u16 prod = rxr->rx_prod;
	struct bnxt_sw_rx_bd *cons_rx_buf, *prod_rx_buf;
	struct rx_bd *cons_bd, *prod_bd;

	prod_rx_buf = &rxr->rx_buf_ring[prod];
	cons_rx_buf = &rxr->rx_buf_ring[cons];

	prod_rx_buf->data = data;
	prod_rx_buf->data_ptr = cons_rx_buf->data_ptr;

	prod_rx_buf->mapping = cons_rx_buf->mapping;

	prod_bd = &rxr->rx_desc_ring[RX_RING(prod)][RX_IDX(prod)];
	cons_bd = &rxr->rx_desc_ring[RX_RING(cons)][RX_IDX(cons)];

	prod_bd->rx_bd_haddr = cons_bd->rx_bd_haddr;
}

static inline u16 bnxt_find_next_agg_idx(struct bnxt_rx_ring_info *rxr, u16 idx)
{
	u16 next, max = rxr->rx_agg_bmap_size;

	next = find_next_zero_bit(rxr->rx_agg_bmap, max, idx);
	if (next >= max)
		next = find_first_zero_bit(rxr->rx_agg_bmap, max);
	return next;
}

static inline int bnxt_alloc_rx_page(struct bnxt *bp,
				     struct bnxt_rx_ring_info *rxr,
				     u16 prod, gfp_t gfp)
{
	struct rx_bd *rxbd =
		&rxr->rx_agg_desc_ring[RX_RING(prod)][RX_IDX(prod)];
	struct bnxt_sw_rx_agg_bd *rx_agg_buf;
	struct pci_dev *pdev = bp->pdev;
	struct page *page;
	dma_addr_t mapping;
	u16 sw_prod = rxr->rx_sw_agg_prod;
	unsigned int offset = 0;

	if (PAGE_SIZE > BNXT_RX_PAGE_SIZE) {
		page = rxr->rx_page;
		if (!page) {
			page = alloc_page(gfp);
			if (!page)
				return -ENOMEM;
			rxr->rx_page = page;
			rxr->rx_page_offset = 0;
		}
		offset = rxr->rx_page_offset;
		rxr->rx_page_offset += BNXT_RX_PAGE_SIZE;
		if (rxr->rx_page_offset == PAGE_SIZE)
			rxr->rx_page = NULL;
		else
			get_page(page);
	} else {
		page = alloc_page(gfp);
		if (!page)
			return -ENOMEM;
	}

	mapping = dma_map_page_attrs(&pdev->dev, page, offset,
				     BNXT_RX_PAGE_SIZE, PCI_DMA_FROMDEVICE,
				     DMA_ATTR_WEAK_ORDERING);
	if (dma_mapping_error(&pdev->dev, mapping)) {
		__free_page(page);
		return -EIO;
	}

	if (unlikely(test_bit(sw_prod, rxr->rx_agg_bmap)))
		sw_prod = bnxt_find_next_agg_idx(rxr, sw_prod);

	__set_bit(sw_prod, rxr->rx_agg_bmap);
	rx_agg_buf = &rxr->rx_agg_ring[sw_prod];
	rxr->rx_sw_agg_prod = NEXT_RX_AGG(sw_prod);

	rx_agg_buf->page = page;
	rx_agg_buf->offset = offset;
	rx_agg_buf->mapping = mapping;
	rxbd->rx_bd_haddr = cpu_to_le64(mapping);
	rxbd->rx_bd_opaque = sw_prod;
	return 0;
}

static struct rx_agg_cmp *bnxt_get_agg(struct bnxt *bp,
				       struct bnxt_cp_ring_info *cpr,
				       u16 cp_cons, u16 curr)
{
	struct rx_agg_cmp *agg;

	cp_cons = RING_CMP(ADV_RAW_CMP(cp_cons, curr));
	agg = (struct rx_agg_cmp *)
		&cpr->cp_desc_ring[CP_RING(cp_cons)][CP_IDX(cp_cons)];
	return agg;
}

static struct rx_agg_cmp *bnxt_get_tpa_agg_p5(struct bnxt *bp,
					      struct bnxt_rx_ring_info *rxr,
					      u16 agg_id, u16 curr)
{
	struct bnxt_tpa_info *tpa_info = &rxr->rx_tpa[agg_id];

	return &tpa_info->agg_arr[curr];
}

static void bnxt_reuse_rx_agg_bufs(struct bnxt_cp_ring_info *cpr, u16 idx,
				   u16 start, u32 agg_bufs, bool tpa)
{
	struct bnxt_napi *bnapi = cpr->bnapi;
	struct bnxt *bp = bnapi->bp;
	struct bnxt_rx_ring_info *rxr = bnapi->rx_ring;
	u16 prod = rxr->rx_agg_prod;
	u16 sw_prod = rxr->rx_sw_agg_prod;
	bool p5_tpa = false;
	u32 i;

	if ((bp->flags & BNXT_FLAG_CHIP_P5) && tpa)
		p5_tpa = true;

	for (i = 0; i < agg_bufs; i++) {
		u16 cons;
		struct rx_agg_cmp *agg;
		struct bnxt_sw_rx_agg_bd *cons_rx_buf, *prod_rx_buf;
		struct rx_bd *prod_bd;
		struct page *page;

		if (p5_tpa)
			agg = bnxt_get_tpa_agg_p5(bp, rxr, idx, start + i);
		else
			agg = bnxt_get_agg(bp, cpr, idx, start + i);
		cons = agg->rx_agg_cmp_opaque;
		__clear_bit(cons, rxr->rx_agg_bmap);

		if (unlikely(test_bit(sw_prod, rxr->rx_agg_bmap)))
			sw_prod = bnxt_find_next_agg_idx(rxr, sw_prod);

		__set_bit(sw_prod, rxr->rx_agg_bmap);
		prod_rx_buf = &rxr->rx_agg_ring[sw_prod];
		cons_rx_buf = &rxr->rx_agg_ring[cons];

		/* It is possible for sw_prod to be equal to cons, so
		 * set cons_rx_buf->page to NULL first.
		 */
		page = cons_rx_buf->page;
		cons_rx_buf->page = NULL;
		prod_rx_buf->page = page;
		prod_rx_buf->offset = cons_rx_buf->offset;

		prod_rx_buf->mapping = cons_rx_buf->mapping;

		prod_bd = &rxr->rx_agg_desc_ring[RX_RING(prod)][RX_IDX(prod)];

		prod_bd->rx_bd_haddr = cpu_to_le64(cons_rx_buf->mapping);
		prod_bd->rx_bd_opaque = sw_prod;

		prod = NEXT_RX_AGG(prod);
		sw_prod = NEXT_RX_AGG(sw_prod);
	}
	rxr->rx_agg_prod = prod;
	rxr->rx_sw_agg_prod = sw_prod;
}

static struct sk_buff *bnxt_rx_page_skb(struct bnxt *bp,
					struct bnxt_rx_ring_info *rxr,
					u16 cons, void *data, u8 *data_ptr,
					dma_addr_t dma_addr,
					unsigned int offset_and_len)
{
	unsigned int payload = offset_and_len >> 16;
	unsigned int len = offset_and_len & 0xffff;
	skb_frag_t *frag;
	struct page *page = data;
	u16 prod = rxr->rx_prod;
	struct sk_buff *skb;
	int off, err;

	err = bnxt_alloc_rx_data(bp, rxr, prod, GFP_ATOMIC);
	if (unlikely(err)) {
		bnxt_reuse_rx_data(rxr, cons, data);
		return NULL;
	}
	dma_addr -= bp->rx_dma_offset;
	dma_unmap_page_attrs(&bp->pdev->dev, dma_addr, PAGE_SIZE, bp->rx_dir,
			     DMA_ATTR_WEAK_ORDERING);
	page_pool_release_page(rxr->page_pool, page);

	if (unlikely(!payload))
		payload = eth_get_headlen(bp->dev, data_ptr, len);

	skb = napi_alloc_skb(&rxr->bnapi->napi, payload);
	if (!skb) {
		__free_page(page);
		return NULL;
	}

	off = (void *)data_ptr - page_address(page);
	skb_add_rx_frag(skb, 0, page, off, len, PAGE_SIZE);
	memcpy(skb->data - NET_IP_ALIGN, data_ptr - NET_IP_ALIGN,
	       payload + NET_IP_ALIGN);

	frag = &skb_shinfo(skb)->frags[0];
	skb_frag_size_sub(frag, payload);
	skb_frag_off_add(frag, payload);
	skb->data_len -= payload;
	skb->tail += payload;

	return skb;
}

static struct sk_buff *bnxt_rx_skb(struct bnxt *bp,
				   struct bnxt_rx_ring_info *rxr, u16 cons,
				   void *data, u8 *data_ptr,
				   dma_addr_t dma_addr,
				   unsigned int offset_and_len)
{
	u16 prod = rxr->rx_prod;
	struct sk_buff *skb;
	int err;

	err = bnxt_alloc_rx_data(bp, rxr, prod, GFP_ATOMIC);
	if (unlikely(err)) {
		bnxt_reuse_rx_data(rxr, cons, data);
		return NULL;
	}

	skb = build_skb(data, 0);
	dma_unmap_single_attrs(&bp->pdev->dev, dma_addr, bp->rx_buf_use_size,
			       bp->rx_dir, DMA_ATTR_WEAK_ORDERING);
	if (!skb) {
		kfree(data);
		return NULL;
	}

	skb_reserve(skb, bp->rx_offset);
	skb_put(skb, offset_and_len & 0xffff);
	return skb;
}

static struct sk_buff *bnxt_rx_pages(struct bnxt *bp,
				     struct bnxt_cp_ring_info *cpr,
				     struct sk_buff *skb, u16 idx,
				     u32 agg_bufs, bool tpa)
{
	struct bnxt_napi *bnapi = cpr->bnapi;
	struct pci_dev *pdev = bp->pdev;
	struct bnxt_rx_ring_info *rxr = bnapi->rx_ring;
	u16 prod = rxr->rx_agg_prod;
	bool p5_tpa = false;
	u32 i;

	if ((bp->flags & BNXT_FLAG_CHIP_P5) && tpa)
		p5_tpa = true;

	for (i = 0; i < agg_bufs; i++) {
		u16 cons, frag_len;
		struct rx_agg_cmp *agg;
		struct bnxt_sw_rx_agg_bd *cons_rx_buf;
		struct page *page;
		dma_addr_t mapping;

		if (p5_tpa)
			agg = bnxt_get_tpa_agg_p5(bp, rxr, idx, i);
		else
			agg = bnxt_get_agg(bp, cpr, idx, i);
		cons = agg->rx_agg_cmp_opaque;
		frag_len = (le32_to_cpu(agg->rx_agg_cmp_len_flags_type) &
			    RX_AGG_CMP_LEN) >> RX_AGG_CMP_LEN_SHIFT;

		cons_rx_buf = &rxr->rx_agg_ring[cons];
		skb_fill_page_desc(skb, i, cons_rx_buf->page,
				   cons_rx_buf->offset, frag_len);
		__clear_bit(cons, rxr->rx_agg_bmap);

		/* It is possible for bnxt_alloc_rx_page() to allocate
		 * a sw_prod index that equals the cons index, so we
		 * need to clear the cons entry now.
		 */
		mapping = cons_rx_buf->mapping;
		page = cons_rx_buf->page;
		cons_rx_buf->page = NULL;

		if (bnxt_alloc_rx_page(bp, rxr, prod, GFP_ATOMIC) != 0) {
			struct skb_shared_info *shinfo;
			unsigned int nr_frags;

			shinfo = skb_shinfo(skb);
			nr_frags = --shinfo->nr_frags;
			__skb_frag_set_page(&shinfo->frags[nr_frags], NULL);

			dev_kfree_skb(skb);

			cons_rx_buf->page = page;

			/* Update prod since possibly some pages have been
			 * allocated already.
			 */
			rxr->rx_agg_prod = prod;
			bnxt_reuse_rx_agg_bufs(cpr, idx, i, agg_bufs - i, tpa);
			return NULL;
		}

		dma_unmap_page_attrs(&pdev->dev, mapping, BNXT_RX_PAGE_SIZE,
				     PCI_DMA_FROMDEVICE,
				     DMA_ATTR_WEAK_ORDERING);

		skb->data_len += frag_len;
		skb->len += frag_len;
		skb->truesize += PAGE_SIZE;

		prod = NEXT_RX_AGG(prod);
	}
	rxr->rx_agg_prod = prod;
	return skb;
}

static int bnxt_agg_bufs_valid(struct bnxt *bp, struct bnxt_cp_ring_info *cpr,
			       u8 agg_bufs, u32 *raw_cons)
{
	u16 last;
	struct rx_agg_cmp *agg;

	*raw_cons = ADV_RAW_CMP(*raw_cons, agg_bufs);
	last = RING_CMP(*raw_cons);
	agg = (struct rx_agg_cmp *)
		&cpr->cp_desc_ring[CP_RING(last)][CP_IDX(last)];
	return RX_AGG_CMP_VALID(agg, *raw_cons);
}

static inline struct sk_buff *bnxt_copy_skb(struct bnxt_napi *bnapi, u8 *data,
					    unsigned int len,
					    dma_addr_t mapping)
{
	struct bnxt *bp = bnapi->bp;
	struct pci_dev *pdev = bp->pdev;
	struct sk_buff *skb;

	skb = napi_alloc_skb(&bnapi->napi, len);
	if (!skb)
		return NULL;

	dma_sync_single_for_cpu(&pdev->dev, mapping, bp->rx_copy_thresh,
				bp->rx_dir);

	memcpy(skb->data - NET_IP_ALIGN, data - NET_IP_ALIGN,
	       len + NET_IP_ALIGN);

	dma_sync_single_for_device(&pdev->dev, mapping, bp->rx_copy_thresh,
				   bp->rx_dir);

	skb_put(skb, len);
	return skb;
}

static int bnxt_discard_rx(struct bnxt *bp, struct bnxt_cp_ring_info *cpr,
			   u32 *raw_cons, void *cmp)
{
	struct rx_cmp *rxcmp = cmp;
	u32 tmp_raw_cons = *raw_cons;
	u8 cmp_type, agg_bufs = 0;

	cmp_type = RX_CMP_TYPE(rxcmp);

	if (cmp_type == CMP_TYPE_RX_L2_CMP) {
		agg_bufs = (le32_to_cpu(rxcmp->rx_cmp_misc_v1) &
			    RX_CMP_AGG_BUFS) >>
			   RX_CMP_AGG_BUFS_SHIFT;
	} else if (cmp_type == CMP_TYPE_RX_L2_TPA_END_CMP) {
		struct rx_tpa_end_cmp *tpa_end = cmp;

		if (bp->flags & BNXT_FLAG_CHIP_P5)
			return 0;

		agg_bufs = TPA_END_AGG_BUFS(tpa_end);
	}

	if (agg_bufs) {
		if (!bnxt_agg_bufs_valid(bp, cpr, agg_bufs, &tmp_raw_cons))
			return -EBUSY;
	}
	*raw_cons = tmp_raw_cons;
	return 0;
}

static void bnxt_queue_fw_reset_work(struct bnxt *bp, unsigned long delay)
{
	if (!(test_bit(BNXT_STATE_IN_FW_RESET, &bp->state)))
		return;

	if (BNXT_PF(bp))
		queue_delayed_work(bnxt_pf_wq, &bp->fw_reset_task, delay);
	else
		schedule_delayed_work(&bp->fw_reset_task, delay);
}

static void bnxt_queue_sp_work(struct bnxt *bp)
{
	if (BNXT_PF(bp))
		queue_work(bnxt_pf_wq, &bp->sp_task);
	else
		schedule_work(&bp->sp_task);
}

static void bnxt_sched_reset(struct bnxt *bp, struct bnxt_rx_ring_info *rxr)
{
	if (!rxr->bnapi->in_reset) {
		rxr->bnapi->in_reset = true;
		if (bp->flags & BNXT_FLAG_CHIP_P5)
			set_bit(BNXT_RESET_TASK_SP_EVENT, &bp->sp_event);
		else
			set_bit(BNXT_RST_RING_SP_EVENT, &bp->sp_event);
		bnxt_queue_sp_work(bp);
	}
	rxr->rx_next_cons = 0xffff;
}

static u16 bnxt_alloc_agg_idx(struct bnxt_rx_ring_info *rxr, u16 agg_id)
{
	struct bnxt_tpa_idx_map *map = rxr->rx_tpa_idx_map;
	u16 idx = agg_id & MAX_TPA_P5_MASK;

	if (test_bit(idx, map->agg_idx_bmap))
		idx = find_first_zero_bit(map->agg_idx_bmap,
					  BNXT_AGG_IDX_BMAP_SIZE);
	__set_bit(idx, map->agg_idx_bmap);
	map->agg_id_tbl[agg_id] = idx;
	return idx;
}

static void bnxt_free_agg_idx(struct bnxt_rx_ring_info *rxr, u16 idx)
{
	struct bnxt_tpa_idx_map *map = rxr->rx_tpa_idx_map;

	__clear_bit(idx, map->agg_idx_bmap);
}

static u16 bnxt_lookup_agg_idx(struct bnxt_rx_ring_info *rxr, u16 agg_id)
{
	struct bnxt_tpa_idx_map *map = rxr->rx_tpa_idx_map;

	return map->agg_id_tbl[agg_id];
}

static void bnxt_tpa_start(struct bnxt *bp, struct bnxt_rx_ring_info *rxr,
			   struct rx_tpa_start_cmp *tpa_start,
			   struct rx_tpa_start_cmp_ext *tpa_start1)
{
	struct bnxt_sw_rx_bd *cons_rx_buf, *prod_rx_buf;
	struct bnxt_tpa_info *tpa_info;
	u16 cons, prod, agg_id;
	struct rx_bd *prod_bd;
	dma_addr_t mapping;

	if (bp->flags & BNXT_FLAG_CHIP_P5) {
		agg_id = TPA_START_AGG_ID_P5(tpa_start);
		agg_id = bnxt_alloc_agg_idx(rxr, agg_id);
	} else {
		agg_id = TPA_START_AGG_ID(tpa_start);
	}
	cons = tpa_start->rx_tpa_start_cmp_opaque;
	prod = rxr->rx_prod;
	cons_rx_buf = &rxr->rx_buf_ring[cons];
	prod_rx_buf = &rxr->rx_buf_ring[prod];
	tpa_info = &rxr->rx_tpa[agg_id];

	if (unlikely(cons != rxr->rx_next_cons ||
		     TPA_START_ERROR(tpa_start))) {
		netdev_warn(bp->dev, "TPA cons %x, expected cons %x, error code %x\n",
			    cons, rxr->rx_next_cons,
			    TPA_START_ERROR_CODE(tpa_start1));
		bnxt_sched_reset(bp, rxr);
		return;
	}
	/* Store cfa_code in tpa_info to use in tpa_end
	 * completion processing.
	 */
	tpa_info->cfa_code = TPA_START_CFA_CODE(tpa_start1);
	prod_rx_buf->data = tpa_info->data;
	prod_rx_buf->data_ptr = tpa_info->data_ptr;

	mapping = tpa_info->mapping;
	prod_rx_buf->mapping = mapping;

	prod_bd = &rxr->rx_desc_ring[RX_RING(prod)][RX_IDX(prod)];

	prod_bd->rx_bd_haddr = cpu_to_le64(mapping);

	tpa_info->data = cons_rx_buf->data;
	tpa_info->data_ptr = cons_rx_buf->data_ptr;
	cons_rx_buf->data = NULL;
	tpa_info->mapping = cons_rx_buf->mapping;

	tpa_info->len =
		le32_to_cpu(tpa_start->rx_tpa_start_cmp_len_flags_type) >>
				RX_TPA_START_CMP_LEN_SHIFT;
	if (likely(TPA_START_HASH_VALID(tpa_start))) {
		u32 hash_type = TPA_START_HASH_TYPE(tpa_start);

		tpa_info->hash_type = PKT_HASH_TYPE_L4;
		tpa_info->gso_type = SKB_GSO_TCPV4;
		/* RSS profiles 1 and 3 with extract code 0 for inner 4-tuple */
		if (hash_type == 3 || TPA_START_IS_IPV6(tpa_start1))
			tpa_info->gso_type = SKB_GSO_TCPV6;
		tpa_info->rss_hash =
			le32_to_cpu(tpa_start->rx_tpa_start_cmp_rss_hash);
	} else {
		tpa_info->hash_type = PKT_HASH_TYPE_NONE;
		tpa_info->gso_type = 0;
		netif_warn(bp, rx_err, bp->dev, "TPA packet without valid hash\n");
	}
	tpa_info->flags2 = le32_to_cpu(tpa_start1->rx_tpa_start_cmp_flags2);
	tpa_info->metadata = le32_to_cpu(tpa_start1->rx_tpa_start_cmp_metadata);
	tpa_info->hdr_info = le32_to_cpu(tpa_start1->rx_tpa_start_cmp_hdr_info);
	tpa_info->agg_count = 0;

	rxr->rx_prod = NEXT_RX(prod);
	cons = NEXT_RX(cons);
	rxr->rx_next_cons = NEXT_RX(cons);
	cons_rx_buf = &rxr->rx_buf_ring[cons];

	bnxt_reuse_rx_data(rxr, cons, cons_rx_buf->data);
	rxr->rx_prod = NEXT_RX(rxr->rx_prod);
	cons_rx_buf->data = NULL;
}

static void bnxt_abort_tpa(struct bnxt_cp_ring_info *cpr, u16 idx, u32 agg_bufs)
{
	if (agg_bufs)
		bnxt_reuse_rx_agg_bufs(cpr, idx, 0, agg_bufs, true);
}

#ifdef CONFIG_INET
static void bnxt_gro_tunnel(struct sk_buff *skb, __be16 ip_proto)
{
	struct udphdr *uh = NULL;

	if (ip_proto == htons(ETH_P_IP)) {
		struct iphdr *iph = (struct iphdr *)skb->data;

		if (iph->protocol == IPPROTO_UDP)
			uh = (struct udphdr *)(iph + 1);
	} else {
		struct ipv6hdr *iph = (struct ipv6hdr *)skb->data;

		if (iph->nexthdr == IPPROTO_UDP)
			uh = (struct udphdr *)(iph + 1);
	}
	if (uh) {
		if (uh->check)
			skb_shinfo(skb)->gso_type |= SKB_GSO_UDP_TUNNEL_CSUM;
		else
			skb_shinfo(skb)->gso_type |= SKB_GSO_UDP_TUNNEL;
	}
}
#endif

static struct sk_buff *bnxt_gro_func_5731x(struct bnxt_tpa_info *tpa_info,
					   int payload_off, int tcp_ts,
					   struct sk_buff *skb)
{
#ifdef CONFIG_INET
	struct tcphdr *th;
	int len, nw_off;
	u16 outer_ip_off, inner_ip_off, inner_mac_off;
	u32 hdr_info = tpa_info->hdr_info;
	bool loopback = false;

	inner_ip_off = BNXT_TPA_INNER_L3_OFF(hdr_info);
	inner_mac_off = BNXT_TPA_INNER_L2_OFF(hdr_info);
	outer_ip_off = BNXT_TPA_OUTER_L3_OFF(hdr_info);

	/* If the packet is an internal loopback packet, the offsets will
	 * have an extra 4 bytes.
	 */
	if (inner_mac_off == 4) {
		loopback = true;
	} else if (inner_mac_off > 4) {
		__be16 proto = *((__be16 *)(skb->data + inner_ip_off -
					    ETH_HLEN - 2));

		/* We only support inner iPv4/ipv6.  If we don't see the
		 * correct protocol ID, it must be a loopback packet where
		 * the offsets are off by 4.
		 */
		if (proto != htons(ETH_P_IP) && proto != htons(ETH_P_IPV6))
			loopback = true;
	}
	if (loopback) {
		/* internal loopback packet, subtract all offsets by 4 */
		inner_ip_off -= 4;
		inner_mac_off -= 4;
		outer_ip_off -= 4;
	}

	nw_off = inner_ip_off - ETH_HLEN;
	skb_set_network_header(skb, nw_off);
	if (tpa_info->flags2 & RX_TPA_START_CMP_FLAGS2_IP_TYPE) {
		struct ipv6hdr *iph = ipv6_hdr(skb);

		skb_set_transport_header(skb, nw_off + sizeof(struct ipv6hdr));
		len = skb->len - skb_transport_offset(skb);
		th = tcp_hdr(skb);
		th->check = ~tcp_v6_check(len, &iph->saddr, &iph->daddr, 0);
	} else {
		struct iphdr *iph = ip_hdr(skb);

		skb_set_transport_header(skb, nw_off + sizeof(struct iphdr));
		len = skb->len - skb_transport_offset(skb);
		th = tcp_hdr(skb);
		th->check = ~tcp_v4_check(len, iph->saddr, iph->daddr, 0);
	}

	if (inner_mac_off) { /* tunnel */
		__be16 proto = *((__be16 *)(skb->data + outer_ip_off -
					    ETH_HLEN - 2));

		bnxt_gro_tunnel(skb, proto);
	}
#endif
	return skb;
}

static struct sk_buff *bnxt_gro_func_5750x(struct bnxt_tpa_info *tpa_info,
					   int payload_off, int tcp_ts,
					   struct sk_buff *skb)
{
#ifdef CONFIG_INET
	u16 outer_ip_off, inner_ip_off, inner_mac_off;
	u32 hdr_info = tpa_info->hdr_info;
	int iphdr_len, nw_off;

	inner_ip_off = BNXT_TPA_INNER_L3_OFF(hdr_info);
	inner_mac_off = BNXT_TPA_INNER_L2_OFF(hdr_info);
	outer_ip_off = BNXT_TPA_OUTER_L3_OFF(hdr_info);

	nw_off = inner_ip_off - ETH_HLEN;
	skb_set_network_header(skb, nw_off);
	iphdr_len = (tpa_info->flags2 & RX_TPA_START_CMP_FLAGS2_IP_TYPE) ?
		     sizeof(struct ipv6hdr) : sizeof(struct iphdr);
	skb_set_transport_header(skb, nw_off + iphdr_len);

	if (inner_mac_off) { /* tunnel */
		__be16 proto = *((__be16 *)(skb->data + outer_ip_off -
					    ETH_HLEN - 2));

		bnxt_gro_tunnel(skb, proto);
	}
#endif
	return skb;
}

#define BNXT_IPV4_HDR_SIZE	(sizeof(struct iphdr) + sizeof(struct tcphdr))
#define BNXT_IPV6_HDR_SIZE	(sizeof(struct ipv6hdr) + sizeof(struct tcphdr))

static struct sk_buff *bnxt_gro_func_5730x(struct bnxt_tpa_info *tpa_info,
					   int payload_off, int tcp_ts,
					   struct sk_buff *skb)
{
#ifdef CONFIG_INET
	struct tcphdr *th;
	int len, nw_off, tcp_opt_len = 0;

	if (tcp_ts)
		tcp_opt_len = 12;

	if (tpa_info->gso_type == SKB_GSO_TCPV4) {
		struct iphdr *iph;

		nw_off = payload_off - BNXT_IPV4_HDR_SIZE - tcp_opt_len -
			 ETH_HLEN;
		skb_set_network_header(skb, nw_off);
		iph = ip_hdr(skb);
		skb_set_transport_header(skb, nw_off + sizeof(struct iphdr));
		len = skb->len - skb_transport_offset(skb);
		th = tcp_hdr(skb);
		th->check = ~tcp_v4_check(len, iph->saddr, iph->daddr, 0);
	} else if (tpa_info->gso_type == SKB_GSO_TCPV6) {
		struct ipv6hdr *iph;

		nw_off = payload_off - BNXT_IPV6_HDR_SIZE - tcp_opt_len -
			 ETH_HLEN;
		skb_set_network_header(skb, nw_off);
		iph = ipv6_hdr(skb);
		skb_set_transport_header(skb, nw_off + sizeof(struct ipv6hdr));
		len = skb->len - skb_transport_offset(skb);
		th = tcp_hdr(skb);
		th->check = ~tcp_v6_check(len, &iph->saddr, &iph->daddr, 0);
	} else {
		dev_kfree_skb_any(skb);
		return NULL;
	}

	if (nw_off) /* tunnel */
		bnxt_gro_tunnel(skb, skb->protocol);
#endif
	return skb;
}

static inline struct sk_buff *bnxt_gro_skb(struct bnxt *bp,
					   struct bnxt_tpa_info *tpa_info,
					   struct rx_tpa_end_cmp *tpa_end,
					   struct rx_tpa_end_cmp_ext *tpa_end1,
					   struct sk_buff *skb)
{
#ifdef CONFIG_INET
	int payload_off;
	u16 segs;

	segs = TPA_END_TPA_SEGS(tpa_end);
	if (segs == 1)
		return skb;

	NAPI_GRO_CB(skb)->count = segs;
	skb_shinfo(skb)->gso_size =
		le32_to_cpu(tpa_end1->rx_tpa_end_cmp_seg_len);
	skb_shinfo(skb)->gso_type = tpa_info->gso_type;
	if (bp->flags & BNXT_FLAG_CHIP_P5)
		payload_off = TPA_END_PAYLOAD_OFF_P5(tpa_end1);
	else
		payload_off = TPA_END_PAYLOAD_OFF(tpa_end);
	skb = bp->gro_func(tpa_info, payload_off, TPA_END_GRO_TS(tpa_end), skb);
	if (likely(skb))
		tcp_gro_complete(skb);
#endif
	return skb;
}

/* Given the cfa_code of a received packet determine which
 * netdev (vf-rep or PF) the packet is destined to.
 */
static struct net_device *bnxt_get_pkt_dev(struct bnxt *bp, u16 cfa_code)
{
	struct net_device *dev = bnxt_get_vf_rep(bp, cfa_code);

	/* if vf-rep dev is NULL, the must belongs to the PF */
	return dev ? dev : bp->dev;
}

static inline struct sk_buff *bnxt_tpa_end(struct bnxt *bp,
					   struct bnxt_cp_ring_info *cpr,
					   u32 *raw_cons,
					   struct rx_tpa_end_cmp *tpa_end,
					   struct rx_tpa_end_cmp_ext *tpa_end1,
					   u8 *event)
{
	struct bnxt_napi *bnapi = cpr->bnapi;
	struct bnxt_rx_ring_info *rxr = bnapi->rx_ring;
	u8 *data_ptr, agg_bufs;
	unsigned int len;
	struct bnxt_tpa_info *tpa_info;
	dma_addr_t mapping;
	struct sk_buff *skb;
	u16 idx = 0, agg_id;
	void *data;
	bool gro;

	if (unlikely(bnapi->in_reset)) {
		int rc = bnxt_discard_rx(bp, cpr, raw_cons, tpa_end);

		if (rc < 0)
			return ERR_PTR(-EBUSY);
		return NULL;
	}

	if (bp->flags & BNXT_FLAG_CHIP_P5) {
		agg_id = TPA_END_AGG_ID_P5(tpa_end);
		agg_id = bnxt_lookup_agg_idx(rxr, agg_id);
		agg_bufs = TPA_END_AGG_BUFS_P5(tpa_end1);
		tpa_info = &rxr->rx_tpa[agg_id];
		if (unlikely(agg_bufs != tpa_info->agg_count)) {
			netdev_warn(bp->dev, "TPA end agg_buf %d != expected agg_bufs %d\n",
				    agg_bufs, tpa_info->agg_count);
			agg_bufs = tpa_info->agg_count;
		}
		tpa_info->agg_count = 0;
		*event |= BNXT_AGG_EVENT;
		bnxt_free_agg_idx(rxr, agg_id);
		idx = agg_id;
		gro = !!(bp->flags & BNXT_FLAG_GRO);
	} else {
		agg_id = TPA_END_AGG_ID(tpa_end);
		agg_bufs = TPA_END_AGG_BUFS(tpa_end);
		tpa_info = &rxr->rx_tpa[agg_id];
		idx = RING_CMP(*raw_cons);
		if (agg_bufs) {
			if (!bnxt_agg_bufs_valid(bp, cpr, agg_bufs, raw_cons))
				return ERR_PTR(-EBUSY);

			*event |= BNXT_AGG_EVENT;
			idx = NEXT_CMP(idx);
		}
		gro = !!TPA_END_GRO(tpa_end);
	}
	data = tpa_info->data;
	data_ptr = tpa_info->data_ptr;
	prefetch(data_ptr);
	len = tpa_info->len;
	mapping = tpa_info->mapping;

	if (unlikely(agg_bufs > MAX_SKB_FRAGS || TPA_END_ERRORS(tpa_end1))) {
		bnxt_abort_tpa(cpr, idx, agg_bufs);
		if (agg_bufs > MAX_SKB_FRAGS)
			netdev_warn(bp->dev, "TPA frags %d exceeded MAX_SKB_FRAGS %d\n",
				    agg_bufs, (int)MAX_SKB_FRAGS);
		return NULL;
	}

	if (len <= bp->rx_copy_thresh) {
		skb = bnxt_copy_skb(bnapi, data_ptr, len, mapping);
		if (!skb) {
			bnxt_abort_tpa(cpr, idx, agg_bufs);
			return NULL;
		}
	} else {
		u8 *new_data;
		dma_addr_t new_mapping;

		new_data = __bnxt_alloc_rx_data(bp, &new_mapping, GFP_ATOMIC);
		if (!new_data) {
			bnxt_abort_tpa(cpr, idx, agg_bufs);
			return NULL;
		}

		tpa_info->data = new_data;
		tpa_info->data_ptr = new_data + bp->rx_offset;
		tpa_info->mapping = new_mapping;

		skb = build_skb(data, 0);
		dma_unmap_single_attrs(&bp->pdev->dev, mapping,
				       bp->rx_buf_use_size, bp->rx_dir,
				       DMA_ATTR_WEAK_ORDERING);

		if (!skb) {
			kfree(data);
			bnxt_abort_tpa(cpr, idx, agg_bufs);
			return NULL;
		}
		skb_reserve(skb, bp->rx_offset);
		skb_put(skb, len);
	}

	if (agg_bufs) {
		skb = bnxt_rx_pages(bp, cpr, skb, idx, agg_bufs, true);
		if (!skb) {
			/* Page reuse already handled by bnxt_rx_pages(). */
			return NULL;
		}
	}

	skb->protocol =
		eth_type_trans(skb, bnxt_get_pkt_dev(bp, tpa_info->cfa_code));

	if (tpa_info->hash_type != PKT_HASH_TYPE_NONE)
		skb_set_hash(skb, tpa_info->rss_hash, tpa_info->hash_type);

	if ((tpa_info->flags2 & RX_CMP_FLAGS2_META_FORMAT_VLAN) &&
	    (skb->dev->features & BNXT_HW_FEATURE_VLAN_ALL_RX)) {
		u16 vlan_proto = tpa_info->metadata >>
			RX_CMP_FLAGS2_METADATA_TPID_SFT;
		u16 vtag = tpa_info->metadata & RX_CMP_FLAGS2_METADATA_TCI_MASK;

		__vlan_hwaccel_put_tag(skb, htons(vlan_proto), vtag);
	}

	skb_checksum_none_assert(skb);
	if (likely(tpa_info->flags2 & RX_TPA_START_CMP_FLAGS2_L4_CS_CALC)) {
		skb->ip_summed = CHECKSUM_UNNECESSARY;
		skb->csum_level =
			(tpa_info->flags2 & RX_CMP_FLAGS2_T_L4_CS_CALC) >> 3;
	}

	if (gro)
		skb = bnxt_gro_skb(bp, tpa_info, tpa_end, tpa_end1, skb);

	return skb;
}

static void bnxt_tpa_agg(struct bnxt *bp, struct bnxt_rx_ring_info *rxr,
			 struct rx_agg_cmp *rx_agg)
{
	u16 agg_id = TPA_AGG_AGG_ID(rx_agg);
	struct bnxt_tpa_info *tpa_info;

	agg_id = bnxt_lookup_agg_idx(rxr, agg_id);
	tpa_info = &rxr->rx_tpa[agg_id];
	BUG_ON(tpa_info->agg_count >= MAX_SKB_FRAGS);
	tpa_info->agg_arr[tpa_info->agg_count++] = *rx_agg;
}

static void bnxt_deliver_skb(struct bnxt *bp, struct bnxt_napi *bnapi,
			     struct sk_buff *skb)
{
	if (skb->dev != bp->dev) {
		/* this packet belongs to a vf-rep */
		bnxt_vf_rep_rx(bp, skb);
		return;
	}
	skb_record_rx_queue(skb, bnapi->index);
	napi_gro_receive(&bnapi->napi, skb);
}

/* returns the following:
 * 1       - 1 packet successfully received
 * 0       - successful TPA_START, packet not completed yet
 * -EBUSY  - completion ring does not have all the agg buffers yet
 * -ENOMEM - packet aborted due to out of memory
 * -EIO    - packet aborted due to hw error indicated in BD
 */
static int bnxt_rx_pkt(struct bnxt *bp, struct bnxt_cp_ring_info *cpr,
		       u32 *raw_cons, u8 *event)
{
	struct bnxt_napi *bnapi = cpr->bnapi;
	struct bnxt_rx_ring_info *rxr = bnapi->rx_ring;
	struct net_device *dev = bp->dev;
	struct rx_cmp *rxcmp;
	struct rx_cmp_ext *rxcmp1;
	u32 tmp_raw_cons = *raw_cons;
	u16 cfa_code, cons, prod, cp_cons = RING_CMP(tmp_raw_cons);
	struct bnxt_sw_rx_bd *rx_buf;
	unsigned int len;
	u8 *data_ptr, agg_bufs, cmp_type;
	dma_addr_t dma_addr;
	struct sk_buff *skb;
	void *data;
	int rc = 0;
	u32 misc;

	rxcmp = (struct rx_cmp *)
			&cpr->cp_desc_ring[CP_RING(cp_cons)][CP_IDX(cp_cons)];

	cmp_type = RX_CMP_TYPE(rxcmp);

	if (cmp_type == CMP_TYPE_RX_TPA_AGG_CMP) {
		bnxt_tpa_agg(bp, rxr, (struct rx_agg_cmp *)rxcmp);
		goto next_rx_no_prod_no_len;
	}

	tmp_raw_cons = NEXT_RAW_CMP(tmp_raw_cons);
	cp_cons = RING_CMP(tmp_raw_cons);
	rxcmp1 = (struct rx_cmp_ext *)
			&cpr->cp_desc_ring[CP_RING(cp_cons)][CP_IDX(cp_cons)];

	if (!RX_CMP_VALID(rxcmp1, tmp_raw_cons))
		return -EBUSY;

	prod = rxr->rx_prod;

	if (cmp_type == CMP_TYPE_RX_L2_TPA_START_CMP) {
		bnxt_tpa_start(bp, rxr, (struct rx_tpa_start_cmp *)rxcmp,
			       (struct rx_tpa_start_cmp_ext *)rxcmp1);

		*event |= BNXT_RX_EVENT;
		goto next_rx_no_prod_no_len;

	} else if (cmp_type == CMP_TYPE_RX_L2_TPA_END_CMP) {
		skb = bnxt_tpa_end(bp, cpr, &tmp_raw_cons,
				   (struct rx_tpa_end_cmp *)rxcmp,
				   (struct rx_tpa_end_cmp_ext *)rxcmp1, event);

		if (IS_ERR(skb))
			return -EBUSY;

		rc = -ENOMEM;
		if (likely(skb)) {
			bnxt_deliver_skb(bp, bnapi, skb);
			rc = 1;
		}
		*event |= BNXT_RX_EVENT;
		goto next_rx_no_prod_no_len;
	}

	cons = rxcmp->rx_cmp_opaque;
	if (unlikely(cons != rxr->rx_next_cons)) {
		int rc1 = bnxt_discard_rx(bp, cpr, raw_cons, rxcmp);

		/* 0xffff is forced error, don't print it */
		if (rxr->rx_next_cons != 0xffff)
			netdev_warn(bp->dev, "RX cons %x != expected cons %x\n",
				    cons, rxr->rx_next_cons);
		bnxt_sched_reset(bp, rxr);
		return rc1;
	}
	rx_buf = &rxr->rx_buf_ring[cons];
	data = rx_buf->data;
	data_ptr = rx_buf->data_ptr;
	prefetch(data_ptr);

	misc = le32_to_cpu(rxcmp->rx_cmp_misc_v1);
	agg_bufs = (misc & RX_CMP_AGG_BUFS) >> RX_CMP_AGG_BUFS_SHIFT;

	if (agg_bufs) {
		if (!bnxt_agg_bufs_valid(bp, cpr, agg_bufs, &tmp_raw_cons))
			return -EBUSY;

		cp_cons = NEXT_CMP(cp_cons);
		*event |= BNXT_AGG_EVENT;
	}
	*event |= BNXT_RX_EVENT;

	rx_buf->data = NULL;
	if (rxcmp1->rx_cmp_cfa_code_errors_v2 & RX_CMP_L2_ERRORS) {
		u32 rx_err = le32_to_cpu(rxcmp1->rx_cmp_cfa_code_errors_v2);

		bnxt_reuse_rx_data(rxr, cons, data);
		if (agg_bufs)
			bnxt_reuse_rx_agg_bufs(cpr, cp_cons, 0, agg_bufs,
					       false);

		rc = -EIO;
		if (rx_err & RX_CMPL_ERRORS_BUFFER_ERROR_MASK) {
			bnapi->cp_ring.sw_stats.rx.rx_buf_errors++;
			if (!(bp->flags & BNXT_FLAG_CHIP_P5) &&
			    !(bp->fw_cap & BNXT_FW_CAP_RING_MONITOR)) {
				netdev_warn_once(bp->dev, "RX buffer error %x\n",
						 rx_err);
				bnxt_sched_reset(bp, rxr);
			}
		}
		goto next_rx_no_len;
	}

	len = le32_to_cpu(rxcmp->rx_cmp_len_flags_type) >> RX_CMP_LEN_SHIFT;
	dma_addr = rx_buf->mapping;

	if (bnxt_rx_xdp(bp, rxr, cons, data, &data_ptr, &len, event)) {
		rc = 1;
		goto next_rx;
	}

	if (len <= bp->rx_copy_thresh) {
		skb = bnxt_copy_skb(bnapi, data_ptr, len, dma_addr);
		bnxt_reuse_rx_data(rxr, cons, data);
		if (!skb) {
			if (agg_bufs)
				bnxt_reuse_rx_agg_bufs(cpr, cp_cons, 0,
						       agg_bufs, false);
			rc = -ENOMEM;
			goto next_rx;
		}
	} else {
		u32 payload;

		if (rx_buf->data_ptr == data_ptr)
			payload = misc & RX_CMP_PAYLOAD_OFFSET;
		else
			payload = 0;
		skb = bp->rx_skb_func(bp, rxr, cons, data, data_ptr, dma_addr,
				      payload | len);
		if (!skb) {
			rc = -ENOMEM;
			goto next_rx;
		}
	}

	if (agg_bufs) {
		skb = bnxt_rx_pages(bp, cpr, skb, cp_cons, agg_bufs, false);
		if (!skb) {
			rc = -ENOMEM;
			goto next_rx;
		}
	}

	if (RX_CMP_HASH_VALID(rxcmp)) {
		u32 hash_type = RX_CMP_HASH_TYPE(rxcmp);
		enum pkt_hash_types type = PKT_HASH_TYPE_L4;

		/* RSS profiles 1 and 3 with extract code 0 for inner 4-tuple */
		if (hash_type != 1 && hash_type != 3)
			type = PKT_HASH_TYPE_L3;
		skb_set_hash(skb, le32_to_cpu(rxcmp->rx_cmp_rss_hash), type);
	}

	cfa_code = RX_CMP_CFA_CODE(rxcmp1);
	skb->protocol = eth_type_trans(skb, bnxt_get_pkt_dev(bp, cfa_code));

	if ((rxcmp1->rx_cmp_flags2 &
	     cpu_to_le32(RX_CMP_FLAGS2_META_FORMAT_VLAN)) &&
	    (skb->dev->features & BNXT_HW_FEATURE_VLAN_ALL_RX)) {
		u32 meta_data = le32_to_cpu(rxcmp1->rx_cmp_meta_data);
		u16 vtag = meta_data & RX_CMP_FLAGS2_METADATA_TCI_MASK;
		u16 vlan_proto = meta_data >> RX_CMP_FLAGS2_METADATA_TPID_SFT;

		__vlan_hwaccel_put_tag(skb, htons(vlan_proto), vtag);
	}

	skb_checksum_none_assert(skb);
	if (RX_CMP_L4_CS_OK(rxcmp1)) {
		if (dev->features & NETIF_F_RXCSUM) {
			skb->ip_summed = CHECKSUM_UNNECESSARY;
			skb->csum_level = RX_CMP_ENCAP(rxcmp1);
		}
	} else {
		if (rxcmp1->rx_cmp_cfa_code_errors_v2 & RX_CMP_L4_CS_ERR_BITS) {
			if (dev->features & NETIF_F_RXCSUM)
				bnapi->cp_ring.sw_stats.rx.rx_l4_csum_errors++;
		}
	}

	bnxt_deliver_skb(bp, bnapi, skb);
	rc = 1;

next_rx:
	cpr->rx_packets += 1;
	cpr->rx_bytes += len;

next_rx_no_len:
	rxr->rx_prod = NEXT_RX(prod);
	rxr->rx_next_cons = NEXT_RX(cons);

next_rx_no_prod_no_len:
	*raw_cons = tmp_raw_cons;

	return rc;
}

/* In netpoll mode, if we are using a combined completion ring, we need to
 * discard the rx packets and recycle the buffers.
 */
static int bnxt_force_rx_discard(struct bnxt *bp,
				 struct bnxt_cp_ring_info *cpr,
				 u32 *raw_cons, u8 *event)
{
	u32 tmp_raw_cons = *raw_cons;
	struct rx_cmp_ext *rxcmp1;
	struct rx_cmp *rxcmp;
	u16 cp_cons;
	u8 cmp_type;

	cp_cons = RING_CMP(tmp_raw_cons);
	rxcmp = (struct rx_cmp *)
			&cpr->cp_desc_ring[CP_RING(cp_cons)][CP_IDX(cp_cons)];

	tmp_raw_cons = NEXT_RAW_CMP(tmp_raw_cons);
	cp_cons = RING_CMP(tmp_raw_cons);
	rxcmp1 = (struct rx_cmp_ext *)
			&cpr->cp_desc_ring[CP_RING(cp_cons)][CP_IDX(cp_cons)];

	if (!RX_CMP_VALID(rxcmp1, tmp_raw_cons))
		return -EBUSY;

	cmp_type = RX_CMP_TYPE(rxcmp);
	if (cmp_type == CMP_TYPE_RX_L2_CMP) {
		rxcmp1->rx_cmp_cfa_code_errors_v2 |=
			cpu_to_le32(RX_CMPL_ERRORS_CRC_ERROR);
	} else if (cmp_type == CMP_TYPE_RX_L2_TPA_END_CMP) {
		struct rx_tpa_end_cmp_ext *tpa_end1;

		tpa_end1 = (struct rx_tpa_end_cmp_ext *)rxcmp1;
		tpa_end1->rx_tpa_end_cmp_errors_v2 |=
			cpu_to_le32(RX_TPA_END_CMP_ERRORS);
	}
	return bnxt_rx_pkt(bp, cpr, raw_cons, event);
}

u32 bnxt_fw_health_readl(struct bnxt *bp, int reg_idx)
{
	struct bnxt_fw_health *fw_health = bp->fw_health;
	u32 reg = fw_health->regs[reg_idx];
	u32 reg_type, reg_off, val = 0;

	reg_type = BNXT_FW_HEALTH_REG_TYPE(reg);
	reg_off = BNXT_FW_HEALTH_REG_OFF(reg);
	switch (reg_type) {
	case BNXT_FW_HEALTH_REG_TYPE_CFG:
		pci_read_config_dword(bp->pdev, reg_off, &val);
		break;
	case BNXT_FW_HEALTH_REG_TYPE_GRC:
		reg_off = fw_health->mapped_regs[reg_idx];
		fallthrough;
	case BNXT_FW_HEALTH_REG_TYPE_BAR0:
		val = readl(bp->bar0 + reg_off);
		break;
	case BNXT_FW_HEALTH_REG_TYPE_BAR1:
		val = readl(bp->bar1 + reg_off);
		break;
	}
	if (reg_idx == BNXT_FW_RESET_INPROG_REG)
		val &= fw_health->fw_reset_inprog_reg_mask;
	return val;
}

static u16 bnxt_agg_ring_id_to_grp_idx(struct bnxt *bp, u16 ring_id)
{
	int i;

	for (i = 0; i < bp->rx_nr_rings; i++) {
		u16 grp_idx = bp->rx_ring[i].bnapi->index;
		struct bnxt_ring_grp_info *grp_info;

		grp_info = &bp->grp_info[grp_idx];
		if (grp_info->agg_fw_ring_id == ring_id)
			return grp_idx;
	}
	return INVALID_HW_RING_ID;
}

#define BNXT_GET_EVENT_PORT(data)	\
	((data) &			\
	 ASYNC_EVENT_CMPL_PORT_CONN_NOT_ALLOWED_EVENT_DATA1_PORT_ID_MASK)

#define BNXT_EVENT_RING_TYPE(data2)	\
	((data2) &			\
	 ASYNC_EVENT_CMPL_RING_MONITOR_MSG_EVENT_DATA2_DISABLE_RING_TYPE_MASK)

#define BNXT_EVENT_RING_TYPE_RX(data2)	\
	(BNXT_EVENT_RING_TYPE(data2) ==	\
	 ASYNC_EVENT_CMPL_RING_MONITOR_MSG_EVENT_DATA2_DISABLE_RING_TYPE_RX)

static int bnxt_async_event_process(struct bnxt *bp,
				    struct hwrm_async_event_cmpl *cmpl)
{
	u16 event_id = le16_to_cpu(cmpl->event_id);
	u32 data1 = le32_to_cpu(cmpl->event_data1);
	u32 data2 = le32_to_cpu(cmpl->event_data2);

	/* TODO CHIMP_FW: Define event id's for link change, error etc */
	switch (event_id) {
	case ASYNC_EVENT_CMPL_EVENT_ID_LINK_SPEED_CFG_CHANGE: {
		struct bnxt_link_info *link_info = &bp->link_info;

		if (BNXT_VF(bp))
			goto async_event_process_exit;

		/* print unsupported speed warning in forced speed mode only */
		if (!(link_info->autoneg & BNXT_AUTONEG_SPEED) &&
		    (data1 & 0x20000)) {
			u16 fw_speed = link_info->force_link_speed;
			u32 speed = bnxt_fw_to_ethtool_speed(fw_speed);

			if (speed != SPEED_UNKNOWN)
				netdev_warn(bp->dev, "Link speed %d no longer supported\n",
					    speed);
		}
		set_bit(BNXT_LINK_SPEED_CHNG_SP_EVENT, &bp->sp_event);
	}
		fallthrough;
	case ASYNC_EVENT_CMPL_EVENT_ID_LINK_SPEED_CHANGE:
	case ASYNC_EVENT_CMPL_EVENT_ID_PORT_PHY_CFG_CHANGE:
		set_bit(BNXT_LINK_CFG_CHANGE_SP_EVENT, &bp->sp_event);
		fallthrough;
	case ASYNC_EVENT_CMPL_EVENT_ID_LINK_STATUS_CHANGE:
		set_bit(BNXT_LINK_CHNG_SP_EVENT, &bp->sp_event);
		break;
	case ASYNC_EVENT_CMPL_EVENT_ID_PF_DRVR_UNLOAD:
		set_bit(BNXT_HWRM_PF_UNLOAD_SP_EVENT, &bp->sp_event);
		break;
	case ASYNC_EVENT_CMPL_EVENT_ID_PORT_CONN_NOT_ALLOWED: {
		u16 port_id = BNXT_GET_EVENT_PORT(data1);

		if (BNXT_VF(bp))
			break;

		if (bp->pf.port_id != port_id)
			break;

		set_bit(BNXT_HWRM_PORT_MODULE_SP_EVENT, &bp->sp_event);
		break;
	}
	case ASYNC_EVENT_CMPL_EVENT_ID_VF_CFG_CHANGE:
		if (BNXT_PF(bp))
			goto async_event_process_exit;
		set_bit(BNXT_RESET_TASK_SILENT_SP_EVENT, &bp->sp_event);
		break;
<<<<<<< HEAD
	case ASYNC_EVENT_CMPL_EVENT_ID_RESET_NOTIFY:
		if (netif_msg_hw(bp))
			netdev_warn(bp->dev, "Received RESET_NOTIFY event, data1: 0x%x, data2: 0x%x\n",
				    data1, data2);
=======
	case ASYNC_EVENT_CMPL_EVENT_ID_RESET_NOTIFY: {
		char *fatal_str = "non-fatal";

>>>>>>> f642729d
		if (!bp->fw_health)
			goto async_event_process_exit;

		bp->fw_reset_timestamp = jiffies;
		bp->fw_reset_min_dsecs = cmpl->timestamp_lo;
		if (!bp->fw_reset_min_dsecs)
			bp->fw_reset_min_dsecs = BNXT_DFLT_FW_RST_MIN_DSECS;
		bp->fw_reset_max_dsecs = le16_to_cpu(cmpl->timestamp_hi);
		if (!bp->fw_reset_max_dsecs)
			bp->fw_reset_max_dsecs = BNXT_DFLT_FW_RST_MAX_DSECS;
		if (EVENT_DATA1_RESET_NOTIFY_FATAL(data1)) {
			fatal_str = "fatal";
			set_bit(BNXT_STATE_FW_FATAL_COND, &bp->state);
		}
		netif_warn(bp, hw, bp->dev,
			   "Firmware %s reset event, data1: 0x%x, data2: 0x%x, min wait %u ms, max wait %u ms\n",
			   fatal_str, data1, data2,
			   bp->fw_reset_min_dsecs * 100,
			   bp->fw_reset_max_dsecs * 100);
		set_bit(BNXT_FW_RESET_NOTIFY_SP_EVENT, &bp->sp_event);
		break;
	case ASYNC_EVENT_CMPL_EVENT_ID_ERROR_RECOVERY: {
		struct bnxt_fw_health *fw_health = bp->fw_health;

		if (!fw_health)
			goto async_event_process_exit;

		fw_health->enabled = EVENT_DATA1_RECOVERY_ENABLED(data1);
		fw_health->master = EVENT_DATA1_RECOVERY_MASTER_FUNC(data1);
		if (!fw_health->enabled) {
			netif_info(bp, drv, bp->dev,
				   "Error recovery info: error recovery[0]\n");
			break;
		}
		fw_health->tmr_multiplier =
			DIV_ROUND_UP(fw_health->polling_dsecs * HZ,
				     bp->current_interval * 10);
		fw_health->tmr_counter = fw_health->tmr_multiplier;
		fw_health->last_fw_heartbeat =
			bnxt_fw_health_readl(bp, BNXT_FW_HEARTBEAT_REG);
		fw_health->last_fw_reset_cnt =
			bnxt_fw_health_readl(bp, BNXT_FW_RESET_CNT_REG);
		netif_info(bp, drv, bp->dev,
			   "Error recovery info: error recovery[1], master[%d], reset count[%u], health status: 0x%x\n",
			   fw_health->master, fw_health->last_fw_reset_cnt,
			   bnxt_fw_health_readl(bp, BNXT_FW_HEALTH_REG));
		goto async_event_process_exit;
	}
	case ASYNC_EVENT_CMPL_EVENT_ID_DEBUG_NOTIFICATION:
		netif_notice(bp, hw, bp->dev,
			     "Received firmware debug notification, data1: 0x%x, data2: 0x%x\n",
			     data1, data2);
		goto async_event_process_exit;
	case ASYNC_EVENT_CMPL_EVENT_ID_RING_MONITOR_MSG: {
		struct bnxt_rx_ring_info *rxr;
		u16 grp_idx;

		if (bp->flags & BNXT_FLAG_CHIP_P5)
			goto async_event_process_exit;

		netdev_warn(bp->dev, "Ring monitor event, ring type %lu id 0x%x\n",
			    BNXT_EVENT_RING_TYPE(data2), data1);
		if (!BNXT_EVENT_RING_TYPE_RX(data2))
			goto async_event_process_exit;

		grp_idx = bnxt_agg_ring_id_to_grp_idx(bp, data1);
		if (grp_idx == INVALID_HW_RING_ID) {
			netdev_warn(bp->dev, "Unknown RX agg ring id 0x%x\n",
				    data1);
			goto async_event_process_exit;
		}
		rxr = bp->bnapi[grp_idx]->rx_ring;
		bnxt_sched_reset(bp, rxr);
		goto async_event_process_exit;
	}
	case ASYNC_EVENT_CMPL_EVENT_ID_ECHO_REQUEST: {
		struct bnxt_fw_health *fw_health = bp->fw_health;

		netif_notice(bp, hw, bp->dev,
			     "Received firmware echo request, data1: 0x%x, data2: 0x%x\n",
			     data1, data2);
		if (fw_health) {
			fw_health->echo_req_data1 = data1;
			fw_health->echo_req_data2 = data2;
			set_bit(BNXT_FW_ECHO_REQUEST_SP_EVENT, &bp->sp_event);
			break;
		}
		goto async_event_process_exit;
	}
	case ASYNC_EVENT_CMPL_EVENT_ID_RING_MONITOR_MSG: {
		struct bnxt_rx_ring_info *rxr;
		u16 grp_idx;

		if (bp->flags & BNXT_FLAG_CHIP_P5)
			goto async_event_process_exit;

		netdev_warn(bp->dev, "Ring monitor event, ring type %lu id 0x%x\n",
			    BNXT_EVENT_RING_TYPE(data2), data1);
		if (!BNXT_EVENT_RING_TYPE_RX(data2))
			goto async_event_process_exit;

		grp_idx = bnxt_agg_ring_id_to_grp_idx(bp, data1);
		if (grp_idx == INVALID_HW_RING_ID) {
			netdev_warn(bp->dev, "Unknown RX agg ring id 0x%x\n",
				    data1);
			goto async_event_process_exit;
		}
		rxr = bp->bnapi[grp_idx]->rx_ring;
		bnxt_sched_reset(bp, rxr);
		goto async_event_process_exit;
	}
	default:
		goto async_event_process_exit;
	}
	bnxt_queue_sp_work(bp);
async_event_process_exit:
	bnxt_ulp_async_events(bp, cmpl);
	return 0;
}

static int bnxt_hwrm_handler(struct bnxt *bp, struct tx_cmp *txcmp)
{
	u16 cmpl_type = TX_CMP_TYPE(txcmp), vf_id, seq_id;
	struct hwrm_cmpl *h_cmpl = (struct hwrm_cmpl *)txcmp;
	struct hwrm_fwd_req_cmpl *fwd_req_cmpl =
				(struct hwrm_fwd_req_cmpl *)txcmp;

	switch (cmpl_type) {
	case CMPL_BASE_TYPE_HWRM_DONE:
		seq_id = le16_to_cpu(h_cmpl->sequence_id);
		if (seq_id == bp->hwrm_intr_seq_id)
			bp->hwrm_intr_seq_id = (u16)~bp->hwrm_intr_seq_id;
		else
			netdev_err(bp->dev, "Invalid hwrm seq id %d\n", seq_id);
		break;

	case CMPL_BASE_TYPE_HWRM_FWD_REQ:
		vf_id = le16_to_cpu(fwd_req_cmpl->source_id);

		if ((vf_id < bp->pf.first_vf_id) ||
		    (vf_id >= bp->pf.first_vf_id + bp->pf.active_vfs)) {
			netdev_err(bp->dev, "Msg contains invalid VF id %x\n",
				   vf_id);
			return -EINVAL;
		}

		set_bit(vf_id - bp->pf.first_vf_id, bp->pf.vf_event_bmap);
		set_bit(BNXT_HWRM_EXEC_FWD_REQ_SP_EVENT, &bp->sp_event);
		bnxt_queue_sp_work(bp);
		break;

	case CMPL_BASE_TYPE_HWRM_ASYNC_EVENT:
		bnxt_async_event_process(bp,
					 (struct hwrm_async_event_cmpl *)txcmp);

	default:
		break;
	}

	return 0;
}

static irqreturn_t bnxt_msix(int irq, void *dev_instance)
{
	struct bnxt_napi *bnapi = dev_instance;
	struct bnxt *bp = bnapi->bp;
	struct bnxt_cp_ring_info *cpr = &bnapi->cp_ring;
	u32 cons = RING_CMP(cpr->cp_raw_cons);

	cpr->event_ctr++;
	prefetch(&cpr->cp_desc_ring[CP_RING(cons)][CP_IDX(cons)]);
	napi_schedule(&bnapi->napi);
	return IRQ_HANDLED;
}

static inline int bnxt_has_work(struct bnxt *bp, struct bnxt_cp_ring_info *cpr)
{
	u32 raw_cons = cpr->cp_raw_cons;
	u16 cons = RING_CMP(raw_cons);
	struct tx_cmp *txcmp;

	txcmp = &cpr->cp_desc_ring[CP_RING(cons)][CP_IDX(cons)];

	return TX_CMP_VALID(txcmp, raw_cons);
}

static irqreturn_t bnxt_inta(int irq, void *dev_instance)
{
	struct bnxt_napi *bnapi = dev_instance;
	struct bnxt *bp = bnapi->bp;
	struct bnxt_cp_ring_info *cpr = &bnapi->cp_ring;
	u32 cons = RING_CMP(cpr->cp_raw_cons);
	u32 int_status;

	prefetch(&cpr->cp_desc_ring[CP_RING(cons)][CP_IDX(cons)]);

	if (!bnxt_has_work(bp, cpr)) {
		int_status = readl(bp->bar0 + BNXT_CAG_REG_LEGACY_INT_STATUS);
		/* return if erroneous interrupt */
		if (!(int_status & (0x10000 << cpr->cp_ring_struct.fw_ring_id)))
			return IRQ_NONE;
	}

	/* disable ring IRQ */
	BNXT_CP_DB_IRQ_DIS(cpr->cp_db.doorbell);

	/* Return here if interrupt is shared and is disabled. */
	if (unlikely(atomic_read(&bp->intr_sem) != 0))
		return IRQ_HANDLED;

	napi_schedule(&bnapi->napi);
	return IRQ_HANDLED;
}

static int __bnxt_poll_work(struct bnxt *bp, struct bnxt_cp_ring_info *cpr,
			    int budget)
{
	struct bnxt_napi *bnapi = cpr->bnapi;
	u32 raw_cons = cpr->cp_raw_cons;
	u32 cons;
	int tx_pkts = 0;
	int rx_pkts = 0;
	u8 event = 0;
	struct tx_cmp *txcmp;

	cpr->has_more_work = 0;
	cpr->had_work_done = 1;
	while (1) {
		int rc;

		cons = RING_CMP(raw_cons);
		txcmp = &cpr->cp_desc_ring[CP_RING(cons)][CP_IDX(cons)];

		if (!TX_CMP_VALID(txcmp, raw_cons))
			break;

		/* The valid test of the entry must be done first before
		 * reading any further.
		 */
		dma_rmb();
		if (TX_CMP_TYPE(txcmp) == CMP_TYPE_TX_L2_CMP) {
			tx_pkts++;
			/* return full budget so NAPI will complete. */
			if (unlikely(tx_pkts > bp->tx_wake_thresh)) {
				rx_pkts = budget;
				raw_cons = NEXT_RAW_CMP(raw_cons);
				if (budget)
					cpr->has_more_work = 1;
				break;
			}
		} else if ((TX_CMP_TYPE(txcmp) & 0x30) == 0x10) {
			if (likely(budget))
				rc = bnxt_rx_pkt(bp, cpr, &raw_cons, &event);
			else
				rc = bnxt_force_rx_discard(bp, cpr, &raw_cons,
							   &event);
			if (likely(rc >= 0))
				rx_pkts += rc;
			/* Increment rx_pkts when rc is -ENOMEM to count towards
			 * the NAPI budget.  Otherwise, we may potentially loop
			 * here forever if we consistently cannot allocate
			 * buffers.
			 */
			else if (rc == -ENOMEM && budget)
				rx_pkts++;
			else if (rc == -EBUSY)	/* partial completion */
				break;
		} else if (unlikely((TX_CMP_TYPE(txcmp) ==
				     CMPL_BASE_TYPE_HWRM_DONE) ||
				    (TX_CMP_TYPE(txcmp) ==
				     CMPL_BASE_TYPE_HWRM_FWD_REQ) ||
				    (TX_CMP_TYPE(txcmp) ==
				     CMPL_BASE_TYPE_HWRM_ASYNC_EVENT))) {
			bnxt_hwrm_handler(bp, txcmp);
		}
		raw_cons = NEXT_RAW_CMP(raw_cons);

		if (rx_pkts && rx_pkts == budget) {
			cpr->has_more_work = 1;
			break;
		}
	}

	if (event & BNXT_REDIRECT_EVENT)
		xdp_do_flush_map();

	if (event & BNXT_TX_EVENT) {
		struct bnxt_tx_ring_info *txr = bnapi->tx_ring;
		u16 prod = txr->tx_prod;

		/* Sync BD data before updating doorbell */
		wmb();

		bnxt_db_write_relaxed(bp, &txr->tx_db, prod);
	}

	cpr->cp_raw_cons = raw_cons;
	bnapi->tx_pkts += tx_pkts;
	bnapi->events |= event;
	return rx_pkts;
}

static void __bnxt_poll_work_done(struct bnxt *bp, struct bnxt_napi *bnapi)
{
	if (bnapi->tx_pkts) {
		bnapi->tx_int(bp, bnapi, bnapi->tx_pkts);
		bnapi->tx_pkts = 0;
	}

	if ((bnapi->events & BNXT_RX_EVENT) && !(bnapi->in_reset)) {
		struct bnxt_rx_ring_info *rxr = bnapi->rx_ring;

		if (bnapi->events & BNXT_AGG_EVENT)
			bnxt_db_write(bp, &rxr->rx_agg_db, rxr->rx_agg_prod);
		bnxt_db_write(bp, &rxr->rx_db, rxr->rx_prod);
	}
	bnapi->events = 0;
}

static int bnxt_poll_work(struct bnxt *bp, struct bnxt_cp_ring_info *cpr,
			  int budget)
{
	struct bnxt_napi *bnapi = cpr->bnapi;
	int rx_pkts;

	rx_pkts = __bnxt_poll_work(bp, cpr, budget);

	/* ACK completion ring before freeing tx ring and producing new
	 * buffers in rx/agg rings to prevent overflowing the completion
	 * ring.
	 */
	bnxt_db_cq(bp, &cpr->cp_db, cpr->cp_raw_cons);

	__bnxt_poll_work_done(bp, bnapi);
	return rx_pkts;
}

static int bnxt_poll_nitroa0(struct napi_struct *napi, int budget)
{
	struct bnxt_napi *bnapi = container_of(napi, struct bnxt_napi, napi);
	struct bnxt *bp = bnapi->bp;
	struct bnxt_cp_ring_info *cpr = &bnapi->cp_ring;
	struct bnxt_rx_ring_info *rxr = bnapi->rx_ring;
	struct tx_cmp *txcmp;
	struct rx_cmp_ext *rxcmp1;
	u32 cp_cons, tmp_raw_cons;
	u32 raw_cons = cpr->cp_raw_cons;
	u32 rx_pkts = 0;
	u8 event = 0;

	while (1) {
		int rc;

		cp_cons = RING_CMP(raw_cons);
		txcmp = &cpr->cp_desc_ring[CP_RING(cp_cons)][CP_IDX(cp_cons)];

		if (!TX_CMP_VALID(txcmp, raw_cons))
			break;

		if ((TX_CMP_TYPE(txcmp) & 0x30) == 0x10) {
			tmp_raw_cons = NEXT_RAW_CMP(raw_cons);
			cp_cons = RING_CMP(tmp_raw_cons);
			rxcmp1 = (struct rx_cmp_ext *)
			  &cpr->cp_desc_ring[CP_RING(cp_cons)][CP_IDX(cp_cons)];

			if (!RX_CMP_VALID(rxcmp1, tmp_raw_cons))
				break;

			/* force an error to recycle the buffer */
			rxcmp1->rx_cmp_cfa_code_errors_v2 |=
				cpu_to_le32(RX_CMPL_ERRORS_CRC_ERROR);

			rc = bnxt_rx_pkt(bp, cpr, &raw_cons, &event);
			if (likely(rc == -EIO) && budget)
				rx_pkts++;
			else if (rc == -EBUSY)	/* partial completion */
				break;
		} else if (unlikely(TX_CMP_TYPE(txcmp) ==
				    CMPL_BASE_TYPE_HWRM_DONE)) {
			bnxt_hwrm_handler(bp, txcmp);
		} else {
			netdev_err(bp->dev,
				   "Invalid completion received on special ring\n");
		}
		raw_cons = NEXT_RAW_CMP(raw_cons);

		if (rx_pkts == budget)
			break;
	}

	cpr->cp_raw_cons = raw_cons;
	BNXT_DB_CQ(&cpr->cp_db, cpr->cp_raw_cons);
	bnxt_db_write(bp, &rxr->rx_db, rxr->rx_prod);

	if (event & BNXT_AGG_EVENT)
		bnxt_db_write(bp, &rxr->rx_agg_db, rxr->rx_agg_prod);

	if (!bnxt_has_work(bp, cpr) && rx_pkts < budget) {
		napi_complete_done(napi, rx_pkts);
		BNXT_DB_CQ_ARM(&cpr->cp_db, cpr->cp_raw_cons);
	}
	return rx_pkts;
}

static int bnxt_poll(struct napi_struct *napi, int budget)
{
	struct bnxt_napi *bnapi = container_of(napi, struct bnxt_napi, napi);
	struct bnxt *bp = bnapi->bp;
	struct bnxt_cp_ring_info *cpr = &bnapi->cp_ring;
	int work_done = 0;

	if (unlikely(test_bit(BNXT_STATE_FW_FATAL_COND, &bp->state))) {
		napi_complete(napi);
		return 0;
	}
	while (1) {
		work_done += bnxt_poll_work(bp, cpr, budget - work_done);

		if (work_done >= budget) {
			if (!budget)
				BNXT_DB_CQ_ARM(&cpr->cp_db, cpr->cp_raw_cons);
			break;
		}

		if (!bnxt_has_work(bp, cpr)) {
			if (napi_complete_done(napi, work_done))
				BNXT_DB_CQ_ARM(&cpr->cp_db, cpr->cp_raw_cons);
			break;
		}
	}
	if (bp->flags & BNXT_FLAG_DIM) {
		struct dim_sample dim_sample = {};

		dim_update_sample(cpr->event_ctr,
				  cpr->rx_packets,
				  cpr->rx_bytes,
				  &dim_sample);
		net_dim(&cpr->dim, dim_sample);
	}
	return work_done;
}

static int __bnxt_poll_cqs(struct bnxt *bp, struct bnxt_napi *bnapi, int budget)
{
	struct bnxt_cp_ring_info *cpr = &bnapi->cp_ring;
	int i, work_done = 0;

	for (i = 0; i < 2; i++) {
		struct bnxt_cp_ring_info *cpr2 = cpr->cp_ring_arr[i];

		if (cpr2) {
			work_done += __bnxt_poll_work(bp, cpr2,
						      budget - work_done);
			cpr->has_more_work |= cpr2->has_more_work;
		}
	}
	return work_done;
}

static void __bnxt_poll_cqs_done(struct bnxt *bp, struct bnxt_napi *bnapi,
				 u64 dbr_type)
{
	struct bnxt_cp_ring_info *cpr = &bnapi->cp_ring;
	int i;

	for (i = 0; i < 2; i++) {
		struct bnxt_cp_ring_info *cpr2 = cpr->cp_ring_arr[i];
		struct bnxt_db_info *db;

		if (cpr2 && cpr2->had_work_done) {
			db = &cpr2->cp_db;
			writeq(db->db_key64 | dbr_type |
			       RING_CMP(cpr2->cp_raw_cons), db->doorbell);
			cpr2->had_work_done = 0;
		}
	}
	__bnxt_poll_work_done(bp, bnapi);
}

static int bnxt_poll_p5(struct napi_struct *napi, int budget)
{
	struct bnxt_napi *bnapi = container_of(napi, struct bnxt_napi, napi);
	struct bnxt_cp_ring_info *cpr = &bnapi->cp_ring;
	u32 raw_cons = cpr->cp_raw_cons;
	struct bnxt *bp = bnapi->bp;
	struct nqe_cn *nqcmp;
	int work_done = 0;
	u32 cons;

	if (unlikely(test_bit(BNXT_STATE_FW_FATAL_COND, &bp->state))) {
		napi_complete(napi);
		return 0;
	}
	if (cpr->has_more_work) {
		cpr->has_more_work = 0;
		work_done = __bnxt_poll_cqs(bp, bnapi, budget);
	}
	while (1) {
		cons = RING_CMP(raw_cons);
		nqcmp = &cpr->nq_desc_ring[CP_RING(cons)][CP_IDX(cons)];

		if (!NQ_CMP_VALID(nqcmp, raw_cons)) {
			if (cpr->has_more_work)
				break;

			__bnxt_poll_cqs_done(bp, bnapi, DBR_TYPE_CQ_ARMALL);
			cpr->cp_raw_cons = raw_cons;
			if (napi_complete_done(napi, work_done))
				BNXT_DB_NQ_ARM_P5(&cpr->cp_db,
						  cpr->cp_raw_cons);
			return work_done;
		}

		/* The valid test of the entry must be done first before
		 * reading any further.
		 */
		dma_rmb();

		if (nqcmp->type == cpu_to_le16(NQ_CN_TYPE_CQ_NOTIFICATION)) {
			u32 idx = le32_to_cpu(nqcmp->cq_handle_low);
			struct bnxt_cp_ring_info *cpr2;

			cpr2 = cpr->cp_ring_arr[idx];
			work_done += __bnxt_poll_work(bp, cpr2,
						      budget - work_done);
			cpr->has_more_work |= cpr2->has_more_work;
		} else {
			bnxt_hwrm_handler(bp, (struct tx_cmp *)nqcmp);
		}
		raw_cons = NEXT_RAW_CMP(raw_cons);
	}
	__bnxt_poll_cqs_done(bp, bnapi, DBR_TYPE_CQ);
	if (raw_cons != cpr->cp_raw_cons) {
		cpr->cp_raw_cons = raw_cons;
		BNXT_DB_NQ_P5(&cpr->cp_db, raw_cons);
	}
	return work_done;
}

static void bnxt_free_tx_skbs(struct bnxt *bp)
{
	int i, max_idx;
	struct pci_dev *pdev = bp->pdev;

	if (!bp->tx_ring)
		return;

	max_idx = bp->tx_nr_pages * TX_DESC_CNT;
	for (i = 0; i < bp->tx_nr_rings; i++) {
		struct bnxt_tx_ring_info *txr = &bp->tx_ring[i];
		int j;

		for (j = 0; j < max_idx;) {
			struct bnxt_sw_tx_bd *tx_buf = &txr->tx_buf_ring[j];
			struct sk_buff *skb;
			int k, last;

			if (i < bp->tx_nr_rings_xdp &&
			    tx_buf->action == XDP_REDIRECT) {
				dma_unmap_single(&pdev->dev,
					dma_unmap_addr(tx_buf, mapping),
					dma_unmap_len(tx_buf, len),
					PCI_DMA_TODEVICE);
				xdp_return_frame(tx_buf->xdpf);
				tx_buf->action = 0;
				tx_buf->xdpf = NULL;
				j++;
				continue;
			}

			skb = tx_buf->skb;
			if (!skb) {
				j++;
				continue;
			}

			tx_buf->skb = NULL;

			if (tx_buf->is_push) {
				dev_kfree_skb(skb);
				j += 2;
				continue;
			}

			dma_unmap_single(&pdev->dev,
					 dma_unmap_addr(tx_buf, mapping),
					 skb_headlen(skb),
					 PCI_DMA_TODEVICE);

			last = tx_buf->nr_frags;
			j += 2;
			for (k = 0; k < last; k++, j++) {
				int ring_idx = j & bp->tx_ring_mask;
				skb_frag_t *frag = &skb_shinfo(skb)->frags[k];

				tx_buf = &txr->tx_buf_ring[ring_idx];
				dma_unmap_page(
					&pdev->dev,
					dma_unmap_addr(tx_buf, mapping),
					skb_frag_size(frag), PCI_DMA_TODEVICE);
			}
			dev_kfree_skb(skb);
		}
		netdev_tx_reset_queue(netdev_get_tx_queue(bp->dev, i));
	}
}

static void bnxt_free_one_rx_ring_skbs(struct bnxt *bp, int ring_nr)
{
	struct bnxt_rx_ring_info *rxr = &bp->rx_ring[ring_nr];
	struct pci_dev *pdev = bp->pdev;
	struct bnxt_tpa_idx_map *map;
	int i, max_idx, max_agg_idx;

	max_idx = bp->rx_nr_pages * RX_DESC_CNT;
	max_agg_idx = bp->rx_agg_nr_pages * RX_DESC_CNT;
	if (!rxr->rx_tpa)
		goto skip_rx_tpa_free;

	for (i = 0; i < bp->max_tpa; i++) {
		struct bnxt_tpa_info *tpa_info = &rxr->rx_tpa[i];
		u8 *data = tpa_info->data;

		if (!data)
			continue;

		dma_unmap_single_attrs(&pdev->dev, tpa_info->mapping,
				       bp->rx_buf_use_size, bp->rx_dir,
				       DMA_ATTR_WEAK_ORDERING);

		tpa_info->data = NULL;

		kfree(data);
	}

skip_rx_tpa_free:
	for (i = 0; i < max_idx; i++) {
		struct bnxt_sw_rx_bd *rx_buf = &rxr->rx_buf_ring[i];
		dma_addr_t mapping = rx_buf->mapping;
		void *data = rx_buf->data;

		if (!data)
			continue;

		rx_buf->data = NULL;
		if (BNXT_RX_PAGE_MODE(bp)) {
			mapping -= bp->rx_dma_offset;
			dma_unmap_page_attrs(&pdev->dev, mapping, PAGE_SIZE,
					     bp->rx_dir,
					     DMA_ATTR_WEAK_ORDERING);
			page_pool_recycle_direct(rxr->page_pool, data);
		} else {
			dma_unmap_single_attrs(&pdev->dev, mapping,
					       bp->rx_buf_use_size, bp->rx_dir,
					       DMA_ATTR_WEAK_ORDERING);
			kfree(data);
		}
	}
	for (i = 0; i < max_agg_idx; i++) {
		struct bnxt_sw_rx_agg_bd *rx_agg_buf = &rxr->rx_agg_ring[i];
		struct page *page = rx_agg_buf->page;

		if (!page)
			continue;

		dma_unmap_page_attrs(&pdev->dev, rx_agg_buf->mapping,
				     BNXT_RX_PAGE_SIZE, PCI_DMA_FROMDEVICE,
				     DMA_ATTR_WEAK_ORDERING);

		rx_agg_buf->page = NULL;
		__clear_bit(i, rxr->rx_agg_bmap);

		__free_page(page);
	}
	if (rxr->rx_page) {
		__free_page(rxr->rx_page);
		rxr->rx_page = NULL;
	}
	map = rxr->rx_tpa_idx_map;
	if (map)
		memset(map->agg_idx_bmap, 0, sizeof(map->agg_idx_bmap));
}

static void bnxt_free_rx_skbs(struct bnxt *bp)
{
	int i;

	if (!bp->rx_ring)
		return;

	for (i = 0; i < bp->rx_nr_rings; i++)
		bnxt_free_one_rx_ring_skbs(bp, i);
}

static void bnxt_free_skbs(struct bnxt *bp)
{
	bnxt_free_tx_skbs(bp);
	bnxt_free_rx_skbs(bp);
}

static void bnxt_init_ctx_mem(struct bnxt_mem_init *mem_init, void *p, int len)
{
	u8 init_val = mem_init->init_val;
	u16 offset = mem_init->offset;
	u8 *p2 = p;
	int i;

	if (!init_val)
		return;
	if (offset == BNXT_MEM_INVALID_OFFSET) {
		memset(p, init_val, len);
		return;
	}
	for (i = 0; i < len; i += mem_init->size)
		*(p2 + i + offset) = init_val;
}

static void bnxt_free_ring(struct bnxt *bp, struct bnxt_ring_mem_info *rmem)
{
	struct pci_dev *pdev = bp->pdev;
	int i;

	for (i = 0; i < rmem->nr_pages; i++) {
		if (!rmem->pg_arr[i])
			continue;

		dma_free_coherent(&pdev->dev, rmem->page_size,
				  rmem->pg_arr[i], rmem->dma_arr[i]);

		rmem->pg_arr[i] = NULL;
	}
	if (rmem->pg_tbl) {
		size_t pg_tbl_size = rmem->nr_pages * 8;

		if (rmem->flags & BNXT_RMEM_USE_FULL_PAGE_FLAG)
			pg_tbl_size = rmem->page_size;
		dma_free_coherent(&pdev->dev, pg_tbl_size,
				  rmem->pg_tbl, rmem->pg_tbl_map);
		rmem->pg_tbl = NULL;
	}
	if (rmem->vmem_size && *rmem->vmem) {
		vfree(*rmem->vmem);
		*rmem->vmem = NULL;
	}
}

static int bnxt_alloc_ring(struct bnxt *bp, struct bnxt_ring_mem_info *rmem)
{
	struct pci_dev *pdev = bp->pdev;
	u64 valid_bit = 0;
	int i;

	if (rmem->flags & (BNXT_RMEM_VALID_PTE_FLAG | BNXT_RMEM_RING_PTE_FLAG))
		valid_bit = PTU_PTE_VALID;
	if ((rmem->nr_pages > 1 || rmem->depth > 0) && !rmem->pg_tbl) {
		size_t pg_tbl_size = rmem->nr_pages * 8;

		if (rmem->flags & BNXT_RMEM_USE_FULL_PAGE_FLAG)
			pg_tbl_size = rmem->page_size;
		rmem->pg_tbl = dma_alloc_coherent(&pdev->dev, pg_tbl_size,
						  &rmem->pg_tbl_map,
						  GFP_KERNEL);
		if (!rmem->pg_tbl)
			return -ENOMEM;
	}

	for (i = 0; i < rmem->nr_pages; i++) {
		u64 extra_bits = valid_bit;

		rmem->pg_arr[i] = dma_alloc_coherent(&pdev->dev,
						     rmem->page_size,
						     &rmem->dma_arr[i],
						     GFP_KERNEL);
		if (!rmem->pg_arr[i])
			return -ENOMEM;

		if (rmem->mem_init)
			bnxt_init_ctx_mem(rmem->mem_init, rmem->pg_arr[i],
					  rmem->page_size);
		if (rmem->nr_pages > 1 || rmem->depth > 0) {
			if (i == rmem->nr_pages - 2 &&
			    (rmem->flags & BNXT_RMEM_RING_PTE_FLAG))
				extra_bits |= PTU_PTE_NEXT_TO_LAST;
			else if (i == rmem->nr_pages - 1 &&
				 (rmem->flags & BNXT_RMEM_RING_PTE_FLAG))
				extra_bits |= PTU_PTE_LAST;
			rmem->pg_tbl[i] =
				cpu_to_le64(rmem->dma_arr[i] | extra_bits);
		}
	}

	if (rmem->vmem_size) {
		*rmem->vmem = vzalloc(rmem->vmem_size);
		if (!(*rmem->vmem))
			return -ENOMEM;
	}
	return 0;
}

static void bnxt_free_tpa_info(struct bnxt *bp)
{
	int i;

	for (i = 0; i < bp->rx_nr_rings; i++) {
		struct bnxt_rx_ring_info *rxr = &bp->rx_ring[i];

		kfree(rxr->rx_tpa_idx_map);
		rxr->rx_tpa_idx_map = NULL;
		if (rxr->rx_tpa) {
			kfree(rxr->rx_tpa[0].agg_arr);
			rxr->rx_tpa[0].agg_arr = NULL;
		}
		kfree(rxr->rx_tpa);
		rxr->rx_tpa = NULL;
	}
}

static int bnxt_alloc_tpa_info(struct bnxt *bp)
{
	int i, j, total_aggs = 0;

	bp->max_tpa = MAX_TPA;
	if (bp->flags & BNXT_FLAG_CHIP_P5) {
		if (!bp->max_tpa_v2)
			return 0;
		bp->max_tpa = max_t(u16, bp->max_tpa_v2, MAX_TPA_P5);
		total_aggs = bp->max_tpa * MAX_SKB_FRAGS;
	}

	for (i = 0; i < bp->rx_nr_rings; i++) {
		struct bnxt_rx_ring_info *rxr = &bp->rx_ring[i];
		struct rx_agg_cmp *agg;

		rxr->rx_tpa = kcalloc(bp->max_tpa, sizeof(struct bnxt_tpa_info),
				      GFP_KERNEL);
		if (!rxr->rx_tpa)
			return -ENOMEM;

		if (!(bp->flags & BNXT_FLAG_CHIP_P5))
			continue;
		agg = kcalloc(total_aggs, sizeof(*agg), GFP_KERNEL);
		rxr->rx_tpa[0].agg_arr = agg;
		if (!agg)
			return -ENOMEM;
		for (j = 1; j < bp->max_tpa; j++)
			rxr->rx_tpa[j].agg_arr = agg + j * MAX_SKB_FRAGS;
		rxr->rx_tpa_idx_map = kzalloc(sizeof(*rxr->rx_tpa_idx_map),
					      GFP_KERNEL);
		if (!rxr->rx_tpa_idx_map)
			return -ENOMEM;
	}
	return 0;
}

static void bnxt_free_rx_rings(struct bnxt *bp)
{
	int i;

	if (!bp->rx_ring)
		return;

	bnxt_free_tpa_info(bp);
	for (i = 0; i < bp->rx_nr_rings; i++) {
		struct bnxt_rx_ring_info *rxr = &bp->rx_ring[i];
		struct bnxt_ring_struct *ring;

		if (rxr->xdp_prog)
			bpf_prog_put(rxr->xdp_prog);

		if (xdp_rxq_info_is_reg(&rxr->xdp_rxq))
			xdp_rxq_info_unreg(&rxr->xdp_rxq);

		page_pool_destroy(rxr->page_pool);
		rxr->page_pool = NULL;

		kfree(rxr->rx_agg_bmap);
		rxr->rx_agg_bmap = NULL;

		ring = &rxr->rx_ring_struct;
		bnxt_free_ring(bp, &ring->ring_mem);

		ring = &rxr->rx_agg_ring_struct;
		bnxt_free_ring(bp, &ring->ring_mem);
	}
}

static int bnxt_alloc_rx_page_pool(struct bnxt *bp,
				   struct bnxt_rx_ring_info *rxr)
{
	struct page_pool_params pp = { 0 };

	pp.pool_size = bp->rx_ring_size;
	pp.nid = dev_to_node(&bp->pdev->dev);
	pp.dev = &bp->pdev->dev;
	pp.dma_dir = DMA_BIDIRECTIONAL;

	rxr->page_pool = page_pool_create(&pp);
	if (IS_ERR(rxr->page_pool)) {
		int err = PTR_ERR(rxr->page_pool);

		rxr->page_pool = NULL;
		return err;
	}
	return 0;
}

static int bnxt_alloc_rx_rings(struct bnxt *bp)
{
	int i, rc = 0, agg_rings = 0;

	if (!bp->rx_ring)
		return -ENOMEM;

	if (bp->flags & BNXT_FLAG_AGG_RINGS)
		agg_rings = 1;

	for (i = 0; i < bp->rx_nr_rings; i++) {
		struct bnxt_rx_ring_info *rxr = &bp->rx_ring[i];
		struct bnxt_ring_struct *ring;

		ring = &rxr->rx_ring_struct;

		rc = bnxt_alloc_rx_page_pool(bp, rxr);
		if (rc)
			return rc;

		rc = xdp_rxq_info_reg(&rxr->xdp_rxq, bp->dev, i, 0);
		if (rc < 0)
			return rc;

		rc = xdp_rxq_info_reg_mem_model(&rxr->xdp_rxq,
						MEM_TYPE_PAGE_POOL,
						rxr->page_pool);
		if (rc) {
			xdp_rxq_info_unreg(&rxr->xdp_rxq);
			return rc;
		}

		rc = bnxt_alloc_ring(bp, &ring->ring_mem);
		if (rc)
			return rc;

		ring->grp_idx = i;
		if (agg_rings) {
			u16 mem_size;

			ring = &rxr->rx_agg_ring_struct;
			rc = bnxt_alloc_ring(bp, &ring->ring_mem);
			if (rc)
				return rc;

			ring->grp_idx = i;
			rxr->rx_agg_bmap_size = bp->rx_agg_ring_mask + 1;
			mem_size = rxr->rx_agg_bmap_size / 8;
			rxr->rx_agg_bmap = kzalloc(mem_size, GFP_KERNEL);
			if (!rxr->rx_agg_bmap)
				return -ENOMEM;
		}
	}
	if (bp->flags & BNXT_FLAG_TPA)
		rc = bnxt_alloc_tpa_info(bp);
	return rc;
}

static void bnxt_free_tx_rings(struct bnxt *bp)
{
	int i;
	struct pci_dev *pdev = bp->pdev;

	if (!bp->tx_ring)
		return;

	for (i = 0; i < bp->tx_nr_rings; i++) {
		struct bnxt_tx_ring_info *txr = &bp->tx_ring[i];
		struct bnxt_ring_struct *ring;

		if (txr->tx_push) {
			dma_free_coherent(&pdev->dev, bp->tx_push_size,
					  txr->tx_push, txr->tx_push_mapping);
			txr->tx_push = NULL;
		}

		ring = &txr->tx_ring_struct;

		bnxt_free_ring(bp, &ring->ring_mem);
	}
}

static int bnxt_alloc_tx_rings(struct bnxt *bp)
{
	int i, j, rc;
	struct pci_dev *pdev = bp->pdev;

	bp->tx_push_size = 0;
	if (bp->tx_push_thresh) {
		int push_size;

		push_size  = L1_CACHE_ALIGN(sizeof(struct tx_push_bd) +
					bp->tx_push_thresh);

		if (push_size > 256) {
			push_size = 0;
			bp->tx_push_thresh = 0;
		}

		bp->tx_push_size = push_size;
	}

	for (i = 0, j = 0; i < bp->tx_nr_rings; i++) {
		struct bnxt_tx_ring_info *txr = &bp->tx_ring[i];
		struct bnxt_ring_struct *ring;
		u8 qidx;

		ring = &txr->tx_ring_struct;

		rc = bnxt_alloc_ring(bp, &ring->ring_mem);
		if (rc)
			return rc;

		ring->grp_idx = txr->bnapi->index;
		if (bp->tx_push_size) {
			dma_addr_t mapping;

			/* One pre-allocated DMA buffer to backup
			 * TX push operation
			 */
			txr->tx_push = dma_alloc_coherent(&pdev->dev,
						bp->tx_push_size,
						&txr->tx_push_mapping,
						GFP_KERNEL);

			if (!txr->tx_push)
				return -ENOMEM;

			mapping = txr->tx_push_mapping +
				sizeof(struct tx_push_bd);
			txr->data_mapping = cpu_to_le64(mapping);
		}
		qidx = bp->tc_to_qidx[j];
		ring->queue_id = bp->q_info[qidx].queue_id;
		if (i < bp->tx_nr_rings_xdp)
			continue;
		if (i % bp->tx_nr_rings_per_tc == (bp->tx_nr_rings_per_tc - 1))
			j++;
	}
	return 0;
}

static void bnxt_free_cp_rings(struct bnxt *bp)
{
	int i;

	if (!bp->bnapi)
		return;

	for (i = 0; i < bp->cp_nr_rings; i++) {
		struct bnxt_napi *bnapi = bp->bnapi[i];
		struct bnxt_cp_ring_info *cpr;
		struct bnxt_ring_struct *ring;
		int j;

		if (!bnapi)
			continue;

		cpr = &bnapi->cp_ring;
		ring = &cpr->cp_ring_struct;

		bnxt_free_ring(bp, &ring->ring_mem);

		for (j = 0; j < 2; j++) {
			struct bnxt_cp_ring_info *cpr2 = cpr->cp_ring_arr[j];

			if (cpr2) {
				ring = &cpr2->cp_ring_struct;
				bnxt_free_ring(bp, &ring->ring_mem);
				kfree(cpr2);
				cpr->cp_ring_arr[j] = NULL;
			}
		}
	}
}

static struct bnxt_cp_ring_info *bnxt_alloc_cp_sub_ring(struct bnxt *bp)
{
	struct bnxt_ring_mem_info *rmem;
	struct bnxt_ring_struct *ring;
	struct bnxt_cp_ring_info *cpr;
	int rc;

	cpr = kzalloc(sizeof(*cpr), GFP_KERNEL);
	if (!cpr)
		return NULL;

	ring = &cpr->cp_ring_struct;
	rmem = &ring->ring_mem;
	rmem->nr_pages = bp->cp_nr_pages;
	rmem->page_size = HW_CMPD_RING_SIZE;
	rmem->pg_arr = (void **)cpr->cp_desc_ring;
	rmem->dma_arr = cpr->cp_desc_mapping;
	rmem->flags = BNXT_RMEM_RING_PTE_FLAG;
	rc = bnxt_alloc_ring(bp, rmem);
	if (rc) {
		bnxt_free_ring(bp, rmem);
		kfree(cpr);
		cpr = NULL;
	}
	return cpr;
}

static int bnxt_alloc_cp_rings(struct bnxt *bp)
{
	bool sh = !!(bp->flags & BNXT_FLAG_SHARED_RINGS);
	int i, rc, ulp_base_vec, ulp_msix;

	ulp_msix = bnxt_get_ulp_msix_num(bp);
	ulp_base_vec = bnxt_get_ulp_msix_base(bp);
	for (i = 0; i < bp->cp_nr_rings; i++) {
		struct bnxt_napi *bnapi = bp->bnapi[i];
		struct bnxt_cp_ring_info *cpr;
		struct bnxt_ring_struct *ring;

		if (!bnapi)
			continue;

		cpr = &bnapi->cp_ring;
		cpr->bnapi = bnapi;
		ring = &cpr->cp_ring_struct;

		rc = bnxt_alloc_ring(bp, &ring->ring_mem);
		if (rc)
			return rc;

		if (ulp_msix && i >= ulp_base_vec)
			ring->map_idx = i + ulp_msix;
		else
			ring->map_idx = i;

		if (!(bp->flags & BNXT_FLAG_CHIP_P5))
			continue;

		if (i < bp->rx_nr_rings) {
			struct bnxt_cp_ring_info *cpr2 =
				bnxt_alloc_cp_sub_ring(bp);

			cpr->cp_ring_arr[BNXT_RX_HDL] = cpr2;
			if (!cpr2)
				return -ENOMEM;
			cpr2->bnapi = bnapi;
		}
		if ((sh && i < bp->tx_nr_rings) ||
		    (!sh && i >= bp->rx_nr_rings)) {
			struct bnxt_cp_ring_info *cpr2 =
				bnxt_alloc_cp_sub_ring(bp);

			cpr->cp_ring_arr[BNXT_TX_HDL] = cpr2;
			if (!cpr2)
				return -ENOMEM;
			cpr2->bnapi = bnapi;
		}
	}
	return 0;
}

static void bnxt_init_ring_struct(struct bnxt *bp)
{
	int i;

	for (i = 0; i < bp->cp_nr_rings; i++) {
		struct bnxt_napi *bnapi = bp->bnapi[i];
		struct bnxt_ring_mem_info *rmem;
		struct bnxt_cp_ring_info *cpr;
		struct bnxt_rx_ring_info *rxr;
		struct bnxt_tx_ring_info *txr;
		struct bnxt_ring_struct *ring;

		if (!bnapi)
			continue;

		cpr = &bnapi->cp_ring;
		ring = &cpr->cp_ring_struct;
		rmem = &ring->ring_mem;
		rmem->nr_pages = bp->cp_nr_pages;
		rmem->page_size = HW_CMPD_RING_SIZE;
		rmem->pg_arr = (void **)cpr->cp_desc_ring;
		rmem->dma_arr = cpr->cp_desc_mapping;
		rmem->vmem_size = 0;

		rxr = bnapi->rx_ring;
		if (!rxr)
			goto skip_rx;

		ring = &rxr->rx_ring_struct;
		rmem = &ring->ring_mem;
		rmem->nr_pages = bp->rx_nr_pages;
		rmem->page_size = HW_RXBD_RING_SIZE;
		rmem->pg_arr = (void **)rxr->rx_desc_ring;
		rmem->dma_arr = rxr->rx_desc_mapping;
		rmem->vmem_size = SW_RXBD_RING_SIZE * bp->rx_nr_pages;
		rmem->vmem = (void **)&rxr->rx_buf_ring;

		ring = &rxr->rx_agg_ring_struct;
		rmem = &ring->ring_mem;
		rmem->nr_pages = bp->rx_agg_nr_pages;
		rmem->page_size = HW_RXBD_RING_SIZE;
		rmem->pg_arr = (void **)rxr->rx_agg_desc_ring;
		rmem->dma_arr = rxr->rx_agg_desc_mapping;
		rmem->vmem_size = SW_RXBD_AGG_RING_SIZE * bp->rx_agg_nr_pages;
		rmem->vmem = (void **)&rxr->rx_agg_ring;

skip_rx:
		txr = bnapi->tx_ring;
		if (!txr)
			continue;

		ring = &txr->tx_ring_struct;
		rmem = &ring->ring_mem;
		rmem->nr_pages = bp->tx_nr_pages;
		rmem->page_size = HW_RXBD_RING_SIZE;
		rmem->pg_arr = (void **)txr->tx_desc_ring;
		rmem->dma_arr = txr->tx_desc_mapping;
		rmem->vmem_size = SW_TXBD_RING_SIZE * bp->tx_nr_pages;
		rmem->vmem = (void **)&txr->tx_buf_ring;
	}
}

static void bnxt_init_rxbd_pages(struct bnxt_ring_struct *ring, u32 type)
{
	int i;
	u32 prod;
	struct rx_bd **rx_buf_ring;

	rx_buf_ring = (struct rx_bd **)ring->ring_mem.pg_arr;
	for (i = 0, prod = 0; i < ring->ring_mem.nr_pages; i++) {
		int j;
		struct rx_bd *rxbd;

		rxbd = rx_buf_ring[i];
		if (!rxbd)
			continue;

		for (j = 0; j < RX_DESC_CNT; j++, rxbd++, prod++) {
			rxbd->rx_bd_len_flags_type = cpu_to_le32(type);
			rxbd->rx_bd_opaque = prod;
		}
	}
}

static int bnxt_alloc_one_rx_ring(struct bnxt *bp, int ring_nr)
{
	struct bnxt_rx_ring_info *rxr = &bp->rx_ring[ring_nr];
	struct net_device *dev = bp->dev;
	u32 prod;
	int i;

	prod = rxr->rx_prod;
	for (i = 0; i < bp->rx_ring_size; i++) {
		if (bnxt_alloc_rx_data(bp, rxr, prod, GFP_KERNEL)) {
			netdev_warn(dev, "init'ed rx ring %d with %d/%d skbs only\n",
				    ring_nr, i, bp->rx_ring_size);
			break;
		}
		prod = NEXT_RX(prod);
	}
	rxr->rx_prod = prod;

	if (!(bp->flags & BNXT_FLAG_AGG_RINGS))
		return 0;

	prod = rxr->rx_agg_prod;
	for (i = 0; i < bp->rx_agg_ring_size; i++) {
		if (bnxt_alloc_rx_page(bp, rxr, prod, GFP_KERNEL)) {
			netdev_warn(dev, "init'ed rx ring %d with %d/%d pages only\n",
				    ring_nr, i, bp->rx_ring_size);
			break;
		}
		prod = NEXT_RX_AGG(prod);
	}
	rxr->rx_agg_prod = prod;

	if (rxr->rx_tpa) {
		dma_addr_t mapping;
		u8 *data;

		for (i = 0; i < bp->max_tpa; i++) {
			data = __bnxt_alloc_rx_data(bp, &mapping, GFP_KERNEL);
			if (!data)
				return -ENOMEM;

			rxr->rx_tpa[i].data = data;
			rxr->rx_tpa[i].data_ptr = data + bp->rx_offset;
			rxr->rx_tpa[i].mapping = mapping;
		}
	}
	return 0;
}

static int bnxt_init_one_rx_ring(struct bnxt *bp, int ring_nr)
{
	struct bnxt_rx_ring_info *rxr;
	struct bnxt_ring_struct *ring;
	u32 type;

	type = (bp->rx_buf_use_size << RX_BD_LEN_SHIFT) |
		RX_BD_TYPE_RX_PACKET_BD | RX_BD_FLAGS_EOP;

	if (NET_IP_ALIGN == 2)
		type |= RX_BD_FLAGS_SOP;

	rxr = &bp->rx_ring[ring_nr];
	ring = &rxr->rx_ring_struct;
	bnxt_init_rxbd_pages(ring, type);

	if (BNXT_RX_PAGE_MODE(bp) && bp->xdp_prog) {
		bpf_prog_add(bp->xdp_prog, 1);
		rxr->xdp_prog = bp->xdp_prog;
	}
	ring->fw_ring_id = INVALID_HW_RING_ID;

	ring = &rxr->rx_agg_ring_struct;
	ring->fw_ring_id = INVALID_HW_RING_ID;

	if ((bp->flags & BNXT_FLAG_AGG_RINGS)) {
		type = ((u32)BNXT_RX_PAGE_SIZE << RX_BD_LEN_SHIFT) |
			RX_BD_TYPE_RX_AGG_BD | RX_BD_FLAGS_SOP;

		bnxt_init_rxbd_pages(ring, type);
	}

	return bnxt_alloc_one_rx_ring(bp, ring_nr);
}

static void bnxt_init_cp_rings(struct bnxt *bp)
{
	int i, j;

	for (i = 0; i < bp->cp_nr_rings; i++) {
		struct bnxt_cp_ring_info *cpr = &bp->bnapi[i]->cp_ring;
		struct bnxt_ring_struct *ring = &cpr->cp_ring_struct;

		ring->fw_ring_id = INVALID_HW_RING_ID;
		cpr->rx_ring_coal.coal_ticks = bp->rx_coal.coal_ticks;
		cpr->rx_ring_coal.coal_bufs = bp->rx_coal.coal_bufs;
		for (j = 0; j < 2; j++) {
			struct bnxt_cp_ring_info *cpr2 = cpr->cp_ring_arr[j];

			if (!cpr2)
				continue;

			ring = &cpr2->cp_ring_struct;
			ring->fw_ring_id = INVALID_HW_RING_ID;
			cpr2->rx_ring_coal.coal_ticks = bp->rx_coal.coal_ticks;
			cpr2->rx_ring_coal.coal_bufs = bp->rx_coal.coal_bufs;
		}
	}
}

static int bnxt_init_rx_rings(struct bnxt *bp)
{
	int i, rc = 0;

	if (BNXT_RX_PAGE_MODE(bp)) {
		bp->rx_offset = NET_IP_ALIGN + XDP_PACKET_HEADROOM;
		bp->rx_dma_offset = XDP_PACKET_HEADROOM;
	} else {
		bp->rx_offset = BNXT_RX_OFFSET;
		bp->rx_dma_offset = BNXT_RX_DMA_OFFSET;
	}

	for (i = 0; i < bp->rx_nr_rings; i++) {
		rc = bnxt_init_one_rx_ring(bp, i);
		if (rc)
			break;
	}

	return rc;
}

static int bnxt_init_tx_rings(struct bnxt *bp)
{
	u16 i;

	bp->tx_wake_thresh = max_t(int, bp->tx_ring_size / 2,
				   MAX_SKB_FRAGS + 1);

	for (i = 0; i < bp->tx_nr_rings; i++) {
		struct bnxt_tx_ring_info *txr = &bp->tx_ring[i];
		struct bnxt_ring_struct *ring = &txr->tx_ring_struct;

		ring->fw_ring_id = INVALID_HW_RING_ID;
	}

	return 0;
}

static void bnxt_free_ring_grps(struct bnxt *bp)
{
	kfree(bp->grp_info);
	bp->grp_info = NULL;
}

static int bnxt_init_ring_grps(struct bnxt *bp, bool irq_re_init)
{
	int i;

	if (irq_re_init) {
		bp->grp_info = kcalloc(bp->cp_nr_rings,
				       sizeof(struct bnxt_ring_grp_info),
				       GFP_KERNEL);
		if (!bp->grp_info)
			return -ENOMEM;
	}
	for (i = 0; i < bp->cp_nr_rings; i++) {
		if (irq_re_init)
			bp->grp_info[i].fw_stats_ctx = INVALID_HW_RING_ID;
		bp->grp_info[i].fw_grp_id = INVALID_HW_RING_ID;
		bp->grp_info[i].rx_fw_ring_id = INVALID_HW_RING_ID;
		bp->grp_info[i].agg_fw_ring_id = INVALID_HW_RING_ID;
		bp->grp_info[i].cp_fw_ring_id = INVALID_HW_RING_ID;
	}
	return 0;
}

static void bnxt_free_vnics(struct bnxt *bp)
{
	kfree(bp->vnic_info);
	bp->vnic_info = NULL;
	bp->nr_vnics = 0;
}

static int bnxt_alloc_vnics(struct bnxt *bp)
{
	int num_vnics = 1;

#ifdef CONFIG_RFS_ACCEL
	if ((bp->flags & (BNXT_FLAG_RFS | BNXT_FLAG_CHIP_P5)) == BNXT_FLAG_RFS)
		num_vnics += bp->rx_nr_rings;
#endif

	if (BNXT_CHIP_TYPE_NITRO_A0(bp))
		num_vnics++;

	bp->vnic_info = kcalloc(num_vnics, sizeof(struct bnxt_vnic_info),
				GFP_KERNEL);
	if (!bp->vnic_info)
		return -ENOMEM;

	bp->nr_vnics = num_vnics;
	return 0;
}

static void bnxt_init_vnics(struct bnxt *bp)
{
	int i;

	for (i = 0; i < bp->nr_vnics; i++) {
		struct bnxt_vnic_info *vnic = &bp->vnic_info[i];
		int j;

		vnic->fw_vnic_id = INVALID_HW_RING_ID;
		for (j = 0; j < BNXT_MAX_CTX_PER_VNIC; j++)
			vnic->fw_rss_cos_lb_ctx[j] = INVALID_HW_RING_ID;

		vnic->fw_l2_ctx_id = INVALID_HW_RING_ID;

		if (bp->vnic_info[i].rss_hash_key) {
			if (i == 0)
				prandom_bytes(vnic->rss_hash_key,
					      HW_HASH_KEY_SIZE);
			else
				memcpy(vnic->rss_hash_key,
				       bp->vnic_info[0].rss_hash_key,
				       HW_HASH_KEY_SIZE);
		}
	}
}

static int bnxt_calc_nr_ring_pages(u32 ring_size, int desc_per_pg)
{
	int pages;

	pages = ring_size / desc_per_pg;

	if (!pages)
		return 1;

	pages++;

	while (pages & (pages - 1))
		pages++;

	return pages;
}

void bnxt_set_tpa_flags(struct bnxt *bp)
{
	bp->flags &= ~BNXT_FLAG_TPA;
	if (bp->flags & BNXT_FLAG_NO_AGG_RINGS)
		return;
	if (bp->dev->features & NETIF_F_LRO)
		bp->flags |= BNXT_FLAG_LRO;
	else if (bp->dev->features & NETIF_F_GRO_HW)
		bp->flags |= BNXT_FLAG_GRO;
}

/* bp->rx_ring_size, bp->tx_ring_size, dev->mtu, BNXT_FLAG_{G|L}RO flags must
 * be set on entry.
 */
void bnxt_set_ring_params(struct bnxt *bp)
{
	u32 ring_size, rx_size, rx_space, max_rx_cmpl;
	u32 agg_factor = 0, agg_ring_size = 0;

	/* 8 for CRC and VLAN */
	rx_size = SKB_DATA_ALIGN(bp->dev->mtu + ETH_HLEN + NET_IP_ALIGN + 8);

	rx_space = rx_size + NET_SKB_PAD +
		SKB_DATA_ALIGN(sizeof(struct skb_shared_info));

	bp->rx_copy_thresh = BNXT_RX_COPY_THRESH;
	ring_size = bp->rx_ring_size;
	bp->rx_agg_ring_size = 0;
	bp->rx_agg_nr_pages = 0;

	if (bp->flags & BNXT_FLAG_TPA)
		agg_factor = min_t(u32, 4, 65536 / BNXT_RX_PAGE_SIZE);

	bp->flags &= ~BNXT_FLAG_JUMBO;
	if (rx_space > PAGE_SIZE && !(bp->flags & BNXT_FLAG_NO_AGG_RINGS)) {
		u32 jumbo_factor;

		bp->flags |= BNXT_FLAG_JUMBO;
		jumbo_factor = PAGE_ALIGN(bp->dev->mtu - 40) >> PAGE_SHIFT;
		if (jumbo_factor > agg_factor)
			agg_factor = jumbo_factor;
	}
	agg_ring_size = ring_size * agg_factor;

	if (agg_ring_size) {
		bp->rx_agg_nr_pages = bnxt_calc_nr_ring_pages(agg_ring_size,
							RX_DESC_CNT);
		if (bp->rx_agg_nr_pages > MAX_RX_AGG_PAGES) {
			u32 tmp = agg_ring_size;

			bp->rx_agg_nr_pages = MAX_RX_AGG_PAGES;
			agg_ring_size = MAX_RX_AGG_PAGES * RX_DESC_CNT - 1;
			netdev_warn(bp->dev, "rx agg ring size %d reduced to %d.\n",
				    tmp, agg_ring_size);
		}
		bp->rx_agg_ring_size = agg_ring_size;
		bp->rx_agg_ring_mask = (bp->rx_agg_nr_pages * RX_DESC_CNT) - 1;
		rx_size = SKB_DATA_ALIGN(BNXT_RX_COPY_THRESH + NET_IP_ALIGN);
		rx_space = rx_size + NET_SKB_PAD +
			SKB_DATA_ALIGN(sizeof(struct skb_shared_info));
	}

	bp->rx_buf_use_size = rx_size;
	bp->rx_buf_size = rx_space;

	bp->rx_nr_pages = bnxt_calc_nr_ring_pages(ring_size, RX_DESC_CNT);
	bp->rx_ring_mask = (bp->rx_nr_pages * RX_DESC_CNT) - 1;

	ring_size = bp->tx_ring_size;
	bp->tx_nr_pages = bnxt_calc_nr_ring_pages(ring_size, TX_DESC_CNT);
	bp->tx_ring_mask = (bp->tx_nr_pages * TX_DESC_CNT) - 1;

	max_rx_cmpl = bp->rx_ring_size;
	/* MAX TPA needs to be added because TPA_START completions are
	 * immediately recycled, so the TPA completions are not bound by
	 * the RX ring size.
	 */
	if (bp->flags & BNXT_FLAG_TPA)
		max_rx_cmpl += bp->max_tpa;
	/* RX and TPA completions are 32-byte, all others are 16-byte */
	ring_size = max_rx_cmpl * 2 + agg_ring_size + bp->tx_ring_size;
	bp->cp_ring_size = ring_size;

	bp->cp_nr_pages = bnxt_calc_nr_ring_pages(ring_size, CP_DESC_CNT);
	if (bp->cp_nr_pages > MAX_CP_PAGES) {
		bp->cp_nr_pages = MAX_CP_PAGES;
		bp->cp_ring_size = MAX_CP_PAGES * CP_DESC_CNT - 1;
		netdev_warn(bp->dev, "completion ring size %d reduced to %d.\n",
			    ring_size, bp->cp_ring_size);
	}
	bp->cp_bit = bp->cp_nr_pages * CP_DESC_CNT;
	bp->cp_ring_mask = bp->cp_bit - 1;
}

/* Changing allocation mode of RX rings.
 * TODO: Update when extending xdp_rxq_info to support allocation modes.
 */
int bnxt_set_rx_skb_mode(struct bnxt *bp, bool page_mode)
{
	if (page_mode) {
		if (bp->dev->mtu > BNXT_MAX_PAGE_MODE_MTU)
			return -EOPNOTSUPP;
		bp->dev->max_mtu =
			min_t(u16, bp->max_mtu, BNXT_MAX_PAGE_MODE_MTU);
		bp->flags &= ~BNXT_FLAG_AGG_RINGS;
		bp->flags |= BNXT_FLAG_NO_AGG_RINGS | BNXT_FLAG_RX_PAGE_MODE;
		bp->rx_dir = DMA_BIDIRECTIONAL;
		bp->rx_skb_func = bnxt_rx_page_skb;
		/* Disable LRO or GRO_HW */
		netdev_update_features(bp->dev);
	} else {
		bp->dev->max_mtu = bp->max_mtu;
		bp->flags &= ~BNXT_FLAG_RX_PAGE_MODE;
		bp->rx_dir = DMA_FROM_DEVICE;
		bp->rx_skb_func = bnxt_rx_skb;
	}
	return 0;
}

static void bnxt_free_vnic_attributes(struct bnxt *bp)
{
	int i;
	struct bnxt_vnic_info *vnic;
	struct pci_dev *pdev = bp->pdev;

	if (!bp->vnic_info)
		return;

	for (i = 0; i < bp->nr_vnics; i++) {
		vnic = &bp->vnic_info[i];

		kfree(vnic->fw_grp_ids);
		vnic->fw_grp_ids = NULL;

		kfree(vnic->uc_list);
		vnic->uc_list = NULL;

		if (vnic->mc_list) {
			dma_free_coherent(&pdev->dev, vnic->mc_list_size,
					  vnic->mc_list, vnic->mc_list_mapping);
			vnic->mc_list = NULL;
		}

		if (vnic->rss_table) {
			dma_free_coherent(&pdev->dev, vnic->rss_table_size,
					  vnic->rss_table,
					  vnic->rss_table_dma_addr);
			vnic->rss_table = NULL;
		}

		vnic->rss_hash_key = NULL;
		vnic->flags = 0;
	}
}

static int bnxt_alloc_vnic_attributes(struct bnxt *bp)
{
	int i, rc = 0, size;
	struct bnxt_vnic_info *vnic;
	struct pci_dev *pdev = bp->pdev;
	int max_rings;

	for (i = 0; i < bp->nr_vnics; i++) {
		vnic = &bp->vnic_info[i];

		if (vnic->flags & BNXT_VNIC_UCAST_FLAG) {
			int mem_size = (BNXT_MAX_UC_ADDRS - 1) * ETH_ALEN;

			if (mem_size > 0) {
				vnic->uc_list = kmalloc(mem_size, GFP_KERNEL);
				if (!vnic->uc_list) {
					rc = -ENOMEM;
					goto out;
				}
			}
		}

		if (vnic->flags & BNXT_VNIC_MCAST_FLAG) {
			vnic->mc_list_size = BNXT_MAX_MC_ADDRS * ETH_ALEN;
			vnic->mc_list =
				dma_alloc_coherent(&pdev->dev,
						   vnic->mc_list_size,
						   &vnic->mc_list_mapping,
						   GFP_KERNEL);
			if (!vnic->mc_list) {
				rc = -ENOMEM;
				goto out;
			}
		}

		if (bp->flags & BNXT_FLAG_CHIP_P5)
			goto vnic_skip_grps;

		if (vnic->flags & BNXT_VNIC_RSS_FLAG)
			max_rings = bp->rx_nr_rings;
		else
			max_rings = 1;

		vnic->fw_grp_ids = kcalloc(max_rings, sizeof(u16), GFP_KERNEL);
		if (!vnic->fw_grp_ids) {
			rc = -ENOMEM;
			goto out;
		}
vnic_skip_grps:
		if ((bp->flags & BNXT_FLAG_NEW_RSS_CAP) &&
		    !(vnic->flags & BNXT_VNIC_RSS_FLAG))
			continue;

		/* Allocate rss table and hash key */
		size = L1_CACHE_ALIGN(HW_HASH_INDEX_SIZE * sizeof(u16));
		if (bp->flags & BNXT_FLAG_CHIP_P5)
			size = L1_CACHE_ALIGN(BNXT_MAX_RSS_TABLE_SIZE_P5);

		vnic->rss_table_size = size + HW_HASH_KEY_SIZE;
		vnic->rss_table = dma_alloc_coherent(&pdev->dev,
						     vnic->rss_table_size,
						     &vnic->rss_table_dma_addr,
						     GFP_KERNEL);
		if (!vnic->rss_table) {
			rc = -ENOMEM;
			goto out;
		}

		vnic->rss_hash_key = ((void *)vnic->rss_table) + size;
		vnic->rss_hash_key_dma_addr = vnic->rss_table_dma_addr + size;
	}
	return 0;

out:
	return rc;
}

static void bnxt_free_hwrm_resources(struct bnxt *bp)
{
	struct pci_dev *pdev = bp->pdev;

	if (bp->hwrm_cmd_resp_addr) {
		dma_free_coherent(&pdev->dev, PAGE_SIZE, bp->hwrm_cmd_resp_addr,
				  bp->hwrm_cmd_resp_dma_addr);
		bp->hwrm_cmd_resp_addr = NULL;
	}

	if (bp->hwrm_cmd_kong_resp_addr) {
		dma_free_coherent(&pdev->dev, PAGE_SIZE,
				  bp->hwrm_cmd_kong_resp_addr,
				  bp->hwrm_cmd_kong_resp_dma_addr);
		bp->hwrm_cmd_kong_resp_addr = NULL;
	}
}

static int bnxt_alloc_kong_hwrm_resources(struct bnxt *bp)
{
	struct pci_dev *pdev = bp->pdev;

	if (bp->hwrm_cmd_kong_resp_addr)
		return 0;

	bp->hwrm_cmd_kong_resp_addr =
		dma_alloc_coherent(&pdev->dev, PAGE_SIZE,
				   &bp->hwrm_cmd_kong_resp_dma_addr,
				   GFP_KERNEL);
	if (!bp->hwrm_cmd_kong_resp_addr)
		return -ENOMEM;

	return 0;
}

static int bnxt_alloc_hwrm_resources(struct bnxt *bp)
{
	struct pci_dev *pdev = bp->pdev;

	bp->hwrm_cmd_resp_addr = dma_alloc_coherent(&pdev->dev, PAGE_SIZE,
						   &bp->hwrm_cmd_resp_dma_addr,
						   GFP_KERNEL);
	if (!bp->hwrm_cmd_resp_addr)
		return -ENOMEM;

	return 0;
}

static void bnxt_free_hwrm_short_cmd_req(struct bnxt *bp)
{
	if (bp->hwrm_short_cmd_req_addr) {
		struct pci_dev *pdev = bp->pdev;

		dma_free_coherent(&pdev->dev, bp->hwrm_max_ext_req_len,
				  bp->hwrm_short_cmd_req_addr,
				  bp->hwrm_short_cmd_req_dma_addr);
		bp->hwrm_short_cmd_req_addr = NULL;
	}
}

static int bnxt_alloc_hwrm_short_cmd_req(struct bnxt *bp)
{
	struct pci_dev *pdev = bp->pdev;

	if (bp->hwrm_short_cmd_req_addr)
		return 0;

	bp->hwrm_short_cmd_req_addr =
		dma_alloc_coherent(&pdev->dev, bp->hwrm_max_ext_req_len,
				   &bp->hwrm_short_cmd_req_dma_addr,
				   GFP_KERNEL);
	if (!bp->hwrm_short_cmd_req_addr)
		return -ENOMEM;

	return 0;
}

static void bnxt_free_stats_mem(struct bnxt *bp, struct bnxt_stats_mem *stats)
{
	kfree(stats->hw_masks);
	stats->hw_masks = NULL;
	kfree(stats->sw_stats);
	stats->sw_stats = NULL;
	if (stats->hw_stats) {
		dma_free_coherent(&bp->pdev->dev, stats->len, stats->hw_stats,
				  stats->hw_stats_map);
		stats->hw_stats = NULL;
	}
}

static int bnxt_alloc_stats_mem(struct bnxt *bp, struct bnxt_stats_mem *stats,
				bool alloc_masks)
{
	stats->hw_stats = dma_alloc_coherent(&bp->pdev->dev, stats->len,
					     &stats->hw_stats_map, GFP_KERNEL);
	if (!stats->hw_stats)
		return -ENOMEM;

	stats->sw_stats = kzalloc(stats->len, GFP_KERNEL);
	if (!stats->sw_stats)
		goto stats_mem_err;

	if (alloc_masks) {
		stats->hw_masks = kzalloc(stats->len, GFP_KERNEL);
		if (!stats->hw_masks)
			goto stats_mem_err;
	}
	return 0;

stats_mem_err:
	bnxt_free_stats_mem(bp, stats);
	return -ENOMEM;
}

static void bnxt_fill_masks(u64 *mask_arr, u64 mask, int count)
{
	int i;

	for (i = 0; i < count; i++)
		mask_arr[i] = mask;
}

static void bnxt_copy_hw_masks(u64 *mask_arr, __le64 *hw_mask_arr, int count)
{
	int i;

	for (i = 0; i < count; i++)
		mask_arr[i] = le64_to_cpu(hw_mask_arr[i]);
}

static int bnxt_hwrm_func_qstat_ext(struct bnxt *bp,
				    struct bnxt_stats_mem *stats)
{
	struct hwrm_func_qstats_ext_output *resp = bp->hwrm_cmd_resp_addr;
	struct hwrm_func_qstats_ext_input req = {0};
	__le64 *hw_masks;
	int rc;

	if (!(bp->fw_cap & BNXT_FW_CAP_EXT_HW_STATS_SUPPORTED) ||
	    !(bp->flags & BNXT_FLAG_CHIP_P5))
		return -EOPNOTSUPP;

	bnxt_hwrm_cmd_hdr_init(bp, &req, HWRM_FUNC_QSTATS_EXT, -1, -1);
	req.fid = cpu_to_le16(0xffff);
	req.flags = FUNC_QSTATS_EXT_REQ_FLAGS_COUNTER_MASK;
	mutex_lock(&bp->hwrm_cmd_lock);
	rc = _hwrm_send_message(bp, &req, sizeof(req), HWRM_CMD_TIMEOUT);
	if (rc)
		goto qstat_exit;

	hw_masks = &resp->rx_ucast_pkts;
	bnxt_copy_hw_masks(stats->hw_masks, hw_masks, stats->len / 8);

qstat_exit:
	mutex_unlock(&bp->hwrm_cmd_lock);
	return rc;
}

static int bnxt_hwrm_port_qstats(struct bnxt *bp, u8 flags);
static int bnxt_hwrm_port_qstats_ext(struct bnxt *bp, u8 flags);

static void bnxt_init_stats(struct bnxt *bp)
{
	struct bnxt_napi *bnapi = bp->bnapi[0];
	struct bnxt_cp_ring_info *cpr;
	struct bnxt_stats_mem *stats;
	__le64 *rx_stats, *tx_stats;
	int rc, rx_count, tx_count;
	u64 *rx_masks, *tx_masks;
	u64 mask;
	u8 flags;

	cpr = &bnapi->cp_ring;
	stats = &cpr->stats;
	rc = bnxt_hwrm_func_qstat_ext(bp, stats);
	if (rc) {
		if (bp->flags & BNXT_FLAG_CHIP_P5)
			mask = (1ULL << 48) - 1;
		else
			mask = -1ULL;
		bnxt_fill_masks(stats->hw_masks, mask, stats->len / 8);
	}
	if (bp->flags & BNXT_FLAG_PORT_STATS) {
		stats = &bp->port_stats;
		rx_stats = stats->hw_stats;
		rx_masks = stats->hw_masks;
		rx_count = sizeof(struct rx_port_stats) / 8;
		tx_stats = rx_stats + BNXT_TX_PORT_STATS_BYTE_OFFSET / 8;
		tx_masks = rx_masks + BNXT_TX_PORT_STATS_BYTE_OFFSET / 8;
		tx_count = sizeof(struct tx_port_stats) / 8;

		flags = PORT_QSTATS_REQ_FLAGS_COUNTER_MASK;
		rc = bnxt_hwrm_port_qstats(bp, flags);
		if (rc) {
			mask = (1ULL << 40) - 1;

			bnxt_fill_masks(rx_masks, mask, rx_count);
			bnxt_fill_masks(tx_masks, mask, tx_count);
		} else {
			bnxt_copy_hw_masks(rx_masks, rx_stats, rx_count);
			bnxt_copy_hw_masks(tx_masks, tx_stats, tx_count);
			bnxt_hwrm_port_qstats(bp, 0);
		}
	}
	if (bp->flags & BNXT_FLAG_PORT_STATS_EXT) {
		stats = &bp->rx_port_stats_ext;
		rx_stats = stats->hw_stats;
		rx_masks = stats->hw_masks;
		rx_count = sizeof(struct rx_port_stats_ext) / 8;
		stats = &bp->tx_port_stats_ext;
		tx_stats = stats->hw_stats;
		tx_masks = stats->hw_masks;
		tx_count = sizeof(struct tx_port_stats_ext) / 8;

		flags = PORT_QSTATS_EXT_REQ_FLAGS_COUNTER_MASK;
		rc = bnxt_hwrm_port_qstats_ext(bp, flags);
		if (rc) {
			mask = (1ULL << 40) - 1;

			bnxt_fill_masks(rx_masks, mask, rx_count);
			if (tx_stats)
				bnxt_fill_masks(tx_masks, mask, tx_count);
		} else {
			bnxt_copy_hw_masks(rx_masks, rx_stats, rx_count);
			if (tx_stats)
				bnxt_copy_hw_masks(tx_masks, tx_stats,
						   tx_count);
			bnxt_hwrm_port_qstats_ext(bp, 0);
		}
	}
}

static void bnxt_free_port_stats(struct bnxt *bp)
{
	bp->flags &= ~BNXT_FLAG_PORT_STATS;
	bp->flags &= ~BNXT_FLAG_PORT_STATS_EXT;

	bnxt_free_stats_mem(bp, &bp->port_stats);
	bnxt_free_stats_mem(bp, &bp->rx_port_stats_ext);
	bnxt_free_stats_mem(bp, &bp->tx_port_stats_ext);
}

static void bnxt_free_ring_stats(struct bnxt *bp)
{
	int i;

	if (!bp->bnapi)
		return;

	for (i = 0; i < bp->cp_nr_rings; i++) {
		struct bnxt_napi *bnapi = bp->bnapi[i];
		struct bnxt_cp_ring_info *cpr = &bnapi->cp_ring;

		bnxt_free_stats_mem(bp, &cpr->stats);
	}
}

static int bnxt_alloc_stats(struct bnxt *bp)
{
	u32 size, i;
	int rc;

	size = bp->hw_ring_stats_size;

	for (i = 0; i < bp->cp_nr_rings; i++) {
		struct bnxt_napi *bnapi = bp->bnapi[i];
		struct bnxt_cp_ring_info *cpr = &bnapi->cp_ring;

		cpr->stats.len = size;
		rc = bnxt_alloc_stats_mem(bp, &cpr->stats, !i);
		if (rc)
			return rc;

		cpr->hw_stats_ctx_id = INVALID_STATS_CTX_ID;
	}

	if (BNXT_VF(bp) || bp->chip_num == CHIP_NUM_58700)
		return 0;

	if (bp->port_stats.hw_stats)
		goto alloc_ext_stats;

	bp->port_stats.len = BNXT_PORT_STATS_SIZE;
	rc = bnxt_alloc_stats_mem(bp, &bp->port_stats, true);
	if (rc)
		return rc;

	bp->flags |= BNXT_FLAG_PORT_STATS;

alloc_ext_stats:
	/* Display extended statistics only if FW supports it */
	if (bp->hwrm_spec_code < 0x10804 || bp->hwrm_spec_code == 0x10900)
		if (!(bp->fw_cap & BNXT_FW_CAP_EXT_STATS_SUPPORTED))
			return 0;

	if (bp->rx_port_stats_ext.hw_stats)
		goto alloc_tx_ext_stats;

	bp->rx_port_stats_ext.len = sizeof(struct rx_port_stats_ext);
	rc = bnxt_alloc_stats_mem(bp, &bp->rx_port_stats_ext, true);
	/* Extended stats are optional */
	if (rc)
		return 0;

alloc_tx_ext_stats:
	if (bp->tx_port_stats_ext.hw_stats)
		return 0;

	if (bp->hwrm_spec_code >= 0x10902 ||
	    (bp->fw_cap & BNXT_FW_CAP_EXT_STATS_SUPPORTED)) {
		bp->tx_port_stats_ext.len = sizeof(struct tx_port_stats_ext);
		rc = bnxt_alloc_stats_mem(bp, &bp->tx_port_stats_ext, true);
		/* Extended stats are optional */
		if (rc)
			return 0;
	}
	bp->flags |= BNXT_FLAG_PORT_STATS_EXT;
	return 0;
}

static void bnxt_clear_ring_indices(struct bnxt *bp)
{
	int i;

	if (!bp->bnapi)
		return;

	for (i = 0; i < bp->cp_nr_rings; i++) {
		struct bnxt_napi *bnapi = bp->bnapi[i];
		struct bnxt_cp_ring_info *cpr;
		struct bnxt_rx_ring_info *rxr;
		struct bnxt_tx_ring_info *txr;

		if (!bnapi)
			continue;

		cpr = &bnapi->cp_ring;
		cpr->cp_raw_cons = 0;

		txr = bnapi->tx_ring;
		if (txr) {
			txr->tx_prod = 0;
			txr->tx_cons = 0;
		}

		rxr = bnapi->rx_ring;
		if (rxr) {
			rxr->rx_prod = 0;
			rxr->rx_agg_prod = 0;
			rxr->rx_sw_agg_prod = 0;
			rxr->rx_next_cons = 0;
		}
	}
}

static void bnxt_free_ntp_fltrs(struct bnxt *bp, bool irq_reinit)
{
#ifdef CONFIG_RFS_ACCEL
	int i;

	/* Under rtnl_lock and all our NAPIs have been disabled.  It's
	 * safe to delete the hash table.
	 */
	for (i = 0; i < BNXT_NTP_FLTR_HASH_SIZE; i++) {
		struct hlist_head *head;
		struct hlist_node *tmp;
		struct bnxt_ntuple_filter *fltr;

		head = &bp->ntp_fltr_hash_tbl[i];
		hlist_for_each_entry_safe(fltr, tmp, head, hash) {
			hlist_del(&fltr->hash);
			kfree(fltr);
		}
	}
	if (irq_reinit) {
		kfree(bp->ntp_fltr_bmap);
		bp->ntp_fltr_bmap = NULL;
	}
	bp->ntp_fltr_count = 0;
#endif
}

static int bnxt_alloc_ntp_fltrs(struct bnxt *bp)
{
#ifdef CONFIG_RFS_ACCEL
	int i, rc = 0;

	if (!(bp->flags & BNXT_FLAG_RFS))
		return 0;

	for (i = 0; i < BNXT_NTP_FLTR_HASH_SIZE; i++)
		INIT_HLIST_HEAD(&bp->ntp_fltr_hash_tbl[i]);

	bp->ntp_fltr_count = 0;
	bp->ntp_fltr_bmap = kcalloc(BITS_TO_LONGS(BNXT_NTP_FLTR_MAX_FLTR),
				    sizeof(long),
				    GFP_KERNEL);

	if (!bp->ntp_fltr_bmap)
		rc = -ENOMEM;

	return rc;
#else
	return 0;
#endif
}

static void bnxt_free_mem(struct bnxt *bp, bool irq_re_init)
{
	bnxt_free_vnic_attributes(bp);
	bnxt_free_tx_rings(bp);
	bnxt_free_rx_rings(bp);
	bnxt_free_cp_rings(bp);
	bnxt_free_ntp_fltrs(bp, irq_re_init);
	if (irq_re_init) {
		bnxt_free_ring_stats(bp);
		if (!(bp->fw_cap & BNXT_FW_CAP_PORT_STATS_NO_RESET) ||
		    test_bit(BNXT_STATE_IN_FW_RESET, &bp->state))
			bnxt_free_port_stats(bp);
		bnxt_free_ring_grps(bp);
		bnxt_free_vnics(bp);
		kfree(bp->tx_ring_map);
		bp->tx_ring_map = NULL;
		kfree(bp->tx_ring);
		bp->tx_ring = NULL;
		kfree(bp->rx_ring);
		bp->rx_ring = NULL;
		kfree(bp->bnapi);
		bp->bnapi = NULL;
	} else {
		bnxt_clear_ring_indices(bp);
	}
}

static int bnxt_alloc_mem(struct bnxt *bp, bool irq_re_init)
{
	int i, j, rc, size, arr_size;
	void *bnapi;

	if (irq_re_init) {
		/* Allocate bnapi mem pointer array and mem block for
		 * all queues
		 */
		arr_size = L1_CACHE_ALIGN(sizeof(struct bnxt_napi *) *
				bp->cp_nr_rings);
		size = L1_CACHE_ALIGN(sizeof(struct bnxt_napi));
		bnapi = kzalloc(arr_size + size * bp->cp_nr_rings, GFP_KERNEL);
		if (!bnapi)
			return -ENOMEM;

		bp->bnapi = bnapi;
		bnapi += arr_size;
		for (i = 0; i < bp->cp_nr_rings; i++, bnapi += size) {
			bp->bnapi[i] = bnapi;
			bp->bnapi[i]->index = i;
			bp->bnapi[i]->bp = bp;
			if (bp->flags & BNXT_FLAG_CHIP_P5) {
				struct bnxt_cp_ring_info *cpr =
					&bp->bnapi[i]->cp_ring;

				cpr->cp_ring_struct.ring_mem.flags =
					BNXT_RMEM_RING_PTE_FLAG;
			}
		}

		bp->rx_ring = kcalloc(bp->rx_nr_rings,
				      sizeof(struct bnxt_rx_ring_info),
				      GFP_KERNEL);
		if (!bp->rx_ring)
			return -ENOMEM;

		for (i = 0; i < bp->rx_nr_rings; i++) {
			struct bnxt_rx_ring_info *rxr = &bp->rx_ring[i];

			if (bp->flags & BNXT_FLAG_CHIP_P5) {
				rxr->rx_ring_struct.ring_mem.flags =
					BNXT_RMEM_RING_PTE_FLAG;
				rxr->rx_agg_ring_struct.ring_mem.flags =
					BNXT_RMEM_RING_PTE_FLAG;
			}
			rxr->bnapi = bp->bnapi[i];
			bp->bnapi[i]->rx_ring = &bp->rx_ring[i];
		}

		bp->tx_ring = kcalloc(bp->tx_nr_rings,
				      sizeof(struct bnxt_tx_ring_info),
				      GFP_KERNEL);
		if (!bp->tx_ring)
			return -ENOMEM;

		bp->tx_ring_map = kcalloc(bp->tx_nr_rings, sizeof(u16),
					  GFP_KERNEL);

		if (!bp->tx_ring_map)
			return -ENOMEM;

		if (bp->flags & BNXT_FLAG_SHARED_RINGS)
			j = 0;
		else
			j = bp->rx_nr_rings;

		for (i = 0; i < bp->tx_nr_rings; i++, j++) {
			struct bnxt_tx_ring_info *txr = &bp->tx_ring[i];

			if (bp->flags & BNXT_FLAG_CHIP_P5)
				txr->tx_ring_struct.ring_mem.flags =
					BNXT_RMEM_RING_PTE_FLAG;
			txr->bnapi = bp->bnapi[j];
			bp->bnapi[j]->tx_ring = txr;
			bp->tx_ring_map[i] = bp->tx_nr_rings_xdp + i;
			if (i >= bp->tx_nr_rings_xdp) {
				txr->txq_index = i - bp->tx_nr_rings_xdp;
				bp->bnapi[j]->tx_int = bnxt_tx_int;
			} else {
				bp->bnapi[j]->flags |= BNXT_NAPI_FLAG_XDP;
				bp->bnapi[j]->tx_int = bnxt_tx_int_xdp;
			}
		}

		rc = bnxt_alloc_stats(bp);
		if (rc)
			goto alloc_mem_err;
		bnxt_init_stats(bp);

		rc = bnxt_alloc_ntp_fltrs(bp);
		if (rc)
			goto alloc_mem_err;

		rc = bnxt_alloc_vnics(bp);
		if (rc)
			goto alloc_mem_err;
	}

	bnxt_init_ring_struct(bp);

	rc = bnxt_alloc_rx_rings(bp);
	if (rc)
		goto alloc_mem_err;

	rc = bnxt_alloc_tx_rings(bp);
	if (rc)
		goto alloc_mem_err;

	rc = bnxt_alloc_cp_rings(bp);
	if (rc)
		goto alloc_mem_err;

	bp->vnic_info[0].flags |= BNXT_VNIC_RSS_FLAG | BNXT_VNIC_MCAST_FLAG |
				  BNXT_VNIC_UCAST_FLAG;
	rc = bnxt_alloc_vnic_attributes(bp);
	if (rc)
		goto alloc_mem_err;
	return 0;

alloc_mem_err:
	bnxt_free_mem(bp, true);
	return rc;
}

static void bnxt_disable_int(struct bnxt *bp)
{
	int i;

	if (!bp->bnapi)
		return;

	for (i = 0; i < bp->cp_nr_rings; i++) {
		struct bnxt_napi *bnapi = bp->bnapi[i];
		struct bnxt_cp_ring_info *cpr = &bnapi->cp_ring;
		struct bnxt_ring_struct *ring = &cpr->cp_ring_struct;

		if (ring->fw_ring_id != INVALID_HW_RING_ID)
			bnxt_db_nq(bp, &cpr->cp_db, cpr->cp_raw_cons);
	}
}

static int bnxt_cp_num_to_irq_num(struct bnxt *bp, int n)
{
	struct bnxt_napi *bnapi = bp->bnapi[n];
	struct bnxt_cp_ring_info *cpr;

	cpr = &bnapi->cp_ring;
	return cpr->cp_ring_struct.map_idx;
}

static void bnxt_disable_int_sync(struct bnxt *bp)
{
	int i;

	if (!bp->irq_tbl)
		return;

	atomic_inc(&bp->intr_sem);

	bnxt_disable_int(bp);
	for (i = 0; i < bp->cp_nr_rings; i++) {
		int map_idx = bnxt_cp_num_to_irq_num(bp, i);

		synchronize_irq(bp->irq_tbl[map_idx].vector);
	}
}

static void bnxt_enable_int(struct bnxt *bp)
{
	int i;

	atomic_set(&bp->intr_sem, 0);
	for (i = 0; i < bp->cp_nr_rings; i++) {
		struct bnxt_napi *bnapi = bp->bnapi[i];
		struct bnxt_cp_ring_info *cpr = &bnapi->cp_ring;

		bnxt_db_nq_arm(bp, &cpr->cp_db, cpr->cp_raw_cons);
	}
}

void bnxt_hwrm_cmd_hdr_init(struct bnxt *bp, void *request, u16 req_type,
			    u16 cmpl_ring, u16 target_id)
{
	struct input *req = request;

	req->req_type = cpu_to_le16(req_type);
	req->cmpl_ring = cpu_to_le16(cmpl_ring);
	req->target_id = cpu_to_le16(target_id);
	if (bnxt_kong_hwrm_message(bp, req))
		req->resp_addr = cpu_to_le64(bp->hwrm_cmd_kong_resp_dma_addr);
	else
		req->resp_addr = cpu_to_le64(bp->hwrm_cmd_resp_dma_addr);
}

static int bnxt_hwrm_to_stderr(u32 hwrm_err)
{
	switch (hwrm_err) {
	case HWRM_ERR_CODE_SUCCESS:
		return 0;
	case HWRM_ERR_CODE_RESOURCE_LOCKED:
		return -EROFS;
	case HWRM_ERR_CODE_RESOURCE_ACCESS_DENIED:
		return -EACCES;
	case HWRM_ERR_CODE_RESOURCE_ALLOC_ERROR:
		return -ENOSPC;
	case HWRM_ERR_CODE_INVALID_PARAMS:
	case HWRM_ERR_CODE_INVALID_FLAGS:
	case HWRM_ERR_CODE_INVALID_ENABLES:
	case HWRM_ERR_CODE_UNSUPPORTED_TLV:
	case HWRM_ERR_CODE_UNSUPPORTED_OPTION_ERR:
		return -EINVAL;
	case HWRM_ERR_CODE_NO_BUFFER:
		return -ENOMEM;
	case HWRM_ERR_CODE_HOT_RESET_PROGRESS:
	case HWRM_ERR_CODE_BUSY:
		return -EAGAIN;
	case HWRM_ERR_CODE_CMD_NOT_SUPPORTED:
		return -EOPNOTSUPP;
	default:
		return -EIO;
	}
}

static int bnxt_hwrm_do_send_msg(struct bnxt *bp, void *msg, u32 msg_len,
				 int timeout, bool silent)
{
	int i, intr_process, rc, tmo_count;
	struct input *req = msg;
	u32 *data = msg;
	u8 *valid;
	u16 cp_ring_id, len = 0;
	struct hwrm_err_output *resp = bp->hwrm_cmd_resp_addr;
	u16 max_req_len = BNXT_HWRM_MAX_REQ_LEN;
	struct hwrm_short_input short_input = {0};
	u32 doorbell_offset = BNXT_GRCPF_REG_CHIMP_COMM_TRIGGER;
	u32 bar_offset = BNXT_GRCPF_REG_CHIMP_COMM;
	u16 dst = BNXT_HWRM_CHNL_CHIMP;

	if (BNXT_NO_FW_ACCESS(bp) &&
	    le16_to_cpu(req->req_type) != HWRM_FUNC_RESET)
		return -EBUSY;

	if (msg_len > BNXT_HWRM_MAX_REQ_LEN) {
		if (msg_len > bp->hwrm_max_ext_req_len ||
		    !bp->hwrm_short_cmd_req_addr)
			return -EINVAL;
	}

	if (bnxt_hwrm_kong_chnl(bp, req)) {
		dst = BNXT_HWRM_CHNL_KONG;
		bar_offset = BNXT_GRCPF_REG_KONG_COMM;
		doorbell_offset = BNXT_GRCPF_REG_KONG_COMM_TRIGGER;
		resp = bp->hwrm_cmd_kong_resp_addr;
	}

	memset(resp, 0, PAGE_SIZE);
	cp_ring_id = le16_to_cpu(req->cmpl_ring);
	intr_process = (cp_ring_id == INVALID_HW_RING_ID) ? 0 : 1;

	req->seq_id = cpu_to_le16(bnxt_get_hwrm_seq_id(bp, dst));
	/* currently supports only one outstanding message */
	if (intr_process)
		bp->hwrm_intr_seq_id = le16_to_cpu(req->seq_id);

	if ((bp->fw_cap & BNXT_FW_CAP_SHORT_CMD) ||
	    msg_len > BNXT_HWRM_MAX_REQ_LEN) {
		void *short_cmd_req = bp->hwrm_short_cmd_req_addr;
		u16 max_msg_len;

		/* Set boundary for maximum extended request length for short
		 * cmd format. If passed up from device use the max supported
		 * internal req length.
		 */
		max_msg_len = bp->hwrm_max_ext_req_len;

		memcpy(short_cmd_req, req, msg_len);
		if (msg_len < max_msg_len)
			memset(short_cmd_req + msg_len, 0,
			       max_msg_len - msg_len);

		short_input.req_type = req->req_type;
		short_input.signature =
				cpu_to_le16(SHORT_REQ_SIGNATURE_SHORT_CMD);
		short_input.size = cpu_to_le16(msg_len);
		short_input.req_addr =
			cpu_to_le64(bp->hwrm_short_cmd_req_dma_addr);

		data = (u32 *)&short_input;
		msg_len = sizeof(short_input);

		/* Sync memory write before updating doorbell */
		wmb();

		max_req_len = BNXT_HWRM_SHORT_REQ_LEN;
	}

	/* Write request msg to hwrm channel */
	__iowrite32_copy(bp->bar0 + bar_offset, data, msg_len / 4);

	for (i = msg_len; i < max_req_len; i += 4)
		writel(0, bp->bar0 + bar_offset + i);

	/* Ring channel doorbell */
	writel(1, bp->bar0 + doorbell_offset);

	if (!pci_is_enabled(bp->pdev))
		return 0;

	if (!timeout)
		timeout = DFLT_HWRM_CMD_TIMEOUT;
	/* Limit timeout to an upper limit */
	timeout = min(timeout, HWRM_CMD_MAX_TIMEOUT);
	/* convert timeout to usec */
	timeout *= 1000;

	i = 0;
	/* Short timeout for the first few iterations:
	 * number of loops = number of loops for short timeout +
	 * number of loops for standard timeout.
	 */
	tmo_count = HWRM_SHORT_TIMEOUT_COUNTER;
	timeout = timeout - HWRM_SHORT_MIN_TIMEOUT * HWRM_SHORT_TIMEOUT_COUNTER;
	tmo_count += DIV_ROUND_UP(timeout, HWRM_MIN_TIMEOUT);

	if (intr_process) {
		u16 seq_id = bp->hwrm_intr_seq_id;

		/* Wait until hwrm response cmpl interrupt is processed */
		while (bp->hwrm_intr_seq_id != (u16)~seq_id &&
		       i++ < tmo_count) {
			/* Abort the wait for completion if the FW health
			 * check has failed.
			 */
			if (test_bit(BNXT_STATE_FW_FATAL_COND, &bp->state))
				return -EBUSY;
			/* on first few passes, just barely sleep */
			if (i < HWRM_SHORT_TIMEOUT_COUNTER)
				usleep_range(HWRM_SHORT_MIN_TIMEOUT,
					     HWRM_SHORT_MAX_TIMEOUT);
			else
				usleep_range(HWRM_MIN_TIMEOUT,
					     HWRM_MAX_TIMEOUT);
		}

		if (bp->hwrm_intr_seq_id != (u16)~seq_id) {
			if (!silent)
				netdev_err(bp->dev, "Resp cmpl intr err msg: 0x%x\n",
					   le16_to_cpu(req->req_type));
			return -EBUSY;
		}
		len = le16_to_cpu(resp->resp_len);
		valid = ((u8 *)resp) + len - 1;
	} else {
		int j;

		/* Check if response len is updated */
		for (i = 0; i < tmo_count; i++) {
			/* Abort the wait for completion if the FW health
			 * check has failed.
			 */
			if (test_bit(BNXT_STATE_FW_FATAL_COND, &bp->state))
				return -EBUSY;
			len = le16_to_cpu(resp->resp_len);
			if (len)
				break;
			/* on first few passes, just barely sleep */
			if (i < HWRM_SHORT_TIMEOUT_COUNTER)
				usleep_range(HWRM_SHORT_MIN_TIMEOUT,
					     HWRM_SHORT_MAX_TIMEOUT);
			else
				usleep_range(HWRM_MIN_TIMEOUT,
					     HWRM_MAX_TIMEOUT);
		}

		if (i >= tmo_count) {
			if (!silent)
				netdev_err(bp->dev, "Error (timeout: %d) msg {0x%x 0x%x} len:%d\n",
					   HWRM_TOTAL_TIMEOUT(i),
					   le16_to_cpu(req->req_type),
					   le16_to_cpu(req->seq_id), len);
			return -EBUSY;
		}

		/* Last byte of resp contains valid bit */
		valid = ((u8 *)resp) + len - 1;
		for (j = 0; j < HWRM_VALID_BIT_DELAY_USEC; j++) {
			/* make sure we read from updated DMA memory */
			dma_rmb();
			if (*valid)
				break;
			usleep_range(1, 5);
		}

		if (j >= HWRM_VALID_BIT_DELAY_USEC) {
			if (!silent)
				netdev_err(bp->dev, "Error (timeout: %d) msg {0x%x 0x%x} len:%d v:%d\n",
					   HWRM_TOTAL_TIMEOUT(i),
					   le16_to_cpu(req->req_type),
					   le16_to_cpu(req->seq_id), len,
					   *valid);
			return -EBUSY;
		}
	}

	/* Zero valid bit for compatibility.  Valid bit in an older spec
	 * may become a new field in a newer spec.  We must make sure that
	 * a new field not implemented by old spec will read zero.
	 */
	*valid = 0;
	rc = le16_to_cpu(resp->error_code);
	if (rc && !silent)
		netdev_err(bp->dev, "hwrm req_type 0x%x seq id 0x%x error 0x%x\n",
			   le16_to_cpu(resp->req_type),
			   le16_to_cpu(resp->seq_id), rc);
	return bnxt_hwrm_to_stderr(rc);
}

int _hwrm_send_message(struct bnxt *bp, void *msg, u32 msg_len, int timeout)
{
	return bnxt_hwrm_do_send_msg(bp, msg, msg_len, timeout, false);
}

int _hwrm_send_message_silent(struct bnxt *bp, void *msg, u32 msg_len,
			      int timeout)
{
	return bnxt_hwrm_do_send_msg(bp, msg, msg_len, timeout, true);
}

int hwrm_send_message(struct bnxt *bp, void *msg, u32 msg_len, int timeout)
{
	int rc;

	mutex_lock(&bp->hwrm_cmd_lock);
	rc = _hwrm_send_message(bp, msg, msg_len, timeout);
	mutex_unlock(&bp->hwrm_cmd_lock);
	return rc;
}

int hwrm_send_message_silent(struct bnxt *bp, void *msg, u32 msg_len,
			     int timeout)
{
	int rc;

	mutex_lock(&bp->hwrm_cmd_lock);
	rc = bnxt_hwrm_do_send_msg(bp, msg, msg_len, timeout, true);
	mutex_unlock(&bp->hwrm_cmd_lock);
	return rc;
}

int bnxt_hwrm_func_drv_rgtr(struct bnxt *bp, unsigned long *bmap, int bmap_size,
			    bool async_only)
{
	struct hwrm_func_drv_rgtr_output *resp = bp->hwrm_cmd_resp_addr;
	struct hwrm_func_drv_rgtr_input req = {0};
	DECLARE_BITMAP(async_events_bmap, 256);
	u32 *events = (u32 *)async_events_bmap;
	u32 flags;
	int rc, i;

	bnxt_hwrm_cmd_hdr_init(bp, &req, HWRM_FUNC_DRV_RGTR, -1, -1);

	req.enables =
		cpu_to_le32(FUNC_DRV_RGTR_REQ_ENABLES_OS_TYPE |
			    FUNC_DRV_RGTR_REQ_ENABLES_VER |
			    FUNC_DRV_RGTR_REQ_ENABLES_ASYNC_EVENT_FWD);

	req.os_type = cpu_to_le16(FUNC_DRV_RGTR_REQ_OS_TYPE_LINUX);
	flags = FUNC_DRV_RGTR_REQ_FLAGS_16BIT_VER_MODE;
	if (bp->fw_cap & BNXT_FW_CAP_HOT_RESET)
		flags |= FUNC_DRV_RGTR_REQ_FLAGS_HOT_RESET_SUPPORT;
	if (bp->fw_cap & BNXT_FW_CAP_ERROR_RECOVERY)
		flags |= FUNC_DRV_RGTR_REQ_FLAGS_ERROR_RECOVERY_SUPPORT |
			 FUNC_DRV_RGTR_REQ_FLAGS_MASTER_SUPPORT;
	req.flags = cpu_to_le32(flags);
	req.ver_maj_8b = DRV_VER_MAJ;
	req.ver_min_8b = DRV_VER_MIN;
	req.ver_upd_8b = DRV_VER_UPD;
	req.ver_maj = cpu_to_le16(DRV_VER_MAJ);
	req.ver_min = cpu_to_le16(DRV_VER_MIN);
	req.ver_upd = cpu_to_le16(DRV_VER_UPD);

	if (BNXT_PF(bp)) {
		u32 data[8];
		int i;

		memset(data, 0, sizeof(data));
		for (i = 0; i < ARRAY_SIZE(bnxt_vf_req_snif); i++) {
			u16 cmd = bnxt_vf_req_snif[i];
			unsigned int bit, idx;

			idx = cmd / 32;
			bit = cmd % 32;
			data[idx] |= 1 << bit;
		}

		for (i = 0; i < 8; i++)
			req.vf_req_fwd[i] = cpu_to_le32(data[i]);

		req.enables |=
			cpu_to_le32(FUNC_DRV_RGTR_REQ_ENABLES_VF_REQ_FWD);
	}

	if (bp->fw_cap & BNXT_FW_CAP_OVS_64BIT_HANDLE)
		req.flags |= cpu_to_le32(
			FUNC_DRV_RGTR_REQ_FLAGS_FLOW_HANDLE_64BIT_MODE);

	memset(async_events_bmap, 0, sizeof(async_events_bmap));
	for (i = 0; i < ARRAY_SIZE(bnxt_async_events_arr); i++) {
		u16 event_id = bnxt_async_events_arr[i];

		if (event_id == ASYNC_EVENT_CMPL_EVENT_ID_ERROR_RECOVERY &&
		    !(bp->fw_cap & BNXT_FW_CAP_ERROR_RECOVERY))
			continue;
		__set_bit(bnxt_async_events_arr[i], async_events_bmap);
	}
	if (bmap && bmap_size) {
		for (i = 0; i < bmap_size; i++) {
			if (test_bit(i, bmap))
				__set_bit(i, async_events_bmap);
		}
	}
	for (i = 0; i < 8; i++)
		req.async_event_fwd[i] |= cpu_to_le32(events[i]);

	if (async_only)
		req.enables =
			cpu_to_le32(FUNC_DRV_RGTR_REQ_ENABLES_ASYNC_EVENT_FWD);

	mutex_lock(&bp->hwrm_cmd_lock);
	rc = _hwrm_send_message(bp, &req, sizeof(req), HWRM_CMD_TIMEOUT);
	if (!rc) {
		set_bit(BNXT_STATE_DRV_REGISTERED, &bp->state);
		if (resp->flags &
		    cpu_to_le32(FUNC_DRV_RGTR_RESP_FLAGS_IF_CHANGE_SUPPORTED))
			bp->fw_cap |= BNXT_FW_CAP_IF_CHANGE;
	}
	mutex_unlock(&bp->hwrm_cmd_lock);
	return rc;
}

static int bnxt_hwrm_func_drv_unrgtr(struct bnxt *bp)
{
	struct hwrm_func_drv_unrgtr_input req = {0};

	if (!test_and_clear_bit(BNXT_STATE_DRV_REGISTERED, &bp->state))
		return 0;

	bnxt_hwrm_cmd_hdr_init(bp, &req, HWRM_FUNC_DRV_UNRGTR, -1, -1);
	return hwrm_send_message(bp, &req, sizeof(req), HWRM_CMD_TIMEOUT);
}

static int bnxt_hwrm_tunnel_dst_port_free(struct bnxt *bp, u8 tunnel_type)
{
	u32 rc = 0;
	struct hwrm_tunnel_dst_port_free_input req = {0};

	bnxt_hwrm_cmd_hdr_init(bp, &req, HWRM_TUNNEL_DST_PORT_FREE, -1, -1);
	req.tunnel_type = tunnel_type;

	switch (tunnel_type) {
	case TUNNEL_DST_PORT_FREE_REQ_TUNNEL_TYPE_VXLAN:
		req.tunnel_dst_port_id = cpu_to_le16(bp->vxlan_fw_dst_port_id);
		bp->vxlan_fw_dst_port_id = INVALID_HW_RING_ID;
		break;
	case TUNNEL_DST_PORT_FREE_REQ_TUNNEL_TYPE_GENEVE:
		req.tunnel_dst_port_id = cpu_to_le16(bp->nge_fw_dst_port_id);
		bp->nge_fw_dst_port_id = INVALID_HW_RING_ID;
		break;
	default:
		break;
	}

	rc = hwrm_send_message(bp, &req, sizeof(req), HWRM_CMD_TIMEOUT);
	if (rc)
		netdev_err(bp->dev, "hwrm_tunnel_dst_port_free failed. rc:%d\n",
			   rc);
	return rc;
}

static int bnxt_hwrm_tunnel_dst_port_alloc(struct bnxt *bp, __be16 port,
					   u8 tunnel_type)
{
	u32 rc = 0;
	struct hwrm_tunnel_dst_port_alloc_input req = {0};
	struct hwrm_tunnel_dst_port_alloc_output *resp = bp->hwrm_cmd_resp_addr;

	bnxt_hwrm_cmd_hdr_init(bp, &req, HWRM_TUNNEL_DST_PORT_ALLOC, -1, -1);

	req.tunnel_type = tunnel_type;
	req.tunnel_dst_port_val = port;

	mutex_lock(&bp->hwrm_cmd_lock);
	rc = _hwrm_send_message(bp, &req, sizeof(req), HWRM_CMD_TIMEOUT);
	if (rc) {
		netdev_err(bp->dev, "hwrm_tunnel_dst_port_alloc failed. rc:%d\n",
			   rc);
		goto err_out;
	}

	switch (tunnel_type) {
	case TUNNEL_DST_PORT_ALLOC_REQ_TUNNEL_TYPE_VXLAN:
		bp->vxlan_fw_dst_port_id =
			le16_to_cpu(resp->tunnel_dst_port_id);
		break;
	case TUNNEL_DST_PORT_ALLOC_REQ_TUNNEL_TYPE_GENEVE:
		bp->nge_fw_dst_port_id = le16_to_cpu(resp->tunnel_dst_port_id);
		break;
	default:
		break;
	}

err_out:
	mutex_unlock(&bp->hwrm_cmd_lock);
	return rc;
}

static int bnxt_hwrm_cfa_l2_set_rx_mask(struct bnxt *bp, u16 vnic_id)
{
	struct hwrm_cfa_l2_set_rx_mask_input req = {0};
	struct bnxt_vnic_info *vnic = &bp->vnic_info[vnic_id];

	bnxt_hwrm_cmd_hdr_init(bp, &req, HWRM_CFA_L2_SET_RX_MASK, -1, -1);
	req.vnic_id = cpu_to_le32(vnic->fw_vnic_id);

	req.num_mc_entries = cpu_to_le32(vnic->mc_list_count);
	req.mc_tbl_addr = cpu_to_le64(vnic->mc_list_mapping);
	req.mask = cpu_to_le32(vnic->rx_mask);
	return hwrm_send_message(bp, &req, sizeof(req), HWRM_CMD_TIMEOUT);
}

#ifdef CONFIG_RFS_ACCEL
static int bnxt_hwrm_cfa_ntuple_filter_free(struct bnxt *bp,
					    struct bnxt_ntuple_filter *fltr)
{
	struct hwrm_cfa_ntuple_filter_free_input req = {0};

	bnxt_hwrm_cmd_hdr_init(bp, &req, HWRM_CFA_NTUPLE_FILTER_FREE, -1, -1);
	req.ntuple_filter_id = fltr->filter_id;
	return hwrm_send_message(bp, &req, sizeof(req), HWRM_CMD_TIMEOUT);
}

#define BNXT_NTP_FLTR_FLAGS					\
	(CFA_NTUPLE_FILTER_ALLOC_REQ_ENABLES_L2_FILTER_ID |	\
	 CFA_NTUPLE_FILTER_ALLOC_REQ_ENABLES_ETHERTYPE |	\
	 CFA_NTUPLE_FILTER_ALLOC_REQ_ENABLES_SRC_MACADDR |	\
	 CFA_NTUPLE_FILTER_ALLOC_REQ_ENABLES_IPADDR_TYPE |	\
	 CFA_NTUPLE_FILTER_ALLOC_REQ_ENABLES_SRC_IPADDR |	\
	 CFA_NTUPLE_FILTER_ALLOC_REQ_ENABLES_SRC_IPADDR_MASK |	\
	 CFA_NTUPLE_FILTER_ALLOC_REQ_ENABLES_DST_IPADDR |	\
	 CFA_NTUPLE_FILTER_ALLOC_REQ_ENABLES_DST_IPADDR_MASK |	\
	 CFA_NTUPLE_FILTER_ALLOC_REQ_ENABLES_IP_PROTOCOL |	\
	 CFA_NTUPLE_FILTER_ALLOC_REQ_ENABLES_SRC_PORT |		\
	 CFA_NTUPLE_FILTER_ALLOC_REQ_ENABLES_SRC_PORT_MASK |	\
	 CFA_NTUPLE_FILTER_ALLOC_REQ_ENABLES_DST_PORT |		\
	 CFA_NTUPLE_FILTER_ALLOC_REQ_ENABLES_DST_PORT_MASK |	\
	 CFA_NTUPLE_FILTER_ALLOC_REQ_ENABLES_DST_ID)

#define BNXT_NTP_TUNNEL_FLTR_FLAG				\
		CFA_NTUPLE_FILTER_ALLOC_REQ_ENABLES_TUNNEL_TYPE

static int bnxt_hwrm_cfa_ntuple_filter_alloc(struct bnxt *bp,
					     struct bnxt_ntuple_filter *fltr)
{
	struct hwrm_cfa_ntuple_filter_alloc_input req = {0};
	struct hwrm_cfa_ntuple_filter_alloc_output *resp;
	struct flow_keys *keys = &fltr->fkeys;
	struct bnxt_vnic_info *vnic;
	u32 flags = 0;
	int rc = 0;

	bnxt_hwrm_cmd_hdr_init(bp, &req, HWRM_CFA_NTUPLE_FILTER_ALLOC, -1, -1);
	req.l2_filter_id = bp->vnic_info[0].fw_l2_filter_id[fltr->l2_fltr_idx];

	if (bp->fw_cap & BNXT_FW_CAP_CFA_RFS_RING_TBL_IDX_V2) {
		flags = CFA_NTUPLE_FILTER_ALLOC_REQ_FLAGS_DEST_RFS_RING_IDX;
		req.dst_id = cpu_to_le16(fltr->rxq);
	} else {
		vnic = &bp->vnic_info[fltr->rxq + 1];
		req.dst_id = cpu_to_le16(vnic->fw_vnic_id);
	}
	req.flags = cpu_to_le32(flags);
	req.enables = cpu_to_le32(BNXT_NTP_FLTR_FLAGS);

	req.ethertype = htons(ETH_P_IP);
	memcpy(req.src_macaddr, fltr->src_mac_addr, ETH_ALEN);
	req.ip_addr_type = CFA_NTUPLE_FILTER_ALLOC_REQ_IP_ADDR_TYPE_IPV4;
	req.ip_protocol = keys->basic.ip_proto;

	if (keys->basic.n_proto == htons(ETH_P_IPV6)) {
		int i;

		req.ethertype = htons(ETH_P_IPV6);
		req.ip_addr_type =
			CFA_NTUPLE_FILTER_ALLOC_REQ_IP_ADDR_TYPE_IPV6;
		*(struct in6_addr *)&req.src_ipaddr[0] =
			keys->addrs.v6addrs.src;
		*(struct in6_addr *)&req.dst_ipaddr[0] =
			keys->addrs.v6addrs.dst;
		for (i = 0; i < 4; i++) {
			req.src_ipaddr_mask[i] = cpu_to_be32(0xffffffff);
			req.dst_ipaddr_mask[i] = cpu_to_be32(0xffffffff);
		}
	} else {
		req.src_ipaddr[0] = keys->addrs.v4addrs.src;
		req.src_ipaddr_mask[0] = cpu_to_be32(0xffffffff);
		req.dst_ipaddr[0] = keys->addrs.v4addrs.dst;
		req.dst_ipaddr_mask[0] = cpu_to_be32(0xffffffff);
	}
	if (keys->control.flags & FLOW_DIS_ENCAPSULATION) {
		req.enables |= cpu_to_le32(BNXT_NTP_TUNNEL_FLTR_FLAG);
		req.tunnel_type =
			CFA_NTUPLE_FILTER_ALLOC_REQ_TUNNEL_TYPE_ANYTUNNEL;
	}

	req.src_port = keys->ports.src;
	req.src_port_mask = cpu_to_be16(0xffff);
	req.dst_port = keys->ports.dst;
	req.dst_port_mask = cpu_to_be16(0xffff);

	mutex_lock(&bp->hwrm_cmd_lock);
	rc = _hwrm_send_message(bp, &req, sizeof(req), HWRM_CMD_TIMEOUT);
	if (!rc) {
		resp = bnxt_get_hwrm_resp_addr(bp, &req);
		fltr->filter_id = resp->ntuple_filter_id;
	}
	mutex_unlock(&bp->hwrm_cmd_lock);
	return rc;
}
#endif

static int bnxt_hwrm_set_vnic_filter(struct bnxt *bp, u16 vnic_id, u16 idx,
				     u8 *mac_addr)
{
	u32 rc = 0;
	struct hwrm_cfa_l2_filter_alloc_input req = {0};
	struct hwrm_cfa_l2_filter_alloc_output *resp = bp->hwrm_cmd_resp_addr;

	bnxt_hwrm_cmd_hdr_init(bp, &req, HWRM_CFA_L2_FILTER_ALLOC, -1, -1);
	req.flags = cpu_to_le32(CFA_L2_FILTER_ALLOC_REQ_FLAGS_PATH_RX);
	if (!BNXT_CHIP_TYPE_NITRO_A0(bp))
		req.flags |=
			cpu_to_le32(CFA_L2_FILTER_ALLOC_REQ_FLAGS_OUTERMOST);
	req.dst_id = cpu_to_le16(bp->vnic_info[vnic_id].fw_vnic_id);
	req.enables =
		cpu_to_le32(CFA_L2_FILTER_ALLOC_REQ_ENABLES_L2_ADDR |
			    CFA_L2_FILTER_ALLOC_REQ_ENABLES_DST_ID |
			    CFA_L2_FILTER_ALLOC_REQ_ENABLES_L2_ADDR_MASK);
	memcpy(req.l2_addr, mac_addr, ETH_ALEN);
	req.l2_addr_mask[0] = 0xff;
	req.l2_addr_mask[1] = 0xff;
	req.l2_addr_mask[2] = 0xff;
	req.l2_addr_mask[3] = 0xff;
	req.l2_addr_mask[4] = 0xff;
	req.l2_addr_mask[5] = 0xff;

	mutex_lock(&bp->hwrm_cmd_lock);
	rc = _hwrm_send_message(bp, &req, sizeof(req), HWRM_CMD_TIMEOUT);
	if (!rc)
		bp->vnic_info[vnic_id].fw_l2_filter_id[idx] =
							resp->l2_filter_id;
	mutex_unlock(&bp->hwrm_cmd_lock);
	return rc;
}

static int bnxt_hwrm_clear_vnic_filter(struct bnxt *bp)
{
	u16 i, j, num_of_vnics = 1; /* only vnic 0 supported */
	int rc = 0;

	/* Any associated ntuple filters will also be cleared by firmware. */
	mutex_lock(&bp->hwrm_cmd_lock);
	for (i = 0; i < num_of_vnics; i++) {
		struct bnxt_vnic_info *vnic = &bp->vnic_info[i];

		for (j = 0; j < vnic->uc_filter_count; j++) {
			struct hwrm_cfa_l2_filter_free_input req = {0};

			bnxt_hwrm_cmd_hdr_init(bp, &req,
					       HWRM_CFA_L2_FILTER_FREE, -1, -1);

			req.l2_filter_id = vnic->fw_l2_filter_id[j];

			rc = _hwrm_send_message(bp, &req, sizeof(req),
						HWRM_CMD_TIMEOUT);
		}
		vnic->uc_filter_count = 0;
	}
	mutex_unlock(&bp->hwrm_cmd_lock);

	return rc;
}

static int bnxt_hwrm_vnic_set_tpa(struct bnxt *bp, u16 vnic_id, u32 tpa_flags)
{
	struct bnxt_vnic_info *vnic = &bp->vnic_info[vnic_id];
	u16 max_aggs = VNIC_TPA_CFG_REQ_MAX_AGGS_MAX;
	struct hwrm_vnic_tpa_cfg_input req = {0};

	if (vnic->fw_vnic_id == INVALID_HW_RING_ID)
		return 0;

	bnxt_hwrm_cmd_hdr_init(bp, &req, HWRM_VNIC_TPA_CFG, -1, -1);

	if (tpa_flags) {
		u16 mss = bp->dev->mtu - 40;
		u32 nsegs, n, segs = 0, flags;

		flags = VNIC_TPA_CFG_REQ_FLAGS_TPA |
			VNIC_TPA_CFG_REQ_FLAGS_ENCAP_TPA |
			VNIC_TPA_CFG_REQ_FLAGS_RSC_WND_UPDATE |
			VNIC_TPA_CFG_REQ_FLAGS_AGG_WITH_ECN |
			VNIC_TPA_CFG_REQ_FLAGS_AGG_WITH_SAME_GRE_SEQ;
		if (tpa_flags & BNXT_FLAG_GRO)
			flags |= VNIC_TPA_CFG_REQ_FLAGS_GRO;

		req.flags = cpu_to_le32(flags);

		req.enables =
			cpu_to_le32(VNIC_TPA_CFG_REQ_ENABLES_MAX_AGG_SEGS |
				    VNIC_TPA_CFG_REQ_ENABLES_MAX_AGGS |
				    VNIC_TPA_CFG_REQ_ENABLES_MIN_AGG_LEN);

		/* Number of segs are log2 units, and first packet is not
		 * included as part of this units.
		 */
		if (mss <= BNXT_RX_PAGE_SIZE) {
			n = BNXT_RX_PAGE_SIZE / mss;
			nsegs = (MAX_SKB_FRAGS - 1) * n;
		} else {
			n = mss / BNXT_RX_PAGE_SIZE;
			if (mss & (BNXT_RX_PAGE_SIZE - 1))
				n++;
			nsegs = (MAX_SKB_FRAGS - n) / n;
		}

		if (bp->flags & BNXT_FLAG_CHIP_P5) {
			segs = MAX_TPA_SEGS_P5;
			max_aggs = bp->max_tpa;
		} else {
			segs = ilog2(nsegs);
		}
		req.max_agg_segs = cpu_to_le16(segs);
		req.max_aggs = cpu_to_le16(max_aggs);

		req.min_agg_len = cpu_to_le32(512);
	}
	req.vnic_id = cpu_to_le16(vnic->fw_vnic_id);

	return hwrm_send_message(bp, &req, sizeof(req), HWRM_CMD_TIMEOUT);
}

static u16 bnxt_cp_ring_from_grp(struct bnxt *bp, struct bnxt_ring_struct *ring)
{
	struct bnxt_ring_grp_info *grp_info;

	grp_info = &bp->grp_info[ring->grp_idx];
	return grp_info->cp_fw_ring_id;
}

static u16 bnxt_cp_ring_for_rx(struct bnxt *bp, struct bnxt_rx_ring_info *rxr)
{
	if (bp->flags & BNXT_FLAG_CHIP_P5) {
		struct bnxt_napi *bnapi = rxr->bnapi;
		struct bnxt_cp_ring_info *cpr;

		cpr = bnapi->cp_ring.cp_ring_arr[BNXT_RX_HDL];
		return cpr->cp_ring_struct.fw_ring_id;
	} else {
		return bnxt_cp_ring_from_grp(bp, &rxr->rx_ring_struct);
	}
}

static u16 bnxt_cp_ring_for_tx(struct bnxt *bp, struct bnxt_tx_ring_info *txr)
{
	if (bp->flags & BNXT_FLAG_CHIP_P5) {
		struct bnxt_napi *bnapi = txr->bnapi;
		struct bnxt_cp_ring_info *cpr;

		cpr = bnapi->cp_ring.cp_ring_arr[BNXT_TX_HDL];
		return cpr->cp_ring_struct.fw_ring_id;
	} else {
		return bnxt_cp_ring_from_grp(bp, &txr->tx_ring_struct);
	}
}

static int bnxt_alloc_rss_indir_tbl(struct bnxt *bp)
{
	int entries;

	if (bp->flags & BNXT_FLAG_CHIP_P5)
		entries = BNXT_MAX_RSS_TABLE_ENTRIES_P5;
	else
		entries = HW_HASH_INDEX_SIZE;

	bp->rss_indir_tbl_entries = entries;
	bp->rss_indir_tbl = kmalloc_array(entries, sizeof(*bp->rss_indir_tbl),
					  GFP_KERNEL);
	if (!bp->rss_indir_tbl)
		return -ENOMEM;
	return 0;
}

static void bnxt_set_dflt_rss_indir_tbl(struct bnxt *bp)
{
	u16 max_rings, max_entries, pad, i;

	if (!bp->rx_nr_rings)
		return;

	if (BNXT_CHIP_TYPE_NITRO_A0(bp))
		max_rings = bp->rx_nr_rings - 1;
	else
		max_rings = bp->rx_nr_rings;

	max_entries = bnxt_get_rxfh_indir_size(bp->dev);

	for (i = 0; i < max_entries; i++)
		bp->rss_indir_tbl[i] = ethtool_rxfh_indir_default(i, max_rings);

	pad = bp->rss_indir_tbl_entries - max_entries;
	if (pad)
		memset(&bp->rss_indir_tbl[i], 0, pad * sizeof(u16));
}

static u16 bnxt_get_max_rss_ring(struct bnxt *bp)
{
	u16 i, tbl_size, max_ring = 0;

	if (!bp->rss_indir_tbl)
		return 0;

	tbl_size = bnxt_get_rxfh_indir_size(bp->dev);
	for (i = 0; i < tbl_size; i++)
		max_ring = max(max_ring, bp->rss_indir_tbl[i]);
	return max_ring;
}

int bnxt_get_nr_rss_ctxs(struct bnxt *bp, int rx_rings)
{
	if (bp->flags & BNXT_FLAG_CHIP_P5)
		return DIV_ROUND_UP(rx_rings, BNXT_RSS_TABLE_ENTRIES_P5);
	if (BNXT_CHIP_TYPE_NITRO_A0(bp))
		return 2;
	return 1;
}

static void __bnxt_fill_hw_rss_tbl(struct bnxt *bp, struct bnxt_vnic_info *vnic)
{
	bool no_rss = !(vnic->flags & BNXT_VNIC_RSS_FLAG);
	u16 i, j;

	/* Fill the RSS indirection table with ring group ids */
	for (i = 0, j = 0; i < HW_HASH_INDEX_SIZE; i++) {
		if (!no_rss)
			j = bp->rss_indir_tbl[i];
		vnic->rss_table[i] = cpu_to_le16(vnic->fw_grp_ids[j]);
	}
}

static void __bnxt_fill_hw_rss_tbl_p5(struct bnxt *bp,
				      struct bnxt_vnic_info *vnic)
{
	__le16 *ring_tbl = vnic->rss_table;
	struct bnxt_rx_ring_info *rxr;
	u16 tbl_size, i;

	tbl_size = bnxt_get_rxfh_indir_size(bp->dev);

	for (i = 0; i < tbl_size; i++) {
		u16 ring_id, j;

		j = bp->rss_indir_tbl[i];
		rxr = &bp->rx_ring[j];

		ring_id = rxr->rx_ring_struct.fw_ring_id;
		*ring_tbl++ = cpu_to_le16(ring_id);
		ring_id = bnxt_cp_ring_for_rx(bp, rxr);
		*ring_tbl++ = cpu_to_le16(ring_id);
	}
}

static void bnxt_fill_hw_rss_tbl(struct bnxt *bp, struct bnxt_vnic_info *vnic)
{
	if (bp->flags & BNXT_FLAG_CHIP_P5)
		__bnxt_fill_hw_rss_tbl_p5(bp, vnic);
	else
		__bnxt_fill_hw_rss_tbl(bp, vnic);
}

static int bnxt_hwrm_vnic_set_rss(struct bnxt *bp, u16 vnic_id, bool set_rss)
{
	struct bnxt_vnic_info *vnic = &bp->vnic_info[vnic_id];
	struct hwrm_vnic_rss_cfg_input req = {0};

	if ((bp->flags & BNXT_FLAG_CHIP_P5) ||
	    vnic->fw_rss_cos_lb_ctx[0] == INVALID_HW_RING_ID)
		return 0;

	bnxt_hwrm_cmd_hdr_init(bp, &req, HWRM_VNIC_RSS_CFG, -1, -1);
	if (set_rss) {
		bnxt_fill_hw_rss_tbl(bp, vnic);
		req.hash_type = cpu_to_le32(bp->rss_hash_cfg);
		req.hash_mode_flags = VNIC_RSS_CFG_REQ_HASH_MODE_FLAGS_DEFAULT;
		req.ring_grp_tbl_addr = cpu_to_le64(vnic->rss_table_dma_addr);
		req.hash_key_tbl_addr =
			cpu_to_le64(vnic->rss_hash_key_dma_addr);
	}
	req.rss_ctx_idx = cpu_to_le16(vnic->fw_rss_cos_lb_ctx[0]);
	return hwrm_send_message(bp, &req, sizeof(req), HWRM_CMD_TIMEOUT);
}

static int bnxt_hwrm_vnic_set_rss_p5(struct bnxt *bp, u16 vnic_id, bool set_rss)
{
	struct bnxt_vnic_info *vnic = &bp->vnic_info[vnic_id];
	struct hwrm_vnic_rss_cfg_input req = {0};
	dma_addr_t ring_tbl_map;
	u32 i, nr_ctxs;

	bnxt_hwrm_cmd_hdr_init(bp, &req, HWRM_VNIC_RSS_CFG, -1, -1);
	req.vnic_id = cpu_to_le16(vnic->fw_vnic_id);
	if (!set_rss) {
		hwrm_send_message(bp, &req, sizeof(req), HWRM_CMD_TIMEOUT);
		return 0;
	}
	bnxt_fill_hw_rss_tbl(bp, vnic);
	req.hash_type = cpu_to_le32(bp->rss_hash_cfg);
	req.hash_mode_flags = VNIC_RSS_CFG_REQ_HASH_MODE_FLAGS_DEFAULT;
	req.hash_key_tbl_addr = cpu_to_le64(vnic->rss_hash_key_dma_addr);
	ring_tbl_map = vnic->rss_table_dma_addr;
	nr_ctxs = bnxt_get_nr_rss_ctxs(bp, bp->rx_nr_rings);
	for (i = 0; i < nr_ctxs; ring_tbl_map += BNXT_RSS_TABLE_SIZE_P5, i++) {
		int rc;

		req.ring_grp_tbl_addr = cpu_to_le64(ring_tbl_map);
		req.ring_table_pair_index = i;
		req.rss_ctx_idx = cpu_to_le16(vnic->fw_rss_cos_lb_ctx[i]);
		rc = hwrm_send_message(bp, &req, sizeof(req), HWRM_CMD_TIMEOUT);
		if (rc)
			return rc;
	}
	return 0;
}

static int bnxt_hwrm_vnic_set_hds(struct bnxt *bp, u16 vnic_id)
{
	struct bnxt_vnic_info *vnic = &bp->vnic_info[vnic_id];
	struct hwrm_vnic_plcmodes_cfg_input req = {0};

	bnxt_hwrm_cmd_hdr_init(bp, &req, HWRM_VNIC_PLCMODES_CFG, -1, -1);
	req.flags = cpu_to_le32(VNIC_PLCMODES_CFG_REQ_FLAGS_JUMBO_PLACEMENT |
				VNIC_PLCMODES_CFG_REQ_FLAGS_HDS_IPV4 |
				VNIC_PLCMODES_CFG_REQ_FLAGS_HDS_IPV6);
	req.enables =
		cpu_to_le32(VNIC_PLCMODES_CFG_REQ_ENABLES_JUMBO_THRESH_VALID |
			    VNIC_PLCMODES_CFG_REQ_ENABLES_HDS_THRESHOLD_VALID);
	/* thresholds not implemented in firmware yet */
	req.jumbo_thresh = cpu_to_le16(bp->rx_copy_thresh);
	req.hds_threshold = cpu_to_le16(bp->rx_copy_thresh);
	req.vnic_id = cpu_to_le32(vnic->fw_vnic_id);
	return hwrm_send_message(bp, &req, sizeof(req), HWRM_CMD_TIMEOUT);
}

static void bnxt_hwrm_vnic_ctx_free_one(struct bnxt *bp, u16 vnic_id,
					u16 ctx_idx)
{
	struct hwrm_vnic_rss_cos_lb_ctx_free_input req = {0};

	bnxt_hwrm_cmd_hdr_init(bp, &req, HWRM_VNIC_RSS_COS_LB_CTX_FREE, -1, -1);
	req.rss_cos_lb_ctx_id =
		cpu_to_le16(bp->vnic_info[vnic_id].fw_rss_cos_lb_ctx[ctx_idx]);

	hwrm_send_message(bp, &req, sizeof(req), HWRM_CMD_TIMEOUT);
	bp->vnic_info[vnic_id].fw_rss_cos_lb_ctx[ctx_idx] = INVALID_HW_RING_ID;
}

static void bnxt_hwrm_vnic_ctx_free(struct bnxt *bp)
{
	int i, j;

	for (i = 0; i < bp->nr_vnics; i++) {
		struct bnxt_vnic_info *vnic = &bp->vnic_info[i];

		for (j = 0; j < BNXT_MAX_CTX_PER_VNIC; j++) {
			if (vnic->fw_rss_cos_lb_ctx[j] != INVALID_HW_RING_ID)
				bnxt_hwrm_vnic_ctx_free_one(bp, i, j);
		}
	}
	bp->rsscos_nr_ctxs = 0;
}

static int bnxt_hwrm_vnic_ctx_alloc(struct bnxt *bp, u16 vnic_id, u16 ctx_idx)
{
	int rc;
	struct hwrm_vnic_rss_cos_lb_ctx_alloc_input req = {0};
	struct hwrm_vnic_rss_cos_lb_ctx_alloc_output *resp =
						bp->hwrm_cmd_resp_addr;

	bnxt_hwrm_cmd_hdr_init(bp, &req, HWRM_VNIC_RSS_COS_LB_CTX_ALLOC, -1,
			       -1);

	mutex_lock(&bp->hwrm_cmd_lock);
	rc = _hwrm_send_message(bp, &req, sizeof(req), HWRM_CMD_TIMEOUT);
	if (!rc)
		bp->vnic_info[vnic_id].fw_rss_cos_lb_ctx[ctx_idx] =
			le16_to_cpu(resp->rss_cos_lb_ctx_id);
	mutex_unlock(&bp->hwrm_cmd_lock);

	return rc;
}

static u32 bnxt_get_roce_vnic_mode(struct bnxt *bp)
{
	if (bp->flags & BNXT_FLAG_ROCE_MIRROR_CAP)
		return VNIC_CFG_REQ_FLAGS_ROCE_MIRRORING_CAPABLE_VNIC_MODE;
	return VNIC_CFG_REQ_FLAGS_ROCE_DUAL_VNIC_MODE;
}

int bnxt_hwrm_vnic_cfg(struct bnxt *bp, u16 vnic_id)
{
	unsigned int ring = 0, grp_idx;
	struct bnxt_vnic_info *vnic = &bp->vnic_info[vnic_id];
	struct hwrm_vnic_cfg_input req = {0};
	u16 def_vlan = 0;

	bnxt_hwrm_cmd_hdr_init(bp, &req, HWRM_VNIC_CFG, -1, -1);

	if (bp->flags & BNXT_FLAG_CHIP_P5) {
		struct bnxt_rx_ring_info *rxr = &bp->rx_ring[0];

		req.default_rx_ring_id =
			cpu_to_le16(rxr->rx_ring_struct.fw_ring_id);
		req.default_cmpl_ring_id =
			cpu_to_le16(bnxt_cp_ring_for_rx(bp, rxr));
		req.enables =
			cpu_to_le32(VNIC_CFG_REQ_ENABLES_DEFAULT_RX_RING_ID |
				    VNIC_CFG_REQ_ENABLES_DEFAULT_CMPL_RING_ID);
		goto vnic_mru;
	}
	req.enables = cpu_to_le32(VNIC_CFG_REQ_ENABLES_DFLT_RING_GRP);
	/* Only RSS support for now TBD: COS & LB */
	if (vnic->fw_rss_cos_lb_ctx[0] != INVALID_HW_RING_ID) {
		req.rss_rule = cpu_to_le16(vnic->fw_rss_cos_lb_ctx[0]);
		req.enables |= cpu_to_le32(VNIC_CFG_REQ_ENABLES_RSS_RULE |
					   VNIC_CFG_REQ_ENABLES_MRU);
	} else if (vnic->flags & BNXT_VNIC_RFS_NEW_RSS_FLAG) {
		req.rss_rule =
			cpu_to_le16(bp->vnic_info[0].fw_rss_cos_lb_ctx[0]);
		req.enables |= cpu_to_le32(VNIC_CFG_REQ_ENABLES_RSS_RULE |
					   VNIC_CFG_REQ_ENABLES_MRU);
		req.flags |= cpu_to_le32(VNIC_CFG_REQ_FLAGS_RSS_DFLT_CR_MODE);
	} else {
		req.rss_rule = cpu_to_le16(0xffff);
	}

	if (BNXT_CHIP_TYPE_NITRO_A0(bp) &&
	    (vnic->fw_rss_cos_lb_ctx[0] != INVALID_HW_RING_ID)) {
		req.cos_rule = cpu_to_le16(vnic->fw_rss_cos_lb_ctx[1]);
		req.enables |= cpu_to_le32(VNIC_CFG_REQ_ENABLES_COS_RULE);
	} else {
		req.cos_rule = cpu_to_le16(0xffff);
	}

	if (vnic->flags & BNXT_VNIC_RSS_FLAG)
		ring = 0;
	else if (vnic->flags & BNXT_VNIC_RFS_FLAG)
		ring = vnic_id - 1;
	else if ((vnic_id == 1) && BNXT_CHIP_TYPE_NITRO_A0(bp))
		ring = bp->rx_nr_rings - 1;

	grp_idx = bp->rx_ring[ring].bnapi->index;
	req.dflt_ring_grp = cpu_to_le16(bp->grp_info[grp_idx].fw_grp_id);
	req.lb_rule = cpu_to_le16(0xffff);
vnic_mru:
	req.mru = cpu_to_le16(bp->dev->mtu + ETH_HLEN + VLAN_HLEN);

	req.vnic_id = cpu_to_le16(vnic->fw_vnic_id);
#ifdef CONFIG_BNXT_SRIOV
	if (BNXT_VF(bp))
		def_vlan = bp->vf.vlan;
#endif
	if ((bp->flags & BNXT_FLAG_STRIP_VLAN) || def_vlan)
		req.flags |= cpu_to_le32(VNIC_CFG_REQ_FLAGS_VLAN_STRIP_MODE);
	if (!vnic_id && bnxt_ulp_registered(bp->edev, BNXT_ROCE_ULP))
		req.flags |= cpu_to_le32(bnxt_get_roce_vnic_mode(bp));

	return hwrm_send_message(bp, &req, sizeof(req), HWRM_CMD_TIMEOUT);
}

static void bnxt_hwrm_vnic_free_one(struct bnxt *bp, u16 vnic_id)
{
	if (bp->vnic_info[vnic_id].fw_vnic_id != INVALID_HW_RING_ID) {
		struct hwrm_vnic_free_input req = {0};

		bnxt_hwrm_cmd_hdr_init(bp, &req, HWRM_VNIC_FREE, -1, -1);
		req.vnic_id =
			cpu_to_le32(bp->vnic_info[vnic_id].fw_vnic_id);

		hwrm_send_message(bp, &req, sizeof(req), HWRM_CMD_TIMEOUT);
		bp->vnic_info[vnic_id].fw_vnic_id = INVALID_HW_RING_ID;
	}
}

static void bnxt_hwrm_vnic_free(struct bnxt *bp)
{
	u16 i;

	for (i = 0; i < bp->nr_vnics; i++)
		bnxt_hwrm_vnic_free_one(bp, i);
}

static int bnxt_hwrm_vnic_alloc(struct bnxt *bp, u16 vnic_id,
				unsigned int start_rx_ring_idx,
				unsigned int nr_rings)
{
	int rc = 0;
	unsigned int i, j, grp_idx, end_idx = start_rx_ring_idx + nr_rings;
	struct hwrm_vnic_alloc_input req = {0};
	struct hwrm_vnic_alloc_output *resp = bp->hwrm_cmd_resp_addr;
	struct bnxt_vnic_info *vnic = &bp->vnic_info[vnic_id];

	if (bp->flags & BNXT_FLAG_CHIP_P5)
		goto vnic_no_ring_grps;

	/* map ring groups to this vnic */
	for (i = start_rx_ring_idx, j = 0; i < end_idx; i++, j++) {
		grp_idx = bp->rx_ring[i].bnapi->index;
		if (bp->grp_info[grp_idx].fw_grp_id == INVALID_HW_RING_ID) {
			netdev_err(bp->dev, "Not enough ring groups avail:%x req:%x\n",
				   j, nr_rings);
			break;
		}
		vnic->fw_grp_ids[j] = bp->grp_info[grp_idx].fw_grp_id;
	}

vnic_no_ring_grps:
	for (i = 0; i < BNXT_MAX_CTX_PER_VNIC; i++)
		vnic->fw_rss_cos_lb_ctx[i] = INVALID_HW_RING_ID;
	if (vnic_id == 0)
		req.flags = cpu_to_le32(VNIC_ALLOC_REQ_FLAGS_DEFAULT);

	bnxt_hwrm_cmd_hdr_init(bp, &req, HWRM_VNIC_ALLOC, -1, -1);

	mutex_lock(&bp->hwrm_cmd_lock);
	rc = _hwrm_send_message(bp, &req, sizeof(req), HWRM_CMD_TIMEOUT);
	if (!rc)
		vnic->fw_vnic_id = le32_to_cpu(resp->vnic_id);
	mutex_unlock(&bp->hwrm_cmd_lock);
	return rc;
}

static int bnxt_hwrm_vnic_qcaps(struct bnxt *bp)
{
	struct hwrm_vnic_qcaps_output *resp = bp->hwrm_cmd_resp_addr;
	struct hwrm_vnic_qcaps_input req = {0};
	int rc;

	bp->hw_ring_stats_size = sizeof(struct ctx_hw_stats);
	bp->flags &= ~(BNXT_FLAG_NEW_RSS_CAP | BNXT_FLAG_ROCE_MIRROR_CAP);
	if (bp->hwrm_spec_code < 0x10600)
		return 0;

	bnxt_hwrm_cmd_hdr_init(bp, &req, HWRM_VNIC_QCAPS, -1, -1);
	mutex_lock(&bp->hwrm_cmd_lock);
	rc = _hwrm_send_message(bp, &req, sizeof(req), HWRM_CMD_TIMEOUT);
	if (!rc) {
		u32 flags = le32_to_cpu(resp->flags);

		if (!(bp->flags & BNXT_FLAG_CHIP_P5) &&
		    (flags & VNIC_QCAPS_RESP_FLAGS_RSS_DFLT_CR_CAP))
			bp->flags |= BNXT_FLAG_NEW_RSS_CAP;
		if (flags &
		    VNIC_QCAPS_RESP_FLAGS_ROCE_MIRRORING_CAPABLE_VNIC_CAP)
			bp->flags |= BNXT_FLAG_ROCE_MIRROR_CAP;

		/* Older P5 fw before EXT_HW_STATS support did not set
		 * VLAN_STRIP_CAP properly.
		 */
		if ((flags & VNIC_QCAPS_RESP_FLAGS_VLAN_STRIP_CAP) ||
		    (BNXT_CHIP_P5_THOR(bp) &&
		     !(bp->fw_cap & BNXT_FW_CAP_EXT_HW_STATS_SUPPORTED)))
			bp->fw_cap |= BNXT_FW_CAP_VLAN_RX_STRIP;
		bp->max_tpa_v2 = le16_to_cpu(resp->max_aggs_supported);
		if (bp->max_tpa_v2) {
			if (BNXT_CHIP_P5_THOR(bp))
				bp->hw_ring_stats_size = BNXT_RING_STATS_SIZE_P5;
			else
				bp->hw_ring_stats_size = BNXT_RING_STATS_SIZE_P5_SR2;
		}
	}
	mutex_unlock(&bp->hwrm_cmd_lock);
	return rc;
}

static int bnxt_hwrm_ring_grp_alloc(struct bnxt *bp)
{
	u16 i;
	u32 rc = 0;

	if (bp->flags & BNXT_FLAG_CHIP_P5)
		return 0;

	mutex_lock(&bp->hwrm_cmd_lock);
	for (i = 0; i < bp->rx_nr_rings; i++) {
		struct hwrm_ring_grp_alloc_input req = {0};
		struct hwrm_ring_grp_alloc_output *resp =
					bp->hwrm_cmd_resp_addr;
		unsigned int grp_idx = bp->rx_ring[i].bnapi->index;

		bnxt_hwrm_cmd_hdr_init(bp, &req, HWRM_RING_GRP_ALLOC, -1, -1);

		req.cr = cpu_to_le16(bp->grp_info[grp_idx].cp_fw_ring_id);
		req.rr = cpu_to_le16(bp->grp_info[grp_idx].rx_fw_ring_id);
		req.ar = cpu_to_le16(bp->grp_info[grp_idx].agg_fw_ring_id);
		req.sc = cpu_to_le16(bp->grp_info[grp_idx].fw_stats_ctx);

		rc = _hwrm_send_message(bp, &req, sizeof(req),
					HWRM_CMD_TIMEOUT);
		if (rc)
			break;

		bp->grp_info[grp_idx].fw_grp_id =
			le32_to_cpu(resp->ring_group_id);
	}
	mutex_unlock(&bp->hwrm_cmd_lock);
	return rc;
}

static void bnxt_hwrm_ring_grp_free(struct bnxt *bp)
{
	u16 i;
	struct hwrm_ring_grp_free_input req = {0};

	if (!bp->grp_info || (bp->flags & BNXT_FLAG_CHIP_P5))
		return;

	bnxt_hwrm_cmd_hdr_init(bp, &req, HWRM_RING_GRP_FREE, -1, -1);

	mutex_lock(&bp->hwrm_cmd_lock);
	for (i = 0; i < bp->cp_nr_rings; i++) {
		if (bp->grp_info[i].fw_grp_id == INVALID_HW_RING_ID)
			continue;
		req.ring_group_id =
			cpu_to_le32(bp->grp_info[i].fw_grp_id);

		_hwrm_send_message(bp, &req, sizeof(req), HWRM_CMD_TIMEOUT);
		bp->grp_info[i].fw_grp_id = INVALID_HW_RING_ID;
	}
	mutex_unlock(&bp->hwrm_cmd_lock);
}

static int hwrm_ring_alloc_send_msg(struct bnxt *bp,
				    struct bnxt_ring_struct *ring,
				    u32 ring_type, u32 map_index)
{
	int rc = 0, err = 0;
	struct hwrm_ring_alloc_input req = {0};
	struct hwrm_ring_alloc_output *resp = bp->hwrm_cmd_resp_addr;
	struct bnxt_ring_mem_info *rmem = &ring->ring_mem;
	struct bnxt_ring_grp_info *grp_info;
	u16 ring_id;

	bnxt_hwrm_cmd_hdr_init(bp, &req, HWRM_RING_ALLOC, -1, -1);

	req.enables = 0;
	if (rmem->nr_pages > 1) {
		req.page_tbl_addr = cpu_to_le64(rmem->pg_tbl_map);
		/* Page size is in log2 units */
		req.page_size = BNXT_PAGE_SHIFT;
		req.page_tbl_depth = 1;
	} else {
		req.page_tbl_addr =  cpu_to_le64(rmem->dma_arr[0]);
	}
	req.fbo = 0;
	/* Association of ring index with doorbell index and MSIX number */
	req.logical_id = cpu_to_le16(map_index);

	switch (ring_type) {
	case HWRM_RING_ALLOC_TX: {
		struct bnxt_tx_ring_info *txr;

		txr = container_of(ring, struct bnxt_tx_ring_info,
				   tx_ring_struct);
		req.ring_type = RING_ALLOC_REQ_RING_TYPE_TX;
		/* Association of transmit ring with completion ring */
		grp_info = &bp->grp_info[ring->grp_idx];
		req.cmpl_ring_id = cpu_to_le16(bnxt_cp_ring_for_tx(bp, txr));
		req.length = cpu_to_le32(bp->tx_ring_mask + 1);
		req.stat_ctx_id = cpu_to_le32(grp_info->fw_stats_ctx);
		req.queue_id = cpu_to_le16(ring->queue_id);
		break;
	}
	case HWRM_RING_ALLOC_RX:
		req.ring_type = RING_ALLOC_REQ_RING_TYPE_RX;
		req.length = cpu_to_le32(bp->rx_ring_mask + 1);
		if (bp->flags & BNXT_FLAG_CHIP_P5) {
			u16 flags = 0;

			/* Association of rx ring with stats context */
			grp_info = &bp->grp_info[ring->grp_idx];
			req.rx_buf_size = cpu_to_le16(bp->rx_buf_use_size);
			req.stat_ctx_id = cpu_to_le32(grp_info->fw_stats_ctx);
			req.enables |= cpu_to_le32(
				RING_ALLOC_REQ_ENABLES_RX_BUF_SIZE_VALID);
			if (NET_IP_ALIGN == 2)
				flags = RING_ALLOC_REQ_FLAGS_RX_SOP_PAD;
			req.flags = cpu_to_le16(flags);
		}
		break;
	case HWRM_RING_ALLOC_AGG:
		if (bp->flags & BNXT_FLAG_CHIP_P5) {
			req.ring_type = RING_ALLOC_REQ_RING_TYPE_RX_AGG;
			/* Association of agg ring with rx ring */
			grp_info = &bp->grp_info[ring->grp_idx];
			req.rx_ring_id = cpu_to_le16(grp_info->rx_fw_ring_id);
			req.rx_buf_size = cpu_to_le16(BNXT_RX_PAGE_SIZE);
			req.stat_ctx_id = cpu_to_le32(grp_info->fw_stats_ctx);
			req.enables |= cpu_to_le32(
				RING_ALLOC_REQ_ENABLES_RX_RING_ID_VALID |
				RING_ALLOC_REQ_ENABLES_RX_BUF_SIZE_VALID);
		} else {
			req.ring_type = RING_ALLOC_REQ_RING_TYPE_RX;
		}
		req.length = cpu_to_le32(bp->rx_agg_ring_mask + 1);
		break;
	case HWRM_RING_ALLOC_CMPL:
		req.ring_type = RING_ALLOC_REQ_RING_TYPE_L2_CMPL;
		req.length = cpu_to_le32(bp->cp_ring_mask + 1);
		if (bp->flags & BNXT_FLAG_CHIP_P5) {
			/* Association of cp ring with nq */
			grp_info = &bp->grp_info[map_index];
			req.nq_ring_id = cpu_to_le16(grp_info->cp_fw_ring_id);
			req.cq_handle = cpu_to_le64(ring->handle);
			req.enables |= cpu_to_le32(
				RING_ALLOC_REQ_ENABLES_NQ_RING_ID_VALID);
		} else if (bp->flags & BNXT_FLAG_USING_MSIX) {
			req.int_mode = RING_ALLOC_REQ_INT_MODE_MSIX;
		}
		break;
	case HWRM_RING_ALLOC_NQ:
		req.ring_type = RING_ALLOC_REQ_RING_TYPE_NQ;
		req.length = cpu_to_le32(bp->cp_ring_mask + 1);
		if (bp->flags & BNXT_FLAG_USING_MSIX)
			req.int_mode = RING_ALLOC_REQ_INT_MODE_MSIX;
		break;
	default:
		netdev_err(bp->dev, "hwrm alloc invalid ring type %d\n",
			   ring_type);
		return -1;
	}

	mutex_lock(&bp->hwrm_cmd_lock);
	rc = _hwrm_send_message(bp, &req, sizeof(req), HWRM_CMD_TIMEOUT);
	err = le16_to_cpu(resp->error_code);
	ring_id = le16_to_cpu(resp->ring_id);
	mutex_unlock(&bp->hwrm_cmd_lock);

	if (rc || err) {
		netdev_err(bp->dev, "hwrm_ring_alloc type %d failed. rc:%x err:%x\n",
			   ring_type, rc, err);
		return -EIO;
	}
	ring->fw_ring_id = ring_id;
	return rc;
}

static int bnxt_hwrm_set_async_event_cr(struct bnxt *bp, int idx)
{
	int rc;

	if (BNXT_PF(bp)) {
		struct hwrm_func_cfg_input req = {0};

		bnxt_hwrm_cmd_hdr_init(bp, &req, HWRM_FUNC_CFG, -1, -1);
		req.fid = cpu_to_le16(0xffff);
		req.enables = cpu_to_le32(FUNC_CFG_REQ_ENABLES_ASYNC_EVENT_CR);
		req.async_event_cr = cpu_to_le16(idx);
		rc = hwrm_send_message(bp, &req, sizeof(req), HWRM_CMD_TIMEOUT);
	} else {
		struct hwrm_func_vf_cfg_input req = {0};

		bnxt_hwrm_cmd_hdr_init(bp, &req, HWRM_FUNC_VF_CFG, -1, -1);
		req.enables =
			cpu_to_le32(FUNC_VF_CFG_REQ_ENABLES_ASYNC_EVENT_CR);
		req.async_event_cr = cpu_to_le16(idx);
		rc = hwrm_send_message(bp, &req, sizeof(req), HWRM_CMD_TIMEOUT);
	}
	return rc;
}

static void bnxt_set_db(struct bnxt *bp, struct bnxt_db_info *db, u32 ring_type,
			u32 map_idx, u32 xid)
{
	if (bp->flags & BNXT_FLAG_CHIP_P5) {
		if (BNXT_PF(bp))
			db->doorbell = bp->bar1 + DB_PF_OFFSET_P5;
		else
			db->doorbell = bp->bar1 + DB_VF_OFFSET_P5;
		switch (ring_type) {
		case HWRM_RING_ALLOC_TX:
			db->db_key64 = DBR_PATH_L2 | DBR_TYPE_SQ;
			break;
		case HWRM_RING_ALLOC_RX:
		case HWRM_RING_ALLOC_AGG:
			db->db_key64 = DBR_PATH_L2 | DBR_TYPE_SRQ;
			break;
		case HWRM_RING_ALLOC_CMPL:
			db->db_key64 = DBR_PATH_L2;
			break;
		case HWRM_RING_ALLOC_NQ:
			db->db_key64 = DBR_PATH_L2;
			break;
		}
		db->db_key64 |= (u64)xid << DBR_XID_SFT;
	} else {
		db->doorbell = bp->bar1 + map_idx * 0x80;
		switch (ring_type) {
		case HWRM_RING_ALLOC_TX:
			db->db_key32 = DB_KEY_TX;
			break;
		case HWRM_RING_ALLOC_RX:
		case HWRM_RING_ALLOC_AGG:
			db->db_key32 = DB_KEY_RX;
			break;
		case HWRM_RING_ALLOC_CMPL:
			db->db_key32 = DB_KEY_CP;
			break;
		}
	}
}

static int bnxt_hwrm_ring_alloc(struct bnxt *bp)
{
	bool agg_rings = !!(bp->flags & BNXT_FLAG_AGG_RINGS);
	int i, rc = 0;
	u32 type;

	if (bp->flags & BNXT_FLAG_CHIP_P5)
		type = HWRM_RING_ALLOC_NQ;
	else
		type = HWRM_RING_ALLOC_CMPL;
	for (i = 0; i < bp->cp_nr_rings; i++) {
		struct bnxt_napi *bnapi = bp->bnapi[i];
		struct bnxt_cp_ring_info *cpr = &bnapi->cp_ring;
		struct bnxt_ring_struct *ring = &cpr->cp_ring_struct;
		u32 map_idx = ring->map_idx;
		unsigned int vector;

		vector = bp->irq_tbl[map_idx].vector;
		disable_irq_nosync(vector);
		rc = hwrm_ring_alloc_send_msg(bp, ring, type, map_idx);
		if (rc) {
			enable_irq(vector);
			goto err_out;
		}
		bnxt_set_db(bp, &cpr->cp_db, type, map_idx, ring->fw_ring_id);
		bnxt_db_nq(bp, &cpr->cp_db, cpr->cp_raw_cons);
		enable_irq(vector);
		bp->grp_info[i].cp_fw_ring_id = ring->fw_ring_id;

		if (!i) {
			rc = bnxt_hwrm_set_async_event_cr(bp, ring->fw_ring_id);
			if (rc)
				netdev_warn(bp->dev, "Failed to set async event completion ring.\n");
		}
	}

	type = HWRM_RING_ALLOC_TX;
	for (i = 0; i < bp->tx_nr_rings; i++) {
		struct bnxt_tx_ring_info *txr = &bp->tx_ring[i];
		struct bnxt_ring_struct *ring;
		u32 map_idx;

		if (bp->flags & BNXT_FLAG_CHIP_P5) {
			struct bnxt_napi *bnapi = txr->bnapi;
			struct bnxt_cp_ring_info *cpr, *cpr2;
			u32 type2 = HWRM_RING_ALLOC_CMPL;

			cpr = &bnapi->cp_ring;
			cpr2 = cpr->cp_ring_arr[BNXT_TX_HDL];
			ring = &cpr2->cp_ring_struct;
			ring->handle = BNXT_TX_HDL;
			map_idx = bnapi->index;
			rc = hwrm_ring_alloc_send_msg(bp, ring, type2, map_idx);
			if (rc)
				goto err_out;
			bnxt_set_db(bp, &cpr2->cp_db, type2, map_idx,
				    ring->fw_ring_id);
			bnxt_db_cq(bp, &cpr2->cp_db, cpr2->cp_raw_cons);
		}
		ring = &txr->tx_ring_struct;
		map_idx = i;
		rc = hwrm_ring_alloc_send_msg(bp, ring, type, map_idx);
		if (rc)
			goto err_out;
		bnxt_set_db(bp, &txr->tx_db, type, map_idx, ring->fw_ring_id);
	}

	type = HWRM_RING_ALLOC_RX;
	for (i = 0; i < bp->rx_nr_rings; i++) {
		struct bnxt_rx_ring_info *rxr = &bp->rx_ring[i];
		struct bnxt_ring_struct *ring = &rxr->rx_ring_struct;
		struct bnxt_napi *bnapi = rxr->bnapi;
		u32 map_idx = bnapi->index;

		rc = hwrm_ring_alloc_send_msg(bp, ring, type, map_idx);
		if (rc)
			goto err_out;
		bnxt_set_db(bp, &rxr->rx_db, type, map_idx, ring->fw_ring_id);
		/* If we have agg rings, post agg buffers first. */
		if (!agg_rings)
			bnxt_db_write(bp, &rxr->rx_db, rxr->rx_prod);
		bp->grp_info[map_idx].rx_fw_ring_id = ring->fw_ring_id;
		if (bp->flags & BNXT_FLAG_CHIP_P5) {
			struct bnxt_cp_ring_info *cpr = &bnapi->cp_ring;
			u32 type2 = HWRM_RING_ALLOC_CMPL;
			struct bnxt_cp_ring_info *cpr2;

			cpr2 = cpr->cp_ring_arr[BNXT_RX_HDL];
			ring = &cpr2->cp_ring_struct;
			ring->handle = BNXT_RX_HDL;
			rc = hwrm_ring_alloc_send_msg(bp, ring, type2, map_idx);
			if (rc)
				goto err_out;
			bnxt_set_db(bp, &cpr2->cp_db, type2, map_idx,
				    ring->fw_ring_id);
			bnxt_db_cq(bp, &cpr2->cp_db, cpr2->cp_raw_cons);
		}
	}

	if (agg_rings) {
		type = HWRM_RING_ALLOC_AGG;
		for (i = 0; i < bp->rx_nr_rings; i++) {
			struct bnxt_rx_ring_info *rxr = &bp->rx_ring[i];
			struct bnxt_ring_struct *ring =
						&rxr->rx_agg_ring_struct;
			u32 grp_idx = ring->grp_idx;
			u32 map_idx = grp_idx + bp->rx_nr_rings;

			rc = hwrm_ring_alloc_send_msg(bp, ring, type, map_idx);
			if (rc)
				goto err_out;

			bnxt_set_db(bp, &rxr->rx_agg_db, type, map_idx,
				    ring->fw_ring_id);
			bnxt_db_write(bp, &rxr->rx_agg_db, rxr->rx_agg_prod);
			bnxt_db_write(bp, &rxr->rx_db, rxr->rx_prod);
			bp->grp_info[grp_idx].agg_fw_ring_id = ring->fw_ring_id;
		}
	}
err_out:
	return rc;
}

static int hwrm_ring_free_send_msg(struct bnxt *bp,
				   struct bnxt_ring_struct *ring,
				   u32 ring_type, int cmpl_ring_id)
{
	int rc;
	struct hwrm_ring_free_input req = {0};
	struct hwrm_ring_free_output *resp = bp->hwrm_cmd_resp_addr;
	u16 error_code;

	if (BNXT_NO_FW_ACCESS(bp))
		return 0;

	bnxt_hwrm_cmd_hdr_init(bp, &req, HWRM_RING_FREE, cmpl_ring_id, -1);
	req.ring_type = ring_type;
	req.ring_id = cpu_to_le16(ring->fw_ring_id);

	mutex_lock(&bp->hwrm_cmd_lock);
	rc = _hwrm_send_message(bp, &req, sizeof(req), HWRM_CMD_TIMEOUT);
	error_code = le16_to_cpu(resp->error_code);
	mutex_unlock(&bp->hwrm_cmd_lock);

	if (rc || error_code) {
		netdev_err(bp->dev, "hwrm_ring_free type %d failed. rc:%x err:%x\n",
			   ring_type, rc, error_code);
		return -EIO;
	}
	return 0;
}

static void bnxt_hwrm_ring_free(struct bnxt *bp, bool close_path)
{
	u32 type;
	int i;

	if (!bp->bnapi)
		return;

	for (i = 0; i < bp->tx_nr_rings; i++) {
		struct bnxt_tx_ring_info *txr = &bp->tx_ring[i];
		struct bnxt_ring_struct *ring = &txr->tx_ring_struct;

		if (ring->fw_ring_id != INVALID_HW_RING_ID) {
			u32 cmpl_ring_id = bnxt_cp_ring_for_tx(bp, txr);

			hwrm_ring_free_send_msg(bp, ring,
						RING_FREE_REQ_RING_TYPE_TX,
						close_path ? cmpl_ring_id :
						INVALID_HW_RING_ID);
			ring->fw_ring_id = INVALID_HW_RING_ID;
		}
	}

	for (i = 0; i < bp->rx_nr_rings; i++) {
		struct bnxt_rx_ring_info *rxr = &bp->rx_ring[i];
		struct bnxt_ring_struct *ring = &rxr->rx_ring_struct;
		u32 grp_idx = rxr->bnapi->index;

		if (ring->fw_ring_id != INVALID_HW_RING_ID) {
			u32 cmpl_ring_id = bnxt_cp_ring_for_rx(bp, rxr);

			hwrm_ring_free_send_msg(bp, ring,
						RING_FREE_REQ_RING_TYPE_RX,
						close_path ? cmpl_ring_id :
						INVALID_HW_RING_ID);
			ring->fw_ring_id = INVALID_HW_RING_ID;
			bp->grp_info[grp_idx].rx_fw_ring_id =
				INVALID_HW_RING_ID;
		}
	}

	if (bp->flags & BNXT_FLAG_CHIP_P5)
		type = RING_FREE_REQ_RING_TYPE_RX_AGG;
	else
		type = RING_FREE_REQ_RING_TYPE_RX;
	for (i = 0; i < bp->rx_nr_rings; i++) {
		struct bnxt_rx_ring_info *rxr = &bp->rx_ring[i];
		struct bnxt_ring_struct *ring = &rxr->rx_agg_ring_struct;
		u32 grp_idx = rxr->bnapi->index;

		if (ring->fw_ring_id != INVALID_HW_RING_ID) {
			u32 cmpl_ring_id = bnxt_cp_ring_for_rx(bp, rxr);

			hwrm_ring_free_send_msg(bp, ring, type,
						close_path ? cmpl_ring_id :
						INVALID_HW_RING_ID);
			ring->fw_ring_id = INVALID_HW_RING_ID;
			bp->grp_info[grp_idx].agg_fw_ring_id =
				INVALID_HW_RING_ID;
		}
	}

	/* The completion rings are about to be freed.  After that the
	 * IRQ doorbell will not work anymore.  So we need to disable
	 * IRQ here.
	 */
	bnxt_disable_int_sync(bp);

	if (bp->flags & BNXT_FLAG_CHIP_P5)
		type = RING_FREE_REQ_RING_TYPE_NQ;
	else
		type = RING_FREE_REQ_RING_TYPE_L2_CMPL;
	for (i = 0; i < bp->cp_nr_rings; i++) {
		struct bnxt_napi *bnapi = bp->bnapi[i];
		struct bnxt_cp_ring_info *cpr = &bnapi->cp_ring;
		struct bnxt_ring_struct *ring;
		int j;

		for (j = 0; j < 2; j++) {
			struct bnxt_cp_ring_info *cpr2 = cpr->cp_ring_arr[j];

			if (cpr2) {
				ring = &cpr2->cp_ring_struct;
				if (ring->fw_ring_id == INVALID_HW_RING_ID)
					continue;
				hwrm_ring_free_send_msg(bp, ring,
					RING_FREE_REQ_RING_TYPE_L2_CMPL,
					INVALID_HW_RING_ID);
				ring->fw_ring_id = INVALID_HW_RING_ID;
			}
		}
		ring = &cpr->cp_ring_struct;
		if (ring->fw_ring_id != INVALID_HW_RING_ID) {
			hwrm_ring_free_send_msg(bp, ring, type,
						INVALID_HW_RING_ID);
			ring->fw_ring_id = INVALID_HW_RING_ID;
			bp->grp_info[i].cp_fw_ring_id = INVALID_HW_RING_ID;
		}
	}
}

static int bnxt_trim_rings(struct bnxt *bp, int *rx, int *tx, int max,
			   bool shared);

static int bnxt_hwrm_get_rings(struct bnxt *bp)
{
	struct hwrm_func_qcfg_output *resp = bp->hwrm_cmd_resp_addr;
	struct bnxt_hw_resc *hw_resc = &bp->hw_resc;
	struct hwrm_func_qcfg_input req = {0};
	int rc;

	if (bp->hwrm_spec_code < 0x10601)
		return 0;

	bnxt_hwrm_cmd_hdr_init(bp, &req, HWRM_FUNC_QCFG, -1, -1);
	req.fid = cpu_to_le16(0xffff);
	mutex_lock(&bp->hwrm_cmd_lock);
	rc = _hwrm_send_message(bp, &req, sizeof(req), HWRM_CMD_TIMEOUT);
	if (rc) {
		mutex_unlock(&bp->hwrm_cmd_lock);
		return rc;
	}

	hw_resc->resv_tx_rings = le16_to_cpu(resp->alloc_tx_rings);
	if (BNXT_NEW_RM(bp)) {
		u16 cp, stats;

		hw_resc->resv_rx_rings = le16_to_cpu(resp->alloc_rx_rings);
		hw_resc->resv_hw_ring_grps =
			le32_to_cpu(resp->alloc_hw_ring_grps);
		hw_resc->resv_vnics = le16_to_cpu(resp->alloc_vnics);
		cp = le16_to_cpu(resp->alloc_cmpl_rings);
		stats = le16_to_cpu(resp->alloc_stat_ctx);
		hw_resc->resv_irqs = cp;
		if (bp->flags & BNXT_FLAG_CHIP_P5) {
			int rx = hw_resc->resv_rx_rings;
			int tx = hw_resc->resv_tx_rings;

			if (bp->flags & BNXT_FLAG_AGG_RINGS)
				rx >>= 1;
			if (cp < (rx + tx)) {
				bnxt_trim_rings(bp, &rx, &tx, cp, false);
				if (bp->flags & BNXT_FLAG_AGG_RINGS)
					rx <<= 1;
				hw_resc->resv_rx_rings = rx;
				hw_resc->resv_tx_rings = tx;
			}
			hw_resc->resv_irqs = le16_to_cpu(resp->alloc_msix);
			hw_resc->resv_hw_ring_grps = rx;
		}
		hw_resc->resv_cp_rings = cp;
		hw_resc->resv_stat_ctxs = stats;
	}
	mutex_unlock(&bp->hwrm_cmd_lock);
	return 0;
}

/* Caller must hold bp->hwrm_cmd_lock */
int __bnxt_hwrm_get_tx_rings(struct bnxt *bp, u16 fid, int *tx_rings)
{
	struct hwrm_func_qcfg_output *resp = bp->hwrm_cmd_resp_addr;
	struct hwrm_func_qcfg_input req = {0};
	int rc;

	if (bp->hwrm_spec_code < 0x10601)
		return 0;

	bnxt_hwrm_cmd_hdr_init(bp, &req, HWRM_FUNC_QCFG, -1, -1);
	req.fid = cpu_to_le16(fid);
	rc = _hwrm_send_message(bp, &req, sizeof(req), HWRM_CMD_TIMEOUT);
	if (!rc)
		*tx_rings = le16_to_cpu(resp->alloc_tx_rings);

	return rc;
}

static bool bnxt_rfs_supported(struct bnxt *bp);

static void
__bnxt_hwrm_reserve_pf_rings(struct bnxt *bp, struct hwrm_func_cfg_input *req,
			     int tx_rings, int rx_rings, int ring_grps,
			     int cp_rings, int stats, int vnics)
{
	u32 enables = 0;

	bnxt_hwrm_cmd_hdr_init(bp, req, HWRM_FUNC_CFG, -1, -1);
	req->fid = cpu_to_le16(0xffff);
	enables |= tx_rings ? FUNC_CFG_REQ_ENABLES_NUM_TX_RINGS : 0;
	req->num_tx_rings = cpu_to_le16(tx_rings);
	if (BNXT_NEW_RM(bp)) {
		enables |= rx_rings ? FUNC_CFG_REQ_ENABLES_NUM_RX_RINGS : 0;
		enables |= stats ? FUNC_CFG_REQ_ENABLES_NUM_STAT_CTXS : 0;
		if (bp->flags & BNXT_FLAG_CHIP_P5) {
			enables |= cp_rings ? FUNC_CFG_REQ_ENABLES_NUM_MSIX : 0;
			enables |= tx_rings + ring_grps ?
				   FUNC_CFG_REQ_ENABLES_NUM_CMPL_RINGS : 0;
			enables |= rx_rings ?
				FUNC_CFG_REQ_ENABLES_NUM_RSSCOS_CTXS : 0;
		} else {
			enables |= cp_rings ?
				   FUNC_CFG_REQ_ENABLES_NUM_CMPL_RINGS : 0;
			enables |= ring_grps ?
				   FUNC_CFG_REQ_ENABLES_NUM_HW_RING_GRPS |
				   FUNC_CFG_REQ_ENABLES_NUM_RSSCOS_CTXS : 0;
		}
		enables |= vnics ? FUNC_CFG_REQ_ENABLES_NUM_VNICS : 0;

		req->num_rx_rings = cpu_to_le16(rx_rings);
		if (bp->flags & BNXT_FLAG_CHIP_P5) {
			req->num_cmpl_rings = cpu_to_le16(tx_rings + ring_grps);
			req->num_msix = cpu_to_le16(cp_rings);
			req->num_rsscos_ctxs =
				cpu_to_le16(DIV_ROUND_UP(ring_grps, 64));
		} else {
			req->num_cmpl_rings = cpu_to_le16(cp_rings);
			req->num_hw_ring_grps = cpu_to_le16(ring_grps);
			req->num_rsscos_ctxs = cpu_to_le16(1);
			if (!(bp->flags & BNXT_FLAG_NEW_RSS_CAP) &&
			    bnxt_rfs_supported(bp))
				req->num_rsscos_ctxs =
					cpu_to_le16(ring_grps + 1);
		}
		req->num_stat_ctxs = cpu_to_le16(stats);
		req->num_vnics = cpu_to_le16(vnics);
	}
	req->enables = cpu_to_le32(enables);
}

static void
__bnxt_hwrm_reserve_vf_rings(struct bnxt *bp,
			     struct hwrm_func_vf_cfg_input *req, int tx_rings,
			     int rx_rings, int ring_grps, int cp_rings,
			     int stats, int vnics)
{
	u32 enables = 0;

	bnxt_hwrm_cmd_hdr_init(bp, req, HWRM_FUNC_VF_CFG, -1, -1);
	enables |= tx_rings ? FUNC_VF_CFG_REQ_ENABLES_NUM_TX_RINGS : 0;
	enables |= rx_rings ? FUNC_VF_CFG_REQ_ENABLES_NUM_RX_RINGS |
			      FUNC_VF_CFG_REQ_ENABLES_NUM_RSSCOS_CTXS : 0;
	enables |= stats ? FUNC_VF_CFG_REQ_ENABLES_NUM_STAT_CTXS : 0;
	if (bp->flags & BNXT_FLAG_CHIP_P5) {
		enables |= tx_rings + ring_grps ?
			   FUNC_VF_CFG_REQ_ENABLES_NUM_CMPL_RINGS : 0;
	} else {
		enables |= cp_rings ?
			   FUNC_VF_CFG_REQ_ENABLES_NUM_CMPL_RINGS : 0;
		enables |= ring_grps ?
			   FUNC_VF_CFG_REQ_ENABLES_NUM_HW_RING_GRPS : 0;
	}
	enables |= vnics ? FUNC_VF_CFG_REQ_ENABLES_NUM_VNICS : 0;
	enables |= FUNC_VF_CFG_REQ_ENABLES_NUM_L2_CTXS;

	req->num_l2_ctxs = cpu_to_le16(BNXT_VF_MAX_L2_CTX);
	req->num_tx_rings = cpu_to_le16(tx_rings);
	req->num_rx_rings = cpu_to_le16(rx_rings);
	if (bp->flags & BNXT_FLAG_CHIP_P5) {
		req->num_cmpl_rings = cpu_to_le16(tx_rings + ring_grps);
		req->num_rsscos_ctxs = cpu_to_le16(DIV_ROUND_UP(ring_grps, 64));
	} else {
		req->num_cmpl_rings = cpu_to_le16(cp_rings);
		req->num_hw_ring_grps = cpu_to_le16(ring_grps);
		req->num_rsscos_ctxs = cpu_to_le16(BNXT_VF_MAX_RSS_CTX);
	}
	req->num_stat_ctxs = cpu_to_le16(stats);
	req->num_vnics = cpu_to_le16(vnics);

	req->enables = cpu_to_le32(enables);
}

static int
bnxt_hwrm_reserve_pf_rings(struct bnxt *bp, int tx_rings, int rx_rings,
			   int ring_grps, int cp_rings, int stats, int vnics)
{
	struct hwrm_func_cfg_input req = {0};
	int rc;

	__bnxt_hwrm_reserve_pf_rings(bp, &req, tx_rings, rx_rings, ring_grps,
				     cp_rings, stats, vnics);
	if (!req.enables)
		return 0;

	rc = hwrm_send_message(bp, &req, sizeof(req), HWRM_CMD_TIMEOUT);
	if (rc)
		return rc;

	if (bp->hwrm_spec_code < 0x10601)
		bp->hw_resc.resv_tx_rings = tx_rings;

	return bnxt_hwrm_get_rings(bp);
}

static int
bnxt_hwrm_reserve_vf_rings(struct bnxt *bp, int tx_rings, int rx_rings,
			   int ring_grps, int cp_rings, int stats, int vnics)
{
	struct hwrm_func_vf_cfg_input req = {0};
	int rc;

	if (!BNXT_NEW_RM(bp)) {
		bp->hw_resc.resv_tx_rings = tx_rings;
		return 0;
	}

	__bnxt_hwrm_reserve_vf_rings(bp, &req, tx_rings, rx_rings, ring_grps,
				     cp_rings, stats, vnics);
	rc = hwrm_send_message(bp, &req, sizeof(req), HWRM_CMD_TIMEOUT);
	if (rc)
		return rc;

	return bnxt_hwrm_get_rings(bp);
}

static int bnxt_hwrm_reserve_rings(struct bnxt *bp, int tx, int rx, int grp,
				   int cp, int stat, int vnic)
{
	if (BNXT_PF(bp))
		return bnxt_hwrm_reserve_pf_rings(bp, tx, rx, grp, cp, stat,
						  vnic);
	else
		return bnxt_hwrm_reserve_vf_rings(bp, tx, rx, grp, cp, stat,
						  vnic);
}

int bnxt_nq_rings_in_use(struct bnxt *bp)
{
	int cp = bp->cp_nr_rings;
	int ulp_msix, ulp_base;

	ulp_msix = bnxt_get_ulp_msix_num(bp);
	if (ulp_msix) {
		ulp_base = bnxt_get_ulp_msix_base(bp);
		cp += ulp_msix;
		if ((ulp_base + ulp_msix) > cp)
			cp = ulp_base + ulp_msix;
	}
	return cp;
}

static int bnxt_cp_rings_in_use(struct bnxt *bp)
{
	int cp;

	if (!(bp->flags & BNXT_FLAG_CHIP_P5))
		return bnxt_nq_rings_in_use(bp);

	cp = bp->tx_nr_rings + bp->rx_nr_rings;
	return cp;
}

static int bnxt_get_func_stat_ctxs(struct bnxt *bp)
{
	int ulp_stat = bnxt_get_ulp_stat_ctxs(bp);
	int cp = bp->cp_nr_rings;

	if (!ulp_stat)
		return cp;

	if (bnxt_nq_rings_in_use(bp) > cp + bnxt_get_ulp_msix_num(bp))
		return bnxt_get_ulp_msix_base(bp) + ulp_stat;

	return cp + ulp_stat;
}

/* Check if a default RSS map needs to be setup.  This function is only
 * used on older firmware that does not require reserving RX rings.
 */
static void bnxt_check_rss_tbl_no_rmgr(struct bnxt *bp)
{
	struct bnxt_hw_resc *hw_resc = &bp->hw_resc;

	/* The RSS map is valid for RX rings set to resv_rx_rings */
	if (hw_resc->resv_rx_rings != bp->rx_nr_rings) {
		hw_resc->resv_rx_rings = bp->rx_nr_rings;
		if (!netif_is_rxfh_configured(bp->dev))
			bnxt_set_dflt_rss_indir_tbl(bp);
	}
}

static bool bnxt_need_reserve_rings(struct bnxt *bp)
{
	struct bnxt_hw_resc *hw_resc = &bp->hw_resc;
	int cp = bnxt_cp_rings_in_use(bp);
	int nq = bnxt_nq_rings_in_use(bp);
	int rx = bp->rx_nr_rings, stat;
	int vnic = 1, grp = rx;

	if (hw_resc->resv_tx_rings != bp->tx_nr_rings &&
	    bp->hwrm_spec_code >= 0x10601)
		return true;

	/* Old firmware does not need RX ring reservations but we still
	 * need to setup a default RSS map when needed.  With new firmware
	 * we go through RX ring reservations first and then set up the
	 * RSS map for the successfully reserved RX rings when needed.
	 */
	if (!BNXT_NEW_RM(bp)) {
		bnxt_check_rss_tbl_no_rmgr(bp);
		return false;
	}
	if ((bp->flags & BNXT_FLAG_RFS) && !(bp->flags & BNXT_FLAG_CHIP_P5))
		vnic = rx + 1;
	if (bp->flags & BNXT_FLAG_AGG_RINGS)
		rx <<= 1;
	stat = bnxt_get_func_stat_ctxs(bp);
	if (hw_resc->resv_rx_rings != rx || hw_resc->resv_cp_rings != cp ||
	    hw_resc->resv_vnics != vnic || hw_resc->resv_stat_ctxs != stat ||
	    (hw_resc->resv_hw_ring_grps != grp &&
	     !(bp->flags & BNXT_FLAG_CHIP_P5)))
		return true;
	if ((bp->flags & BNXT_FLAG_CHIP_P5) && BNXT_PF(bp) &&
	    hw_resc->resv_irqs != nq)
		return true;
	return false;
}

static int __bnxt_reserve_rings(struct bnxt *bp)
{
	struct bnxt_hw_resc *hw_resc = &bp->hw_resc;
	int cp = bnxt_nq_rings_in_use(bp);
	int tx = bp->tx_nr_rings;
	int rx = bp->rx_nr_rings;
	int grp, rx_rings, rc;
	int vnic = 1, stat;
	bool sh = false;

	if (!bnxt_need_reserve_rings(bp))
		return 0;

	if (bp->flags & BNXT_FLAG_SHARED_RINGS)
		sh = true;
	if ((bp->flags & BNXT_FLAG_RFS) && !(bp->flags & BNXT_FLAG_CHIP_P5))
		vnic = rx + 1;
	if (bp->flags & BNXT_FLAG_AGG_RINGS)
		rx <<= 1;
	grp = bp->rx_nr_rings;
	stat = bnxt_get_func_stat_ctxs(bp);

	rc = bnxt_hwrm_reserve_rings(bp, tx, rx, grp, cp, stat, vnic);
	if (rc)
		return rc;

	tx = hw_resc->resv_tx_rings;
	if (BNXT_NEW_RM(bp)) {
		rx = hw_resc->resv_rx_rings;
		cp = hw_resc->resv_irqs;
		grp = hw_resc->resv_hw_ring_grps;
		vnic = hw_resc->resv_vnics;
		stat = hw_resc->resv_stat_ctxs;
	}

	rx_rings = rx;
	if (bp->flags & BNXT_FLAG_AGG_RINGS) {
		if (rx >= 2) {
			rx_rings = rx >> 1;
		} else {
			if (netif_running(bp->dev))
				return -ENOMEM;

			bp->flags &= ~BNXT_FLAG_AGG_RINGS;
			bp->flags |= BNXT_FLAG_NO_AGG_RINGS;
			bp->dev->hw_features &= ~NETIF_F_LRO;
			bp->dev->features &= ~NETIF_F_LRO;
			bnxt_set_ring_params(bp);
		}
	}
	rx_rings = min_t(int, rx_rings, grp);
	cp = min_t(int, cp, bp->cp_nr_rings);
	if (stat > bnxt_get_ulp_stat_ctxs(bp))
		stat -= bnxt_get_ulp_stat_ctxs(bp);
	cp = min_t(int, cp, stat);
	rc = bnxt_trim_rings(bp, &rx_rings, &tx, cp, sh);
	if (bp->flags & BNXT_FLAG_AGG_RINGS)
		rx = rx_rings << 1;
	cp = sh ? max_t(int, tx, rx_rings) : tx + rx_rings;
	bp->tx_nr_rings = tx;

	/* If we cannot reserve all the RX rings, reset the RSS map only
	 * if absolutely necessary
	 */
	if (rx_rings != bp->rx_nr_rings) {
		netdev_warn(bp->dev, "Able to reserve only %d out of %d requested RX rings\n",
			    rx_rings, bp->rx_nr_rings);
		if ((bp->dev->priv_flags & IFF_RXFH_CONFIGURED) &&
		    (bnxt_get_nr_rss_ctxs(bp, bp->rx_nr_rings) !=
		     bnxt_get_nr_rss_ctxs(bp, rx_rings) ||
		     bnxt_get_max_rss_ring(bp) >= rx_rings)) {
			netdev_warn(bp->dev, "RSS table entries reverting to default\n");
			bp->dev->priv_flags &= ~IFF_RXFH_CONFIGURED;
		}
	}
	bp->rx_nr_rings = rx_rings;
	bp->cp_nr_rings = cp;

	if (!tx || !rx || !cp || !grp || !vnic || !stat)
		return -ENOMEM;

	if (!netif_is_rxfh_configured(bp->dev))
		bnxt_set_dflt_rss_indir_tbl(bp);

	return rc;
}

static int bnxt_hwrm_check_vf_rings(struct bnxt *bp, int tx_rings, int rx_rings,
				    int ring_grps, int cp_rings, int stats,
				    int vnics)
{
	struct hwrm_func_vf_cfg_input req = {0};
	u32 flags;

	if (!BNXT_NEW_RM(bp))
		return 0;

	__bnxt_hwrm_reserve_vf_rings(bp, &req, tx_rings, rx_rings, ring_grps,
				     cp_rings, stats, vnics);
	flags = FUNC_VF_CFG_REQ_FLAGS_TX_ASSETS_TEST |
		FUNC_VF_CFG_REQ_FLAGS_RX_ASSETS_TEST |
		FUNC_VF_CFG_REQ_FLAGS_CMPL_ASSETS_TEST |
		FUNC_VF_CFG_REQ_FLAGS_STAT_CTX_ASSETS_TEST |
		FUNC_VF_CFG_REQ_FLAGS_VNIC_ASSETS_TEST |
		FUNC_VF_CFG_REQ_FLAGS_RSSCOS_CTX_ASSETS_TEST;
	if (!(bp->flags & BNXT_FLAG_CHIP_P5))
		flags |= FUNC_VF_CFG_REQ_FLAGS_RING_GRP_ASSETS_TEST;

	req.flags = cpu_to_le32(flags);
	return hwrm_send_message_silent(bp, &req, sizeof(req),
					HWRM_CMD_TIMEOUT);
}

static int bnxt_hwrm_check_pf_rings(struct bnxt *bp, int tx_rings, int rx_rings,
				    int ring_grps, int cp_rings, int stats,
				    int vnics)
{
	struct hwrm_func_cfg_input req = {0};
	u32 flags;

	__bnxt_hwrm_reserve_pf_rings(bp, &req, tx_rings, rx_rings, ring_grps,
				     cp_rings, stats, vnics);
	flags = FUNC_CFG_REQ_FLAGS_TX_ASSETS_TEST;
	if (BNXT_NEW_RM(bp)) {
		flags |= FUNC_CFG_REQ_FLAGS_RX_ASSETS_TEST |
			 FUNC_CFG_REQ_FLAGS_CMPL_ASSETS_TEST |
			 FUNC_CFG_REQ_FLAGS_STAT_CTX_ASSETS_TEST |
			 FUNC_CFG_REQ_FLAGS_VNIC_ASSETS_TEST;
		if (bp->flags & BNXT_FLAG_CHIP_P5)
			flags |= FUNC_CFG_REQ_FLAGS_RSSCOS_CTX_ASSETS_TEST |
				 FUNC_CFG_REQ_FLAGS_NQ_ASSETS_TEST;
		else
			flags |= FUNC_CFG_REQ_FLAGS_RING_GRP_ASSETS_TEST;
	}

	req.flags = cpu_to_le32(flags);
	return hwrm_send_message_silent(bp, &req, sizeof(req),
					HWRM_CMD_TIMEOUT);
}

static int bnxt_hwrm_check_rings(struct bnxt *bp, int tx_rings, int rx_rings,
				 int ring_grps, int cp_rings, int stats,
				 int vnics)
{
	if (bp->hwrm_spec_code < 0x10801)
		return 0;

	if (BNXT_PF(bp))
		return bnxt_hwrm_check_pf_rings(bp, tx_rings, rx_rings,
						ring_grps, cp_rings, stats,
						vnics);

	return bnxt_hwrm_check_vf_rings(bp, tx_rings, rx_rings, ring_grps,
					cp_rings, stats, vnics);
}

static void bnxt_hwrm_coal_params_qcaps(struct bnxt *bp)
{
	struct hwrm_ring_aggint_qcaps_output *resp = bp->hwrm_cmd_resp_addr;
	struct bnxt_coal_cap *coal_cap = &bp->coal_cap;
	struct hwrm_ring_aggint_qcaps_input req = {0};
	int rc;

	coal_cap->cmpl_params = BNXT_LEGACY_COAL_CMPL_PARAMS;
	coal_cap->num_cmpl_dma_aggr_max = 63;
	coal_cap->num_cmpl_dma_aggr_during_int_max = 63;
	coal_cap->cmpl_aggr_dma_tmr_max = 65535;
	coal_cap->cmpl_aggr_dma_tmr_during_int_max = 65535;
	coal_cap->int_lat_tmr_min_max = 65535;
	coal_cap->int_lat_tmr_max_max = 65535;
	coal_cap->num_cmpl_aggr_int_max = 65535;
	coal_cap->timer_units = 80;

	if (bp->hwrm_spec_code < 0x10902)
		return;

	bnxt_hwrm_cmd_hdr_init(bp, &req, HWRM_RING_AGGINT_QCAPS, -1, -1);
	mutex_lock(&bp->hwrm_cmd_lock);
	rc = _hwrm_send_message_silent(bp, &req, sizeof(req), HWRM_CMD_TIMEOUT);
	if (!rc) {
		coal_cap->cmpl_params = le32_to_cpu(resp->cmpl_params);
		coal_cap->nq_params = le32_to_cpu(resp->nq_params);
		coal_cap->num_cmpl_dma_aggr_max =
			le16_to_cpu(resp->num_cmpl_dma_aggr_max);
		coal_cap->num_cmpl_dma_aggr_during_int_max =
			le16_to_cpu(resp->num_cmpl_dma_aggr_during_int_max);
		coal_cap->cmpl_aggr_dma_tmr_max =
			le16_to_cpu(resp->cmpl_aggr_dma_tmr_max);
		coal_cap->cmpl_aggr_dma_tmr_during_int_max =
			le16_to_cpu(resp->cmpl_aggr_dma_tmr_during_int_max);
		coal_cap->int_lat_tmr_min_max =
			le16_to_cpu(resp->int_lat_tmr_min_max);
		coal_cap->int_lat_tmr_max_max =
			le16_to_cpu(resp->int_lat_tmr_max_max);
		coal_cap->num_cmpl_aggr_int_max =
			le16_to_cpu(resp->num_cmpl_aggr_int_max);
		coal_cap->timer_units = le16_to_cpu(resp->timer_units);
	}
	mutex_unlock(&bp->hwrm_cmd_lock);
}

static u16 bnxt_usec_to_coal_tmr(struct bnxt *bp, u16 usec)
{
	struct bnxt_coal_cap *coal_cap = &bp->coal_cap;

	return usec * 1000 / coal_cap->timer_units;
}

static void bnxt_hwrm_set_coal_params(struct bnxt *bp,
	struct bnxt_coal *hw_coal,
	struct hwrm_ring_cmpl_ring_cfg_aggint_params_input *req)
{
	struct bnxt_coal_cap *coal_cap = &bp->coal_cap;
	u32 cmpl_params = coal_cap->cmpl_params;
	u16 val, tmr, max, flags = 0;

	max = hw_coal->bufs_per_record * 128;
	if (hw_coal->budget)
		max = hw_coal->bufs_per_record * hw_coal->budget;
	max = min_t(u16, max, coal_cap->num_cmpl_aggr_int_max);

	val = clamp_t(u16, hw_coal->coal_bufs, 1, max);
	req->num_cmpl_aggr_int = cpu_to_le16(val);

	val = min_t(u16, val, coal_cap->num_cmpl_dma_aggr_max);
	req->num_cmpl_dma_aggr = cpu_to_le16(val);

	val = clamp_t(u16, hw_coal->coal_bufs_irq, 1,
		      coal_cap->num_cmpl_dma_aggr_during_int_max);
	req->num_cmpl_dma_aggr_during_int = cpu_to_le16(val);

	tmr = bnxt_usec_to_coal_tmr(bp, hw_coal->coal_ticks);
	tmr = clamp_t(u16, tmr, 1, coal_cap->int_lat_tmr_max_max);
	req->int_lat_tmr_max = cpu_to_le16(tmr);

	/* min timer set to 1/2 of interrupt timer */
	if (cmpl_params & RING_AGGINT_QCAPS_RESP_CMPL_PARAMS_INT_LAT_TMR_MIN) {
		val = tmr / 2;
		val = clamp_t(u16, val, 1, coal_cap->int_lat_tmr_min_max);
		req->int_lat_tmr_min = cpu_to_le16(val);
		req->enables |= cpu_to_le16(BNXT_COAL_CMPL_MIN_TMR_ENABLE);
	}

	/* buf timer set to 1/4 of interrupt timer */
	val = clamp_t(u16, tmr / 4, 1, coal_cap->cmpl_aggr_dma_tmr_max);
	req->cmpl_aggr_dma_tmr = cpu_to_le16(val);

	if (cmpl_params &
	    RING_AGGINT_QCAPS_RESP_CMPL_PARAMS_NUM_CMPL_DMA_AGGR_DURING_INT) {
		tmr = bnxt_usec_to_coal_tmr(bp, hw_coal->coal_ticks_irq);
		val = clamp_t(u16, tmr, 1,
			      coal_cap->cmpl_aggr_dma_tmr_during_int_max);
		req->cmpl_aggr_dma_tmr_during_int = cpu_to_le16(val);
		req->enables |=
			cpu_to_le16(BNXT_COAL_CMPL_AGGR_TMR_DURING_INT_ENABLE);
	}

	if (cmpl_params & RING_AGGINT_QCAPS_RESP_CMPL_PARAMS_TIMER_RESET)
		flags |= RING_CMPL_RING_CFG_AGGINT_PARAMS_REQ_FLAGS_TIMER_RESET;
	if ((cmpl_params & RING_AGGINT_QCAPS_RESP_CMPL_PARAMS_RING_IDLE) &&
	    hw_coal->idle_thresh && hw_coal->coal_ticks < hw_coal->idle_thresh)
		flags |= RING_CMPL_RING_CFG_AGGINT_PARAMS_REQ_FLAGS_RING_IDLE;
	req->flags = cpu_to_le16(flags);
	req->enables |= cpu_to_le16(BNXT_COAL_CMPL_ENABLES);
}

/* Caller holds bp->hwrm_cmd_lock */
static int __bnxt_hwrm_set_coal_nq(struct bnxt *bp, struct bnxt_napi *bnapi,
				   struct bnxt_coal *hw_coal)
{
	struct hwrm_ring_cmpl_ring_cfg_aggint_params_input req = {0};
	struct bnxt_cp_ring_info *cpr = &bnapi->cp_ring;
	struct bnxt_coal_cap *coal_cap = &bp->coal_cap;
	u32 nq_params = coal_cap->nq_params;
	u16 tmr;

	if (!(nq_params & RING_AGGINT_QCAPS_RESP_NQ_PARAMS_INT_LAT_TMR_MIN))
		return 0;

	bnxt_hwrm_cmd_hdr_init(bp, &req, HWRM_RING_CMPL_RING_CFG_AGGINT_PARAMS,
			       -1, -1);
	req.ring_id = cpu_to_le16(cpr->cp_ring_struct.fw_ring_id);
	req.flags =
		cpu_to_le16(RING_CMPL_RING_CFG_AGGINT_PARAMS_REQ_FLAGS_IS_NQ);

	tmr = bnxt_usec_to_coal_tmr(bp, hw_coal->coal_ticks) / 2;
	tmr = clamp_t(u16, tmr, 1, coal_cap->int_lat_tmr_min_max);
	req.int_lat_tmr_min = cpu_to_le16(tmr);
	req.enables |= cpu_to_le16(BNXT_COAL_CMPL_MIN_TMR_ENABLE);
	return _hwrm_send_message(bp, &req, sizeof(req), HWRM_CMD_TIMEOUT);
}

int bnxt_hwrm_set_ring_coal(struct bnxt *bp, struct bnxt_napi *bnapi)
{
	struct hwrm_ring_cmpl_ring_cfg_aggint_params_input req_rx = {0};
	struct bnxt_cp_ring_info *cpr = &bnapi->cp_ring;
	struct bnxt_coal coal;

	/* Tick values in micro seconds.
	 * 1 coal_buf x bufs_per_record = 1 completion record.
	 */
	memcpy(&coal, &bp->rx_coal, sizeof(struct bnxt_coal));

	coal.coal_ticks = cpr->rx_ring_coal.coal_ticks;
	coal.coal_bufs = cpr->rx_ring_coal.coal_bufs;

	if (!bnapi->rx_ring)
		return -ENODEV;

	bnxt_hwrm_cmd_hdr_init(bp, &req_rx,
			       HWRM_RING_CMPL_RING_CFG_AGGINT_PARAMS, -1, -1);

	bnxt_hwrm_set_coal_params(bp, &coal, &req_rx);

	req_rx.ring_id = cpu_to_le16(bnxt_cp_ring_for_rx(bp, bnapi->rx_ring));

	return hwrm_send_message(bp, &req_rx, sizeof(req_rx),
				 HWRM_CMD_TIMEOUT);
}

int bnxt_hwrm_set_coal(struct bnxt *bp)
{
	int i, rc = 0;
	struct hwrm_ring_cmpl_ring_cfg_aggint_params_input req_rx = {0},
							   req_tx = {0}, *req;

	bnxt_hwrm_cmd_hdr_init(bp, &req_rx,
			       HWRM_RING_CMPL_RING_CFG_AGGINT_PARAMS, -1, -1);
	bnxt_hwrm_cmd_hdr_init(bp, &req_tx,
			       HWRM_RING_CMPL_RING_CFG_AGGINT_PARAMS, -1, -1);

	bnxt_hwrm_set_coal_params(bp, &bp->rx_coal, &req_rx);
	bnxt_hwrm_set_coal_params(bp, &bp->tx_coal, &req_tx);

	mutex_lock(&bp->hwrm_cmd_lock);
	for (i = 0; i < bp->cp_nr_rings; i++) {
		struct bnxt_napi *bnapi = bp->bnapi[i];
		struct bnxt_coal *hw_coal;
		u16 ring_id;

		req = &req_rx;
		if (!bnapi->rx_ring) {
			ring_id = bnxt_cp_ring_for_tx(bp, bnapi->tx_ring);
			req = &req_tx;
		} else {
			ring_id = bnxt_cp_ring_for_rx(bp, bnapi->rx_ring);
		}
		req->ring_id = cpu_to_le16(ring_id);

		rc = _hwrm_send_message(bp, req, sizeof(*req),
					HWRM_CMD_TIMEOUT);
		if (rc)
			break;

		if (!(bp->flags & BNXT_FLAG_CHIP_P5))
			continue;

		if (bnapi->rx_ring && bnapi->tx_ring) {
			req = &req_tx;
			ring_id = bnxt_cp_ring_for_tx(bp, bnapi->tx_ring);
			req->ring_id = cpu_to_le16(ring_id);
			rc = _hwrm_send_message(bp, req, sizeof(*req),
						HWRM_CMD_TIMEOUT);
			if (rc)
				break;
		}
		if (bnapi->rx_ring)
			hw_coal = &bp->rx_coal;
		else
			hw_coal = &bp->tx_coal;
		__bnxt_hwrm_set_coal_nq(bp, bnapi, hw_coal);
	}
	mutex_unlock(&bp->hwrm_cmd_lock);
	return rc;
}

static void bnxt_hwrm_stat_ctx_free(struct bnxt *bp)
{
	struct hwrm_stat_ctx_clr_stats_input req0 = {0};
	struct hwrm_stat_ctx_free_input req = {0};
	int i;

	if (!bp->bnapi)
		return;

	if (BNXT_CHIP_TYPE_NITRO_A0(bp))
		return;

	bnxt_hwrm_cmd_hdr_init(bp, &req0, HWRM_STAT_CTX_CLR_STATS, -1, -1);
	bnxt_hwrm_cmd_hdr_init(bp, &req, HWRM_STAT_CTX_FREE, -1, -1);

	mutex_lock(&bp->hwrm_cmd_lock);
	for (i = 0; i < bp->cp_nr_rings; i++) {
		struct bnxt_napi *bnapi = bp->bnapi[i];
		struct bnxt_cp_ring_info *cpr = &bnapi->cp_ring;

		if (cpr->hw_stats_ctx_id != INVALID_STATS_CTX_ID) {
			req.stat_ctx_id = cpu_to_le32(cpr->hw_stats_ctx_id);
			if (BNXT_FW_MAJ(bp) <= 20) {
				req0.stat_ctx_id = req.stat_ctx_id;
				_hwrm_send_message(bp, &req0, sizeof(req0),
						   HWRM_CMD_TIMEOUT);
			}
			_hwrm_send_message(bp, &req, sizeof(req),
					   HWRM_CMD_TIMEOUT);

			cpr->hw_stats_ctx_id = INVALID_STATS_CTX_ID;
		}
	}
	mutex_unlock(&bp->hwrm_cmd_lock);
}

static int bnxt_hwrm_stat_ctx_alloc(struct bnxt *bp)
{
	int rc = 0, i;
	struct hwrm_stat_ctx_alloc_input req = {0};
	struct hwrm_stat_ctx_alloc_output *resp = bp->hwrm_cmd_resp_addr;

	if (BNXT_CHIP_TYPE_NITRO_A0(bp))
		return 0;

	bnxt_hwrm_cmd_hdr_init(bp, &req, HWRM_STAT_CTX_ALLOC, -1, -1);

	req.stats_dma_length = cpu_to_le16(bp->hw_ring_stats_size);
	req.update_period_ms = cpu_to_le32(bp->stats_coal_ticks / 1000);

	mutex_lock(&bp->hwrm_cmd_lock);
	for (i = 0; i < bp->cp_nr_rings; i++) {
		struct bnxt_napi *bnapi = bp->bnapi[i];
		struct bnxt_cp_ring_info *cpr = &bnapi->cp_ring;

		req.stats_dma_addr = cpu_to_le64(cpr->stats.hw_stats_map);

		rc = _hwrm_send_message(bp, &req, sizeof(req),
					HWRM_CMD_TIMEOUT);
		if (rc)
			break;

		cpr->hw_stats_ctx_id = le32_to_cpu(resp->stat_ctx_id);

		bp->grp_info[i].fw_stats_ctx = cpr->hw_stats_ctx_id;
	}
	mutex_unlock(&bp->hwrm_cmd_lock);
	return rc;
}

static int bnxt_hwrm_func_qcfg(struct bnxt *bp)
{
	struct hwrm_func_qcfg_input req = {0};
	struct hwrm_func_qcfg_output *resp = bp->hwrm_cmd_resp_addr;
	u32 min_db_offset = 0;
	u16 flags;
	int rc;

	bnxt_hwrm_cmd_hdr_init(bp, &req, HWRM_FUNC_QCFG, -1, -1);
	req.fid = cpu_to_le16(0xffff);
	mutex_lock(&bp->hwrm_cmd_lock);
	rc = _hwrm_send_message(bp, &req, sizeof(req), HWRM_CMD_TIMEOUT);
	if (rc)
		goto func_qcfg_exit;

#ifdef CONFIG_BNXT_SRIOV
	if (BNXT_VF(bp)) {
		struct bnxt_vf_info *vf = &bp->vf;

		vf->vlan = le16_to_cpu(resp->vlan) & VLAN_VID_MASK;
	} else {
		bp->pf.registered_vfs = le16_to_cpu(resp->registered_vfs);
	}
#endif
	flags = le16_to_cpu(resp->flags);
	if (flags & (FUNC_QCFG_RESP_FLAGS_FW_DCBX_AGENT_ENABLED |
		     FUNC_QCFG_RESP_FLAGS_FW_LLDP_AGENT_ENABLED)) {
		bp->fw_cap |= BNXT_FW_CAP_LLDP_AGENT;
		if (flags & FUNC_QCFG_RESP_FLAGS_FW_DCBX_AGENT_ENABLED)
			bp->fw_cap |= BNXT_FW_CAP_DCBX_AGENT;
	}
	if (BNXT_PF(bp) && (flags & FUNC_QCFG_RESP_FLAGS_MULTI_HOST))
		bp->flags |= BNXT_FLAG_MULTI_HOST;
	if (flags & FUNC_QCFG_RESP_FLAGS_RING_MONITOR_ENABLED)
		bp->fw_cap |= BNXT_FW_CAP_RING_MONITOR;

	switch (resp->port_partition_type) {
	case FUNC_QCFG_RESP_PORT_PARTITION_TYPE_NPAR1_0:
	case FUNC_QCFG_RESP_PORT_PARTITION_TYPE_NPAR1_5:
	case FUNC_QCFG_RESP_PORT_PARTITION_TYPE_NPAR2_0:
		bp->port_partition_type = resp->port_partition_type;
		break;
	}
	if (bp->hwrm_spec_code < 0x10707 ||
	    resp->evb_mode == FUNC_QCFG_RESP_EVB_MODE_VEB)
		bp->br_mode = BRIDGE_MODE_VEB;
	else if (resp->evb_mode == FUNC_QCFG_RESP_EVB_MODE_VEPA)
		bp->br_mode = BRIDGE_MODE_VEPA;
	else
		bp->br_mode = BRIDGE_MODE_UNDEF;

	bp->max_mtu = le16_to_cpu(resp->max_mtu_configured);
	if (!bp->max_mtu)
		bp->max_mtu = BNXT_MAX_MTU;

	if (bp->db_size)
		goto func_qcfg_exit;

	if (bp->flags & BNXT_FLAG_CHIP_P5) {
		if (BNXT_PF(bp))
			min_db_offset = DB_PF_OFFSET_P5;
		else
			min_db_offset = DB_VF_OFFSET_P5;
	}
	bp->db_size = PAGE_ALIGN(le16_to_cpu(resp->l2_doorbell_bar_size_kb) *
				 1024);
	if (!bp->db_size || bp->db_size > pci_resource_len(bp->pdev, 2) ||
	    bp->db_size <= min_db_offset)
		bp->db_size = pci_resource_len(bp->pdev, 2);

func_qcfg_exit:
	mutex_unlock(&bp->hwrm_cmd_lock);
	return rc;
}

static void bnxt_init_ctx_initializer(struct bnxt_ctx_mem_info *ctx,
			struct hwrm_func_backing_store_qcaps_output *resp)
{
	struct bnxt_mem_init *mem_init;
	u16 init_mask;
	u8 init_val;
	u8 *offset;
	int i;

	init_val = resp->ctx_kind_initializer;
	init_mask = le16_to_cpu(resp->ctx_init_mask);
	offset = &resp->qp_init_offset;
	mem_init = &ctx->mem_init[BNXT_CTX_MEM_INIT_QP];
	for (i = 0; i < BNXT_CTX_MEM_INIT_MAX; i++, mem_init++, offset++) {
		mem_init->init_val = init_val;
		mem_init->offset = BNXT_MEM_INVALID_OFFSET;
		if (!init_mask)
			continue;
		if (i == BNXT_CTX_MEM_INIT_STAT)
			offset = &resp->stat_init_offset;
		if (init_mask & (1 << i))
			mem_init->offset = *offset * 4;
		else
			mem_init->init_val = 0;
	}
	ctx->mem_init[BNXT_CTX_MEM_INIT_QP].size = ctx->qp_entry_size;
	ctx->mem_init[BNXT_CTX_MEM_INIT_SRQ].size = ctx->srq_entry_size;
	ctx->mem_init[BNXT_CTX_MEM_INIT_CQ].size = ctx->cq_entry_size;
	ctx->mem_init[BNXT_CTX_MEM_INIT_VNIC].size = ctx->vnic_entry_size;
	ctx->mem_init[BNXT_CTX_MEM_INIT_STAT].size = ctx->stat_entry_size;
	ctx->mem_init[BNXT_CTX_MEM_INIT_MRAV].size = ctx->mrav_entry_size;
}

static int bnxt_hwrm_func_backing_store_qcaps(struct bnxt *bp)
{
	struct hwrm_func_backing_store_qcaps_input req = {0};
	struct hwrm_func_backing_store_qcaps_output *resp =
		bp->hwrm_cmd_resp_addr;
	int rc;

	if (bp->hwrm_spec_code < 0x10902 || BNXT_VF(bp) || bp->ctx)
		return 0;

	bnxt_hwrm_cmd_hdr_init(bp, &req, HWRM_FUNC_BACKING_STORE_QCAPS, -1, -1);
	mutex_lock(&bp->hwrm_cmd_lock);
	rc = _hwrm_send_message_silent(bp, &req, sizeof(req), HWRM_CMD_TIMEOUT);
	if (!rc) {
		struct bnxt_ctx_pg_info *ctx_pg;
		struct bnxt_ctx_mem_info *ctx;
		int i, tqm_rings;

		ctx = kzalloc(sizeof(*ctx), GFP_KERNEL);
		if (!ctx) {
			rc = -ENOMEM;
			goto ctx_err;
		}
		ctx->qp_max_entries = le32_to_cpu(resp->qp_max_entries);
		ctx->qp_min_qp1_entries = le16_to_cpu(resp->qp_min_qp1_entries);
		ctx->qp_max_l2_entries = le16_to_cpu(resp->qp_max_l2_entries);
		ctx->qp_entry_size = le16_to_cpu(resp->qp_entry_size);
		ctx->srq_max_l2_entries = le16_to_cpu(resp->srq_max_l2_entries);
		ctx->srq_max_entries = le32_to_cpu(resp->srq_max_entries);
		ctx->srq_entry_size = le16_to_cpu(resp->srq_entry_size);
		ctx->cq_max_l2_entries = le16_to_cpu(resp->cq_max_l2_entries);
		ctx->cq_max_entries = le32_to_cpu(resp->cq_max_entries);
		ctx->cq_entry_size = le16_to_cpu(resp->cq_entry_size);
		ctx->vnic_max_vnic_entries =
			le16_to_cpu(resp->vnic_max_vnic_entries);
		ctx->vnic_max_ring_table_entries =
			le16_to_cpu(resp->vnic_max_ring_table_entries);
		ctx->vnic_entry_size = le16_to_cpu(resp->vnic_entry_size);
		ctx->stat_max_entries = le32_to_cpu(resp->stat_max_entries);
		ctx->stat_entry_size = le16_to_cpu(resp->stat_entry_size);
		ctx->tqm_entry_size = le16_to_cpu(resp->tqm_entry_size);
		ctx->tqm_min_entries_per_ring =
			le32_to_cpu(resp->tqm_min_entries_per_ring);
		ctx->tqm_max_entries_per_ring =
			le32_to_cpu(resp->tqm_max_entries_per_ring);
		ctx->tqm_entries_multiple = resp->tqm_entries_multiple;
		if (!ctx->tqm_entries_multiple)
			ctx->tqm_entries_multiple = 1;
		ctx->mrav_max_entries = le32_to_cpu(resp->mrav_max_entries);
		ctx->mrav_entry_size = le16_to_cpu(resp->mrav_entry_size);
		ctx->mrav_num_entries_units =
			le16_to_cpu(resp->mrav_num_entries_units);
		ctx->tim_entry_size = le16_to_cpu(resp->tim_entry_size);
		ctx->tim_max_entries = le32_to_cpu(resp->tim_max_entries);

		bnxt_init_ctx_initializer(ctx, resp);

		ctx->tqm_fp_rings_count = resp->tqm_fp_rings_count;
		if (!ctx->tqm_fp_rings_count)
			ctx->tqm_fp_rings_count = bp->max_q;
		else if (ctx->tqm_fp_rings_count > BNXT_MAX_TQM_FP_RINGS)
			ctx->tqm_fp_rings_count = BNXT_MAX_TQM_FP_RINGS;

		tqm_rings = ctx->tqm_fp_rings_count + BNXT_MAX_TQM_SP_RINGS;
		ctx_pg = kcalloc(tqm_rings, sizeof(*ctx_pg), GFP_KERNEL);
		if (!ctx_pg) {
			kfree(ctx);
			rc = -ENOMEM;
			goto ctx_err;
		}
		for (i = 0; i < tqm_rings; i++, ctx_pg++)
			ctx->tqm_mem[i] = ctx_pg;
		bp->ctx = ctx;
	} else {
		rc = 0;
	}
ctx_err:
	mutex_unlock(&bp->hwrm_cmd_lock);
	return rc;
}

static void bnxt_hwrm_set_pg_attr(struct bnxt_ring_mem_info *rmem, u8 *pg_attr,
				  __le64 *pg_dir)
{
	u8 pg_size = 0;

	if (!rmem->nr_pages)
		return;

	if (BNXT_PAGE_SHIFT == 13)
		pg_size = 1 << 4;
	else if (BNXT_PAGE_SIZE == 16)
		pg_size = 2 << 4;

	*pg_attr = pg_size;
	if (rmem->depth >= 1) {
		if (rmem->depth == 2)
			*pg_attr |= 2;
		else
			*pg_attr |= 1;
		*pg_dir = cpu_to_le64(rmem->pg_tbl_map);
	} else {
		*pg_dir = cpu_to_le64(rmem->dma_arr[0]);
	}
}

#define FUNC_BACKING_STORE_CFG_REQ_DFLT_ENABLES			\
	(FUNC_BACKING_STORE_CFG_REQ_ENABLES_QP |		\
	 FUNC_BACKING_STORE_CFG_REQ_ENABLES_SRQ |		\
	 FUNC_BACKING_STORE_CFG_REQ_ENABLES_CQ |		\
	 FUNC_BACKING_STORE_CFG_REQ_ENABLES_VNIC |		\
	 FUNC_BACKING_STORE_CFG_REQ_ENABLES_STAT)

static int bnxt_hwrm_func_backing_store_cfg(struct bnxt *bp, u32 enables)
{
	struct hwrm_func_backing_store_cfg_input req = {0};
	struct bnxt_ctx_mem_info *ctx = bp->ctx;
	struct bnxt_ctx_pg_info *ctx_pg;
	u32 req_len = sizeof(req);
	__le32 *num_entries;
	__le64 *pg_dir;
	u32 flags = 0;
	u8 *pg_attr;
	u32 ena;
	int i;

	if (!ctx)
		return 0;

	if (req_len > bp->hwrm_max_ext_req_len)
		req_len = BNXT_BACKING_STORE_CFG_LEGACY_LEN;
	bnxt_hwrm_cmd_hdr_init(bp, &req, HWRM_FUNC_BACKING_STORE_CFG, -1, -1);
	req.enables = cpu_to_le32(enables);

	if (enables & FUNC_BACKING_STORE_CFG_REQ_ENABLES_QP) {
		ctx_pg = &ctx->qp_mem;
		req.qp_num_entries = cpu_to_le32(ctx_pg->entries);
		req.qp_num_qp1_entries = cpu_to_le16(ctx->qp_min_qp1_entries);
		req.qp_num_l2_entries = cpu_to_le16(ctx->qp_max_l2_entries);
		req.qp_entry_size = cpu_to_le16(ctx->qp_entry_size);
		bnxt_hwrm_set_pg_attr(&ctx_pg->ring_mem,
				      &req.qpc_pg_size_qpc_lvl,
				      &req.qpc_page_dir);
	}
	if (enables & FUNC_BACKING_STORE_CFG_REQ_ENABLES_SRQ) {
		ctx_pg = &ctx->srq_mem;
		req.srq_num_entries = cpu_to_le32(ctx_pg->entries);
		req.srq_num_l2_entries = cpu_to_le16(ctx->srq_max_l2_entries);
		req.srq_entry_size = cpu_to_le16(ctx->srq_entry_size);
		bnxt_hwrm_set_pg_attr(&ctx_pg->ring_mem,
				      &req.srq_pg_size_srq_lvl,
				      &req.srq_page_dir);
	}
	if (enables & FUNC_BACKING_STORE_CFG_REQ_ENABLES_CQ) {
		ctx_pg = &ctx->cq_mem;
		req.cq_num_entries = cpu_to_le32(ctx_pg->entries);
		req.cq_num_l2_entries = cpu_to_le16(ctx->cq_max_l2_entries);
		req.cq_entry_size = cpu_to_le16(ctx->cq_entry_size);
		bnxt_hwrm_set_pg_attr(&ctx_pg->ring_mem, &req.cq_pg_size_cq_lvl,
				      &req.cq_page_dir);
	}
	if (enables & FUNC_BACKING_STORE_CFG_REQ_ENABLES_VNIC) {
		ctx_pg = &ctx->vnic_mem;
		req.vnic_num_vnic_entries =
			cpu_to_le16(ctx->vnic_max_vnic_entries);
		req.vnic_num_ring_table_entries =
			cpu_to_le16(ctx->vnic_max_ring_table_entries);
		req.vnic_entry_size = cpu_to_le16(ctx->vnic_entry_size);
		bnxt_hwrm_set_pg_attr(&ctx_pg->ring_mem,
				      &req.vnic_pg_size_vnic_lvl,
				      &req.vnic_page_dir);
	}
	if (enables & FUNC_BACKING_STORE_CFG_REQ_ENABLES_STAT) {
		ctx_pg = &ctx->stat_mem;
		req.stat_num_entries = cpu_to_le32(ctx->stat_max_entries);
		req.stat_entry_size = cpu_to_le16(ctx->stat_entry_size);
		bnxt_hwrm_set_pg_attr(&ctx_pg->ring_mem,
				      &req.stat_pg_size_stat_lvl,
				      &req.stat_page_dir);
	}
	if (enables & FUNC_BACKING_STORE_CFG_REQ_ENABLES_MRAV) {
		ctx_pg = &ctx->mrav_mem;
		req.mrav_num_entries = cpu_to_le32(ctx_pg->entries);
		if (ctx->mrav_num_entries_units)
			flags |=
			FUNC_BACKING_STORE_CFG_REQ_FLAGS_MRAV_RESERVATION_SPLIT;
		req.mrav_entry_size = cpu_to_le16(ctx->mrav_entry_size);
		bnxt_hwrm_set_pg_attr(&ctx_pg->ring_mem,
				      &req.mrav_pg_size_mrav_lvl,
				      &req.mrav_page_dir);
	}
	if (enables & FUNC_BACKING_STORE_CFG_REQ_ENABLES_TIM) {
		ctx_pg = &ctx->tim_mem;
		req.tim_num_entries = cpu_to_le32(ctx_pg->entries);
		req.tim_entry_size = cpu_to_le16(ctx->tim_entry_size);
		bnxt_hwrm_set_pg_attr(&ctx_pg->ring_mem,
				      &req.tim_pg_size_tim_lvl,
				      &req.tim_page_dir);
	}
	for (i = 0, num_entries = &req.tqm_sp_num_entries,
	     pg_attr = &req.tqm_sp_pg_size_tqm_sp_lvl,
	     pg_dir = &req.tqm_sp_page_dir,
	     ena = FUNC_BACKING_STORE_CFG_REQ_ENABLES_TQM_SP;
	     i < BNXT_MAX_TQM_RINGS;
	     i++, num_entries++, pg_attr++, pg_dir++, ena <<= 1) {
		if (!(enables & ena))
			continue;

		req.tqm_entry_size = cpu_to_le16(ctx->tqm_entry_size);
		ctx_pg = ctx->tqm_mem[i];
		*num_entries = cpu_to_le32(ctx_pg->entries);
		bnxt_hwrm_set_pg_attr(&ctx_pg->ring_mem, pg_attr, pg_dir);
	}
	req.flags = cpu_to_le32(flags);
	return hwrm_send_message(bp, &req, req_len, HWRM_CMD_TIMEOUT);
}

static int bnxt_alloc_ctx_mem_blk(struct bnxt *bp,
				  struct bnxt_ctx_pg_info *ctx_pg)
{
	struct bnxt_ring_mem_info *rmem = &ctx_pg->ring_mem;

	rmem->page_size = BNXT_PAGE_SIZE;
	rmem->pg_arr = ctx_pg->ctx_pg_arr;
	rmem->dma_arr = ctx_pg->ctx_dma_arr;
	rmem->flags = BNXT_RMEM_VALID_PTE_FLAG;
	if (rmem->depth >= 1)
		rmem->flags |= BNXT_RMEM_USE_FULL_PAGE_FLAG;
	return bnxt_alloc_ring(bp, rmem);
}

static int bnxt_alloc_ctx_pg_tbls(struct bnxt *bp,
				  struct bnxt_ctx_pg_info *ctx_pg, u32 mem_size,
				  u8 depth, struct bnxt_mem_init *mem_init)
{
	struct bnxt_ring_mem_info *rmem = &ctx_pg->ring_mem;
	int rc;

	if (!mem_size)
		return -EINVAL;

	ctx_pg->nr_pages = DIV_ROUND_UP(mem_size, BNXT_PAGE_SIZE);
	if (ctx_pg->nr_pages > MAX_CTX_TOTAL_PAGES) {
		ctx_pg->nr_pages = 0;
		return -EINVAL;
	}
	if (ctx_pg->nr_pages > MAX_CTX_PAGES || depth > 1) {
		int nr_tbls, i;

		rmem->depth = 2;
		ctx_pg->ctx_pg_tbl = kcalloc(MAX_CTX_PAGES, sizeof(ctx_pg),
					     GFP_KERNEL);
		if (!ctx_pg->ctx_pg_tbl)
			return -ENOMEM;
		nr_tbls = DIV_ROUND_UP(ctx_pg->nr_pages, MAX_CTX_PAGES);
		rmem->nr_pages = nr_tbls;
		rc = bnxt_alloc_ctx_mem_blk(bp, ctx_pg);
		if (rc)
			return rc;
		for (i = 0; i < nr_tbls; i++) {
			struct bnxt_ctx_pg_info *pg_tbl;

			pg_tbl = kzalloc(sizeof(*pg_tbl), GFP_KERNEL);
			if (!pg_tbl)
				return -ENOMEM;
			ctx_pg->ctx_pg_tbl[i] = pg_tbl;
			rmem = &pg_tbl->ring_mem;
			rmem->pg_tbl = ctx_pg->ctx_pg_arr[i];
			rmem->pg_tbl_map = ctx_pg->ctx_dma_arr[i];
			rmem->depth = 1;
			rmem->nr_pages = MAX_CTX_PAGES;
			rmem->mem_init = mem_init;
			if (i == (nr_tbls - 1)) {
				int rem = ctx_pg->nr_pages % MAX_CTX_PAGES;

				if (rem)
					rmem->nr_pages = rem;
			}
			rc = bnxt_alloc_ctx_mem_blk(bp, pg_tbl);
			if (rc)
				break;
		}
	} else {
		rmem->nr_pages = DIV_ROUND_UP(mem_size, BNXT_PAGE_SIZE);
		if (rmem->nr_pages > 1 || depth)
			rmem->depth = 1;
		rmem->mem_init = mem_init;
		rc = bnxt_alloc_ctx_mem_blk(bp, ctx_pg);
	}
	return rc;
}

static void bnxt_free_ctx_pg_tbls(struct bnxt *bp,
				  struct bnxt_ctx_pg_info *ctx_pg)
{
	struct bnxt_ring_mem_info *rmem = &ctx_pg->ring_mem;

	if (rmem->depth > 1 || ctx_pg->nr_pages > MAX_CTX_PAGES ||
	    ctx_pg->ctx_pg_tbl) {
		int i, nr_tbls = rmem->nr_pages;

		for (i = 0; i < nr_tbls; i++) {
			struct bnxt_ctx_pg_info *pg_tbl;
			struct bnxt_ring_mem_info *rmem2;

			pg_tbl = ctx_pg->ctx_pg_tbl[i];
			if (!pg_tbl)
				continue;
			rmem2 = &pg_tbl->ring_mem;
			bnxt_free_ring(bp, rmem2);
			ctx_pg->ctx_pg_arr[i] = NULL;
			kfree(pg_tbl);
			ctx_pg->ctx_pg_tbl[i] = NULL;
		}
		kfree(ctx_pg->ctx_pg_tbl);
		ctx_pg->ctx_pg_tbl = NULL;
	}
	bnxt_free_ring(bp, rmem);
	ctx_pg->nr_pages = 0;
}

static void bnxt_free_ctx_mem(struct bnxt *bp)
{
	struct bnxt_ctx_mem_info *ctx = bp->ctx;
	int i;

	if (!ctx)
		return;

	if (ctx->tqm_mem[0]) {
		for (i = 0; i < ctx->tqm_fp_rings_count + 1; i++)
			bnxt_free_ctx_pg_tbls(bp, ctx->tqm_mem[i]);
		kfree(ctx->tqm_mem[0]);
		ctx->tqm_mem[0] = NULL;
	}

	bnxt_free_ctx_pg_tbls(bp, &ctx->tim_mem);
	bnxt_free_ctx_pg_tbls(bp, &ctx->mrav_mem);
	bnxt_free_ctx_pg_tbls(bp, &ctx->stat_mem);
	bnxt_free_ctx_pg_tbls(bp, &ctx->vnic_mem);
	bnxt_free_ctx_pg_tbls(bp, &ctx->cq_mem);
	bnxt_free_ctx_pg_tbls(bp, &ctx->srq_mem);
	bnxt_free_ctx_pg_tbls(bp, &ctx->qp_mem);
	ctx->flags &= ~BNXT_CTX_FLAG_INITED;
}

static int bnxt_alloc_ctx_mem(struct bnxt *bp)
{
	struct bnxt_ctx_pg_info *ctx_pg;
	struct bnxt_ctx_mem_info *ctx;
	struct bnxt_mem_init *init;
	u32 mem_size, ena, entries;
	u32 entries_sp, min;
	u32 num_mr, num_ah;
	u32 extra_srqs = 0;
	u32 extra_qps = 0;
	u8 pg_lvl = 1;
	int i, rc;

	rc = bnxt_hwrm_func_backing_store_qcaps(bp);
	if (rc) {
		netdev_err(bp->dev, "Failed querying context mem capability, rc = %d.\n",
			   rc);
		return rc;
	}
	ctx = bp->ctx;
	if (!ctx || (ctx->flags & BNXT_CTX_FLAG_INITED))
		return 0;

	if ((bp->flags & BNXT_FLAG_ROCE_CAP) && !is_kdump_kernel()) {
		pg_lvl = 2;
		extra_qps = 65536;
		extra_srqs = 8192;
	}

	ctx_pg = &ctx->qp_mem;
	ctx_pg->entries = ctx->qp_min_qp1_entries + ctx->qp_max_l2_entries +
			  extra_qps;
	if (ctx->qp_entry_size) {
		mem_size = ctx->qp_entry_size * ctx_pg->entries;
		init = &ctx->mem_init[BNXT_CTX_MEM_INIT_QP];
		rc = bnxt_alloc_ctx_pg_tbls(bp, ctx_pg, mem_size, pg_lvl, init);
		if (rc)
			return rc;
	}

	ctx_pg = &ctx->srq_mem;
	ctx_pg->entries = ctx->srq_max_l2_entries + extra_srqs;
	if (ctx->srq_entry_size) {
		mem_size = ctx->srq_entry_size * ctx_pg->entries;
		init = &ctx->mem_init[BNXT_CTX_MEM_INIT_SRQ];
		rc = bnxt_alloc_ctx_pg_tbls(bp, ctx_pg, mem_size, pg_lvl, init);
		if (rc)
			return rc;
	}

	ctx_pg = &ctx->cq_mem;
	ctx_pg->entries = ctx->cq_max_l2_entries + extra_qps * 2;
	if (ctx->cq_entry_size) {
		mem_size = ctx->cq_entry_size * ctx_pg->entries;
		init = &ctx->mem_init[BNXT_CTX_MEM_INIT_CQ];
		rc = bnxt_alloc_ctx_pg_tbls(bp, ctx_pg, mem_size, pg_lvl, init);
		if (rc)
			return rc;
	}

	ctx_pg = &ctx->vnic_mem;
	ctx_pg->entries = ctx->vnic_max_vnic_entries +
			  ctx->vnic_max_ring_table_entries;
	if (ctx->vnic_entry_size) {
		mem_size = ctx->vnic_entry_size * ctx_pg->entries;
		init = &ctx->mem_init[BNXT_CTX_MEM_INIT_VNIC];
		rc = bnxt_alloc_ctx_pg_tbls(bp, ctx_pg, mem_size, 1, init);
		if (rc)
			return rc;
	}

	ctx_pg = &ctx->stat_mem;
	ctx_pg->entries = ctx->stat_max_entries;
	if (ctx->stat_entry_size) {
		mem_size = ctx->stat_entry_size * ctx_pg->entries;
		init = &ctx->mem_init[BNXT_CTX_MEM_INIT_STAT];
		rc = bnxt_alloc_ctx_pg_tbls(bp, ctx_pg, mem_size, 1, init);
		if (rc)
			return rc;
	}

	ena = 0;
	if (!(bp->flags & BNXT_FLAG_ROCE_CAP))
		goto skip_rdma;

	ctx_pg = &ctx->mrav_mem;
	/* 128K extra is needed to accommodate static AH context
	 * allocation by f/w.
	 */
	num_mr = 1024 * 256;
	num_ah = 1024 * 128;
	ctx_pg->entries = num_mr + num_ah;
	if (ctx->mrav_entry_size) {
		mem_size = ctx->mrav_entry_size * ctx_pg->entries;
		init = &ctx->mem_init[BNXT_CTX_MEM_INIT_MRAV];
		rc = bnxt_alloc_ctx_pg_tbls(bp, ctx_pg, mem_size, 2, init);
		if (rc)
			return rc;
	}
	ena = FUNC_BACKING_STORE_CFG_REQ_ENABLES_MRAV;
	if (ctx->mrav_num_entries_units)
		ctx_pg->entries =
			((num_mr / ctx->mrav_num_entries_units) << 16) |
			 (num_ah / ctx->mrav_num_entries_units);

	ctx_pg = &ctx->tim_mem;
	ctx_pg->entries = ctx->qp_mem.entries;
	if (ctx->tim_entry_size) {
		mem_size = ctx->tim_entry_size * ctx_pg->entries;
		rc = bnxt_alloc_ctx_pg_tbls(bp, ctx_pg, mem_size, 1, NULL);
		if (rc)
			return rc;
	}
	ena |= FUNC_BACKING_STORE_CFG_REQ_ENABLES_TIM;

skip_rdma:
	min = ctx->tqm_min_entries_per_ring;
	entries_sp = ctx->vnic_max_vnic_entries + ctx->qp_max_l2_entries +
		     2 * (extra_qps + ctx->qp_min_qp1_entries) + min;
	entries_sp = roundup(entries_sp, ctx->tqm_entries_multiple);
	entries = ctx->qp_max_l2_entries + extra_qps + ctx->qp_min_qp1_entries;
	entries = roundup(entries, ctx->tqm_entries_multiple);
	entries = clamp_t(u32, entries, min, ctx->tqm_max_entries_per_ring);
	for (i = 0; i < ctx->tqm_fp_rings_count + 1; i++) {
		ctx_pg = ctx->tqm_mem[i];
		ctx_pg->entries = i ? entries : entries_sp;
		if (ctx->tqm_entry_size) {
			mem_size = ctx->tqm_entry_size * ctx_pg->entries;
			rc = bnxt_alloc_ctx_pg_tbls(bp, ctx_pg, mem_size, 1,
						    NULL);
			if (rc)
				return rc;
		}
		ena |= FUNC_BACKING_STORE_CFG_REQ_ENABLES_TQM_SP << i;
	}
	ena |= FUNC_BACKING_STORE_CFG_REQ_DFLT_ENABLES;
	rc = bnxt_hwrm_func_backing_store_cfg(bp, ena);
	if (rc) {
		netdev_err(bp->dev, "Failed configuring context mem, rc = %d.\n",
			   rc);
		return rc;
	}
	ctx->flags |= BNXT_CTX_FLAG_INITED;
	return 0;
}

int bnxt_hwrm_func_resc_qcaps(struct bnxt *bp, bool all)
{
	struct hwrm_func_resource_qcaps_output *resp = bp->hwrm_cmd_resp_addr;
	struct hwrm_func_resource_qcaps_input req = {0};
	struct bnxt_hw_resc *hw_resc = &bp->hw_resc;
	int rc;

	bnxt_hwrm_cmd_hdr_init(bp, &req, HWRM_FUNC_RESOURCE_QCAPS, -1, -1);
	req.fid = cpu_to_le16(0xffff);

	mutex_lock(&bp->hwrm_cmd_lock);
	rc = _hwrm_send_message_silent(bp, &req, sizeof(req),
				       HWRM_CMD_TIMEOUT);
	if (rc)
		goto hwrm_func_resc_qcaps_exit;

	hw_resc->max_tx_sch_inputs = le16_to_cpu(resp->max_tx_scheduler_inputs);
	if (!all)
		goto hwrm_func_resc_qcaps_exit;

	hw_resc->min_rsscos_ctxs = le16_to_cpu(resp->min_rsscos_ctx);
	hw_resc->max_rsscos_ctxs = le16_to_cpu(resp->max_rsscos_ctx);
	hw_resc->min_cp_rings = le16_to_cpu(resp->min_cmpl_rings);
	hw_resc->max_cp_rings = le16_to_cpu(resp->max_cmpl_rings);
	hw_resc->min_tx_rings = le16_to_cpu(resp->min_tx_rings);
	hw_resc->max_tx_rings = le16_to_cpu(resp->max_tx_rings);
	hw_resc->min_rx_rings = le16_to_cpu(resp->min_rx_rings);
	hw_resc->max_rx_rings = le16_to_cpu(resp->max_rx_rings);
	hw_resc->min_hw_ring_grps = le16_to_cpu(resp->min_hw_ring_grps);
	hw_resc->max_hw_ring_grps = le16_to_cpu(resp->max_hw_ring_grps);
	hw_resc->min_l2_ctxs = le16_to_cpu(resp->min_l2_ctxs);
	hw_resc->max_l2_ctxs = le16_to_cpu(resp->max_l2_ctxs);
	hw_resc->min_vnics = le16_to_cpu(resp->min_vnics);
	hw_resc->max_vnics = le16_to_cpu(resp->max_vnics);
	hw_resc->min_stat_ctxs = le16_to_cpu(resp->min_stat_ctx);
	hw_resc->max_stat_ctxs = le16_to_cpu(resp->max_stat_ctx);

	if (bp->flags & BNXT_FLAG_CHIP_P5) {
		u16 max_msix = le16_to_cpu(resp->max_msix);

		hw_resc->max_nqs = max_msix;
		hw_resc->max_hw_ring_grps = hw_resc->max_rx_rings;
	}

	if (BNXT_PF(bp)) {
		struct bnxt_pf_info *pf = &bp->pf;

		pf->vf_resv_strategy =
			le16_to_cpu(resp->vf_reservation_strategy);
		if (pf->vf_resv_strategy > BNXT_VF_RESV_STRATEGY_MINIMAL_STATIC)
			pf->vf_resv_strategy = BNXT_VF_RESV_STRATEGY_MAXIMAL;
	}
hwrm_func_resc_qcaps_exit:
	mutex_unlock(&bp->hwrm_cmd_lock);
	return rc;
}

static int __bnxt_hwrm_func_qcaps(struct bnxt *bp)
{
	int rc = 0;
	struct hwrm_func_qcaps_input req = {0};
	struct hwrm_func_qcaps_output *resp = bp->hwrm_cmd_resp_addr;
	struct bnxt_hw_resc *hw_resc = &bp->hw_resc;
	u32 flags, flags_ext;

	bnxt_hwrm_cmd_hdr_init(bp, &req, HWRM_FUNC_QCAPS, -1, -1);
	req.fid = cpu_to_le16(0xffff);

	mutex_lock(&bp->hwrm_cmd_lock);
	rc = _hwrm_send_message(bp, &req, sizeof(req), HWRM_CMD_TIMEOUT);
	if (rc)
		goto hwrm_func_qcaps_exit;

	flags = le32_to_cpu(resp->flags);
	if (flags & FUNC_QCAPS_RESP_FLAGS_ROCE_V1_SUPPORTED)
		bp->flags |= BNXT_FLAG_ROCEV1_CAP;
	if (flags & FUNC_QCAPS_RESP_FLAGS_ROCE_V2_SUPPORTED)
		bp->flags |= BNXT_FLAG_ROCEV2_CAP;
	if (flags & FUNC_QCAPS_RESP_FLAGS_PCIE_STATS_SUPPORTED)
		bp->fw_cap |= BNXT_FW_CAP_PCIE_STATS_SUPPORTED;
	if (flags & FUNC_QCAPS_RESP_FLAGS_HOT_RESET_CAPABLE)
		bp->fw_cap |= BNXT_FW_CAP_HOT_RESET;
	if (flags & FUNC_QCAPS_RESP_FLAGS_EXT_STATS_SUPPORTED)
		bp->fw_cap |= BNXT_FW_CAP_EXT_STATS_SUPPORTED;
	if (flags &  FUNC_QCAPS_RESP_FLAGS_ERROR_RECOVERY_CAPABLE)
		bp->fw_cap |= BNXT_FW_CAP_ERROR_RECOVERY;
	if (flags & FUNC_QCAPS_RESP_FLAGS_ERR_RECOVER_RELOAD)
		bp->fw_cap |= BNXT_FW_CAP_ERR_RECOVER_RELOAD;
	if (!(flags & FUNC_QCAPS_RESP_FLAGS_VLAN_ACCELERATION_TX_DISABLED))
		bp->fw_cap |= BNXT_FW_CAP_VLAN_TX_INSERT;

	flags_ext = le32_to_cpu(resp->flags_ext);
	if (flags_ext & FUNC_QCAPS_RESP_FLAGS_EXT_EXT_HW_STATS_SUPPORTED)
		bp->fw_cap |= BNXT_FW_CAP_EXT_HW_STATS_SUPPORTED;

	bp->tx_push_thresh = 0;
	if ((flags & FUNC_QCAPS_RESP_FLAGS_PUSH_MODE_SUPPORTED) &&
	    BNXT_FW_MAJ(bp) > 217)
		bp->tx_push_thresh = BNXT_TX_PUSH_THRESH;

	hw_resc->max_rsscos_ctxs = le16_to_cpu(resp->max_rsscos_ctx);
	hw_resc->max_cp_rings = le16_to_cpu(resp->max_cmpl_rings);
	hw_resc->max_tx_rings = le16_to_cpu(resp->max_tx_rings);
	hw_resc->max_rx_rings = le16_to_cpu(resp->max_rx_rings);
	hw_resc->max_hw_ring_grps = le32_to_cpu(resp->max_hw_ring_grps);
	if (!hw_resc->max_hw_ring_grps)
		hw_resc->max_hw_ring_grps = hw_resc->max_tx_rings;
	hw_resc->max_l2_ctxs = le16_to_cpu(resp->max_l2_ctxs);
	hw_resc->max_vnics = le16_to_cpu(resp->max_vnics);
	hw_resc->max_stat_ctxs = le16_to_cpu(resp->max_stat_ctx);

	if (BNXT_PF(bp)) {
		struct bnxt_pf_info *pf = &bp->pf;

		pf->fw_fid = le16_to_cpu(resp->fid);
		pf->port_id = le16_to_cpu(resp->port_id);
		memcpy(pf->mac_addr, resp->mac_address, ETH_ALEN);
		pf->first_vf_id = le16_to_cpu(resp->first_vf_id);
		pf->max_vfs = le16_to_cpu(resp->max_vfs);
		pf->max_encap_records = le32_to_cpu(resp->max_encap_records);
		pf->max_decap_records = le32_to_cpu(resp->max_decap_records);
		pf->max_tx_em_flows = le32_to_cpu(resp->max_tx_em_flows);
		pf->max_tx_wm_flows = le32_to_cpu(resp->max_tx_wm_flows);
		pf->max_rx_em_flows = le32_to_cpu(resp->max_rx_em_flows);
		pf->max_rx_wm_flows = le32_to_cpu(resp->max_rx_wm_flows);
		bp->flags &= ~BNXT_FLAG_WOL_CAP;
		if (flags & FUNC_QCAPS_RESP_FLAGS_WOL_MAGICPKT_SUPPORTED)
			bp->flags |= BNXT_FLAG_WOL_CAP;
	} else {
#ifdef CONFIG_BNXT_SRIOV
		struct bnxt_vf_info *vf = &bp->vf;

		vf->fw_fid = le16_to_cpu(resp->fid);
		memcpy(vf->mac_addr, resp->mac_address, ETH_ALEN);
#endif
	}

hwrm_func_qcaps_exit:
	mutex_unlock(&bp->hwrm_cmd_lock);
	return rc;
}

static int bnxt_hwrm_queue_qportcfg(struct bnxt *bp);

static int bnxt_hwrm_func_qcaps(struct bnxt *bp)
{
	int rc;

	rc = __bnxt_hwrm_func_qcaps(bp);
	if (rc)
		return rc;
	rc = bnxt_hwrm_queue_qportcfg(bp);
	if (rc) {
		netdev_err(bp->dev, "hwrm query qportcfg failure rc: %d\n", rc);
		return rc;
	}
	if (bp->hwrm_spec_code >= 0x10803) {
		rc = bnxt_alloc_ctx_mem(bp);
		if (rc)
			return rc;
		rc = bnxt_hwrm_func_resc_qcaps(bp, true);
		if (!rc)
			bp->fw_cap |= BNXT_FW_CAP_NEW_RM;
	}
	return 0;
}

static int bnxt_hwrm_cfa_adv_flow_mgnt_qcaps(struct bnxt *bp)
{
	struct hwrm_cfa_adv_flow_mgnt_qcaps_input req = {0};
	struct hwrm_cfa_adv_flow_mgnt_qcaps_output *resp;
	int rc = 0;
	u32 flags;

	if (!(bp->fw_cap & BNXT_FW_CAP_CFA_ADV_FLOW))
		return 0;

	resp = bp->hwrm_cmd_resp_addr;
	bnxt_hwrm_cmd_hdr_init(bp, &req, HWRM_CFA_ADV_FLOW_MGNT_QCAPS, -1, -1);

	mutex_lock(&bp->hwrm_cmd_lock);
	rc = _hwrm_send_message(bp, &req, sizeof(req), HWRM_CMD_TIMEOUT);
	if (rc)
		goto hwrm_cfa_adv_qcaps_exit;

	flags = le32_to_cpu(resp->flags);
	if (flags &
	    CFA_ADV_FLOW_MGNT_QCAPS_RESP_FLAGS_RFS_RING_TBL_IDX_V2_SUPPORTED)
		bp->fw_cap |= BNXT_FW_CAP_CFA_RFS_RING_TBL_IDX_V2;

hwrm_cfa_adv_qcaps_exit:
	mutex_unlock(&bp->hwrm_cmd_lock);
	return rc;
}

static int __bnxt_alloc_fw_health(struct bnxt *bp)
{
	if (bp->fw_health)
		return 0;

	bp->fw_health = kzalloc(sizeof(*bp->fw_health), GFP_KERNEL);
	if (!bp->fw_health)
		return -ENOMEM;

	return 0;
}

static int bnxt_alloc_fw_health(struct bnxt *bp)
{
	int rc;

	if (!(bp->fw_cap & BNXT_FW_CAP_HOT_RESET) &&
	    !(bp->fw_cap & BNXT_FW_CAP_ERROR_RECOVERY))
		return 0;

	rc = __bnxt_alloc_fw_health(bp);
	if (rc) {
		bp->fw_cap &= ~BNXT_FW_CAP_HOT_RESET;
		bp->fw_cap &= ~BNXT_FW_CAP_ERROR_RECOVERY;
		return rc;
	}

	return 0;
}

static void __bnxt_map_fw_health_reg(struct bnxt *bp, u32 reg)
{
	writel(reg & BNXT_GRC_BASE_MASK, bp->bar0 +
					 BNXT_GRCPF_REG_WINDOW_BASE_OUT +
					 BNXT_FW_HEALTH_WIN_MAP_OFF);
}

static void bnxt_try_map_fw_health_reg(struct bnxt *bp)
{
	void __iomem *hs;
	u32 status_loc;
	u32 reg_type;
	u32 sig;

	__bnxt_map_fw_health_reg(bp, HCOMM_STATUS_STRUCT_LOC);
	hs = bp->bar0 + BNXT_FW_HEALTH_WIN_OFF(HCOMM_STATUS_STRUCT_LOC);

	sig = readl(hs + offsetof(struct hcomm_status, sig_ver));
	if ((sig & HCOMM_STATUS_SIGNATURE_MASK) != HCOMM_STATUS_SIGNATURE_VAL) {
<<<<<<< HEAD
		if (bp->fw_health)
			bp->fw_health->status_reliable = false;
		return;
=======
		if (!bp->chip_num) {
			__bnxt_map_fw_health_reg(bp, BNXT_GRC_REG_BASE);
			bp->chip_num = readl(bp->bar0 +
					     BNXT_FW_HEALTH_WIN_BASE +
					     BNXT_GRC_REG_CHIP_NUM);
		}
		if (!BNXT_CHIP_P5(bp)) {
			if (bp->fw_health)
				bp->fw_health->status_reliable = false;
			return;
		}
		status_loc = BNXT_GRC_REG_STATUS_P5 |
			     BNXT_FW_HEALTH_REG_TYPE_BAR0;
	} else {
		status_loc = readl(hs + offsetof(struct hcomm_status,
						 fw_status_loc));
>>>>>>> f642729d
	}

	if (__bnxt_alloc_fw_health(bp)) {
		netdev_warn(bp->dev, "no memory for firmware status checks\n");
		return;
	}

<<<<<<< HEAD
	status_loc = readl(hs + offsetof(struct hcomm_status, fw_status_loc));
=======
>>>>>>> f642729d
	bp->fw_health->regs[BNXT_FW_HEALTH_REG] = status_loc;
	reg_type = BNXT_FW_HEALTH_REG_TYPE(status_loc);
	if (reg_type == BNXT_FW_HEALTH_REG_TYPE_GRC) {
		__bnxt_map_fw_health_reg(bp, status_loc);
		bp->fw_health->mapped_regs[BNXT_FW_HEALTH_REG] =
			BNXT_FW_HEALTH_WIN_OFF(status_loc);
	}

	bp->fw_health->status_reliable = true;
}

static int bnxt_map_fw_health_regs(struct bnxt *bp)
{
	struct bnxt_fw_health *fw_health = bp->fw_health;
	u32 reg_base = 0xffffffff;
	int i;

	/* Only pre-map the monitoring GRC registers using window 3 */
	for (i = 0; i < 4; i++) {
		u32 reg = fw_health->regs[i];

		if (BNXT_FW_HEALTH_REG_TYPE(reg) != BNXT_FW_HEALTH_REG_TYPE_GRC)
			continue;
		if (reg_base == 0xffffffff)
			reg_base = reg & BNXT_GRC_BASE_MASK;
		if ((reg & BNXT_GRC_BASE_MASK) != reg_base)
			return -ERANGE;
		fw_health->mapped_regs[i] = BNXT_FW_HEALTH_WIN_OFF(reg);
	}
	if (reg_base == 0xffffffff)
		return 0;

	__bnxt_map_fw_health_reg(bp, reg_base);
	return 0;
}

static int bnxt_hwrm_error_recovery_qcfg(struct bnxt *bp)
{
	struct hwrm_error_recovery_qcfg_output *resp = bp->hwrm_cmd_resp_addr;
	struct bnxt_fw_health *fw_health = bp->fw_health;
	struct hwrm_error_recovery_qcfg_input req = {0};
	int rc, i;

	if (!(bp->fw_cap & BNXT_FW_CAP_ERROR_RECOVERY))
		return 0;

	bnxt_hwrm_cmd_hdr_init(bp, &req, HWRM_ERROR_RECOVERY_QCFG, -1, -1);
	mutex_lock(&bp->hwrm_cmd_lock);
	rc = _hwrm_send_message(bp, &req, sizeof(req), HWRM_CMD_TIMEOUT);
	if (rc)
		goto err_recovery_out;
	fw_health->flags = le32_to_cpu(resp->flags);
	if ((fw_health->flags & ERROR_RECOVERY_QCFG_RESP_FLAGS_CO_CPU) &&
	    !(bp->fw_cap & BNXT_FW_CAP_KONG_MB_CHNL)) {
		rc = -EINVAL;
		goto err_recovery_out;
	}
	fw_health->polling_dsecs = le32_to_cpu(resp->driver_polling_freq);
	fw_health->master_func_wait_dsecs =
		le32_to_cpu(resp->master_func_wait_period);
	fw_health->normal_func_wait_dsecs =
		le32_to_cpu(resp->normal_func_wait_period);
	fw_health->post_reset_wait_dsecs =
		le32_to_cpu(resp->master_func_wait_period_after_reset);
	fw_health->post_reset_max_wait_dsecs =
		le32_to_cpu(resp->max_bailout_time_after_reset);
	fw_health->regs[BNXT_FW_HEALTH_REG] =
		le32_to_cpu(resp->fw_health_status_reg);
	fw_health->regs[BNXT_FW_HEARTBEAT_REG] =
		le32_to_cpu(resp->fw_heartbeat_reg);
	fw_health->regs[BNXT_FW_RESET_CNT_REG] =
		le32_to_cpu(resp->fw_reset_cnt_reg);
	fw_health->regs[BNXT_FW_RESET_INPROG_REG] =
		le32_to_cpu(resp->reset_inprogress_reg);
	fw_health->fw_reset_inprog_reg_mask =
		le32_to_cpu(resp->reset_inprogress_reg_mask);
	fw_health->fw_reset_seq_cnt = resp->reg_array_cnt;
	if (fw_health->fw_reset_seq_cnt >= 16) {
		rc = -EINVAL;
		goto err_recovery_out;
	}
	for (i = 0; i < fw_health->fw_reset_seq_cnt; i++) {
		fw_health->fw_reset_seq_regs[i] =
			le32_to_cpu(resp->reset_reg[i]);
		fw_health->fw_reset_seq_vals[i] =
			le32_to_cpu(resp->reset_reg_val[i]);
		fw_health->fw_reset_seq_delay_msec[i] =
			resp->delay_after_reset[i];
	}
err_recovery_out:
	mutex_unlock(&bp->hwrm_cmd_lock);
	if (!rc)
		rc = bnxt_map_fw_health_regs(bp);
	if (rc)
		bp->fw_cap &= ~BNXT_FW_CAP_ERROR_RECOVERY;
	return rc;
}

static int bnxt_hwrm_func_reset(struct bnxt *bp)
{
	struct hwrm_func_reset_input req = {0};

	bnxt_hwrm_cmd_hdr_init(bp, &req, HWRM_FUNC_RESET, -1, -1);
	req.enables = 0;

	return hwrm_send_message(bp, &req, sizeof(req), HWRM_RESET_TIMEOUT);
}

static void bnxt_nvm_cfg_ver_get(struct bnxt *bp)
{
	struct hwrm_nvm_get_dev_info_output nvm_info;

	if (!bnxt_hwrm_nvm_get_dev_info(bp, &nvm_info))
		snprintf(bp->nvm_cfg_ver, FW_VER_STR_LEN, "%d.%d.%d",
			 nvm_info.nvm_cfg_ver_maj, nvm_info.nvm_cfg_ver_min,
			 nvm_info.nvm_cfg_ver_upd);
}

static int bnxt_hwrm_queue_qportcfg(struct bnxt *bp)
{
	int rc = 0;
	struct hwrm_queue_qportcfg_input req = {0};
	struct hwrm_queue_qportcfg_output *resp = bp->hwrm_cmd_resp_addr;
	u8 i, j, *qptr;
	bool no_rdma;

	bnxt_hwrm_cmd_hdr_init(bp, &req, HWRM_QUEUE_QPORTCFG, -1, -1);

	mutex_lock(&bp->hwrm_cmd_lock);
	rc = _hwrm_send_message(bp, &req, sizeof(req), HWRM_CMD_TIMEOUT);
	if (rc)
		goto qportcfg_exit;

	if (!resp->max_configurable_queues) {
		rc = -EINVAL;
		goto qportcfg_exit;
	}
	bp->max_tc = resp->max_configurable_queues;
	bp->max_lltc = resp->max_configurable_lossless_queues;
	if (bp->max_tc > BNXT_MAX_QUEUE)
		bp->max_tc = BNXT_MAX_QUEUE;

	no_rdma = !(bp->flags & BNXT_FLAG_ROCE_CAP);
	qptr = &resp->queue_id0;
	for (i = 0, j = 0; i < bp->max_tc; i++) {
		bp->q_info[j].queue_id = *qptr;
		bp->q_ids[i] = *qptr++;
		bp->q_info[j].queue_profile = *qptr++;
		bp->tc_to_qidx[j] = j;
		if (!BNXT_CNPQ(bp->q_info[j].queue_profile) ||
		    (no_rdma && BNXT_PF(bp)))
			j++;
	}
	bp->max_q = bp->max_tc;
	bp->max_tc = max_t(u8, j, 1);

	if (resp->queue_cfg_info & QUEUE_QPORTCFG_RESP_QUEUE_CFG_INFO_ASYM_CFG)
		bp->max_tc = 1;

	if (bp->max_lltc > bp->max_tc)
		bp->max_lltc = bp->max_tc;

qportcfg_exit:
	mutex_unlock(&bp->hwrm_cmd_lock);
	return rc;
}

static int __bnxt_hwrm_ver_get(struct bnxt *bp, bool silent)
{
	struct hwrm_ver_get_input req = {0};
	int rc;

	bnxt_hwrm_cmd_hdr_init(bp, &req, HWRM_VER_GET, -1, -1);
	req.hwrm_intf_maj = HWRM_VERSION_MAJOR;
	req.hwrm_intf_min = HWRM_VERSION_MINOR;
	req.hwrm_intf_upd = HWRM_VERSION_UPDATE;

	rc = bnxt_hwrm_do_send_msg(bp, &req, sizeof(req), HWRM_CMD_TIMEOUT,
				   silent);
	return rc;
}

static int bnxt_hwrm_ver_get(struct bnxt *bp)
{
	struct hwrm_ver_get_output *resp = bp->hwrm_cmd_resp_addr;
	u16 fw_maj, fw_min, fw_bld, fw_rsv;
	u32 dev_caps_cfg, hwrm_ver;
	int rc, len;

	bp->hwrm_max_req_len = HWRM_MAX_REQ_LEN;
	mutex_lock(&bp->hwrm_cmd_lock);
	rc = __bnxt_hwrm_ver_get(bp, false);
	if (rc)
		goto hwrm_ver_get_exit;

	memcpy(&bp->ver_resp, resp, sizeof(struct hwrm_ver_get_output));

	bp->hwrm_spec_code = resp->hwrm_intf_maj_8b << 16 |
			     resp->hwrm_intf_min_8b << 8 |
			     resp->hwrm_intf_upd_8b;
	if (resp->hwrm_intf_maj_8b < 1) {
		netdev_warn(bp->dev, "HWRM interface %d.%d.%d is older than 1.0.0.\n",
			    resp->hwrm_intf_maj_8b, resp->hwrm_intf_min_8b,
			    resp->hwrm_intf_upd_8b);
		netdev_warn(bp->dev, "Please update firmware with HWRM interface 1.0.0 or newer.\n");
	}

	hwrm_ver = HWRM_VERSION_MAJOR << 16 | HWRM_VERSION_MINOR << 8 |
			HWRM_VERSION_UPDATE;

	if (bp->hwrm_spec_code > hwrm_ver)
		snprintf(bp->hwrm_ver_supp, FW_VER_STR_LEN, "%d.%d.%d",
			 HWRM_VERSION_MAJOR, HWRM_VERSION_MINOR,
			 HWRM_VERSION_UPDATE);
	else
		snprintf(bp->hwrm_ver_supp, FW_VER_STR_LEN, "%d.%d.%d",
			 resp->hwrm_intf_maj_8b, resp->hwrm_intf_min_8b,
			 resp->hwrm_intf_upd_8b);

	fw_maj = le16_to_cpu(resp->hwrm_fw_major);
	if (bp->hwrm_spec_code > 0x10803 && fw_maj) {
		fw_min = le16_to_cpu(resp->hwrm_fw_minor);
		fw_bld = le16_to_cpu(resp->hwrm_fw_build);
		fw_rsv = le16_to_cpu(resp->hwrm_fw_patch);
		len = FW_VER_STR_LEN;
	} else {
		fw_maj = resp->hwrm_fw_maj_8b;
		fw_min = resp->hwrm_fw_min_8b;
		fw_bld = resp->hwrm_fw_bld_8b;
		fw_rsv = resp->hwrm_fw_rsvd_8b;
		len = BC_HWRM_STR_LEN;
	}
	bp->fw_ver_code = BNXT_FW_VER_CODE(fw_maj, fw_min, fw_bld, fw_rsv);
	snprintf(bp->fw_ver_str, len, "%d.%d.%d.%d", fw_maj, fw_min, fw_bld,
		 fw_rsv);

	if (strlen(resp->active_pkg_name)) {
		int fw_ver_len = strlen(bp->fw_ver_str);

		snprintf(bp->fw_ver_str + fw_ver_len,
			 FW_VER_STR_LEN - fw_ver_len - 1, "/pkg %s",
			 resp->active_pkg_name);
		bp->fw_cap |= BNXT_FW_CAP_PKG_VER;
	}

	bp->hwrm_cmd_timeout = le16_to_cpu(resp->def_req_timeout);
	if (!bp->hwrm_cmd_timeout)
		bp->hwrm_cmd_timeout = DFLT_HWRM_CMD_TIMEOUT;

	if (resp->hwrm_intf_maj_8b >= 1) {
		bp->hwrm_max_req_len = le16_to_cpu(resp->max_req_win_len);
		bp->hwrm_max_ext_req_len = le16_to_cpu(resp->max_ext_req_len);
	}
	if (bp->hwrm_max_ext_req_len < HWRM_MAX_REQ_LEN)
		bp->hwrm_max_ext_req_len = HWRM_MAX_REQ_LEN;

	bp->chip_num = le16_to_cpu(resp->chip_num);
	bp->chip_rev = resp->chip_rev;
	if (bp->chip_num == CHIP_NUM_58700 && !resp->chip_rev &&
	    !resp->chip_metal)
		bp->flags |= BNXT_FLAG_CHIP_NITRO_A0;

	dev_caps_cfg = le32_to_cpu(resp->dev_caps_cfg);
	if ((dev_caps_cfg & VER_GET_RESP_DEV_CAPS_CFG_SHORT_CMD_SUPPORTED) &&
	    (dev_caps_cfg & VER_GET_RESP_DEV_CAPS_CFG_SHORT_CMD_REQUIRED))
		bp->fw_cap |= BNXT_FW_CAP_SHORT_CMD;

	if (dev_caps_cfg & VER_GET_RESP_DEV_CAPS_CFG_KONG_MB_CHNL_SUPPORTED)
		bp->fw_cap |= BNXT_FW_CAP_KONG_MB_CHNL;

	if (dev_caps_cfg &
	    VER_GET_RESP_DEV_CAPS_CFG_FLOW_HANDLE_64BIT_SUPPORTED)
		bp->fw_cap |= BNXT_FW_CAP_OVS_64BIT_HANDLE;

	if (dev_caps_cfg &
	    VER_GET_RESP_DEV_CAPS_CFG_TRUSTED_VF_SUPPORTED)
		bp->fw_cap |= BNXT_FW_CAP_TRUSTED_VF;

	if (dev_caps_cfg &
	    VER_GET_RESP_DEV_CAPS_CFG_CFA_ADV_FLOW_MGNT_SUPPORTED)
		bp->fw_cap |= BNXT_FW_CAP_CFA_ADV_FLOW;

hwrm_ver_get_exit:
	mutex_unlock(&bp->hwrm_cmd_lock);
	return rc;
}

int bnxt_hwrm_fw_set_time(struct bnxt *bp)
{
	struct hwrm_fw_set_time_input req = {0};
	struct tm tm;
	time64_t now = ktime_get_real_seconds();

	if ((BNXT_VF(bp) && bp->hwrm_spec_code < 0x10901) ||
	    bp->hwrm_spec_code < 0x10400)
		return -EOPNOTSUPP;

	time64_to_tm(now, 0, &tm);
	bnxt_hwrm_cmd_hdr_init(bp, &req, HWRM_FW_SET_TIME, -1, -1);
	req.year = cpu_to_le16(1900 + tm.tm_year);
	req.month = 1 + tm.tm_mon;
	req.day = tm.tm_mday;
	req.hour = tm.tm_hour;
	req.minute = tm.tm_min;
	req.second = tm.tm_sec;
	return hwrm_send_message(bp, &req, sizeof(req), HWRM_CMD_TIMEOUT);
}

static void bnxt_add_one_ctr(u64 hw, u64 *sw, u64 mask)
{
	u64 sw_tmp;

	hw &= mask;
	sw_tmp = (*sw & ~mask) | hw;
	if (hw < (*sw & mask))
		sw_tmp += mask + 1;
	WRITE_ONCE(*sw, sw_tmp);
}

static void __bnxt_accumulate_stats(__le64 *hw_stats, u64 *sw_stats, u64 *masks,
				    int count, bool ignore_zero)
{
	int i;

	for (i = 0; i < count; i++) {
		u64 hw = le64_to_cpu(READ_ONCE(hw_stats[i]));

		if (ignore_zero && !hw)
			continue;

		if (masks[i] == -1ULL)
			sw_stats[i] = hw;
		else
			bnxt_add_one_ctr(hw, &sw_stats[i], masks[i]);
	}
}

static void bnxt_accumulate_stats(struct bnxt_stats_mem *stats)
{
	if (!stats->hw_stats)
		return;

	__bnxt_accumulate_stats(stats->hw_stats, stats->sw_stats,
				stats->hw_masks, stats->len / 8, false);
}

static void bnxt_accumulate_all_stats(struct bnxt *bp)
{
	struct bnxt_stats_mem *ring0_stats;
	bool ignore_zero = false;
	int i;

	/* Chip bug.  Counter intermittently becomes 0. */
	if (bp->flags & BNXT_FLAG_CHIP_P5)
		ignore_zero = true;

	for (i = 0; i < bp->cp_nr_rings; i++) {
		struct bnxt_napi *bnapi = bp->bnapi[i];
		struct bnxt_cp_ring_info *cpr;
		struct bnxt_stats_mem *stats;

		cpr = &bnapi->cp_ring;
		stats = &cpr->stats;
		if (!i)
			ring0_stats = stats;
		__bnxt_accumulate_stats(stats->hw_stats, stats->sw_stats,
					ring0_stats->hw_masks,
					ring0_stats->len / 8, ignore_zero);
	}
	if (bp->flags & BNXT_FLAG_PORT_STATS) {
		struct bnxt_stats_mem *stats = &bp->port_stats;
		__le64 *hw_stats = stats->hw_stats;
		u64 *sw_stats = stats->sw_stats;
		u64 *masks = stats->hw_masks;
		int cnt;

		cnt = sizeof(struct rx_port_stats) / 8;
		__bnxt_accumulate_stats(hw_stats, sw_stats, masks, cnt, false);

		hw_stats += BNXT_TX_PORT_STATS_BYTE_OFFSET / 8;
		sw_stats += BNXT_TX_PORT_STATS_BYTE_OFFSET / 8;
		masks += BNXT_TX_PORT_STATS_BYTE_OFFSET / 8;
		cnt = sizeof(struct tx_port_stats) / 8;
		__bnxt_accumulate_stats(hw_stats, sw_stats, masks, cnt, false);
	}
	if (bp->flags & BNXT_FLAG_PORT_STATS_EXT) {
		bnxt_accumulate_stats(&bp->rx_port_stats_ext);
		bnxt_accumulate_stats(&bp->tx_port_stats_ext);
	}
}

static int bnxt_hwrm_port_qstats(struct bnxt *bp, u8 flags)
{
	struct bnxt_pf_info *pf = &bp->pf;
	struct hwrm_port_qstats_input req = {0};

	if (!(bp->flags & BNXT_FLAG_PORT_STATS))
		return 0;

	if (flags && !(bp->fw_cap & BNXT_FW_CAP_EXT_HW_STATS_SUPPORTED))
		return -EOPNOTSUPP;

	req.flags = flags;
	bnxt_hwrm_cmd_hdr_init(bp, &req, HWRM_PORT_QSTATS, -1, -1);
	req.port_id = cpu_to_le16(pf->port_id);
	req.tx_stat_host_addr = cpu_to_le64(bp->port_stats.hw_stats_map +
					    BNXT_TX_PORT_STATS_BYTE_OFFSET);
	req.rx_stat_host_addr = cpu_to_le64(bp->port_stats.hw_stats_map);
	return hwrm_send_message(bp, &req, sizeof(req), HWRM_CMD_TIMEOUT);
}

static int bnxt_hwrm_port_qstats_ext(struct bnxt *bp, u8 flags)
{
	struct hwrm_port_qstats_ext_output *resp = bp->hwrm_cmd_resp_addr;
	struct hwrm_queue_pri2cos_qcfg_input req2 = {0};
	struct hwrm_port_qstats_ext_input req = {0};
	struct bnxt_pf_info *pf = &bp->pf;
	u32 tx_stat_size;
	int rc;

	if (!(bp->flags & BNXT_FLAG_PORT_STATS_EXT))
		return 0;

	if (flags && !(bp->fw_cap & BNXT_FW_CAP_EXT_HW_STATS_SUPPORTED))
		return -EOPNOTSUPP;

	bnxt_hwrm_cmd_hdr_init(bp, &req, HWRM_PORT_QSTATS_EXT, -1, -1);
	req.flags = flags;
	req.port_id = cpu_to_le16(pf->port_id);
	req.rx_stat_size = cpu_to_le16(sizeof(struct rx_port_stats_ext));
	req.rx_stat_host_addr = cpu_to_le64(bp->rx_port_stats_ext.hw_stats_map);
	tx_stat_size = bp->tx_port_stats_ext.hw_stats ?
		       sizeof(struct tx_port_stats_ext) : 0;
	req.tx_stat_size = cpu_to_le16(tx_stat_size);
	req.tx_stat_host_addr = cpu_to_le64(bp->tx_port_stats_ext.hw_stats_map);
	mutex_lock(&bp->hwrm_cmd_lock);
	rc = _hwrm_send_message(bp, &req, sizeof(req), HWRM_CMD_TIMEOUT);
	if (!rc) {
		bp->fw_rx_stats_ext_size = le16_to_cpu(resp->rx_stat_size) / 8;
		bp->fw_tx_stats_ext_size = tx_stat_size ?
			le16_to_cpu(resp->tx_stat_size) / 8 : 0;
	} else {
		bp->fw_rx_stats_ext_size = 0;
		bp->fw_tx_stats_ext_size = 0;
	}
	if (flags)
		goto qstats_done;

	if (bp->fw_tx_stats_ext_size <=
	    offsetof(struct tx_port_stats_ext, pfc_pri0_tx_duration_us) / 8) {
		mutex_unlock(&bp->hwrm_cmd_lock);
		bp->pri2cos_valid = 0;
		return rc;
	}

	bnxt_hwrm_cmd_hdr_init(bp, &req2, HWRM_QUEUE_PRI2COS_QCFG, -1, -1);
	req2.flags = cpu_to_le32(QUEUE_PRI2COS_QCFG_REQ_FLAGS_IVLAN);

	rc = _hwrm_send_message(bp, &req2, sizeof(req2), HWRM_CMD_TIMEOUT);
	if (!rc) {
		struct hwrm_queue_pri2cos_qcfg_output *resp2;
		u8 *pri2cos;
		int i, j;

		resp2 = bp->hwrm_cmd_resp_addr;
		pri2cos = &resp2->pri0_cos_queue_id;
		for (i = 0; i < 8; i++) {
			u8 queue_id = pri2cos[i];
			u8 queue_idx;

			/* Per port queue IDs start from 0, 10, 20, etc */
			queue_idx = queue_id % 10;
			if (queue_idx > BNXT_MAX_QUEUE) {
				bp->pri2cos_valid = false;
				goto qstats_done;
			}
			for (j = 0; j < bp->max_q; j++) {
				if (bp->q_ids[j] == queue_id)
					bp->pri2cos_idx[i] = queue_idx;
			}
		}
		bp->pri2cos_valid = 1;
	}
qstats_done:
	mutex_unlock(&bp->hwrm_cmd_lock);
	return rc;
}

static void bnxt_hwrm_free_tunnel_ports(struct bnxt *bp)
{
	if (bp->vxlan_fw_dst_port_id != INVALID_HW_RING_ID)
		bnxt_hwrm_tunnel_dst_port_free(
			bp, TUNNEL_DST_PORT_FREE_REQ_TUNNEL_TYPE_VXLAN);
	if (bp->nge_fw_dst_port_id != INVALID_HW_RING_ID)
		bnxt_hwrm_tunnel_dst_port_free(
			bp, TUNNEL_DST_PORT_FREE_REQ_TUNNEL_TYPE_GENEVE);
}

static int bnxt_set_tpa(struct bnxt *bp, bool set_tpa)
{
	int rc, i;
	u32 tpa_flags = 0;

	if (set_tpa)
		tpa_flags = bp->flags & BNXT_FLAG_TPA;
	else if (BNXT_NO_FW_ACCESS(bp))
		return 0;
	for (i = 0; i < bp->nr_vnics; i++) {
		rc = bnxt_hwrm_vnic_set_tpa(bp, i, tpa_flags);
		if (rc) {
			netdev_err(bp->dev, "hwrm vnic set tpa failure rc for vnic %d: %x\n",
				   i, rc);
			return rc;
		}
	}
	return 0;
}

static void bnxt_hwrm_clear_vnic_rss(struct bnxt *bp)
{
	int i;

	for (i = 0; i < bp->nr_vnics; i++)
		bnxt_hwrm_vnic_set_rss(bp, i, false);
}

static void bnxt_clear_vnic(struct bnxt *bp)
{
	if (!bp->vnic_info)
		return;

	bnxt_hwrm_clear_vnic_filter(bp);
	if (!(bp->flags & BNXT_FLAG_CHIP_P5)) {
		/* clear all RSS setting before free vnic ctx */
		bnxt_hwrm_clear_vnic_rss(bp);
		bnxt_hwrm_vnic_ctx_free(bp);
	}
	/* before free the vnic, undo the vnic tpa settings */
	if (bp->flags & BNXT_FLAG_TPA)
		bnxt_set_tpa(bp, false);
	bnxt_hwrm_vnic_free(bp);
	if (bp->flags & BNXT_FLAG_CHIP_P5)
		bnxt_hwrm_vnic_ctx_free(bp);
}

static void bnxt_hwrm_resource_free(struct bnxt *bp, bool close_path,
				    bool irq_re_init)
{
	bnxt_clear_vnic(bp);
	bnxt_hwrm_ring_free(bp, close_path);
	bnxt_hwrm_ring_grp_free(bp);
	if (irq_re_init) {
		bnxt_hwrm_stat_ctx_free(bp);
		bnxt_hwrm_free_tunnel_ports(bp);
	}
}

static int bnxt_hwrm_set_br_mode(struct bnxt *bp, u16 br_mode)
{
	struct hwrm_func_cfg_input req = {0};

	bnxt_hwrm_cmd_hdr_init(bp, &req, HWRM_FUNC_CFG, -1, -1);
	req.fid = cpu_to_le16(0xffff);
	req.enables = cpu_to_le32(FUNC_CFG_REQ_ENABLES_EVB_MODE);
	if (br_mode == BRIDGE_MODE_VEB)
		req.evb_mode = FUNC_CFG_REQ_EVB_MODE_VEB;
	else if (br_mode == BRIDGE_MODE_VEPA)
		req.evb_mode = FUNC_CFG_REQ_EVB_MODE_VEPA;
	else
		return -EINVAL;
	return hwrm_send_message(bp, &req, sizeof(req), HWRM_CMD_TIMEOUT);
}

static int bnxt_hwrm_set_cache_line_size(struct bnxt *bp, int size)
{
	struct hwrm_func_cfg_input req = {0};

	if (BNXT_VF(bp) || bp->hwrm_spec_code < 0x10803)
		return 0;

	bnxt_hwrm_cmd_hdr_init(bp, &req, HWRM_FUNC_CFG, -1, -1);
	req.fid = cpu_to_le16(0xffff);
	req.enables = cpu_to_le32(FUNC_CFG_REQ_ENABLES_CACHE_LINESIZE);
	req.options = FUNC_CFG_REQ_OPTIONS_CACHE_LINESIZE_SIZE_64;
	if (size == 128)
		req.options = FUNC_CFG_REQ_OPTIONS_CACHE_LINESIZE_SIZE_128;

	return hwrm_send_message(bp, &req, sizeof(req), HWRM_CMD_TIMEOUT);
}

static int __bnxt_setup_vnic(struct bnxt *bp, u16 vnic_id)
{
	struct bnxt_vnic_info *vnic = &bp->vnic_info[vnic_id];
	int rc;

	if (vnic->flags & BNXT_VNIC_RFS_NEW_RSS_FLAG)
		goto skip_rss_ctx;

	/* allocate context for vnic */
	rc = bnxt_hwrm_vnic_ctx_alloc(bp, vnic_id, 0);
	if (rc) {
		netdev_err(bp->dev, "hwrm vnic %d alloc failure rc: %x\n",
			   vnic_id, rc);
		goto vnic_setup_err;
	}
	bp->rsscos_nr_ctxs++;

	if (BNXT_CHIP_TYPE_NITRO_A0(bp)) {
		rc = bnxt_hwrm_vnic_ctx_alloc(bp, vnic_id, 1);
		if (rc) {
			netdev_err(bp->dev, "hwrm vnic %d cos ctx alloc failure rc: %x\n",
				   vnic_id, rc);
			goto vnic_setup_err;
		}
		bp->rsscos_nr_ctxs++;
	}

skip_rss_ctx:
	/* configure default vnic, ring grp */
	rc = bnxt_hwrm_vnic_cfg(bp, vnic_id);
	if (rc) {
		netdev_err(bp->dev, "hwrm vnic %d cfg failure rc: %x\n",
			   vnic_id, rc);
		goto vnic_setup_err;
	}

	/* Enable RSS hashing on vnic */
	rc = bnxt_hwrm_vnic_set_rss(bp, vnic_id, true);
	if (rc) {
		netdev_err(bp->dev, "hwrm vnic %d set rss failure rc: %x\n",
			   vnic_id, rc);
		goto vnic_setup_err;
	}

	if (bp->flags & BNXT_FLAG_AGG_RINGS) {
		rc = bnxt_hwrm_vnic_set_hds(bp, vnic_id);
		if (rc) {
			netdev_err(bp->dev, "hwrm vnic %d set hds failure rc: %x\n",
				   vnic_id, rc);
		}
	}

vnic_setup_err:
	return rc;
}

static int __bnxt_setup_vnic_p5(struct bnxt *bp, u16 vnic_id)
{
	int rc, i, nr_ctxs;

	nr_ctxs = bnxt_get_nr_rss_ctxs(bp, bp->rx_nr_rings);
	for (i = 0; i < nr_ctxs; i++) {
		rc = bnxt_hwrm_vnic_ctx_alloc(bp, vnic_id, i);
		if (rc) {
			netdev_err(bp->dev, "hwrm vnic %d ctx %d alloc failure rc: %x\n",
				   vnic_id, i, rc);
			break;
		}
		bp->rsscos_nr_ctxs++;
	}
	if (i < nr_ctxs)
		return -ENOMEM;

	rc = bnxt_hwrm_vnic_set_rss_p5(bp, vnic_id, true);
	if (rc) {
		netdev_err(bp->dev, "hwrm vnic %d set rss failure rc: %d\n",
			   vnic_id, rc);
		return rc;
	}
	rc = bnxt_hwrm_vnic_cfg(bp, vnic_id);
	if (rc) {
		netdev_err(bp->dev, "hwrm vnic %d cfg failure rc: %x\n",
			   vnic_id, rc);
		return rc;
	}
	if (bp->flags & BNXT_FLAG_AGG_RINGS) {
		rc = bnxt_hwrm_vnic_set_hds(bp, vnic_id);
		if (rc) {
			netdev_err(bp->dev, "hwrm vnic %d set hds failure rc: %x\n",
				   vnic_id, rc);
		}
	}
	return rc;
}

static int bnxt_setup_vnic(struct bnxt *bp, u16 vnic_id)
{
	if (bp->flags & BNXT_FLAG_CHIP_P5)
		return __bnxt_setup_vnic_p5(bp, vnic_id);
	else
		return __bnxt_setup_vnic(bp, vnic_id);
}

static int bnxt_alloc_rfs_vnics(struct bnxt *bp)
{
#ifdef CONFIG_RFS_ACCEL
	int i, rc = 0;

	if (bp->flags & BNXT_FLAG_CHIP_P5)
		return 0;

	for (i = 0; i < bp->rx_nr_rings; i++) {
		struct bnxt_vnic_info *vnic;
		u16 vnic_id = i + 1;
		u16 ring_id = i;

		if (vnic_id >= bp->nr_vnics)
			break;

		vnic = &bp->vnic_info[vnic_id];
		vnic->flags |= BNXT_VNIC_RFS_FLAG;
		if (bp->flags & BNXT_FLAG_NEW_RSS_CAP)
			vnic->flags |= BNXT_VNIC_RFS_NEW_RSS_FLAG;
		rc = bnxt_hwrm_vnic_alloc(bp, vnic_id, ring_id, 1);
		if (rc) {
			netdev_err(bp->dev, "hwrm vnic %d alloc failure rc: %x\n",
				   vnic_id, rc);
			break;
		}
		rc = bnxt_setup_vnic(bp, vnic_id);
		if (rc)
			break;
	}
	return rc;
#else
	return 0;
#endif
}

/* Allow PF and VF with default VLAN to be in promiscuous mode */
static bool bnxt_promisc_ok(struct bnxt *bp)
{
#ifdef CONFIG_BNXT_SRIOV
	if (BNXT_VF(bp) && !bp->vf.vlan)
		return false;
#endif
	return true;
}

static int bnxt_setup_nitroa0_vnic(struct bnxt *bp)
{
	unsigned int rc = 0;

	rc = bnxt_hwrm_vnic_alloc(bp, 1, bp->rx_nr_rings - 1, 1);
	if (rc) {
		netdev_err(bp->dev, "Cannot allocate special vnic for NS2 A0: %x\n",
			   rc);
		return rc;
	}

	rc = bnxt_hwrm_vnic_cfg(bp, 1);
	if (rc) {
		netdev_err(bp->dev, "Cannot allocate special vnic for NS2 A0: %x\n",
			   rc);
		return rc;
	}
	return rc;
}

static int bnxt_cfg_rx_mode(struct bnxt *);
static bool bnxt_mc_list_updated(struct bnxt *, u32 *);

static int bnxt_init_chip(struct bnxt *bp, bool irq_re_init)
{
	struct bnxt_vnic_info *vnic = &bp->vnic_info[0];
	int rc = 0;
	unsigned int rx_nr_rings = bp->rx_nr_rings;

	if (irq_re_init) {
		rc = bnxt_hwrm_stat_ctx_alloc(bp);
		if (rc) {
			netdev_err(bp->dev, "hwrm stat ctx alloc failure rc: %x\n",
				   rc);
			goto err_out;
		}
	}

	rc = bnxt_hwrm_ring_alloc(bp);
	if (rc) {
		netdev_err(bp->dev, "hwrm ring alloc failure rc: %x\n", rc);
		goto err_out;
	}

	rc = bnxt_hwrm_ring_grp_alloc(bp);
	if (rc) {
		netdev_err(bp->dev, "hwrm_ring_grp alloc failure: %x\n", rc);
		goto err_out;
	}

	if (BNXT_CHIP_TYPE_NITRO_A0(bp))
		rx_nr_rings--;

	/* default vnic 0 */
	rc = bnxt_hwrm_vnic_alloc(bp, 0, 0, rx_nr_rings);
	if (rc) {
		netdev_err(bp->dev, "hwrm vnic alloc failure rc: %x\n", rc);
		goto err_out;
	}

	rc = bnxt_setup_vnic(bp, 0);
	if (rc)
		goto err_out;

	if (bp->flags & BNXT_FLAG_RFS) {
		rc = bnxt_alloc_rfs_vnics(bp);
		if (rc)
			goto err_out;
	}

	if (bp->flags & BNXT_FLAG_TPA) {
		rc = bnxt_set_tpa(bp, true);
		if (rc)
			goto err_out;
	}

	if (BNXT_VF(bp))
		bnxt_update_vf_mac(bp);

	/* Filter for default vnic 0 */
	rc = bnxt_hwrm_set_vnic_filter(bp, 0, 0, bp->dev->dev_addr);
	if (rc) {
		netdev_err(bp->dev, "HWRM vnic filter failure rc: %x\n", rc);
		goto err_out;
	}
	vnic->uc_filter_count = 1;

	vnic->rx_mask = 0;
	if (bp->dev->flags & IFF_BROADCAST)
		vnic->rx_mask |= CFA_L2_SET_RX_MASK_REQ_MASK_BCAST;

	if ((bp->dev->flags & IFF_PROMISC) && bnxt_promisc_ok(bp))
		vnic->rx_mask |= CFA_L2_SET_RX_MASK_REQ_MASK_PROMISCUOUS;

	if (bp->dev->flags & IFF_ALLMULTI) {
		vnic->rx_mask |= CFA_L2_SET_RX_MASK_REQ_MASK_ALL_MCAST;
		vnic->mc_list_count = 0;
	} else {
		u32 mask = 0;

		bnxt_mc_list_updated(bp, &mask);
		vnic->rx_mask |= mask;
	}

	rc = bnxt_cfg_rx_mode(bp);
	if (rc)
		goto err_out;

	rc = bnxt_hwrm_set_coal(bp);
	if (rc)
		netdev_warn(bp->dev, "HWRM set coalescing failure rc: %x\n",
				rc);

	if (BNXT_CHIP_TYPE_NITRO_A0(bp)) {
		rc = bnxt_setup_nitroa0_vnic(bp);
		if (rc)
			netdev_err(bp->dev, "Special vnic setup failure for NS2 A0 rc: %x\n",
				   rc);
	}

	if (BNXT_VF(bp)) {
		bnxt_hwrm_func_qcfg(bp);
		netdev_update_features(bp->dev);
	}

	return 0;

err_out:
	bnxt_hwrm_resource_free(bp, 0, true);

	return rc;
}

static int bnxt_shutdown_nic(struct bnxt *bp, bool irq_re_init)
{
	bnxt_hwrm_resource_free(bp, 1, irq_re_init);
	return 0;
}

static int bnxt_init_nic(struct bnxt *bp, bool irq_re_init)
{
	bnxt_init_cp_rings(bp);
	bnxt_init_rx_rings(bp);
	bnxt_init_tx_rings(bp);
	bnxt_init_ring_grps(bp, irq_re_init);
	bnxt_init_vnics(bp);

	return bnxt_init_chip(bp, irq_re_init);
}

static int bnxt_set_real_num_queues(struct bnxt *bp)
{
	int rc;
	struct net_device *dev = bp->dev;

	rc = netif_set_real_num_tx_queues(dev, bp->tx_nr_rings -
					  bp->tx_nr_rings_xdp);
	if (rc)
		return rc;

	rc = netif_set_real_num_rx_queues(dev, bp->rx_nr_rings);
	if (rc)
		return rc;

#ifdef CONFIG_RFS_ACCEL
	if (bp->flags & BNXT_FLAG_RFS)
		dev->rx_cpu_rmap = alloc_irq_cpu_rmap(bp->rx_nr_rings);
#endif

	return rc;
}

static int bnxt_trim_rings(struct bnxt *bp, int *rx, int *tx, int max,
			   bool shared)
{
	int _rx = *rx, _tx = *tx;

	if (shared) {
		*rx = min_t(int, _rx, max);
		*tx = min_t(int, _tx, max);
	} else {
		if (max < 2)
			return -ENOMEM;

		while (_rx + _tx > max) {
			if (_rx > _tx && _rx > 1)
				_rx--;
			else if (_tx > 1)
				_tx--;
		}
		*rx = _rx;
		*tx = _tx;
	}
	return 0;
}

static void bnxt_setup_msix(struct bnxt *bp)
{
	const int len = sizeof(bp->irq_tbl[0].name);
	struct net_device *dev = bp->dev;
	int tcs, i;

	tcs = netdev_get_num_tc(dev);
	if (tcs) {
		int i, off, count;

		for (i = 0; i < tcs; i++) {
			count = bp->tx_nr_rings_per_tc;
			off = i * count;
			netdev_set_tc_queue(dev, i, count, off);
		}
	}

	for (i = 0; i < bp->cp_nr_rings; i++) {
		int map_idx = bnxt_cp_num_to_irq_num(bp, i);
		char *attr;

		if (bp->flags & BNXT_FLAG_SHARED_RINGS)
			attr = "TxRx";
		else if (i < bp->rx_nr_rings)
			attr = "rx";
		else
			attr = "tx";

		snprintf(bp->irq_tbl[map_idx].name, len, "%s-%s-%d", dev->name,
			 attr, i);
		bp->irq_tbl[map_idx].handler = bnxt_msix;
	}
}

static void bnxt_setup_inta(struct bnxt *bp)
{
	const int len = sizeof(bp->irq_tbl[0].name);

	if (netdev_get_num_tc(bp->dev))
		netdev_reset_tc(bp->dev);

	snprintf(bp->irq_tbl[0].name, len, "%s-%s-%d", bp->dev->name, "TxRx",
		 0);
	bp->irq_tbl[0].handler = bnxt_inta;
}

static int bnxt_init_int_mode(struct bnxt *bp);

static int bnxt_setup_int_mode(struct bnxt *bp)
{
	int rc;

	if (!bp->irq_tbl) {
		rc = bnxt_init_int_mode(bp);
		if (rc || !bp->irq_tbl)
			return rc ?: -ENODEV;
	}

	if (bp->flags & BNXT_FLAG_USING_MSIX)
		bnxt_setup_msix(bp);
	else
		bnxt_setup_inta(bp);

	rc = bnxt_set_real_num_queues(bp);
	return rc;
}

#ifdef CONFIG_RFS_ACCEL
static unsigned int bnxt_get_max_func_rss_ctxs(struct bnxt *bp)
{
	return bp->hw_resc.max_rsscos_ctxs;
}

static unsigned int bnxt_get_max_func_vnics(struct bnxt *bp)
{
	return bp->hw_resc.max_vnics;
}
#endif

unsigned int bnxt_get_max_func_stat_ctxs(struct bnxt *bp)
{
	return bp->hw_resc.max_stat_ctxs;
}

unsigned int bnxt_get_max_func_cp_rings(struct bnxt *bp)
{
	return bp->hw_resc.max_cp_rings;
}

static unsigned int bnxt_get_max_func_cp_rings_for_en(struct bnxt *bp)
{
	unsigned int cp = bp->hw_resc.max_cp_rings;

	if (!(bp->flags & BNXT_FLAG_CHIP_P5))
		cp -= bnxt_get_ulp_msix_num(bp);

	return cp;
}

static unsigned int bnxt_get_max_func_irqs(struct bnxt *bp)
{
	struct bnxt_hw_resc *hw_resc = &bp->hw_resc;

	if (bp->flags & BNXT_FLAG_CHIP_P5)
		return min_t(unsigned int, hw_resc->max_irqs, hw_resc->max_nqs);

	return min_t(unsigned int, hw_resc->max_irqs, hw_resc->max_cp_rings);
}

static void bnxt_set_max_func_irqs(struct bnxt *bp, unsigned int max_irqs)
{
	bp->hw_resc.max_irqs = max_irqs;
}

unsigned int bnxt_get_avail_cp_rings_for_en(struct bnxt *bp)
{
	unsigned int cp;

	cp = bnxt_get_max_func_cp_rings_for_en(bp);
	if (bp->flags & BNXT_FLAG_CHIP_P5)
		return cp - bp->rx_nr_rings - bp->tx_nr_rings;
	else
		return cp - bp->cp_nr_rings;
}

unsigned int bnxt_get_avail_stat_ctxs_for_en(struct bnxt *bp)
{
	return bnxt_get_max_func_stat_ctxs(bp) - bnxt_get_func_stat_ctxs(bp);
}

int bnxt_get_avail_msix(struct bnxt *bp, int num)
{
	int max_cp = bnxt_get_max_func_cp_rings(bp);
	int max_irq = bnxt_get_max_func_irqs(bp);
	int total_req = bp->cp_nr_rings + num;
	int max_idx, avail_msix;

	max_idx = bp->total_irqs;
	if (!(bp->flags & BNXT_FLAG_CHIP_P5))
		max_idx = min_t(int, bp->total_irqs, max_cp);
	avail_msix = max_idx - bp->cp_nr_rings;
	if (!BNXT_NEW_RM(bp) || avail_msix >= num)
		return avail_msix;

	if (max_irq < total_req) {
		num = max_irq - bp->cp_nr_rings;
		if (num <= 0)
			return 0;
	}
	return num;
}

static int bnxt_get_num_msix(struct bnxt *bp)
{
	if (!BNXT_NEW_RM(bp))
		return bnxt_get_max_func_irqs(bp);

	return bnxt_nq_rings_in_use(bp);
}

static int bnxt_init_msix(struct bnxt *bp)
{
	int i, total_vecs, max, rc = 0, min = 1, ulp_msix;
	struct msix_entry *msix_ent;

	total_vecs = bnxt_get_num_msix(bp);
	max = bnxt_get_max_func_irqs(bp);
	if (total_vecs > max)
		total_vecs = max;

	if (!total_vecs)
		return 0;

	msix_ent = kcalloc(total_vecs, sizeof(struct msix_entry), GFP_KERNEL);
	if (!msix_ent)
		return -ENOMEM;

	for (i = 0; i < total_vecs; i++) {
		msix_ent[i].entry = i;
		msix_ent[i].vector = 0;
	}

	if (!(bp->flags & BNXT_FLAG_SHARED_RINGS))
		min = 2;

	total_vecs = pci_enable_msix_range(bp->pdev, msix_ent, min, total_vecs);
	ulp_msix = bnxt_get_ulp_msix_num(bp);
	if (total_vecs < 0 || total_vecs < ulp_msix) {
		rc = -ENODEV;
		goto msix_setup_exit;
	}

	bp->irq_tbl = kcalloc(total_vecs, sizeof(struct bnxt_irq), GFP_KERNEL);
	if (bp->irq_tbl) {
		for (i = 0; i < total_vecs; i++)
			bp->irq_tbl[i].vector = msix_ent[i].vector;

		bp->total_irqs = total_vecs;
		/* Trim rings based upon num of vectors allocated */
		rc = bnxt_trim_rings(bp, &bp->rx_nr_rings, &bp->tx_nr_rings,
				     total_vecs - ulp_msix, min == 1);
		if (rc)
			goto msix_setup_exit;

		bp->cp_nr_rings = (min == 1) ?
				  max_t(int, bp->tx_nr_rings, bp->rx_nr_rings) :
				  bp->tx_nr_rings + bp->rx_nr_rings;

	} else {
		rc = -ENOMEM;
		goto msix_setup_exit;
	}
	bp->flags |= BNXT_FLAG_USING_MSIX;
	kfree(msix_ent);
	return 0;

msix_setup_exit:
	netdev_err(bp->dev, "bnxt_init_msix err: %x\n", rc);
	kfree(bp->irq_tbl);
	bp->irq_tbl = NULL;
	pci_disable_msix(bp->pdev);
	kfree(msix_ent);
	return rc;
}

static int bnxt_init_inta(struct bnxt *bp)
{
	bp->irq_tbl = kzalloc(sizeof(struct bnxt_irq), GFP_KERNEL);
	if (!bp->irq_tbl)
		return -ENOMEM;

	bp->total_irqs = 1;
	bp->rx_nr_rings = 1;
	bp->tx_nr_rings = 1;
	bp->cp_nr_rings = 1;
	bp->flags |= BNXT_FLAG_SHARED_RINGS;
	bp->irq_tbl[0].vector = bp->pdev->irq;
	return 0;
}

static int bnxt_init_int_mode(struct bnxt *bp)
{
	int rc = -ENODEV;

	if (bp->flags & BNXT_FLAG_MSIX_CAP)
		rc = bnxt_init_msix(bp);

	if (!(bp->flags & BNXT_FLAG_USING_MSIX) && BNXT_PF(bp)) {
		/* fallback to INTA */
		rc = bnxt_init_inta(bp);
	}
	return rc;
}

static void bnxt_clear_int_mode(struct bnxt *bp)
{
	if (bp->flags & BNXT_FLAG_USING_MSIX)
		pci_disable_msix(bp->pdev);

	kfree(bp->irq_tbl);
	bp->irq_tbl = NULL;
	bp->flags &= ~BNXT_FLAG_USING_MSIX;
}

int bnxt_reserve_rings(struct bnxt *bp, bool irq_re_init)
{
	int tcs = netdev_get_num_tc(bp->dev);
	bool irq_cleared = false;
	int rc;

	if (!bnxt_need_reserve_rings(bp))
		return 0;

	if (irq_re_init && BNXT_NEW_RM(bp) &&
	    bnxt_get_num_msix(bp) != bp->total_irqs) {
		bnxt_ulp_irq_stop(bp);
		bnxt_clear_int_mode(bp);
		irq_cleared = true;
	}
	rc = __bnxt_reserve_rings(bp);
	if (irq_cleared) {
		if (!rc)
			rc = bnxt_init_int_mode(bp);
		bnxt_ulp_irq_restart(bp, rc);
	}
	if (rc) {
		netdev_err(bp->dev, "ring reservation/IRQ init failure rc: %d\n", rc);
		return rc;
	}
	if (tcs && (bp->tx_nr_rings_per_tc * tcs != bp->tx_nr_rings)) {
		netdev_err(bp->dev, "tx ring reservation failure\n");
		netdev_reset_tc(bp->dev);
		bp->tx_nr_rings_per_tc = bp->tx_nr_rings;
		return -ENOMEM;
	}
	return 0;
}

static void bnxt_free_irq(struct bnxt *bp)
{
	struct bnxt_irq *irq;
	int i;

#ifdef CONFIG_RFS_ACCEL
	free_irq_cpu_rmap(bp->dev->rx_cpu_rmap);
	bp->dev->rx_cpu_rmap = NULL;
#endif
	if (!bp->irq_tbl || !bp->bnapi)
		return;

	for (i = 0; i < bp->cp_nr_rings; i++) {
		int map_idx = bnxt_cp_num_to_irq_num(bp, i);

		irq = &bp->irq_tbl[map_idx];
		if (irq->requested) {
			if (irq->have_cpumask) {
				irq_set_affinity_hint(irq->vector, NULL);
				free_cpumask_var(irq->cpu_mask);
				irq->have_cpumask = 0;
			}
			free_irq(irq->vector, bp->bnapi[i]);
		}

		irq->requested = 0;
	}
}

static int bnxt_request_irq(struct bnxt *bp)
{
	int i, j, rc = 0;
	unsigned long flags = 0;
#ifdef CONFIG_RFS_ACCEL
	struct cpu_rmap *rmap;
#endif

	rc = bnxt_setup_int_mode(bp);
	if (rc) {
		netdev_err(bp->dev, "bnxt_setup_int_mode err: %x\n",
			   rc);
		return rc;
	}
#ifdef CONFIG_RFS_ACCEL
	rmap = bp->dev->rx_cpu_rmap;
#endif
	if (!(bp->flags & BNXT_FLAG_USING_MSIX))
		flags = IRQF_SHARED;

	for (i = 0, j = 0; i < bp->cp_nr_rings; i++) {
		int map_idx = bnxt_cp_num_to_irq_num(bp, i);
		struct bnxt_irq *irq = &bp->irq_tbl[map_idx];

#ifdef CONFIG_RFS_ACCEL
		if (rmap && bp->bnapi[i]->rx_ring) {
			rc = irq_cpu_rmap_add(rmap, irq->vector);
			if (rc)
				netdev_warn(bp->dev, "failed adding irq rmap for ring %d\n",
					    j);
			j++;
		}
#endif
		rc = request_irq(irq->vector, irq->handler, flags, irq->name,
				 bp->bnapi[i]);
		if (rc)
			break;

		irq->requested = 1;

		if (zalloc_cpumask_var(&irq->cpu_mask, GFP_KERNEL)) {
			int numa_node = dev_to_node(&bp->pdev->dev);

			irq->have_cpumask = 1;
			cpumask_set_cpu(cpumask_local_spread(i, numa_node),
					irq->cpu_mask);
			rc = irq_set_affinity_hint(irq->vector, irq->cpu_mask);
			if (rc) {
				netdev_warn(bp->dev,
					    "Set affinity failed, IRQ = %d\n",
					    irq->vector);
				break;
			}
		}
	}
	return rc;
}

static void bnxt_del_napi(struct bnxt *bp)
{
	int i;

	if (!bp->bnapi)
		return;

	for (i = 0; i < bp->cp_nr_rings; i++) {
		struct bnxt_napi *bnapi = bp->bnapi[i];

		__netif_napi_del(&bnapi->napi);
	}
	/* We called __netif_napi_del(), we need
	 * to respect an RCU grace period before freeing napi structures.
	 */
	synchronize_net();
}

static void bnxt_init_napi(struct bnxt *bp)
{
	int i;
	unsigned int cp_nr_rings = bp->cp_nr_rings;
	struct bnxt_napi *bnapi;

	if (bp->flags & BNXT_FLAG_USING_MSIX) {
		int (*poll_fn)(struct napi_struct *, int) = bnxt_poll;

		if (bp->flags & BNXT_FLAG_CHIP_P5)
			poll_fn = bnxt_poll_p5;
		else if (BNXT_CHIP_TYPE_NITRO_A0(bp))
			cp_nr_rings--;
		for (i = 0; i < cp_nr_rings; i++) {
			bnapi = bp->bnapi[i];
			netif_napi_add(bp->dev, &bnapi->napi, poll_fn, 64);
		}
		if (BNXT_CHIP_TYPE_NITRO_A0(bp)) {
			bnapi = bp->bnapi[cp_nr_rings];
			netif_napi_add(bp->dev, &bnapi->napi,
				       bnxt_poll_nitroa0, 64);
		}
	} else {
		bnapi = bp->bnapi[0];
		netif_napi_add(bp->dev, &bnapi->napi, bnxt_poll, 64);
	}
}

static void bnxt_disable_napi(struct bnxt *bp)
{
	int i;

	if (!bp->bnapi ||
	    test_and_set_bit(BNXT_STATE_NAPI_DISABLED, &bp->state))
		return;

	for (i = 0; i < bp->cp_nr_rings; i++) {
		struct bnxt_cp_ring_info *cpr = &bp->bnapi[i]->cp_ring;

		if (bp->bnapi[i]->rx_ring)
			cancel_work_sync(&cpr->dim.work);

		napi_disable(&bp->bnapi[i]->napi);
	}
}

static void bnxt_enable_napi(struct bnxt *bp)
{
	int i;

	clear_bit(BNXT_STATE_NAPI_DISABLED, &bp->state);
	for (i = 0; i < bp->cp_nr_rings; i++) {
		struct bnxt_napi *bnapi = bp->bnapi[i];
		struct bnxt_cp_ring_info *cpr;

		cpr = &bnapi->cp_ring;
		if (bnapi->in_reset)
			cpr->sw_stats.rx.rx_resets++;
		bnapi->in_reset = false;

		if (bnapi->rx_ring) {
			INIT_WORK(&cpr->dim.work, bnxt_dim_work);
			cpr->dim.mode = DIM_CQ_PERIOD_MODE_START_FROM_EQE;
		}
		napi_enable(&bnapi->napi);
	}
}

void bnxt_tx_disable(struct bnxt *bp)
{
	int i;
	struct bnxt_tx_ring_info *txr;

	if (bp->tx_ring) {
		for (i = 0; i < bp->tx_nr_rings; i++) {
			txr = &bp->tx_ring[i];
			txr->dev_state = BNXT_DEV_STATE_CLOSING;
		}
	}
	/* Drop carrier first to prevent TX timeout */
	netif_carrier_off(bp->dev);
	/* Stop all TX queues */
	netif_tx_disable(bp->dev);
}

void bnxt_tx_enable(struct bnxt *bp)
{
	int i;
	struct bnxt_tx_ring_info *txr;

	for (i = 0; i < bp->tx_nr_rings; i++) {
		txr = &bp->tx_ring[i];
		txr->dev_state = 0;
	}
	netif_tx_wake_all_queues(bp->dev);
	if (bp->link_info.link_up)
		netif_carrier_on(bp->dev);
}

static char *bnxt_report_fec(struct bnxt_link_info *link_info)
{
	u8 active_fec = link_info->active_fec_sig_mode &
			PORT_PHY_QCFG_RESP_ACTIVE_FEC_MASK;

	switch (active_fec) {
	default:
	case PORT_PHY_QCFG_RESP_ACTIVE_FEC_FEC_NONE_ACTIVE:
		return "None";
	case PORT_PHY_QCFG_RESP_ACTIVE_FEC_FEC_CLAUSE74_ACTIVE:
		return "Clause 74 BaseR";
	case PORT_PHY_QCFG_RESP_ACTIVE_FEC_FEC_CLAUSE91_ACTIVE:
		return "Clause 91 RS(528,514)";
	case PORT_PHY_QCFG_RESP_ACTIVE_FEC_FEC_RS544_1XN_ACTIVE:
		return "Clause 91 RS544_1XN";
	case PORT_PHY_QCFG_RESP_ACTIVE_FEC_FEC_RS544_IEEE_ACTIVE:
		return "Clause 91 RS(544,514)";
	case PORT_PHY_QCFG_RESP_ACTIVE_FEC_FEC_RS272_1XN_ACTIVE:
		return "Clause 91 RS272_1XN";
	case PORT_PHY_QCFG_RESP_ACTIVE_FEC_FEC_RS272_IEEE_ACTIVE:
		return "Clause 91 RS(272,257)";
	}
}

static void bnxt_report_link(struct bnxt *bp)
{
	if (bp->link_info.link_up) {
		const char *duplex;
		const char *flow_ctrl;
		u32 speed;
		u16 fec;

		netif_carrier_on(bp->dev);
		speed = bnxt_fw_to_ethtool_speed(bp->link_info.link_speed);
		if (speed == SPEED_UNKNOWN) {
			netdev_info(bp->dev, "NIC Link is Up, speed unknown\n");
			return;
		}
		if (bp->link_info.duplex == BNXT_LINK_DUPLEX_FULL)
			duplex = "full";
		else
			duplex = "half";
		if (bp->link_info.pause == BNXT_LINK_PAUSE_BOTH)
			flow_ctrl = "ON - receive & transmit";
		else if (bp->link_info.pause == BNXT_LINK_PAUSE_TX)
			flow_ctrl = "ON - transmit";
		else if (bp->link_info.pause == BNXT_LINK_PAUSE_RX)
			flow_ctrl = "ON - receive";
		else
			flow_ctrl = "none";
		netdev_info(bp->dev, "NIC Link is Up, %u Mbps %s duplex, Flow control: %s\n",
			    speed, duplex, flow_ctrl);
		if (bp->flags & BNXT_FLAG_EEE_CAP)
			netdev_info(bp->dev, "EEE is %s\n",
				    bp->eee.eee_active ? "active" :
							 "not active");
		fec = bp->link_info.fec_cfg;
		if (!(fec & PORT_PHY_QCFG_RESP_FEC_CFG_FEC_NONE_SUPPORTED))
			netdev_info(bp->dev, "FEC autoneg %s encoding: %s\n",
				    (fec & BNXT_FEC_AUTONEG) ? "on" : "off",
				    bnxt_report_fec(&bp->link_info));
	} else {
		netif_carrier_off(bp->dev);
		netdev_err(bp->dev, "NIC Link is Down\n");
	}
}

static bool bnxt_phy_qcaps_no_speed(struct hwrm_port_phy_qcaps_output *resp)
{
	if (!resp->supported_speeds_auto_mode &&
	    !resp->supported_speeds_force_mode &&
	    !resp->supported_pam4_speeds_auto_mode &&
	    !resp->supported_pam4_speeds_force_mode)
		return true;
	return false;
}

static int bnxt_hwrm_phy_qcaps(struct bnxt *bp)
{
	int rc = 0;
	struct hwrm_port_phy_qcaps_input req = {0};
	struct hwrm_port_phy_qcaps_output *resp = bp->hwrm_cmd_resp_addr;
	struct bnxt_link_info *link_info = &bp->link_info;

	bp->flags &= ~BNXT_FLAG_EEE_CAP;
	if (bp->test_info)
		bp->test_info->flags &= ~(BNXT_TEST_FL_EXT_LPBK |
					  BNXT_TEST_FL_AN_PHY_LPBK);
	if (bp->hwrm_spec_code < 0x10201)
		return 0;

	bnxt_hwrm_cmd_hdr_init(bp, &req, HWRM_PORT_PHY_QCAPS, -1, -1);

	mutex_lock(&bp->hwrm_cmd_lock);
	rc = _hwrm_send_message(bp, &req, sizeof(req), HWRM_CMD_TIMEOUT);
	if (rc)
		goto hwrm_phy_qcaps_exit;

	if (resp->flags & PORT_PHY_QCAPS_RESP_FLAGS_EEE_SUPPORTED) {
		struct ethtool_eee *eee = &bp->eee;
		u16 fw_speeds = le16_to_cpu(resp->supported_speeds_eee_mode);

		bp->flags |= BNXT_FLAG_EEE_CAP;
		eee->supported = _bnxt_fw_to_ethtool_adv_spds(fw_speeds, 0);
		bp->lpi_tmr_lo = le32_to_cpu(resp->tx_lpi_timer_low) &
				 PORT_PHY_QCAPS_RESP_TX_LPI_TIMER_LOW_MASK;
		bp->lpi_tmr_hi = le32_to_cpu(resp->valid_tx_lpi_timer_high) &
				 PORT_PHY_QCAPS_RESP_TX_LPI_TIMER_HIGH_MASK;
	}
	if (resp->flags & PORT_PHY_QCAPS_RESP_FLAGS_EXTERNAL_LPBK_SUPPORTED) {
		if (bp->test_info)
			bp->test_info->flags |= BNXT_TEST_FL_EXT_LPBK;
	}
	if (resp->flags & PORT_PHY_QCAPS_RESP_FLAGS_AUTONEG_LPBK_SUPPORTED) {
		if (bp->test_info)
			bp->test_info->flags |= BNXT_TEST_FL_AN_PHY_LPBK;
	}
	if (resp->flags & PORT_PHY_QCAPS_RESP_FLAGS_SHARED_PHY_CFG_SUPPORTED) {
		if (BNXT_PF(bp))
			bp->fw_cap |= BNXT_FW_CAP_SHARED_PORT_CFG;
	}
	if (resp->flags & PORT_PHY_QCAPS_RESP_FLAGS_CUMULATIVE_COUNTERS_ON_RESET)
		bp->fw_cap |= BNXT_FW_CAP_PORT_STATS_NO_RESET;

	if (bp->hwrm_spec_code >= 0x10a01) {
		if (bnxt_phy_qcaps_no_speed(resp)) {
			link_info->phy_state = BNXT_PHY_STATE_DISABLED;
			netdev_warn(bp->dev, "Ethernet link disabled\n");
		} else if (link_info->phy_state == BNXT_PHY_STATE_DISABLED) {
			link_info->phy_state = BNXT_PHY_STATE_ENABLED;
			netdev_info(bp->dev, "Ethernet link enabled\n");
			/* Phy re-enabled, reprobe the speeds */
			link_info->support_auto_speeds = 0;
			link_info->support_pam4_auto_speeds = 0;
		}
	}
	if (resp->supported_speeds_auto_mode)
		link_info->support_auto_speeds =
			le16_to_cpu(resp->supported_speeds_auto_mode);
	if (resp->supported_pam4_speeds_auto_mode)
		link_info->support_pam4_auto_speeds =
			le16_to_cpu(resp->supported_pam4_speeds_auto_mode);

	bp->port_count = resp->port_cnt;

hwrm_phy_qcaps_exit:
	mutex_unlock(&bp->hwrm_cmd_lock);
	return rc;
}

static bool bnxt_support_dropped(u16 advertising, u16 supported)
{
	u16 diff = advertising ^ supported;

	return ((supported | diff) != supported);
}

int bnxt_update_link(struct bnxt *bp, bool chng_link_state)
{
	int rc = 0;
	struct bnxt_link_info *link_info = &bp->link_info;
	struct hwrm_port_phy_qcfg_input req = {0};
	struct hwrm_port_phy_qcfg_output *resp = bp->hwrm_cmd_resp_addr;
	u8 link_up = link_info->link_up;
	bool support_changed = false;

	bnxt_hwrm_cmd_hdr_init(bp, &req, HWRM_PORT_PHY_QCFG, -1, -1);

	mutex_lock(&bp->hwrm_cmd_lock);
	rc = _hwrm_send_message(bp, &req, sizeof(req), HWRM_CMD_TIMEOUT);
	if (rc) {
		mutex_unlock(&bp->hwrm_cmd_lock);
		return rc;
	}

	memcpy(&link_info->phy_qcfg_resp, resp, sizeof(*resp));
	link_info->phy_link_status = resp->link;
	link_info->duplex = resp->duplex_cfg;
	if (bp->hwrm_spec_code >= 0x10800)
		link_info->duplex = resp->duplex_state;
	link_info->pause = resp->pause;
	link_info->auto_mode = resp->auto_mode;
	link_info->auto_pause_setting = resp->auto_pause;
	link_info->lp_pause = resp->link_partner_adv_pause;
	link_info->force_pause_setting = resp->force_pause;
	link_info->duplex_setting = resp->duplex_cfg;
	if (link_info->phy_link_status == BNXT_LINK_LINK)
		link_info->link_speed = le16_to_cpu(resp->link_speed);
	else
		link_info->link_speed = 0;
	link_info->force_link_speed = le16_to_cpu(resp->force_link_speed);
	link_info->force_pam4_link_speed =
		le16_to_cpu(resp->force_pam4_link_speed);
	link_info->support_speeds = le16_to_cpu(resp->support_speeds);
	link_info->support_pam4_speeds = le16_to_cpu(resp->support_pam4_speeds);
	link_info->auto_link_speeds = le16_to_cpu(resp->auto_link_speed_mask);
	link_info->auto_pam4_link_speeds =
		le16_to_cpu(resp->auto_pam4_link_speed_mask);
	link_info->lp_auto_link_speeds =
		le16_to_cpu(resp->link_partner_adv_speeds);
	link_info->lp_auto_pam4_link_speeds =
		resp->link_partner_pam4_adv_speeds;
	link_info->preemphasis = le32_to_cpu(resp->preemphasis);
	link_info->phy_ver[0] = resp->phy_maj;
	link_info->phy_ver[1] = resp->phy_min;
	link_info->phy_ver[2] = resp->phy_bld;
	link_info->media_type = resp->media_type;
	link_info->phy_type = resp->phy_type;
	link_info->transceiver = resp->xcvr_pkg_type;
	link_info->phy_addr = resp->eee_config_phy_addr &
			      PORT_PHY_QCFG_RESP_PHY_ADDR_MASK;
	link_info->module_status = resp->module_status;

	if (bp->flags & BNXT_FLAG_EEE_CAP) {
		struct ethtool_eee *eee = &bp->eee;
		u16 fw_speeds;

		eee->eee_active = 0;
		if (resp->eee_config_phy_addr &
		    PORT_PHY_QCFG_RESP_EEE_CONFIG_EEE_ACTIVE) {
			eee->eee_active = 1;
			fw_speeds = le16_to_cpu(
				resp->link_partner_adv_eee_link_speed_mask);
			eee->lp_advertised =
				_bnxt_fw_to_ethtool_adv_spds(fw_speeds, 0);
		}

		/* Pull initial EEE config */
		if (!chng_link_state) {
			if (resp->eee_config_phy_addr &
			    PORT_PHY_QCFG_RESP_EEE_CONFIG_EEE_ENABLED)
				eee->eee_enabled = 1;

			fw_speeds = le16_to_cpu(resp->adv_eee_link_speed_mask);
			eee->advertised =
				_bnxt_fw_to_ethtool_adv_spds(fw_speeds, 0);

			if (resp->eee_config_phy_addr &
			    PORT_PHY_QCFG_RESP_EEE_CONFIG_EEE_TX_LPI) {
				__le32 tmr;

				eee->tx_lpi_enabled = 1;
				tmr = resp->xcvr_identifier_type_tx_lpi_timer;
				eee->tx_lpi_timer = le32_to_cpu(tmr) &
					PORT_PHY_QCFG_RESP_TX_LPI_TIMER_MASK;
			}
		}
	}

	link_info->fec_cfg = PORT_PHY_QCFG_RESP_FEC_CFG_FEC_NONE_SUPPORTED;
	if (bp->hwrm_spec_code >= 0x10504) {
		link_info->fec_cfg = le16_to_cpu(resp->fec_cfg);
		link_info->active_fec_sig_mode = resp->active_fec_signal_mode;
	}
	/* TODO: need to add more logic to report VF link */
	if (chng_link_state) {
		if (link_info->phy_link_status == BNXT_LINK_LINK)
			link_info->link_up = 1;
		else
			link_info->link_up = 0;
		if (link_up != link_info->link_up)
			bnxt_report_link(bp);
	} else {
		/* alwasy link down if not require to update link state */
		link_info->link_up = 0;
	}
	mutex_unlock(&bp->hwrm_cmd_lock);

	if (!BNXT_PHY_CFG_ABLE(bp))
		return 0;

	/* Check if any advertised speeds are no longer supported. The caller
	 * holds the link_lock mutex, so we can modify link_info settings.
	 */
	if (bnxt_support_dropped(link_info->advertising,
				 link_info->support_auto_speeds)) {
		link_info->advertising = link_info->support_auto_speeds;
		support_changed = true;
	}
	if (bnxt_support_dropped(link_info->advertising_pam4,
				 link_info->support_pam4_auto_speeds)) {
		link_info->advertising_pam4 = link_info->support_pam4_auto_speeds;
		support_changed = true;
	}
	if (support_changed && (link_info->autoneg & BNXT_AUTONEG_SPEED))
		bnxt_hwrm_set_link_setting(bp, true, false);
	return 0;
}

static void bnxt_get_port_module_status(struct bnxt *bp)
{
	struct bnxt_link_info *link_info = &bp->link_info;
	struct hwrm_port_phy_qcfg_output *resp = &link_info->phy_qcfg_resp;
	u8 module_status;

	if (bnxt_update_link(bp, true))
		return;

	module_status = link_info->module_status;
	switch (module_status) {
	case PORT_PHY_QCFG_RESP_MODULE_STATUS_DISABLETX:
	case PORT_PHY_QCFG_RESP_MODULE_STATUS_PWRDOWN:
	case PORT_PHY_QCFG_RESP_MODULE_STATUS_WARNINGMSG:
		netdev_warn(bp->dev, "Unqualified SFP+ module detected on port %d\n",
			    bp->pf.port_id);
		if (bp->hwrm_spec_code >= 0x10201) {
			netdev_warn(bp->dev, "Module part number %s\n",
				    resp->phy_vendor_partnumber);
		}
		if (module_status == PORT_PHY_QCFG_RESP_MODULE_STATUS_DISABLETX)
			netdev_warn(bp->dev, "TX is disabled\n");
		if (module_status == PORT_PHY_QCFG_RESP_MODULE_STATUS_PWRDOWN)
			netdev_warn(bp->dev, "SFP+ module is shutdown\n");
	}
}

static void
bnxt_hwrm_set_pause_common(struct bnxt *bp, struct hwrm_port_phy_cfg_input *req)
{
	if (bp->link_info.autoneg & BNXT_AUTONEG_FLOW_CTRL) {
		if (bp->hwrm_spec_code >= 0x10201)
			req->auto_pause =
				PORT_PHY_CFG_REQ_AUTO_PAUSE_AUTONEG_PAUSE;
		if (bp->link_info.req_flow_ctrl & BNXT_LINK_PAUSE_RX)
			req->auto_pause |= PORT_PHY_CFG_REQ_AUTO_PAUSE_RX;
		if (bp->link_info.req_flow_ctrl & BNXT_LINK_PAUSE_TX)
			req->auto_pause |= PORT_PHY_CFG_REQ_AUTO_PAUSE_TX;
		req->enables |=
			cpu_to_le32(PORT_PHY_CFG_REQ_ENABLES_AUTO_PAUSE);
	} else {
		if (bp->link_info.req_flow_ctrl & BNXT_LINK_PAUSE_RX)
			req->force_pause |= PORT_PHY_CFG_REQ_FORCE_PAUSE_RX;
		if (bp->link_info.req_flow_ctrl & BNXT_LINK_PAUSE_TX)
			req->force_pause |= PORT_PHY_CFG_REQ_FORCE_PAUSE_TX;
		req->enables |=
			cpu_to_le32(PORT_PHY_CFG_REQ_ENABLES_FORCE_PAUSE);
		if (bp->hwrm_spec_code >= 0x10201) {
			req->auto_pause = req->force_pause;
			req->enables |= cpu_to_le32(
				PORT_PHY_CFG_REQ_ENABLES_AUTO_PAUSE);
		}
	}
}

static void bnxt_hwrm_set_link_common(struct bnxt *bp, struct hwrm_port_phy_cfg_input *req)
{
	if (bp->link_info.autoneg & BNXT_AUTONEG_SPEED) {
		req->auto_mode |= PORT_PHY_CFG_REQ_AUTO_MODE_SPEED_MASK;
		if (bp->link_info.advertising) {
			req->enables |= cpu_to_le32(PORT_PHY_CFG_REQ_ENABLES_AUTO_LINK_SPEED_MASK);
			req->auto_link_speed_mask = cpu_to_le16(bp->link_info.advertising);
		}
		if (bp->link_info.advertising_pam4) {
			req->enables |=
				cpu_to_le32(PORT_PHY_CFG_REQ_ENABLES_AUTO_PAM4_LINK_SPEED_MASK);
			req->auto_link_pam4_speed_mask =
				cpu_to_le16(bp->link_info.advertising_pam4);
		}
		req->enables |= cpu_to_le32(PORT_PHY_CFG_REQ_ENABLES_AUTO_MODE);
		req->flags |= cpu_to_le32(PORT_PHY_CFG_REQ_FLAGS_RESTART_AUTONEG);
	} else {
		req->flags |= cpu_to_le32(PORT_PHY_CFG_REQ_FLAGS_FORCE);
		if (bp->link_info.req_signal_mode == BNXT_SIG_MODE_PAM4) {
			req->force_pam4_link_speed = cpu_to_le16(bp->link_info.req_link_speed);
			req->enables |= cpu_to_le32(PORT_PHY_CFG_REQ_ENABLES_FORCE_PAM4_LINK_SPEED);
		} else {
			req->force_link_speed = cpu_to_le16(bp->link_info.req_link_speed);
		}
	}

	/* tell chimp that the setting takes effect immediately */
	req->flags |= cpu_to_le32(PORT_PHY_CFG_REQ_FLAGS_RESET_PHY);
}

int bnxt_hwrm_set_pause(struct bnxt *bp)
{
	struct hwrm_port_phy_cfg_input req = {0};
	int rc;

	bnxt_hwrm_cmd_hdr_init(bp, &req, HWRM_PORT_PHY_CFG, -1, -1);
	bnxt_hwrm_set_pause_common(bp, &req);

	if ((bp->link_info.autoneg & BNXT_AUTONEG_FLOW_CTRL) ||
	    bp->link_info.force_link_chng)
		bnxt_hwrm_set_link_common(bp, &req);

	mutex_lock(&bp->hwrm_cmd_lock);
	rc = _hwrm_send_message(bp, &req, sizeof(req), HWRM_CMD_TIMEOUT);
	if (!rc && !(bp->link_info.autoneg & BNXT_AUTONEG_FLOW_CTRL)) {
		/* since changing of pause setting doesn't trigger any link
		 * change event, the driver needs to update the current pause
		 * result upon successfully return of the phy_cfg command
		 */
		bp->link_info.pause =
		bp->link_info.force_pause_setting = bp->link_info.req_flow_ctrl;
		bp->link_info.auto_pause_setting = 0;
		if (!bp->link_info.force_link_chng)
			bnxt_report_link(bp);
	}
	bp->link_info.force_link_chng = false;
	mutex_unlock(&bp->hwrm_cmd_lock);
	return rc;
}

static void bnxt_hwrm_set_eee(struct bnxt *bp,
			      struct hwrm_port_phy_cfg_input *req)
{
	struct ethtool_eee *eee = &bp->eee;

	if (eee->eee_enabled) {
		u16 eee_speeds;
		u32 flags = PORT_PHY_CFG_REQ_FLAGS_EEE_ENABLE;

		if (eee->tx_lpi_enabled)
			flags |= PORT_PHY_CFG_REQ_FLAGS_EEE_TX_LPI_ENABLE;
		else
			flags |= PORT_PHY_CFG_REQ_FLAGS_EEE_TX_LPI_DISABLE;

		req->flags |= cpu_to_le32(flags);
		eee_speeds = bnxt_get_fw_auto_link_speeds(eee->advertised);
		req->eee_link_speed_mask = cpu_to_le16(eee_speeds);
		req->tx_lpi_timer = cpu_to_le32(eee->tx_lpi_timer);
	} else {
		req->flags |= cpu_to_le32(PORT_PHY_CFG_REQ_FLAGS_EEE_DISABLE);
	}
}

int bnxt_hwrm_set_link_setting(struct bnxt *bp, bool set_pause, bool set_eee)
{
	struct hwrm_port_phy_cfg_input req = {0};

	bnxt_hwrm_cmd_hdr_init(bp, &req, HWRM_PORT_PHY_CFG, -1, -1);
	if (set_pause)
		bnxt_hwrm_set_pause_common(bp, &req);

	bnxt_hwrm_set_link_common(bp, &req);

	if (set_eee)
		bnxt_hwrm_set_eee(bp, &req);
	return hwrm_send_message(bp, &req, sizeof(req), HWRM_CMD_TIMEOUT);
}

static int bnxt_hwrm_shutdown_link(struct bnxt *bp)
{
	struct hwrm_port_phy_cfg_input req = {0};

	if (!BNXT_SINGLE_PF(bp))
		return 0;

	if (pci_num_vf(bp->pdev))
		return 0;

	bnxt_hwrm_cmd_hdr_init(bp, &req, HWRM_PORT_PHY_CFG, -1, -1);
	req.flags = cpu_to_le32(PORT_PHY_CFG_REQ_FLAGS_FORCE_LINK_DWN);
	return hwrm_send_message(bp, &req, sizeof(req), HWRM_CMD_TIMEOUT);
}

static int bnxt_fw_init_one(struct bnxt *bp);

static int bnxt_fw_reset_via_optee(struct bnxt *bp)
{
#ifdef CONFIG_TEE_BNXT_FW
	int rc = tee_bnxt_fw_load();

	if (rc)
		netdev_err(bp->dev, "Failed FW reset via OP-TEE, rc=%d\n", rc);

	return rc;
#else
	netdev_err(bp->dev, "OP-TEE not supported\n");
	return -ENODEV;
#endif
}

static int bnxt_try_recover_fw(struct bnxt *bp)
{
	if (bp->fw_health && bp->fw_health->status_reliable) {
		int retry = 0, rc;
		u32 sts;

		mutex_lock(&bp->hwrm_cmd_lock);
		do {
			rc = __bnxt_hwrm_ver_get(bp, true);
			sts = bnxt_fw_health_readl(bp, BNXT_FW_HEALTH_REG);
			if (!sts || !BNXT_FW_IS_BOOTING(sts))
				break;
			retry++;
		} while (rc == -EBUSY && retry < BNXT_FW_RETRY);
		mutex_unlock(&bp->hwrm_cmd_lock);

		if (!BNXT_FW_IS_HEALTHY(sts)) {
			netdev_err(bp->dev,
				   "Firmware not responding, status: 0x%x\n",
				   sts);
			rc = -ENODEV;
		}
		if (sts & FW_STATUS_REG_CRASHED_NO_MASTER) {
			netdev_warn(bp->dev, "Firmware recover via OP-TEE requested\n");
			return bnxt_fw_reset_via_optee(bp);
		}
		return rc;
	}

	return -ENODEV;
}

static int bnxt_hwrm_if_change(struct bnxt *bp, bool up)
{
	struct hwrm_func_drv_if_change_output *resp = bp->hwrm_cmd_resp_addr;
	struct hwrm_func_drv_if_change_input req = {0};
	bool fw_reset = !bp->irq_tbl;
	bool resc_reinit = false;
	int rc, retry = 0;
	u32 flags = 0;

	if (!(bp->fw_cap & BNXT_FW_CAP_IF_CHANGE))
		return 0;

	bnxt_hwrm_cmd_hdr_init(bp, &req, HWRM_FUNC_DRV_IF_CHANGE, -1, -1);
	if (up)
		req.flags = cpu_to_le32(FUNC_DRV_IF_CHANGE_REQ_FLAGS_UP);
	mutex_lock(&bp->hwrm_cmd_lock);
	while (retry < BNXT_FW_IF_RETRY) {
		rc = _hwrm_send_message(bp, &req, sizeof(req),
					HWRM_CMD_TIMEOUT);
		if (rc != -EAGAIN)
			break;

		msleep(50);
		retry++;
	}
	if (!rc)
		flags = le32_to_cpu(resp->flags);
	mutex_unlock(&bp->hwrm_cmd_lock);

	if (rc == -EAGAIN)
		return rc;
	if (rc && up) {
		rc = bnxt_try_recover_fw(bp);
		fw_reset = true;
	}
	if (rc)
		return rc;

	if (!up)
		return 0;

	if (flags & FUNC_DRV_IF_CHANGE_RESP_FLAGS_RESC_CHANGE)
		resc_reinit = true;
	if (flags & FUNC_DRV_IF_CHANGE_RESP_FLAGS_HOT_FW_RESET_DONE)
		fw_reset = true;

	if (test_bit(BNXT_STATE_IN_FW_RESET, &bp->state) && !fw_reset) {
		netdev_err(bp->dev, "RESET_DONE not set during FW reset.\n");
		set_bit(BNXT_STATE_ABORT_ERR, &bp->state);
		return -ENODEV;
	}
	if (resc_reinit || fw_reset) {
		if (fw_reset) {
			if (!test_bit(BNXT_STATE_IN_FW_RESET, &bp->state))
				bnxt_ulp_stop(bp);
			bnxt_free_ctx_mem(bp);
			kfree(bp->ctx);
			bp->ctx = NULL;
			bnxt_dcb_free(bp);
			rc = bnxt_fw_init_one(bp);
			if (rc) {
				set_bit(BNXT_STATE_ABORT_ERR, &bp->state);
				return rc;
			}
			bnxt_clear_int_mode(bp);
			rc = bnxt_init_int_mode(bp);
			if (rc) {
				netdev_err(bp->dev, "init int mode failed\n");
				return rc;
			}
			set_bit(BNXT_STATE_FW_RESET_DET, &bp->state);
		}
		if (BNXT_NEW_RM(bp)) {
			struct bnxt_hw_resc *hw_resc = &bp->hw_resc;

			rc = bnxt_hwrm_func_resc_qcaps(bp, true);
			hw_resc->resv_cp_rings = 0;
			hw_resc->resv_stat_ctxs = 0;
			hw_resc->resv_irqs = 0;
			hw_resc->resv_tx_rings = 0;
			hw_resc->resv_rx_rings = 0;
			hw_resc->resv_hw_ring_grps = 0;
			hw_resc->resv_vnics = 0;
			if (!fw_reset) {
				bp->tx_nr_rings = 0;
				bp->rx_nr_rings = 0;
			}
		}
	}
	return 0;
}

static int bnxt_hwrm_port_led_qcaps(struct bnxt *bp)
{
	struct hwrm_port_led_qcaps_output *resp = bp->hwrm_cmd_resp_addr;
	struct hwrm_port_led_qcaps_input req = {0};
	struct bnxt_pf_info *pf = &bp->pf;
	int rc;

	bp->num_leds = 0;
	if (BNXT_VF(bp) || bp->hwrm_spec_code < 0x10601)
		return 0;

	bnxt_hwrm_cmd_hdr_init(bp, &req, HWRM_PORT_LED_QCAPS, -1, -1);
	req.port_id = cpu_to_le16(pf->port_id);
	mutex_lock(&bp->hwrm_cmd_lock);
	rc = _hwrm_send_message(bp, &req, sizeof(req), HWRM_CMD_TIMEOUT);
	if (rc) {
		mutex_unlock(&bp->hwrm_cmd_lock);
		return rc;
	}
	if (resp->num_leds > 0 && resp->num_leds < BNXT_MAX_LED) {
		int i;

		bp->num_leds = resp->num_leds;
		memcpy(bp->leds, &resp->led0_id, sizeof(bp->leds[0]) *
						 bp->num_leds);
		for (i = 0; i < bp->num_leds; i++) {
			struct bnxt_led_info *led = &bp->leds[i];
			__le16 caps = led->led_state_caps;

			if (!led->led_group_id ||
			    !BNXT_LED_ALT_BLINK_CAP(caps)) {
				bp->num_leds = 0;
				break;
			}
		}
	}
	mutex_unlock(&bp->hwrm_cmd_lock);
	return 0;
}

int bnxt_hwrm_alloc_wol_fltr(struct bnxt *bp)
{
	struct hwrm_wol_filter_alloc_input req = {0};
	struct hwrm_wol_filter_alloc_output *resp = bp->hwrm_cmd_resp_addr;
	int rc;

	bnxt_hwrm_cmd_hdr_init(bp, &req, HWRM_WOL_FILTER_ALLOC, -1, -1);
	req.port_id = cpu_to_le16(bp->pf.port_id);
	req.wol_type = WOL_FILTER_ALLOC_REQ_WOL_TYPE_MAGICPKT;
	req.enables = cpu_to_le32(WOL_FILTER_ALLOC_REQ_ENABLES_MAC_ADDRESS);
	memcpy(req.mac_address, bp->dev->dev_addr, ETH_ALEN);
	mutex_lock(&bp->hwrm_cmd_lock);
	rc = _hwrm_send_message(bp, &req, sizeof(req), HWRM_CMD_TIMEOUT);
	if (!rc)
		bp->wol_filter_id = resp->wol_filter_id;
	mutex_unlock(&bp->hwrm_cmd_lock);
	return rc;
}

int bnxt_hwrm_free_wol_fltr(struct bnxt *bp)
{
	struct hwrm_wol_filter_free_input req = {0};

	bnxt_hwrm_cmd_hdr_init(bp, &req, HWRM_WOL_FILTER_FREE, -1, -1);
	req.port_id = cpu_to_le16(bp->pf.port_id);
	req.enables = cpu_to_le32(WOL_FILTER_FREE_REQ_ENABLES_WOL_FILTER_ID);
	req.wol_filter_id = bp->wol_filter_id;
	return hwrm_send_message(bp, &req, sizeof(req), HWRM_CMD_TIMEOUT);
}

static u16 bnxt_hwrm_get_wol_fltrs(struct bnxt *bp, u16 handle)
{
	struct hwrm_wol_filter_qcfg_input req = {0};
	struct hwrm_wol_filter_qcfg_output *resp = bp->hwrm_cmd_resp_addr;
	u16 next_handle = 0;
	int rc;

	bnxt_hwrm_cmd_hdr_init(bp, &req, HWRM_WOL_FILTER_QCFG, -1, -1);
	req.port_id = cpu_to_le16(bp->pf.port_id);
	req.handle = cpu_to_le16(handle);
	mutex_lock(&bp->hwrm_cmd_lock);
	rc = _hwrm_send_message(bp, &req, sizeof(req), HWRM_CMD_TIMEOUT);
	if (!rc) {
		next_handle = le16_to_cpu(resp->next_handle);
		if (next_handle != 0) {
			if (resp->wol_type ==
			    WOL_FILTER_ALLOC_REQ_WOL_TYPE_MAGICPKT) {
				bp->wol = 1;
				bp->wol_filter_id = resp->wol_filter_id;
			}
		}
	}
	mutex_unlock(&bp->hwrm_cmd_lock);
	return next_handle;
}

static void bnxt_get_wol_settings(struct bnxt *bp)
{
	u16 handle = 0;

	bp->wol = 0;
	if (!BNXT_PF(bp) || !(bp->flags & BNXT_FLAG_WOL_CAP))
		return;

	do {
		handle = bnxt_hwrm_get_wol_fltrs(bp, handle);
	} while (handle && handle != 0xffff);
}

#ifdef CONFIG_BNXT_HWMON
static ssize_t bnxt_show_temp(struct device *dev,
			      struct device_attribute *devattr, char *buf)
{
	struct hwrm_temp_monitor_query_input req = {0};
	struct hwrm_temp_monitor_query_output *resp;
	struct bnxt *bp = dev_get_drvdata(dev);
	u32 len = 0;
	int rc;

	resp = bp->hwrm_cmd_resp_addr;
	bnxt_hwrm_cmd_hdr_init(bp, &req, HWRM_TEMP_MONITOR_QUERY, -1, -1);
	mutex_lock(&bp->hwrm_cmd_lock);
	rc = _hwrm_send_message(bp, &req, sizeof(req), HWRM_CMD_TIMEOUT);
	if (!rc)
		len = sprintf(buf, "%u\n", resp->temp * 1000); /* display millidegree */
	mutex_unlock(&bp->hwrm_cmd_lock);
	return rc ?: len;
}
static SENSOR_DEVICE_ATTR(temp1_input, 0444, bnxt_show_temp, NULL, 0);

static struct attribute *bnxt_attrs[] = {
	&sensor_dev_attr_temp1_input.dev_attr.attr,
	NULL
};
ATTRIBUTE_GROUPS(bnxt);

static void bnxt_hwmon_close(struct bnxt *bp)
{
	if (bp->hwmon_dev) {
		hwmon_device_unregister(bp->hwmon_dev);
		bp->hwmon_dev = NULL;
	}
}

static void bnxt_hwmon_open(struct bnxt *bp)
{
	struct hwrm_temp_monitor_query_input req = {0};
	struct pci_dev *pdev = bp->pdev;
	int rc;

	bnxt_hwrm_cmd_hdr_init(bp, &req, HWRM_TEMP_MONITOR_QUERY, -1, -1);
	rc = hwrm_send_message_silent(bp, &req, sizeof(req), HWRM_CMD_TIMEOUT);
	if (rc == -EACCES || rc == -EOPNOTSUPP) {
		bnxt_hwmon_close(bp);
		return;
	}

	if (bp->hwmon_dev)
		return;

	bp->hwmon_dev = hwmon_device_register_with_groups(&pdev->dev,
							  DRV_MODULE_NAME, bp,
							  bnxt_groups);
	if (IS_ERR(bp->hwmon_dev)) {
		bp->hwmon_dev = NULL;
		dev_warn(&pdev->dev, "Cannot register hwmon device\n");
	}
}
#else
static void bnxt_hwmon_close(struct bnxt *bp)
{
}

static void bnxt_hwmon_open(struct bnxt *bp)
{
}
#endif

static bool bnxt_eee_config_ok(struct bnxt *bp)
{
	struct ethtool_eee *eee = &bp->eee;
	struct bnxt_link_info *link_info = &bp->link_info;

	if (!(bp->flags & BNXT_FLAG_EEE_CAP))
		return true;

	if (eee->eee_enabled) {
		u32 advertising =
			_bnxt_fw_to_ethtool_adv_spds(link_info->advertising, 0);

		if (!(link_info->autoneg & BNXT_AUTONEG_SPEED)) {
			eee->eee_enabled = 0;
			return false;
		}
		if (eee->advertised & ~advertising) {
			eee->advertised = advertising & eee->supported;
			return false;
		}
	}
	return true;
}

static int bnxt_update_phy_setting(struct bnxt *bp)
{
	int rc;
	bool update_link = false;
	bool update_pause = false;
	bool update_eee = false;
	struct bnxt_link_info *link_info = &bp->link_info;

	rc = bnxt_update_link(bp, true);
	if (rc) {
		netdev_err(bp->dev, "failed to update link (rc: %x)\n",
			   rc);
		return rc;
	}
	if (!BNXT_SINGLE_PF(bp))
		return 0;

	if ((link_info->autoneg & BNXT_AUTONEG_FLOW_CTRL) &&
	    (link_info->auto_pause_setting & BNXT_LINK_PAUSE_BOTH) !=
	    link_info->req_flow_ctrl)
		update_pause = true;
	if (!(link_info->autoneg & BNXT_AUTONEG_FLOW_CTRL) &&
	    link_info->force_pause_setting != link_info->req_flow_ctrl)
		update_pause = true;
	if (!(link_info->autoneg & BNXT_AUTONEG_SPEED)) {
		if (BNXT_AUTO_MODE(link_info->auto_mode))
			update_link = true;
		if (link_info->req_signal_mode == BNXT_SIG_MODE_NRZ &&
		    link_info->req_link_speed != link_info->force_link_speed)
			update_link = true;
		else if (link_info->req_signal_mode == BNXT_SIG_MODE_PAM4 &&
			 link_info->req_link_speed != link_info->force_pam4_link_speed)
			update_link = true;
		if (link_info->req_duplex != link_info->duplex_setting)
			update_link = true;
	} else {
		if (link_info->auto_mode == BNXT_LINK_AUTO_NONE)
			update_link = true;
		if (link_info->advertising != link_info->auto_link_speeds ||
		    link_info->advertising_pam4 != link_info->auto_pam4_link_speeds)
			update_link = true;
	}

	/* The last close may have shutdown the link, so need to call
	 * PHY_CFG to bring it back up.
	 */
	if (!bp->link_info.link_up)
		update_link = true;

	if (!bnxt_eee_config_ok(bp))
		update_eee = true;

	if (update_link)
		rc = bnxt_hwrm_set_link_setting(bp, update_pause, update_eee);
	else if (update_pause)
		rc = bnxt_hwrm_set_pause(bp);
	if (rc) {
		netdev_err(bp->dev, "failed to update phy setting (rc: %x)\n",
			   rc);
		return rc;
	}

	return rc;
}

/* Common routine to pre-map certain register block to different GRC window.
 * A PF has 16 4K windows and a VF has 4 4K windows. However, only 15 windows
 * in PF and 3 windows in VF that can be customized to map in different
 * register blocks.
 */
static void bnxt_preset_reg_win(struct bnxt *bp)
{
	if (BNXT_PF(bp)) {
		/* CAG registers map to GRC window #4 */
		writel(BNXT_CAG_REG_BASE,
		       bp->bar0 + BNXT_GRCPF_REG_WINDOW_BASE_OUT + 12);
	}
}

static int bnxt_init_dflt_ring_mode(struct bnxt *bp);

static int bnxt_reinit_after_abort(struct bnxt *bp)
{
	int rc;

	if (test_bit(BNXT_STATE_IN_FW_RESET, &bp->state))
		return -EBUSY;

	if (bp->dev->reg_state == NETREG_UNREGISTERED)
		return -ENODEV;

	rc = bnxt_fw_init_one(bp);
	if (!rc) {
		bnxt_clear_int_mode(bp);
		rc = bnxt_init_int_mode(bp);
		if (!rc) {
			clear_bit(BNXT_STATE_ABORT_ERR, &bp->state);
			set_bit(BNXT_STATE_FW_RESET_DET, &bp->state);
		}
	}
	return rc;
}

static int __bnxt_open_nic(struct bnxt *bp, bool irq_re_init, bool link_re_init)
{
	int rc = 0;

	bnxt_preset_reg_win(bp);
	netif_carrier_off(bp->dev);
	if (irq_re_init) {
		/* Reserve rings now if none were reserved at driver probe. */
		rc = bnxt_init_dflt_ring_mode(bp);
		if (rc) {
			netdev_err(bp->dev, "Failed to reserve default rings at open\n");
			return rc;
		}
	}
	rc = bnxt_reserve_rings(bp, irq_re_init);
	if (rc)
		return rc;
	if ((bp->flags & BNXT_FLAG_RFS) &&
	    !(bp->flags & BNXT_FLAG_USING_MSIX)) {
		/* disable RFS if falling back to INTA */
		bp->dev->hw_features &= ~NETIF_F_NTUPLE;
		bp->flags &= ~BNXT_FLAG_RFS;
	}

	rc = bnxt_alloc_mem(bp, irq_re_init);
	if (rc) {
		netdev_err(bp->dev, "bnxt_alloc_mem err: %x\n", rc);
		goto open_err_free_mem;
	}

	if (irq_re_init) {
		bnxt_init_napi(bp);
		rc = bnxt_request_irq(bp);
		if (rc) {
			netdev_err(bp->dev, "bnxt_request_irq err: %x\n", rc);
			goto open_err_irq;
		}
	}

	rc = bnxt_init_nic(bp, irq_re_init);
	if (rc) {
		netdev_err(bp->dev, "bnxt_init_nic err: %x\n", rc);
		goto open_err_irq;
	}

	bnxt_enable_napi(bp);
	bnxt_debug_dev_init(bp);

	if (link_re_init) {
		mutex_lock(&bp->link_lock);
		rc = bnxt_update_phy_setting(bp);
		mutex_unlock(&bp->link_lock);
		if (rc) {
			netdev_warn(bp->dev, "failed to update phy settings\n");
			if (BNXT_SINGLE_PF(bp)) {
				bp->link_info.phy_retry = true;
				bp->link_info.phy_retry_expires =
					jiffies + 5 * HZ;
			}
		}
	}

	if (irq_re_init)
		udp_tunnel_nic_reset_ntf(bp->dev);

	set_bit(BNXT_STATE_OPEN, &bp->state);
	bnxt_enable_int(bp);
	/* Enable TX queues */
	bnxt_tx_enable(bp);
	mod_timer(&bp->timer, jiffies + bp->current_interval);
	/* Poll link status and check for SFP+ module status */
	bnxt_get_port_module_status(bp);

	/* VF-reps may need to be re-opened after the PF is re-opened */
	if (BNXT_PF(bp))
		bnxt_vf_reps_open(bp);
	return 0;

open_err_irq:
	bnxt_del_napi(bp);

open_err_free_mem:
	bnxt_free_skbs(bp);
	bnxt_free_irq(bp);
	bnxt_free_mem(bp, true);
	return rc;
}

/* rtnl_lock held */
int bnxt_open_nic(struct bnxt *bp, bool irq_re_init, bool link_re_init)
{
	int rc = 0;

	if (test_bit(BNXT_STATE_ABORT_ERR, &bp->state))
		rc = -EIO;
	if (!rc)
		rc = __bnxt_open_nic(bp, irq_re_init, link_re_init);
	if (rc) {
		netdev_err(bp->dev, "nic open fail (rc: %x)\n", rc);
		dev_close(bp->dev);
	}
	return rc;
}

/* rtnl_lock held, open the NIC half way by allocating all resources, but
 * NAPI, IRQ, and TX are not enabled.  This is mainly used for offline
 * self tests.
 */
int bnxt_half_open_nic(struct bnxt *bp)
{
	int rc = 0;

	rc = bnxt_alloc_mem(bp, false);
	if (rc) {
		netdev_err(bp->dev, "bnxt_alloc_mem err: %x\n", rc);
		goto half_open_err;
	}
	rc = bnxt_init_nic(bp, false);
	if (rc) {
		netdev_err(bp->dev, "bnxt_init_nic err: %x\n", rc);
		goto half_open_err;
	}
	return 0;

half_open_err:
	bnxt_free_skbs(bp);
	bnxt_free_mem(bp, false);
	dev_close(bp->dev);
	return rc;
}

/* rtnl_lock held, this call can only be made after a previous successful
 * call to bnxt_half_open_nic().
 */
void bnxt_half_close_nic(struct bnxt *bp)
{
	bnxt_hwrm_resource_free(bp, false, false);
	bnxt_free_skbs(bp);
	bnxt_free_mem(bp, false);
}

static void bnxt_reenable_sriov(struct bnxt *bp)
{
	if (BNXT_PF(bp)) {
		struct bnxt_pf_info *pf = &bp->pf;
		int n = pf->active_vfs;

		if (n)
			bnxt_cfg_hw_sriov(bp, &n, true);
	}
}

static int bnxt_open(struct net_device *dev)
{
	struct bnxt *bp = netdev_priv(dev);
	int rc;

	if (test_bit(BNXT_STATE_ABORT_ERR, &bp->state)) {
		rc = bnxt_reinit_after_abort(bp);
		if (rc) {
			if (rc == -EBUSY)
				netdev_err(bp->dev, "A previous firmware reset has not completed, aborting\n");
			else
				netdev_err(bp->dev, "Failed to reinitialize after aborted firmware reset\n");
			return -ENODEV;
		}
	}

	rc = bnxt_hwrm_if_change(bp, true);
	if (rc)
		return rc;
	rc = __bnxt_open_nic(bp, true, true);
	if (rc) {
		bnxt_hwrm_if_change(bp, false);
	} else {
		if (test_and_clear_bit(BNXT_STATE_FW_RESET_DET, &bp->state)) {
			if (!test_bit(BNXT_STATE_IN_FW_RESET, &bp->state)) {
				bnxt_ulp_start(bp, 0);
				bnxt_reenable_sriov(bp);
			}
		}
		bnxt_hwmon_open(bp);
	}

	return rc;
}

static bool bnxt_drv_busy(struct bnxt *bp)
{
	return (test_bit(BNXT_STATE_IN_SP_TASK, &bp->state) ||
		test_bit(BNXT_STATE_READ_STATS, &bp->state));
}

static void bnxt_get_ring_stats(struct bnxt *bp,
				struct rtnl_link_stats64 *stats);

static void __bnxt_close_nic(struct bnxt *bp, bool irq_re_init,
			     bool link_re_init)
{
	/* Close the VF-reps before closing PF */
	if (BNXT_PF(bp))
		bnxt_vf_reps_close(bp);

	/* Change device state to avoid TX queue wake up's */
	bnxt_tx_disable(bp);

	clear_bit(BNXT_STATE_OPEN, &bp->state);
	smp_mb__after_atomic();
	while (bnxt_drv_busy(bp))
		msleep(20);

	/* Flush rings and and disable interrupts */
	bnxt_shutdown_nic(bp, irq_re_init);

	/* TODO CHIMP_FW: Link/PHY related cleanup if (link_re_init) */

	bnxt_debug_dev_exit(bp);
	bnxt_disable_napi(bp);
	del_timer_sync(&bp->timer);
	bnxt_free_skbs(bp);

	/* Save ring stats before shutdown */
	if (bp->bnapi && irq_re_init)
		bnxt_get_ring_stats(bp, &bp->net_stats_prev);
	if (irq_re_init) {
		bnxt_free_irq(bp);
		bnxt_del_napi(bp);
	}
	bnxt_free_mem(bp, irq_re_init);
}

int bnxt_close_nic(struct bnxt *bp, bool irq_re_init, bool link_re_init)
{
	int rc = 0;

	if (test_bit(BNXT_STATE_IN_FW_RESET, &bp->state)) {
		/* If we get here, it means firmware reset is in progress
		 * while we are trying to close.  We can safely proceed with
		 * the close because we are holding rtnl_lock().  Some firmware
		 * messages may fail as we proceed to close.  We set the
		 * ABORT_ERR flag here so that the FW reset thread will later
		 * abort when it gets the rtnl_lock() and sees the flag.
		 */
		netdev_warn(bp->dev, "FW reset in progress during close, FW reset will be aborted\n");
		set_bit(BNXT_STATE_ABORT_ERR, &bp->state);
	}

#ifdef CONFIG_BNXT_SRIOV
	if (bp->sriov_cfg) {
		rc = wait_event_interruptible_timeout(bp->sriov_cfg_wait,
						      !bp->sriov_cfg,
						      BNXT_SRIOV_CFG_WAIT_TMO);
		if (rc)
			netdev_warn(bp->dev, "timeout waiting for SRIOV config operation to complete!\n");
	}
#endif
	__bnxt_close_nic(bp, irq_re_init, link_re_init);
	return rc;
}

static int bnxt_close(struct net_device *dev)
{
	struct bnxt *bp = netdev_priv(dev);

	bnxt_hwmon_close(bp);
	bnxt_close_nic(bp, true, true);
	bnxt_hwrm_shutdown_link(bp);
	bnxt_hwrm_if_change(bp, false);
	return 0;
}

static int bnxt_hwrm_port_phy_read(struct bnxt *bp, u16 phy_addr, u16 reg,
				   u16 *val)
{
	struct hwrm_port_phy_mdio_read_output *resp = bp->hwrm_cmd_resp_addr;
	struct hwrm_port_phy_mdio_read_input req = {0};
	int rc;

	if (bp->hwrm_spec_code < 0x10a00)
		return -EOPNOTSUPP;

	bnxt_hwrm_cmd_hdr_init(bp, &req, HWRM_PORT_PHY_MDIO_READ, -1, -1);
	req.port_id = cpu_to_le16(bp->pf.port_id);
	req.phy_addr = phy_addr;
	req.reg_addr = cpu_to_le16(reg & 0x1f);
	if (mdio_phy_id_is_c45(phy_addr)) {
		req.cl45_mdio = 1;
		req.phy_addr = mdio_phy_id_prtad(phy_addr);
		req.dev_addr = mdio_phy_id_devad(phy_addr);
		req.reg_addr = cpu_to_le16(reg);
	}

	mutex_lock(&bp->hwrm_cmd_lock);
	rc = _hwrm_send_message(bp, &req, sizeof(req), HWRM_CMD_TIMEOUT);
	if (!rc)
		*val = le16_to_cpu(resp->reg_data);
	mutex_unlock(&bp->hwrm_cmd_lock);
	return rc;
}

static int bnxt_hwrm_port_phy_write(struct bnxt *bp, u16 phy_addr, u16 reg,
				    u16 val)
{
	struct hwrm_port_phy_mdio_write_input req = {0};

	if (bp->hwrm_spec_code < 0x10a00)
		return -EOPNOTSUPP;

	bnxt_hwrm_cmd_hdr_init(bp, &req, HWRM_PORT_PHY_MDIO_WRITE, -1, -1);
	req.port_id = cpu_to_le16(bp->pf.port_id);
	req.phy_addr = phy_addr;
	req.reg_addr = cpu_to_le16(reg & 0x1f);
	if (mdio_phy_id_is_c45(phy_addr)) {
		req.cl45_mdio = 1;
		req.phy_addr = mdio_phy_id_prtad(phy_addr);
		req.dev_addr = mdio_phy_id_devad(phy_addr);
		req.reg_addr = cpu_to_le16(reg);
	}
	req.reg_data = cpu_to_le16(val);

	return hwrm_send_message(bp, &req, sizeof(req), HWRM_CMD_TIMEOUT);
}

/* rtnl_lock held */
static int bnxt_ioctl(struct net_device *dev, struct ifreq *ifr, int cmd)
{
	struct mii_ioctl_data *mdio = if_mii(ifr);
	struct bnxt *bp = netdev_priv(dev);
	int rc;

	switch (cmd) {
	case SIOCGMIIPHY:
		mdio->phy_id = bp->link_info.phy_addr;

		fallthrough;
	case SIOCGMIIREG: {
		u16 mii_regval = 0;

		if (!netif_running(dev))
			return -EAGAIN;

		rc = bnxt_hwrm_port_phy_read(bp, mdio->phy_id, mdio->reg_num,
					     &mii_regval);
		mdio->val_out = mii_regval;
		return rc;
	}

	case SIOCSMIIREG:
		if (!netif_running(dev))
			return -EAGAIN;

		return bnxt_hwrm_port_phy_write(bp, mdio->phy_id, mdio->reg_num,
						mdio->val_in);

	default:
		/* do nothing */
		break;
	}
	return -EOPNOTSUPP;
}

static void bnxt_get_ring_stats(struct bnxt *bp,
				struct rtnl_link_stats64 *stats)
{
	int i;

	for (i = 0; i < bp->cp_nr_rings; i++) {
		struct bnxt_napi *bnapi = bp->bnapi[i];
		struct bnxt_cp_ring_info *cpr = &bnapi->cp_ring;
		u64 *sw = cpr->stats.sw_stats;

		stats->rx_packets += BNXT_GET_RING_STATS64(sw, rx_ucast_pkts);
		stats->rx_packets += BNXT_GET_RING_STATS64(sw, rx_mcast_pkts);
		stats->rx_packets += BNXT_GET_RING_STATS64(sw, rx_bcast_pkts);

		stats->tx_packets += BNXT_GET_RING_STATS64(sw, tx_ucast_pkts);
		stats->tx_packets += BNXT_GET_RING_STATS64(sw, tx_mcast_pkts);
		stats->tx_packets += BNXT_GET_RING_STATS64(sw, tx_bcast_pkts);

		stats->rx_bytes += BNXT_GET_RING_STATS64(sw, rx_ucast_bytes);
		stats->rx_bytes += BNXT_GET_RING_STATS64(sw, rx_mcast_bytes);
		stats->rx_bytes += BNXT_GET_RING_STATS64(sw, rx_bcast_bytes);

		stats->tx_bytes += BNXT_GET_RING_STATS64(sw, tx_ucast_bytes);
		stats->tx_bytes += BNXT_GET_RING_STATS64(sw, tx_mcast_bytes);
		stats->tx_bytes += BNXT_GET_RING_STATS64(sw, tx_bcast_bytes);

		stats->rx_missed_errors +=
			BNXT_GET_RING_STATS64(sw, rx_discard_pkts);

		stats->multicast += BNXT_GET_RING_STATS64(sw, rx_mcast_pkts);

		stats->tx_dropped += BNXT_GET_RING_STATS64(sw, tx_error_pkts);
	}
}

static void bnxt_add_prev_stats(struct bnxt *bp,
				struct rtnl_link_stats64 *stats)
{
	struct rtnl_link_stats64 *prev_stats = &bp->net_stats_prev;

	stats->rx_packets += prev_stats->rx_packets;
	stats->tx_packets += prev_stats->tx_packets;
	stats->rx_bytes += prev_stats->rx_bytes;
	stats->tx_bytes += prev_stats->tx_bytes;
	stats->rx_missed_errors += prev_stats->rx_missed_errors;
	stats->multicast += prev_stats->multicast;
	stats->tx_dropped += prev_stats->tx_dropped;
}

static void
bnxt_get_stats64(struct net_device *dev, struct rtnl_link_stats64 *stats)
{
	struct bnxt *bp = netdev_priv(dev);

	set_bit(BNXT_STATE_READ_STATS, &bp->state);
	/* Make sure bnxt_close_nic() sees that we are reading stats before
	 * we check the BNXT_STATE_OPEN flag.
	 */
	smp_mb__after_atomic();
	if (!test_bit(BNXT_STATE_OPEN, &bp->state)) {
		clear_bit(BNXT_STATE_READ_STATS, &bp->state);
		*stats = bp->net_stats_prev;
		return;
	}

	bnxt_get_ring_stats(bp, stats);
	bnxt_add_prev_stats(bp, stats);

	if (bp->flags & BNXT_FLAG_PORT_STATS) {
		u64 *rx = bp->port_stats.sw_stats;
		u64 *tx = bp->port_stats.sw_stats +
			  BNXT_TX_PORT_STATS_BYTE_OFFSET / 8;

		stats->rx_crc_errors =
			BNXT_GET_RX_PORT_STATS64(rx, rx_fcs_err_frames);
		stats->rx_frame_errors =
			BNXT_GET_RX_PORT_STATS64(rx, rx_align_err_frames);
		stats->rx_length_errors =
			BNXT_GET_RX_PORT_STATS64(rx, rx_undrsz_frames) +
			BNXT_GET_RX_PORT_STATS64(rx, rx_ovrsz_frames) +
			BNXT_GET_RX_PORT_STATS64(rx, rx_runt_frames);
		stats->rx_errors =
			BNXT_GET_RX_PORT_STATS64(rx, rx_false_carrier_frames) +
			BNXT_GET_RX_PORT_STATS64(rx, rx_jbr_frames);
		stats->collisions =
			BNXT_GET_TX_PORT_STATS64(tx, tx_total_collisions);
		stats->tx_fifo_errors =
			BNXT_GET_TX_PORT_STATS64(tx, tx_fifo_underruns);
		stats->tx_errors = BNXT_GET_TX_PORT_STATS64(tx, tx_err);
	}
	clear_bit(BNXT_STATE_READ_STATS, &bp->state);
}

static bool bnxt_mc_list_updated(struct bnxt *bp, u32 *rx_mask)
{
	struct net_device *dev = bp->dev;
	struct bnxt_vnic_info *vnic = &bp->vnic_info[0];
	struct netdev_hw_addr *ha;
	u8 *haddr;
	int mc_count = 0;
	bool update = false;
	int off = 0;

	netdev_for_each_mc_addr(ha, dev) {
		if (mc_count >= BNXT_MAX_MC_ADDRS) {
			*rx_mask |= CFA_L2_SET_RX_MASK_REQ_MASK_ALL_MCAST;
			vnic->mc_list_count = 0;
			return false;
		}
		haddr = ha->addr;
		if (!ether_addr_equal(haddr, vnic->mc_list + off)) {
			memcpy(vnic->mc_list + off, haddr, ETH_ALEN);
			update = true;
		}
		off += ETH_ALEN;
		mc_count++;
	}
	if (mc_count)
		*rx_mask |= CFA_L2_SET_RX_MASK_REQ_MASK_MCAST;

	if (mc_count != vnic->mc_list_count) {
		vnic->mc_list_count = mc_count;
		update = true;
	}
	return update;
}

static bool bnxt_uc_list_updated(struct bnxt *bp)
{
	struct net_device *dev = bp->dev;
	struct bnxt_vnic_info *vnic = &bp->vnic_info[0];
	struct netdev_hw_addr *ha;
	int off = 0;

	if (netdev_uc_count(dev) != (vnic->uc_filter_count - 1))
		return true;

	netdev_for_each_uc_addr(ha, dev) {
		if (!ether_addr_equal(ha->addr, vnic->uc_list + off))
			return true;

		off += ETH_ALEN;
	}
	return false;
}

static void bnxt_set_rx_mode(struct net_device *dev)
{
	struct bnxt *bp = netdev_priv(dev);
	struct bnxt_vnic_info *vnic;
	bool mc_update = false;
	bool uc_update;
	u32 mask;

	if (!test_bit(BNXT_STATE_OPEN, &bp->state))
		return;

	vnic = &bp->vnic_info[0];
	mask = vnic->rx_mask;
	mask &= ~(CFA_L2_SET_RX_MASK_REQ_MASK_PROMISCUOUS |
		  CFA_L2_SET_RX_MASK_REQ_MASK_MCAST |
		  CFA_L2_SET_RX_MASK_REQ_MASK_ALL_MCAST |
		  CFA_L2_SET_RX_MASK_REQ_MASK_BCAST);

	if ((dev->flags & IFF_PROMISC) && bnxt_promisc_ok(bp))
		mask |= CFA_L2_SET_RX_MASK_REQ_MASK_PROMISCUOUS;

	uc_update = bnxt_uc_list_updated(bp);

	if (dev->flags & IFF_BROADCAST)
		mask |= CFA_L2_SET_RX_MASK_REQ_MASK_BCAST;
	if (dev->flags & IFF_ALLMULTI) {
		mask |= CFA_L2_SET_RX_MASK_REQ_MASK_ALL_MCAST;
		vnic->mc_list_count = 0;
	} else {
		mc_update = bnxt_mc_list_updated(bp, &mask);
	}

	if (mask != vnic->rx_mask || uc_update || mc_update) {
		vnic->rx_mask = mask;

		set_bit(BNXT_RX_MASK_SP_EVENT, &bp->sp_event);
		bnxt_queue_sp_work(bp);
	}
}

static int bnxt_cfg_rx_mode(struct bnxt *bp)
{
	struct net_device *dev = bp->dev;
	struct bnxt_vnic_info *vnic = &bp->vnic_info[0];
	struct netdev_hw_addr *ha;
	int i, off = 0, rc;
	bool uc_update;

	netif_addr_lock_bh(dev);
	uc_update = bnxt_uc_list_updated(bp);
	netif_addr_unlock_bh(dev);

	if (!uc_update)
		goto skip_uc;

	mutex_lock(&bp->hwrm_cmd_lock);
	for (i = 1; i < vnic->uc_filter_count; i++) {
		struct hwrm_cfa_l2_filter_free_input req = {0};

		bnxt_hwrm_cmd_hdr_init(bp, &req, HWRM_CFA_L2_FILTER_FREE, -1,
				       -1);

		req.l2_filter_id = vnic->fw_l2_filter_id[i];

		rc = _hwrm_send_message(bp, &req, sizeof(req),
					HWRM_CMD_TIMEOUT);
	}
	mutex_unlock(&bp->hwrm_cmd_lock);

	vnic->uc_filter_count = 1;

	netif_addr_lock_bh(dev);
	if (netdev_uc_count(dev) > (BNXT_MAX_UC_ADDRS - 1)) {
		vnic->rx_mask |= CFA_L2_SET_RX_MASK_REQ_MASK_PROMISCUOUS;
	} else {
		netdev_for_each_uc_addr(ha, dev) {
			memcpy(vnic->uc_list + off, ha->addr, ETH_ALEN);
			off += ETH_ALEN;
			vnic->uc_filter_count++;
		}
	}
	netif_addr_unlock_bh(dev);

	for (i = 1, off = 0; i < vnic->uc_filter_count; i++, off += ETH_ALEN) {
		rc = bnxt_hwrm_set_vnic_filter(bp, 0, i, vnic->uc_list + off);
		if (rc) {
			netdev_err(bp->dev, "HWRM vnic filter failure rc: %x\n",
				   rc);
			vnic->uc_filter_count = i;
			return rc;
		}
	}

skip_uc:
	rc = bnxt_hwrm_cfa_l2_set_rx_mask(bp, 0);
	if (rc && vnic->mc_list_count) {
		netdev_info(bp->dev, "Failed setting MC filters rc: %d, turning on ALL_MCAST mode\n",
			    rc);
		vnic->rx_mask |= CFA_L2_SET_RX_MASK_REQ_MASK_ALL_MCAST;
		vnic->mc_list_count = 0;
		rc = bnxt_hwrm_cfa_l2_set_rx_mask(bp, 0);
	}
	if (rc)
		netdev_err(bp->dev, "HWRM cfa l2 rx mask failure rc: %d\n",
			   rc);

	return rc;
}

static bool bnxt_can_reserve_rings(struct bnxt *bp)
{
#ifdef CONFIG_BNXT_SRIOV
	if (BNXT_NEW_RM(bp) && BNXT_VF(bp)) {
		struct bnxt_hw_resc *hw_resc = &bp->hw_resc;

		/* No minimum rings were provisioned by the PF.  Don't
		 * reserve rings by default when device is down.
		 */
		if (hw_resc->min_tx_rings || hw_resc->resv_tx_rings)
			return true;

		if (!netif_running(bp->dev))
			return false;
	}
#endif
	return true;
}

/* If the chip and firmware supports RFS */
static bool bnxt_rfs_supported(struct bnxt *bp)
{
	if (bp->flags & BNXT_FLAG_CHIP_P5) {
		if (bp->fw_cap & BNXT_FW_CAP_CFA_RFS_RING_TBL_IDX_V2)
			return true;
		return false;
	}
	if (BNXT_PF(bp) && !BNXT_CHIP_TYPE_NITRO_A0(bp))
		return true;
	if (bp->flags & BNXT_FLAG_NEW_RSS_CAP)
		return true;
	return false;
}

/* If runtime conditions support RFS */
static bool bnxt_rfs_capable(struct bnxt *bp)
{
#ifdef CONFIG_RFS_ACCEL
	int vnics, max_vnics, max_rss_ctxs;

	if (bp->flags & BNXT_FLAG_CHIP_P5)
		return bnxt_rfs_supported(bp);
	if (!(bp->flags & BNXT_FLAG_MSIX_CAP) || !bnxt_can_reserve_rings(bp))
		return false;

	vnics = 1 + bp->rx_nr_rings;
	max_vnics = bnxt_get_max_func_vnics(bp);
	max_rss_ctxs = bnxt_get_max_func_rss_ctxs(bp);

	/* RSS contexts not a limiting factor */
	if (bp->flags & BNXT_FLAG_NEW_RSS_CAP)
		max_rss_ctxs = max_vnics;
	if (vnics > max_vnics || vnics > max_rss_ctxs) {
		if (bp->rx_nr_rings > 1)
			netdev_warn(bp->dev,
				    "Not enough resources to support NTUPLE filters, enough resources for up to %d rx rings\n",
				    min(max_rss_ctxs - 1, max_vnics - 1));
		return false;
	}

	if (!BNXT_NEW_RM(bp))
		return true;

	if (vnics == bp->hw_resc.resv_vnics)
		return true;

	bnxt_hwrm_reserve_rings(bp, 0, 0, 0, 0, 0, vnics);
	if (vnics <= bp->hw_resc.resv_vnics)
		return true;

	netdev_warn(bp->dev, "Unable to reserve resources to support NTUPLE filters.\n");
	bnxt_hwrm_reserve_rings(bp, 0, 0, 0, 0, 0, 1);
	return false;
#else
	return false;
#endif
}

static netdev_features_t bnxt_fix_features(struct net_device *dev,
					   netdev_features_t features)
{
	struct bnxt *bp = netdev_priv(dev);
	netdev_features_t vlan_features;

	if ((features & NETIF_F_NTUPLE) && !bnxt_rfs_capable(bp))
		features &= ~NETIF_F_NTUPLE;

	if (bp->flags & BNXT_FLAG_NO_AGG_RINGS)
		features &= ~(NETIF_F_LRO | NETIF_F_GRO_HW);

	if (!(features & NETIF_F_GRO))
		features &= ~NETIF_F_GRO_HW;

	if (features & NETIF_F_GRO_HW)
		features &= ~NETIF_F_LRO;

	/* Both CTAG and STAG VLAN accelaration on the RX side have to be
	 * turned on or off together.
	 */
	vlan_features = features & BNXT_HW_FEATURE_VLAN_ALL_RX;
	if (vlan_features != BNXT_HW_FEATURE_VLAN_ALL_RX) {
		if (dev->features & BNXT_HW_FEATURE_VLAN_ALL_RX)
			features &= ~BNXT_HW_FEATURE_VLAN_ALL_RX;
		else if (vlan_features)
			features |= BNXT_HW_FEATURE_VLAN_ALL_RX;
	}
#ifdef CONFIG_BNXT_SRIOV
	if (BNXT_VF(bp) && bp->vf.vlan)
		features &= ~BNXT_HW_FEATURE_VLAN_ALL_RX;
#endif
	return features;
}

static int bnxt_set_features(struct net_device *dev, netdev_features_t features)
{
	struct bnxt *bp = netdev_priv(dev);
	u32 flags = bp->flags;
	u32 changes;
	int rc = 0;
	bool re_init = false;
	bool update_tpa = false;

	flags &= ~BNXT_FLAG_ALL_CONFIG_FEATS;
	if (features & NETIF_F_GRO_HW)
		flags |= BNXT_FLAG_GRO;
	else if (features & NETIF_F_LRO)
		flags |= BNXT_FLAG_LRO;

	if (bp->flags & BNXT_FLAG_NO_AGG_RINGS)
		flags &= ~BNXT_FLAG_TPA;

	if (features & BNXT_HW_FEATURE_VLAN_ALL_RX)
		flags |= BNXT_FLAG_STRIP_VLAN;

	if (features & NETIF_F_NTUPLE)
		flags |= BNXT_FLAG_RFS;

	changes = flags ^ bp->flags;
	if (changes & BNXT_FLAG_TPA) {
		update_tpa = true;
		if ((bp->flags & BNXT_FLAG_TPA) == 0 ||
		    (flags & BNXT_FLAG_TPA) == 0 ||
		    (bp->flags & BNXT_FLAG_CHIP_P5))
			re_init = true;
	}

	if (changes & ~BNXT_FLAG_TPA)
		re_init = true;

	if (flags != bp->flags) {
		u32 old_flags = bp->flags;

		if (!test_bit(BNXT_STATE_OPEN, &bp->state)) {
			bp->flags = flags;
			if (update_tpa)
				bnxt_set_ring_params(bp);
			return rc;
		}

		if (re_init) {
			bnxt_close_nic(bp, false, false);
			bp->flags = flags;
			if (update_tpa)
				bnxt_set_ring_params(bp);

			return bnxt_open_nic(bp, false, false);
		}
		if (update_tpa) {
			bp->flags = flags;
			rc = bnxt_set_tpa(bp,
					  (flags & BNXT_FLAG_TPA) ?
					  true : false);
			if (rc)
				bp->flags = old_flags;
		}
	}
	return rc;
}

int bnxt_dbg_hwrm_rd_reg(struct bnxt *bp, u32 reg_off, u16 num_words,
			 u32 *reg_buf)
{
	struct hwrm_dbg_read_direct_output *resp = bp->hwrm_cmd_resp_addr;
	struct hwrm_dbg_read_direct_input req = {0};
	__le32 *dbg_reg_buf;
	dma_addr_t mapping;
	int rc, i;

	dbg_reg_buf = dma_alloc_coherent(&bp->pdev->dev, num_words * 4,
					 &mapping, GFP_KERNEL);
	if (!dbg_reg_buf)
		return -ENOMEM;
	bnxt_hwrm_cmd_hdr_init(bp, &req, HWRM_DBG_READ_DIRECT, -1, -1);
	req.host_dest_addr = cpu_to_le64(mapping);
	req.read_addr = cpu_to_le32(reg_off + CHIMP_REG_VIEW_ADDR);
	req.read_len32 = cpu_to_le32(num_words);
	mutex_lock(&bp->hwrm_cmd_lock);
	rc = _hwrm_send_message(bp, &req, sizeof(req), HWRM_CMD_TIMEOUT);
	if (rc || resp->error_code) {
		rc = -EIO;
		goto dbg_rd_reg_exit;
	}
	for (i = 0; i < num_words; i++)
		reg_buf[i] = le32_to_cpu(dbg_reg_buf[i]);

dbg_rd_reg_exit:
	mutex_unlock(&bp->hwrm_cmd_lock);
	dma_free_coherent(&bp->pdev->dev, num_words * 4, dbg_reg_buf, mapping);
	return rc;
}

static int bnxt_dbg_hwrm_ring_info_get(struct bnxt *bp, u8 ring_type,
				       u32 ring_id, u32 *prod, u32 *cons)
{
	struct hwrm_dbg_ring_info_get_output *resp = bp->hwrm_cmd_resp_addr;
	struct hwrm_dbg_ring_info_get_input req = {0};
	int rc;

	bnxt_hwrm_cmd_hdr_init(bp, &req, HWRM_DBG_RING_INFO_GET, -1, -1);
	req.ring_type = ring_type;
	req.fw_ring_id = cpu_to_le32(ring_id);
	mutex_lock(&bp->hwrm_cmd_lock);
	rc = _hwrm_send_message(bp, &req, sizeof(req), HWRM_CMD_TIMEOUT);
	if (!rc) {
		*prod = le32_to_cpu(resp->producer_index);
		*cons = le32_to_cpu(resp->consumer_index);
	}
	mutex_unlock(&bp->hwrm_cmd_lock);
	return rc;
}

static void bnxt_dump_tx_sw_state(struct bnxt_napi *bnapi)
{
	struct bnxt_tx_ring_info *txr = bnapi->tx_ring;
	int i = bnapi->index;

	if (!txr)
		return;

	netdev_info(bnapi->bp->dev, "[%d]: tx{fw_ring: %d prod: %x cons: %x}\n",
		    i, txr->tx_ring_struct.fw_ring_id, txr->tx_prod,
		    txr->tx_cons);
}

static void bnxt_dump_rx_sw_state(struct bnxt_napi *bnapi)
{
	struct bnxt_rx_ring_info *rxr = bnapi->rx_ring;
	int i = bnapi->index;

	if (!rxr)
		return;

	netdev_info(bnapi->bp->dev, "[%d]: rx{fw_ring: %d prod: %x} rx_agg{fw_ring: %d agg_prod: %x sw_agg_prod: %x}\n",
		    i, rxr->rx_ring_struct.fw_ring_id, rxr->rx_prod,
		    rxr->rx_agg_ring_struct.fw_ring_id, rxr->rx_agg_prod,
		    rxr->rx_sw_agg_prod);
}

static void bnxt_dump_cp_sw_state(struct bnxt_napi *bnapi)
{
	struct bnxt_cp_ring_info *cpr = &bnapi->cp_ring;
	int i = bnapi->index;

	netdev_info(bnapi->bp->dev, "[%d]: cp{fw_ring: %d raw_cons: %x}\n",
		    i, cpr->cp_ring_struct.fw_ring_id, cpr->cp_raw_cons);
}

static void bnxt_dbg_dump_states(struct bnxt *bp)
{
	int i;
	struct bnxt_napi *bnapi;

	for (i = 0; i < bp->cp_nr_rings; i++) {
		bnapi = bp->bnapi[i];
		if (netif_msg_drv(bp)) {
			bnxt_dump_tx_sw_state(bnapi);
			bnxt_dump_rx_sw_state(bnapi);
			bnxt_dump_cp_sw_state(bnapi);
		}
	}
}

static int bnxt_hwrm_rx_ring_reset(struct bnxt *bp, int ring_nr)
{
	struct bnxt_rx_ring_info *rxr = &bp->rx_ring[ring_nr];
	struct hwrm_ring_reset_input req = {0};
	struct bnxt_napi *bnapi = rxr->bnapi;
	struct bnxt_cp_ring_info *cpr;
	u16 cp_ring_id;

	cpr = &bnapi->cp_ring;
	cp_ring_id = cpr->cp_ring_struct.fw_ring_id;
	bnxt_hwrm_cmd_hdr_init(bp, &req, HWRM_RING_RESET, cp_ring_id, -1);
	req.ring_type = RING_RESET_REQ_RING_TYPE_RX_RING_GRP;
	req.ring_id = cpu_to_le16(bp->grp_info[bnapi->index].fw_grp_id);
	return hwrm_send_message_silent(bp, &req, sizeof(req),
					HWRM_CMD_TIMEOUT);
}

static void bnxt_reset_task(struct bnxt *bp, bool silent)
{
	if (!silent)
		bnxt_dbg_dump_states(bp);
	if (netif_running(bp->dev)) {
		int rc;

		if (silent) {
			bnxt_close_nic(bp, false, false);
			bnxt_open_nic(bp, false, false);
		} else {
			bnxt_ulp_stop(bp);
			bnxt_close_nic(bp, true, false);
			rc = bnxt_open_nic(bp, true, false);
			bnxt_ulp_start(bp, rc);
		}
	}
}

static void bnxt_tx_timeout(struct net_device *dev, unsigned int txqueue)
{
	struct bnxt *bp = netdev_priv(dev);

	netdev_err(bp->dev,  "TX timeout detected, starting reset task!\n");
	set_bit(BNXT_RESET_TASK_SP_EVENT, &bp->sp_event);
	bnxt_queue_sp_work(bp);
}

static void bnxt_fw_health_check(struct bnxt *bp)
{
	struct bnxt_fw_health *fw_health = bp->fw_health;
	u32 val;

	if (!fw_health->enabled || test_bit(BNXT_STATE_IN_FW_RESET, &bp->state))
		return;

	if (fw_health->tmr_counter) {
		fw_health->tmr_counter--;
		return;
	}

	val = bnxt_fw_health_readl(bp, BNXT_FW_HEARTBEAT_REG);
	if (val == fw_health->last_fw_heartbeat)
		goto fw_reset;

	fw_health->last_fw_heartbeat = val;

	val = bnxt_fw_health_readl(bp, BNXT_FW_RESET_CNT_REG);
	if (val != fw_health->last_fw_reset_cnt)
		goto fw_reset;

	fw_health->tmr_counter = fw_health->tmr_multiplier;
	return;

fw_reset:
	set_bit(BNXT_FW_EXCEPTION_SP_EVENT, &bp->sp_event);
	bnxt_queue_sp_work(bp);
}

static void bnxt_timer(struct timer_list *t)
{
	struct bnxt *bp = from_timer(bp, t, timer);
	struct net_device *dev = bp->dev;

	if (!netif_running(dev) || !test_bit(BNXT_STATE_OPEN, &bp->state))
		return;

	if (atomic_read(&bp->intr_sem) != 0)
		goto bnxt_restart_timer;

	if (bp->fw_cap & BNXT_FW_CAP_ERROR_RECOVERY)
		bnxt_fw_health_check(bp);

	if (bp->link_info.link_up && bp->stats_coal_ticks) {
		set_bit(BNXT_PERIODIC_STATS_SP_EVENT, &bp->sp_event);
		bnxt_queue_sp_work(bp);
	}

	if (bnxt_tc_flower_enabled(bp)) {
		set_bit(BNXT_FLOW_STATS_SP_EVENT, &bp->sp_event);
		bnxt_queue_sp_work(bp);
	}

#ifdef CONFIG_RFS_ACCEL
	if ((bp->flags & BNXT_FLAG_RFS) && bp->ntp_fltr_count) {
		set_bit(BNXT_RX_NTP_FLTR_SP_EVENT, &bp->sp_event);
		bnxt_queue_sp_work(bp);
	}
#endif /*CONFIG_RFS_ACCEL*/

	if (bp->link_info.phy_retry) {
		if (time_after(jiffies, bp->link_info.phy_retry_expires)) {
			bp->link_info.phy_retry = false;
			netdev_warn(bp->dev, "failed to update phy settings after maximum retries.\n");
		} else {
			set_bit(BNXT_UPDATE_PHY_SP_EVENT, &bp->sp_event);
			bnxt_queue_sp_work(bp);
		}
	}

	if ((bp->flags & BNXT_FLAG_CHIP_P5) && !bp->chip_rev &&
	    netif_carrier_ok(dev)) {
		set_bit(BNXT_RING_COAL_NOW_SP_EVENT, &bp->sp_event);
		bnxt_queue_sp_work(bp);
	}
bnxt_restart_timer:
	mod_timer(&bp->timer, jiffies + bp->current_interval);
}

static void bnxt_rtnl_lock_sp(struct bnxt *bp)
{
	/* We are called from bnxt_sp_task which has BNXT_STATE_IN_SP_TASK
	 * set.  If the device is being closed, bnxt_close() may be holding
	 * rtnl() and waiting for BNXT_STATE_IN_SP_TASK to clear.  So we
	 * must clear BNXT_STATE_IN_SP_TASK before holding rtnl().
	 */
	clear_bit(BNXT_STATE_IN_SP_TASK, &bp->state);
	rtnl_lock();
}

static void bnxt_rtnl_unlock_sp(struct bnxt *bp)
{
	set_bit(BNXT_STATE_IN_SP_TASK, &bp->state);
	rtnl_unlock();
}

/* Only called from bnxt_sp_task() */
static void bnxt_reset(struct bnxt *bp, bool silent)
{
	bnxt_rtnl_lock_sp(bp);
	if (test_bit(BNXT_STATE_OPEN, &bp->state))
		bnxt_reset_task(bp, silent);
	bnxt_rtnl_unlock_sp(bp);
}

/* Only called from bnxt_sp_task() */
static void bnxt_rx_ring_reset(struct bnxt *bp)
{
	int i;

	bnxt_rtnl_lock_sp(bp);
	if (!test_bit(BNXT_STATE_OPEN, &bp->state)) {
		bnxt_rtnl_unlock_sp(bp);
		return;
	}
	/* Disable and flush TPA before resetting the RX ring */
	if (bp->flags & BNXT_FLAG_TPA)
		bnxt_set_tpa(bp, false);
	for (i = 0; i < bp->rx_nr_rings; i++) {
		struct bnxt_rx_ring_info *rxr = &bp->rx_ring[i];
		struct bnxt_cp_ring_info *cpr;
		int rc;

		if (!rxr->bnapi->in_reset)
			continue;

		rc = bnxt_hwrm_rx_ring_reset(bp, i);
		if (rc) {
			if (rc == -EINVAL || rc == -EOPNOTSUPP)
				netdev_info_once(bp->dev, "RX ring reset not supported by firmware, falling back to global reset\n");
			else
				netdev_warn(bp->dev, "RX ring reset failed, rc = %d, falling back to global reset\n",
					    rc);
			bnxt_reset_task(bp, true);
			break;
		}
		bnxt_free_one_rx_ring_skbs(bp, i);
		rxr->rx_prod = 0;
		rxr->rx_agg_prod = 0;
		rxr->rx_sw_agg_prod = 0;
		rxr->rx_next_cons = 0;
		rxr->bnapi->in_reset = false;
		bnxt_alloc_one_rx_ring(bp, i);
		cpr = &rxr->bnapi->cp_ring;
		cpr->sw_stats.rx.rx_resets++;
		if (bp->flags & BNXT_FLAG_AGG_RINGS)
			bnxt_db_write(bp, &rxr->rx_agg_db, rxr->rx_agg_prod);
		bnxt_db_write(bp, &rxr->rx_db, rxr->rx_prod);
	}
	if (bp->flags & BNXT_FLAG_TPA)
		bnxt_set_tpa(bp, true);
	bnxt_rtnl_unlock_sp(bp);
}

static void bnxt_fw_reset_close(struct bnxt *bp)
{
	bnxt_ulp_stop(bp);
	/* When firmware is in fatal state, quiesce device and disable
	 * bus master to prevent any potential bad DMAs before freeing
	 * kernel memory.
	 */
	if (test_bit(BNXT_STATE_FW_FATAL_COND, &bp->state)) {
		u16 val = 0;

		pci_read_config_word(bp->pdev, PCI_SUBSYSTEM_ID, &val);
		if (val == 0xffff)
			bp->fw_reset_min_dsecs = 0;
		bnxt_tx_disable(bp);
		bnxt_disable_napi(bp);
		bnxt_disable_int_sync(bp);
		bnxt_free_irq(bp);
		bnxt_clear_int_mode(bp);
		pci_disable_device(bp->pdev);
	}
	__bnxt_close_nic(bp, true, false);
	bnxt_clear_int_mode(bp);
	bnxt_hwrm_func_drv_unrgtr(bp);
	if (pci_is_enabled(bp->pdev))
		pci_disable_device(bp->pdev);
	bnxt_free_ctx_mem(bp);
	kfree(bp->ctx);
	bp->ctx = NULL;
}

static bool is_bnxt_fw_ok(struct bnxt *bp)
{
	struct bnxt_fw_health *fw_health = bp->fw_health;
	bool no_heartbeat = false, has_reset = false;
	u32 val;

	val = bnxt_fw_health_readl(bp, BNXT_FW_HEARTBEAT_REG);
	if (val == fw_health->last_fw_heartbeat)
		no_heartbeat = true;

	val = bnxt_fw_health_readl(bp, BNXT_FW_RESET_CNT_REG);
	if (val != fw_health->last_fw_reset_cnt)
		has_reset = true;

	if (!no_heartbeat && has_reset)
		return true;

	return false;
}

/* rtnl_lock is acquired before calling this function */
static void bnxt_force_fw_reset(struct bnxt *bp)
{
	struct bnxt_fw_health *fw_health = bp->fw_health;
	u32 wait_dsecs;

	if (!test_bit(BNXT_STATE_OPEN, &bp->state) ||
	    test_bit(BNXT_STATE_IN_FW_RESET, &bp->state))
		return;

	set_bit(BNXT_STATE_IN_FW_RESET, &bp->state);
	bnxt_fw_reset_close(bp);
	wait_dsecs = fw_health->master_func_wait_dsecs;
	if (fw_health->master) {
		if (fw_health->flags & ERROR_RECOVERY_QCFG_RESP_FLAGS_CO_CPU)
			wait_dsecs = 0;
		bp->fw_reset_state = BNXT_FW_RESET_STATE_RESET_FW;
	} else {
		bp->fw_reset_timestamp = jiffies + wait_dsecs * HZ / 10;
		wait_dsecs = fw_health->normal_func_wait_dsecs;
		bp->fw_reset_state = BNXT_FW_RESET_STATE_ENABLE_DEV;
	}

	bp->fw_reset_min_dsecs = fw_health->post_reset_wait_dsecs;
	bp->fw_reset_max_dsecs = fw_health->post_reset_max_wait_dsecs;
	bnxt_queue_fw_reset_work(bp, wait_dsecs * HZ / 10);
}

void bnxt_fw_exception(struct bnxt *bp)
{
	netdev_warn(bp->dev, "Detected firmware fatal condition, initiating reset\n");
	set_bit(BNXT_STATE_FW_FATAL_COND, &bp->state);
	bnxt_rtnl_lock_sp(bp);
	bnxt_force_fw_reset(bp);
	bnxt_rtnl_unlock_sp(bp);
}

/* Returns the number of registered VFs, or 1 if VF configuration is pending, or
 * < 0 on error.
 */
static int bnxt_get_registered_vfs(struct bnxt *bp)
{
#ifdef CONFIG_BNXT_SRIOV
	int rc;

	if (!BNXT_PF(bp))
		return 0;

	rc = bnxt_hwrm_func_qcfg(bp);
	if (rc) {
		netdev_err(bp->dev, "func_qcfg cmd failed, rc = %d\n", rc);
		return rc;
	}
	if (bp->pf.registered_vfs)
		return bp->pf.registered_vfs;
	if (bp->sriov_cfg)
		return 1;
#endif
	return 0;
}

void bnxt_fw_reset(struct bnxt *bp)
{
	bnxt_rtnl_lock_sp(bp);
	if (test_bit(BNXT_STATE_OPEN, &bp->state) &&
	    !test_bit(BNXT_STATE_IN_FW_RESET, &bp->state)) {
		int n = 0, tmo;

		set_bit(BNXT_STATE_IN_FW_RESET, &bp->state);
		if (bp->pf.active_vfs &&
		    !test_bit(BNXT_STATE_FW_FATAL_COND, &bp->state))
			n = bnxt_get_registered_vfs(bp);
		if (n < 0) {
			netdev_err(bp->dev, "Firmware reset aborted, rc = %d\n",
				   n);
			clear_bit(BNXT_STATE_IN_FW_RESET, &bp->state);
			dev_close(bp->dev);
			goto fw_reset_exit;
		} else if (n > 0) {
			u16 vf_tmo_dsecs = n * 10;

			if (bp->fw_reset_max_dsecs < vf_tmo_dsecs)
				bp->fw_reset_max_dsecs = vf_tmo_dsecs;
			bp->fw_reset_state =
				BNXT_FW_RESET_STATE_POLL_VF;
			bnxt_queue_fw_reset_work(bp, HZ / 10);
			goto fw_reset_exit;
		}
		bnxt_fw_reset_close(bp);
		if (bp->fw_cap & BNXT_FW_CAP_ERR_RECOVER_RELOAD) {
			bp->fw_reset_state = BNXT_FW_RESET_STATE_POLL_FW_DOWN;
			tmo = HZ / 10;
		} else {
			bp->fw_reset_state = BNXT_FW_RESET_STATE_ENABLE_DEV;
			tmo = bp->fw_reset_min_dsecs * HZ / 10;
		}
		bnxt_queue_fw_reset_work(bp, tmo);
	}
fw_reset_exit:
	bnxt_rtnl_unlock_sp(bp);
}

static void bnxt_chk_missed_irq(struct bnxt *bp)
{
	int i;

	if (!(bp->flags & BNXT_FLAG_CHIP_P5))
		return;

	for (i = 0; i < bp->cp_nr_rings; i++) {
		struct bnxt_napi *bnapi = bp->bnapi[i];
		struct bnxt_cp_ring_info *cpr;
		u32 fw_ring_id;
		int j;

		if (!bnapi)
			continue;

		cpr = &bnapi->cp_ring;
		for (j = 0; j < 2; j++) {
			struct bnxt_cp_ring_info *cpr2 = cpr->cp_ring_arr[j];
			u32 val[2];

			if (!cpr2 || cpr2->has_more_work ||
			    !bnxt_has_work(bp, cpr2))
				continue;

			if (cpr2->cp_raw_cons != cpr2->last_cp_raw_cons) {
				cpr2->last_cp_raw_cons = cpr2->cp_raw_cons;
				continue;
			}
			fw_ring_id = cpr2->cp_ring_struct.fw_ring_id;
			bnxt_dbg_hwrm_ring_info_get(bp,
				DBG_RING_INFO_GET_REQ_RING_TYPE_L2_CMPL,
				fw_ring_id, &val[0], &val[1]);
			cpr->sw_stats.cmn.missed_irqs++;
		}
	}
}

static void bnxt_cfg_ntp_filters(struct bnxt *);

static void bnxt_init_ethtool_link_settings(struct bnxt *bp)
{
	struct bnxt_link_info *link_info = &bp->link_info;

	if (BNXT_AUTO_MODE(link_info->auto_mode)) {
		link_info->autoneg = BNXT_AUTONEG_SPEED;
		if (bp->hwrm_spec_code >= 0x10201) {
			if (link_info->auto_pause_setting &
			    PORT_PHY_CFG_REQ_AUTO_PAUSE_AUTONEG_PAUSE)
				link_info->autoneg |= BNXT_AUTONEG_FLOW_CTRL;
		} else {
			link_info->autoneg |= BNXT_AUTONEG_FLOW_CTRL;
		}
		link_info->advertising = link_info->auto_link_speeds;
		link_info->advertising_pam4 = link_info->auto_pam4_link_speeds;
	} else {
		link_info->req_link_speed = link_info->force_link_speed;
		link_info->req_signal_mode = BNXT_SIG_MODE_NRZ;
		if (link_info->force_pam4_link_speed) {
			link_info->req_link_speed =
				link_info->force_pam4_link_speed;
			link_info->req_signal_mode = BNXT_SIG_MODE_PAM4;
		}
		link_info->req_duplex = link_info->duplex_setting;
	}
	if (link_info->autoneg & BNXT_AUTONEG_FLOW_CTRL)
		link_info->req_flow_ctrl =
			link_info->auto_pause_setting & BNXT_LINK_PAUSE_BOTH;
	else
		link_info->req_flow_ctrl = link_info->force_pause_setting;
}

static void bnxt_fw_echo_reply(struct bnxt *bp)
{
	struct bnxt_fw_health *fw_health = bp->fw_health;
	struct hwrm_func_echo_response_input req = {0};

	bnxt_hwrm_cmd_hdr_init(bp, &req, HWRM_FUNC_ECHO_RESPONSE, -1, -1);
	req.event_data1 = cpu_to_le32(fw_health->echo_req_data1);
	req.event_data2 = cpu_to_le32(fw_health->echo_req_data2);
	hwrm_send_message(bp, &req, sizeof(req), HWRM_CMD_TIMEOUT);
}

static void bnxt_sp_task(struct work_struct *work)
{
	struct bnxt *bp = container_of(work, struct bnxt, sp_task);

	set_bit(BNXT_STATE_IN_SP_TASK, &bp->state);
	smp_mb__after_atomic();
	if (!test_bit(BNXT_STATE_OPEN, &bp->state)) {
		clear_bit(BNXT_STATE_IN_SP_TASK, &bp->state);
		return;
	}

	if (test_and_clear_bit(BNXT_RX_MASK_SP_EVENT, &bp->sp_event))
		bnxt_cfg_rx_mode(bp);

	if (test_and_clear_bit(BNXT_RX_NTP_FLTR_SP_EVENT, &bp->sp_event))
		bnxt_cfg_ntp_filters(bp);
	if (test_and_clear_bit(BNXT_HWRM_EXEC_FWD_REQ_SP_EVENT, &bp->sp_event))
		bnxt_hwrm_exec_fwd_req(bp);
	if (test_and_clear_bit(BNXT_PERIODIC_STATS_SP_EVENT, &bp->sp_event)) {
		bnxt_hwrm_port_qstats(bp, 0);
		bnxt_hwrm_port_qstats_ext(bp, 0);
		bnxt_accumulate_all_stats(bp);
	}

	if (test_and_clear_bit(BNXT_LINK_CHNG_SP_EVENT, &bp->sp_event)) {
		int rc;

		mutex_lock(&bp->link_lock);
		if (test_and_clear_bit(BNXT_LINK_SPEED_CHNG_SP_EVENT,
				       &bp->sp_event))
			bnxt_hwrm_phy_qcaps(bp);

		rc = bnxt_update_link(bp, true);
		if (rc)
			netdev_err(bp->dev, "SP task can't update link (rc: %x)\n",
				   rc);

		if (test_and_clear_bit(BNXT_LINK_CFG_CHANGE_SP_EVENT,
				       &bp->sp_event))
			bnxt_init_ethtool_link_settings(bp);
		mutex_unlock(&bp->link_lock);
	}
	if (test_and_clear_bit(BNXT_UPDATE_PHY_SP_EVENT, &bp->sp_event)) {
		int rc;

		mutex_lock(&bp->link_lock);
		rc = bnxt_update_phy_setting(bp);
		mutex_unlock(&bp->link_lock);
		if (rc) {
			netdev_warn(bp->dev, "update phy settings retry failed\n");
		} else {
			bp->link_info.phy_retry = false;
			netdev_info(bp->dev, "update phy settings retry succeeded\n");
		}
	}
	if (test_and_clear_bit(BNXT_HWRM_PORT_MODULE_SP_EVENT, &bp->sp_event)) {
		mutex_lock(&bp->link_lock);
		bnxt_get_port_module_status(bp);
		mutex_unlock(&bp->link_lock);
	}

	if (test_and_clear_bit(BNXT_FLOW_STATS_SP_EVENT, &bp->sp_event))
		bnxt_tc_flow_stats_work(bp);

	if (test_and_clear_bit(BNXT_RING_COAL_NOW_SP_EVENT, &bp->sp_event))
		bnxt_chk_missed_irq(bp);

	if (test_and_clear_bit(BNXT_FW_ECHO_REQUEST_SP_EVENT, &bp->sp_event))
		bnxt_fw_echo_reply(bp);

	/* These functions below will clear BNXT_STATE_IN_SP_TASK.  They
	 * must be the last functions to be called before exiting.
	 */
	if (test_and_clear_bit(BNXT_RESET_TASK_SP_EVENT, &bp->sp_event))
		bnxt_reset(bp, false);

	if (test_and_clear_bit(BNXT_RESET_TASK_SILENT_SP_EVENT, &bp->sp_event))
		bnxt_reset(bp, true);

	if (test_and_clear_bit(BNXT_RST_RING_SP_EVENT, &bp->sp_event))
		bnxt_rx_ring_reset(bp);

	if (test_and_clear_bit(BNXT_FW_RESET_NOTIFY_SP_EVENT, &bp->sp_event))
		bnxt_devlink_health_report(bp, BNXT_FW_RESET_NOTIFY_SP_EVENT);

	if (test_and_clear_bit(BNXT_FW_EXCEPTION_SP_EVENT, &bp->sp_event)) {
		if (!is_bnxt_fw_ok(bp))
			bnxt_devlink_health_report(bp,
						   BNXT_FW_EXCEPTION_SP_EVENT);
	}

	smp_mb__before_atomic();
	clear_bit(BNXT_STATE_IN_SP_TASK, &bp->state);
}

/* Under rtnl_lock */
int bnxt_check_rings(struct bnxt *bp, int tx, int rx, bool sh, int tcs,
		     int tx_xdp)
{
	int max_rx, max_tx, tx_sets = 1;
	int tx_rings_needed, stats;
	int rx_rings = rx;
	int cp, vnics, rc;

	if (tcs)
		tx_sets = tcs;

	rc = bnxt_get_max_rings(bp, &max_rx, &max_tx, sh);
	if (rc)
		return rc;

	if (max_rx < rx)
		return -ENOMEM;

	tx_rings_needed = tx * tx_sets + tx_xdp;
	if (max_tx < tx_rings_needed)
		return -ENOMEM;

	vnics = 1;
	if ((bp->flags & (BNXT_FLAG_RFS | BNXT_FLAG_CHIP_P5)) == BNXT_FLAG_RFS)
		vnics += rx_rings;

	if (bp->flags & BNXT_FLAG_AGG_RINGS)
		rx_rings <<= 1;
	cp = sh ? max_t(int, tx_rings_needed, rx) : tx_rings_needed + rx;
	stats = cp;
	if (BNXT_NEW_RM(bp)) {
		cp += bnxt_get_ulp_msix_num(bp);
		stats += bnxt_get_ulp_stat_ctxs(bp);
	}
	return bnxt_hwrm_check_rings(bp, tx_rings_needed, rx_rings, rx, cp,
				     stats, vnics);
}

static void bnxt_unmap_bars(struct bnxt *bp, struct pci_dev *pdev)
{
	if (bp->bar2) {
		pci_iounmap(pdev, bp->bar2);
		bp->bar2 = NULL;
	}

	if (bp->bar1) {
		pci_iounmap(pdev, bp->bar1);
		bp->bar1 = NULL;
	}

	if (bp->bar0) {
		pci_iounmap(pdev, bp->bar0);
		bp->bar0 = NULL;
	}
}

static void bnxt_cleanup_pci(struct bnxt *bp)
{
	bnxt_unmap_bars(bp, bp->pdev);
	pci_release_regions(bp->pdev);
	if (pci_is_enabled(bp->pdev))
		pci_disable_device(bp->pdev);
}

static void bnxt_init_dflt_coal(struct bnxt *bp)
{
	struct bnxt_coal *coal;

	/* Tick values in micro seconds.
	 * 1 coal_buf x bufs_per_record = 1 completion record.
	 */
	coal = &bp->rx_coal;
	coal->coal_ticks = 10;
	coal->coal_bufs = 30;
	coal->coal_ticks_irq = 1;
	coal->coal_bufs_irq = 2;
	coal->idle_thresh = 50;
	coal->bufs_per_record = 2;
	coal->budget = 64;		/* NAPI budget */

	coal = &bp->tx_coal;
	coal->coal_ticks = 28;
	coal->coal_bufs = 30;
	coal->coal_ticks_irq = 2;
	coal->coal_bufs_irq = 2;
	coal->bufs_per_record = 1;

	bp->stats_coal_ticks = BNXT_DEF_STATS_COAL_TICKS;
}

<<<<<<< HEAD
static int bnxt_fw_reset_via_optee(struct bnxt *bp)
{
#ifdef CONFIG_TEE_BNXT_FW
	int rc = tee_bnxt_fw_load();

	if (rc)
		netdev_err(bp->dev, "Failed FW reset via OP-TEE, rc=%d\n", rc);

	return rc;
#else
	netdev_err(bp->dev, "OP-TEE not supported\n");
	return -ENODEV;
#endif
}

=======
>>>>>>> f642729d
static int bnxt_fw_init_one_p1(struct bnxt *bp)
{
	int rc;

	bp->fw_cap = 0;
	rc = bnxt_hwrm_ver_get(bp);
	bnxt_try_map_fw_health_reg(bp);
	if (rc) {
<<<<<<< HEAD
		if (bp->fw_health && bp->fw_health->status_reliable) {
			u32 sts = bnxt_fw_health_readl(bp, BNXT_FW_HEALTH_REG);

			netdev_err(bp->dev,
				   "Firmware not responding, status: 0x%x\n",
				   sts);
			if (sts & FW_STATUS_REG_CRASHED_NO_MASTER) {
				netdev_warn(bp->dev, "Firmware recover via OP-TEE requested\n");
				rc = bnxt_fw_reset_via_optee(bp);
				if (!rc)
					rc = bnxt_hwrm_ver_get(bp);
			}
		}
=======
		rc = bnxt_try_recover_fw(bp);
		if (rc)
			return rc;
		rc = bnxt_hwrm_ver_get(bp);
>>>>>>> f642729d
		if (rc)
			return rc;
	}

	if (bp->fw_cap & BNXT_FW_CAP_KONG_MB_CHNL) {
		rc = bnxt_alloc_kong_hwrm_resources(bp);
		if (rc)
			bp->fw_cap &= ~BNXT_FW_CAP_KONG_MB_CHNL;
	}

	if ((bp->fw_cap & BNXT_FW_CAP_SHORT_CMD) ||
	    bp->hwrm_max_ext_req_len > BNXT_HWRM_MAX_REQ_LEN) {
		rc = bnxt_alloc_hwrm_short_cmd_req(bp);
		if (rc)
			return rc;
	}
	bnxt_nvm_cfg_ver_get(bp);

	rc = bnxt_hwrm_func_reset(bp);
	if (rc)
		return -ENODEV;

	bnxt_hwrm_fw_set_time(bp);
	return 0;
}

static int bnxt_fw_init_one_p2(struct bnxt *bp)
{
	int rc;

	/* Get the MAX capabilities for this function */
	rc = bnxt_hwrm_func_qcaps(bp);
	if (rc) {
		netdev_err(bp->dev, "hwrm query capability failure rc: %x\n",
			   rc);
		return -ENODEV;
	}

	rc = bnxt_hwrm_cfa_adv_flow_mgnt_qcaps(bp);
	if (rc)
		netdev_warn(bp->dev, "hwrm query adv flow mgnt failure rc: %d\n",
			    rc);

	if (bnxt_alloc_fw_health(bp)) {
		netdev_warn(bp->dev, "no memory for firmware error recovery\n");
	} else {
		rc = bnxt_hwrm_error_recovery_qcfg(bp);
		if (rc)
			netdev_warn(bp->dev, "hwrm query error recovery failure rc: %d\n",
				    rc);
	}

	rc = bnxt_hwrm_func_drv_rgtr(bp, NULL, 0, false);
	if (rc)
		return -ENODEV;

	bnxt_hwrm_func_qcfg(bp);
	bnxt_hwrm_vnic_qcaps(bp);
	bnxt_hwrm_port_led_qcaps(bp);
	bnxt_ethtool_init(bp);
	bnxt_dcb_init(bp);
	return 0;
}

static void bnxt_set_dflt_rss_hash_type(struct bnxt *bp)
{
	bp->flags &= ~BNXT_FLAG_UDP_RSS_CAP;
	bp->rss_hash_cfg = VNIC_RSS_CFG_REQ_HASH_TYPE_IPV4 |
			   VNIC_RSS_CFG_REQ_HASH_TYPE_TCP_IPV4 |
			   VNIC_RSS_CFG_REQ_HASH_TYPE_IPV6 |
			   VNIC_RSS_CFG_REQ_HASH_TYPE_TCP_IPV6;
	if (BNXT_CHIP_P4_PLUS(bp) && bp->hwrm_spec_code >= 0x10501) {
		bp->flags |= BNXT_FLAG_UDP_RSS_CAP;
		bp->rss_hash_cfg |= VNIC_RSS_CFG_REQ_HASH_TYPE_UDP_IPV4 |
				    VNIC_RSS_CFG_REQ_HASH_TYPE_UDP_IPV6;
	}
}

static void bnxt_set_dflt_rfs(struct bnxt *bp)
{
	struct net_device *dev = bp->dev;

	dev->hw_features &= ~NETIF_F_NTUPLE;
	dev->features &= ~NETIF_F_NTUPLE;
	bp->flags &= ~BNXT_FLAG_RFS;
	if (bnxt_rfs_supported(bp)) {
		dev->hw_features |= NETIF_F_NTUPLE;
		if (bnxt_rfs_capable(bp)) {
			bp->flags |= BNXT_FLAG_RFS;
			dev->features |= NETIF_F_NTUPLE;
		}
	}
}

static void bnxt_fw_init_one_p3(struct bnxt *bp)
{
	struct pci_dev *pdev = bp->pdev;

	bnxt_set_dflt_rss_hash_type(bp);
	bnxt_set_dflt_rfs(bp);

	bnxt_get_wol_settings(bp);
	if (bp->flags & BNXT_FLAG_WOL_CAP)
		device_set_wakeup_enable(&pdev->dev, bp->wol);
	else
		device_set_wakeup_capable(&pdev->dev, false);

	bnxt_hwrm_set_cache_line_size(bp, cache_line_size());
	bnxt_hwrm_coal_params_qcaps(bp);
}

static int bnxt_fw_init_one(struct bnxt *bp)
{
	int rc;

	rc = bnxt_fw_init_one_p1(bp);
	if (rc) {
		netdev_err(bp->dev, "Firmware init phase 1 failed\n");
		return rc;
	}
	rc = bnxt_fw_init_one_p2(bp);
	if (rc) {
		netdev_err(bp->dev, "Firmware init phase 2 failed\n");
		return rc;
	}
	rc = bnxt_approve_mac(bp, bp->dev->dev_addr, false);
	if (rc)
		return rc;

	/* In case fw capabilities have changed, destroy the unneeded
	 * reporters and create newly capable ones.
	 */
	bnxt_dl_fw_reporters_destroy(bp, false);
	bnxt_dl_fw_reporters_create(bp);
	bnxt_fw_init_one_p3(bp);
	return 0;
}

static void bnxt_fw_reset_writel(struct bnxt *bp, int reg_idx)
{
	struct bnxt_fw_health *fw_health = bp->fw_health;
	u32 reg = fw_health->fw_reset_seq_regs[reg_idx];
	u32 val = fw_health->fw_reset_seq_vals[reg_idx];
	u32 reg_type, reg_off, delay_msecs;

	delay_msecs = fw_health->fw_reset_seq_delay_msec[reg_idx];
	reg_type = BNXT_FW_HEALTH_REG_TYPE(reg);
	reg_off = BNXT_FW_HEALTH_REG_OFF(reg);
	switch (reg_type) {
	case BNXT_FW_HEALTH_REG_TYPE_CFG:
		pci_write_config_dword(bp->pdev, reg_off, val);
		break;
	case BNXT_FW_HEALTH_REG_TYPE_GRC:
		writel(reg_off & BNXT_GRC_BASE_MASK,
		       bp->bar0 + BNXT_GRCPF_REG_WINDOW_BASE_OUT + 4);
		reg_off = (reg_off & BNXT_GRC_OFFSET_MASK) + 0x2000;
		fallthrough;
	case BNXT_FW_HEALTH_REG_TYPE_BAR0:
		writel(val, bp->bar0 + reg_off);
		break;
	case BNXT_FW_HEALTH_REG_TYPE_BAR1:
		writel(val, bp->bar1 + reg_off);
		break;
	}
	if (delay_msecs) {
		pci_read_config_dword(bp->pdev, 0, &val);
		msleep(delay_msecs);
	}
}

static void bnxt_reset_all(struct bnxt *bp)
{
	struct bnxt_fw_health *fw_health = bp->fw_health;
	int i, rc;

	if (bp->fw_cap & BNXT_FW_CAP_ERR_RECOVER_RELOAD) {
		bnxt_fw_reset_via_optee(bp);
		bp->fw_reset_timestamp = jiffies;
		return;
	}

	if (fw_health->flags & ERROR_RECOVERY_QCFG_RESP_FLAGS_HOST) {
		for (i = 0; i < fw_health->fw_reset_seq_cnt; i++)
			bnxt_fw_reset_writel(bp, i);
	} else if (fw_health->flags & ERROR_RECOVERY_QCFG_RESP_FLAGS_CO_CPU) {
		struct hwrm_fw_reset_input req = {0};

		bnxt_hwrm_cmd_hdr_init(bp, &req, HWRM_FW_RESET, -1, -1);
		req.resp_addr = cpu_to_le64(bp->hwrm_cmd_kong_resp_dma_addr);
		req.embedded_proc_type = FW_RESET_REQ_EMBEDDED_PROC_TYPE_CHIP;
		req.selfrst_status = FW_RESET_REQ_SELFRST_STATUS_SELFRSTASAP;
		req.flags = FW_RESET_REQ_FLAGS_RESET_GRACEFUL;
		rc = hwrm_send_message(bp, &req, sizeof(req), HWRM_CMD_TIMEOUT);
		if (rc)
			netdev_warn(bp->dev, "Unable to reset FW rc=%d\n", rc);
	}
	bp->fw_reset_timestamp = jiffies;
}

static bool bnxt_fw_reset_timeout(struct bnxt *bp)
{
	return time_after(jiffies, bp->fw_reset_timestamp +
			  (bp->fw_reset_max_dsecs * HZ / 10));
}

static void bnxt_fw_reset_task(struct work_struct *work)
{
	struct bnxt *bp = container_of(work, struct bnxt, fw_reset_task.work);
	int rc;

	if (!test_bit(BNXT_STATE_IN_FW_RESET, &bp->state)) {
		netdev_err(bp->dev, "bnxt_fw_reset_task() called when not in fw reset mode!\n");
		return;
	}

	switch (bp->fw_reset_state) {
	case BNXT_FW_RESET_STATE_POLL_VF: {
		int n = bnxt_get_registered_vfs(bp);
		int tmo;

		if (n < 0) {
			netdev_err(bp->dev, "Firmware reset aborted, subsequent func_qcfg cmd failed, rc = %d, %d msecs since reset timestamp\n",
				   n, jiffies_to_msecs(jiffies -
				   bp->fw_reset_timestamp));
			goto fw_reset_abort;
		} else if (n > 0) {
			if (bnxt_fw_reset_timeout(bp)) {
				clear_bit(BNXT_STATE_IN_FW_RESET, &bp->state);
				bp->fw_reset_state = 0;
				netdev_err(bp->dev, "Firmware reset aborted, bnxt_get_registered_vfs() returns %d\n",
					   n);
				return;
			}
			bnxt_queue_fw_reset_work(bp, HZ / 10);
			return;
		}
		bp->fw_reset_timestamp = jiffies;
		rtnl_lock();
		bnxt_fw_reset_close(bp);
		if (bp->fw_cap & BNXT_FW_CAP_ERR_RECOVER_RELOAD) {
			bp->fw_reset_state = BNXT_FW_RESET_STATE_POLL_FW_DOWN;
			tmo = HZ / 10;
		} else {
			bp->fw_reset_state = BNXT_FW_RESET_STATE_ENABLE_DEV;
			tmo = bp->fw_reset_min_dsecs * HZ / 10;
		}
		rtnl_unlock();
		bnxt_queue_fw_reset_work(bp, tmo);
		return;
	}
	case BNXT_FW_RESET_STATE_POLL_FW_DOWN: {
		u32 val;

		val = bnxt_fw_health_readl(bp, BNXT_FW_HEALTH_REG);
		if (!(val & BNXT_FW_STATUS_SHUTDOWN) &&
		    !bnxt_fw_reset_timeout(bp)) {
			bnxt_queue_fw_reset_work(bp, HZ / 5);
			return;
		}

		if (!bp->fw_health->master) {
			u32 wait_dsecs = bp->fw_health->normal_func_wait_dsecs;

			bp->fw_reset_state = BNXT_FW_RESET_STATE_ENABLE_DEV;
			bnxt_queue_fw_reset_work(bp, wait_dsecs * HZ / 10);
			return;
		}
		bp->fw_reset_state = BNXT_FW_RESET_STATE_RESET_FW;
	}
		fallthrough;
	case BNXT_FW_RESET_STATE_RESET_FW:
		bnxt_reset_all(bp);
		bp->fw_reset_state = BNXT_FW_RESET_STATE_ENABLE_DEV;
		bnxt_queue_fw_reset_work(bp, bp->fw_reset_min_dsecs * HZ / 10);
		return;
	case BNXT_FW_RESET_STATE_ENABLE_DEV:
		if (test_bit(BNXT_STATE_FW_FATAL_COND, &bp->state)) {
			u32 val;

			if (!bp->fw_reset_min_dsecs) {
				u16 val;

				pci_read_config_word(bp->pdev, PCI_SUBSYSTEM_ID,
						     &val);
				if (val == 0xffff) {
					if (bnxt_fw_reset_timeout(bp)) {
						netdev_err(bp->dev, "Firmware reset aborted, PCI config space invalid\n");
						goto fw_reset_abort;
					}
					bnxt_queue_fw_reset_work(bp, HZ / 1000);
					return;
				}
			}
			val = bnxt_fw_health_readl(bp,
						   BNXT_FW_RESET_INPROG_REG);
			if (val)
				netdev_warn(bp->dev, "FW reset inprog %x after min wait time.\n",
					    val);
		}
		clear_bit(BNXT_STATE_FW_FATAL_COND, &bp->state);
		if (pci_enable_device(bp->pdev)) {
			netdev_err(bp->dev, "Cannot re-enable PCI device\n");
			goto fw_reset_abort;
		}
		pci_set_master(bp->pdev);
		bp->fw_reset_state = BNXT_FW_RESET_STATE_POLL_FW;
		fallthrough;
	case BNXT_FW_RESET_STATE_POLL_FW:
		bp->hwrm_cmd_timeout = SHORT_HWRM_CMD_TIMEOUT;
		rc = __bnxt_hwrm_ver_get(bp, true);
		if (rc) {
			if (bnxt_fw_reset_timeout(bp)) {
				netdev_err(bp->dev, "Firmware reset aborted\n");
				goto fw_reset_abort_status;
			}
			bnxt_queue_fw_reset_work(bp, HZ / 5);
			return;
		}
		bp->hwrm_cmd_timeout = DFLT_HWRM_CMD_TIMEOUT;
		bp->fw_reset_state = BNXT_FW_RESET_STATE_OPENING;
		fallthrough;
	case BNXT_FW_RESET_STATE_OPENING:
		while (!rtnl_trylock()) {
			bnxt_queue_fw_reset_work(bp, HZ / 10);
			return;
		}
		rc = bnxt_open(bp->dev);
		if (rc) {
			netdev_err(bp->dev, "bnxt_open_nic() failed\n");
			clear_bit(BNXT_STATE_IN_FW_RESET, &bp->state);
			dev_close(bp->dev);
		}

		bp->fw_reset_state = 0;
		/* Make sure fw_reset_state is 0 before clearing the flag */
		smp_mb__before_atomic();
		clear_bit(BNXT_STATE_IN_FW_RESET, &bp->state);
		bnxt_ulp_start(bp, rc);
		if (!rc)
			bnxt_reenable_sriov(bp);
		bnxt_dl_health_recovery_done(bp);
		bnxt_dl_health_status_update(bp, true);
		rtnl_unlock();
		break;
	}
	return;

fw_reset_abort_status:
	if (bp->fw_health->status_reliable ||
	    (bp->fw_cap & BNXT_FW_CAP_ERROR_RECOVERY)) {
		u32 sts = bnxt_fw_health_readl(bp, BNXT_FW_HEALTH_REG);

		netdev_err(bp->dev, "fw_health_status 0x%x\n", sts);
	}
fw_reset_abort:
	clear_bit(BNXT_STATE_IN_FW_RESET, &bp->state);
	if (bp->fw_reset_state != BNXT_FW_RESET_STATE_POLL_VF)
		bnxt_dl_health_status_update(bp, false);
	bp->fw_reset_state = 0;
	rtnl_lock();
	dev_close(bp->dev);
	rtnl_unlock();
}

static int bnxt_init_board(struct pci_dev *pdev, struct net_device *dev)
{
	int rc;
	struct bnxt *bp = netdev_priv(dev);

	SET_NETDEV_DEV(dev, &pdev->dev);

	/* enable device (incl. PCI PM wakeup), and bus-mastering */
	rc = pci_enable_device(pdev);
	if (rc) {
		dev_err(&pdev->dev, "Cannot enable PCI device, aborting\n");
		goto init_err;
	}

	if (!(pci_resource_flags(pdev, 0) & IORESOURCE_MEM)) {
		dev_err(&pdev->dev,
			"Cannot find PCI device base address, aborting\n");
		rc = -ENODEV;
		goto init_err_disable;
	}

	rc = pci_request_regions(pdev, DRV_MODULE_NAME);
	if (rc) {
		dev_err(&pdev->dev, "Cannot obtain PCI resources, aborting\n");
		goto init_err_disable;
	}

	if (dma_set_mask_and_coherent(&pdev->dev, DMA_BIT_MASK(64)) != 0 &&
	    dma_set_mask_and_coherent(&pdev->dev, DMA_BIT_MASK(32)) != 0) {
		dev_err(&pdev->dev, "System does not support DMA, aborting\n");
		rc = -EIO;
		goto init_err_release;
	}

	pci_set_master(pdev);

	bp->dev = dev;
	bp->pdev = pdev;

	/* Doorbell BAR bp->bar1 is mapped after bnxt_fw_init_one_p2()
	 * determines the BAR size.
	 */
	bp->bar0 = pci_ioremap_bar(pdev, 0);
	if (!bp->bar0) {
		dev_err(&pdev->dev, "Cannot map device registers, aborting\n");
		rc = -ENOMEM;
		goto init_err_release;
	}

	bp->bar2 = pci_ioremap_bar(pdev, 4);
	if (!bp->bar2) {
		dev_err(&pdev->dev, "Cannot map bar4 registers, aborting\n");
		rc = -ENOMEM;
		goto init_err_release;
	}

	pci_enable_pcie_error_reporting(pdev);

	INIT_WORK(&bp->sp_task, bnxt_sp_task);
	INIT_DELAYED_WORK(&bp->fw_reset_task, bnxt_fw_reset_task);

	spin_lock_init(&bp->ntp_fltr_lock);
#if BITS_PER_LONG == 32
	spin_lock_init(&bp->db_lock);
#endif

	bp->rx_ring_size = BNXT_DEFAULT_RX_RING_SIZE;
	bp->tx_ring_size = BNXT_DEFAULT_TX_RING_SIZE;

	bnxt_init_dflt_coal(bp);

	timer_setup(&bp->timer, bnxt_timer, 0);
	bp->current_interval = BNXT_TIMER_INTERVAL;

	bp->vxlan_fw_dst_port_id = INVALID_HW_RING_ID;
	bp->nge_fw_dst_port_id = INVALID_HW_RING_ID;

	clear_bit(BNXT_STATE_OPEN, &bp->state);
	return 0;

init_err_release:
	bnxt_unmap_bars(bp, pdev);
	pci_release_regions(pdev);

init_err_disable:
	pci_disable_device(pdev);

init_err:
	return rc;
}

/* rtnl_lock held */
static int bnxt_change_mac_addr(struct net_device *dev, void *p)
{
	struct sockaddr *addr = p;
	struct bnxt *bp = netdev_priv(dev);
	int rc = 0;

	if (!is_valid_ether_addr(addr->sa_data))
		return -EADDRNOTAVAIL;

	if (ether_addr_equal(addr->sa_data, dev->dev_addr))
		return 0;

	rc = bnxt_approve_mac(bp, addr->sa_data, true);
	if (rc)
		return rc;

	memcpy(dev->dev_addr, addr->sa_data, dev->addr_len);
	if (netif_running(dev)) {
		bnxt_close_nic(bp, false, false);
		rc = bnxt_open_nic(bp, false, false);
	}

	return rc;
}

/* rtnl_lock held */
static int bnxt_change_mtu(struct net_device *dev, int new_mtu)
{
	struct bnxt *bp = netdev_priv(dev);

	if (netif_running(dev))
		bnxt_close_nic(bp, true, false);

	dev->mtu = new_mtu;
	bnxt_set_ring_params(bp);

	if (netif_running(dev))
		return bnxt_open_nic(bp, true, false);

	return 0;
}

int bnxt_setup_mq_tc(struct net_device *dev, u8 tc)
{
	struct bnxt *bp = netdev_priv(dev);
	bool sh = false;
	int rc;

	if (tc > bp->max_tc) {
		netdev_err(dev, "Too many traffic classes requested: %d. Max supported is %d.\n",
			   tc, bp->max_tc);
		return -EINVAL;
	}

	if (netdev_get_num_tc(dev) == tc)
		return 0;

	if (bp->flags & BNXT_FLAG_SHARED_RINGS)
		sh = true;

	rc = bnxt_check_rings(bp, bp->tx_nr_rings_per_tc, bp->rx_nr_rings,
			      sh, tc, bp->tx_nr_rings_xdp);
	if (rc)
		return rc;

	/* Needs to close the device and do hw resource re-allocations */
	if (netif_running(bp->dev))
		bnxt_close_nic(bp, true, false);

	if (tc) {
		bp->tx_nr_rings = bp->tx_nr_rings_per_tc * tc;
		netdev_set_num_tc(dev, tc);
	} else {
		bp->tx_nr_rings = bp->tx_nr_rings_per_tc;
		netdev_reset_tc(dev);
	}
	bp->tx_nr_rings += bp->tx_nr_rings_xdp;
	bp->cp_nr_rings = sh ? max_t(int, bp->tx_nr_rings, bp->rx_nr_rings) :
			       bp->tx_nr_rings + bp->rx_nr_rings;

	if (netif_running(bp->dev))
		return bnxt_open_nic(bp, true, false);

	return 0;
}

static int bnxt_setup_tc_block_cb(enum tc_setup_type type, void *type_data,
				  void *cb_priv)
{
	struct bnxt *bp = cb_priv;

	if (!bnxt_tc_flower_enabled(bp) ||
	    !tc_cls_can_offload_and_chain0(bp->dev, type_data))
		return -EOPNOTSUPP;

	switch (type) {
	case TC_SETUP_CLSFLOWER:
		return bnxt_tc_setup_flower(bp, bp->pf.fw_fid, type_data);
	default:
		return -EOPNOTSUPP;
	}
}

LIST_HEAD(bnxt_block_cb_list);

static int bnxt_setup_tc(struct net_device *dev, enum tc_setup_type type,
			 void *type_data)
{
	struct bnxt *bp = netdev_priv(dev);

	switch (type) {
	case TC_SETUP_BLOCK:
		return flow_block_cb_setup_simple(type_data,
						  &bnxt_block_cb_list,
						  bnxt_setup_tc_block_cb,
						  bp, bp, true);
	case TC_SETUP_QDISC_MQPRIO: {
		struct tc_mqprio_qopt *mqprio = type_data;

		mqprio->hw = TC_MQPRIO_HW_OFFLOAD_TCS;

		return bnxt_setup_mq_tc(dev, mqprio->num_tc);
	}
	default:
		return -EOPNOTSUPP;
	}
}

#ifdef CONFIG_RFS_ACCEL
static bool bnxt_fltr_match(struct bnxt_ntuple_filter *f1,
			    struct bnxt_ntuple_filter *f2)
{
	struct flow_keys *keys1 = &f1->fkeys;
	struct flow_keys *keys2 = &f2->fkeys;

	if (keys1->basic.n_proto != keys2->basic.n_proto ||
	    keys1->basic.ip_proto != keys2->basic.ip_proto)
		return false;

	if (keys1->basic.n_proto == htons(ETH_P_IP)) {
		if (keys1->addrs.v4addrs.src != keys2->addrs.v4addrs.src ||
		    keys1->addrs.v4addrs.dst != keys2->addrs.v4addrs.dst)
			return false;
	} else {
		if (memcmp(&keys1->addrs.v6addrs.src, &keys2->addrs.v6addrs.src,
			   sizeof(keys1->addrs.v6addrs.src)) ||
		    memcmp(&keys1->addrs.v6addrs.dst, &keys2->addrs.v6addrs.dst,
			   sizeof(keys1->addrs.v6addrs.dst)))
			return false;
	}

	if (keys1->ports.ports == keys2->ports.ports &&
	    keys1->control.flags == keys2->control.flags &&
	    ether_addr_equal(f1->src_mac_addr, f2->src_mac_addr) &&
	    ether_addr_equal(f1->dst_mac_addr, f2->dst_mac_addr))
		return true;

	return false;
}

static int bnxt_rx_flow_steer(struct net_device *dev, const struct sk_buff *skb,
			      u16 rxq_index, u32 flow_id)
{
	struct bnxt *bp = netdev_priv(dev);
	struct bnxt_ntuple_filter *fltr, *new_fltr;
	struct flow_keys *fkeys;
	struct ethhdr *eth = (struct ethhdr *)skb_mac_header(skb);
	int rc = 0, idx, bit_id, l2_idx = 0;
	struct hlist_head *head;
	u32 flags;

	if (!ether_addr_equal(dev->dev_addr, eth->h_dest)) {
		struct bnxt_vnic_info *vnic = &bp->vnic_info[0];
		int off = 0, j;

		netif_addr_lock_bh(dev);
		for (j = 0; j < vnic->uc_filter_count; j++, off += ETH_ALEN) {
			if (ether_addr_equal(eth->h_dest,
					     vnic->uc_list + off)) {
				l2_idx = j + 1;
				break;
			}
		}
		netif_addr_unlock_bh(dev);
		if (!l2_idx)
			return -EINVAL;
	}
	new_fltr = kzalloc(sizeof(*new_fltr), GFP_ATOMIC);
	if (!new_fltr)
		return -ENOMEM;

	fkeys = &new_fltr->fkeys;
	if (!skb_flow_dissect_flow_keys(skb, fkeys, 0)) {
		rc = -EPROTONOSUPPORT;
		goto err_free;
	}

	if ((fkeys->basic.n_proto != htons(ETH_P_IP) &&
	     fkeys->basic.n_proto != htons(ETH_P_IPV6)) ||
	    ((fkeys->basic.ip_proto != IPPROTO_TCP) &&
	     (fkeys->basic.ip_proto != IPPROTO_UDP))) {
		rc = -EPROTONOSUPPORT;
		goto err_free;
	}
	if (fkeys->basic.n_proto == htons(ETH_P_IPV6) &&
	    bp->hwrm_spec_code < 0x10601) {
		rc = -EPROTONOSUPPORT;
		goto err_free;
	}
	flags = fkeys->control.flags;
	if (((flags & FLOW_DIS_ENCAPSULATION) &&
	     bp->hwrm_spec_code < 0x10601) || (flags & FLOW_DIS_IS_FRAGMENT)) {
		rc = -EPROTONOSUPPORT;
		goto err_free;
	}

	memcpy(new_fltr->dst_mac_addr, eth->h_dest, ETH_ALEN);
	memcpy(new_fltr->src_mac_addr, eth->h_source, ETH_ALEN);

	idx = skb_get_hash_raw(skb) & BNXT_NTP_FLTR_HASH_MASK;
	head = &bp->ntp_fltr_hash_tbl[idx];
	rcu_read_lock();
	hlist_for_each_entry_rcu(fltr, head, hash) {
		if (bnxt_fltr_match(fltr, new_fltr)) {
			rcu_read_unlock();
			rc = 0;
			goto err_free;
		}
	}
	rcu_read_unlock();

	spin_lock_bh(&bp->ntp_fltr_lock);
	bit_id = bitmap_find_free_region(bp->ntp_fltr_bmap,
					 BNXT_NTP_FLTR_MAX_FLTR, 0);
	if (bit_id < 0) {
		spin_unlock_bh(&bp->ntp_fltr_lock);
		rc = -ENOMEM;
		goto err_free;
	}

	new_fltr->sw_id = (u16)bit_id;
	new_fltr->flow_id = flow_id;
	new_fltr->l2_fltr_idx = l2_idx;
	new_fltr->rxq = rxq_index;
	hlist_add_head_rcu(&new_fltr->hash, head);
	bp->ntp_fltr_count++;
	spin_unlock_bh(&bp->ntp_fltr_lock);

	set_bit(BNXT_RX_NTP_FLTR_SP_EVENT, &bp->sp_event);
	bnxt_queue_sp_work(bp);

	return new_fltr->sw_id;

err_free:
	kfree(new_fltr);
	return rc;
}

static void bnxt_cfg_ntp_filters(struct bnxt *bp)
{
	int i;

	for (i = 0; i < BNXT_NTP_FLTR_HASH_SIZE; i++) {
		struct hlist_head *head;
		struct hlist_node *tmp;
		struct bnxt_ntuple_filter *fltr;
		int rc;

		head = &bp->ntp_fltr_hash_tbl[i];
		hlist_for_each_entry_safe(fltr, tmp, head, hash) {
			bool del = false;

			if (test_bit(BNXT_FLTR_VALID, &fltr->state)) {
				if (rps_may_expire_flow(bp->dev, fltr->rxq,
							fltr->flow_id,
							fltr->sw_id)) {
					bnxt_hwrm_cfa_ntuple_filter_free(bp,
									 fltr);
					del = true;
				}
			} else {
				rc = bnxt_hwrm_cfa_ntuple_filter_alloc(bp,
								       fltr);
				if (rc)
					del = true;
				else
					set_bit(BNXT_FLTR_VALID, &fltr->state);
			}

			if (del) {
				spin_lock_bh(&bp->ntp_fltr_lock);
				hlist_del_rcu(&fltr->hash);
				bp->ntp_fltr_count--;
				spin_unlock_bh(&bp->ntp_fltr_lock);
				synchronize_rcu();
				clear_bit(fltr->sw_id, bp->ntp_fltr_bmap);
				kfree(fltr);
			}
		}
	}
	if (test_and_clear_bit(BNXT_HWRM_PF_UNLOAD_SP_EVENT, &bp->sp_event))
		netdev_info(bp->dev, "Receive PF driver unload event!\n");
}

#else

static void bnxt_cfg_ntp_filters(struct bnxt *bp)
{
}

#endif /* CONFIG_RFS_ACCEL */

static int bnxt_udp_tunnel_sync(struct net_device *netdev, unsigned int table)
{
	struct bnxt *bp = netdev_priv(netdev);
	struct udp_tunnel_info ti;
	unsigned int cmd;

	udp_tunnel_nic_get_port(netdev, table, 0, &ti);
	if (ti.type == UDP_TUNNEL_TYPE_VXLAN)
		cmd = TUNNEL_DST_PORT_FREE_REQ_TUNNEL_TYPE_VXLAN;
	else
		cmd = TUNNEL_DST_PORT_FREE_REQ_TUNNEL_TYPE_GENEVE;

	if (ti.port)
		return bnxt_hwrm_tunnel_dst_port_alloc(bp, ti.port, cmd);

	return bnxt_hwrm_tunnel_dst_port_free(bp, cmd);
}

static const struct udp_tunnel_nic_info bnxt_udp_tunnels = {
	.sync_table	= bnxt_udp_tunnel_sync,
	.flags		= UDP_TUNNEL_NIC_INFO_MAY_SLEEP |
			  UDP_TUNNEL_NIC_INFO_OPEN_ONLY,
	.tables		= {
		{ .n_entries = 1, .tunnel_types = UDP_TUNNEL_TYPE_VXLAN,  },
		{ .n_entries = 1, .tunnel_types = UDP_TUNNEL_TYPE_GENEVE, },
	},
};

static int bnxt_bridge_getlink(struct sk_buff *skb, u32 pid, u32 seq,
			       struct net_device *dev, u32 filter_mask,
			       int nlflags)
{
	struct bnxt *bp = netdev_priv(dev);

	return ndo_dflt_bridge_getlink(skb, pid, seq, dev, bp->br_mode, 0, 0,
				       nlflags, filter_mask, NULL);
}

static int bnxt_bridge_setlink(struct net_device *dev, struct nlmsghdr *nlh,
			       u16 flags, struct netlink_ext_ack *extack)
{
	struct bnxt *bp = netdev_priv(dev);
	struct nlattr *attr, *br_spec;
	int rem, rc = 0;

	if (bp->hwrm_spec_code < 0x10708 || !BNXT_SINGLE_PF(bp))
		return -EOPNOTSUPP;

	br_spec = nlmsg_find_attr(nlh, sizeof(struct ifinfomsg), IFLA_AF_SPEC);
	if (!br_spec)
		return -EINVAL;

	nla_for_each_nested(attr, br_spec, rem) {
		u16 mode;

		if (nla_type(attr) != IFLA_BRIDGE_MODE)
			continue;

		if (nla_len(attr) < sizeof(mode))
			return -EINVAL;

		mode = nla_get_u16(attr);
		if (mode == bp->br_mode)
			break;

		rc = bnxt_hwrm_set_br_mode(bp, mode);
		if (!rc)
			bp->br_mode = mode;
		break;
	}
	return rc;
}

int bnxt_get_port_parent_id(struct net_device *dev,
			    struct netdev_phys_item_id *ppid)
{
	struct bnxt *bp = netdev_priv(dev);

	if (bp->eswitch_mode != DEVLINK_ESWITCH_MODE_SWITCHDEV)
		return -EOPNOTSUPP;

	/* The PF and it's VF-reps only support the switchdev framework */
	if (!BNXT_PF(bp) || !(bp->flags & BNXT_FLAG_DSN_VALID))
		return -EOPNOTSUPP;

	ppid->id_len = sizeof(bp->dsn);
	memcpy(ppid->id, bp->dsn, ppid->id_len);

	return 0;
}

static struct devlink_port *bnxt_get_devlink_port(struct net_device *dev)
{
	struct bnxt *bp = netdev_priv(dev);

	return &bp->dl_port;
}

static const struct net_device_ops bnxt_netdev_ops = {
	.ndo_open		= bnxt_open,
	.ndo_start_xmit		= bnxt_start_xmit,
	.ndo_stop		= bnxt_close,
	.ndo_get_stats64	= bnxt_get_stats64,
	.ndo_set_rx_mode	= bnxt_set_rx_mode,
	.ndo_do_ioctl		= bnxt_ioctl,
	.ndo_validate_addr	= eth_validate_addr,
	.ndo_set_mac_address	= bnxt_change_mac_addr,
	.ndo_change_mtu		= bnxt_change_mtu,
	.ndo_fix_features	= bnxt_fix_features,
	.ndo_set_features	= bnxt_set_features,
	.ndo_tx_timeout		= bnxt_tx_timeout,
#ifdef CONFIG_BNXT_SRIOV
	.ndo_get_vf_config	= bnxt_get_vf_config,
	.ndo_set_vf_mac		= bnxt_set_vf_mac,
	.ndo_set_vf_vlan	= bnxt_set_vf_vlan,
	.ndo_set_vf_rate	= bnxt_set_vf_bw,
	.ndo_set_vf_link_state	= bnxt_set_vf_link_state,
	.ndo_set_vf_spoofchk	= bnxt_set_vf_spoofchk,
	.ndo_set_vf_trust	= bnxt_set_vf_trust,
#endif
	.ndo_setup_tc           = bnxt_setup_tc,
#ifdef CONFIG_RFS_ACCEL
	.ndo_rx_flow_steer	= bnxt_rx_flow_steer,
#endif
	.ndo_bpf		= bnxt_xdp,
	.ndo_xdp_xmit		= bnxt_xdp_xmit,
	.ndo_bridge_getlink	= bnxt_bridge_getlink,
	.ndo_bridge_setlink	= bnxt_bridge_setlink,
	.ndo_get_devlink_port	= bnxt_get_devlink_port,
};

static void bnxt_remove_one(struct pci_dev *pdev)
{
	struct net_device *dev = pci_get_drvdata(pdev);
	struct bnxt *bp = netdev_priv(dev);

	if (BNXT_PF(bp))
		bnxt_sriov_disable(bp);

	if (BNXT_PF(bp))
		devlink_port_type_clear(&bp->dl_port);
	pci_disable_pcie_error_reporting(pdev);
	unregister_netdev(dev);
	clear_bit(BNXT_STATE_IN_FW_RESET, &bp->state);
	/* Flush any pending tasks */
	cancel_work_sync(&bp->sp_task);
	cancel_delayed_work_sync(&bp->fw_reset_task);
	bp->sp_event = 0;

	bnxt_dl_fw_reporters_destroy(bp, true);
	bnxt_dl_unregister(bp);
	bnxt_shutdown_tc(bp);

	bnxt_clear_int_mode(bp);
	bnxt_hwrm_func_drv_unrgtr(bp);
	bnxt_free_hwrm_resources(bp);
	bnxt_free_hwrm_short_cmd_req(bp);
	bnxt_ethtool_free(bp);
	bnxt_dcb_free(bp);
	kfree(bp->edev);
	bp->edev = NULL;
	kfree(bp->fw_health);
	bp->fw_health = NULL;
	bnxt_cleanup_pci(bp);
	bnxt_free_ctx_mem(bp);
	kfree(bp->ctx);
	bp->ctx = NULL;
	kfree(bp->rss_indir_tbl);
	bp->rss_indir_tbl = NULL;
	bnxt_free_port_stats(bp);
	free_netdev(dev);
}

static int bnxt_probe_phy(struct bnxt *bp, bool fw_dflt)
{
	int rc = 0;
	struct bnxt_link_info *link_info = &bp->link_info;

	rc = bnxt_hwrm_phy_qcaps(bp);
	if (rc) {
		netdev_err(bp->dev, "Probe phy can't get phy capabilities (rc: %x)\n",
			   rc);
		return rc;
	}
	if (!fw_dflt)
		return 0;

	rc = bnxt_update_link(bp, false);
	if (rc) {
		netdev_err(bp->dev, "Probe phy can't update link (rc: %x)\n",
			   rc);
		return rc;
	}

	/* Older firmware does not have supported_auto_speeds, so assume
	 * that all supported speeds can be autonegotiated.
	 */
	if (link_info->auto_link_speeds && !link_info->support_auto_speeds)
		link_info->support_auto_speeds = link_info->support_speeds;

	bnxt_init_ethtool_link_settings(bp);
	return 0;
}

static int bnxt_get_max_irq(struct pci_dev *pdev)
{
	u16 ctrl;

	if (!pdev->msix_cap)
		return 1;

	pci_read_config_word(pdev, pdev->msix_cap + PCI_MSIX_FLAGS, &ctrl);
	return (ctrl & PCI_MSIX_FLAGS_QSIZE) + 1;
}

static void _bnxt_get_max_rings(struct bnxt *bp, int *max_rx, int *max_tx,
				int *max_cp)
{
	struct bnxt_hw_resc *hw_resc = &bp->hw_resc;
	int max_ring_grps = 0, max_irq;

	*max_tx = hw_resc->max_tx_rings;
	*max_rx = hw_resc->max_rx_rings;
	*max_cp = bnxt_get_max_func_cp_rings_for_en(bp);
	max_irq = min_t(int, bnxt_get_max_func_irqs(bp) -
			bnxt_get_ulp_msix_num(bp),
			hw_resc->max_stat_ctxs - bnxt_get_ulp_stat_ctxs(bp));
	if (!(bp->flags & BNXT_FLAG_CHIP_P5))
		*max_cp = min_t(int, *max_cp, max_irq);
	max_ring_grps = hw_resc->max_hw_ring_grps;
	if (BNXT_CHIP_TYPE_NITRO_A0(bp) && BNXT_PF(bp)) {
		*max_cp -= 1;
		*max_rx -= 2;
	}
	if (bp->flags & BNXT_FLAG_AGG_RINGS)
		*max_rx >>= 1;
	if (bp->flags & BNXT_FLAG_CHIP_P5) {
		bnxt_trim_rings(bp, max_rx, max_tx, *max_cp, false);
		/* On P5 chips, max_cp output param should be available NQs */
		*max_cp = max_irq;
	}
	*max_rx = min_t(int, *max_rx, max_ring_grps);
}

int bnxt_get_max_rings(struct bnxt *bp, int *max_rx, int *max_tx, bool shared)
{
	int rx, tx, cp;

	_bnxt_get_max_rings(bp, &rx, &tx, &cp);
	*max_rx = rx;
	*max_tx = tx;
	if (!rx || !tx || !cp)
		return -ENOMEM;

	return bnxt_trim_rings(bp, max_rx, max_tx, cp, shared);
}

static int bnxt_get_dflt_rings(struct bnxt *bp, int *max_rx, int *max_tx,
			       bool shared)
{
	int rc;

	rc = bnxt_get_max_rings(bp, max_rx, max_tx, shared);
	if (rc && (bp->flags & BNXT_FLAG_AGG_RINGS)) {
		/* Not enough rings, try disabling agg rings. */
		bp->flags &= ~BNXT_FLAG_AGG_RINGS;
		rc = bnxt_get_max_rings(bp, max_rx, max_tx, shared);
		if (rc) {
			/* set BNXT_FLAG_AGG_RINGS back for consistency */
			bp->flags |= BNXT_FLAG_AGG_RINGS;
			return rc;
		}
		bp->flags |= BNXT_FLAG_NO_AGG_RINGS;
		bp->dev->hw_features &= ~(NETIF_F_LRO | NETIF_F_GRO_HW);
		bp->dev->features &= ~(NETIF_F_LRO | NETIF_F_GRO_HW);
		bnxt_set_ring_params(bp);
	}

	if (bp->flags & BNXT_FLAG_ROCE_CAP) {
		int max_cp, max_stat, max_irq;

		/* Reserve minimum resources for RoCE */
		max_cp = bnxt_get_max_func_cp_rings(bp);
		max_stat = bnxt_get_max_func_stat_ctxs(bp);
		max_irq = bnxt_get_max_func_irqs(bp);
		if (max_cp <= BNXT_MIN_ROCE_CP_RINGS ||
		    max_irq <= BNXT_MIN_ROCE_CP_RINGS ||
		    max_stat <= BNXT_MIN_ROCE_STAT_CTXS)
			return 0;

		max_cp -= BNXT_MIN_ROCE_CP_RINGS;
		max_irq -= BNXT_MIN_ROCE_CP_RINGS;
		max_stat -= BNXT_MIN_ROCE_STAT_CTXS;
		max_cp = min_t(int, max_cp, max_irq);
		max_cp = min_t(int, max_cp, max_stat);
		rc = bnxt_trim_rings(bp, max_rx, max_tx, max_cp, shared);
		if (rc)
			rc = 0;
	}
	return rc;
}

/* In initial default shared ring setting, each shared ring must have a
 * RX/TX ring pair.
 */
static void bnxt_trim_dflt_sh_rings(struct bnxt *bp)
{
	bp->cp_nr_rings = min_t(int, bp->tx_nr_rings_per_tc, bp->rx_nr_rings);
	bp->rx_nr_rings = bp->cp_nr_rings;
	bp->tx_nr_rings_per_tc = bp->cp_nr_rings;
	bp->tx_nr_rings = bp->tx_nr_rings_per_tc;
}

static int bnxt_set_dflt_rings(struct bnxt *bp, bool sh)
{
	int dflt_rings, max_rx_rings, max_tx_rings, rc;

	if (!bnxt_can_reserve_rings(bp))
		return 0;

	if (sh)
		bp->flags |= BNXT_FLAG_SHARED_RINGS;
	dflt_rings = is_kdump_kernel() ? 1 : netif_get_num_default_rss_queues();
	/* Reduce default rings on multi-port cards so that total default
	 * rings do not exceed CPU count.
	 */
	if (bp->port_count > 1) {
		int max_rings =
			max_t(int, num_online_cpus() / bp->port_count, 1);

		dflt_rings = min_t(int, dflt_rings, max_rings);
	}
	rc = bnxt_get_dflt_rings(bp, &max_rx_rings, &max_tx_rings, sh);
	if (rc)
		return rc;
	bp->rx_nr_rings = min_t(int, dflt_rings, max_rx_rings);
	bp->tx_nr_rings_per_tc = min_t(int, dflt_rings, max_tx_rings);
	if (sh)
		bnxt_trim_dflt_sh_rings(bp);
	else
		bp->cp_nr_rings = bp->tx_nr_rings_per_tc + bp->rx_nr_rings;
	bp->tx_nr_rings = bp->tx_nr_rings_per_tc;

	rc = __bnxt_reserve_rings(bp);
	if (rc)
		netdev_warn(bp->dev, "Unable to reserve tx rings\n");
	bp->tx_nr_rings_per_tc = bp->tx_nr_rings;
	if (sh)
		bnxt_trim_dflt_sh_rings(bp);

	/* Rings may have been trimmed, re-reserve the trimmed rings. */
	if (bnxt_need_reserve_rings(bp)) {
		rc = __bnxt_reserve_rings(bp);
		if (rc)
			netdev_warn(bp->dev, "2nd rings reservation failed.\n");
		bp->tx_nr_rings_per_tc = bp->tx_nr_rings;
	}
	if (BNXT_CHIP_TYPE_NITRO_A0(bp)) {
		bp->rx_nr_rings++;
		bp->cp_nr_rings++;
	}
	if (rc) {
		bp->tx_nr_rings = 0;
		bp->rx_nr_rings = 0;
	}
	return rc;
}

static int bnxt_init_dflt_ring_mode(struct bnxt *bp)
{
	int rc;

	if (bp->tx_nr_rings)
		return 0;

	bnxt_ulp_irq_stop(bp);
	bnxt_clear_int_mode(bp);
	rc = bnxt_set_dflt_rings(bp, true);
	if (rc) {
		netdev_err(bp->dev, "Not enough rings available.\n");
		goto init_dflt_ring_err;
	}
	rc = bnxt_init_int_mode(bp);
	if (rc)
		goto init_dflt_ring_err;

	bp->tx_nr_rings_per_tc = bp->tx_nr_rings;
	if (bnxt_rfs_supported(bp) && bnxt_rfs_capable(bp)) {
		bp->flags |= BNXT_FLAG_RFS;
		bp->dev->features |= NETIF_F_NTUPLE;
	}
init_dflt_ring_err:
	bnxt_ulp_irq_restart(bp, rc);
	return rc;
}

int bnxt_restore_pf_fw_resources(struct bnxt *bp)
{
	int rc;

	ASSERT_RTNL();
	bnxt_hwrm_func_qcaps(bp);

	if (netif_running(bp->dev))
		__bnxt_close_nic(bp, true, false);

	bnxt_ulp_irq_stop(bp);
	bnxt_clear_int_mode(bp);
	rc = bnxt_init_int_mode(bp);
	bnxt_ulp_irq_restart(bp, rc);

	if (netif_running(bp->dev)) {
		if (rc)
			dev_close(bp->dev);
		else
			rc = bnxt_open_nic(bp, true, false);
	}

	return rc;
}

static int bnxt_init_mac_addr(struct bnxt *bp)
{
	int rc = 0;

	if (BNXT_PF(bp)) {
		memcpy(bp->dev->dev_addr, bp->pf.mac_addr, ETH_ALEN);
	} else {
#ifdef CONFIG_BNXT_SRIOV
		struct bnxt_vf_info *vf = &bp->vf;
		bool strict_approval = true;

		if (is_valid_ether_addr(vf->mac_addr)) {
			/* overwrite netdev dev_addr with admin VF MAC */
			memcpy(bp->dev->dev_addr, vf->mac_addr, ETH_ALEN);
			/* Older PF driver or firmware may not approve this
			 * correctly.
			 */
			strict_approval = false;
		} else {
			eth_hw_addr_random(bp->dev);
		}
		rc = bnxt_approve_mac(bp, bp->dev->dev_addr, strict_approval);
#endif
	}
	return rc;
}

#define BNXT_VPD_LEN	512
static void bnxt_vpd_read_info(struct bnxt *bp)
{
	struct pci_dev *pdev = bp->pdev;
	int i, len, pos, ro_size, size;
	ssize_t vpd_size;
	u8 *vpd_data;

	vpd_data = kmalloc(BNXT_VPD_LEN, GFP_KERNEL);
	if (!vpd_data)
		return;

	vpd_size = pci_read_vpd(pdev, 0, BNXT_VPD_LEN, vpd_data);
	if (vpd_size <= 0) {
		netdev_err(bp->dev, "Unable to read VPD\n");
		goto exit;
	}

	i = pci_vpd_find_tag(vpd_data, 0, vpd_size, PCI_VPD_LRDT_RO_DATA);
	if (i < 0) {
		netdev_err(bp->dev, "VPD READ-Only not found\n");
		goto exit;
	}

	ro_size = pci_vpd_lrdt_size(&vpd_data[i]);
	i += PCI_VPD_LRDT_TAG_SIZE;
	if (i + ro_size > vpd_size)
		goto exit;

	pos = pci_vpd_find_info_keyword(vpd_data, i, ro_size,
					PCI_VPD_RO_KEYWORD_PARTNO);
	if (pos < 0)
		goto read_sn;

	len = pci_vpd_info_field_size(&vpd_data[pos]);
	pos += PCI_VPD_INFO_FLD_HDR_SIZE;
	if (len + pos > vpd_size)
		goto read_sn;

	size = min(len, BNXT_VPD_FLD_LEN - 1);
	memcpy(bp->board_partno, &vpd_data[pos], size);

read_sn:
	pos = pci_vpd_find_info_keyword(vpd_data, i, ro_size,
					PCI_VPD_RO_KEYWORD_SERIALNO);
	if (pos < 0)
		goto exit;

	len = pci_vpd_info_field_size(&vpd_data[pos]);
	pos += PCI_VPD_INFO_FLD_HDR_SIZE;
	if (len + pos > vpd_size)
		goto exit;

	size = min(len, BNXT_VPD_FLD_LEN - 1);
	memcpy(bp->board_serialno, &vpd_data[pos], size);
exit:
	kfree(vpd_data);
}

static int bnxt_pcie_dsn_get(struct bnxt *bp, u8 dsn[])
{
	struct pci_dev *pdev = bp->pdev;
	u64 qword;

	qword = pci_get_dsn(pdev);
	if (!qword) {
		netdev_info(bp->dev, "Unable to read adapter's DSN\n");
		return -EOPNOTSUPP;
	}

	put_unaligned_le64(qword, dsn);

	bp->flags |= BNXT_FLAG_DSN_VALID;
	return 0;
}

static int bnxt_map_db_bar(struct bnxt *bp)
{
	if (!bp->db_size)
		return -ENODEV;
	bp->bar1 = pci_iomap(bp->pdev, 2, bp->db_size);
	if (!bp->bar1)
		return -ENOMEM;
	return 0;
}

static int bnxt_init_one(struct pci_dev *pdev, const struct pci_device_id *ent)
{
	struct net_device *dev;
	struct bnxt *bp;
	int rc, max_irqs;

	if (pci_is_bridge(pdev))
		return -ENODEV;

	/* Clear any pending DMA transactions from crash kernel
	 * while loading driver in capture kernel.
	 */
	if (is_kdump_kernel()) {
		pci_clear_master(pdev);
		pcie_flr(pdev);
	}

	max_irqs = bnxt_get_max_irq(pdev);
	dev = alloc_etherdev_mq(sizeof(*bp), max_irqs);
	if (!dev)
		return -ENOMEM;

	bp = netdev_priv(dev);
	bp->msg_enable = BNXT_DEF_MSG_ENABLE;
	bnxt_set_max_func_irqs(bp, max_irqs);

	if (bnxt_vf_pciid(ent->driver_data))
		bp->flags |= BNXT_FLAG_VF;

	if (pdev->msix_cap)
		bp->flags |= BNXT_FLAG_MSIX_CAP;

	rc = bnxt_init_board(pdev, dev);
	if (rc < 0)
		goto init_err_free;

	dev->netdev_ops = &bnxt_netdev_ops;
	dev->watchdog_timeo = BNXT_TX_TIMEOUT;
	dev->ethtool_ops = &bnxt_ethtool_ops;
	pci_set_drvdata(pdev, dev);

	rc = bnxt_alloc_hwrm_resources(bp);
	if (rc)
		goto init_err_pci_clean;

	mutex_init(&bp->hwrm_cmd_lock);
	mutex_init(&bp->link_lock);

	rc = bnxt_fw_init_one_p1(bp);
	if (rc)
		goto init_err_pci_clean;

<<<<<<< HEAD
=======
	if (BNXT_PF(bp))
		bnxt_vpd_read_info(bp);

>>>>>>> f642729d
	if (BNXT_CHIP_P5(bp)) {
		bp->flags |= BNXT_FLAG_CHIP_P5;
		if (BNXT_CHIP_SR2(bp))
			bp->flags |= BNXT_FLAG_CHIP_SR2;
	}

	rc = bnxt_alloc_rss_indir_tbl(bp);
	if (rc)
		goto init_err_pci_clean;

	rc = bnxt_fw_init_one_p2(bp);
	if (rc)
		goto init_err_pci_clean;

	rc = bnxt_map_db_bar(bp);
	if (rc) {
		dev_err(&pdev->dev, "Cannot map doorbell BAR rc = %d, aborting\n",
			rc);
		goto init_err_pci_clean;
	}

	dev->hw_features = NETIF_F_IP_CSUM | NETIF_F_IPV6_CSUM | NETIF_F_SG |
			   NETIF_F_TSO | NETIF_F_TSO6 |
			   NETIF_F_GSO_UDP_TUNNEL | NETIF_F_GSO_GRE |
			   NETIF_F_GSO_IPXIP4 |
			   NETIF_F_GSO_UDP_TUNNEL_CSUM | NETIF_F_GSO_GRE_CSUM |
			   NETIF_F_GSO_PARTIAL | NETIF_F_RXHASH |
			   NETIF_F_RXCSUM | NETIF_F_GRO;

	if (BNXT_SUPPORTS_TPA(bp))
		dev->hw_features |= NETIF_F_LRO;

	dev->hw_enc_features =
			NETIF_F_IP_CSUM | NETIF_F_IPV6_CSUM | NETIF_F_SG |
			NETIF_F_TSO | NETIF_F_TSO6 |
			NETIF_F_GSO_UDP_TUNNEL | NETIF_F_GSO_GRE |
			NETIF_F_GSO_UDP_TUNNEL_CSUM | NETIF_F_GSO_GRE_CSUM |
			NETIF_F_GSO_IPXIP4 | NETIF_F_GSO_PARTIAL;
	dev->udp_tunnel_nic_info = &bnxt_udp_tunnels;

	dev->gso_partial_features = NETIF_F_GSO_UDP_TUNNEL_CSUM |
				    NETIF_F_GSO_GRE_CSUM;
	dev->vlan_features = dev->hw_features | NETIF_F_HIGHDMA;
	if (bp->fw_cap & BNXT_FW_CAP_VLAN_RX_STRIP)
		dev->hw_features |= BNXT_HW_FEATURE_VLAN_ALL_RX;
	if (bp->fw_cap & BNXT_FW_CAP_VLAN_TX_INSERT)
		dev->hw_features |= BNXT_HW_FEATURE_VLAN_ALL_TX;
	if (BNXT_SUPPORTS_TPA(bp))
		dev->hw_features |= NETIF_F_GRO_HW;
	dev->features |= dev->hw_features | NETIF_F_HIGHDMA;
	if (dev->features & NETIF_F_GRO_HW)
		dev->features &= ~NETIF_F_LRO;
	dev->priv_flags |= IFF_UNICAST_FLT;

#ifdef CONFIG_BNXT_SRIOV
	init_waitqueue_head(&bp->sriov_cfg_wait);
	mutex_init(&bp->sriov_lock);
#endif
	if (BNXT_SUPPORTS_TPA(bp)) {
		bp->gro_func = bnxt_gro_func_5730x;
		if (BNXT_CHIP_P4(bp))
			bp->gro_func = bnxt_gro_func_5731x;
		else if (BNXT_CHIP_P5(bp))
			bp->gro_func = bnxt_gro_func_5750x;
	}
	if (!BNXT_CHIP_P4_PLUS(bp))
		bp->flags |= BNXT_FLAG_DOUBLE_DB;

	bp->ulp_probe = bnxt_ulp_probe;

	rc = bnxt_init_mac_addr(bp);
	if (rc) {
		dev_err(&pdev->dev, "Unable to initialize mac address.\n");
		rc = -EADDRNOTAVAIL;
		goto init_err_pci_clean;
	}

	if (BNXT_PF(bp)) {
		/* Read the adapter's DSN to use as the eswitch switch_id */
		rc = bnxt_pcie_dsn_get(bp, bp->dsn);
	}

	/* MTU range: 60 - FW defined max */
	dev->min_mtu = ETH_ZLEN;
	dev->max_mtu = bp->max_mtu;

	rc = bnxt_probe_phy(bp, true);
	if (rc)
		goto init_err_pci_clean;

	bnxt_set_rx_skb_mode(bp, false);
	bnxt_set_tpa_flags(bp);
	bnxt_set_ring_params(bp);
	rc = bnxt_set_dflt_rings(bp, true);
	if (rc) {
		netdev_err(bp->dev, "Not enough rings available.\n");
		rc = -ENOMEM;
		goto init_err_pci_clean;
	}

	bnxt_fw_init_one_p3(bp);

	if (dev->hw_features & BNXT_HW_FEATURE_VLAN_ALL_RX)
		bp->flags |= BNXT_FLAG_STRIP_VLAN;

	rc = bnxt_init_int_mode(bp);
	if (rc)
		goto init_err_pci_clean;

	/* No TC has been set yet and rings may have been trimmed due to
	 * limited MSIX, so we re-initialize the TX rings per TC.
	 */
	bp->tx_nr_rings_per_tc = bp->tx_nr_rings;

	if (BNXT_PF(bp)) {
		if (!bnxt_pf_wq) {
			bnxt_pf_wq =
				create_singlethread_workqueue("bnxt_pf_wq");
			if (!bnxt_pf_wq) {
				dev_err(&pdev->dev, "Unable to create workqueue.\n");
				rc = -ENOMEM;
				goto init_err_pci_clean;
			}
		}
		rc = bnxt_init_tc(bp);
		if (rc)
			netdev_err(dev, "Failed to initialize TC flower offload, err = %d.\n",
				   rc);
	}

	bnxt_dl_register(bp);

	rc = register_netdev(dev);
	if (rc)
		goto init_err_cleanup;

	if (BNXT_PF(bp))
		devlink_port_type_eth_set(&bp->dl_port, bp->dev);
	bnxt_dl_fw_reporters_create(bp);

	netdev_info(dev, "%s found at mem %lx, node addr %pM\n",
		    board_info[ent->driver_data].name,
		    (long)pci_resource_start(pdev, 0), dev->dev_addr);
	pcie_print_link_status(pdev);

	pci_save_state(pdev);
	return 0;

init_err_cleanup:
	bnxt_dl_unregister(bp);
	bnxt_shutdown_tc(bp);
	bnxt_clear_int_mode(bp);

init_err_pci_clean:
	bnxt_hwrm_func_drv_unrgtr(bp);
	bnxt_free_hwrm_short_cmd_req(bp);
	bnxt_free_hwrm_resources(bp);
	kfree(bp->fw_health);
	bp->fw_health = NULL;
	bnxt_cleanup_pci(bp);
	bnxt_free_ctx_mem(bp);
	kfree(bp->ctx);
	bp->ctx = NULL;
	kfree(bp->rss_indir_tbl);
	bp->rss_indir_tbl = NULL;

init_err_free:
	free_netdev(dev);
	return rc;
}

static void bnxt_shutdown(struct pci_dev *pdev)
{
	struct net_device *dev = pci_get_drvdata(pdev);
	struct bnxt *bp;

	if (!dev)
		return;

	rtnl_lock();
	bp = netdev_priv(dev);
	if (!bp)
		goto shutdown_exit;

	if (netif_running(dev))
		dev_close(dev);

	bnxt_ulp_shutdown(bp);
	bnxt_clear_int_mode(bp);
	pci_disable_device(pdev);

	if (system_state == SYSTEM_POWER_OFF) {
		pci_wake_from_d3(pdev, bp->wol);
		pci_set_power_state(pdev, PCI_D3hot);
	}

shutdown_exit:
	rtnl_unlock();
}

#ifdef CONFIG_PM_SLEEP
static int bnxt_suspend(struct device *device)
{
	struct net_device *dev = dev_get_drvdata(device);
	struct bnxt *bp = netdev_priv(dev);
	int rc = 0;

	rtnl_lock();
	bnxt_ulp_stop(bp);
	if (netif_running(dev)) {
		netif_device_detach(dev);
		rc = bnxt_close(dev);
	}
	bnxt_hwrm_func_drv_unrgtr(bp);
	pci_disable_device(bp->pdev);
	bnxt_free_ctx_mem(bp);
	kfree(bp->ctx);
	bp->ctx = NULL;
	rtnl_unlock();
	return rc;
}

static int bnxt_resume(struct device *device)
{
	struct net_device *dev = dev_get_drvdata(device);
	struct bnxt *bp = netdev_priv(dev);
	int rc = 0;

	rtnl_lock();
	rc = pci_enable_device(bp->pdev);
	if (rc) {
		netdev_err(dev, "Cannot re-enable PCI device during resume, err = %d\n",
			   rc);
		goto resume_exit;
	}
	pci_set_master(bp->pdev);
	if (bnxt_hwrm_ver_get(bp)) {
		rc = -ENODEV;
		goto resume_exit;
	}
	rc = bnxt_hwrm_func_reset(bp);
	if (rc) {
		rc = -EBUSY;
		goto resume_exit;
	}

	rc = bnxt_hwrm_func_qcaps(bp);
	if (rc)
		goto resume_exit;

	if (bnxt_hwrm_func_drv_rgtr(bp, NULL, 0, false)) {
		rc = -ENODEV;
		goto resume_exit;
	}

	bnxt_get_wol_settings(bp);
	if (netif_running(dev)) {
		rc = bnxt_open(dev);
		if (!rc)
			netif_device_attach(dev);
	}

resume_exit:
	bnxt_ulp_start(bp, rc);
	if (!rc)
		bnxt_reenable_sriov(bp);
	rtnl_unlock();
	return rc;
}

static SIMPLE_DEV_PM_OPS(bnxt_pm_ops, bnxt_suspend, bnxt_resume);
#define BNXT_PM_OPS (&bnxt_pm_ops)

#else

#define BNXT_PM_OPS NULL

#endif /* CONFIG_PM_SLEEP */

/**
 * bnxt_io_error_detected - called when PCI error is detected
 * @pdev: Pointer to PCI device
 * @state: The current pci connection state
 *
 * This function is called after a PCI bus error affecting
 * this device has been detected.
 */
static pci_ers_result_t bnxt_io_error_detected(struct pci_dev *pdev,
					       pci_channel_state_t state)
{
	struct net_device *netdev = pci_get_drvdata(pdev);
	struct bnxt *bp = netdev_priv(netdev);

	netdev_info(netdev, "PCI I/O error detected\n");

	rtnl_lock();
	netif_device_detach(netdev);

	bnxt_ulp_stop(bp);

	if (state == pci_channel_io_perm_failure) {
		rtnl_unlock();
		return PCI_ERS_RESULT_DISCONNECT;
	}

	if (state == pci_channel_io_frozen)
		set_bit(BNXT_STATE_PCI_CHANNEL_IO_FROZEN, &bp->state);

	if (netif_running(netdev))
		bnxt_close(netdev);

	pci_disable_device(pdev);
	bnxt_free_ctx_mem(bp);
	kfree(bp->ctx);
	bp->ctx = NULL;
	rtnl_unlock();

	/* Request a slot slot reset. */
	return PCI_ERS_RESULT_NEED_RESET;
}

/**
 * bnxt_io_slot_reset - called after the pci bus has been reset.
 * @pdev: Pointer to PCI device
 *
 * Restart the card from scratch, as if from a cold-boot.
 * At this point, the card has exprienced a hard reset,
 * followed by fixups by BIOS, and has its config space
 * set up identically to what it was at cold boot.
 */
static pci_ers_result_t bnxt_io_slot_reset(struct pci_dev *pdev)
{
	pci_ers_result_t result = PCI_ERS_RESULT_DISCONNECT;
	struct net_device *netdev = pci_get_drvdata(pdev);
	struct bnxt *bp = netdev_priv(netdev);
	int err = 0, off;

	netdev_info(bp->dev, "PCI Slot Reset\n");

	rtnl_lock();

	if (pci_enable_device(pdev)) {
		dev_err(&pdev->dev,
			"Cannot re-enable PCI device after reset.\n");
	} else {
		pci_set_master(pdev);
		/* Upon fatal error, our device internal logic that latches to
		 * BAR value is getting reset and will restore only upon
		 * rewritting the BARs.
		 *
		 * As pci_restore_state() does not re-write the BARs if the
		 * value is same as saved value earlier, driver needs to
		 * write the BARs to 0 to force restore, in case of fatal error.
		 */
		if (test_and_clear_bit(BNXT_STATE_PCI_CHANNEL_IO_FROZEN,
				       &bp->state)) {
			for (off = PCI_BASE_ADDRESS_0;
			     off <= PCI_BASE_ADDRESS_5; off += 4)
				pci_write_config_dword(bp->pdev, off, 0);
		}
		pci_restore_state(pdev);
		pci_save_state(pdev);

		err = bnxt_hwrm_func_reset(bp);
		if (!err)
			result = PCI_ERS_RESULT_RECOVERED;
	}

	rtnl_unlock();

	return result;
}

/**
 * bnxt_io_resume - called when traffic can start flowing again.
 * @pdev: Pointer to PCI device
 *
 * This callback is called when the error recovery driver tells
 * us that its OK to resume normal operation.
 */
static void bnxt_io_resume(struct pci_dev *pdev)
{
	struct net_device *netdev = pci_get_drvdata(pdev);
	struct bnxt *bp = netdev_priv(netdev);
	int err;

	netdev_info(bp->dev, "PCI Slot Resume\n");
	rtnl_lock();

	err = bnxt_hwrm_func_qcaps(bp);
	if (!err && netif_running(netdev))
		err = bnxt_open(netdev);

	bnxt_ulp_start(bp, err);
	if (!err) {
		bnxt_reenable_sriov(bp);
		netif_device_attach(netdev);
	}

	rtnl_unlock();
}

static const struct pci_error_handlers bnxt_err_handler = {
	.error_detected	= bnxt_io_error_detected,
	.slot_reset	= bnxt_io_slot_reset,
	.resume		= bnxt_io_resume
};

static struct pci_driver bnxt_pci_driver = {
	.name		= DRV_MODULE_NAME,
	.id_table	= bnxt_pci_tbl,
	.probe		= bnxt_init_one,
	.remove		= bnxt_remove_one,
	.shutdown	= bnxt_shutdown,
	.driver.pm	= BNXT_PM_OPS,
	.err_handler	= &bnxt_err_handler,
#if defined(CONFIG_BNXT_SRIOV)
	.sriov_configure = bnxt_sriov_configure,
#endif
};

static int __init bnxt_init(void)
{
	bnxt_debug_init();
	return pci_register_driver(&bnxt_pci_driver);
}

static void __exit bnxt_exit(void)
{
	pci_unregister_driver(&bnxt_pci_driver);
	if (bnxt_pf_wq)
		destroy_workqueue(bnxt_pf_wq);
	bnxt_debug_exit();
}

module_init(bnxt_init);
module_exit(bnxt_exit);<|MERGE_RESOLUTION|>--- conflicted
+++ resolved
@@ -255,13 +255,9 @@
 	ASYNC_EVENT_CMPL_EVENT_ID_PORT_PHY_CFG_CHANGE,
 	ASYNC_EVENT_CMPL_EVENT_ID_RESET_NOTIFY,
 	ASYNC_EVENT_CMPL_EVENT_ID_ERROR_RECOVERY,
-<<<<<<< HEAD
-	ASYNC_EVENT_CMPL_EVENT_ID_RING_MONITOR_MSG,
-=======
 	ASYNC_EVENT_CMPL_EVENT_ID_DEBUG_NOTIFICATION,
 	ASYNC_EVENT_CMPL_EVENT_ID_RING_MONITOR_MSG,
 	ASYNC_EVENT_CMPL_EVENT_ID_ECHO_REQUEST,
->>>>>>> f642729d
 };
 
 static struct workqueue_struct *bnxt_pf_wq;
@@ -2026,16 +2022,9 @@
 			goto async_event_process_exit;
 		set_bit(BNXT_RESET_TASK_SILENT_SP_EVENT, &bp->sp_event);
 		break;
-<<<<<<< HEAD
-	case ASYNC_EVENT_CMPL_EVENT_ID_RESET_NOTIFY:
-		if (netif_msg_hw(bp))
-			netdev_warn(bp->dev, "Received RESET_NOTIFY event, data1: 0x%x, data2: 0x%x\n",
-				    data1, data2);
-=======
 	case ASYNC_EVENT_CMPL_EVENT_ID_RESET_NOTIFY: {
 		char *fatal_str = "non-fatal";
 
->>>>>>> f642729d
 		if (!bp->fw_health)
 			goto async_event_process_exit;
 
@@ -2057,6 +2046,7 @@
 			   bp->fw_reset_max_dsecs * 100);
 		set_bit(BNXT_FW_RESET_NOTIFY_SP_EVENT, &bp->sp_event);
 		break;
+	}
 	case ASYNC_EVENT_CMPL_EVENT_ID_ERROR_RECOVERY: {
 		struct bnxt_fw_health *fw_health = bp->fw_health;
 
@@ -2123,28 +2113,6 @@
 			set_bit(BNXT_FW_ECHO_REQUEST_SP_EVENT, &bp->sp_event);
 			break;
 		}
-		goto async_event_process_exit;
-	}
-	case ASYNC_EVENT_CMPL_EVENT_ID_RING_MONITOR_MSG: {
-		struct bnxt_rx_ring_info *rxr;
-		u16 grp_idx;
-
-		if (bp->flags & BNXT_FLAG_CHIP_P5)
-			goto async_event_process_exit;
-
-		netdev_warn(bp->dev, "Ring monitor event, ring type %lu id 0x%x\n",
-			    BNXT_EVENT_RING_TYPE(data2), data1);
-		if (!BNXT_EVENT_RING_TYPE_RX(data2))
-			goto async_event_process_exit;
-
-		grp_idx = bnxt_agg_ring_id_to_grp_idx(bp, data1);
-		if (grp_idx == INVALID_HW_RING_ID) {
-			netdev_warn(bp->dev, "Unknown RX agg ring id 0x%x\n",
-				    data1);
-			goto async_event_process_exit;
-		}
-		rxr = bp->bnapi[grp_idx]->rx_ring;
-		bnxt_sched_reset(bp, rxr);
 		goto async_event_process_exit;
 	}
 	default:
@@ -7584,11 +7552,6 @@
 
 	sig = readl(hs + offsetof(struct hcomm_status, sig_ver));
 	if ((sig & HCOMM_STATUS_SIGNATURE_MASK) != HCOMM_STATUS_SIGNATURE_VAL) {
-<<<<<<< HEAD
-		if (bp->fw_health)
-			bp->fw_health->status_reliable = false;
-		return;
-=======
 		if (!bp->chip_num) {
 			__bnxt_map_fw_health_reg(bp, BNXT_GRC_REG_BASE);
 			bp->chip_num = readl(bp->bar0 +
@@ -7605,7 +7568,6 @@
 	} else {
 		status_loc = readl(hs + offsetof(struct hcomm_status,
 						 fw_status_loc));
->>>>>>> f642729d
 	}
 
 	if (__bnxt_alloc_fw_health(bp)) {
@@ -7613,10 +7575,6 @@
 		return;
 	}
 
-<<<<<<< HEAD
-	status_loc = readl(hs + offsetof(struct hcomm_status, fw_status_loc));
-=======
->>>>>>> f642729d
 	bp->fw_health->regs[BNXT_FW_HEALTH_REG] = status_loc;
 	reg_type = BNXT_FW_HEALTH_REG_TYPE(status_loc);
 	if (reg_type == BNXT_FW_HEALTH_REG_TYPE_GRC) {
@@ -11477,24 +11435,6 @@
 	bp->stats_coal_ticks = BNXT_DEF_STATS_COAL_TICKS;
 }
 
-<<<<<<< HEAD
-static int bnxt_fw_reset_via_optee(struct bnxt *bp)
-{
-#ifdef CONFIG_TEE_BNXT_FW
-	int rc = tee_bnxt_fw_load();
-
-	if (rc)
-		netdev_err(bp->dev, "Failed FW reset via OP-TEE, rc=%d\n", rc);
-
-	return rc;
-#else
-	netdev_err(bp->dev, "OP-TEE not supported\n");
-	return -ENODEV;
-#endif
-}
-
-=======
->>>>>>> f642729d
 static int bnxt_fw_init_one_p1(struct bnxt *bp)
 {
 	int rc;
@@ -11503,26 +11443,10 @@
 	rc = bnxt_hwrm_ver_get(bp);
 	bnxt_try_map_fw_health_reg(bp);
 	if (rc) {
-<<<<<<< HEAD
-		if (bp->fw_health && bp->fw_health->status_reliable) {
-			u32 sts = bnxt_fw_health_readl(bp, BNXT_FW_HEALTH_REG);
-
-			netdev_err(bp->dev,
-				   "Firmware not responding, status: 0x%x\n",
-				   sts);
-			if (sts & FW_STATUS_REG_CRASHED_NO_MASTER) {
-				netdev_warn(bp->dev, "Firmware recover via OP-TEE requested\n");
-				rc = bnxt_fw_reset_via_optee(bp);
-				if (!rc)
-					rc = bnxt_hwrm_ver_get(bp);
-			}
-		}
-=======
 		rc = bnxt_try_recover_fw(bp);
 		if (rc)
 			return rc;
 		rc = bnxt_hwrm_ver_get(bp);
->>>>>>> f642729d
 		if (rc)
 			return rc;
 	}
@@ -12877,12 +12801,9 @@
 	if (rc)
 		goto init_err_pci_clean;
 
-<<<<<<< HEAD
-=======
 	if (BNXT_PF(bp))
 		bnxt_vpd_read_info(bp);
 
->>>>>>> f642729d
 	if (BNXT_CHIP_P5(bp)) {
 		bp->flags |= BNXT_FLAG_CHIP_P5;
 		if (BNXT_CHIP_SR2(bp))

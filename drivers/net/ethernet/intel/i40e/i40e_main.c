// SPDX-License-Identifier: GPL-2.0
/* Copyright(c) 2013 - 2021 Intel Corporation. */

#include <linux/etherdevice.h>
#include <linux/of_net.h>
#include <linux/pci.h>
#include <linux/bpf.h>
#include <generated/utsrelease.h>

/* Local includes */
#include "i40e.h"
#include "i40e_diag.h"
#include "i40e_xsk.h"
#include <net/udp_tunnel.h>
#include <net/xdp_sock_drv.h>
/* All i40e tracepoints are defined by the include below, which
 * must be included exactly once across the whole kernel with
 * CREATE_TRACE_POINTS defined
 */
#define CREATE_TRACE_POINTS
#include "i40e_trace.h"

const char i40e_driver_name[] = "i40e";
static const char i40e_driver_string[] =
			"Intel(R) Ethernet Connection XL710 Network Driver";

static const char i40e_copyright[] = "Copyright (c) 2013 - 2019 Intel Corporation.";

/* a bit of forward declarations */
static void i40e_vsi_reinit_locked(struct i40e_vsi *vsi);
static void i40e_handle_reset_warning(struct i40e_pf *pf, bool lock_acquired);
static int i40e_add_vsi(struct i40e_vsi *vsi);
static int i40e_add_veb(struct i40e_veb *veb, struct i40e_vsi *vsi);
static int i40e_setup_pf_switch(struct i40e_pf *pf, bool reinit);
static int i40e_setup_misc_vector(struct i40e_pf *pf);
static void i40e_determine_queue_usage(struct i40e_pf *pf);
static int i40e_setup_pf_filter_control(struct i40e_pf *pf);
<<<<<<< HEAD
static void i40e_prep_for_reset(struct i40e_pf *pf, bool lock_acquired);
=======
static void i40e_prep_for_reset(struct i40e_pf *pf);
>>>>>>> 7cea2a3c
static void i40e_reset_and_rebuild(struct i40e_pf *pf, bool reinit,
				   bool lock_acquired);
static int i40e_reset(struct i40e_pf *pf);
static void i40e_rebuild(struct i40e_pf *pf, bool reinit, bool lock_acquired);
static int i40e_setup_misc_vector_for_recovery_mode(struct i40e_pf *pf);
static int i40e_restore_interrupt_scheme(struct i40e_pf *pf);
static bool i40e_check_recovery_mode(struct i40e_pf *pf);
static int i40e_init_recovery_mode(struct i40e_pf *pf, struct i40e_hw *hw);
static void i40e_fdir_sb_setup(struct i40e_pf *pf);
static int i40e_veb_get_bw_info(struct i40e_veb *veb);
static int i40e_get_capabilities(struct i40e_pf *pf,
				 enum i40e_admin_queue_opc list_type);
static bool i40e_is_total_port_shutdown_enabled(struct i40e_pf *pf);

/* i40e_pci_tbl - PCI Device ID Table
 *
 * Last entry must be all 0s
 *
 * { Vendor ID, Device ID, SubVendor ID, SubDevice ID,
 *   Class, Class Mask, private data (not used) }
 */
static const struct pci_device_id i40e_pci_tbl[] = {
	{PCI_VDEVICE(INTEL, I40E_DEV_ID_SFP_XL710), 0},
	{PCI_VDEVICE(INTEL, I40E_DEV_ID_QEMU), 0},
	{PCI_VDEVICE(INTEL, I40E_DEV_ID_KX_B), 0},
	{PCI_VDEVICE(INTEL, I40E_DEV_ID_KX_C), 0},
	{PCI_VDEVICE(INTEL, I40E_DEV_ID_QSFP_A), 0},
	{PCI_VDEVICE(INTEL, I40E_DEV_ID_QSFP_B), 0},
	{PCI_VDEVICE(INTEL, I40E_DEV_ID_QSFP_C), 0},
	{PCI_VDEVICE(INTEL, I40E_DEV_ID_10G_BASE_T), 0},
	{PCI_VDEVICE(INTEL, I40E_DEV_ID_10G_BASE_T4), 0},
	{PCI_VDEVICE(INTEL, I40E_DEV_ID_10G_BASE_T_BC), 0},
	{PCI_VDEVICE(INTEL, I40E_DEV_ID_10G_SFP), 0},
	{PCI_VDEVICE(INTEL, I40E_DEV_ID_10G_B), 0},
	{PCI_VDEVICE(INTEL, I40E_DEV_ID_KX_X722), 0},
	{PCI_VDEVICE(INTEL, I40E_DEV_ID_QSFP_X722), 0},
	{PCI_VDEVICE(INTEL, I40E_DEV_ID_SFP_X722), 0},
	{PCI_VDEVICE(INTEL, I40E_DEV_ID_1G_BASE_T_X722), 0},
	{PCI_VDEVICE(INTEL, I40E_DEV_ID_10G_BASE_T_X722), 0},
	{PCI_VDEVICE(INTEL, I40E_DEV_ID_SFP_I_X722), 0},
	{PCI_VDEVICE(INTEL, I40E_DEV_ID_20G_KR2), 0},
	{PCI_VDEVICE(INTEL, I40E_DEV_ID_20G_KR2_A), 0},
	{PCI_VDEVICE(INTEL, I40E_DEV_ID_X710_N3000), 0},
	{PCI_VDEVICE(INTEL, I40E_DEV_ID_XXV710_N3000), 0},
	{PCI_VDEVICE(INTEL, I40E_DEV_ID_25G_B), 0},
	{PCI_VDEVICE(INTEL, I40E_DEV_ID_25G_SFP28), 0},
	/* required last entry */
	{0, }
};
MODULE_DEVICE_TABLE(pci, i40e_pci_tbl);

#define I40E_MAX_VF_COUNT 128
static int debug = -1;
module_param(debug, uint, 0);
MODULE_PARM_DESC(debug, "Debug level (0=none,...,16=all), Debug mask (0x8XXXXXXX)");

MODULE_AUTHOR("Intel Corporation, <e1000-devel@lists.sourceforge.net>");
MODULE_DESCRIPTION("Intel(R) Ethernet Connection XL710 Network Driver");
MODULE_LICENSE("GPL v2");

static struct workqueue_struct *i40e_wq;

/**
 * i40e_allocate_dma_mem_d - OS specific memory alloc for shared code
 * @hw:   pointer to the HW structure
 * @mem:  ptr to mem struct to fill out
 * @size: size of memory requested
 * @alignment: what to align the allocation to
 **/
int i40e_allocate_dma_mem_d(struct i40e_hw *hw, struct i40e_dma_mem *mem,
			    u64 size, u32 alignment)
{
	struct i40e_pf *pf = (struct i40e_pf *)hw->back;

	mem->size = ALIGN(size, alignment);
	mem->va = dma_alloc_coherent(&pf->pdev->dev, mem->size, &mem->pa,
				     GFP_KERNEL);
	if (!mem->va)
		return -ENOMEM;

	return 0;
}

/**
 * i40e_free_dma_mem_d - OS specific memory free for shared code
 * @hw:   pointer to the HW structure
 * @mem:  ptr to mem struct to free
 **/
int i40e_free_dma_mem_d(struct i40e_hw *hw, struct i40e_dma_mem *mem)
{
	struct i40e_pf *pf = (struct i40e_pf *)hw->back;

	dma_free_coherent(&pf->pdev->dev, mem->size, mem->va, mem->pa);
	mem->va = NULL;
	mem->pa = 0;
	mem->size = 0;

	return 0;
}

/**
 * i40e_allocate_virt_mem_d - OS specific memory alloc for shared code
 * @hw:   pointer to the HW structure
 * @mem:  ptr to mem struct to fill out
 * @size: size of memory requested
 **/
int i40e_allocate_virt_mem_d(struct i40e_hw *hw, struct i40e_virt_mem *mem,
			     u32 size)
{
	mem->size = size;
	mem->va = kzalloc(size, GFP_KERNEL);

	if (!mem->va)
		return -ENOMEM;

	return 0;
}

/**
 * i40e_free_virt_mem_d - OS specific memory free for shared code
 * @hw:   pointer to the HW structure
 * @mem:  ptr to mem struct to free
 **/
int i40e_free_virt_mem_d(struct i40e_hw *hw, struct i40e_virt_mem *mem)
{
	/* it's ok to kfree a NULL pointer */
	kfree(mem->va);
	mem->va = NULL;
	mem->size = 0;

	return 0;
}

/**
 * i40e_get_lump - find a lump of free generic resource
 * @pf: board private structure
 * @pile: the pile of resource to search
 * @needed: the number of items needed
 * @id: an owner id to stick on the items assigned
 *
 * Returns the base item index of the lump, or negative for error
 *
 * The search_hint trick and lack of advanced fit-finding only work
 * because we're highly likely to have all the same size lump requests.
 * Linear search time and any fragmentation should be minimal.
 **/
static int i40e_get_lump(struct i40e_pf *pf, struct i40e_lump_tracking *pile,
			 u16 needed, u16 id)
{
	int ret = -ENOMEM;
	int i, j;

	if (!pile || needed == 0 || id >= I40E_PILE_VALID_BIT) {
		dev_info(&pf->pdev->dev,
			 "param err: pile=%s needed=%d id=0x%04x\n",
			 pile ? "<valid>" : "<null>", needed, id);
		return -EINVAL;
	}

	/* start the linear search with an imperfect hint */
	i = pile->search_hint;
	while (i < pile->num_entries) {
		/* skip already allocated entries */
		if (pile->list[i] & I40E_PILE_VALID_BIT) {
			i++;
			continue;
		}

		/* do we have enough in this lump? */
		for (j = 0; (j < needed) && ((i+j) < pile->num_entries); j++) {
			if (pile->list[i+j] & I40E_PILE_VALID_BIT)
				break;
		}

		if (j == needed) {
			/* there was enough, so assign it to the requestor */
			for (j = 0; j < needed; j++)
				pile->list[i+j] = id | I40E_PILE_VALID_BIT;
			ret = i;
			pile->search_hint = i + j;
			break;
		}

		/* not enough, so skip over it and continue looking */
		i += j;
	}

	return ret;
}

/**
 * i40e_put_lump - return a lump of generic resource
 * @pile: the pile of resource to search
 * @index: the base item index
 * @id: the owner id of the items assigned
 *
 * Returns the count of items in the lump
 **/
static int i40e_put_lump(struct i40e_lump_tracking *pile, u16 index, u16 id)
{
	int valid_id = (id | I40E_PILE_VALID_BIT);
	int count = 0;
	int i;

	if (!pile || index >= pile->num_entries)
		return -EINVAL;

	for (i = index;
	     i < pile->num_entries && pile->list[i] == valid_id;
	     i++) {
		pile->list[i] = 0;
		count++;
	}

	if (count && index < pile->search_hint)
		pile->search_hint = index;

	return count;
}

/**
 * i40e_find_vsi_from_id - searches for the vsi with the given id
 * @pf: the pf structure to search for the vsi
 * @id: id of the vsi it is searching for
 **/
struct i40e_vsi *i40e_find_vsi_from_id(struct i40e_pf *pf, u16 id)
{
	int i;

	for (i = 0; i < pf->num_alloc_vsi; i++)
		if (pf->vsi[i] && (pf->vsi[i]->id == id))
			return pf->vsi[i];

	return NULL;
}

/**
 * i40e_service_event_schedule - Schedule the service task to wake up
 * @pf: board private structure
 *
 * If not already scheduled, this puts the task into the work queue
 **/
void i40e_service_event_schedule(struct i40e_pf *pf)
{
	if ((!test_bit(__I40E_DOWN, pf->state) &&
	     !test_bit(__I40E_RESET_RECOVERY_PENDING, pf->state)) ||
	      test_bit(__I40E_RECOVERY_MODE, pf->state))
		queue_work(i40e_wq, &pf->service_task);
}

/**
 * i40e_tx_timeout - Respond to a Tx Hang
 * @netdev: network interface device structure
 * @txqueue: queue number timing out
 *
 * If any port has noticed a Tx timeout, it is likely that the whole
 * device is munged, not just the one netdev port, so go for the full
 * reset.
 **/
static void i40e_tx_timeout(struct net_device *netdev, unsigned int txqueue)
{
	struct i40e_netdev_priv *np = netdev_priv(netdev);
	struct i40e_vsi *vsi = np->vsi;
	struct i40e_pf *pf = vsi->back;
	struct i40e_ring *tx_ring = NULL;
	unsigned int i;
	u32 head, val;

	pf->tx_timeout_count++;

	/* with txqueue index, find the tx_ring struct */
	for (i = 0; i < vsi->num_queue_pairs; i++) {
		if (vsi->tx_rings[i] && vsi->tx_rings[i]->desc) {
			if (txqueue ==
			    vsi->tx_rings[i]->queue_index) {
				tx_ring = vsi->tx_rings[i];
				break;
			}
		}
	}

	if (time_after(jiffies, (pf->tx_timeout_last_recovery + HZ*20)))
		pf->tx_timeout_recovery_level = 1;  /* reset after some time */
	else if (time_before(jiffies,
		      (pf->tx_timeout_last_recovery + netdev->watchdog_timeo)))
		return;   /* don't do any new action before the next timeout */

	/* don't kick off another recovery if one is already pending */
	if (test_and_set_bit(__I40E_TIMEOUT_RECOVERY_PENDING, pf->state))
		return;

	if (tx_ring) {
		head = i40e_get_head(tx_ring);
		/* Read interrupt register */
		if (pf->flags & I40E_FLAG_MSIX_ENABLED)
			val = rd32(&pf->hw,
			     I40E_PFINT_DYN_CTLN(tx_ring->q_vector->v_idx +
						tx_ring->vsi->base_vector - 1));
		else
			val = rd32(&pf->hw, I40E_PFINT_DYN_CTL0);

		netdev_info(netdev, "tx_timeout: VSI_seid: %d, Q %d, NTC: 0x%x, HWB: 0x%x, NTU: 0x%x, TAIL: 0x%x, INT: 0x%x\n",
			    vsi->seid, txqueue, tx_ring->next_to_clean,
			    head, tx_ring->next_to_use,
			    readl(tx_ring->tail), val);
	}

	pf->tx_timeout_last_recovery = jiffies;
	netdev_info(netdev, "tx_timeout recovery level %d, txqueue %d\n",
		    pf->tx_timeout_recovery_level, txqueue);

	switch (pf->tx_timeout_recovery_level) {
	case 1:
		set_bit(__I40E_PF_RESET_REQUESTED, pf->state);
		break;
	case 2:
		set_bit(__I40E_CORE_RESET_REQUESTED, pf->state);
		break;
	case 3:
		set_bit(__I40E_GLOBAL_RESET_REQUESTED, pf->state);
		break;
	default:
		netdev_err(netdev, "tx_timeout recovery unsuccessful\n");
		break;
	}

	i40e_service_event_schedule(pf);
	pf->tx_timeout_recovery_level++;
}

/**
 * i40e_get_vsi_stats_struct - Get System Network Statistics
 * @vsi: the VSI we care about
 *
 * Returns the address of the device statistics structure.
 * The statistics are actually updated from the service task.
 **/
struct rtnl_link_stats64 *i40e_get_vsi_stats_struct(struct i40e_vsi *vsi)
{
	return &vsi->net_stats;
}

/**
 * i40e_get_netdev_stats_struct_tx - populate stats from a Tx ring
 * @ring: Tx ring to get statistics from
 * @stats: statistics entry to be updated
 **/
static void i40e_get_netdev_stats_struct_tx(struct i40e_ring *ring,
					    struct rtnl_link_stats64 *stats)
{
	u64 bytes, packets;
	unsigned int start;

	do {
		start = u64_stats_fetch_begin_irq(&ring->syncp);
		packets = ring->stats.packets;
		bytes   = ring->stats.bytes;
	} while (u64_stats_fetch_retry_irq(&ring->syncp, start));

	stats->tx_packets += packets;
	stats->tx_bytes   += bytes;
}

/**
 * i40e_get_netdev_stats_struct - Get statistics for netdev interface
 * @netdev: network interface device structure
 * @stats: data structure to store statistics
 *
 * Returns the address of the device statistics structure.
 * The statistics are actually updated from the service task.
 **/
static void i40e_get_netdev_stats_struct(struct net_device *netdev,
				  struct rtnl_link_stats64 *stats)
{
	struct i40e_netdev_priv *np = netdev_priv(netdev);
	struct i40e_vsi *vsi = np->vsi;
	struct rtnl_link_stats64 *vsi_stats = i40e_get_vsi_stats_struct(vsi);
	struct i40e_ring *ring;
	int i;

	if (test_bit(__I40E_VSI_DOWN, vsi->state))
		return;

	if (!vsi->tx_rings)
		return;

	rcu_read_lock();
	for (i = 0; i < vsi->num_queue_pairs; i++) {
		u64 bytes, packets;
		unsigned int start;

		ring = READ_ONCE(vsi->tx_rings[i]);
		if (!ring)
			continue;
		i40e_get_netdev_stats_struct_tx(ring, stats);

		if (i40e_enabled_xdp_vsi(vsi)) {
			ring = READ_ONCE(vsi->xdp_rings[i]);
			if (!ring)
				continue;
			i40e_get_netdev_stats_struct_tx(ring, stats);
		}

		ring = READ_ONCE(vsi->rx_rings[i]);
		if (!ring)
			continue;
		do {
			start   = u64_stats_fetch_begin_irq(&ring->syncp);
			packets = ring->stats.packets;
			bytes   = ring->stats.bytes;
		} while (u64_stats_fetch_retry_irq(&ring->syncp, start));

		stats->rx_packets += packets;
		stats->rx_bytes   += bytes;

	}
	rcu_read_unlock();

	/* following stats updated by i40e_watchdog_subtask() */
	stats->multicast	= vsi_stats->multicast;
	stats->tx_errors	= vsi_stats->tx_errors;
	stats->tx_dropped	= vsi_stats->tx_dropped;
	stats->rx_errors	= vsi_stats->rx_errors;
	stats->rx_dropped	= vsi_stats->rx_dropped;
	stats->rx_crc_errors	= vsi_stats->rx_crc_errors;
	stats->rx_length_errors	= vsi_stats->rx_length_errors;
}

/**
 * i40e_vsi_reset_stats - Resets all stats of the given vsi
 * @vsi: the VSI to have its stats reset
 **/
void i40e_vsi_reset_stats(struct i40e_vsi *vsi)
{
	struct rtnl_link_stats64 *ns;
	int i;

	if (!vsi)
		return;

	ns = i40e_get_vsi_stats_struct(vsi);
	memset(ns, 0, sizeof(*ns));
	memset(&vsi->net_stats_offsets, 0, sizeof(vsi->net_stats_offsets));
	memset(&vsi->eth_stats, 0, sizeof(vsi->eth_stats));
	memset(&vsi->eth_stats_offsets, 0, sizeof(vsi->eth_stats_offsets));
	if (vsi->rx_rings && vsi->rx_rings[0]) {
		for (i = 0; i < vsi->num_queue_pairs; i++) {
			memset(&vsi->rx_rings[i]->stats, 0,
			       sizeof(vsi->rx_rings[i]->stats));
			memset(&vsi->rx_rings[i]->rx_stats, 0,
			       sizeof(vsi->rx_rings[i]->rx_stats));
			memset(&vsi->tx_rings[i]->stats, 0,
			       sizeof(vsi->tx_rings[i]->stats));
			memset(&vsi->tx_rings[i]->tx_stats, 0,
			       sizeof(vsi->tx_rings[i]->tx_stats));
		}
	}
	vsi->stat_offsets_loaded = false;
}

/**
 * i40e_pf_reset_stats - Reset all of the stats for the given PF
 * @pf: the PF to be reset
 **/
void i40e_pf_reset_stats(struct i40e_pf *pf)
{
	int i;

	memset(&pf->stats, 0, sizeof(pf->stats));
	memset(&pf->stats_offsets, 0, sizeof(pf->stats_offsets));
	pf->stat_offsets_loaded = false;

	for (i = 0; i < I40E_MAX_VEB; i++) {
		if (pf->veb[i]) {
			memset(&pf->veb[i]->stats, 0,
			       sizeof(pf->veb[i]->stats));
			memset(&pf->veb[i]->stats_offsets, 0,
			       sizeof(pf->veb[i]->stats_offsets));
			memset(&pf->veb[i]->tc_stats, 0,
			       sizeof(pf->veb[i]->tc_stats));
			memset(&pf->veb[i]->tc_stats_offsets, 0,
			       sizeof(pf->veb[i]->tc_stats_offsets));
			pf->veb[i]->stat_offsets_loaded = false;
		}
	}
	pf->hw_csum_rx_error = 0;
}

/**
 * i40e_stat_update48 - read and update a 48 bit stat from the chip
 * @hw: ptr to the hardware info
 * @hireg: the high 32 bit reg to read
 * @loreg: the low 32 bit reg to read
 * @offset_loaded: has the initial offset been loaded yet
 * @offset: ptr to current offset value
 * @stat: ptr to the stat
 *
 * Since the device stats are not reset at PFReset, they likely will not
 * be zeroed when the driver starts.  We'll save the first values read
 * and use them as offsets to be subtracted from the raw values in order
 * to report stats that count from zero.  In the process, we also manage
 * the potential roll-over.
 **/
static void i40e_stat_update48(struct i40e_hw *hw, u32 hireg, u32 loreg,
			       bool offset_loaded, u64 *offset, u64 *stat)
{
	u64 new_data;

	if (hw->device_id == I40E_DEV_ID_QEMU) {
		new_data = rd32(hw, loreg);
		new_data |= ((u64)(rd32(hw, hireg) & 0xFFFF)) << 32;
	} else {
		new_data = rd64(hw, loreg);
	}
	if (!offset_loaded)
		*offset = new_data;
	if (likely(new_data >= *offset))
		*stat = new_data - *offset;
	else
		*stat = (new_data + BIT_ULL(48)) - *offset;
	*stat &= 0xFFFFFFFFFFFFULL;
}

/**
 * i40e_stat_update32 - read and update a 32 bit stat from the chip
 * @hw: ptr to the hardware info
 * @reg: the hw reg to read
 * @offset_loaded: has the initial offset been loaded yet
 * @offset: ptr to current offset value
 * @stat: ptr to the stat
 **/
static void i40e_stat_update32(struct i40e_hw *hw, u32 reg,
			       bool offset_loaded, u64 *offset, u64 *stat)
{
	u32 new_data;

	new_data = rd32(hw, reg);
	if (!offset_loaded)
		*offset = new_data;
	if (likely(new_data >= *offset))
		*stat = (u32)(new_data - *offset);
	else
		*stat = (u32)((new_data + BIT_ULL(32)) - *offset);
}

/**
 * i40e_stat_update_and_clear32 - read and clear hw reg, update a 32 bit stat
 * @hw: ptr to the hardware info
 * @reg: the hw reg to read and clear
 * @stat: ptr to the stat
 **/
static void i40e_stat_update_and_clear32(struct i40e_hw *hw, u32 reg, u64 *stat)
{
	u32 new_data = rd32(hw, reg);

	wr32(hw, reg, 1); /* must write a nonzero value to clear register */
	*stat += new_data;
}

/**
 * i40e_update_eth_stats - Update VSI-specific ethernet statistics counters.
 * @vsi: the VSI to be updated
 **/
void i40e_update_eth_stats(struct i40e_vsi *vsi)
{
	int stat_idx = le16_to_cpu(vsi->info.stat_counter_idx);
	struct i40e_pf *pf = vsi->back;
	struct i40e_hw *hw = &pf->hw;
	struct i40e_eth_stats *oes;
	struct i40e_eth_stats *es;     /* device's eth stats */

	es = &vsi->eth_stats;
	oes = &vsi->eth_stats_offsets;

	/* Gather up the stats that the hw collects */
	i40e_stat_update32(hw, I40E_GLV_TEPC(stat_idx),
			   vsi->stat_offsets_loaded,
			   &oes->tx_errors, &es->tx_errors);
	i40e_stat_update32(hw, I40E_GLV_RDPC(stat_idx),
			   vsi->stat_offsets_loaded,
			   &oes->rx_discards, &es->rx_discards);
	i40e_stat_update32(hw, I40E_GLV_RUPP(stat_idx),
			   vsi->stat_offsets_loaded,
			   &oes->rx_unknown_protocol, &es->rx_unknown_protocol);

	i40e_stat_update48(hw, I40E_GLV_GORCH(stat_idx),
			   I40E_GLV_GORCL(stat_idx),
			   vsi->stat_offsets_loaded,
			   &oes->rx_bytes, &es->rx_bytes);
	i40e_stat_update48(hw, I40E_GLV_UPRCH(stat_idx),
			   I40E_GLV_UPRCL(stat_idx),
			   vsi->stat_offsets_loaded,
			   &oes->rx_unicast, &es->rx_unicast);
	i40e_stat_update48(hw, I40E_GLV_MPRCH(stat_idx),
			   I40E_GLV_MPRCL(stat_idx),
			   vsi->stat_offsets_loaded,
			   &oes->rx_multicast, &es->rx_multicast);
	i40e_stat_update48(hw, I40E_GLV_BPRCH(stat_idx),
			   I40E_GLV_BPRCL(stat_idx),
			   vsi->stat_offsets_loaded,
			   &oes->rx_broadcast, &es->rx_broadcast);

	i40e_stat_update48(hw, I40E_GLV_GOTCH(stat_idx),
			   I40E_GLV_GOTCL(stat_idx),
			   vsi->stat_offsets_loaded,
			   &oes->tx_bytes, &es->tx_bytes);
	i40e_stat_update48(hw, I40E_GLV_UPTCH(stat_idx),
			   I40E_GLV_UPTCL(stat_idx),
			   vsi->stat_offsets_loaded,
			   &oes->tx_unicast, &es->tx_unicast);
	i40e_stat_update48(hw, I40E_GLV_MPTCH(stat_idx),
			   I40E_GLV_MPTCL(stat_idx),
			   vsi->stat_offsets_loaded,
			   &oes->tx_multicast, &es->tx_multicast);
	i40e_stat_update48(hw, I40E_GLV_BPTCH(stat_idx),
			   I40E_GLV_BPTCL(stat_idx),
			   vsi->stat_offsets_loaded,
			   &oes->tx_broadcast, &es->tx_broadcast);
	vsi->stat_offsets_loaded = true;
}

/**
 * i40e_update_veb_stats - Update Switch component statistics
 * @veb: the VEB being updated
 **/
void i40e_update_veb_stats(struct i40e_veb *veb)
{
	struct i40e_pf *pf = veb->pf;
	struct i40e_hw *hw = &pf->hw;
	struct i40e_eth_stats *oes;
	struct i40e_eth_stats *es;     /* device's eth stats */
	struct i40e_veb_tc_stats *veb_oes;
	struct i40e_veb_tc_stats *veb_es;
	int i, idx = 0;

	idx = veb->stats_idx;
	es = &veb->stats;
	oes = &veb->stats_offsets;
	veb_es = &veb->tc_stats;
	veb_oes = &veb->tc_stats_offsets;

	/* Gather up the stats that the hw collects */
	i40e_stat_update32(hw, I40E_GLSW_TDPC(idx),
			   veb->stat_offsets_loaded,
			   &oes->tx_discards, &es->tx_discards);
	if (hw->revision_id > 0)
		i40e_stat_update32(hw, I40E_GLSW_RUPP(idx),
				   veb->stat_offsets_loaded,
				   &oes->rx_unknown_protocol,
				   &es->rx_unknown_protocol);
	i40e_stat_update48(hw, I40E_GLSW_GORCH(idx), I40E_GLSW_GORCL(idx),
			   veb->stat_offsets_loaded,
			   &oes->rx_bytes, &es->rx_bytes);
	i40e_stat_update48(hw, I40E_GLSW_UPRCH(idx), I40E_GLSW_UPRCL(idx),
			   veb->stat_offsets_loaded,
			   &oes->rx_unicast, &es->rx_unicast);
	i40e_stat_update48(hw, I40E_GLSW_MPRCH(idx), I40E_GLSW_MPRCL(idx),
			   veb->stat_offsets_loaded,
			   &oes->rx_multicast, &es->rx_multicast);
	i40e_stat_update48(hw, I40E_GLSW_BPRCH(idx), I40E_GLSW_BPRCL(idx),
			   veb->stat_offsets_loaded,
			   &oes->rx_broadcast, &es->rx_broadcast);

	i40e_stat_update48(hw, I40E_GLSW_GOTCH(idx), I40E_GLSW_GOTCL(idx),
			   veb->stat_offsets_loaded,
			   &oes->tx_bytes, &es->tx_bytes);
	i40e_stat_update48(hw, I40E_GLSW_UPTCH(idx), I40E_GLSW_UPTCL(idx),
			   veb->stat_offsets_loaded,
			   &oes->tx_unicast, &es->tx_unicast);
	i40e_stat_update48(hw, I40E_GLSW_MPTCH(idx), I40E_GLSW_MPTCL(idx),
			   veb->stat_offsets_loaded,
			   &oes->tx_multicast, &es->tx_multicast);
	i40e_stat_update48(hw, I40E_GLSW_BPTCH(idx), I40E_GLSW_BPTCL(idx),
			   veb->stat_offsets_loaded,
			   &oes->tx_broadcast, &es->tx_broadcast);
	for (i = 0; i < I40E_MAX_TRAFFIC_CLASS; i++) {
		i40e_stat_update48(hw, I40E_GLVEBTC_RPCH(i, idx),
				   I40E_GLVEBTC_RPCL(i, idx),
				   veb->stat_offsets_loaded,
				   &veb_oes->tc_rx_packets[i],
				   &veb_es->tc_rx_packets[i]);
		i40e_stat_update48(hw, I40E_GLVEBTC_RBCH(i, idx),
				   I40E_GLVEBTC_RBCL(i, idx),
				   veb->stat_offsets_loaded,
				   &veb_oes->tc_rx_bytes[i],
				   &veb_es->tc_rx_bytes[i]);
		i40e_stat_update48(hw, I40E_GLVEBTC_TPCH(i, idx),
				   I40E_GLVEBTC_TPCL(i, idx),
				   veb->stat_offsets_loaded,
				   &veb_oes->tc_tx_packets[i],
				   &veb_es->tc_tx_packets[i]);
		i40e_stat_update48(hw, I40E_GLVEBTC_TBCH(i, idx),
				   I40E_GLVEBTC_TBCL(i, idx),
				   veb->stat_offsets_loaded,
				   &veb_oes->tc_tx_bytes[i],
				   &veb_es->tc_tx_bytes[i]);
	}
	veb->stat_offsets_loaded = true;
}

/**
 * i40e_update_vsi_stats - Update the vsi statistics counters.
 * @vsi: the VSI to be updated
 *
 * There are a few instances where we store the same stat in a
 * couple of different structs.  This is partly because we have
 * the netdev stats that need to be filled out, which is slightly
 * different from the "eth_stats" defined by the chip and used in
 * VF communications.  We sort it out here.
 **/
static void i40e_update_vsi_stats(struct i40e_vsi *vsi)
{
	struct i40e_pf *pf = vsi->back;
	struct rtnl_link_stats64 *ons;
	struct rtnl_link_stats64 *ns;   /* netdev stats */
	struct i40e_eth_stats *oes;
	struct i40e_eth_stats *es;     /* device's eth stats */
	u32 tx_restart, tx_busy;
	struct i40e_ring *p;
	u32 rx_page, rx_buf;
	u64 bytes, packets;
	unsigned int start;
	u64 tx_linearize;
	u64 tx_force_wb;
	u64 rx_p, rx_b;
	u64 tx_p, tx_b;
	u16 q;

	if (test_bit(__I40E_VSI_DOWN, vsi->state) ||
	    test_bit(__I40E_CONFIG_BUSY, pf->state))
		return;

	ns = i40e_get_vsi_stats_struct(vsi);
	ons = &vsi->net_stats_offsets;
	es = &vsi->eth_stats;
	oes = &vsi->eth_stats_offsets;

	/* Gather up the netdev and vsi stats that the driver collects
	 * on the fly during packet processing
	 */
	rx_b = rx_p = 0;
	tx_b = tx_p = 0;
	tx_restart = tx_busy = tx_linearize = tx_force_wb = 0;
	rx_page = 0;
	rx_buf = 0;
	rcu_read_lock();
	for (q = 0; q < vsi->num_queue_pairs; q++) {
		/* locate Tx ring */
		p = READ_ONCE(vsi->tx_rings[q]);
		if (!p)
			continue;

		do {
			start = u64_stats_fetch_begin_irq(&p->syncp);
			packets = p->stats.packets;
			bytes = p->stats.bytes;
		} while (u64_stats_fetch_retry_irq(&p->syncp, start));
		tx_b += bytes;
		tx_p += packets;
		tx_restart += p->tx_stats.restart_queue;
		tx_busy += p->tx_stats.tx_busy;
		tx_linearize += p->tx_stats.tx_linearize;
		tx_force_wb += p->tx_stats.tx_force_wb;

		/* locate Rx ring */
		p = READ_ONCE(vsi->rx_rings[q]);
		if (!p)
			continue;

		do {
			start = u64_stats_fetch_begin_irq(&p->syncp);
			packets = p->stats.packets;
			bytes = p->stats.bytes;
		} while (u64_stats_fetch_retry_irq(&p->syncp, start));
		rx_b += bytes;
		rx_p += packets;
		rx_buf += p->rx_stats.alloc_buff_failed;
		rx_page += p->rx_stats.alloc_page_failed;

		if (i40e_enabled_xdp_vsi(vsi)) {
			/* locate XDP ring */
			p = READ_ONCE(vsi->xdp_rings[q]);
			if (!p)
				continue;

			do {
				start = u64_stats_fetch_begin_irq(&p->syncp);
				packets = p->stats.packets;
				bytes = p->stats.bytes;
			} while (u64_stats_fetch_retry_irq(&p->syncp, start));
			tx_b += bytes;
			tx_p += packets;
			tx_restart += p->tx_stats.restart_queue;
			tx_busy += p->tx_stats.tx_busy;
			tx_linearize += p->tx_stats.tx_linearize;
			tx_force_wb += p->tx_stats.tx_force_wb;
		}
	}
	rcu_read_unlock();
	vsi->tx_restart = tx_restart;
	vsi->tx_busy = tx_busy;
	vsi->tx_linearize = tx_linearize;
	vsi->tx_force_wb = tx_force_wb;
	vsi->rx_page_failed = rx_page;
	vsi->rx_buf_failed = rx_buf;

	ns->rx_packets = rx_p;
	ns->rx_bytes = rx_b;
	ns->tx_packets = tx_p;
	ns->tx_bytes = tx_b;

	/* update netdev stats from eth stats */
	i40e_update_eth_stats(vsi);
	ons->tx_errors = oes->tx_errors;
	ns->tx_errors = es->tx_errors;
	ons->multicast = oes->rx_multicast;
	ns->multicast = es->rx_multicast;
	ons->rx_dropped = oes->rx_discards;
	ns->rx_dropped = es->rx_discards;
	ons->tx_dropped = oes->tx_discards;
	ns->tx_dropped = es->tx_discards;

	/* pull in a couple PF stats if this is the main vsi */
	if (vsi == pf->vsi[pf->lan_vsi]) {
		ns->rx_crc_errors = pf->stats.crc_errors;
		ns->rx_errors = pf->stats.crc_errors + pf->stats.illegal_bytes;
		ns->rx_length_errors = pf->stats.rx_length_errors;
	}
}

/**
 * i40e_update_pf_stats - Update the PF statistics counters.
 * @pf: the PF to be updated
 **/
static void i40e_update_pf_stats(struct i40e_pf *pf)
{
	struct i40e_hw_port_stats *osd = &pf->stats_offsets;
	struct i40e_hw_port_stats *nsd = &pf->stats;
	struct i40e_hw *hw = &pf->hw;
	u32 val;
	int i;

	i40e_stat_update48(hw, I40E_GLPRT_GORCH(hw->port),
			   I40E_GLPRT_GORCL(hw->port),
			   pf->stat_offsets_loaded,
			   &osd->eth.rx_bytes, &nsd->eth.rx_bytes);
	i40e_stat_update48(hw, I40E_GLPRT_GOTCH(hw->port),
			   I40E_GLPRT_GOTCL(hw->port),
			   pf->stat_offsets_loaded,
			   &osd->eth.tx_bytes, &nsd->eth.tx_bytes);
	i40e_stat_update32(hw, I40E_GLPRT_RDPC(hw->port),
			   pf->stat_offsets_loaded,
			   &osd->eth.rx_discards,
			   &nsd->eth.rx_discards);
	i40e_stat_update48(hw, I40E_GLPRT_UPRCH(hw->port),
			   I40E_GLPRT_UPRCL(hw->port),
			   pf->stat_offsets_loaded,
			   &osd->eth.rx_unicast,
			   &nsd->eth.rx_unicast);
	i40e_stat_update48(hw, I40E_GLPRT_MPRCH(hw->port),
			   I40E_GLPRT_MPRCL(hw->port),
			   pf->stat_offsets_loaded,
			   &osd->eth.rx_multicast,
			   &nsd->eth.rx_multicast);
	i40e_stat_update48(hw, I40E_GLPRT_BPRCH(hw->port),
			   I40E_GLPRT_BPRCL(hw->port),
			   pf->stat_offsets_loaded,
			   &osd->eth.rx_broadcast,
			   &nsd->eth.rx_broadcast);
	i40e_stat_update48(hw, I40E_GLPRT_UPTCH(hw->port),
			   I40E_GLPRT_UPTCL(hw->port),
			   pf->stat_offsets_loaded,
			   &osd->eth.tx_unicast,
			   &nsd->eth.tx_unicast);
	i40e_stat_update48(hw, I40E_GLPRT_MPTCH(hw->port),
			   I40E_GLPRT_MPTCL(hw->port),
			   pf->stat_offsets_loaded,
			   &osd->eth.tx_multicast,
			   &nsd->eth.tx_multicast);
	i40e_stat_update48(hw, I40E_GLPRT_BPTCH(hw->port),
			   I40E_GLPRT_BPTCL(hw->port),
			   pf->stat_offsets_loaded,
			   &osd->eth.tx_broadcast,
			   &nsd->eth.tx_broadcast);

	i40e_stat_update32(hw, I40E_GLPRT_TDOLD(hw->port),
			   pf->stat_offsets_loaded,
			   &osd->tx_dropped_link_down,
			   &nsd->tx_dropped_link_down);

	i40e_stat_update32(hw, I40E_GLPRT_CRCERRS(hw->port),
			   pf->stat_offsets_loaded,
			   &osd->crc_errors, &nsd->crc_errors);

	i40e_stat_update32(hw, I40E_GLPRT_ILLERRC(hw->port),
			   pf->stat_offsets_loaded,
			   &osd->illegal_bytes, &nsd->illegal_bytes);

	i40e_stat_update32(hw, I40E_GLPRT_MLFC(hw->port),
			   pf->stat_offsets_loaded,
			   &osd->mac_local_faults,
			   &nsd->mac_local_faults);
	i40e_stat_update32(hw, I40E_GLPRT_MRFC(hw->port),
			   pf->stat_offsets_loaded,
			   &osd->mac_remote_faults,
			   &nsd->mac_remote_faults);

	i40e_stat_update32(hw, I40E_GLPRT_RLEC(hw->port),
			   pf->stat_offsets_loaded,
			   &osd->rx_length_errors,
			   &nsd->rx_length_errors);

	i40e_stat_update32(hw, I40E_GLPRT_LXONRXC(hw->port),
			   pf->stat_offsets_loaded,
			   &osd->link_xon_rx, &nsd->link_xon_rx);
	i40e_stat_update32(hw, I40E_GLPRT_LXONTXC(hw->port),
			   pf->stat_offsets_loaded,
			   &osd->link_xon_tx, &nsd->link_xon_tx);
	i40e_stat_update32(hw, I40E_GLPRT_LXOFFRXC(hw->port),
			   pf->stat_offsets_loaded,
			   &osd->link_xoff_rx, &nsd->link_xoff_rx);
	i40e_stat_update32(hw, I40E_GLPRT_LXOFFTXC(hw->port),
			   pf->stat_offsets_loaded,
			   &osd->link_xoff_tx, &nsd->link_xoff_tx);

	for (i = 0; i < 8; i++) {
		i40e_stat_update32(hw, I40E_GLPRT_PXOFFRXC(hw->port, i),
				   pf->stat_offsets_loaded,
				   &osd->priority_xoff_rx[i],
				   &nsd->priority_xoff_rx[i]);
		i40e_stat_update32(hw, I40E_GLPRT_PXONRXC(hw->port, i),
				   pf->stat_offsets_loaded,
				   &osd->priority_xon_rx[i],
				   &nsd->priority_xon_rx[i]);
		i40e_stat_update32(hw, I40E_GLPRT_PXONTXC(hw->port, i),
				   pf->stat_offsets_loaded,
				   &osd->priority_xon_tx[i],
				   &nsd->priority_xon_tx[i]);
		i40e_stat_update32(hw, I40E_GLPRT_PXOFFTXC(hw->port, i),
				   pf->stat_offsets_loaded,
				   &osd->priority_xoff_tx[i],
				   &nsd->priority_xoff_tx[i]);
		i40e_stat_update32(hw,
				   I40E_GLPRT_RXON2OFFCNT(hw->port, i),
				   pf->stat_offsets_loaded,
				   &osd->priority_xon_2_xoff[i],
				   &nsd->priority_xon_2_xoff[i]);
	}

	i40e_stat_update48(hw, I40E_GLPRT_PRC64H(hw->port),
			   I40E_GLPRT_PRC64L(hw->port),
			   pf->stat_offsets_loaded,
			   &osd->rx_size_64, &nsd->rx_size_64);
	i40e_stat_update48(hw, I40E_GLPRT_PRC127H(hw->port),
			   I40E_GLPRT_PRC127L(hw->port),
			   pf->stat_offsets_loaded,
			   &osd->rx_size_127, &nsd->rx_size_127);
	i40e_stat_update48(hw, I40E_GLPRT_PRC255H(hw->port),
			   I40E_GLPRT_PRC255L(hw->port),
			   pf->stat_offsets_loaded,
			   &osd->rx_size_255, &nsd->rx_size_255);
	i40e_stat_update48(hw, I40E_GLPRT_PRC511H(hw->port),
			   I40E_GLPRT_PRC511L(hw->port),
			   pf->stat_offsets_loaded,
			   &osd->rx_size_511, &nsd->rx_size_511);
	i40e_stat_update48(hw, I40E_GLPRT_PRC1023H(hw->port),
			   I40E_GLPRT_PRC1023L(hw->port),
			   pf->stat_offsets_loaded,
			   &osd->rx_size_1023, &nsd->rx_size_1023);
	i40e_stat_update48(hw, I40E_GLPRT_PRC1522H(hw->port),
			   I40E_GLPRT_PRC1522L(hw->port),
			   pf->stat_offsets_loaded,
			   &osd->rx_size_1522, &nsd->rx_size_1522);
	i40e_stat_update48(hw, I40E_GLPRT_PRC9522H(hw->port),
			   I40E_GLPRT_PRC9522L(hw->port),
			   pf->stat_offsets_loaded,
			   &osd->rx_size_big, &nsd->rx_size_big);

	i40e_stat_update48(hw, I40E_GLPRT_PTC64H(hw->port),
			   I40E_GLPRT_PTC64L(hw->port),
			   pf->stat_offsets_loaded,
			   &osd->tx_size_64, &nsd->tx_size_64);
	i40e_stat_update48(hw, I40E_GLPRT_PTC127H(hw->port),
			   I40E_GLPRT_PTC127L(hw->port),
			   pf->stat_offsets_loaded,
			   &osd->tx_size_127, &nsd->tx_size_127);
	i40e_stat_update48(hw, I40E_GLPRT_PTC255H(hw->port),
			   I40E_GLPRT_PTC255L(hw->port),
			   pf->stat_offsets_loaded,
			   &osd->tx_size_255, &nsd->tx_size_255);
	i40e_stat_update48(hw, I40E_GLPRT_PTC511H(hw->port),
			   I40E_GLPRT_PTC511L(hw->port),
			   pf->stat_offsets_loaded,
			   &osd->tx_size_511, &nsd->tx_size_511);
	i40e_stat_update48(hw, I40E_GLPRT_PTC1023H(hw->port),
			   I40E_GLPRT_PTC1023L(hw->port),
			   pf->stat_offsets_loaded,
			   &osd->tx_size_1023, &nsd->tx_size_1023);
	i40e_stat_update48(hw, I40E_GLPRT_PTC1522H(hw->port),
			   I40E_GLPRT_PTC1522L(hw->port),
			   pf->stat_offsets_loaded,
			   &osd->tx_size_1522, &nsd->tx_size_1522);
	i40e_stat_update48(hw, I40E_GLPRT_PTC9522H(hw->port),
			   I40E_GLPRT_PTC9522L(hw->port),
			   pf->stat_offsets_loaded,
			   &osd->tx_size_big, &nsd->tx_size_big);

	i40e_stat_update32(hw, I40E_GLPRT_RUC(hw->port),
			   pf->stat_offsets_loaded,
			   &osd->rx_undersize, &nsd->rx_undersize);
	i40e_stat_update32(hw, I40E_GLPRT_RFC(hw->port),
			   pf->stat_offsets_loaded,
			   &osd->rx_fragments, &nsd->rx_fragments);
	i40e_stat_update32(hw, I40E_GLPRT_ROC(hw->port),
			   pf->stat_offsets_loaded,
			   &osd->rx_oversize, &nsd->rx_oversize);
	i40e_stat_update32(hw, I40E_GLPRT_RJC(hw->port),
			   pf->stat_offsets_loaded,
			   &osd->rx_jabber, &nsd->rx_jabber);

	/* FDIR stats */
	i40e_stat_update_and_clear32(hw,
			I40E_GLQF_PCNT(I40E_FD_ATR_STAT_IDX(hw->pf_id)),
			&nsd->fd_atr_match);
	i40e_stat_update_and_clear32(hw,
			I40E_GLQF_PCNT(I40E_FD_SB_STAT_IDX(hw->pf_id)),
			&nsd->fd_sb_match);
	i40e_stat_update_and_clear32(hw,
			I40E_GLQF_PCNT(I40E_FD_ATR_TUNNEL_STAT_IDX(hw->pf_id)),
			&nsd->fd_atr_tunnel_match);

	val = rd32(hw, I40E_PRTPM_EEE_STAT);
	nsd->tx_lpi_status =
		       (val & I40E_PRTPM_EEE_STAT_TX_LPI_STATUS_MASK) >>
			I40E_PRTPM_EEE_STAT_TX_LPI_STATUS_SHIFT;
	nsd->rx_lpi_status =
		       (val & I40E_PRTPM_EEE_STAT_RX_LPI_STATUS_MASK) >>
			I40E_PRTPM_EEE_STAT_RX_LPI_STATUS_SHIFT;
	i40e_stat_update32(hw, I40E_PRTPM_TLPIC,
			   pf->stat_offsets_loaded,
			   &osd->tx_lpi_count, &nsd->tx_lpi_count);
	i40e_stat_update32(hw, I40E_PRTPM_RLPIC,
			   pf->stat_offsets_loaded,
			   &osd->rx_lpi_count, &nsd->rx_lpi_count);

	if (pf->flags & I40E_FLAG_FD_SB_ENABLED &&
	    !test_bit(__I40E_FD_SB_AUTO_DISABLED, pf->state))
		nsd->fd_sb_status = true;
	else
		nsd->fd_sb_status = false;

	if (pf->flags & I40E_FLAG_FD_ATR_ENABLED &&
	    !test_bit(__I40E_FD_ATR_AUTO_DISABLED, pf->state))
		nsd->fd_atr_status = true;
	else
		nsd->fd_atr_status = false;

	pf->stat_offsets_loaded = true;
}

/**
 * i40e_update_stats - Update the various statistics counters.
 * @vsi: the VSI to be updated
 *
 * Update the various stats for this VSI and its related entities.
 **/
void i40e_update_stats(struct i40e_vsi *vsi)
{
	struct i40e_pf *pf = vsi->back;

	if (vsi == pf->vsi[pf->lan_vsi])
		i40e_update_pf_stats(pf);

	i40e_update_vsi_stats(vsi);
}

/**
 * i40e_count_filters - counts VSI mac filters
 * @vsi: the VSI to be searched
 *
 * Returns count of mac filters
 **/
int i40e_count_filters(struct i40e_vsi *vsi)
{
	struct i40e_mac_filter *f;
	struct hlist_node *h;
	int bkt;
	int cnt = 0;

	hash_for_each_safe(vsi->mac_filter_hash, bkt, h, f, hlist)
		++cnt;

	return cnt;
}

/**
 * i40e_find_filter - Search VSI filter list for specific mac/vlan filter
 * @vsi: the VSI to be searched
 * @macaddr: the MAC address
 * @vlan: the vlan
 *
 * Returns ptr to the filter object or NULL
 **/
static struct i40e_mac_filter *i40e_find_filter(struct i40e_vsi *vsi,
						const u8 *macaddr, s16 vlan)
{
	struct i40e_mac_filter *f;
	u64 key;

	if (!vsi || !macaddr)
		return NULL;

	key = i40e_addr_to_hkey(macaddr);
	hash_for_each_possible(vsi->mac_filter_hash, f, hlist, key) {
		if ((ether_addr_equal(macaddr, f->macaddr)) &&
		    (vlan == f->vlan))
			return f;
	}
	return NULL;
}

/**
 * i40e_find_mac - Find a mac addr in the macvlan filters list
 * @vsi: the VSI to be searched
 * @macaddr: the MAC address we are searching for
 *
 * Returns the first filter with the provided MAC address or NULL if
 * MAC address was not found
 **/
struct i40e_mac_filter *i40e_find_mac(struct i40e_vsi *vsi, const u8 *macaddr)
{
	struct i40e_mac_filter *f;
	u64 key;

	if (!vsi || !macaddr)
		return NULL;

	key = i40e_addr_to_hkey(macaddr);
	hash_for_each_possible(vsi->mac_filter_hash, f, hlist, key) {
		if ((ether_addr_equal(macaddr, f->macaddr)))
			return f;
	}
	return NULL;
}

/**
 * i40e_is_vsi_in_vlan - Check if VSI is in vlan mode
 * @vsi: the VSI to be searched
 *
 * Returns true if VSI is in vlan mode or false otherwise
 **/
bool i40e_is_vsi_in_vlan(struct i40e_vsi *vsi)
{
	/* If we have a PVID, always operate in VLAN mode */
	if (vsi->info.pvid)
		return true;

	/* We need to operate in VLAN mode whenever we have any filters with
	 * a VLAN other than I40E_VLAN_ALL. We could check the table each
	 * time, incurring search cost repeatedly. However, we can notice two
	 * things:
	 *
	 * 1) the only place where we can gain a VLAN filter is in
	 *    i40e_add_filter.
	 *
	 * 2) the only place where filters are actually removed is in
	 *    i40e_sync_filters_subtask.
	 *
	 * Thus, we can simply use a boolean value, has_vlan_filters which we
	 * will set to true when we add a VLAN filter in i40e_add_filter. Then
	 * we have to perform the full search after deleting filters in
	 * i40e_sync_filters_subtask, but we already have to search
	 * filters here and can perform the check at the same time. This
	 * results in avoiding embedding a loop for VLAN mode inside another
	 * loop over all the filters, and should maintain correctness as noted
	 * above.
	 */
	return vsi->has_vlan_filter;
}

/**
 * i40e_correct_mac_vlan_filters - Correct non-VLAN filters if necessary
 * @vsi: the VSI to configure
 * @tmp_add_list: list of filters ready to be added
 * @tmp_del_list: list of filters ready to be deleted
 * @vlan_filters: the number of active VLAN filters
 *
 * Update VLAN=0 and VLAN=-1 (I40E_VLAN_ANY) filters properly so that they
 * behave as expected. If we have any active VLAN filters remaining or about
 * to be added then we need to update non-VLAN filters to be marked as VLAN=0
 * so that they only match against untagged traffic. If we no longer have any
 * active VLAN filters, we need to make all non-VLAN filters marked as VLAN=-1
 * so that they match against both tagged and untagged traffic. In this way,
 * we ensure that we correctly receive the desired traffic. This ensures that
 * when we have an active VLAN we will receive only untagged traffic and
 * traffic matching active VLANs. If we have no active VLANs then we will
 * operate in non-VLAN mode and receive all traffic, tagged or untagged.
 *
 * Finally, in a similar fashion, this function also corrects filters when
 * there is an active PVID assigned to this VSI.
 *
 * In case of memory allocation failure return -ENOMEM. Otherwise, return 0.
 *
 * This function is only expected to be called from within
 * i40e_sync_vsi_filters.
 *
 * NOTE: This function expects to be called while under the
 * mac_filter_hash_lock
 */
static int i40e_correct_mac_vlan_filters(struct i40e_vsi *vsi,
					 struct hlist_head *tmp_add_list,
					 struct hlist_head *tmp_del_list,
					 int vlan_filters)
{
	s16 pvid = le16_to_cpu(vsi->info.pvid);
	struct i40e_mac_filter *f, *add_head;
	struct i40e_new_mac_filter *new;
	struct hlist_node *h;
	int bkt, new_vlan;

	/* To determine if a particular filter needs to be replaced we
	 * have the three following conditions:
	 *
	 * a) if we have a PVID assigned, then all filters which are
	 *    not marked as VLAN=PVID must be replaced with filters that
	 *    are.
	 * b) otherwise, if we have any active VLANS, all filters
	 *    which are marked as VLAN=-1 must be replaced with
	 *    filters marked as VLAN=0
	 * c) finally, if we do not have any active VLANS, all filters
	 *    which are marked as VLAN=0 must be replaced with filters
	 *    marked as VLAN=-1
	 */

	/* Update the filters about to be added in place */
	hlist_for_each_entry(new, tmp_add_list, hlist) {
		if (pvid && new->f->vlan != pvid)
			new->f->vlan = pvid;
		else if (vlan_filters && new->f->vlan == I40E_VLAN_ANY)
			new->f->vlan = 0;
		else if (!vlan_filters && new->f->vlan == 0)
			new->f->vlan = I40E_VLAN_ANY;
	}

	/* Update the remaining active filters */
	hash_for_each_safe(vsi->mac_filter_hash, bkt, h, f, hlist) {
		/* Combine the checks for whether a filter needs to be changed
		 * and then determine the new VLAN inside the if block, in
		 * order to avoid duplicating code for adding the new filter
		 * then deleting the old filter.
		 */
		if ((pvid && f->vlan != pvid) ||
		    (vlan_filters && f->vlan == I40E_VLAN_ANY) ||
		    (!vlan_filters && f->vlan == 0)) {
			/* Determine the new vlan we will be adding */
			if (pvid)
				new_vlan = pvid;
			else if (vlan_filters)
				new_vlan = 0;
			else
				new_vlan = I40E_VLAN_ANY;

			/* Create the new filter */
			add_head = i40e_add_filter(vsi, f->macaddr, new_vlan);
			if (!add_head)
				return -ENOMEM;

			/* Create a temporary i40e_new_mac_filter */
			new = kzalloc(sizeof(*new), GFP_ATOMIC);
			if (!new)
				return -ENOMEM;

			new->f = add_head;
			new->state = add_head->state;

			/* Add the new filter to the tmp list */
			hlist_add_head(&new->hlist, tmp_add_list);

			/* Put the original filter into the delete list */
			f->state = I40E_FILTER_REMOVE;
			hash_del(&f->hlist);
			hlist_add_head(&f->hlist, tmp_del_list);
		}
	}

	vsi->has_vlan_filter = !!vlan_filters;

	return 0;
}

/**
 * i40e_rm_default_mac_filter - Remove the default MAC filter set by NVM
 * @vsi: the PF Main VSI - inappropriate for any other VSI
 * @macaddr: the MAC address
 *
 * Remove whatever filter the firmware set up so the driver can manage
 * its own filtering intelligently.
 **/
static void i40e_rm_default_mac_filter(struct i40e_vsi *vsi, u8 *macaddr)
{
	struct i40e_aqc_remove_macvlan_element_data element;
	struct i40e_pf *pf = vsi->back;

	/* Only appropriate for the PF main VSI */
	if (vsi->type != I40E_VSI_MAIN)
		return;

	memset(&element, 0, sizeof(element));
	ether_addr_copy(element.mac_addr, macaddr);
	element.vlan_tag = 0;
	/* Ignore error returns, some firmware does it this way... */
	element.flags = I40E_AQC_MACVLAN_DEL_PERFECT_MATCH;
	i40e_aq_remove_macvlan(&pf->hw, vsi->seid, &element, 1, NULL);

	memset(&element, 0, sizeof(element));
	ether_addr_copy(element.mac_addr, macaddr);
	element.vlan_tag = 0;
	/* ...and some firmware does it this way. */
	element.flags = I40E_AQC_MACVLAN_DEL_PERFECT_MATCH |
			I40E_AQC_MACVLAN_DEL_IGNORE_VLAN;
	i40e_aq_remove_macvlan(&pf->hw, vsi->seid, &element, 1, NULL);
}

/**
 * i40e_add_filter - Add a mac/vlan filter to the VSI
 * @vsi: the VSI to be searched
 * @macaddr: the MAC address
 * @vlan: the vlan
 *
 * Returns ptr to the filter object or NULL when no memory available.
 *
 * NOTE: This function is expected to be called with mac_filter_hash_lock
 * being held.
 **/
struct i40e_mac_filter *i40e_add_filter(struct i40e_vsi *vsi,
					const u8 *macaddr, s16 vlan)
{
	struct i40e_mac_filter *f;
	u64 key;

	if (!vsi || !macaddr)
		return NULL;

	f = i40e_find_filter(vsi, macaddr, vlan);
	if (!f) {
		f = kzalloc(sizeof(*f), GFP_ATOMIC);
		if (!f)
			return NULL;

		/* Update the boolean indicating if we need to function in
		 * VLAN mode.
		 */
		if (vlan >= 0)
			vsi->has_vlan_filter = true;

		ether_addr_copy(f->macaddr, macaddr);
		f->vlan = vlan;
		f->state = I40E_FILTER_NEW;
		INIT_HLIST_NODE(&f->hlist);

		key = i40e_addr_to_hkey(macaddr);
		hash_add(vsi->mac_filter_hash, &f->hlist, key);

		vsi->flags |= I40E_VSI_FLAG_FILTER_CHANGED;
		set_bit(__I40E_MACVLAN_SYNC_PENDING, vsi->back->state);
	}

	/* If we're asked to add a filter that has been marked for removal, it
	 * is safe to simply restore it to active state. __i40e_del_filter
	 * will have simply deleted any filters which were previously marked
	 * NEW or FAILED, so if it is currently marked REMOVE it must have
	 * previously been ACTIVE. Since we haven't yet run the sync filters
	 * task, just restore this filter to the ACTIVE state so that the
	 * sync task leaves it in place
	 */
	if (f->state == I40E_FILTER_REMOVE)
		f->state = I40E_FILTER_ACTIVE;

	return f;
}

/**
 * __i40e_del_filter - Remove a specific filter from the VSI
 * @vsi: VSI to remove from
 * @f: the filter to remove from the list
 *
 * This function should be called instead of i40e_del_filter only if you know
 * the exact filter you will remove already, such as via i40e_find_filter or
 * i40e_find_mac.
 *
 * NOTE: This function is expected to be called with mac_filter_hash_lock
 * being held.
 * ANOTHER NOTE: This function MUST be called from within the context of
 * the "safe" variants of any list iterators, e.g. list_for_each_entry_safe()
 * instead of list_for_each_entry().
 **/
void __i40e_del_filter(struct i40e_vsi *vsi, struct i40e_mac_filter *f)
{
	if (!f)
		return;

	/* If the filter was never added to firmware then we can just delete it
	 * directly and we don't want to set the status to remove or else an
	 * admin queue command will unnecessarily fire.
	 */
	if ((f->state == I40E_FILTER_FAILED) ||
	    (f->state == I40E_FILTER_NEW)) {
		hash_del(&f->hlist);
		kfree(f);
	} else {
		f->state = I40E_FILTER_REMOVE;
	}

	vsi->flags |= I40E_VSI_FLAG_FILTER_CHANGED;
	set_bit(__I40E_MACVLAN_SYNC_PENDING, vsi->back->state);
}

/**
 * i40e_del_filter - Remove a MAC/VLAN filter from the VSI
 * @vsi: the VSI to be searched
 * @macaddr: the MAC address
 * @vlan: the VLAN
 *
 * NOTE: This function is expected to be called with mac_filter_hash_lock
 * being held.
 * ANOTHER NOTE: This function MUST be called from within the context of
 * the "safe" variants of any list iterators, e.g. list_for_each_entry_safe()
 * instead of list_for_each_entry().
 **/
void i40e_del_filter(struct i40e_vsi *vsi, const u8 *macaddr, s16 vlan)
{
	struct i40e_mac_filter *f;

	if (!vsi || !macaddr)
		return;

	f = i40e_find_filter(vsi, macaddr, vlan);
	__i40e_del_filter(vsi, f);
}

/**
 * i40e_add_mac_filter - Add a MAC filter for all active VLANs
 * @vsi: the VSI to be searched
 * @macaddr: the mac address to be filtered
 *
 * If we're not in VLAN mode, just add the filter to I40E_VLAN_ANY. Otherwise,
 * go through all the macvlan filters and add a macvlan filter for each
 * unique vlan that already exists. If a PVID has been assigned, instead only
 * add the macaddr to that VLAN.
 *
 * Returns last filter added on success, else NULL
 **/
struct i40e_mac_filter *i40e_add_mac_filter(struct i40e_vsi *vsi,
					    const u8 *macaddr)
{
	struct i40e_mac_filter *f, *add = NULL;
	struct hlist_node *h;
	int bkt;

	if (vsi->info.pvid)
		return i40e_add_filter(vsi, macaddr,
				       le16_to_cpu(vsi->info.pvid));

	if (!i40e_is_vsi_in_vlan(vsi))
		return i40e_add_filter(vsi, macaddr, I40E_VLAN_ANY);

	hash_for_each_safe(vsi->mac_filter_hash, bkt, h, f, hlist) {
		if (f->state == I40E_FILTER_REMOVE)
			continue;
		add = i40e_add_filter(vsi, macaddr, f->vlan);
		if (!add)
			return NULL;
	}

	return add;
}

/**
 * i40e_del_mac_filter - Remove a MAC filter from all VLANs
 * @vsi: the VSI to be searched
 * @macaddr: the mac address to be removed
 *
 * Removes a given MAC address from a VSI regardless of what VLAN it has been
 * associated with.
 *
 * Returns 0 for success, or error
 **/
int i40e_del_mac_filter(struct i40e_vsi *vsi, const u8 *macaddr)
{
	struct i40e_mac_filter *f;
	struct hlist_node *h;
	bool found = false;
	int bkt;

	lockdep_assert_held(&vsi->mac_filter_hash_lock);
	hash_for_each_safe(vsi->mac_filter_hash, bkt, h, f, hlist) {
		if (ether_addr_equal(macaddr, f->macaddr)) {
			__i40e_del_filter(vsi, f);
			found = true;
		}
	}

	if (found)
		return 0;
	else
		return -ENOENT;
}

/**
 * i40e_set_mac - NDO callback to set mac address
 * @netdev: network interface device structure
 * @p: pointer to an address structure
 *
 * Returns 0 on success, negative on failure
 **/
static int i40e_set_mac(struct net_device *netdev, void *p)
{
	struct i40e_netdev_priv *np = netdev_priv(netdev);
	struct i40e_vsi *vsi = np->vsi;
	struct i40e_pf *pf = vsi->back;
	struct i40e_hw *hw = &pf->hw;
	struct sockaddr *addr = p;

	if (!is_valid_ether_addr(addr->sa_data))
		return -EADDRNOTAVAIL;

	if (ether_addr_equal(netdev->dev_addr, addr->sa_data)) {
		netdev_info(netdev, "already using mac address %pM\n",
			    addr->sa_data);
		return 0;
	}

	if (test_bit(__I40E_DOWN, pf->state) ||
	    test_bit(__I40E_RESET_RECOVERY_PENDING, pf->state))
		return -EADDRNOTAVAIL;

	if (ether_addr_equal(hw->mac.addr, addr->sa_data))
		netdev_info(netdev, "returning to hw mac address %pM\n",
			    hw->mac.addr);
	else
		netdev_info(netdev, "set new mac address %pM\n", addr->sa_data);

	/* Copy the address first, so that we avoid a possible race with
	 * .set_rx_mode().
	 * - Remove old address from MAC filter
	 * - Copy new address
	 * - Add new address to MAC filter
	 */
	spin_lock_bh(&vsi->mac_filter_hash_lock);
	i40e_del_mac_filter(vsi, netdev->dev_addr);
	ether_addr_copy(netdev->dev_addr, addr->sa_data);
	i40e_add_mac_filter(vsi, netdev->dev_addr);
	spin_unlock_bh(&vsi->mac_filter_hash_lock);

	if (vsi->type == I40E_VSI_MAIN) {
		i40e_status ret;

		ret = i40e_aq_mac_address_write(hw, I40E_AQC_WRITE_TYPE_LAA_WOL,
						addr->sa_data, NULL);
		if (ret)
			netdev_info(netdev, "Ignoring error from firmware on LAA update, status %s, AQ ret %s\n",
				    i40e_stat_str(hw, ret),
				    i40e_aq_str(hw, hw->aq.asq_last_status));
	}

	/* schedule our worker thread which will take care of
	 * applying the new filter changes
	 */
	i40e_service_event_schedule(pf);
	return 0;
}

/**
 * i40e_config_rss_aq - Prepare for RSS using AQ commands
 * @vsi: vsi structure
 * @seed: RSS hash seed
 * @lut: pointer to lookup table of lut_size
 * @lut_size: size of the lookup table
 **/
static int i40e_config_rss_aq(struct i40e_vsi *vsi, const u8 *seed,
			      u8 *lut, u16 lut_size)
{
	struct i40e_pf *pf = vsi->back;
	struct i40e_hw *hw = &pf->hw;
	int ret = 0;

	if (seed) {
		struct i40e_aqc_get_set_rss_key_data *seed_dw =
			(struct i40e_aqc_get_set_rss_key_data *)seed;
		ret = i40e_aq_set_rss_key(hw, vsi->id, seed_dw);
		if (ret) {
			dev_info(&pf->pdev->dev,
				 "Cannot set RSS key, err %s aq_err %s\n",
				 i40e_stat_str(hw, ret),
				 i40e_aq_str(hw, hw->aq.asq_last_status));
			return ret;
		}
	}
	if (lut) {
		bool pf_lut = vsi->type == I40E_VSI_MAIN;

		ret = i40e_aq_set_rss_lut(hw, vsi->id, pf_lut, lut, lut_size);
		if (ret) {
			dev_info(&pf->pdev->dev,
				 "Cannot set RSS lut, err %s aq_err %s\n",
				 i40e_stat_str(hw, ret),
				 i40e_aq_str(hw, hw->aq.asq_last_status));
			return ret;
		}
	}
	return ret;
}

/**
 * i40e_vsi_config_rss - Prepare for VSI(VMDq) RSS if used
 * @vsi: VSI structure
 **/
static int i40e_vsi_config_rss(struct i40e_vsi *vsi)
{
	struct i40e_pf *pf = vsi->back;
	u8 seed[I40E_HKEY_ARRAY_SIZE];
	u8 *lut;
	int ret;

	if (!(pf->hw_features & I40E_HW_RSS_AQ_CAPABLE))
		return 0;
	if (!vsi->rss_size)
		vsi->rss_size = min_t(int, pf->alloc_rss_size,
				      vsi->num_queue_pairs);
	if (!vsi->rss_size)
		return -EINVAL;
	lut = kzalloc(vsi->rss_table_size, GFP_KERNEL);
	if (!lut)
		return -ENOMEM;

	/* Use the user configured hash keys and lookup table if there is one,
	 * otherwise use default
	 */
	if (vsi->rss_lut_user)
		memcpy(lut, vsi->rss_lut_user, vsi->rss_table_size);
	else
		i40e_fill_rss_lut(pf, lut, vsi->rss_table_size, vsi->rss_size);
	if (vsi->rss_hkey_user)
		memcpy(seed, vsi->rss_hkey_user, I40E_HKEY_ARRAY_SIZE);
	else
		netdev_rss_key_fill((void *)seed, I40E_HKEY_ARRAY_SIZE);
	ret = i40e_config_rss_aq(vsi, seed, lut, vsi->rss_table_size);
	kfree(lut);
	return ret;
}

/**
 * i40e_vsi_setup_queue_map_mqprio - Prepares mqprio based tc_config
 * @vsi: the VSI being configured,
 * @ctxt: VSI context structure
 * @enabled_tc: number of traffic classes to enable
 *
 * Prepares VSI tc_config to have queue configurations based on MQPRIO options.
 **/
static int i40e_vsi_setup_queue_map_mqprio(struct i40e_vsi *vsi,
					   struct i40e_vsi_context *ctxt,
					   u8 enabled_tc)
{
	u16 qcount = 0, max_qcount, qmap, sections = 0;
	int i, override_q, pow, num_qps, ret;
	u8 netdev_tc = 0, offset = 0;

	if (vsi->type != I40E_VSI_MAIN)
		return -EINVAL;
	sections = I40E_AQ_VSI_PROP_QUEUE_MAP_VALID;
	sections |= I40E_AQ_VSI_PROP_SCHED_VALID;
	vsi->tc_config.numtc = vsi->mqprio_qopt.qopt.num_tc;
	vsi->tc_config.enabled_tc = enabled_tc ? enabled_tc : 1;
	num_qps = vsi->mqprio_qopt.qopt.count[0];

	/* find the next higher power-of-2 of num queue pairs */
	pow = ilog2(num_qps);
	if (!is_power_of_2(num_qps))
		pow++;
	qmap = (offset << I40E_AQ_VSI_TC_QUE_OFFSET_SHIFT) |
		(pow << I40E_AQ_VSI_TC_QUE_NUMBER_SHIFT);

	/* Setup queue offset/count for all TCs for given VSI */
	max_qcount = vsi->mqprio_qopt.qopt.count[0];
	for (i = 0; i < I40E_MAX_TRAFFIC_CLASS; i++) {
		/* See if the given TC is enabled for the given VSI */
		if (vsi->tc_config.enabled_tc & BIT(i)) {
			offset = vsi->mqprio_qopt.qopt.offset[i];
			qcount = vsi->mqprio_qopt.qopt.count[i];
			if (qcount > max_qcount)
				max_qcount = qcount;
			vsi->tc_config.tc_info[i].qoffset = offset;
			vsi->tc_config.tc_info[i].qcount = qcount;
			vsi->tc_config.tc_info[i].netdev_tc = netdev_tc++;
		} else {
			/* TC is not enabled so set the offset to
			 * default queue and allocate one queue
			 * for the given TC.
			 */
			vsi->tc_config.tc_info[i].qoffset = 0;
			vsi->tc_config.tc_info[i].qcount = 1;
			vsi->tc_config.tc_info[i].netdev_tc = 0;
		}
	}

	/* Set actual Tx/Rx queue pairs */
	vsi->num_queue_pairs = offset + qcount;

	/* Setup queue TC[0].qmap for given VSI context */
	ctxt->info.tc_mapping[0] = cpu_to_le16(qmap);
	ctxt->info.mapping_flags |= cpu_to_le16(I40E_AQ_VSI_QUE_MAP_CONTIG);
	ctxt->info.queue_mapping[0] = cpu_to_le16(vsi->base_queue);
	ctxt->info.valid_sections |= cpu_to_le16(sections);

	/* Reconfigure RSS for main VSI with max queue count */
	vsi->rss_size = max_qcount;
	ret = i40e_vsi_config_rss(vsi);
	if (ret) {
		dev_info(&vsi->back->pdev->dev,
			 "Failed to reconfig rss for num_queues (%u)\n",
			 max_qcount);
		return ret;
	}
	vsi->reconfig_rss = true;
	dev_dbg(&vsi->back->pdev->dev,
		"Reconfigured rss with num_queues (%u)\n", max_qcount);

	/* Find queue count available for channel VSIs and starting offset
	 * for channel VSIs
	 */
	override_q = vsi->mqprio_qopt.qopt.count[0];
	if (override_q && override_q < vsi->num_queue_pairs) {
		vsi->cnt_q_avail = vsi->num_queue_pairs - override_q;
		vsi->next_base_queue = override_q;
	}
	return 0;
}

/**
 * i40e_vsi_setup_queue_map - Setup a VSI queue map based on enabled_tc
 * @vsi: the VSI being setup
 * @ctxt: VSI context structure
 * @enabled_tc: Enabled TCs bitmap
 * @is_add: True if called before Add VSI
 *
 * Setup VSI queue mapping for enabled traffic classes.
 **/
static void i40e_vsi_setup_queue_map(struct i40e_vsi *vsi,
				     struct i40e_vsi_context *ctxt,
				     u8 enabled_tc,
				     bool is_add)
{
	struct i40e_pf *pf = vsi->back;
	u16 sections = 0;
	u8 netdev_tc = 0;
	u16 numtc = 1;
	u16 qcount;
	u8 offset;
	u16 qmap;
	int i;
	u16 num_tc_qps = 0;

	sections = I40E_AQ_VSI_PROP_QUEUE_MAP_VALID;
	offset = 0;

	/* Number of queues per enabled TC */
	num_tc_qps = vsi->alloc_queue_pairs;
	if (enabled_tc && (vsi->back->flags & I40E_FLAG_DCB_ENABLED)) {
		/* Find numtc from enabled TC bitmap */
		for (i = 0, numtc = 0; i < I40E_MAX_TRAFFIC_CLASS; i++) {
			if (enabled_tc & BIT(i)) /* TC is enabled */
				numtc++;
		}
		if (!numtc) {
			dev_warn(&pf->pdev->dev, "DCB is enabled but no TC enabled, forcing TC0\n");
			numtc = 1;
		}
		num_tc_qps = num_tc_qps / numtc;
		num_tc_qps = min_t(int, num_tc_qps,
				   i40e_pf_get_max_q_per_tc(pf));
	}

	vsi->tc_config.numtc = numtc;
	vsi->tc_config.enabled_tc = enabled_tc ? enabled_tc : 1;

	/* Do not allow use more TC queue pairs than MSI-X vectors exist */
	if (pf->flags & I40E_FLAG_MSIX_ENABLED)
		num_tc_qps = min_t(int, num_tc_qps, pf->num_lan_msix);

	/* Setup queue offset/count for all TCs for given VSI */
	for (i = 0; i < I40E_MAX_TRAFFIC_CLASS; i++) {
		/* See if the given TC is enabled for the given VSI */
		if (vsi->tc_config.enabled_tc & BIT(i)) {
			/* TC is enabled */
			int pow, num_qps;

			switch (vsi->type) {
			case I40E_VSI_MAIN:
				if (!(pf->flags & (I40E_FLAG_FD_SB_ENABLED |
				    I40E_FLAG_FD_ATR_ENABLED)) ||
				    vsi->tc_config.enabled_tc != 1) {
					qcount = min_t(int, pf->alloc_rss_size,
						       num_tc_qps);
					break;
				}
				fallthrough;
			case I40E_VSI_FDIR:
			case I40E_VSI_SRIOV:
			case I40E_VSI_VMDQ2:
			default:
				qcount = num_tc_qps;
				WARN_ON(i != 0);
				break;
			}
			vsi->tc_config.tc_info[i].qoffset = offset;
			vsi->tc_config.tc_info[i].qcount = qcount;

			/* find the next higher power-of-2 of num queue pairs */
			num_qps = qcount;
			pow = 0;
			while (num_qps && (BIT_ULL(pow) < qcount)) {
				pow++;
				num_qps >>= 1;
			}

			vsi->tc_config.tc_info[i].netdev_tc = netdev_tc++;
			qmap =
			    (offset << I40E_AQ_VSI_TC_QUE_OFFSET_SHIFT) |
			    (pow << I40E_AQ_VSI_TC_QUE_NUMBER_SHIFT);

			offset += qcount;
		} else {
			/* TC is not enabled so set the offset to
			 * default queue and allocate one queue
			 * for the given TC.
			 */
			vsi->tc_config.tc_info[i].qoffset = 0;
			vsi->tc_config.tc_info[i].qcount = 1;
			vsi->tc_config.tc_info[i].netdev_tc = 0;

			qmap = 0;
		}
		ctxt->info.tc_mapping[i] = cpu_to_le16(qmap);
	}

	/* Set actual Tx/Rx queue pairs */
	vsi->num_queue_pairs = offset;
	if ((vsi->type == I40E_VSI_MAIN) && (numtc == 1)) {
		if (vsi->req_queue_pairs > 0)
			vsi->num_queue_pairs = vsi->req_queue_pairs;
		else if (pf->flags & I40E_FLAG_MSIX_ENABLED)
			vsi->num_queue_pairs = pf->num_lan_msix;
	}

	/* Scheduler section valid can only be set for ADD VSI */
	if (is_add) {
		sections |= I40E_AQ_VSI_PROP_SCHED_VALID;

		ctxt->info.up_enable_bits = enabled_tc;
	}
	if (vsi->type == I40E_VSI_SRIOV) {
		ctxt->info.mapping_flags |=
				     cpu_to_le16(I40E_AQ_VSI_QUE_MAP_NONCONTIG);
		for (i = 0; i < vsi->num_queue_pairs; i++)
			ctxt->info.queue_mapping[i] =
					       cpu_to_le16(vsi->base_queue + i);
	} else {
		ctxt->info.mapping_flags |=
					cpu_to_le16(I40E_AQ_VSI_QUE_MAP_CONTIG);
		ctxt->info.queue_mapping[0] = cpu_to_le16(vsi->base_queue);
	}
	ctxt->info.valid_sections |= cpu_to_le16(sections);
}

/**
 * i40e_addr_sync - Callback for dev_(mc|uc)_sync to add address
 * @netdev: the netdevice
 * @addr: address to add
 *
 * Called by __dev_(mc|uc)_sync when an address needs to be added. We call
 * __dev_(uc|mc)_sync from .set_rx_mode and guarantee to hold the hash lock.
 */
static int i40e_addr_sync(struct net_device *netdev, const u8 *addr)
{
	struct i40e_netdev_priv *np = netdev_priv(netdev);
	struct i40e_vsi *vsi = np->vsi;

	if (i40e_add_mac_filter(vsi, addr))
		return 0;
	else
		return -ENOMEM;
}

/**
 * i40e_addr_unsync - Callback for dev_(mc|uc)_sync to remove address
 * @netdev: the netdevice
 * @addr: address to add
 *
 * Called by __dev_(mc|uc)_sync when an address needs to be removed. We call
 * __dev_(uc|mc)_sync from .set_rx_mode and guarantee to hold the hash lock.
 */
static int i40e_addr_unsync(struct net_device *netdev, const u8 *addr)
{
	struct i40e_netdev_priv *np = netdev_priv(netdev);
	struct i40e_vsi *vsi = np->vsi;

	/* Under some circumstances, we might receive a request to delete
	 * our own device address from our uc list. Because we store the
	 * device address in the VSI's MAC/VLAN filter list, we need to ignore
	 * such requests and not delete our device address from this list.
	 */
	if (ether_addr_equal(addr, netdev->dev_addr))
		return 0;

	i40e_del_mac_filter(vsi, addr);

	return 0;
}

/**
 * i40e_set_rx_mode - NDO callback to set the netdev filters
 * @netdev: network interface device structure
 **/
static void i40e_set_rx_mode(struct net_device *netdev)
{
	struct i40e_netdev_priv *np = netdev_priv(netdev);
	struct i40e_vsi *vsi = np->vsi;

	spin_lock_bh(&vsi->mac_filter_hash_lock);

	__dev_uc_sync(netdev, i40e_addr_sync, i40e_addr_unsync);
	__dev_mc_sync(netdev, i40e_addr_sync, i40e_addr_unsync);

	spin_unlock_bh(&vsi->mac_filter_hash_lock);

	/* check for other flag changes */
	if (vsi->current_netdev_flags != vsi->netdev->flags) {
		vsi->flags |= I40E_VSI_FLAG_FILTER_CHANGED;
		set_bit(__I40E_MACVLAN_SYNC_PENDING, vsi->back->state);
	}
}

/**
 * i40e_undo_del_filter_entries - Undo the changes made to MAC filter entries
 * @vsi: Pointer to VSI struct
 * @from: Pointer to list which contains MAC filter entries - changes to
 *        those entries needs to be undone.
 *
 * MAC filter entries from this list were slated for deletion.
 **/
static void i40e_undo_del_filter_entries(struct i40e_vsi *vsi,
					 struct hlist_head *from)
{
	struct i40e_mac_filter *f;
	struct hlist_node *h;

	hlist_for_each_entry_safe(f, h, from, hlist) {
		u64 key = i40e_addr_to_hkey(f->macaddr);

		/* Move the element back into MAC filter list*/
		hlist_del(&f->hlist);
		hash_add(vsi->mac_filter_hash, &f->hlist, key);
	}
}

/**
 * i40e_undo_add_filter_entries - Undo the changes made to MAC filter entries
 * @vsi: Pointer to vsi struct
 * @from: Pointer to list which contains MAC filter entries - changes to
 *        those entries needs to be undone.
 *
 * MAC filter entries from this list were slated for addition.
 **/
static void i40e_undo_add_filter_entries(struct i40e_vsi *vsi,
					 struct hlist_head *from)
{
	struct i40e_new_mac_filter *new;
	struct hlist_node *h;

	hlist_for_each_entry_safe(new, h, from, hlist) {
		/* We can simply free the wrapper structure */
		hlist_del(&new->hlist);
		kfree(new);
	}
}

/**
 * i40e_next_entry - Get the next non-broadcast filter from a list
 * @next: pointer to filter in list
 *
 * Returns the next non-broadcast filter in the list. Required so that we
 * ignore broadcast filters within the list, since these are not handled via
 * the normal firmware update path.
 */
static
struct i40e_new_mac_filter *i40e_next_filter(struct i40e_new_mac_filter *next)
{
	hlist_for_each_entry_continue(next, hlist) {
		if (!is_broadcast_ether_addr(next->f->macaddr))
			return next;
	}

	return NULL;
}

/**
 * i40e_update_filter_state - Update filter state based on return data
 * from firmware
 * @count: Number of filters added
 * @add_list: return data from fw
 * @add_head: pointer to first filter in current batch
 *
 * MAC filter entries from list were slated to be added to device. Returns
 * number of successful filters. Note that 0 does NOT mean success!
 **/
static int
i40e_update_filter_state(int count,
			 struct i40e_aqc_add_macvlan_element_data *add_list,
			 struct i40e_new_mac_filter *add_head)
{
	int retval = 0;
	int i;

	for (i = 0; i < count; i++) {
		/* Always check status of each filter. We don't need to check
		 * the firmware return status because we pre-set the filter
		 * status to I40E_AQC_MM_ERR_NO_RES when sending the filter
		 * request to the adminq. Thus, if it no longer matches then
		 * we know the filter is active.
		 */
		if (add_list[i].match_method == I40E_AQC_MM_ERR_NO_RES) {
			add_head->state = I40E_FILTER_FAILED;
		} else {
			add_head->state = I40E_FILTER_ACTIVE;
			retval++;
		}

		add_head = i40e_next_filter(add_head);
		if (!add_head)
			break;
	}

	return retval;
}

/**
 * i40e_aqc_del_filters - Request firmware to delete a set of filters
 * @vsi: ptr to the VSI
 * @vsi_name: name to display in messages
 * @list: the list of filters to send to firmware
 * @num_del: the number of filters to delete
 * @retval: Set to -EIO on failure to delete
 *
 * Send a request to firmware via AdminQ to delete a set of filters. Uses
 * *retval instead of a return value so that success does not force ret_val to
 * be set to 0. This ensures that a sequence of calls to this function
 * preserve the previous value of *retval on successful delete.
 */
static
void i40e_aqc_del_filters(struct i40e_vsi *vsi, const char *vsi_name,
			  struct i40e_aqc_remove_macvlan_element_data *list,
			  int num_del, int *retval)
{
	struct i40e_hw *hw = &vsi->back->hw;
	i40e_status aq_ret;
	int aq_err;

	aq_ret = i40e_aq_remove_macvlan(hw, vsi->seid, list, num_del, NULL);
	aq_err = hw->aq.asq_last_status;

	/* Explicitly ignore and do not report when firmware returns ENOENT */
	if (aq_ret && !(aq_err == I40E_AQ_RC_ENOENT)) {
		*retval = -EIO;
		dev_info(&vsi->back->pdev->dev,
			 "ignoring delete macvlan error on %s, err %s, aq_err %s\n",
			 vsi_name, i40e_stat_str(hw, aq_ret),
			 i40e_aq_str(hw, aq_err));
	}
}

/**
 * i40e_aqc_add_filters - Request firmware to add a set of filters
 * @vsi: ptr to the VSI
 * @vsi_name: name to display in messages
 * @list: the list of filters to send to firmware
 * @add_head: Position in the add hlist
 * @num_add: the number of filters to add
 *
 * Send a request to firmware via AdminQ to add a chunk of filters. Will set
 * __I40E_VSI_OVERFLOW_PROMISC bit in vsi->state if the firmware has run out of
 * space for more filters.
 */
static
void i40e_aqc_add_filters(struct i40e_vsi *vsi, const char *vsi_name,
			  struct i40e_aqc_add_macvlan_element_data *list,
			  struct i40e_new_mac_filter *add_head,
			  int num_add)
{
	struct i40e_hw *hw = &vsi->back->hw;
	int aq_err, fcnt;

	i40e_aq_add_macvlan(hw, vsi->seid, list, num_add, NULL);
	aq_err = hw->aq.asq_last_status;
	fcnt = i40e_update_filter_state(num_add, list, add_head);

	if (fcnt != num_add) {
		if (vsi->type == I40E_VSI_MAIN) {
			set_bit(__I40E_VSI_OVERFLOW_PROMISC, vsi->state);
			dev_warn(&vsi->back->pdev->dev,
				 "Error %s adding RX filters on %s, promiscuous mode forced on\n",
				 i40e_aq_str(hw, aq_err), vsi_name);
		} else if (vsi->type == I40E_VSI_SRIOV ||
			   vsi->type == I40E_VSI_VMDQ1 ||
			   vsi->type == I40E_VSI_VMDQ2) {
			dev_warn(&vsi->back->pdev->dev,
				 "Error %s adding RX filters on %s, please set promiscuous on manually for %s\n",
				 i40e_aq_str(hw, aq_err), vsi_name, vsi_name);
		} else {
			dev_warn(&vsi->back->pdev->dev,
				 "Error %s adding RX filters on %s, incorrect VSI type: %i.\n",
				 i40e_aq_str(hw, aq_err), vsi_name, vsi->type);
		}
	}
}

/**
 * i40e_aqc_broadcast_filter - Set promiscuous broadcast flags
 * @vsi: pointer to the VSI
 * @vsi_name: the VSI name
 * @f: filter data
 *
 * This function sets or clears the promiscuous broadcast flags for VLAN
 * filters in order to properly receive broadcast frames. Assumes that only
 * broadcast filters are passed.
 *
 * Returns status indicating success or failure;
 **/
static i40e_status
i40e_aqc_broadcast_filter(struct i40e_vsi *vsi, const char *vsi_name,
			  struct i40e_mac_filter *f)
{
	bool enable = f->state == I40E_FILTER_NEW;
	struct i40e_hw *hw = &vsi->back->hw;
	i40e_status aq_ret;

	if (f->vlan == I40E_VLAN_ANY) {
		aq_ret = i40e_aq_set_vsi_broadcast(hw,
						   vsi->seid,
						   enable,
						   NULL);
	} else {
		aq_ret = i40e_aq_set_vsi_bc_promisc_on_vlan(hw,
							    vsi->seid,
							    enable,
							    f->vlan,
							    NULL);
	}

	if (aq_ret) {
		set_bit(__I40E_VSI_OVERFLOW_PROMISC, vsi->state);
		dev_warn(&vsi->back->pdev->dev,
			 "Error %s, forcing overflow promiscuous on %s\n",
			 i40e_aq_str(hw, hw->aq.asq_last_status),
			 vsi_name);
	}

	return aq_ret;
}

/**
 * i40e_set_promiscuous - set promiscuous mode
 * @pf: board private structure
 * @promisc: promisc on or off
 *
 * There are different ways of setting promiscuous mode on a PF depending on
 * what state/environment we're in.  This identifies and sets it appropriately.
 * Returns 0 on success.
 **/
static int i40e_set_promiscuous(struct i40e_pf *pf, bool promisc)
{
	struct i40e_vsi *vsi = pf->vsi[pf->lan_vsi];
	struct i40e_hw *hw = &pf->hw;
	i40e_status aq_ret;

	if (vsi->type == I40E_VSI_MAIN &&
	    pf->lan_veb != I40E_NO_VEB &&
	    !(pf->flags & I40E_FLAG_MFP_ENABLED)) {
		/* set defport ON for Main VSI instead of true promisc
		 * this way we will get all unicast/multicast and VLAN
		 * promisc behavior but will not get VF or VMDq traffic
		 * replicated on the Main VSI.
		 */
		if (promisc)
			aq_ret = i40e_aq_set_default_vsi(hw,
							 vsi->seid,
							 NULL);
		else
			aq_ret = i40e_aq_clear_default_vsi(hw,
							   vsi->seid,
							   NULL);
		if (aq_ret) {
			dev_info(&pf->pdev->dev,
				 "Set default VSI failed, err %s, aq_err %s\n",
				 i40e_stat_str(hw, aq_ret),
				 i40e_aq_str(hw, hw->aq.asq_last_status));
		}
	} else {
		aq_ret = i40e_aq_set_vsi_unicast_promiscuous(
						  hw,
						  vsi->seid,
						  promisc, NULL,
						  true);
		if (aq_ret) {
			dev_info(&pf->pdev->dev,
				 "set unicast promisc failed, err %s, aq_err %s\n",
				 i40e_stat_str(hw, aq_ret),
				 i40e_aq_str(hw, hw->aq.asq_last_status));
		}
		aq_ret = i40e_aq_set_vsi_multicast_promiscuous(
						  hw,
						  vsi->seid,
						  promisc, NULL);
		if (aq_ret) {
			dev_info(&pf->pdev->dev,
				 "set multicast promisc failed, err %s, aq_err %s\n",
				 i40e_stat_str(hw, aq_ret),
				 i40e_aq_str(hw, hw->aq.asq_last_status));
		}
	}

	if (!aq_ret)
		pf->cur_promisc = promisc;

	return aq_ret;
}

/**
 * i40e_sync_vsi_filters - Update the VSI filter list to the HW
 * @vsi: ptr to the VSI
 *
 * Push any outstanding VSI filter changes through the AdminQ.
 *
 * Returns 0 or error value
 **/
int i40e_sync_vsi_filters(struct i40e_vsi *vsi)
{
	struct hlist_head tmp_add_list, tmp_del_list;
	struct i40e_mac_filter *f;
	struct i40e_new_mac_filter *new, *add_head = NULL;
	struct i40e_hw *hw = &vsi->back->hw;
	bool old_overflow, new_overflow;
	unsigned int failed_filters = 0;
	unsigned int vlan_filters = 0;
	char vsi_name[16] = "PF";
	int filter_list_len = 0;
	i40e_status aq_ret = 0;
	u32 changed_flags = 0;
	struct hlist_node *h;
	struct i40e_pf *pf;
	int num_add = 0;
	int num_del = 0;
	int retval = 0;
	u16 cmd_flags;
	int list_size;
	int bkt;

	/* empty array typed pointers, kcalloc later */
	struct i40e_aqc_add_macvlan_element_data *add_list;
	struct i40e_aqc_remove_macvlan_element_data *del_list;

	while (test_and_set_bit(__I40E_VSI_SYNCING_FILTERS, vsi->state))
		usleep_range(1000, 2000);
	pf = vsi->back;

	old_overflow = test_bit(__I40E_VSI_OVERFLOW_PROMISC, vsi->state);

	if (vsi->netdev) {
		changed_flags = vsi->current_netdev_flags ^ vsi->netdev->flags;
		vsi->current_netdev_flags = vsi->netdev->flags;
	}

	INIT_HLIST_HEAD(&tmp_add_list);
	INIT_HLIST_HEAD(&tmp_del_list);

	if (vsi->type == I40E_VSI_SRIOV)
		snprintf(vsi_name, sizeof(vsi_name) - 1, "VF %d", vsi->vf_id);
	else if (vsi->type != I40E_VSI_MAIN)
		snprintf(vsi_name, sizeof(vsi_name) - 1, "vsi %d", vsi->seid);

	if (vsi->flags & I40E_VSI_FLAG_FILTER_CHANGED) {
		vsi->flags &= ~I40E_VSI_FLAG_FILTER_CHANGED;

		spin_lock_bh(&vsi->mac_filter_hash_lock);
		/* Create a list of filters to delete. */
		hash_for_each_safe(vsi->mac_filter_hash, bkt, h, f, hlist) {
			if (f->state == I40E_FILTER_REMOVE) {
				/* Move the element into temporary del_list */
				hash_del(&f->hlist);
				hlist_add_head(&f->hlist, &tmp_del_list);

				/* Avoid counting removed filters */
				continue;
			}
			if (f->state == I40E_FILTER_NEW) {
				/* Create a temporary i40e_new_mac_filter */
				new = kzalloc(sizeof(*new), GFP_ATOMIC);
				if (!new)
					goto err_no_memory_locked;

				/* Store pointer to the real filter */
				new->f = f;
				new->state = f->state;

				/* Add it to the hash list */
				hlist_add_head(&new->hlist, &tmp_add_list);
			}

			/* Count the number of active (current and new) VLAN
			 * filters we have now. Does not count filters which
			 * are marked for deletion.
			 */
			if (f->vlan > 0)
				vlan_filters++;
		}

		retval = i40e_correct_mac_vlan_filters(vsi,
						       &tmp_add_list,
						       &tmp_del_list,
						       vlan_filters);
		if (retval)
			goto err_no_memory_locked;

		spin_unlock_bh(&vsi->mac_filter_hash_lock);
	}

	/* Now process 'del_list' outside the lock */
	if (!hlist_empty(&tmp_del_list)) {
		filter_list_len = hw->aq.asq_buf_size /
			    sizeof(struct i40e_aqc_remove_macvlan_element_data);
		list_size = filter_list_len *
			    sizeof(struct i40e_aqc_remove_macvlan_element_data);
		del_list = kzalloc(list_size, GFP_ATOMIC);
		if (!del_list)
			goto err_no_memory;

		hlist_for_each_entry_safe(f, h, &tmp_del_list, hlist) {
			cmd_flags = 0;

			/* handle broadcast filters by updating the broadcast
			 * promiscuous flag and release filter list.
			 */
			if (is_broadcast_ether_addr(f->macaddr)) {
				i40e_aqc_broadcast_filter(vsi, vsi_name, f);

				hlist_del(&f->hlist);
				kfree(f);
				continue;
			}

			/* add to delete list */
			ether_addr_copy(del_list[num_del].mac_addr, f->macaddr);
			if (f->vlan == I40E_VLAN_ANY) {
				del_list[num_del].vlan_tag = 0;
				cmd_flags |= I40E_AQC_MACVLAN_DEL_IGNORE_VLAN;
			} else {
				del_list[num_del].vlan_tag =
					cpu_to_le16((u16)(f->vlan));
			}

			cmd_flags |= I40E_AQC_MACVLAN_DEL_PERFECT_MATCH;
			del_list[num_del].flags = cmd_flags;
			num_del++;

			/* flush a full buffer */
			if (num_del == filter_list_len) {
				i40e_aqc_del_filters(vsi, vsi_name, del_list,
						     num_del, &retval);
				memset(del_list, 0, list_size);
				num_del = 0;
			}
			/* Release memory for MAC filter entries which were
			 * synced up with HW.
			 */
			hlist_del(&f->hlist);
			kfree(f);
		}

		if (num_del) {
			i40e_aqc_del_filters(vsi, vsi_name, del_list,
					     num_del, &retval);
		}

		kfree(del_list);
		del_list = NULL;
	}

	if (!hlist_empty(&tmp_add_list)) {
		/* Do all the adds now. */
		filter_list_len = hw->aq.asq_buf_size /
			       sizeof(struct i40e_aqc_add_macvlan_element_data);
		list_size = filter_list_len *
			       sizeof(struct i40e_aqc_add_macvlan_element_data);
		add_list = kzalloc(list_size, GFP_ATOMIC);
		if (!add_list)
			goto err_no_memory;

		num_add = 0;
		hlist_for_each_entry_safe(new, h, &tmp_add_list, hlist) {
			/* handle broadcast filters by updating the broadcast
			 * promiscuous flag instead of adding a MAC filter.
			 */
			if (is_broadcast_ether_addr(new->f->macaddr)) {
				if (i40e_aqc_broadcast_filter(vsi, vsi_name,
							      new->f))
					new->state = I40E_FILTER_FAILED;
				else
					new->state = I40E_FILTER_ACTIVE;
				continue;
			}

			/* add to add array */
			if (num_add == 0)
				add_head = new;
			cmd_flags = 0;
			ether_addr_copy(add_list[num_add].mac_addr,
					new->f->macaddr);
			if (new->f->vlan == I40E_VLAN_ANY) {
				add_list[num_add].vlan_tag = 0;
				cmd_flags |= I40E_AQC_MACVLAN_ADD_IGNORE_VLAN;
			} else {
				add_list[num_add].vlan_tag =
					cpu_to_le16((u16)(new->f->vlan));
			}
			add_list[num_add].queue_number = 0;
			/* set invalid match method for later detection */
			add_list[num_add].match_method = I40E_AQC_MM_ERR_NO_RES;
			cmd_flags |= I40E_AQC_MACVLAN_ADD_PERFECT_MATCH;
			add_list[num_add].flags = cpu_to_le16(cmd_flags);
			num_add++;

			/* flush a full buffer */
			if (num_add == filter_list_len) {
				i40e_aqc_add_filters(vsi, vsi_name, add_list,
						     add_head, num_add);
				memset(add_list, 0, list_size);
				num_add = 0;
			}
		}
		if (num_add) {
			i40e_aqc_add_filters(vsi, vsi_name, add_list, add_head,
					     num_add);
		}
		/* Now move all of the filters from the temp add list back to
		 * the VSI's list.
		 */
		spin_lock_bh(&vsi->mac_filter_hash_lock);
		hlist_for_each_entry_safe(new, h, &tmp_add_list, hlist) {
			/* Only update the state if we're still NEW */
			if (new->f->state == I40E_FILTER_NEW)
				new->f->state = new->state;
			hlist_del(&new->hlist);
			kfree(new);
		}
		spin_unlock_bh(&vsi->mac_filter_hash_lock);
		kfree(add_list);
		add_list = NULL;
	}

	/* Determine the number of active and failed filters. */
	spin_lock_bh(&vsi->mac_filter_hash_lock);
	vsi->active_filters = 0;
	hash_for_each(vsi->mac_filter_hash, bkt, f, hlist) {
		if (f->state == I40E_FILTER_ACTIVE)
			vsi->active_filters++;
		else if (f->state == I40E_FILTER_FAILED)
			failed_filters++;
	}
	spin_unlock_bh(&vsi->mac_filter_hash_lock);

	/* Check if we are able to exit overflow promiscuous mode. We can
	 * safely exit if we didn't just enter, we no longer have any failed
	 * filters, and we have reduced filters below the threshold value.
	 */
	if (old_overflow && !failed_filters &&
	    vsi->active_filters < vsi->promisc_threshold) {
		dev_info(&pf->pdev->dev,
			 "filter logjam cleared on %s, leaving overflow promiscuous mode\n",
			 vsi_name);
		clear_bit(__I40E_VSI_OVERFLOW_PROMISC, vsi->state);
		vsi->promisc_threshold = 0;
	}

	/* if the VF is not trusted do not do promisc */
	if ((vsi->type == I40E_VSI_SRIOV) && !pf->vf[vsi->vf_id].trusted) {
		clear_bit(__I40E_VSI_OVERFLOW_PROMISC, vsi->state);
		goto out;
	}

	new_overflow = test_bit(__I40E_VSI_OVERFLOW_PROMISC, vsi->state);

	/* If we are entering overflow promiscuous, we need to calculate a new
	 * threshold for when we are safe to exit
	 */
	if (!old_overflow && new_overflow)
		vsi->promisc_threshold = (vsi->active_filters * 3) / 4;

	/* check for changes in promiscuous modes */
	if (changed_flags & IFF_ALLMULTI) {
		bool cur_multipromisc;

		cur_multipromisc = !!(vsi->current_netdev_flags & IFF_ALLMULTI);
		aq_ret = i40e_aq_set_vsi_multicast_promiscuous(&vsi->back->hw,
							       vsi->seid,
							       cur_multipromisc,
							       NULL);
		if (aq_ret) {
			retval = i40e_aq_rc_to_posix(aq_ret,
						     hw->aq.asq_last_status);
			dev_info(&pf->pdev->dev,
				 "set multi promisc failed on %s, err %s aq_err %s\n",
				 vsi_name,
				 i40e_stat_str(hw, aq_ret),
				 i40e_aq_str(hw, hw->aq.asq_last_status));
		} else {
			dev_info(&pf->pdev->dev, "%s is %s allmulti mode.\n",
				 vsi->netdev->name,
				 cur_multipromisc ? "entering" : "leaving");
		}
	}

	if ((changed_flags & IFF_PROMISC) || old_overflow != new_overflow) {
		bool cur_promisc;

		cur_promisc = (!!(vsi->current_netdev_flags & IFF_PROMISC) ||
			       new_overflow);
		aq_ret = i40e_set_promiscuous(pf, cur_promisc);
		if (aq_ret) {
			retval = i40e_aq_rc_to_posix(aq_ret,
						     hw->aq.asq_last_status);
			dev_info(&pf->pdev->dev,
				 "Setting promiscuous %s failed on %s, err %s aq_err %s\n",
				 cur_promisc ? "on" : "off",
				 vsi_name,
				 i40e_stat_str(hw, aq_ret),
				 i40e_aq_str(hw, hw->aq.asq_last_status));
		}
	}
out:
	/* if something went wrong then set the changed flag so we try again */
	if (retval)
		vsi->flags |= I40E_VSI_FLAG_FILTER_CHANGED;

	clear_bit(__I40E_VSI_SYNCING_FILTERS, vsi->state);
	return retval;

err_no_memory:
	/* Restore elements on the temporary add and delete lists */
	spin_lock_bh(&vsi->mac_filter_hash_lock);
err_no_memory_locked:
	i40e_undo_del_filter_entries(vsi, &tmp_del_list);
	i40e_undo_add_filter_entries(vsi, &tmp_add_list);
	spin_unlock_bh(&vsi->mac_filter_hash_lock);

	vsi->flags |= I40E_VSI_FLAG_FILTER_CHANGED;
	clear_bit(__I40E_VSI_SYNCING_FILTERS, vsi->state);
	return -ENOMEM;
}

/**
 * i40e_sync_filters_subtask - Sync the VSI filter list with HW
 * @pf: board private structure
 **/
static void i40e_sync_filters_subtask(struct i40e_pf *pf)
{
	int v;

	if (!pf)
		return;
	if (!test_and_clear_bit(__I40E_MACVLAN_SYNC_PENDING, pf->state))
		return;
	if (test_bit(__I40E_VF_DISABLE, pf->state)) {
		set_bit(__I40E_MACVLAN_SYNC_PENDING, pf->state);
		return;
	}

	for (v = 0; v < pf->num_alloc_vsi; v++) {
		if (pf->vsi[v] &&
		    (pf->vsi[v]->flags & I40E_VSI_FLAG_FILTER_CHANGED)) {
			int ret = i40e_sync_vsi_filters(pf->vsi[v]);

			if (ret) {
				/* come back and try again later */
				set_bit(__I40E_MACVLAN_SYNC_PENDING,
					pf->state);
				break;
			}
		}
	}
}

/**
 * i40e_max_xdp_frame_size - returns the maximum allowed frame size for XDP
 * @vsi: the vsi
 **/
static int i40e_max_xdp_frame_size(struct i40e_vsi *vsi)
{
	if (PAGE_SIZE >= 8192 || (vsi->back->flags & I40E_FLAG_LEGACY_RX))
		return I40E_RXBUFFER_2048;
	else
		return I40E_RXBUFFER_3072;
}

/**
 * i40e_change_mtu - NDO callback to change the Maximum Transfer Unit
 * @netdev: network interface device structure
 * @new_mtu: new value for maximum frame size
 *
 * Returns 0 on success, negative on failure
 **/
static int i40e_change_mtu(struct net_device *netdev, int new_mtu)
{
	struct i40e_netdev_priv *np = netdev_priv(netdev);
	struct i40e_vsi *vsi = np->vsi;
	struct i40e_pf *pf = vsi->back;

	if (i40e_enabled_xdp_vsi(vsi)) {
		int frame_size = new_mtu + ETH_HLEN + ETH_FCS_LEN + VLAN_HLEN;

		if (frame_size > i40e_max_xdp_frame_size(vsi))
			return -EINVAL;
	}

	netdev_dbg(netdev, "changing MTU from %d to %d\n",
		   netdev->mtu, new_mtu);
	netdev->mtu = new_mtu;
	if (netif_running(netdev))
		i40e_vsi_reinit_locked(vsi);
	set_bit(__I40E_CLIENT_SERVICE_REQUESTED, pf->state);
	set_bit(__I40E_CLIENT_L2_CHANGE, pf->state);
	return 0;
}

/**
 * i40e_ioctl - Access the hwtstamp interface
 * @netdev: network interface device structure
 * @ifr: interface request data
 * @cmd: ioctl command
 **/
int i40e_ioctl(struct net_device *netdev, struct ifreq *ifr, int cmd)
{
	struct i40e_netdev_priv *np = netdev_priv(netdev);
	struct i40e_pf *pf = np->vsi->back;

	switch (cmd) {
	case SIOCGHWTSTAMP:
		return i40e_ptp_get_ts_config(pf, ifr);
	case SIOCSHWTSTAMP:
		return i40e_ptp_set_ts_config(pf, ifr);
	default:
		return -EOPNOTSUPP;
	}
}

/**
 * i40e_vlan_stripping_enable - Turn on vlan stripping for the VSI
 * @vsi: the vsi being adjusted
 **/
void i40e_vlan_stripping_enable(struct i40e_vsi *vsi)
{
	struct i40e_vsi_context ctxt;
	i40e_status ret;

	/* Don't modify stripping options if a port VLAN is active */
	if (vsi->info.pvid)
		return;

	if ((vsi->info.valid_sections &
	     cpu_to_le16(I40E_AQ_VSI_PROP_VLAN_VALID)) &&
	    ((vsi->info.port_vlan_flags & I40E_AQ_VSI_PVLAN_MODE_MASK) == 0))
		return;  /* already enabled */

	vsi->info.valid_sections = cpu_to_le16(I40E_AQ_VSI_PROP_VLAN_VALID);
	vsi->info.port_vlan_flags = I40E_AQ_VSI_PVLAN_MODE_ALL |
				    I40E_AQ_VSI_PVLAN_EMOD_STR_BOTH;

	ctxt.seid = vsi->seid;
	ctxt.info = vsi->info;
	ret = i40e_aq_update_vsi_params(&vsi->back->hw, &ctxt, NULL);
	if (ret) {
		dev_info(&vsi->back->pdev->dev,
			 "update vlan stripping failed, err %s aq_err %s\n",
			 i40e_stat_str(&vsi->back->hw, ret),
			 i40e_aq_str(&vsi->back->hw,
				     vsi->back->hw.aq.asq_last_status));
	}
}

/**
 * i40e_vlan_stripping_disable - Turn off vlan stripping for the VSI
 * @vsi: the vsi being adjusted
 **/
void i40e_vlan_stripping_disable(struct i40e_vsi *vsi)
{
	struct i40e_vsi_context ctxt;
	i40e_status ret;

	/* Don't modify stripping options if a port VLAN is active */
	if (vsi->info.pvid)
		return;

	if ((vsi->info.valid_sections &
	     cpu_to_le16(I40E_AQ_VSI_PROP_VLAN_VALID)) &&
	    ((vsi->info.port_vlan_flags & I40E_AQ_VSI_PVLAN_EMOD_MASK) ==
	     I40E_AQ_VSI_PVLAN_EMOD_MASK))
		return;  /* already disabled */

	vsi->info.valid_sections = cpu_to_le16(I40E_AQ_VSI_PROP_VLAN_VALID);
	vsi->info.port_vlan_flags = I40E_AQ_VSI_PVLAN_MODE_ALL |
				    I40E_AQ_VSI_PVLAN_EMOD_NOTHING;

	ctxt.seid = vsi->seid;
	ctxt.info = vsi->info;
	ret = i40e_aq_update_vsi_params(&vsi->back->hw, &ctxt, NULL);
	if (ret) {
		dev_info(&vsi->back->pdev->dev,
			 "update vlan stripping failed, err %s aq_err %s\n",
			 i40e_stat_str(&vsi->back->hw, ret),
			 i40e_aq_str(&vsi->back->hw,
				     vsi->back->hw.aq.asq_last_status));
	}
}

/**
 * i40e_add_vlan_all_mac - Add a MAC/VLAN filter for each existing MAC address
 * @vsi: the vsi being configured
 * @vid: vlan id to be added (0 = untagged only , -1 = any)
 *
 * This is a helper function for adding a new MAC/VLAN filter with the
 * specified VLAN for each existing MAC address already in the hash table.
 * This function does *not* perform any accounting to update filters based on
 * VLAN mode.
 *
 * NOTE: this function expects to be called while under the
 * mac_filter_hash_lock
 **/
int i40e_add_vlan_all_mac(struct i40e_vsi *vsi, s16 vid)
{
	struct i40e_mac_filter *f, *add_f;
	struct hlist_node *h;
	int bkt;

	hash_for_each_safe(vsi->mac_filter_hash, bkt, h, f, hlist) {
		if (f->state == I40E_FILTER_REMOVE)
			continue;
		add_f = i40e_add_filter(vsi, f->macaddr, vid);
		if (!add_f) {
			dev_info(&vsi->back->pdev->dev,
				 "Could not add vlan filter %d for %pM\n",
				 vid, f->macaddr);
			return -ENOMEM;
		}
	}

	return 0;
}

/**
 * i40e_vsi_add_vlan - Add VSI membership for given VLAN
 * @vsi: the VSI being configured
 * @vid: VLAN id to be added
 **/
int i40e_vsi_add_vlan(struct i40e_vsi *vsi, u16 vid)
{
	int err;

	if (vsi->info.pvid)
		return -EINVAL;

	/* The network stack will attempt to add VID=0, with the intention to
	 * receive priority tagged packets with a VLAN of 0. Our HW receives
	 * these packets by default when configured to receive untagged
	 * packets, so we don't need to add a filter for this case.
	 * Additionally, HW interprets adding a VID=0 filter as meaning to
	 * receive *only* tagged traffic and stops receiving untagged traffic.
	 * Thus, we do not want to actually add a filter for VID=0
	 */
	if (!vid)
		return 0;

	/* Locked once because all functions invoked below iterates list*/
	spin_lock_bh(&vsi->mac_filter_hash_lock);
	err = i40e_add_vlan_all_mac(vsi, vid);
	spin_unlock_bh(&vsi->mac_filter_hash_lock);
	if (err)
		return err;

	/* schedule our worker thread which will take care of
	 * applying the new filter changes
	 */
	i40e_service_event_schedule(vsi->back);
	return 0;
}

/**
 * i40e_rm_vlan_all_mac - Remove MAC/VLAN pair for all MAC with the given VLAN
 * @vsi: the vsi being configured
 * @vid: vlan id to be removed (0 = untagged only , -1 = any)
 *
 * This function should be used to remove all VLAN filters which match the
 * given VID. It does not schedule the service event and does not take the
 * mac_filter_hash_lock so it may be combined with other operations under
 * a single invocation of the mac_filter_hash_lock.
 *
 * NOTE: this function expects to be called while under the
 * mac_filter_hash_lock
 */
void i40e_rm_vlan_all_mac(struct i40e_vsi *vsi, s16 vid)
{
	struct i40e_mac_filter *f;
	struct hlist_node *h;
	int bkt;

	hash_for_each_safe(vsi->mac_filter_hash, bkt, h, f, hlist) {
		if (f->vlan == vid)
			__i40e_del_filter(vsi, f);
	}
}

/**
 * i40e_vsi_kill_vlan - Remove VSI membership for given VLAN
 * @vsi: the VSI being configured
 * @vid: VLAN id to be removed
 **/
void i40e_vsi_kill_vlan(struct i40e_vsi *vsi, u16 vid)
{
	if (!vid || vsi->info.pvid)
		return;

	spin_lock_bh(&vsi->mac_filter_hash_lock);
	i40e_rm_vlan_all_mac(vsi, vid);
	spin_unlock_bh(&vsi->mac_filter_hash_lock);

	/* schedule our worker thread which will take care of
	 * applying the new filter changes
	 */
	i40e_service_event_schedule(vsi->back);
}

/**
 * i40e_vlan_rx_add_vid - Add a vlan id filter to HW offload
 * @netdev: network interface to be adjusted
 * @proto: unused protocol value
 * @vid: vlan id to be added
 *
 * net_device_ops implementation for adding vlan ids
 **/
static int i40e_vlan_rx_add_vid(struct net_device *netdev,
				__always_unused __be16 proto, u16 vid)
{
	struct i40e_netdev_priv *np = netdev_priv(netdev);
	struct i40e_vsi *vsi = np->vsi;
	int ret = 0;

	if (vid >= VLAN_N_VID)
		return -EINVAL;

	ret = i40e_vsi_add_vlan(vsi, vid);
	if (!ret)
		set_bit(vid, vsi->active_vlans);

	return ret;
}

/**
 * i40e_vlan_rx_add_vid_up - Add a vlan id filter to HW offload in UP path
 * @netdev: network interface to be adjusted
 * @proto: unused protocol value
 * @vid: vlan id to be added
 **/
static void i40e_vlan_rx_add_vid_up(struct net_device *netdev,
				    __always_unused __be16 proto, u16 vid)
{
	struct i40e_netdev_priv *np = netdev_priv(netdev);
	struct i40e_vsi *vsi = np->vsi;

	if (vid >= VLAN_N_VID)
		return;
	set_bit(vid, vsi->active_vlans);
}

/**
 * i40e_vlan_rx_kill_vid - Remove a vlan id filter from HW offload
 * @netdev: network interface to be adjusted
 * @proto: unused protocol value
 * @vid: vlan id to be removed
 *
 * net_device_ops implementation for removing vlan ids
 **/
static int i40e_vlan_rx_kill_vid(struct net_device *netdev,
				 __always_unused __be16 proto, u16 vid)
{
	struct i40e_netdev_priv *np = netdev_priv(netdev);
	struct i40e_vsi *vsi = np->vsi;

	/* return code is ignored as there is nothing a user
	 * can do about failure to remove and a log message was
	 * already printed from the other function
	 */
	i40e_vsi_kill_vlan(vsi, vid);

	clear_bit(vid, vsi->active_vlans);

	return 0;
}

/**
 * i40e_restore_vlan - Reinstate vlans when vsi/netdev comes back up
 * @vsi: the vsi being brought back up
 **/
static void i40e_restore_vlan(struct i40e_vsi *vsi)
{
	u16 vid;

	if (!vsi->netdev)
		return;

	if (vsi->netdev->features & NETIF_F_HW_VLAN_CTAG_RX)
		i40e_vlan_stripping_enable(vsi);
	else
		i40e_vlan_stripping_disable(vsi);

	for_each_set_bit(vid, vsi->active_vlans, VLAN_N_VID)
		i40e_vlan_rx_add_vid_up(vsi->netdev, htons(ETH_P_8021Q),
					vid);
}

/**
 * i40e_vsi_add_pvid - Add pvid for the VSI
 * @vsi: the vsi being adjusted
 * @vid: the vlan id to set as a PVID
 **/
int i40e_vsi_add_pvid(struct i40e_vsi *vsi, u16 vid)
{
	struct i40e_vsi_context ctxt;
	i40e_status ret;

	vsi->info.valid_sections = cpu_to_le16(I40E_AQ_VSI_PROP_VLAN_VALID);
	vsi->info.pvid = cpu_to_le16(vid);
	vsi->info.port_vlan_flags = I40E_AQ_VSI_PVLAN_MODE_TAGGED |
				    I40E_AQ_VSI_PVLAN_INSERT_PVID |
				    I40E_AQ_VSI_PVLAN_EMOD_STR;

	ctxt.seid = vsi->seid;
	ctxt.info = vsi->info;
	ret = i40e_aq_update_vsi_params(&vsi->back->hw, &ctxt, NULL);
	if (ret) {
		dev_info(&vsi->back->pdev->dev,
			 "add pvid failed, err %s aq_err %s\n",
			 i40e_stat_str(&vsi->back->hw, ret),
			 i40e_aq_str(&vsi->back->hw,
				     vsi->back->hw.aq.asq_last_status));
		return -ENOENT;
	}

	return 0;
}

/**
 * i40e_vsi_remove_pvid - Remove the pvid from the VSI
 * @vsi: the vsi being adjusted
 *
 * Just use the vlan_rx_register() service to put it back to normal
 **/
void i40e_vsi_remove_pvid(struct i40e_vsi *vsi)
{
	vsi->info.pvid = 0;

	i40e_vlan_stripping_disable(vsi);
}

/**
 * i40e_vsi_setup_tx_resources - Allocate VSI Tx queue resources
 * @vsi: ptr to the VSI
 *
 * If this function returns with an error, then it's possible one or
 * more of the rings is populated (while the rest are not).  It is the
 * callers duty to clean those orphaned rings.
 *
 * Return 0 on success, negative on failure
 **/
static int i40e_vsi_setup_tx_resources(struct i40e_vsi *vsi)
{
	int i, err = 0;

	for (i = 0; i < vsi->num_queue_pairs && !err; i++)
		err = i40e_setup_tx_descriptors(vsi->tx_rings[i]);

	if (!i40e_enabled_xdp_vsi(vsi))
		return err;

	for (i = 0; i < vsi->num_queue_pairs && !err; i++)
		err = i40e_setup_tx_descriptors(vsi->xdp_rings[i]);

	return err;
}

/**
 * i40e_vsi_free_tx_resources - Free Tx resources for VSI queues
 * @vsi: ptr to the VSI
 *
 * Free VSI's transmit software resources
 **/
static void i40e_vsi_free_tx_resources(struct i40e_vsi *vsi)
{
	int i;

	if (vsi->tx_rings) {
		for (i = 0; i < vsi->num_queue_pairs; i++)
			if (vsi->tx_rings[i] && vsi->tx_rings[i]->desc)
				i40e_free_tx_resources(vsi->tx_rings[i]);
	}

	if (vsi->xdp_rings) {
		for (i = 0; i < vsi->num_queue_pairs; i++)
			if (vsi->xdp_rings[i] && vsi->xdp_rings[i]->desc)
				i40e_free_tx_resources(vsi->xdp_rings[i]);
	}
}

/**
 * i40e_vsi_setup_rx_resources - Allocate VSI queues Rx resources
 * @vsi: ptr to the VSI
 *
 * If this function returns with an error, then it's possible one or
 * more of the rings is populated (while the rest are not).  It is the
 * callers duty to clean those orphaned rings.
 *
 * Return 0 on success, negative on failure
 **/
static int i40e_vsi_setup_rx_resources(struct i40e_vsi *vsi)
{
	int i, err = 0;

	for (i = 0; i < vsi->num_queue_pairs && !err; i++)
		err = i40e_setup_rx_descriptors(vsi->rx_rings[i]);
	return err;
}

/**
 * i40e_vsi_free_rx_resources - Free Rx Resources for VSI queues
 * @vsi: ptr to the VSI
 *
 * Free all receive software resources
 **/
static void i40e_vsi_free_rx_resources(struct i40e_vsi *vsi)
{
	int i;

	if (!vsi->rx_rings)
		return;

	for (i = 0; i < vsi->num_queue_pairs; i++)
		if (vsi->rx_rings[i] && vsi->rx_rings[i]->desc)
			i40e_free_rx_resources(vsi->rx_rings[i]);
}

/**
 * i40e_config_xps_tx_ring - Configure XPS for a Tx ring
 * @ring: The Tx ring to configure
 *
 * This enables/disables XPS for a given Tx descriptor ring
 * based on the TCs enabled for the VSI that ring belongs to.
 **/
static void i40e_config_xps_tx_ring(struct i40e_ring *ring)
{
	int cpu;

	if (!ring->q_vector || !ring->netdev || ring->ch)
		return;

	/* We only initialize XPS once, so as not to overwrite user settings */
	if (test_and_set_bit(__I40E_TX_XPS_INIT_DONE, ring->state))
		return;

	cpu = cpumask_local_spread(ring->q_vector->v_idx, -1);
	netif_set_xps_queue(ring->netdev, get_cpu_mask(cpu),
			    ring->queue_index);
}

/**
 * i40e_xsk_pool - Retrieve the AF_XDP buffer pool if XDP and ZC is enabled
 * @ring: The Tx or Rx ring
 *
 * Returns the AF_XDP buffer pool or NULL.
 **/
static struct xsk_buff_pool *i40e_xsk_pool(struct i40e_ring *ring)
{
	bool xdp_on = i40e_enabled_xdp_vsi(ring->vsi);
	int qid = ring->queue_index;

	if (ring_is_xdp(ring))
		qid -= ring->vsi->alloc_queue_pairs;

	if (!xdp_on || !test_bit(qid, ring->vsi->af_xdp_zc_qps))
		return NULL;

	return xsk_get_pool_from_qid(ring->vsi->netdev, qid);
}

/**
 * i40e_configure_tx_ring - Configure a transmit ring context and rest
 * @ring: The Tx ring to configure
 *
 * Configure the Tx descriptor ring in the HMC context.
 **/
static int i40e_configure_tx_ring(struct i40e_ring *ring)
{
	struct i40e_vsi *vsi = ring->vsi;
	u16 pf_q = vsi->base_queue + ring->queue_index;
	struct i40e_hw *hw = &vsi->back->hw;
	struct i40e_hmc_obj_txq tx_ctx;
	i40e_status err = 0;
	u32 qtx_ctl = 0;

	if (ring_is_xdp(ring))
		ring->xsk_pool = i40e_xsk_pool(ring);

	/* some ATR related tx ring init */
	if (vsi->back->flags & I40E_FLAG_FD_ATR_ENABLED) {
		ring->atr_sample_rate = vsi->back->atr_sample_rate;
		ring->atr_count = 0;
	} else {
		ring->atr_sample_rate = 0;
	}

	/* configure XPS */
	i40e_config_xps_tx_ring(ring);

	/* clear the context structure first */
	memset(&tx_ctx, 0, sizeof(tx_ctx));

	tx_ctx.new_context = 1;
	tx_ctx.base = (ring->dma / 128);
	tx_ctx.qlen = ring->count;
	tx_ctx.fd_ena = !!(vsi->back->flags & (I40E_FLAG_FD_SB_ENABLED |
					       I40E_FLAG_FD_ATR_ENABLED));
	tx_ctx.timesync_ena = !!(vsi->back->flags & I40E_FLAG_PTP);
	/* FDIR VSI tx ring can still use RS bit and writebacks */
	if (vsi->type != I40E_VSI_FDIR)
		tx_ctx.head_wb_ena = 1;
	tx_ctx.head_wb_addr = ring->dma +
			      (ring->count * sizeof(struct i40e_tx_desc));

	/* As part of VSI creation/update, FW allocates certain
	 * Tx arbitration queue sets for each TC enabled for
	 * the VSI. The FW returns the handles to these queue
	 * sets as part of the response buffer to Add VSI,
	 * Update VSI, etc. AQ commands. It is expected that
	 * these queue set handles be associated with the Tx
	 * queues by the driver as part of the TX queue context
	 * initialization. This has to be done regardless of
	 * DCB as by default everything is mapped to TC0.
	 */

	if (ring->ch)
		tx_ctx.rdylist =
			le16_to_cpu(ring->ch->info.qs_handle[ring->dcb_tc]);

	else
		tx_ctx.rdylist = le16_to_cpu(vsi->info.qs_handle[ring->dcb_tc]);

	tx_ctx.rdylist_act = 0;

	/* clear the context in the HMC */
	err = i40e_clear_lan_tx_queue_context(hw, pf_q);
	if (err) {
		dev_info(&vsi->back->pdev->dev,
			 "Failed to clear LAN Tx queue context on Tx ring %d (pf_q %d), error: %d\n",
			 ring->queue_index, pf_q, err);
		return -ENOMEM;
	}

	/* set the context in the HMC */
	err = i40e_set_lan_tx_queue_context(hw, pf_q, &tx_ctx);
	if (err) {
		dev_info(&vsi->back->pdev->dev,
			 "Failed to set LAN Tx queue context on Tx ring %d (pf_q %d, error: %d\n",
			 ring->queue_index, pf_q, err);
		return -ENOMEM;
	}

	/* Now associate this queue with this PCI function */
	if (ring->ch) {
		if (ring->ch->type == I40E_VSI_VMDQ2)
			qtx_ctl = I40E_QTX_CTL_VM_QUEUE;
		else
			return -EINVAL;

		qtx_ctl |= (ring->ch->vsi_number <<
			    I40E_QTX_CTL_VFVM_INDX_SHIFT) &
			    I40E_QTX_CTL_VFVM_INDX_MASK;
	} else {
		if (vsi->type == I40E_VSI_VMDQ2) {
			qtx_ctl = I40E_QTX_CTL_VM_QUEUE;
			qtx_ctl |= ((vsi->id) << I40E_QTX_CTL_VFVM_INDX_SHIFT) &
				    I40E_QTX_CTL_VFVM_INDX_MASK;
		} else {
			qtx_ctl = I40E_QTX_CTL_PF_QUEUE;
		}
	}

	qtx_ctl |= ((hw->pf_id << I40E_QTX_CTL_PF_INDX_SHIFT) &
		    I40E_QTX_CTL_PF_INDX_MASK);
	wr32(hw, I40E_QTX_CTL(pf_q), qtx_ctl);
	i40e_flush(hw);

	/* cache tail off for easier writes later */
	ring->tail = hw->hw_addr + I40E_QTX_TAIL(pf_q);

	return 0;
}

/**
 * i40e_configure_rx_ring - Configure a receive ring context
 * @ring: The Rx ring to configure
 *
 * Configure the Rx descriptor ring in the HMC context.
 **/
static int i40e_configure_rx_ring(struct i40e_ring *ring)
{
	struct i40e_vsi *vsi = ring->vsi;
	u32 chain_len = vsi->back->hw.func_caps.rx_buf_chain_len;
	u16 pf_q = vsi->base_queue + ring->queue_index;
	struct i40e_hw *hw = &vsi->back->hw;
	struct i40e_hmc_obj_rxq rx_ctx;
	i40e_status err = 0;
	bool ok;
	int ret;

	bitmap_zero(ring->state, __I40E_RING_STATE_NBITS);

	/* clear the context structure first */
	memset(&rx_ctx, 0, sizeof(rx_ctx));

	if (ring->vsi->type == I40E_VSI_MAIN)
		xdp_rxq_info_unreg_mem_model(&ring->xdp_rxq);

	kfree(ring->rx_bi);
	ring->xsk_pool = i40e_xsk_pool(ring);
	if (ring->xsk_pool) {
		ret = i40e_alloc_rx_bi_zc(ring);
		if (ret)
			return ret;
		ring->rx_buf_len =
		  xsk_pool_get_rx_frame_size(ring->xsk_pool);
		/* For AF_XDP ZC, we disallow packets to span on
		 * multiple buffers, thus letting us skip that
		 * handling in the fast-path.
		 */
		chain_len = 1;
		ret = xdp_rxq_info_reg_mem_model(&ring->xdp_rxq,
						 MEM_TYPE_XSK_BUFF_POOL,
						 NULL);
		if (ret)
			return ret;
		dev_info(&vsi->back->pdev->dev,
			 "Registered XDP mem model MEM_TYPE_XSK_BUFF_POOL on Rx ring %d\n",
			 ring->queue_index);

	} else {
		ret = i40e_alloc_rx_bi(ring);
		if (ret)
			return ret;
		ring->rx_buf_len = vsi->rx_buf_len;
		if (ring->vsi->type == I40E_VSI_MAIN) {
			ret = xdp_rxq_info_reg_mem_model(&ring->xdp_rxq,
							 MEM_TYPE_PAGE_SHARED,
							 NULL);
			if (ret)
				return ret;
		}
	}

	rx_ctx.dbuff = DIV_ROUND_UP(ring->rx_buf_len,
				    BIT_ULL(I40E_RXQ_CTX_DBUFF_SHIFT));

	rx_ctx.base = (ring->dma / 128);
	rx_ctx.qlen = ring->count;

	/* use 16 byte descriptors */
	rx_ctx.dsize = 0;

	/* descriptor type is always zero
	 * rx_ctx.dtype = 0;
	 */
	rx_ctx.hsplit_0 = 0;

	rx_ctx.rxmax = min_t(u16, vsi->max_frame, chain_len * ring->rx_buf_len);
	if (hw->revision_id == 0)
		rx_ctx.lrxqthresh = 0;
	else
		rx_ctx.lrxqthresh = 1;
	rx_ctx.crcstrip = 1;
	rx_ctx.l2tsel = 1;
	/* this controls whether VLAN is stripped from inner headers */
	rx_ctx.showiv = 0;
	/* set the prefena field to 1 because the manual says to */
	rx_ctx.prefena = 1;

	/* clear the context in the HMC */
	err = i40e_clear_lan_rx_queue_context(hw, pf_q);
	if (err) {
		dev_info(&vsi->back->pdev->dev,
			 "Failed to clear LAN Rx queue context on Rx ring %d (pf_q %d), error: %d\n",
			 ring->queue_index, pf_q, err);
		return -ENOMEM;
	}

	/* set the context in the HMC */
	err = i40e_set_lan_rx_queue_context(hw, pf_q, &rx_ctx);
	if (err) {
		dev_info(&vsi->back->pdev->dev,
			 "Failed to set LAN Rx queue context on Rx ring %d (pf_q %d), error: %d\n",
			 ring->queue_index, pf_q, err);
		return -ENOMEM;
	}

	/* configure Rx buffer alignment */
	if (!vsi->netdev || (vsi->back->flags & I40E_FLAG_LEGACY_RX))
		clear_ring_build_skb_enabled(ring);
	else
		set_ring_build_skb_enabled(ring);

	/* cache tail for quicker writes, and clear the reg before use */
	ring->tail = hw->hw_addr + I40E_QRX_TAIL(pf_q);
	writel(0, ring->tail);

	if (ring->xsk_pool) {
		xsk_pool_set_rxq_info(ring->xsk_pool, &ring->xdp_rxq);
		ok = i40e_alloc_rx_buffers_zc(ring, I40E_DESC_UNUSED(ring));
	} else {
		ok = !i40e_alloc_rx_buffers(ring, I40E_DESC_UNUSED(ring));
	}
	if (!ok) {
		/* Log this in case the user has forgotten to give the kernel
		 * any buffers, even later in the application.
		 */
		dev_info(&vsi->back->pdev->dev,
			 "Failed to allocate some buffers on %sRx ring %d (pf_q %d)\n",
			 ring->xsk_pool ? "AF_XDP ZC enabled " : "",
			 ring->queue_index, pf_q);
	}

	return 0;
}

/**
 * i40e_vsi_configure_tx - Configure the VSI for Tx
 * @vsi: VSI structure describing this set of rings and resources
 *
 * Configure the Tx VSI for operation.
 **/
static int i40e_vsi_configure_tx(struct i40e_vsi *vsi)
{
	int err = 0;
	u16 i;

	for (i = 0; (i < vsi->num_queue_pairs) && !err; i++)
		err = i40e_configure_tx_ring(vsi->tx_rings[i]);

	if (err || !i40e_enabled_xdp_vsi(vsi))
		return err;

	for (i = 0; (i < vsi->num_queue_pairs) && !err; i++)
		err = i40e_configure_tx_ring(vsi->xdp_rings[i]);

	return err;
}

/**
 * i40e_vsi_configure_rx - Configure the VSI for Rx
 * @vsi: the VSI being configured
 *
 * Configure the Rx VSI for operation.
 **/
static int i40e_vsi_configure_rx(struct i40e_vsi *vsi)
{
	int err = 0;
	u16 i;

	if (!vsi->netdev || (vsi->back->flags & I40E_FLAG_LEGACY_RX)) {
		vsi->max_frame = I40E_MAX_RXBUFFER;
		vsi->rx_buf_len = I40E_RXBUFFER_2048;
#if (PAGE_SIZE < 8192)
	} else if (!I40E_2K_TOO_SMALL_WITH_PADDING &&
		   (vsi->netdev->mtu <= ETH_DATA_LEN)) {
		vsi->max_frame = I40E_RXBUFFER_1536 - NET_IP_ALIGN;
		vsi->rx_buf_len = I40E_RXBUFFER_1536 - NET_IP_ALIGN;
#endif
	} else {
		vsi->max_frame = I40E_MAX_RXBUFFER;
		vsi->rx_buf_len = (PAGE_SIZE < 8192) ? I40E_RXBUFFER_3072 :
						       I40E_RXBUFFER_2048;
	}

	/* set up individual rings */
	for (i = 0; i < vsi->num_queue_pairs && !err; i++)
		err = i40e_configure_rx_ring(vsi->rx_rings[i]);

	return err;
}

/**
 * i40e_vsi_config_dcb_rings - Update rings to reflect DCB TC
 * @vsi: ptr to the VSI
 **/
static void i40e_vsi_config_dcb_rings(struct i40e_vsi *vsi)
{
	struct i40e_ring *tx_ring, *rx_ring;
	u16 qoffset, qcount;
	int i, n;

	if (!(vsi->back->flags & I40E_FLAG_DCB_ENABLED)) {
		/* Reset the TC information */
		for (i = 0; i < vsi->num_queue_pairs; i++) {
			rx_ring = vsi->rx_rings[i];
			tx_ring = vsi->tx_rings[i];
			rx_ring->dcb_tc = 0;
			tx_ring->dcb_tc = 0;
		}
		return;
	}

	for (n = 0; n < I40E_MAX_TRAFFIC_CLASS; n++) {
		if (!(vsi->tc_config.enabled_tc & BIT_ULL(n)))
			continue;

		qoffset = vsi->tc_config.tc_info[n].qoffset;
		qcount = vsi->tc_config.tc_info[n].qcount;
		for (i = qoffset; i < (qoffset + qcount); i++) {
			rx_ring = vsi->rx_rings[i];
			tx_ring = vsi->tx_rings[i];
			rx_ring->dcb_tc = n;
			tx_ring->dcb_tc = n;
		}
	}
}

/**
 * i40e_set_vsi_rx_mode - Call set_rx_mode on a VSI
 * @vsi: ptr to the VSI
 **/
static void i40e_set_vsi_rx_mode(struct i40e_vsi *vsi)
{
	if (vsi->netdev)
		i40e_set_rx_mode(vsi->netdev);
}

/**
 * i40e_reset_fdir_filter_cnt - Reset flow director filter counters
 * @pf: Pointer to the targeted PF
 *
 * Set all flow director counters to 0.
 */
static void i40e_reset_fdir_filter_cnt(struct i40e_pf *pf)
{
	pf->fd_tcp4_filter_cnt = 0;
	pf->fd_udp4_filter_cnt = 0;
	pf->fd_sctp4_filter_cnt = 0;
	pf->fd_ip4_filter_cnt = 0;
	pf->fd_tcp6_filter_cnt = 0;
	pf->fd_udp6_filter_cnt = 0;
	pf->fd_sctp6_filter_cnt = 0;
	pf->fd_ip6_filter_cnt = 0;
}

/**
 * i40e_fdir_filter_restore - Restore the Sideband Flow Director filters
 * @vsi: Pointer to the targeted VSI
 *
 * This function replays the hlist on the hw where all the SB Flow Director
 * filters were saved.
 **/
static void i40e_fdir_filter_restore(struct i40e_vsi *vsi)
{
	struct i40e_fdir_filter *filter;
	struct i40e_pf *pf = vsi->back;
	struct hlist_node *node;

	if (!(pf->flags & I40E_FLAG_FD_SB_ENABLED))
		return;

	/* Reset FDir counters as we're replaying all existing filters */
	i40e_reset_fdir_filter_cnt(pf);

	hlist_for_each_entry_safe(filter, node,
				  &pf->fdir_filter_list, fdir_node) {
		i40e_add_del_fdir(vsi, filter, true);
	}
}

/**
 * i40e_vsi_configure - Set up the VSI for action
 * @vsi: the VSI being configured
 **/
static int i40e_vsi_configure(struct i40e_vsi *vsi)
{
	int err;

	i40e_set_vsi_rx_mode(vsi);
	i40e_restore_vlan(vsi);
	i40e_vsi_config_dcb_rings(vsi);
	err = i40e_vsi_configure_tx(vsi);
	if (!err)
		err = i40e_vsi_configure_rx(vsi);

	return err;
}

/**
 * i40e_vsi_configure_msix - MSIX mode Interrupt Config in the HW
 * @vsi: the VSI being configured
 **/
static void i40e_vsi_configure_msix(struct i40e_vsi *vsi)
{
	bool has_xdp = i40e_enabled_xdp_vsi(vsi);
	struct i40e_pf *pf = vsi->back;
	struct i40e_hw *hw = &pf->hw;
	u16 vector;
	int i, q;
	u32 qp;

	/* The interrupt indexing is offset by 1 in the PFINT_ITRn
	 * and PFINT_LNKLSTn registers, e.g.:
	 *   PFINT_ITRn[0..n-1] gets msix-1..msix-n  (qpair interrupts)
	 */
	qp = vsi->base_queue;
	vector = vsi->base_vector;
	for (i = 0; i < vsi->num_q_vectors; i++, vector++) {
		struct i40e_q_vector *q_vector = vsi->q_vectors[i];

		q_vector->rx.next_update = jiffies + 1;
		q_vector->rx.target_itr =
			ITR_TO_REG(vsi->rx_rings[i]->itr_setting);
		wr32(hw, I40E_PFINT_ITRN(I40E_RX_ITR, vector - 1),
		     q_vector->rx.target_itr >> 1);
		q_vector->rx.current_itr = q_vector->rx.target_itr;

		q_vector->tx.next_update = jiffies + 1;
		q_vector->tx.target_itr =
			ITR_TO_REG(vsi->tx_rings[i]->itr_setting);
		wr32(hw, I40E_PFINT_ITRN(I40E_TX_ITR, vector - 1),
		     q_vector->tx.target_itr >> 1);
		q_vector->tx.current_itr = q_vector->tx.target_itr;

		wr32(hw, I40E_PFINT_RATEN(vector - 1),
		     i40e_intrl_usec_to_reg(vsi->int_rate_limit));

		/* Linked list for the queuepairs assigned to this vector */
		wr32(hw, I40E_PFINT_LNKLSTN(vector - 1), qp);
		for (q = 0; q < q_vector->num_ringpairs; q++) {
			u32 nextqp = has_xdp ? qp + vsi->alloc_queue_pairs : qp;
			u32 val;

			val = I40E_QINT_RQCTL_CAUSE_ENA_MASK |
			      (I40E_RX_ITR << I40E_QINT_RQCTL_ITR_INDX_SHIFT) |
			      (vector << I40E_QINT_RQCTL_MSIX_INDX_SHIFT) |
			      (nextqp << I40E_QINT_RQCTL_NEXTQ_INDX_SHIFT) |
			      (I40E_QUEUE_TYPE_TX <<
			       I40E_QINT_RQCTL_NEXTQ_TYPE_SHIFT);

			wr32(hw, I40E_QINT_RQCTL(qp), val);

			if (has_xdp) {
				val = I40E_QINT_TQCTL_CAUSE_ENA_MASK |
				      (I40E_TX_ITR << I40E_QINT_TQCTL_ITR_INDX_SHIFT) |
				      (vector << I40E_QINT_TQCTL_MSIX_INDX_SHIFT) |
				      (qp << I40E_QINT_TQCTL_NEXTQ_INDX_SHIFT) |
				      (I40E_QUEUE_TYPE_TX <<
				       I40E_QINT_TQCTL_NEXTQ_TYPE_SHIFT);

				wr32(hw, I40E_QINT_TQCTL(nextqp), val);
			}

			val = I40E_QINT_TQCTL_CAUSE_ENA_MASK |
			      (I40E_TX_ITR << I40E_QINT_TQCTL_ITR_INDX_SHIFT) |
			      (vector << I40E_QINT_TQCTL_MSIX_INDX_SHIFT) |
			      ((qp + 1) << I40E_QINT_TQCTL_NEXTQ_INDX_SHIFT) |
			      (I40E_QUEUE_TYPE_RX <<
			       I40E_QINT_TQCTL_NEXTQ_TYPE_SHIFT);

			/* Terminate the linked list */
			if (q == (q_vector->num_ringpairs - 1))
				val |= (I40E_QUEUE_END_OF_LIST <<
					I40E_QINT_TQCTL_NEXTQ_INDX_SHIFT);

			wr32(hw, I40E_QINT_TQCTL(qp), val);
			qp++;
		}
	}

	i40e_flush(hw);
}

/**
 * i40e_enable_misc_int_causes - enable the non-queue interrupts
 * @pf: pointer to private device data structure
 **/
static void i40e_enable_misc_int_causes(struct i40e_pf *pf)
{
	struct i40e_hw *hw = &pf->hw;
	u32 val;

	/* clear things first */
	wr32(hw, I40E_PFINT_ICR0_ENA, 0);  /* disable all */
	rd32(hw, I40E_PFINT_ICR0);         /* read to clear */

	val = I40E_PFINT_ICR0_ENA_ECC_ERR_MASK       |
	      I40E_PFINT_ICR0_ENA_MAL_DETECT_MASK    |
	      I40E_PFINT_ICR0_ENA_GRST_MASK          |
	      I40E_PFINT_ICR0_ENA_PCI_EXCEPTION_MASK |
	      I40E_PFINT_ICR0_ENA_GPIO_MASK          |
	      I40E_PFINT_ICR0_ENA_HMC_ERR_MASK       |
	      I40E_PFINT_ICR0_ENA_VFLR_MASK          |
	      I40E_PFINT_ICR0_ENA_ADMINQ_MASK;

	if (pf->flags & I40E_FLAG_IWARP_ENABLED)
		val |= I40E_PFINT_ICR0_ENA_PE_CRITERR_MASK;

	if (pf->flags & I40E_FLAG_PTP)
		val |= I40E_PFINT_ICR0_ENA_TIMESYNC_MASK;

	wr32(hw, I40E_PFINT_ICR0_ENA, val);

	/* SW_ITR_IDX = 0, but don't change INTENA */
	wr32(hw, I40E_PFINT_DYN_CTL0, I40E_PFINT_DYN_CTL0_SW_ITR_INDX_MASK |
					I40E_PFINT_DYN_CTL0_INTENA_MSK_MASK);

	/* OTHER_ITR_IDX = 0 */
	wr32(hw, I40E_PFINT_STAT_CTL0, 0);
}

/**
 * i40e_configure_msi_and_legacy - Legacy mode interrupt config in the HW
 * @vsi: the VSI being configured
 **/
static void i40e_configure_msi_and_legacy(struct i40e_vsi *vsi)
{
	u32 nextqp = i40e_enabled_xdp_vsi(vsi) ? vsi->alloc_queue_pairs : 0;
	struct i40e_q_vector *q_vector = vsi->q_vectors[0];
	struct i40e_pf *pf = vsi->back;
	struct i40e_hw *hw = &pf->hw;
	u32 val;

	/* set the ITR configuration */
	q_vector->rx.next_update = jiffies + 1;
	q_vector->rx.target_itr = ITR_TO_REG(vsi->rx_rings[0]->itr_setting);
	wr32(hw, I40E_PFINT_ITR0(I40E_RX_ITR), q_vector->rx.target_itr >> 1);
	q_vector->rx.current_itr = q_vector->rx.target_itr;
	q_vector->tx.next_update = jiffies + 1;
	q_vector->tx.target_itr = ITR_TO_REG(vsi->tx_rings[0]->itr_setting);
	wr32(hw, I40E_PFINT_ITR0(I40E_TX_ITR), q_vector->tx.target_itr >> 1);
	q_vector->tx.current_itr = q_vector->tx.target_itr;

	i40e_enable_misc_int_causes(pf);

	/* FIRSTQ_INDX = 0, FIRSTQ_TYPE = 0 (rx) */
	wr32(hw, I40E_PFINT_LNKLST0, 0);

	/* Associate the queue pair to the vector and enable the queue int */
	val = I40E_QINT_RQCTL_CAUSE_ENA_MASK		       |
	      (I40E_RX_ITR << I40E_QINT_RQCTL_ITR_INDX_SHIFT)  |
	      (nextqp	   << I40E_QINT_RQCTL_NEXTQ_INDX_SHIFT)|
	      (I40E_QUEUE_TYPE_TX << I40E_QINT_TQCTL_NEXTQ_TYPE_SHIFT);

	wr32(hw, I40E_QINT_RQCTL(0), val);

	if (i40e_enabled_xdp_vsi(vsi)) {
		val = I40E_QINT_TQCTL_CAUSE_ENA_MASK		     |
		      (I40E_TX_ITR << I40E_QINT_TQCTL_ITR_INDX_SHIFT)|
		      (I40E_QUEUE_TYPE_TX
		       << I40E_QINT_TQCTL_NEXTQ_TYPE_SHIFT);

		wr32(hw, I40E_QINT_TQCTL(nextqp), val);
	}

	val = I40E_QINT_TQCTL_CAUSE_ENA_MASK		      |
	      (I40E_TX_ITR << I40E_QINT_TQCTL_ITR_INDX_SHIFT) |
	      (I40E_QUEUE_END_OF_LIST << I40E_QINT_TQCTL_NEXTQ_INDX_SHIFT);

	wr32(hw, I40E_QINT_TQCTL(0), val);
	i40e_flush(hw);
}

/**
 * i40e_irq_dynamic_disable_icr0 - Disable default interrupt generation for icr0
 * @pf: board private structure
 **/
void i40e_irq_dynamic_disable_icr0(struct i40e_pf *pf)
{
	struct i40e_hw *hw = &pf->hw;

	wr32(hw, I40E_PFINT_DYN_CTL0,
	     I40E_ITR_NONE << I40E_PFINT_DYN_CTLN_ITR_INDX_SHIFT);
	i40e_flush(hw);
}

/**
 * i40e_irq_dynamic_enable_icr0 - Enable default interrupt generation for icr0
 * @pf: board private structure
 **/
void i40e_irq_dynamic_enable_icr0(struct i40e_pf *pf)
{
	struct i40e_hw *hw = &pf->hw;
	u32 val;

	val = I40E_PFINT_DYN_CTL0_INTENA_MASK   |
	      I40E_PFINT_DYN_CTL0_CLEARPBA_MASK |
	      (I40E_ITR_NONE << I40E_PFINT_DYN_CTL0_ITR_INDX_SHIFT);

	wr32(hw, I40E_PFINT_DYN_CTL0, val);
	i40e_flush(hw);
}

/**
 * i40e_msix_clean_rings - MSIX mode Interrupt Handler
 * @irq: interrupt number
 * @data: pointer to a q_vector
 **/
static irqreturn_t i40e_msix_clean_rings(int irq, void *data)
{
	struct i40e_q_vector *q_vector = data;

	if (!q_vector->tx.ring && !q_vector->rx.ring)
		return IRQ_HANDLED;

	napi_schedule_irqoff(&q_vector->napi);

	return IRQ_HANDLED;
}

/**
 * i40e_irq_affinity_notify - Callback for affinity changes
 * @notify: context as to what irq was changed
 * @mask: the new affinity mask
 *
 * This is a callback function used by the irq_set_affinity_notifier function
 * so that we may register to receive changes to the irq affinity masks.
 **/
static void i40e_irq_affinity_notify(struct irq_affinity_notify *notify,
				     const cpumask_t *mask)
{
	struct i40e_q_vector *q_vector =
		container_of(notify, struct i40e_q_vector, affinity_notify);

	cpumask_copy(&q_vector->affinity_mask, mask);
}

/**
 * i40e_irq_affinity_release - Callback for affinity notifier release
 * @ref: internal core kernel usage
 *
 * This is a callback function used by the irq_set_affinity_notifier function
 * to inform the current notification subscriber that they will no longer
 * receive notifications.
 **/
static void i40e_irq_affinity_release(struct kref *ref) {}

/**
 * i40e_vsi_request_irq_msix - Initialize MSI-X interrupts
 * @vsi: the VSI being configured
 * @basename: name for the vector
 *
 * Allocates MSI-X vectors and requests interrupts from the kernel.
 **/
static int i40e_vsi_request_irq_msix(struct i40e_vsi *vsi, char *basename)
{
	int q_vectors = vsi->num_q_vectors;
	struct i40e_pf *pf = vsi->back;
	int base = vsi->base_vector;
	int rx_int_idx = 0;
	int tx_int_idx = 0;
	int vector, err;
	int irq_num;
	int cpu;

	for (vector = 0; vector < q_vectors; vector++) {
		struct i40e_q_vector *q_vector = vsi->q_vectors[vector];

		irq_num = pf->msix_entries[base + vector].vector;

		if (q_vector->tx.ring && q_vector->rx.ring) {
			snprintf(q_vector->name, sizeof(q_vector->name) - 1,
				 "%s-%s-%d", basename, "TxRx", rx_int_idx++);
			tx_int_idx++;
		} else if (q_vector->rx.ring) {
			snprintf(q_vector->name, sizeof(q_vector->name) - 1,
				 "%s-%s-%d", basename, "rx", rx_int_idx++);
		} else if (q_vector->tx.ring) {
			snprintf(q_vector->name, sizeof(q_vector->name) - 1,
				 "%s-%s-%d", basename, "tx", tx_int_idx++);
		} else {
			/* skip this unused q_vector */
			continue;
		}
		err = request_irq(irq_num,
				  vsi->irq_handler,
				  0,
				  q_vector->name,
				  q_vector);
		if (err) {
			dev_info(&pf->pdev->dev,
				 "MSIX request_irq failed, error: %d\n", err);
			goto free_queue_irqs;
		}

		/* register for affinity change notifications */
		q_vector->affinity_notify.notify = i40e_irq_affinity_notify;
		q_vector->affinity_notify.release = i40e_irq_affinity_release;
		irq_set_affinity_notifier(irq_num, &q_vector->affinity_notify);
		/* Spread affinity hints out across online CPUs.
		 *
		 * get_cpu_mask returns a static constant mask with
		 * a permanent lifetime so it's ok to pass to
		 * irq_set_affinity_hint without making a copy.
		 */
		cpu = cpumask_local_spread(q_vector->v_idx, -1);
		irq_set_affinity_hint(irq_num, get_cpu_mask(cpu));
	}

	vsi->irqs_ready = true;
	return 0;

free_queue_irqs:
	while (vector) {
		vector--;
		irq_num = pf->msix_entries[base + vector].vector;
		irq_set_affinity_notifier(irq_num, NULL);
		irq_set_affinity_hint(irq_num, NULL);
		free_irq(irq_num, &vsi->q_vectors[vector]);
	}
	return err;
}

/**
 * i40e_vsi_disable_irq - Mask off queue interrupt generation on the VSI
 * @vsi: the VSI being un-configured
 **/
static void i40e_vsi_disable_irq(struct i40e_vsi *vsi)
{
	struct i40e_pf *pf = vsi->back;
	struct i40e_hw *hw = &pf->hw;
	int base = vsi->base_vector;
	int i;

	/* disable interrupt causation from each queue */
	for (i = 0; i < vsi->num_queue_pairs; i++) {
		u32 val;

		val = rd32(hw, I40E_QINT_TQCTL(vsi->tx_rings[i]->reg_idx));
		val &= ~I40E_QINT_TQCTL_CAUSE_ENA_MASK;
		wr32(hw, I40E_QINT_TQCTL(vsi->tx_rings[i]->reg_idx), val);

		val = rd32(hw, I40E_QINT_RQCTL(vsi->rx_rings[i]->reg_idx));
		val &= ~I40E_QINT_RQCTL_CAUSE_ENA_MASK;
		wr32(hw, I40E_QINT_RQCTL(vsi->rx_rings[i]->reg_idx), val);

		if (!i40e_enabled_xdp_vsi(vsi))
			continue;
		wr32(hw, I40E_QINT_TQCTL(vsi->xdp_rings[i]->reg_idx), 0);
	}

	/* disable each interrupt */
	if (pf->flags & I40E_FLAG_MSIX_ENABLED) {
		for (i = vsi->base_vector;
		     i < (vsi->num_q_vectors + vsi->base_vector); i++)
			wr32(hw, I40E_PFINT_DYN_CTLN(i - 1), 0);

		i40e_flush(hw);
		for (i = 0; i < vsi->num_q_vectors; i++)
			synchronize_irq(pf->msix_entries[i + base].vector);
	} else {
		/* Legacy and MSI mode - this stops all interrupt handling */
		wr32(hw, I40E_PFINT_ICR0_ENA, 0);
		wr32(hw, I40E_PFINT_DYN_CTL0, 0);
		i40e_flush(hw);
		synchronize_irq(pf->pdev->irq);
	}
}

/**
 * i40e_vsi_enable_irq - Enable IRQ for the given VSI
 * @vsi: the VSI being configured
 **/
static int i40e_vsi_enable_irq(struct i40e_vsi *vsi)
{
	struct i40e_pf *pf = vsi->back;
	int i;

	if (pf->flags & I40E_FLAG_MSIX_ENABLED) {
		for (i = 0; i < vsi->num_q_vectors; i++)
			i40e_irq_dynamic_enable(vsi, i);
	} else {
		i40e_irq_dynamic_enable_icr0(pf);
	}

	i40e_flush(&pf->hw);
	return 0;
}

/**
 * i40e_free_misc_vector - Free the vector that handles non-queue events
 * @pf: board private structure
 **/
static void i40e_free_misc_vector(struct i40e_pf *pf)
{
	/* Disable ICR 0 */
	wr32(&pf->hw, I40E_PFINT_ICR0_ENA, 0);
	i40e_flush(&pf->hw);

	if (pf->flags & I40E_FLAG_MSIX_ENABLED && pf->msix_entries) {
		synchronize_irq(pf->msix_entries[0].vector);
		free_irq(pf->msix_entries[0].vector, pf);
		clear_bit(__I40E_MISC_IRQ_REQUESTED, pf->state);
	}
}

/**
 * i40e_intr - MSI/Legacy and non-queue interrupt handler
 * @irq: interrupt number
 * @data: pointer to a q_vector
 *
 * This is the handler used for all MSI/Legacy interrupts, and deals
 * with both queue and non-queue interrupts.  This is also used in
 * MSIX mode to handle the non-queue interrupts.
 **/
static irqreturn_t i40e_intr(int irq, void *data)
{
	struct i40e_pf *pf = (struct i40e_pf *)data;
	struct i40e_hw *hw = &pf->hw;
	irqreturn_t ret = IRQ_NONE;
	u32 icr0, icr0_remaining;
	u32 val, ena_mask;

	icr0 = rd32(hw, I40E_PFINT_ICR0);
	ena_mask = rd32(hw, I40E_PFINT_ICR0_ENA);

	/* if sharing a legacy IRQ, we might get called w/o an intr pending */
	if ((icr0 & I40E_PFINT_ICR0_INTEVENT_MASK) == 0)
		goto enable_intr;

	/* if interrupt but no bits showing, must be SWINT */
	if (((icr0 & ~I40E_PFINT_ICR0_INTEVENT_MASK) == 0) ||
	    (icr0 & I40E_PFINT_ICR0_SWINT_MASK))
		pf->sw_int_count++;

	if ((pf->flags & I40E_FLAG_IWARP_ENABLED) &&
	    (icr0 & I40E_PFINT_ICR0_ENA_PE_CRITERR_MASK)) {
		ena_mask &= ~I40E_PFINT_ICR0_ENA_PE_CRITERR_MASK;
		dev_dbg(&pf->pdev->dev, "cleared PE_CRITERR\n");
		set_bit(__I40E_CORE_RESET_REQUESTED, pf->state);
	}

	/* only q0 is used in MSI/Legacy mode, and none are used in MSIX */
	if (icr0 & I40E_PFINT_ICR0_QUEUE_0_MASK) {
		struct i40e_vsi *vsi = pf->vsi[pf->lan_vsi];
		struct i40e_q_vector *q_vector = vsi->q_vectors[0];

		/* We do not have a way to disarm Queue causes while leaving
		 * interrupt enabled for all other causes, ideally
		 * interrupt should be disabled while we are in NAPI but
		 * this is not a performance path and napi_schedule()
		 * can deal with rescheduling.
		 */
		if (!test_bit(__I40E_DOWN, pf->state))
			napi_schedule_irqoff(&q_vector->napi);
	}

	if (icr0 & I40E_PFINT_ICR0_ADMINQ_MASK) {
		ena_mask &= ~I40E_PFINT_ICR0_ENA_ADMINQ_MASK;
		set_bit(__I40E_ADMINQ_EVENT_PENDING, pf->state);
		i40e_debug(&pf->hw, I40E_DEBUG_NVM, "AdminQ event\n");
	}

	if (icr0 & I40E_PFINT_ICR0_MAL_DETECT_MASK) {
		ena_mask &= ~I40E_PFINT_ICR0_ENA_MAL_DETECT_MASK;
		set_bit(__I40E_MDD_EVENT_PENDING, pf->state);
	}

	if (icr0 & I40E_PFINT_ICR0_VFLR_MASK) {
		/* disable any further VFLR event notifications */
		if (test_bit(__I40E_VF_RESETS_DISABLED, pf->state)) {
			u32 reg = rd32(hw, I40E_PFINT_ICR0_ENA);

			reg &= ~I40E_PFINT_ICR0_VFLR_MASK;
			wr32(hw, I40E_PFINT_ICR0_ENA, reg);
		} else {
			ena_mask &= ~I40E_PFINT_ICR0_ENA_VFLR_MASK;
			set_bit(__I40E_VFLR_EVENT_PENDING, pf->state);
		}
	}

	if (icr0 & I40E_PFINT_ICR0_GRST_MASK) {
		if (!test_bit(__I40E_RESET_RECOVERY_PENDING, pf->state))
			set_bit(__I40E_RESET_INTR_RECEIVED, pf->state);
		ena_mask &= ~I40E_PFINT_ICR0_ENA_GRST_MASK;
		val = rd32(hw, I40E_GLGEN_RSTAT);
		val = (val & I40E_GLGEN_RSTAT_RESET_TYPE_MASK)
		       >> I40E_GLGEN_RSTAT_RESET_TYPE_SHIFT;
		if (val == I40E_RESET_CORER) {
			pf->corer_count++;
		} else if (val == I40E_RESET_GLOBR) {
			pf->globr_count++;
		} else if (val == I40E_RESET_EMPR) {
			pf->empr_count++;
			set_bit(__I40E_EMP_RESET_INTR_RECEIVED, pf->state);
		}
	}

	if (icr0 & I40E_PFINT_ICR0_HMC_ERR_MASK) {
		icr0 &= ~I40E_PFINT_ICR0_HMC_ERR_MASK;
		dev_info(&pf->pdev->dev, "HMC error interrupt\n");
		dev_info(&pf->pdev->dev, "HMC error info 0x%x, HMC error data 0x%x\n",
			 rd32(hw, I40E_PFHMC_ERRORINFO),
			 rd32(hw, I40E_PFHMC_ERRORDATA));
	}

	if (icr0 & I40E_PFINT_ICR0_TIMESYNC_MASK) {
		u32 prttsyn_stat = rd32(hw, I40E_PRTTSYN_STAT_0);

		if (prttsyn_stat & I40E_PRTTSYN_STAT_0_TXTIME_MASK) {
			icr0 &= ~I40E_PFINT_ICR0_ENA_TIMESYNC_MASK;
			i40e_ptp_tx_hwtstamp(pf);
		}
	}

	/* If a critical error is pending we have no choice but to reset the
	 * device.
	 * Report and mask out any remaining unexpected interrupts.
	 */
	icr0_remaining = icr0 & ena_mask;
	if (icr0_remaining) {
		dev_info(&pf->pdev->dev, "unhandled interrupt icr0=0x%08x\n",
			 icr0_remaining);
		if ((icr0_remaining & I40E_PFINT_ICR0_PE_CRITERR_MASK) ||
		    (icr0_remaining & I40E_PFINT_ICR0_PCI_EXCEPTION_MASK) ||
		    (icr0_remaining & I40E_PFINT_ICR0_ECC_ERR_MASK)) {
			dev_info(&pf->pdev->dev, "device will be reset\n");
			set_bit(__I40E_PF_RESET_REQUESTED, pf->state);
			i40e_service_event_schedule(pf);
		}
		ena_mask &= ~icr0_remaining;
	}
	ret = IRQ_HANDLED;

enable_intr:
	/* re-enable interrupt causes */
	wr32(hw, I40E_PFINT_ICR0_ENA, ena_mask);
	if (!test_bit(__I40E_DOWN, pf->state) ||
	    test_bit(__I40E_RECOVERY_MODE, pf->state)) {
		i40e_service_event_schedule(pf);
		i40e_irq_dynamic_enable_icr0(pf);
	}

	return ret;
}

/**
 * i40e_clean_fdir_tx_irq - Reclaim resources after transmit completes
 * @tx_ring:  tx ring to clean
 * @budget:   how many cleans we're allowed
 *
 * Returns true if there's any budget left (e.g. the clean is finished)
 **/
static bool i40e_clean_fdir_tx_irq(struct i40e_ring *tx_ring, int budget)
{
	struct i40e_vsi *vsi = tx_ring->vsi;
	u16 i = tx_ring->next_to_clean;
	struct i40e_tx_buffer *tx_buf;
	struct i40e_tx_desc *tx_desc;

	tx_buf = &tx_ring->tx_bi[i];
	tx_desc = I40E_TX_DESC(tx_ring, i);
	i -= tx_ring->count;

	do {
		struct i40e_tx_desc *eop_desc = tx_buf->next_to_watch;

		/* if next_to_watch is not set then there is no work pending */
		if (!eop_desc)
			break;

		/* prevent any other reads prior to eop_desc */
		smp_rmb();

		/* if the descriptor isn't done, no work yet to do */
		if (!(eop_desc->cmd_type_offset_bsz &
		      cpu_to_le64(I40E_TX_DESC_DTYPE_DESC_DONE)))
			break;

		/* clear next_to_watch to prevent false hangs */
		tx_buf->next_to_watch = NULL;

		tx_desc->buffer_addr = 0;
		tx_desc->cmd_type_offset_bsz = 0;
		/* move past filter desc */
		tx_buf++;
		tx_desc++;
		i++;
		if (unlikely(!i)) {
			i -= tx_ring->count;
			tx_buf = tx_ring->tx_bi;
			tx_desc = I40E_TX_DESC(tx_ring, 0);
		}
		/* unmap skb header data */
		dma_unmap_single(tx_ring->dev,
				 dma_unmap_addr(tx_buf, dma),
				 dma_unmap_len(tx_buf, len),
				 DMA_TO_DEVICE);
		if (tx_buf->tx_flags & I40E_TX_FLAGS_FD_SB)
			kfree(tx_buf->raw_buf);

		tx_buf->raw_buf = NULL;
		tx_buf->tx_flags = 0;
		tx_buf->next_to_watch = NULL;
		dma_unmap_len_set(tx_buf, len, 0);
		tx_desc->buffer_addr = 0;
		tx_desc->cmd_type_offset_bsz = 0;

		/* move us past the eop_desc for start of next FD desc */
		tx_buf++;
		tx_desc++;
		i++;
		if (unlikely(!i)) {
			i -= tx_ring->count;
			tx_buf = tx_ring->tx_bi;
			tx_desc = I40E_TX_DESC(tx_ring, 0);
		}

		/* update budget accounting */
		budget--;
	} while (likely(budget));

	i += tx_ring->count;
	tx_ring->next_to_clean = i;

	if (vsi->back->flags & I40E_FLAG_MSIX_ENABLED)
		i40e_irq_dynamic_enable(vsi, tx_ring->q_vector->v_idx);

	return budget > 0;
}

/**
 * i40e_fdir_clean_ring - Interrupt Handler for FDIR SB ring
 * @irq: interrupt number
 * @data: pointer to a q_vector
 **/
static irqreturn_t i40e_fdir_clean_ring(int irq, void *data)
{
	struct i40e_q_vector *q_vector = data;
	struct i40e_vsi *vsi;

	if (!q_vector->tx.ring)
		return IRQ_HANDLED;

	vsi = q_vector->tx.ring->vsi;
	i40e_clean_fdir_tx_irq(q_vector->tx.ring, vsi->work_limit);

	return IRQ_HANDLED;
}

/**
 * i40e_map_vector_to_qp - Assigns the queue pair to the vector
 * @vsi: the VSI being configured
 * @v_idx: vector index
 * @qp_idx: queue pair index
 **/
static void i40e_map_vector_to_qp(struct i40e_vsi *vsi, int v_idx, int qp_idx)
{
	struct i40e_q_vector *q_vector = vsi->q_vectors[v_idx];
	struct i40e_ring *tx_ring = vsi->tx_rings[qp_idx];
	struct i40e_ring *rx_ring = vsi->rx_rings[qp_idx];

	tx_ring->q_vector = q_vector;
	tx_ring->next = q_vector->tx.ring;
	q_vector->tx.ring = tx_ring;
	q_vector->tx.count++;

	/* Place XDP Tx ring in the same q_vector ring list as regular Tx */
	if (i40e_enabled_xdp_vsi(vsi)) {
		struct i40e_ring *xdp_ring = vsi->xdp_rings[qp_idx];

		xdp_ring->q_vector = q_vector;
		xdp_ring->next = q_vector->tx.ring;
		q_vector->tx.ring = xdp_ring;
		q_vector->tx.count++;
	}

	rx_ring->q_vector = q_vector;
	rx_ring->next = q_vector->rx.ring;
	q_vector->rx.ring = rx_ring;
	q_vector->rx.count++;
}

/**
 * i40e_vsi_map_rings_to_vectors - Maps descriptor rings to vectors
 * @vsi: the VSI being configured
 *
 * This function maps descriptor rings to the queue-specific vectors
 * we were allotted through the MSI-X enabling code.  Ideally, we'd have
 * one vector per queue pair, but on a constrained vector budget, we
 * group the queue pairs as "efficiently" as possible.
 **/
static void i40e_vsi_map_rings_to_vectors(struct i40e_vsi *vsi)
{
	int qp_remaining = vsi->num_queue_pairs;
	int q_vectors = vsi->num_q_vectors;
	int num_ringpairs;
	int v_start = 0;
	int qp_idx = 0;

	/* If we don't have enough vectors for a 1-to-1 mapping, we'll have to
	 * group them so there are multiple queues per vector.
	 * It is also important to go through all the vectors available to be
	 * sure that if we don't use all the vectors, that the remaining vectors
	 * are cleared. This is especially important when decreasing the
	 * number of queues in use.
	 */
	for (; v_start < q_vectors; v_start++) {
		struct i40e_q_vector *q_vector = vsi->q_vectors[v_start];

		num_ringpairs = DIV_ROUND_UP(qp_remaining, q_vectors - v_start);

		q_vector->num_ringpairs = num_ringpairs;
		q_vector->reg_idx = q_vector->v_idx + vsi->base_vector - 1;

		q_vector->rx.count = 0;
		q_vector->tx.count = 0;
		q_vector->rx.ring = NULL;
		q_vector->tx.ring = NULL;

		while (num_ringpairs--) {
			i40e_map_vector_to_qp(vsi, v_start, qp_idx);
			qp_idx++;
			qp_remaining--;
		}
	}
}

/**
 * i40e_vsi_request_irq - Request IRQ from the OS
 * @vsi: the VSI being configured
 * @basename: name for the vector
 **/
static int i40e_vsi_request_irq(struct i40e_vsi *vsi, char *basename)
{
	struct i40e_pf *pf = vsi->back;
	int err;

	if (pf->flags & I40E_FLAG_MSIX_ENABLED)
		err = i40e_vsi_request_irq_msix(vsi, basename);
	else if (pf->flags & I40E_FLAG_MSI_ENABLED)
		err = request_irq(pf->pdev->irq, i40e_intr, 0,
				  pf->int_name, pf);
	else
		err = request_irq(pf->pdev->irq, i40e_intr, IRQF_SHARED,
				  pf->int_name, pf);

	if (err)
		dev_info(&pf->pdev->dev, "request_irq failed, Error %d\n", err);

	return err;
}

#ifdef CONFIG_NET_POLL_CONTROLLER
/**
 * i40e_netpoll - A Polling 'interrupt' handler
 * @netdev: network interface device structure
 *
 * This is used by netconsole to send skbs without having to re-enable
 * interrupts.  It's not called while the normal interrupt routine is executing.
 **/
static void i40e_netpoll(struct net_device *netdev)
{
	struct i40e_netdev_priv *np = netdev_priv(netdev);
	struct i40e_vsi *vsi = np->vsi;
	struct i40e_pf *pf = vsi->back;
	int i;

	/* if interface is down do nothing */
	if (test_bit(__I40E_VSI_DOWN, vsi->state))
		return;

	if (pf->flags & I40E_FLAG_MSIX_ENABLED) {
		for (i = 0; i < vsi->num_q_vectors; i++)
			i40e_msix_clean_rings(0, vsi->q_vectors[i]);
	} else {
		i40e_intr(pf->pdev->irq, netdev);
	}
}
#endif

#define I40E_QTX_ENA_WAIT_COUNT 50

/**
 * i40e_pf_txq_wait - Wait for a PF's Tx queue to be enabled or disabled
 * @pf: the PF being configured
 * @pf_q: the PF queue
 * @enable: enable or disable state of the queue
 *
 * This routine will wait for the given Tx queue of the PF to reach the
 * enabled or disabled state.
 * Returns -ETIMEDOUT in case of failing to reach the requested state after
 * multiple retries; else will return 0 in case of success.
 **/
static int i40e_pf_txq_wait(struct i40e_pf *pf, int pf_q, bool enable)
{
	int i;
	u32 tx_reg;

	for (i = 0; i < I40E_QUEUE_WAIT_RETRY_LIMIT; i++) {
		tx_reg = rd32(&pf->hw, I40E_QTX_ENA(pf_q));
		if (enable == !!(tx_reg & I40E_QTX_ENA_QENA_STAT_MASK))
			break;

		usleep_range(10, 20);
	}
	if (i >= I40E_QUEUE_WAIT_RETRY_LIMIT)
		return -ETIMEDOUT;

	return 0;
}

/**
 * i40e_control_tx_q - Start or stop a particular Tx queue
 * @pf: the PF structure
 * @pf_q: the PF queue to configure
 * @enable: start or stop the queue
 *
 * This function enables or disables a single queue. Note that any delay
 * required after the operation is expected to be handled by the caller of
 * this function.
 **/
static void i40e_control_tx_q(struct i40e_pf *pf, int pf_q, bool enable)
{
	struct i40e_hw *hw = &pf->hw;
	u32 tx_reg;
	int i;

	/* warn the TX unit of coming changes */
	i40e_pre_tx_queue_cfg(&pf->hw, pf_q, enable);
	if (!enable)
		usleep_range(10, 20);

	for (i = 0; i < I40E_QTX_ENA_WAIT_COUNT; i++) {
		tx_reg = rd32(hw, I40E_QTX_ENA(pf_q));
		if (((tx_reg >> I40E_QTX_ENA_QENA_REQ_SHIFT) & 1) ==
		    ((tx_reg >> I40E_QTX_ENA_QENA_STAT_SHIFT) & 1))
			break;
		usleep_range(1000, 2000);
	}

	/* Skip if the queue is already in the requested state */
	if (enable == !!(tx_reg & I40E_QTX_ENA_QENA_STAT_MASK))
		return;

	/* turn on/off the queue */
	if (enable) {
		wr32(hw, I40E_QTX_HEAD(pf_q), 0);
		tx_reg |= I40E_QTX_ENA_QENA_REQ_MASK;
	} else {
		tx_reg &= ~I40E_QTX_ENA_QENA_REQ_MASK;
	}

	wr32(hw, I40E_QTX_ENA(pf_q), tx_reg);
}

/**
 * i40e_control_wait_tx_q - Start/stop Tx queue and wait for completion
 * @seid: VSI SEID
 * @pf: the PF structure
 * @pf_q: the PF queue to configure
 * @is_xdp: true if the queue is used for XDP
 * @enable: start or stop the queue
 **/
int i40e_control_wait_tx_q(int seid, struct i40e_pf *pf, int pf_q,
			   bool is_xdp, bool enable)
{
	int ret;

	i40e_control_tx_q(pf, pf_q, enable);

	/* wait for the change to finish */
	ret = i40e_pf_txq_wait(pf, pf_q, enable);
	if (ret) {
		dev_info(&pf->pdev->dev,
			 "VSI seid %d %sTx ring %d %sable timeout\n",
			 seid, (is_xdp ? "XDP " : ""), pf_q,
			 (enable ? "en" : "dis"));
	}

	return ret;
}

/**
 * i40e_vsi_control_tx - Start or stop a VSI's rings
 * @vsi: the VSI being configured
 * @enable: start or stop the rings
 **/
static int i40e_vsi_control_tx(struct i40e_vsi *vsi, bool enable)
{
	struct i40e_pf *pf = vsi->back;
	int i, pf_q, ret = 0;

	pf_q = vsi->base_queue;
	for (i = 0; i < vsi->num_queue_pairs; i++, pf_q++) {
		ret = i40e_control_wait_tx_q(vsi->seid, pf,
					     pf_q,
					     false /*is xdp*/, enable);
		if (ret)
			break;

		if (!i40e_enabled_xdp_vsi(vsi))
			continue;

		ret = i40e_control_wait_tx_q(vsi->seid, pf,
					     pf_q + vsi->alloc_queue_pairs,
					     true /*is xdp*/, enable);
		if (ret)
			break;
	}
	return ret;
}

/**
 * i40e_pf_rxq_wait - Wait for a PF's Rx queue to be enabled or disabled
 * @pf: the PF being configured
 * @pf_q: the PF queue
 * @enable: enable or disable state of the queue
 *
 * This routine will wait for the given Rx queue of the PF to reach the
 * enabled or disabled state.
 * Returns -ETIMEDOUT in case of failing to reach the requested state after
 * multiple retries; else will return 0 in case of success.
 **/
static int i40e_pf_rxq_wait(struct i40e_pf *pf, int pf_q, bool enable)
{
	int i;
	u32 rx_reg;

	for (i = 0; i < I40E_QUEUE_WAIT_RETRY_LIMIT; i++) {
		rx_reg = rd32(&pf->hw, I40E_QRX_ENA(pf_q));
		if (enable == !!(rx_reg & I40E_QRX_ENA_QENA_STAT_MASK))
			break;

		usleep_range(10, 20);
	}
	if (i >= I40E_QUEUE_WAIT_RETRY_LIMIT)
		return -ETIMEDOUT;

	return 0;
}

/**
 * i40e_control_rx_q - Start or stop a particular Rx queue
 * @pf: the PF structure
 * @pf_q: the PF queue to configure
 * @enable: start or stop the queue
 *
 * This function enables or disables a single queue. Note that
 * any delay required after the operation is expected to be
 * handled by the caller of this function.
 **/
static void i40e_control_rx_q(struct i40e_pf *pf, int pf_q, bool enable)
{
	struct i40e_hw *hw = &pf->hw;
	u32 rx_reg;
	int i;

	for (i = 0; i < I40E_QTX_ENA_WAIT_COUNT; i++) {
		rx_reg = rd32(hw, I40E_QRX_ENA(pf_q));
		if (((rx_reg >> I40E_QRX_ENA_QENA_REQ_SHIFT) & 1) ==
		    ((rx_reg >> I40E_QRX_ENA_QENA_STAT_SHIFT) & 1))
			break;
		usleep_range(1000, 2000);
	}

	/* Skip if the queue is already in the requested state */
	if (enable == !!(rx_reg & I40E_QRX_ENA_QENA_STAT_MASK))
		return;

	/* turn on/off the queue */
	if (enable)
		rx_reg |= I40E_QRX_ENA_QENA_REQ_MASK;
	else
		rx_reg &= ~I40E_QRX_ENA_QENA_REQ_MASK;

	wr32(hw, I40E_QRX_ENA(pf_q), rx_reg);
}

/**
 * i40e_control_wait_rx_q
 * @pf: the PF structure
 * @pf_q: queue being configured
 * @enable: start or stop the rings
 *
 * This function enables or disables a single queue along with waiting
 * for the change to finish. The caller of this function should handle
 * the delays needed in the case of disabling queues.
 **/
int i40e_control_wait_rx_q(struct i40e_pf *pf, int pf_q, bool enable)
{
	int ret = 0;

	i40e_control_rx_q(pf, pf_q, enable);

	/* wait for the change to finish */
	ret = i40e_pf_rxq_wait(pf, pf_q, enable);
	if (ret)
		return ret;

	return ret;
}

/**
 * i40e_vsi_control_rx - Start or stop a VSI's rings
 * @vsi: the VSI being configured
 * @enable: start or stop the rings
 **/
static int i40e_vsi_control_rx(struct i40e_vsi *vsi, bool enable)
{
	struct i40e_pf *pf = vsi->back;
	int i, pf_q, ret = 0;

	pf_q = vsi->base_queue;
	for (i = 0; i < vsi->num_queue_pairs; i++, pf_q++) {
		ret = i40e_control_wait_rx_q(pf, pf_q, enable);
		if (ret) {
			dev_info(&pf->pdev->dev,
				 "VSI seid %d Rx ring %d %sable timeout\n",
				 vsi->seid, pf_q, (enable ? "en" : "dis"));
			break;
		}
	}

	/* Due to HW errata, on Rx disable only, the register can indicate done
	 * before it really is. Needs 50ms to be sure
	 */
	if (!enable)
		mdelay(50);

	return ret;
}

/**
 * i40e_vsi_start_rings - Start a VSI's rings
 * @vsi: the VSI being configured
 **/
int i40e_vsi_start_rings(struct i40e_vsi *vsi)
{
	int ret = 0;

	/* do rx first for enable and last for disable */
	ret = i40e_vsi_control_rx(vsi, true);
	if (ret)
		return ret;
	ret = i40e_vsi_control_tx(vsi, true);

	return ret;
}

/**
 * i40e_vsi_stop_rings - Stop a VSI's rings
 * @vsi: the VSI being configured
 **/
void i40e_vsi_stop_rings(struct i40e_vsi *vsi)
{
	/* When port TX is suspended, don't wait */
	if (test_bit(__I40E_PORT_SUSPENDED, vsi->back->state))
		return i40e_vsi_stop_rings_no_wait(vsi);

	/* do rx first for enable and last for disable
	 * Ignore return value, we need to shutdown whatever we can
	 */
	i40e_vsi_control_tx(vsi, false);
	i40e_vsi_control_rx(vsi, false);
}

/**
 * i40e_vsi_stop_rings_no_wait - Stop a VSI's rings and do not delay
 * @vsi: the VSI being shutdown
 *
 * This function stops all the rings for a VSI but does not delay to verify
 * that rings have been disabled. It is expected that the caller is shutting
 * down multiple VSIs at once and will delay together for all the VSIs after
 * initiating the shutdown. This is particularly useful for shutting down lots
 * of VFs together. Otherwise, a large delay can be incurred while configuring
 * each VSI in serial.
 **/
void i40e_vsi_stop_rings_no_wait(struct i40e_vsi *vsi)
{
	struct i40e_pf *pf = vsi->back;
	int i, pf_q;

	pf_q = vsi->base_queue;
	for (i = 0; i < vsi->num_queue_pairs; i++, pf_q++) {
		i40e_control_tx_q(pf, pf_q, false);
		i40e_control_rx_q(pf, pf_q, false);
	}
}

/**
 * i40e_vsi_free_irq - Free the irq association with the OS
 * @vsi: the VSI being configured
 **/
static void i40e_vsi_free_irq(struct i40e_vsi *vsi)
{
	struct i40e_pf *pf = vsi->back;
	struct i40e_hw *hw = &pf->hw;
	int base = vsi->base_vector;
	u32 val, qp;
	int i;

	if (pf->flags & I40E_FLAG_MSIX_ENABLED) {
		if (!vsi->q_vectors)
			return;

		if (!vsi->irqs_ready)
			return;

		vsi->irqs_ready = false;
		for (i = 0; i < vsi->num_q_vectors; i++) {
			int irq_num;
			u16 vector;

			vector = i + base;
			irq_num = pf->msix_entries[vector].vector;

			/* free only the irqs that were actually requested */
			if (!vsi->q_vectors[i] ||
			    !vsi->q_vectors[i]->num_ringpairs)
				continue;

			/* clear the affinity notifier in the IRQ descriptor */
			irq_set_affinity_notifier(irq_num, NULL);
			/* remove our suggested affinity mask for this IRQ */
			irq_set_affinity_hint(irq_num, NULL);
			synchronize_irq(irq_num);
			free_irq(irq_num, vsi->q_vectors[i]);

			/* Tear down the interrupt queue link list
			 *
			 * We know that they come in pairs and always
			 * the Rx first, then the Tx.  To clear the
			 * link list, stick the EOL value into the
			 * next_q field of the registers.
			 */
			val = rd32(hw, I40E_PFINT_LNKLSTN(vector - 1));
			qp = (val & I40E_PFINT_LNKLSTN_FIRSTQ_INDX_MASK)
				>> I40E_PFINT_LNKLSTN_FIRSTQ_INDX_SHIFT;
			val |= I40E_QUEUE_END_OF_LIST
				<< I40E_PFINT_LNKLSTN_FIRSTQ_INDX_SHIFT;
			wr32(hw, I40E_PFINT_LNKLSTN(vector - 1), val);

			while (qp != I40E_QUEUE_END_OF_LIST) {
				u32 next;

				val = rd32(hw, I40E_QINT_RQCTL(qp));

				val &= ~(I40E_QINT_RQCTL_MSIX_INDX_MASK  |
					 I40E_QINT_RQCTL_MSIX0_INDX_MASK |
					 I40E_QINT_RQCTL_CAUSE_ENA_MASK  |
					 I40E_QINT_RQCTL_INTEVENT_MASK);

				val |= (I40E_QINT_RQCTL_ITR_INDX_MASK |
					 I40E_QINT_RQCTL_NEXTQ_INDX_MASK);

				wr32(hw, I40E_QINT_RQCTL(qp), val);

				val = rd32(hw, I40E_QINT_TQCTL(qp));

				next = (val & I40E_QINT_TQCTL_NEXTQ_INDX_MASK)
					>> I40E_QINT_TQCTL_NEXTQ_INDX_SHIFT;

				val &= ~(I40E_QINT_TQCTL_MSIX_INDX_MASK  |
					 I40E_QINT_TQCTL_MSIX0_INDX_MASK |
					 I40E_QINT_TQCTL_CAUSE_ENA_MASK  |
					 I40E_QINT_TQCTL_INTEVENT_MASK);

				val |= (I40E_QINT_TQCTL_ITR_INDX_MASK |
					 I40E_QINT_TQCTL_NEXTQ_INDX_MASK);

				wr32(hw, I40E_QINT_TQCTL(qp), val);
				qp = next;
			}
		}
	} else {
		free_irq(pf->pdev->irq, pf);

		val = rd32(hw, I40E_PFINT_LNKLST0);
		qp = (val & I40E_PFINT_LNKLSTN_FIRSTQ_INDX_MASK)
			>> I40E_PFINT_LNKLSTN_FIRSTQ_INDX_SHIFT;
		val |= I40E_QUEUE_END_OF_LIST
			<< I40E_PFINT_LNKLST0_FIRSTQ_INDX_SHIFT;
		wr32(hw, I40E_PFINT_LNKLST0, val);

		val = rd32(hw, I40E_QINT_RQCTL(qp));
		val &= ~(I40E_QINT_RQCTL_MSIX_INDX_MASK  |
			 I40E_QINT_RQCTL_MSIX0_INDX_MASK |
			 I40E_QINT_RQCTL_CAUSE_ENA_MASK  |
			 I40E_QINT_RQCTL_INTEVENT_MASK);

		val |= (I40E_QINT_RQCTL_ITR_INDX_MASK |
			I40E_QINT_RQCTL_NEXTQ_INDX_MASK);

		wr32(hw, I40E_QINT_RQCTL(qp), val);

		val = rd32(hw, I40E_QINT_TQCTL(qp));

		val &= ~(I40E_QINT_TQCTL_MSIX_INDX_MASK  |
			 I40E_QINT_TQCTL_MSIX0_INDX_MASK |
			 I40E_QINT_TQCTL_CAUSE_ENA_MASK  |
			 I40E_QINT_TQCTL_INTEVENT_MASK);

		val |= (I40E_QINT_TQCTL_ITR_INDX_MASK |
			I40E_QINT_TQCTL_NEXTQ_INDX_MASK);

		wr32(hw, I40E_QINT_TQCTL(qp), val);
	}
}

/**
 * i40e_free_q_vector - Free memory allocated for specific interrupt vector
 * @vsi: the VSI being configured
 * @v_idx: Index of vector to be freed
 *
 * This function frees the memory allocated to the q_vector.  In addition if
 * NAPI is enabled it will delete any references to the NAPI struct prior
 * to freeing the q_vector.
 **/
static void i40e_free_q_vector(struct i40e_vsi *vsi, int v_idx)
{
	struct i40e_q_vector *q_vector = vsi->q_vectors[v_idx];
	struct i40e_ring *ring;

	if (!q_vector)
		return;

	/* disassociate q_vector from rings */
	i40e_for_each_ring(ring, q_vector->tx)
		ring->q_vector = NULL;

	i40e_for_each_ring(ring, q_vector->rx)
		ring->q_vector = NULL;

	/* only VSI w/ an associated netdev is set up w/ NAPI */
	if (vsi->netdev)
		netif_napi_del(&q_vector->napi);

	vsi->q_vectors[v_idx] = NULL;

	kfree_rcu(q_vector, rcu);
}

/**
 * i40e_vsi_free_q_vectors - Free memory allocated for interrupt vectors
 * @vsi: the VSI being un-configured
 *
 * This frees the memory allocated to the q_vectors and
 * deletes references to the NAPI struct.
 **/
static void i40e_vsi_free_q_vectors(struct i40e_vsi *vsi)
{
	int v_idx;

	for (v_idx = 0; v_idx < vsi->num_q_vectors; v_idx++)
		i40e_free_q_vector(vsi, v_idx);
}

/**
 * i40e_reset_interrupt_capability - Disable interrupt setup in OS
 * @pf: board private structure
 **/
static void i40e_reset_interrupt_capability(struct i40e_pf *pf)
{
	/* If we're in Legacy mode, the interrupt was cleaned in vsi_close */
	if (pf->flags & I40E_FLAG_MSIX_ENABLED) {
		pci_disable_msix(pf->pdev);
		kfree(pf->msix_entries);
		pf->msix_entries = NULL;
		kfree(pf->irq_pile);
		pf->irq_pile = NULL;
	} else if (pf->flags & I40E_FLAG_MSI_ENABLED) {
		pci_disable_msi(pf->pdev);
	}
	pf->flags &= ~(I40E_FLAG_MSIX_ENABLED | I40E_FLAG_MSI_ENABLED);
}

/**
 * i40e_clear_interrupt_scheme - Clear the current interrupt scheme settings
 * @pf: board private structure
 *
 * We go through and clear interrupt specific resources and reset the structure
 * to pre-load conditions
 **/
static void i40e_clear_interrupt_scheme(struct i40e_pf *pf)
{
	int i;

	i40e_free_misc_vector(pf);

	i40e_put_lump(pf->irq_pile, pf->iwarp_base_vector,
		      I40E_IWARP_IRQ_PILE_ID);

	i40e_put_lump(pf->irq_pile, 0, I40E_PILE_VALID_BIT-1);
	for (i = 0; i < pf->num_alloc_vsi; i++)
		if (pf->vsi[i])
			i40e_vsi_free_q_vectors(pf->vsi[i]);
	i40e_reset_interrupt_capability(pf);
}

/**
 * i40e_napi_enable_all - Enable NAPI for all q_vectors in the VSI
 * @vsi: the VSI being configured
 **/
static void i40e_napi_enable_all(struct i40e_vsi *vsi)
{
	int q_idx;

	if (!vsi->netdev)
		return;

	for (q_idx = 0; q_idx < vsi->num_q_vectors; q_idx++) {
		struct i40e_q_vector *q_vector = vsi->q_vectors[q_idx];

		if (q_vector->rx.ring || q_vector->tx.ring)
			napi_enable(&q_vector->napi);
	}
}

/**
 * i40e_napi_disable_all - Disable NAPI for all q_vectors in the VSI
 * @vsi: the VSI being configured
 **/
static void i40e_napi_disable_all(struct i40e_vsi *vsi)
{
	int q_idx;

	if (!vsi->netdev)
		return;

	for (q_idx = 0; q_idx < vsi->num_q_vectors; q_idx++) {
		struct i40e_q_vector *q_vector = vsi->q_vectors[q_idx];

		if (q_vector->rx.ring || q_vector->tx.ring)
			napi_disable(&q_vector->napi);
	}
}

/**
 * i40e_vsi_close - Shut down a VSI
 * @vsi: the vsi to be quelled
 **/
static void i40e_vsi_close(struct i40e_vsi *vsi)
{
	struct i40e_pf *pf = vsi->back;
	if (!test_and_set_bit(__I40E_VSI_DOWN, vsi->state))
		i40e_down(vsi);
	i40e_vsi_free_irq(vsi);
	i40e_vsi_free_tx_resources(vsi);
	i40e_vsi_free_rx_resources(vsi);
	vsi->current_netdev_flags = 0;
	set_bit(__I40E_CLIENT_SERVICE_REQUESTED, pf->state);
	if (test_bit(__I40E_RESET_RECOVERY_PENDING, pf->state))
		set_bit(__I40E_CLIENT_RESET, pf->state);
}

/**
 * i40e_quiesce_vsi - Pause a given VSI
 * @vsi: the VSI being paused
 **/
static void i40e_quiesce_vsi(struct i40e_vsi *vsi)
{
	if (test_bit(__I40E_VSI_DOWN, vsi->state))
		return;

	set_bit(__I40E_VSI_NEEDS_RESTART, vsi->state);
	if (vsi->netdev && netif_running(vsi->netdev))
		vsi->netdev->netdev_ops->ndo_stop(vsi->netdev);
	else
		i40e_vsi_close(vsi);
}

/**
 * i40e_unquiesce_vsi - Resume a given VSI
 * @vsi: the VSI being resumed
 **/
static void i40e_unquiesce_vsi(struct i40e_vsi *vsi)
{
	if (!test_and_clear_bit(__I40E_VSI_NEEDS_RESTART, vsi->state))
		return;

	if (vsi->netdev && netif_running(vsi->netdev))
		vsi->netdev->netdev_ops->ndo_open(vsi->netdev);
	else
		i40e_vsi_open(vsi);   /* this clears the DOWN bit */
}

/**
 * i40e_pf_quiesce_all_vsi - Pause all VSIs on a PF
 * @pf: the PF
 **/
static void i40e_pf_quiesce_all_vsi(struct i40e_pf *pf)
{
	int v;

	for (v = 0; v < pf->num_alloc_vsi; v++) {
		if (pf->vsi[v])
			i40e_quiesce_vsi(pf->vsi[v]);
	}
}

/**
 * i40e_pf_unquiesce_all_vsi - Resume all VSIs on a PF
 * @pf: the PF
 **/
static void i40e_pf_unquiesce_all_vsi(struct i40e_pf *pf)
{
	int v;

	for (v = 0; v < pf->num_alloc_vsi; v++) {
		if (pf->vsi[v])
			i40e_unquiesce_vsi(pf->vsi[v]);
	}
}

/**
 * i40e_vsi_wait_queues_disabled - Wait for VSI's queues to be disabled
 * @vsi: the VSI being configured
 *
 * Wait until all queues on a given VSI have been disabled.
 **/
int i40e_vsi_wait_queues_disabled(struct i40e_vsi *vsi)
{
	struct i40e_pf *pf = vsi->back;
	int i, pf_q, ret;

	pf_q = vsi->base_queue;
	for (i = 0; i < vsi->num_queue_pairs; i++, pf_q++) {
		/* Check and wait for the Tx queue */
		ret = i40e_pf_txq_wait(pf, pf_q, false);
		if (ret) {
			dev_info(&pf->pdev->dev,
				 "VSI seid %d Tx ring %d disable timeout\n",
				 vsi->seid, pf_q);
			return ret;
		}

		if (!i40e_enabled_xdp_vsi(vsi))
			goto wait_rx;

		/* Check and wait for the XDP Tx queue */
		ret = i40e_pf_txq_wait(pf, pf_q + vsi->alloc_queue_pairs,
				       false);
		if (ret) {
			dev_info(&pf->pdev->dev,
				 "VSI seid %d XDP Tx ring %d disable timeout\n",
				 vsi->seid, pf_q);
			return ret;
		}
wait_rx:
		/* Check and wait for the Rx queue */
		ret = i40e_pf_rxq_wait(pf, pf_q, false);
		if (ret) {
			dev_info(&pf->pdev->dev,
				 "VSI seid %d Rx ring %d disable timeout\n",
				 vsi->seid, pf_q);
			return ret;
		}
	}

	return 0;
}

#ifdef CONFIG_I40E_DCB
/**
 * i40e_pf_wait_queues_disabled - Wait for all queues of PF VSIs to be disabled
 * @pf: the PF
 *
 * This function waits for the queues to be in disabled state for all the
 * VSIs that are managed by this PF.
 **/
static int i40e_pf_wait_queues_disabled(struct i40e_pf *pf)
{
	int v, ret = 0;

	for (v = 0; v < pf->hw.func_caps.num_vsis; v++) {
		if (pf->vsi[v]) {
			ret = i40e_vsi_wait_queues_disabled(pf->vsi[v]);
			if (ret)
				break;
		}
	}

	return ret;
}

#endif

/**
 * i40e_get_iscsi_tc_map - Return TC map for iSCSI APP
 * @pf: pointer to PF
 *
 * Get TC map for ISCSI PF type that will include iSCSI TC
 * and LAN TC.
 **/
static u8 i40e_get_iscsi_tc_map(struct i40e_pf *pf)
{
	struct i40e_dcb_app_priority_table app;
	struct i40e_hw *hw = &pf->hw;
	u8 enabled_tc = 1; /* TC0 is always enabled */
	u8 tc, i;
	/* Get the iSCSI APP TLV */
	struct i40e_dcbx_config *dcbcfg = &hw->local_dcbx_config;

	for (i = 0; i < dcbcfg->numapps; i++) {
		app = dcbcfg->app[i];
		if (app.selector == I40E_APP_SEL_TCPIP &&
		    app.protocolid == I40E_APP_PROTOID_ISCSI) {
			tc = dcbcfg->etscfg.prioritytable[app.priority];
			enabled_tc |= BIT(tc);
			break;
		}
	}

	return enabled_tc;
}

/**
 * i40e_dcb_get_num_tc -  Get the number of TCs from DCBx config
 * @dcbcfg: the corresponding DCBx configuration structure
 *
 * Return the number of TCs from given DCBx configuration
 **/
static u8 i40e_dcb_get_num_tc(struct i40e_dcbx_config *dcbcfg)
{
	int i, tc_unused = 0;
	u8 num_tc = 0;
	u8 ret = 0;

	/* Scan the ETS Config Priority Table to find
	 * traffic class enabled for a given priority
	 * and create a bitmask of enabled TCs
	 */
	for (i = 0; i < I40E_MAX_USER_PRIORITY; i++)
		num_tc |= BIT(dcbcfg->etscfg.prioritytable[i]);

	/* Now scan the bitmask to check for
	 * contiguous TCs starting with TC0
	 */
	for (i = 0; i < I40E_MAX_TRAFFIC_CLASS; i++) {
		if (num_tc & BIT(i)) {
			if (!tc_unused) {
				ret++;
			} else {
				pr_err("Non-contiguous TC - Disabling DCB\n");
				return 1;
			}
		} else {
			tc_unused = 1;
		}
	}

	/* There is always at least TC0 */
	if (!ret)
		ret = 1;

	return ret;
}

/**
 * i40e_dcb_get_enabled_tc - Get enabled traffic classes
 * @dcbcfg: the corresponding DCBx configuration structure
 *
 * Query the current DCB configuration and return the number of
 * traffic classes enabled from the given DCBX config
 **/
static u8 i40e_dcb_get_enabled_tc(struct i40e_dcbx_config *dcbcfg)
{
	u8 num_tc = i40e_dcb_get_num_tc(dcbcfg);
	u8 enabled_tc = 1;
	u8 i;

	for (i = 0; i < num_tc; i++)
		enabled_tc |= BIT(i);

	return enabled_tc;
}

/**
 * i40e_mqprio_get_enabled_tc - Get enabled traffic classes
 * @pf: PF being queried
 *
 * Query the current MQPRIO configuration and return the number of
 * traffic classes enabled.
 **/
static u8 i40e_mqprio_get_enabled_tc(struct i40e_pf *pf)
{
	struct i40e_vsi *vsi = pf->vsi[pf->lan_vsi];
	u8 num_tc = vsi->mqprio_qopt.qopt.num_tc;
	u8 enabled_tc = 1, i;

	for (i = 1; i < num_tc; i++)
		enabled_tc |= BIT(i);
	return enabled_tc;
}

/**
 * i40e_pf_get_num_tc - Get enabled traffic classes for PF
 * @pf: PF being queried
 *
 * Return number of traffic classes enabled for the given PF
 **/
static u8 i40e_pf_get_num_tc(struct i40e_pf *pf)
{
	struct i40e_hw *hw = &pf->hw;
	u8 i, enabled_tc = 1;
	u8 num_tc = 0;
	struct i40e_dcbx_config *dcbcfg = &hw->local_dcbx_config;

	if (pf->flags & I40E_FLAG_TC_MQPRIO)
		return pf->vsi[pf->lan_vsi]->mqprio_qopt.qopt.num_tc;

	/* If neither MQPRIO nor DCB is enabled, then always use single TC */
	if (!(pf->flags & I40E_FLAG_DCB_ENABLED))
		return 1;

	/* SFP mode will be enabled for all TCs on port */
	if (!(pf->flags & I40E_FLAG_MFP_ENABLED))
		return i40e_dcb_get_num_tc(dcbcfg);

	/* MFP mode return count of enabled TCs for this PF */
	if (pf->hw.func_caps.iscsi)
		enabled_tc =  i40e_get_iscsi_tc_map(pf);
	else
		return 1; /* Only TC0 */

	for (i = 0; i < I40E_MAX_TRAFFIC_CLASS; i++) {
		if (enabled_tc & BIT(i))
			num_tc++;
	}
	return num_tc;
}

/**
 * i40e_pf_get_pf_tc_map - Get bitmap for enabled traffic classes
 * @pf: PF being queried
 *
 * Return a bitmap for enabled traffic classes for this PF.
 **/
static u8 i40e_pf_get_tc_map(struct i40e_pf *pf)
{
	if (pf->flags & I40E_FLAG_TC_MQPRIO)
		return i40e_mqprio_get_enabled_tc(pf);

	/* If neither MQPRIO nor DCB is enabled for this PF then just return
	 * default TC
	 */
	if (!(pf->flags & I40E_FLAG_DCB_ENABLED))
		return I40E_DEFAULT_TRAFFIC_CLASS;

	/* SFP mode we want PF to be enabled for all TCs */
	if (!(pf->flags & I40E_FLAG_MFP_ENABLED))
		return i40e_dcb_get_enabled_tc(&pf->hw.local_dcbx_config);

	/* MFP enabled and iSCSI PF type */
	if (pf->hw.func_caps.iscsi)
		return i40e_get_iscsi_tc_map(pf);
	else
		return I40E_DEFAULT_TRAFFIC_CLASS;
}

/**
 * i40e_vsi_get_bw_info - Query VSI BW Information
 * @vsi: the VSI being queried
 *
 * Returns 0 on success, negative value on failure
 **/
static int i40e_vsi_get_bw_info(struct i40e_vsi *vsi)
{
	struct i40e_aqc_query_vsi_ets_sla_config_resp bw_ets_config = {0};
	struct i40e_aqc_query_vsi_bw_config_resp bw_config = {0};
	struct i40e_pf *pf = vsi->back;
	struct i40e_hw *hw = &pf->hw;
	i40e_status ret;
	u32 tc_bw_max;
	int i;

	/* Get the VSI level BW configuration */
	ret = i40e_aq_query_vsi_bw_config(hw, vsi->seid, &bw_config, NULL);
	if (ret) {
		dev_info(&pf->pdev->dev,
			 "couldn't get PF vsi bw config, err %s aq_err %s\n",
			 i40e_stat_str(&pf->hw, ret),
			 i40e_aq_str(&pf->hw, pf->hw.aq.asq_last_status));
		return -EINVAL;
	}

	/* Get the VSI level BW configuration per TC */
	ret = i40e_aq_query_vsi_ets_sla_config(hw, vsi->seid, &bw_ets_config,
					       NULL);
	if (ret) {
		dev_info(&pf->pdev->dev,
			 "couldn't get PF vsi ets bw config, err %s aq_err %s\n",
			 i40e_stat_str(&pf->hw, ret),
			 i40e_aq_str(&pf->hw, pf->hw.aq.asq_last_status));
		return -EINVAL;
	}

	if (bw_config.tc_valid_bits != bw_ets_config.tc_valid_bits) {
		dev_info(&pf->pdev->dev,
			 "Enabled TCs mismatch from querying VSI BW info 0x%08x 0x%08x\n",
			 bw_config.tc_valid_bits,
			 bw_ets_config.tc_valid_bits);
		/* Still continuing */
	}

	vsi->bw_limit = le16_to_cpu(bw_config.port_bw_limit);
	vsi->bw_max_quanta = bw_config.max_bw;
	tc_bw_max = le16_to_cpu(bw_ets_config.tc_bw_max[0]) |
		    (le16_to_cpu(bw_ets_config.tc_bw_max[1]) << 16);
	for (i = 0; i < I40E_MAX_TRAFFIC_CLASS; i++) {
		vsi->bw_ets_share_credits[i] = bw_ets_config.share_credits[i];
		vsi->bw_ets_limit_credits[i] =
					le16_to_cpu(bw_ets_config.credits[i]);
		/* 3 bits out of 4 for each TC */
		vsi->bw_ets_max_quanta[i] = (u8)((tc_bw_max >> (i*4)) & 0x7);
	}

	return 0;
}

/**
 * i40e_vsi_configure_bw_alloc - Configure VSI BW allocation per TC
 * @vsi: the VSI being configured
 * @enabled_tc: TC bitmap
 * @bw_share: BW shared credits per TC
 *
 * Returns 0 on success, negative value on failure
 **/
static int i40e_vsi_configure_bw_alloc(struct i40e_vsi *vsi, u8 enabled_tc,
				       u8 *bw_share)
{
	struct i40e_aqc_configure_vsi_tc_bw_data bw_data;
	struct i40e_pf *pf = vsi->back;
	i40e_status ret;
	int i;

	/* There is no need to reset BW when mqprio mode is on.  */
	if (pf->flags & I40E_FLAG_TC_MQPRIO)
		return 0;
	if (!vsi->mqprio_qopt.qopt.hw && !(pf->flags & I40E_FLAG_DCB_ENABLED)) {
		ret = i40e_set_bw_limit(vsi, vsi->seid, 0);
		if (ret)
			dev_info(&pf->pdev->dev,
				 "Failed to reset tx rate for vsi->seid %u\n",
				 vsi->seid);
		return ret;
	}
	memset(&bw_data, 0, sizeof(bw_data));
	bw_data.tc_valid_bits = enabled_tc;
	for (i = 0; i < I40E_MAX_TRAFFIC_CLASS; i++)
		bw_data.tc_bw_credits[i] = bw_share[i];

	ret = i40e_aq_config_vsi_tc_bw(&pf->hw, vsi->seid, &bw_data, NULL);
	if (ret) {
		dev_info(&pf->pdev->dev,
			 "AQ command Config VSI BW allocation per TC failed = %d\n",
			 pf->hw.aq.asq_last_status);
		return -EINVAL;
	}

	for (i = 0; i < I40E_MAX_TRAFFIC_CLASS; i++)
		vsi->info.qs_handle[i] = bw_data.qs_handles[i];

	return 0;
}

/**
 * i40e_vsi_config_netdev_tc - Setup the netdev TC configuration
 * @vsi: the VSI being configured
 * @enabled_tc: TC map to be enabled
 *
 **/
static void i40e_vsi_config_netdev_tc(struct i40e_vsi *vsi, u8 enabled_tc)
{
	struct net_device *netdev = vsi->netdev;
	struct i40e_pf *pf = vsi->back;
	struct i40e_hw *hw = &pf->hw;
	u8 netdev_tc = 0;
	int i;
	struct i40e_dcbx_config *dcbcfg = &hw->local_dcbx_config;

	if (!netdev)
		return;

	if (!enabled_tc) {
		netdev_reset_tc(netdev);
		return;
	}

	/* Set up actual enabled TCs on the VSI */
	if (netdev_set_num_tc(netdev, vsi->tc_config.numtc))
		return;

	/* set per TC queues for the VSI */
	for (i = 0; i < I40E_MAX_TRAFFIC_CLASS; i++) {
		/* Only set TC queues for enabled tcs
		 *
		 * e.g. For a VSI that has TC0 and TC3 enabled the
		 * enabled_tc bitmap would be 0x00001001; the driver
		 * will set the numtc for netdev as 2 that will be
		 * referenced by the netdev layer as TC 0 and 1.
		 */
		if (vsi->tc_config.enabled_tc & BIT(i))
			netdev_set_tc_queue(netdev,
					vsi->tc_config.tc_info[i].netdev_tc,
					vsi->tc_config.tc_info[i].qcount,
					vsi->tc_config.tc_info[i].qoffset);
	}

	if (pf->flags & I40E_FLAG_TC_MQPRIO)
		return;

	/* Assign UP2TC map for the VSI */
	for (i = 0; i < I40E_MAX_USER_PRIORITY; i++) {
		/* Get the actual TC# for the UP */
		u8 ets_tc = dcbcfg->etscfg.prioritytable[i];
		/* Get the mapped netdev TC# for the UP */
		netdev_tc =  vsi->tc_config.tc_info[ets_tc].netdev_tc;
		netdev_set_prio_tc_map(netdev, i, netdev_tc);
	}
}

/**
 * i40e_vsi_update_queue_map - Update our copy of VSi info with new queue map
 * @vsi: the VSI being configured
 * @ctxt: the ctxt buffer returned from AQ VSI update param command
 **/
static void i40e_vsi_update_queue_map(struct i40e_vsi *vsi,
				      struct i40e_vsi_context *ctxt)
{
	/* copy just the sections touched not the entire info
	 * since not all sections are valid as returned by
	 * update vsi params
	 */
	vsi->info.mapping_flags = ctxt->info.mapping_flags;
	memcpy(&vsi->info.queue_mapping,
	       &ctxt->info.queue_mapping, sizeof(vsi->info.queue_mapping));
	memcpy(&vsi->info.tc_mapping, ctxt->info.tc_mapping,
	       sizeof(vsi->info.tc_mapping));
}

/**
 * i40e_vsi_config_tc - Configure VSI Tx Scheduler for given TC map
 * @vsi: VSI to be configured
 * @enabled_tc: TC bitmap
 *
 * This configures a particular VSI for TCs that are mapped to the
 * given TC bitmap. It uses default bandwidth share for TCs across
 * VSIs to configure TC for a particular VSI.
 *
 * NOTE:
 * It is expected that the VSI queues have been quisced before calling
 * this function.
 **/
static int i40e_vsi_config_tc(struct i40e_vsi *vsi, u8 enabled_tc)
{
	u8 bw_share[I40E_MAX_TRAFFIC_CLASS] = {0};
	struct i40e_pf *pf = vsi->back;
	struct i40e_hw *hw = &pf->hw;
	struct i40e_vsi_context ctxt;
	int ret = 0;
	int i;

	/* Check if enabled_tc is same as existing or new TCs */
	if (vsi->tc_config.enabled_tc == enabled_tc &&
	    vsi->mqprio_qopt.mode != TC_MQPRIO_MODE_CHANNEL)
		return ret;

	/* Enable ETS TCs with equal BW Share for now across all VSIs */
	for (i = 0; i < I40E_MAX_TRAFFIC_CLASS; i++) {
		if (enabled_tc & BIT(i))
			bw_share[i] = 1;
	}

	ret = i40e_vsi_configure_bw_alloc(vsi, enabled_tc, bw_share);
	if (ret) {
		struct i40e_aqc_query_vsi_bw_config_resp bw_config = {0};

		dev_info(&pf->pdev->dev,
			 "Failed configuring TC map %d for VSI %d\n",
			 enabled_tc, vsi->seid);
		ret = i40e_aq_query_vsi_bw_config(hw, vsi->seid,
						  &bw_config, NULL);
		if (ret) {
			dev_info(&pf->pdev->dev,
				 "Failed querying vsi bw info, err %s aq_err %s\n",
				 i40e_stat_str(hw, ret),
				 i40e_aq_str(hw, hw->aq.asq_last_status));
			goto out;
		}
		if ((bw_config.tc_valid_bits & enabled_tc) != enabled_tc) {
			u8 valid_tc = bw_config.tc_valid_bits & enabled_tc;

			if (!valid_tc)
				valid_tc = bw_config.tc_valid_bits;
			/* Always enable TC0, no matter what */
			valid_tc |= 1;
			dev_info(&pf->pdev->dev,
				 "Requested tc 0x%x, but FW reports 0x%x as valid. Attempting to use 0x%x.\n",
				 enabled_tc, bw_config.tc_valid_bits, valid_tc);
			enabled_tc = valid_tc;
		}

		ret = i40e_vsi_configure_bw_alloc(vsi, enabled_tc, bw_share);
		if (ret) {
			dev_err(&pf->pdev->dev,
				"Unable to  configure TC map %d for VSI %d\n",
				enabled_tc, vsi->seid);
			goto out;
		}
	}

	/* Update Queue Pairs Mapping for currently enabled UPs */
	ctxt.seid = vsi->seid;
	ctxt.pf_num = vsi->back->hw.pf_id;
	ctxt.vf_num = 0;
	ctxt.uplink_seid = vsi->uplink_seid;
	ctxt.info = vsi->info;
	if (vsi->back->flags & I40E_FLAG_TC_MQPRIO) {
		ret = i40e_vsi_setup_queue_map_mqprio(vsi, &ctxt, enabled_tc);
		if (ret)
			goto out;
	} else {
		i40e_vsi_setup_queue_map(vsi, &ctxt, enabled_tc, false);
	}

	/* On destroying the qdisc, reset vsi->rss_size, as number of enabled
	 * queues changed.
	 */
	if (!vsi->mqprio_qopt.qopt.hw && vsi->reconfig_rss) {
		vsi->rss_size = min_t(int, vsi->back->alloc_rss_size,
				      vsi->num_queue_pairs);
		ret = i40e_vsi_config_rss(vsi);
		if (ret) {
			dev_info(&vsi->back->pdev->dev,
				 "Failed to reconfig rss for num_queues\n");
			return ret;
		}
		vsi->reconfig_rss = false;
	}
	if (vsi->back->flags & I40E_FLAG_IWARP_ENABLED) {
		ctxt.info.valid_sections |=
				cpu_to_le16(I40E_AQ_VSI_PROP_QUEUE_OPT_VALID);
		ctxt.info.queueing_opt_flags |= I40E_AQ_VSI_QUE_OPT_TCP_ENA;
	}

	/* Update the VSI after updating the VSI queue-mapping
	 * information
	 */
	ret = i40e_aq_update_vsi_params(hw, &ctxt, NULL);
	if (ret) {
		dev_info(&pf->pdev->dev,
			 "Update vsi tc config failed, err %s aq_err %s\n",
			 i40e_stat_str(hw, ret),
			 i40e_aq_str(hw, hw->aq.asq_last_status));
		goto out;
	}
	/* update the local VSI info with updated queue map */
	i40e_vsi_update_queue_map(vsi, &ctxt);
	vsi->info.valid_sections = 0;

	/* Update current VSI BW information */
	ret = i40e_vsi_get_bw_info(vsi);
	if (ret) {
		dev_info(&pf->pdev->dev,
			 "Failed updating vsi bw info, err %s aq_err %s\n",
			 i40e_stat_str(hw, ret),
			 i40e_aq_str(hw, hw->aq.asq_last_status));
		goto out;
	}

	/* Update the netdev TC setup */
	i40e_vsi_config_netdev_tc(vsi, enabled_tc);
out:
	return ret;
}

/**
 * i40e_get_link_speed - Returns link speed for the interface
 * @vsi: VSI to be configured
 *
 **/
static int i40e_get_link_speed(struct i40e_vsi *vsi)
{
	struct i40e_pf *pf = vsi->back;

	switch (pf->hw.phy.link_info.link_speed) {
	case I40E_LINK_SPEED_40GB:
		return 40000;
	case I40E_LINK_SPEED_25GB:
		return 25000;
	case I40E_LINK_SPEED_20GB:
		return 20000;
	case I40E_LINK_SPEED_10GB:
		return 10000;
	case I40E_LINK_SPEED_1GB:
		return 1000;
	default:
		return -EINVAL;
	}
}

/**
 * i40e_set_bw_limit - setup BW limit for Tx traffic based on max_tx_rate
 * @vsi: VSI to be configured
 * @seid: seid of the channel/VSI
 * @max_tx_rate: max TX rate to be configured as BW limit
 *
 * Helper function to set BW limit for a given VSI
 **/
int i40e_set_bw_limit(struct i40e_vsi *vsi, u16 seid, u64 max_tx_rate)
{
	struct i40e_pf *pf = vsi->back;
	u64 credits = 0;
	int speed = 0;
	int ret = 0;

	speed = i40e_get_link_speed(vsi);
	if (max_tx_rate > speed) {
		dev_err(&pf->pdev->dev,
			"Invalid max tx rate %llu specified for VSI seid %d.",
			max_tx_rate, seid);
		return -EINVAL;
	}
	if (max_tx_rate && max_tx_rate < 50) {
		dev_warn(&pf->pdev->dev,
			 "Setting max tx rate to minimum usable value of 50Mbps.\n");
		max_tx_rate = 50;
	}

	/* Tx rate credits are in values of 50Mbps, 0 is disabled */
	credits = max_tx_rate;
	do_div(credits, I40E_BW_CREDIT_DIVISOR);
	ret = i40e_aq_config_vsi_bw_limit(&pf->hw, seid, credits,
					  I40E_MAX_BW_INACTIVE_ACCUM, NULL);
	if (ret)
		dev_err(&pf->pdev->dev,
			"Failed set tx rate (%llu Mbps) for vsi->seid %u, err %s aq_err %s\n",
			max_tx_rate, seid, i40e_stat_str(&pf->hw, ret),
			i40e_aq_str(&pf->hw, pf->hw.aq.asq_last_status));
	return ret;
}

/**
 * i40e_remove_queue_channels - Remove queue channels for the TCs
 * @vsi: VSI to be configured
 *
 * Remove queue channels for the TCs
 **/
static void i40e_remove_queue_channels(struct i40e_vsi *vsi)
{
	enum i40e_admin_queue_err last_aq_status;
	struct i40e_cloud_filter *cfilter;
	struct i40e_channel *ch, *ch_tmp;
	struct i40e_pf *pf = vsi->back;
	struct hlist_node *node;
	int ret, i;

	/* Reset rss size that was stored when reconfiguring rss for
	 * channel VSIs with non-power-of-2 queue count.
	 */
	vsi->current_rss_size = 0;

	/* perform cleanup for channels if they exist */
	if (list_empty(&vsi->ch_list))
		return;

	list_for_each_entry_safe(ch, ch_tmp, &vsi->ch_list, list) {
		struct i40e_vsi *p_vsi;

		list_del(&ch->list);
		p_vsi = ch->parent_vsi;
		if (!p_vsi || !ch->initialized) {
			kfree(ch);
			continue;
		}
		/* Reset queue contexts */
		for (i = 0; i < ch->num_queue_pairs; i++) {
			struct i40e_ring *tx_ring, *rx_ring;
			u16 pf_q;

			pf_q = ch->base_queue + i;
			tx_ring = vsi->tx_rings[pf_q];
			tx_ring->ch = NULL;

			rx_ring = vsi->rx_rings[pf_q];
			rx_ring->ch = NULL;
		}

		/* Reset BW configured for this VSI via mqprio */
		ret = i40e_set_bw_limit(vsi, ch->seid, 0);
		if (ret)
			dev_info(&vsi->back->pdev->dev,
				 "Failed to reset tx rate for ch->seid %u\n",
				 ch->seid);

		/* delete cloud filters associated with this channel */
		hlist_for_each_entry_safe(cfilter, node,
					  &pf->cloud_filter_list, cloud_node) {
			if (cfilter->seid != ch->seid)
				continue;

			hash_del(&cfilter->cloud_node);
			if (cfilter->dst_port)
				ret = i40e_add_del_cloud_filter_big_buf(vsi,
									cfilter,
									false);
			else
				ret = i40e_add_del_cloud_filter(vsi, cfilter,
								false);
			last_aq_status = pf->hw.aq.asq_last_status;
			if (ret)
				dev_info(&pf->pdev->dev,
					 "Failed to delete cloud filter, err %s aq_err %s\n",
					 i40e_stat_str(&pf->hw, ret),
					 i40e_aq_str(&pf->hw, last_aq_status));
			kfree(cfilter);
		}

		/* delete VSI from FW */
		ret = i40e_aq_delete_element(&vsi->back->hw, ch->seid,
					     NULL);
		if (ret)
			dev_err(&vsi->back->pdev->dev,
				"unable to remove channel (%d) for parent VSI(%d)\n",
				ch->seid, p_vsi->seid);
		kfree(ch);
	}
	INIT_LIST_HEAD(&vsi->ch_list);
}

/**
 * i40e_is_any_channel - channel exist or not
 * @vsi: ptr to VSI to which channels are associated with
 *
 * Returns true or false if channel(s) exist for associated VSI or not
 **/
static bool i40e_is_any_channel(struct i40e_vsi *vsi)
{
	struct i40e_channel *ch, *ch_tmp;

	list_for_each_entry_safe(ch, ch_tmp, &vsi->ch_list, list) {
		if (ch->initialized)
			return true;
	}

	return false;
}

/**
 * i40e_get_max_queues_for_channel
 * @vsi: ptr to VSI to which channels are associated with
 *
 * Helper function which returns max value among the queue counts set on the
 * channels/TCs created.
 **/
static int i40e_get_max_queues_for_channel(struct i40e_vsi *vsi)
{
	struct i40e_channel *ch, *ch_tmp;
	int max = 0;

	list_for_each_entry_safe(ch, ch_tmp, &vsi->ch_list, list) {
		if (!ch->initialized)
			continue;
		if (ch->num_queue_pairs > max)
			max = ch->num_queue_pairs;
	}

	return max;
}

/**
 * i40e_validate_num_queues - validate num_queues w.r.t channel
 * @pf: ptr to PF device
 * @num_queues: number of queues
 * @vsi: the parent VSI
 * @reconfig_rss: indicates should the RSS be reconfigured or not
 *
 * This function validates number of queues in the context of new channel
 * which is being established and determines if RSS should be reconfigured
 * or not for parent VSI.
 **/
static int i40e_validate_num_queues(struct i40e_pf *pf, int num_queues,
				    struct i40e_vsi *vsi, bool *reconfig_rss)
{
	int max_ch_queues;

	if (!reconfig_rss)
		return -EINVAL;

	*reconfig_rss = false;
	if (vsi->current_rss_size) {
		if (num_queues > vsi->current_rss_size) {
			dev_dbg(&pf->pdev->dev,
				"Error: num_queues (%d) > vsi's current_size(%d)\n",
				num_queues, vsi->current_rss_size);
			return -EINVAL;
		} else if ((num_queues < vsi->current_rss_size) &&
			   (!is_power_of_2(num_queues))) {
			dev_dbg(&pf->pdev->dev,
				"Error: num_queues (%d) < vsi's current_size(%d), but not power of 2\n",
				num_queues, vsi->current_rss_size);
			return -EINVAL;
		}
	}

	if (!is_power_of_2(num_queues)) {
		/* Find the max num_queues configured for channel if channel
		 * exist.
		 * if channel exist, then enforce 'num_queues' to be more than
		 * max ever queues configured for channel.
		 */
		max_ch_queues = i40e_get_max_queues_for_channel(vsi);
		if (num_queues < max_ch_queues) {
			dev_dbg(&pf->pdev->dev,
				"Error: num_queues (%d) < max queues configured for channel(%d)\n",
				num_queues, max_ch_queues);
			return -EINVAL;
		}
		*reconfig_rss = true;
	}

	return 0;
}

/**
 * i40e_vsi_reconfig_rss - reconfig RSS based on specified rss_size
 * @vsi: the VSI being setup
 * @rss_size: size of RSS, accordingly LUT gets reprogrammed
 *
 * This function reconfigures RSS by reprogramming LUTs using 'rss_size'
 **/
static int i40e_vsi_reconfig_rss(struct i40e_vsi *vsi, u16 rss_size)
{
	struct i40e_pf *pf = vsi->back;
	u8 seed[I40E_HKEY_ARRAY_SIZE];
	struct i40e_hw *hw = &pf->hw;
	int local_rss_size;
	u8 *lut;
	int ret;

	if (!vsi->rss_size)
		return -EINVAL;

	if (rss_size > vsi->rss_size)
		return -EINVAL;

	local_rss_size = min_t(int, vsi->rss_size, rss_size);
	lut = kzalloc(vsi->rss_table_size, GFP_KERNEL);
	if (!lut)
		return -ENOMEM;

	/* Ignoring user configured lut if there is one */
	i40e_fill_rss_lut(pf, lut, vsi->rss_table_size, local_rss_size);

	/* Use user configured hash key if there is one, otherwise
	 * use default.
	 */
	if (vsi->rss_hkey_user)
		memcpy(seed, vsi->rss_hkey_user, I40E_HKEY_ARRAY_SIZE);
	else
		netdev_rss_key_fill((void *)seed, I40E_HKEY_ARRAY_SIZE);

	ret = i40e_config_rss(vsi, seed, lut, vsi->rss_table_size);
	if (ret) {
		dev_info(&pf->pdev->dev,
			 "Cannot set RSS lut, err %s aq_err %s\n",
			 i40e_stat_str(hw, ret),
			 i40e_aq_str(hw, hw->aq.asq_last_status));
		kfree(lut);
		return ret;
	}
	kfree(lut);

	/* Do the update w.r.t. storing rss_size */
	if (!vsi->orig_rss_size)
		vsi->orig_rss_size = vsi->rss_size;
	vsi->current_rss_size = local_rss_size;

	return ret;
}

/**
 * i40e_channel_setup_queue_map - Setup a channel queue map
 * @pf: ptr to PF device
 * @ctxt: VSI context structure
 * @ch: ptr to channel structure
 *
 * Setup queue map for a specific channel
 **/
static void i40e_channel_setup_queue_map(struct i40e_pf *pf,
					 struct i40e_vsi_context *ctxt,
					 struct i40e_channel *ch)
{
	u16 qcount, qmap, sections = 0;
	u8 offset = 0;
	int pow;

	sections = I40E_AQ_VSI_PROP_QUEUE_MAP_VALID;
	sections |= I40E_AQ_VSI_PROP_SCHED_VALID;

	qcount = min_t(int, ch->num_queue_pairs, pf->num_lan_msix);
	ch->num_queue_pairs = qcount;

	/* find the next higher power-of-2 of num queue pairs */
	pow = ilog2(qcount);
	if (!is_power_of_2(qcount))
		pow++;

	qmap = (offset << I40E_AQ_VSI_TC_QUE_OFFSET_SHIFT) |
		(pow << I40E_AQ_VSI_TC_QUE_NUMBER_SHIFT);

	/* Setup queue TC[0].qmap for given VSI context */
	ctxt->info.tc_mapping[0] = cpu_to_le16(qmap);

	ctxt->info.up_enable_bits = 0x1; /* TC0 enabled */
	ctxt->info.mapping_flags |= cpu_to_le16(I40E_AQ_VSI_QUE_MAP_CONTIG);
	ctxt->info.queue_mapping[0] = cpu_to_le16(ch->base_queue);
	ctxt->info.valid_sections |= cpu_to_le16(sections);
}

/**
 * i40e_add_channel - add a channel by adding VSI
 * @pf: ptr to PF device
 * @uplink_seid: underlying HW switching element (VEB) ID
 * @ch: ptr to channel structure
 *
 * Add a channel (VSI) using add_vsi and queue_map
 **/
static int i40e_add_channel(struct i40e_pf *pf, u16 uplink_seid,
			    struct i40e_channel *ch)
{
	struct i40e_hw *hw = &pf->hw;
	struct i40e_vsi_context ctxt;
	u8 enabled_tc = 0x1; /* TC0 enabled */
	int ret;

	if (ch->type != I40E_VSI_VMDQ2) {
		dev_info(&pf->pdev->dev,
			 "add new vsi failed, ch->type %d\n", ch->type);
		return -EINVAL;
	}

	memset(&ctxt, 0, sizeof(ctxt));
	ctxt.pf_num = hw->pf_id;
	ctxt.vf_num = 0;
	ctxt.uplink_seid = uplink_seid;
	ctxt.connection_type = I40E_AQ_VSI_CONN_TYPE_NORMAL;
	if (ch->type == I40E_VSI_VMDQ2)
		ctxt.flags = I40E_AQ_VSI_TYPE_VMDQ2;

	if (pf->flags & I40E_FLAG_VEB_MODE_ENABLED) {
		ctxt.info.valid_sections |=
		     cpu_to_le16(I40E_AQ_VSI_PROP_SWITCH_VALID);
		ctxt.info.switch_id =
		   cpu_to_le16(I40E_AQ_VSI_SW_ID_FLAG_ALLOW_LB);
	}

	/* Set queue map for a given VSI context */
	i40e_channel_setup_queue_map(pf, &ctxt, ch);

	/* Now time to create VSI */
	ret = i40e_aq_add_vsi(hw, &ctxt, NULL);
	if (ret) {
		dev_info(&pf->pdev->dev,
			 "add new vsi failed, err %s aq_err %s\n",
			 i40e_stat_str(&pf->hw, ret),
			 i40e_aq_str(&pf->hw,
				     pf->hw.aq.asq_last_status));
		return -ENOENT;
	}

	/* Success, update channel, set enabled_tc only if the channel
	 * is not a macvlan
	 */
	ch->enabled_tc = !i40e_is_channel_macvlan(ch) && enabled_tc;
	ch->seid = ctxt.seid;
	ch->vsi_number = ctxt.vsi_number;
	ch->stat_counter_idx = le16_to_cpu(ctxt.info.stat_counter_idx);

	/* copy just the sections touched not the entire info
	 * since not all sections are valid as returned by
	 * update vsi params
	 */
	ch->info.mapping_flags = ctxt.info.mapping_flags;
	memcpy(&ch->info.queue_mapping,
	       &ctxt.info.queue_mapping, sizeof(ctxt.info.queue_mapping));
	memcpy(&ch->info.tc_mapping, ctxt.info.tc_mapping,
	       sizeof(ctxt.info.tc_mapping));

	return 0;
}

static int i40e_channel_config_bw(struct i40e_vsi *vsi, struct i40e_channel *ch,
				  u8 *bw_share)
{
	struct i40e_aqc_configure_vsi_tc_bw_data bw_data;
	i40e_status ret;
	int i;

	memset(&bw_data, 0, sizeof(bw_data));
	bw_data.tc_valid_bits = ch->enabled_tc;
	for (i = 0; i < I40E_MAX_TRAFFIC_CLASS; i++)
		bw_data.tc_bw_credits[i] = bw_share[i];

	ret = i40e_aq_config_vsi_tc_bw(&vsi->back->hw, ch->seid,
				       &bw_data, NULL);
	if (ret) {
		dev_info(&vsi->back->pdev->dev,
			 "Config VSI BW allocation per TC failed, aq_err: %d for new_vsi->seid %u\n",
			 vsi->back->hw.aq.asq_last_status, ch->seid);
		return -EINVAL;
	}

	for (i = 0; i < I40E_MAX_TRAFFIC_CLASS; i++)
		ch->info.qs_handle[i] = bw_data.qs_handles[i];

	return 0;
}

/**
 * i40e_channel_config_tx_ring - config TX ring associated with new channel
 * @pf: ptr to PF device
 * @vsi: the VSI being setup
 * @ch: ptr to channel structure
 *
 * Configure TX rings associated with channel (VSI) since queues are being
 * from parent VSI.
 **/
static int i40e_channel_config_tx_ring(struct i40e_pf *pf,
				       struct i40e_vsi *vsi,
				       struct i40e_channel *ch)
{
	i40e_status ret;
	int i;
	u8 bw_share[I40E_MAX_TRAFFIC_CLASS] = {0};

	/* Enable ETS TCs with equal BW Share for now across all VSIs */
	for (i = 0; i < I40E_MAX_TRAFFIC_CLASS; i++) {
		if (ch->enabled_tc & BIT(i))
			bw_share[i] = 1;
	}

	/* configure BW for new VSI */
	ret = i40e_channel_config_bw(vsi, ch, bw_share);
	if (ret) {
		dev_info(&vsi->back->pdev->dev,
			 "Failed configuring TC map %d for channel (seid %u)\n",
			 ch->enabled_tc, ch->seid);
		return ret;
	}

	for (i = 0; i < ch->num_queue_pairs; i++) {
		struct i40e_ring *tx_ring, *rx_ring;
		u16 pf_q;

		pf_q = ch->base_queue + i;

		/* Get to TX ring ptr of main VSI, for re-setup TX queue
		 * context
		 */
		tx_ring = vsi->tx_rings[pf_q];
		tx_ring->ch = ch;

		/* Get the RX ring ptr */
		rx_ring = vsi->rx_rings[pf_q];
		rx_ring->ch = ch;
	}

	return 0;
}

/**
 * i40e_setup_hw_channel - setup new channel
 * @pf: ptr to PF device
 * @vsi: the VSI being setup
 * @ch: ptr to channel structure
 * @uplink_seid: underlying HW switching element (VEB) ID
 * @type: type of channel to be created (VMDq2/VF)
 *
 * Setup new channel (VSI) based on specified type (VMDq2/VF)
 * and configures TX rings accordingly
 **/
static inline int i40e_setup_hw_channel(struct i40e_pf *pf,
					struct i40e_vsi *vsi,
					struct i40e_channel *ch,
					u16 uplink_seid, u8 type)
{
	int ret;

	ch->initialized = false;
	ch->base_queue = vsi->next_base_queue;
	ch->type = type;

	/* Proceed with creation of channel (VMDq2) VSI */
	ret = i40e_add_channel(pf, uplink_seid, ch);
	if (ret) {
		dev_info(&pf->pdev->dev,
			 "failed to add_channel using uplink_seid %u\n",
			 uplink_seid);
		return ret;
	}

	/* Mark the successful creation of channel */
	ch->initialized = true;

	/* Reconfigure TX queues using QTX_CTL register */
	ret = i40e_channel_config_tx_ring(pf, vsi, ch);
	if (ret) {
		dev_info(&pf->pdev->dev,
			 "failed to configure TX rings for channel %u\n",
			 ch->seid);
		return ret;
	}

	/* update 'next_base_queue' */
	vsi->next_base_queue = vsi->next_base_queue + ch->num_queue_pairs;
	dev_dbg(&pf->pdev->dev,
		"Added channel: vsi_seid %u, vsi_number %u, stat_counter_idx %u, num_queue_pairs %u, pf->next_base_queue %d\n",
		ch->seid, ch->vsi_number, ch->stat_counter_idx,
		ch->num_queue_pairs,
		vsi->next_base_queue);
	return ret;
}

/**
 * i40e_setup_channel - setup new channel using uplink element
 * @pf: ptr to PF device
 * @vsi: pointer to the VSI to set up the channel within
 * @ch: ptr to channel structure
 *
 * Setup new channel (VSI) based on specified type (VMDq2/VF)
 * and uplink switching element (uplink_seid)
 **/
static bool i40e_setup_channel(struct i40e_pf *pf, struct i40e_vsi *vsi,
			       struct i40e_channel *ch)
{
	u8 vsi_type;
	u16 seid;
	int ret;

	if (vsi->type == I40E_VSI_MAIN) {
		vsi_type = I40E_VSI_VMDQ2;
	} else {
		dev_err(&pf->pdev->dev, "unsupported parent vsi type(%d)\n",
			vsi->type);
		return false;
	}

	/* underlying switching element */
	seid = pf->vsi[pf->lan_vsi]->uplink_seid;

	/* create channel (VSI), configure TX rings */
	ret = i40e_setup_hw_channel(pf, vsi, ch, seid, vsi_type);
	if (ret) {
		dev_err(&pf->pdev->dev, "failed to setup hw_channel\n");
		return false;
	}

	return ch->initialized ? true : false;
}

/**
 * i40e_validate_and_set_switch_mode - sets up switch mode correctly
 * @vsi: ptr to VSI which has PF backing
 *
 * Sets up switch mode correctly if it needs to be changed and perform
 * what are allowed modes.
 **/
static int i40e_validate_and_set_switch_mode(struct i40e_vsi *vsi)
{
	u8 mode;
	struct i40e_pf *pf = vsi->back;
	struct i40e_hw *hw = &pf->hw;
	int ret;

	ret = i40e_get_capabilities(pf, i40e_aqc_opc_list_dev_capabilities);
	if (ret)
		return -EINVAL;

	if (hw->dev_caps.switch_mode) {
		/* if switch mode is set, support mode2 (non-tunneled for
		 * cloud filter) for now
		 */
		u32 switch_mode = hw->dev_caps.switch_mode &
				  I40E_SWITCH_MODE_MASK;
		if (switch_mode >= I40E_CLOUD_FILTER_MODE1) {
			if (switch_mode == I40E_CLOUD_FILTER_MODE2)
				return 0;
			dev_err(&pf->pdev->dev,
				"Invalid switch_mode (%d), only non-tunneled mode for cloud filter is supported\n",
				hw->dev_caps.switch_mode);
			return -EINVAL;
		}
	}

	/* Set Bit 7 to be valid */
	mode = I40E_AQ_SET_SWITCH_BIT7_VALID;

	/* Set L4type for TCP support */
	mode |= I40E_AQ_SET_SWITCH_L4_TYPE_TCP;

	/* Set cloud filter mode */
	mode |= I40E_AQ_SET_SWITCH_MODE_NON_TUNNEL;

	/* Prep mode field for set_switch_config */
	ret = i40e_aq_set_switch_config(hw, pf->last_sw_conf_flags,
					pf->last_sw_conf_valid_flags,
					mode, NULL);
	if (ret && hw->aq.asq_last_status != I40E_AQ_RC_ESRCH)
		dev_err(&pf->pdev->dev,
			"couldn't set switch config bits, err %s aq_err %s\n",
			i40e_stat_str(hw, ret),
			i40e_aq_str(hw,
				    hw->aq.asq_last_status));

	return ret;
}

/**
 * i40e_create_queue_channel - function to create channel
 * @vsi: VSI to be configured
 * @ch: ptr to channel (it contains channel specific params)
 *
 * This function creates channel (VSI) using num_queues specified by user,
 * reconfigs RSS if needed.
 **/
int i40e_create_queue_channel(struct i40e_vsi *vsi,
			      struct i40e_channel *ch)
{
	struct i40e_pf *pf = vsi->back;
	bool reconfig_rss;
	int err;

	if (!ch)
		return -EINVAL;

	if (!ch->num_queue_pairs) {
		dev_err(&pf->pdev->dev, "Invalid num_queues requested: %d\n",
			ch->num_queue_pairs);
		return -EINVAL;
	}

	/* validate user requested num_queues for channel */
	err = i40e_validate_num_queues(pf, ch->num_queue_pairs, vsi,
				       &reconfig_rss);
	if (err) {
		dev_info(&pf->pdev->dev, "Failed to validate num_queues (%d)\n",
			 ch->num_queue_pairs);
		return -EINVAL;
	}

	/* By default we are in VEPA mode, if this is the first VF/VMDq
	 * VSI to be added switch to VEB mode.
	 */
	if ((!(pf->flags & I40E_FLAG_VEB_MODE_ENABLED)) ||
	    (!i40e_is_any_channel(vsi))) {
		if (!is_power_of_2(vsi->tc_config.tc_info[0].qcount)) {
			dev_dbg(&pf->pdev->dev,
				"Failed to create channel. Override queues (%u) not power of 2\n",
				vsi->tc_config.tc_info[0].qcount);
			return -EINVAL;
		}

		if (!(pf->flags & I40E_FLAG_VEB_MODE_ENABLED)) {
			pf->flags |= I40E_FLAG_VEB_MODE_ENABLED;

			if (vsi->type == I40E_VSI_MAIN) {
				if (pf->flags & I40E_FLAG_TC_MQPRIO)
					i40e_do_reset(pf, I40E_PF_RESET_FLAG,
						      true);
				else
					i40e_do_reset_safe(pf,
							   I40E_PF_RESET_FLAG);
			}
		}
		/* now onwards for main VSI, number of queues will be value
		 * of TC0's queue count
		 */
	}

	/* By this time, vsi->cnt_q_avail shall be set to non-zero and
	 * it should be more than num_queues
	 */
	if (!vsi->cnt_q_avail || vsi->cnt_q_avail < ch->num_queue_pairs) {
		dev_dbg(&pf->pdev->dev,
			"Error: cnt_q_avail (%u) less than num_queues %d\n",
			vsi->cnt_q_avail, ch->num_queue_pairs);
		return -EINVAL;
	}

	/* reconfig_rss only if vsi type is MAIN_VSI */
	if (reconfig_rss && (vsi->type == I40E_VSI_MAIN)) {
		err = i40e_vsi_reconfig_rss(vsi, ch->num_queue_pairs);
		if (err) {
			dev_info(&pf->pdev->dev,
				 "Error: unable to reconfig rss for num_queues (%u)\n",
				 ch->num_queue_pairs);
			return -EINVAL;
		}
	}

	if (!i40e_setup_channel(pf, vsi, ch)) {
		dev_info(&pf->pdev->dev, "Failed to setup channel\n");
		return -EINVAL;
	}

	dev_info(&pf->pdev->dev,
		 "Setup channel (id:%u) utilizing num_queues %d\n",
		 ch->seid, ch->num_queue_pairs);

	/* configure VSI for BW limit */
	if (ch->max_tx_rate) {
		u64 credits = ch->max_tx_rate;

		if (i40e_set_bw_limit(vsi, ch->seid, ch->max_tx_rate))
			return -EINVAL;

		do_div(credits, I40E_BW_CREDIT_DIVISOR);
		dev_dbg(&pf->pdev->dev,
			"Set tx rate of %llu Mbps (count of 50Mbps %llu) for vsi->seid %u\n",
			ch->max_tx_rate,
			credits,
			ch->seid);
	}

	/* in case of VF, this will be main SRIOV VSI */
	ch->parent_vsi = vsi;

	/* and update main_vsi's count for queue_available to use */
	vsi->cnt_q_avail -= ch->num_queue_pairs;

	return 0;
}

/**
 * i40e_configure_queue_channels - Add queue channel for the given TCs
 * @vsi: VSI to be configured
 *
 * Configures queue channel mapping to the given TCs
 **/
static int i40e_configure_queue_channels(struct i40e_vsi *vsi)
{
	struct i40e_channel *ch;
	u64 max_rate = 0;
	int ret = 0, i;

	/* Create app vsi with the TCs. Main VSI with TC0 is already set up */
	vsi->tc_seid_map[0] = vsi->seid;
	for (i = 1; i < I40E_MAX_TRAFFIC_CLASS; i++) {
		if (vsi->tc_config.enabled_tc & BIT(i)) {
			ch = kzalloc(sizeof(*ch), GFP_KERNEL);
			if (!ch) {
				ret = -ENOMEM;
				goto err_free;
			}

			INIT_LIST_HEAD(&ch->list);
			ch->num_queue_pairs =
				vsi->tc_config.tc_info[i].qcount;
			ch->base_queue =
				vsi->tc_config.tc_info[i].qoffset;

			/* Bandwidth limit through tc interface is in bytes/s,
			 * change to Mbit/s
			 */
			max_rate = vsi->mqprio_qopt.max_rate[i];
			do_div(max_rate, I40E_BW_MBPS_DIVISOR);
			ch->max_tx_rate = max_rate;

			list_add_tail(&ch->list, &vsi->ch_list);

			ret = i40e_create_queue_channel(vsi, ch);
			if (ret) {
				dev_err(&vsi->back->pdev->dev,
					"Failed creating queue channel with TC%d: queues %d\n",
					i, ch->num_queue_pairs);
				goto err_free;
			}
			vsi->tc_seid_map[i] = ch->seid;
		}
	}
	return ret;

err_free:
	i40e_remove_queue_channels(vsi);
	return ret;
}

/**
 * i40e_veb_config_tc - Configure TCs for given VEB
 * @veb: given VEB
 * @enabled_tc: TC bitmap
 *
 * Configures given TC bitmap for VEB (switching) element
 **/
int i40e_veb_config_tc(struct i40e_veb *veb, u8 enabled_tc)
{
	struct i40e_aqc_configure_switching_comp_bw_config_data bw_data = {0};
	struct i40e_pf *pf = veb->pf;
	int ret = 0;
	int i;

	/* No TCs or already enabled TCs just return */
	if (!enabled_tc || veb->enabled_tc == enabled_tc)
		return ret;

	bw_data.tc_valid_bits = enabled_tc;
	/* bw_data.absolute_credits is not set (relative) */

	/* Enable ETS TCs with equal BW Share for now */
	for (i = 0; i < I40E_MAX_TRAFFIC_CLASS; i++) {
		if (enabled_tc & BIT(i))
			bw_data.tc_bw_share_credits[i] = 1;
	}

	ret = i40e_aq_config_switch_comp_bw_config(&pf->hw, veb->seid,
						   &bw_data, NULL);
	if (ret) {
		dev_info(&pf->pdev->dev,
			 "VEB bw config failed, err %s aq_err %s\n",
			 i40e_stat_str(&pf->hw, ret),
			 i40e_aq_str(&pf->hw, pf->hw.aq.asq_last_status));
		goto out;
	}

	/* Update the BW information */
	ret = i40e_veb_get_bw_info(veb);
	if (ret) {
		dev_info(&pf->pdev->dev,
			 "Failed getting veb bw config, err %s aq_err %s\n",
			 i40e_stat_str(&pf->hw, ret),
			 i40e_aq_str(&pf->hw, pf->hw.aq.asq_last_status));
	}

out:
	return ret;
}

#ifdef CONFIG_I40E_DCB
/**
 * i40e_dcb_reconfigure - Reconfigure all VEBs and VSIs
 * @pf: PF struct
 *
 * Reconfigure VEB/VSIs on a given PF; it is assumed that
 * the caller would've quiesce all the VSIs before calling
 * this function
 **/
static void i40e_dcb_reconfigure(struct i40e_pf *pf)
{
	u8 tc_map = 0;
	int ret;
	u8 v;

	/* Enable the TCs available on PF to all VEBs */
	tc_map = i40e_pf_get_tc_map(pf);
	if (tc_map == I40E_DEFAULT_TRAFFIC_CLASS)
		return;

	for (v = 0; v < I40E_MAX_VEB; v++) {
		if (!pf->veb[v])
			continue;
		ret = i40e_veb_config_tc(pf->veb[v], tc_map);
		if (ret) {
			dev_info(&pf->pdev->dev,
				 "Failed configuring TC for VEB seid=%d\n",
				 pf->veb[v]->seid);
			/* Will try to configure as many components */
		}
	}

	/* Update each VSI */
	for (v = 0; v < pf->num_alloc_vsi; v++) {
		if (!pf->vsi[v])
			continue;

		/* - Enable all TCs for the LAN VSI
		 * - For all others keep them at TC0 for now
		 */
		if (v == pf->lan_vsi)
			tc_map = i40e_pf_get_tc_map(pf);
		else
			tc_map = I40E_DEFAULT_TRAFFIC_CLASS;

		ret = i40e_vsi_config_tc(pf->vsi[v], tc_map);
		if (ret) {
			dev_info(&pf->pdev->dev,
				 "Failed configuring TC for VSI seid=%d\n",
				 pf->vsi[v]->seid);
			/* Will try to configure as many components */
		} else {
			/* Re-configure VSI vectors based on updated TC map */
			i40e_vsi_map_rings_to_vectors(pf->vsi[v]);
			if (pf->vsi[v]->netdev)
				i40e_dcbnl_set_all(pf->vsi[v]);
		}
	}
}

/**
 * i40e_resume_port_tx - Resume port Tx
 * @pf: PF struct
 *
 * Resume a port's Tx and issue a PF reset in case of failure to
 * resume.
 **/
static int i40e_resume_port_tx(struct i40e_pf *pf)
{
	struct i40e_hw *hw = &pf->hw;
	int ret;

	ret = i40e_aq_resume_port_tx(hw, NULL);
	if (ret) {
		dev_info(&pf->pdev->dev,
			 "Resume Port Tx failed, err %s aq_err %s\n",
			  i40e_stat_str(&pf->hw, ret),
			  i40e_aq_str(&pf->hw, pf->hw.aq.asq_last_status));
		/* Schedule PF reset to recover */
		set_bit(__I40E_PF_RESET_REQUESTED, pf->state);
		i40e_service_event_schedule(pf);
	}

	return ret;
}

/**
 * i40e_suspend_port_tx - Suspend port Tx
 * @pf: PF struct
 *
 * Suspend a port's Tx and issue a PF reset in case of failure.
 **/
static int i40e_suspend_port_tx(struct i40e_pf *pf)
{
	struct i40e_hw *hw = &pf->hw;
	int ret;

	ret = i40e_aq_suspend_port_tx(hw, pf->mac_seid, NULL);
	if (ret) {
		dev_info(&pf->pdev->dev,
			 "Suspend Port Tx failed, err %s aq_err %s\n",
			 i40e_stat_str(&pf->hw, ret),
			 i40e_aq_str(&pf->hw, pf->hw.aq.asq_last_status));
		/* Schedule PF reset to recover */
		set_bit(__I40E_PF_RESET_REQUESTED, pf->state);
		i40e_service_event_schedule(pf);
	}

	return ret;
}

/**
 * i40e_hw_set_dcb_config - Program new DCBX settings into HW
 * @pf: PF being configured
 * @new_cfg: New DCBX configuration
 *
 * Program DCB settings into HW and reconfigure VEB/VSIs on
 * given PF. Uses "Set LLDP MIB" AQC to program the hardware.
 **/
static int i40e_hw_set_dcb_config(struct i40e_pf *pf,
				  struct i40e_dcbx_config *new_cfg)
{
	struct i40e_dcbx_config *old_cfg = &pf->hw.local_dcbx_config;
	int ret;

	/* Check if need reconfiguration */
	if (!memcmp(&new_cfg, &old_cfg, sizeof(new_cfg))) {
		dev_dbg(&pf->pdev->dev, "No Change in DCB Config required.\n");
		return 0;
	}

	/* Config change disable all VSIs */
	i40e_pf_quiesce_all_vsi(pf);

	/* Copy the new config to the current config */
	*old_cfg = *new_cfg;
	old_cfg->etsrec = old_cfg->etscfg;
	ret = i40e_set_dcb_config(&pf->hw);
	if (ret) {
		dev_info(&pf->pdev->dev,
			 "Set DCB Config failed, err %s aq_err %s\n",
			 i40e_stat_str(&pf->hw, ret),
			 i40e_aq_str(&pf->hw, pf->hw.aq.asq_last_status));
		goto out;
	}

	/* Changes in configuration update VEB/VSI */
	i40e_dcb_reconfigure(pf);
out:
	/* In case of reset do not try to resume anything */
	if (!test_bit(__I40E_RESET_RECOVERY_PENDING, pf->state)) {
		/* Re-start the VSIs if disabled */
		ret = i40e_resume_port_tx(pf);
		/* In case of error no point in resuming VSIs */
		if (ret)
			goto err;
		i40e_pf_unquiesce_all_vsi(pf);
	}
err:
	return ret;
}

/**
 * i40e_hw_dcb_config - Program new DCBX settings into HW
 * @pf: PF being configured
 * @new_cfg: New DCBX configuration
 *
 * Program DCB settings into HW and reconfigure VEB/VSIs on
 * given PF
 **/
int i40e_hw_dcb_config(struct i40e_pf *pf, struct i40e_dcbx_config *new_cfg)
{
	struct i40e_aqc_configure_switching_comp_ets_data ets_data;
	u8 prio_type[I40E_MAX_TRAFFIC_CLASS] = {0};
	u32 mfs_tc[I40E_MAX_TRAFFIC_CLASS];
	struct i40e_dcbx_config *old_cfg;
	u8 mode[I40E_MAX_TRAFFIC_CLASS];
	struct i40e_rx_pb_config pb_cfg;
	struct i40e_hw *hw = &pf->hw;
	u8 num_ports = hw->num_ports;
	bool need_reconfig;
	int ret = -EINVAL;
	u8 lltc_map = 0;
	u8 tc_map = 0;
	u8 new_numtc;
	u8 i;

	dev_dbg(&pf->pdev->dev, "Configuring DCB registers directly\n");
	/* Un-pack information to Program ETS HW via shared API
	 * numtc, tcmap
	 * LLTC map
	 * ETS/NON-ETS arbiter mode
	 * max exponent (credit refills)
	 * Total number of ports
	 * PFC priority bit-map
	 * Priority Table
	 * BW % per TC
	 * Arbiter mode between UPs sharing same TC
	 * TSA table (ETS or non-ETS)
	 * EEE enabled or not
	 * MFS TC table
	 */

	new_numtc = i40e_dcb_get_num_tc(new_cfg);

	memset(&ets_data, 0, sizeof(ets_data));
	for (i = 0; i < new_numtc; i++) {
		tc_map |= BIT(i);
		switch (new_cfg->etscfg.tsatable[i]) {
		case I40E_IEEE_TSA_ETS:
			prio_type[i] = I40E_DCB_PRIO_TYPE_ETS;
			ets_data.tc_bw_share_credits[i] =
					new_cfg->etscfg.tcbwtable[i];
			break;
		case I40E_IEEE_TSA_STRICT:
			prio_type[i] = I40E_DCB_PRIO_TYPE_STRICT;
			lltc_map |= BIT(i);
			ets_data.tc_bw_share_credits[i] =
					I40E_DCB_STRICT_PRIO_CREDITS;
			break;
		default:
			/* Invalid TSA type */
			need_reconfig = false;
			goto out;
		}
	}

	old_cfg = &hw->local_dcbx_config;
	/* Check if need reconfiguration */
	need_reconfig = i40e_dcb_need_reconfig(pf, old_cfg, new_cfg);

	/* If needed, enable/disable frame tagging, disable all VSIs
	 * and suspend port tx
	 */
	if (need_reconfig) {
		/* Enable DCB tagging only when more than one TC */
		if (new_numtc > 1)
			pf->flags |= I40E_FLAG_DCB_ENABLED;
		else
			pf->flags &= ~I40E_FLAG_DCB_ENABLED;

		set_bit(__I40E_PORT_SUSPENDED, pf->state);
		/* Reconfiguration needed quiesce all VSIs */
		i40e_pf_quiesce_all_vsi(pf);
		ret = i40e_suspend_port_tx(pf);
		if (ret)
			goto err;
	}

	/* Configure Port ETS Tx Scheduler */
	ets_data.tc_valid_bits = tc_map;
	ets_data.tc_strict_priority_flags = lltc_map;
	ret = i40e_aq_config_switch_comp_ets
		(hw, pf->mac_seid, &ets_data,
		 i40e_aqc_opc_modify_switching_comp_ets, NULL);
	if (ret) {
		dev_info(&pf->pdev->dev,
			 "Modify Port ETS failed, err %s aq_err %s\n",
			 i40e_stat_str(&pf->hw, ret),
			 i40e_aq_str(&pf->hw, pf->hw.aq.asq_last_status));
		goto out;
	}

	/* Configure Rx ETS HW */
	memset(&mode, I40E_DCB_ARB_MODE_ROUND_ROBIN, sizeof(mode));
	i40e_dcb_hw_set_num_tc(hw, new_numtc);
	i40e_dcb_hw_rx_fifo_config(hw, I40E_DCB_ARB_MODE_ROUND_ROBIN,
				   I40E_DCB_ARB_MODE_STRICT_PRIORITY,
				   I40E_DCB_DEFAULT_MAX_EXPONENT,
				   lltc_map);
	i40e_dcb_hw_rx_cmd_monitor_config(hw, new_numtc, num_ports);
	i40e_dcb_hw_rx_ets_bw_config(hw, new_cfg->etscfg.tcbwtable, mode,
				     prio_type);
	i40e_dcb_hw_pfc_config(hw, new_cfg->pfc.pfcenable,
			       new_cfg->etscfg.prioritytable);
	i40e_dcb_hw_rx_up2tc_config(hw, new_cfg->etscfg.prioritytable);

	/* Configure Rx Packet Buffers in HW */
	for (i = 0; i < I40E_MAX_TRAFFIC_CLASS; i++) {
		mfs_tc[i] = pf->vsi[pf->lan_vsi]->netdev->mtu;
		mfs_tc[i] += I40E_PACKET_HDR_PAD;
	}

	i40e_dcb_hw_calculate_pool_sizes(hw, num_ports,
					 false, new_cfg->pfc.pfcenable,
					 mfs_tc, &pb_cfg);
	i40e_dcb_hw_rx_pb_config(hw, &pf->pb_cfg, &pb_cfg);

	/* Update the local Rx Packet buffer config */
	pf->pb_cfg = pb_cfg;

	/* Inform the FW about changes to DCB configuration */
	ret = i40e_aq_dcb_updated(&pf->hw, NULL);
	if (ret) {
		dev_info(&pf->pdev->dev,
			 "DCB Updated failed, err %s aq_err %s\n",
			 i40e_stat_str(&pf->hw, ret),
			 i40e_aq_str(&pf->hw, pf->hw.aq.asq_last_status));
		goto out;
	}

	/* Update the port DCBx configuration */
	*old_cfg = *new_cfg;

	/* Changes in configuration update VEB/VSI */
	i40e_dcb_reconfigure(pf);
out:
	/* Re-start the VSIs if disabled */
	if (need_reconfig) {
		ret = i40e_resume_port_tx(pf);

		clear_bit(__I40E_PORT_SUSPENDED, pf->state);
		/* In case of error no point in resuming VSIs */
		if (ret)
			goto err;

		/* Wait for the PF's queues to be disabled */
		ret = i40e_pf_wait_queues_disabled(pf);
		if (ret) {
			/* Schedule PF reset to recover */
			set_bit(__I40E_PF_RESET_REQUESTED, pf->state);
			i40e_service_event_schedule(pf);
			goto err;
		} else {
			i40e_pf_unquiesce_all_vsi(pf);
			set_bit(__I40E_CLIENT_SERVICE_REQUESTED, pf->state);
			set_bit(__I40E_CLIENT_L2_CHANGE, pf->state);
		}
	/* registers are set, lets apply */
	if (pf->hw_features & I40E_HW_USE_SET_LLDP_MIB)
		ret = i40e_hw_set_dcb_config(pf, new_cfg);
	}

err:
	return ret;
}

/**
 * i40e_dcb_sw_default_config - Set default DCB configuration when DCB in SW
 * @pf: PF being queried
 *
 * Set default DCB configuration in case DCB is to be done in SW.
 **/
int i40e_dcb_sw_default_config(struct i40e_pf *pf)
{
	struct i40e_dcbx_config *dcb_cfg = &pf->hw.local_dcbx_config;
	struct i40e_aqc_configure_switching_comp_ets_data ets_data;
	struct i40e_hw *hw = &pf->hw;
	int err;

	if (pf->hw_features & I40E_HW_USE_SET_LLDP_MIB) {
		/* Update the local cached instance with TC0 ETS */
		memset(&pf->tmp_cfg, 0, sizeof(struct i40e_dcbx_config));
		pf->tmp_cfg.etscfg.willing = I40E_IEEE_DEFAULT_ETS_WILLING;
		pf->tmp_cfg.etscfg.maxtcs = 0;
		pf->tmp_cfg.etscfg.tcbwtable[0] = I40E_IEEE_DEFAULT_ETS_TCBW;
		pf->tmp_cfg.etscfg.tsatable[0] = I40E_IEEE_TSA_ETS;
		pf->tmp_cfg.pfc.willing = I40E_IEEE_DEFAULT_PFC_WILLING;
		pf->tmp_cfg.pfc.pfccap = I40E_MAX_TRAFFIC_CLASS;
		/* FW needs one App to configure HW */
		pf->tmp_cfg.numapps = I40E_IEEE_DEFAULT_NUM_APPS;
		pf->tmp_cfg.app[0].selector = I40E_APP_SEL_ETHTYPE;
		pf->tmp_cfg.app[0].priority = I40E_IEEE_DEFAULT_APP_PRIO;
		pf->tmp_cfg.app[0].protocolid = I40E_APP_PROTOID_FCOE;

		return i40e_hw_set_dcb_config(pf, &pf->tmp_cfg);
	}

	memset(&ets_data, 0, sizeof(ets_data));
	ets_data.tc_valid_bits = I40E_DEFAULT_TRAFFIC_CLASS; /* TC0 only */
	ets_data.tc_strict_priority_flags = 0; /* ETS */
	ets_data.tc_bw_share_credits[0] = I40E_IEEE_DEFAULT_ETS_TCBW; /* 100% to TC0 */

	/* Enable ETS on the Physical port */
	err = i40e_aq_config_switch_comp_ets
		(hw, pf->mac_seid, &ets_data,
		 i40e_aqc_opc_enable_switching_comp_ets, NULL);
	if (err) {
		dev_info(&pf->pdev->dev,
			 "Enable Port ETS failed, err %s aq_err %s\n",
			 i40e_stat_str(&pf->hw, err),
			 i40e_aq_str(&pf->hw, pf->hw.aq.asq_last_status));
		err = -ENOENT;
		goto out;
	}

	/* Update the local cached instance with TC0 ETS */
	dcb_cfg->etscfg.willing = I40E_IEEE_DEFAULT_ETS_WILLING;
	dcb_cfg->etscfg.cbs = 0;
	dcb_cfg->etscfg.maxtcs = I40E_MAX_TRAFFIC_CLASS;
	dcb_cfg->etscfg.tcbwtable[0] = I40E_IEEE_DEFAULT_ETS_TCBW;

out:
	return err;
}

/**
 * i40e_init_pf_dcb - Initialize DCB configuration
 * @pf: PF being configured
 *
 * Query the current DCB configuration and cache it
 * in the hardware structure
 **/
static int i40e_init_pf_dcb(struct i40e_pf *pf)
{
	struct i40e_hw *hw = &pf->hw;
	int err;

	/* Do not enable DCB for SW1 and SW2 images even if the FW is capable
	 * Also do not enable DCBx if FW LLDP agent is disabled
	 */
	if (pf->hw_features & I40E_HW_NO_DCB_SUPPORT) {
		dev_info(&pf->pdev->dev, "DCB is not supported.\n");
		err = I40E_NOT_SUPPORTED;
		goto out;
	}
	if (pf->flags & I40E_FLAG_DISABLE_FW_LLDP) {
		dev_info(&pf->pdev->dev, "FW LLDP is disabled, attempting SW DCB\n");
		err = i40e_dcb_sw_default_config(pf);
		if (err) {
			dev_info(&pf->pdev->dev, "Could not initialize SW DCB\n");
			goto out;
		}
		dev_info(&pf->pdev->dev, "SW DCB initialization succeeded.\n");
		pf->dcbx_cap = DCB_CAP_DCBX_HOST |
			       DCB_CAP_DCBX_VER_IEEE;
		/* at init capable but disabled */
		pf->flags |= I40E_FLAG_DCB_CAPABLE;
		pf->flags &= ~I40E_FLAG_DCB_ENABLED;
		goto out;
	}
	err = i40e_init_dcb(hw, true);
	if (!err) {
		/* Device/Function is not DCBX capable */
		if ((!hw->func_caps.dcb) ||
		    (hw->dcbx_status == I40E_DCBX_STATUS_DISABLED)) {
			dev_info(&pf->pdev->dev,
				 "DCBX offload is not supported or is disabled for this PF.\n");
		} else {
			/* When status is not DISABLED then DCBX in FW */
			pf->dcbx_cap = DCB_CAP_DCBX_LLD_MANAGED |
				       DCB_CAP_DCBX_VER_IEEE;

			pf->flags |= I40E_FLAG_DCB_CAPABLE;
			/* Enable DCB tagging only when more than one TC
			 * or explicitly disable if only one TC
			 */
			if (i40e_dcb_get_num_tc(&hw->local_dcbx_config) > 1)
				pf->flags |= I40E_FLAG_DCB_ENABLED;
			else
				pf->flags &= ~I40E_FLAG_DCB_ENABLED;
			dev_dbg(&pf->pdev->dev,
				"DCBX offload is supported for this PF.\n");
		}
	} else if (pf->hw.aq.asq_last_status == I40E_AQ_RC_EPERM) {
		dev_info(&pf->pdev->dev, "FW LLDP disabled for this PF.\n");
		pf->flags |= I40E_FLAG_DISABLE_FW_LLDP;
	} else {
		dev_info(&pf->pdev->dev,
			 "Query for DCB configuration failed, err %s aq_err %s\n",
			 i40e_stat_str(&pf->hw, err),
			 i40e_aq_str(&pf->hw, pf->hw.aq.asq_last_status));
	}

out:
	return err;
}
#endif /* CONFIG_I40E_DCB */

/**
 * i40e_set_lldp_forwarding - set forwarding of lldp frames
 * @pf: PF being configured
 * @enable: if forwarding to OS shall be enabled
 *
 * Toggle forwarding of lldp frames behavior,
 * When passing DCB control from firmware to software
 * lldp frames must be forwarded to the software based
 * lldp agent.
 */
void i40e_set_lldp_forwarding(struct i40e_pf *pf, bool enable)
{
	if (pf->lan_vsi == I40E_NO_VSI)
		return;

	if (!pf->vsi[pf->lan_vsi])
		return;

	/* No need to check the outcome, commands may fail
	 * if desired value is already set
	 */
	i40e_aq_add_rem_control_packet_filter(&pf->hw, NULL, ETH_P_LLDP,
					      I40E_AQC_ADD_CONTROL_PACKET_FLAGS_TX |
					      I40E_AQC_ADD_CONTROL_PACKET_FLAGS_IGNORE_MAC,
					      pf->vsi[pf->lan_vsi]->seid, 0,
					      enable, NULL, NULL);

	i40e_aq_add_rem_control_packet_filter(&pf->hw, NULL, ETH_P_LLDP,
					      I40E_AQC_ADD_CONTROL_PACKET_FLAGS_RX |
					      I40E_AQC_ADD_CONTROL_PACKET_FLAGS_IGNORE_MAC,
					      pf->vsi[pf->lan_vsi]->seid, 0,
					      enable, NULL, NULL);
}

/**
 * i40e_print_link_message - print link up or down
 * @vsi: the VSI for which link needs a message
 * @isup: true of link is up, false otherwise
 */
void i40e_print_link_message(struct i40e_vsi *vsi, bool isup)
{
	enum i40e_aq_link_speed new_speed;
	struct i40e_pf *pf = vsi->back;
	char *speed = "Unknown";
	char *fc = "Unknown";
	char *fec = "";
	char *req_fec = "";
	char *an = "";

	if (isup)
		new_speed = pf->hw.phy.link_info.link_speed;
	else
		new_speed = I40E_LINK_SPEED_UNKNOWN;

	if ((vsi->current_isup == isup) && (vsi->current_speed == new_speed))
		return;
	vsi->current_isup = isup;
	vsi->current_speed = new_speed;
	if (!isup) {
		netdev_info(vsi->netdev, "NIC Link is Down\n");
		return;
	}

	/* Warn user if link speed on NPAR enabled partition is not at
	 * least 10GB
	 */
	if (pf->hw.func_caps.npar_enable &&
	    (pf->hw.phy.link_info.link_speed == I40E_LINK_SPEED_1GB ||
	     pf->hw.phy.link_info.link_speed == I40E_LINK_SPEED_100MB))
		netdev_warn(vsi->netdev,
			    "The partition detected link speed that is less than 10Gbps\n");

	switch (pf->hw.phy.link_info.link_speed) {
	case I40E_LINK_SPEED_40GB:
		speed = "40 G";
		break;
	case I40E_LINK_SPEED_20GB:
		speed = "20 G";
		break;
	case I40E_LINK_SPEED_25GB:
		speed = "25 G";
		break;
	case I40E_LINK_SPEED_10GB:
		speed = "10 G";
		break;
	case I40E_LINK_SPEED_5GB:
		speed = "5 G";
		break;
	case I40E_LINK_SPEED_2_5GB:
		speed = "2.5 G";
		break;
	case I40E_LINK_SPEED_1GB:
		speed = "1000 M";
		break;
	case I40E_LINK_SPEED_100MB:
		speed = "100 M";
		break;
	default:
		break;
	}

	switch (pf->hw.fc.current_mode) {
	case I40E_FC_FULL:
		fc = "RX/TX";
		break;
	case I40E_FC_TX_PAUSE:
		fc = "TX";
		break;
	case I40E_FC_RX_PAUSE:
		fc = "RX";
		break;
	default:
		fc = "None";
		break;
	}

	if (pf->hw.phy.link_info.link_speed == I40E_LINK_SPEED_25GB) {
		req_fec = "None";
		fec = "None";
		an = "False";

		if (pf->hw.phy.link_info.an_info & I40E_AQ_AN_COMPLETED)
			an = "True";

		if (pf->hw.phy.link_info.fec_info &
		    I40E_AQ_CONFIG_FEC_KR_ENA)
			fec = "CL74 FC-FEC/BASE-R";
		else if (pf->hw.phy.link_info.fec_info &
			 I40E_AQ_CONFIG_FEC_RS_ENA)
			fec = "CL108 RS-FEC";

		/* 'CL108 RS-FEC' should be displayed when RS is requested, or
		 * both RS and FC are requested
		 */
		if (vsi->back->hw.phy.link_info.req_fec_info &
		    (I40E_AQ_REQUEST_FEC_KR | I40E_AQ_REQUEST_FEC_RS)) {
			if (vsi->back->hw.phy.link_info.req_fec_info &
			    I40E_AQ_REQUEST_FEC_RS)
				req_fec = "CL108 RS-FEC";
			else
				req_fec = "CL74 FC-FEC/BASE-R";
		}
		netdev_info(vsi->netdev,
			    "NIC Link is Up, %sbps Full Duplex, Requested FEC: %s, Negotiated FEC: %s, Autoneg: %s, Flow Control: %s\n",
			    speed, req_fec, fec, an, fc);
	} else if (pf->hw.device_id == I40E_DEV_ID_KX_X722) {
		req_fec = "None";
		fec = "None";
		an = "False";

		if (pf->hw.phy.link_info.an_info & I40E_AQ_AN_COMPLETED)
			an = "True";

		if (pf->hw.phy.link_info.fec_info &
		    I40E_AQ_CONFIG_FEC_KR_ENA)
			fec = "CL74 FC-FEC/BASE-R";

		if (pf->hw.phy.link_info.req_fec_info &
		    I40E_AQ_REQUEST_FEC_KR)
			req_fec = "CL74 FC-FEC/BASE-R";

		netdev_info(vsi->netdev,
			    "NIC Link is Up, %sbps Full Duplex, Requested FEC: %s, Negotiated FEC: %s, Autoneg: %s, Flow Control: %s\n",
			    speed, req_fec, fec, an, fc);
	} else {
		netdev_info(vsi->netdev,
			    "NIC Link is Up, %sbps Full Duplex, Flow Control: %s\n",
			    speed, fc);
	}

}

/**
 * i40e_up_complete - Finish the last steps of bringing up a connection
 * @vsi: the VSI being configured
 **/
static int i40e_up_complete(struct i40e_vsi *vsi)
{
	struct i40e_pf *pf = vsi->back;
	int err;

	if (pf->flags & I40E_FLAG_MSIX_ENABLED)
		i40e_vsi_configure_msix(vsi);
	else
		i40e_configure_msi_and_legacy(vsi);

	/* start rings */
	err = i40e_vsi_start_rings(vsi);
	if (err)
		return err;

	clear_bit(__I40E_VSI_DOWN, vsi->state);
	i40e_napi_enable_all(vsi);
	i40e_vsi_enable_irq(vsi);

	if ((pf->hw.phy.link_info.link_info & I40E_AQ_LINK_UP) &&
	    (vsi->netdev)) {
		i40e_print_link_message(vsi, true);
		netif_tx_start_all_queues(vsi->netdev);
		netif_carrier_on(vsi->netdev);
	}

	/* replay FDIR SB filters */
	if (vsi->type == I40E_VSI_FDIR) {
		/* reset fd counters */
		pf->fd_add_err = 0;
		pf->fd_atr_cnt = 0;
		i40e_fdir_filter_restore(vsi);
	}

	/* On the next run of the service_task, notify any clients of the new
	 * opened netdev
	 */
	set_bit(__I40E_CLIENT_SERVICE_REQUESTED, pf->state);
	i40e_service_event_schedule(pf);

	return 0;
}

/**
 * i40e_vsi_reinit_locked - Reset the VSI
 * @vsi: the VSI being configured
 *
 * Rebuild the ring structs after some configuration
 * has changed, e.g. MTU size.
 **/
static void i40e_vsi_reinit_locked(struct i40e_vsi *vsi)
{
	struct i40e_pf *pf = vsi->back;

	while (test_and_set_bit(__I40E_CONFIG_BUSY, pf->state))
		usleep_range(1000, 2000);
	i40e_down(vsi);

	i40e_up(vsi);
	clear_bit(__I40E_CONFIG_BUSY, pf->state);
}

/**
 * i40e_force_link_state - Force the link status
 * @pf: board private structure
 * @is_up: whether the link state should be forced up or down
 **/
static i40e_status i40e_force_link_state(struct i40e_pf *pf, bool is_up)
{
	struct i40e_aq_get_phy_abilities_resp abilities;
	struct i40e_aq_set_phy_config config = {0};
	bool non_zero_phy_type = is_up;
	struct i40e_hw *hw = &pf->hw;
	i40e_status err;
	u64 mask;
	u8 speed;

	/* Card might've been put in an unstable state by other drivers
	 * and applications, which causes incorrect speed values being
	 * set on startup. In order to clear speed registers, we call
	 * get_phy_capabilities twice, once to get initial state of
	 * available speeds, and once to get current PHY config.
	 */
	err = i40e_aq_get_phy_capabilities(hw, false, true, &abilities,
					   NULL);
	if (err) {
		dev_err(&pf->pdev->dev,
			"failed to get phy cap., ret =  %s last_status =  %s\n",
			i40e_stat_str(hw, err),
			i40e_aq_str(hw, hw->aq.asq_last_status));
		return err;
	}
	speed = abilities.link_speed;

	/* Get the current phy config */
	err = i40e_aq_get_phy_capabilities(hw, false, false, &abilities,
					   NULL);
	if (err) {
		dev_err(&pf->pdev->dev,
			"failed to get phy cap., ret =  %s last_status =  %s\n",
			i40e_stat_str(hw, err),
			i40e_aq_str(hw, hw->aq.asq_last_status));
		return err;
	}

	/* If link needs to go up, but was not forced to go down,
	 * and its speed values are OK, no need for a flap
	 * if non_zero_phy_type was set, still need to force up
	 */
	if (pf->flags & I40E_FLAG_TOTAL_PORT_SHUTDOWN_ENABLED)
		non_zero_phy_type = true;
	else if (is_up && abilities.phy_type != 0 && abilities.link_speed != 0)
		return I40E_SUCCESS;

	/* To force link we need to set bits for all supported PHY types,
	 * but there are now more than 32, so we need to split the bitmap
	 * across two fields.
	 */
	mask = I40E_PHY_TYPES_BITMASK;
	config.phy_type =
		non_zero_phy_type ? cpu_to_le32((u32)(mask & 0xffffffff)) : 0;
	config.phy_type_ext =
		non_zero_phy_type ? (u8)((mask >> 32) & 0xff) : 0;
	/* Copy the old settings, except of phy_type */
	config.abilities = abilities.abilities;
	if (pf->flags & I40E_FLAG_TOTAL_PORT_SHUTDOWN_ENABLED) {
		if (is_up)
			config.abilities |= I40E_AQ_PHY_ENABLE_LINK;
		else
			config.abilities &= ~(I40E_AQ_PHY_ENABLE_LINK);
	}
	if (abilities.link_speed != 0)
		config.link_speed = abilities.link_speed;
	else
		config.link_speed = speed;
	config.eee_capability = abilities.eee_capability;
	config.eeer = abilities.eeer_val;
	config.low_power_ctrl = abilities.d3_lpan;
	config.fec_config = abilities.fec_cfg_curr_mod_ext_info &
			    I40E_AQ_PHY_FEC_CONFIG_MASK;
	err = i40e_aq_set_phy_config(hw, &config, NULL);

	if (err) {
		dev_err(&pf->pdev->dev,
			"set phy config ret =  %s last_status =  %s\n",
			i40e_stat_str(&pf->hw, err),
			i40e_aq_str(&pf->hw, pf->hw.aq.asq_last_status));
		return err;
	}

	/* Update the link info */
	err = i40e_update_link_info(hw);
	if (err) {
		/* Wait a little bit (on 40G cards it sometimes takes a really
		 * long time for link to come back from the atomic reset)
		 * and try once more
		 */
		msleep(1000);
		i40e_update_link_info(hw);
	}

	i40e_aq_set_link_restart_an(hw, is_up, NULL);

	return I40E_SUCCESS;
}

/**
 * i40e_up - Bring the connection back up after being down
 * @vsi: the VSI being configured
 **/
int i40e_up(struct i40e_vsi *vsi)
{
	int err;

	if (vsi->type == I40E_VSI_MAIN &&
	    (vsi->back->flags & I40E_FLAG_LINK_DOWN_ON_CLOSE_ENABLED ||
	     vsi->back->flags & I40E_FLAG_TOTAL_PORT_SHUTDOWN_ENABLED))
		i40e_force_link_state(vsi->back, true);

	err = i40e_vsi_configure(vsi);
	if (!err)
		err = i40e_up_complete(vsi);

	return err;
}

/**
 * i40e_down - Shutdown the connection processing
 * @vsi: the VSI being stopped
 **/
void i40e_down(struct i40e_vsi *vsi)
{
	int i;

	/* It is assumed that the caller of this function
	 * sets the vsi->state __I40E_VSI_DOWN bit.
	 */
	if (vsi->netdev) {
		netif_carrier_off(vsi->netdev);
		netif_tx_disable(vsi->netdev);
	}
	i40e_vsi_disable_irq(vsi);
	i40e_vsi_stop_rings(vsi);
	if (vsi->type == I40E_VSI_MAIN &&
	   (vsi->back->flags & I40E_FLAG_LINK_DOWN_ON_CLOSE_ENABLED ||
	    vsi->back->flags & I40E_FLAG_TOTAL_PORT_SHUTDOWN_ENABLED))
		i40e_force_link_state(vsi->back, false);
	i40e_napi_disable_all(vsi);

	for (i = 0; i < vsi->num_queue_pairs; i++) {
		i40e_clean_tx_ring(vsi->tx_rings[i]);
		if (i40e_enabled_xdp_vsi(vsi)) {
			/* Make sure that in-progress ndo_xdp_xmit and
			 * ndo_xsk_wakeup calls are completed.
			 */
			synchronize_rcu();
			i40e_clean_tx_ring(vsi->xdp_rings[i]);
		}
		i40e_clean_rx_ring(vsi->rx_rings[i]);
	}

}

/**
 * i40e_validate_mqprio_qopt- validate queue mapping info
 * @vsi: the VSI being configured
 * @mqprio_qopt: queue parametrs
 **/
static int i40e_validate_mqprio_qopt(struct i40e_vsi *vsi,
				     struct tc_mqprio_qopt_offload *mqprio_qopt)
{
	u64 sum_max_rate = 0;
	u64 max_rate = 0;
	int i;

	if (mqprio_qopt->qopt.offset[0] != 0 ||
	    mqprio_qopt->qopt.num_tc < 1 ||
	    mqprio_qopt->qopt.num_tc > I40E_MAX_TRAFFIC_CLASS)
		return -EINVAL;
	for (i = 0; ; i++) {
		if (!mqprio_qopt->qopt.count[i])
			return -EINVAL;
		if (mqprio_qopt->min_rate[i]) {
			dev_err(&vsi->back->pdev->dev,
				"Invalid min tx rate (greater than 0) specified\n");
			return -EINVAL;
		}
		max_rate = mqprio_qopt->max_rate[i];
		do_div(max_rate, I40E_BW_MBPS_DIVISOR);
		sum_max_rate += max_rate;

		if (i >= mqprio_qopt->qopt.num_tc - 1)
			break;
		if (mqprio_qopt->qopt.offset[i + 1] !=
		    (mqprio_qopt->qopt.offset[i] + mqprio_qopt->qopt.count[i]))
			return -EINVAL;
	}
	if (vsi->num_queue_pairs <
	    (mqprio_qopt->qopt.offset[i] + mqprio_qopt->qopt.count[i])) {
		return -EINVAL;
	}
	if (sum_max_rate > i40e_get_link_speed(vsi)) {
		dev_err(&vsi->back->pdev->dev,
			"Invalid max tx rate specified\n");
		return -EINVAL;
	}
	return 0;
}

/**
 * i40e_vsi_set_default_tc_config - set default values for tc configuration
 * @vsi: the VSI being configured
 **/
static void i40e_vsi_set_default_tc_config(struct i40e_vsi *vsi)
{
	u16 qcount;
	int i;

	/* Only TC0 is enabled */
	vsi->tc_config.numtc = 1;
	vsi->tc_config.enabled_tc = 1;
	qcount = min_t(int, vsi->alloc_queue_pairs,
		       i40e_pf_get_max_q_per_tc(vsi->back));
	for (i = 0; i < I40E_MAX_TRAFFIC_CLASS; i++) {
		/* For the TC that is not enabled set the offset to to default
		 * queue and allocate one queue for the given TC.
		 */
		vsi->tc_config.tc_info[i].qoffset = 0;
		if (i == 0)
			vsi->tc_config.tc_info[i].qcount = qcount;
		else
			vsi->tc_config.tc_info[i].qcount = 1;
		vsi->tc_config.tc_info[i].netdev_tc = 0;
	}
}

/**
 * i40e_del_macvlan_filter
 * @hw: pointer to the HW structure
 * @seid: seid of the channel VSI
 * @macaddr: the mac address to apply as a filter
 * @aq_err: store the admin Q error
 *
 * This function deletes a mac filter on the channel VSI which serves as the
 * macvlan. Returns 0 on success.
 **/
static i40e_status i40e_del_macvlan_filter(struct i40e_hw *hw, u16 seid,
					   const u8 *macaddr, int *aq_err)
{
	struct i40e_aqc_remove_macvlan_element_data element;
	i40e_status status;

	memset(&element, 0, sizeof(element));
	ether_addr_copy(element.mac_addr, macaddr);
	element.vlan_tag = 0;
	element.flags = I40E_AQC_MACVLAN_DEL_PERFECT_MATCH;
	status = i40e_aq_remove_macvlan(hw, seid, &element, 1, NULL);
	*aq_err = hw->aq.asq_last_status;

	return status;
}

/**
 * i40e_add_macvlan_filter
 * @hw: pointer to the HW structure
 * @seid: seid of the channel VSI
 * @macaddr: the mac address to apply as a filter
 * @aq_err: store the admin Q error
 *
 * This function adds a mac filter on the channel VSI which serves as the
 * macvlan. Returns 0 on success.
 **/
static i40e_status i40e_add_macvlan_filter(struct i40e_hw *hw, u16 seid,
					   const u8 *macaddr, int *aq_err)
{
	struct i40e_aqc_add_macvlan_element_data element;
	i40e_status status;
	u16 cmd_flags = 0;

	ether_addr_copy(element.mac_addr, macaddr);
	element.vlan_tag = 0;
	element.queue_number = 0;
	element.match_method = I40E_AQC_MM_ERR_NO_RES;
	cmd_flags |= I40E_AQC_MACVLAN_ADD_PERFECT_MATCH;
	element.flags = cpu_to_le16(cmd_flags);
	status = i40e_aq_add_macvlan(hw, seid, &element, 1, NULL);
	*aq_err = hw->aq.asq_last_status;

	return status;
}

/**
 * i40e_reset_ch_rings - Reset the queue contexts in a channel
 * @vsi: the VSI we want to access
 * @ch: the channel we want to access
 */
static void i40e_reset_ch_rings(struct i40e_vsi *vsi, struct i40e_channel *ch)
{
	struct i40e_ring *tx_ring, *rx_ring;
	u16 pf_q;
	int i;

	for (i = 0; i < ch->num_queue_pairs; i++) {
		pf_q = ch->base_queue + i;
		tx_ring = vsi->tx_rings[pf_q];
		tx_ring->ch = NULL;
		rx_ring = vsi->rx_rings[pf_q];
		rx_ring->ch = NULL;
	}
}

/**
 * i40e_free_macvlan_channels
 * @vsi: the VSI we want to access
 *
 * This function frees the Qs of the channel VSI from
 * the stack and also deletes the channel VSIs which
 * serve as macvlans.
 */
static void i40e_free_macvlan_channels(struct i40e_vsi *vsi)
{
	struct i40e_channel *ch, *ch_tmp;
	int ret;

	if (list_empty(&vsi->macvlan_list))
		return;

	list_for_each_entry_safe(ch, ch_tmp, &vsi->macvlan_list, list) {
		struct i40e_vsi *parent_vsi;

		if (i40e_is_channel_macvlan(ch)) {
			i40e_reset_ch_rings(vsi, ch);
			clear_bit(ch->fwd->bit_no, vsi->fwd_bitmask);
			netdev_unbind_sb_channel(vsi->netdev, ch->fwd->netdev);
			netdev_set_sb_channel(ch->fwd->netdev, 0);
			kfree(ch->fwd);
			ch->fwd = NULL;
		}

		list_del(&ch->list);
		parent_vsi = ch->parent_vsi;
		if (!parent_vsi || !ch->initialized) {
			kfree(ch);
			continue;
		}

		/* remove the VSI */
		ret = i40e_aq_delete_element(&vsi->back->hw, ch->seid,
					     NULL);
		if (ret)
			dev_err(&vsi->back->pdev->dev,
				"unable to remove channel (%d) for parent VSI(%d)\n",
				ch->seid, parent_vsi->seid);
		kfree(ch);
	}
	vsi->macvlan_cnt = 0;
}

/**
 * i40e_fwd_ring_up - bring the macvlan device up
 * @vsi: the VSI we want to access
 * @vdev: macvlan netdevice
 * @fwd: the private fwd structure
 */
static int i40e_fwd_ring_up(struct i40e_vsi *vsi, struct net_device *vdev,
			    struct i40e_fwd_adapter *fwd)
{
	int ret = 0, num_tc = 1,  i, aq_err;
	struct i40e_channel *ch, *ch_tmp;
	struct i40e_pf *pf = vsi->back;
	struct i40e_hw *hw = &pf->hw;

	if (list_empty(&vsi->macvlan_list))
		return -EINVAL;

	/* Go through the list and find an available channel */
	list_for_each_entry_safe(ch, ch_tmp, &vsi->macvlan_list, list) {
		if (!i40e_is_channel_macvlan(ch)) {
			ch->fwd = fwd;
			/* record configuration for macvlan interface in vdev */
			for (i = 0; i < num_tc; i++)
				netdev_bind_sb_channel_queue(vsi->netdev, vdev,
							     i,
							     ch->num_queue_pairs,
							     ch->base_queue);
			for (i = 0; i < ch->num_queue_pairs; i++) {
				struct i40e_ring *tx_ring, *rx_ring;
				u16 pf_q;

				pf_q = ch->base_queue + i;

				/* Get to TX ring ptr */
				tx_ring = vsi->tx_rings[pf_q];
				tx_ring->ch = ch;

				/* Get the RX ring ptr */
				rx_ring = vsi->rx_rings[pf_q];
				rx_ring->ch = ch;
			}
			break;
		}
	}

	/* Guarantee all rings are updated before we update the
	 * MAC address filter.
	 */
	wmb();

	/* Add a mac filter */
	ret = i40e_add_macvlan_filter(hw, ch->seid, vdev->dev_addr, &aq_err);
	if (ret) {
		/* if we cannot add the MAC rule then disable the offload */
		macvlan_release_l2fw_offload(vdev);
		for (i = 0; i < ch->num_queue_pairs; i++) {
			struct i40e_ring *rx_ring;
			u16 pf_q;

			pf_q = ch->base_queue + i;
			rx_ring = vsi->rx_rings[pf_q];
			rx_ring->netdev = NULL;
		}
		dev_info(&pf->pdev->dev,
			 "Error adding mac filter on macvlan err %s, aq_err %s\n",
			  i40e_stat_str(hw, ret),
			  i40e_aq_str(hw, aq_err));
		netdev_err(vdev, "L2fwd offload disabled to L2 filter error\n");
	}

	return ret;
}

/**
 * i40e_setup_macvlans - create the channels which will be macvlans
 * @vsi: the VSI we want to access
 * @macvlan_cnt: no. of macvlans to be setup
 * @qcnt: no. of Qs per macvlan
 * @vdev: macvlan netdevice
 */
static int i40e_setup_macvlans(struct i40e_vsi *vsi, u16 macvlan_cnt, u16 qcnt,
			       struct net_device *vdev)
{
	struct i40e_pf *pf = vsi->back;
	struct i40e_hw *hw = &pf->hw;
	struct i40e_vsi_context ctxt;
	u16 sections, qmap, num_qps;
	struct i40e_channel *ch;
	int i, pow, ret = 0;
	u8 offset = 0;

	if (vsi->type != I40E_VSI_MAIN || !macvlan_cnt)
		return -EINVAL;

	num_qps = vsi->num_queue_pairs - (macvlan_cnt * qcnt);

	/* find the next higher power-of-2 of num queue pairs */
	pow = fls(roundup_pow_of_two(num_qps) - 1);

	qmap = (offset << I40E_AQ_VSI_TC_QUE_OFFSET_SHIFT) |
		(pow << I40E_AQ_VSI_TC_QUE_NUMBER_SHIFT);

	/* Setup context bits for the main VSI */
	sections = I40E_AQ_VSI_PROP_QUEUE_MAP_VALID;
	sections |= I40E_AQ_VSI_PROP_SCHED_VALID;
	memset(&ctxt, 0, sizeof(ctxt));
	ctxt.seid = vsi->seid;
	ctxt.pf_num = vsi->back->hw.pf_id;
	ctxt.vf_num = 0;
	ctxt.uplink_seid = vsi->uplink_seid;
	ctxt.info = vsi->info;
	ctxt.info.tc_mapping[0] = cpu_to_le16(qmap);
	ctxt.info.mapping_flags |= cpu_to_le16(I40E_AQ_VSI_QUE_MAP_CONTIG);
	ctxt.info.queue_mapping[0] = cpu_to_le16(vsi->base_queue);
	ctxt.info.valid_sections |= cpu_to_le16(sections);

	/* Reconfigure RSS for main VSI with new max queue count */
	vsi->rss_size = max_t(u16, num_qps, qcnt);
	ret = i40e_vsi_config_rss(vsi);
	if (ret) {
		dev_info(&pf->pdev->dev,
			 "Failed to reconfig RSS for num_queues (%u)\n",
			 vsi->rss_size);
		return ret;
	}
	vsi->reconfig_rss = true;
	dev_dbg(&vsi->back->pdev->dev,
		"Reconfigured RSS with num_queues (%u)\n", vsi->rss_size);
	vsi->next_base_queue = num_qps;
	vsi->cnt_q_avail = vsi->num_queue_pairs - num_qps;

	/* Update the VSI after updating the VSI queue-mapping
	 * information
	 */
	ret = i40e_aq_update_vsi_params(hw, &ctxt, NULL);
	if (ret) {
		dev_info(&pf->pdev->dev,
			 "Update vsi tc config failed, err %s aq_err %s\n",
			 i40e_stat_str(hw, ret),
			 i40e_aq_str(hw, hw->aq.asq_last_status));
		return ret;
	}
	/* update the local VSI info with updated queue map */
	i40e_vsi_update_queue_map(vsi, &ctxt);
	vsi->info.valid_sections = 0;

	/* Create channels for macvlans */
	INIT_LIST_HEAD(&vsi->macvlan_list);
	for (i = 0; i < macvlan_cnt; i++) {
		ch = kzalloc(sizeof(*ch), GFP_KERNEL);
		if (!ch) {
			ret = -ENOMEM;
			goto err_free;
		}
		INIT_LIST_HEAD(&ch->list);
		ch->num_queue_pairs = qcnt;
		if (!i40e_setup_channel(pf, vsi, ch)) {
			ret = -EINVAL;
			kfree(ch);
			goto err_free;
		}
		ch->parent_vsi = vsi;
		vsi->cnt_q_avail -= ch->num_queue_pairs;
		vsi->macvlan_cnt++;
		list_add_tail(&ch->list, &vsi->macvlan_list);
	}

	return ret;

err_free:
	dev_info(&pf->pdev->dev, "Failed to setup macvlans\n");
	i40e_free_macvlan_channels(vsi);

	return ret;
}

/**
 * i40e_fwd_add - configure macvlans
 * @netdev: net device to configure
 * @vdev: macvlan netdevice
 **/
static void *i40e_fwd_add(struct net_device *netdev, struct net_device *vdev)
{
	struct i40e_netdev_priv *np = netdev_priv(netdev);
	u16 q_per_macvlan = 0, macvlan_cnt = 0, vectors;
	struct i40e_vsi *vsi = np->vsi;
	struct i40e_pf *pf = vsi->back;
	struct i40e_fwd_adapter *fwd;
	int avail_macvlan, ret;

	if ((pf->flags & I40E_FLAG_DCB_ENABLED)) {
		netdev_info(netdev, "Macvlans are not supported when DCB is enabled\n");
		return ERR_PTR(-EINVAL);
	}
	if ((pf->flags & I40E_FLAG_TC_MQPRIO)) {
		netdev_info(netdev, "Macvlans are not supported when HW TC offload is on\n");
		return ERR_PTR(-EINVAL);
	}
	if (pf->num_lan_msix < I40E_MIN_MACVLAN_VECTORS) {
		netdev_info(netdev, "Not enough vectors available to support macvlans\n");
		return ERR_PTR(-EINVAL);
	}

	/* The macvlan device has to be a single Q device so that the
	 * tc_to_txq field can be reused to pick the tx queue.
	 */
	if (netif_is_multiqueue(vdev))
		return ERR_PTR(-ERANGE);

	if (!vsi->macvlan_cnt) {
		/* reserve bit 0 for the pf device */
		set_bit(0, vsi->fwd_bitmask);

		/* Try to reserve as many queues as possible for macvlans. First
		 * reserve 3/4th of max vectors, then half, then quarter and
		 * calculate Qs per macvlan as you go
		 */
		vectors = pf->num_lan_msix;
		if (vectors <= I40E_MAX_MACVLANS && vectors > 64) {
			/* allocate 4 Qs per macvlan and 32 Qs to the PF*/
			q_per_macvlan = 4;
			macvlan_cnt = (vectors - 32) / 4;
		} else if (vectors <= 64 && vectors > 32) {
			/* allocate 2 Qs per macvlan and 16 Qs to the PF*/
			q_per_macvlan = 2;
			macvlan_cnt = (vectors - 16) / 2;
		} else if (vectors <= 32 && vectors > 16) {
			/* allocate 1 Q per macvlan and 16 Qs to the PF*/
			q_per_macvlan = 1;
			macvlan_cnt = vectors - 16;
		} else if (vectors <= 16 && vectors > 8) {
			/* allocate 1 Q per macvlan and 8 Qs to the PF */
			q_per_macvlan = 1;
			macvlan_cnt = vectors - 8;
		} else {
			/* allocate 1 Q per macvlan and 1 Q to the PF */
			q_per_macvlan = 1;
			macvlan_cnt = vectors - 1;
		}

		if (macvlan_cnt == 0)
			return ERR_PTR(-EBUSY);

		/* Quiesce VSI queues */
		i40e_quiesce_vsi(vsi);

		/* sets up the macvlans but does not "enable" them */
		ret = i40e_setup_macvlans(vsi, macvlan_cnt, q_per_macvlan,
					  vdev);
		if (ret)
			return ERR_PTR(ret);

		/* Unquiesce VSI */
		i40e_unquiesce_vsi(vsi);
	}
	avail_macvlan = find_first_zero_bit(vsi->fwd_bitmask,
					    vsi->macvlan_cnt);
	if (avail_macvlan >= I40E_MAX_MACVLANS)
		return ERR_PTR(-EBUSY);

	/* create the fwd struct */
	fwd = kzalloc(sizeof(*fwd), GFP_KERNEL);
	if (!fwd)
		return ERR_PTR(-ENOMEM);

	set_bit(avail_macvlan, vsi->fwd_bitmask);
	fwd->bit_no = avail_macvlan;
	netdev_set_sb_channel(vdev, avail_macvlan);
	fwd->netdev = vdev;

	if (!netif_running(netdev))
		return fwd;

	/* Set fwd ring up */
	ret = i40e_fwd_ring_up(vsi, vdev, fwd);
	if (ret) {
		/* unbind the queues and drop the subordinate channel config */
		netdev_unbind_sb_channel(netdev, vdev);
		netdev_set_sb_channel(vdev, 0);

		kfree(fwd);
		return ERR_PTR(-EINVAL);
	}

	return fwd;
}

/**
 * i40e_del_all_macvlans - Delete all the mac filters on the channels
 * @vsi: the VSI we want to access
 */
static void i40e_del_all_macvlans(struct i40e_vsi *vsi)
{
	struct i40e_channel *ch, *ch_tmp;
	struct i40e_pf *pf = vsi->back;
	struct i40e_hw *hw = &pf->hw;
	int aq_err, ret = 0;

	if (list_empty(&vsi->macvlan_list))
		return;

	list_for_each_entry_safe(ch, ch_tmp, &vsi->macvlan_list, list) {
		if (i40e_is_channel_macvlan(ch)) {
			ret = i40e_del_macvlan_filter(hw, ch->seid,
						      i40e_channel_mac(ch),
						      &aq_err);
			if (!ret) {
				/* Reset queue contexts */
				i40e_reset_ch_rings(vsi, ch);
				clear_bit(ch->fwd->bit_no, vsi->fwd_bitmask);
				netdev_unbind_sb_channel(vsi->netdev,
							 ch->fwd->netdev);
				netdev_set_sb_channel(ch->fwd->netdev, 0);
				kfree(ch->fwd);
				ch->fwd = NULL;
			}
		}
	}
}

/**
 * i40e_fwd_del - delete macvlan interfaces
 * @netdev: net device to configure
 * @vdev: macvlan netdevice
 */
static void i40e_fwd_del(struct net_device *netdev, void *vdev)
{
	struct i40e_netdev_priv *np = netdev_priv(netdev);
	struct i40e_fwd_adapter *fwd = vdev;
	struct i40e_channel *ch, *ch_tmp;
	struct i40e_vsi *vsi = np->vsi;
	struct i40e_pf *pf = vsi->back;
	struct i40e_hw *hw = &pf->hw;
	int aq_err, ret = 0;

	/* Find the channel associated with the macvlan and del mac filter */
	list_for_each_entry_safe(ch, ch_tmp, &vsi->macvlan_list, list) {
		if (i40e_is_channel_macvlan(ch) &&
		    ether_addr_equal(i40e_channel_mac(ch),
				     fwd->netdev->dev_addr)) {
			ret = i40e_del_macvlan_filter(hw, ch->seid,
						      i40e_channel_mac(ch),
						      &aq_err);
			if (!ret) {
				/* Reset queue contexts */
				i40e_reset_ch_rings(vsi, ch);
				clear_bit(ch->fwd->bit_no, vsi->fwd_bitmask);
				netdev_unbind_sb_channel(netdev, fwd->netdev);
				netdev_set_sb_channel(fwd->netdev, 0);
				kfree(ch->fwd);
				ch->fwd = NULL;
			} else {
				dev_info(&pf->pdev->dev,
					 "Error deleting mac filter on macvlan err %s, aq_err %s\n",
					  i40e_stat_str(hw, ret),
					  i40e_aq_str(hw, aq_err));
			}
			break;
		}
	}
}

/**
 * i40e_setup_tc - configure multiple traffic classes
 * @netdev: net device to configure
 * @type_data: tc offload data
 **/
static int i40e_setup_tc(struct net_device *netdev, void *type_data)
{
	struct tc_mqprio_qopt_offload *mqprio_qopt = type_data;
	struct i40e_netdev_priv *np = netdev_priv(netdev);
	struct i40e_vsi *vsi = np->vsi;
	struct i40e_pf *pf = vsi->back;
	u8 enabled_tc = 0, num_tc, hw;
	bool need_reset = false;
	int old_queue_pairs;
	int ret = -EINVAL;
	u16 mode;
	int i;

	old_queue_pairs = vsi->num_queue_pairs;
	num_tc = mqprio_qopt->qopt.num_tc;
	hw = mqprio_qopt->qopt.hw;
	mode = mqprio_qopt->mode;
	if (!hw) {
		pf->flags &= ~I40E_FLAG_TC_MQPRIO;
		memcpy(&vsi->mqprio_qopt, mqprio_qopt, sizeof(*mqprio_qopt));
		goto config_tc;
	}

	/* Check if MFP enabled */
	if (pf->flags & I40E_FLAG_MFP_ENABLED) {
		netdev_info(netdev,
			    "Configuring TC not supported in MFP mode\n");
		return ret;
	}
	switch (mode) {
	case TC_MQPRIO_MODE_DCB:
		pf->flags &= ~I40E_FLAG_TC_MQPRIO;

		/* Check if DCB enabled to continue */
		if (!(pf->flags & I40E_FLAG_DCB_ENABLED)) {
			netdev_info(netdev,
				    "DCB is not enabled for adapter\n");
			return ret;
		}

		/* Check whether tc count is within enabled limit */
		if (num_tc > i40e_pf_get_num_tc(pf)) {
			netdev_info(netdev,
				    "TC count greater than enabled on link for adapter\n");
			return ret;
		}
		break;
	case TC_MQPRIO_MODE_CHANNEL:
		if (pf->flags & I40E_FLAG_DCB_ENABLED) {
			netdev_info(netdev,
				    "Full offload of TC Mqprio options is not supported when DCB is enabled\n");
			return ret;
		}
		if (!(pf->flags & I40E_FLAG_MSIX_ENABLED))
			return ret;
		ret = i40e_validate_mqprio_qopt(vsi, mqprio_qopt);
		if (ret)
			return ret;
		memcpy(&vsi->mqprio_qopt, mqprio_qopt,
		       sizeof(*mqprio_qopt));
		pf->flags |= I40E_FLAG_TC_MQPRIO;
		pf->flags &= ~I40E_FLAG_DCB_ENABLED;
		break;
	default:
		return -EINVAL;
	}

config_tc:
	/* Generate TC map for number of tc requested */
	for (i = 0; i < num_tc; i++)
		enabled_tc |= BIT(i);

	/* Requesting same TC configuration as already enabled */
	if (enabled_tc == vsi->tc_config.enabled_tc &&
	    mode != TC_MQPRIO_MODE_CHANNEL)
		return 0;

	/* Quiesce VSI queues */
	i40e_quiesce_vsi(vsi);

	if (!hw && !(pf->flags & I40E_FLAG_TC_MQPRIO))
		i40e_remove_queue_channels(vsi);

	/* Configure VSI for enabled TCs */
	ret = i40e_vsi_config_tc(vsi, enabled_tc);
	if (ret) {
		netdev_info(netdev, "Failed configuring TC for VSI seid=%d\n",
			    vsi->seid);
		need_reset = true;
		goto exit;
	} else {
		dev_info(&vsi->back->pdev->dev,
			 "Setup channel (id:%u) utilizing num_queues %d\n",
			 vsi->seid, vsi->tc_config.tc_info[0].qcount);
	}

	if (pf->flags & I40E_FLAG_TC_MQPRIO) {
		if (vsi->mqprio_qopt.max_rate[0]) {
			u64 max_tx_rate = vsi->mqprio_qopt.max_rate[0];

			do_div(max_tx_rate, I40E_BW_MBPS_DIVISOR);
			ret = i40e_set_bw_limit(vsi, vsi->seid, max_tx_rate);
			if (!ret) {
				u64 credits = max_tx_rate;

				do_div(credits, I40E_BW_CREDIT_DIVISOR);
				dev_dbg(&vsi->back->pdev->dev,
					"Set tx rate of %llu Mbps (count of 50Mbps %llu) for vsi->seid %u\n",
					max_tx_rate,
					credits,
					vsi->seid);
			} else {
				need_reset = true;
				goto exit;
			}
		}
		ret = i40e_configure_queue_channels(vsi);
		if (ret) {
			vsi->num_queue_pairs = old_queue_pairs;
			netdev_info(netdev,
				    "Failed configuring queue channels\n");
			need_reset = true;
			goto exit;
		}
	}

exit:
	/* Reset the configuration data to defaults, only TC0 is enabled */
	if (need_reset) {
		i40e_vsi_set_default_tc_config(vsi);
		need_reset = false;
	}

	/* Unquiesce VSI */
	i40e_unquiesce_vsi(vsi);
	return ret;
}

/**
 * i40e_set_cld_element - sets cloud filter element data
 * @filter: cloud filter rule
 * @cld: ptr to cloud filter element data
 *
 * This is helper function to copy data into cloud filter element
 **/
static inline void
i40e_set_cld_element(struct i40e_cloud_filter *filter,
		     struct i40e_aqc_cloud_filters_element_data *cld)
{
	u32 ipa;
	int i;

	memset(cld, 0, sizeof(*cld));
	ether_addr_copy(cld->outer_mac, filter->dst_mac);
	ether_addr_copy(cld->inner_mac, filter->src_mac);

	if (filter->n_proto != ETH_P_IP && filter->n_proto != ETH_P_IPV6)
		return;

	if (filter->n_proto == ETH_P_IPV6) {
#define IPV6_MAX_INDEX	(ARRAY_SIZE(filter->dst_ipv6) - 1)
		for (i = 0; i < ARRAY_SIZE(filter->dst_ipv6); i++) {
			ipa = be32_to_cpu(filter->dst_ipv6[IPV6_MAX_INDEX - i]);

			*(__le32 *)&cld->ipaddr.raw_v6.data[i * 2] = cpu_to_le32(ipa);
		}
	} else {
		ipa = be32_to_cpu(filter->dst_ipv4);

		memcpy(&cld->ipaddr.v4.data, &ipa, sizeof(ipa));
	}

	cld->inner_vlan = cpu_to_le16(ntohs(filter->vlan_id));

	/* tenant_id is not supported by FW now, once the support is enabled
	 * fill the cld->tenant_id with cpu_to_le32(filter->tenant_id)
	 */
	if (filter->tenant_id)
		return;
}

/**
 * i40e_add_del_cloud_filter - Add/del cloud filter
 * @vsi: pointer to VSI
 * @filter: cloud filter rule
 * @add: if true, add, if false, delete
 *
 * Add or delete a cloud filter for a specific flow spec.
 * Returns 0 if the filter were successfully added.
 **/
int i40e_add_del_cloud_filter(struct i40e_vsi *vsi,
			      struct i40e_cloud_filter *filter, bool add)
{
	struct i40e_aqc_cloud_filters_element_data cld_filter;
	struct i40e_pf *pf = vsi->back;
	int ret;
	static const u16 flag_table[128] = {
		[I40E_CLOUD_FILTER_FLAGS_OMAC]  =
			I40E_AQC_ADD_CLOUD_FILTER_OMAC,
		[I40E_CLOUD_FILTER_FLAGS_IMAC]  =
			I40E_AQC_ADD_CLOUD_FILTER_IMAC,
		[I40E_CLOUD_FILTER_FLAGS_IMAC_IVLAN]  =
			I40E_AQC_ADD_CLOUD_FILTER_IMAC_IVLAN,
		[I40E_CLOUD_FILTER_FLAGS_IMAC_TEN_ID] =
			I40E_AQC_ADD_CLOUD_FILTER_IMAC_TEN_ID,
		[I40E_CLOUD_FILTER_FLAGS_OMAC_TEN_ID_IMAC] =
			I40E_AQC_ADD_CLOUD_FILTER_OMAC_TEN_ID_IMAC,
		[I40E_CLOUD_FILTER_FLAGS_IMAC_IVLAN_TEN_ID] =
			I40E_AQC_ADD_CLOUD_FILTER_IMAC_IVLAN_TEN_ID,
		[I40E_CLOUD_FILTER_FLAGS_IIP] =
			I40E_AQC_ADD_CLOUD_FILTER_IIP,
	};

	if (filter->flags >= ARRAY_SIZE(flag_table))
		return I40E_ERR_CONFIG;

	memset(&cld_filter, 0, sizeof(cld_filter));

	/* copy element needed to add cloud filter from filter */
	i40e_set_cld_element(filter, &cld_filter);

	if (filter->tunnel_type != I40E_CLOUD_TNL_TYPE_NONE)
		cld_filter.flags = cpu_to_le16(filter->tunnel_type <<
					     I40E_AQC_ADD_CLOUD_TNL_TYPE_SHIFT);

	if (filter->n_proto == ETH_P_IPV6)
		cld_filter.flags |= cpu_to_le16(flag_table[filter->flags] |
						I40E_AQC_ADD_CLOUD_FLAGS_IPV6);
	else
		cld_filter.flags |= cpu_to_le16(flag_table[filter->flags] |
						I40E_AQC_ADD_CLOUD_FLAGS_IPV4);

	if (add)
		ret = i40e_aq_add_cloud_filters(&pf->hw, filter->seid,
						&cld_filter, 1);
	else
		ret = i40e_aq_rem_cloud_filters(&pf->hw, filter->seid,
						&cld_filter, 1);
	if (ret)
		dev_dbg(&pf->pdev->dev,
			"Failed to %s cloud filter using l4 port %u, err %d aq_err %d\n",
			add ? "add" : "delete", filter->dst_port, ret,
			pf->hw.aq.asq_last_status);
	else
		dev_info(&pf->pdev->dev,
			 "%s cloud filter for VSI: %d\n",
			 add ? "Added" : "Deleted", filter->seid);
	return ret;
}

/**
 * i40e_add_del_cloud_filter_big_buf - Add/del cloud filter using big_buf
 * @vsi: pointer to VSI
 * @filter: cloud filter rule
 * @add: if true, add, if false, delete
 *
 * Add or delete a cloud filter for a specific flow spec using big buffer.
 * Returns 0 if the filter were successfully added.
 **/
int i40e_add_del_cloud_filter_big_buf(struct i40e_vsi *vsi,
				      struct i40e_cloud_filter *filter,
				      bool add)
{
	struct i40e_aqc_cloud_filters_element_bb cld_filter;
	struct i40e_pf *pf = vsi->back;
	int ret;

	/* Both (src/dst) valid mac_addr are not supported */
	if ((is_valid_ether_addr(filter->dst_mac) &&
	     is_valid_ether_addr(filter->src_mac)) ||
	    (is_multicast_ether_addr(filter->dst_mac) &&
	     is_multicast_ether_addr(filter->src_mac)))
		return -EOPNOTSUPP;

	/* Big buffer cloud filter needs 'L4 port' to be non-zero. Also, UDP
	 * ports are not supported via big buffer now.
	 */
	if (!filter->dst_port || filter->ip_proto == IPPROTO_UDP)
		return -EOPNOTSUPP;

	/* adding filter using src_port/src_ip is not supported at this stage */
	if (filter->src_port ||
	    (filter->src_ipv4 && filter->n_proto != ETH_P_IPV6) ||
	    !ipv6_addr_any(&filter->ip.v6.src_ip6))
		return -EOPNOTSUPP;

	memset(&cld_filter, 0, sizeof(cld_filter));

	/* copy element needed to add cloud filter from filter */
	i40e_set_cld_element(filter, &cld_filter.element);

	if (is_valid_ether_addr(filter->dst_mac) ||
	    is_valid_ether_addr(filter->src_mac) ||
	    is_multicast_ether_addr(filter->dst_mac) ||
	    is_multicast_ether_addr(filter->src_mac)) {
		/* MAC + IP : unsupported mode */
		if (filter->dst_ipv4)
			return -EOPNOTSUPP;

		/* since we validated that L4 port must be valid before
		 * we get here, start with respective "flags" value
		 * and update if vlan is present or not
		 */
		cld_filter.element.flags =
			cpu_to_le16(I40E_AQC_ADD_CLOUD_FILTER_MAC_PORT);

		if (filter->vlan_id) {
			cld_filter.element.flags =
			cpu_to_le16(I40E_AQC_ADD_CLOUD_FILTER_MAC_VLAN_PORT);
		}

	} else if ((filter->dst_ipv4 && filter->n_proto != ETH_P_IPV6) ||
		   !ipv6_addr_any(&filter->ip.v6.dst_ip6)) {
		cld_filter.element.flags =
				cpu_to_le16(I40E_AQC_ADD_CLOUD_FILTER_IP_PORT);
		if (filter->n_proto == ETH_P_IPV6)
			cld_filter.element.flags |=
				cpu_to_le16(I40E_AQC_ADD_CLOUD_FLAGS_IPV6);
		else
			cld_filter.element.flags |=
				cpu_to_le16(I40E_AQC_ADD_CLOUD_FLAGS_IPV4);
	} else {
		dev_err(&pf->pdev->dev,
			"either mac or ip has to be valid for cloud filter\n");
		return -EINVAL;
	}

	/* Now copy L4 port in Byte 6..7 in general fields */
	cld_filter.general_fields[I40E_AQC_ADD_CLOUD_FV_FLU_0X16_WORD0] =
						be16_to_cpu(filter->dst_port);

	if (add) {
		/* Validate current device switch mode, change if necessary */
		ret = i40e_validate_and_set_switch_mode(vsi);
		if (ret) {
			dev_err(&pf->pdev->dev,
				"failed to set switch mode, ret %d\n",
				ret);
			return ret;
		}

		ret = i40e_aq_add_cloud_filters_bb(&pf->hw, filter->seid,
						   &cld_filter, 1);
	} else {
		ret = i40e_aq_rem_cloud_filters_bb(&pf->hw, filter->seid,
						   &cld_filter, 1);
	}

	if (ret)
		dev_dbg(&pf->pdev->dev,
			"Failed to %s cloud filter(big buffer) err %d aq_err %d\n",
			add ? "add" : "delete", ret, pf->hw.aq.asq_last_status);
	else
		dev_info(&pf->pdev->dev,
			 "%s cloud filter for VSI: %d, L4 port: %d\n",
			 add ? "add" : "delete", filter->seid,
			 ntohs(filter->dst_port));
	return ret;
}

/**
 * i40e_parse_cls_flower - Parse tc flower filters provided by kernel
 * @vsi: Pointer to VSI
 * @f: Pointer to struct flow_cls_offload
 * @filter: Pointer to cloud filter structure
 *
 **/
static int i40e_parse_cls_flower(struct i40e_vsi *vsi,
				 struct flow_cls_offload *f,
				 struct i40e_cloud_filter *filter)
{
	struct flow_rule *rule = flow_cls_offload_flow_rule(f);
	struct flow_dissector *dissector = rule->match.dissector;
	u16 n_proto_mask = 0, n_proto_key = 0, addr_type = 0;
	struct i40e_pf *pf = vsi->back;
	u8 field_flags = 0;

	if (dissector->used_keys &
	    ~(BIT(FLOW_DISSECTOR_KEY_CONTROL) |
	      BIT(FLOW_DISSECTOR_KEY_BASIC) |
	      BIT(FLOW_DISSECTOR_KEY_ETH_ADDRS) |
	      BIT(FLOW_DISSECTOR_KEY_VLAN) |
	      BIT(FLOW_DISSECTOR_KEY_IPV4_ADDRS) |
	      BIT(FLOW_DISSECTOR_KEY_IPV6_ADDRS) |
	      BIT(FLOW_DISSECTOR_KEY_PORTS) |
	      BIT(FLOW_DISSECTOR_KEY_ENC_KEYID))) {
		dev_err(&pf->pdev->dev, "Unsupported key used: 0x%x\n",
			dissector->used_keys);
		return -EOPNOTSUPP;
	}

	if (flow_rule_match_key(rule, FLOW_DISSECTOR_KEY_ENC_KEYID)) {
		struct flow_match_enc_keyid match;

		flow_rule_match_enc_keyid(rule, &match);
		if (match.mask->keyid != 0)
			field_flags |= I40E_CLOUD_FIELD_TEN_ID;

		filter->tenant_id = be32_to_cpu(match.key->keyid);
	}

	if (flow_rule_match_key(rule, FLOW_DISSECTOR_KEY_BASIC)) {
		struct flow_match_basic match;

		flow_rule_match_basic(rule, &match);
		n_proto_key = ntohs(match.key->n_proto);
		n_proto_mask = ntohs(match.mask->n_proto);

		if (n_proto_key == ETH_P_ALL) {
			n_proto_key = 0;
			n_proto_mask = 0;
		}
		filter->n_proto = n_proto_key & n_proto_mask;
		filter->ip_proto = match.key->ip_proto;
	}

	if (flow_rule_match_key(rule, FLOW_DISSECTOR_KEY_ETH_ADDRS)) {
		struct flow_match_eth_addrs match;

		flow_rule_match_eth_addrs(rule, &match);

		/* use is_broadcast and is_zero to check for all 0xf or 0 */
		if (!is_zero_ether_addr(match.mask->dst)) {
			if (is_broadcast_ether_addr(match.mask->dst)) {
				field_flags |= I40E_CLOUD_FIELD_OMAC;
			} else {
				dev_err(&pf->pdev->dev, "Bad ether dest mask %pM\n",
					match.mask->dst);
				return I40E_ERR_CONFIG;
			}
		}

		if (!is_zero_ether_addr(match.mask->src)) {
			if (is_broadcast_ether_addr(match.mask->src)) {
				field_flags |= I40E_CLOUD_FIELD_IMAC;
			} else {
				dev_err(&pf->pdev->dev, "Bad ether src mask %pM\n",
					match.mask->src);
				return I40E_ERR_CONFIG;
			}
		}
		ether_addr_copy(filter->dst_mac, match.key->dst);
		ether_addr_copy(filter->src_mac, match.key->src);
	}

	if (flow_rule_match_key(rule, FLOW_DISSECTOR_KEY_VLAN)) {
		struct flow_match_vlan match;

		flow_rule_match_vlan(rule, &match);
		if (match.mask->vlan_id) {
			if (match.mask->vlan_id == VLAN_VID_MASK) {
				field_flags |= I40E_CLOUD_FIELD_IVLAN;

			} else {
				dev_err(&pf->pdev->dev, "Bad vlan mask 0x%04x\n",
					match.mask->vlan_id);
				return I40E_ERR_CONFIG;
			}
		}

		filter->vlan_id = cpu_to_be16(match.key->vlan_id);
	}

	if (flow_rule_match_key(rule, FLOW_DISSECTOR_KEY_CONTROL)) {
		struct flow_match_control match;

		flow_rule_match_control(rule, &match);
		addr_type = match.key->addr_type;
	}

	if (addr_type == FLOW_DISSECTOR_KEY_IPV4_ADDRS) {
		struct flow_match_ipv4_addrs match;

		flow_rule_match_ipv4_addrs(rule, &match);
		if (match.mask->dst) {
			if (match.mask->dst == cpu_to_be32(0xffffffff)) {
				field_flags |= I40E_CLOUD_FIELD_IIP;
			} else {
				dev_err(&pf->pdev->dev, "Bad ip dst mask %pI4b\n",
					&match.mask->dst);
				return I40E_ERR_CONFIG;
			}
		}

		if (match.mask->src) {
			if (match.mask->src == cpu_to_be32(0xffffffff)) {
				field_flags |= I40E_CLOUD_FIELD_IIP;
			} else {
				dev_err(&pf->pdev->dev, "Bad ip src mask %pI4b\n",
					&match.mask->src);
				return I40E_ERR_CONFIG;
			}
		}

		if (field_flags & I40E_CLOUD_FIELD_TEN_ID) {
			dev_err(&pf->pdev->dev, "Tenant id not allowed for ip filter\n");
			return I40E_ERR_CONFIG;
		}
		filter->dst_ipv4 = match.key->dst;
		filter->src_ipv4 = match.key->src;
	}

	if (addr_type == FLOW_DISSECTOR_KEY_IPV6_ADDRS) {
		struct flow_match_ipv6_addrs match;

		flow_rule_match_ipv6_addrs(rule, &match);

		/* src and dest IPV6 address should not be LOOPBACK
		 * (0:0:0:0:0:0:0:1), which can be represented as ::1
		 */
		if (ipv6_addr_loopback(&match.key->dst) ||
		    ipv6_addr_loopback(&match.key->src)) {
			dev_err(&pf->pdev->dev,
				"Bad ipv6, addr is LOOPBACK\n");
			return I40E_ERR_CONFIG;
		}
		if (!ipv6_addr_any(&match.mask->dst) ||
		    !ipv6_addr_any(&match.mask->src))
			field_flags |= I40E_CLOUD_FIELD_IIP;

		memcpy(&filter->src_ipv6, &match.key->src.s6_addr32,
		       sizeof(filter->src_ipv6));
		memcpy(&filter->dst_ipv6, &match.key->dst.s6_addr32,
		       sizeof(filter->dst_ipv6));
	}

	if (flow_rule_match_key(rule, FLOW_DISSECTOR_KEY_PORTS)) {
		struct flow_match_ports match;

		flow_rule_match_ports(rule, &match);
		if (match.mask->src) {
			if (match.mask->src == cpu_to_be16(0xffff)) {
				field_flags |= I40E_CLOUD_FIELD_IIP;
			} else {
				dev_err(&pf->pdev->dev, "Bad src port mask 0x%04x\n",
					be16_to_cpu(match.mask->src));
				return I40E_ERR_CONFIG;
			}
		}

		if (match.mask->dst) {
			if (match.mask->dst == cpu_to_be16(0xffff)) {
				field_flags |= I40E_CLOUD_FIELD_IIP;
			} else {
				dev_err(&pf->pdev->dev, "Bad dst port mask 0x%04x\n",
					be16_to_cpu(match.mask->dst));
				return I40E_ERR_CONFIG;
			}
		}

		filter->dst_port = match.key->dst;
		filter->src_port = match.key->src;

		switch (filter->ip_proto) {
		case IPPROTO_TCP:
		case IPPROTO_UDP:
			break;
		default:
			dev_err(&pf->pdev->dev,
				"Only UDP and TCP transport are supported\n");
			return -EINVAL;
		}
	}
	filter->flags = field_flags;
	return 0;
}

/**
 * i40e_handle_tclass: Forward to a traffic class on the device
 * @vsi: Pointer to VSI
 * @tc: traffic class index on the device
 * @filter: Pointer to cloud filter structure
 *
 **/
static int i40e_handle_tclass(struct i40e_vsi *vsi, u32 tc,
			      struct i40e_cloud_filter *filter)
{
	struct i40e_channel *ch, *ch_tmp;

	/* direct to a traffic class on the same device */
	if (tc == 0) {
		filter->seid = vsi->seid;
		return 0;
	} else if (vsi->tc_config.enabled_tc & BIT(tc)) {
		if (!filter->dst_port) {
			dev_err(&vsi->back->pdev->dev,
				"Specify destination port to direct to traffic class that is not default\n");
			return -EINVAL;
		}
		if (list_empty(&vsi->ch_list))
			return -EINVAL;
		list_for_each_entry_safe(ch, ch_tmp, &vsi->ch_list,
					 list) {
			if (ch->seid == vsi->tc_seid_map[tc])
				filter->seid = ch->seid;
		}
		return 0;
	}
	dev_err(&vsi->back->pdev->dev, "TC is not enabled\n");
	return -EINVAL;
}

/**
 * i40e_configure_clsflower - Configure tc flower filters
 * @vsi: Pointer to VSI
 * @cls_flower: Pointer to struct flow_cls_offload
 *
 **/
static int i40e_configure_clsflower(struct i40e_vsi *vsi,
				    struct flow_cls_offload *cls_flower)
{
	int tc = tc_classid_to_hwtc(vsi->netdev, cls_flower->classid);
	struct i40e_cloud_filter *filter = NULL;
	struct i40e_pf *pf = vsi->back;
	int err = 0;

	if (tc < 0) {
		dev_err(&vsi->back->pdev->dev, "Invalid traffic class\n");
		return -EOPNOTSUPP;
	}

	if (test_bit(__I40E_RESET_RECOVERY_PENDING, pf->state) ||
	    test_bit(__I40E_RESET_INTR_RECEIVED, pf->state))
		return -EBUSY;

	if (pf->fdir_pf_active_filters ||
	    (!hlist_empty(&pf->fdir_filter_list))) {
		dev_err(&vsi->back->pdev->dev,
			"Flow Director Sideband filters exists, turn ntuple off to configure cloud filters\n");
		return -EINVAL;
	}

	if (vsi->back->flags & I40E_FLAG_FD_SB_ENABLED) {
		dev_err(&vsi->back->pdev->dev,
			"Disable Flow Director Sideband, configuring Cloud filters via tc-flower\n");
		vsi->back->flags &= ~I40E_FLAG_FD_SB_ENABLED;
		vsi->back->flags |= I40E_FLAG_FD_SB_TO_CLOUD_FILTER;
	}

	filter = kzalloc(sizeof(*filter), GFP_KERNEL);
	if (!filter)
		return -ENOMEM;

	filter->cookie = cls_flower->cookie;

	err = i40e_parse_cls_flower(vsi, cls_flower, filter);
	if (err < 0)
		goto err;

	err = i40e_handle_tclass(vsi, tc, filter);
	if (err < 0)
		goto err;

	/* Add cloud filter */
	if (filter->dst_port)
		err = i40e_add_del_cloud_filter_big_buf(vsi, filter, true);
	else
		err = i40e_add_del_cloud_filter(vsi, filter, true);

	if (err) {
		dev_err(&pf->pdev->dev,
			"Failed to add cloud filter, err %s\n",
			i40e_stat_str(&pf->hw, err));
		goto err;
	}

	/* add filter to the ordered list */
	INIT_HLIST_NODE(&filter->cloud_node);

	hlist_add_head(&filter->cloud_node, &pf->cloud_filter_list);

	pf->num_cloud_filters++;

	return err;
err:
	kfree(filter);
	return err;
}

/**
 * i40e_find_cloud_filter - Find the could filter in the list
 * @vsi: Pointer to VSI
 * @cookie: filter specific cookie
 *
 **/
static struct i40e_cloud_filter *i40e_find_cloud_filter(struct i40e_vsi *vsi,
							unsigned long *cookie)
{
	struct i40e_cloud_filter *filter = NULL;
	struct hlist_node *node2;

	hlist_for_each_entry_safe(filter, node2,
				  &vsi->back->cloud_filter_list, cloud_node)
		if (!memcmp(cookie, &filter->cookie, sizeof(filter->cookie)))
			return filter;
	return NULL;
}

/**
 * i40e_delete_clsflower - Remove tc flower filters
 * @vsi: Pointer to VSI
 * @cls_flower: Pointer to struct flow_cls_offload
 *
 **/
static int i40e_delete_clsflower(struct i40e_vsi *vsi,
				 struct flow_cls_offload *cls_flower)
{
	struct i40e_cloud_filter *filter = NULL;
	struct i40e_pf *pf = vsi->back;
	int err = 0;

	filter = i40e_find_cloud_filter(vsi, &cls_flower->cookie);

	if (!filter)
		return -EINVAL;

	hash_del(&filter->cloud_node);

	if (filter->dst_port)
		err = i40e_add_del_cloud_filter_big_buf(vsi, filter, false);
	else
		err = i40e_add_del_cloud_filter(vsi, filter, false);

	kfree(filter);
	if (err) {
		dev_err(&pf->pdev->dev,
			"Failed to delete cloud filter, err %s\n",
			i40e_stat_str(&pf->hw, err));
		return i40e_aq_rc_to_posix(err, pf->hw.aq.asq_last_status);
	}

	pf->num_cloud_filters--;
	if (!pf->num_cloud_filters)
		if ((pf->flags & I40E_FLAG_FD_SB_TO_CLOUD_FILTER) &&
		    !(pf->flags & I40E_FLAG_FD_SB_INACTIVE)) {
			pf->flags |= I40E_FLAG_FD_SB_ENABLED;
			pf->flags &= ~I40E_FLAG_FD_SB_TO_CLOUD_FILTER;
			pf->flags &= ~I40E_FLAG_FD_SB_INACTIVE;
		}
	return 0;
}

/**
 * i40e_setup_tc_cls_flower - flower classifier offloads
 * @np: net device to configure
 * @cls_flower: offload data
 **/
static int i40e_setup_tc_cls_flower(struct i40e_netdev_priv *np,
				    struct flow_cls_offload *cls_flower)
{
	struct i40e_vsi *vsi = np->vsi;

	switch (cls_flower->command) {
	case FLOW_CLS_REPLACE:
		return i40e_configure_clsflower(vsi, cls_flower);
	case FLOW_CLS_DESTROY:
		return i40e_delete_clsflower(vsi, cls_flower);
	case FLOW_CLS_STATS:
		return -EOPNOTSUPP;
	default:
		return -EOPNOTSUPP;
	}
}

static int i40e_setup_tc_block_cb(enum tc_setup_type type, void *type_data,
				  void *cb_priv)
{
	struct i40e_netdev_priv *np = cb_priv;

	if (!tc_cls_can_offload_and_chain0(np->vsi->netdev, type_data))
		return -EOPNOTSUPP;

	switch (type) {
	case TC_SETUP_CLSFLOWER:
		return i40e_setup_tc_cls_flower(np, type_data);

	default:
		return -EOPNOTSUPP;
	}
}

static LIST_HEAD(i40e_block_cb_list);

static int __i40e_setup_tc(struct net_device *netdev, enum tc_setup_type type,
			   void *type_data)
{
	struct i40e_netdev_priv *np = netdev_priv(netdev);

	switch (type) {
	case TC_SETUP_QDISC_MQPRIO:
		return i40e_setup_tc(netdev, type_data);
	case TC_SETUP_BLOCK:
		return flow_block_cb_setup_simple(type_data,
						  &i40e_block_cb_list,
						  i40e_setup_tc_block_cb,
						  np, np, true);
	default:
		return -EOPNOTSUPP;
	}
}

/**
 * i40e_open - Called when a network interface is made active
 * @netdev: network interface device structure
 *
 * The open entry point is called when a network interface is made
 * active by the system (IFF_UP).  At this point all resources needed
 * for transmit and receive operations are allocated, the interrupt
 * handler is registered with the OS, the netdev watchdog subtask is
 * enabled, and the stack is notified that the interface is ready.
 *
 * Returns 0 on success, negative value on failure
 **/
int i40e_open(struct net_device *netdev)
{
	struct i40e_netdev_priv *np = netdev_priv(netdev);
	struct i40e_vsi *vsi = np->vsi;
	struct i40e_pf *pf = vsi->back;
	int err;

	/* disallow open during test or if eeprom is broken */
	if (test_bit(__I40E_TESTING, pf->state) ||
	    test_bit(__I40E_BAD_EEPROM, pf->state))
		return -EBUSY;

	netif_carrier_off(netdev);

	if (i40e_force_link_state(pf, true))
		return -EAGAIN;

	err = i40e_vsi_open(vsi);
	if (err)
		return err;

	/* configure global TSO hardware offload settings */
	wr32(&pf->hw, I40E_GLLAN_TSOMSK_F, be32_to_cpu(TCP_FLAG_PSH |
						       TCP_FLAG_FIN) >> 16);
	wr32(&pf->hw, I40E_GLLAN_TSOMSK_M, be32_to_cpu(TCP_FLAG_PSH |
						       TCP_FLAG_FIN |
						       TCP_FLAG_CWR) >> 16);
	wr32(&pf->hw, I40E_GLLAN_TSOMSK_L, be32_to_cpu(TCP_FLAG_CWR) >> 16);
	udp_tunnel_get_rx_info(netdev);

	return 0;
}

/**
 * i40e_vsi_open -
 * @vsi: the VSI to open
 *
 * Finish initialization of the VSI.
 *
 * Returns 0 on success, negative value on failure
 *
 * Note: expects to be called while under rtnl_lock()
 **/
int i40e_vsi_open(struct i40e_vsi *vsi)
{
	struct i40e_pf *pf = vsi->back;
	char int_name[I40E_INT_NAME_STR_LEN];
	int err;

	/* allocate descriptors */
	err = i40e_vsi_setup_tx_resources(vsi);
	if (err)
		goto err_setup_tx;
	err = i40e_vsi_setup_rx_resources(vsi);
	if (err)
		goto err_setup_rx;

	err = i40e_vsi_configure(vsi);
	if (err)
		goto err_setup_rx;

	if (vsi->netdev) {
		snprintf(int_name, sizeof(int_name) - 1, "%s-%s",
			 dev_driver_string(&pf->pdev->dev), vsi->netdev->name);
		err = i40e_vsi_request_irq(vsi, int_name);
		if (err)
			goto err_setup_rx;

		/* Notify the stack of the actual queue counts. */
		err = netif_set_real_num_tx_queues(vsi->netdev,
						   vsi->num_queue_pairs);
		if (err)
			goto err_set_queues;

		err = netif_set_real_num_rx_queues(vsi->netdev,
						   vsi->num_queue_pairs);
		if (err)
			goto err_set_queues;

	} else if (vsi->type == I40E_VSI_FDIR) {
		snprintf(int_name, sizeof(int_name) - 1, "%s-%s:fdir",
			 dev_driver_string(&pf->pdev->dev),
			 dev_name(&pf->pdev->dev));
		err = i40e_vsi_request_irq(vsi, int_name);

	} else {
		err = -EINVAL;
		goto err_setup_rx;
	}

	err = i40e_up_complete(vsi);
	if (err)
		goto err_up_complete;

	return 0;

err_up_complete:
	i40e_down(vsi);
err_set_queues:
	i40e_vsi_free_irq(vsi);
err_setup_rx:
	i40e_vsi_free_rx_resources(vsi);
err_setup_tx:
	i40e_vsi_free_tx_resources(vsi);
	if (vsi == pf->vsi[pf->lan_vsi])
		i40e_do_reset(pf, I40E_PF_RESET_FLAG, true);

	return err;
}

/**
 * i40e_fdir_filter_exit - Cleans up the Flow Director accounting
 * @pf: Pointer to PF
 *
 * This function destroys the hlist where all the Flow Director
 * filters were saved.
 **/
static void i40e_fdir_filter_exit(struct i40e_pf *pf)
{
	struct i40e_fdir_filter *filter;
	struct i40e_flex_pit *pit_entry, *tmp;
	struct hlist_node *node2;

	hlist_for_each_entry_safe(filter, node2,
				  &pf->fdir_filter_list, fdir_node) {
		hlist_del(&filter->fdir_node);
		kfree(filter);
	}

	list_for_each_entry_safe(pit_entry, tmp, &pf->l3_flex_pit_list, list) {
		list_del(&pit_entry->list);
		kfree(pit_entry);
	}
	INIT_LIST_HEAD(&pf->l3_flex_pit_list);

	list_for_each_entry_safe(pit_entry, tmp, &pf->l4_flex_pit_list, list) {
		list_del(&pit_entry->list);
		kfree(pit_entry);
	}
	INIT_LIST_HEAD(&pf->l4_flex_pit_list);

	pf->fdir_pf_active_filters = 0;
	i40e_reset_fdir_filter_cnt(pf);

	/* Reprogram the default input set for TCP/IPv4 */
	i40e_write_fd_input_set(pf, I40E_FILTER_PCTYPE_NONF_IPV4_TCP,
				I40E_L3_SRC_MASK | I40E_L3_DST_MASK |
				I40E_L4_SRC_MASK | I40E_L4_DST_MASK);

	/* Reprogram the default input set for TCP/IPv6 */
	i40e_write_fd_input_set(pf, I40E_FILTER_PCTYPE_NONF_IPV6_TCP,
				I40E_L3_V6_SRC_MASK | I40E_L3_V6_DST_MASK |
				I40E_L4_SRC_MASK | I40E_L4_DST_MASK);

	/* Reprogram the default input set for UDP/IPv4 */
	i40e_write_fd_input_set(pf, I40E_FILTER_PCTYPE_NONF_IPV4_UDP,
				I40E_L3_SRC_MASK | I40E_L3_DST_MASK |
				I40E_L4_SRC_MASK | I40E_L4_DST_MASK);

	/* Reprogram the default input set for UDP/IPv6 */
	i40e_write_fd_input_set(pf, I40E_FILTER_PCTYPE_NONF_IPV6_UDP,
				I40E_L3_V6_SRC_MASK | I40E_L3_V6_DST_MASK |
				I40E_L4_SRC_MASK | I40E_L4_DST_MASK);

	/* Reprogram the default input set for SCTP/IPv4 */
	i40e_write_fd_input_set(pf, I40E_FILTER_PCTYPE_NONF_IPV4_SCTP,
				I40E_L3_SRC_MASK | I40E_L3_DST_MASK |
				I40E_L4_SRC_MASK | I40E_L4_DST_MASK);

	/* Reprogram the default input set for SCTP/IPv6 */
	i40e_write_fd_input_set(pf, I40E_FILTER_PCTYPE_NONF_IPV6_SCTP,
				I40E_L3_V6_SRC_MASK | I40E_L3_V6_DST_MASK |
				I40E_L4_SRC_MASK | I40E_L4_DST_MASK);

	/* Reprogram the default input set for Other/IPv4 */
	i40e_write_fd_input_set(pf, I40E_FILTER_PCTYPE_NONF_IPV4_OTHER,
				I40E_L3_SRC_MASK | I40E_L3_DST_MASK);

	i40e_write_fd_input_set(pf, I40E_FILTER_PCTYPE_FRAG_IPV4,
				I40E_L3_SRC_MASK | I40E_L3_DST_MASK);

	/* Reprogram the default input set for Other/IPv6 */
	i40e_write_fd_input_set(pf, I40E_FILTER_PCTYPE_NONF_IPV6_OTHER,
				I40E_L3_SRC_MASK | I40E_L3_DST_MASK);

	i40e_write_fd_input_set(pf, I40E_FILTER_PCTYPE_FRAG_IPV6,
				I40E_L3_SRC_MASK | I40E_L3_DST_MASK);
}

/**
 * i40e_cloud_filter_exit - Cleans up the cloud filters
 * @pf: Pointer to PF
 *
 * This function destroys the hlist where all the cloud filters
 * were saved.
 **/
static void i40e_cloud_filter_exit(struct i40e_pf *pf)
{
	struct i40e_cloud_filter *cfilter;
	struct hlist_node *node;

	hlist_for_each_entry_safe(cfilter, node,
				  &pf->cloud_filter_list, cloud_node) {
		hlist_del(&cfilter->cloud_node);
		kfree(cfilter);
	}
	pf->num_cloud_filters = 0;

	if ((pf->flags & I40E_FLAG_FD_SB_TO_CLOUD_FILTER) &&
	    !(pf->flags & I40E_FLAG_FD_SB_INACTIVE)) {
		pf->flags |= I40E_FLAG_FD_SB_ENABLED;
		pf->flags &= ~I40E_FLAG_FD_SB_TO_CLOUD_FILTER;
		pf->flags &= ~I40E_FLAG_FD_SB_INACTIVE;
	}
}

/**
 * i40e_close - Disables a network interface
 * @netdev: network interface device structure
 *
 * The close entry point is called when an interface is de-activated
 * by the OS.  The hardware is still under the driver's control, but
 * this netdev interface is disabled.
 *
 * Returns 0, this is not allowed to fail
 **/
int i40e_close(struct net_device *netdev)
{
	struct i40e_netdev_priv *np = netdev_priv(netdev);
	struct i40e_vsi *vsi = np->vsi;

	i40e_vsi_close(vsi);

	return 0;
}

/**
 * i40e_do_reset - Start a PF or Core Reset sequence
 * @pf: board private structure
 * @reset_flags: which reset is requested
 * @lock_acquired: indicates whether or not the lock has been acquired
 * before this function was called.
 *
 * The essential difference in resets is that the PF Reset
 * doesn't clear the packet buffers, doesn't reset the PE
 * firmware, and doesn't bother the other PFs on the chip.
 **/
void i40e_do_reset(struct i40e_pf *pf, u32 reset_flags, bool lock_acquired)
{
	u32 val;

	/* do the biggest reset indicated */
	if (reset_flags & BIT_ULL(__I40E_GLOBAL_RESET_REQUESTED)) {

		/* Request a Global Reset
		 *
		 * This will start the chip's countdown to the actual full
		 * chip reset event, and a warning interrupt to be sent
		 * to all PFs, including the requestor.  Our handler
		 * for the warning interrupt will deal with the shutdown
		 * and recovery of the switch setup.
		 */
		dev_dbg(&pf->pdev->dev, "GlobalR requested\n");
		val = rd32(&pf->hw, I40E_GLGEN_RTRIG);
		val |= I40E_GLGEN_RTRIG_GLOBR_MASK;
		wr32(&pf->hw, I40E_GLGEN_RTRIG, val);

	} else if (reset_flags & BIT_ULL(__I40E_CORE_RESET_REQUESTED)) {

		/* Request a Core Reset
		 *
		 * Same as Global Reset, except does *not* include the MAC/PHY
		 */
		dev_dbg(&pf->pdev->dev, "CoreR requested\n");
		val = rd32(&pf->hw, I40E_GLGEN_RTRIG);
		val |= I40E_GLGEN_RTRIG_CORER_MASK;
		wr32(&pf->hw, I40E_GLGEN_RTRIG, val);
		i40e_flush(&pf->hw);

	} else if (reset_flags & I40E_PF_RESET_FLAG) {

		/* Request a PF Reset
		 *
		 * Resets only the PF-specific registers
		 *
		 * This goes directly to the tear-down and rebuild of
		 * the switch, since we need to do all the recovery as
		 * for the Core Reset.
		 */
		dev_dbg(&pf->pdev->dev, "PFR requested\n");
		i40e_handle_reset_warning(pf, lock_acquired);

	} else if (reset_flags & I40E_PF_RESET_AND_REBUILD_FLAG) {
		/* Request a PF Reset
		 *
		 * Resets PF and reinitializes PFs VSI.
		 */
		i40e_prep_for_reset(pf);
		i40e_reset_and_rebuild(pf, true, lock_acquired);
		dev_info(&pf->pdev->dev,
			 pf->flags & I40E_FLAG_DISABLE_FW_LLDP ?
			 "FW LLDP is disabled\n" :
			 "FW LLDP is enabled\n");

	} else if (reset_flags & I40E_PF_RESET_AND_REBUILD_FLAG) {
		/* Request a PF Reset
		 *
		 * Resets PF and reinitializes PFs VSI.
		 */
		i40e_prep_for_reset(pf, lock_acquired);
		i40e_reset_and_rebuild(pf, true, lock_acquired);

	} else if (reset_flags & BIT_ULL(__I40E_REINIT_REQUESTED)) {
		int v;

		/* Find the VSI(s) that requested a re-init */
		dev_info(&pf->pdev->dev,
			 "VSI reinit requested\n");
		for (v = 0; v < pf->num_alloc_vsi; v++) {
			struct i40e_vsi *vsi = pf->vsi[v];

			if (vsi != NULL &&
			    test_and_clear_bit(__I40E_VSI_REINIT_REQUESTED,
					       vsi->state))
				i40e_vsi_reinit_locked(pf->vsi[v]);
		}
	} else if (reset_flags & BIT_ULL(__I40E_DOWN_REQUESTED)) {
		int v;

		/* Find the VSI(s) that needs to be brought down */
		dev_info(&pf->pdev->dev, "VSI down requested\n");
		for (v = 0; v < pf->num_alloc_vsi; v++) {
			struct i40e_vsi *vsi = pf->vsi[v];

			if (vsi != NULL &&
			    test_and_clear_bit(__I40E_VSI_DOWN_REQUESTED,
					       vsi->state)) {
				set_bit(__I40E_VSI_DOWN, vsi->state);
				i40e_down(vsi);
			}
		}
	} else {
		dev_info(&pf->pdev->dev,
			 "bad reset request 0x%08x\n", reset_flags);
	}
}

#ifdef CONFIG_I40E_DCB
/**
 * i40e_dcb_need_reconfig - Check if DCB needs reconfig
 * @pf: board private structure
 * @old_cfg: current DCB config
 * @new_cfg: new DCB config
 **/
bool i40e_dcb_need_reconfig(struct i40e_pf *pf,
			    struct i40e_dcbx_config *old_cfg,
			    struct i40e_dcbx_config *new_cfg)
{
	bool need_reconfig = false;

	/* Check if ETS configuration has changed */
	if (memcmp(&new_cfg->etscfg,
		   &old_cfg->etscfg,
		   sizeof(new_cfg->etscfg))) {
		/* If Priority Table has changed reconfig is needed */
		if (memcmp(&new_cfg->etscfg.prioritytable,
			   &old_cfg->etscfg.prioritytable,
			   sizeof(new_cfg->etscfg.prioritytable))) {
			need_reconfig = true;
			dev_dbg(&pf->pdev->dev, "ETS UP2TC changed.\n");
		}

		if (memcmp(&new_cfg->etscfg.tcbwtable,
			   &old_cfg->etscfg.tcbwtable,
			   sizeof(new_cfg->etscfg.tcbwtable)))
			dev_dbg(&pf->pdev->dev, "ETS TC BW Table changed.\n");

		if (memcmp(&new_cfg->etscfg.tsatable,
			   &old_cfg->etscfg.tsatable,
			   sizeof(new_cfg->etscfg.tsatable)))
			dev_dbg(&pf->pdev->dev, "ETS TSA Table changed.\n");
	}

	/* Check if PFC configuration has changed */
	if (memcmp(&new_cfg->pfc,
		   &old_cfg->pfc,
		   sizeof(new_cfg->pfc))) {
		need_reconfig = true;
		dev_dbg(&pf->pdev->dev, "PFC config change detected.\n");
	}

	/* Check if APP Table has changed */
	if (memcmp(&new_cfg->app,
		   &old_cfg->app,
		   sizeof(new_cfg->app))) {
		need_reconfig = true;
		dev_dbg(&pf->pdev->dev, "APP Table change detected.\n");
	}

	dev_dbg(&pf->pdev->dev, "dcb need_reconfig=%d\n", need_reconfig);
	return need_reconfig;
}

/**
 * i40e_handle_lldp_event - Handle LLDP Change MIB event
 * @pf: board private structure
 * @e: event info posted on ARQ
 **/
static int i40e_handle_lldp_event(struct i40e_pf *pf,
				  struct i40e_arq_event_info *e)
{
	struct i40e_aqc_lldp_get_mib *mib =
		(struct i40e_aqc_lldp_get_mib *)&e->desc.params.raw;
	struct i40e_hw *hw = &pf->hw;
	struct i40e_dcbx_config tmp_dcbx_cfg;
	bool need_reconfig = false;
	int ret = 0;
	u8 type;

	/* X710-T*L 2.5G and 5G speeds don't support DCB */
	if (I40E_IS_X710TL_DEVICE(hw->device_id) &&
	    (hw->phy.link_info.link_speed &
	     ~(I40E_LINK_SPEED_2_5GB | I40E_LINK_SPEED_5GB)) &&
	     !(pf->flags & I40E_FLAG_DCB_CAPABLE))
		/* let firmware decide if the DCB should be disabled */
		pf->flags |= I40E_FLAG_DCB_CAPABLE;

	/* Not DCB capable or capability disabled */
	if (!(pf->flags & I40E_FLAG_DCB_CAPABLE))
		return ret;

	/* Ignore if event is not for Nearest Bridge */
	type = ((mib->type >> I40E_AQ_LLDP_BRIDGE_TYPE_SHIFT)
		& I40E_AQ_LLDP_BRIDGE_TYPE_MASK);
	dev_dbg(&pf->pdev->dev, "LLDP event mib bridge type 0x%x\n", type);
	if (type != I40E_AQ_LLDP_BRIDGE_TYPE_NEAREST_BRIDGE)
		return ret;

	/* Check MIB Type and return if event for Remote MIB update */
	type = mib->type & I40E_AQ_LLDP_MIB_TYPE_MASK;
	dev_dbg(&pf->pdev->dev,
		"LLDP event mib type %s\n", type ? "remote" : "local");
	if (type == I40E_AQ_LLDP_MIB_REMOTE) {
		/* Update the remote cached instance and return */
		ret = i40e_aq_get_dcb_config(hw, I40E_AQ_LLDP_MIB_REMOTE,
				I40E_AQ_LLDP_BRIDGE_TYPE_NEAREST_BRIDGE,
				&hw->remote_dcbx_config);
		goto exit;
	}

	/* Store the old configuration */
	tmp_dcbx_cfg = hw->local_dcbx_config;

	/* Reset the old DCBx configuration data */
	memset(&hw->local_dcbx_config, 0, sizeof(hw->local_dcbx_config));
	/* Get updated DCBX data from firmware */
	ret = i40e_get_dcb_config(&pf->hw);
	if (ret) {
		/* X710-T*L 2.5G and 5G speeds don't support DCB */
		if (I40E_IS_X710TL_DEVICE(hw->device_id) &&
		    (hw->phy.link_info.link_speed &
		     (I40E_LINK_SPEED_2_5GB | I40E_LINK_SPEED_5GB))) {
			dev_warn(&pf->pdev->dev,
				 "DCB is not supported for X710-T*L 2.5/5G speeds\n");
			pf->flags &= ~I40E_FLAG_DCB_CAPABLE;
		} else {
			dev_info(&pf->pdev->dev,
				 "Failed querying DCB configuration data from firmware, err %s aq_err %s\n",
				 i40e_stat_str(&pf->hw, ret),
				 i40e_aq_str(&pf->hw,
					     pf->hw.aq.asq_last_status));
		}
		goto exit;
	}

	/* No change detected in DCBX configs */
	if (!memcmp(&tmp_dcbx_cfg, &hw->local_dcbx_config,
		    sizeof(tmp_dcbx_cfg))) {
		dev_dbg(&pf->pdev->dev, "No change detected in DCBX configuration.\n");
		goto exit;
	}

	need_reconfig = i40e_dcb_need_reconfig(pf, &tmp_dcbx_cfg,
					       &hw->local_dcbx_config);

	i40e_dcbnl_flush_apps(pf, &tmp_dcbx_cfg, &hw->local_dcbx_config);

	if (!need_reconfig)
		goto exit;

	/* Enable DCB tagging only when more than one TC */
	if (i40e_dcb_get_num_tc(&hw->local_dcbx_config) > 1)
		pf->flags |= I40E_FLAG_DCB_ENABLED;
	else
		pf->flags &= ~I40E_FLAG_DCB_ENABLED;

	set_bit(__I40E_PORT_SUSPENDED, pf->state);
	/* Reconfiguration needed quiesce all VSIs */
	i40e_pf_quiesce_all_vsi(pf);

	/* Changes in configuration update VEB/VSI */
	i40e_dcb_reconfigure(pf);

	ret = i40e_resume_port_tx(pf);

	clear_bit(__I40E_PORT_SUSPENDED, pf->state);
	/* In case of error no point in resuming VSIs */
	if (ret)
		goto exit;

	/* Wait for the PF's queues to be disabled */
	ret = i40e_pf_wait_queues_disabled(pf);
	if (ret) {
		/* Schedule PF reset to recover */
		set_bit(__I40E_PF_RESET_REQUESTED, pf->state);
		i40e_service_event_schedule(pf);
	} else {
		i40e_pf_unquiesce_all_vsi(pf);
		set_bit(__I40E_CLIENT_SERVICE_REQUESTED, pf->state);
		set_bit(__I40E_CLIENT_L2_CHANGE, pf->state);
	}

exit:
	return ret;
}
#endif /* CONFIG_I40E_DCB */

/**
 * i40e_do_reset_safe - Protected reset path for userland calls.
 * @pf: board private structure
 * @reset_flags: which reset is requested
 *
 **/
void i40e_do_reset_safe(struct i40e_pf *pf, u32 reset_flags)
{
	rtnl_lock();
	i40e_do_reset(pf, reset_flags, true);
	rtnl_unlock();
}

/**
 * i40e_handle_lan_overflow_event - Handler for LAN queue overflow event
 * @pf: board private structure
 * @e: event info posted on ARQ
 *
 * Handler for LAN Queue Overflow Event generated by the firmware for PF
 * and VF queues
 **/
static void i40e_handle_lan_overflow_event(struct i40e_pf *pf,
					   struct i40e_arq_event_info *e)
{
	struct i40e_aqc_lan_overflow *data =
		(struct i40e_aqc_lan_overflow *)&e->desc.params.raw;
	u32 queue = le32_to_cpu(data->prtdcb_rupto);
	u32 qtx_ctl = le32_to_cpu(data->otx_ctl);
	struct i40e_hw *hw = &pf->hw;
	struct i40e_vf *vf;
	u16 vf_id;

	dev_dbg(&pf->pdev->dev, "overflow Rx Queue Number = %d QTX_CTL=0x%08x\n",
		queue, qtx_ctl);

	/* Queue belongs to VF, find the VF and issue VF reset */
	if (((qtx_ctl & I40E_QTX_CTL_PFVF_Q_MASK)
	    >> I40E_QTX_CTL_PFVF_Q_SHIFT) == I40E_QTX_CTL_VF_QUEUE) {
		vf_id = (u16)((qtx_ctl & I40E_QTX_CTL_VFVM_INDX_MASK)
			 >> I40E_QTX_CTL_VFVM_INDX_SHIFT);
		vf_id -= hw->func_caps.vf_base_id;
		vf = &pf->vf[vf_id];
		i40e_vc_notify_vf_reset(vf);
		/* Allow VF to process pending reset notification */
		msleep(20);
		i40e_reset_vf(vf, false);
	}
}

/**
 * i40e_get_cur_guaranteed_fd_count - Get the consumed guaranteed FD filters
 * @pf: board private structure
 **/
u32 i40e_get_cur_guaranteed_fd_count(struct i40e_pf *pf)
{
	u32 val, fcnt_prog;

	val = rd32(&pf->hw, I40E_PFQF_FDSTAT);
	fcnt_prog = (val & I40E_PFQF_FDSTAT_GUARANT_CNT_MASK);
	return fcnt_prog;
}

/**
 * i40e_get_current_fd_count - Get total FD filters programmed for this PF
 * @pf: board private structure
 **/
u32 i40e_get_current_fd_count(struct i40e_pf *pf)
{
	u32 val, fcnt_prog;

	val = rd32(&pf->hw, I40E_PFQF_FDSTAT);
	fcnt_prog = (val & I40E_PFQF_FDSTAT_GUARANT_CNT_MASK) +
		    ((val & I40E_PFQF_FDSTAT_BEST_CNT_MASK) >>
		      I40E_PFQF_FDSTAT_BEST_CNT_SHIFT);
	return fcnt_prog;
}

/**
 * i40e_get_global_fd_count - Get total FD filters programmed on device
 * @pf: board private structure
 **/
u32 i40e_get_global_fd_count(struct i40e_pf *pf)
{
	u32 val, fcnt_prog;

	val = rd32(&pf->hw, I40E_GLQF_FDCNT_0);
	fcnt_prog = (val & I40E_GLQF_FDCNT_0_GUARANT_CNT_MASK) +
		    ((val & I40E_GLQF_FDCNT_0_BESTCNT_MASK) >>
		     I40E_GLQF_FDCNT_0_BESTCNT_SHIFT);
	return fcnt_prog;
}

/**
 * i40e_reenable_fdir_sb - Restore FDir SB capability
 * @pf: board private structure
 **/
static void i40e_reenable_fdir_sb(struct i40e_pf *pf)
{
	if (test_and_clear_bit(__I40E_FD_SB_AUTO_DISABLED, pf->state))
		if ((pf->flags & I40E_FLAG_FD_SB_ENABLED) &&
		    (I40E_DEBUG_FD & pf->hw.debug_mask))
			dev_info(&pf->pdev->dev, "FD Sideband/ntuple is being enabled since we have space in the table now\n");
}

/**
 * i40e_reenable_fdir_atr - Restore FDir ATR capability
 * @pf: board private structure
 **/
static void i40e_reenable_fdir_atr(struct i40e_pf *pf)
{
	if (test_and_clear_bit(__I40E_FD_ATR_AUTO_DISABLED, pf->state)) {
		/* ATR uses the same filtering logic as SB rules. It only
		 * functions properly if the input set mask is at the default
		 * settings. It is safe to restore the default input set
		 * because there are no active TCPv4 filter rules.
		 */
		i40e_write_fd_input_set(pf, I40E_FILTER_PCTYPE_NONF_IPV4_TCP,
					I40E_L3_SRC_MASK | I40E_L3_DST_MASK |
					I40E_L4_SRC_MASK | I40E_L4_DST_MASK);

		if ((pf->flags & I40E_FLAG_FD_ATR_ENABLED) &&
		    (I40E_DEBUG_FD & pf->hw.debug_mask))
			dev_info(&pf->pdev->dev, "ATR is being enabled since we have space in the table and there are no conflicting ntuple rules\n");
	}
}

/**
 * i40e_delete_invalid_filter - Delete an invalid FDIR filter
 * @pf: board private structure
 * @filter: FDir filter to remove
 */
static void i40e_delete_invalid_filter(struct i40e_pf *pf,
				       struct i40e_fdir_filter *filter)
{
	/* Update counters */
	pf->fdir_pf_active_filters--;
	pf->fd_inv = 0;

	switch (filter->flow_type) {
	case TCP_V4_FLOW:
		pf->fd_tcp4_filter_cnt--;
		break;
	case UDP_V4_FLOW:
		pf->fd_udp4_filter_cnt--;
		break;
	case SCTP_V4_FLOW:
		pf->fd_sctp4_filter_cnt--;
		break;
	case TCP_V6_FLOW:
		pf->fd_tcp6_filter_cnt--;
		break;
	case UDP_V6_FLOW:
		pf->fd_udp6_filter_cnt--;
		break;
	case SCTP_V6_FLOW:
		pf->fd_udp6_filter_cnt--;
		break;
	case IP_USER_FLOW:
		switch (filter->ipl4_proto) {
		case IPPROTO_TCP:
			pf->fd_tcp4_filter_cnt--;
			break;
		case IPPROTO_UDP:
			pf->fd_udp4_filter_cnt--;
			break;
		case IPPROTO_SCTP:
			pf->fd_sctp4_filter_cnt--;
			break;
		case IPPROTO_IP:
			pf->fd_ip4_filter_cnt--;
			break;
		}
		break;
	case IPV6_USER_FLOW:
		switch (filter->ipl4_proto) {
		case IPPROTO_TCP:
			pf->fd_tcp6_filter_cnt--;
			break;
		case IPPROTO_UDP:
			pf->fd_udp6_filter_cnt--;
			break;
		case IPPROTO_SCTP:
			pf->fd_sctp6_filter_cnt--;
			break;
		case IPPROTO_IP:
			pf->fd_ip6_filter_cnt--;
			break;
		}
		break;
	}

	/* Remove the filter from the list and free memory */
	hlist_del(&filter->fdir_node);
	kfree(filter);
}

/**
 * i40e_fdir_check_and_reenable - Function to reenabe FD ATR or SB if disabled
 * @pf: board private structure
 **/
void i40e_fdir_check_and_reenable(struct i40e_pf *pf)
{
	struct i40e_fdir_filter *filter;
	u32 fcnt_prog, fcnt_avail;
	struct hlist_node *node;

	if (test_bit(__I40E_FD_FLUSH_REQUESTED, pf->state))
		return;

	/* Check if we have enough room to re-enable FDir SB capability. */
	fcnt_prog = i40e_get_global_fd_count(pf);
	fcnt_avail = pf->fdir_pf_filter_count;
	if ((fcnt_prog < (fcnt_avail - I40E_FDIR_BUFFER_HEAD_ROOM)) ||
	    (pf->fd_add_err == 0) ||
	    (i40e_get_current_atr_cnt(pf) < pf->fd_atr_cnt))
		i40e_reenable_fdir_sb(pf);

	/* We should wait for even more space before re-enabling ATR.
	 * Additionally, we cannot enable ATR as long as we still have TCP SB
	 * rules active.
	 */
	if ((fcnt_prog < (fcnt_avail - I40E_FDIR_BUFFER_HEAD_ROOM_FOR_ATR)) &&
	    pf->fd_tcp4_filter_cnt == 0 && pf->fd_tcp6_filter_cnt == 0)
		i40e_reenable_fdir_atr(pf);

	/* if hw had a problem adding a filter, delete it */
	if (pf->fd_inv > 0) {
		hlist_for_each_entry_safe(filter, node,
					  &pf->fdir_filter_list, fdir_node)
			if (filter->fd_id == pf->fd_inv)
				i40e_delete_invalid_filter(pf, filter);
	}
}

#define I40E_MIN_FD_FLUSH_INTERVAL 10
#define I40E_MIN_FD_FLUSH_SB_ATR_UNSTABLE 30
/**
 * i40e_fdir_flush_and_replay - Function to flush all FD filters and replay SB
 * @pf: board private structure
 **/
static void i40e_fdir_flush_and_replay(struct i40e_pf *pf)
{
	unsigned long min_flush_time;
	int flush_wait_retry = 50;
	bool disable_atr = false;
	int fd_room;
	int reg;

	if (!time_after(jiffies, pf->fd_flush_timestamp +
				 (I40E_MIN_FD_FLUSH_INTERVAL * HZ)))
		return;

	/* If the flush is happening too quick and we have mostly SB rules we
	 * should not re-enable ATR for some time.
	 */
	min_flush_time = pf->fd_flush_timestamp +
			 (I40E_MIN_FD_FLUSH_SB_ATR_UNSTABLE * HZ);
	fd_room = pf->fdir_pf_filter_count - pf->fdir_pf_active_filters;

	if (!(time_after(jiffies, min_flush_time)) &&
	    (fd_room < I40E_FDIR_BUFFER_HEAD_ROOM_FOR_ATR)) {
		if (I40E_DEBUG_FD & pf->hw.debug_mask)
			dev_info(&pf->pdev->dev, "ATR disabled, not enough FD filter space.\n");
		disable_atr = true;
	}

	pf->fd_flush_timestamp = jiffies;
	set_bit(__I40E_FD_ATR_AUTO_DISABLED, pf->state);
	/* flush all filters */
	wr32(&pf->hw, I40E_PFQF_CTL_1,
	     I40E_PFQF_CTL_1_CLEARFDTABLE_MASK);
	i40e_flush(&pf->hw);
	pf->fd_flush_cnt++;
	pf->fd_add_err = 0;
	do {
		/* Check FD flush status every 5-6msec */
		usleep_range(5000, 6000);
		reg = rd32(&pf->hw, I40E_PFQF_CTL_1);
		if (!(reg & I40E_PFQF_CTL_1_CLEARFDTABLE_MASK))
			break;
	} while (flush_wait_retry--);
	if (reg & I40E_PFQF_CTL_1_CLEARFDTABLE_MASK) {
		dev_warn(&pf->pdev->dev, "FD table did not flush, needs more time\n");
	} else {
		/* replay sideband filters */
		i40e_fdir_filter_restore(pf->vsi[pf->lan_vsi]);
		if (!disable_atr && !pf->fd_tcp4_filter_cnt)
			clear_bit(__I40E_FD_ATR_AUTO_DISABLED, pf->state);
		clear_bit(__I40E_FD_FLUSH_REQUESTED, pf->state);
		if (I40E_DEBUG_FD & pf->hw.debug_mask)
			dev_info(&pf->pdev->dev, "FD Filter table flushed and FD-SB replayed.\n");
	}
}

/**
 * i40e_get_current_atr_count - Get the count of total FD ATR filters programmed
 * @pf: board private structure
 **/
u32 i40e_get_current_atr_cnt(struct i40e_pf *pf)
{
	return i40e_get_current_fd_count(pf) - pf->fdir_pf_active_filters;
}

/**
 * i40e_fdir_reinit_subtask - Worker thread to reinit FDIR filter table
 * @pf: board private structure
 **/
static void i40e_fdir_reinit_subtask(struct i40e_pf *pf)
{

	/* if interface is down do nothing */
	if (test_bit(__I40E_DOWN, pf->state))
		return;

	if (test_bit(__I40E_FD_FLUSH_REQUESTED, pf->state))
		i40e_fdir_flush_and_replay(pf);

	i40e_fdir_check_and_reenable(pf);

}

/**
 * i40e_vsi_link_event - notify VSI of a link event
 * @vsi: vsi to be notified
 * @link_up: link up or down
 **/
static void i40e_vsi_link_event(struct i40e_vsi *vsi, bool link_up)
{
	if (!vsi || test_bit(__I40E_VSI_DOWN, vsi->state))
		return;

	switch (vsi->type) {
	case I40E_VSI_MAIN:
		if (!vsi->netdev || !vsi->netdev_registered)
			break;

		if (link_up) {
			netif_carrier_on(vsi->netdev);
			netif_tx_wake_all_queues(vsi->netdev);
		} else {
			netif_carrier_off(vsi->netdev);
			netif_tx_stop_all_queues(vsi->netdev);
		}
		break;

	case I40E_VSI_SRIOV:
	case I40E_VSI_VMDQ2:
	case I40E_VSI_CTRL:
	case I40E_VSI_IWARP:
	case I40E_VSI_MIRROR:
	default:
		/* there is no notification for other VSIs */
		break;
	}
}

/**
 * i40e_veb_link_event - notify elements on the veb of a link event
 * @veb: veb to be notified
 * @link_up: link up or down
 **/
static void i40e_veb_link_event(struct i40e_veb *veb, bool link_up)
{
	struct i40e_pf *pf;
	int i;

	if (!veb || !veb->pf)
		return;
	pf = veb->pf;

	/* depth first... */
	for (i = 0; i < I40E_MAX_VEB; i++)
		if (pf->veb[i] && (pf->veb[i]->uplink_seid == veb->seid))
			i40e_veb_link_event(pf->veb[i], link_up);

	/* ... now the local VSIs */
	for (i = 0; i < pf->num_alloc_vsi; i++)
		if (pf->vsi[i] && (pf->vsi[i]->uplink_seid == veb->seid))
			i40e_vsi_link_event(pf->vsi[i], link_up);
}

/**
 * i40e_link_event - Update netif_carrier status
 * @pf: board private structure
 **/
static void i40e_link_event(struct i40e_pf *pf)
{
	struct i40e_vsi *vsi = pf->vsi[pf->lan_vsi];
	u8 new_link_speed, old_link_speed;
	i40e_status status;
	bool new_link, old_link;
#ifdef CONFIG_I40E_DCB
	int err;
#endif /* CONFIG_I40E_DCB */

	/* set this to force the get_link_status call to refresh state */
	pf->hw.phy.get_link_info = true;
	old_link = (pf->hw.phy.link_info_old.link_info & I40E_AQ_LINK_UP);
	status = i40e_get_link_status(&pf->hw, &new_link);

	/* On success, disable temp link polling */
	if (status == I40E_SUCCESS) {
		clear_bit(__I40E_TEMP_LINK_POLLING, pf->state);
	} else {
		/* Enable link polling temporarily until i40e_get_link_status
		 * returns I40E_SUCCESS
		 */
		set_bit(__I40E_TEMP_LINK_POLLING, pf->state);
		dev_dbg(&pf->pdev->dev, "couldn't get link state, status: %d\n",
			status);
		return;
	}

	old_link_speed = pf->hw.phy.link_info_old.link_speed;
	new_link_speed = pf->hw.phy.link_info.link_speed;

	if (new_link == old_link &&
	    new_link_speed == old_link_speed &&
	    (test_bit(__I40E_VSI_DOWN, vsi->state) ||
	     new_link == netif_carrier_ok(vsi->netdev)))
		return;

	i40e_print_link_message(vsi, new_link);

	/* Notify the base of the switch tree connected to
	 * the link.  Floating VEBs are not notified.
	 */
	if (pf->lan_veb < I40E_MAX_VEB && pf->veb[pf->lan_veb])
		i40e_veb_link_event(pf->veb[pf->lan_veb], new_link);
	else
		i40e_vsi_link_event(vsi, new_link);

	if (pf->vf)
		i40e_vc_notify_link_state(pf);

	if (pf->flags & I40E_FLAG_PTP)
		i40e_ptp_set_increment(pf);
#ifdef CONFIG_I40E_DCB
	if (new_link == old_link)
		return;
	/* Not SW DCB so firmware will take care of default settings */
	if (pf->dcbx_cap & DCB_CAP_DCBX_LLD_MANAGED)
		return;

	/* We cover here only link down, as after link up in case of SW DCB
	 * SW LLDP agent will take care of setting it up
	 */
	if (!new_link) {
		dev_dbg(&pf->pdev->dev, "Reconfig DCB to single TC as result of Link Down\n");
		memset(&pf->tmp_cfg, 0, sizeof(pf->tmp_cfg));
		err = i40e_dcb_sw_default_config(pf);
		if (err) {
			pf->flags &= ~(I40E_FLAG_DCB_CAPABLE |
				       I40E_FLAG_DCB_ENABLED);
		} else {
			pf->dcbx_cap = DCB_CAP_DCBX_HOST |
				       DCB_CAP_DCBX_VER_IEEE;
			pf->flags |= I40E_FLAG_DCB_CAPABLE;
			pf->flags &= ~I40E_FLAG_DCB_ENABLED;
		}
	}
#endif /* CONFIG_I40E_DCB */
}

/**
 * i40e_watchdog_subtask - periodic checks not using event driven response
 * @pf: board private structure
 **/
static void i40e_watchdog_subtask(struct i40e_pf *pf)
{
	int i;

	/* if interface is down do nothing */
	if (test_bit(__I40E_DOWN, pf->state) ||
	    test_bit(__I40E_CONFIG_BUSY, pf->state))
		return;

	/* make sure we don't do these things too often */
	if (time_before(jiffies, (pf->service_timer_previous +
				  pf->service_timer_period)))
		return;
	pf->service_timer_previous = jiffies;

	if ((pf->flags & I40E_FLAG_LINK_POLLING_ENABLED) ||
	    test_bit(__I40E_TEMP_LINK_POLLING, pf->state))
		i40e_link_event(pf);

	/* Update the stats for active netdevs so the network stack
	 * can look at updated numbers whenever it cares to
	 */
	for (i = 0; i < pf->num_alloc_vsi; i++)
		if (pf->vsi[i] && pf->vsi[i]->netdev)
			i40e_update_stats(pf->vsi[i]);

	if (pf->flags & I40E_FLAG_VEB_STATS_ENABLED) {
		/* Update the stats for the active switching components */
		for (i = 0; i < I40E_MAX_VEB; i++)
			if (pf->veb[i])
				i40e_update_veb_stats(pf->veb[i]);
	}

	i40e_ptp_rx_hang(pf);
	i40e_ptp_tx_hang(pf);
}

/**
 * i40e_reset_subtask - Set up for resetting the device and driver
 * @pf: board private structure
 **/
static void i40e_reset_subtask(struct i40e_pf *pf)
{
	u32 reset_flags = 0;

	if (test_bit(__I40E_REINIT_REQUESTED, pf->state)) {
		reset_flags |= BIT(__I40E_REINIT_REQUESTED);
		clear_bit(__I40E_REINIT_REQUESTED, pf->state);
	}
	if (test_bit(__I40E_PF_RESET_REQUESTED, pf->state)) {
		reset_flags |= BIT(__I40E_PF_RESET_REQUESTED);
		clear_bit(__I40E_PF_RESET_REQUESTED, pf->state);
	}
	if (test_bit(__I40E_CORE_RESET_REQUESTED, pf->state)) {
		reset_flags |= BIT(__I40E_CORE_RESET_REQUESTED);
		clear_bit(__I40E_CORE_RESET_REQUESTED, pf->state);
	}
	if (test_bit(__I40E_GLOBAL_RESET_REQUESTED, pf->state)) {
		reset_flags |= BIT(__I40E_GLOBAL_RESET_REQUESTED);
		clear_bit(__I40E_GLOBAL_RESET_REQUESTED, pf->state);
	}
	if (test_bit(__I40E_DOWN_REQUESTED, pf->state)) {
		reset_flags |= BIT(__I40E_DOWN_REQUESTED);
		clear_bit(__I40E_DOWN_REQUESTED, pf->state);
	}

	/* If there's a recovery already waiting, it takes
	 * precedence before starting a new reset sequence.
	 */
	if (test_bit(__I40E_RESET_INTR_RECEIVED, pf->state)) {
		i40e_prep_for_reset(pf);
		i40e_reset(pf);
		i40e_rebuild(pf, false, false);
	}

	/* If we're already down or resetting, just bail */
	if (reset_flags &&
	    !test_bit(__I40E_DOWN, pf->state) &&
	    !test_bit(__I40E_CONFIG_BUSY, pf->state)) {
		i40e_do_reset(pf, reset_flags, false);
	}
}

/**
 * i40e_handle_link_event - Handle link event
 * @pf: board private structure
 * @e: event info posted on ARQ
 **/
static void i40e_handle_link_event(struct i40e_pf *pf,
				   struct i40e_arq_event_info *e)
{
	struct i40e_aqc_get_link_status *status =
		(struct i40e_aqc_get_link_status *)&e->desc.params.raw;

	/* Do a new status request to re-enable LSE reporting
	 * and load new status information into the hw struct
	 * This completely ignores any state information
	 * in the ARQ event info, instead choosing to always
	 * issue the AQ update link status command.
	 */
	i40e_link_event(pf);

	/* Check if module meets thermal requirements */
	if (status->phy_type == I40E_PHY_TYPE_NOT_SUPPORTED_HIGH_TEMP) {
		dev_err(&pf->pdev->dev,
			"Rx/Tx is disabled on this device because the module does not meet thermal requirements.\n");
		dev_err(&pf->pdev->dev,
			"Refer to the Intel(R) Ethernet Adapters and Devices User Guide for a list of supported modules.\n");
	} else {
		/* check for unqualified module, if link is down, suppress
		 * the message if link was forced to be down.
		 */
		if ((status->link_info & I40E_AQ_MEDIA_AVAILABLE) &&
		    (!(status->an_info & I40E_AQ_QUALIFIED_MODULE)) &&
		    (!(status->link_info & I40E_AQ_LINK_UP)) &&
		    (!(pf->flags & I40E_FLAG_LINK_DOWN_ON_CLOSE_ENABLED))) {
			dev_err(&pf->pdev->dev,
				"Rx/Tx is disabled on this device because an unsupported SFP module type was detected.\n");
			dev_err(&pf->pdev->dev,
				"Refer to the Intel(R) Ethernet Adapters and Devices User Guide for a list of supported modules.\n");
		}
	}
}

/**
 * i40e_clean_adminq_subtask - Clean the AdminQ rings
 * @pf: board private structure
 **/
static void i40e_clean_adminq_subtask(struct i40e_pf *pf)
{
	struct i40e_arq_event_info event;
	struct i40e_hw *hw = &pf->hw;
	u16 pending, i = 0;
	i40e_status ret;
	u16 opcode;
	u32 oldval;
	u32 val;

	/* Do not run clean AQ when PF reset fails */
	if (test_bit(__I40E_RESET_FAILED, pf->state))
		return;

	/* check for error indications */
	val = rd32(&pf->hw, pf->hw.aq.arq.len);
	oldval = val;
	if (val & I40E_PF_ARQLEN_ARQVFE_MASK) {
		if (hw->debug_mask & I40E_DEBUG_AQ)
			dev_info(&pf->pdev->dev, "ARQ VF Error detected\n");
		val &= ~I40E_PF_ARQLEN_ARQVFE_MASK;
	}
	if (val & I40E_PF_ARQLEN_ARQOVFL_MASK) {
		if (hw->debug_mask & I40E_DEBUG_AQ)
			dev_info(&pf->pdev->dev, "ARQ Overflow Error detected\n");
		val &= ~I40E_PF_ARQLEN_ARQOVFL_MASK;
		pf->arq_overflows++;
	}
	if (val & I40E_PF_ARQLEN_ARQCRIT_MASK) {
		if (hw->debug_mask & I40E_DEBUG_AQ)
			dev_info(&pf->pdev->dev, "ARQ Critical Error detected\n");
		val &= ~I40E_PF_ARQLEN_ARQCRIT_MASK;
	}
	if (oldval != val)
		wr32(&pf->hw, pf->hw.aq.arq.len, val);

	val = rd32(&pf->hw, pf->hw.aq.asq.len);
	oldval = val;
	if (val & I40E_PF_ATQLEN_ATQVFE_MASK) {
		if (pf->hw.debug_mask & I40E_DEBUG_AQ)
			dev_info(&pf->pdev->dev, "ASQ VF Error detected\n");
		val &= ~I40E_PF_ATQLEN_ATQVFE_MASK;
	}
	if (val & I40E_PF_ATQLEN_ATQOVFL_MASK) {
		if (pf->hw.debug_mask & I40E_DEBUG_AQ)
			dev_info(&pf->pdev->dev, "ASQ Overflow Error detected\n");
		val &= ~I40E_PF_ATQLEN_ATQOVFL_MASK;
	}
	if (val & I40E_PF_ATQLEN_ATQCRIT_MASK) {
		if (pf->hw.debug_mask & I40E_DEBUG_AQ)
			dev_info(&pf->pdev->dev, "ASQ Critical Error detected\n");
		val &= ~I40E_PF_ATQLEN_ATQCRIT_MASK;
	}
	if (oldval != val)
		wr32(&pf->hw, pf->hw.aq.asq.len, val);

	event.buf_len = I40E_MAX_AQ_BUF_SIZE;
	event.msg_buf = kzalloc(event.buf_len, GFP_KERNEL);
	if (!event.msg_buf)
		return;

	do {
		ret = i40e_clean_arq_element(hw, &event, &pending);
		if (ret == I40E_ERR_ADMIN_QUEUE_NO_WORK)
			break;
		else if (ret) {
			dev_info(&pf->pdev->dev, "ARQ event error %d\n", ret);
			break;
		}

		opcode = le16_to_cpu(event.desc.opcode);
		switch (opcode) {

		case i40e_aqc_opc_get_link_status:
			rtnl_lock();
			i40e_handle_link_event(pf, &event);
			rtnl_unlock();
			break;
		case i40e_aqc_opc_send_msg_to_pf:
			ret = i40e_vc_process_vf_msg(pf,
					le16_to_cpu(event.desc.retval),
					le32_to_cpu(event.desc.cookie_high),
					le32_to_cpu(event.desc.cookie_low),
					event.msg_buf,
					event.msg_len);
			break;
		case i40e_aqc_opc_lldp_update_mib:
			dev_dbg(&pf->pdev->dev, "ARQ: Update LLDP MIB event received\n");
#ifdef CONFIG_I40E_DCB
			rtnl_lock();
			i40e_handle_lldp_event(pf, &event);
			rtnl_unlock();
#endif /* CONFIG_I40E_DCB */
			break;
		case i40e_aqc_opc_event_lan_overflow:
			dev_dbg(&pf->pdev->dev, "ARQ LAN queue overflow event received\n");
			i40e_handle_lan_overflow_event(pf, &event);
			break;
		case i40e_aqc_opc_send_msg_to_peer:
			dev_info(&pf->pdev->dev, "ARQ: Msg from other pf\n");
			break;
		case i40e_aqc_opc_nvm_erase:
		case i40e_aqc_opc_nvm_update:
		case i40e_aqc_opc_oem_post_update:
			i40e_debug(&pf->hw, I40E_DEBUG_NVM,
				   "ARQ NVM operation 0x%04x completed\n",
				   opcode);
			break;
		default:
			dev_info(&pf->pdev->dev,
				 "ARQ: Unknown event 0x%04x ignored\n",
				 opcode);
			break;
		}
	} while (i++ < pf->adminq_work_limit);

	if (i < pf->adminq_work_limit)
		clear_bit(__I40E_ADMINQ_EVENT_PENDING, pf->state);

	/* re-enable Admin queue interrupt cause */
	val = rd32(hw, I40E_PFINT_ICR0_ENA);
	val |=  I40E_PFINT_ICR0_ENA_ADMINQ_MASK;
	wr32(hw, I40E_PFINT_ICR0_ENA, val);
	i40e_flush(hw);

	kfree(event.msg_buf);
}

/**
 * i40e_verify_eeprom - make sure eeprom is good to use
 * @pf: board private structure
 **/
static void i40e_verify_eeprom(struct i40e_pf *pf)
{
	int err;

	err = i40e_diag_eeprom_test(&pf->hw);
	if (err) {
		/* retry in case of garbage read */
		err = i40e_diag_eeprom_test(&pf->hw);
		if (err) {
			dev_info(&pf->pdev->dev, "eeprom check failed (%d), Tx/Rx traffic disabled\n",
				 err);
			set_bit(__I40E_BAD_EEPROM, pf->state);
		}
	}

	if (!err && test_bit(__I40E_BAD_EEPROM, pf->state)) {
		dev_info(&pf->pdev->dev, "eeprom check passed, Tx/Rx traffic enabled\n");
		clear_bit(__I40E_BAD_EEPROM, pf->state);
	}
}

/**
 * i40e_enable_pf_switch_lb
 * @pf: pointer to the PF structure
 *
 * enable switch loop back or die - no point in a return value
 **/
static void i40e_enable_pf_switch_lb(struct i40e_pf *pf)
{
	struct i40e_vsi *vsi = pf->vsi[pf->lan_vsi];
	struct i40e_vsi_context ctxt;
	int ret;

	ctxt.seid = pf->main_vsi_seid;
	ctxt.pf_num = pf->hw.pf_id;
	ctxt.vf_num = 0;
	ret = i40e_aq_get_vsi_params(&pf->hw, &ctxt, NULL);
	if (ret) {
		dev_info(&pf->pdev->dev,
			 "couldn't get PF vsi config, err %s aq_err %s\n",
			 i40e_stat_str(&pf->hw, ret),
			 i40e_aq_str(&pf->hw, pf->hw.aq.asq_last_status));
		return;
	}
	ctxt.flags = I40E_AQ_VSI_TYPE_PF;
	ctxt.info.valid_sections = cpu_to_le16(I40E_AQ_VSI_PROP_SWITCH_VALID);
	ctxt.info.switch_id |= cpu_to_le16(I40E_AQ_VSI_SW_ID_FLAG_ALLOW_LB);

	ret = i40e_aq_update_vsi_params(&vsi->back->hw, &ctxt, NULL);
	if (ret) {
		dev_info(&pf->pdev->dev,
			 "update vsi switch failed, err %s aq_err %s\n",
			 i40e_stat_str(&pf->hw, ret),
			 i40e_aq_str(&pf->hw, pf->hw.aq.asq_last_status));
	}
}

/**
 * i40e_disable_pf_switch_lb
 * @pf: pointer to the PF structure
 *
 * disable switch loop back or die - no point in a return value
 **/
static void i40e_disable_pf_switch_lb(struct i40e_pf *pf)
{
	struct i40e_vsi *vsi = pf->vsi[pf->lan_vsi];
	struct i40e_vsi_context ctxt;
	int ret;

	ctxt.seid = pf->main_vsi_seid;
	ctxt.pf_num = pf->hw.pf_id;
	ctxt.vf_num = 0;
	ret = i40e_aq_get_vsi_params(&pf->hw, &ctxt, NULL);
	if (ret) {
		dev_info(&pf->pdev->dev,
			 "couldn't get PF vsi config, err %s aq_err %s\n",
			 i40e_stat_str(&pf->hw, ret),
			 i40e_aq_str(&pf->hw, pf->hw.aq.asq_last_status));
		return;
	}
	ctxt.flags = I40E_AQ_VSI_TYPE_PF;
	ctxt.info.valid_sections = cpu_to_le16(I40E_AQ_VSI_PROP_SWITCH_VALID);
	ctxt.info.switch_id &= ~cpu_to_le16(I40E_AQ_VSI_SW_ID_FLAG_ALLOW_LB);

	ret = i40e_aq_update_vsi_params(&vsi->back->hw, &ctxt, NULL);
	if (ret) {
		dev_info(&pf->pdev->dev,
			 "update vsi switch failed, err %s aq_err %s\n",
			 i40e_stat_str(&pf->hw, ret),
			 i40e_aq_str(&pf->hw, pf->hw.aq.asq_last_status));
	}
}

/**
 * i40e_config_bridge_mode - Configure the HW bridge mode
 * @veb: pointer to the bridge instance
 *
 * Configure the loop back mode for the LAN VSI that is downlink to the
 * specified HW bridge instance. It is expected this function is called
 * when a new HW bridge is instantiated.
 **/
static void i40e_config_bridge_mode(struct i40e_veb *veb)
{
	struct i40e_pf *pf = veb->pf;

	if (pf->hw.debug_mask & I40E_DEBUG_LAN)
		dev_info(&pf->pdev->dev, "enabling bridge mode: %s\n",
			 veb->bridge_mode == BRIDGE_MODE_VEPA ? "VEPA" : "VEB");
	if (veb->bridge_mode & BRIDGE_MODE_VEPA)
		i40e_disable_pf_switch_lb(pf);
	else
		i40e_enable_pf_switch_lb(pf);
}

/**
 * i40e_reconstitute_veb - rebuild the VEB and anything connected to it
 * @veb: pointer to the VEB instance
 *
 * This is a recursive function that first builds the attached VSIs then
 * recurses in to build the next layer of VEB.  We track the connections
 * through our own index numbers because the seid's from the HW could
 * change across the reset.
 **/
static int i40e_reconstitute_veb(struct i40e_veb *veb)
{
	struct i40e_vsi *ctl_vsi = NULL;
	struct i40e_pf *pf = veb->pf;
	int v, veb_idx;
	int ret;

	/* build VSI that owns this VEB, temporarily attached to base VEB */
	for (v = 0; v < pf->num_alloc_vsi && !ctl_vsi; v++) {
		if (pf->vsi[v] &&
		    pf->vsi[v]->veb_idx == veb->idx &&
		    pf->vsi[v]->flags & I40E_VSI_FLAG_VEB_OWNER) {
			ctl_vsi = pf->vsi[v];
			break;
		}
	}
	if (!ctl_vsi) {
		dev_info(&pf->pdev->dev,
			 "missing owner VSI for veb_idx %d\n", veb->idx);
		ret = -ENOENT;
		goto end_reconstitute;
	}
	if (ctl_vsi != pf->vsi[pf->lan_vsi])
		ctl_vsi->uplink_seid = pf->vsi[pf->lan_vsi]->uplink_seid;
	ret = i40e_add_vsi(ctl_vsi);
	if (ret) {
		dev_info(&pf->pdev->dev,
			 "rebuild of veb_idx %d owner VSI failed: %d\n",
			 veb->idx, ret);
		goto end_reconstitute;
	}
	i40e_vsi_reset_stats(ctl_vsi);

	/* create the VEB in the switch and move the VSI onto the VEB */
	ret = i40e_add_veb(veb, ctl_vsi);
	if (ret)
		goto end_reconstitute;

	if (pf->flags & I40E_FLAG_VEB_MODE_ENABLED)
		veb->bridge_mode = BRIDGE_MODE_VEB;
	else
		veb->bridge_mode = BRIDGE_MODE_VEPA;
	i40e_config_bridge_mode(veb);

	/* create the remaining VSIs attached to this VEB */
	for (v = 0; v < pf->num_alloc_vsi; v++) {
		if (!pf->vsi[v] || pf->vsi[v] == ctl_vsi)
			continue;

		if (pf->vsi[v]->veb_idx == veb->idx) {
			struct i40e_vsi *vsi = pf->vsi[v];

			vsi->uplink_seid = veb->seid;
			ret = i40e_add_vsi(vsi);
			if (ret) {
				dev_info(&pf->pdev->dev,
					 "rebuild of vsi_idx %d failed: %d\n",
					 v, ret);
				goto end_reconstitute;
			}
			i40e_vsi_reset_stats(vsi);
		}
	}

	/* create any VEBs attached to this VEB - RECURSION */
	for (veb_idx = 0; veb_idx < I40E_MAX_VEB; veb_idx++) {
		if (pf->veb[veb_idx] && pf->veb[veb_idx]->veb_idx == veb->idx) {
			pf->veb[veb_idx]->uplink_seid = veb->seid;
			ret = i40e_reconstitute_veb(pf->veb[veb_idx]);
			if (ret)
				break;
		}
	}

end_reconstitute:
	return ret;
}

/**
 * i40e_get_capabilities - get info about the HW
 * @pf: the PF struct
 * @list_type: AQ capability to be queried
 **/
static int i40e_get_capabilities(struct i40e_pf *pf,
				 enum i40e_admin_queue_opc list_type)
{
	struct i40e_aqc_list_capabilities_element_resp *cap_buf;
	u16 data_size;
	int buf_len;
	int err;

	buf_len = 40 * sizeof(struct i40e_aqc_list_capabilities_element_resp);
	do {
		cap_buf = kzalloc(buf_len, GFP_KERNEL);
		if (!cap_buf)
			return -ENOMEM;

		/* this loads the data into the hw struct for us */
		err = i40e_aq_discover_capabilities(&pf->hw, cap_buf, buf_len,
						    &data_size, list_type,
						    NULL);
		/* data loaded, buffer no longer needed */
		kfree(cap_buf);

		if (pf->hw.aq.asq_last_status == I40E_AQ_RC_ENOMEM) {
			/* retry with a larger buffer */
			buf_len = data_size;
		} else if (pf->hw.aq.asq_last_status != I40E_AQ_RC_OK) {
			dev_info(&pf->pdev->dev,
				 "capability discovery failed, err %s aq_err %s\n",
				 i40e_stat_str(&pf->hw, err),
				 i40e_aq_str(&pf->hw,
					     pf->hw.aq.asq_last_status));
			return -ENODEV;
		}
	} while (err);

	if (pf->hw.debug_mask & I40E_DEBUG_USER) {
		if (list_type == i40e_aqc_opc_list_func_capabilities) {
			dev_info(&pf->pdev->dev,
				 "pf=%d, num_vfs=%d, msix_pf=%d, msix_vf=%d, fd_g=%d, fd_b=%d, pf_max_q=%d num_vsi=%d\n",
				 pf->hw.pf_id, pf->hw.func_caps.num_vfs,
				 pf->hw.func_caps.num_msix_vectors,
				 pf->hw.func_caps.num_msix_vectors_vf,
				 pf->hw.func_caps.fd_filters_guaranteed,
				 pf->hw.func_caps.fd_filters_best_effort,
				 pf->hw.func_caps.num_tx_qp,
				 pf->hw.func_caps.num_vsis);
		} else if (list_type == i40e_aqc_opc_list_dev_capabilities) {
			dev_info(&pf->pdev->dev,
				 "switch_mode=0x%04x, function_valid=0x%08x\n",
				 pf->hw.dev_caps.switch_mode,
				 pf->hw.dev_caps.valid_functions);
			dev_info(&pf->pdev->dev,
				 "SR-IOV=%d, num_vfs for all function=%u\n",
				 pf->hw.dev_caps.sr_iov_1_1,
				 pf->hw.dev_caps.num_vfs);
			dev_info(&pf->pdev->dev,
				 "num_vsis=%u, num_rx:%u, num_tx=%u\n",
				 pf->hw.dev_caps.num_vsis,
				 pf->hw.dev_caps.num_rx_qp,
				 pf->hw.dev_caps.num_tx_qp);
		}
	}
	if (list_type == i40e_aqc_opc_list_func_capabilities) {
#define DEF_NUM_VSI (1 + (pf->hw.func_caps.fcoe ? 1 : 0) \
		       + pf->hw.func_caps.num_vfs)
		if (pf->hw.revision_id == 0 &&
		    pf->hw.func_caps.num_vsis < DEF_NUM_VSI) {
			dev_info(&pf->pdev->dev,
				 "got num_vsis %d, setting num_vsis to %d\n",
				 pf->hw.func_caps.num_vsis, DEF_NUM_VSI);
			pf->hw.func_caps.num_vsis = DEF_NUM_VSI;
		}
	}
	return 0;
}

static int i40e_vsi_clear(struct i40e_vsi *vsi);

/**
 * i40e_fdir_sb_setup - initialize the Flow Director resources for Sideband
 * @pf: board private structure
 **/
static void i40e_fdir_sb_setup(struct i40e_pf *pf)
{
	struct i40e_vsi *vsi;

	/* quick workaround for an NVM issue that leaves a critical register
	 * uninitialized
	 */
	if (!rd32(&pf->hw, I40E_GLQF_HKEY(0))) {
		static const u32 hkey[] = {
			0xe640d33f, 0xcdfe98ab, 0x73fa7161, 0x0d7a7d36,
			0xeacb7d61, 0xaa4f05b6, 0x9c5c89ed, 0xfc425ddb,
			0xa4654832, 0xfc7461d4, 0x8f827619, 0xf5c63c21,
			0x95b3a76d};
		int i;

		for (i = 0; i <= I40E_GLQF_HKEY_MAX_INDEX; i++)
			wr32(&pf->hw, I40E_GLQF_HKEY(i), hkey[i]);
	}

	if (!(pf->flags & I40E_FLAG_FD_SB_ENABLED))
		return;

	/* find existing VSI and see if it needs configuring */
	vsi = i40e_find_vsi_by_type(pf, I40E_VSI_FDIR);

	/* create a new VSI if none exists */
	if (!vsi) {
		vsi = i40e_vsi_setup(pf, I40E_VSI_FDIR,
				     pf->vsi[pf->lan_vsi]->seid, 0);
		if (!vsi) {
			dev_info(&pf->pdev->dev, "Couldn't create FDir VSI\n");
			pf->flags &= ~I40E_FLAG_FD_SB_ENABLED;
			pf->flags |= I40E_FLAG_FD_SB_INACTIVE;
			return;
		}
	}

	i40e_vsi_setup_irqhandler(vsi, i40e_fdir_clean_ring);
}

/**
 * i40e_fdir_teardown - release the Flow Director resources
 * @pf: board private structure
 **/
static void i40e_fdir_teardown(struct i40e_pf *pf)
{
	struct i40e_vsi *vsi;

	i40e_fdir_filter_exit(pf);
	vsi = i40e_find_vsi_by_type(pf, I40E_VSI_FDIR);
	if (vsi)
		i40e_vsi_release(vsi);
}

/**
 * i40e_rebuild_cloud_filters - Rebuilds cloud filters for VSIs
 * @vsi: PF main vsi
 * @seid: seid of main or channel VSIs
 *
 * Rebuilds cloud filters associated with main VSI and channel VSIs if they
 * existed before reset
 **/
static int i40e_rebuild_cloud_filters(struct i40e_vsi *vsi, u16 seid)
{
	struct i40e_cloud_filter *cfilter;
	struct i40e_pf *pf = vsi->back;
	struct hlist_node *node;
	i40e_status ret;

	/* Add cloud filters back if they exist */
	hlist_for_each_entry_safe(cfilter, node, &pf->cloud_filter_list,
				  cloud_node) {
		if (cfilter->seid != seid)
			continue;

		if (cfilter->dst_port)
			ret = i40e_add_del_cloud_filter_big_buf(vsi, cfilter,
								true);
		else
			ret = i40e_add_del_cloud_filter(vsi, cfilter, true);

		if (ret) {
			dev_dbg(&pf->pdev->dev,
				"Failed to rebuild cloud filter, err %s aq_err %s\n",
				i40e_stat_str(&pf->hw, ret),
				i40e_aq_str(&pf->hw,
					    pf->hw.aq.asq_last_status));
			return ret;
		}
	}
	return 0;
}

/**
 * i40e_rebuild_channels - Rebuilds channel VSIs if they existed before reset
 * @vsi: PF main vsi
 *
 * Rebuilds channel VSIs if they existed before reset
 **/
static int i40e_rebuild_channels(struct i40e_vsi *vsi)
{
	struct i40e_channel *ch, *ch_tmp;
	i40e_status ret;

	if (list_empty(&vsi->ch_list))
		return 0;

	list_for_each_entry_safe(ch, ch_tmp, &vsi->ch_list, list) {
		if (!ch->initialized)
			break;
		/* Proceed with creation of channel (VMDq2) VSI */
		ret = i40e_add_channel(vsi->back, vsi->uplink_seid, ch);
		if (ret) {
			dev_info(&vsi->back->pdev->dev,
				 "failed to rebuild channels using uplink_seid %u\n",
				 vsi->uplink_seid);
			return ret;
		}
		/* Reconfigure TX queues using QTX_CTL register */
		ret = i40e_channel_config_tx_ring(vsi->back, vsi, ch);
		if (ret) {
			dev_info(&vsi->back->pdev->dev,
				 "failed to configure TX rings for channel %u\n",
				 ch->seid);
			return ret;
		}
		/* update 'next_base_queue' */
		vsi->next_base_queue = vsi->next_base_queue +
							ch->num_queue_pairs;
		if (ch->max_tx_rate) {
			u64 credits = ch->max_tx_rate;

			if (i40e_set_bw_limit(vsi, ch->seid,
					      ch->max_tx_rate))
				return -EINVAL;

			do_div(credits, I40E_BW_CREDIT_DIVISOR);
			dev_dbg(&vsi->back->pdev->dev,
				"Set tx rate of %llu Mbps (count of 50Mbps %llu) for vsi->seid %u\n",
				ch->max_tx_rate,
				credits,
				ch->seid);
		}
		ret = i40e_rebuild_cloud_filters(vsi, ch->seid);
		if (ret) {
			dev_dbg(&vsi->back->pdev->dev,
				"Failed to rebuild cloud filters for channel VSI %u\n",
				ch->seid);
			return ret;
		}
	}
	return 0;
}

/**
 * i40e_prep_for_reset - prep for the core to reset
 * @pf: board private structure
 *
 * Close up the VFs and other things in prep for PF Reset.
  **/
static void i40e_prep_for_reset(struct i40e_pf *pf)
{
	struct i40e_hw *hw = &pf->hw;
	i40e_status ret = 0;
	u32 v;

	clear_bit(__I40E_RESET_INTR_RECEIVED, pf->state);
	if (test_and_set_bit(__I40E_RESET_RECOVERY_PENDING, pf->state))
		return;
	if (i40e_check_asq_alive(&pf->hw))
		i40e_vc_notify_reset(pf);

	dev_dbg(&pf->pdev->dev, "Tearing down internal switch for reset\n");

	/* quiesce the VSIs and their queues that are not already DOWN */
	i40e_pf_quiesce_all_vsi(pf);

	for (v = 0; v < pf->num_alloc_vsi; v++) {
		if (pf->vsi[v])
			pf->vsi[v]->seid = 0;
	}

	i40e_shutdown_adminq(&pf->hw);

	/* call shutdown HMC */
	if (hw->hmc.hmc_obj) {
		ret = i40e_shutdown_lan_hmc(hw);
		if (ret)
			dev_warn(&pf->pdev->dev,
				 "shutdown_lan_hmc failed: %d\n", ret);
	}

	/* Save the current PTP time so that we can restore the time after the
	 * reset completes.
	 */
	i40e_ptp_save_hw_time(pf);
}

/**
 * i40e_send_version - update firmware with driver version
 * @pf: PF struct
 */
static void i40e_send_version(struct i40e_pf *pf)
{
	struct i40e_driver_version dv;

	dv.major_version = 0xff;
	dv.minor_version = 0xff;
	dv.build_version = 0xff;
	dv.subbuild_version = 0;
	strlcpy(dv.driver_string, UTS_RELEASE, sizeof(dv.driver_string));
	i40e_aq_send_driver_version(&pf->hw, &dv, NULL);
}

/**
 * i40e_get_oem_version - get OEM specific version information
 * @hw: pointer to the hardware structure
 **/
static void i40e_get_oem_version(struct i40e_hw *hw)
{
	u16 block_offset = 0xffff;
	u16 block_length = 0;
	u16 capabilities = 0;
	u16 gen_snap = 0;
	u16 release = 0;

#define I40E_SR_NVM_OEM_VERSION_PTR		0x1B
#define I40E_NVM_OEM_LENGTH_OFFSET		0x00
#define I40E_NVM_OEM_CAPABILITIES_OFFSET	0x01
#define I40E_NVM_OEM_GEN_OFFSET			0x02
#define I40E_NVM_OEM_RELEASE_OFFSET		0x03
#define I40E_NVM_OEM_CAPABILITIES_MASK		0x000F
#define I40E_NVM_OEM_LENGTH			3

	/* Check if pointer to OEM version block is valid. */
	i40e_read_nvm_word(hw, I40E_SR_NVM_OEM_VERSION_PTR, &block_offset);
	if (block_offset == 0xffff)
		return;

	/* Check if OEM version block has correct length. */
	i40e_read_nvm_word(hw, block_offset + I40E_NVM_OEM_LENGTH_OFFSET,
			   &block_length);
	if (block_length < I40E_NVM_OEM_LENGTH)
		return;

	/* Check if OEM version format is as expected. */
	i40e_read_nvm_word(hw, block_offset + I40E_NVM_OEM_CAPABILITIES_OFFSET,
			   &capabilities);
	if ((capabilities & I40E_NVM_OEM_CAPABILITIES_MASK) != 0)
		return;

	i40e_read_nvm_word(hw, block_offset + I40E_NVM_OEM_GEN_OFFSET,
			   &gen_snap);
	i40e_read_nvm_word(hw, block_offset + I40E_NVM_OEM_RELEASE_OFFSET,
			   &release);
	hw->nvm.oem_ver = (gen_snap << I40E_OEM_SNAP_SHIFT) | release;
	hw->nvm.eetrack = I40E_OEM_EETRACK_ID;
}

/**
 * i40e_reset - wait for core reset to finish reset, reset pf if corer not seen
 * @pf: board private structure
 **/
static int i40e_reset(struct i40e_pf *pf)
{
	struct i40e_hw *hw = &pf->hw;
	i40e_status ret;

	ret = i40e_pf_reset(hw);
	if (ret) {
		dev_info(&pf->pdev->dev, "PF reset failed, %d\n", ret);
		set_bit(__I40E_RESET_FAILED, pf->state);
		clear_bit(__I40E_RESET_RECOVERY_PENDING, pf->state);
	} else {
		pf->pfr_count++;
	}
	return ret;
}

/**
 * i40e_rebuild - rebuild using a saved config
 * @pf: board private structure
 * @reinit: if the Main VSI needs to re-initialized.
 * @lock_acquired: indicates whether or not the lock has been acquired
 * before this function was called.
 **/
static void i40e_rebuild(struct i40e_pf *pf, bool reinit, bool lock_acquired)
{
	int old_recovery_mode_bit = test_bit(__I40E_RECOVERY_MODE, pf->state);
	struct i40e_vsi *vsi = pf->vsi[pf->lan_vsi];
	struct i40e_hw *hw = &pf->hw;
	i40e_status ret;
	u32 val;
	int v;

	if (test_bit(__I40E_EMP_RESET_INTR_RECEIVED, pf->state) &&
	    i40e_check_recovery_mode(pf)) {
		i40e_set_ethtool_ops(pf->vsi[pf->lan_vsi]->netdev);
	}

	if (test_bit(__I40E_DOWN, pf->state) &&
	    !test_bit(__I40E_RECOVERY_MODE, pf->state) &&
	    !old_recovery_mode_bit)
		goto clear_recovery;
	dev_dbg(&pf->pdev->dev, "Rebuilding internal switch\n");

	/* rebuild the basics for the AdminQ, HMC, and initial HW switch */
	ret = i40e_init_adminq(&pf->hw);
	if (ret) {
		dev_info(&pf->pdev->dev, "Rebuild AdminQ failed, err %s aq_err %s\n",
			 i40e_stat_str(&pf->hw, ret),
			 i40e_aq_str(&pf->hw, pf->hw.aq.asq_last_status));
		goto clear_recovery;
	}
	i40e_get_oem_version(&pf->hw);

	if (test_bit(__I40E_EMP_RESET_INTR_RECEIVED, pf->state) &&
	    ((hw->aq.fw_maj_ver == 4 && hw->aq.fw_min_ver <= 33) ||
	     hw->aq.fw_maj_ver < 4) && hw->mac.type == I40E_MAC_XL710) {
		/* The following delay is necessary for 4.33 firmware and older
		 * to recover after EMP reset. 200 ms should suffice but we
		 * put here 300 ms to be sure that FW is ready to operate
		 * after reset.
		 */
		mdelay(300);
	}

	/* re-verify the eeprom if we just had an EMP reset */
	if (test_and_clear_bit(__I40E_EMP_RESET_INTR_RECEIVED, pf->state))
		i40e_verify_eeprom(pf);

	/* if we are going out of or into recovery mode we have to act
	 * accordingly with regard to resources initialization
	 * and deinitialization
	 */
	if (test_bit(__I40E_RECOVERY_MODE, pf->state) ||
	    old_recovery_mode_bit) {
		if (i40e_get_capabilities(pf,
					  i40e_aqc_opc_list_func_capabilities))
			goto end_unlock;

		if (test_bit(__I40E_RECOVERY_MODE, pf->state)) {
			/* we're staying in recovery mode so we'll reinitialize
			 * misc vector here
			 */
			if (i40e_setup_misc_vector_for_recovery_mode(pf))
				goto end_unlock;
		} else {
			if (!lock_acquired)
				rtnl_lock();
			/* we're going out of recovery mode so we'll free
			 * the IRQ allocated specifically for recovery mode
			 * and restore the interrupt scheme
			 */
			free_irq(pf->pdev->irq, pf);
			i40e_clear_interrupt_scheme(pf);
			if (i40e_restore_interrupt_scheme(pf))
				goto end_unlock;
		}

		/* tell the firmware that we're starting */
		i40e_send_version(pf);

		/* bail out in case recovery mode was detected, as there is
		 * no need for further configuration.
		 */
		goto end_unlock;
	}

	i40e_clear_pxe_mode(hw);
	ret = i40e_get_capabilities(pf, i40e_aqc_opc_list_func_capabilities);
	if (ret)
		goto end_core_reset;

	ret = i40e_init_lan_hmc(hw, hw->func_caps.num_tx_qp,
				hw->func_caps.num_rx_qp, 0, 0);
	if (ret) {
		dev_info(&pf->pdev->dev, "init_lan_hmc failed: %d\n", ret);
		goto end_core_reset;
	}
	ret = i40e_configure_lan_hmc(hw, I40E_HMC_MODEL_DIRECT_ONLY);
	if (ret) {
		dev_info(&pf->pdev->dev, "configure_lan_hmc failed: %d\n", ret);
		goto end_core_reset;
	}

	if (!lock_acquired)
		rtnl_lock();
	ret = i40e_setup_pf_switch(pf, reinit);
	if (ret)
		goto end_unlock;

#ifdef CONFIG_I40E_DCB
	/* Enable FW to write a default DCB config on link-up
	 * unless I40E_FLAG_TC_MQPRIO was enabled or DCB
	 * is not supported with new link speed
	 */
	if (pf->flags & I40E_FLAG_TC_MQPRIO) {
		i40e_aq_set_dcb_parameters(hw, false, NULL);
	} else {
		if (I40E_IS_X710TL_DEVICE(hw->device_id) &&
		    (hw->phy.link_info.link_speed &
		     (I40E_LINK_SPEED_2_5GB | I40E_LINK_SPEED_5GB))) {
			i40e_aq_set_dcb_parameters(hw, false, NULL);
			dev_warn(&pf->pdev->dev,
				 "DCB is not supported for X710-T*L 2.5/5G speeds\n");
				 pf->flags &= ~I40E_FLAG_DCB_CAPABLE;
		} else {
			i40e_aq_set_dcb_parameters(hw, true, NULL);
			ret = i40e_init_pf_dcb(pf);
			if (ret) {
				dev_info(&pf->pdev->dev, "DCB init failed %d, disabled\n",
					 ret);
				pf->flags &= ~I40E_FLAG_DCB_CAPABLE;
				/* Continue without DCB enabled */
			}
		}
	}

#endif /* CONFIG_I40E_DCB */

	/* The driver only wants link up/down and module qualification
	 * reports from firmware.  Note the negative logic.
	 */
	ret = i40e_aq_set_phy_int_mask(&pf->hw,
				       ~(I40E_AQ_EVENT_LINK_UPDOWN |
					 I40E_AQ_EVENT_MEDIA_NA |
					 I40E_AQ_EVENT_MODULE_QUAL_FAIL), NULL);
	if (ret)
		dev_info(&pf->pdev->dev, "set phy mask fail, err %s aq_err %s\n",
			 i40e_stat_str(&pf->hw, ret),
			 i40e_aq_str(&pf->hw, pf->hw.aq.asq_last_status));

	/* Rebuild the VSIs and VEBs that existed before reset.
	 * They are still in our local switch element arrays, so only
	 * need to rebuild the switch model in the HW.
	 *
	 * If there were VEBs but the reconstitution failed, we'll try
	 * try to recover minimal use by getting the basic PF VSI working.
	 */
	if (vsi->uplink_seid != pf->mac_seid) {
		dev_dbg(&pf->pdev->dev, "attempting to rebuild switch\n");
		/* find the one VEB connected to the MAC, and find orphans */
		for (v = 0; v < I40E_MAX_VEB; v++) {
			if (!pf->veb[v])
				continue;

			if (pf->veb[v]->uplink_seid == pf->mac_seid ||
			    pf->veb[v]->uplink_seid == 0) {
				ret = i40e_reconstitute_veb(pf->veb[v]);

				if (!ret)
					continue;

				/* If Main VEB failed, we're in deep doodoo,
				 * so give up rebuilding the switch and set up
				 * for minimal rebuild of PF VSI.
				 * If orphan failed, we'll report the error
				 * but try to keep going.
				 */
				if (pf->veb[v]->uplink_seid == pf->mac_seid) {
					dev_info(&pf->pdev->dev,
						 "rebuild of switch failed: %d, will try to set up simple PF connection\n",
						 ret);
					vsi->uplink_seid = pf->mac_seid;
					break;
				} else if (pf->veb[v]->uplink_seid == 0) {
					dev_info(&pf->pdev->dev,
						 "rebuild of orphan VEB failed: %d\n",
						 ret);
				}
			}
		}
	}

	if (vsi->uplink_seid == pf->mac_seid) {
		dev_dbg(&pf->pdev->dev, "attempting to rebuild PF VSI\n");
		/* no VEB, so rebuild only the Main VSI */
		ret = i40e_add_vsi(vsi);
		if (ret) {
			dev_info(&pf->pdev->dev,
				 "rebuild of Main VSI failed: %d\n", ret);
			goto end_unlock;
		}
	}

	if (vsi->mqprio_qopt.max_rate[0]) {
		u64 max_tx_rate = vsi->mqprio_qopt.max_rate[0];
		u64 credits = 0;

		do_div(max_tx_rate, I40E_BW_MBPS_DIVISOR);
		ret = i40e_set_bw_limit(vsi, vsi->seid, max_tx_rate);
		if (ret)
			goto end_unlock;

		credits = max_tx_rate;
		do_div(credits, I40E_BW_CREDIT_DIVISOR);
		dev_dbg(&vsi->back->pdev->dev,
			"Set tx rate of %llu Mbps (count of 50Mbps %llu) for vsi->seid %u\n",
			max_tx_rate,
			credits,
			vsi->seid);
	}

	ret = i40e_rebuild_cloud_filters(vsi, vsi->seid);
	if (ret)
		goto end_unlock;

	/* PF Main VSI is rebuild by now, go ahead and rebuild channel VSIs
	 * for this main VSI if they exist
	 */
	ret = i40e_rebuild_channels(vsi);
	if (ret)
		goto end_unlock;

	/* Reconfigure hardware for allowing smaller MSS in the case
	 * of TSO, so that we avoid the MDD being fired and causing
	 * a reset in the case of small MSS+TSO.
	 */
#define I40E_REG_MSS          0x000E64DC
#define I40E_REG_MSS_MIN_MASK 0x3FF0000
#define I40E_64BYTE_MSS       0x400000
	val = rd32(hw, I40E_REG_MSS);
	if ((val & I40E_REG_MSS_MIN_MASK) > I40E_64BYTE_MSS) {
		val &= ~I40E_REG_MSS_MIN_MASK;
		val |= I40E_64BYTE_MSS;
		wr32(hw, I40E_REG_MSS, val);
	}

	if (pf->hw_features & I40E_HW_RESTART_AUTONEG) {
		msleep(75);
		ret = i40e_aq_set_link_restart_an(&pf->hw, true, NULL);
		if (ret)
			dev_info(&pf->pdev->dev, "link restart failed, err %s aq_err %s\n",
				 i40e_stat_str(&pf->hw, ret),
				 i40e_aq_str(&pf->hw,
					     pf->hw.aq.asq_last_status));
	}
	/* reinit the misc interrupt */
	if (pf->flags & I40E_FLAG_MSIX_ENABLED)
		ret = i40e_setup_misc_vector(pf);

	/* Add a filter to drop all Flow control frames from any VSI from being
	 * transmitted. By doing so we stop a malicious VF from sending out
	 * PAUSE or PFC frames and potentially controlling traffic for other
	 * PF/VF VSIs.
	 * The FW can still send Flow control frames if enabled.
	 */
	i40e_add_filter_to_drop_tx_flow_control_frames(&pf->hw,
						       pf->main_vsi_seid);
#ifdef CONFIG_I40E_DCB
	if (pf->flags & I40E_FLAG_DISABLE_FW_LLDP)
		i40e_set_lldp_forwarding(pf, true);
#endif /* CONFIG_I40E_DCB */

	/* restart the VSIs that were rebuilt and running before the reset */
	i40e_pf_unquiesce_all_vsi(pf);

	/* Release the RTNL lock before we start resetting VFs */
	if (!lock_acquired)
		rtnl_unlock();

	/* Restore promiscuous settings */
	ret = i40e_set_promiscuous(pf, pf->cur_promisc);
	if (ret)
		dev_warn(&pf->pdev->dev,
			 "Failed to restore promiscuous setting: %s, err %s aq_err %s\n",
			 pf->cur_promisc ? "on" : "off",
			 i40e_stat_str(&pf->hw, ret),
			 i40e_aq_str(&pf->hw, pf->hw.aq.asq_last_status));

	i40e_reset_all_vfs(pf, true);

	/* tell the firmware that we're starting */
	i40e_send_version(pf);

	/* We've already released the lock, so don't do it again */
	goto end_core_reset;

end_unlock:
	if (!lock_acquired)
		rtnl_unlock();
end_core_reset:
	clear_bit(__I40E_RESET_FAILED, pf->state);
clear_recovery:
	clear_bit(__I40E_RESET_RECOVERY_PENDING, pf->state);
	clear_bit(__I40E_TIMEOUT_RECOVERY_PENDING, pf->state);
}

/**
 * i40e_reset_and_rebuild - reset and rebuild using a saved config
 * @pf: board private structure
 * @reinit: if the Main VSI needs to re-initialized.
 * @lock_acquired: indicates whether or not the lock has been acquired
 * before this function was called.
 **/
static void i40e_reset_and_rebuild(struct i40e_pf *pf, bool reinit,
				   bool lock_acquired)
{
	int ret;
	/* Now we wait for GRST to settle out.
	 * We don't have to delete the VEBs or VSIs from the hw switch
	 * because the reset will make them disappear.
	 */
	ret = i40e_reset(pf);
	if (!ret)
		i40e_rebuild(pf, reinit, lock_acquired);
}

/**
 * i40e_handle_reset_warning - prep for the PF to reset, reset and rebuild
 * @pf: board private structure
 *
 * Close up the VFs and other things in prep for a Core Reset,
 * then get ready to rebuild the world.
 * @lock_acquired: indicates whether or not the lock has been acquired
 * before this function was called.
 **/
static void i40e_handle_reset_warning(struct i40e_pf *pf, bool lock_acquired)
{
	i40e_prep_for_reset(pf);
	i40e_reset_and_rebuild(pf, false, lock_acquired);
}

/**
 * i40e_handle_mdd_event
 * @pf: pointer to the PF structure
 *
 * Called from the MDD irq handler to identify possibly malicious vfs
 **/
static void i40e_handle_mdd_event(struct i40e_pf *pf)
{
	struct i40e_hw *hw = &pf->hw;
	bool mdd_detected = false;
	struct i40e_vf *vf;
	u32 reg;
	int i;

	if (!test_bit(__I40E_MDD_EVENT_PENDING, pf->state))
		return;

	/* find what triggered the MDD event */
	reg = rd32(hw, I40E_GL_MDET_TX);
	if (reg & I40E_GL_MDET_TX_VALID_MASK) {
		u8 pf_num = (reg & I40E_GL_MDET_TX_PF_NUM_MASK) >>
				I40E_GL_MDET_TX_PF_NUM_SHIFT;
		u16 vf_num = (reg & I40E_GL_MDET_TX_VF_NUM_MASK) >>
				I40E_GL_MDET_TX_VF_NUM_SHIFT;
		u8 event = (reg & I40E_GL_MDET_TX_EVENT_MASK) >>
				I40E_GL_MDET_TX_EVENT_SHIFT;
		u16 queue = ((reg & I40E_GL_MDET_TX_QUEUE_MASK) >>
				I40E_GL_MDET_TX_QUEUE_SHIFT) -
				pf->hw.func_caps.base_queue;
		if (netif_msg_tx_err(pf))
			dev_info(&pf->pdev->dev, "Malicious Driver Detection event 0x%02x on TX queue %d PF number 0x%02x VF number 0x%02x\n",
				 event, queue, pf_num, vf_num);
		wr32(hw, I40E_GL_MDET_TX, 0xffffffff);
		mdd_detected = true;
	}
	reg = rd32(hw, I40E_GL_MDET_RX);
	if (reg & I40E_GL_MDET_RX_VALID_MASK) {
		u8 func = (reg & I40E_GL_MDET_RX_FUNCTION_MASK) >>
				I40E_GL_MDET_RX_FUNCTION_SHIFT;
		u8 event = (reg & I40E_GL_MDET_RX_EVENT_MASK) >>
				I40E_GL_MDET_RX_EVENT_SHIFT;
		u16 queue = ((reg & I40E_GL_MDET_RX_QUEUE_MASK) >>
				I40E_GL_MDET_RX_QUEUE_SHIFT) -
				pf->hw.func_caps.base_queue;
		if (netif_msg_rx_err(pf))
			dev_info(&pf->pdev->dev, "Malicious Driver Detection event 0x%02x on RX queue %d of function 0x%02x\n",
				 event, queue, func);
		wr32(hw, I40E_GL_MDET_RX, 0xffffffff);
		mdd_detected = true;
	}

	if (mdd_detected) {
		reg = rd32(hw, I40E_PF_MDET_TX);
		if (reg & I40E_PF_MDET_TX_VALID_MASK) {
			wr32(hw, I40E_PF_MDET_TX, 0xFFFF);
			dev_dbg(&pf->pdev->dev, "TX driver issue detected on PF\n");
		}
		reg = rd32(hw, I40E_PF_MDET_RX);
		if (reg & I40E_PF_MDET_RX_VALID_MASK) {
			wr32(hw, I40E_PF_MDET_RX, 0xFFFF);
			dev_dbg(&pf->pdev->dev, "RX driver issue detected on PF\n");
		}
	}

	/* see if one of the VFs needs its hand slapped */
	for (i = 0; i < pf->num_alloc_vfs && mdd_detected; i++) {
		vf = &(pf->vf[i]);
		reg = rd32(hw, I40E_VP_MDET_TX(i));
		if (reg & I40E_VP_MDET_TX_VALID_MASK) {
			wr32(hw, I40E_VP_MDET_TX(i), 0xFFFF);
			vf->num_mdd_events++;
			dev_info(&pf->pdev->dev, "TX driver issue detected on VF %d\n",
				 i);
			dev_info(&pf->pdev->dev,
				 "Use PF Control I/F to re-enable the VF\n");
			set_bit(I40E_VF_STATE_DISABLED, &vf->vf_states);
		}

		reg = rd32(hw, I40E_VP_MDET_RX(i));
		if (reg & I40E_VP_MDET_RX_VALID_MASK) {
			wr32(hw, I40E_VP_MDET_RX(i), 0xFFFF);
			vf->num_mdd_events++;
			dev_info(&pf->pdev->dev, "RX driver issue detected on VF %d\n",
				 i);
			dev_info(&pf->pdev->dev,
				 "Use PF Control I/F to re-enable the VF\n");
			set_bit(I40E_VF_STATE_DISABLED, &vf->vf_states);
		}
	}

	/* re-enable mdd interrupt cause */
	clear_bit(__I40E_MDD_EVENT_PENDING, pf->state);
	reg = rd32(hw, I40E_PFINT_ICR0_ENA);
	reg |=  I40E_PFINT_ICR0_ENA_MAL_DETECT_MASK;
	wr32(hw, I40E_PFINT_ICR0_ENA, reg);
	i40e_flush(hw);
}

/**
 * i40e_service_task - Run the driver's async subtasks
 * @work: pointer to work_struct containing our data
 **/
static void i40e_service_task(struct work_struct *work)
{
	struct i40e_pf *pf = container_of(work,
					  struct i40e_pf,
					  service_task);
	unsigned long start_time = jiffies;

	/* don't bother with service tasks if a reset is in progress */
	if (test_bit(__I40E_RESET_RECOVERY_PENDING, pf->state) ||
	    test_bit(__I40E_SUSPENDED, pf->state))
		return;

	if (test_and_set_bit(__I40E_SERVICE_SCHED, pf->state))
		return;

	if (!test_bit(__I40E_RECOVERY_MODE, pf->state)) {
		i40e_detect_recover_hung(pf->vsi[pf->lan_vsi]);
		i40e_sync_filters_subtask(pf);
		i40e_reset_subtask(pf);
		i40e_handle_mdd_event(pf);
		i40e_vc_process_vflr_event(pf);
		i40e_watchdog_subtask(pf);
		i40e_fdir_reinit_subtask(pf);
		if (test_and_clear_bit(__I40E_CLIENT_RESET, pf->state)) {
			/* Client subtask will reopen next time through. */
			i40e_notify_client_of_netdev_close(pf->vsi[pf->lan_vsi],
							   true);
		} else {
			i40e_client_subtask(pf);
			if (test_and_clear_bit(__I40E_CLIENT_L2_CHANGE,
					       pf->state))
				i40e_notify_client_of_l2_param_changes(
								pf->vsi[pf->lan_vsi]);
		}
		i40e_sync_filters_subtask(pf);
	} else {
		i40e_reset_subtask(pf);
	}

	i40e_clean_adminq_subtask(pf);

	/* flush memory to make sure state is correct before next watchdog */
	smp_mb__before_atomic();
	clear_bit(__I40E_SERVICE_SCHED, pf->state);

	/* If the tasks have taken longer than one timer cycle or there
	 * is more work to be done, reschedule the service task now
	 * rather than wait for the timer to tick again.
	 */
	if (time_after(jiffies, (start_time + pf->service_timer_period)) ||
	    test_bit(__I40E_ADMINQ_EVENT_PENDING, pf->state)		 ||
	    test_bit(__I40E_MDD_EVENT_PENDING, pf->state)		 ||
	    test_bit(__I40E_VFLR_EVENT_PENDING, pf->state))
		i40e_service_event_schedule(pf);
}

/**
 * i40e_service_timer - timer callback
 * @t: timer list pointer
 **/
static void i40e_service_timer(struct timer_list *t)
{
	struct i40e_pf *pf = from_timer(pf, t, service_timer);

	mod_timer(&pf->service_timer,
		  round_jiffies(jiffies + pf->service_timer_period));
	i40e_service_event_schedule(pf);
}

/**
 * i40e_set_num_rings_in_vsi - Determine number of rings in the VSI
 * @vsi: the VSI being configured
 **/
static int i40e_set_num_rings_in_vsi(struct i40e_vsi *vsi)
{
	struct i40e_pf *pf = vsi->back;

	switch (vsi->type) {
	case I40E_VSI_MAIN:
		vsi->alloc_queue_pairs = pf->num_lan_qps;
		if (!vsi->num_tx_desc)
			vsi->num_tx_desc = ALIGN(I40E_DEFAULT_NUM_DESCRIPTORS,
						 I40E_REQ_DESCRIPTOR_MULTIPLE);
		if (!vsi->num_rx_desc)
			vsi->num_rx_desc = ALIGN(I40E_DEFAULT_NUM_DESCRIPTORS,
						 I40E_REQ_DESCRIPTOR_MULTIPLE);
		if (pf->flags & I40E_FLAG_MSIX_ENABLED)
			vsi->num_q_vectors = pf->num_lan_msix;
		else
			vsi->num_q_vectors = 1;

		break;

	case I40E_VSI_FDIR:
		vsi->alloc_queue_pairs = 1;
		vsi->num_tx_desc = ALIGN(I40E_FDIR_RING_COUNT,
					 I40E_REQ_DESCRIPTOR_MULTIPLE);
		vsi->num_rx_desc = ALIGN(I40E_FDIR_RING_COUNT,
					 I40E_REQ_DESCRIPTOR_MULTIPLE);
		vsi->num_q_vectors = pf->num_fdsb_msix;
		break;

	case I40E_VSI_VMDQ2:
		vsi->alloc_queue_pairs = pf->num_vmdq_qps;
		if (!vsi->num_tx_desc)
			vsi->num_tx_desc = ALIGN(I40E_DEFAULT_NUM_DESCRIPTORS,
						 I40E_REQ_DESCRIPTOR_MULTIPLE);
		if (!vsi->num_rx_desc)
			vsi->num_rx_desc = ALIGN(I40E_DEFAULT_NUM_DESCRIPTORS,
						 I40E_REQ_DESCRIPTOR_MULTIPLE);
		vsi->num_q_vectors = pf->num_vmdq_msix;
		break;

	case I40E_VSI_SRIOV:
		vsi->alloc_queue_pairs = pf->num_vf_qps;
		if (!vsi->num_tx_desc)
			vsi->num_tx_desc = ALIGN(I40E_DEFAULT_NUM_DESCRIPTORS,
						 I40E_REQ_DESCRIPTOR_MULTIPLE);
		if (!vsi->num_rx_desc)
			vsi->num_rx_desc = ALIGN(I40E_DEFAULT_NUM_DESCRIPTORS,
						 I40E_REQ_DESCRIPTOR_MULTIPLE);
		break;

	default:
		WARN_ON(1);
		return -ENODATA;
	}

	return 0;
}

/**
 * i40e_vsi_alloc_arrays - Allocate queue and vector pointer arrays for the vsi
 * @vsi: VSI pointer
 * @alloc_qvectors: a bool to specify if q_vectors need to be allocated.
 *
 * On error: returns error code (negative)
 * On success: returns 0
 **/
static int i40e_vsi_alloc_arrays(struct i40e_vsi *vsi, bool alloc_qvectors)
{
	struct i40e_ring **next_rings;
	int size;
	int ret = 0;

	/* allocate memory for both Tx, XDP Tx and Rx ring pointers */
	size = sizeof(struct i40e_ring *) * vsi->alloc_queue_pairs *
	       (i40e_enabled_xdp_vsi(vsi) ? 3 : 2);
	vsi->tx_rings = kzalloc(size, GFP_KERNEL);
	if (!vsi->tx_rings)
		return -ENOMEM;
	next_rings = vsi->tx_rings + vsi->alloc_queue_pairs;
	if (i40e_enabled_xdp_vsi(vsi)) {
		vsi->xdp_rings = next_rings;
		next_rings += vsi->alloc_queue_pairs;
	}
	vsi->rx_rings = next_rings;

	if (alloc_qvectors) {
		/* allocate memory for q_vector pointers */
		size = sizeof(struct i40e_q_vector *) * vsi->num_q_vectors;
		vsi->q_vectors = kzalloc(size, GFP_KERNEL);
		if (!vsi->q_vectors) {
			ret = -ENOMEM;
			goto err_vectors;
		}
	}
	return ret;

err_vectors:
	kfree(vsi->tx_rings);
	return ret;
}

/**
 * i40e_vsi_mem_alloc - Allocates the next available struct vsi in the PF
 * @pf: board private structure
 * @type: type of VSI
 *
 * On error: returns error code (negative)
 * On success: returns vsi index in PF (positive)
 **/
static int i40e_vsi_mem_alloc(struct i40e_pf *pf, enum i40e_vsi_type type)
{
	int ret = -ENODEV;
	struct i40e_vsi *vsi;
	int vsi_idx;
	int i;

	/* Need to protect the allocation of the VSIs at the PF level */
	mutex_lock(&pf->switch_mutex);

	/* VSI list may be fragmented if VSI creation/destruction has
	 * been happening.  We can afford to do a quick scan to look
	 * for any free VSIs in the list.
	 *
	 * find next empty vsi slot, looping back around if necessary
	 */
	i = pf->next_vsi;
	while (i < pf->num_alloc_vsi && pf->vsi[i])
		i++;
	if (i >= pf->num_alloc_vsi) {
		i = 0;
		while (i < pf->next_vsi && pf->vsi[i])
			i++;
	}

	if (i < pf->num_alloc_vsi && !pf->vsi[i]) {
		vsi_idx = i;             /* Found one! */
	} else {
		ret = -ENODEV;
		goto unlock_pf;  /* out of VSI slots! */
	}
	pf->next_vsi = ++i;

	vsi = kzalloc(sizeof(*vsi), GFP_KERNEL);
	if (!vsi) {
		ret = -ENOMEM;
		goto unlock_pf;
	}
	vsi->type = type;
	vsi->back = pf;
	set_bit(__I40E_VSI_DOWN, vsi->state);
	vsi->flags = 0;
	vsi->idx = vsi_idx;
	vsi->int_rate_limit = 0;
	vsi->rss_table_size = (vsi->type == I40E_VSI_MAIN) ?
				pf->rss_table_size : 64;
	vsi->netdev_registered = false;
	vsi->work_limit = I40E_DEFAULT_IRQ_WORK;
	hash_init(vsi->mac_filter_hash);
	vsi->irqs_ready = false;

	if (type == I40E_VSI_MAIN) {
		vsi->af_xdp_zc_qps = bitmap_zalloc(pf->num_lan_qps, GFP_KERNEL);
		if (!vsi->af_xdp_zc_qps)
			goto err_rings;
	}

	ret = i40e_set_num_rings_in_vsi(vsi);
	if (ret)
		goto err_rings;

	ret = i40e_vsi_alloc_arrays(vsi, true);
	if (ret)
		goto err_rings;

	/* Setup default MSIX irq handler for VSI */
	i40e_vsi_setup_irqhandler(vsi, i40e_msix_clean_rings);

	/* Initialize VSI lock */
	spin_lock_init(&vsi->mac_filter_hash_lock);
	pf->vsi[vsi_idx] = vsi;
	ret = vsi_idx;
	goto unlock_pf;

err_rings:
	bitmap_free(vsi->af_xdp_zc_qps);
	pf->next_vsi = i - 1;
	kfree(vsi);
unlock_pf:
	mutex_unlock(&pf->switch_mutex);
	return ret;
}

/**
 * i40e_vsi_free_arrays - Free queue and vector pointer arrays for the VSI
 * @vsi: VSI pointer
 * @free_qvectors: a bool to specify if q_vectors need to be freed.
 *
 * On error: returns error code (negative)
 * On success: returns 0
 **/
static void i40e_vsi_free_arrays(struct i40e_vsi *vsi, bool free_qvectors)
{
	/* free the ring and vector containers */
	if (free_qvectors) {
		kfree(vsi->q_vectors);
		vsi->q_vectors = NULL;
	}
	kfree(vsi->tx_rings);
	vsi->tx_rings = NULL;
	vsi->rx_rings = NULL;
	vsi->xdp_rings = NULL;
}

/**
 * i40e_clear_rss_config_user - clear the user configured RSS hash keys
 * and lookup table
 * @vsi: Pointer to VSI structure
 */
static void i40e_clear_rss_config_user(struct i40e_vsi *vsi)
{
	if (!vsi)
		return;

	kfree(vsi->rss_hkey_user);
	vsi->rss_hkey_user = NULL;

	kfree(vsi->rss_lut_user);
	vsi->rss_lut_user = NULL;
}

/**
 * i40e_vsi_clear - Deallocate the VSI provided
 * @vsi: the VSI being un-configured
 **/
static int i40e_vsi_clear(struct i40e_vsi *vsi)
{
	struct i40e_pf *pf;

	if (!vsi)
		return 0;

	if (!vsi->back)
		goto free_vsi;
	pf = vsi->back;

	mutex_lock(&pf->switch_mutex);
	if (!pf->vsi[vsi->idx]) {
		dev_err(&pf->pdev->dev, "pf->vsi[%d] is NULL, just free vsi[%d](type %d)\n",
			vsi->idx, vsi->idx, vsi->type);
		goto unlock_vsi;
	}

	if (pf->vsi[vsi->idx] != vsi) {
		dev_err(&pf->pdev->dev,
			"pf->vsi[%d](type %d) != vsi[%d](type %d): no free!\n",
			pf->vsi[vsi->idx]->idx,
			pf->vsi[vsi->idx]->type,
			vsi->idx, vsi->type);
		goto unlock_vsi;
	}

	/* updates the PF for this cleared vsi */
	i40e_put_lump(pf->qp_pile, vsi->base_queue, vsi->idx);
	i40e_put_lump(pf->irq_pile, vsi->base_vector, vsi->idx);

	bitmap_free(vsi->af_xdp_zc_qps);
	i40e_vsi_free_arrays(vsi, true);
	i40e_clear_rss_config_user(vsi);

	pf->vsi[vsi->idx] = NULL;
	if (vsi->idx < pf->next_vsi)
		pf->next_vsi = vsi->idx;

unlock_vsi:
	mutex_unlock(&pf->switch_mutex);
free_vsi:
	kfree(vsi);

	return 0;
}

/**
 * i40e_vsi_clear_rings - Deallocates the Rx and Tx rings for the provided VSI
 * @vsi: the VSI being cleaned
 **/
static void i40e_vsi_clear_rings(struct i40e_vsi *vsi)
{
	int i;

	if (vsi->tx_rings && vsi->tx_rings[0]) {
		for (i = 0; i < vsi->alloc_queue_pairs; i++) {
			kfree_rcu(vsi->tx_rings[i], rcu);
			WRITE_ONCE(vsi->tx_rings[i], NULL);
			WRITE_ONCE(vsi->rx_rings[i], NULL);
			if (vsi->xdp_rings)
				WRITE_ONCE(vsi->xdp_rings[i], NULL);
		}
	}
}

/**
 * i40e_alloc_rings - Allocates the Rx and Tx rings for the provided VSI
 * @vsi: the VSI being configured
 **/
static int i40e_alloc_rings(struct i40e_vsi *vsi)
{
	int i, qpv = i40e_enabled_xdp_vsi(vsi) ? 3 : 2;
	struct i40e_pf *pf = vsi->back;
	struct i40e_ring *ring;

	/* Set basic values in the rings to be used later during open() */
	for (i = 0; i < vsi->alloc_queue_pairs; i++) {
		/* allocate space for both Tx and Rx in one shot */
		ring = kcalloc(qpv, sizeof(struct i40e_ring), GFP_KERNEL);
		if (!ring)
			goto err_out;

		ring->queue_index = i;
		ring->reg_idx = vsi->base_queue + i;
		ring->ring_active = false;
		ring->vsi = vsi;
		ring->netdev = vsi->netdev;
		ring->dev = &pf->pdev->dev;
		ring->count = vsi->num_tx_desc;
		ring->size = 0;
		ring->dcb_tc = 0;
		if (vsi->back->hw_features & I40E_HW_WB_ON_ITR_CAPABLE)
			ring->flags = I40E_TXR_FLAGS_WB_ON_ITR;
		ring->itr_setting = pf->tx_itr_default;
		WRITE_ONCE(vsi->tx_rings[i], ring++);

		if (!i40e_enabled_xdp_vsi(vsi))
			goto setup_rx;

		ring->queue_index = vsi->alloc_queue_pairs + i;
		ring->reg_idx = vsi->base_queue + ring->queue_index;
		ring->ring_active = false;
		ring->vsi = vsi;
		ring->netdev = NULL;
		ring->dev = &pf->pdev->dev;
		ring->count = vsi->num_tx_desc;
		ring->size = 0;
		ring->dcb_tc = 0;
		if (vsi->back->hw_features & I40E_HW_WB_ON_ITR_CAPABLE)
			ring->flags = I40E_TXR_FLAGS_WB_ON_ITR;
		set_ring_xdp(ring);
		ring->itr_setting = pf->tx_itr_default;
		WRITE_ONCE(vsi->xdp_rings[i], ring++);

setup_rx:
		ring->queue_index = i;
		ring->reg_idx = vsi->base_queue + i;
		ring->ring_active = false;
		ring->vsi = vsi;
		ring->netdev = vsi->netdev;
		ring->dev = &pf->pdev->dev;
		ring->count = vsi->num_rx_desc;
		ring->size = 0;
		ring->dcb_tc = 0;
		ring->itr_setting = pf->rx_itr_default;
		WRITE_ONCE(vsi->rx_rings[i], ring);
	}

	return 0;

err_out:
	i40e_vsi_clear_rings(vsi);
	return -ENOMEM;
}

/**
 * i40e_reserve_msix_vectors - Reserve MSI-X vectors in the kernel
 * @pf: board private structure
 * @vectors: the number of MSI-X vectors to request
 *
 * Returns the number of vectors reserved, or error
 **/
static int i40e_reserve_msix_vectors(struct i40e_pf *pf, int vectors)
{
	vectors = pci_enable_msix_range(pf->pdev, pf->msix_entries,
					I40E_MIN_MSIX, vectors);
	if (vectors < 0) {
		dev_info(&pf->pdev->dev,
			 "MSI-X vector reservation failed: %d\n", vectors);
		vectors = 0;
	}

	return vectors;
}

/**
 * i40e_init_msix - Setup the MSIX capability
 * @pf: board private structure
 *
 * Work with the OS to set up the MSIX vectors needed.
 *
 * Returns the number of vectors reserved or negative on failure
 **/
static int i40e_init_msix(struct i40e_pf *pf)
{
	struct i40e_hw *hw = &pf->hw;
	int cpus, extra_vectors;
	int vectors_left;
	int v_budget, i;
	int v_actual;
	int iwarp_requested = 0;

	if (!(pf->flags & I40E_FLAG_MSIX_ENABLED))
		return -ENODEV;

	/* The number of vectors we'll request will be comprised of:
	 *   - Add 1 for "other" cause for Admin Queue events, etc.
	 *   - The number of LAN queue pairs
	 *	- Queues being used for RSS.
	 *		We don't need as many as max_rss_size vectors.
	 *		use rss_size instead in the calculation since that
	 *		is governed by number of cpus in the system.
	 *	- assumes symmetric Tx/Rx pairing
	 *   - The number of VMDq pairs
	 *   - The CPU count within the NUMA node if iWARP is enabled
	 * Once we count this up, try the request.
	 *
	 * If we can't get what we want, we'll simplify to nearly nothing
	 * and try again.  If that still fails, we punt.
	 */
	vectors_left = hw->func_caps.num_msix_vectors;
	v_budget = 0;

	/* reserve one vector for miscellaneous handler */
	if (vectors_left) {
		v_budget++;
		vectors_left--;
	}

	/* reserve some vectors for the main PF traffic queues. Initially we
	 * only reserve at most 50% of the available vectors, in the case that
	 * the number of online CPUs is large. This ensures that we can enable
	 * extra features as well. Once we've enabled the other features, we
	 * will use any remaining vectors to reach as close as we can to the
	 * number of online CPUs.
	 */
	cpus = num_online_cpus();
	pf->num_lan_msix = min_t(int, cpus, vectors_left / 2);
	vectors_left -= pf->num_lan_msix;

	/* reserve one vector for sideband flow director */
	if (pf->flags & I40E_FLAG_FD_SB_ENABLED) {
		if (vectors_left) {
			pf->num_fdsb_msix = 1;
			v_budget++;
			vectors_left--;
		} else {
			pf->num_fdsb_msix = 0;
		}
	}

	/* can we reserve enough for iWARP? */
	if (pf->flags & I40E_FLAG_IWARP_ENABLED) {
		iwarp_requested = pf->num_iwarp_msix;

		if (!vectors_left)
			pf->num_iwarp_msix = 0;
		else if (vectors_left < pf->num_iwarp_msix)
			pf->num_iwarp_msix = 1;
		v_budget += pf->num_iwarp_msix;
		vectors_left -= pf->num_iwarp_msix;
	}

	/* any vectors left over go for VMDq support */
	if (pf->flags & I40E_FLAG_VMDQ_ENABLED) {
		if (!vectors_left) {
			pf->num_vmdq_msix = 0;
			pf->num_vmdq_qps = 0;
		} else {
			int vmdq_vecs_wanted =
				pf->num_vmdq_vsis * pf->num_vmdq_qps;
			int vmdq_vecs =
				min_t(int, vectors_left, vmdq_vecs_wanted);

			/* if we're short on vectors for what's desired, we limit
			 * the queues per vmdq.  If this is still more than are
			 * available, the user will need to change the number of
			 * queues/vectors used by the PF later with the ethtool
			 * channels command
			 */
			if (vectors_left < vmdq_vecs_wanted) {
				pf->num_vmdq_qps = 1;
				vmdq_vecs_wanted = pf->num_vmdq_vsis;
				vmdq_vecs = min_t(int,
						  vectors_left,
						  vmdq_vecs_wanted);
			}
			pf->num_vmdq_msix = pf->num_vmdq_qps;

			v_budget += vmdq_vecs;
			vectors_left -= vmdq_vecs;
		}
	}

	/* On systems with a large number of SMP cores, we previously limited
	 * the number of vectors for num_lan_msix to be at most 50% of the
	 * available vectors, to allow for other features. Now, we add back
	 * the remaining vectors. However, we ensure that the total
	 * num_lan_msix will not exceed num_online_cpus(). To do this, we
	 * calculate the number of vectors we can add without going over the
	 * cap of CPUs. For systems with a small number of CPUs this will be
	 * zero.
	 */
	extra_vectors = min_t(int, cpus - pf->num_lan_msix, vectors_left);
	pf->num_lan_msix += extra_vectors;
	vectors_left -= extra_vectors;

	WARN(vectors_left < 0,
	     "Calculation of remaining vectors underflowed. This is an accounting bug when determining total MSI-X vectors.\n");

	v_budget += pf->num_lan_msix;
	pf->msix_entries = kcalloc(v_budget, sizeof(struct msix_entry),
				   GFP_KERNEL);
	if (!pf->msix_entries)
		return -ENOMEM;

	for (i = 0; i < v_budget; i++)
		pf->msix_entries[i].entry = i;
	v_actual = i40e_reserve_msix_vectors(pf, v_budget);

	if (v_actual < I40E_MIN_MSIX) {
		pf->flags &= ~I40E_FLAG_MSIX_ENABLED;
		kfree(pf->msix_entries);
		pf->msix_entries = NULL;
		pci_disable_msix(pf->pdev);
		return -ENODEV;

	} else if (v_actual == I40E_MIN_MSIX) {
		/* Adjust for minimal MSIX use */
		pf->num_vmdq_vsis = 0;
		pf->num_vmdq_qps = 0;
		pf->num_lan_qps = 1;
		pf->num_lan_msix = 1;

	} else if (v_actual != v_budget) {
		/* If we have limited resources, we will start with no vectors
		 * for the special features and then allocate vectors to some
		 * of these features based on the policy and at the end disable
		 * the features that did not get any vectors.
		 */
		int vec;

		dev_info(&pf->pdev->dev,
			 "MSI-X vector limit reached with %d, wanted %d, attempting to redistribute vectors\n",
			 v_actual, v_budget);
		/* reserve the misc vector */
		vec = v_actual - 1;

		/* Scale vector usage down */
		pf->num_vmdq_msix = 1;    /* force VMDqs to only one vector */
		pf->num_vmdq_vsis = 1;
		pf->num_vmdq_qps = 1;

		/* partition out the remaining vectors */
		switch (vec) {
		case 2:
			pf->num_lan_msix = 1;
			break;
		case 3:
			if (pf->flags & I40E_FLAG_IWARP_ENABLED) {
				pf->num_lan_msix = 1;
				pf->num_iwarp_msix = 1;
			} else {
				pf->num_lan_msix = 2;
			}
			break;
		default:
			if (pf->flags & I40E_FLAG_IWARP_ENABLED) {
				pf->num_iwarp_msix = min_t(int, (vec / 3),
						 iwarp_requested);
				pf->num_vmdq_vsis = min_t(int, (vec / 3),
						  I40E_DEFAULT_NUM_VMDQ_VSI);
			} else {
				pf->num_vmdq_vsis = min_t(int, (vec / 2),
						  I40E_DEFAULT_NUM_VMDQ_VSI);
			}
			if (pf->flags & I40E_FLAG_FD_SB_ENABLED) {
				pf->num_fdsb_msix = 1;
				vec--;
			}
			pf->num_lan_msix = min_t(int,
			       (vec - (pf->num_iwarp_msix + pf->num_vmdq_vsis)),
							      pf->num_lan_msix);
			pf->num_lan_qps = pf->num_lan_msix;
			break;
		}
	}

	if ((pf->flags & I40E_FLAG_FD_SB_ENABLED) &&
	    (pf->num_fdsb_msix == 0)) {
		dev_info(&pf->pdev->dev, "Sideband Flowdir disabled, not enough MSI-X vectors\n");
		pf->flags &= ~I40E_FLAG_FD_SB_ENABLED;
		pf->flags |= I40E_FLAG_FD_SB_INACTIVE;
	}
	if ((pf->flags & I40E_FLAG_VMDQ_ENABLED) &&
	    (pf->num_vmdq_msix == 0)) {
		dev_info(&pf->pdev->dev, "VMDq disabled, not enough MSI-X vectors\n");
		pf->flags &= ~I40E_FLAG_VMDQ_ENABLED;
	}

	if ((pf->flags & I40E_FLAG_IWARP_ENABLED) &&
	    (pf->num_iwarp_msix == 0)) {
		dev_info(&pf->pdev->dev, "IWARP disabled, not enough MSI-X vectors\n");
		pf->flags &= ~I40E_FLAG_IWARP_ENABLED;
	}
	i40e_debug(&pf->hw, I40E_DEBUG_INIT,
		   "MSI-X vector distribution: PF %d, VMDq %d, FDSB %d, iWARP %d\n",
		   pf->num_lan_msix,
		   pf->num_vmdq_msix * pf->num_vmdq_vsis,
		   pf->num_fdsb_msix,
		   pf->num_iwarp_msix);

	return v_actual;
}

/**
 * i40e_vsi_alloc_q_vector - Allocate memory for a single interrupt vector
 * @vsi: the VSI being configured
 * @v_idx: index of the vector in the vsi struct
 *
 * We allocate one q_vector.  If allocation fails we return -ENOMEM.
 **/
static int i40e_vsi_alloc_q_vector(struct i40e_vsi *vsi, int v_idx)
{
	struct i40e_q_vector *q_vector;

	/* allocate q_vector */
	q_vector = kzalloc(sizeof(struct i40e_q_vector), GFP_KERNEL);
	if (!q_vector)
		return -ENOMEM;

	q_vector->vsi = vsi;
	q_vector->v_idx = v_idx;
	cpumask_copy(&q_vector->affinity_mask, cpu_possible_mask);

	if (vsi->netdev)
		netif_napi_add(vsi->netdev, &q_vector->napi,
			       i40e_napi_poll, NAPI_POLL_WEIGHT);

	/* tie q_vector and vsi together */
	vsi->q_vectors[v_idx] = q_vector;

	return 0;
}

/**
 * i40e_vsi_alloc_q_vectors - Allocate memory for interrupt vectors
 * @vsi: the VSI being configured
 *
 * We allocate one q_vector per queue interrupt.  If allocation fails we
 * return -ENOMEM.
 **/
static int i40e_vsi_alloc_q_vectors(struct i40e_vsi *vsi)
{
	struct i40e_pf *pf = vsi->back;
	int err, v_idx, num_q_vectors;

	/* if not MSIX, give the one vector only to the LAN VSI */
	if (pf->flags & I40E_FLAG_MSIX_ENABLED)
		num_q_vectors = vsi->num_q_vectors;
	else if (vsi == pf->vsi[pf->lan_vsi])
		num_q_vectors = 1;
	else
		return -EINVAL;

	for (v_idx = 0; v_idx < num_q_vectors; v_idx++) {
		err = i40e_vsi_alloc_q_vector(vsi, v_idx);
		if (err)
			goto err_out;
	}

	return 0;

err_out:
	while (v_idx--)
		i40e_free_q_vector(vsi, v_idx);

	return err;
}

/**
 * i40e_init_interrupt_scheme - Determine proper interrupt scheme
 * @pf: board private structure to initialize
 **/
static int i40e_init_interrupt_scheme(struct i40e_pf *pf)
{
	int vectors = 0;
	ssize_t size;

	if (pf->flags & I40E_FLAG_MSIX_ENABLED) {
		vectors = i40e_init_msix(pf);
		if (vectors < 0) {
			pf->flags &= ~(I40E_FLAG_MSIX_ENABLED	|
				       I40E_FLAG_IWARP_ENABLED	|
				       I40E_FLAG_RSS_ENABLED	|
				       I40E_FLAG_DCB_CAPABLE	|
				       I40E_FLAG_DCB_ENABLED	|
				       I40E_FLAG_SRIOV_ENABLED	|
				       I40E_FLAG_FD_SB_ENABLED	|
				       I40E_FLAG_FD_ATR_ENABLED	|
				       I40E_FLAG_VMDQ_ENABLED);
			pf->flags |= I40E_FLAG_FD_SB_INACTIVE;

			/* rework the queue expectations without MSIX */
			i40e_determine_queue_usage(pf);
		}
	}

	if (!(pf->flags & I40E_FLAG_MSIX_ENABLED) &&
	    (pf->flags & I40E_FLAG_MSI_ENABLED)) {
		dev_info(&pf->pdev->dev, "MSI-X not available, trying MSI\n");
		vectors = pci_enable_msi(pf->pdev);
		if (vectors < 0) {
			dev_info(&pf->pdev->dev, "MSI init failed - %d\n",
				 vectors);
			pf->flags &= ~I40E_FLAG_MSI_ENABLED;
		}
		vectors = 1;  /* one MSI or Legacy vector */
	}

	if (!(pf->flags & (I40E_FLAG_MSIX_ENABLED | I40E_FLAG_MSI_ENABLED)))
		dev_info(&pf->pdev->dev, "MSI-X and MSI not available, falling back to Legacy IRQ\n");

	/* set up vector assignment tracking */
	size = sizeof(struct i40e_lump_tracking) + (sizeof(u16) * vectors);
	pf->irq_pile = kzalloc(size, GFP_KERNEL);
	if (!pf->irq_pile)
		return -ENOMEM;

	pf->irq_pile->num_entries = vectors;
	pf->irq_pile->search_hint = 0;

	/* track first vector for misc interrupts, ignore return */
	(void)i40e_get_lump(pf, pf->irq_pile, 1, I40E_PILE_VALID_BIT - 1);

	return 0;
}

/**
 * i40e_restore_interrupt_scheme - Restore the interrupt scheme
 * @pf: private board data structure
 *
 * Restore the interrupt scheme that was cleared when we suspended the
 * device. This should be called during resume to re-allocate the q_vectors
 * and reacquire IRQs.
 */
static int i40e_restore_interrupt_scheme(struct i40e_pf *pf)
{
	int err, i;

	/* We cleared the MSI and MSI-X flags when disabling the old interrupt
	 * scheme. We need to re-enabled them here in order to attempt to
	 * re-acquire the MSI or MSI-X vectors
	 */
	pf->flags |= (I40E_FLAG_MSIX_ENABLED | I40E_FLAG_MSI_ENABLED);

	err = i40e_init_interrupt_scheme(pf);
	if (err)
		return err;

	/* Now that we've re-acquired IRQs, we need to remap the vectors and
	 * rings together again.
	 */
	for (i = 0; i < pf->num_alloc_vsi; i++) {
		if (pf->vsi[i]) {
			err = i40e_vsi_alloc_q_vectors(pf->vsi[i]);
			if (err)
				goto err_unwind;
			i40e_vsi_map_rings_to_vectors(pf->vsi[i]);
		}
	}

	err = i40e_setup_misc_vector(pf);
	if (err)
		goto err_unwind;

	if (pf->flags & I40E_FLAG_IWARP_ENABLED)
		i40e_client_update_msix_info(pf);

	return 0;

err_unwind:
	while (i--) {
		if (pf->vsi[i])
			i40e_vsi_free_q_vectors(pf->vsi[i]);
	}

	return err;
}

/**
 * i40e_setup_misc_vector_for_recovery_mode - Setup the misc vector to handle
 * non queue events in recovery mode
 * @pf: board private structure
 *
 * This sets up the handler for MSIX 0 or MSI/legacy, which is used to manage
 * the non-queue interrupts, e.g. AdminQ and errors in recovery mode.
 * This is handled differently than in recovery mode since no Tx/Rx resources
 * are being allocated.
 **/
static int i40e_setup_misc_vector_for_recovery_mode(struct i40e_pf *pf)
{
	int err;

	if (pf->flags & I40E_FLAG_MSIX_ENABLED) {
		err = i40e_setup_misc_vector(pf);

		if (err) {
			dev_info(&pf->pdev->dev,
				 "MSI-X misc vector request failed, error %d\n",
				 err);
			return err;
		}
	} else {
		u32 flags = pf->flags & I40E_FLAG_MSI_ENABLED ? 0 : IRQF_SHARED;

		err = request_irq(pf->pdev->irq, i40e_intr, flags,
				  pf->int_name, pf);

		if (err) {
			dev_info(&pf->pdev->dev,
				 "MSI/legacy misc vector request failed, error %d\n",
				 err);
			return err;
		}
		i40e_enable_misc_int_causes(pf);
		i40e_irq_dynamic_enable_icr0(pf);
	}

	return 0;
}

/**
 * i40e_setup_misc_vector - Setup the misc vector to handle non queue events
 * @pf: board private structure
 *
 * This sets up the handler for MSIX 0, which is used to manage the
 * non-queue interrupts, e.g. AdminQ and errors.  This is not used
 * when in MSI or Legacy interrupt mode.
 **/
static int i40e_setup_misc_vector(struct i40e_pf *pf)
{
	struct i40e_hw *hw = &pf->hw;
	int err = 0;

	/* Only request the IRQ once, the first time through. */
	if (!test_and_set_bit(__I40E_MISC_IRQ_REQUESTED, pf->state)) {
		err = request_irq(pf->msix_entries[0].vector,
				  i40e_intr, 0, pf->int_name, pf);
		if (err) {
			clear_bit(__I40E_MISC_IRQ_REQUESTED, pf->state);
			dev_info(&pf->pdev->dev,
				 "request_irq for %s failed: %d\n",
				 pf->int_name, err);
			return -EFAULT;
		}
	}

	i40e_enable_misc_int_causes(pf);

	/* associate no queues to the misc vector */
	wr32(hw, I40E_PFINT_LNKLST0, I40E_QUEUE_END_OF_LIST);
	wr32(hw, I40E_PFINT_ITR0(I40E_RX_ITR), I40E_ITR_8K >> 1);

	i40e_flush(hw);

	i40e_irq_dynamic_enable_icr0(pf);

	return err;
}

/**
 * i40e_get_rss_aq - Get RSS keys and lut by using AQ commands
 * @vsi: Pointer to vsi structure
 * @seed: Buffter to store the hash keys
 * @lut: Buffer to store the lookup table entries
 * @lut_size: Size of buffer to store the lookup table entries
 *
 * Return 0 on success, negative on failure
 */
static int i40e_get_rss_aq(struct i40e_vsi *vsi, const u8 *seed,
			   u8 *lut, u16 lut_size)
{
	struct i40e_pf *pf = vsi->back;
	struct i40e_hw *hw = &pf->hw;
	int ret = 0;

	if (seed) {
		ret = i40e_aq_get_rss_key(hw, vsi->id,
			(struct i40e_aqc_get_set_rss_key_data *)seed);
		if (ret) {
			dev_info(&pf->pdev->dev,
				 "Cannot get RSS key, err %s aq_err %s\n",
				 i40e_stat_str(&pf->hw, ret),
				 i40e_aq_str(&pf->hw,
					     pf->hw.aq.asq_last_status));
			return ret;
		}
	}

	if (lut) {
		bool pf_lut = vsi->type == I40E_VSI_MAIN;

		ret = i40e_aq_get_rss_lut(hw, vsi->id, pf_lut, lut, lut_size);
		if (ret) {
			dev_info(&pf->pdev->dev,
				 "Cannot get RSS lut, err %s aq_err %s\n",
				 i40e_stat_str(&pf->hw, ret),
				 i40e_aq_str(&pf->hw,
					     pf->hw.aq.asq_last_status));
			return ret;
		}
	}

	return ret;
}

/**
 * i40e_config_rss_reg - Configure RSS keys and lut by writing registers
 * @vsi: Pointer to vsi structure
 * @seed: RSS hash seed
 * @lut: Lookup table
 * @lut_size: Lookup table size
 *
 * Returns 0 on success, negative on failure
 **/
static int i40e_config_rss_reg(struct i40e_vsi *vsi, const u8 *seed,
			       const u8 *lut, u16 lut_size)
{
	struct i40e_pf *pf = vsi->back;
	struct i40e_hw *hw = &pf->hw;
	u16 vf_id = vsi->vf_id;
	u8 i;

	/* Fill out hash function seed */
	if (seed) {
		u32 *seed_dw = (u32 *)seed;

		if (vsi->type == I40E_VSI_MAIN) {
			for (i = 0; i <= I40E_PFQF_HKEY_MAX_INDEX; i++)
				wr32(hw, I40E_PFQF_HKEY(i), seed_dw[i]);
		} else if (vsi->type == I40E_VSI_SRIOV) {
			for (i = 0; i <= I40E_VFQF_HKEY1_MAX_INDEX; i++)
				wr32(hw, I40E_VFQF_HKEY1(i, vf_id), seed_dw[i]);
		} else {
			dev_err(&pf->pdev->dev, "Cannot set RSS seed - invalid VSI type\n");
		}
	}

	if (lut) {
		u32 *lut_dw = (u32 *)lut;

		if (vsi->type == I40E_VSI_MAIN) {
			if (lut_size != I40E_HLUT_ARRAY_SIZE)
				return -EINVAL;
			for (i = 0; i <= I40E_PFQF_HLUT_MAX_INDEX; i++)
				wr32(hw, I40E_PFQF_HLUT(i), lut_dw[i]);
		} else if (vsi->type == I40E_VSI_SRIOV) {
			if (lut_size != I40E_VF_HLUT_ARRAY_SIZE)
				return -EINVAL;
			for (i = 0; i <= I40E_VFQF_HLUT_MAX_INDEX; i++)
				wr32(hw, I40E_VFQF_HLUT1(i, vf_id), lut_dw[i]);
		} else {
			dev_err(&pf->pdev->dev, "Cannot set RSS LUT - invalid VSI type\n");
		}
	}
	i40e_flush(hw);

	return 0;
}

/**
 * i40e_get_rss_reg - Get the RSS keys and lut by reading registers
 * @vsi: Pointer to VSI structure
 * @seed: Buffer to store the keys
 * @lut: Buffer to store the lookup table entries
 * @lut_size: Size of buffer to store the lookup table entries
 *
 * Returns 0 on success, negative on failure
 */
static int i40e_get_rss_reg(struct i40e_vsi *vsi, u8 *seed,
			    u8 *lut, u16 lut_size)
{
	struct i40e_pf *pf = vsi->back;
	struct i40e_hw *hw = &pf->hw;
	u16 i;

	if (seed) {
		u32 *seed_dw = (u32 *)seed;

		for (i = 0; i <= I40E_PFQF_HKEY_MAX_INDEX; i++)
			seed_dw[i] = i40e_read_rx_ctl(hw, I40E_PFQF_HKEY(i));
	}
	if (lut) {
		u32 *lut_dw = (u32 *)lut;

		if (lut_size != I40E_HLUT_ARRAY_SIZE)
			return -EINVAL;
		for (i = 0; i <= I40E_PFQF_HLUT_MAX_INDEX; i++)
			lut_dw[i] = rd32(hw, I40E_PFQF_HLUT(i));
	}

	return 0;
}

/**
 * i40e_config_rss - Configure RSS keys and lut
 * @vsi: Pointer to VSI structure
 * @seed: RSS hash seed
 * @lut: Lookup table
 * @lut_size: Lookup table size
 *
 * Returns 0 on success, negative on failure
 */
int i40e_config_rss(struct i40e_vsi *vsi, u8 *seed, u8 *lut, u16 lut_size)
{
	struct i40e_pf *pf = vsi->back;

	if (pf->hw_features & I40E_HW_RSS_AQ_CAPABLE)
		return i40e_config_rss_aq(vsi, seed, lut, lut_size);
	else
		return i40e_config_rss_reg(vsi, seed, lut, lut_size);
}

/**
 * i40e_get_rss - Get RSS keys and lut
 * @vsi: Pointer to VSI structure
 * @seed: Buffer to store the keys
 * @lut: Buffer to store the lookup table entries
 * @lut_size: Size of buffer to store the lookup table entries
 *
 * Returns 0 on success, negative on failure
 */
int i40e_get_rss(struct i40e_vsi *vsi, u8 *seed, u8 *lut, u16 lut_size)
{
	struct i40e_pf *pf = vsi->back;

	if (pf->hw_features & I40E_HW_RSS_AQ_CAPABLE)
		return i40e_get_rss_aq(vsi, seed, lut, lut_size);
	else
		return i40e_get_rss_reg(vsi, seed, lut, lut_size);
}

/**
 * i40e_fill_rss_lut - Fill the RSS lookup table with default values
 * @pf: Pointer to board private structure
 * @lut: Lookup table
 * @rss_table_size: Lookup table size
 * @rss_size: Range of queue number for hashing
 */
void i40e_fill_rss_lut(struct i40e_pf *pf, u8 *lut,
		       u16 rss_table_size, u16 rss_size)
{
	u16 i;

	for (i = 0; i < rss_table_size; i++)
		lut[i] = i % rss_size;
}

/**
 * i40e_pf_config_rss - Prepare for RSS if used
 * @pf: board private structure
 **/
static int i40e_pf_config_rss(struct i40e_pf *pf)
{
	struct i40e_vsi *vsi = pf->vsi[pf->lan_vsi];
	u8 seed[I40E_HKEY_ARRAY_SIZE];
	u8 *lut;
	struct i40e_hw *hw = &pf->hw;
	u32 reg_val;
	u64 hena;
	int ret;

	/* By default we enable TCP/UDP with IPv4/IPv6 ptypes */
	hena = (u64)i40e_read_rx_ctl(hw, I40E_PFQF_HENA(0)) |
		((u64)i40e_read_rx_ctl(hw, I40E_PFQF_HENA(1)) << 32);
	hena |= i40e_pf_get_default_rss_hena(pf);

	i40e_write_rx_ctl(hw, I40E_PFQF_HENA(0), (u32)hena);
	i40e_write_rx_ctl(hw, I40E_PFQF_HENA(1), (u32)(hena >> 32));

	/* Determine the RSS table size based on the hardware capabilities */
	reg_val = i40e_read_rx_ctl(hw, I40E_PFQF_CTL_0);
	reg_val = (pf->rss_table_size == 512) ?
			(reg_val | I40E_PFQF_CTL_0_HASHLUTSIZE_512) :
			(reg_val & ~I40E_PFQF_CTL_0_HASHLUTSIZE_512);
	i40e_write_rx_ctl(hw, I40E_PFQF_CTL_0, reg_val);

	/* Determine the RSS size of the VSI */
	if (!vsi->rss_size) {
		u16 qcount;
		/* If the firmware does something weird during VSI init, we
		 * could end up with zero TCs. Check for that to avoid
		 * divide-by-zero. It probably won't pass traffic, but it also
		 * won't panic.
		 */
		qcount = vsi->num_queue_pairs /
			 (vsi->tc_config.numtc ? vsi->tc_config.numtc : 1);
		vsi->rss_size = min_t(int, pf->alloc_rss_size, qcount);
	}
	if (!vsi->rss_size)
		return -EINVAL;

	lut = kzalloc(vsi->rss_table_size, GFP_KERNEL);
	if (!lut)
		return -ENOMEM;

	/* Use user configured lut if there is one, otherwise use default */
	if (vsi->rss_lut_user)
		memcpy(lut, vsi->rss_lut_user, vsi->rss_table_size);
	else
		i40e_fill_rss_lut(pf, lut, vsi->rss_table_size, vsi->rss_size);

	/* Use user configured hash key if there is one, otherwise
	 * use default.
	 */
	if (vsi->rss_hkey_user)
		memcpy(seed, vsi->rss_hkey_user, I40E_HKEY_ARRAY_SIZE);
	else
		netdev_rss_key_fill((void *)seed, I40E_HKEY_ARRAY_SIZE);
	ret = i40e_config_rss(vsi, seed, lut, vsi->rss_table_size);
	kfree(lut);

	return ret;
}

/**
 * i40e_reconfig_rss_queues - change number of queues for rss and rebuild
 * @pf: board private structure
 * @queue_count: the requested queue count for rss.
 *
 * returns 0 if rss is not enabled, if enabled returns the final rss queue
 * count which may be different from the requested queue count.
 * Note: expects to be called while under rtnl_lock()
 **/
int i40e_reconfig_rss_queues(struct i40e_pf *pf, int queue_count)
{
	struct i40e_vsi *vsi = pf->vsi[pf->lan_vsi];
	int new_rss_size;

	if (!(pf->flags & I40E_FLAG_RSS_ENABLED))
		return 0;

	queue_count = min_t(int, queue_count, num_online_cpus());
	new_rss_size = min_t(int, queue_count, pf->rss_size_max);

	if (queue_count != vsi->num_queue_pairs) {
		u16 qcount;

		vsi->req_queue_pairs = queue_count;
		i40e_prep_for_reset(pf);

		pf->alloc_rss_size = new_rss_size;

		i40e_reset_and_rebuild(pf, true, true);

		/* Discard the user configured hash keys and lut, if less
		 * queues are enabled.
		 */
		if (queue_count < vsi->rss_size) {
			i40e_clear_rss_config_user(vsi);
			dev_dbg(&pf->pdev->dev,
				"discard user configured hash keys and lut\n");
		}

		/* Reset vsi->rss_size, as number of enabled queues changed */
		qcount = vsi->num_queue_pairs / vsi->tc_config.numtc;
		vsi->rss_size = min_t(int, pf->alloc_rss_size, qcount);

		i40e_pf_config_rss(pf);
	}
	dev_info(&pf->pdev->dev, "User requested queue count/HW max RSS count:  %d/%d\n",
		 vsi->req_queue_pairs, pf->rss_size_max);
	return pf->alloc_rss_size;
}

/**
 * i40e_get_partition_bw_setting - Retrieve BW settings for this PF partition
 * @pf: board private structure
 **/
i40e_status i40e_get_partition_bw_setting(struct i40e_pf *pf)
{
	i40e_status status;
	bool min_valid, max_valid;
	u32 max_bw, min_bw;

	status = i40e_read_bw_from_alt_ram(&pf->hw, &max_bw, &min_bw,
					   &min_valid, &max_valid);

	if (!status) {
		if (min_valid)
			pf->min_bw = min_bw;
		if (max_valid)
			pf->max_bw = max_bw;
	}

	return status;
}

/**
 * i40e_set_partition_bw_setting - Set BW settings for this PF partition
 * @pf: board private structure
 **/
i40e_status i40e_set_partition_bw_setting(struct i40e_pf *pf)
{
	struct i40e_aqc_configure_partition_bw_data bw_data;
	i40e_status status;

	memset(&bw_data, 0, sizeof(bw_data));

	/* Set the valid bit for this PF */
	bw_data.pf_valid_bits = cpu_to_le16(BIT(pf->hw.pf_id));
	bw_data.max_bw[pf->hw.pf_id] = pf->max_bw & I40E_ALT_BW_VALUE_MASK;
	bw_data.min_bw[pf->hw.pf_id] = pf->min_bw & I40E_ALT_BW_VALUE_MASK;

	/* Set the new bandwidths */
	status = i40e_aq_configure_partition_bw(&pf->hw, &bw_data, NULL);

	return status;
}

/**
 * i40e_commit_partition_bw_setting - Commit BW settings for this PF partition
 * @pf: board private structure
 **/
i40e_status i40e_commit_partition_bw_setting(struct i40e_pf *pf)
{
	/* Commit temporary BW setting to permanent NVM image */
	enum i40e_admin_queue_err last_aq_status;
	i40e_status ret;
	u16 nvm_word;

	if (pf->hw.partition_id != 1) {
		dev_info(&pf->pdev->dev,
			 "Commit BW only works on partition 1! This is partition %d",
			 pf->hw.partition_id);
		ret = I40E_NOT_SUPPORTED;
		goto bw_commit_out;
	}

	/* Acquire NVM for read access */
	ret = i40e_acquire_nvm(&pf->hw, I40E_RESOURCE_READ);
	last_aq_status = pf->hw.aq.asq_last_status;
	if (ret) {
		dev_info(&pf->pdev->dev,
			 "Cannot acquire NVM for read access, err %s aq_err %s\n",
			 i40e_stat_str(&pf->hw, ret),
			 i40e_aq_str(&pf->hw, last_aq_status));
		goto bw_commit_out;
	}

	/* Read word 0x10 of NVM - SW compatibility word 1 */
	ret = i40e_aq_read_nvm(&pf->hw,
			       I40E_SR_NVM_CONTROL_WORD,
			       0x10, sizeof(nvm_word), &nvm_word,
			       false, NULL);
	/* Save off last admin queue command status before releasing
	 * the NVM
	 */
	last_aq_status = pf->hw.aq.asq_last_status;
	i40e_release_nvm(&pf->hw);
	if (ret) {
		dev_info(&pf->pdev->dev, "NVM read error, err %s aq_err %s\n",
			 i40e_stat_str(&pf->hw, ret),
			 i40e_aq_str(&pf->hw, last_aq_status));
		goto bw_commit_out;
	}

	/* Wait a bit for NVM release to complete */
	msleep(50);

	/* Acquire NVM for write access */
	ret = i40e_acquire_nvm(&pf->hw, I40E_RESOURCE_WRITE);
	last_aq_status = pf->hw.aq.asq_last_status;
	if (ret) {
		dev_info(&pf->pdev->dev,
			 "Cannot acquire NVM for write access, err %s aq_err %s\n",
			 i40e_stat_str(&pf->hw, ret),
			 i40e_aq_str(&pf->hw, last_aq_status));
		goto bw_commit_out;
	}
	/* Write it back out unchanged to initiate update NVM,
	 * which will force a write of the shadow (alt) RAM to
	 * the NVM - thus storing the bandwidth values permanently.
	 */
	ret = i40e_aq_update_nvm(&pf->hw,
				 I40E_SR_NVM_CONTROL_WORD,
				 0x10, sizeof(nvm_word),
				 &nvm_word, true, 0, NULL);
	/* Save off last admin queue command status before releasing
	 * the NVM
	 */
	last_aq_status = pf->hw.aq.asq_last_status;
	i40e_release_nvm(&pf->hw);
	if (ret)
		dev_info(&pf->pdev->dev,
			 "BW settings NOT SAVED, err %s aq_err %s\n",
			 i40e_stat_str(&pf->hw, ret),
			 i40e_aq_str(&pf->hw, last_aq_status));
bw_commit_out:

	return ret;
}

/**
 * i40e_is_total_port_shutdown_enabled - read NVM and return value
 * if total port shutdown feature is enabled for this PF
 * @pf: board private structure
 **/
static bool i40e_is_total_port_shutdown_enabled(struct i40e_pf *pf)
{
#define I40E_TOTAL_PORT_SHUTDOWN_ENABLED	BIT(4)
#define I40E_FEATURES_ENABLE_PTR		0x2A
#define I40E_CURRENT_SETTING_PTR		0x2B
#define I40E_LINK_BEHAVIOR_WORD_OFFSET		0x2D
#define I40E_LINK_BEHAVIOR_WORD_LENGTH		0x1
#define I40E_LINK_BEHAVIOR_OS_FORCED_ENABLED	BIT(0)
#define I40E_LINK_BEHAVIOR_PORT_BIT_LENGTH	4
	i40e_status read_status = I40E_SUCCESS;
	u16 sr_emp_sr_settings_ptr = 0;
	u16 features_enable = 0;
	u16 link_behavior = 0;
	bool ret = false;

	read_status = i40e_read_nvm_word(&pf->hw,
					 I40E_SR_EMP_SR_SETTINGS_PTR,
					 &sr_emp_sr_settings_ptr);
	if (read_status)
		goto err_nvm;
	read_status = i40e_read_nvm_word(&pf->hw,
					 sr_emp_sr_settings_ptr +
					 I40E_FEATURES_ENABLE_PTR,
					 &features_enable);
	if (read_status)
		goto err_nvm;
	if (I40E_TOTAL_PORT_SHUTDOWN_ENABLED & features_enable) {
		read_status = i40e_read_nvm_module_data(&pf->hw,
							I40E_SR_EMP_SR_SETTINGS_PTR,
							I40E_CURRENT_SETTING_PTR,
							I40E_LINK_BEHAVIOR_WORD_OFFSET,
							I40E_LINK_BEHAVIOR_WORD_LENGTH,
							&link_behavior);
		if (read_status)
			goto err_nvm;
		link_behavior >>= (pf->hw.port * I40E_LINK_BEHAVIOR_PORT_BIT_LENGTH);
		ret = I40E_LINK_BEHAVIOR_OS_FORCED_ENABLED & link_behavior;
	}
	return ret;

err_nvm:
	dev_warn(&pf->pdev->dev,
		 "total-port-shutdown feature is off due to read nvm error: %s\n",
		 i40e_stat_str(&pf->hw, read_status));
	return ret;
}

/**
 * i40e_sw_init - Initialize general software structures (struct i40e_pf)
 * @pf: board private structure to initialize
 *
 * i40e_sw_init initializes the Adapter private data structure.
 * Fields are initialized based on PCI device information and
 * OS network device settings (MTU size).
 **/
static int i40e_sw_init(struct i40e_pf *pf)
{
	int err = 0;
	int size;

	/* Set default capability flags */
	pf->flags = I40E_FLAG_RX_CSUM_ENABLED |
		    I40E_FLAG_MSI_ENABLED     |
		    I40E_FLAG_MSIX_ENABLED;

	/* Set default ITR */
	pf->rx_itr_default = I40E_ITR_RX_DEF;
	pf->tx_itr_default = I40E_ITR_TX_DEF;

	/* Depending on PF configurations, it is possible that the RSS
	 * maximum might end up larger than the available queues
	 */
	pf->rss_size_max = BIT(pf->hw.func_caps.rss_table_entry_width);
	pf->alloc_rss_size = 1;
	pf->rss_table_size = pf->hw.func_caps.rss_table_size;
	pf->rss_size_max = min_t(int, pf->rss_size_max,
				 pf->hw.func_caps.num_tx_qp);
	if (pf->hw.func_caps.rss) {
		pf->flags |= I40E_FLAG_RSS_ENABLED;
		pf->alloc_rss_size = min_t(int, pf->rss_size_max,
					   num_online_cpus());
	}

	/* MFP mode enabled */
	if (pf->hw.func_caps.npar_enable || pf->hw.func_caps.flex10_enable) {
		pf->flags |= I40E_FLAG_MFP_ENABLED;
		dev_info(&pf->pdev->dev, "MFP mode Enabled\n");
		if (i40e_get_partition_bw_setting(pf)) {
			dev_warn(&pf->pdev->dev,
				 "Could not get partition bw settings\n");
		} else {
			dev_info(&pf->pdev->dev,
				 "Partition BW Min = %8.8x, Max = %8.8x\n",
				 pf->min_bw, pf->max_bw);

			/* nudge the Tx scheduler */
			i40e_set_partition_bw_setting(pf);
		}
	}

	if ((pf->hw.func_caps.fd_filters_guaranteed > 0) ||
	    (pf->hw.func_caps.fd_filters_best_effort > 0)) {
		pf->flags |= I40E_FLAG_FD_ATR_ENABLED;
		pf->atr_sample_rate = I40E_DEFAULT_ATR_SAMPLE_RATE;
		if (pf->flags & I40E_FLAG_MFP_ENABLED &&
		    pf->hw.num_partitions > 1)
			dev_info(&pf->pdev->dev,
				 "Flow Director Sideband mode Disabled in MFP mode\n");
		else
			pf->flags |= I40E_FLAG_FD_SB_ENABLED;
		pf->fdir_pf_filter_count =
				 pf->hw.func_caps.fd_filters_guaranteed;
		pf->hw.fdir_shared_filter_count =
				 pf->hw.func_caps.fd_filters_best_effort;
	}

	if (pf->hw.mac.type == I40E_MAC_X722) {
		pf->hw_features |= (I40E_HW_RSS_AQ_CAPABLE |
				    I40E_HW_128_QP_RSS_CAPABLE |
				    I40E_HW_ATR_EVICT_CAPABLE |
				    I40E_HW_WB_ON_ITR_CAPABLE |
				    I40E_HW_MULTIPLE_TCP_UDP_RSS_PCTYPE |
				    I40E_HW_NO_PCI_LINK_CHECK |
				    I40E_HW_USE_SET_LLDP_MIB |
				    I40E_HW_GENEVE_OFFLOAD_CAPABLE |
				    I40E_HW_PTP_L4_CAPABLE |
				    I40E_HW_WOL_MC_MAGIC_PKT_WAKE |
				    I40E_HW_OUTER_UDP_CSUM_CAPABLE);

#define I40E_FDEVICT_PCTYPE_DEFAULT 0xc03
		if (rd32(&pf->hw, I40E_GLQF_FDEVICTENA(1)) !=
		    I40E_FDEVICT_PCTYPE_DEFAULT) {
			dev_warn(&pf->pdev->dev,
				 "FD EVICT PCTYPES are not right, disable FD HW EVICT\n");
			pf->hw_features &= ~I40E_HW_ATR_EVICT_CAPABLE;
		}
	} else if ((pf->hw.aq.api_maj_ver > 1) ||
		   ((pf->hw.aq.api_maj_ver == 1) &&
		    (pf->hw.aq.api_min_ver > 4))) {
		/* Supported in FW API version higher than 1.4 */
		pf->hw_features |= I40E_HW_GENEVE_OFFLOAD_CAPABLE;
	}

	/* Enable HW ATR eviction if possible */
	if (pf->hw_features & I40E_HW_ATR_EVICT_CAPABLE)
		pf->flags |= I40E_FLAG_HW_ATR_EVICT_ENABLED;

	if ((pf->hw.mac.type == I40E_MAC_XL710) &&
	    (((pf->hw.aq.fw_maj_ver == 4) && (pf->hw.aq.fw_min_ver < 33)) ||
	    (pf->hw.aq.fw_maj_ver < 4))) {
		pf->hw_features |= I40E_HW_RESTART_AUTONEG;
		/* No DCB support  for FW < v4.33 */
		pf->hw_features |= I40E_HW_NO_DCB_SUPPORT;
	}

	/* Disable FW LLDP if FW < v4.3 */
	if ((pf->hw.mac.type == I40E_MAC_XL710) &&
	    (((pf->hw.aq.fw_maj_ver == 4) && (pf->hw.aq.fw_min_ver < 3)) ||
	    (pf->hw.aq.fw_maj_ver < 4)))
		pf->hw_features |= I40E_HW_STOP_FW_LLDP;

	/* Use the FW Set LLDP MIB API if FW > v4.40 */
	if ((pf->hw.mac.type == I40E_MAC_XL710) &&
	    (((pf->hw.aq.fw_maj_ver == 4) && (pf->hw.aq.fw_min_ver >= 40)) ||
	    (pf->hw.aq.fw_maj_ver >= 5)))
		pf->hw_features |= I40E_HW_USE_SET_LLDP_MIB;

	/* Enable PTP L4 if FW > v6.0 */
	if (pf->hw.mac.type == I40E_MAC_XL710 &&
	    pf->hw.aq.fw_maj_ver >= 6)
		pf->hw_features |= I40E_HW_PTP_L4_CAPABLE;

	if (pf->hw.func_caps.vmdq && num_online_cpus() != 1) {
		pf->num_vmdq_vsis = I40E_DEFAULT_NUM_VMDQ_VSI;
		pf->flags |= I40E_FLAG_VMDQ_ENABLED;
		pf->num_vmdq_qps = i40e_default_queues_per_vmdq(pf);
	}

	if (pf->hw.func_caps.iwarp && num_online_cpus() != 1) {
		pf->flags |= I40E_FLAG_IWARP_ENABLED;
		/* IWARP needs one extra vector for CQP just like MISC.*/
		pf->num_iwarp_msix = (int)num_online_cpus() + 1;
	}
	/* Stopping FW LLDP engine is supported on XL710 and X722
	 * starting from FW versions determined in i40e_init_adminq.
	 * Stopping the FW LLDP engine is not supported on XL710
	 * if NPAR is functioning so unset this hw flag in this case.
	 */
	if (pf->hw.mac.type == I40E_MAC_XL710 &&
	    pf->hw.func_caps.npar_enable &&
	    (pf->hw.flags & I40E_HW_FLAG_FW_LLDP_STOPPABLE))
		pf->hw.flags &= ~I40E_HW_FLAG_FW_LLDP_STOPPABLE;

#ifdef CONFIG_PCI_IOV
	if (pf->hw.func_caps.num_vfs && pf->hw.partition_id == 1) {
		pf->num_vf_qps = I40E_DEFAULT_QUEUES_PER_VF;
		pf->flags |= I40E_FLAG_SRIOV_ENABLED;
		pf->num_req_vfs = min_t(int,
					pf->hw.func_caps.num_vfs,
					I40E_MAX_VF_COUNT);
	}
#endif /* CONFIG_PCI_IOV */
	pf->eeprom_version = 0xDEAD;
	pf->lan_veb = I40E_NO_VEB;
	pf->lan_vsi = I40E_NO_VSI;

	/* By default FW has this off for performance reasons */
	pf->flags &= ~I40E_FLAG_VEB_STATS_ENABLED;

	/* set up queue assignment tracking */
	size = sizeof(struct i40e_lump_tracking)
		+ (sizeof(u16) * pf->hw.func_caps.num_tx_qp);
	pf->qp_pile = kzalloc(size, GFP_KERNEL);
	if (!pf->qp_pile) {
		err = -ENOMEM;
		goto sw_init_done;
	}
	pf->qp_pile->num_entries = pf->hw.func_caps.num_tx_qp;
	pf->qp_pile->search_hint = 0;

	pf->tx_timeout_recovery_level = 1;

	if (pf->hw.mac.type != I40E_MAC_X722 &&
	    i40e_is_total_port_shutdown_enabled(pf)) {
		/* Link down on close must be on when total port shutdown
		 * is enabled for a given port
		 */
		pf->flags |= (I40E_FLAG_TOTAL_PORT_SHUTDOWN_ENABLED |
			      I40E_FLAG_LINK_DOWN_ON_CLOSE_ENABLED);
		dev_info(&pf->pdev->dev,
			 "total-port-shutdown was enabled, link-down-on-close is forced on\n");
	}
	mutex_init(&pf->switch_mutex);

sw_init_done:
	return err;
}

/**
 * i40e_set_ntuple - set the ntuple feature flag and take action
 * @pf: board private structure to initialize
 * @features: the feature set that the stack is suggesting
 *
 * returns a bool to indicate if reset needs to happen
 **/
bool i40e_set_ntuple(struct i40e_pf *pf, netdev_features_t features)
{
	bool need_reset = false;

	/* Check if Flow Director n-tuple support was enabled or disabled.  If
	 * the state changed, we need to reset.
	 */
	if (features & NETIF_F_NTUPLE) {
		/* Enable filters and mark for reset */
		if (!(pf->flags & I40E_FLAG_FD_SB_ENABLED))
			need_reset = true;
		/* enable FD_SB only if there is MSI-X vector and no cloud
		 * filters exist
		 */
		if (pf->num_fdsb_msix > 0 && !pf->num_cloud_filters) {
			pf->flags |= I40E_FLAG_FD_SB_ENABLED;
			pf->flags &= ~I40E_FLAG_FD_SB_INACTIVE;
		}
	} else {
		/* turn off filters, mark for reset and clear SW filter list */
		if (pf->flags & I40E_FLAG_FD_SB_ENABLED) {
			need_reset = true;
			i40e_fdir_filter_exit(pf);
		}
		pf->flags &= ~I40E_FLAG_FD_SB_ENABLED;
		clear_bit(__I40E_FD_SB_AUTO_DISABLED, pf->state);
		pf->flags |= I40E_FLAG_FD_SB_INACTIVE;

		/* reset fd counters */
		pf->fd_add_err = 0;
		pf->fd_atr_cnt = 0;
		/* if ATR was auto disabled it can be re-enabled. */
		if (test_and_clear_bit(__I40E_FD_ATR_AUTO_DISABLED, pf->state))
			if ((pf->flags & I40E_FLAG_FD_ATR_ENABLED) &&
			    (I40E_DEBUG_FD & pf->hw.debug_mask))
				dev_info(&pf->pdev->dev, "ATR re-enabled.\n");
	}
	return need_reset;
}

/**
 * i40e_clear_rss_lut - clear the rx hash lookup table
 * @vsi: the VSI being configured
 **/
static void i40e_clear_rss_lut(struct i40e_vsi *vsi)
{
	struct i40e_pf *pf = vsi->back;
	struct i40e_hw *hw = &pf->hw;
	u16 vf_id = vsi->vf_id;
	u8 i;

	if (vsi->type == I40E_VSI_MAIN) {
		for (i = 0; i <= I40E_PFQF_HLUT_MAX_INDEX; i++)
			wr32(hw, I40E_PFQF_HLUT(i), 0);
	} else if (vsi->type == I40E_VSI_SRIOV) {
		for (i = 0; i <= I40E_VFQF_HLUT_MAX_INDEX; i++)
			i40e_write_rx_ctl(hw, I40E_VFQF_HLUT1(i, vf_id), 0);
	} else {
		dev_err(&pf->pdev->dev, "Cannot set RSS LUT - invalid VSI type\n");
	}
}

/**
 * i40e_set_features - set the netdev feature flags
 * @netdev: ptr to the netdev being adjusted
 * @features: the feature set that the stack is suggesting
 * Note: expects to be called while under rtnl_lock()
 **/
static int i40e_set_features(struct net_device *netdev,
			     netdev_features_t features)
{
	struct i40e_netdev_priv *np = netdev_priv(netdev);
	struct i40e_vsi *vsi = np->vsi;
	struct i40e_pf *pf = vsi->back;
	bool need_reset;

	if (features & NETIF_F_RXHASH && !(netdev->features & NETIF_F_RXHASH))
		i40e_pf_config_rss(pf);
	else if (!(features & NETIF_F_RXHASH) &&
		 netdev->features & NETIF_F_RXHASH)
		i40e_clear_rss_lut(vsi);

	if (features & NETIF_F_HW_VLAN_CTAG_RX)
		i40e_vlan_stripping_enable(vsi);
	else
		i40e_vlan_stripping_disable(vsi);

	if (!(features & NETIF_F_HW_TC) && pf->num_cloud_filters) {
		dev_err(&pf->pdev->dev,
			"Offloaded tc filters active, can't turn hw_tc_offload off");
		return -EINVAL;
	}

	if (!(features & NETIF_F_HW_L2FW_DOFFLOAD) && vsi->macvlan_cnt)
		i40e_del_all_macvlans(vsi);

	need_reset = i40e_set_ntuple(pf, features);

	if (need_reset)
		i40e_do_reset(pf, I40E_PF_RESET_FLAG, true);

	return 0;
}

static int i40e_udp_tunnel_set_port(struct net_device *netdev,
				    unsigned int table, unsigned int idx,
				    struct udp_tunnel_info *ti)
{
	struct i40e_netdev_priv *np = netdev_priv(netdev);
	struct i40e_hw *hw = &np->vsi->back->hw;
	u8 type, filter_index;
	i40e_status ret;

	type = ti->type == UDP_TUNNEL_TYPE_VXLAN ? I40E_AQC_TUNNEL_TYPE_VXLAN :
						   I40E_AQC_TUNNEL_TYPE_NGE;

	ret = i40e_aq_add_udp_tunnel(hw, ntohs(ti->port), type, &filter_index,
				     NULL);
	if (ret) {
		netdev_info(netdev, "add UDP port failed, err %s aq_err %s\n",
			    i40e_stat_str(hw, ret),
			    i40e_aq_str(hw, hw->aq.asq_last_status));
		return -EIO;
	}

	udp_tunnel_nic_set_port_priv(netdev, table, idx, filter_index);
	return 0;
}

static int i40e_udp_tunnel_unset_port(struct net_device *netdev,
				      unsigned int table, unsigned int idx,
				      struct udp_tunnel_info *ti)
{
	struct i40e_netdev_priv *np = netdev_priv(netdev);
	struct i40e_hw *hw = &np->vsi->back->hw;
	i40e_status ret;

	ret = i40e_aq_del_udp_tunnel(hw, ti->hw_priv, NULL);
	if (ret) {
		netdev_info(netdev, "delete UDP port failed, err %s aq_err %s\n",
			    i40e_stat_str(hw, ret),
			    i40e_aq_str(hw, hw->aq.asq_last_status));
		return -EIO;
	}

	return 0;
}

static int i40e_get_phys_port_id(struct net_device *netdev,
				 struct netdev_phys_item_id *ppid)
{
	struct i40e_netdev_priv *np = netdev_priv(netdev);
	struct i40e_pf *pf = np->vsi->back;
	struct i40e_hw *hw = &pf->hw;

	if (!(pf->hw_features & I40E_HW_PORT_ID_VALID))
		return -EOPNOTSUPP;

	ppid->id_len = min_t(int, sizeof(hw->mac.port_addr), sizeof(ppid->id));
	memcpy(ppid->id, hw->mac.port_addr, ppid->id_len);

	return 0;
}

/**
 * i40e_ndo_fdb_add - add an entry to the hardware database
 * @ndm: the input from the stack
 * @tb: pointer to array of nladdr (unused)
 * @dev: the net device pointer
 * @addr: the MAC address entry being added
 * @vid: VLAN ID
 * @flags: instructions from stack about fdb operation
 * @extack: netlink extended ack, unused currently
 */
static int i40e_ndo_fdb_add(struct ndmsg *ndm, struct nlattr *tb[],
			    struct net_device *dev,
			    const unsigned char *addr, u16 vid,
			    u16 flags,
			    struct netlink_ext_ack *extack)
{
	struct i40e_netdev_priv *np = netdev_priv(dev);
	struct i40e_pf *pf = np->vsi->back;
	int err = 0;

	if (!(pf->flags & I40E_FLAG_SRIOV_ENABLED))
		return -EOPNOTSUPP;

	if (vid) {
		pr_info("%s: vlans aren't supported yet for dev_uc|mc_add()\n", dev->name);
		return -EINVAL;
	}

	/* Hardware does not support aging addresses so if a
	 * ndm_state is given only allow permanent addresses
	 */
	if (ndm->ndm_state && !(ndm->ndm_state & NUD_PERMANENT)) {
		netdev_info(dev, "FDB only supports static addresses\n");
		return -EINVAL;
	}

	if (is_unicast_ether_addr(addr) || is_link_local_ether_addr(addr))
		err = dev_uc_add_excl(dev, addr);
	else if (is_multicast_ether_addr(addr))
		err = dev_mc_add_excl(dev, addr);
	else
		err = -EINVAL;

	/* Only return duplicate errors if NLM_F_EXCL is set */
	if (err == -EEXIST && !(flags & NLM_F_EXCL))
		err = 0;

	return err;
}

/**
 * i40e_ndo_bridge_setlink - Set the hardware bridge mode
 * @dev: the netdev being configured
 * @nlh: RTNL message
 * @flags: bridge flags
 * @extack: netlink extended ack
 *
 * Inserts a new hardware bridge if not already created and
 * enables the bridging mode requested (VEB or VEPA). If the
 * hardware bridge has already been inserted and the request
 * is to change the mode then that requires a PF reset to
 * allow rebuild of the components with required hardware
 * bridge mode enabled.
 *
 * Note: expects to be called while under rtnl_lock()
 **/
static int i40e_ndo_bridge_setlink(struct net_device *dev,
				   struct nlmsghdr *nlh,
				   u16 flags,
				   struct netlink_ext_ack *extack)
{
	struct i40e_netdev_priv *np = netdev_priv(dev);
	struct i40e_vsi *vsi = np->vsi;
	struct i40e_pf *pf = vsi->back;
	struct i40e_veb *veb = NULL;
	struct nlattr *attr, *br_spec;
	int i, rem;

	/* Only for PF VSI for now */
	if (vsi->seid != pf->vsi[pf->lan_vsi]->seid)
		return -EOPNOTSUPP;

	/* Find the HW bridge for PF VSI */
	for (i = 0; i < I40E_MAX_VEB && !veb; i++) {
		if (pf->veb[i] && pf->veb[i]->seid == vsi->uplink_seid)
			veb = pf->veb[i];
	}

	br_spec = nlmsg_find_attr(nlh, sizeof(struct ifinfomsg), IFLA_AF_SPEC);

	nla_for_each_nested(attr, br_spec, rem) {
		__u16 mode;

		if (nla_type(attr) != IFLA_BRIDGE_MODE)
			continue;

		mode = nla_get_u16(attr);
		if ((mode != BRIDGE_MODE_VEPA) &&
		    (mode != BRIDGE_MODE_VEB))
			return -EINVAL;

		/* Insert a new HW bridge */
		if (!veb) {
			veb = i40e_veb_setup(pf, 0, vsi->uplink_seid, vsi->seid,
					     vsi->tc_config.enabled_tc);
			if (veb) {
				veb->bridge_mode = mode;
				i40e_config_bridge_mode(veb);
			} else {
				/* No Bridge HW offload available */
				return -ENOENT;
			}
			break;
		} else if (mode != veb->bridge_mode) {
			/* Existing HW bridge but different mode needs reset */
			veb->bridge_mode = mode;
			/* TODO: If no VFs or VMDq VSIs, disallow VEB mode */
			if (mode == BRIDGE_MODE_VEB)
				pf->flags |= I40E_FLAG_VEB_MODE_ENABLED;
			else
				pf->flags &= ~I40E_FLAG_VEB_MODE_ENABLED;
			i40e_do_reset(pf, I40E_PF_RESET_FLAG, true);
			break;
		}
	}

	return 0;
}

/**
 * i40e_ndo_bridge_getlink - Get the hardware bridge mode
 * @skb: skb buff
 * @pid: process id
 * @seq: RTNL message seq #
 * @dev: the netdev being configured
 * @filter_mask: unused
 * @nlflags: netlink flags passed in
 *
 * Return the mode in which the hardware bridge is operating in
 * i.e VEB or VEPA.
 **/
static int i40e_ndo_bridge_getlink(struct sk_buff *skb, u32 pid, u32 seq,
				   struct net_device *dev,
				   u32 __always_unused filter_mask,
				   int nlflags)
{
	struct i40e_netdev_priv *np = netdev_priv(dev);
	struct i40e_vsi *vsi = np->vsi;
	struct i40e_pf *pf = vsi->back;
	struct i40e_veb *veb = NULL;
	int i;

	/* Only for PF VSI for now */
	if (vsi->seid != pf->vsi[pf->lan_vsi]->seid)
		return -EOPNOTSUPP;

	/* Find the HW bridge for the PF VSI */
	for (i = 0; i < I40E_MAX_VEB && !veb; i++) {
		if (pf->veb[i] && pf->veb[i]->seid == vsi->uplink_seid)
			veb = pf->veb[i];
	}

	if (!veb)
		return 0;

	return ndo_dflt_bridge_getlink(skb, pid, seq, dev, veb->bridge_mode,
				       0, 0, nlflags, filter_mask, NULL);
}

/**
 * i40e_features_check - Validate encapsulated packet conforms to limits
 * @skb: skb buff
 * @dev: This physical port's netdev
 * @features: Offload features that the stack believes apply
 **/
static netdev_features_t i40e_features_check(struct sk_buff *skb,
					     struct net_device *dev,
					     netdev_features_t features)
{
	size_t len;

	/* No point in doing any of this if neither checksum nor GSO are
	 * being requested for this frame.  We can rule out both by just
	 * checking for CHECKSUM_PARTIAL
	 */
	if (skb->ip_summed != CHECKSUM_PARTIAL)
		return features;

	/* We cannot support GSO if the MSS is going to be less than
	 * 64 bytes.  If it is then we need to drop support for GSO.
	 */
	if (skb_is_gso(skb) && (skb_shinfo(skb)->gso_size < 64))
		features &= ~NETIF_F_GSO_MASK;

	/* MACLEN can support at most 63 words */
	len = skb_network_header(skb) - skb->data;
	if (len & ~(63 * 2))
		goto out_err;

	/* IPLEN and EIPLEN can support at most 127 dwords */
	len = skb_transport_header(skb) - skb_network_header(skb);
	if (len & ~(127 * 4))
		goto out_err;

	if (skb->encapsulation) {
		/* L4TUNLEN can support 127 words */
		len = skb_inner_network_header(skb) - skb_transport_header(skb);
		if (len & ~(127 * 2))
			goto out_err;

		/* IPLEN can support at most 127 dwords */
		len = skb_inner_transport_header(skb) -
		      skb_inner_network_header(skb);
		if (len & ~(127 * 4))
			goto out_err;
	}

	/* No need to validate L4LEN as TCP is the only protocol with a
	 * a flexible value and we support all possible values supported
	 * by TCP, which is at most 15 dwords
	 */

	return features;
out_err:
	return features & ~(NETIF_F_CSUM_MASK | NETIF_F_GSO_MASK);
}

/**
 * i40e_xdp_setup - add/remove an XDP program
 * @vsi: VSI to changed
 * @prog: XDP program
 * @extack: netlink extended ack
 **/
static int i40e_xdp_setup(struct i40e_vsi *vsi, struct bpf_prog *prog,
			  struct netlink_ext_ack *extack)
{
	int frame_size = vsi->netdev->mtu + ETH_HLEN + ETH_FCS_LEN + VLAN_HLEN;
	struct i40e_pf *pf = vsi->back;
	struct bpf_prog *old_prog;
	bool need_reset;
	int i;

	/* Don't allow frames that span over multiple buffers */
	if (frame_size > vsi->rx_buf_len) {
		NL_SET_ERR_MSG_MOD(extack, "MTU too large to enable XDP");
		return -EINVAL;
	}

	/* When turning XDP on->off/off->on we reset and rebuild the rings. */
	need_reset = (i40e_enabled_xdp_vsi(vsi) != !!prog);

	if (need_reset)
		i40e_prep_for_reset(pf);

	old_prog = xchg(&vsi->xdp_prog, prog);

	if (need_reset) {
		if (!prog)
			/* Wait until ndo_xsk_wakeup completes. */
			synchronize_rcu();
		i40e_reset_and_rebuild(pf, true, true);
	}

	for (i = 0; i < vsi->num_queue_pairs; i++)
		WRITE_ONCE(vsi->rx_rings[i]->xdp_prog, vsi->xdp_prog);

	if (old_prog)
		bpf_prog_put(old_prog);

	/* Kick start the NAPI context if there is an AF_XDP socket open
	 * on that queue id. This so that receiving will start.
	 */
	if (need_reset && prog)
		for (i = 0; i < vsi->num_queue_pairs; i++)
			if (vsi->xdp_rings[i]->xsk_pool)
				(void)i40e_xsk_wakeup(vsi->netdev, i,
						      XDP_WAKEUP_RX);

	return 0;
}

/**
 * i40e_enter_busy_conf - Enters busy config state
 * @vsi: vsi
 *
 * Returns 0 on success, <0 for failure.
 **/
static int i40e_enter_busy_conf(struct i40e_vsi *vsi)
{
	struct i40e_pf *pf = vsi->back;
	int timeout = 50;

	while (test_and_set_bit(__I40E_CONFIG_BUSY, pf->state)) {
		timeout--;
		if (!timeout)
			return -EBUSY;
		usleep_range(1000, 2000);
	}

	return 0;
}

/**
 * i40e_exit_busy_conf - Exits busy config state
 * @vsi: vsi
 **/
static void i40e_exit_busy_conf(struct i40e_vsi *vsi)
{
	struct i40e_pf *pf = vsi->back;

	clear_bit(__I40E_CONFIG_BUSY, pf->state);
}

/**
 * i40e_queue_pair_reset_stats - Resets all statistics for a queue pair
 * @vsi: vsi
 * @queue_pair: queue pair
 **/
static void i40e_queue_pair_reset_stats(struct i40e_vsi *vsi, int queue_pair)
{
	memset(&vsi->rx_rings[queue_pair]->rx_stats, 0,
	       sizeof(vsi->rx_rings[queue_pair]->rx_stats));
	memset(&vsi->tx_rings[queue_pair]->stats, 0,
	       sizeof(vsi->tx_rings[queue_pair]->stats));
	if (i40e_enabled_xdp_vsi(vsi)) {
		memset(&vsi->xdp_rings[queue_pair]->stats, 0,
		       sizeof(vsi->xdp_rings[queue_pair]->stats));
	}
}

/**
 * i40e_queue_pair_clean_rings - Cleans all the rings of a queue pair
 * @vsi: vsi
 * @queue_pair: queue pair
 **/
static void i40e_queue_pair_clean_rings(struct i40e_vsi *vsi, int queue_pair)
{
	i40e_clean_tx_ring(vsi->tx_rings[queue_pair]);
	if (i40e_enabled_xdp_vsi(vsi)) {
		/* Make sure that in-progress ndo_xdp_xmit calls are
		 * completed.
		 */
		synchronize_rcu();
		i40e_clean_tx_ring(vsi->xdp_rings[queue_pair]);
	}
	i40e_clean_rx_ring(vsi->rx_rings[queue_pair]);
}

/**
 * i40e_queue_pair_toggle_napi - Enables/disables NAPI for a queue pair
 * @vsi: vsi
 * @queue_pair: queue pair
 * @enable: true for enable, false for disable
 **/
static void i40e_queue_pair_toggle_napi(struct i40e_vsi *vsi, int queue_pair,
					bool enable)
{
	struct i40e_ring *rxr = vsi->rx_rings[queue_pair];
	struct i40e_q_vector *q_vector = rxr->q_vector;

	if (!vsi->netdev)
		return;

	/* All rings in a qp belong to the same qvector. */
	if (q_vector->rx.ring || q_vector->tx.ring) {
		if (enable)
			napi_enable(&q_vector->napi);
		else
			napi_disable(&q_vector->napi);
	}
}

/**
 * i40e_queue_pair_toggle_rings - Enables/disables all rings for a queue pair
 * @vsi: vsi
 * @queue_pair: queue pair
 * @enable: true for enable, false for disable
 *
 * Returns 0 on success, <0 on failure.
 **/
static int i40e_queue_pair_toggle_rings(struct i40e_vsi *vsi, int queue_pair,
					bool enable)
{
	struct i40e_pf *pf = vsi->back;
	int pf_q, ret = 0;

	pf_q = vsi->base_queue + queue_pair;
	ret = i40e_control_wait_tx_q(vsi->seid, pf, pf_q,
				     false /*is xdp*/, enable);
	if (ret) {
		dev_info(&pf->pdev->dev,
			 "VSI seid %d Tx ring %d %sable timeout\n",
			 vsi->seid, pf_q, (enable ? "en" : "dis"));
		return ret;
	}

	i40e_control_rx_q(pf, pf_q, enable);
	ret = i40e_pf_rxq_wait(pf, pf_q, enable);
	if (ret) {
		dev_info(&pf->pdev->dev,
			 "VSI seid %d Rx ring %d %sable timeout\n",
			 vsi->seid, pf_q, (enable ? "en" : "dis"));
		return ret;
	}

	/* Due to HW errata, on Rx disable only, the register can
	 * indicate done before it really is. Needs 50ms to be sure
	 */
	if (!enable)
		mdelay(50);

	if (!i40e_enabled_xdp_vsi(vsi))
		return ret;

	ret = i40e_control_wait_tx_q(vsi->seid, pf,
				     pf_q + vsi->alloc_queue_pairs,
				     true /*is xdp*/, enable);
	if (ret) {
		dev_info(&pf->pdev->dev,
			 "VSI seid %d XDP Tx ring %d %sable timeout\n",
			 vsi->seid, pf_q, (enable ? "en" : "dis"));
	}

	return ret;
}

/**
 * i40e_queue_pair_enable_irq - Enables interrupts for a queue pair
 * @vsi: vsi
 * @queue_pair: queue_pair
 **/
static void i40e_queue_pair_enable_irq(struct i40e_vsi *vsi, int queue_pair)
{
	struct i40e_ring *rxr = vsi->rx_rings[queue_pair];
	struct i40e_pf *pf = vsi->back;
	struct i40e_hw *hw = &pf->hw;

	/* All rings in a qp belong to the same qvector. */
	if (pf->flags & I40E_FLAG_MSIX_ENABLED)
		i40e_irq_dynamic_enable(vsi, rxr->q_vector->v_idx);
	else
		i40e_irq_dynamic_enable_icr0(pf);

	i40e_flush(hw);
}

/**
 * i40e_queue_pair_disable_irq - Disables interrupts for a queue pair
 * @vsi: vsi
 * @queue_pair: queue_pair
 **/
static void i40e_queue_pair_disable_irq(struct i40e_vsi *vsi, int queue_pair)
{
	struct i40e_ring *rxr = vsi->rx_rings[queue_pair];
	struct i40e_pf *pf = vsi->back;
	struct i40e_hw *hw = &pf->hw;

	/* For simplicity, instead of removing the qp interrupt causes
	 * from the interrupt linked list, we simply disable the interrupt, and
	 * leave the list intact.
	 *
	 * All rings in a qp belong to the same qvector.
	 */
	if (pf->flags & I40E_FLAG_MSIX_ENABLED) {
		u32 intpf = vsi->base_vector + rxr->q_vector->v_idx;

		wr32(hw, I40E_PFINT_DYN_CTLN(intpf - 1), 0);
		i40e_flush(hw);
		synchronize_irq(pf->msix_entries[intpf].vector);
	} else {
		/* Legacy and MSI mode - this stops all interrupt handling */
		wr32(hw, I40E_PFINT_ICR0_ENA, 0);
		wr32(hw, I40E_PFINT_DYN_CTL0, 0);
		i40e_flush(hw);
		synchronize_irq(pf->pdev->irq);
	}
}

/**
 * i40e_queue_pair_disable - Disables a queue pair
 * @vsi: vsi
 * @queue_pair: queue pair
 *
 * Returns 0 on success, <0 on failure.
 **/
int i40e_queue_pair_disable(struct i40e_vsi *vsi, int queue_pair)
{
	int err;

	err = i40e_enter_busy_conf(vsi);
	if (err)
		return err;

	i40e_queue_pair_disable_irq(vsi, queue_pair);
	err = i40e_queue_pair_toggle_rings(vsi, queue_pair, false /* off */);
	i40e_queue_pair_toggle_napi(vsi, queue_pair, false /* off */);
	i40e_queue_pair_clean_rings(vsi, queue_pair);
	i40e_queue_pair_reset_stats(vsi, queue_pair);

	return err;
}

/**
 * i40e_queue_pair_enable - Enables a queue pair
 * @vsi: vsi
 * @queue_pair: queue pair
 *
 * Returns 0 on success, <0 on failure.
 **/
int i40e_queue_pair_enable(struct i40e_vsi *vsi, int queue_pair)
{
	int err;

	err = i40e_configure_tx_ring(vsi->tx_rings[queue_pair]);
	if (err)
		return err;

	if (i40e_enabled_xdp_vsi(vsi)) {
		err = i40e_configure_tx_ring(vsi->xdp_rings[queue_pair]);
		if (err)
			return err;
	}

	err = i40e_configure_rx_ring(vsi->rx_rings[queue_pair]);
	if (err)
		return err;

	err = i40e_queue_pair_toggle_rings(vsi, queue_pair, true /* on */);
	i40e_queue_pair_toggle_napi(vsi, queue_pair, true /* on */);
	i40e_queue_pair_enable_irq(vsi, queue_pair);

	i40e_exit_busy_conf(vsi);

	return err;
}

/**
 * i40e_xdp - implements ndo_bpf for i40e
 * @dev: netdevice
 * @xdp: XDP command
 **/
static int i40e_xdp(struct net_device *dev,
		    struct netdev_bpf *xdp)
{
	struct i40e_netdev_priv *np = netdev_priv(dev);
	struct i40e_vsi *vsi = np->vsi;

	if (vsi->type != I40E_VSI_MAIN)
		return -EINVAL;

	switch (xdp->command) {
	case XDP_SETUP_PROG:
		return i40e_xdp_setup(vsi, xdp->prog, xdp->extack);
	case XDP_SETUP_XSK_POOL:
		return i40e_xsk_pool_setup(vsi, xdp->xsk.pool,
					   xdp->xsk.queue_id);
	default:
		return -EINVAL;
	}
}

static const struct net_device_ops i40e_netdev_ops = {
	.ndo_open		= i40e_open,
	.ndo_stop		= i40e_close,
	.ndo_start_xmit		= i40e_lan_xmit_frame,
	.ndo_get_stats64	= i40e_get_netdev_stats_struct,
	.ndo_set_rx_mode	= i40e_set_rx_mode,
	.ndo_validate_addr	= eth_validate_addr,
	.ndo_set_mac_address	= i40e_set_mac,
	.ndo_change_mtu		= i40e_change_mtu,
	.ndo_do_ioctl		= i40e_ioctl,
	.ndo_tx_timeout		= i40e_tx_timeout,
	.ndo_vlan_rx_add_vid	= i40e_vlan_rx_add_vid,
	.ndo_vlan_rx_kill_vid	= i40e_vlan_rx_kill_vid,
#ifdef CONFIG_NET_POLL_CONTROLLER
	.ndo_poll_controller	= i40e_netpoll,
#endif
	.ndo_setup_tc		= __i40e_setup_tc,
	.ndo_set_features	= i40e_set_features,
	.ndo_set_vf_mac		= i40e_ndo_set_vf_mac,
	.ndo_set_vf_vlan	= i40e_ndo_set_vf_port_vlan,
	.ndo_get_vf_stats	= i40e_get_vf_stats,
	.ndo_set_vf_rate	= i40e_ndo_set_vf_bw,
	.ndo_get_vf_config	= i40e_ndo_get_vf_config,
	.ndo_set_vf_link_state	= i40e_ndo_set_vf_link_state,
	.ndo_set_vf_spoofchk	= i40e_ndo_set_vf_spoofchk,
	.ndo_set_vf_trust	= i40e_ndo_set_vf_trust,
	.ndo_get_phys_port_id	= i40e_get_phys_port_id,
	.ndo_fdb_add		= i40e_ndo_fdb_add,
	.ndo_features_check	= i40e_features_check,
	.ndo_bridge_getlink	= i40e_ndo_bridge_getlink,
	.ndo_bridge_setlink	= i40e_ndo_bridge_setlink,
	.ndo_bpf		= i40e_xdp,
	.ndo_xdp_xmit		= i40e_xdp_xmit,
	.ndo_xsk_wakeup	        = i40e_xsk_wakeup,
	.ndo_dfwd_add_station	= i40e_fwd_add,
	.ndo_dfwd_del_station	= i40e_fwd_del,
};

/**
 * i40e_config_netdev - Setup the netdev flags
 * @vsi: the VSI being configured
 *
 * Returns 0 on success, negative value on failure
 **/
static int i40e_config_netdev(struct i40e_vsi *vsi)
{
	struct i40e_pf *pf = vsi->back;
	struct i40e_hw *hw = &pf->hw;
	struct i40e_netdev_priv *np;
	struct net_device *netdev;
	u8 broadcast[ETH_ALEN];
	u8 mac_addr[ETH_ALEN];
	int etherdev_size;
	netdev_features_t hw_enc_features;
	netdev_features_t hw_features;

	etherdev_size = sizeof(struct i40e_netdev_priv);
	netdev = alloc_etherdev_mq(etherdev_size, vsi->alloc_queue_pairs);
	if (!netdev)
		return -ENOMEM;

	vsi->netdev = netdev;
	np = netdev_priv(netdev);
	np->vsi = vsi;

	hw_enc_features = NETIF_F_SG			|
			  NETIF_F_IP_CSUM		|
			  NETIF_F_IPV6_CSUM		|
			  NETIF_F_HIGHDMA		|
			  NETIF_F_SOFT_FEATURES		|
			  NETIF_F_TSO			|
			  NETIF_F_TSO_ECN		|
			  NETIF_F_TSO6			|
			  NETIF_F_GSO_GRE		|
			  NETIF_F_GSO_GRE_CSUM		|
			  NETIF_F_GSO_PARTIAL		|
			  NETIF_F_GSO_IPXIP4		|
			  NETIF_F_GSO_IPXIP6		|
			  NETIF_F_GSO_UDP_TUNNEL	|
			  NETIF_F_GSO_UDP_TUNNEL_CSUM	|
			  NETIF_F_GSO_UDP_L4		|
			  NETIF_F_SCTP_CRC		|
			  NETIF_F_RXHASH		|
			  NETIF_F_RXCSUM		|
			  0;

	if (!(pf->hw_features & I40E_HW_OUTER_UDP_CSUM_CAPABLE))
		netdev->gso_partial_features |= NETIF_F_GSO_UDP_TUNNEL_CSUM;

	netdev->udp_tunnel_nic_info = &pf->udp_tunnel_nic;

	netdev->gso_partial_features |= NETIF_F_GSO_GRE_CSUM;

	netdev->hw_enc_features |= hw_enc_features;

	/* record features VLANs can make use of */
	netdev->vlan_features |= hw_enc_features | NETIF_F_TSO_MANGLEID;

	/* enable macvlan offloads */
	netdev->hw_features |= NETIF_F_HW_L2FW_DOFFLOAD;

	hw_features = hw_enc_features		|
		      NETIF_F_HW_VLAN_CTAG_TX	|
		      NETIF_F_HW_VLAN_CTAG_RX;

	if (!(pf->flags & I40E_FLAG_MFP_ENABLED))
		hw_features |= NETIF_F_NTUPLE | NETIF_F_HW_TC;

	netdev->hw_features |= hw_features;

	netdev->features |= hw_features | NETIF_F_HW_VLAN_CTAG_FILTER;
	netdev->hw_enc_features |= NETIF_F_TSO_MANGLEID;

	if (vsi->type == I40E_VSI_MAIN) {
		SET_NETDEV_DEV(netdev, &pf->pdev->dev);
		ether_addr_copy(mac_addr, hw->mac.perm_addr);
		/* The following steps are necessary for two reasons. First,
		 * some older NVM configurations load a default MAC-VLAN
		 * filter that will accept any tagged packet, and we want to
		 * replace this with a normal filter. Additionally, it is
		 * possible our MAC address was provided by the platform using
		 * Open Firmware or similar.
		 *
		 * Thus, we need to remove the default filter and install one
		 * specific to the MAC address.
		 */
		i40e_rm_default_mac_filter(vsi, mac_addr);
		spin_lock_bh(&vsi->mac_filter_hash_lock);
		i40e_add_mac_filter(vsi, mac_addr);
		spin_unlock_bh(&vsi->mac_filter_hash_lock);
	} else {
		/* Relate the VSI_VMDQ name to the VSI_MAIN name. Note that we
		 * are still limited by IFNAMSIZ, but we're adding 'v%d\0' to
		 * the end, which is 4 bytes long, so force truncation of the
		 * original name by IFNAMSIZ - 4
		 */
		snprintf(netdev->name, IFNAMSIZ, "%.*sv%%d",
			 IFNAMSIZ - 4,
			 pf->vsi[pf->lan_vsi]->netdev->name);
		eth_random_addr(mac_addr);

		spin_lock_bh(&vsi->mac_filter_hash_lock);
		i40e_add_mac_filter(vsi, mac_addr);
		spin_unlock_bh(&vsi->mac_filter_hash_lock);
	}

	/* Add the broadcast filter so that we initially will receive
	 * broadcast packets. Note that when a new VLAN is first added the
	 * driver will convert all filters marked I40E_VLAN_ANY into VLAN
	 * specific filters as part of transitioning into "vlan" operation.
	 * When more VLANs are added, the driver will copy each existing MAC
	 * filter and add it for the new VLAN.
	 *
	 * Broadcast filters are handled specially by
	 * i40e_sync_filters_subtask, as the driver must to set the broadcast
	 * promiscuous bit instead of adding this directly as a MAC/VLAN
	 * filter. The subtask will update the correct broadcast promiscuous
	 * bits as VLANs become active or inactive.
	 */
	eth_broadcast_addr(broadcast);
	spin_lock_bh(&vsi->mac_filter_hash_lock);
	i40e_add_mac_filter(vsi, broadcast);
	spin_unlock_bh(&vsi->mac_filter_hash_lock);

	ether_addr_copy(netdev->dev_addr, mac_addr);
	ether_addr_copy(netdev->perm_addr, mac_addr);

	/* i40iw_net_event() reads 16 bytes from neigh->primary_key */
	netdev->neigh_priv_len = sizeof(u32) * 4;

	netdev->priv_flags |= IFF_UNICAST_FLT;
	netdev->priv_flags |= IFF_SUPP_NOFCS;
	/* Setup netdev TC information */
	i40e_vsi_config_netdev_tc(vsi, vsi->tc_config.enabled_tc);

	netdev->netdev_ops = &i40e_netdev_ops;
	netdev->watchdog_timeo = 5 * HZ;
	i40e_set_ethtool_ops(netdev);

	/* MTU range: 68 - 9706 */
	netdev->min_mtu = ETH_MIN_MTU;
	netdev->max_mtu = I40E_MAX_RXBUFFER - I40E_PACKET_HDR_PAD;

	return 0;
}

/**
 * i40e_vsi_delete - Delete a VSI from the switch
 * @vsi: the VSI being removed
 *
 * Returns 0 on success, negative value on failure
 **/
static void i40e_vsi_delete(struct i40e_vsi *vsi)
{
	/* remove default VSI is not allowed */
	if (vsi == vsi->back->vsi[vsi->back->lan_vsi])
		return;

	i40e_aq_delete_element(&vsi->back->hw, vsi->seid, NULL);
}

/**
 * i40e_is_vsi_uplink_mode_veb - Check if the VSI's uplink bridge mode is VEB
 * @vsi: the VSI being queried
 *
 * Returns 1 if HW bridge mode is VEB and return 0 in case of VEPA mode
 **/
int i40e_is_vsi_uplink_mode_veb(struct i40e_vsi *vsi)
{
	struct i40e_veb *veb;
	struct i40e_pf *pf = vsi->back;

	/* Uplink is not a bridge so default to VEB */
	if (vsi->veb_idx >= I40E_MAX_VEB)
		return 1;

	veb = pf->veb[vsi->veb_idx];
	if (!veb) {
		dev_info(&pf->pdev->dev,
			 "There is no veb associated with the bridge\n");
		return -ENOENT;
	}

	/* Uplink is a bridge in VEPA mode */
	if (veb->bridge_mode & BRIDGE_MODE_VEPA) {
		return 0;
	} else {
		/* Uplink is a bridge in VEB mode */
		return 1;
	}

	/* VEPA is now default bridge, so return 0 */
	return 0;
}

/**
 * i40e_add_vsi - Add a VSI to the switch
 * @vsi: the VSI being configured
 *
 * This initializes a VSI context depending on the VSI type to be added and
 * passes it down to the add_vsi aq command.
 **/
static int i40e_add_vsi(struct i40e_vsi *vsi)
{
	int ret = -ENODEV;
	struct i40e_pf *pf = vsi->back;
	struct i40e_hw *hw = &pf->hw;
	struct i40e_vsi_context ctxt;
	struct i40e_mac_filter *f;
	struct hlist_node *h;
	int bkt;

	u8 enabled_tc = 0x1; /* TC0 enabled */
	int f_count = 0;

	memset(&ctxt, 0, sizeof(ctxt));
	switch (vsi->type) {
	case I40E_VSI_MAIN:
		/* The PF's main VSI is already setup as part of the
		 * device initialization, so we'll not bother with
		 * the add_vsi call, but we will retrieve the current
		 * VSI context.
		 */
		ctxt.seid = pf->main_vsi_seid;
		ctxt.pf_num = pf->hw.pf_id;
		ctxt.vf_num = 0;
		ret = i40e_aq_get_vsi_params(&pf->hw, &ctxt, NULL);
		ctxt.flags = I40E_AQ_VSI_TYPE_PF;
		if (ret) {
			dev_info(&pf->pdev->dev,
				 "couldn't get PF vsi config, err %s aq_err %s\n",
				 i40e_stat_str(&pf->hw, ret),
				 i40e_aq_str(&pf->hw,
					     pf->hw.aq.asq_last_status));
			return -ENOENT;
		}
		vsi->info = ctxt.info;
		vsi->info.valid_sections = 0;

		vsi->seid = ctxt.seid;
		vsi->id = ctxt.vsi_number;

		enabled_tc = i40e_pf_get_tc_map(pf);

		/* Source pruning is enabled by default, so the flag is
		 * negative logic - if it's set, we need to fiddle with
		 * the VSI to disable source pruning.
		 */
		if (pf->flags & I40E_FLAG_SOURCE_PRUNING_DISABLED) {
			memset(&ctxt, 0, sizeof(ctxt));
			ctxt.seid = pf->main_vsi_seid;
			ctxt.pf_num = pf->hw.pf_id;
			ctxt.vf_num = 0;
			ctxt.info.valid_sections |=
				     cpu_to_le16(I40E_AQ_VSI_PROP_SWITCH_VALID);
			ctxt.info.switch_id =
				   cpu_to_le16(I40E_AQ_VSI_SW_ID_FLAG_LOCAL_LB);
			ret = i40e_aq_update_vsi_params(hw, &ctxt, NULL);
			if (ret) {
				dev_info(&pf->pdev->dev,
					 "update vsi failed, err %s aq_err %s\n",
					 i40e_stat_str(&pf->hw, ret),
					 i40e_aq_str(&pf->hw,
						     pf->hw.aq.asq_last_status));
				ret = -ENOENT;
				goto err;
			}
		}

		/* MFP mode setup queue map and update VSI */
		if ((pf->flags & I40E_FLAG_MFP_ENABLED) &&
		    !(pf->hw.func_caps.iscsi)) { /* NIC type PF */
			memset(&ctxt, 0, sizeof(ctxt));
			ctxt.seid = pf->main_vsi_seid;
			ctxt.pf_num = pf->hw.pf_id;
			ctxt.vf_num = 0;
			i40e_vsi_setup_queue_map(vsi, &ctxt, enabled_tc, false);
			ret = i40e_aq_update_vsi_params(hw, &ctxt, NULL);
			if (ret) {
				dev_info(&pf->pdev->dev,
					 "update vsi failed, err %s aq_err %s\n",
					 i40e_stat_str(&pf->hw, ret),
					 i40e_aq_str(&pf->hw,
						    pf->hw.aq.asq_last_status));
				ret = -ENOENT;
				goto err;
			}
			/* update the local VSI info queue map */
			i40e_vsi_update_queue_map(vsi, &ctxt);
			vsi->info.valid_sections = 0;
		} else {
			/* Default/Main VSI is only enabled for TC0
			 * reconfigure it to enable all TCs that are
			 * available on the port in SFP mode.
			 * For MFP case the iSCSI PF would use this
			 * flow to enable LAN+iSCSI TC.
			 */
			ret = i40e_vsi_config_tc(vsi, enabled_tc);
			if (ret) {
				/* Single TC condition is not fatal,
				 * message and continue
				 */
				dev_info(&pf->pdev->dev,
					 "failed to configure TCs for main VSI tc_map 0x%08x, err %s aq_err %s\n",
					 enabled_tc,
					 i40e_stat_str(&pf->hw, ret),
					 i40e_aq_str(&pf->hw,
						    pf->hw.aq.asq_last_status));
			}
		}
		break;

	case I40E_VSI_FDIR:
		ctxt.pf_num = hw->pf_id;
		ctxt.vf_num = 0;
		ctxt.uplink_seid = vsi->uplink_seid;
		ctxt.connection_type = I40E_AQ_VSI_CONN_TYPE_NORMAL;
		ctxt.flags = I40E_AQ_VSI_TYPE_PF;
		if ((pf->flags & I40E_FLAG_VEB_MODE_ENABLED) &&
		    (i40e_is_vsi_uplink_mode_veb(vsi))) {
			ctxt.info.valid_sections |=
			     cpu_to_le16(I40E_AQ_VSI_PROP_SWITCH_VALID);
			ctxt.info.switch_id =
			   cpu_to_le16(I40E_AQ_VSI_SW_ID_FLAG_ALLOW_LB);
		}
		i40e_vsi_setup_queue_map(vsi, &ctxt, enabled_tc, true);
		break;

	case I40E_VSI_VMDQ2:
		ctxt.pf_num = hw->pf_id;
		ctxt.vf_num = 0;
		ctxt.uplink_seid = vsi->uplink_seid;
		ctxt.connection_type = I40E_AQ_VSI_CONN_TYPE_NORMAL;
		ctxt.flags = I40E_AQ_VSI_TYPE_VMDQ2;

		/* This VSI is connected to VEB so the switch_id
		 * should be set to zero by default.
		 */
		if (i40e_is_vsi_uplink_mode_veb(vsi)) {
			ctxt.info.valid_sections |=
				cpu_to_le16(I40E_AQ_VSI_PROP_SWITCH_VALID);
			ctxt.info.switch_id =
				cpu_to_le16(I40E_AQ_VSI_SW_ID_FLAG_ALLOW_LB);
		}

		/* Setup the VSI tx/rx queue map for TC0 only for now */
		i40e_vsi_setup_queue_map(vsi, &ctxt, enabled_tc, true);
		break;

	case I40E_VSI_SRIOV:
		ctxt.pf_num = hw->pf_id;
		ctxt.vf_num = vsi->vf_id + hw->func_caps.vf_base_id;
		ctxt.uplink_seid = vsi->uplink_seid;
		ctxt.connection_type = I40E_AQ_VSI_CONN_TYPE_NORMAL;
		ctxt.flags = I40E_AQ_VSI_TYPE_VF;

		/* This VSI is connected to VEB so the switch_id
		 * should be set to zero by default.
		 */
		if (i40e_is_vsi_uplink_mode_veb(vsi)) {
			ctxt.info.valid_sections |=
				cpu_to_le16(I40E_AQ_VSI_PROP_SWITCH_VALID);
			ctxt.info.switch_id =
				cpu_to_le16(I40E_AQ_VSI_SW_ID_FLAG_ALLOW_LB);
		}

		if (vsi->back->flags & I40E_FLAG_IWARP_ENABLED) {
			ctxt.info.valid_sections |=
				cpu_to_le16(I40E_AQ_VSI_PROP_QUEUE_OPT_VALID);
			ctxt.info.queueing_opt_flags |=
				(I40E_AQ_VSI_QUE_OPT_TCP_ENA |
				 I40E_AQ_VSI_QUE_OPT_RSS_LUT_VSI);
		}

		ctxt.info.valid_sections |= cpu_to_le16(I40E_AQ_VSI_PROP_VLAN_VALID);
		ctxt.info.port_vlan_flags |= I40E_AQ_VSI_PVLAN_MODE_ALL;
		if (pf->vf[vsi->vf_id].spoofchk) {
			ctxt.info.valid_sections |=
				cpu_to_le16(I40E_AQ_VSI_PROP_SECURITY_VALID);
			ctxt.info.sec_flags |=
				(I40E_AQ_VSI_SEC_FLAG_ENABLE_VLAN_CHK |
				 I40E_AQ_VSI_SEC_FLAG_ENABLE_MAC_CHK);
		}
		/* Setup the VSI tx/rx queue map for TC0 only for now */
		i40e_vsi_setup_queue_map(vsi, &ctxt, enabled_tc, true);
		break;

	case I40E_VSI_IWARP:
		/* send down message to iWARP */
		break;

	default:
		return -ENODEV;
	}

	if (vsi->type != I40E_VSI_MAIN) {
		ret = i40e_aq_add_vsi(hw, &ctxt, NULL);
		if (ret) {
			dev_info(&vsi->back->pdev->dev,
				 "add vsi failed, err %s aq_err %s\n",
				 i40e_stat_str(&pf->hw, ret),
				 i40e_aq_str(&pf->hw,
					     pf->hw.aq.asq_last_status));
			ret = -ENOENT;
			goto err;
		}
		vsi->info = ctxt.info;
		vsi->info.valid_sections = 0;
		vsi->seid = ctxt.seid;
		vsi->id = ctxt.vsi_number;
	}

	vsi->active_filters = 0;
	clear_bit(__I40E_VSI_OVERFLOW_PROMISC, vsi->state);
	spin_lock_bh(&vsi->mac_filter_hash_lock);
	/* If macvlan filters already exist, force them to get loaded */
	hash_for_each_safe(vsi->mac_filter_hash, bkt, h, f, hlist) {
		f->state = I40E_FILTER_NEW;
		f_count++;
	}
	spin_unlock_bh(&vsi->mac_filter_hash_lock);

	if (f_count) {
		vsi->flags |= I40E_VSI_FLAG_FILTER_CHANGED;
		set_bit(__I40E_MACVLAN_SYNC_PENDING, pf->state);
	}

	/* Update VSI BW information */
	ret = i40e_vsi_get_bw_info(vsi);
	if (ret) {
		dev_info(&pf->pdev->dev,
			 "couldn't get vsi bw info, err %s aq_err %s\n",
			 i40e_stat_str(&pf->hw, ret),
			 i40e_aq_str(&pf->hw, pf->hw.aq.asq_last_status));
		/* VSI is already added so not tearing that up */
		ret = 0;
	}

err:
	return ret;
}

/**
 * i40e_vsi_release - Delete a VSI and free its resources
 * @vsi: the VSI being removed
 *
 * Returns 0 on success or < 0 on error
 **/
int i40e_vsi_release(struct i40e_vsi *vsi)
{
	struct i40e_mac_filter *f;
	struct hlist_node *h;
	struct i40e_veb *veb = NULL;
	struct i40e_pf *pf;
	u16 uplink_seid;
	int i, n, bkt;

	pf = vsi->back;

	/* release of a VEB-owner or last VSI is not allowed */
	if (vsi->flags & I40E_VSI_FLAG_VEB_OWNER) {
		dev_info(&pf->pdev->dev, "VSI %d has existing VEB %d\n",
			 vsi->seid, vsi->uplink_seid);
		return -ENODEV;
	}
	if (vsi == pf->vsi[pf->lan_vsi] &&
	    !test_bit(__I40E_DOWN, pf->state)) {
		dev_info(&pf->pdev->dev, "Can't remove PF VSI\n");
		return -ENODEV;
	}

	uplink_seid = vsi->uplink_seid;
	if (vsi->type != I40E_VSI_SRIOV) {
		if (vsi->netdev_registered) {
			vsi->netdev_registered = false;
			if (vsi->netdev) {
				/* results in a call to i40e_close() */
				unregister_netdev(vsi->netdev);
			}
		} else {
			i40e_vsi_close(vsi);
		}
		i40e_vsi_disable_irq(vsi);
	}

	spin_lock_bh(&vsi->mac_filter_hash_lock);

	/* clear the sync flag on all filters */
	if (vsi->netdev) {
		__dev_uc_unsync(vsi->netdev, NULL);
		__dev_mc_unsync(vsi->netdev, NULL);
	}

	/* make sure any remaining filters are marked for deletion */
	hash_for_each_safe(vsi->mac_filter_hash, bkt, h, f, hlist)
		__i40e_del_filter(vsi, f);

	spin_unlock_bh(&vsi->mac_filter_hash_lock);

	i40e_sync_vsi_filters(vsi);

	i40e_vsi_delete(vsi);
	i40e_vsi_free_q_vectors(vsi);
	if (vsi->netdev) {
		free_netdev(vsi->netdev);
		vsi->netdev = NULL;
	}
	i40e_vsi_clear_rings(vsi);
	i40e_vsi_clear(vsi);

	/* If this was the last thing on the VEB, except for the
	 * controlling VSI, remove the VEB, which puts the controlling
	 * VSI onto the next level down in the switch.
	 *
	 * Well, okay, there's one more exception here: don't remove
	 * the orphan VEBs yet.  We'll wait for an explicit remove request
	 * from up the network stack.
	 */
	for (n = 0, i = 0; i < pf->num_alloc_vsi; i++) {
		if (pf->vsi[i] &&
		    pf->vsi[i]->uplink_seid == uplink_seid &&
		    (pf->vsi[i]->flags & I40E_VSI_FLAG_VEB_OWNER) == 0) {
			n++;      /* count the VSIs */
		}
	}
	for (i = 0; i < I40E_MAX_VEB; i++) {
		if (!pf->veb[i])
			continue;
		if (pf->veb[i]->uplink_seid == uplink_seid)
			n++;     /* count the VEBs */
		if (pf->veb[i]->seid == uplink_seid)
			veb = pf->veb[i];
	}
	if (n == 0 && veb && veb->uplink_seid != 0)
		i40e_veb_release(veb);

	return 0;
}

/**
 * i40e_vsi_setup_vectors - Set up the q_vectors for the given VSI
 * @vsi: ptr to the VSI
 *
 * This should only be called after i40e_vsi_mem_alloc() which allocates the
 * corresponding SW VSI structure and initializes num_queue_pairs for the
 * newly allocated VSI.
 *
 * Returns 0 on success or negative on failure
 **/
static int i40e_vsi_setup_vectors(struct i40e_vsi *vsi)
{
	int ret = -ENOENT;
	struct i40e_pf *pf = vsi->back;

	if (vsi->q_vectors[0]) {
		dev_info(&pf->pdev->dev, "VSI %d has existing q_vectors\n",
			 vsi->seid);
		return -EEXIST;
	}

	if (vsi->base_vector) {
		dev_info(&pf->pdev->dev, "VSI %d has non-zero base vector %d\n",
			 vsi->seid, vsi->base_vector);
		return -EEXIST;
	}

	ret = i40e_vsi_alloc_q_vectors(vsi);
	if (ret) {
		dev_info(&pf->pdev->dev,
			 "failed to allocate %d q_vector for VSI %d, ret=%d\n",
			 vsi->num_q_vectors, vsi->seid, ret);
		vsi->num_q_vectors = 0;
		goto vector_setup_out;
	}

	/* In Legacy mode, we do not have to get any other vector since we
	 * piggyback on the misc/ICR0 for queue interrupts.
	*/
	if (!(pf->flags & I40E_FLAG_MSIX_ENABLED))
		return ret;
	if (vsi->num_q_vectors)
		vsi->base_vector = i40e_get_lump(pf, pf->irq_pile,
						 vsi->num_q_vectors, vsi->idx);
	if (vsi->base_vector < 0) {
		dev_info(&pf->pdev->dev,
			 "failed to get tracking for %d vectors for VSI %d, err=%d\n",
			 vsi->num_q_vectors, vsi->seid, vsi->base_vector);
		i40e_vsi_free_q_vectors(vsi);
		ret = -ENOENT;
		goto vector_setup_out;
	}

vector_setup_out:
	return ret;
}

/**
 * i40e_vsi_reinit_setup - return and reallocate resources for a VSI
 * @vsi: pointer to the vsi.
 *
 * This re-allocates a vsi's queue resources.
 *
 * Returns pointer to the successfully allocated and configured VSI sw struct
 * on success, otherwise returns NULL on failure.
 **/
static struct i40e_vsi *i40e_vsi_reinit_setup(struct i40e_vsi *vsi)
{
	u16 alloc_queue_pairs;
	struct i40e_pf *pf;
	u8 enabled_tc;
	int ret;

	if (!vsi)
		return NULL;

	pf = vsi->back;

	i40e_put_lump(pf->qp_pile, vsi->base_queue, vsi->idx);
	i40e_vsi_clear_rings(vsi);

	i40e_vsi_free_arrays(vsi, false);
	i40e_set_num_rings_in_vsi(vsi);
	ret = i40e_vsi_alloc_arrays(vsi, false);
	if (ret)
		goto err_vsi;

	alloc_queue_pairs = vsi->alloc_queue_pairs *
			    (i40e_enabled_xdp_vsi(vsi) ? 2 : 1);

	ret = i40e_get_lump(pf, pf->qp_pile, alloc_queue_pairs, vsi->idx);
	if (ret < 0) {
		dev_info(&pf->pdev->dev,
			 "failed to get tracking for %d queues for VSI %d err %d\n",
			 alloc_queue_pairs, vsi->seid, ret);
		goto err_vsi;
	}
	vsi->base_queue = ret;

	/* Update the FW view of the VSI. Force a reset of TC and queue
	 * layout configurations.
	 */
	enabled_tc = pf->vsi[pf->lan_vsi]->tc_config.enabled_tc;
	pf->vsi[pf->lan_vsi]->tc_config.enabled_tc = 0;
	pf->vsi[pf->lan_vsi]->seid = pf->main_vsi_seid;
	i40e_vsi_config_tc(pf->vsi[pf->lan_vsi], enabled_tc);
	if (vsi->type == I40E_VSI_MAIN)
		i40e_rm_default_mac_filter(vsi, pf->hw.mac.perm_addr);

	/* assign it some queues */
	ret = i40e_alloc_rings(vsi);
	if (ret)
		goto err_rings;

	/* map all of the rings to the q_vectors */
	i40e_vsi_map_rings_to_vectors(vsi);
	return vsi;

err_rings:
	i40e_vsi_free_q_vectors(vsi);
	if (vsi->netdev_registered) {
		vsi->netdev_registered = false;
		unregister_netdev(vsi->netdev);
		free_netdev(vsi->netdev);
		vsi->netdev = NULL;
	}
	i40e_aq_delete_element(&pf->hw, vsi->seid, NULL);
err_vsi:
	i40e_vsi_clear(vsi);
	return NULL;
}

/**
 * i40e_vsi_setup - Set up a VSI by a given type
 * @pf: board private structure
 * @type: VSI type
 * @uplink_seid: the switch element to link to
 * @param1: usage depends upon VSI type. For VF types, indicates VF id
 *
 * This allocates the sw VSI structure and its queue resources, then add a VSI
 * to the identified VEB.
 *
 * Returns pointer to the successfully allocated and configure VSI sw struct on
 * success, otherwise returns NULL on failure.
 **/
struct i40e_vsi *i40e_vsi_setup(struct i40e_pf *pf, u8 type,
				u16 uplink_seid, u32 param1)
{
	struct i40e_vsi *vsi = NULL;
	struct i40e_veb *veb = NULL;
	u16 alloc_queue_pairs;
	int ret, i;
	int v_idx;

	/* The requested uplink_seid must be either
	 *     - the PF's port seid
	 *              no VEB is needed because this is the PF
	 *              or this is a Flow Director special case VSI
	 *     - seid of an existing VEB
	 *     - seid of a VSI that owns an existing VEB
	 *     - seid of a VSI that doesn't own a VEB
	 *              a new VEB is created and the VSI becomes the owner
	 *     - seid of the PF VSI, which is what creates the first VEB
	 *              this is a special case of the previous
	 *
	 * Find which uplink_seid we were given and create a new VEB if needed
	 */
	for (i = 0; i < I40E_MAX_VEB; i++) {
		if (pf->veb[i] && pf->veb[i]->seid == uplink_seid) {
			veb = pf->veb[i];
			break;
		}
	}

	if (!veb && uplink_seid != pf->mac_seid) {

		for (i = 0; i < pf->num_alloc_vsi; i++) {
			if (pf->vsi[i] && pf->vsi[i]->seid == uplink_seid) {
				vsi = pf->vsi[i];
				break;
			}
		}
		if (!vsi) {
			dev_info(&pf->pdev->dev, "no such uplink_seid %d\n",
				 uplink_seid);
			return NULL;
		}

		if (vsi->uplink_seid == pf->mac_seid)
			veb = i40e_veb_setup(pf, 0, pf->mac_seid, vsi->seid,
					     vsi->tc_config.enabled_tc);
		else if ((vsi->flags & I40E_VSI_FLAG_VEB_OWNER) == 0)
			veb = i40e_veb_setup(pf, 0, vsi->uplink_seid, vsi->seid,
					     vsi->tc_config.enabled_tc);
		if (veb) {
			if (vsi->seid != pf->vsi[pf->lan_vsi]->seid) {
				dev_info(&vsi->back->pdev->dev,
					 "New VSI creation error, uplink seid of LAN VSI expected.\n");
				return NULL;
			}
			/* We come up by default in VEPA mode if SRIOV is not
			 * already enabled, in which case we can't force VEPA
			 * mode.
			 */
			if (!(pf->flags & I40E_FLAG_VEB_MODE_ENABLED)) {
				veb->bridge_mode = BRIDGE_MODE_VEPA;
				pf->flags &= ~I40E_FLAG_VEB_MODE_ENABLED;
			}
			i40e_config_bridge_mode(veb);
		}
		for (i = 0; i < I40E_MAX_VEB && !veb; i++) {
			if (pf->veb[i] && pf->veb[i]->seid == vsi->uplink_seid)
				veb = pf->veb[i];
		}
		if (!veb) {
			dev_info(&pf->pdev->dev, "couldn't add VEB\n");
			return NULL;
		}

		vsi->flags |= I40E_VSI_FLAG_VEB_OWNER;
		uplink_seid = veb->seid;
	}

	/* get vsi sw struct */
	v_idx = i40e_vsi_mem_alloc(pf, type);
	if (v_idx < 0)
		goto err_alloc;
	vsi = pf->vsi[v_idx];
	if (!vsi)
		goto err_alloc;
	vsi->type = type;
	vsi->veb_idx = (veb ? veb->idx : I40E_NO_VEB);

	if (type == I40E_VSI_MAIN)
		pf->lan_vsi = v_idx;
	else if (type == I40E_VSI_SRIOV)
		vsi->vf_id = param1;
	/* assign it some queues */
	alloc_queue_pairs = vsi->alloc_queue_pairs *
			    (i40e_enabled_xdp_vsi(vsi) ? 2 : 1);

	ret = i40e_get_lump(pf, pf->qp_pile, alloc_queue_pairs, vsi->idx);
	if (ret < 0) {
		dev_info(&pf->pdev->dev,
			 "failed to get tracking for %d queues for VSI %d err=%d\n",
			 alloc_queue_pairs, vsi->seid, ret);
		goto err_vsi;
	}
	vsi->base_queue = ret;

	/* get a VSI from the hardware */
	vsi->uplink_seid = uplink_seid;
	ret = i40e_add_vsi(vsi);
	if (ret)
		goto err_vsi;

	switch (vsi->type) {
	/* setup the netdev if needed */
	case I40E_VSI_MAIN:
	case I40E_VSI_VMDQ2:
		ret = i40e_config_netdev(vsi);
		if (ret)
			goto err_netdev;
		ret = register_netdev(vsi->netdev);
		if (ret)
			goto err_netdev;
		vsi->netdev_registered = true;
		netif_carrier_off(vsi->netdev);
#ifdef CONFIG_I40E_DCB
		/* Setup DCB netlink interface */
		i40e_dcbnl_setup(vsi);
#endif /* CONFIG_I40E_DCB */
		fallthrough;
	case I40E_VSI_FDIR:
		/* set up vectors and rings if needed */
		ret = i40e_vsi_setup_vectors(vsi);
		if (ret)
			goto err_msix;

		ret = i40e_alloc_rings(vsi);
		if (ret)
			goto err_rings;

		/* map all of the rings to the q_vectors */
		i40e_vsi_map_rings_to_vectors(vsi);

		i40e_vsi_reset_stats(vsi);
		break;
	default:
		/* no netdev or rings for the other VSI types */
		break;
	}

	if ((pf->hw_features & I40E_HW_RSS_AQ_CAPABLE) &&
	    (vsi->type == I40E_VSI_VMDQ2)) {
		ret = i40e_vsi_config_rss(vsi);
	}
	return vsi;

err_rings:
	i40e_vsi_free_q_vectors(vsi);
err_msix:
	if (vsi->netdev_registered) {
		vsi->netdev_registered = false;
		unregister_netdev(vsi->netdev);
		free_netdev(vsi->netdev);
		vsi->netdev = NULL;
	}
err_netdev:
	i40e_aq_delete_element(&pf->hw, vsi->seid, NULL);
err_vsi:
	i40e_vsi_clear(vsi);
err_alloc:
	return NULL;
}

/**
 * i40e_veb_get_bw_info - Query VEB BW information
 * @veb: the veb to query
 *
 * Query the Tx scheduler BW configuration data for given VEB
 **/
static int i40e_veb_get_bw_info(struct i40e_veb *veb)
{
	struct i40e_aqc_query_switching_comp_ets_config_resp ets_data;
	struct i40e_aqc_query_switching_comp_bw_config_resp bw_data;
	struct i40e_pf *pf = veb->pf;
	struct i40e_hw *hw = &pf->hw;
	u32 tc_bw_max;
	int ret = 0;
	int i;

	ret = i40e_aq_query_switch_comp_bw_config(hw, veb->seid,
						  &bw_data, NULL);
	if (ret) {
		dev_info(&pf->pdev->dev,
			 "query veb bw config failed, err %s aq_err %s\n",
			 i40e_stat_str(&pf->hw, ret),
			 i40e_aq_str(&pf->hw, hw->aq.asq_last_status));
		goto out;
	}

	ret = i40e_aq_query_switch_comp_ets_config(hw, veb->seid,
						   &ets_data, NULL);
	if (ret) {
		dev_info(&pf->pdev->dev,
			 "query veb bw ets config failed, err %s aq_err %s\n",
			 i40e_stat_str(&pf->hw, ret),
			 i40e_aq_str(&pf->hw, hw->aq.asq_last_status));
		goto out;
	}

	veb->bw_limit = le16_to_cpu(ets_data.port_bw_limit);
	veb->bw_max_quanta = ets_data.tc_bw_max;
	veb->is_abs_credits = bw_data.absolute_credits_enable;
	veb->enabled_tc = ets_data.tc_valid_bits;
	tc_bw_max = le16_to_cpu(bw_data.tc_bw_max[0]) |
		    (le16_to_cpu(bw_data.tc_bw_max[1]) << 16);
	for (i = 0; i < I40E_MAX_TRAFFIC_CLASS; i++) {
		veb->bw_tc_share_credits[i] = bw_data.tc_bw_share_credits[i];
		veb->bw_tc_limit_credits[i] =
					le16_to_cpu(bw_data.tc_bw_limits[i]);
		veb->bw_tc_max_quanta[i] = ((tc_bw_max >> (i*4)) & 0x7);
	}

out:
	return ret;
}

/**
 * i40e_veb_mem_alloc - Allocates the next available struct veb in the PF
 * @pf: board private structure
 *
 * On error: returns error code (negative)
 * On success: returns vsi index in PF (positive)
 **/
static int i40e_veb_mem_alloc(struct i40e_pf *pf)
{
	int ret = -ENOENT;
	struct i40e_veb *veb;
	int i;

	/* Need to protect the allocation of switch elements at the PF level */
	mutex_lock(&pf->switch_mutex);

	/* VEB list may be fragmented if VEB creation/destruction has
	 * been happening.  We can afford to do a quick scan to look
	 * for any free slots in the list.
	 *
	 * find next empty veb slot, looping back around if necessary
	 */
	i = 0;
	while ((i < I40E_MAX_VEB) && (pf->veb[i] != NULL))
		i++;
	if (i >= I40E_MAX_VEB) {
		ret = -ENOMEM;
		goto err_alloc_veb;  /* out of VEB slots! */
	}

	veb = kzalloc(sizeof(*veb), GFP_KERNEL);
	if (!veb) {
		ret = -ENOMEM;
		goto err_alloc_veb;
	}
	veb->pf = pf;
	veb->idx = i;
	veb->enabled_tc = 1;

	pf->veb[i] = veb;
	ret = i;
err_alloc_veb:
	mutex_unlock(&pf->switch_mutex);
	return ret;
}

/**
 * i40e_switch_branch_release - Delete a branch of the switch tree
 * @branch: where to start deleting
 *
 * This uses recursion to find the tips of the branch to be
 * removed, deleting until we get back to and can delete this VEB.
 **/
static void i40e_switch_branch_release(struct i40e_veb *branch)
{
	struct i40e_pf *pf = branch->pf;
	u16 branch_seid = branch->seid;
	u16 veb_idx = branch->idx;
	int i;

	/* release any VEBs on this VEB - RECURSION */
	for (i = 0; i < I40E_MAX_VEB; i++) {
		if (!pf->veb[i])
			continue;
		if (pf->veb[i]->uplink_seid == branch->seid)
			i40e_switch_branch_release(pf->veb[i]);
	}

	/* Release the VSIs on this VEB, but not the owner VSI.
	 *
	 * NOTE: Removing the last VSI on a VEB has the SIDE EFFECT of removing
	 *       the VEB itself, so don't use (*branch) after this loop.
	 */
	for (i = 0; i < pf->num_alloc_vsi; i++) {
		if (!pf->vsi[i])
			continue;
		if (pf->vsi[i]->uplink_seid == branch_seid &&
		   (pf->vsi[i]->flags & I40E_VSI_FLAG_VEB_OWNER) == 0) {
			i40e_vsi_release(pf->vsi[i]);
		}
	}

	/* There's one corner case where the VEB might not have been
	 * removed, so double check it here and remove it if needed.
	 * This case happens if the veb was created from the debugfs
	 * commands and no VSIs were added to it.
	 */
	if (pf->veb[veb_idx])
		i40e_veb_release(pf->veb[veb_idx]);
}

/**
 * i40e_veb_clear - remove veb struct
 * @veb: the veb to remove
 **/
static void i40e_veb_clear(struct i40e_veb *veb)
{
	if (!veb)
		return;

	if (veb->pf) {
		struct i40e_pf *pf = veb->pf;

		mutex_lock(&pf->switch_mutex);
		if (pf->veb[veb->idx] == veb)
			pf->veb[veb->idx] = NULL;
		mutex_unlock(&pf->switch_mutex);
	}

	kfree(veb);
}

/**
 * i40e_veb_release - Delete a VEB and free its resources
 * @veb: the VEB being removed
 **/
void i40e_veb_release(struct i40e_veb *veb)
{
	struct i40e_vsi *vsi = NULL;
	struct i40e_pf *pf;
	int i, n = 0;

	pf = veb->pf;

	/* find the remaining VSI and check for extras */
	for (i = 0; i < pf->num_alloc_vsi; i++) {
		if (pf->vsi[i] && pf->vsi[i]->uplink_seid == veb->seid) {
			n++;
			vsi = pf->vsi[i];
		}
	}
	if (n != 1) {
		dev_info(&pf->pdev->dev,
			 "can't remove VEB %d with %d VSIs left\n",
			 veb->seid, n);
		return;
	}

	/* move the remaining VSI to uplink veb */
	vsi->flags &= ~I40E_VSI_FLAG_VEB_OWNER;
	if (veb->uplink_seid) {
		vsi->uplink_seid = veb->uplink_seid;
		if (veb->uplink_seid == pf->mac_seid)
			vsi->veb_idx = I40E_NO_VEB;
		else
			vsi->veb_idx = veb->veb_idx;
	} else {
		/* floating VEB */
		vsi->uplink_seid = pf->vsi[pf->lan_vsi]->uplink_seid;
		vsi->veb_idx = pf->vsi[pf->lan_vsi]->veb_idx;
	}

	i40e_aq_delete_element(&pf->hw, veb->seid, NULL);
	i40e_veb_clear(veb);
}

/**
 * i40e_add_veb - create the VEB in the switch
 * @veb: the VEB to be instantiated
 * @vsi: the controlling VSI
 **/
static int i40e_add_veb(struct i40e_veb *veb, struct i40e_vsi *vsi)
{
	struct i40e_pf *pf = veb->pf;
	bool enable_stats = !!(pf->flags & I40E_FLAG_VEB_STATS_ENABLED);
	int ret;

	ret = i40e_aq_add_veb(&pf->hw, veb->uplink_seid, vsi->seid,
			      veb->enabled_tc, false,
			      &veb->seid, enable_stats, NULL);

	/* get a VEB from the hardware */
	if (ret) {
		dev_info(&pf->pdev->dev,
			 "couldn't add VEB, err %s aq_err %s\n",
			 i40e_stat_str(&pf->hw, ret),
			 i40e_aq_str(&pf->hw, pf->hw.aq.asq_last_status));
		return -EPERM;
	}

	/* get statistics counter */
	ret = i40e_aq_get_veb_parameters(&pf->hw, veb->seid, NULL, NULL,
					 &veb->stats_idx, NULL, NULL, NULL);
	if (ret) {
		dev_info(&pf->pdev->dev,
			 "couldn't get VEB statistics idx, err %s aq_err %s\n",
			 i40e_stat_str(&pf->hw, ret),
			 i40e_aq_str(&pf->hw, pf->hw.aq.asq_last_status));
		return -EPERM;
	}
	ret = i40e_veb_get_bw_info(veb);
	if (ret) {
		dev_info(&pf->pdev->dev,
			 "couldn't get VEB bw info, err %s aq_err %s\n",
			 i40e_stat_str(&pf->hw, ret),
			 i40e_aq_str(&pf->hw, pf->hw.aq.asq_last_status));
		i40e_aq_delete_element(&pf->hw, veb->seid, NULL);
		return -ENOENT;
	}

	vsi->uplink_seid = veb->seid;
	vsi->veb_idx = veb->idx;
	vsi->flags |= I40E_VSI_FLAG_VEB_OWNER;

	return 0;
}

/**
 * i40e_veb_setup - Set up a VEB
 * @pf: board private structure
 * @flags: VEB setup flags
 * @uplink_seid: the switch element to link to
 * @vsi_seid: the initial VSI seid
 * @enabled_tc: Enabled TC bit-map
 *
 * This allocates the sw VEB structure and links it into the switch
 * It is possible and legal for this to be a duplicate of an already
 * existing VEB.  It is also possible for both uplink and vsi seids
 * to be zero, in order to create a floating VEB.
 *
 * Returns pointer to the successfully allocated VEB sw struct on
 * success, otherwise returns NULL on failure.
 **/
struct i40e_veb *i40e_veb_setup(struct i40e_pf *pf, u16 flags,
				u16 uplink_seid, u16 vsi_seid,
				u8 enabled_tc)
{
	struct i40e_veb *veb, *uplink_veb = NULL;
	int vsi_idx, veb_idx;
	int ret;

	/* if one seid is 0, the other must be 0 to create a floating relay */
	if ((uplink_seid == 0 || vsi_seid == 0) &&
	    (uplink_seid + vsi_seid != 0)) {
		dev_info(&pf->pdev->dev,
			 "one, not both seid's are 0: uplink=%d vsi=%d\n",
			 uplink_seid, vsi_seid);
		return NULL;
	}

	/* make sure there is such a vsi and uplink */
	for (vsi_idx = 0; vsi_idx < pf->num_alloc_vsi; vsi_idx++)
		if (pf->vsi[vsi_idx] && pf->vsi[vsi_idx]->seid == vsi_seid)
			break;
	if (vsi_idx == pf->num_alloc_vsi && vsi_seid != 0) {
		dev_info(&pf->pdev->dev, "vsi seid %d not found\n",
			 vsi_seid);
		return NULL;
	}

	if (uplink_seid && uplink_seid != pf->mac_seid) {
		for (veb_idx = 0; veb_idx < I40E_MAX_VEB; veb_idx++) {
			if (pf->veb[veb_idx] &&
			    pf->veb[veb_idx]->seid == uplink_seid) {
				uplink_veb = pf->veb[veb_idx];
				break;
			}
		}
		if (!uplink_veb) {
			dev_info(&pf->pdev->dev,
				 "uplink seid %d not found\n", uplink_seid);
			return NULL;
		}
	}

	/* get veb sw struct */
	veb_idx = i40e_veb_mem_alloc(pf);
	if (veb_idx < 0)
		goto err_alloc;
	veb = pf->veb[veb_idx];
	veb->flags = flags;
	veb->uplink_seid = uplink_seid;
	veb->veb_idx = (uplink_veb ? uplink_veb->idx : I40E_NO_VEB);
	veb->enabled_tc = (enabled_tc ? enabled_tc : 0x1);

	/* create the VEB in the switch */
	ret = i40e_add_veb(veb, pf->vsi[vsi_idx]);
	if (ret)
		goto err_veb;
	if (vsi_idx == pf->lan_vsi)
		pf->lan_veb = veb->idx;

	return veb;

err_veb:
	i40e_veb_clear(veb);
err_alloc:
	return NULL;
}

/**
 * i40e_setup_pf_switch_element - set PF vars based on switch type
 * @pf: board private structure
 * @ele: element we are building info from
 * @num_reported: total number of elements
 * @printconfig: should we print the contents
 *
 * helper function to assist in extracting a few useful SEID values.
 **/
static void i40e_setup_pf_switch_element(struct i40e_pf *pf,
				struct i40e_aqc_switch_config_element_resp *ele,
				u16 num_reported, bool printconfig)
{
	u16 downlink_seid = le16_to_cpu(ele->downlink_seid);
	u16 uplink_seid = le16_to_cpu(ele->uplink_seid);
	u8 element_type = ele->element_type;
	u16 seid = le16_to_cpu(ele->seid);

	if (printconfig)
		dev_info(&pf->pdev->dev,
			 "type=%d seid=%d uplink=%d downlink=%d\n",
			 element_type, seid, uplink_seid, downlink_seid);

	switch (element_type) {
	case I40E_SWITCH_ELEMENT_TYPE_MAC:
		pf->mac_seid = seid;
		break;
	case I40E_SWITCH_ELEMENT_TYPE_VEB:
		/* Main VEB? */
		if (uplink_seid != pf->mac_seid)
			break;
		if (pf->lan_veb >= I40E_MAX_VEB) {
			int v;

			/* find existing or else empty VEB */
			for (v = 0; v < I40E_MAX_VEB; v++) {
				if (pf->veb[v] && (pf->veb[v]->seid == seid)) {
					pf->lan_veb = v;
					break;
				}
			}
			if (pf->lan_veb >= I40E_MAX_VEB) {
				v = i40e_veb_mem_alloc(pf);
				if (v < 0)
					break;
				pf->lan_veb = v;
			}
		}
		if (pf->lan_veb >= I40E_MAX_VEB)
			break;

		pf->veb[pf->lan_veb]->seid = seid;
		pf->veb[pf->lan_veb]->uplink_seid = pf->mac_seid;
		pf->veb[pf->lan_veb]->pf = pf;
		pf->veb[pf->lan_veb]->veb_idx = I40E_NO_VEB;
		break;
	case I40E_SWITCH_ELEMENT_TYPE_VSI:
		if (num_reported != 1)
			break;
		/* This is immediately after a reset so we can assume this is
		 * the PF's VSI
		 */
		pf->mac_seid = uplink_seid;
		pf->pf_seid = downlink_seid;
		pf->main_vsi_seid = seid;
		if (printconfig)
			dev_info(&pf->pdev->dev,
				 "pf_seid=%d main_vsi_seid=%d\n",
				 pf->pf_seid, pf->main_vsi_seid);
		break;
	case I40E_SWITCH_ELEMENT_TYPE_PF:
	case I40E_SWITCH_ELEMENT_TYPE_VF:
	case I40E_SWITCH_ELEMENT_TYPE_EMP:
	case I40E_SWITCH_ELEMENT_TYPE_BMC:
	case I40E_SWITCH_ELEMENT_TYPE_PE:
	case I40E_SWITCH_ELEMENT_TYPE_PA:
		/* ignore these for now */
		break;
	default:
		dev_info(&pf->pdev->dev, "unknown element type=%d seid=%d\n",
			 element_type, seid);
		break;
	}
}

/**
 * i40e_fetch_switch_configuration - Get switch config from firmware
 * @pf: board private structure
 * @printconfig: should we print the contents
 *
 * Get the current switch configuration from the device and
 * extract a few useful SEID values.
 **/
int i40e_fetch_switch_configuration(struct i40e_pf *pf, bool printconfig)
{
	struct i40e_aqc_get_switch_config_resp *sw_config;
	u16 next_seid = 0;
	int ret = 0;
	u8 *aq_buf;
	int i;

	aq_buf = kzalloc(I40E_AQ_LARGE_BUF, GFP_KERNEL);
	if (!aq_buf)
		return -ENOMEM;

	sw_config = (struct i40e_aqc_get_switch_config_resp *)aq_buf;
	do {
		u16 num_reported, num_total;

		ret = i40e_aq_get_switch_config(&pf->hw, sw_config,
						I40E_AQ_LARGE_BUF,
						&next_seid, NULL);
		if (ret) {
			dev_info(&pf->pdev->dev,
				 "get switch config failed err %s aq_err %s\n",
				 i40e_stat_str(&pf->hw, ret),
				 i40e_aq_str(&pf->hw,
					     pf->hw.aq.asq_last_status));
			kfree(aq_buf);
			return -ENOENT;
		}

		num_reported = le16_to_cpu(sw_config->header.num_reported);
		num_total = le16_to_cpu(sw_config->header.num_total);

		if (printconfig)
			dev_info(&pf->pdev->dev,
				 "header: %d reported %d total\n",
				 num_reported, num_total);

		for (i = 0; i < num_reported; i++) {
			struct i40e_aqc_switch_config_element_resp *ele =
				&sw_config->element[i];

			i40e_setup_pf_switch_element(pf, ele, num_reported,
						     printconfig);
		}
	} while (next_seid != 0);

	kfree(aq_buf);
	return ret;
}

/**
 * i40e_setup_pf_switch - Setup the HW switch on startup or after reset
 * @pf: board private structure
 * @reinit: if the Main VSI needs to re-initialized.
 *
 * Returns 0 on success, negative value on failure
 **/
static int i40e_setup_pf_switch(struct i40e_pf *pf, bool reinit)
{
	u16 flags = 0;
	int ret;

	/* find out what's out there already */
	ret = i40e_fetch_switch_configuration(pf, false);
	if (ret) {
		dev_info(&pf->pdev->dev,
			 "couldn't fetch switch config, err %s aq_err %s\n",
			 i40e_stat_str(&pf->hw, ret),
			 i40e_aq_str(&pf->hw, pf->hw.aq.asq_last_status));
		return ret;
	}
	i40e_pf_reset_stats(pf);

	/* set the switch config bit for the whole device to
	 * support limited promisc or true promisc
	 * when user requests promisc. The default is limited
	 * promisc.
	*/

	if ((pf->hw.pf_id == 0) &&
	    !(pf->flags & I40E_FLAG_TRUE_PROMISC_SUPPORT)) {
		flags = I40E_AQ_SET_SWITCH_CFG_PROMISC;
		pf->last_sw_conf_flags = flags;
	}

	if (pf->hw.pf_id == 0) {
		u16 valid_flags;

		valid_flags = I40E_AQ_SET_SWITCH_CFG_PROMISC;
		ret = i40e_aq_set_switch_config(&pf->hw, flags, valid_flags, 0,
						NULL);
		if (ret && pf->hw.aq.asq_last_status != I40E_AQ_RC_ESRCH) {
			dev_info(&pf->pdev->dev,
				 "couldn't set switch config bits, err %s aq_err %s\n",
				 i40e_stat_str(&pf->hw, ret),
				 i40e_aq_str(&pf->hw,
					     pf->hw.aq.asq_last_status));
			/* not a fatal problem, just keep going */
		}
		pf->last_sw_conf_valid_flags = valid_flags;
	}

	/* first time setup */
	if (pf->lan_vsi == I40E_NO_VSI || reinit) {
		struct i40e_vsi *vsi = NULL;
		u16 uplink_seid;

		/* Set up the PF VSI associated with the PF's main VSI
		 * that is already in the HW switch
		 */
		if (pf->lan_veb < I40E_MAX_VEB && pf->veb[pf->lan_veb])
			uplink_seid = pf->veb[pf->lan_veb]->seid;
		else
			uplink_seid = pf->mac_seid;
		if (pf->lan_vsi == I40E_NO_VSI)
			vsi = i40e_vsi_setup(pf, I40E_VSI_MAIN, uplink_seid, 0);
		else if (reinit)
			vsi = i40e_vsi_reinit_setup(pf->vsi[pf->lan_vsi]);
		if (!vsi) {
			dev_info(&pf->pdev->dev, "setup of MAIN VSI failed\n");
			i40e_cloud_filter_exit(pf);
			i40e_fdir_teardown(pf);
			return -EAGAIN;
		}
	} else {
		/* force a reset of TC and queue layout configurations */
		u8 enabled_tc = pf->vsi[pf->lan_vsi]->tc_config.enabled_tc;

		pf->vsi[pf->lan_vsi]->tc_config.enabled_tc = 0;
		pf->vsi[pf->lan_vsi]->seid = pf->main_vsi_seid;
		i40e_vsi_config_tc(pf->vsi[pf->lan_vsi], enabled_tc);
	}
	i40e_vlan_stripping_disable(pf->vsi[pf->lan_vsi]);

	i40e_fdir_sb_setup(pf);

	/* Setup static PF queue filter control settings */
	ret = i40e_setup_pf_filter_control(pf);
	if (ret) {
		dev_info(&pf->pdev->dev, "setup_pf_filter_control failed: %d\n",
			 ret);
		/* Failure here should not stop continuing other steps */
	}

	/* enable RSS in the HW, even for only one queue, as the stack can use
	 * the hash
	 */
	if ((pf->flags & I40E_FLAG_RSS_ENABLED))
		i40e_pf_config_rss(pf);

	/* fill in link information and enable LSE reporting */
	i40e_link_event(pf);

	/* Initialize user-specific link properties */
	pf->fc_autoneg_status = ((pf->hw.phy.link_info.an_info &
				  I40E_AQ_AN_COMPLETED) ? true : false);

	i40e_ptp_init(pf);

	/* repopulate tunnel port filters */
	udp_tunnel_nic_reset_ntf(pf->vsi[pf->lan_vsi]->netdev);

	return ret;
}

/**
 * i40e_determine_queue_usage - Work out queue distribution
 * @pf: board private structure
 **/
static void i40e_determine_queue_usage(struct i40e_pf *pf)
{
	int queues_left;
	int q_max;

	pf->num_lan_qps = 0;

	/* Find the max queues to be put into basic use.  We'll always be
	 * using TC0, whether or not DCB is running, and TC0 will get the
	 * big RSS set.
	 */
	queues_left = pf->hw.func_caps.num_tx_qp;

	if ((queues_left == 1) ||
	    !(pf->flags & I40E_FLAG_MSIX_ENABLED)) {
		/* one qp for PF, no queues for anything else */
		queues_left = 0;
		pf->alloc_rss_size = pf->num_lan_qps = 1;

		/* make sure all the fancies are disabled */
		pf->flags &= ~(I40E_FLAG_RSS_ENABLED	|
			       I40E_FLAG_IWARP_ENABLED	|
			       I40E_FLAG_FD_SB_ENABLED	|
			       I40E_FLAG_FD_ATR_ENABLED	|
			       I40E_FLAG_DCB_CAPABLE	|
			       I40E_FLAG_DCB_ENABLED	|
			       I40E_FLAG_SRIOV_ENABLED	|
			       I40E_FLAG_VMDQ_ENABLED);
		pf->flags |= I40E_FLAG_FD_SB_INACTIVE;
	} else if (!(pf->flags & (I40E_FLAG_RSS_ENABLED |
				  I40E_FLAG_FD_SB_ENABLED |
				  I40E_FLAG_FD_ATR_ENABLED |
				  I40E_FLAG_DCB_CAPABLE))) {
		/* one qp for PF */
		pf->alloc_rss_size = pf->num_lan_qps = 1;
		queues_left -= pf->num_lan_qps;

		pf->flags &= ~(I40E_FLAG_RSS_ENABLED	|
			       I40E_FLAG_IWARP_ENABLED	|
			       I40E_FLAG_FD_SB_ENABLED	|
			       I40E_FLAG_FD_ATR_ENABLED	|
			       I40E_FLAG_DCB_ENABLED	|
			       I40E_FLAG_VMDQ_ENABLED);
		pf->flags |= I40E_FLAG_FD_SB_INACTIVE;
	} else {
		/* Not enough queues for all TCs */
		if ((pf->flags & I40E_FLAG_DCB_CAPABLE) &&
		    (queues_left < I40E_MAX_TRAFFIC_CLASS)) {
			pf->flags &= ~(I40E_FLAG_DCB_CAPABLE |
					I40E_FLAG_DCB_ENABLED);
			dev_info(&pf->pdev->dev, "not enough queues for DCB. DCB is disabled.\n");
		}

		/* limit lan qps to the smaller of qps, cpus or msix */
		q_max = max_t(int, pf->rss_size_max, num_online_cpus());
		q_max = min_t(int, q_max, pf->hw.func_caps.num_tx_qp);
		q_max = min_t(int, q_max, pf->hw.func_caps.num_msix_vectors);
		pf->num_lan_qps = q_max;

		queues_left -= pf->num_lan_qps;
	}

	if (pf->flags & I40E_FLAG_FD_SB_ENABLED) {
		if (queues_left > 1) {
			queues_left -= 1; /* save 1 queue for FD */
		} else {
			pf->flags &= ~I40E_FLAG_FD_SB_ENABLED;
			pf->flags |= I40E_FLAG_FD_SB_INACTIVE;
			dev_info(&pf->pdev->dev, "not enough queues for Flow Director. Flow Director feature is disabled\n");
		}
	}

	if ((pf->flags & I40E_FLAG_SRIOV_ENABLED) &&
	    pf->num_vf_qps && pf->num_req_vfs && queues_left) {
		pf->num_req_vfs = min_t(int, pf->num_req_vfs,
					(queues_left / pf->num_vf_qps));
		queues_left -= (pf->num_req_vfs * pf->num_vf_qps);
	}

	if ((pf->flags & I40E_FLAG_VMDQ_ENABLED) &&
	    pf->num_vmdq_vsis && pf->num_vmdq_qps && queues_left) {
		pf->num_vmdq_vsis = min_t(int, pf->num_vmdq_vsis,
					  (queues_left / pf->num_vmdq_qps));
		queues_left -= (pf->num_vmdq_vsis * pf->num_vmdq_qps);
	}

	pf->queues_left = queues_left;
	dev_dbg(&pf->pdev->dev,
		"qs_avail=%d FD SB=%d lan_qs=%d lan_tc0=%d vf=%d*%d vmdq=%d*%d, remaining=%d\n",
		pf->hw.func_caps.num_tx_qp,
		!!(pf->flags & I40E_FLAG_FD_SB_ENABLED),
		pf->num_lan_qps, pf->alloc_rss_size, pf->num_req_vfs,
		pf->num_vf_qps, pf->num_vmdq_vsis, pf->num_vmdq_qps,
		queues_left);
}

/**
 * i40e_setup_pf_filter_control - Setup PF static filter control
 * @pf: PF to be setup
 *
 * i40e_setup_pf_filter_control sets up a PF's initial filter control
 * settings. If PE/FCoE are enabled then it will also set the per PF
 * based filter sizes required for them. It also enables Flow director,
 * ethertype and macvlan type filter settings for the pf.
 *
 * Returns 0 on success, negative on failure
 **/
static int i40e_setup_pf_filter_control(struct i40e_pf *pf)
{
	struct i40e_filter_control_settings *settings = &pf->filter_settings;

	settings->hash_lut_size = I40E_HASH_LUT_SIZE_128;

	/* Flow Director is enabled */
	if (pf->flags & (I40E_FLAG_FD_SB_ENABLED | I40E_FLAG_FD_ATR_ENABLED))
		settings->enable_fdir = true;

	/* Ethtype and MACVLAN filters enabled for PF */
	settings->enable_ethtype = true;
	settings->enable_macvlan = true;

	if (i40e_set_filter_control(&pf->hw, settings))
		return -ENOENT;

	return 0;
}

#define INFO_STRING_LEN 255
#define REMAIN(__x) (INFO_STRING_LEN - (__x))
static void i40e_print_features(struct i40e_pf *pf)
{
	struct i40e_hw *hw = &pf->hw;
	char *buf;
	int i;

	buf = kmalloc(INFO_STRING_LEN, GFP_KERNEL);
	if (!buf)
		return;

	i = snprintf(buf, INFO_STRING_LEN, "Features: PF-id[%d]", hw->pf_id);
#ifdef CONFIG_PCI_IOV
	i += scnprintf(&buf[i], REMAIN(i), " VFs: %d", pf->num_req_vfs);
#endif
	i += scnprintf(&buf[i], REMAIN(i), " VSIs: %d QP: %d",
		      pf->hw.func_caps.num_vsis,
		      pf->vsi[pf->lan_vsi]->num_queue_pairs);
	if (pf->flags & I40E_FLAG_RSS_ENABLED)
		i += scnprintf(&buf[i], REMAIN(i), " RSS");
	if (pf->flags & I40E_FLAG_FD_ATR_ENABLED)
		i += scnprintf(&buf[i], REMAIN(i), " FD_ATR");
	if (pf->flags & I40E_FLAG_FD_SB_ENABLED) {
		i += scnprintf(&buf[i], REMAIN(i), " FD_SB");
		i += scnprintf(&buf[i], REMAIN(i), " NTUPLE");
	}
	if (pf->flags & I40E_FLAG_DCB_CAPABLE)
		i += scnprintf(&buf[i], REMAIN(i), " DCB");
	i += scnprintf(&buf[i], REMAIN(i), " VxLAN");
	i += scnprintf(&buf[i], REMAIN(i), " Geneve");
	if (pf->flags & I40E_FLAG_PTP)
		i += scnprintf(&buf[i], REMAIN(i), " PTP");
	if (pf->flags & I40E_FLAG_VEB_MODE_ENABLED)
		i += scnprintf(&buf[i], REMAIN(i), " VEB");
	else
		i += scnprintf(&buf[i], REMAIN(i), " VEPA");

	dev_info(&pf->pdev->dev, "%s\n", buf);
	kfree(buf);
	WARN_ON(i > INFO_STRING_LEN);
}

/**
 * i40e_get_platform_mac_addr - get platform-specific MAC address
 * @pdev: PCI device information struct
 * @pf: board private structure
 *
 * Look up the MAC address for the device. First we'll try
 * eth_platform_get_mac_address, which will check Open Firmware, or arch
 * specific fallback. Otherwise, we'll default to the stored value in
 * firmware.
 **/
static void i40e_get_platform_mac_addr(struct pci_dev *pdev, struct i40e_pf *pf)
{
	if (eth_platform_get_mac_address(&pdev->dev, pf->hw.mac.addr))
		i40e_get_mac_addr(&pf->hw, pf->hw.mac.addr);
}

/**
 * i40e_set_fec_in_flags - helper function for setting FEC options in flags
 * @fec_cfg: FEC option to set in flags
 * @flags: ptr to flags in which we set FEC option
 **/
void i40e_set_fec_in_flags(u8 fec_cfg, u32 *flags)
{
	if (fec_cfg & I40E_AQ_SET_FEC_AUTO)
		*flags |= I40E_FLAG_RS_FEC | I40E_FLAG_BASE_R_FEC;
	if ((fec_cfg & I40E_AQ_SET_FEC_REQUEST_RS) ||
	    (fec_cfg & I40E_AQ_SET_FEC_ABILITY_RS)) {
		*flags |= I40E_FLAG_RS_FEC;
		*flags &= ~I40E_FLAG_BASE_R_FEC;
	}
	if ((fec_cfg & I40E_AQ_SET_FEC_REQUEST_KR) ||
	    (fec_cfg & I40E_AQ_SET_FEC_ABILITY_KR)) {
		*flags |= I40E_FLAG_BASE_R_FEC;
		*flags &= ~I40E_FLAG_RS_FEC;
	}
	if (fec_cfg == 0)
		*flags &= ~(I40E_FLAG_RS_FEC | I40E_FLAG_BASE_R_FEC);
}

/**
 * i40e_check_recovery_mode - check if we are running transition firmware
 * @pf: board private structure
 *
 * Check registers indicating the firmware runs in recovery mode. Sets the
 * appropriate driver state.
 *
 * Returns true if the recovery mode was detected, false otherwise
 **/
static bool i40e_check_recovery_mode(struct i40e_pf *pf)
{
	u32 val = rd32(&pf->hw, I40E_GL_FWSTS);

	if (val & I40E_GL_FWSTS_FWS1B_MASK) {
		dev_crit(&pf->pdev->dev, "Firmware recovery mode detected. Limiting functionality.\n");
		dev_crit(&pf->pdev->dev, "Refer to the Intel(R) Ethernet Adapters and Devices User Guide for details on firmware recovery mode.\n");
		set_bit(__I40E_RECOVERY_MODE, pf->state);

		return true;
	}
	if (test_bit(__I40E_RECOVERY_MODE, pf->state))
		dev_info(&pf->pdev->dev, "Please do Power-On Reset to initialize adapter in normal mode with full functionality.\n");

	return false;
}

/**
 * i40e_pf_loop_reset - perform reset in a loop.
 * @pf: board private structure
 *
 * This function is useful when a NIC is about to enter recovery mode.
 * When a NIC's internal data structures are corrupted the NIC's
 * firmware is going to enter recovery mode.
 * Right after a POR it takes about 7 minutes for firmware to enter
 * recovery mode. Until that time a NIC is in some kind of intermediate
 * state. After that time period the NIC almost surely enters
 * recovery mode. The only way for a driver to detect intermediate
 * state is to issue a series of pf-resets and check a return value.
 * If a PF reset returns success then the firmware could be in recovery
 * mode so the caller of this code needs to check for recovery mode
 * if this function returns success. There is a little chance that
 * firmware will hang in intermediate state forever.
 * Since waiting 7 minutes is quite a lot of time this function waits
 * 10 seconds and then gives up by returning an error.
 *
 * Return 0 on success, negative on failure.
 **/
static i40e_status i40e_pf_loop_reset(struct i40e_pf *pf)
{
	/* wait max 10 seconds for PF reset to succeed */
	const unsigned long time_end = jiffies + 10 * HZ;

	struct i40e_hw *hw = &pf->hw;
	i40e_status ret;

	ret = i40e_pf_reset(hw);
	while (ret != I40E_SUCCESS && time_before(jiffies, time_end)) {
		usleep_range(10000, 20000);
		ret = i40e_pf_reset(hw);
	}

	if (ret == I40E_SUCCESS)
		pf->pfr_count++;
	else
		dev_info(&pf->pdev->dev, "PF reset failed: %d\n", ret);

	return ret;
}

/**
 * i40e_check_fw_empr - check if FW issued unexpected EMP Reset
 * @pf: board private structure
 *
 * Check FW registers to determine if FW issued unexpected EMP Reset.
 * Every time when unexpected EMP Reset occurs the FW increments
 * a counter of unexpected EMP Resets. When the counter reaches 10
 * the FW should enter the Recovery mode
 *
 * Returns true if FW issued unexpected EMP Reset
 **/
static bool i40e_check_fw_empr(struct i40e_pf *pf)
{
	const u32 fw_sts = rd32(&pf->hw, I40E_GL_FWSTS) &
			   I40E_GL_FWSTS_FWS1B_MASK;
	return (fw_sts > I40E_GL_FWSTS_FWS1B_EMPR_0) &&
	       (fw_sts <= I40E_GL_FWSTS_FWS1B_EMPR_10);
}

/**
 * i40e_handle_resets - handle EMP resets and PF resets
 * @pf: board private structure
 *
 * Handle both EMP resets and PF resets and conclude whether there are
 * any issues regarding these resets. If there are any issues then
 * generate log entry.
 *
 * Return 0 if NIC is healthy or negative value when there are issues
 * with resets
 **/
static i40e_status i40e_handle_resets(struct i40e_pf *pf)
{
	const i40e_status pfr = i40e_pf_loop_reset(pf);
	const bool is_empr = i40e_check_fw_empr(pf);

	if (is_empr || pfr != I40E_SUCCESS)
		dev_crit(&pf->pdev->dev, "Entering recovery mode due to repeated FW resets. This may take several minutes. Refer to the Intel(R) Ethernet Adapters and Devices User Guide.\n");

	return is_empr ? I40E_ERR_RESET_FAILED : pfr;
}

/**
 * i40e_init_recovery_mode - initialize subsystems needed in recovery mode
 * @pf: board private structure
 * @hw: ptr to the hardware info
 *
 * This function does a minimal setup of all subsystems needed for running
 * recovery mode.
 *
 * Returns 0 on success, negative on failure
 **/
static int i40e_init_recovery_mode(struct i40e_pf *pf, struct i40e_hw *hw)
{
	struct i40e_vsi *vsi;
	int err;
	int v_idx;

	pci_save_state(pf->pdev);

	/* set up periodic task facility */
	timer_setup(&pf->service_timer, i40e_service_timer, 0);
	pf->service_timer_period = HZ;

	INIT_WORK(&pf->service_task, i40e_service_task);
	clear_bit(__I40E_SERVICE_SCHED, pf->state);

	err = i40e_init_interrupt_scheme(pf);
	if (err)
		goto err_switch_setup;

	/* The number of VSIs reported by the FW is the minimum guaranteed
	 * to us; HW supports far more and we share the remaining pool with
	 * the other PFs. We allocate space for more than the guarantee with
	 * the understanding that we might not get them all later.
	 */
	if (pf->hw.func_caps.num_vsis < I40E_MIN_VSI_ALLOC)
		pf->num_alloc_vsi = I40E_MIN_VSI_ALLOC;
	else
		pf->num_alloc_vsi = pf->hw.func_caps.num_vsis;

	/* Set up the vsi struct and our local tracking of the MAIN PF vsi. */
	pf->vsi = kcalloc(pf->num_alloc_vsi, sizeof(struct i40e_vsi *),
			  GFP_KERNEL);
	if (!pf->vsi) {
		err = -ENOMEM;
		goto err_switch_setup;
	}

	/* We allocate one VSI which is needed as absolute minimum
	 * in order to register the netdev
	 */
	v_idx = i40e_vsi_mem_alloc(pf, I40E_VSI_MAIN);
	if (v_idx < 0)
		goto err_switch_setup;
	pf->lan_vsi = v_idx;
	vsi = pf->vsi[v_idx];
	if (!vsi)
		goto err_switch_setup;
	vsi->alloc_queue_pairs = 1;
	err = i40e_config_netdev(vsi);
	if (err)
		goto err_switch_setup;
	err = register_netdev(vsi->netdev);
	if (err)
		goto err_switch_setup;
	vsi->netdev_registered = true;
	i40e_dbg_pf_init(pf);

	err = i40e_setup_misc_vector_for_recovery_mode(pf);
	if (err)
		goto err_switch_setup;

	/* tell the firmware that we're starting */
	i40e_send_version(pf);

	/* since everything's happy, start the service_task timer */
	mod_timer(&pf->service_timer,
		  round_jiffies(jiffies + pf->service_timer_period));

	return 0;

err_switch_setup:
	i40e_reset_interrupt_capability(pf);
	del_timer_sync(&pf->service_timer);
	i40e_shutdown_adminq(hw);
	iounmap(hw->hw_addr);
	pci_disable_pcie_error_reporting(pf->pdev);
	pci_release_mem_regions(pf->pdev);
	pci_disable_device(pf->pdev);
	kfree(pf);

	return err;
}

/**
 * i40e_probe - Device initialization routine
 * @pdev: PCI device information struct
 * @ent: entry in i40e_pci_tbl
 *
 * i40e_probe initializes a PF identified by a pci_dev structure.
 * The OS initialization, configuring of the PF private structure,
 * and a hardware reset occur.
 *
 * Returns 0 on success, negative on failure
 **/
static int i40e_probe(struct pci_dev *pdev, const struct pci_device_id *ent)
{
	struct i40e_aq_get_phy_abilities_resp abilities;
#ifdef CONFIG_I40E_DCB
	enum i40e_get_fw_lldp_status_resp lldp_status;
	i40e_status status;
#endif /* CONFIG_I40E_DCB */
	struct i40e_pf *pf;
	struct i40e_hw *hw;
	static u16 pfs_found;
	u16 wol_nvm_bits;
	u16 link_status;
	int err;
	u32 val;
	u32 i;

	err = pci_enable_device_mem(pdev);
	if (err)
		return err;

	/* set up for high or low dma */
	err = dma_set_mask_and_coherent(&pdev->dev, DMA_BIT_MASK(64));
	if (err) {
		err = dma_set_mask_and_coherent(&pdev->dev, DMA_BIT_MASK(32));
		if (err) {
			dev_err(&pdev->dev,
				"DMA configuration failed: 0x%x\n", err);
			goto err_dma;
		}
	}

	/* set up pci connections */
	err = pci_request_mem_regions(pdev, i40e_driver_name);
	if (err) {
		dev_info(&pdev->dev,
			 "pci_request_selected_regions failed %d\n", err);
		goto err_pci_reg;
	}

	pci_enable_pcie_error_reporting(pdev);
	pci_set_master(pdev);

	/* Now that we have a PCI connection, we need to do the
	 * low level device setup.  This is primarily setting up
	 * the Admin Queue structures and then querying for the
	 * device's current profile information.
	 */
	pf = kzalloc(sizeof(*pf), GFP_KERNEL);
	if (!pf) {
		err = -ENOMEM;
		goto err_pf_alloc;
	}
	pf->next_vsi = 0;
	pf->pdev = pdev;
	set_bit(__I40E_DOWN, pf->state);

	hw = &pf->hw;
	hw->back = pf;

	pf->ioremap_len = min_t(int, pci_resource_len(pdev, 0),
				I40E_MAX_CSR_SPACE);
	/* We believe that the highest register to read is
	 * I40E_GLGEN_STAT_CLEAR, so we check if the BAR size
	 * is not less than that before mapping to prevent a
	 * kernel panic.
	 */
	if (pf->ioremap_len < I40E_GLGEN_STAT_CLEAR) {
		dev_err(&pdev->dev, "Cannot map registers, bar size 0x%X too small, aborting\n",
			pf->ioremap_len);
		err = -ENOMEM;
		goto err_ioremap;
	}
	hw->hw_addr = ioremap(pci_resource_start(pdev, 0), pf->ioremap_len);
	if (!hw->hw_addr) {
		err = -EIO;
		dev_info(&pdev->dev, "ioremap(0x%04x, 0x%04x) failed: 0x%x\n",
			 (unsigned int)pci_resource_start(pdev, 0),
			 pf->ioremap_len, err);
		goto err_ioremap;
	}
	hw->vendor_id = pdev->vendor;
	hw->device_id = pdev->device;
	pci_read_config_byte(pdev, PCI_REVISION_ID, &hw->revision_id);
	hw->subsystem_vendor_id = pdev->subsystem_vendor;
	hw->subsystem_device_id = pdev->subsystem_device;
	hw->bus.device = PCI_SLOT(pdev->devfn);
	hw->bus.func = PCI_FUNC(pdev->devfn);
	hw->bus.bus_id = pdev->bus->number;
	pf->instance = pfs_found;

	/* Select something other than the 802.1ad ethertype for the
	 * switch to use internally and drop on ingress.
	 */
	hw->switch_tag = 0xffff;
	hw->first_tag = ETH_P_8021AD;
	hw->second_tag = ETH_P_8021Q;

	INIT_LIST_HEAD(&pf->l3_flex_pit_list);
	INIT_LIST_HEAD(&pf->l4_flex_pit_list);
	INIT_LIST_HEAD(&pf->ddp_old_prof);

	/* set up the locks for the AQ, do this only once in probe
	 * and destroy them only once in remove
	 */
	mutex_init(&hw->aq.asq_mutex);
	mutex_init(&hw->aq.arq_mutex);

	pf->msg_enable = netif_msg_init(debug,
					NETIF_MSG_DRV |
					NETIF_MSG_PROBE |
					NETIF_MSG_LINK);
	if (debug < -1)
		pf->hw.debug_mask = debug;

	/* do a special CORER for clearing PXE mode once at init */
	if (hw->revision_id == 0 &&
	    (rd32(hw, I40E_GLLAN_RCTL_0) & I40E_GLLAN_RCTL_0_PXE_MODE_MASK)) {
		wr32(hw, I40E_GLGEN_RTRIG, I40E_GLGEN_RTRIG_CORER_MASK);
		i40e_flush(hw);
		msleep(200);
		pf->corer_count++;

		i40e_clear_pxe_mode(hw);
	}

	/* Reset here to make sure all is clean and to define PF 'n' */
	i40e_clear_hw(hw);

	err = i40e_set_mac_type(hw);
	if (err) {
		dev_warn(&pdev->dev, "unidentified MAC or BLANK NVM: %d\n",
			 err);
		goto err_pf_reset;
	}

	err = i40e_handle_resets(pf);
	if (err)
		goto err_pf_reset;

	i40e_check_recovery_mode(pf);

	hw->aq.num_arq_entries = I40E_AQ_LEN;
	hw->aq.num_asq_entries = I40E_AQ_LEN;
	hw->aq.arq_buf_size = I40E_MAX_AQ_BUF_SIZE;
	hw->aq.asq_buf_size = I40E_MAX_AQ_BUF_SIZE;
	pf->adminq_work_limit = I40E_AQ_WORK_LIMIT;

	snprintf(pf->int_name, sizeof(pf->int_name) - 1,
		 "%s-%s:misc",
		 dev_driver_string(&pf->pdev->dev), dev_name(&pdev->dev));

	err = i40e_init_shared_code(hw);
	if (err) {
		dev_warn(&pdev->dev, "unidentified MAC or BLANK NVM: %d\n",
			 err);
		goto err_pf_reset;
	}

	/* set up a default setting for link flow control */
	pf->hw.fc.requested_mode = I40E_FC_NONE;

	err = i40e_init_adminq(hw);
	if (err) {
		if (err == I40E_ERR_FIRMWARE_API_VERSION)
			dev_info(&pdev->dev,
				 "The driver for the device stopped because the NVM image v%u.%u is newer than expected v%u.%u. You must install the most recent version of the network driver.\n",
				 hw->aq.api_maj_ver,
				 hw->aq.api_min_ver,
				 I40E_FW_API_VERSION_MAJOR,
				 I40E_FW_MINOR_VERSION(hw));
		else
			dev_info(&pdev->dev,
				 "The driver for the device stopped because the device firmware failed to init. Try updating your NVM image.\n");

		goto err_pf_reset;
	}
	i40e_get_oem_version(hw);

	/* provide nvm, fw, api versions, vendor:device id, subsys vendor:device id */
	dev_info(&pdev->dev, "fw %d.%d.%05d api %d.%d nvm %s [%04x:%04x] [%04x:%04x]\n",
		 hw->aq.fw_maj_ver, hw->aq.fw_min_ver, hw->aq.fw_build,
		 hw->aq.api_maj_ver, hw->aq.api_min_ver,
		 i40e_nvm_version_str(hw), hw->vendor_id, hw->device_id,
		 hw->subsystem_vendor_id, hw->subsystem_device_id);

	if (hw->aq.api_maj_ver == I40E_FW_API_VERSION_MAJOR &&
	    hw->aq.api_min_ver > I40E_FW_MINOR_VERSION(hw))
		dev_info(&pdev->dev,
			 "The driver for the device detected a newer version of the NVM image v%u.%u than expected v%u.%u. Please install the most recent version of the network driver.\n",
			 hw->aq.api_maj_ver,
			 hw->aq.api_min_ver,
			 I40E_FW_API_VERSION_MAJOR,
			 I40E_FW_MINOR_VERSION(hw));
	else if (hw->aq.api_maj_ver == 1 && hw->aq.api_min_ver < 4)
		dev_info(&pdev->dev,
			 "The driver for the device detected an older version of the NVM image v%u.%u than expected v%u.%u. Please update the NVM image.\n",
			 hw->aq.api_maj_ver,
			 hw->aq.api_min_ver,
			 I40E_FW_API_VERSION_MAJOR,
			 I40E_FW_MINOR_VERSION(hw));

	i40e_verify_eeprom(pf);

	/* Rev 0 hardware was never productized */
	if (hw->revision_id < 1)
		dev_warn(&pdev->dev, "This device is a pre-production adapter/LOM. Please be aware there may be issues with your hardware. If you are experiencing problems please contact your Intel or hardware representative who provided you with this hardware.\n");

	i40e_clear_pxe_mode(hw);

	err = i40e_get_capabilities(pf, i40e_aqc_opc_list_func_capabilities);
	if (err)
		goto err_adminq_setup;

	err = i40e_sw_init(pf);
	if (err) {
		dev_info(&pdev->dev, "sw_init failed: %d\n", err);
		goto err_sw_init;
	}

	if (test_bit(__I40E_RECOVERY_MODE, pf->state))
		return i40e_init_recovery_mode(pf, hw);

	err = i40e_init_lan_hmc(hw, hw->func_caps.num_tx_qp,
				hw->func_caps.num_rx_qp, 0, 0);
	if (err) {
		dev_info(&pdev->dev, "init_lan_hmc failed: %d\n", err);
		goto err_init_lan_hmc;
	}

	err = i40e_configure_lan_hmc(hw, I40E_HMC_MODEL_DIRECT_ONLY);
	if (err) {
		dev_info(&pdev->dev, "configure_lan_hmc failed: %d\n", err);
		err = -ENOENT;
		goto err_configure_lan_hmc;
	}

	/* Disable LLDP for NICs that have firmware versions lower than v4.3.
	 * Ignore error return codes because if it was already disabled via
	 * hardware settings this will fail
	 */
	if (pf->hw_features & I40E_HW_STOP_FW_LLDP) {
		dev_info(&pdev->dev, "Stopping firmware LLDP agent.\n");
		i40e_aq_stop_lldp(hw, true, false, NULL);
	}

	/* allow a platform config to override the HW addr */
	i40e_get_platform_mac_addr(pdev, pf);

	if (!is_valid_ether_addr(hw->mac.addr)) {
		dev_info(&pdev->dev, "invalid MAC address %pM\n", hw->mac.addr);
		err = -EIO;
		goto err_mac_addr;
	}
	dev_info(&pdev->dev, "MAC address: %pM\n", hw->mac.addr);
	ether_addr_copy(hw->mac.perm_addr, hw->mac.addr);
	i40e_get_port_mac_addr(hw, hw->mac.port_addr);
	if (is_valid_ether_addr(hw->mac.port_addr))
		pf->hw_features |= I40E_HW_PORT_ID_VALID;

	pci_set_drvdata(pdev, pf);
	pci_save_state(pdev);

#ifdef CONFIG_I40E_DCB
	status = i40e_get_fw_lldp_status(&pf->hw, &lldp_status);
	(!status &&
	 lldp_status == I40E_GET_FW_LLDP_STATUS_ENABLED) ?
		(pf->flags &= ~I40E_FLAG_DISABLE_FW_LLDP) :
		(pf->flags |= I40E_FLAG_DISABLE_FW_LLDP);
	dev_info(&pdev->dev,
		 (pf->flags & I40E_FLAG_DISABLE_FW_LLDP) ?
			"FW LLDP is disabled\n" :
			"FW LLDP is enabled\n");

	/* Enable FW to write default DCB config on link-up */
	i40e_aq_set_dcb_parameters(hw, true, NULL);

	err = i40e_init_pf_dcb(pf);
	if (err) {
		dev_info(&pdev->dev, "DCB init failed %d, disabled\n", err);
		pf->flags &= ~(I40E_FLAG_DCB_CAPABLE | I40E_FLAG_DCB_ENABLED);
		/* Continue without DCB enabled */
	}
#endif /* CONFIG_I40E_DCB */

	/* set up periodic task facility */
	timer_setup(&pf->service_timer, i40e_service_timer, 0);
	pf->service_timer_period = HZ;

	INIT_WORK(&pf->service_task, i40e_service_task);
	clear_bit(__I40E_SERVICE_SCHED, pf->state);

	/* NVM bit on means WoL disabled for the port */
	i40e_read_nvm_word(hw, I40E_SR_NVM_WAKE_ON_LAN, &wol_nvm_bits);
	if (BIT (hw->port) & wol_nvm_bits || hw->partition_id != 1)
		pf->wol_en = false;
	else
		pf->wol_en = true;
	device_set_wakeup_enable(&pf->pdev->dev, pf->wol_en);

	/* set up the main switch operations */
	i40e_determine_queue_usage(pf);
	err = i40e_init_interrupt_scheme(pf);
	if (err)
		goto err_switch_setup;

	pf->udp_tunnel_nic.set_port = i40e_udp_tunnel_set_port;
	pf->udp_tunnel_nic.unset_port = i40e_udp_tunnel_unset_port;
	pf->udp_tunnel_nic.flags = UDP_TUNNEL_NIC_INFO_MAY_SLEEP;
	pf->udp_tunnel_nic.shared = &pf->udp_tunnel_shared;
	pf->udp_tunnel_nic.tables[0].n_entries = I40E_MAX_PF_UDP_OFFLOAD_PORTS;
	pf->udp_tunnel_nic.tables[0].tunnel_types = UDP_TUNNEL_TYPE_VXLAN |
						    UDP_TUNNEL_TYPE_GENEVE;

	/* The number of VSIs reported by the FW is the minimum guaranteed
	 * to us; HW supports far more and we share the remaining pool with
	 * the other PFs. We allocate space for more than the guarantee with
	 * the understanding that we might not get them all later.
	 */
	if (pf->hw.func_caps.num_vsis < I40E_MIN_VSI_ALLOC)
		pf->num_alloc_vsi = I40E_MIN_VSI_ALLOC;
	else
		pf->num_alloc_vsi = pf->hw.func_caps.num_vsis;
	if (pf->num_alloc_vsi > UDP_TUNNEL_NIC_MAX_SHARING_DEVICES) {
		dev_warn(&pf->pdev->dev,
			 "limiting the VSI count due to UDP tunnel limitation %d > %d\n",
			 pf->num_alloc_vsi, UDP_TUNNEL_NIC_MAX_SHARING_DEVICES);
		pf->num_alloc_vsi = UDP_TUNNEL_NIC_MAX_SHARING_DEVICES;
	}

	/* Set up the *vsi struct and our local tracking of the MAIN PF vsi. */
	pf->vsi = kcalloc(pf->num_alloc_vsi, sizeof(struct i40e_vsi *),
			  GFP_KERNEL);
	if (!pf->vsi) {
		err = -ENOMEM;
		goto err_switch_setup;
	}

#ifdef CONFIG_PCI_IOV
	/* prep for VF support */
	if ((pf->flags & I40E_FLAG_SRIOV_ENABLED) &&
	    (pf->flags & I40E_FLAG_MSIX_ENABLED) &&
	    !test_bit(__I40E_BAD_EEPROM, pf->state)) {
		if (pci_num_vf(pdev))
			pf->flags |= I40E_FLAG_VEB_MODE_ENABLED;
	}
#endif
	err = i40e_setup_pf_switch(pf, false);
	if (err) {
		dev_info(&pdev->dev, "setup_pf_switch failed: %d\n", err);
		goto err_vsis;
	}
	INIT_LIST_HEAD(&pf->vsi[pf->lan_vsi]->ch_list);

	/* if FDIR VSI was set up, start it now */
	for (i = 0; i < pf->num_alloc_vsi; i++) {
		if (pf->vsi[i] && pf->vsi[i]->type == I40E_VSI_FDIR) {
			i40e_vsi_open(pf->vsi[i]);
			break;
		}
	}

	/* The driver only wants link up/down and module qualification
	 * reports from firmware.  Note the negative logic.
	 */
	err = i40e_aq_set_phy_int_mask(&pf->hw,
				       ~(I40E_AQ_EVENT_LINK_UPDOWN |
					 I40E_AQ_EVENT_MEDIA_NA |
					 I40E_AQ_EVENT_MODULE_QUAL_FAIL), NULL);
	if (err)
		dev_info(&pf->pdev->dev, "set phy mask fail, err %s aq_err %s\n",
			 i40e_stat_str(&pf->hw, err),
			 i40e_aq_str(&pf->hw, pf->hw.aq.asq_last_status));

	/* Reconfigure hardware for allowing smaller MSS in the case
	 * of TSO, so that we avoid the MDD being fired and causing
	 * a reset in the case of small MSS+TSO.
	 */
	val = rd32(hw, I40E_REG_MSS);
	if ((val & I40E_REG_MSS_MIN_MASK) > I40E_64BYTE_MSS) {
		val &= ~I40E_REG_MSS_MIN_MASK;
		val |= I40E_64BYTE_MSS;
		wr32(hw, I40E_REG_MSS, val);
	}

	if (pf->hw_features & I40E_HW_RESTART_AUTONEG) {
		msleep(75);
		err = i40e_aq_set_link_restart_an(&pf->hw, true, NULL);
		if (err)
			dev_info(&pf->pdev->dev, "link restart failed, err %s aq_err %s\n",
				 i40e_stat_str(&pf->hw, err),
				 i40e_aq_str(&pf->hw,
					     pf->hw.aq.asq_last_status));
	}
	/* The main driver is (mostly) up and happy. We need to set this state
	 * before setting up the misc vector or we get a race and the vector
	 * ends up disabled forever.
	 */
	clear_bit(__I40E_DOWN, pf->state);

	/* In case of MSIX we are going to setup the misc vector right here
	 * to handle admin queue events etc. In case of legacy and MSI
	 * the misc functionality and queue processing is combined in
	 * the same vector and that gets setup at open.
	 */
	if (pf->flags & I40E_FLAG_MSIX_ENABLED) {
		err = i40e_setup_misc_vector(pf);
		if (err) {
			dev_info(&pdev->dev,
				 "setup of misc vector failed: %d\n", err);
			i40e_cloud_filter_exit(pf);
			i40e_fdir_teardown(pf);
			goto err_vsis;
		}
	}

#ifdef CONFIG_PCI_IOV
	/* prep for VF support */
	if ((pf->flags & I40E_FLAG_SRIOV_ENABLED) &&
	    (pf->flags & I40E_FLAG_MSIX_ENABLED) &&
	    !test_bit(__I40E_BAD_EEPROM, pf->state)) {
		/* disable link interrupts for VFs */
		val = rd32(hw, I40E_PFGEN_PORTMDIO_NUM);
		val &= ~I40E_PFGEN_PORTMDIO_NUM_VFLINK_STAT_ENA_MASK;
		wr32(hw, I40E_PFGEN_PORTMDIO_NUM, val);
		i40e_flush(hw);

		if (pci_num_vf(pdev)) {
			dev_info(&pdev->dev,
				 "Active VFs found, allocating resources.\n");
			err = i40e_alloc_vfs(pf, pci_num_vf(pdev));
			if (err)
				dev_info(&pdev->dev,
					 "Error %d allocating resources for existing VFs\n",
					 err);
		}
	}
#endif /* CONFIG_PCI_IOV */

	if (pf->flags & I40E_FLAG_IWARP_ENABLED) {
		pf->iwarp_base_vector = i40e_get_lump(pf, pf->irq_pile,
						      pf->num_iwarp_msix,
						      I40E_IWARP_IRQ_PILE_ID);
		if (pf->iwarp_base_vector < 0) {
			dev_info(&pdev->dev,
				 "failed to get tracking for %d vectors for IWARP err=%d\n",
				 pf->num_iwarp_msix, pf->iwarp_base_vector);
			pf->flags &= ~I40E_FLAG_IWARP_ENABLED;
		}
	}

	i40e_dbg_pf_init(pf);

	/* tell the firmware that we're starting */
	i40e_send_version(pf);

	/* since everything's happy, start the service_task timer */
	mod_timer(&pf->service_timer,
		  round_jiffies(jiffies + pf->service_timer_period));

	/* add this PF to client device list and launch a client service task */
	if (pf->flags & I40E_FLAG_IWARP_ENABLED) {
		err = i40e_lan_add_device(pf);
		if (err)
			dev_info(&pdev->dev, "Failed to add PF to client API service list: %d\n",
				 err);
	}

#define PCI_SPEED_SIZE 8
#define PCI_WIDTH_SIZE 8
	/* Devices on the IOSF bus do not have this information
	 * and will report PCI Gen 1 x 1 by default so don't bother
	 * checking them.
	 */
	if (!(pf->hw_features & I40E_HW_NO_PCI_LINK_CHECK)) {
		char speed[PCI_SPEED_SIZE] = "Unknown";
		char width[PCI_WIDTH_SIZE] = "Unknown";

		/* Get the negotiated link width and speed from PCI config
		 * space
		 */
		pcie_capability_read_word(pf->pdev, PCI_EXP_LNKSTA,
					  &link_status);

		i40e_set_pci_config_data(hw, link_status);

		switch (hw->bus.speed) {
		case i40e_bus_speed_8000:
			strlcpy(speed, "8.0", PCI_SPEED_SIZE); break;
		case i40e_bus_speed_5000:
			strlcpy(speed, "5.0", PCI_SPEED_SIZE); break;
		case i40e_bus_speed_2500:
			strlcpy(speed, "2.5", PCI_SPEED_SIZE); break;
		default:
			break;
		}
		switch (hw->bus.width) {
		case i40e_bus_width_pcie_x8:
			strlcpy(width, "8", PCI_WIDTH_SIZE); break;
		case i40e_bus_width_pcie_x4:
			strlcpy(width, "4", PCI_WIDTH_SIZE); break;
		case i40e_bus_width_pcie_x2:
			strlcpy(width, "2", PCI_WIDTH_SIZE); break;
		case i40e_bus_width_pcie_x1:
			strlcpy(width, "1", PCI_WIDTH_SIZE); break;
		default:
			break;
		}

		dev_info(&pdev->dev, "PCI-Express: Speed %sGT/s Width x%s\n",
			 speed, width);

		if (hw->bus.width < i40e_bus_width_pcie_x8 ||
		    hw->bus.speed < i40e_bus_speed_8000) {
			dev_warn(&pdev->dev, "PCI-Express bandwidth available for this device may be insufficient for optimal performance.\n");
			dev_warn(&pdev->dev, "Please move the device to a different PCI-e link with more lanes and/or higher transfer rate.\n");
		}
	}

	/* get the requested speeds from the fw */
	err = i40e_aq_get_phy_capabilities(hw, false, false, &abilities, NULL);
	if (err)
		dev_dbg(&pf->pdev->dev, "get requested speeds ret =  %s last_status =  %s\n",
			i40e_stat_str(&pf->hw, err),
			i40e_aq_str(&pf->hw, pf->hw.aq.asq_last_status));
	pf->hw.phy.link_info.requested_speeds = abilities.link_speed;

	/* set the FEC config due to the board capabilities */
	i40e_set_fec_in_flags(abilities.fec_cfg_curr_mod_ext_info, &pf->flags);

	/* get the supported phy types from the fw */
	err = i40e_aq_get_phy_capabilities(hw, false, true, &abilities, NULL);
	if (err)
		dev_dbg(&pf->pdev->dev, "get supported phy types ret =  %s last_status =  %s\n",
			i40e_stat_str(&pf->hw, err),
			i40e_aq_str(&pf->hw, pf->hw.aq.asq_last_status));

	/* make sure the MFS hasn't been set lower than the default */
#define MAX_FRAME_SIZE_DEFAULT 0x2600
	val = (rd32(&pf->hw, I40E_PRTGL_SAH) &
	       I40E_PRTGL_SAH_MFS_MASK) >> I40E_PRTGL_SAH_MFS_SHIFT;
	if (val < MAX_FRAME_SIZE_DEFAULT)
		dev_warn(&pdev->dev, "MFS for port %x has been set below the default: %x\n",
			 i, val);

	/* Add a filter to drop all Flow control frames from any VSI from being
	 * transmitted. By doing so we stop a malicious VF from sending out
	 * PAUSE or PFC frames and potentially controlling traffic for other
	 * PF/VF VSIs.
	 * The FW can still send Flow control frames if enabled.
	 */
	i40e_add_filter_to_drop_tx_flow_control_frames(&pf->hw,
						       pf->main_vsi_seid);
#ifdef CONFIG_I40E_DCB
	if (pf->flags & I40E_FLAG_DISABLE_FW_LLDP)
		i40e_set_lldp_forwarding(pf, true);
#endif /* CONFIG_I40E_DCB */

	if ((pf->hw.device_id == I40E_DEV_ID_10G_BASE_T) ||
		(pf->hw.device_id == I40E_DEV_ID_10G_BASE_T4))
		pf->hw_features |= I40E_HW_PHY_CONTROLS_LEDS;
	if (pf->hw.device_id == I40E_DEV_ID_SFP_I_X722)
		pf->hw_features |= I40E_HW_HAVE_CRT_RETIMER;
	/* print a string summarizing features */
	i40e_print_features(pf);

	return 0;

	/* Unwind what we've done if something failed in the setup */
err_vsis:
	set_bit(__I40E_DOWN, pf->state);
	i40e_clear_interrupt_scheme(pf);
	kfree(pf->vsi);
err_switch_setup:
	i40e_reset_interrupt_capability(pf);
	del_timer_sync(&pf->service_timer);
err_mac_addr:
err_configure_lan_hmc:
	(void)i40e_shutdown_lan_hmc(hw);
err_init_lan_hmc:
	kfree(pf->qp_pile);
err_sw_init:
err_adminq_setup:
err_pf_reset:
	iounmap(hw->hw_addr);
err_ioremap:
	kfree(pf);
err_pf_alloc:
	pci_disable_pcie_error_reporting(pdev);
	pci_release_mem_regions(pdev);
err_pci_reg:
err_dma:
	pci_disable_device(pdev);
	return err;
}

/**
 * i40e_remove - Device removal routine
 * @pdev: PCI device information struct
 *
 * i40e_remove is called by the PCI subsystem to alert the driver
 * that is should release a PCI device.  This could be caused by a
 * Hot-Plug event, or because the driver is going to be removed from
 * memory.
 **/
static void i40e_remove(struct pci_dev *pdev)
{
	struct i40e_pf *pf = pci_get_drvdata(pdev);
	struct i40e_hw *hw = &pf->hw;
	i40e_status ret_code;
	int i;

	i40e_dbg_pf_exit(pf);

	i40e_ptp_stop(pf);

	/* Disable RSS in hw */
	i40e_write_rx_ctl(hw, I40E_PFQF_HENA(0), 0);
	i40e_write_rx_ctl(hw, I40E_PFQF_HENA(1), 0);

	while (test_bit(__I40E_RESET_RECOVERY_PENDING, pf->state))
		usleep_range(1000, 2000);

	if (pf->flags & I40E_FLAG_SRIOV_ENABLED) {
		set_bit(__I40E_VF_RESETS_DISABLED, pf->state);
		i40e_free_vfs(pf);
		pf->flags &= ~I40E_FLAG_SRIOV_ENABLED;
	}
	/* no more scheduling of any task */
	set_bit(__I40E_SUSPENDED, pf->state);
	set_bit(__I40E_DOWN, pf->state);
	if (pf->service_timer.function)
		del_timer_sync(&pf->service_timer);
	if (pf->service_task.func)
		cancel_work_sync(&pf->service_task);

	if (test_bit(__I40E_RECOVERY_MODE, pf->state)) {
		struct i40e_vsi *vsi = pf->vsi[0];

		/* We know that we have allocated only one vsi for this PF,
		 * it was just for registering netdevice, so the interface
		 * could be visible in the 'ifconfig' output
		 */
		unregister_netdev(vsi->netdev);
		free_netdev(vsi->netdev);

		goto unmap;
	}

	/* Client close must be called explicitly here because the timer
	 * has been stopped.
	 */
	i40e_notify_client_of_netdev_close(pf->vsi[pf->lan_vsi], false);

	i40e_fdir_teardown(pf);

	/* If there is a switch structure or any orphans, remove them.
	 * This will leave only the PF's VSI remaining.
	 */
	for (i = 0; i < I40E_MAX_VEB; i++) {
		if (!pf->veb[i])
			continue;

		if (pf->veb[i]->uplink_seid == pf->mac_seid ||
		    pf->veb[i]->uplink_seid == 0)
			i40e_switch_branch_release(pf->veb[i]);
	}

	/* Now we can shutdown the PF's VSI, just before we kill
	 * adminq and hmc.
	 */
	if (pf->vsi[pf->lan_vsi])
		i40e_vsi_release(pf->vsi[pf->lan_vsi]);

	i40e_cloud_filter_exit(pf);

	/* remove attached clients */
	if (pf->flags & I40E_FLAG_IWARP_ENABLED) {
		ret_code = i40e_lan_del_device(pf);
		if (ret_code)
			dev_warn(&pdev->dev, "Failed to delete client device: %d\n",
				 ret_code);
	}

	/* shutdown and destroy the HMC */
	if (hw->hmc.hmc_obj) {
		ret_code = i40e_shutdown_lan_hmc(hw);
		if (ret_code)
			dev_warn(&pdev->dev,
				 "Failed to destroy the HMC resources: %d\n",
				 ret_code);
	}

unmap:
	/* Free MSI/legacy interrupt 0 when in recovery mode. */
	if (test_bit(__I40E_RECOVERY_MODE, pf->state) &&
	    !(pf->flags & I40E_FLAG_MSIX_ENABLED))
		free_irq(pf->pdev->irq, pf);

	/* shutdown the adminq */
	i40e_shutdown_adminq(hw);

	/* destroy the locks only once, here */
	mutex_destroy(&hw->aq.arq_mutex);
	mutex_destroy(&hw->aq.asq_mutex);

	/* Clear all dynamic memory lists of rings, q_vectors, and VSIs */
	rtnl_lock();
	i40e_clear_interrupt_scheme(pf);
	for (i = 0; i < pf->num_alloc_vsi; i++) {
		if (pf->vsi[i]) {
			if (!test_bit(__I40E_RECOVERY_MODE, pf->state))
				i40e_vsi_clear_rings(pf->vsi[i]);
			i40e_vsi_clear(pf->vsi[i]);
			pf->vsi[i] = NULL;
		}
	}
	rtnl_unlock();

	for (i = 0; i < I40E_MAX_VEB; i++) {
		kfree(pf->veb[i]);
		pf->veb[i] = NULL;
	}

	kfree(pf->qp_pile);
	kfree(pf->vsi);

	iounmap(hw->hw_addr);
	kfree(pf);
	pci_release_mem_regions(pdev);

	pci_disable_pcie_error_reporting(pdev);
	pci_disable_device(pdev);
}

/**
 * i40e_pci_error_detected - warning that something funky happened in PCI land
 * @pdev: PCI device information struct
 * @error: the type of PCI error
 *
 * Called to warn that something happened and the error handling steps
 * are in progress.  Allows the driver to quiesce things, be ready for
 * remediation.
 **/
static pci_ers_result_t i40e_pci_error_detected(struct pci_dev *pdev,
						pci_channel_state_t error)
{
	struct i40e_pf *pf = pci_get_drvdata(pdev);

	dev_info(&pdev->dev, "%s: error %d\n", __func__, error);

	if (!pf) {
		dev_info(&pdev->dev,
			 "Cannot recover - error happened during device probe\n");
		return PCI_ERS_RESULT_DISCONNECT;
	}

	/* shutdown all operations */
	if (!test_bit(__I40E_SUSPENDED, pf->state))
		i40e_prep_for_reset(pf);

	/* Request a slot reset */
	return PCI_ERS_RESULT_NEED_RESET;
}

/**
 * i40e_pci_error_slot_reset - a PCI slot reset just happened
 * @pdev: PCI device information struct
 *
 * Called to find if the driver can work with the device now that
 * the pci slot has been reset.  If a basic connection seems good
 * (registers are readable and have sane content) then return a
 * happy little PCI_ERS_RESULT_xxx.
 **/
static pci_ers_result_t i40e_pci_error_slot_reset(struct pci_dev *pdev)
{
	struct i40e_pf *pf = pci_get_drvdata(pdev);
	pci_ers_result_t result;
	u32 reg;

	dev_dbg(&pdev->dev, "%s\n", __func__);
	if (pci_enable_device_mem(pdev)) {
		dev_info(&pdev->dev,
			 "Cannot re-enable PCI device after reset.\n");
		result = PCI_ERS_RESULT_DISCONNECT;
	} else {
		pci_set_master(pdev);
		pci_restore_state(pdev);
		pci_save_state(pdev);
		pci_wake_from_d3(pdev, false);

		reg = rd32(&pf->hw, I40E_GLGEN_RTRIG);
		if (reg == 0)
			result = PCI_ERS_RESULT_RECOVERED;
		else
			result = PCI_ERS_RESULT_DISCONNECT;
	}

	return result;
}

/**
 * i40e_pci_error_reset_prepare - prepare device driver for pci reset
 * @pdev: PCI device information struct
 */
static void i40e_pci_error_reset_prepare(struct pci_dev *pdev)
{
	struct i40e_pf *pf = pci_get_drvdata(pdev);

	i40e_prep_for_reset(pf);
}

/**
 * i40e_pci_error_reset_done - pci reset done, device driver reset can begin
 * @pdev: PCI device information struct
 */
static void i40e_pci_error_reset_done(struct pci_dev *pdev)
{
	struct i40e_pf *pf = pci_get_drvdata(pdev);

	i40e_reset_and_rebuild(pf, false, false);
}

/**
 * i40e_pci_error_resume - restart operations after PCI error recovery
 * @pdev: PCI device information struct
 *
 * Called to allow the driver to bring things back up after PCI error
 * and/or reset recovery has finished.
 **/
static void i40e_pci_error_resume(struct pci_dev *pdev)
{
	struct i40e_pf *pf = pci_get_drvdata(pdev);

	dev_dbg(&pdev->dev, "%s\n", __func__);
	if (test_bit(__I40E_SUSPENDED, pf->state))
		return;

	i40e_handle_reset_warning(pf, false);
}

/**
 * i40e_enable_mc_magic_wake - enable multicast magic packet wake up
 * using the mac_address_write admin q function
 * @pf: pointer to i40e_pf struct
 **/
static void i40e_enable_mc_magic_wake(struct i40e_pf *pf)
{
	struct i40e_hw *hw = &pf->hw;
	i40e_status ret;
	u8 mac_addr[6];
	u16 flags = 0;

	/* Get current MAC address in case it's an LAA */
	if (pf->vsi[pf->lan_vsi] && pf->vsi[pf->lan_vsi]->netdev) {
		ether_addr_copy(mac_addr,
				pf->vsi[pf->lan_vsi]->netdev->dev_addr);
	} else {
		dev_err(&pf->pdev->dev,
			"Failed to retrieve MAC address; using default\n");
		ether_addr_copy(mac_addr, hw->mac.addr);
	}

	/* The FW expects the mac address write cmd to first be called with
	 * one of these flags before calling it again with the multicast
	 * enable flags.
	 */
	flags = I40E_AQC_WRITE_TYPE_LAA_WOL;

	if (hw->func_caps.flex10_enable && hw->partition_id != 1)
		flags = I40E_AQC_WRITE_TYPE_LAA_ONLY;

	ret = i40e_aq_mac_address_write(hw, flags, mac_addr, NULL);
	if (ret) {
		dev_err(&pf->pdev->dev,
			"Failed to update MAC address registers; cannot enable Multicast Magic packet wake up");
		return;
	}

	flags = I40E_AQC_MC_MAG_EN
			| I40E_AQC_WOL_PRESERVE_ON_PFR
			| I40E_AQC_WRITE_TYPE_UPDATE_MC_MAG;
	ret = i40e_aq_mac_address_write(hw, flags, mac_addr, NULL);
	if (ret)
		dev_err(&pf->pdev->dev,
			"Failed to enable Multicast Magic Packet wake up\n");
}

/**
 * i40e_shutdown - PCI callback for shutting down
 * @pdev: PCI device information struct
 **/
static void i40e_shutdown(struct pci_dev *pdev)
{
	struct i40e_pf *pf = pci_get_drvdata(pdev);
	struct i40e_hw *hw = &pf->hw;

	set_bit(__I40E_SUSPENDED, pf->state);
	set_bit(__I40E_DOWN, pf->state);

	del_timer_sync(&pf->service_timer);
	cancel_work_sync(&pf->service_task);
	i40e_cloud_filter_exit(pf);
	i40e_fdir_teardown(pf);

	/* Client close must be called explicitly here because the timer
	 * has been stopped.
	 */
	i40e_notify_client_of_netdev_close(pf->vsi[pf->lan_vsi], false);

	if (pf->wol_en && (pf->hw_features & I40E_HW_WOL_MC_MAGIC_PKT_WAKE))
		i40e_enable_mc_magic_wake(pf);

	i40e_prep_for_reset(pf);

	wr32(hw, I40E_PFPM_APM,
	     (pf->wol_en ? I40E_PFPM_APM_APME_MASK : 0));
	wr32(hw, I40E_PFPM_WUFC,
	     (pf->wol_en ? I40E_PFPM_WUFC_MAG_MASK : 0));

	/* Free MSI/legacy interrupt 0 when in recovery mode. */
	if (test_bit(__I40E_RECOVERY_MODE, pf->state) &&
	    !(pf->flags & I40E_FLAG_MSIX_ENABLED))
		free_irq(pf->pdev->irq, pf);

	/* Since we're going to destroy queues during the
	 * i40e_clear_interrupt_scheme() we should hold the RTNL lock for this
	 * whole section
	 */
	rtnl_lock();
	i40e_clear_interrupt_scheme(pf);
	rtnl_unlock();

	if (system_state == SYSTEM_POWER_OFF) {
		pci_wake_from_d3(pdev, pf->wol_en);
		pci_set_power_state(pdev, PCI_D3hot);
	}
}

/**
 * i40e_suspend - PM callback for moving to D3
 * @dev: generic device information structure
 **/
static int __maybe_unused i40e_suspend(struct device *dev)
{
	struct i40e_pf *pf = dev_get_drvdata(dev);
	struct i40e_hw *hw = &pf->hw;

	/* If we're already suspended, then there is nothing to do */
	if (test_and_set_bit(__I40E_SUSPENDED, pf->state))
		return 0;

	set_bit(__I40E_DOWN, pf->state);

	/* Ensure service task will not be running */
	del_timer_sync(&pf->service_timer);
	cancel_work_sync(&pf->service_task);

	/* Client close must be called explicitly here because the timer
	 * has been stopped.
	 */
	i40e_notify_client_of_netdev_close(pf->vsi[pf->lan_vsi], false);

	if (pf->wol_en && (pf->hw_features & I40E_HW_WOL_MC_MAGIC_PKT_WAKE))
		i40e_enable_mc_magic_wake(pf);

	/* Since we're going to destroy queues during the
	 * i40e_clear_interrupt_scheme() we should hold the RTNL lock for this
	 * whole section
	 */
	rtnl_lock();

	i40e_prep_for_reset(pf);

	wr32(hw, I40E_PFPM_APM, (pf->wol_en ? I40E_PFPM_APM_APME_MASK : 0));
	wr32(hw, I40E_PFPM_WUFC, (pf->wol_en ? I40E_PFPM_WUFC_MAG_MASK : 0));

	/* Clear the interrupt scheme and release our IRQs so that the system
	 * can safely hibernate even when there are a large number of CPUs.
	 * Otherwise hibernation might fail when mapping all the vectors back
	 * to CPU0.
	 */
	i40e_clear_interrupt_scheme(pf);

	rtnl_unlock();

	return 0;
}

/**
 * i40e_resume - PM callback for waking up from D3
 * @dev: generic device information structure
 **/
static int __maybe_unused i40e_resume(struct device *dev)
{
	struct i40e_pf *pf = dev_get_drvdata(dev);
	int err;

	/* If we're not suspended, then there is nothing to do */
	if (!test_bit(__I40E_SUSPENDED, pf->state))
		return 0;

	/* We need to hold the RTNL lock prior to restoring interrupt schemes,
	 * since we're going to be restoring queues
	 */
	rtnl_lock();

	/* We cleared the interrupt scheme when we suspended, so we need to
	 * restore it now to resume device functionality.
	 */
	err = i40e_restore_interrupt_scheme(pf);
	if (err) {
		dev_err(dev, "Cannot restore interrupt scheme: %d\n",
			err);
	}

	clear_bit(__I40E_DOWN, pf->state);
	i40e_reset_and_rebuild(pf, false, true);

	rtnl_unlock();

	/* Clear suspended state last after everything is recovered */
	clear_bit(__I40E_SUSPENDED, pf->state);

	/* Restart the service task */
	mod_timer(&pf->service_timer,
		  round_jiffies(jiffies + pf->service_timer_period));

	return 0;
}

static const struct pci_error_handlers i40e_err_handler = {
	.error_detected = i40e_pci_error_detected,
	.slot_reset = i40e_pci_error_slot_reset,
	.reset_prepare = i40e_pci_error_reset_prepare,
	.reset_done = i40e_pci_error_reset_done,
	.resume = i40e_pci_error_resume,
};

static SIMPLE_DEV_PM_OPS(i40e_pm_ops, i40e_suspend, i40e_resume);

static struct pci_driver i40e_driver = {
	.name     = i40e_driver_name,
	.id_table = i40e_pci_tbl,
	.probe    = i40e_probe,
	.remove   = i40e_remove,
	.driver   = {
		.pm = &i40e_pm_ops,
	},
	.shutdown = i40e_shutdown,
	.err_handler = &i40e_err_handler,
	.sriov_configure = i40e_pci_sriov_configure,
};

/**
 * i40e_init_module - Driver registration routine
 *
 * i40e_init_module is the first routine called when the driver is
 * loaded. All it does is register with the PCI subsystem.
 **/
static int __init i40e_init_module(void)
{
	pr_info("%s: %s\n", i40e_driver_name, i40e_driver_string);
	pr_info("%s: %s\n", i40e_driver_name, i40e_copyright);

	/* There is no need to throttle the number of active tasks because
	 * each device limits its own task using a state bit for scheduling
	 * the service task, and the device tasks do not interfere with each
	 * other, so we don't set a max task limit. We must set WQ_MEM_RECLAIM
	 * since we need to be able to guarantee forward progress even under
	 * memory pressure.
	 */
	i40e_wq = alloc_workqueue("%s", WQ_MEM_RECLAIM, 0, i40e_driver_name);
	if (!i40e_wq) {
		pr_err("%s: Failed to create workqueue\n", i40e_driver_name);
		return -ENOMEM;
	}

	i40e_dbg_init();
	return pci_register_driver(&i40e_driver);
}
module_init(i40e_init_module);

/**
 * i40e_exit_module - Driver exit cleanup routine
 *
 * i40e_exit_module is called just before the driver is removed
 * from memory.
 **/
static void __exit i40e_exit_module(void)
{
	pci_unregister_driver(&i40e_driver);
	destroy_workqueue(i40e_wq);
	i40e_dbg_exit();
}
module_exit(i40e_exit_module);<|MERGE_RESOLUTION|>--- conflicted
+++ resolved
@@ -35,11 +35,7 @@
 static int i40e_setup_misc_vector(struct i40e_pf *pf);
 static void i40e_determine_queue_usage(struct i40e_pf *pf);
 static int i40e_setup_pf_filter_control(struct i40e_pf *pf);
-<<<<<<< HEAD
-static void i40e_prep_for_reset(struct i40e_pf *pf, bool lock_acquired);
-=======
 static void i40e_prep_for_reset(struct i40e_pf *pf);
->>>>>>> 7cea2a3c
 static void i40e_reset_and_rebuild(struct i40e_pf *pf, bool reinit,
 				   bool lock_acquired);
 static int i40e_reset(struct i40e_pf *pf);
@@ -8948,14 +8944,6 @@
 			 "FW LLDP is disabled\n" :
 			 "FW LLDP is enabled\n");
 
-	} else if (reset_flags & I40E_PF_RESET_AND_REBUILD_FLAG) {
-		/* Request a PF Reset
-		 *
-		 * Resets PF and reinitializes PFs VSI.
-		 */
-		i40e_prep_for_reset(pf, lock_acquired);
-		i40e_reset_and_rebuild(pf, true, lock_acquired);
-
 	} else if (reset_flags & BIT_ULL(__I40E_REINIT_REQUESTED)) {
 		int v;
 

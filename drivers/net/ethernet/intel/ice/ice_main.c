--- conflicted
+++ resolved
@@ -2812,8 +2812,6 @@
 		}
 	}
 
-<<<<<<< HEAD
-=======
 	if (oicr & PFINT_OICR_TSYN_TX_M) {
 		ena_mask &= ~PFINT_OICR_TSYN_TX_M;
 		ice_ptp_process_ts(pf);
@@ -2831,7 +2829,6 @@
 		kthread_queue_work(pf->ptp.kworker, &pf->ptp.extts_work);
 	}
 
->>>>>>> b6df0078
 #define ICE_AUX_CRIT_ERR (PFINT_OICR_PE_CRITERR_M | PFINT_OICR_HMC_ERR_M | PFINT_OICR_PE_PUSH_M)
 	if (oicr & ICE_AUX_CRIT_ERR) {
 		struct iidc_event *event;
@@ -6558,8 +6555,6 @@
 	kfree(event);
 
 	return err;
-<<<<<<< HEAD
-=======
 }
 
 /**
@@ -6581,7 +6576,6 @@
 	default:
 		return -EOPNOTSUPP;
 	}
->>>>>>> b6df0078
 }
 
 /**

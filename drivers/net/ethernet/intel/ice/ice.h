--- conflicted
+++ resolved
@@ -390,11 +390,8 @@
 	ICE_FLAG_DCB_CAPABLE,
 	ICE_FLAG_DCB_ENA,
 	ICE_FLAG_FD_ENA,
-<<<<<<< HEAD
-=======
 	ICE_FLAG_PTP_SUPPORTED,		/* PTP is supported by NVM */
 	ICE_FLAG_PTP,			/* PTP is enabled by software */
->>>>>>> 35713d9b
 	ICE_FLAG_AUX_ENA,
 	ICE_FLAG_ADV_FEATURES,
 	ICE_FLAG_LINK_DOWN_ON_CLOSE_ENA,
@@ -457,10 +454,7 @@
 	struct mutex sw_mutex;		/* lock for protecting VSI alloc flow */
 	struct mutex tc_mutex;		/* lock to protect TC changes */
 	u32 msg_enable;
-<<<<<<< HEAD
-=======
 	struct ice_ptp ptp;
->>>>>>> 35713d9b
 	u16 num_rdma_msix;		/* Total MSIX vectors for RDMA driver */
 	u16 rdma_base_vector;
 

/* SPDX-License-Identifier: GPL-2.0 */
/* Copyright (c)  2018 Intel Corporation */

#ifndef _IGC_H_
#define _IGC_H_

#include <linux/kobject.h>
#include <linux/pci.h>
#include <linux/netdevice.h>
#include <linux/vmalloc.h>
#include <linux/ethtool.h>
#include <linux/sctp.h>
#include <linux/ptp_clock_kernel.h>
#include <linux/timecounter.h>
#include <linux/net_tstamp.h>

#include "igc_hw.h"

void igc_ethtool_set_ops(struct net_device *);

/* Transmit and receive queues */
#define IGC_MAX_RX_QUEUES		4
#define IGC_MAX_TX_QUEUES		4

#define MAX_Q_VECTORS			8
#define MAX_STD_JUMBO_FRAME_SIZE	9216

#define MAX_ETYPE_FILTER		8
#define IGC_RETA_SIZE			128

enum igc_mac_filter_type {
	IGC_MAC_FILTER_TYPE_DST = 0,
	IGC_MAC_FILTER_TYPE_SRC
};

struct igc_tx_queue_stats {
	u64 packets;
	u64 bytes;
	u64 restart_queue;
	u64 restart_queue2;
};

struct igc_rx_queue_stats {
	u64 packets;
	u64 bytes;
	u64 drops;
	u64 csum_err;
	u64 alloc_failed;
};

struct igc_rx_packet_stats {
	u64 ipv4_packets;      /* IPv4 headers processed */
	u64 ipv4e_packets;     /* IPv4E headers with extensions processed */
	u64 ipv6_packets;      /* IPv6 headers processed */
	u64 ipv6e_packets;     /* IPv6E headers with extensions processed */
	u64 tcp_packets;       /* TCP headers processed */
	u64 udp_packets;       /* UDP headers processed */
	u64 sctp_packets;      /* SCTP headers processed */
	u64 nfs_packets;       /* NFS headers processe */
	u64 other_packets;
};

struct igc_ring_container {
	struct igc_ring *ring;          /* pointer to linked list of rings */
	unsigned int total_bytes;       /* total bytes processed this int */
	unsigned int total_packets;     /* total packets processed this int */
	u16 work_limit;                 /* total work allowed per interrupt */
	u8 count;                       /* total number of rings in vector */
	u8 itr;                         /* current ITR setting for ring */
};

struct igc_ring {
	struct igc_q_vector *q_vector;  /* backlink to q_vector */
	struct net_device *netdev;      /* back pointer to net_device */
	struct device *dev;             /* device for dma mapping */
	union {                         /* array of buffer info structs */
		struct igc_tx_buffer *tx_buffer_info;
		struct igc_rx_buffer *rx_buffer_info;
	};
	void *desc;                     /* descriptor ring memory */
	unsigned long flags;            /* ring specific flags */
	void __iomem *tail;             /* pointer to ring tail register */
	dma_addr_t dma;                 /* phys address of the ring */
	unsigned int size;              /* length of desc. ring in bytes */

	u16 count;                      /* number of desc. in the ring */
	u8 queue_index;                 /* logical index of the ring*/
	u8 reg_idx;                     /* physical index of the ring */
	bool launchtime_enable;         /* true if LaunchTime is enabled */

	u32 start_time;
	u32 end_time;

	/* everything past this point are written often */
	u16 next_to_clean;
	u16 next_to_use;
	u16 next_to_alloc;

	union {
		/* TX */
		struct {
			struct igc_tx_queue_stats tx_stats;
			struct u64_stats_sync tx_syncp;
			struct u64_stats_sync tx_syncp2;
		};
		/* RX */
		struct {
			struct igc_rx_queue_stats rx_stats;
			struct igc_rx_packet_stats pkt_stats;
			struct u64_stats_sync rx_syncp;
			struct sk_buff *skb;
		};
	};
} ____cacheline_internodealigned_in_smp;

/* Board specific private data structure */
struct igc_adapter {
	struct net_device *netdev;

	struct ethtool_eee eee;
	u16 eee_advert;

	unsigned long state;
	unsigned int flags;
	unsigned int num_q_vectors;

	struct msix_entry *msix_entries;

	/* TX */
	u16 tx_work_limit;
	u32 tx_timeout_count;
	int num_tx_queues;
	struct igc_ring *tx_ring[IGC_MAX_TX_QUEUES];

	/* RX */
	int num_rx_queues;
	struct igc_ring *rx_ring[IGC_MAX_RX_QUEUES];

	struct timer_list watchdog_timer;
	struct timer_list dma_err_timer;
	struct timer_list phy_info_timer;

	u32 wol;
	u32 en_mng_pt;
	u16 link_speed;
	u16 link_duplex;

	u8 port_num;

	u8 __iomem *io_addr;
	/* Interrupt Throttle Rate */
	u32 rx_itr_setting;
	u32 tx_itr_setting;

	struct work_struct reset_task;
	struct work_struct watchdog_task;
	struct work_struct dma_err_task;
	bool fc_autoneg;

	u8 tx_timeout_factor;

	int msg_enable;
	u32 max_frame_size;
	u32 min_frame_size;

	ktime_t base_time;
	ktime_t cycle_time;

	/* OS defined structs */
	struct pci_dev *pdev;
	/* lock for statistics */
	spinlock_t stats64_lock;
	struct rtnl_link_stats64 stats64;

	/* structs defined in igc_hw.h */
	struct igc_hw hw;
	struct igc_hw_stats stats;

	struct igc_q_vector *q_vector[MAX_Q_VECTORS];
	u32 eims_enable_mask;
	u32 eims_other;

	u16 tx_ring_count;
	u16 rx_ring_count;

	u32 tx_hwtstamp_timeouts;
	u32 tx_hwtstamp_skipped;
	u32 rx_hwtstamp_cleared;

	u32 rss_queues;
	u32 rss_indir_tbl_init;

	/* Any access to elements in nfc_rule_list is protected by the
	 * nfc_rule_lock.
	 */
	struct mutex nfc_rule_lock;
	struct list_head nfc_rule_list;
	unsigned int nfc_rule_count;

	u8 rss_indir_tbl[IGC_RETA_SIZE];

	unsigned long link_check_timeout;
	struct igc_info ei;

	u32 test_icr;

	struct ptp_clock *ptp_clock;
	struct ptp_clock_info ptp_caps;
	struct work_struct ptp_tx_work;
	struct sk_buff *ptp_tx_skb;
	struct hwtstamp_config tstamp_config;
	unsigned long ptp_tx_start;
	unsigned int ptp_flags;
	/* System time value lock */
	spinlock_t tmreg_lock;
	struct cyclecounter cc;
	struct timecounter tc;
	struct timespec64 prev_ptp_time; /* Pre-reset PTP clock */
	ktime_t ptp_reset_start; /* Reset time in clock mono */
<<<<<<< HEAD
=======

	char fw_version[32];
>>>>>>> f642729d
};

void igc_up(struct igc_adapter *adapter);
void igc_down(struct igc_adapter *adapter);
int igc_open(struct net_device *netdev);
int igc_close(struct net_device *netdev);
int igc_setup_tx_resources(struct igc_ring *ring);
int igc_setup_rx_resources(struct igc_ring *ring);
void igc_free_tx_resources(struct igc_ring *ring);
void igc_free_rx_resources(struct igc_ring *ring);
unsigned int igc_get_max_rss_queues(struct igc_adapter *adapter);
void igc_set_flag_queue_pairs(struct igc_adapter *adapter,
			      const u32 max_rss_queues);
int igc_reinit_queues(struct igc_adapter *adapter);
void igc_write_rss_indir_tbl(struct igc_adapter *adapter);
bool igc_has_link(struct igc_adapter *adapter);
void igc_reset(struct igc_adapter *adapter);
int igc_set_spd_dplx(struct igc_adapter *adapter, u32 spd, u8 dplx);
void igc_update_stats(struct igc_adapter *adapter);

/* igc_dump declarations */
void igc_rings_dump(struct igc_adapter *adapter);
void igc_regs_dump(struct igc_adapter *adapter);

extern char igc_driver_name[];

#define IGC_REGS_LEN			740

/* flags controlling PTP/1588 function */
#define IGC_PTP_ENABLED		BIT(0)

/* Flags definitions */
#define IGC_FLAG_HAS_MSI		BIT(0)
#define IGC_FLAG_QUEUE_PAIRS		BIT(3)
#define IGC_FLAG_DMAC			BIT(4)
#define IGC_FLAG_PTP			BIT(8)
#define IGC_FLAG_WOL_SUPPORTED		BIT(8)
#define IGC_FLAG_NEED_LINK_UPDATE	BIT(9)
#define IGC_FLAG_MEDIA_RESET		BIT(10)
#define IGC_FLAG_MAS_ENABLE		BIT(12)
#define IGC_FLAG_HAS_MSIX		BIT(13)
#define IGC_FLAG_EEE			BIT(14)
#define IGC_FLAG_VLAN_PROMISC		BIT(15)
#define IGC_FLAG_RX_LEGACY		BIT(16)
#define IGC_FLAG_TSN_QBV_ENABLED	BIT(17)

#define IGC_FLAG_RSS_FIELD_IPV4_UDP	BIT(6)
#define IGC_FLAG_RSS_FIELD_IPV6_UDP	BIT(7)

#define IGC_MRQC_ENABLE_RSS_MQ		0x00000002
#define IGC_MRQC_RSS_FIELD_IPV4_UDP	0x00400000
#define IGC_MRQC_RSS_FIELD_IPV6_UDP	0x00800000

/* Interrupt defines */
#define IGC_START_ITR			648 /* ~6000 ints/sec */
#define IGC_4K_ITR			980
#define IGC_20K_ITR			196
#define IGC_70K_ITR			56

#define IGC_DEFAULT_ITR		3 /* dynamic */
#define IGC_MAX_ITR_USECS	10000
#define IGC_MIN_ITR_USECS	10
#define NON_Q_VECTORS		1
#define MAX_MSIX_ENTRIES	10

/* TX/RX descriptor defines */
#define IGC_DEFAULT_TXD		256
#define IGC_DEFAULT_TX_WORK	128
#define IGC_MIN_TXD		80
#define IGC_MAX_TXD		4096

#define IGC_DEFAULT_RXD		256
#define IGC_MIN_RXD		80
#define IGC_MAX_RXD		4096

/* Supported Rx Buffer Sizes */
#define IGC_RXBUFFER_256		256
#define IGC_RXBUFFER_2048		2048
#define IGC_RXBUFFER_3072		3072

#define AUTO_ALL_MODES		0
#define IGC_RX_HDR_LEN			IGC_RXBUFFER_256

/* Transmit and receive latency (for PTP timestamps) */
#define IGC_I225_TX_LATENCY_10		240
#define IGC_I225_TX_LATENCY_100		58
#define IGC_I225_TX_LATENCY_1000	80
#define IGC_I225_TX_LATENCY_2500	1325
#define IGC_I225_RX_LATENCY_10		6450
#define IGC_I225_RX_LATENCY_100		185
#define IGC_I225_RX_LATENCY_1000	300
#define IGC_I225_RX_LATENCY_2500	1485

/* RX and TX descriptor control thresholds.
 * PTHRESH - MAC will consider prefetch if it has fewer than this number of
 *           descriptors available in its onboard memory.
 *           Setting this to 0 disables RX descriptor prefetch.
 * HTHRESH - MAC will only prefetch if there are at least this many descriptors
 *           available in host memory.
 *           If PTHRESH is 0, this should also be 0.
 * WTHRESH - RX descriptor writeback threshold - MAC will delay writing back
 *           descriptors until either it has this many to write back, or the
 *           ITR timer expires.
 */
#define IGC_RX_PTHRESH			8
#define IGC_RX_HTHRESH			8
#define IGC_TX_PTHRESH			8
#define IGC_TX_HTHRESH			1
#define IGC_RX_WTHRESH			4
#define IGC_TX_WTHRESH			16

#define IGC_RX_DMA_ATTR \
	(DMA_ATTR_SKIP_CPU_SYNC | DMA_ATTR_WEAK_ORDERING)

#define IGC_TS_HDR_LEN			16

#define IGC_SKB_PAD			(NET_SKB_PAD + NET_IP_ALIGN)

#if (PAGE_SIZE < 8192)
#define IGC_MAX_FRAME_BUILD_SKB \
	(SKB_WITH_OVERHEAD(IGC_RXBUFFER_2048) - IGC_SKB_PAD - IGC_TS_HDR_LEN)
#else
#define IGC_MAX_FRAME_BUILD_SKB (IGC_RXBUFFER_2048 - IGC_TS_HDR_LEN)
#endif

/* How many Rx Buffers do we bundle into one write to the hardware ? */
#define IGC_RX_BUFFER_WRITE	16 /* Must be power of 2 */

/* VLAN info */
#define IGC_TX_FLAGS_VLAN_MASK	0xffff0000

/* igc_test_staterr - tests bits within Rx descriptor status and error fields */
static inline __le32 igc_test_staterr(union igc_adv_rx_desc *rx_desc,
				      const u32 stat_err_bits)
{
	return rx_desc->wb.upper.status_error & cpu_to_le32(stat_err_bits);
}

enum igc_state_t {
	__IGC_TESTING,
	__IGC_RESETTING,
	__IGC_DOWN,
	__IGC_PTP_TX_IN_PROGRESS,
};

enum igc_tx_flags {
	/* cmd_type flags */
	IGC_TX_FLAGS_VLAN	= 0x01,
	IGC_TX_FLAGS_TSO	= 0x02,
	IGC_TX_FLAGS_TSTAMP	= 0x04,

	/* olinfo flags */
	IGC_TX_FLAGS_IPV4	= 0x10,
	IGC_TX_FLAGS_CSUM	= 0x20,
};

enum igc_boards {
	board_base,
};

/* The largest size we can write to the descriptor is 65535.  In order to
 * maintain a power of two alignment we have to limit ourselves to 32K.
 */
#define IGC_MAX_TXD_PWR		15
#define IGC_MAX_DATA_PER_TXD	BIT(IGC_MAX_TXD_PWR)

/* Tx Descriptors needed, worst case */
#define TXD_USE_COUNT(S)	DIV_ROUND_UP((S), IGC_MAX_DATA_PER_TXD)
#define DESC_NEEDED	(MAX_SKB_FRAGS + 4)

/* wrapper around a pointer to a socket buffer,
 * so a DMA handle can be stored along with the buffer
 */
struct igc_tx_buffer {
	union igc_adv_tx_desc *next_to_watch;
	unsigned long time_stamp;
	struct sk_buff *skb;
	unsigned int bytecount;
	u16 gso_segs;
	__be16 protocol;

	DEFINE_DMA_UNMAP_ADDR(dma);
	DEFINE_DMA_UNMAP_LEN(len);
	u32 tx_flags;
};

struct igc_rx_buffer {
	dma_addr_t dma;
	struct page *page;
#if (BITS_PER_LONG > 32) || (PAGE_SIZE >= 65536)
	__u32 page_offset;
#else
	__u16 page_offset;
#endif
	__u16 pagecnt_bias;
};

struct igc_q_vector {
	struct igc_adapter *adapter;    /* backlink */
	void __iomem *itr_register;
	u32 eims_value;                 /* EIMS mask value */

	u16 itr_val;
	u8 set_itr;

	struct igc_ring_container rx, tx;

	struct napi_struct napi;

	struct rcu_head rcu;    /* to avoid race with update stats on free */
	char name[IFNAMSIZ + 9];
	struct net_device poll_dev;

	/* for dynamic allocation of rings associated with this q_vector */
	struct igc_ring ring[] ____cacheline_internodealigned_in_smp;
};

enum igc_filter_match_flags {
	IGC_FILTER_FLAG_ETHER_TYPE =	0x1,
	IGC_FILTER_FLAG_VLAN_TCI   =	0x2,
	IGC_FILTER_FLAG_SRC_MAC_ADDR =	0x4,
	IGC_FILTER_FLAG_DST_MAC_ADDR =	0x8,
};

struct igc_nfc_filter {
	u8 match_flags;
	u16 etype;
	u16 vlan_tci;
	u8 src_addr[ETH_ALEN];
	u8 dst_addr[ETH_ALEN];
};

struct igc_nfc_rule {
	struct list_head list;
	struct igc_nfc_filter filter;
	u32 location;
	u16 action;
};

/* IGC supports a total of 32 NFC rules: 16 MAC address based,, 8 VLAN priority
 * based, and 8 ethertype based.
 */
#define IGC_MAX_RXNFC_RULES		32

/* igc_desc_unused - calculate if we have unused descriptors */
static inline u16 igc_desc_unused(const struct igc_ring *ring)
{
	u16 ntc = ring->next_to_clean;
	u16 ntu = ring->next_to_use;

	return ((ntc > ntu) ? 0 : ring->count) + ntc - ntu - 1;
}

static inline s32 igc_get_phy_info(struct igc_hw *hw)
{
	if (hw->phy.ops.get_phy_info)
		return hw->phy.ops.get_phy_info(hw);

	return 0;
}

static inline s32 igc_reset_phy(struct igc_hw *hw)
{
	if (hw->phy.ops.reset)
		return hw->phy.ops.reset(hw);

	return 0;
}

static inline struct netdev_queue *txring_txq(const struct igc_ring *tx_ring)
{
	return netdev_get_tx_queue(tx_ring->netdev, tx_ring->queue_index);
}

enum igc_ring_flags_t {
	IGC_RING_FLAG_RX_3K_BUFFER,
	IGC_RING_FLAG_RX_BUILD_SKB_ENABLED,
	IGC_RING_FLAG_RX_SCTP_CSUM,
	IGC_RING_FLAG_RX_LB_VLAN_BSWAP,
	IGC_RING_FLAG_TX_CTX_IDX,
	IGC_RING_FLAG_TX_DETECT_HANG
};

#define ring_uses_large_buffer(ring) \
	test_bit(IGC_RING_FLAG_RX_3K_BUFFER, &(ring)->flags)

#define ring_uses_build_skb(ring) \
	test_bit(IGC_RING_FLAG_RX_BUILD_SKB_ENABLED, &(ring)->flags)

static inline unsigned int igc_rx_bufsz(struct igc_ring *ring)
{
#if (PAGE_SIZE < 8192)
	if (ring_uses_large_buffer(ring))
		return IGC_RXBUFFER_3072;

	if (ring_uses_build_skb(ring))
		return IGC_MAX_FRAME_BUILD_SKB + IGC_TS_HDR_LEN;
#endif
	return IGC_RXBUFFER_2048;
}

static inline unsigned int igc_rx_pg_order(struct igc_ring *ring)
{
#if (PAGE_SIZE < 8192)
	if (ring_uses_large_buffer(ring))
		return 1;
#endif
	return 0;
}

static inline s32 igc_read_phy_reg(struct igc_hw *hw, u32 offset, u16 *data)
{
	if (hw->phy.ops.read_reg)
		return hw->phy.ops.read_reg(hw, offset, data);

	return 0;
}

void igc_reinit_locked(struct igc_adapter *);
struct igc_nfc_rule *igc_get_nfc_rule(struct igc_adapter *adapter,
				      u32 location);
int igc_add_nfc_rule(struct igc_adapter *adapter, struct igc_nfc_rule *rule);
void igc_del_nfc_rule(struct igc_adapter *adapter, struct igc_nfc_rule *rule);

void igc_ptp_init(struct igc_adapter *adapter);
void igc_ptp_reset(struct igc_adapter *adapter);
void igc_ptp_suspend(struct igc_adapter *adapter);
void igc_ptp_stop(struct igc_adapter *adapter);
void igc_ptp_rx_pktstamp(struct igc_q_vector *q_vector, void *va,
			 struct sk_buff *skb);
int igc_ptp_set_ts_config(struct net_device *netdev, struct ifreq *ifr);
int igc_ptp_get_ts_config(struct net_device *netdev, struct ifreq *ifr);
void igc_ptp_tx_hang(struct igc_adapter *adapter);
void igc_ptp_read(struct igc_adapter *adapter, struct timespec64 *ts);

#define igc_rx_pg_size(_ring) (PAGE_SIZE << igc_rx_pg_order(_ring))

#define IGC_TXD_DCMD	(IGC_ADVTXD_DCMD_EOP | IGC_ADVTXD_DCMD_RS)

#define IGC_RX_DESC(R, i)       \
	(&(((union igc_adv_rx_desc *)((R)->desc))[i]))
#define IGC_TX_DESC(R, i)       \
	(&(((union igc_adv_tx_desc *)((R)->desc))[i]))
#define IGC_TX_CTXTDESC(R, i)   \
	(&(((struct igc_adv_tx_context_desc *)((R)->desc))[i]))

#endif /* _IGC_H_ */<|MERGE_RESOLUTION|>--- conflicted
+++ resolved
@@ -217,11 +217,8 @@
 	struct timecounter tc;
 	struct timespec64 prev_ptp_time; /* Pre-reset PTP clock */
 	ktime_t ptp_reset_start; /* Reset time in clock mono */
-<<<<<<< HEAD
-=======
 
 	char fw_version[32];
->>>>>>> f642729d
 };
 
 void igc_up(struct igc_adapter *adapter);

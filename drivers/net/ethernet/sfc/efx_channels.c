// SPDX-License-Identifier: GPL-2.0-only
/****************************************************************************
 * Driver for Solarflare network controllers and boards
 * Copyright 2018 Solarflare Communications Inc.
 *
 * This program is free software; you can redistribute it and/or modify it
 * under the terms of the GNU General Public License version 2 as published
 * by the Free Software Foundation, incorporated herein by reference.
 */

#include "net_driver.h"
#include <linux/module.h>
#include "efx_channels.h"
#include "efx.h"
#include "efx_common.h"
#include "tx_common.h"
#include "rx_common.h"
#include "nic.h"
#include "sriov.h"
#include "workarounds.h"

/* This is the first interrupt mode to try out of:
 * 0 => MSI-X
 * 1 => MSI
 * 2 => legacy
 */
unsigned int efx_interrupt_mode = EFX_INT_MODE_MSIX;

/* This is the requested number of CPUs to use for Receive-Side Scaling (RSS),
 * i.e. the number of CPUs among which we may distribute simultaneous
 * interrupt handling.
 *
 * Cards without MSI-X will only target one CPU via legacy or MSI interrupt.
 * The default (0) means to assign an interrupt to each core.
 */
unsigned int rss_cpus;

static unsigned int irq_adapt_low_thresh = 8000;
module_param(irq_adapt_low_thresh, uint, 0644);
MODULE_PARM_DESC(irq_adapt_low_thresh,
		 "Threshold score for reducing IRQ moderation");

static unsigned int irq_adapt_high_thresh = 16000;
module_param(irq_adapt_high_thresh, uint, 0644);
MODULE_PARM_DESC(irq_adapt_high_thresh,
		 "Threshold score for increasing IRQ moderation");

/* This is the weight assigned to each of the (per-channel) virtual
 * NAPI devices.
 */
static int napi_weight = 64;

/***************
 * Housekeeping
 ***************/

int efx_channel_dummy_op_int(struct efx_channel *channel)
{
	return 0;
}

void efx_channel_dummy_op_void(struct efx_channel *channel)
{
}

static const struct efx_channel_type efx_default_channel_type = {
	.pre_probe		= efx_channel_dummy_op_int,
	.post_remove		= efx_channel_dummy_op_void,
	.get_name		= efx_get_channel_name,
	.copy			= efx_copy_channel,
	.want_txqs		= efx_default_channel_want_txqs,
	.keep_eventq		= false,
	.want_pio		= true,
};

/*************
 * INTERRUPTS
 *************/

static unsigned int efx_wanted_parallelism(struct efx_nic *efx)
{
	cpumask_var_t thread_mask;
	unsigned int count;
	int cpu;

	if (rss_cpus) {
		count = rss_cpus;
	} else {
		if (unlikely(!zalloc_cpumask_var(&thread_mask, GFP_KERNEL))) {
			netif_warn(efx, probe, efx->net_dev,
				   "RSS disabled due to allocation failure\n");
			return 1;
		}

		count = 0;
		for_each_online_cpu(cpu) {
			if (!cpumask_test_cpu(cpu, thread_mask)) {
				++count;
				cpumask_or(thread_mask, thread_mask,
					   topology_sibling_cpumask(cpu));
			}
		}

		free_cpumask_var(thread_mask);
	}

	if (count > EFX_MAX_RX_QUEUES) {
		netif_cond_dbg(efx, probe, efx->net_dev, !rss_cpus, warn,
			       "Reducing number of rx queues from %u to %u.\n",
			       count, EFX_MAX_RX_QUEUES);
		count = EFX_MAX_RX_QUEUES;
	}

	/* If RSS is requested for the PF *and* VFs then we can't write RSS
	 * table entries that are inaccessible to VFs
	 */
#ifdef CONFIG_SFC_SRIOV
	if (efx->type->sriov_wanted) {
		if (efx->type->sriov_wanted(efx) && efx_vf_size(efx) > 1 &&
		    count > efx_vf_size(efx)) {
			netif_warn(efx, probe, efx->net_dev,
				   "Reducing number of RSS channels from %u to %u for "
				   "VF support. Increase vf-msix-limit to use more "
				   "channels on the PF.\n",
				   count, efx_vf_size(efx));
			count = efx_vf_size(efx);
		}
	}
#endif

	return count;
}

static int efx_allocate_msix_channels(struct efx_nic *efx,
				      unsigned int max_channels,
				      unsigned int extra_channels,
				      unsigned int parallelism)
{
	unsigned int n_channels = parallelism;
	int vec_count;
	int tx_per_ev;
	int n_xdp_tx;
	int n_xdp_ev;

	if (efx_separate_tx_channels)
		n_channels *= 2;
	n_channels += extra_channels;

	/* To allow XDP transmit to happen from arbitrary NAPI contexts
	 * we allocate a TX queue per CPU. We share event queues across
	 * multiple tx queues, assuming tx and ev queues are both
	 * maximum size.
	 */
	tx_per_ev = EFX_MAX_EVQ_SIZE / EFX_TXQ_MAX_ENT(efx);
	n_xdp_tx = num_possible_cpus();
<<<<<<< HEAD
	n_xdp_ev = DIV_ROUND_UP(n_xdp_tx, EFX_MAX_TXQ_PER_CHANNEL);
=======
	n_xdp_ev = DIV_ROUND_UP(n_xdp_tx, tx_per_ev);
>>>>>>> f642729d

	vec_count = pci_msix_vec_count(efx->pci_dev);
	if (vec_count < 0)
		return vec_count;

	max_channels = min_t(unsigned int, vec_count, max_channels);

	/* Check resources.
	 * We need a channel per event queue, plus a VI per tx queue.
	 * This may be more pessimistic than it needs to be.
	 */
	if (n_channels + n_xdp_ev > max_channels) {
		netif_err(efx, drv, efx->net_dev,
			  "Insufficient resources for %d XDP event queues (%d other channels, max %d)\n",
			  n_xdp_ev, n_channels, max_channels);
		efx->n_xdp_channels = 0;
		efx->xdp_tx_per_channel = 0;
		efx->xdp_tx_queue_count = 0;
	} else if (n_channels + n_xdp_tx > efx->max_vis) {
		netif_err(efx, drv, efx->net_dev,
			  "Insufficient resources for %d XDP TX queues (%d other channels, max VIs %d)\n",
			  n_xdp_tx, n_channels, efx->max_vis);
		efx->n_xdp_channels = 0;
		efx->xdp_tx_per_channel = 0;
		efx->xdp_tx_queue_count = 0;
	} else {
		efx->n_xdp_channels = n_xdp_ev;
		efx->xdp_tx_per_channel = EFX_MAX_TXQ_PER_CHANNEL;
		efx->xdp_tx_queue_count = n_xdp_tx;
		n_channels += n_xdp_ev;
		netif_dbg(efx, drv, efx->net_dev,
			  "Allocating %d TX and %d event queues for XDP\n",
			  n_xdp_tx, n_xdp_ev);
	}

	if (vec_count < n_channels) {
		netif_err(efx, drv, efx->net_dev,
			  "WARNING: Insufficient MSI-X vectors available (%d < %u).\n",
			  vec_count, n_channels);
		netif_err(efx, drv, efx->net_dev,
			  "WARNING: Performance may be reduced.\n");
		n_channels = vec_count;
	}

	n_channels = min(n_channels, max_channels);

	efx->n_channels = n_channels;

	/* Ignore XDP tx channels when creating rx channels. */
	n_channels -= efx->n_xdp_channels;

	if (efx_separate_tx_channels) {
		efx->n_tx_channels =
			min(max(n_channels / 2, 1U),
			    efx->max_tx_channels);
		efx->tx_channel_offset =
			n_channels - efx->n_tx_channels;
		efx->n_rx_channels =
			max(n_channels -
			    efx->n_tx_channels, 1U);
	} else {
		efx->n_tx_channels = min(n_channels, efx->max_tx_channels);
		efx->tx_channel_offset = 0;
		efx->n_rx_channels = n_channels;
	}

	efx->n_rx_channels = min(efx->n_rx_channels, parallelism);
	efx->n_tx_channels = min(efx->n_tx_channels, parallelism);

	efx->xdp_channel_offset = n_channels;

	netif_dbg(efx, drv, efx->net_dev,
		  "Allocating %u RX channels\n",
		  efx->n_rx_channels);

	return efx->n_channels;
}

/* Probe the number and type of interrupts we are able to obtain, and
 * the resulting numbers of channels and RX queues.
 */
int efx_probe_interrupts(struct efx_nic *efx)
{
	unsigned int extra_channels = 0;
	unsigned int rss_spread;
	unsigned int i, j;
	int rc;

	for (i = 0; i < EFX_MAX_EXTRA_CHANNELS; i++)
		if (efx->extra_channel_type[i])
			++extra_channels;

	if (efx->interrupt_mode == EFX_INT_MODE_MSIX) {
		unsigned int parallelism = efx_wanted_parallelism(efx);
		struct msix_entry xentries[EFX_MAX_CHANNELS];
		unsigned int n_channels;

		rc = efx_allocate_msix_channels(efx, efx->max_channels,
						extra_channels, parallelism);
		if (rc >= 0) {
			n_channels = rc;
			for (i = 0; i < n_channels; i++)
				xentries[i].entry = i;
			rc = pci_enable_msix_range(efx->pci_dev, xentries, 1,
						   n_channels);
		}
		if (rc < 0) {
			/* Fall back to single channel MSI */
			netif_err(efx, drv, efx->net_dev,
				  "could not enable MSI-X\n");
			if (efx->type->min_interrupt_mode >= EFX_INT_MODE_MSI)
				efx->interrupt_mode = EFX_INT_MODE_MSI;
			else
				return rc;
		} else if (rc < n_channels) {
			netif_err(efx, drv, efx->net_dev,
				  "WARNING: Insufficient MSI-X vectors"
				  " available (%d < %u).\n", rc, n_channels);
			netif_err(efx, drv, efx->net_dev,
				  "WARNING: Performance may be reduced.\n");
			n_channels = rc;
		}

		if (rc > 0) {
			for (i = 0; i < efx->n_channels; i++)
				efx_get_channel(efx, i)->irq =
					xentries[i].vector;
		}
	}

	/* Try single interrupt MSI */
	if (efx->interrupt_mode == EFX_INT_MODE_MSI) {
		efx->n_channels = 1;
		efx->n_rx_channels = 1;
		efx->n_tx_channels = 1;
		efx->n_xdp_channels = 0;
		efx->xdp_channel_offset = efx->n_channels;
		rc = pci_enable_msi(efx->pci_dev);
		if (rc == 0) {
			efx_get_channel(efx, 0)->irq = efx->pci_dev->irq;
		} else {
			netif_err(efx, drv, efx->net_dev,
				  "could not enable MSI\n");
			if (efx->type->min_interrupt_mode >= EFX_INT_MODE_LEGACY)
				efx->interrupt_mode = EFX_INT_MODE_LEGACY;
			else
				return rc;
		}
	}

	/* Assume legacy interrupts */
	if (efx->interrupt_mode == EFX_INT_MODE_LEGACY) {
		efx->n_channels = 1 + (efx_separate_tx_channels ? 1 : 0);
		efx->n_rx_channels = 1;
		efx->n_tx_channels = 1;
		efx->n_xdp_channels = 0;
		efx->xdp_channel_offset = efx->n_channels;
		efx->legacy_irq = efx->pci_dev->irq;
	}

	/* Assign extra channels if possible, before XDP channels */
	efx->n_extra_tx_channels = 0;
	j = efx->xdp_channel_offset;
	for (i = 0; i < EFX_MAX_EXTRA_CHANNELS; i++) {
		if (!efx->extra_channel_type[i])
			continue;
		if (j <= efx->tx_channel_offset + efx->n_tx_channels) {
			efx->extra_channel_type[i]->handle_no_channel(efx);
		} else {
			--j;
			efx_get_channel(efx, j)->type =
				efx->extra_channel_type[i];
			if (efx_channel_has_tx_queues(efx_get_channel(efx, j)))
				efx->n_extra_tx_channels++;
		}
	}

	rss_spread = efx->n_rx_channels;
	/* RSS might be usable on VFs even if it is disabled on the PF */
#ifdef CONFIG_SFC_SRIOV
	if (efx->type->sriov_wanted) {
		efx->rss_spread = ((rss_spread > 1 ||
				    !efx->type->sriov_wanted(efx)) ?
				   rss_spread : efx_vf_size(efx));
		return 0;
	}
#endif
	efx->rss_spread = rss_spread;

	return 0;
}

#if defined(CONFIG_SMP)
void efx_set_interrupt_affinity(struct efx_nic *efx)
{
	struct efx_channel *channel;
	unsigned int cpu;

	efx_for_each_channel(channel, efx) {
		cpu = cpumask_local_spread(channel->channel,
					   pcibus_to_node(efx->pci_dev->bus));
		irq_set_affinity_hint(channel->irq, cpumask_of(cpu));
	}
}

void efx_clear_interrupt_affinity(struct efx_nic *efx)
{
	struct efx_channel *channel;

	efx_for_each_channel(channel, efx)
		irq_set_affinity_hint(channel->irq, NULL);
}
#else
void
efx_set_interrupt_affinity(struct efx_nic *efx __attribute__ ((unused)))
{
}

void
efx_clear_interrupt_affinity(struct efx_nic *efx __attribute__ ((unused)))
{
}
#endif /* CONFIG_SMP */

void efx_remove_interrupts(struct efx_nic *efx)
{
	struct efx_channel *channel;

	/* Remove MSI/MSI-X interrupts */
	efx_for_each_channel(channel, efx)
		channel->irq = 0;
	pci_disable_msi(efx->pci_dev);
	pci_disable_msix(efx->pci_dev);

	/* Remove legacy interrupt */
	efx->legacy_irq = 0;
}

/***************
 * EVENT QUEUES
 ***************/

/* Create event queue
 * Event queue memory allocations are done only once.  If the channel
 * is reset, the memory buffer will be reused; this guards against
 * errors during channel reset and also simplifies interrupt handling.
 */
int efx_probe_eventq(struct efx_channel *channel)
{
	struct efx_nic *efx = channel->efx;
	unsigned long entries;

	netif_dbg(efx, probe, efx->net_dev,
		  "chan %d create event queue\n", channel->channel);

	/* Build an event queue with room for one event per tx and rx buffer,
	 * plus some extra for link state events and MCDI completions.
	 */
	entries = roundup_pow_of_two(efx->rxq_entries + efx->txq_entries + 128);
	EFX_WARN_ON_PARANOID(entries > EFX_MAX_EVQ_SIZE);
	channel->eventq_mask = max(entries, EFX_MIN_EVQ_SIZE) - 1;

	return efx_nic_probe_eventq(channel);
}

/* Prepare channel's event queue */
int efx_init_eventq(struct efx_channel *channel)
{
	struct efx_nic *efx = channel->efx;
	int rc;

	EFX_WARN_ON_PARANOID(channel->eventq_init);

	netif_dbg(efx, drv, efx->net_dev,
		  "chan %d init event queue\n", channel->channel);

	rc = efx_nic_init_eventq(channel);
	if (rc == 0) {
		efx->type->push_irq_moderation(channel);
		channel->eventq_read_ptr = 0;
		channel->eventq_init = true;
	}
	return rc;
}

/* Enable event queue processing and NAPI */
void efx_start_eventq(struct efx_channel *channel)
{
	netif_dbg(channel->efx, ifup, channel->efx->net_dev,
		  "chan %d start event queue\n", channel->channel);

	/* Make sure the NAPI handler sees the enabled flag set */
	channel->enabled = true;
	smp_wmb();

	napi_enable(&channel->napi_str);
	efx_nic_eventq_read_ack(channel);
}

/* Disable event queue processing and NAPI */
void efx_stop_eventq(struct efx_channel *channel)
{
	if (!channel->enabled)
		return;

	napi_disable(&channel->napi_str);
	channel->enabled = false;
}

void efx_fini_eventq(struct efx_channel *channel)
{
	if (!channel->eventq_init)
		return;

	netif_dbg(channel->efx, drv, channel->efx->net_dev,
		  "chan %d fini event queue\n", channel->channel);

	efx_nic_fini_eventq(channel);
	channel->eventq_init = false;
}

void efx_remove_eventq(struct efx_channel *channel)
{
	netif_dbg(channel->efx, drv, channel->efx->net_dev,
		  "chan %d remove event queue\n", channel->channel);

	efx_nic_remove_eventq(channel);
}

/**************************************************************************
 *
 * Channel handling
 *
 *************************************************************************/

#ifdef CONFIG_RFS_ACCEL
static void efx_filter_rfs_expire(struct work_struct *data)
{
	struct delayed_work *dwork = to_delayed_work(data);
	struct efx_channel *channel;
	unsigned int time, quota;

	channel = container_of(dwork, struct efx_channel, filter_work);
	time = jiffies - channel->rfs_last_expiry;
	quota = channel->rfs_filter_count * time / (30 * HZ);
	if (quota >= 20 && __efx_filter_rfs_expire(channel, min(channel->rfs_filter_count, quota)))
		channel->rfs_last_expiry += time;
	/* Ensure we do more work eventually even if NAPI poll is not happening */
	schedule_delayed_work(dwork, 30 * HZ);
}
#endif

/* Allocate and initialise a channel structure. */
static struct efx_channel *efx_alloc_channel(struct efx_nic *efx, int i)
{
	struct efx_rx_queue *rx_queue;
	struct efx_tx_queue *tx_queue;
	struct efx_channel *channel;
	int j;

	channel = kzalloc(sizeof(*channel), GFP_KERNEL);
	if (!channel)
		return NULL;

	channel->efx = efx;
	channel->channel = i;
	channel->type = &efx_default_channel_type;

	for (j = 0; j < EFX_MAX_TXQ_PER_CHANNEL; j++) {
		tx_queue = &channel->tx_queue[j];
		tx_queue->efx = efx;
		tx_queue->queue = -1;
		tx_queue->label = j;
		tx_queue->channel = channel;
	}

#ifdef CONFIG_RFS_ACCEL
	INIT_DELAYED_WORK(&channel->filter_work, efx_filter_rfs_expire);
#endif

	rx_queue = &channel->rx_queue;
	rx_queue->efx = efx;
	timer_setup(&rx_queue->slow_fill, efx_rx_slow_fill, 0);

	return channel;
}

int efx_init_channels(struct efx_nic *efx)
{
	unsigned int i;

	for (i = 0; i < EFX_MAX_CHANNELS; i++) {
		efx->channel[i] = efx_alloc_channel(efx, i);
		if (!efx->channel[i])
			return -ENOMEM;
		efx->msi_context[i].efx = efx;
		efx->msi_context[i].index = i;
	}

	/* Higher numbered interrupt modes are less capable! */
	efx->interrupt_mode = min(efx->type->min_interrupt_mode,
				  efx_interrupt_mode);

	efx->max_channels = EFX_MAX_CHANNELS;
	efx->max_tx_channels = EFX_MAX_CHANNELS;

	return 0;
}

void efx_fini_channels(struct efx_nic *efx)
{
	unsigned int i;

	for (i = 0; i < EFX_MAX_CHANNELS; i++)
		if (efx->channel[i]) {
			kfree(efx->channel[i]);
			efx->channel[i] = NULL;
		}
}

/* Allocate and initialise a channel structure, copying parameters
 * (but not resources) from an old channel structure.
 */
struct efx_channel *efx_copy_channel(const struct efx_channel *old_channel)
{
	struct efx_rx_queue *rx_queue;
	struct efx_tx_queue *tx_queue;
	struct efx_channel *channel;
	int j;

	channel = kmalloc(sizeof(*channel), GFP_KERNEL);
	if (!channel)
		return NULL;

	*channel = *old_channel;

	channel->napi_dev = NULL;
	INIT_HLIST_NODE(&channel->napi_str.napi_hash_node);
	channel->napi_str.napi_id = 0;
	channel->napi_str.state = 0;
	memset(&channel->eventq, 0, sizeof(channel->eventq));

	for (j = 0; j < EFX_MAX_TXQ_PER_CHANNEL; j++) {
		tx_queue = &channel->tx_queue[j];
		if (tx_queue->channel)
			tx_queue->channel = channel;
		tx_queue->buffer = NULL;
		tx_queue->cb_page = NULL;
		memset(&tx_queue->txd, 0, sizeof(tx_queue->txd));
	}

	rx_queue = &channel->rx_queue;
	rx_queue->buffer = NULL;
	memset(&rx_queue->rxd, 0, sizeof(rx_queue->rxd));
	timer_setup(&rx_queue->slow_fill, efx_rx_slow_fill, 0);
#ifdef CONFIG_RFS_ACCEL
	INIT_DELAYED_WORK(&channel->filter_work, efx_filter_rfs_expire);
#endif

	return channel;
}

static int efx_probe_channel(struct efx_channel *channel)
{
	struct efx_tx_queue *tx_queue;
	struct efx_rx_queue *rx_queue;
	int rc;

	netif_dbg(channel->efx, probe, channel->efx->net_dev,
		  "creating channel %d\n", channel->channel);

	rc = channel->type->pre_probe(channel);
	if (rc)
		goto fail;

	rc = efx_probe_eventq(channel);
	if (rc)
		goto fail;

	efx_for_each_channel_tx_queue(tx_queue, channel) {
		rc = efx_probe_tx_queue(tx_queue);
		if (rc)
			goto fail;
	}

	efx_for_each_channel_rx_queue(rx_queue, channel) {
		rc = efx_probe_rx_queue(rx_queue);
		if (rc)
			goto fail;
	}

	channel->rx_list = NULL;

	return 0;

fail:
	efx_remove_channel(channel);
	return rc;
}

void efx_get_channel_name(struct efx_channel *channel, char *buf, size_t len)
{
	struct efx_nic *efx = channel->efx;
	const char *type;
	int number;

	number = channel->channel;

	if (number >= efx->xdp_channel_offset &&
	    !WARN_ON_ONCE(!efx->n_xdp_channels)) {
		type = "-xdp";
		number -= efx->xdp_channel_offset;
	} else if (efx->tx_channel_offset == 0) {
		type = "";
	} else if (number < efx->tx_channel_offset) {
		type = "-rx";
	} else {
		type = "-tx";
		number -= efx->tx_channel_offset;
	}
	snprintf(buf, len, "%s%s-%d", efx->name, type, number);
}

void efx_set_channel_names(struct efx_nic *efx)
{
	struct efx_channel *channel;

	efx_for_each_channel(channel, efx)
		channel->type->get_name(channel,
					efx->msi_context[channel->channel].name,
					sizeof(efx->msi_context[0].name));
}

int efx_probe_channels(struct efx_nic *efx)
{
	struct efx_channel *channel;
	int rc;

	/* Restart special buffer allocation */
	efx->next_buffer_table = 0;

	/* Probe channels in reverse, so that any 'extra' channels
	 * use the start of the buffer table. This allows the traffic
	 * channels to be resized without moving them or wasting the
	 * entries before them.
	 */
	efx_for_each_channel_rev(channel, efx) {
		rc = efx_probe_channel(channel);
		if (rc) {
			netif_err(efx, probe, efx->net_dev,
				  "failed to create channel %d\n",
				  channel->channel);
			goto fail;
		}
	}
	efx_set_channel_names(efx);

	return 0;

fail:
	efx_remove_channels(efx);
	return rc;
}

void efx_remove_channel(struct efx_channel *channel)
{
	struct efx_tx_queue *tx_queue;
	struct efx_rx_queue *rx_queue;

	netif_dbg(channel->efx, drv, channel->efx->net_dev,
		  "destroy chan %d\n", channel->channel);

	efx_for_each_channel_rx_queue(rx_queue, channel)
		efx_remove_rx_queue(rx_queue);
	efx_for_each_channel_tx_queue(tx_queue, channel)
		efx_remove_tx_queue(tx_queue);
	efx_remove_eventq(channel);
	channel->type->post_remove(channel);
}

void efx_remove_channels(struct efx_nic *efx)
{
	struct efx_channel *channel;

	efx_for_each_channel(channel, efx)
		efx_remove_channel(channel);

	kfree(efx->xdp_tx_queues);
}

int efx_realloc_channels(struct efx_nic *efx, u32 rxq_entries, u32 txq_entries)
{
	struct efx_channel *other_channel[EFX_MAX_CHANNELS], *channel;
	unsigned int i, next_buffer_table = 0;
	u32 old_rxq_entries, old_txq_entries;
	int rc, rc2;

	rc = efx_check_disabled(efx);
	if (rc)
		return rc;

	/* Not all channels should be reallocated. We must avoid
	 * reallocating their buffer table entries.
	 */
	efx_for_each_channel(channel, efx) {
		struct efx_rx_queue *rx_queue;
		struct efx_tx_queue *tx_queue;

		if (channel->type->copy)
			continue;
		next_buffer_table = max(next_buffer_table,
					channel->eventq.index +
					channel->eventq.entries);
		efx_for_each_channel_rx_queue(rx_queue, channel)
			next_buffer_table = max(next_buffer_table,
						rx_queue->rxd.index +
						rx_queue->rxd.entries);
		efx_for_each_channel_tx_queue(tx_queue, channel)
			next_buffer_table = max(next_buffer_table,
						tx_queue->txd.index +
						tx_queue->txd.entries);
	}

	efx_device_detach_sync(efx);
	efx_stop_all(efx);
	efx_soft_disable_interrupts(efx);

	/* Clone channels (where possible) */
	memset(other_channel, 0, sizeof(other_channel));
	for (i = 0; i < efx->n_channels; i++) {
		channel = efx->channel[i];
		if (channel->type->copy)
			channel = channel->type->copy(channel);
		if (!channel) {
			rc = -ENOMEM;
			goto out;
		}
		other_channel[i] = channel;
	}

	/* Swap entry counts and channel pointers */
	old_rxq_entries = efx->rxq_entries;
	old_txq_entries = efx->txq_entries;
	efx->rxq_entries = rxq_entries;
	efx->txq_entries = txq_entries;
	for (i = 0; i < efx->n_channels; i++) {
		channel = efx->channel[i];
		efx->channel[i] = other_channel[i];
		other_channel[i] = channel;
	}

	/* Restart buffer table allocation */
	efx->next_buffer_table = next_buffer_table;

	for (i = 0; i < efx->n_channels; i++) {
		channel = efx->channel[i];
		if (!channel->type->copy)
			continue;
		rc = efx_probe_channel(channel);
		if (rc)
			goto rollback;
		efx_init_napi_channel(efx->channel[i]);
	}

out:
	/* Destroy unused channel structures */
	for (i = 0; i < efx->n_channels; i++) {
		channel = other_channel[i];
		if (channel && channel->type->copy) {
			efx_fini_napi_channel(channel);
			efx_remove_channel(channel);
			kfree(channel);
		}
	}

	rc2 = efx_soft_enable_interrupts(efx);
	if (rc2) {
		rc = rc ? rc : rc2;
		netif_err(efx, drv, efx->net_dev,
			  "unable to restart interrupts on channel reallocation\n");
		efx_schedule_reset(efx, RESET_TYPE_DISABLE);
	} else {
		efx_start_all(efx);
		efx_device_attach_if_not_resetting(efx);
	}
	return rc;

rollback:
	/* Swap back */
	efx->rxq_entries = old_rxq_entries;
	efx->txq_entries = old_txq_entries;
	for (i = 0; i < efx->n_channels; i++) {
		channel = efx->channel[i];
		efx->channel[i] = other_channel[i];
		other_channel[i] = channel;
	}
	goto out;
}

int efx_set_channels(struct efx_nic *efx)
{
	struct efx_tx_queue *tx_queue;
	struct efx_channel *channel;
	unsigned int next_queue = 0;
	int xdp_queue_number;
	int rc;

	efx->tx_channel_offset =
		efx_separate_tx_channels ?
		efx->n_channels - efx->n_tx_channels : 0;

	if (efx->xdp_tx_queue_count) {
		EFX_WARN_ON_PARANOID(efx->xdp_tx_queues);

		/* Allocate array for XDP TX queue lookup. */
		efx->xdp_tx_queues = kcalloc(efx->xdp_tx_queue_count,
					     sizeof(*efx->xdp_tx_queues),
					     GFP_KERNEL);
		if (!efx->xdp_tx_queues)
			return -ENOMEM;
	}

	/* We need to mark which channels really have RX and TX
	 * queues, and adjust the TX queue numbers if we have separate
	 * RX-only and TX-only channels.
	 */
	xdp_queue_number = 0;
	efx_for_each_channel(channel, efx) {
		if (channel->channel < efx->n_rx_channels)
			channel->rx_queue.core_index = channel->channel;
		else
			channel->rx_queue.core_index = -1;

		if (channel->channel >= efx->tx_channel_offset) {
			if (efx_channel_is_xdp_tx(channel)) {
				efx_for_each_channel_tx_queue(tx_queue, channel) {
					tx_queue->queue = next_queue++;
					netif_dbg(efx, drv, efx->net_dev, "Channel %u TXQ %u is XDP %u, HW %u\n",
						  channel->channel, tx_queue->label,
						  xdp_queue_number, tx_queue->queue);
					/* We may have a few left-over XDP TX
					 * queues owing to xdp_tx_queue_count
					 * not dividing evenly by EFX_MAX_TXQ_PER_CHANNEL.
					 * We still allocate and probe those
					 * TXQs, but never use them.
					 */
					if (xdp_queue_number < efx->xdp_tx_queue_count)
						efx->xdp_tx_queues[xdp_queue_number] = tx_queue;
					xdp_queue_number++;
				}
			} else {
				efx_for_each_channel_tx_queue(tx_queue, channel) {
					tx_queue->queue = next_queue++;
					netif_dbg(efx, drv, efx->net_dev, "Channel %u TXQ %u is HW %u\n",
						  channel->channel, tx_queue->label,
						  tx_queue->queue);
				}
			}
		}
	}

	rc = netif_set_real_num_tx_queues(efx->net_dev, efx->n_tx_channels);
	if (rc)
		return rc;
	return netif_set_real_num_rx_queues(efx->net_dev, efx->n_rx_channels);
}

bool efx_default_channel_want_txqs(struct efx_channel *channel)
{
	return channel->channel - channel->efx->tx_channel_offset <
		channel->efx->n_tx_channels;
}

/*************
 * START/STOP
 *************/

int efx_soft_enable_interrupts(struct efx_nic *efx)
{
	struct efx_channel *channel, *end_channel;
	int rc;

	BUG_ON(efx->state == STATE_DISABLED);

	efx->irq_soft_enabled = true;
	smp_wmb();

	efx_for_each_channel(channel, efx) {
		if (!channel->type->keep_eventq) {
			rc = efx_init_eventq(channel);
			if (rc)
				goto fail;
		}
		efx_start_eventq(channel);
	}

	efx_mcdi_mode_event(efx);

	return 0;
fail:
	end_channel = channel;
	efx_for_each_channel(channel, efx) {
		if (channel == end_channel)
			break;
		efx_stop_eventq(channel);
		if (!channel->type->keep_eventq)
			efx_fini_eventq(channel);
	}

	return rc;
}

void efx_soft_disable_interrupts(struct efx_nic *efx)
{
	struct efx_channel *channel;

	if (efx->state == STATE_DISABLED)
		return;

	efx_mcdi_mode_poll(efx);

	efx->irq_soft_enabled = false;
	smp_wmb();

	if (efx->legacy_irq)
		synchronize_irq(efx->legacy_irq);

	efx_for_each_channel(channel, efx) {
		if (channel->irq)
			synchronize_irq(channel->irq);

		efx_stop_eventq(channel);
		if (!channel->type->keep_eventq)
			efx_fini_eventq(channel);
	}

	/* Flush the asynchronous MCDI request queue */
	efx_mcdi_flush_async(efx);
}

int efx_enable_interrupts(struct efx_nic *efx)
{
	struct efx_channel *channel, *end_channel;
	int rc;

	/* TODO: Is this really a bug? */
	BUG_ON(efx->state == STATE_DISABLED);

	if (efx->eeh_disabled_legacy_irq) {
		enable_irq(efx->legacy_irq);
		efx->eeh_disabled_legacy_irq = false;
	}

	efx->type->irq_enable_master(efx);

	efx_for_each_channel(channel, efx) {
		if (channel->type->keep_eventq) {
			rc = efx_init_eventq(channel);
			if (rc)
				goto fail;
		}
	}

	rc = efx_soft_enable_interrupts(efx);
	if (rc)
		goto fail;

	return 0;

fail:
	end_channel = channel;
	efx_for_each_channel(channel, efx) {
		if (channel == end_channel)
			break;
		if (channel->type->keep_eventq)
			efx_fini_eventq(channel);
	}

	efx->type->irq_disable_non_ev(efx);

	return rc;
}

void efx_disable_interrupts(struct efx_nic *efx)
{
	struct efx_channel *channel;

	efx_soft_disable_interrupts(efx);

	efx_for_each_channel(channel, efx) {
		if (channel->type->keep_eventq)
			efx_fini_eventq(channel);
	}

	efx->type->irq_disable_non_ev(efx);
}

void efx_start_channels(struct efx_nic *efx)
{
	struct efx_tx_queue *tx_queue;
	struct efx_rx_queue *rx_queue;
	struct efx_channel *channel;

	efx_for_each_channel(channel, efx) {
		efx_for_each_channel_tx_queue(tx_queue, channel) {
			efx_init_tx_queue(tx_queue);
			atomic_inc(&efx->active_queues);
		}

		efx_for_each_channel_rx_queue(rx_queue, channel) {
			efx_init_rx_queue(rx_queue);
			atomic_inc(&efx->active_queues);
			efx_stop_eventq(channel);
			efx_fast_push_rx_descriptors(rx_queue, false);
			efx_start_eventq(channel);
		}

		WARN_ON(channel->rx_pkt_n_frags);
	}
}

void efx_stop_channels(struct efx_nic *efx)
{
	struct efx_tx_queue *tx_queue;
	struct efx_rx_queue *rx_queue;
	struct efx_channel *channel;
	int rc = 0;

	/* Stop RX refill */
	efx_for_each_channel(channel, efx) {
		efx_for_each_channel_rx_queue(rx_queue, channel)
			rx_queue->refill_enabled = false;
	}

	efx_for_each_channel(channel, efx) {
		/* RX packet processing is pipelined, so wait for the
		 * NAPI handler to complete.  At least event queue 0
		 * might be kept active by non-data events, so don't
		 * use napi_synchronize() but actually disable NAPI
		 * temporarily.
		 */
		if (efx_channel_has_rx_queue(channel)) {
			efx_stop_eventq(channel);
			efx_start_eventq(channel);
		}
	}

	if (efx->type->fini_dmaq)
		rc = efx->type->fini_dmaq(efx);

	if (rc) {
		netif_err(efx, drv, efx->net_dev, "failed to flush queues\n");
	} else {
		netif_dbg(efx, drv, efx->net_dev,
			  "successfully flushed all queues\n");
	}

	efx_for_each_channel(channel, efx) {
		efx_for_each_channel_rx_queue(rx_queue, channel)
			efx_fini_rx_queue(rx_queue);
		efx_for_each_channel_tx_queue(tx_queue, channel)
			efx_fini_tx_queue(tx_queue);
	}
}

/**************************************************************************
 *
 * NAPI interface
 *
 *************************************************************************/

/* Process channel's event queue
 *
 * This function is responsible for processing the event queue of a
 * single channel.  The caller must guarantee that this function will
 * never be concurrently called more than once on the same channel,
 * though different channels may be being processed concurrently.
 */
static int efx_process_channel(struct efx_channel *channel, int budget)
{
	struct efx_tx_queue *tx_queue;
	struct list_head rx_list;
	int spent;

	if (unlikely(!channel->enabled))
		return 0;

	/* Prepare the batch receive list */
	EFX_WARN_ON_PARANOID(channel->rx_list != NULL);
	INIT_LIST_HEAD(&rx_list);
	channel->rx_list = &rx_list;

	efx_for_each_channel_tx_queue(tx_queue, channel) {
		tx_queue->pkts_compl = 0;
		tx_queue->bytes_compl = 0;
	}

	spent = efx_nic_process_eventq(channel, budget);
	if (spent && efx_channel_has_rx_queue(channel)) {
		struct efx_rx_queue *rx_queue =
			efx_channel_get_rx_queue(channel);

		efx_rx_flush_packet(channel);
		efx_fast_push_rx_descriptors(rx_queue, true);
	}

	/* Update BQL */
	efx_for_each_channel_tx_queue(tx_queue, channel) {
		if (tx_queue->bytes_compl) {
			netdev_tx_completed_queue(tx_queue->core_txq,
						  tx_queue->pkts_compl,
						  tx_queue->bytes_compl);
		}
	}

	/* Receive any packets we queued up */
	netif_receive_skb_list(channel->rx_list);
	channel->rx_list = NULL;

	return spent;
}

static void efx_update_irq_mod(struct efx_nic *efx, struct efx_channel *channel)
{
	int step = efx->irq_mod_step_us;

	if (channel->irq_mod_score < irq_adapt_low_thresh) {
		if (channel->irq_moderation_us > step) {
			channel->irq_moderation_us -= step;
			efx->type->push_irq_moderation(channel);
		}
	} else if (channel->irq_mod_score > irq_adapt_high_thresh) {
		if (channel->irq_moderation_us <
		    efx->irq_rx_moderation_us) {
			channel->irq_moderation_us += step;
			efx->type->push_irq_moderation(channel);
		}
	}

	channel->irq_count = 0;
	channel->irq_mod_score = 0;
}

/* NAPI poll handler
 *
 * NAPI guarantees serialisation of polls of the same device, which
 * provides the guarantee required by efx_process_channel().
 */
static int efx_poll(struct napi_struct *napi, int budget)
{
	struct efx_channel *channel =
		container_of(napi, struct efx_channel, napi_str);
	struct efx_nic *efx = channel->efx;
#ifdef CONFIG_RFS_ACCEL
	unsigned int time;
#endif
	int spent;

	netif_vdbg(efx, intr, efx->net_dev,
		   "channel %d NAPI poll executing on CPU %d\n",
		   channel->channel, raw_smp_processor_id());

	spent = efx_process_channel(channel, budget);

	xdp_do_flush_map();

	if (spent < budget) {
		if (efx_channel_has_rx_queue(channel) &&
		    efx->irq_rx_adaptive &&
		    unlikely(++channel->irq_count == 1000)) {
			efx_update_irq_mod(efx, channel);
		}

#ifdef CONFIG_RFS_ACCEL
		/* Perhaps expire some ARFS filters */
		time = jiffies - channel->rfs_last_expiry;
		/* Would our quota be >= 20? */
		if (channel->rfs_filter_count * time >= 600 * HZ)
			mod_delayed_work(system_wq, &channel->filter_work, 0);
#endif

		/* There is no race here; although napi_disable() will
		 * only wait for napi_complete(), this isn't a problem
		 * since efx_nic_eventq_read_ack() will have no effect if
		 * interrupts have already been disabled.
		 */
		if (napi_complete_done(napi, spent))
			efx_nic_eventq_read_ack(channel);
	}

	return spent;
}

void efx_init_napi_channel(struct efx_channel *channel)
{
	struct efx_nic *efx = channel->efx;

	channel->napi_dev = efx->net_dev;
	netif_napi_add(channel->napi_dev, &channel->napi_str,
		       efx_poll, napi_weight);
}

void efx_init_napi(struct efx_nic *efx)
{
	struct efx_channel *channel;

	efx_for_each_channel(channel, efx)
		efx_init_napi_channel(channel);
}

void efx_fini_napi_channel(struct efx_channel *channel)
{
	if (channel->napi_dev)
		netif_napi_del(&channel->napi_str);

	channel->napi_dev = NULL;
}

void efx_fini_napi(struct efx_nic *efx)
{
	struct efx_channel *channel;

	efx_for_each_channel(channel, efx)
		efx_fini_napi_channel(channel);
}<|MERGE_RESOLUTION|>--- conflicted
+++ resolved
@@ -153,11 +153,7 @@
 	 */
 	tx_per_ev = EFX_MAX_EVQ_SIZE / EFX_TXQ_MAX_ENT(efx);
 	n_xdp_tx = num_possible_cpus();
-<<<<<<< HEAD
-	n_xdp_ev = DIV_ROUND_UP(n_xdp_tx, EFX_MAX_TXQ_PER_CHANNEL);
-=======
 	n_xdp_ev = DIV_ROUND_UP(n_xdp_tx, tx_per_ev);
->>>>>>> f642729d
 
 	vec_count = pci_msix_vec_count(efx->pci_dev);
 	if (vec_count < 0)

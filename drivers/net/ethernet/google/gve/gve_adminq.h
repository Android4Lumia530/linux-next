/* SPDX-License-Identifier: (GPL-2.0 OR MIT)
 * Google virtual Ethernet (gve) driver
 *
 * Copyright (C) 2015-2019 Google, Inc.
 */

#ifndef _GVE_ADMINQ_H
#define _GVE_ADMINQ_H

#include <linux/build_bug.h>

/* Admin queue opcodes */
enum gve_adminq_opcodes {
	GVE_ADMINQ_DESCRIBE_DEVICE		= 0x1,
	GVE_ADMINQ_CONFIGURE_DEVICE_RESOURCES	= 0x2,
	GVE_ADMINQ_REGISTER_PAGE_LIST		= 0x3,
	GVE_ADMINQ_UNREGISTER_PAGE_LIST		= 0x4,
	GVE_ADMINQ_CREATE_TX_QUEUE		= 0x5,
	GVE_ADMINQ_CREATE_RX_QUEUE		= 0x6,
	GVE_ADMINQ_DESTROY_TX_QUEUE		= 0x7,
	GVE_ADMINQ_DESTROY_RX_QUEUE		= 0x8,
	GVE_ADMINQ_DECONFIGURE_DEVICE_RESOURCES	= 0x9,
	GVE_ADMINQ_SET_DRIVER_PARAMETER		= 0xB,
	GVE_ADMINQ_REPORT_STATS			= 0xC,
	GVE_ADMINQ_REPORT_LINK_SPEED	= 0xD
};

/* Admin queue status codes */
enum gve_adminq_statuses {
	GVE_ADMINQ_COMMAND_UNSET			= 0x0,
	GVE_ADMINQ_COMMAND_PASSED			= 0x1,
	GVE_ADMINQ_COMMAND_ERROR_ABORTED		= 0xFFFFFFF0,
	GVE_ADMINQ_COMMAND_ERROR_ALREADY_EXISTS		= 0xFFFFFFF1,
	GVE_ADMINQ_COMMAND_ERROR_CANCELLED		= 0xFFFFFFF2,
	GVE_ADMINQ_COMMAND_ERROR_DATALOSS		= 0xFFFFFFF3,
	GVE_ADMINQ_COMMAND_ERROR_DEADLINE_EXCEEDED	= 0xFFFFFFF4,
	GVE_ADMINQ_COMMAND_ERROR_FAILED_PRECONDITION	= 0xFFFFFFF5,
	GVE_ADMINQ_COMMAND_ERROR_INTERNAL_ERROR		= 0xFFFFFFF6,
	GVE_ADMINQ_COMMAND_ERROR_INVALID_ARGUMENT	= 0xFFFFFFF7,
	GVE_ADMINQ_COMMAND_ERROR_NOT_FOUND		= 0xFFFFFFF8,
	GVE_ADMINQ_COMMAND_ERROR_OUT_OF_RANGE		= 0xFFFFFFF9,
	GVE_ADMINQ_COMMAND_ERROR_PERMISSION_DENIED	= 0xFFFFFFFA,
	GVE_ADMINQ_COMMAND_ERROR_UNAUTHENTICATED	= 0xFFFFFFFB,
	GVE_ADMINQ_COMMAND_ERROR_RESOURCE_EXHAUSTED	= 0xFFFFFFFC,
	GVE_ADMINQ_COMMAND_ERROR_UNAVAILABLE		= 0xFFFFFFFD,
	GVE_ADMINQ_COMMAND_ERROR_UNIMPLEMENTED		= 0xFFFFFFFE,
	GVE_ADMINQ_COMMAND_ERROR_UNKNOWN_ERROR		= 0xFFFFFFFF,
};

#define GVE_ADMINQ_DEVICE_DESCRIPTOR_VERSION 1

/* All AdminQ command structs should be naturally packed. The static_assert
 * calls make sure this is the case at compile time.
 */

struct gve_adminq_describe_device {
	__be64 device_descriptor_addr;
	__be32 device_descriptor_version;
	__be32 available_length;
};

static_assert(sizeof(struct gve_adminq_describe_device) == 16);

struct gve_device_descriptor {
	__be64 max_registered_pages;
	__be16 reserved1;
	__be16 tx_queue_entries;
	__be16 rx_queue_entries;
	__be16 default_num_queues;
	__be16 mtu;
	__be16 counters;
	__be16 tx_pages_per_qpl;
	__be16 rx_pages_per_qpl;
	u8  mac[ETH_ALEN];
	__be16 num_device_options;
	__be16 total_length;
	u8  reserved2[6];
};

static_assert(sizeof(struct gve_device_descriptor) == 40);

struct gve_device_option {
	__be16 option_id;
	__be16 option_length;
	__be32 feat_mask;
};

static_assert(sizeof(struct gve_device_option) == 8);

#define GVE_DEV_OPT_ID_RAW_ADDRESSING 0x1
#define GVE_DEV_OPT_LEN_RAW_ADDRESSING 0x0
#define GVE_DEV_OPT_FEAT_MASK_RAW_ADDRESSING 0x0

struct gve_adminq_configure_device_resources {
	__be64 counter_array;
	__be64 irq_db_addr;
	__be32 num_counters;
	__be32 num_irq_dbs;
	__be32 irq_db_stride;
	__be32 ntfy_blk_msix_base_idx;
};

static_assert(sizeof(struct gve_adminq_configure_device_resources) == 32);

struct gve_adminq_register_page_list {
	__be32 page_list_id;
	__be32 num_pages;
	__be64 page_address_list_addr;
};

static_assert(sizeof(struct gve_adminq_register_page_list) == 16);

struct gve_adminq_unregister_page_list {
	__be32 page_list_id;
};

static_assert(sizeof(struct gve_adminq_unregister_page_list) == 4);

#define GVE_RAW_ADDRESSING_QPL_ID 0xFFFFFFFF

struct gve_adminq_create_tx_queue {
	__be32 queue_id;
	__be32 reserved;
	__be64 queue_resources_addr;
	__be64 tx_ring_addr;
	__be32 queue_page_list_id;
	__be32 ntfy_id;
};

static_assert(sizeof(struct gve_adminq_create_tx_queue) == 32);

struct gve_adminq_create_rx_queue {
	__be32 queue_id;
	__be32 index;
	__be32 reserved;
	__be32 ntfy_id;
	__be64 queue_resources_addr;
	__be64 rx_desc_ring_addr;
	__be64 rx_data_ring_addr;
	__be32 queue_page_list_id;
	u8 padding[4];
};

static_assert(sizeof(struct gve_adminq_create_rx_queue) == 48);

/* Queue resources that are shared with the device */
struct gve_queue_resources {
	union {
		struct {
			__be32 db_index;	/* Device -> Guest */
			__be32 counter_index;	/* Device -> Guest */
		};
		u8 reserved[64];
	};
};

static_assert(sizeof(struct gve_queue_resources) == 64);

struct gve_adminq_destroy_tx_queue {
	__be32 queue_id;
};

static_assert(sizeof(struct gve_adminq_destroy_tx_queue) == 4);

struct gve_adminq_destroy_rx_queue {
	__be32 queue_id;
};

static_assert(sizeof(struct gve_adminq_destroy_rx_queue) == 4);

/* GVE Set Driver Parameter Types */
enum gve_set_driver_param_types {
	GVE_SET_PARAM_MTU	= 0x1,
};

struct gve_adminq_set_driver_parameter {
	__be32 parameter_type;
	u8 reserved[4];
	__be64 parameter_value;
};

static_assert(sizeof(struct gve_adminq_set_driver_parameter) == 16);

struct gve_adminq_report_stats {
	__be64 stats_report_len;
	__be64 stats_report_addr;
	__be64 interval;
};

static_assert(sizeof(struct gve_adminq_report_stats) == 24);

struct gve_adminq_report_link_speed {
	__be64 link_speed_address;
};

static_assert(sizeof(struct gve_adminq_report_link_speed) == 8);

struct stats {
	__be32 stat_name;
	__be32 queue_id;
	__be64 value;
};

static_assert(sizeof(struct stats) == 16);

struct gve_stats_report {
	__be64 written_count;
<<<<<<< HEAD
	struct stats stats[0];
=======
	struct stats stats[];
>>>>>>> f642729d
};

static_assert(sizeof(struct gve_stats_report) == 8);

enum gve_stat_names {
	// stats from gve
	TX_WAKE_CNT			= 1,
	TX_STOP_CNT			= 2,
	TX_FRAMES_SENT			= 3,
	TX_BYTES_SENT			= 4,
	TX_LAST_COMPLETION_PROCESSED	= 5,
	RX_NEXT_EXPECTED_SEQUENCE	= 6,
	RX_BUFFERS_POSTED		= 7,
	// stats from NIC
	RX_QUEUE_DROP_CNT		= 65,
	RX_NO_BUFFERS_POSTED		= 66,
	RX_DROPS_PACKET_OVER_MRU	= 67,
	RX_DROPS_INVALID_CHECKSUM	= 68,
};

union gve_adminq_command {
	struct {
		__be32 opcode;
		__be32 status;
		union {
			struct gve_adminq_configure_device_resources
						configure_device_resources;
			struct gve_adminq_create_tx_queue create_tx_queue;
			struct gve_adminq_create_rx_queue create_rx_queue;
			struct gve_adminq_destroy_tx_queue destroy_tx_queue;
			struct gve_adminq_destroy_rx_queue destroy_rx_queue;
			struct gve_adminq_describe_device describe_device;
			struct gve_adminq_register_page_list reg_page_list;
			struct gve_adminq_unregister_page_list unreg_page_list;
			struct gve_adminq_set_driver_parameter set_driver_param;
			struct gve_adminq_report_stats report_stats;
			struct gve_adminq_report_link_speed report_link_speed;
		};
	};
	u8 reserved[64];
};

static_assert(sizeof(union gve_adminq_command) == 64);

int gve_adminq_alloc(struct device *dev, struct gve_priv *priv);
void gve_adminq_free(struct device *dev, struct gve_priv *priv);
void gve_adminq_release(struct gve_priv *priv);
int gve_adminq_describe_device(struct gve_priv *priv);
int gve_adminq_configure_device_resources(struct gve_priv *priv,
					  dma_addr_t counter_array_bus_addr,
					  u32 num_counters,
					  dma_addr_t db_array_bus_addr,
					  u32 num_ntfy_blks);
int gve_adminq_deconfigure_device_resources(struct gve_priv *priv);
int gve_adminq_create_tx_queues(struct gve_priv *priv, u32 num_queues);
int gve_adminq_destroy_tx_queues(struct gve_priv *priv, u32 queue_id);
int gve_adminq_create_rx_queues(struct gve_priv *priv, u32 num_queues);
int gve_adminq_destroy_rx_queues(struct gve_priv *priv, u32 queue_id);
int gve_adminq_register_page_list(struct gve_priv *priv,
				  struct gve_queue_page_list *qpl);
int gve_adminq_unregister_page_list(struct gve_priv *priv, u32 page_list_id);
int gve_adminq_set_mtu(struct gve_priv *priv, u64 mtu);
int gve_adminq_report_stats(struct gve_priv *priv, u64 stats_report_len,
			    dma_addr_t stats_report_addr, u64 interval);
int gve_adminq_report_link_speed(struct gve_priv *priv);
#endif /* _GVE_ADMINQ_H */<|MERGE_RESOLUTION|>--- conflicted
+++ resolved
@@ -205,11 +205,7 @@
 
 struct gve_stats_report {
 	__be64 written_count;
-<<<<<<< HEAD
-	struct stats stats[0];
-=======
 	struct stats stats[];
->>>>>>> f642729d
 };
 
 static_assert(sizeof(struct gve_stats_report) == 8);

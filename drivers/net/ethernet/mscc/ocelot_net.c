--- conflicted
+++ resolved
@@ -984,20 +984,12 @@
 	ret = ocelot_vlan_vid_prepare(dev, vlan->vid, pvid, untagged);
 	if (ret)
 		return ret;
-<<<<<<< HEAD
 
 	return ocelot_vlan_vid_add(dev, vlan->vid, pvid, untagged);
 }
 
 static int ocelot_port_obj_add_mdb(struct net_device *dev,
 				   const struct switchdev_obj_port_mdb *mdb)
-=======
-
-	return ocelot_vlan_vid_add(dev, vlan->vid, pvid, untagged);
-}
-
-static int ocelot_port_obj_add_mdb(struct net_device *dev,
-				   const struct switchdev_obj_port_mdb *mdb)
 {
 	struct ocelot_port_private *priv = netdev_priv(dev);
 	struct ocelot_port *ocelot_port = &priv->port;
@@ -1020,16 +1012,12 @@
 
 static int ocelot_port_obj_mrp_add(struct net_device *dev,
 				   const struct switchdev_obj_mrp *mrp)
->>>>>>> 38b5133a
-{
-	struct ocelot_port_private *priv = netdev_priv(dev);
-	struct ocelot_port *ocelot_port = &priv->port;
-	struct ocelot *ocelot = ocelot_port->ocelot;
-	int port = priv->chip_port;
-
-<<<<<<< HEAD
-	return ocelot_port_mdb_add(ocelot, port, mdb);
-=======
+{
+	struct ocelot_port_private *priv = netdev_priv(dev);
+	struct ocelot_port *ocelot_port = &priv->port;
+	struct ocelot *ocelot = ocelot_port->ocelot;
+	int port = priv->chip_port;
+
 	return ocelot_mrp_add(ocelot, port, mrp);
 }
 
@@ -1042,7 +1030,6 @@
 	int port = priv->chip_port;
 
 	return ocelot_mrp_del(ocelot, port, mrp);
->>>>>>> 38b5133a
 }
 
 static int
@@ -1082,8 +1069,6 @@
 		break;
 	case SWITCHDEV_OBJ_ID_PORT_MDB:
 		ret = ocelot_port_obj_add_mdb(dev, SWITCHDEV_OBJ_PORT_MDB(obj));
-<<<<<<< HEAD
-=======
 		break;
 	case SWITCHDEV_OBJ_ID_MRP:
 		ret = ocelot_port_obj_mrp_add(dev, SWITCHDEV_OBJ_MRP(obj));
@@ -1091,7 +1076,6 @@
 	case SWITCHDEV_OBJ_ID_RING_ROLE_MRP:
 		ret = ocelot_port_obj_mrp_add_ring_role(dev,
 							SWITCHDEV_OBJ_RING_ROLE_MRP(obj));
->>>>>>> 38b5133a
 		break;
 	default:
 		return -EOPNOTSUPP;

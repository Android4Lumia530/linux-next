// SPDX-License-Identifier: GPL-2.0
// IOMapped CAN bus driver for Bosch M_CAN controller
// Copyright (C) 2014 Freescale Semiconductor, Inc.
//	Dong Aisheng <b29396@freescale.com>
//
// Copyright (C) 2018-19 Texas Instruments Incorporated - http://www.ti.com/

#include <linux/platform_device.h>

#include "m_can.h"

struct m_can_plat_priv {
	struct m_can_classdev cdev;

	void __iomem *base;
	void __iomem *mram_base;
};

static inline struct m_can_plat_priv *cdev_to_priv(struct m_can_classdev *cdev)
{
	return container_of(cdev, struct m_can_plat_priv, cdev);
}

static u32 iomap_read_reg(struct m_can_classdev *cdev, int reg)
{
	struct m_can_plat_priv *priv = cdev_to_priv(cdev);

	return readl(priv->base + reg);
}

static u32 iomap_read_fifo(struct m_can_classdev *cdev, int offset)
{
	struct m_can_plat_priv *priv = cdev_to_priv(cdev);

	return readl(priv->mram_base + offset);
}

static int iomap_write_reg(struct m_can_classdev *cdev, int reg, int val)
{
	struct m_can_plat_priv *priv = cdev_to_priv(cdev);

	writel(val, priv->base + reg);

	return 0;
}

static int iomap_write_fifo(struct m_can_classdev *cdev, int offset, int val)
{
	struct m_can_plat_priv *priv = cdev_to_priv(cdev);

	writel(val, priv->mram_base + offset);

	return 0;
}

static struct m_can_ops m_can_plat_ops = {
	.read_reg = iomap_read_reg,
	.write_reg = iomap_write_reg,
	.write_fifo = iomap_write_fifo,
	.read_fifo = iomap_read_fifo,
};

static int m_can_plat_probe(struct platform_device *pdev)
{
	struct m_can_classdev *mcan_class;
	struct m_can_plat_priv *priv;
	struct resource *res;
	void __iomem *addr;
	void __iomem *mram_addr;
	int irq, ret = 0;

	mcan_class = m_can_class_allocate_dev(&pdev->dev,
					      sizeof(struct m_can_plat_priv));
	if (!mcan_class)
		return -ENOMEM;

	priv = cdev_to_priv(mcan_class);

	ret = m_can_class_get_clocks(mcan_class);
	if (ret)
		goto probe_fail;

	res = platform_get_resource_byname(pdev, IORESOURCE_MEM, "m_can");
	addr = devm_ioremap_resource(&pdev->dev, res);
	irq = platform_get_irq_byname(pdev, "int0");
	if (IS_ERR(addr) || irq < 0) {
		ret = -EINVAL;
		goto probe_fail;
	}

	/* message ram could be shared */
	res = platform_get_resource_byname(pdev, IORESOURCE_MEM, "message_ram");
	if (!res) {
		ret = -ENODEV;
		goto probe_fail;
	}

	mram_addr = devm_ioremap(&pdev->dev, res->start, resource_size(res));
	if (!mram_addr) {
		ret = -ENOMEM;
		goto probe_fail;
	}

	priv->base = addr;
	priv->mram_base = mram_addr;

	mcan_class->net->irq = irq;
	mcan_class->pm_clock_support = 1;
	mcan_class->can.clock.freq = clk_get_rate(mcan_class->cclk);
	mcan_class->dev = &pdev->dev;

	mcan_class->ops = &m_can_plat_ops;

	mcan_class->is_peripheral = false;

	platform_set_drvdata(pdev, mcan_class);

	m_can_init_ram(mcan_class);

	pm_runtime_enable(mcan_class->dev);
	ret = m_can_class_register(mcan_class);
	if (ret)
		goto out_runtime_disable;

	return ret;

out_runtime_disable:
	pm_runtime_disable(mcan_class->dev);
probe_fail:
	m_can_class_free_dev(mcan_class->net);
	return ret;
}

static __maybe_unused int m_can_suspend(struct device *dev)
{
	return m_can_class_suspend(dev);
}

static __maybe_unused int m_can_resume(struct device *dev)
{
	return m_can_class_resume(dev);
}

static int m_can_plat_remove(struct platform_device *pdev)
{
	struct m_can_plat_priv *priv = platform_get_drvdata(pdev);
	struct m_can_classdev *mcan_class = &priv->cdev;

	m_can_class_unregister(mcan_class);

	m_can_class_free_dev(mcan_class->net);

	return 0;
}

static int __maybe_unused m_can_runtime_suspend(struct device *dev)
{
<<<<<<< HEAD
	struct net_device *ndev = dev_get_drvdata(dev);
	struct m_can_classdev *mcan_class = netdev_priv(ndev);
=======
	struct m_can_plat_priv *priv = dev_get_drvdata(dev);
	struct m_can_classdev *mcan_class = &priv->cdev;
>>>>>>> f642729d

	clk_disable_unprepare(mcan_class->cclk);
	clk_disable_unprepare(mcan_class->hclk);

	return 0;
}

static int __maybe_unused m_can_runtime_resume(struct device *dev)
{
	struct m_can_plat_priv *priv = dev_get_drvdata(dev);
	struct m_can_classdev *mcan_class = &priv->cdev;
	int err;

	err = clk_prepare_enable(mcan_class->hclk);
	if (err)
		return err;

	err = clk_prepare_enable(mcan_class->cclk);
	if (err)
		clk_disable_unprepare(mcan_class->hclk);

	return err;
}

static const struct dev_pm_ops m_can_pmops = {
	SET_RUNTIME_PM_OPS(m_can_runtime_suspend,
			   m_can_runtime_resume, NULL)
	SET_SYSTEM_SLEEP_PM_OPS(m_can_suspend, m_can_resume)
};

static const struct of_device_id m_can_of_table[] = {
	{ .compatible = "bosch,m_can", .data = NULL },
	{ /* sentinel */ },
};
MODULE_DEVICE_TABLE(of, m_can_of_table);

static struct platform_driver m_can_plat_driver = {
	.driver = {
		.name = KBUILD_MODNAME,
		.of_match_table = m_can_of_table,
		.pm     = &m_can_pmops,
	},
	.probe = m_can_plat_probe,
	.remove = m_can_plat_remove,
};

module_platform_driver(m_can_plat_driver);

MODULE_AUTHOR("Dong Aisheng <b29396@freescale.com>");
MODULE_AUTHOR("Dan Murphy <dmurphy@ti.com>");
MODULE_LICENSE("GPL v2");
MODULE_DESCRIPTION("M_CAN driver for IO Mapped Bosch controllers");<|MERGE_RESOLUTION|>--- conflicted
+++ resolved
@@ -155,13 +155,8 @@
 
 static int __maybe_unused m_can_runtime_suspend(struct device *dev)
 {
-<<<<<<< HEAD
-	struct net_device *ndev = dev_get_drvdata(dev);
-	struct m_can_classdev *mcan_class = netdev_priv(ndev);
-=======
 	struct m_can_plat_priv *priv = dev_get_drvdata(dev);
 	struct m_can_classdev *mcan_class = &priv->cdev;
->>>>>>> f642729d
 
 	clk_disable_unprepare(mcan_class->cclk);
 	clk_disable_unprepare(mcan_class->hclk);

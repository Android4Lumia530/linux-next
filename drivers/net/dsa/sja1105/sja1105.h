/* SPDX-License-Identifier: GPL-2.0 */
/* Copyright (c) 2018, Sensor-Technik Wiedemann GmbH
 * Copyright (c) 2018-2019, Vladimir Oltean <olteanv@gmail.com>
 */
#ifndef _SJA1105_H
#define _SJA1105_H

#include <linux/ptp_clock_kernel.h>
#include <linux/timecounter.h>
#include <linux/dsa/sja1105.h>
#include <linux/dsa/8021q.h>
#include <net/dsa.h>
#include <linux/mutex.h>
#include "sja1105_static_config.h"

#define SJA1105_NUM_PORTS		5
#define SJA1105_NUM_TC			8
#define SJA1105ET_FDB_BIN_SIZE		4
/* The hardware value is in multiples of 10 ms.
 * The passed parameter is in multiples of 1 ms.
 */
#define SJA1105_AGEING_TIME_MS(ms)	((ms) / 10)
#define SJA1105_NUM_L2_POLICERS		45

typedef enum {
	SPI_READ = 0,
	SPI_WRITE = 1,
} sja1105_spi_rw_mode_t;

#include "sja1105_tas.h"
#include "sja1105_ptp.h"

/* Keeps the different addresses between E/T and P/Q/R/S */
struct sja1105_regs {
	u64 device_id;
	u64 prod_id;
	u64 status;
	u64 port_control;
	u64 rgu;
	u64 vl_status;
	u64 config;
	u64 sgmii;
	u64 rmii_pll1;
	u64 ptppinst;
	u64 ptppindur;
	u64 ptp_control;
	u64 ptpclkval;
	u64 ptpclkrate;
	u64 ptpclkcorp;
	u64 ptpsyncts;
	u64 ptpschtm;
	u64 ptpegr_ts[SJA1105_NUM_PORTS];
	u64 pad_mii_tx[SJA1105_NUM_PORTS];
	u64 pad_mii_rx[SJA1105_NUM_PORTS];
	u64 pad_mii_id[SJA1105_NUM_PORTS];
	u64 cgu_idiv[SJA1105_NUM_PORTS];
	u64 mii_tx_clk[SJA1105_NUM_PORTS];
	u64 mii_rx_clk[SJA1105_NUM_PORTS];
	u64 mii_ext_tx_clk[SJA1105_NUM_PORTS];
	u64 mii_ext_rx_clk[SJA1105_NUM_PORTS];
	u64 rgmii_tx_clk[SJA1105_NUM_PORTS];
	u64 rmii_ref_clk[SJA1105_NUM_PORTS];
	u64 rmii_ext_tx_clk[SJA1105_NUM_PORTS];
	u64 mac[SJA1105_NUM_PORTS];
	u64 mac_hl1[SJA1105_NUM_PORTS];
	u64 mac_hl2[SJA1105_NUM_PORTS];
	u64 ether_stats[SJA1105_NUM_PORTS];
	u64 qlevel[SJA1105_NUM_PORTS];
};

struct sja1105_info {
	u64 device_id;
	/* Needed for distinction between P and R, and between Q and S
	 * (since the parts with/without SGMII share the same
	 * switch core and device_id)
	 */
	u64 part_no;
	/* E/T and P/Q/R/S have partial timestamps of different sizes.
	 * They must be reconstructed on both families anyway to get the full
	 * 64-bit values back.
	 */
	int ptp_ts_bits;
	/* Also SPI commands are of different sizes to retrieve
	 * the egress timestamps.
	 */
	int ptpegr_ts_bytes;
	int num_cbs_shapers;
	const struct sja1105_dynamic_table_ops *dyn_ops;
	const struct sja1105_table_ops *static_ops;
	const struct sja1105_regs *regs;
	/* Both E/T and P/Q/R/S have quirks when it comes to popping the S-Tag
	 * from double-tagged frames. E/T will pop it only when it's equal to
	 * TPID from the General Parameters Table, while P/Q/R/S will only
	 * pop it when it's equal to TPID2.
	 */
	u16 qinq_tpid;
	bool can_limit_mcast_flood;
	int (*reset_cmd)(struct dsa_switch *ds);
	int (*setup_rgmii_delay)(const void *ctx, int port);
	/* Prototypes from include/net/dsa.h */
	int (*fdb_add_cmd)(struct dsa_switch *ds, int port,
			   const unsigned char *addr, u16 vid);
	int (*fdb_del_cmd)(struct dsa_switch *ds, int port,
			   const unsigned char *addr, u16 vid);
	void (*ptp_cmd_packing)(u8 *buf, struct sja1105_ptp_cmd *cmd,
				enum packing_op op);
	const char *name;
};

enum sja1105_key_type {
	SJA1105_KEY_BCAST,
	SJA1105_KEY_TC,
	SJA1105_KEY_VLAN_UNAWARE_VL,
	SJA1105_KEY_VLAN_AWARE_VL,
};

struct sja1105_key {
	enum sja1105_key_type type;

	union {
		/* SJA1105_KEY_TC */
		struct {
			int pcp;
		} tc;

		/* SJA1105_KEY_VLAN_UNAWARE_VL */
		/* SJA1105_KEY_VLAN_AWARE_VL */
		struct {
			u64 dmac;
			u16 vid;
			u16 pcp;
		} vl;
	};
};

enum sja1105_rule_type {
	SJA1105_RULE_BCAST_POLICER,
	SJA1105_RULE_TC_POLICER,
	SJA1105_RULE_VL,
};

enum sja1105_vl_type {
	SJA1105_VL_NONCRITICAL,
	SJA1105_VL_RATE_CONSTRAINED,
	SJA1105_VL_TIME_TRIGGERED,
};

struct sja1105_rule {
	struct list_head list;
	unsigned long cookie;
	unsigned long port_mask;
	struct sja1105_key key;
	enum sja1105_rule_type type;

	/* Action */
	union {
		/* SJA1105_RULE_BCAST_POLICER */
		struct {
			int sharindx;
		} bcast_pol;

		/* SJA1105_RULE_TC_POLICER */
		struct {
			int sharindx;
		} tc_pol;

		/* SJA1105_RULE_VL */
		struct {
			enum sja1105_vl_type type;
			unsigned long destports;
			int sharindx;
			int maxlen;
			int ipv;
			u64 base_time;
			u64 cycle_time;
			int num_entries;
			struct action_gate_entry *entries;
			struct flow_stats stats;
		} vl;
	};
};

struct sja1105_flow_block {
	struct list_head rules;
	bool l2_policer_used[SJA1105_NUM_L2_POLICERS];
	int num_virtual_links;
};

struct sja1105_bridge_vlan {
	struct list_head list;
	int port;
	u16 vid;
	bool pvid;
	bool untagged;
};

enum sja1105_vlan_state {
	SJA1105_VLAN_UNAWARE,
	SJA1105_VLAN_BEST_EFFORT,
	SJA1105_VLAN_FILTERING_FULL,
};

struct sja1105_private {
	struct sja1105_static_config static_config;
	bool rgmii_rx_delay[SJA1105_NUM_PORTS];
	bool rgmii_tx_delay[SJA1105_NUM_PORTS];
	bool best_effort_vlan_filtering;
	unsigned long learn_ena;
<<<<<<< HEAD
=======
	unsigned long ucast_egress_floods;
	unsigned long bcast_egress_floods;
>>>>>>> 38b5133a
	const struct sja1105_info *info;
	struct gpio_desc *reset_gpio;
	struct spi_device *spidev;
	struct dsa_switch *ds;
	struct list_head dsa_8021q_vlans;
	struct list_head bridge_vlans;
	struct sja1105_flow_block flow_block;
	struct sja1105_port ports[SJA1105_NUM_PORTS];
	/* Serializes transmission of management frames so that
	 * the switch doesn't confuse them with one another.
	 */
	struct mutex mgmt_lock;
	struct dsa_8021q_context *dsa_8021q_ctx;
	enum sja1105_vlan_state vlan_state;
	struct devlink_region **regions;
	struct sja1105_cbs_entry *cbs;
	struct sja1105_tagger_data tagger_data;
	struct sja1105_ptp_data ptp_data;
	struct sja1105_tas_data tas_data;
};

#include "sja1105_dynamic_config.h"

struct sja1105_spi_message {
	u64 access;
	u64 read_count;
	u64 address;
};

/* From sja1105_main.c */
enum sja1105_reset_reason {
	SJA1105_VLAN_FILTERING = 0,
	SJA1105_RX_HWTSTAMPING,
	SJA1105_AGEING_TIME,
	SJA1105_SCHEDULING,
	SJA1105_BEST_EFFORT_POLICING,
	SJA1105_VIRTUAL_LINKS,
};

int sja1105_static_config_reload(struct sja1105_private *priv,
				 enum sja1105_reset_reason reason);
<<<<<<< HEAD
int sja1105_vlan_filtering(struct dsa_switch *ds, int port, bool enabled);
=======
int sja1105_vlan_filtering(struct dsa_switch *ds, int port, bool enabled,
			   struct netlink_ext_ack *extack);
>>>>>>> 38b5133a
void sja1105_frame_memory_partitioning(struct sja1105_private *priv);

/* From sja1105_devlink.c */
int sja1105_devlink_setup(struct dsa_switch *ds);
void sja1105_devlink_teardown(struct dsa_switch *ds);
int sja1105_devlink_param_get(struct dsa_switch *ds, u32 id,
			      struct devlink_param_gset_ctx *ctx);
int sja1105_devlink_param_set(struct dsa_switch *ds, u32 id,
			      struct devlink_param_gset_ctx *ctx);
int sja1105_devlink_info_get(struct dsa_switch *ds,
			     struct devlink_info_req *req,
			     struct netlink_ext_ack *extack);

/* From sja1105_spi.c */
int sja1105_xfer_buf(const struct sja1105_private *priv,
		     sja1105_spi_rw_mode_t rw, u64 reg_addr,
		     u8 *buf, size_t len);
int sja1105_xfer_u32(const struct sja1105_private *priv,
		     sja1105_spi_rw_mode_t rw, u64 reg_addr, u32 *value,
		     struct ptp_system_timestamp *ptp_sts);
int sja1105_xfer_u64(const struct sja1105_private *priv,
		     sja1105_spi_rw_mode_t rw, u64 reg_addr, u64 *value,
		     struct ptp_system_timestamp *ptp_sts);
int static_config_buf_prepare_for_upload(struct sja1105_private *priv,
					 void *config_buf, int buf_len);
int sja1105_static_config_upload(struct sja1105_private *priv);
int sja1105_inhibit_tx(const struct sja1105_private *priv,
		       unsigned long port_bitmap, bool tx_inhibited);

extern const struct sja1105_info sja1105e_info;
extern const struct sja1105_info sja1105t_info;
extern const struct sja1105_info sja1105p_info;
extern const struct sja1105_info sja1105q_info;
extern const struct sja1105_info sja1105r_info;
extern const struct sja1105_info sja1105s_info;

/* From sja1105_clocking.c */

typedef enum {
	XMII_MAC = 0,
	XMII_PHY = 1,
} sja1105_mii_role_t;

typedef enum {
	XMII_MODE_MII		= 0,
	XMII_MODE_RMII		= 1,
	XMII_MODE_RGMII		= 2,
	XMII_MODE_SGMII		= 3,
} sja1105_phy_interface_t;

typedef enum {
	SJA1105_SPEED_10MBPS	= 3,
	SJA1105_SPEED_100MBPS	= 2,
	SJA1105_SPEED_1000MBPS	= 1,
	SJA1105_SPEED_AUTO	= 0,
} sja1105_speed_t;

int sja1105pqrs_setup_rgmii_delay(const void *ctx, int port);
int sja1105_clocking_setup_port(struct sja1105_private *priv, int port);
int sja1105_clocking_setup(struct sja1105_private *priv);

/* From sja1105_ethtool.c */
void sja1105_get_ethtool_stats(struct dsa_switch *ds, int port, u64 *data);
void sja1105_get_strings(struct dsa_switch *ds, int port,
			 u32 stringset, u8 *data);
int sja1105_get_sset_count(struct dsa_switch *ds, int port, int sset);

/* From sja1105_dynamic_config.c */
int sja1105_dynamic_config_read(struct sja1105_private *priv,
				enum sja1105_blk_idx blk_idx,
				int index, void *entry);
int sja1105_dynamic_config_write(struct sja1105_private *priv,
				 enum sja1105_blk_idx blk_idx,
				 int index, void *entry, bool keep);

enum sja1105_iotag {
	SJA1105_C_TAG = 0, /* Inner VLAN header */
	SJA1105_S_TAG = 1, /* Outer VLAN header */
};

u8 sja1105et_fdb_hash(struct sja1105_private *priv, const u8 *addr, u16 vid);
int sja1105et_fdb_add(struct dsa_switch *ds, int port,
		      const unsigned char *addr, u16 vid);
int sja1105et_fdb_del(struct dsa_switch *ds, int port,
		      const unsigned char *addr, u16 vid);
int sja1105pqrs_fdb_add(struct dsa_switch *ds, int port,
			const unsigned char *addr, u16 vid);
int sja1105pqrs_fdb_del(struct dsa_switch *ds, int port,
			const unsigned char *addr, u16 vid);

/* From sja1105_flower.c */
int sja1105_cls_flower_del(struct dsa_switch *ds, int port,
			   struct flow_cls_offload *cls, bool ingress);
int sja1105_cls_flower_add(struct dsa_switch *ds, int port,
			   struct flow_cls_offload *cls, bool ingress);
int sja1105_cls_flower_stats(struct dsa_switch *ds, int port,
			     struct flow_cls_offload *cls, bool ingress);
void sja1105_flower_setup(struct dsa_switch *ds);
void sja1105_flower_teardown(struct dsa_switch *ds);
struct sja1105_rule *sja1105_rule_find(struct sja1105_private *priv,
				       unsigned long cookie);

#endif<|MERGE_RESOLUTION|>--- conflicted
+++ resolved
@@ -206,11 +206,8 @@
 	bool rgmii_tx_delay[SJA1105_NUM_PORTS];
 	bool best_effort_vlan_filtering;
 	unsigned long learn_ena;
-<<<<<<< HEAD
-=======
 	unsigned long ucast_egress_floods;
 	unsigned long bcast_egress_floods;
->>>>>>> 38b5133a
 	const struct sja1105_info *info;
 	struct gpio_desc *reset_gpio;
 	struct spi_device *spidev;
@@ -252,12 +249,8 @@
 
 int sja1105_static_config_reload(struct sja1105_private *priv,
 				 enum sja1105_reset_reason reason);
-<<<<<<< HEAD
-int sja1105_vlan_filtering(struct dsa_switch *ds, int port, bool enabled);
-=======
 int sja1105_vlan_filtering(struct dsa_switch *ds, int port, bool enabled,
 			   struct netlink_ext_ack *extack);
->>>>>>> 38b5133a
 void sja1105_frame_memory_partitioning(struct sja1105_private *priv);
 
 /* From sja1105_devlink.c */

--- conflicted
+++ resolved
@@ -190,12 +190,8 @@
 }
 
 static int dsa_loop_port_vlan_filtering(struct dsa_switch *ds, int port,
-<<<<<<< HEAD
-					bool vlan_filtering)
-=======
 					bool vlan_filtering,
 					struct netlink_ext_ack *extack)
->>>>>>> 38b5133a
 {
 	dev_dbg(ds->dev, "%s: port: %d, vlan_filtering: %d\n",
 		__func__, port, vlan_filtering);
@@ -204,12 +200,8 @@
 }
 
 static int dsa_loop_port_vlan_add(struct dsa_switch *ds, int port,
-<<<<<<< HEAD
-				  const struct switchdev_obj_port_vlan *vlan)
-=======
 				  const struct switchdev_obj_port_vlan *vlan,
 				  struct netlink_ext_ack *extack)
->>>>>>> 38b5133a
 {
 	bool untagged = vlan->flags & BRIDGE_VLAN_INFO_UNTAGGED;
 	bool pvid = vlan->flags & BRIDGE_VLAN_INFO_PVID;

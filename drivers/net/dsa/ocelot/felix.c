// SPDX-License-Identifier: GPL-2.0
/* Copyright 2019-2021 NXP Semiconductors
 *
 * This is an umbrella module for all network switches that are
 * register-compatible with Ocelot and that perform I/O to their host CPU
 * through an NPI (Node Processor Interface) Ethernet port.
 */
#include <uapi/linux/if_bridge.h>
#include <soc/mscc/ocelot_vcap.h>
#include <soc/mscc/ocelot_qsys.h>
#include <soc/mscc/ocelot_sys.h>
#include <soc/mscc/ocelot_dev.h>
#include <soc/mscc/ocelot_ana.h>
#include <soc/mscc/ocelot_ptp.h>
#include <soc/mscc/ocelot.h>
#include <linux/dsa/8021q.h>
#include <linux/dsa/ocelot.h>
#include <linux/platform_device.h>
#include <linux/ptp_classify.h>
#include <linux/module.h>
#include <linux/of_net.h>
#include <linux/pci.h>
#include <linux/of.h>
#include <linux/pcs-lynx.h>
#include <net/pkt_sched.h>
#include <net/dsa.h>
#include "felix.h"

static int felix_tag_8021q_rxvlan_add(struct felix *felix, int port, u16 vid,
				      bool pvid, bool untagged)
{
	struct ocelot_vcap_filter *outer_tagging_rule;
	struct ocelot *ocelot = &felix->ocelot;
	struct dsa_switch *ds = felix->ds;
	int key_length, upstream, err;

	/* We don't need to install the rxvlan into the other ports' filtering
	 * tables, because we're just pushing the rxvlan when sending towards
	 * the CPU
	 */
	if (!pvid)
		return 0;

	key_length = ocelot->vcap[VCAP_ES0].keys[VCAP_ES0_IGR_PORT].length;
	upstream = dsa_upstream_port(ds, port);

	outer_tagging_rule = kzalloc(sizeof(struct ocelot_vcap_filter),
				     GFP_KERNEL);
	if (!outer_tagging_rule)
		return -ENOMEM;

	outer_tagging_rule->key_type = OCELOT_VCAP_KEY_ANY;
	outer_tagging_rule->prio = 1;
	outer_tagging_rule->id.cookie = port;
	outer_tagging_rule->id.tc_offload = false;
	outer_tagging_rule->block_id = VCAP_ES0;
	outer_tagging_rule->type = OCELOT_VCAP_FILTER_OFFLOAD;
	outer_tagging_rule->lookup = 0;
	outer_tagging_rule->ingress_port.value = port;
	outer_tagging_rule->ingress_port.mask = GENMASK(key_length - 1, 0);
	outer_tagging_rule->egress_port.value = upstream;
	outer_tagging_rule->egress_port.mask = GENMASK(key_length - 1, 0);
	outer_tagging_rule->action.push_outer_tag = OCELOT_ES0_TAG;
	outer_tagging_rule->action.tag_a_tpid_sel = OCELOT_TAG_TPID_SEL_8021AD;
	outer_tagging_rule->action.tag_a_vid_sel = 1;
	outer_tagging_rule->action.vid_a_val = vid;

	err = ocelot_vcap_filter_add(ocelot, outer_tagging_rule, NULL);
	if (err)
		kfree(outer_tagging_rule);

	return err;
}

static int felix_tag_8021q_txvlan_add(struct felix *felix, int port, u16 vid,
				      bool pvid, bool untagged)
{
	struct ocelot_vcap_filter *untagging_rule, *redirect_rule;
	struct ocelot *ocelot = &felix->ocelot;
	struct dsa_switch *ds = felix->ds;
	int upstream, err;

	/* tag_8021q.c assumes we are implementing this via port VLAN
	 * membership, which we aren't. So we don't need to add any VCAP filter
	 * for the CPU port.
	 */
	if (ocelot->ports[port]->is_dsa_8021q_cpu)
		return 0;

	untagging_rule = kzalloc(sizeof(struct ocelot_vcap_filter), GFP_KERNEL);
	if (!untagging_rule)
		return -ENOMEM;

	redirect_rule = kzalloc(sizeof(struct ocelot_vcap_filter), GFP_KERNEL);
	if (!redirect_rule) {
		kfree(untagging_rule);
		return -ENOMEM;
	}

	upstream = dsa_upstream_port(ds, port);

	untagging_rule->key_type = OCELOT_VCAP_KEY_ANY;
	untagging_rule->ingress_port_mask = BIT(upstream);
	untagging_rule->vlan.vid.value = vid;
	untagging_rule->vlan.vid.mask = VLAN_VID_MASK;
	untagging_rule->prio = 1;
	untagging_rule->id.cookie = port;
	untagging_rule->id.tc_offload = false;
	untagging_rule->block_id = VCAP_IS1;
	untagging_rule->type = OCELOT_VCAP_FILTER_OFFLOAD;
	untagging_rule->lookup = 0;
	untagging_rule->action.vlan_pop_cnt_ena = true;
	untagging_rule->action.vlan_pop_cnt = 1;
	untagging_rule->action.pag_override_mask = 0xff;
	untagging_rule->action.pag_val = port;

	err = ocelot_vcap_filter_add(ocelot, untagging_rule, NULL);
	if (err) {
		kfree(untagging_rule);
		kfree(redirect_rule);
		return err;
	}

	redirect_rule->key_type = OCELOT_VCAP_KEY_ANY;
	redirect_rule->ingress_port_mask = BIT(upstream);
	redirect_rule->pag = port;
	redirect_rule->prio = 1;
	redirect_rule->id.cookie = port;
	redirect_rule->id.tc_offload = false;
	redirect_rule->block_id = VCAP_IS2;
	redirect_rule->type = OCELOT_VCAP_FILTER_OFFLOAD;
	redirect_rule->lookup = 0;
	redirect_rule->action.mask_mode = OCELOT_MASK_MODE_REDIRECT;
	redirect_rule->action.port_mask = BIT(port);

	err = ocelot_vcap_filter_add(ocelot, redirect_rule, NULL);
	if (err) {
		ocelot_vcap_filter_del(ocelot, untagging_rule);
		kfree(redirect_rule);
		return err;
	}

	return 0;
}

static int felix_tag_8021q_vlan_add(struct dsa_switch *ds, int port, u16 vid,
				    u16 flags)
{
	bool untagged = flags & BRIDGE_VLAN_INFO_UNTAGGED;
	bool pvid = flags & BRIDGE_VLAN_INFO_PVID;
	struct ocelot *ocelot = ds->priv;

	if (vid_is_dsa_8021q_rxvlan(vid))
		return felix_tag_8021q_rxvlan_add(ocelot_to_felix(ocelot),
						  port, vid, pvid, untagged);

	if (vid_is_dsa_8021q_txvlan(vid))
		return felix_tag_8021q_txvlan_add(ocelot_to_felix(ocelot),
						  port, vid, pvid, untagged);

	return 0;
}

static int felix_tag_8021q_rxvlan_del(struct felix *felix, int port, u16 vid)
{
	struct ocelot_vcap_filter *outer_tagging_rule;
	struct ocelot_vcap_block *block_vcap_es0;
	struct ocelot *ocelot = &felix->ocelot;

	block_vcap_es0 = &ocelot->block[VCAP_ES0];

	outer_tagging_rule = ocelot_vcap_block_find_filter_by_id(block_vcap_es0,
								 port, false);
	/* In rxvlan_add, we had the "if (!pvid) return 0" logic to avoid
	 * installing outer tagging ES0 rules where they weren't needed.
	 * But in rxvlan_del, the API doesn't give us the "flags" anymore,
	 * so that forces us to be slightly sloppy here, and just assume that
	 * if we didn't find an outer_tagging_rule it means that there was
	 * none in the first place, i.e. rxvlan_del is called on a non-pvid
	 * port. This is most probably true though.
	 */
	if (!outer_tagging_rule)
		return 0;

	return ocelot_vcap_filter_del(ocelot, outer_tagging_rule);
}

static int felix_tag_8021q_txvlan_del(struct felix *felix, int port, u16 vid)
{
	struct ocelot_vcap_filter *untagging_rule, *redirect_rule;
	struct ocelot_vcap_block *block_vcap_is1;
	struct ocelot_vcap_block *block_vcap_is2;
	struct ocelot *ocelot = &felix->ocelot;
	int err;

	if (ocelot->ports[port]->is_dsa_8021q_cpu)
		return 0;

	block_vcap_is1 = &ocelot->block[VCAP_IS1];
	block_vcap_is2 = &ocelot->block[VCAP_IS2];

	untagging_rule = ocelot_vcap_block_find_filter_by_id(block_vcap_is1,
							     port, false);
	if (!untagging_rule)
		return 0;

	err = ocelot_vcap_filter_del(ocelot, untagging_rule);
	if (err)
		return err;

	redirect_rule = ocelot_vcap_block_find_filter_by_id(block_vcap_is2,
							    port, false);
	if (!redirect_rule)
		return 0;

	return ocelot_vcap_filter_del(ocelot, redirect_rule);
}

static int felix_tag_8021q_vlan_del(struct dsa_switch *ds, int port, u16 vid)
{
	struct ocelot *ocelot = ds->priv;

	if (vid_is_dsa_8021q_rxvlan(vid))
		return felix_tag_8021q_rxvlan_del(ocelot_to_felix(ocelot),
						  port, vid);

	if (vid_is_dsa_8021q_txvlan(vid))
		return felix_tag_8021q_txvlan_del(ocelot_to_felix(ocelot),
						  port, vid);

	return 0;
}

static const struct dsa_8021q_ops felix_tag_8021q_ops = {
	.vlan_add	= felix_tag_8021q_vlan_add,
	.vlan_del	= felix_tag_8021q_vlan_del,
};

/* Alternatively to using the NPI functionality, that same hardware MAC
 * connected internally to the enetc or fman DSA master can be configured to
 * use the software-defined tag_8021q frame format. As far as the hardware is
 * concerned, it thinks it is a "dumb switch" - the queues of the CPU port
 * module are now disconnected from it, but can still be accessed through
 * register-based MMIO.
 */
static void felix_8021q_cpu_port_init(struct ocelot *ocelot, int port)
{
	ocelot->ports[port]->is_dsa_8021q_cpu = true;
	ocelot->npi = -1;

	/* Overwrite PGID_CPU with the non-tagging port */
	ocelot_write_rix(ocelot, BIT(port), ANA_PGID_PGID, PGID_CPU);

	ocelot_apply_bridge_fwd_mask(ocelot);
}

static void felix_8021q_cpu_port_deinit(struct ocelot *ocelot, int port)
{
	ocelot->ports[port]->is_dsa_8021q_cpu = false;

	/* Restore PGID_CPU */
	ocelot_write_rix(ocelot, BIT(ocelot->num_phys_ports), ANA_PGID_PGID,
			 PGID_CPU);

	ocelot_apply_bridge_fwd_mask(ocelot);
}

/* Set up a VCAP IS2 rule for delivering PTP frames to the CPU port module.
 * If the quirk_no_xtr_irq is in place, then also copy those PTP frames to the
 * tag_8021q CPU port.
 */
static int felix_setup_mmio_filtering(struct felix *felix)
{
	unsigned long user_ports = 0, cpu_ports = 0;
	struct ocelot_vcap_filter *redirect_rule;
	struct ocelot_vcap_filter *tagging_rule;
	struct ocelot *ocelot = &felix->ocelot;
	struct dsa_switch *ds = felix->ds;
	int port, ret;

	tagging_rule = kzalloc(sizeof(struct ocelot_vcap_filter), GFP_KERNEL);
	if (!tagging_rule)
		return -ENOMEM;

	redirect_rule = kzalloc(sizeof(struct ocelot_vcap_filter), GFP_KERNEL);
	if (!redirect_rule) {
		kfree(tagging_rule);
		return -ENOMEM;
	}

	for (port = 0; port < ocelot->num_phys_ports; port++) {
		if (dsa_is_user_port(ds, port))
			user_ports |= BIT(port);
		if (dsa_is_cpu_port(ds, port))
			cpu_ports |= BIT(port);
	}

	tagging_rule->key_type = OCELOT_VCAP_KEY_ETYPE;
	*(__be16 *)tagging_rule->key.etype.etype.value = htons(ETH_P_1588);
	*(__be16 *)tagging_rule->key.etype.etype.mask = htons(0xffff);
	tagging_rule->ingress_port_mask = user_ports;
	tagging_rule->prio = 1;
	tagging_rule->id.cookie = ocelot->num_phys_ports;
	tagging_rule->id.tc_offload = false;
	tagging_rule->block_id = VCAP_IS1;
	tagging_rule->type = OCELOT_VCAP_FILTER_OFFLOAD;
	tagging_rule->lookup = 0;
	tagging_rule->action.pag_override_mask = 0xff;
	tagging_rule->action.pag_val = ocelot->num_phys_ports;

	ret = ocelot_vcap_filter_add(ocelot, tagging_rule, NULL);
	if (ret) {
		kfree(tagging_rule);
		kfree(redirect_rule);
		return ret;
	}

	redirect_rule->key_type = OCELOT_VCAP_KEY_ANY;
	redirect_rule->ingress_port_mask = user_ports;
	redirect_rule->pag = ocelot->num_phys_ports;
	redirect_rule->prio = 1;
	redirect_rule->id.cookie = ocelot->num_phys_ports;
	redirect_rule->id.tc_offload = false;
	redirect_rule->block_id = VCAP_IS2;
	redirect_rule->type = OCELOT_VCAP_FILTER_OFFLOAD;
	redirect_rule->lookup = 0;
	redirect_rule->action.cpu_copy_ena = true;
	if (felix->info->quirk_no_xtr_irq) {
		/* Redirect to the tag_8021q CPU but also copy PTP packets to
		 * the CPU port module
		 */
		redirect_rule->action.mask_mode = OCELOT_MASK_MODE_REDIRECT;
		redirect_rule->action.port_mask = cpu_ports;
	} else {
		/* Trap PTP packets only to the CPU port module (which is
		 * redirected to the NPI port)
		 */
		redirect_rule->action.mask_mode = OCELOT_MASK_MODE_PERMIT_DENY;
		redirect_rule->action.port_mask = 0;
	}

	ret = ocelot_vcap_filter_add(ocelot, redirect_rule, NULL);
	if (ret) {
		ocelot_vcap_filter_del(ocelot, tagging_rule);
		kfree(redirect_rule);
		return ret;
	}

	/* The ownership of the CPU port module's queues might have just been
	 * transferred to the tag_8021q tagger from the NPI-based tagger.
	 * So there might still be all sorts of crap in the queues. On the
	 * other hand, the MMIO-based matching of PTP frames is very brittle,
	 * so we need to be careful that there are no extra frames to be
	 * dequeued over MMIO, since we would never know to discard them.
	 */
	ocelot_drain_cpu_queue(ocelot, 0);

	return 0;
}

static int felix_teardown_mmio_filtering(struct felix *felix)
{
	struct ocelot_vcap_filter *tagging_rule, *redirect_rule;
	struct ocelot_vcap_block *block_vcap_is1;
	struct ocelot_vcap_block *block_vcap_is2;
	struct ocelot *ocelot = &felix->ocelot;
	int err;

	block_vcap_is1 = &ocelot->block[VCAP_IS1];
	block_vcap_is2 = &ocelot->block[VCAP_IS2];

	tagging_rule = ocelot_vcap_block_find_filter_by_id(block_vcap_is1,
							   ocelot->num_phys_ports,
							   false);
	if (!tagging_rule)
		return -ENOENT;

	err = ocelot_vcap_filter_del(ocelot, tagging_rule);
	if (err)
		return err;

	redirect_rule = ocelot_vcap_block_find_filter_by_id(block_vcap_is2,
							    ocelot->num_phys_ports,
							    false);
	if (!redirect_rule)
		return -ENOENT;

	return ocelot_vcap_filter_del(ocelot, redirect_rule);
}

static int felix_setup_tag_8021q(struct dsa_switch *ds, int cpu)
{
	struct ocelot *ocelot = ds->priv;
	struct felix *felix = ocelot_to_felix(ocelot);
	unsigned long cpu_flood;
	int port, err;

	felix_8021q_cpu_port_init(ocelot, cpu);

	for (port = 0; port < ds->num_ports; port++) {
		if (dsa_is_unused_port(ds, port))
			continue;

		/* This overwrites ocelot_init():
		 * Do not forward BPDU frames to the CPU port module,
		 * for 2 reasons:
		 * - When these packets are injected from the tag_8021q
		 *   CPU port, we want them to go out, not loop back
		 *   into the system.
		 * - STP traffic ingressing on a user port should go to
		 *   the tag_8021q CPU port, not to the hardware CPU
		 *   port module.
		 */
		ocelot_write_gix(ocelot,
				 ANA_PORT_CPU_FWD_BPDU_CFG_BPDU_REDIR_ENA(0),
				 ANA_PORT_CPU_FWD_BPDU_CFG, port);
	}

	/* In tag_8021q mode, the CPU port module is unused, except for PTP
	 * frames. So we want to disable flooding of any kind to the CPU port
	 * module, since packets going there will end in a black hole.
	 */
	cpu_flood = ANA_PGID_PGID_PGID(BIT(ocelot->num_phys_ports));
	ocelot_rmw_rix(ocelot, 0, cpu_flood, ANA_PGID_PGID, PGID_UC);
	ocelot_rmw_rix(ocelot, 0, cpu_flood, ANA_PGID_PGID, PGID_MC);
	ocelot_rmw_rix(ocelot, 0, cpu_flood, ANA_PGID_PGID, PGID_BC);

	felix->dsa_8021q_ctx = kzalloc(sizeof(*felix->dsa_8021q_ctx),
				       GFP_KERNEL);
	if (!felix->dsa_8021q_ctx)
		return -ENOMEM;

	felix->dsa_8021q_ctx->ops = &felix_tag_8021q_ops;
	felix->dsa_8021q_ctx->proto = htons(ETH_P_8021AD);
	felix->dsa_8021q_ctx->ds = ds;

	err = dsa_8021q_setup(felix->dsa_8021q_ctx, true);
	if (err)
		goto out_free_dsa_8021_ctx;

	err = felix_setup_mmio_filtering(felix);
	if (err)
		goto out_teardown_dsa_8021q;

	return 0;

out_teardown_dsa_8021q:
	dsa_8021q_setup(felix->dsa_8021q_ctx, false);
out_free_dsa_8021_ctx:
	kfree(felix->dsa_8021q_ctx);
	return err;
}

static void felix_teardown_tag_8021q(struct dsa_switch *ds, int cpu)
{
	struct ocelot *ocelot = ds->priv;
	struct felix *felix = ocelot_to_felix(ocelot);
	int err, port;

	err = felix_teardown_mmio_filtering(felix);
	if (err)
		dev_err(ds->dev, "felix_teardown_mmio_filtering returned %d",
			err);

	err = dsa_8021q_setup(felix->dsa_8021q_ctx, false);
	if (err)
		dev_err(ds->dev, "dsa_8021q_setup returned %d", err);

	kfree(felix->dsa_8021q_ctx);

	for (port = 0; port < ds->num_ports; port++) {
		if (dsa_is_unused_port(ds, port))
			continue;

		/* Restore the logic from ocelot_init:
		 * do not forward BPDU frames to the front ports.
		 */
		ocelot_write_gix(ocelot,
				 ANA_PORT_CPU_FWD_BPDU_CFG_BPDU_REDIR_ENA(0xffff),
				 ANA_PORT_CPU_FWD_BPDU_CFG,
				 port);
	}

	felix_8021q_cpu_port_deinit(ocelot, cpu);
}

/* The CPU port module is connected to the Node Processor Interface (NPI). This
 * is the mode through which frames can be injected from and extracted to an
 * external CPU, over Ethernet. In NXP SoCs, the "external CPU" is the ARM CPU
 * running Linux, and this forms a DSA setup together with the enetc or fman
 * DSA master.
 */
static void felix_npi_port_init(struct ocelot *ocelot, int port)
{
	ocelot->npi = port;

	ocelot_write(ocelot, QSYS_EXT_CPU_CFG_EXT_CPUQ_MSK_M |
		     QSYS_EXT_CPU_CFG_EXT_CPU_PORT(port),
		     QSYS_EXT_CPU_CFG);

	/* NPI port Injection/Extraction configuration */
	ocelot_fields_write(ocelot, port, SYS_PORT_MODE_INCL_XTR_HDR,
			    ocelot->npi_xtr_prefix);
	ocelot_fields_write(ocelot, port, SYS_PORT_MODE_INCL_INJ_HDR,
			    ocelot->npi_inj_prefix);

	/* Disable transmission of pause frames */
	ocelot_fields_write(ocelot, port, SYS_PAUSE_CFG_PAUSE_ENA, 0);
}

static void felix_npi_port_deinit(struct ocelot *ocelot, int port)
{
	/* Restore hardware defaults */
	int unused_port = ocelot->num_phys_ports + 2;

	ocelot->npi = -1;

	ocelot_write(ocelot, QSYS_EXT_CPU_CFG_EXT_CPU_PORT(unused_port),
		     QSYS_EXT_CPU_CFG);

	ocelot_fields_write(ocelot, port, SYS_PORT_MODE_INCL_XTR_HDR,
			    OCELOT_TAG_PREFIX_DISABLED);
	ocelot_fields_write(ocelot, port, SYS_PORT_MODE_INCL_INJ_HDR,
			    OCELOT_TAG_PREFIX_DISABLED);

	/* Enable transmission of pause frames */
	ocelot_fields_write(ocelot, port, SYS_PAUSE_CFG_PAUSE_ENA, 1);
}

static int felix_setup_tag_npi(struct dsa_switch *ds, int cpu)
{
	struct ocelot *ocelot = ds->priv;
	unsigned long cpu_flood;

	felix_npi_port_init(ocelot, cpu);

	/* Include the CPU port module (and indirectly, the NPI port)
	 * in the forwarding mask for unknown unicast - the hardware
	 * default value for ANA_FLOODING_FLD_UNICAST excludes
	 * BIT(ocelot->num_phys_ports), and so does ocelot_init,
	 * since Ocelot relies on whitelisting MAC addresses towards
	 * PGID_CPU.
	 * We do this because DSA does not yet perform RX filtering,
	 * and the NPI port does not perform source address learning,
	 * so traffic sent to Linux is effectively unknown from the
	 * switch's perspective.
	 */
	cpu_flood = ANA_PGID_PGID_PGID(BIT(ocelot->num_phys_ports));
	ocelot_rmw_rix(ocelot, cpu_flood, cpu_flood, ANA_PGID_PGID, PGID_UC);
	ocelot_rmw_rix(ocelot, cpu_flood, cpu_flood, ANA_PGID_PGID, PGID_MC);
	ocelot_rmw_rix(ocelot, cpu_flood, cpu_flood, ANA_PGID_PGID, PGID_BC);

	return 0;
}

static void felix_teardown_tag_npi(struct dsa_switch *ds, int cpu)
{
	struct ocelot *ocelot = ds->priv;

	felix_npi_port_deinit(ocelot, cpu);
}

static int felix_set_tag_protocol(struct dsa_switch *ds, int cpu,
				  enum dsa_tag_protocol proto)
{
	int err;

	switch (proto) {
	case DSA_TAG_PROTO_SEVILLE:
	case DSA_TAG_PROTO_OCELOT:
		err = felix_setup_tag_npi(ds, cpu);
		break;
	case DSA_TAG_PROTO_OCELOT_8021Q:
		err = felix_setup_tag_8021q(ds, cpu);
		break;
	default:
		err = -EPROTONOSUPPORT;
	}

	return err;
}

static void felix_del_tag_protocol(struct dsa_switch *ds, int cpu,
				   enum dsa_tag_protocol proto)
{
	switch (proto) {
	case DSA_TAG_PROTO_SEVILLE:
	case DSA_TAG_PROTO_OCELOT:
		felix_teardown_tag_npi(ds, cpu);
		break;
	case DSA_TAG_PROTO_OCELOT_8021Q:
		felix_teardown_tag_8021q(ds, cpu);
		break;
	default:
		break;
	}
}

/* This always leaves the switch in a consistent state, because although the
 * tag_8021q setup can fail, the NPI setup can't. So either the change is made,
 * or the restoration is guaranteed to work.
 */
static int felix_change_tag_protocol(struct dsa_switch *ds, int cpu,
				     enum dsa_tag_protocol proto)
{
	struct ocelot *ocelot = ds->priv;
	struct felix *felix = ocelot_to_felix(ocelot);
	enum dsa_tag_protocol old_proto = felix->tag_proto;
	int err;

	if (proto != DSA_TAG_PROTO_SEVILLE &&
	    proto != DSA_TAG_PROTO_OCELOT &&
	    proto != DSA_TAG_PROTO_OCELOT_8021Q)
		return -EPROTONOSUPPORT;

	felix_del_tag_protocol(ds, cpu, old_proto);

	err = felix_set_tag_protocol(ds, cpu, proto);
	if (err) {
		felix_set_tag_protocol(ds, cpu, old_proto);
		return err;
	}

	felix->tag_proto = proto;

	return 0;
}

static enum dsa_tag_protocol felix_get_tag_protocol(struct dsa_switch *ds,
						    int port,
						    enum dsa_tag_protocol mp)
{
	struct ocelot *ocelot = ds->priv;
	struct felix *felix = ocelot_to_felix(ocelot);

	return felix->tag_proto;
}

static int felix_set_ageing_time(struct dsa_switch *ds,
				 unsigned int ageing_time)
{
	struct ocelot *ocelot = ds->priv;

	ocelot_set_ageing_time(ocelot, ageing_time);

	return 0;
}

static int felix_fdb_dump(struct dsa_switch *ds, int port,
			  dsa_fdb_dump_cb_t *cb, void *data)
{
	struct ocelot *ocelot = ds->priv;

	return ocelot_fdb_dump(ocelot, port, cb, data);
}

static int felix_fdb_add(struct dsa_switch *ds, int port,
			 const unsigned char *addr, u16 vid)
{
	struct ocelot *ocelot = ds->priv;

	return ocelot_fdb_add(ocelot, port, addr, vid);
}

static int felix_fdb_del(struct dsa_switch *ds, int port,
			 const unsigned char *addr, u16 vid)
{
	struct ocelot *ocelot = ds->priv;

	return ocelot_fdb_del(ocelot, port, addr, vid);
}

static int felix_mdb_add(struct dsa_switch *ds, int port,
			 const struct switchdev_obj_port_mdb *mdb)
{
	struct ocelot *ocelot = ds->priv;

	return ocelot_port_mdb_add(ocelot, port, mdb);
}

static int felix_mdb_del(struct dsa_switch *ds, int port,
			 const struct switchdev_obj_port_mdb *mdb)
{
	struct ocelot *ocelot = ds->priv;

	return ocelot_port_mdb_del(ocelot, port, mdb);
}

static void felix_bridge_stp_state_set(struct dsa_switch *ds, int port,
				       u8 state)
{
	struct ocelot *ocelot = ds->priv;

	return ocelot_bridge_stp_state_set(ocelot, port, state);
}

static int felix_pre_bridge_flags(struct dsa_switch *ds, int port,
				  struct switchdev_brport_flags val,
				  struct netlink_ext_ack *extack)
{
	struct ocelot *ocelot = ds->priv;

	return ocelot_port_pre_bridge_flags(ocelot, port, val);
}

static int felix_bridge_flags(struct dsa_switch *ds, int port,
			      struct switchdev_brport_flags val,
			      struct netlink_ext_ack *extack)
{
	struct ocelot *ocelot = ds->priv;

	ocelot_port_bridge_flags(ocelot, port, val);

	return 0;
}

static int felix_bridge_join(struct dsa_switch *ds, int port,
			     struct net_device *br)
{
	struct ocelot *ocelot = ds->priv;

	return ocelot_port_bridge_join(ocelot, port, br);
}

static void felix_bridge_leave(struct dsa_switch *ds, int port,
			       struct net_device *br)
{
	struct ocelot *ocelot = ds->priv;

	ocelot_port_bridge_leave(ocelot, port, br);
}

static int felix_lag_join(struct dsa_switch *ds, int port,
			  struct net_device *bond,
			  struct netdev_lag_upper_info *info)
{
	struct ocelot *ocelot = ds->priv;

	return ocelot_port_lag_join(ocelot, port, bond, info);
}

static int felix_lag_leave(struct dsa_switch *ds, int port,
			   struct net_device *bond)
{
	struct ocelot *ocelot = ds->priv;

	ocelot_port_lag_leave(ocelot, port, bond);

	return 0;
}

<<<<<<< HEAD
static int felix_vlan_filtering(struct dsa_switch *ds, int port, bool enabled,
				struct switchdev_trans *trans)
=======
static int felix_lag_change(struct dsa_switch *ds, int port)
>>>>>>> f642729d
{
	struct dsa_port *dp = dsa_to_port(ds, port);
	struct ocelot *ocelot = ds->priv;

<<<<<<< HEAD
	return ocelot_port_vlan_filtering(ocelot, port, enabled, trans);
=======
	ocelot_port_lag_change(ocelot, port, dp->lag_tx_enabled);

	return 0;
>>>>>>> f642729d
}

static int felix_vlan_prepare(struct dsa_switch *ds, int port,
			      const struct switchdev_obj_port_vlan *vlan)
{
	struct ocelot *ocelot = ds->priv;
	u16 flags = vlan->flags;

	/* Ocelot switches copy frames as-is to the CPU, so the flags:
	 * egress-untagged or not, pvid or not, make no difference. This
	 * behavior is already better than what DSA just tries to approximate
	 * when it installs the VLAN with the same flags on the CPU port.
	 * Just accept any configuration, and don't let ocelot deny installing
	 * multiple native VLANs on the NPI port, because the switch doesn't
	 * look at the port tag settings towards the NPI interface anyway.
	 */
	if (port == ocelot->npi)
		return 0;

	return ocelot_vlan_prepare(ocelot, port, vlan->vid,
				   flags & BRIDGE_VLAN_INFO_PVID,
				   flags & BRIDGE_VLAN_INFO_UNTAGGED);
}

static int felix_vlan_filtering(struct dsa_switch *ds, int port, bool enabled,
				struct netlink_ext_ack *extack)
{
	struct ocelot *ocelot = ds->priv;

	return ocelot_port_vlan_filtering(ocelot, port, enabled);
}

static int felix_vlan_add(struct dsa_switch *ds, int port,
			  const struct switchdev_obj_port_vlan *vlan,
			  struct netlink_ext_ack *extack)
{
	struct ocelot *ocelot = ds->priv;
	u16 flags = vlan->flags;
	int err;

	err = felix_vlan_prepare(ds, port, vlan);
	if (err)
		return err;

	return ocelot_vlan_add(ocelot, port, vlan->vid,
			       flags & BRIDGE_VLAN_INFO_PVID,
			       flags & BRIDGE_VLAN_INFO_UNTAGGED);
}

static int felix_vlan_del(struct dsa_switch *ds, int port,
			  const struct switchdev_obj_port_vlan *vlan)
{
	struct ocelot *ocelot = ds->priv;

	return ocelot_vlan_del(ocelot, port, vlan->vid);
}

static int felix_port_enable(struct dsa_switch *ds, int port,
			     struct phy_device *phy)
{
	struct ocelot *ocelot = ds->priv;

	ocelot_port_enable(ocelot, port, phy);

	return 0;
}

static void felix_port_disable(struct dsa_switch *ds, int port)
{
	struct ocelot *ocelot = ds->priv;

	return ocelot_port_disable(ocelot, port);
}

static void felix_phylink_validate(struct dsa_switch *ds, int port,
				   unsigned long *supported,
				   struct phylink_link_state *state)
{
	struct ocelot *ocelot = ds->priv;
	struct felix *felix = ocelot_to_felix(ocelot);

	if (felix->info->phylink_validate)
		felix->info->phylink_validate(ocelot, port, supported, state);
}

static void felix_phylink_mac_config(struct dsa_switch *ds, int port,
				     unsigned int link_an_mode,
				     const struct phylink_link_state *state)
{
	struct ocelot *ocelot = ds->priv;
	struct felix *felix = ocelot_to_felix(ocelot);
	struct dsa_port *dp = dsa_to_port(ds, port);

	if (felix->pcs[port])
		phylink_set_pcs(dp->pl, &felix->pcs[port]->pcs);
}

static void felix_phylink_mac_link_down(struct dsa_switch *ds, int port,
					unsigned int link_an_mode,
					phy_interface_t interface)
{
	struct ocelot *ocelot = ds->priv;
	struct ocelot_port *ocelot_port = ocelot->ports[port];
	int err;

	ocelot_port_rmwl(ocelot_port, 0, DEV_MAC_ENA_CFG_RX_ENA,
			 DEV_MAC_ENA_CFG);

	ocelot_fields_write(ocelot, port, QSYS_SWITCH_PORT_MODE_PORT_ENA, 0);

	err = ocelot_port_flush(ocelot, port);
	if (err)
		dev_err(ocelot->dev, "failed to flush port %d: %d\n",
			port, err);

	/* Put the port in reset. */
	ocelot_port_writel(ocelot_port,
			   DEV_CLOCK_CFG_MAC_TX_RST |
			   DEV_CLOCK_CFG_MAC_RX_RST |
			   DEV_CLOCK_CFG_LINK_SPEED(OCELOT_SPEED_1000),
			   DEV_CLOCK_CFG);
}

static void felix_phylink_mac_link_up(struct dsa_switch *ds, int port,
				      unsigned int link_an_mode,
				      phy_interface_t interface,
				      struct phy_device *phydev,
				      int speed, int duplex,
				      bool tx_pause, bool rx_pause)
{
	struct ocelot *ocelot = ds->priv;
	struct ocelot_port *ocelot_port = ocelot->ports[port];
	struct felix *felix = ocelot_to_felix(ocelot);
	u32 mac_fc_cfg;

	/* Take port out of reset by clearing the MAC_TX_RST, MAC_RX_RST and
	 * PORT_RST bits in DEV_CLOCK_CFG. Note that the way this system is
	 * integrated is that the MAC speed is fixed and it's the PCS who is
	 * performing the rate adaptation, so we have to write "1000Mbps" into
	 * the LINK_SPEED field of DEV_CLOCK_CFG (which is also its default
	 * value).
	 */
	ocelot_port_writel(ocelot_port,
			   DEV_CLOCK_CFG_LINK_SPEED(OCELOT_SPEED_1000),
			   DEV_CLOCK_CFG);

	switch (speed) {
	case SPEED_10:
		mac_fc_cfg = SYS_MAC_FC_CFG_FC_LINK_SPEED(3);
		break;
	case SPEED_100:
		mac_fc_cfg = SYS_MAC_FC_CFG_FC_LINK_SPEED(2);
		break;
	case SPEED_1000:
	case SPEED_2500:
		mac_fc_cfg = SYS_MAC_FC_CFG_FC_LINK_SPEED(1);
		break;
	default:
		dev_err(ocelot->dev, "Unsupported speed on port %d: %d\n",
			port, speed);
		return;
	}

	/* handle Rx pause in all cases, with 2500base-X this is used for rate
	 * adaptation.
	 */
	mac_fc_cfg |= SYS_MAC_FC_CFG_RX_FC_ENA;

	if (tx_pause)
		mac_fc_cfg |= SYS_MAC_FC_CFG_TX_FC_ENA |
			      SYS_MAC_FC_CFG_PAUSE_VAL_CFG(0xffff) |
			      SYS_MAC_FC_CFG_FC_LATENCY_CFG(0x7) |
			      SYS_MAC_FC_CFG_ZERO_PAUSE_ENA;

	/* Flow control. Link speed is only used here to evaluate the time
	 * specification in incoming pause frames.
	 */
	ocelot_write_rix(ocelot, mac_fc_cfg, SYS_MAC_FC_CFG, port);

	ocelot_write_rix(ocelot, 0, ANA_POL_FLOWC, port);

	/* Undo the effects of felix_phylink_mac_link_down:
	 * enable MAC module
	 */
	ocelot_port_writel(ocelot_port, DEV_MAC_ENA_CFG_RX_ENA |
			   DEV_MAC_ENA_CFG_TX_ENA, DEV_MAC_ENA_CFG);

	/* Enable receiving frames on the port, and activate auto-learning of
	 * MAC addresses.
	 */
	ocelot_write_gix(ocelot, ANA_PORT_PORT_CFG_LEARNAUTO |
			 ANA_PORT_PORT_CFG_RECV_ENA |
			 ANA_PORT_PORT_CFG_PORTID_VAL(port),
			 ANA_PORT_PORT_CFG, port);

	/* Core: Enable port for frame transfer */
	ocelot_fields_write(ocelot, port,
			    QSYS_SWITCH_PORT_MODE_PORT_ENA, 1);

	if (felix->info->port_sched_speed_set)
		felix->info->port_sched_speed_set(ocelot, port, speed);
}

static void felix_port_qos_map_init(struct ocelot *ocelot, int port)
{
	int i;

	ocelot_rmw_gix(ocelot,
		       ANA_PORT_QOS_CFG_QOS_PCP_ENA,
		       ANA_PORT_QOS_CFG_QOS_PCP_ENA,
		       ANA_PORT_QOS_CFG,
		       port);

	for (i = 0; i < OCELOT_NUM_TC * 2; i++) {
		ocelot_rmw_ix(ocelot,
			      (ANA_PORT_PCP_DEI_MAP_DP_PCP_DEI_VAL & i) |
			      ANA_PORT_PCP_DEI_MAP_QOS_PCP_DEI_VAL(i),
			      ANA_PORT_PCP_DEI_MAP_DP_PCP_DEI_VAL |
			      ANA_PORT_PCP_DEI_MAP_QOS_PCP_DEI_VAL_M,
			      ANA_PORT_PCP_DEI_MAP,
			      port, i);
	}
}

static void felix_get_strings(struct dsa_switch *ds, int port,
			      u32 stringset, u8 *data)
{
	struct ocelot *ocelot = ds->priv;

	return ocelot_get_strings(ocelot, port, stringset, data);
}

static void felix_get_ethtool_stats(struct dsa_switch *ds, int port, u64 *data)
{
	struct ocelot *ocelot = ds->priv;

	ocelot_get_ethtool_stats(ocelot, port, data);
}

static int felix_get_sset_count(struct dsa_switch *ds, int port, int sset)
{
	struct ocelot *ocelot = ds->priv;

	return ocelot_get_sset_count(ocelot, port, sset);
}

static int felix_get_ts_info(struct dsa_switch *ds, int port,
			     struct ethtool_ts_info *info)
{
	struct ocelot *ocelot = ds->priv;

	return ocelot_get_ts_info(ocelot, port, info);
}

static int felix_parse_ports_node(struct felix *felix,
				  struct device_node *ports_node,
				  phy_interface_t *port_phy_modes)
{
	struct ocelot *ocelot = &felix->ocelot;
	struct device *dev = felix->ocelot.dev;
	struct device_node *child;

	for_each_available_child_of_node(ports_node, child) {
		phy_interface_t phy_mode;
		u32 port;
		int err;

		/* Get switch port number from DT */
		if (of_property_read_u32(child, "reg", &port) < 0) {
			dev_err(dev, "Port number not defined in device tree "
				"(property \"reg\")\n");
			of_node_put(child);
			return -ENODEV;
		}

		/* Get PHY mode from DT */
		err = of_get_phy_mode(child, &phy_mode);
		if (err) {
			dev_err(dev, "Failed to read phy-mode or "
				"phy-interface-type property for port %d\n",
				port);
			of_node_put(child);
			return -ENODEV;
		}

		err = felix->info->prevalidate_phy_mode(ocelot, port, phy_mode);
		if (err < 0) {
			dev_err(dev, "Unsupported PHY mode %s on port %d\n",
				phy_modes(phy_mode), port);
			of_node_put(child);
			return err;
		}

		port_phy_modes[port] = phy_mode;
	}

	return 0;
}

static int felix_parse_dt(struct felix *felix, phy_interface_t *port_phy_modes)
{
	struct device *dev = felix->ocelot.dev;
	struct device_node *switch_node;
	struct device_node *ports_node;
	int err;

	switch_node = dev->of_node;

	ports_node = of_get_child_by_name(switch_node, "ports");
	if (!ports_node) {
		dev_err(dev, "Incorrect bindings: absent \"ports\" node\n");
		return -ENODEV;
	}

	err = felix_parse_ports_node(felix, ports_node, port_phy_modes);
	of_node_put(ports_node);

	return err;
}

static int felix_init_structs(struct felix *felix, int num_phys_ports)
{
	struct ocelot *ocelot = &felix->ocelot;
	phy_interface_t *port_phy_modes;
	struct resource res;
	int port, i, err;

	ocelot->num_phys_ports = num_phys_ports;
	ocelot->ports = devm_kcalloc(ocelot->dev, num_phys_ports,
				     sizeof(struct ocelot_port *), GFP_KERNEL);
	if (!ocelot->ports)
		return -ENOMEM;

	ocelot->map		= felix->info->map;
	ocelot->stats_layout	= felix->info->stats_layout;
	ocelot->num_stats	= felix->info->num_stats;
	ocelot->num_mact_rows	= felix->info->num_mact_rows;
	ocelot->vcap		= felix->info->vcap;
	ocelot->ops		= felix->info->ops;
<<<<<<< HEAD
	ocelot->inj_prefix	= OCELOT_TAG_PREFIX_SHORT;
	ocelot->xtr_prefix	= OCELOT_TAG_PREFIX_SHORT;
=======
	ocelot->npi_inj_prefix	= OCELOT_TAG_PREFIX_SHORT;
	ocelot->npi_xtr_prefix	= OCELOT_TAG_PREFIX_SHORT;
	ocelot->devlink		= felix->ds->devlink;
>>>>>>> f642729d

	port_phy_modes = kcalloc(num_phys_ports, sizeof(phy_interface_t),
				 GFP_KERNEL);
	if (!port_phy_modes)
		return -ENOMEM;

	err = felix_parse_dt(felix, port_phy_modes);
	if (err) {
		kfree(port_phy_modes);
		return err;
	}

	for (i = 0; i < TARGET_MAX; i++) {
		struct regmap *target;

		if (!felix->info->target_io_res[i].name)
			continue;

		memcpy(&res, &felix->info->target_io_res[i], sizeof(res));
		res.flags = IORESOURCE_MEM;
		res.start += felix->switch_base;
		res.end += felix->switch_base;

		target = ocelot_regmap_init(ocelot, &res);
		if (IS_ERR(target)) {
			dev_err(ocelot->dev,
				"Failed to map device memory space\n");
			kfree(port_phy_modes);
			return PTR_ERR(target);
		}

		ocelot->targets[i] = target;
	}

	err = ocelot_regfields_init(ocelot, felix->info->regfields);
	if (err) {
		dev_err(ocelot->dev, "failed to init reg fields map\n");
		kfree(port_phy_modes);
		return err;
	}

	for (port = 0; port < num_phys_ports; port++) {
		struct ocelot_port *ocelot_port;
		struct regmap *target;

		ocelot_port = devm_kzalloc(ocelot->dev,
					   sizeof(struct ocelot_port),
					   GFP_KERNEL);
		if (!ocelot_port) {
			dev_err(ocelot->dev,
				"failed to allocate port memory\n");
			kfree(port_phy_modes);
			return -ENOMEM;
		}

		memcpy(&res, &felix->info->port_io_res[port], sizeof(res));
		res.flags = IORESOURCE_MEM;
		res.start += felix->switch_base;
		res.end += felix->switch_base;

		target = ocelot_regmap_init(ocelot, &res);
		if (IS_ERR(target)) {
			dev_err(ocelot->dev,
				"Failed to map memory space for port %d\n",
				port);
			kfree(port_phy_modes);
			return PTR_ERR(target);
		}

<<<<<<< HEAD
		template = devm_kzalloc(ocelot->dev, OCELOT_TOTAL_TAG_LEN,
					GFP_KERNEL);
		if (!template) {
			dev_err(ocelot->dev,
				"Failed to allocate memory for DSA tag\n");
			kfree(port_phy_modes);
			return -ENOMEM;
		}

=======
>>>>>>> f642729d
		ocelot_port->phy_mode = port_phy_modes[port];
		ocelot_port->ocelot = ocelot;
		ocelot_port->target = target;
		ocelot->ports[port] = ocelot_port;
	}

	kfree(port_phy_modes);

	if (felix->info->mdio_bus_alloc) {
		err = felix->info->mdio_bus_alloc(ocelot);
		if (err < 0)
			return err;
	}

	return 0;
}

<<<<<<< HEAD
/* The CPU port module is connected to the Node Processor Interface (NPI). This
 * is the mode through which frames can be injected from and extracted to an
 * external CPU, over Ethernet.
 */
static void felix_npi_port_init(struct ocelot *ocelot, int port)
{
	ocelot->npi = port;

	ocelot_write(ocelot, QSYS_EXT_CPU_CFG_EXT_CPUQ_MSK_M |
		     QSYS_EXT_CPU_CFG_EXT_CPU_PORT(port),
		     QSYS_EXT_CPU_CFG);

	/* NPI port Injection/Extraction configuration */
	ocelot_fields_write(ocelot, port, SYS_PORT_MODE_INCL_XTR_HDR,
			    ocelot->xtr_prefix);
	ocelot_fields_write(ocelot, port, SYS_PORT_MODE_INCL_INJ_HDR,
			    ocelot->inj_prefix);

	/* Disable transmission of pause frames */
	ocelot_fields_write(ocelot, port, SYS_PAUSE_CFG_PAUSE_ENA, 0);
}

=======
>>>>>>> f642729d
/* Hardware initialization done here so that we can allocate structures with
 * devm without fear of dsa_register_switch returning -EPROBE_DEFER and causing
 * us to allocate structures twice (leak memory) and map PCI memory twice
 * (which will not work).
 */
static int felix_setup(struct dsa_switch *ds)
{
	struct ocelot *ocelot = ds->priv;
	struct felix *felix = ocelot_to_felix(ocelot);
	int port, err;

	err = felix_init_structs(felix, ds->num_ports);
	if (err)
		return err;

	err = ocelot_init(ocelot);
	if (err)
		goto out_mdiobus_free;

	if (ocelot->ptp) {
		err = ocelot_init_timestamp(ocelot, felix->info->ptp_caps);
		if (err) {
			dev_err(ocelot->dev,
				"Timestamp initialization failed\n");
			ocelot->ptp = 0;
		}
	}

	for (port = 0; port < ds->num_ports; port++) {
		if (dsa_is_unused_port(ds, port))
			continue;

<<<<<<< HEAD
		if (dsa_is_cpu_port(ds, port))
			felix_npi_port_init(ocelot, port);
=======
		ocelot_init_port(ocelot, port);
>>>>>>> f642729d

		/* Set the default QoS Classification based on PCP and DEI
		 * bits of vlan tag.
		 */
		felix_port_qos_map_init(ocelot, port);
	}

	err = ocelot_devlink_sb_register(ocelot);
	if (err)
		goto out_deinit_ports;

	for (port = 0; port < ds->num_ports; port++) {
		if (!dsa_is_cpu_port(ds, port))
			continue;

		/* The initial tag protocol is NPI which always returns 0, so
		 * there's no real point in checking for errors.
		 */
		felix_set_tag_protocol(ds, port, felix->tag_proto);
	}

	ds->mtu_enforcement_ingress = true;
<<<<<<< HEAD
	ds->configure_vlan_while_not_filtering = true;
=======
	ds->assisted_learning_on_cpu_port = true;
>>>>>>> f642729d

	return 0;

out_deinit_ports:
	for (port = 0; port < ocelot->num_phys_ports; port++) {
		if (dsa_is_unused_port(ds, port))
			continue;

		ocelot_deinit_port(ocelot, port);
	}

	ocelot_deinit_timestamp(ocelot);
	ocelot_deinit(ocelot);

out_mdiobus_free:
	if (felix->info->mdio_bus_free)
		felix->info->mdio_bus_free(ocelot);

	return err;
}

static void felix_teardown(struct dsa_switch *ds)
{
	struct ocelot *ocelot = ds->priv;
	struct felix *felix = ocelot_to_felix(ocelot);
	int port;

	for (port = 0; port < ds->num_ports; port++) {
		if (!dsa_is_cpu_port(ds, port))
			continue;

		felix_del_tag_protocol(ds, port, felix->tag_proto);
	}

	ocelot_devlink_sb_unregister(ocelot);
	ocelot_deinit_timestamp(ocelot);
	ocelot_deinit(ocelot);

	for (port = 0; port < ocelot->num_phys_ports; port++) {
		if (dsa_is_unused_port(ds, port))
			continue;

		ocelot_deinit_port(ocelot, port);
	}

	if (felix->info->mdio_bus_free)
		felix->info->mdio_bus_free(ocelot);
}

static int felix_hwtstamp_get(struct dsa_switch *ds, int port,
			      struct ifreq *ifr)
{
	struct ocelot *ocelot = ds->priv;

	return ocelot_hwstamp_get(ocelot, port, ifr);
}

static int felix_hwtstamp_set(struct dsa_switch *ds, int port,
			      struct ifreq *ifr)
{
	struct ocelot *ocelot = ds->priv;

	return ocelot_hwstamp_set(ocelot, port, ifr);
}

static bool felix_check_xtr_pkt(struct ocelot *ocelot, unsigned int ptp_type)
{
	struct felix *felix = ocelot_to_felix(ocelot);
	int err, grp = 0;

	if (felix->tag_proto != DSA_TAG_PROTO_OCELOT_8021Q)
		return false;

	if (!felix->info->quirk_no_xtr_irq)
		return false;

	if (ptp_type == PTP_CLASS_NONE)
		return false;

	while (ocelot_read(ocelot, QS_XTR_DATA_PRESENT) & BIT(grp)) {
		struct sk_buff *skb;
		unsigned int type;

		err = ocelot_xtr_poll_frame(ocelot, grp, &skb);
		if (err)
			goto out;

		/* We trap to the CPU port module all PTP frames, but
		 * felix_rxtstamp() only gets called for event frames.
		 * So we need to avoid sending duplicate general
		 * message frames by running a second BPF classifier
		 * here and dropping those.
		 */
		__skb_push(skb, ETH_HLEN);

		type = ptp_classify_raw(skb);

		__skb_pull(skb, ETH_HLEN);

		if (type == PTP_CLASS_NONE) {
			kfree_skb(skb);
			continue;
		}

		netif_rx(skb);
	}

out:
	if (err < 0)
		ocelot_drain_cpu_queue(ocelot, 0);

	return true;
}

static bool felix_rxtstamp(struct dsa_switch *ds, int port,
			   struct sk_buff *skb, unsigned int type)
{
	u8 *extraction = skb->data - ETH_HLEN - OCELOT_TAG_LEN;
	struct skb_shared_hwtstamps *shhwtstamps;
	struct ocelot *ocelot = ds->priv;
	u32 tstamp_lo, tstamp_hi;
	struct timespec64 ts;
	u64 tstamp, val;

	/* If the "no XTR IRQ" workaround is in use, tell DSA to defer this skb
	 * for RX timestamping. Then free it, and poll for its copy through
	 * MMIO in the CPU port module, and inject that into the stack from
	 * ocelot_xtr_poll().
	 */
	if (felix_check_xtr_pkt(ocelot, type)) {
		kfree_skb(skb);
		return true;
	}

	ocelot_ptp_gettime64(&ocelot->ptp_info, &ts);
	tstamp = ktime_set(ts.tv_sec, ts.tv_nsec);

	ocelot_xfh_get_rew_val(extraction, &val);
	tstamp_lo = (u32)val;

	tstamp_hi = tstamp >> 32;
	if ((tstamp & 0xffffffff) < tstamp_lo)
		tstamp_hi--;

	tstamp = ((u64)tstamp_hi << 32) | tstamp_lo;

	shhwtstamps = skb_hwtstamps(skb);
	memset(shhwtstamps, 0, sizeof(struct skb_shared_hwtstamps));
	shhwtstamps->hwtstamp = tstamp;
	return false;
}

static bool felix_txtstamp(struct dsa_switch *ds, int port,
			   struct sk_buff *clone, unsigned int type)
{
	struct ocelot *ocelot = ds->priv;
	struct ocelot_port *ocelot_port = ocelot->ports[port];

	if (ocelot->ptp && (skb_shinfo(clone)->tx_flags & SKBTX_HW_TSTAMP) &&
	    ocelot_port->ptp_cmd == IFH_REW_OP_TWO_STEP_PTP) {
		ocelot_port_add_txtstamp_skb(ocelot, port, clone);
		return true;
	}

	return false;
}

static int felix_change_mtu(struct dsa_switch *ds, int port, int new_mtu)
{
	struct ocelot *ocelot = ds->priv;

	ocelot_port_set_maxlen(ocelot, port, new_mtu);

	return 0;
}

static int felix_get_max_mtu(struct dsa_switch *ds, int port)
{
	struct ocelot *ocelot = ds->priv;

	return ocelot_get_max_mtu(ocelot, port);
}

static int felix_cls_flower_add(struct dsa_switch *ds, int port,
				struct flow_cls_offload *cls, bool ingress)
{
	struct ocelot *ocelot = ds->priv;

	return ocelot_cls_flower_replace(ocelot, port, cls, ingress);
}

static int felix_cls_flower_del(struct dsa_switch *ds, int port,
				struct flow_cls_offload *cls, bool ingress)
{
	struct ocelot *ocelot = ds->priv;

	return ocelot_cls_flower_destroy(ocelot, port, cls, ingress);
}

static int felix_cls_flower_stats(struct dsa_switch *ds, int port,
				  struct flow_cls_offload *cls, bool ingress)
{
	struct ocelot *ocelot = ds->priv;

	return ocelot_cls_flower_stats(ocelot, port, cls, ingress);
}

static int felix_port_policer_add(struct dsa_switch *ds, int port,
				  struct dsa_mall_policer_tc_entry *policer)
{
	struct ocelot *ocelot = ds->priv;
	struct ocelot_policer pol = {
		.rate = div_u64(policer->rate_bytes_per_sec, 1000) * 8,
		.burst = policer->burst,
	};

	return ocelot_port_policer_add(ocelot, port, &pol);
}

static void felix_port_policer_del(struct dsa_switch *ds, int port)
{
	struct ocelot *ocelot = ds->priv;

	ocelot_port_policer_del(ocelot, port);
}

static int felix_port_setup_tc(struct dsa_switch *ds, int port,
			       enum tc_setup_type type,
			       void *type_data)
{
	struct ocelot *ocelot = ds->priv;
	struct felix *felix = ocelot_to_felix(ocelot);

	if (felix->info->port_setup_tc)
		return felix->info->port_setup_tc(ds, port, type, type_data);
	else
		return -EOPNOTSUPP;
}

<<<<<<< HEAD
const struct dsa_switch_ops felix_switch_ops = {
	.get_tag_protocol	= felix_get_tag_protocol,
	.setup			= felix_setup,
	.teardown		= felix_teardown,
	.set_ageing_time	= felix_set_ageing_time,
	.get_strings		= felix_get_strings,
	.get_ethtool_stats	= felix_get_ethtool_stats,
	.get_sset_count		= felix_get_sset_count,
	.get_ts_info		= felix_get_ts_info,
	.phylink_validate	= felix_phylink_validate,
	.phylink_mac_config	= felix_phylink_mac_config,
	.phylink_mac_link_down	= felix_phylink_mac_link_down,
	.phylink_mac_link_up	= felix_phylink_mac_link_up,
	.port_enable		= felix_port_enable,
	.port_disable		= felix_port_disable,
	.port_fdb_dump		= felix_fdb_dump,
	.port_fdb_add		= felix_fdb_add,
	.port_fdb_del		= felix_fdb_del,
	.port_mdb_prepare	= felix_mdb_prepare,
	.port_mdb_add		= felix_mdb_add,
	.port_mdb_del		= felix_mdb_del,
	.port_bridge_join	= felix_bridge_join,
	.port_bridge_leave	= felix_bridge_leave,
	.port_stp_state_set	= felix_bridge_stp_state_set,
	.port_vlan_prepare	= felix_vlan_prepare,
	.port_vlan_filtering	= felix_vlan_filtering,
	.port_vlan_add		= felix_vlan_add,
	.port_vlan_del		= felix_vlan_del,
	.port_hwtstamp_get	= felix_hwtstamp_get,
	.port_hwtstamp_set	= felix_hwtstamp_set,
	.port_rxtstamp		= felix_rxtstamp,
	.port_txtstamp		= felix_txtstamp,
	.port_change_mtu	= felix_change_mtu,
	.port_max_mtu		= felix_get_max_mtu,
	.port_policer_add	= felix_port_policer_add,
	.port_policer_del	= felix_port_policer_del,
	.cls_flower_add		= felix_cls_flower_add,
	.cls_flower_del		= felix_cls_flower_del,
	.cls_flower_stats	= felix_cls_flower_stats,
	.port_setup_tc		= felix_port_setup_tc,
};

struct net_device *felix_port_to_netdev(struct ocelot *ocelot, int port)
{
	struct felix *felix = ocelot_to_felix(ocelot);
	struct dsa_switch *ds = felix->ds;

	if (!dsa_is_user_port(ds, port))
		return NULL;

	return dsa_to_port(ds, port)->slave;
}

int felix_netdev_to_port(struct net_device *dev)
{
	struct dsa_port *dp;

	dp = dsa_port_from_netdev(dev);
	if (IS_ERR(dp))
		return -EINVAL;

=======
static int felix_sb_pool_get(struct dsa_switch *ds, unsigned int sb_index,
			     u16 pool_index,
			     struct devlink_sb_pool_info *pool_info)
{
	struct ocelot *ocelot = ds->priv;

	return ocelot_sb_pool_get(ocelot, sb_index, pool_index, pool_info);
}

static int felix_sb_pool_set(struct dsa_switch *ds, unsigned int sb_index,
			     u16 pool_index, u32 size,
			     enum devlink_sb_threshold_type threshold_type,
			     struct netlink_ext_ack *extack)
{
	struct ocelot *ocelot = ds->priv;

	return ocelot_sb_pool_set(ocelot, sb_index, pool_index, size,
				  threshold_type, extack);
}

static int felix_sb_port_pool_get(struct dsa_switch *ds, int port,
				  unsigned int sb_index, u16 pool_index,
				  u32 *p_threshold)
{
	struct ocelot *ocelot = ds->priv;

	return ocelot_sb_port_pool_get(ocelot, port, sb_index, pool_index,
				       p_threshold);
}

static int felix_sb_port_pool_set(struct dsa_switch *ds, int port,
				  unsigned int sb_index, u16 pool_index,
				  u32 threshold, struct netlink_ext_ack *extack)
{
	struct ocelot *ocelot = ds->priv;

	return ocelot_sb_port_pool_set(ocelot, port, sb_index, pool_index,
				       threshold, extack);
}

static int felix_sb_tc_pool_bind_get(struct dsa_switch *ds, int port,
				     unsigned int sb_index, u16 tc_index,
				     enum devlink_sb_pool_type pool_type,
				     u16 *p_pool_index, u32 *p_threshold)
{
	struct ocelot *ocelot = ds->priv;

	return ocelot_sb_tc_pool_bind_get(ocelot, port, sb_index, tc_index,
					  pool_type, p_pool_index,
					  p_threshold);
}

static int felix_sb_tc_pool_bind_set(struct dsa_switch *ds, int port,
				     unsigned int sb_index, u16 tc_index,
				     enum devlink_sb_pool_type pool_type,
				     u16 pool_index, u32 threshold,
				     struct netlink_ext_ack *extack)
{
	struct ocelot *ocelot = ds->priv;

	return ocelot_sb_tc_pool_bind_set(ocelot, port, sb_index, tc_index,
					  pool_type, pool_index, threshold,
					  extack);
}

static int felix_sb_occ_snapshot(struct dsa_switch *ds,
				 unsigned int sb_index)
{
	struct ocelot *ocelot = ds->priv;

	return ocelot_sb_occ_snapshot(ocelot, sb_index);
}

static int felix_sb_occ_max_clear(struct dsa_switch *ds,
				  unsigned int sb_index)
{
	struct ocelot *ocelot = ds->priv;

	return ocelot_sb_occ_max_clear(ocelot, sb_index);
}

static int felix_sb_occ_port_pool_get(struct dsa_switch *ds, int port,
				      unsigned int sb_index, u16 pool_index,
				      u32 *p_cur, u32 *p_max)
{
	struct ocelot *ocelot = ds->priv;

	return ocelot_sb_occ_port_pool_get(ocelot, port, sb_index, pool_index,
					   p_cur, p_max);
}

static int felix_sb_occ_tc_port_bind_get(struct dsa_switch *ds, int port,
					 unsigned int sb_index, u16 tc_index,
					 enum devlink_sb_pool_type pool_type,
					 u32 *p_cur, u32 *p_max)
{
	struct ocelot *ocelot = ds->priv;

	return ocelot_sb_occ_tc_port_bind_get(ocelot, port, sb_index, tc_index,
					      pool_type, p_cur, p_max);
}

static int felix_mrp_add(struct dsa_switch *ds, int port,
			 const struct switchdev_obj_mrp *mrp)
{
	struct ocelot *ocelot = ds->priv;

	return ocelot_mrp_add(ocelot, port, mrp);
}

static int felix_mrp_del(struct dsa_switch *ds, int port,
			 const struct switchdev_obj_mrp *mrp)
{
	struct ocelot *ocelot = ds->priv;

	return ocelot_mrp_add(ocelot, port, mrp);
}

static int
felix_mrp_add_ring_role(struct dsa_switch *ds, int port,
			const struct switchdev_obj_ring_role_mrp *mrp)
{
	struct ocelot *ocelot = ds->priv;

	return ocelot_mrp_add_ring_role(ocelot, port, mrp);
}

static int
felix_mrp_del_ring_role(struct dsa_switch *ds, int port,
			const struct switchdev_obj_ring_role_mrp *mrp)
{
	struct ocelot *ocelot = ds->priv;

	return ocelot_mrp_del_ring_role(ocelot, port, mrp);
}

const struct dsa_switch_ops felix_switch_ops = {
	.get_tag_protocol		= felix_get_tag_protocol,
	.change_tag_protocol		= felix_change_tag_protocol,
	.setup				= felix_setup,
	.teardown			= felix_teardown,
	.set_ageing_time		= felix_set_ageing_time,
	.get_strings			= felix_get_strings,
	.get_ethtool_stats		= felix_get_ethtool_stats,
	.get_sset_count			= felix_get_sset_count,
	.get_ts_info			= felix_get_ts_info,
	.phylink_validate		= felix_phylink_validate,
	.phylink_mac_config		= felix_phylink_mac_config,
	.phylink_mac_link_down		= felix_phylink_mac_link_down,
	.phylink_mac_link_up		= felix_phylink_mac_link_up,
	.port_enable			= felix_port_enable,
	.port_disable			= felix_port_disable,
	.port_fdb_dump			= felix_fdb_dump,
	.port_fdb_add			= felix_fdb_add,
	.port_fdb_del			= felix_fdb_del,
	.port_mdb_add			= felix_mdb_add,
	.port_mdb_del			= felix_mdb_del,
	.port_pre_bridge_flags		= felix_pre_bridge_flags,
	.port_bridge_flags		= felix_bridge_flags,
	.port_bridge_join		= felix_bridge_join,
	.port_bridge_leave		= felix_bridge_leave,
	.port_lag_join			= felix_lag_join,
	.port_lag_leave			= felix_lag_leave,
	.port_lag_change		= felix_lag_change,
	.port_stp_state_set		= felix_bridge_stp_state_set,
	.port_vlan_filtering		= felix_vlan_filtering,
	.port_vlan_add			= felix_vlan_add,
	.port_vlan_del			= felix_vlan_del,
	.port_hwtstamp_get		= felix_hwtstamp_get,
	.port_hwtstamp_set		= felix_hwtstamp_set,
	.port_rxtstamp			= felix_rxtstamp,
	.port_txtstamp			= felix_txtstamp,
	.port_change_mtu		= felix_change_mtu,
	.port_max_mtu			= felix_get_max_mtu,
	.port_policer_add		= felix_port_policer_add,
	.port_policer_del		= felix_port_policer_del,
	.cls_flower_add			= felix_cls_flower_add,
	.cls_flower_del			= felix_cls_flower_del,
	.cls_flower_stats		= felix_cls_flower_stats,
	.port_setup_tc			= felix_port_setup_tc,
	.devlink_sb_pool_get		= felix_sb_pool_get,
	.devlink_sb_pool_set		= felix_sb_pool_set,
	.devlink_sb_port_pool_get	= felix_sb_port_pool_get,
	.devlink_sb_port_pool_set	= felix_sb_port_pool_set,
	.devlink_sb_tc_pool_bind_get	= felix_sb_tc_pool_bind_get,
	.devlink_sb_tc_pool_bind_set	= felix_sb_tc_pool_bind_set,
	.devlink_sb_occ_snapshot	= felix_sb_occ_snapshot,
	.devlink_sb_occ_max_clear	= felix_sb_occ_max_clear,
	.devlink_sb_occ_port_pool_get	= felix_sb_occ_port_pool_get,
	.devlink_sb_occ_tc_port_bind_get= felix_sb_occ_tc_port_bind_get,
	.port_mrp_add			= felix_mrp_add,
	.port_mrp_del			= felix_mrp_del,
	.port_mrp_add_ring_role		= felix_mrp_add_ring_role,
	.port_mrp_del_ring_role		= felix_mrp_del_ring_role,
};

struct net_device *felix_port_to_netdev(struct ocelot *ocelot, int port)
{
	struct felix *felix = ocelot_to_felix(ocelot);
	struct dsa_switch *ds = felix->ds;

	if (!dsa_is_user_port(ds, port))
		return NULL;

	return dsa_to_port(ds, port)->slave;
}

int felix_netdev_to_port(struct net_device *dev)
{
	struct dsa_port *dp;

	dp = dsa_port_from_netdev(dev);
	if (IS_ERR(dp))
		return -EINVAL;

>>>>>>> f642729d
	return dp->index;
}<|MERGE_RESOLUTION|>--- conflicted
+++ resolved
@@ -749,23 +749,14 @@
 	return 0;
 }
 
-<<<<<<< HEAD
-static int felix_vlan_filtering(struct dsa_switch *ds, int port, bool enabled,
-				struct switchdev_trans *trans)
-=======
 static int felix_lag_change(struct dsa_switch *ds, int port)
->>>>>>> f642729d
 {
 	struct dsa_port *dp = dsa_to_port(ds, port);
 	struct ocelot *ocelot = ds->priv;
 
-<<<<<<< HEAD
-	return ocelot_port_vlan_filtering(ocelot, port, enabled, trans);
-=======
 	ocelot_port_lag_change(ocelot, port, dp->lag_tx_enabled);
 
 	return 0;
->>>>>>> f642729d
 }
 
 static int felix_vlan_prepare(struct dsa_switch *ds, int port,
@@ -1105,14 +1096,9 @@
 	ocelot->num_mact_rows	= felix->info->num_mact_rows;
 	ocelot->vcap		= felix->info->vcap;
 	ocelot->ops		= felix->info->ops;
-<<<<<<< HEAD
-	ocelot->inj_prefix	= OCELOT_TAG_PREFIX_SHORT;
-	ocelot->xtr_prefix	= OCELOT_TAG_PREFIX_SHORT;
-=======
 	ocelot->npi_inj_prefix	= OCELOT_TAG_PREFIX_SHORT;
 	ocelot->npi_xtr_prefix	= OCELOT_TAG_PREFIX_SHORT;
 	ocelot->devlink		= felix->ds->devlink;
->>>>>>> f642729d
 
 	port_phy_modes = kcalloc(num_phys_ports, sizeof(phy_interface_t),
 				 GFP_KERNEL);
@@ -1182,18 +1168,6 @@
 			return PTR_ERR(target);
 		}
 
-<<<<<<< HEAD
-		template = devm_kzalloc(ocelot->dev, OCELOT_TOTAL_TAG_LEN,
-					GFP_KERNEL);
-		if (!template) {
-			dev_err(ocelot->dev,
-				"Failed to allocate memory for DSA tag\n");
-			kfree(port_phy_modes);
-			return -ENOMEM;
-		}
-
-=======
->>>>>>> f642729d
 		ocelot_port->phy_mode = port_phy_modes[port];
 		ocelot_port->ocelot = ocelot;
 		ocelot_port->target = target;
@@ -1211,31 +1185,6 @@
 	return 0;
 }
 
-<<<<<<< HEAD
-/* The CPU port module is connected to the Node Processor Interface (NPI). This
- * is the mode through which frames can be injected from and extracted to an
- * external CPU, over Ethernet.
- */
-static void felix_npi_port_init(struct ocelot *ocelot, int port)
-{
-	ocelot->npi = port;
-
-	ocelot_write(ocelot, QSYS_EXT_CPU_CFG_EXT_CPUQ_MSK_M |
-		     QSYS_EXT_CPU_CFG_EXT_CPU_PORT(port),
-		     QSYS_EXT_CPU_CFG);
-
-	/* NPI port Injection/Extraction configuration */
-	ocelot_fields_write(ocelot, port, SYS_PORT_MODE_INCL_XTR_HDR,
-			    ocelot->xtr_prefix);
-	ocelot_fields_write(ocelot, port, SYS_PORT_MODE_INCL_INJ_HDR,
-			    ocelot->inj_prefix);
-
-	/* Disable transmission of pause frames */
-	ocelot_fields_write(ocelot, port, SYS_PAUSE_CFG_PAUSE_ENA, 0);
-}
-
-=======
->>>>>>> f642729d
 /* Hardware initialization done here so that we can allocate structures with
  * devm without fear of dsa_register_switch returning -EPROBE_DEFER and causing
  * us to allocate structures twice (leak memory) and map PCI memory twice
@@ -1268,12 +1217,7 @@
 		if (dsa_is_unused_port(ds, port))
 			continue;
 
-<<<<<<< HEAD
-		if (dsa_is_cpu_port(ds, port))
-			felix_npi_port_init(ocelot, port);
-=======
 		ocelot_init_port(ocelot, port);
->>>>>>> f642729d
 
 		/* Set the default QoS Classification based on PCP and DEI
 		 * bits of vlan tag.
@@ -1296,11 +1240,7 @@
 	}
 
 	ds->mtu_enforcement_ingress = true;
-<<<<<<< HEAD
-	ds->configure_vlan_while_not_filtering = true;
-=======
 	ds->assisted_learning_on_cpu_port = true;
->>>>>>> f642729d
 
 	return 0;
 
@@ -1540,69 +1480,6 @@
 		return -EOPNOTSUPP;
 }
 
-<<<<<<< HEAD
-const struct dsa_switch_ops felix_switch_ops = {
-	.get_tag_protocol	= felix_get_tag_protocol,
-	.setup			= felix_setup,
-	.teardown		= felix_teardown,
-	.set_ageing_time	= felix_set_ageing_time,
-	.get_strings		= felix_get_strings,
-	.get_ethtool_stats	= felix_get_ethtool_stats,
-	.get_sset_count		= felix_get_sset_count,
-	.get_ts_info		= felix_get_ts_info,
-	.phylink_validate	= felix_phylink_validate,
-	.phylink_mac_config	= felix_phylink_mac_config,
-	.phylink_mac_link_down	= felix_phylink_mac_link_down,
-	.phylink_mac_link_up	= felix_phylink_mac_link_up,
-	.port_enable		= felix_port_enable,
-	.port_disable		= felix_port_disable,
-	.port_fdb_dump		= felix_fdb_dump,
-	.port_fdb_add		= felix_fdb_add,
-	.port_fdb_del		= felix_fdb_del,
-	.port_mdb_prepare	= felix_mdb_prepare,
-	.port_mdb_add		= felix_mdb_add,
-	.port_mdb_del		= felix_mdb_del,
-	.port_bridge_join	= felix_bridge_join,
-	.port_bridge_leave	= felix_bridge_leave,
-	.port_stp_state_set	= felix_bridge_stp_state_set,
-	.port_vlan_prepare	= felix_vlan_prepare,
-	.port_vlan_filtering	= felix_vlan_filtering,
-	.port_vlan_add		= felix_vlan_add,
-	.port_vlan_del		= felix_vlan_del,
-	.port_hwtstamp_get	= felix_hwtstamp_get,
-	.port_hwtstamp_set	= felix_hwtstamp_set,
-	.port_rxtstamp		= felix_rxtstamp,
-	.port_txtstamp		= felix_txtstamp,
-	.port_change_mtu	= felix_change_mtu,
-	.port_max_mtu		= felix_get_max_mtu,
-	.port_policer_add	= felix_port_policer_add,
-	.port_policer_del	= felix_port_policer_del,
-	.cls_flower_add		= felix_cls_flower_add,
-	.cls_flower_del		= felix_cls_flower_del,
-	.cls_flower_stats	= felix_cls_flower_stats,
-	.port_setup_tc		= felix_port_setup_tc,
-};
-
-struct net_device *felix_port_to_netdev(struct ocelot *ocelot, int port)
-{
-	struct felix *felix = ocelot_to_felix(ocelot);
-	struct dsa_switch *ds = felix->ds;
-
-	if (!dsa_is_user_port(ds, port))
-		return NULL;
-
-	return dsa_to_port(ds, port)->slave;
-}
-
-int felix_netdev_to_port(struct net_device *dev)
-{
-	struct dsa_port *dp;
-
-	dp = dsa_port_from_netdev(dev);
-	if (IS_ERR(dp))
-		return -EINVAL;
-
-=======
 static int felix_sb_pool_get(struct dsa_switch *ds, unsigned int sb_index,
 			     u16 pool_index,
 			     struct devlink_sb_pool_info *pool_info)
@@ -1818,6 +1695,5 @@
 	if (IS_ERR(dp))
 		return -EINVAL;
 
->>>>>>> f642729d
 	return dp->index;
 }
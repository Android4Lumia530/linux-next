--- conflicted
+++ resolved
@@ -493,12 +493,8 @@
 }
 
 static int ksz9477_port_vlan_filtering(struct dsa_switch *ds, int port,
-<<<<<<< HEAD
-				       bool flag)
-=======
 				       bool flag,
 				       struct netlink_ext_ack *extack)
->>>>>>> 38b5133a
 {
 	struct ksz_device *dev = ds->priv;
 
@@ -516,12 +512,8 @@
 }
 
 static int ksz9477_port_vlan_add(struct dsa_switch *ds, int port,
-<<<<<<< HEAD
-				 const struct switchdev_obj_port_vlan *vlan)
-=======
 				 const struct switchdev_obj_port_vlan *vlan,
 				 struct netlink_ext_ack *extack)
->>>>>>> 38b5133a
 {
 	struct ksz_device *dev = ds->priv;
 	u32 vlan_table[3];
@@ -530,11 +522,7 @@
 
 	err = ksz9477_get_vlan_table(dev, vlan->vid, vlan_table);
 	if (err) {
-<<<<<<< HEAD
-		dev_dbg(dev->dev, "Failed to get vlan table\n");
-=======
 		NL_SET_ERR_MSG_MOD(extack, "Failed to get vlan table");
->>>>>>> 38b5133a
 		return err;
 	}
 
@@ -549,11 +537,7 @@
 
 	err = ksz9477_set_vlan_table(dev, vlan->vid, vlan_table);
 	if (err) {
-<<<<<<< HEAD
-		dev_dbg(dev->dev, "Failed to set vlan table\n");
-=======
 		NL_SET_ERR_MSG_MOD(extack, "Failed to set vlan table");
->>>>>>> 38b5133a
 		return err;
 	}
 

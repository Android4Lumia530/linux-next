--- conflicted
+++ resolved
@@ -889,8 +889,6 @@
 		.write_page	= rtl821x_write_page,
 		.read_mmd	= rtl822x_read_mmd,
 		.write_mmd	= rtl822x_write_mmd,
-<<<<<<< HEAD
-=======
 	}, {
 		PHY_ID_MATCH_EXACT(0x001cc838),
 		.name           = "RTL8226-CG 2.5Gbps PHY",
@@ -931,7 +929,6 @@
 		.resume         = rtlgen_resume,
 		.read_page      = rtl821x_read_page,
 		.write_page     = rtl821x_write_page,
->>>>>>> f642729d
 	}, {
 		PHY_ID_MATCH_EXACT(0x001cc961),
 		.name		= "RTL8366RB Gigabit Ethernet",

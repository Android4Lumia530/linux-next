// SPDX-License-Identifier: GPL-2.0-only
/*
 * apei-base.c - ACPI Platform Error Interface (APEI) supporting
 * infrastructure
 *
 * APEI allows to report errors (for example from the chipset) to the
 * the operating system. This improves NMI handling especially. In
 * addition it supports error serialization and error injection.
 *
 * For more information about APEI, please refer to ACPI Specification
 * version 4.0, chapter 17.
 *
 * This file has Common functions used by more than one APEI table,
 * including framework of interpreter for ERST and EINJ; resource
 * management for APEI registers.
 *
 * Copyright (C) 2009, Intel Corp.
 *	Author: Huang Ying <ying.huang@intel.com>
 */

#include <linux/kernel.h>
#include <linux/module.h>
#include <linux/init.h>
#include <linux/acpi.h>
#include <linux/slab.h>
#include <linux/io.h>
#include <linux/kref.h>
#include <linux/rculist.h>
#include <linux/interrupt.h>
#include <linux/debugfs.h>
#include <asm/unaligned.h>

#include "apei-internal.h"

#define APEI_PFX "APEI: "

/*
 * APEI ERST (Error Record Serialization Table) and EINJ (Error
 * INJection) interpreter framework.
 */

#define APEI_EXEC_PRESERVE_REGISTER	0x1

void apei_exec_ctx_init(struct apei_exec_context *ctx,
			struct apei_exec_ins_type *ins_table,
			u32 instructions,
			struct acpi_whea_header *action_table,
			u32 entries)
{
	ctx->ins_table = ins_table;
	ctx->instructions = instructions;
	ctx->action_table = action_table;
	ctx->entries = entries;
}
EXPORT_SYMBOL_GPL(apei_exec_ctx_init);

int __apei_exec_read_register(struct acpi_whea_header *entry, u64 *val)
{
	int rc;

	rc = apei_read(val, &entry->register_region);
	if (rc)
		return rc;
	*val >>= entry->register_region.bit_offset;
	*val &= entry->mask;

	return 0;
}

int apei_exec_read_register(struct apei_exec_context *ctx,
			    struct acpi_whea_header *entry)
{
	int rc;
	u64 val = 0;

	rc = __apei_exec_read_register(entry, &val);
	if (rc)
		return rc;
	ctx->value = val;

	return 0;
}
EXPORT_SYMBOL_GPL(apei_exec_read_register);

int apei_exec_read_register_value(struct apei_exec_context *ctx,
				  struct acpi_whea_header *entry)
{
	int rc;

	rc = apei_exec_read_register(ctx, entry);
	if (rc)
		return rc;
	ctx->value = (ctx->value == entry->value);

	return 0;
}
EXPORT_SYMBOL_GPL(apei_exec_read_register_value);

int __apei_exec_write_register(struct acpi_whea_header *entry, u64 val)
{
	int rc;

	val &= entry->mask;
	val <<= entry->register_region.bit_offset;
	if (entry->flags & APEI_EXEC_PRESERVE_REGISTER) {
		u64 valr = 0;
		rc = apei_read(&valr, &entry->register_region);
		if (rc)
			return rc;
		valr &= ~(entry->mask << entry->register_region.bit_offset);
		val |= valr;
	}
	rc = apei_write(val, &entry->register_region);

	return rc;
}

int apei_exec_write_register(struct apei_exec_context *ctx,
			     struct acpi_whea_header *entry)
{
	return __apei_exec_write_register(entry, ctx->value);
}
EXPORT_SYMBOL_GPL(apei_exec_write_register);

int apei_exec_write_register_value(struct apei_exec_context *ctx,
				   struct acpi_whea_header *entry)
{
	int rc;

	ctx->value = entry->value;
	rc = apei_exec_write_register(ctx, entry);

	return rc;
}
EXPORT_SYMBOL_GPL(apei_exec_write_register_value);

int apei_exec_noop(struct apei_exec_context *ctx,
		   struct acpi_whea_header *entry)
{
	return 0;
}
EXPORT_SYMBOL_GPL(apei_exec_noop);

/*
 * Interpret the specified action. Go through whole action table,
 * execute all instructions belong to the action.
 */
int __apei_exec_run(struct apei_exec_context *ctx, u8 action,
		    bool optional)
{
	int rc = -ENOENT;
	u32 i, ip;
	struct acpi_whea_header *entry;
	apei_exec_ins_func_t run;

	ctx->ip = 0;

	/*
	 * "ip" is the instruction pointer of current instruction,
	 * "ctx->ip" specifies the next instruction to executed,
	 * instruction "run" function may change the "ctx->ip" to
	 * implement "goto" semantics.
	 */
rewind:
	ip = 0;
	for (i = 0; i < ctx->entries; i++) {
		entry = &ctx->action_table[i];
		if (entry->action != action)
			continue;
		if (ip == ctx->ip) {
			if (entry->instruction >= ctx->instructions ||
			    !ctx->ins_table[entry->instruction].run) {
				pr_warn(FW_WARN APEI_PFX
					"Invalid action table, unknown instruction type: %d\n",
					entry->instruction);
				return -EINVAL;
			}
			run = ctx->ins_table[entry->instruction].run;
			rc = run(ctx, entry);
			if (rc < 0)
				return rc;
			else if (rc != APEI_EXEC_SET_IP)
				ctx->ip++;
		}
		ip++;
		if (ctx->ip < ip)
			goto rewind;
	}

	return !optional && rc < 0 ? rc : 0;
}
EXPORT_SYMBOL_GPL(__apei_exec_run);

typedef int (*apei_exec_entry_func_t)(struct apei_exec_context *ctx,
				      struct acpi_whea_header *entry,
				      void *data);

static int apei_exec_for_each_entry(struct apei_exec_context *ctx,
				    apei_exec_entry_func_t func,
				    void *data,
				    int *end)
{
	u8 ins;
	int i, rc;
	struct acpi_whea_header *entry;
	struct apei_exec_ins_type *ins_table = ctx->ins_table;

	for (i = 0; i < ctx->entries; i++) {
		entry = ctx->action_table + i;
		ins = entry->instruction;
		if (end)
			*end = i;
		if (ins >= ctx->instructions || !ins_table[ins].run) {
			pr_warn(FW_WARN APEI_PFX
				"Invalid action table, unknown instruction type: %d\n",
				ins);
			return -EINVAL;
		}
		rc = func(ctx, entry, data);
		if (rc)
			return rc;
	}

	return 0;
}

static int pre_map_gar_callback(struct apei_exec_context *ctx,
				struct acpi_whea_header *entry,
				void *data)
{
	u8 ins = entry->instruction;

	if (ctx->ins_table[ins].flags & APEI_EXEC_INS_ACCESS_REGISTER)
		return apei_map_generic_address(&entry->register_region);

	return 0;
}

/*
 * Pre-map all GARs in action table to make it possible to access them
 * in NMI handler.
 */
int apei_exec_pre_map_gars(struct apei_exec_context *ctx)
{
	int rc, end;

	rc = apei_exec_for_each_entry(ctx, pre_map_gar_callback,
				      NULL, &end);
	if (rc) {
		struct apei_exec_context ctx_unmap;
		memcpy(&ctx_unmap, ctx, sizeof(*ctx));
		ctx_unmap.entries = end;
		apei_exec_post_unmap_gars(&ctx_unmap);
	}

	return rc;
}
EXPORT_SYMBOL_GPL(apei_exec_pre_map_gars);

static int post_unmap_gar_callback(struct apei_exec_context *ctx,
				   struct acpi_whea_header *entry,
				   void *data)
{
	u8 ins = entry->instruction;

	if (ctx->ins_table[ins].flags & APEI_EXEC_INS_ACCESS_REGISTER)
		apei_unmap_generic_address(&entry->register_region);

	return 0;
}

/* Post-unmap all GAR in action table. */
int apei_exec_post_unmap_gars(struct apei_exec_context *ctx)
{
	return apei_exec_for_each_entry(ctx, post_unmap_gar_callback,
					NULL, NULL);
}
EXPORT_SYMBOL_GPL(apei_exec_post_unmap_gars);

/*
 * Resource management for GARs in APEI
 */
struct apei_res {
	struct list_head list;
	unsigned long start;
	unsigned long end;
};

/* Collect all resources requested, to avoid conflict */
static struct apei_resources apei_resources_all = {
	.iomem = LIST_HEAD_INIT(apei_resources_all.iomem),
	.ioport = LIST_HEAD_INIT(apei_resources_all.ioport),
};

static int apei_res_add(struct list_head *res_list,
			unsigned long start, unsigned long size)
{
	struct apei_res *res, *resn, *res_ins = NULL;
	unsigned long end = start + size;

	if (end <= start)
		return 0;
repeat:
	list_for_each_entry_safe(res, resn, res_list, list) {
		if (res->start > end || res->end < start)
			continue;
		else if (end <= res->end && start >= res->start) {
			kfree(res_ins);
			return 0;
		}
		list_del(&res->list);
		res->start = start = min(res->start, start);
		res->end = end = max(res->end, end);
		kfree(res_ins);
		res_ins = res;
		goto repeat;
	}

	if (res_ins)
		list_add(&res_ins->list, res_list);
	else {
		res_ins = kmalloc(sizeof(*res), GFP_KERNEL);
		if (!res_ins)
			return -ENOMEM;
		res_ins->start = start;
		res_ins->end = end;
		list_add(&res_ins->list, res_list);
	}

	return 0;
}

static int apei_res_sub(struct list_head *res_list1,
			struct list_head *res_list2)
{
	struct apei_res *res1, *resn1, *res2, *res;
	res1 = list_entry(res_list1->next, struct apei_res, list);
	resn1 = list_entry(res1->list.next, struct apei_res, list);
	while (&res1->list != res_list1) {
		list_for_each_entry(res2, res_list2, list) {
			if (res1->start >= res2->end ||
			    res1->end <= res2->start)
				continue;
			else if (res1->end <= res2->end &&
				 res1->start >= res2->start) {
				list_del(&res1->list);
				kfree(res1);
				break;
			} else if (res1->end > res2->end &&
				   res1->start < res2->start) {
				res = kmalloc(sizeof(*res), GFP_KERNEL);
				if (!res)
					return -ENOMEM;
				res->start = res2->end;
				res->end = res1->end;
				res1->end = res2->start;
				list_add(&res->list, &res1->list);
				resn1 = res;
			} else {
				if (res1->start < res2->start)
					res1->end = res2->start;
				else
					res1->start = res2->end;
			}
		}
		res1 = resn1;
		resn1 = list_entry(resn1->list.next, struct apei_res, list);
	}

	return 0;
}

static void apei_res_clean(struct list_head *res_list)
{
	struct apei_res *res, *resn;

	list_for_each_entry_safe(res, resn, res_list, list) {
		list_del(&res->list);
		kfree(res);
	}
}

void apei_resources_fini(struct apei_resources *resources)
{
	apei_res_clean(&resources->iomem);
	apei_res_clean(&resources->ioport);
}
EXPORT_SYMBOL_GPL(apei_resources_fini);

static int apei_resources_merge(struct apei_resources *resources1,
				struct apei_resources *resources2)
{
	int rc;
	struct apei_res *res;

	list_for_each_entry(res, &resources2->iomem, list) {
		rc = apei_res_add(&resources1->iomem, res->start,
				  res->end - res->start);
		if (rc)
			return rc;
	}
	list_for_each_entry(res, &resources2->ioport, list) {
		rc = apei_res_add(&resources1->ioport, res->start,
				  res->end - res->start);
		if (rc)
			return rc;
	}

	return 0;
}

int apei_resources_add(struct apei_resources *resources,
		       unsigned long start, unsigned long size,
		       bool iomem)
{
	if (iomem)
		return apei_res_add(&resources->iomem, start, size);
	else
		return apei_res_add(&resources->ioport, start, size);
}
EXPORT_SYMBOL_GPL(apei_resources_add);

/*
 * EINJ has two groups of GARs (EINJ table entry and trigger table
 * entry), so common resources are subtracted from the trigger table
 * resources before the second requesting.
 */
int apei_resources_sub(struct apei_resources *resources1,
		       struct apei_resources *resources2)
{
	int rc;

	rc = apei_res_sub(&resources1->iomem, &resources2->iomem);
	if (rc)
		return rc;
	return apei_res_sub(&resources1->ioport, &resources2->ioport);
}
EXPORT_SYMBOL_GPL(apei_resources_sub);

static int apei_get_res_callback(__u64 start, __u64 size, void *data)
{
	struct apei_resources *resources = data;
	return apei_res_add(&resources->iomem, start, size);
}

static int apei_get_nvs_resources(struct apei_resources *resources)
{
	return acpi_nvs_for_each_region(apei_get_res_callback, resources);
}

int (*arch_apei_filter_addr)(int (*func)(__u64 start, __u64 size,
				     void *data), void *data);
static int apei_get_arch_resources(struct apei_resources *resources)

{
	return arch_apei_filter_addr(apei_get_res_callback, resources);
}

/*
 * IO memory/port resource management mechanism is used to check
 * whether memory/port area used by GARs conflicts with normal memory
 * or IO memory/port of devices.
 */
int apei_resources_request(struct apei_resources *resources,
			   const char *desc)
{
	struct apei_res *res, *res_bak = NULL;
	struct resource *r;
	struct apei_resources nvs_resources, arch_res;
	int rc;

	rc = apei_resources_sub(resources, &apei_resources_all);
	if (rc)
		return rc;

	/*
	 * Some firmware uses ACPI NVS region, that has been marked as
	 * busy, so exclude it from APEI resources to avoid false
	 * conflict.
	 */
	apei_resources_init(&nvs_resources);
	rc = apei_get_nvs_resources(&nvs_resources);
	if (rc)
		goto nvs_res_fini;
	rc = apei_resources_sub(resources, &nvs_resources);
	if (rc)
		goto nvs_res_fini;

	if (arch_apei_filter_addr) {
		apei_resources_init(&arch_res);
		rc = apei_get_arch_resources(&arch_res);
		if (rc)
			goto arch_res_fini;
		rc = apei_resources_sub(resources, &arch_res);
		if (rc)
			goto arch_res_fini;
	}

	rc = -EINVAL;
	list_for_each_entry(res, &resources->iomem, list) {
		r = request_mem_region(res->start, res->end - res->start,
				       desc);
		if (!r) {
			pr_err(APEI_PFX
		"Can not request [mem %#010llx-%#010llx] for %s registers\n",
			       (unsigned long long)res->start,
			       (unsigned long long)res->end - 1, desc);
			res_bak = res;
			goto err_unmap_iomem;
		}
	}

	list_for_each_entry(res, &resources->ioport, list) {
		r = request_region(res->start, res->end - res->start, desc);
		if (!r) {
			pr_err(APEI_PFX
		"Can not request [io  %#06llx-%#06llx] for %s registers\n",
			       (unsigned long long)res->start,
			       (unsigned long long)res->end - 1, desc);
			res_bak = res;
			goto err_unmap_ioport;
		}
	}

	rc = apei_resources_merge(&apei_resources_all, resources);
	if (rc) {
		pr_err(APEI_PFX "Fail to merge resources!\n");
		goto err_unmap_ioport;
	}

	goto arch_res_fini;

err_unmap_ioport:
	list_for_each_entry(res, &resources->ioport, list) {
		if (res == res_bak)
			break;
		release_region(res->start, res->end - res->start);
	}
	res_bak = NULL;
err_unmap_iomem:
	list_for_each_entry(res, &resources->iomem, list) {
		if (res == res_bak)
			break;
		release_mem_region(res->start, res->end - res->start);
	}
arch_res_fini:
	if (arch_apei_filter_addr)
		apei_resources_fini(&arch_res);
nvs_res_fini:
	apei_resources_fini(&nvs_resources);
	return rc;
}
EXPORT_SYMBOL_GPL(apei_resources_request);

void apei_resources_release(struct apei_resources *resources)
{
	int rc;
	struct apei_res *res;

	list_for_each_entry(res, &resources->iomem, list)
		release_mem_region(res->start, res->end - res->start);
	list_for_each_entry(res, &resources->ioport, list)
		release_region(res->start, res->end - res->start);

	rc = apei_resources_sub(&apei_resources_all, resources);
	if (rc)
		pr_err(APEI_PFX "Fail to sub resources!\n");
}
EXPORT_SYMBOL_GPL(apei_resources_release);

static int apei_check_gar(struct acpi_generic_address *reg, u64 *paddr,
				u32 *access_bit_width)
{
	u32 bit_width, bit_offset, access_size_code, space_id;

	bit_width = reg->bit_width;
	bit_offset = reg->bit_offset;
	access_size_code = reg->access_width;
	space_id = reg->space_id;
	*paddr = get_unaligned(&reg->address);
	if (!*paddr) {
		pr_warn(FW_BUG APEI_PFX
			"Invalid physical address in GAR [0x%llx/%u/%u/%u/%u]\n",
			*paddr, bit_width, bit_offset, access_size_code,
			space_id);
		return -EINVAL;
	}

	if (access_size_code < 1 || access_size_code > 4) {
		pr_warn(FW_BUG APEI_PFX
			"Invalid access size code in GAR [0x%llx/%u/%u/%u/%u]\n",
			*paddr, bit_width, bit_offset, access_size_code,
			space_id);
		return -EINVAL;
	}
	*access_bit_width = 1UL << (access_size_code + 2);

	/* Fixup common BIOS bug */
	if (bit_width == 32 && bit_offset == 0 && (*paddr & 0x03) == 0 &&
	    *access_bit_width < 32)
		*access_bit_width = 32;
	else if (bit_width == 64 && bit_offset == 0 && (*paddr & 0x07) == 0 &&
	    *access_bit_width < 64)
		*access_bit_width = 64;

	if ((bit_width + bit_offset) > *access_bit_width) {
		pr_warn(FW_BUG APEI_PFX
			"Invalid bit width + offset in GAR [0x%llx/%u/%u/%u/%u]\n",
			*paddr, bit_width, bit_offset, access_size_code,
			space_id);
		return -EINVAL;
	}

	if (space_id != ACPI_ADR_SPACE_SYSTEM_MEMORY &&
	    space_id != ACPI_ADR_SPACE_SYSTEM_IO) {
		pr_warn(FW_BUG APEI_PFX
			"Invalid address space type in GAR [0x%llx/%u/%u/%u/%u]\n",
			*paddr, bit_width, bit_offset, access_size_code,
			space_id);
		return -EINVAL;
	}

	return 0;
}

int apei_map_generic_address(struct acpi_generic_address *reg)
{
	int rc;
	u32 access_bit_width;
	u64 address;

	rc = apei_check_gar(reg, &address, &access_bit_width);
	if (rc)
		return rc;

<<<<<<< HEAD
=======
	/* IO space doesn't need mapping */
	if (reg->space_id == ACPI_ADR_SPACE_SYSTEM_IO)
		return 0;

>>>>>>> f642729d
	if (!acpi_os_map_generic_address(reg))
		return -ENXIO;

	return 0;
}
EXPORT_SYMBOL_GPL(apei_map_generic_address);

/* read GAR in interrupt (including NMI) or process context */
int apei_read(u64 *val, struct acpi_generic_address *reg)
{
	int rc;
	u32 access_bit_width;
	u64 address;
	acpi_status status;

	rc = apei_check_gar(reg, &address, &access_bit_width);
	if (rc)
		return rc;

	*val = 0;
	switch(reg->space_id) {
	case ACPI_ADR_SPACE_SYSTEM_MEMORY:
		status = acpi_os_read_memory((acpi_physical_address) address,
					       val, access_bit_width);
		if (ACPI_FAILURE(status))
			return -EIO;
		break;
	case ACPI_ADR_SPACE_SYSTEM_IO:
		status = acpi_os_read_port(address, (u32 *)val,
					   access_bit_width);
		if (ACPI_FAILURE(status))
			return -EIO;
		break;
	default:
		return -EINVAL;
	}

	return 0;
}
EXPORT_SYMBOL_GPL(apei_read);

/* write GAR in interrupt (including NMI) or process context */
int apei_write(u64 val, struct acpi_generic_address *reg)
{
	int rc;
	u32 access_bit_width;
	u64 address;
	acpi_status status;

	rc = apei_check_gar(reg, &address, &access_bit_width);
	if (rc)
		return rc;

	switch (reg->space_id) {
	case ACPI_ADR_SPACE_SYSTEM_MEMORY:
		status = acpi_os_write_memory((acpi_physical_address) address,
						val, access_bit_width);
		if (ACPI_FAILURE(status))
			return -EIO;
		break;
	case ACPI_ADR_SPACE_SYSTEM_IO:
		status = acpi_os_write_port(address, val, access_bit_width);
		if (ACPI_FAILURE(status))
			return -EIO;
		break;
	default:
		return -EINVAL;
	}

	return 0;
}
EXPORT_SYMBOL_GPL(apei_write);

static int collect_res_callback(struct apei_exec_context *ctx,
				struct acpi_whea_header *entry,
				void *data)
{
	struct apei_resources *resources = data;
	struct acpi_generic_address *reg = &entry->register_region;
	u8 ins = entry->instruction;
	u32 access_bit_width;
	u64 paddr;
	int rc;

	if (!(ctx->ins_table[ins].flags & APEI_EXEC_INS_ACCESS_REGISTER))
		return 0;

	rc = apei_check_gar(reg, &paddr, &access_bit_width);
	if (rc)
		return rc;

	switch (reg->space_id) {
	case ACPI_ADR_SPACE_SYSTEM_MEMORY:
		return apei_res_add(&resources->iomem, paddr,
				    access_bit_width / 8);
	case ACPI_ADR_SPACE_SYSTEM_IO:
		return apei_res_add(&resources->ioport, paddr,
				    access_bit_width / 8);
	default:
		return -EINVAL;
	}
}

/*
 * Same register may be used by multiple instructions in GARs, so
 * resources are collected before requesting.
 */
int apei_exec_collect_resources(struct apei_exec_context *ctx,
				struct apei_resources *resources)
{
	return apei_exec_for_each_entry(ctx, collect_res_callback,
					resources, NULL);
}
EXPORT_SYMBOL_GPL(apei_exec_collect_resources);

struct dentry *apei_get_debugfs_dir(void)
{
	static struct dentry *dapei;

	if (!dapei)
		dapei = debugfs_create_dir("apei", NULL);

	return dapei;
}
EXPORT_SYMBOL_GPL(apei_get_debugfs_dir);

int __weak arch_apei_enable_cmcff(struct acpi_hest_header *hest_hdr,
				  void *data)
{
	return 1;
}
EXPORT_SYMBOL_GPL(arch_apei_enable_cmcff);

void __weak arch_apei_report_mem_error(int sev,
				       struct cper_sec_mem_err *mem_err)
{
}
EXPORT_SYMBOL_GPL(arch_apei_report_mem_error);

int apei_osc_setup(void)
{
	static u8 whea_uuid_str[] = "ed855e0c-6c90-47bf-a62a-26de0fc5ad5c";
	acpi_handle handle;
	u32 capbuf[3];
	struct acpi_osc_context context = {
		.uuid_str	= whea_uuid_str,
		.rev		= 1,
		.cap.length	= sizeof(capbuf),
		.cap.pointer	= capbuf,
	};

	capbuf[OSC_QUERY_DWORD] = OSC_QUERY_ENABLE;
	capbuf[OSC_SUPPORT_DWORD] = 1;
	capbuf[OSC_CONTROL_DWORD] = 0;

	if (ACPI_FAILURE(acpi_get_handle(NULL, "\\_SB", &handle))
	    || ACPI_FAILURE(acpi_run_osc(handle, &context)))
		return -EIO;
	else {
		kfree(context.ret.pointer);
		return 0;
	}
}
EXPORT_SYMBOL_GPL(apei_osc_setup);<|MERGE_RESOLUTION|>--- conflicted
+++ resolved
@@ -633,13 +633,10 @@
 	if (rc)
 		return rc;
 
-<<<<<<< HEAD
-=======
 	/* IO space doesn't need mapping */
 	if (reg->space_id == ACPI_ADR_SPACE_SYSTEM_IO)
 		return 0;
 
->>>>>>> f642729d
 	if (!acpi_os_map_generic_address(reg))
 		return -ENXIO;
 

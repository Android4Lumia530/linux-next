--- conflicted
+++ resolved
@@ -132,10 +132,8 @@
 
 source "drivers/virt/Kconfig"
 
-<<<<<<< HEAD
+source "drivers/hv/Kconfig"
+
 source "drivers/devfreq/Kconfig"
-=======
-source "drivers/hv/Kconfig"
->>>>>>> 43a3beb6
 
 endmenu
// SPDX-License-Identifier: GPL-2.0

#define pr_fmt(fmt)     "DMAR-IR: " fmt

#include <linux/interrupt.h>
#include <linux/dmar.h>
#include <linux/spinlock.h>
#include <linux/slab.h>
#include <linux/jiffies.h>
#include <linux/hpet.h>
#include <linux/pci.h>
#include <linux/irq.h>
#include <linux/intel-iommu.h>
#include <linux/acpi.h>
#include <linux/irqdomain.h>
#include <linux/crash_dump.h>
#include <asm/io_apic.h>
#include <asm/apic.h>
#include <asm/smp.h>
#include <asm/cpu.h>
#include <asm/irq_remapping.h>
#include <asm/pci-direct.h>

#include "../irq_remapping.h"
#include "cap_audit.h"

enum irq_mode {
	IRQ_REMAPPING,
	IRQ_POSTING,
};

struct ioapic_scope {
	struct intel_iommu *iommu;
	unsigned int id;
	unsigned int bus;	/* PCI bus number */
	unsigned int devfn;	/* PCI devfn number */
};

struct hpet_scope {
	struct intel_iommu *iommu;
	u8 id;
	unsigned int bus;
	unsigned int devfn;
};

struct irq_2_iommu {
	struct intel_iommu *iommu;
	u16 irte_index;
	u16 sub_handle;
	u8  irte_mask;
	enum irq_mode mode;
};

struct intel_ir_data {
	struct irq_2_iommu			irq_2_iommu;
	struct irte				irte_entry;
	union {
		struct msi_msg			msi_entry;
	};
};

#define IR_X2APIC_MODE(mode) (mode ? (1 << 11) : 0)
#define IRTE_DEST(dest) ((eim_mode) ? dest : dest << 8)

static int __read_mostly eim_mode;
static struct ioapic_scope ir_ioapic[MAX_IO_APICS];
static struct hpet_scope ir_hpet[MAX_HPET_TBS];

/*
 * Lock ordering:
 * ->dmar_global_lock
 *	->irq_2_ir_lock
 *		->qi->q_lock
 *	->iommu->register_lock
 * Note:
 * intel_irq_remap_ops.{supported,prepare,enable,disable,reenable} are called
 * in single-threaded environment with interrupt disabled, so no need to tabke
 * the dmar_global_lock.
 */
DEFINE_RAW_SPINLOCK(irq_2_ir_lock);
static const struct irq_domain_ops intel_ir_domain_ops;

static void iommu_disable_irq_remapping(struct intel_iommu *iommu);
static int __init parse_ioapics_under_ir(void);

static bool ir_pre_enabled(struct intel_iommu *iommu)
{
	return (iommu->flags & VTD_FLAG_IRQ_REMAP_PRE_ENABLED);
}

static void clear_ir_pre_enabled(struct intel_iommu *iommu)
{
	iommu->flags &= ~VTD_FLAG_IRQ_REMAP_PRE_ENABLED;
}

static void init_ir_status(struct intel_iommu *iommu)
{
	u32 gsts;

	gsts = readl(iommu->reg + DMAR_GSTS_REG);
	if (gsts & DMA_GSTS_IRES)
		iommu->flags |= VTD_FLAG_IRQ_REMAP_PRE_ENABLED;
}

static int alloc_irte(struct intel_iommu *iommu,
		      struct irq_2_iommu *irq_iommu, u16 count)
{
	struct ir_table *table = iommu->ir_table;
	unsigned int mask = 0;
	unsigned long flags;
	int index;

	if (!count || !irq_iommu)
		return -1;

	if (count > 1) {
		count = __roundup_pow_of_two(count);
		mask = ilog2(count);
	}

	if (mask > ecap_max_handle_mask(iommu->ecap)) {
		pr_err("Requested mask %x exceeds the max invalidation handle"
		       " mask value %Lx\n", mask,
		       ecap_max_handle_mask(iommu->ecap));
		return -1;
	}

	raw_spin_lock_irqsave(&irq_2_ir_lock, flags);
	index = bitmap_find_free_region(table->bitmap,
					INTR_REMAP_TABLE_ENTRIES, mask);
	if (index < 0) {
		pr_warn("IR%d: can't allocate an IRTE\n", iommu->seq_id);
	} else {
		irq_iommu->iommu = iommu;
		irq_iommu->irte_index =  index;
		irq_iommu->sub_handle = 0;
		irq_iommu->irte_mask = mask;
		irq_iommu->mode = IRQ_REMAPPING;
	}
	raw_spin_unlock_irqrestore(&irq_2_ir_lock, flags);

	return index;
}

static int qi_flush_iec(struct intel_iommu *iommu, int index, int mask)
{
	struct qi_desc desc;

	desc.qw0 = QI_IEC_IIDEX(index) | QI_IEC_TYPE | QI_IEC_IM(mask)
		   | QI_IEC_SELECTIVE;
	desc.qw1 = 0;
	desc.qw2 = 0;
	desc.qw3 = 0;

	return qi_submit_sync(iommu, &desc, 1, 0);
}

static int modify_irte(struct irq_2_iommu *irq_iommu,
		       struct irte *irte_modified)
{
	struct intel_iommu *iommu;
	unsigned long flags;
	struct irte *irte;
	int rc, index;

	if (!irq_iommu)
		return -1;

	raw_spin_lock_irqsave(&irq_2_ir_lock, flags);

	iommu = irq_iommu->iommu;

	index = irq_iommu->irte_index + irq_iommu->sub_handle;
	irte = &iommu->ir_table->base[index];

#if defined(CONFIG_HAVE_CMPXCHG_DOUBLE)
	if ((irte->pst == 1) || (irte_modified->pst == 1)) {
		bool ret;

		ret = cmpxchg_double(&irte->low, &irte->high,
				     irte->low, irte->high,
				     irte_modified->low, irte_modified->high);
		/*
		 * We use cmpxchg16 to atomically update the 128-bit IRTE,
		 * and it cannot be updated by the hardware or other processors
		 * behind us, so the return value of cmpxchg16 should be the
		 * same as the old value.
		 */
		WARN_ON(!ret);
	} else
#endif
	{
		set_64bit(&irte->low, irte_modified->low);
		set_64bit(&irte->high, irte_modified->high);
	}
	__iommu_flush_cache(iommu, irte, sizeof(*irte));

	rc = qi_flush_iec(iommu, index, 0);

	/* Update iommu mode according to the IRTE mode */
	irq_iommu->mode = irte->pst ? IRQ_POSTING : IRQ_REMAPPING;
	raw_spin_unlock_irqrestore(&irq_2_ir_lock, flags);

	return rc;
}

<<<<<<< HEAD
static struct irq_domain *map_hpet_to_ir(u8 hpet_id)
=======
static struct intel_iommu *map_hpet_to_iommu(u8 hpet_id)
>>>>>>> f642729d
{
	int i;

	for (i = 0; i < MAX_HPET_TBS; i++) {
		if (ir_hpet[i].id == hpet_id && ir_hpet[i].iommu)
<<<<<<< HEAD
			return ir_hpet[i].iommu->ir_domain;
=======
			return ir_hpet[i].iommu;
>>>>>>> f642729d
	}
	return NULL;
}

static struct intel_iommu *map_ioapic_to_iommu(int apic)
{
	int i;

	for (i = 0; i < MAX_IO_APICS; i++) {
		if (ir_ioapic[i].id == apic && ir_ioapic[i].iommu)
			return ir_ioapic[i].iommu;
	}
	return NULL;
}

<<<<<<< HEAD
static struct irq_domain *map_ioapic_to_ir(int apic)
{
	struct intel_iommu *iommu = map_ioapic_to_iommu(apic);

	return iommu ? iommu->ir_domain : NULL;
}

static struct irq_domain *map_dev_to_ir(struct pci_dev *dev)
{
	struct dmar_drhd_unit *drhd = dmar_find_matched_drhd_unit(dev);

=======
static struct irq_domain *map_dev_to_ir(struct pci_dev *dev)
{
	struct dmar_drhd_unit *drhd = dmar_find_matched_drhd_unit(dev);

>>>>>>> f642729d
	return drhd ? drhd->iommu->ir_msi_domain : NULL;
}

static int clear_entries(struct irq_2_iommu *irq_iommu)
{
	struct irte *start, *entry, *end;
	struct intel_iommu *iommu;
	int index;

	if (irq_iommu->sub_handle)
		return 0;

	iommu = irq_iommu->iommu;
	index = irq_iommu->irte_index;

	start = iommu->ir_table->base + index;
	end = start + (1 << irq_iommu->irte_mask);

	for (entry = start; entry < end; entry++) {
		set_64bit(&entry->low, 0);
		set_64bit(&entry->high, 0);
	}
	bitmap_release_region(iommu->ir_table->bitmap, index,
			      irq_iommu->irte_mask);

	return qi_flush_iec(iommu, index, irq_iommu->irte_mask);
}

/*
 * source validation type
 */
#define SVT_NO_VERIFY		0x0  /* no verification is required */
#define SVT_VERIFY_SID_SQ	0x1  /* verify using SID and SQ fields */
#define SVT_VERIFY_BUS		0x2  /* verify bus of request-id */

/*
 * source-id qualifier
 */
#define SQ_ALL_16	0x0  /* verify all 16 bits of request-id */
#define SQ_13_IGNORE_1	0x1  /* verify most significant 13 bits, ignore
			      * the third least significant bit
			      */
#define SQ_13_IGNORE_2	0x2  /* verify most significant 13 bits, ignore
			      * the second and third least significant bits
			      */
#define SQ_13_IGNORE_3	0x3  /* verify most significant 13 bits, ignore
			      * the least three significant bits
			      */

/*
 * set SVT, SQ and SID fields of irte to verify
 * source ids of interrupt requests
 */
static void set_irte_sid(struct irte *irte, unsigned int svt,
			 unsigned int sq, unsigned int sid)
{
	if (disable_sourceid_checking)
		svt = SVT_NO_VERIFY;
	irte->svt = svt;
	irte->sq = sq;
	irte->sid = sid;
}

/*
 * Set an IRTE to match only the bus number. Interrupt requests that reference
 * this IRTE must have a requester-id whose bus number is between or equal
 * to the start_bus and end_bus arguments.
 */
static void set_irte_verify_bus(struct irte *irte, unsigned int start_bus,
				unsigned int end_bus)
{
	set_irte_sid(irte, SVT_VERIFY_BUS, SQ_ALL_16,
		     (start_bus << 8) | end_bus);
}

static int set_ioapic_sid(struct irte *irte, int apic)
{
	int i;
	u16 sid = 0;

	if (!irte)
		return -1;

	down_read(&dmar_global_lock);
	for (i = 0; i < MAX_IO_APICS; i++) {
		if (ir_ioapic[i].iommu && ir_ioapic[i].id == apic) {
			sid = (ir_ioapic[i].bus << 8) | ir_ioapic[i].devfn;
			break;
		}
	}
	up_read(&dmar_global_lock);

	if (sid == 0) {
		pr_warn("Failed to set source-id of IOAPIC (%d)\n", apic);
		return -1;
	}

	set_irte_sid(irte, SVT_VERIFY_SID_SQ, SQ_ALL_16, sid);

	return 0;
}

static int set_hpet_sid(struct irte *irte, u8 id)
{
	int i;
	u16 sid = 0;

	if (!irte)
		return -1;

	down_read(&dmar_global_lock);
	for (i = 0; i < MAX_HPET_TBS; i++) {
		if (ir_hpet[i].iommu && ir_hpet[i].id == id) {
			sid = (ir_hpet[i].bus << 8) | ir_hpet[i].devfn;
			break;
		}
	}
	up_read(&dmar_global_lock);

	if (sid == 0) {
		pr_warn("Failed to set source-id of HPET block (%d)\n", id);
		return -1;
	}

	/*
	 * Should really use SQ_ALL_16. Some platforms are broken.
	 * While we figure out the right quirks for these broken platforms, use
	 * SQ_13_IGNORE_3 for now.
	 */
	set_irte_sid(irte, SVT_VERIFY_SID_SQ, SQ_13_IGNORE_3, sid);

	return 0;
}

struct set_msi_sid_data {
	struct pci_dev *pdev;
	u16 alias;
	int count;
	int busmatch_count;
};

static int set_msi_sid_cb(struct pci_dev *pdev, u16 alias, void *opaque)
{
	struct set_msi_sid_data *data = opaque;

	if (data->count == 0 || PCI_BUS_NUM(alias) == PCI_BUS_NUM(data->alias))
		data->busmatch_count++;

	data->pdev = pdev;
	data->alias = alias;
	data->count++;

	return 0;
}

static int set_msi_sid(struct irte *irte, struct pci_dev *dev)
{
	struct set_msi_sid_data data;

	if (!irte || !dev)
		return -1;

	data.count = 0;
	data.busmatch_count = 0;
	pci_for_each_dma_alias(dev, set_msi_sid_cb, &data);

	/*
	 * DMA alias provides us with a PCI device and alias.  The only case
	 * where the it will return an alias on a different bus than the
	 * device is the case of a PCIe-to-PCI bridge, where the alias is for
	 * the subordinate bus.  In this case we can only verify the bus.
	 *
	 * If there are multiple aliases, all with the same bus number,
	 * then all we can do is verify the bus. This is typical in NTB
	 * hardware which use proxy IDs where the device will generate traffic
	 * from multiple devfn numbers on the same bus.
	 *
	 * If the alias device is on a different bus than our source device
	 * then we have a topology based alias, use it.
	 *
	 * Otherwise, the alias is for a device DMA quirk and we cannot
	 * assume that MSI uses the same requester ID.  Therefore use the
	 * original device.
	 */
	if (PCI_BUS_NUM(data.alias) != data.pdev->bus->number)
		set_irte_verify_bus(irte, PCI_BUS_NUM(data.alias),
				    dev->bus->number);
	else if (data.count >= 2 && data.busmatch_count == data.count)
		set_irte_verify_bus(irte, dev->bus->number, dev->bus->number);
	else if (data.pdev->bus->number != dev->bus->number)
		set_irte_sid(irte, SVT_VERIFY_SID_SQ, SQ_ALL_16, data.alias);
	else
		set_irte_sid(irte, SVT_VERIFY_SID_SQ, SQ_ALL_16,
			     pci_dev_id(dev));

	return 0;
}

static int iommu_load_old_irte(struct intel_iommu *iommu)
{
	struct irte *old_ir_table;
	phys_addr_t irt_phys;
	unsigned int i;
	size_t size;
	u64 irta;

	/* Check whether the old ir-table has the same size as ours */
	irta = dmar_readq(iommu->reg + DMAR_IRTA_REG);
	if ((irta & INTR_REMAP_TABLE_REG_SIZE_MASK)
	     != INTR_REMAP_TABLE_REG_SIZE)
		return -EINVAL;

	irt_phys = irta & VTD_PAGE_MASK;
	size     = INTR_REMAP_TABLE_ENTRIES*sizeof(struct irte);

	/* Map the old IR table */
	old_ir_table = memremap(irt_phys, size, MEMREMAP_WB);
	if (!old_ir_table)
		return -ENOMEM;

	/* Copy data over */
	memcpy(iommu->ir_table->base, old_ir_table, size);

	__iommu_flush_cache(iommu, iommu->ir_table->base, size);

	/*
	 * Now check the table for used entries and mark those as
	 * allocated in the bitmap
	 */
	for (i = 0; i < INTR_REMAP_TABLE_ENTRIES; i++) {
		if (iommu->ir_table->base[i].present)
			bitmap_set(iommu->ir_table->bitmap, i, 1);
	}

	memunmap(old_ir_table);

	return 0;
}


static void iommu_set_irq_remapping(struct intel_iommu *iommu, int mode)
{
	unsigned long flags;
	u64 addr;
	u32 sts;

	addr = virt_to_phys((void *)iommu->ir_table->base);

	raw_spin_lock_irqsave(&iommu->register_lock, flags);

	dmar_writeq(iommu->reg + DMAR_IRTA_REG,
		    (addr) | IR_X2APIC_MODE(mode) | INTR_REMAP_TABLE_REG_SIZE);

	/* Set interrupt-remapping table pointer */
	writel(iommu->gcmd | DMA_GCMD_SIRTP, iommu->reg + DMAR_GCMD_REG);

	IOMMU_WAIT_OP(iommu, DMAR_GSTS_REG,
		      readl, (sts & DMA_GSTS_IRTPS), sts);
	raw_spin_unlock_irqrestore(&iommu->register_lock, flags);

	/*
	 * Global invalidation of interrupt entry cache to make sure the
	 * hardware uses the new irq remapping table.
	 */
	qi_global_iec(iommu);
}

static void iommu_enable_irq_remapping(struct intel_iommu *iommu)
{
	unsigned long flags;
	u32 sts;

	raw_spin_lock_irqsave(&iommu->register_lock, flags);

	/* Enable interrupt-remapping */
	iommu->gcmd |= DMA_GCMD_IRE;
	writel(iommu->gcmd, iommu->reg + DMAR_GCMD_REG);
	IOMMU_WAIT_OP(iommu, DMAR_GSTS_REG,
		      readl, (sts & DMA_GSTS_IRES), sts);

	/* Block compatibility-format MSIs */
	if (sts & DMA_GSTS_CFIS) {
		iommu->gcmd &= ~DMA_GCMD_CFI;
		writel(iommu->gcmd, iommu->reg + DMAR_GCMD_REG);
		IOMMU_WAIT_OP(iommu, DMAR_GSTS_REG,
			      readl, !(sts & DMA_GSTS_CFIS), sts);
	}

	/*
	 * With CFI clear in the Global Command register, we should be
	 * protected from dangerous (i.e. compatibility) interrupts
	 * regardless of x2apic status.  Check just to be sure.
	 */
	if (sts & DMA_GSTS_CFIS)
		WARN(1, KERN_WARNING
			"Compatibility-format IRQs enabled despite intr remapping;\n"
			"you are vulnerable to IRQ injection.\n");

	raw_spin_unlock_irqrestore(&iommu->register_lock, flags);
}

static int intel_setup_irq_remapping(struct intel_iommu *iommu)
{
	struct ir_table *ir_table;
	struct fwnode_handle *fn;
	unsigned long *bitmap;
	struct page *pages;

	if (iommu->ir_table)
		return 0;

	ir_table = kzalloc(sizeof(struct ir_table), GFP_KERNEL);
	if (!ir_table)
		return -ENOMEM;

	pages = alloc_pages_node(iommu->node, GFP_KERNEL | __GFP_ZERO,
				 INTR_REMAP_PAGE_ORDER);
	if (!pages) {
		pr_err("IR%d: failed to allocate pages of order %d\n",
		       iommu->seq_id, INTR_REMAP_PAGE_ORDER);
		goto out_free_table;
	}

	bitmap = bitmap_zalloc(INTR_REMAP_TABLE_ENTRIES, GFP_ATOMIC);
	if (bitmap == NULL) {
		pr_err("IR%d: failed to allocate bitmap\n", iommu->seq_id);
		goto out_free_pages;
	}

	fn = irq_domain_alloc_named_id_fwnode("INTEL-IR", iommu->seq_id);
	if (!fn)
		goto out_free_bitmap;

	iommu->ir_domain =
		irq_domain_create_hierarchy(arch_get_ir_parent_domain(),
					    0, INTR_REMAP_TABLE_ENTRIES,
					    fn, &intel_ir_domain_ops,
					    iommu);
	if (!iommu->ir_domain) {
		irq_domain_free_fwnode(fn);
		pr_err("IR%d: failed to allocate irqdomain\n", iommu->seq_id);
		goto out_free_bitmap;
	}
	iommu->ir_msi_domain =
		arch_create_remap_msi_irq_domain(iommu->ir_domain,
						 "INTEL-IR-MSI",
						 iommu->seq_id);

	ir_table->base = page_address(pages);
	ir_table->bitmap = bitmap;
	iommu->ir_table = ir_table;

	/*
	 * If the queued invalidation is already initialized,
	 * shouldn't disable it.
	 */
	if (!iommu->qi) {
		/*
		 * Clear previous faults.
		 */
		dmar_fault(-1, iommu);
		dmar_disable_qi(iommu);

		if (dmar_enable_qi(iommu)) {
			pr_err("Failed to enable queued invalidation\n");
			goto out_free_bitmap;
		}
	}

	init_ir_status(iommu);

	if (ir_pre_enabled(iommu)) {
		if (!is_kdump_kernel()) {
			pr_warn("IRQ remapping was enabled on %s but we are not in kdump mode\n",
				iommu->name);
			clear_ir_pre_enabled(iommu);
			iommu_disable_irq_remapping(iommu);
		} else if (iommu_load_old_irte(iommu))
			pr_err("Failed to copy IR table for %s from previous kernel\n",
			       iommu->name);
		else
			pr_info("Copied IR table for %s from previous kernel\n",
				iommu->name);
	}

	iommu_set_irq_remapping(iommu, eim_mode);

	return 0;

out_free_bitmap:
	bitmap_free(bitmap);
out_free_pages:
	__free_pages(pages, INTR_REMAP_PAGE_ORDER);
out_free_table:
	kfree(ir_table);

	iommu->ir_table  = NULL;

	return -ENOMEM;
}

static void intel_teardown_irq_remapping(struct intel_iommu *iommu)
{
	struct fwnode_handle *fn;

	if (iommu && iommu->ir_table) {
		if (iommu->ir_msi_domain) {
			fn = iommu->ir_msi_domain->fwnode;

			irq_domain_remove(iommu->ir_msi_domain);
			irq_domain_free_fwnode(fn);
			iommu->ir_msi_domain = NULL;
		}
		if (iommu->ir_domain) {
			fn = iommu->ir_domain->fwnode;

			irq_domain_remove(iommu->ir_domain);
			irq_domain_free_fwnode(fn);
			iommu->ir_domain = NULL;
		}
		free_pages((unsigned long)iommu->ir_table->base,
			   INTR_REMAP_PAGE_ORDER);
		bitmap_free(iommu->ir_table->bitmap);
		kfree(iommu->ir_table);
		iommu->ir_table = NULL;
	}
}

/*
 * Disable Interrupt Remapping.
 */
static void iommu_disable_irq_remapping(struct intel_iommu *iommu)
{
	unsigned long flags;
	u32 sts;

	if (!ecap_ir_support(iommu->ecap))
		return;

	/*
	 * global invalidation of interrupt entry cache before disabling
	 * interrupt-remapping.
	 */
	qi_global_iec(iommu);

	raw_spin_lock_irqsave(&iommu->register_lock, flags);

	sts = readl(iommu->reg + DMAR_GSTS_REG);
	if (!(sts & DMA_GSTS_IRES))
		goto end;

	iommu->gcmd &= ~DMA_GCMD_IRE;
	writel(iommu->gcmd, iommu->reg + DMAR_GCMD_REG);

	IOMMU_WAIT_OP(iommu, DMAR_GSTS_REG,
		      readl, !(sts & DMA_GSTS_IRES), sts);

end:
	raw_spin_unlock_irqrestore(&iommu->register_lock, flags);
}

static int __init dmar_x2apic_optout(void)
{
	struct acpi_table_dmar *dmar;
	dmar = (struct acpi_table_dmar *)dmar_tbl;
	if (!dmar || no_x2apic_optout)
		return 0;
	return dmar->flags & DMAR_X2APIC_OPT_OUT;
}

static void __init intel_cleanup_irq_remapping(void)
{
	struct dmar_drhd_unit *drhd;
	struct intel_iommu *iommu;

	for_each_iommu(iommu, drhd) {
		if (ecap_ir_support(iommu->ecap)) {
			iommu_disable_irq_remapping(iommu);
			intel_teardown_irq_remapping(iommu);
		}
	}

	if (x2apic_supported())
		pr_warn("Failed to enable irq remapping. You are vulnerable to irq-injection attacks.\n");
}

static int __init intel_prepare_irq_remapping(void)
{
	struct dmar_drhd_unit *drhd;
	struct intel_iommu *iommu;
	int eim = 0;

	if (irq_remap_broken) {
		pr_warn("This system BIOS has enabled interrupt remapping\n"
			"on a chipset that contains an erratum making that\n"
			"feature unstable.  To maintain system stability\n"
			"interrupt remapping is being disabled.  Please\n"
			"contact your BIOS vendor for an update\n");
		add_taint(TAINT_FIRMWARE_WORKAROUND, LOCKDEP_STILL_OK);
		return -ENODEV;
	}

	if (dmar_table_init() < 0)
		return -ENODEV;

	if (intel_cap_audit(CAP_AUDIT_STATIC_IRQR, NULL))
		goto error;

	if (!dmar_ir_support())
		return -ENODEV;

	if (parse_ioapics_under_ir()) {
		pr_info("Not enabling interrupt remapping\n");
		goto error;
	}

	/* First make sure all IOMMUs support IRQ remapping */
	for_each_iommu(iommu, drhd)
		if (!ecap_ir_support(iommu->ecap))
			goto error;

	/* Detect remapping mode: lapic or x2apic */
	if (x2apic_supported()) {
		eim = !dmar_x2apic_optout();
		if (!eim) {
			pr_info("x2apic is disabled because BIOS sets x2apic opt out bit.");
			pr_info("Use 'intremap=no_x2apic_optout' to override the BIOS setting.\n");
		}
	}

	for_each_iommu(iommu, drhd) {
		if (eim && !ecap_eim_support(iommu->ecap)) {
			pr_info("%s does not support EIM\n", iommu->name);
			eim = 0;
		}
	}

	eim_mode = eim;
	if (eim)
		pr_info("Queued invalidation will be enabled to support x2apic and Intr-remapping.\n");

	/* Do the initializations early */
	for_each_iommu(iommu, drhd) {
		if (intel_setup_irq_remapping(iommu)) {
			pr_err("Failed to setup irq remapping for %s\n",
			       iommu->name);
			goto error;
		}
	}

	return 0;

error:
	intel_cleanup_irq_remapping();
	return -ENODEV;
}

/*
 * Set Posted-Interrupts capability.
 */
static inline void set_irq_posting_cap(void)
{
	struct dmar_drhd_unit *drhd;
	struct intel_iommu *iommu;

	if (!disable_irq_post) {
		/*
		 * If IRTE is in posted format, the 'pda' field goes across the
		 * 64-bit boundary, we need use cmpxchg16b to atomically update
		 * it. We only expose posted-interrupt when X86_FEATURE_CX16
		 * is supported. Actually, hardware platforms supporting PI
		 * should have X86_FEATURE_CX16 support, this has been confirmed
		 * with Intel hardware guys.
		 */
		if (boot_cpu_has(X86_FEATURE_CX16))
			intel_irq_remap_ops.capability |= 1 << IRQ_POSTING_CAP;

		for_each_iommu(iommu, drhd)
			if (!cap_pi_support(iommu->cap)) {
				intel_irq_remap_ops.capability &=
						~(1 << IRQ_POSTING_CAP);
				break;
			}
	}
}

static int __init intel_enable_irq_remapping(void)
{
	struct dmar_drhd_unit *drhd;
	struct intel_iommu *iommu;
	bool setup = false;

	/*
	 * Setup Interrupt-remapping for all the DRHD's now.
	 */
	for_each_iommu(iommu, drhd) {
		if (!ir_pre_enabled(iommu))
			iommu_enable_irq_remapping(iommu);
		setup = true;
	}

	if (!setup)
		goto error;

	irq_remapping_enabled = 1;

	set_irq_posting_cap();

	pr_info("Enabled IRQ remapping in %s mode\n", eim_mode ? "x2apic" : "xapic");

	return eim_mode ? IRQ_REMAP_X2APIC_MODE : IRQ_REMAP_XAPIC_MODE;

error:
	intel_cleanup_irq_remapping();
	return -1;
}

static int ir_parse_one_hpet_scope(struct acpi_dmar_device_scope *scope,
				   struct intel_iommu *iommu,
				   struct acpi_dmar_hardware_unit *drhd)
{
	struct acpi_dmar_pci_path *path;
	u8 bus;
	int count, free = -1;

	bus = scope->bus;
	path = (struct acpi_dmar_pci_path *)(scope + 1);
	count = (scope->length - sizeof(struct acpi_dmar_device_scope))
		/ sizeof(struct acpi_dmar_pci_path);

	while (--count > 0) {
		/*
		 * Access PCI directly due to the PCI
		 * subsystem isn't initialized yet.
		 */
		bus = read_pci_config_byte(bus, path->device, path->function,
					   PCI_SECONDARY_BUS);
		path++;
	}

	for (count = 0; count < MAX_HPET_TBS; count++) {
		if (ir_hpet[count].iommu == iommu &&
		    ir_hpet[count].id == scope->enumeration_id)
			return 0;
		else if (ir_hpet[count].iommu == NULL && free == -1)
			free = count;
	}
	if (free == -1) {
		pr_warn("Exceeded Max HPET blocks\n");
		return -ENOSPC;
	}

	ir_hpet[free].iommu = iommu;
	ir_hpet[free].id    = scope->enumeration_id;
	ir_hpet[free].bus   = bus;
	ir_hpet[free].devfn = PCI_DEVFN(path->device, path->function);
	pr_info("HPET id %d under DRHD base 0x%Lx\n",
		scope->enumeration_id, drhd->address);

	return 0;
}

static int ir_parse_one_ioapic_scope(struct acpi_dmar_device_scope *scope,
				     struct intel_iommu *iommu,
				     struct acpi_dmar_hardware_unit *drhd)
{
	struct acpi_dmar_pci_path *path;
	u8 bus;
	int count, free = -1;

	bus = scope->bus;
	path = (struct acpi_dmar_pci_path *)(scope + 1);
	count = (scope->length - sizeof(struct acpi_dmar_device_scope))
		/ sizeof(struct acpi_dmar_pci_path);

	while (--count > 0) {
		/*
		 * Access PCI directly due to the PCI
		 * subsystem isn't initialized yet.
		 */
		bus = read_pci_config_byte(bus, path->device, path->function,
					   PCI_SECONDARY_BUS);
		path++;
	}

	for (count = 0; count < MAX_IO_APICS; count++) {
		if (ir_ioapic[count].iommu == iommu &&
		    ir_ioapic[count].id == scope->enumeration_id)
			return 0;
		else if (ir_ioapic[count].iommu == NULL && free == -1)
			free = count;
	}
	if (free == -1) {
		pr_warn("Exceeded Max IO APICS\n");
		return -ENOSPC;
	}

	ir_ioapic[free].bus   = bus;
	ir_ioapic[free].devfn = PCI_DEVFN(path->device, path->function);
	ir_ioapic[free].iommu = iommu;
	ir_ioapic[free].id    = scope->enumeration_id;
	pr_info("IOAPIC id %d under DRHD base  0x%Lx IOMMU %d\n",
		scope->enumeration_id, drhd->address, iommu->seq_id);

	return 0;
}

static int ir_parse_ioapic_hpet_scope(struct acpi_dmar_header *header,
				      struct intel_iommu *iommu)
{
	int ret = 0;
	struct acpi_dmar_hardware_unit *drhd;
	struct acpi_dmar_device_scope *scope;
	void *start, *end;

	drhd = (struct acpi_dmar_hardware_unit *)header;
	start = (void *)(drhd + 1);
	end = ((void *)drhd) + header->length;

	while (start < end && ret == 0) {
		scope = start;
		if (scope->entry_type == ACPI_DMAR_SCOPE_TYPE_IOAPIC)
			ret = ir_parse_one_ioapic_scope(scope, iommu, drhd);
		else if (scope->entry_type == ACPI_DMAR_SCOPE_TYPE_HPET)
			ret = ir_parse_one_hpet_scope(scope, iommu, drhd);
		start += scope->length;
	}

	return ret;
}

static void ir_remove_ioapic_hpet_scope(struct intel_iommu *iommu)
{
	int i;

	for (i = 0; i < MAX_HPET_TBS; i++)
		if (ir_hpet[i].iommu == iommu)
			ir_hpet[i].iommu = NULL;

	for (i = 0; i < MAX_IO_APICS; i++)
		if (ir_ioapic[i].iommu == iommu)
			ir_ioapic[i].iommu = NULL;
}

/*
 * Finds the assocaition between IOAPIC's and its Interrupt-remapping
 * hardware unit.
 */
static int __init parse_ioapics_under_ir(void)
{
	struct dmar_drhd_unit *drhd;
	struct intel_iommu *iommu;
	bool ir_supported = false;
	int ioapic_idx;

	for_each_iommu(iommu, drhd) {
		int ret;

		if (!ecap_ir_support(iommu->ecap))
			continue;

		ret = ir_parse_ioapic_hpet_scope(drhd->hdr, iommu);
		if (ret)
			return ret;

		ir_supported = true;
	}

	if (!ir_supported)
		return -ENODEV;

	for (ioapic_idx = 0; ioapic_idx < nr_ioapics; ioapic_idx++) {
		int ioapic_id = mpc_ioapic_id(ioapic_idx);
		if (!map_ioapic_to_iommu(ioapic_id)) {
			pr_err(FW_BUG "ioapic %d has no mapping iommu, "
			       "interrupt remapping will be disabled\n",
			       ioapic_id);
			return -1;
		}
	}

	return 0;
}

static int __init ir_dev_scope_init(void)
{
	int ret;

	if (!irq_remapping_enabled)
		return 0;

	down_write(&dmar_global_lock);
	ret = dmar_dev_scope_init();
	up_write(&dmar_global_lock);

	return ret;
}
rootfs_initcall(ir_dev_scope_init);

static void disable_irq_remapping(void)
{
	struct dmar_drhd_unit *drhd;
	struct intel_iommu *iommu = NULL;

	/*
	 * Disable Interrupt-remapping for all the DRHD's now.
	 */
	for_each_iommu(iommu, drhd) {
		if (!ecap_ir_support(iommu->ecap))
			continue;

		iommu_disable_irq_remapping(iommu);
	}

	/*
	 * Clear Posted-Interrupts capability.
	 */
	if (!disable_irq_post)
		intel_irq_remap_ops.capability &= ~(1 << IRQ_POSTING_CAP);
}

static int reenable_irq_remapping(int eim)
{
	struct dmar_drhd_unit *drhd;
	bool setup = false;
	struct intel_iommu *iommu = NULL;

	for_each_iommu(iommu, drhd)
		if (iommu->qi)
			dmar_reenable_qi(iommu);

	/*
	 * Setup Interrupt-remapping for all the DRHD's now.
	 */
	for_each_iommu(iommu, drhd) {
		if (!ecap_ir_support(iommu->ecap))
			continue;

		/* Set up interrupt remapping for iommu.*/
		iommu_set_irq_remapping(iommu, eim);
		iommu_enable_irq_remapping(iommu);
		setup = true;
	}

	if (!setup)
		goto error;

	set_irq_posting_cap();

	return 0;

error:
	/*
	 * handle error condition gracefully here!
	 */
	return -1;
}

/*
 * Store the MSI remapping domain pointer in the device if enabled.
 *
 * This is called from dmar_pci_bus_add_dev() so it works even when DMA
 * remapping is disabled. Only update the pointer if the device is not
 * already handled by a non default PCI/MSI interrupt domain. This protects
 * e.g. VMD devices.
 */
void intel_irq_remap_add_device(struct dmar_pci_notify_info *info)
{
	if (!irq_remapping_enabled || pci_dev_has_special_msi_domain(info->dev))
		return;

	dev_set_msi_domain(&info->dev->dev, map_dev_to_ir(info->dev));
}

static void prepare_irte(struct irte *irte, int vector, unsigned int dest)
{
	memset(irte, 0, sizeof(*irte));

	irte->present = 1;
	irte->dst_mode = apic->dest_mode_logical;
	/*
	 * Trigger mode in the IRTE will always be edge, and for IO-APIC, the
	 * actual level or edge trigger will be setup in the IO-APIC
	 * RTE. This will help simplify level triggered irq migration.
	 * For more details, see the comments (in io_apic.c) explainig IO-APIC
	 * irq migration in the presence of interrupt-remapping.
	*/
	irte->trigger_mode = 0;
	irte->dlvry_mode = apic->delivery_mode;
	irte->vector = vector;
	irte->dest_id = IRTE_DEST(dest);
	irte->redir_hint = 1;
}

<<<<<<< HEAD
static struct irq_domain *intel_get_irq_domain(struct irq_alloc_info *info)
{
	if (!info)
		return NULL;

	switch (info->type) {
	case X86_IRQ_ALLOC_TYPE_IOAPIC_GET_PARENT:
		return map_ioapic_to_ir(info->devid);
	case X86_IRQ_ALLOC_TYPE_HPET_GET_PARENT:
		return map_hpet_to_ir(info->devid);
	default:
		WARN_ON_ONCE(1);
		return NULL;
	}
}

=======
>>>>>>> f642729d
struct irq_remap_ops intel_irq_remap_ops = {
	.prepare		= intel_prepare_irq_remapping,
	.enable			= intel_enable_irq_remapping,
	.disable		= disable_irq_remapping,
	.reenable		= reenable_irq_remapping,
	.enable_faulting	= enable_drhd_fault_handling,
<<<<<<< HEAD
	.get_irq_domain		= intel_get_irq_domain,
=======
>>>>>>> f642729d
};

static void intel_ir_reconfigure_irte(struct irq_data *irqd, bool force)
{
	struct intel_ir_data *ir_data = irqd->chip_data;
	struct irte *irte = &ir_data->irte_entry;
	struct irq_cfg *cfg = irqd_cfg(irqd);

	/*
	 * Atomically updates the IRTE with the new destination, vector
	 * and flushes the interrupt entry cache.
	 */
	irte->vector = cfg->vector;
	irte->dest_id = IRTE_DEST(cfg->dest_apicid);

	/* Update the hardware only if the interrupt is in remapped mode. */
	if (force || ir_data->irq_2_iommu.mode == IRQ_REMAPPING)
		modify_irte(&ir_data->irq_2_iommu, irte);
}

/*
 * Migrate the IO-APIC irq in the presence of intr-remapping.
 *
 * For both level and edge triggered, irq migration is a simple atomic
 * update(of vector and cpu destination) of IRTE and flush the hardware cache.
 *
 * For level triggered, we eliminate the io-apic RTE modification (with the
 * updated vector information), by using a virtual vector (io-apic pin number).
 * Real vector that is used for interrupting cpu will be coming from
 * the interrupt-remapping table entry.
 *
 * As the migration is a simple atomic update of IRTE, the same mechanism
 * is used to migrate MSI irq's in the presence of interrupt-remapping.
 */
static int
intel_ir_set_affinity(struct irq_data *data, const struct cpumask *mask,
		      bool force)
{
	struct irq_data *parent = data->parent_data;
	struct irq_cfg *cfg = irqd_cfg(data);
	int ret;

	ret = parent->chip->irq_set_affinity(parent, mask, force);
	if (ret < 0 || ret == IRQ_SET_MASK_OK_DONE)
		return ret;

	intel_ir_reconfigure_irte(data, false);
	/*
	 * After this point, all the interrupts will start arriving
	 * at the new destination. So, time to cleanup the previous
	 * vector allocation.
	 */
	send_cleanup_vector(cfg);

	return IRQ_SET_MASK_OK_DONE;
}

static void intel_ir_compose_msi_msg(struct irq_data *irq_data,
				     struct msi_msg *msg)
{
	struct intel_ir_data *ir_data = irq_data->chip_data;

	*msg = ir_data->msi_entry;
}

static int intel_ir_set_vcpu_affinity(struct irq_data *data, void *info)
{
	struct intel_ir_data *ir_data = data->chip_data;
	struct vcpu_data *vcpu_pi_info = info;

	/* stop posting interrupts, back to remapping mode */
	if (!vcpu_pi_info) {
		modify_irte(&ir_data->irq_2_iommu, &ir_data->irte_entry);
	} else {
		struct irte irte_pi;

		/*
		 * We are not caching the posted interrupt entry. We
		 * copy the data from the remapped entry and modify
		 * the fields which are relevant for posted mode. The
		 * cached remapped entry is used for switching back to
		 * remapped mode.
		 */
		memset(&irte_pi, 0, sizeof(irte_pi));
		dmar_copy_shared_irte(&irte_pi, &ir_data->irte_entry);

		/* Update the posted mode fields */
		irte_pi.p_pst = 1;
		irte_pi.p_urgent = 0;
		irte_pi.p_vector = vcpu_pi_info->vector;
		irte_pi.pda_l = (vcpu_pi_info->pi_desc_addr >>
				(32 - PDA_LOW_BIT)) & ~(-1UL << PDA_LOW_BIT);
		irte_pi.pda_h = (vcpu_pi_info->pi_desc_addr >> 32) &
				~(-1UL << PDA_HIGH_BIT);

		modify_irte(&ir_data->irq_2_iommu, &irte_pi);
	}

	return 0;
}

static struct irq_chip intel_ir_chip = {
	.name			= "INTEL-IR",
	.irq_ack		= apic_ack_irq,
	.irq_set_affinity	= intel_ir_set_affinity,
	.irq_compose_msi_msg	= intel_ir_compose_msi_msg,
	.irq_set_vcpu_affinity	= intel_ir_set_vcpu_affinity,
};

static void fill_msi_msg(struct msi_msg *msg, u32 index, u32 subhandle)
{
	memset(msg, 0, sizeof(*msg));

	msg->arch_addr_lo.dmar_base_address = X86_MSI_BASE_ADDRESS_LOW;
	msg->arch_addr_lo.dmar_subhandle_valid = true;
	msg->arch_addr_lo.dmar_format = true;
	msg->arch_addr_lo.dmar_index_0_14 = index & 0x7FFF;
	msg->arch_addr_lo.dmar_index_15 = !!(index & 0x8000);

	msg->address_hi = X86_MSI_BASE_ADDRESS_HIGH;

	msg->arch_data.dmar_subhandle = subhandle;
}

static void intel_irq_remapping_prepare_irte(struct intel_ir_data *data,
					     struct irq_cfg *irq_cfg,
					     struct irq_alloc_info *info,
					     int index, int sub_handle)
{
	struct irte *irte = &data->irte_entry;

	prepare_irte(irte, irq_cfg->vector, irq_cfg->dest_apicid);

	switch (info->type) {
	case X86_IRQ_ALLOC_TYPE_IOAPIC:
		/* Set source-id of interrupt request */
		set_ioapic_sid(irte, info->devid);
		apic_printk(APIC_VERBOSE, KERN_DEBUG "IOAPIC[%d]: Set IRTE entry (P:%d FPD:%d Dst_Mode:%d Redir_hint:%d Trig_Mode:%d Dlvry_Mode:%X Avail:%X Vector:%02X Dest:%08X SID:%04X SQ:%X SVT:%X)\n",
			info->devid, irte->present, irte->fpd,
			irte->dst_mode, irte->redir_hint,
			irte->trigger_mode, irte->dlvry_mode,
			irte->avail, irte->vector, irte->dest_id,
			irte->sid, irte->sq, irte->svt);
<<<<<<< HEAD

		entry = (struct IR_IO_APIC_route_entry *)info->ioapic.entry;
		info->ioapic.entry = NULL;
		memset(entry, 0, sizeof(*entry));
		entry->index2	= (index >> 15) & 0x1;
		entry->zero	= 0;
		entry->format	= 1;
		entry->index	= (index & 0x7fff);
		/*
		 * IO-APIC RTE will be configured with virtual vector.
		 * irq handler will do the explicit EOI to the io-apic.
		 */
		entry->vector	= info->ioapic.pin;
		entry->mask	= 0;			/* enable IRQ */
		entry->trigger	= info->ioapic.trigger;
		entry->polarity	= info->ioapic.polarity;
		if (info->ioapic.trigger)
			entry->mask = 1; /* Mask level triggered irqs. */
=======
		sub_handle = info->ioapic.pin;
>>>>>>> f642729d
		break;
	case X86_IRQ_ALLOC_TYPE_HPET:
<<<<<<< HEAD
	case X86_IRQ_ALLOC_TYPE_PCI_MSI:
	case X86_IRQ_ALLOC_TYPE_PCI_MSIX:
		if (info->type == X86_IRQ_ALLOC_TYPE_HPET)
			set_hpet_sid(irte, info->devid);
		else
			set_msi_sid(irte, msi_desc_to_pci_dev(info->desc));

		msg->address_hi = MSI_ADDR_BASE_HI;
		msg->data = sub_handle;
		msg->address_lo = MSI_ADDR_BASE_LO | MSI_ADDR_IR_EXT_INT |
				  MSI_ADDR_IR_SHV |
				  MSI_ADDR_IR_INDEX1(index) |
				  MSI_ADDR_IR_INDEX2(index);
=======
		set_hpet_sid(irte, info->devid);
		break;
	case X86_IRQ_ALLOC_TYPE_PCI_MSI:
	case X86_IRQ_ALLOC_TYPE_PCI_MSIX:
		set_msi_sid(irte, msi_desc_to_pci_dev(info->desc));
>>>>>>> f642729d
		break;
	default:
		BUG_ON(1);
		break;
	}
	fill_msi_msg(&data->msi_entry, index, sub_handle);
}

static void intel_free_irq_resources(struct irq_domain *domain,
				     unsigned int virq, unsigned int nr_irqs)
{
	struct irq_data *irq_data;
	struct intel_ir_data *data;
	struct irq_2_iommu *irq_iommu;
	unsigned long flags;
	int i;
	for (i = 0; i < nr_irqs; i++) {
		irq_data = irq_domain_get_irq_data(domain, virq  + i);
		if (irq_data && irq_data->chip_data) {
			data = irq_data->chip_data;
			irq_iommu = &data->irq_2_iommu;
			raw_spin_lock_irqsave(&irq_2_ir_lock, flags);
			clear_entries(irq_iommu);
			raw_spin_unlock_irqrestore(&irq_2_ir_lock, flags);
			irq_domain_reset_irq_data(irq_data);
			kfree(data);
		}
	}
}

static int intel_irq_remapping_alloc(struct irq_domain *domain,
				     unsigned int virq, unsigned int nr_irqs,
				     void *arg)
{
	struct intel_iommu *iommu = domain->host_data;
	struct irq_alloc_info *info = arg;
	struct intel_ir_data *data, *ird;
	struct irq_data *irq_data;
	struct irq_cfg *irq_cfg;
	int i, ret, index;

	if (!info || !iommu)
		return -EINVAL;
	if (nr_irqs > 1 && info->type != X86_IRQ_ALLOC_TYPE_PCI_MSI &&
	    info->type != X86_IRQ_ALLOC_TYPE_PCI_MSIX)
		return -EINVAL;

	/*
	 * With IRQ remapping enabled, don't need contiguous CPU vectors
	 * to support multiple MSI interrupts.
	 */
	if (info->type == X86_IRQ_ALLOC_TYPE_PCI_MSI)
		info->flags &= ~X86_IRQ_ALLOC_CONTIGUOUS_VECTORS;

	ret = irq_domain_alloc_irqs_parent(domain, virq, nr_irqs, arg);
	if (ret < 0)
		return ret;

	ret = -ENOMEM;
	data = kzalloc(sizeof(*data), GFP_KERNEL);
	if (!data)
		goto out_free_parent;

	down_read(&dmar_global_lock);
	index = alloc_irte(iommu, &data->irq_2_iommu, nr_irqs);
	up_read(&dmar_global_lock);
	if (index < 0) {
		pr_warn("Failed to allocate IRTE\n");
		kfree(data);
		goto out_free_parent;
	}

	for (i = 0; i < nr_irqs; i++) {
		irq_data = irq_domain_get_irq_data(domain, virq + i);
		irq_cfg = irqd_cfg(irq_data);
		if (!irq_data || !irq_cfg) {
			if (!i)
				kfree(data);
			ret = -EINVAL;
			goto out_free_data;
		}

		if (i > 0) {
			ird = kzalloc(sizeof(*ird), GFP_KERNEL);
			if (!ird)
				goto out_free_data;
			/* Initialize the common data */
			ird->irq_2_iommu = data->irq_2_iommu;
			ird->irq_2_iommu.sub_handle = i;
		} else {
			ird = data;
		}

		irq_data->hwirq = (index << 16) + i;
		irq_data->chip_data = ird;
		irq_data->chip = &intel_ir_chip;
		intel_irq_remapping_prepare_irte(ird, irq_cfg, info, index, i);
		irq_set_status_flags(virq + i, IRQ_MOVE_PCNTXT);
	}
	return 0;

out_free_data:
	intel_free_irq_resources(domain, virq, i);
out_free_parent:
	irq_domain_free_irqs_common(domain, virq, nr_irqs);
	return ret;
}

static void intel_irq_remapping_free(struct irq_domain *domain,
				     unsigned int virq, unsigned int nr_irqs)
{
	intel_free_irq_resources(domain, virq, nr_irqs);
	irq_domain_free_irqs_common(domain, virq, nr_irqs);
}

static int intel_irq_remapping_activate(struct irq_domain *domain,
					struct irq_data *irq_data, bool reserve)
{
	intel_ir_reconfigure_irte(irq_data, true);
	return 0;
}

static void intel_irq_remapping_deactivate(struct irq_domain *domain,
					   struct irq_data *irq_data)
{
	struct intel_ir_data *data = irq_data->chip_data;
	struct irte entry;

	memset(&entry, 0, sizeof(entry));
	modify_irte(&data->irq_2_iommu, &entry);
}

static int intel_irq_remapping_select(struct irq_domain *d,
				      struct irq_fwspec *fwspec,
				      enum irq_domain_bus_token bus_token)
{
	struct intel_iommu *iommu = NULL;

	if (x86_fwspec_is_ioapic(fwspec))
		iommu = map_ioapic_to_iommu(fwspec->param[0]);
	else if (x86_fwspec_is_hpet(fwspec))
		iommu = map_hpet_to_iommu(fwspec->param[0]);

	return iommu && d == iommu->ir_domain;
}

static const struct irq_domain_ops intel_ir_domain_ops = {
	.select = intel_irq_remapping_select,
	.alloc = intel_irq_remapping_alloc,
	.free = intel_irq_remapping_free,
	.activate = intel_irq_remapping_activate,
	.deactivate = intel_irq_remapping_deactivate,
};

/*
 * Support of Interrupt Remapping Unit Hotplug
 */
static int dmar_ir_add(struct dmar_drhd_unit *dmaru, struct intel_iommu *iommu)
{
	int ret;
	int eim = x2apic_enabled();

	ret = intel_cap_audit(CAP_AUDIT_HOTPLUG_IRQR, iommu);
	if (ret)
		return ret;

	if (eim && !ecap_eim_support(iommu->ecap)) {
		pr_info("DRHD %Lx: EIM not supported by DRHD, ecap %Lx\n",
			iommu->reg_phys, iommu->ecap);
		return -ENODEV;
	}

	if (ir_parse_ioapic_hpet_scope(dmaru->hdr, iommu)) {
		pr_warn("DRHD %Lx: failed to parse managed IOAPIC/HPET\n",
			iommu->reg_phys);
		return -ENODEV;
	}

	/* TODO: check all IOAPICs are covered by IOMMU */

	/* Setup Interrupt-remapping now. */
	ret = intel_setup_irq_remapping(iommu);
	if (ret) {
		pr_err("Failed to setup irq remapping for %s\n",
		       iommu->name);
		intel_teardown_irq_remapping(iommu);
		ir_remove_ioapic_hpet_scope(iommu);
	} else {
		iommu_enable_irq_remapping(iommu);
	}

	return ret;
}

int dmar_ir_hotplug(struct dmar_drhd_unit *dmaru, bool insert)
{
	int ret = 0;
	struct intel_iommu *iommu = dmaru->iommu;

	if (!irq_remapping_enabled)
		return 0;
	if (iommu == NULL)
		return -EINVAL;
	if (!ecap_ir_support(iommu->ecap))
		return 0;
	if (irq_remapping_cap(IRQ_POSTING_CAP) &&
	    !cap_pi_support(iommu->cap))
		return -EBUSY;

	if (insert) {
		if (!iommu->ir_table)
			ret = dmar_ir_add(dmaru, iommu);
	} else {
		if (iommu->ir_table) {
			if (!bitmap_empty(iommu->ir_table->bitmap,
					  INTR_REMAP_TABLE_ENTRIES)) {
				ret = -EBUSY;
			} else {
				iommu_disable_irq_remapping(iommu);
				intel_teardown_irq_remapping(iommu);
				ir_remove_ioapic_hpet_scope(iommu);
			}
		}
	}

	return ret;
}<|MERGE_RESOLUTION|>--- conflicted
+++ resolved
@@ -204,21 +204,13 @@
 	return rc;
 }
 
-<<<<<<< HEAD
-static struct irq_domain *map_hpet_to_ir(u8 hpet_id)
-=======
 static struct intel_iommu *map_hpet_to_iommu(u8 hpet_id)
->>>>>>> f642729d
 {
 	int i;
 
 	for (i = 0; i < MAX_HPET_TBS; i++) {
 		if (ir_hpet[i].id == hpet_id && ir_hpet[i].iommu)
-<<<<<<< HEAD
-			return ir_hpet[i].iommu->ir_domain;
-=======
 			return ir_hpet[i].iommu;
->>>>>>> f642729d
 	}
 	return NULL;
 }
@@ -234,24 +226,10 @@
 	return NULL;
 }
 
-<<<<<<< HEAD
-static struct irq_domain *map_ioapic_to_ir(int apic)
-{
-	struct intel_iommu *iommu = map_ioapic_to_iommu(apic);
-
-	return iommu ? iommu->ir_domain : NULL;
-}
-
 static struct irq_domain *map_dev_to_ir(struct pci_dev *dev)
 {
 	struct dmar_drhd_unit *drhd = dmar_find_matched_drhd_unit(dev);
 
-=======
-static struct irq_domain *map_dev_to_ir(struct pci_dev *dev)
-{
-	struct dmar_drhd_unit *drhd = dmar_find_matched_drhd_unit(dev);
-
->>>>>>> f642729d
 	return drhd ? drhd->iommu->ir_msi_domain : NULL;
 }
 
@@ -1146,35 +1124,12 @@
 	irte->redir_hint = 1;
 }
 
-<<<<<<< HEAD
-static struct irq_domain *intel_get_irq_domain(struct irq_alloc_info *info)
-{
-	if (!info)
-		return NULL;
-
-	switch (info->type) {
-	case X86_IRQ_ALLOC_TYPE_IOAPIC_GET_PARENT:
-		return map_ioapic_to_ir(info->devid);
-	case X86_IRQ_ALLOC_TYPE_HPET_GET_PARENT:
-		return map_hpet_to_ir(info->devid);
-	default:
-		WARN_ON_ONCE(1);
-		return NULL;
-	}
-}
-
-=======
->>>>>>> f642729d
 struct irq_remap_ops intel_irq_remap_ops = {
 	.prepare		= intel_prepare_irq_remapping,
 	.enable			= intel_enable_irq_remapping,
 	.disable		= disable_irq_remapping,
 	.reenable		= reenable_irq_remapping,
 	.enable_faulting	= enable_drhd_fault_handling,
-<<<<<<< HEAD
-	.get_irq_domain		= intel_get_irq_domain,
-=======
->>>>>>> f642729d
 };
 
 static void intel_ir_reconfigure_irte(struct irq_data *irqd, bool force)
@@ -1318,51 +1273,14 @@
 			irte->trigger_mode, irte->dlvry_mode,
 			irte->avail, irte->vector, irte->dest_id,
 			irte->sid, irte->sq, irte->svt);
-<<<<<<< HEAD
-
-		entry = (struct IR_IO_APIC_route_entry *)info->ioapic.entry;
-		info->ioapic.entry = NULL;
-		memset(entry, 0, sizeof(*entry));
-		entry->index2	= (index >> 15) & 0x1;
-		entry->zero	= 0;
-		entry->format	= 1;
-		entry->index	= (index & 0x7fff);
-		/*
-		 * IO-APIC RTE will be configured with virtual vector.
-		 * irq handler will do the explicit EOI to the io-apic.
-		 */
-		entry->vector	= info->ioapic.pin;
-		entry->mask	= 0;			/* enable IRQ */
-		entry->trigger	= info->ioapic.trigger;
-		entry->polarity	= info->ioapic.polarity;
-		if (info->ioapic.trigger)
-			entry->mask = 1; /* Mask level triggered irqs. */
-=======
 		sub_handle = info->ioapic.pin;
->>>>>>> f642729d
 		break;
 	case X86_IRQ_ALLOC_TYPE_HPET:
-<<<<<<< HEAD
-	case X86_IRQ_ALLOC_TYPE_PCI_MSI:
-	case X86_IRQ_ALLOC_TYPE_PCI_MSIX:
-		if (info->type == X86_IRQ_ALLOC_TYPE_HPET)
-			set_hpet_sid(irte, info->devid);
-		else
-			set_msi_sid(irte, msi_desc_to_pci_dev(info->desc));
-
-		msg->address_hi = MSI_ADDR_BASE_HI;
-		msg->data = sub_handle;
-		msg->address_lo = MSI_ADDR_BASE_LO | MSI_ADDR_IR_EXT_INT |
-				  MSI_ADDR_IR_SHV |
-				  MSI_ADDR_IR_INDEX1(index) |
-				  MSI_ADDR_IR_INDEX2(index);
-=======
 		set_hpet_sid(irte, info->devid);
 		break;
 	case X86_IRQ_ALLOC_TYPE_PCI_MSI:
 	case X86_IRQ_ALLOC_TYPE_PCI_MSIX:
 		set_msi_sid(irte, msi_desc_to_pci_dev(info->desc));
->>>>>>> f642729d
 		break;
 	default:
 		BUG_ON(1);

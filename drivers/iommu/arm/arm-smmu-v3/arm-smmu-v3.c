// SPDX-License-Identifier: GPL-2.0
/*
 * IOMMU API for ARM architected SMMUv3 implementations.
 *
 * Copyright (C) 2015 ARM Limited
 *
 * Author: Will Deacon <will.deacon@arm.com>
 *
 * This driver is powered by bad coffee and bombay mix.
 */

#include <linux/acpi.h>
#include <linux/acpi_iort.h>
#include <linux/bitops.h>
#include <linux/crash_dump.h>
#include <linux/delay.h>
#include <linux/dma-iommu.h>
#include <linux/err.h>
#include <linux/interrupt.h>
#include <linux/io-pgtable.h>
#include <linux/iopoll.h>
#include <linux/module.h>
#include <linux/msi.h>
#include <linux/of.h>
#include <linux/of_address.h>
#include <linux/of_iommu.h>
#include <linux/of_platform.h>
#include <linux/pci.h>
#include <linux/pci-ats.h>
#include <linux/platform_device.h>

#include <linux/amba/bus.h>

#include "arm-smmu-v3.h"

<<<<<<< HEAD
static bool disable_bypass = 1;
=======
static bool disable_bypass = true;
>>>>>>> f642729d
module_param(disable_bypass, bool, 0444);
MODULE_PARM_DESC(disable_bypass,
	"Disable bypass streams such that incoming transactions from devices that are not attached to an iommu domain will report an abort back to the device and will not be allowed to pass through the SMMU.");

static bool disable_msipolling;
module_param(disable_msipolling, bool, 0444);
MODULE_PARM_DESC(disable_msipolling,
	"Disable MSI-based polling for CMD_SYNC completion.");

enum arm_smmu_msi_index {
	EVTQ_MSI_INDEX,
	GERROR_MSI_INDEX,
	PRIQ_MSI_INDEX,
	ARM_SMMU_MAX_MSIS,
};

static phys_addr_t arm_smmu_msi_cfg[ARM_SMMU_MAX_MSIS][3] = {
	[EVTQ_MSI_INDEX] = {
		ARM_SMMU_EVTQ_IRQ_CFG0,
		ARM_SMMU_EVTQ_IRQ_CFG1,
		ARM_SMMU_EVTQ_IRQ_CFG2,
	},
	[GERROR_MSI_INDEX] = {
		ARM_SMMU_GERROR_IRQ_CFG0,
		ARM_SMMU_GERROR_IRQ_CFG1,
		ARM_SMMU_GERROR_IRQ_CFG2,
	},
	[PRIQ_MSI_INDEX] = {
		ARM_SMMU_PRIQ_IRQ_CFG0,
		ARM_SMMU_PRIQ_IRQ_CFG1,
		ARM_SMMU_PRIQ_IRQ_CFG2,
	},
};

struct arm_smmu_option_prop {
	u32 opt;
	const char *prop;
};

DEFINE_XARRAY_ALLOC1(arm_smmu_asid_xa);
DEFINE_MUTEX(arm_smmu_asid_lock);
<<<<<<< HEAD
=======

/*
 * Special value used by SVA when a process dies, to quiesce a CD without
 * disabling it.
 */
struct arm_smmu_ctx_desc quiet_cd = { 0 };
>>>>>>> f642729d

static struct arm_smmu_option_prop arm_smmu_options[] = {
	{ ARM_SMMU_OPT_SKIP_PREFETCH, "hisilicon,broken-prefetch-cmd" },
	{ ARM_SMMU_OPT_PAGE0_REGS_ONLY, "cavium,cn9900-broken-page1-regspace"},
	{ 0, NULL},
};

static void parse_driver_options(struct arm_smmu_device *smmu)
{
	int i = 0;

	do {
		if (of_property_read_bool(smmu->dev->of_node,
						arm_smmu_options[i].prop)) {
			smmu->options |= arm_smmu_options[i].opt;
			dev_notice(smmu->dev, "option %s\n",
				arm_smmu_options[i].prop);
		}
	} while (arm_smmu_options[++i].opt);
}

/* Low-level queue manipulation functions */
static bool queue_has_space(struct arm_smmu_ll_queue *q, u32 n)
{
	u32 space, prod, cons;

	prod = Q_IDX(q, q->prod);
	cons = Q_IDX(q, q->cons);

	if (Q_WRP(q, q->prod) == Q_WRP(q, q->cons))
		space = (1 << q->max_n_shift) - (prod - cons);
	else
		space = cons - prod;

	return space >= n;
}

static bool queue_full(struct arm_smmu_ll_queue *q)
{
	return Q_IDX(q, q->prod) == Q_IDX(q, q->cons) &&
	       Q_WRP(q, q->prod) != Q_WRP(q, q->cons);
}

static bool queue_empty(struct arm_smmu_ll_queue *q)
{
	return Q_IDX(q, q->prod) == Q_IDX(q, q->cons) &&
	       Q_WRP(q, q->prod) == Q_WRP(q, q->cons);
}

static bool queue_consumed(struct arm_smmu_ll_queue *q, u32 prod)
{
	return ((Q_WRP(q, q->cons) == Q_WRP(q, prod)) &&
		(Q_IDX(q, q->cons) > Q_IDX(q, prod))) ||
	       ((Q_WRP(q, q->cons) != Q_WRP(q, prod)) &&
		(Q_IDX(q, q->cons) <= Q_IDX(q, prod)));
}

static void queue_sync_cons_out(struct arm_smmu_queue *q)
{
	/*
	 * Ensure that all CPU accesses (reads and writes) to the queue
	 * are complete before we update the cons pointer.
	 */
	__iomb();
	writel_relaxed(q->llq.cons, q->cons_reg);
}

static void queue_inc_cons(struct arm_smmu_ll_queue *q)
{
	u32 cons = (Q_WRP(q, q->cons) | Q_IDX(q, q->cons)) + 1;
	q->cons = Q_OVF(q->cons) | Q_WRP(q, cons) | Q_IDX(q, cons);
}

static int queue_sync_prod_in(struct arm_smmu_queue *q)
{
	u32 prod;
	int ret = 0;

	/*
	 * We can't use the _relaxed() variant here, as we must prevent
	 * speculative reads of the queue before we have determined that
	 * prod has indeed moved.
	 */
	prod = readl(q->prod_reg);

	if (Q_OVF(prod) != Q_OVF(q->llq.prod))
		ret = -EOVERFLOW;

	q->llq.prod = prod;
	return ret;
}

static u32 queue_inc_prod_n(struct arm_smmu_ll_queue *q, int n)
{
	u32 prod = (Q_WRP(q, q->prod) | Q_IDX(q, q->prod)) + n;
	return Q_OVF(q->prod) | Q_WRP(q, prod) | Q_IDX(q, prod);
}

static void queue_poll_init(struct arm_smmu_device *smmu,
			    struct arm_smmu_queue_poll *qp)
{
	qp->delay = 1;
	qp->spin_cnt = 0;
	qp->wfe = !!(smmu->features & ARM_SMMU_FEAT_SEV);
	qp->timeout = ktime_add_us(ktime_get(), ARM_SMMU_POLL_TIMEOUT_US);
}

static int queue_poll(struct arm_smmu_queue_poll *qp)
{
	if (ktime_compare(ktime_get(), qp->timeout) > 0)
		return -ETIMEDOUT;

	if (qp->wfe) {
		wfe();
	} else if (++qp->spin_cnt < ARM_SMMU_POLL_SPIN_COUNT) {
		cpu_relax();
	} else {
		udelay(qp->delay);
		qp->delay *= 2;
		qp->spin_cnt = 0;
	}

	return 0;
}

static void queue_write(__le64 *dst, u64 *src, size_t n_dwords)
{
	int i;

	for (i = 0; i < n_dwords; ++i)
		*dst++ = cpu_to_le64(*src++);
}

static void queue_read(u64 *dst, __le64 *src, size_t n_dwords)
{
	int i;

	for (i = 0; i < n_dwords; ++i)
		*dst++ = le64_to_cpu(*src++);
}

static int queue_remove_raw(struct arm_smmu_queue *q, u64 *ent)
{
	if (queue_empty(&q->llq))
		return -EAGAIN;

	queue_read(ent, Q_ENT(q, q->llq.cons), q->ent_dwords);
	queue_inc_cons(&q->llq);
	queue_sync_cons_out(q);
	return 0;
}

/* High-level queue accessors */
static int arm_smmu_cmdq_build_cmd(u64 *cmd, struct arm_smmu_cmdq_ent *ent)
{
	memset(cmd, 0, 1 << CMDQ_ENT_SZ_SHIFT);
	cmd[0] |= FIELD_PREP(CMDQ_0_OP, ent->opcode);

	switch (ent->opcode) {
	case CMDQ_OP_TLBI_EL2_ALL:
	case CMDQ_OP_TLBI_NSNH_ALL:
		break;
	case CMDQ_OP_PREFETCH_CFG:
		cmd[0] |= FIELD_PREP(CMDQ_PREFETCH_0_SID, ent->prefetch.sid);
		cmd[1] |= FIELD_PREP(CMDQ_PREFETCH_1_SIZE, ent->prefetch.size);
		cmd[1] |= ent->prefetch.addr & CMDQ_PREFETCH_1_ADDR_MASK;
		break;
	case CMDQ_OP_CFGI_CD:
		cmd[0] |= FIELD_PREP(CMDQ_CFGI_0_SSID, ent->cfgi.ssid);
		fallthrough;
	case CMDQ_OP_CFGI_STE:
		cmd[0] |= FIELD_PREP(CMDQ_CFGI_0_SID, ent->cfgi.sid);
		cmd[1] |= FIELD_PREP(CMDQ_CFGI_1_LEAF, ent->cfgi.leaf);
		break;
	case CMDQ_OP_CFGI_CD_ALL:
		cmd[0] |= FIELD_PREP(CMDQ_CFGI_0_SID, ent->cfgi.sid);
		break;
	case CMDQ_OP_CFGI_ALL:
		/* Cover the entire SID range */
		cmd[1] |= FIELD_PREP(CMDQ_CFGI_1_RANGE, 31);
		break;
	case CMDQ_OP_TLBI_NH_VA:
		cmd[0] |= FIELD_PREP(CMDQ_TLBI_0_VMID, ent->tlbi.vmid);
		fallthrough;
	case CMDQ_OP_TLBI_EL2_VA:
		cmd[0] |= FIELD_PREP(CMDQ_TLBI_0_NUM, ent->tlbi.num);
		cmd[0] |= FIELD_PREP(CMDQ_TLBI_0_SCALE, ent->tlbi.scale);
		cmd[0] |= FIELD_PREP(CMDQ_TLBI_0_ASID, ent->tlbi.asid);
		cmd[1] |= FIELD_PREP(CMDQ_TLBI_1_LEAF, ent->tlbi.leaf);
		cmd[1] |= FIELD_PREP(CMDQ_TLBI_1_TTL, ent->tlbi.ttl);
		cmd[1] |= FIELD_PREP(CMDQ_TLBI_1_TG, ent->tlbi.tg);
		cmd[1] |= ent->tlbi.addr & CMDQ_TLBI_1_VA_MASK;
		break;
	case CMDQ_OP_TLBI_S2_IPA:
		cmd[0] |= FIELD_PREP(CMDQ_TLBI_0_NUM, ent->tlbi.num);
		cmd[0] |= FIELD_PREP(CMDQ_TLBI_0_SCALE, ent->tlbi.scale);
		cmd[0] |= FIELD_PREP(CMDQ_TLBI_0_VMID, ent->tlbi.vmid);
		cmd[1] |= FIELD_PREP(CMDQ_TLBI_1_LEAF, ent->tlbi.leaf);
		cmd[1] |= FIELD_PREP(CMDQ_TLBI_1_TTL, ent->tlbi.ttl);
		cmd[1] |= FIELD_PREP(CMDQ_TLBI_1_TG, ent->tlbi.tg);
		cmd[1] |= ent->tlbi.addr & CMDQ_TLBI_1_IPA_MASK;
		break;
	case CMDQ_OP_TLBI_NH_ASID:
		cmd[0] |= FIELD_PREP(CMDQ_TLBI_0_ASID, ent->tlbi.asid);
		fallthrough;
	case CMDQ_OP_TLBI_S12_VMALL:
		cmd[0] |= FIELD_PREP(CMDQ_TLBI_0_VMID, ent->tlbi.vmid);
		break;
	case CMDQ_OP_TLBI_EL2_ASID:
		cmd[0] |= FIELD_PREP(CMDQ_TLBI_0_ASID, ent->tlbi.asid);
		break;
	case CMDQ_OP_ATC_INV:
		cmd[0] |= FIELD_PREP(CMDQ_0_SSV, ent->substream_valid);
		cmd[0] |= FIELD_PREP(CMDQ_ATC_0_GLOBAL, ent->atc.global);
		cmd[0] |= FIELD_PREP(CMDQ_ATC_0_SSID, ent->atc.ssid);
		cmd[0] |= FIELD_PREP(CMDQ_ATC_0_SID, ent->atc.sid);
		cmd[1] |= FIELD_PREP(CMDQ_ATC_1_SIZE, ent->atc.size);
		cmd[1] |= ent->atc.addr & CMDQ_ATC_1_ADDR_MASK;
		break;
	case CMDQ_OP_PRI_RESP:
		cmd[0] |= FIELD_PREP(CMDQ_0_SSV, ent->substream_valid);
		cmd[0] |= FIELD_PREP(CMDQ_PRI_0_SSID, ent->pri.ssid);
		cmd[0] |= FIELD_PREP(CMDQ_PRI_0_SID, ent->pri.sid);
		cmd[1] |= FIELD_PREP(CMDQ_PRI_1_GRPID, ent->pri.grpid);
		switch (ent->pri.resp) {
		case PRI_RESP_DENY:
		case PRI_RESP_FAIL:
		case PRI_RESP_SUCC:
			break;
		default:
			return -EINVAL;
		}
		cmd[1] |= FIELD_PREP(CMDQ_PRI_1_RESP, ent->pri.resp);
		break;
	case CMDQ_OP_CMD_SYNC:
		if (ent->sync.msiaddr) {
			cmd[0] |= FIELD_PREP(CMDQ_SYNC_0_CS, CMDQ_SYNC_0_CS_IRQ);
			cmd[1] |= ent->sync.msiaddr & CMDQ_SYNC_1_MSIADDR_MASK;
		} else {
			cmd[0] |= FIELD_PREP(CMDQ_SYNC_0_CS, CMDQ_SYNC_0_CS_SEV);
		}
		cmd[0] |= FIELD_PREP(CMDQ_SYNC_0_MSH, ARM_SMMU_SH_ISH);
		cmd[0] |= FIELD_PREP(CMDQ_SYNC_0_MSIATTR, ARM_SMMU_MEMATTR_OIWB);
		break;
	default:
		return -ENOENT;
	}

	return 0;
}

static void arm_smmu_cmdq_build_sync_cmd(u64 *cmd, struct arm_smmu_device *smmu,
					 u32 prod)
{
	struct arm_smmu_queue *q = &smmu->cmdq.q;
	struct arm_smmu_cmdq_ent ent = {
		.opcode = CMDQ_OP_CMD_SYNC,
	};

	/*
	 * Beware that Hi16xx adds an extra 32 bits of goodness to its MSI
	 * payload, so the write will zero the entire command on that platform.
	 */
	if (smmu->options & ARM_SMMU_OPT_MSIPOLL) {
		ent.sync.msiaddr = q->base_dma + Q_IDX(&q->llq, prod) *
				   q->ent_dwords * 8;
	}

	arm_smmu_cmdq_build_cmd(cmd, &ent);
}

static void arm_smmu_cmdq_skip_err(struct arm_smmu_device *smmu)
{
	static const char *cerror_str[] = {
		[CMDQ_ERR_CERROR_NONE_IDX]	= "No error",
		[CMDQ_ERR_CERROR_ILL_IDX]	= "Illegal command",
		[CMDQ_ERR_CERROR_ABT_IDX]	= "Abort on command fetch",
		[CMDQ_ERR_CERROR_ATC_INV_IDX]	= "ATC invalidate timeout",
	};

	int i;
	u64 cmd[CMDQ_ENT_DWORDS];
	struct arm_smmu_queue *q = &smmu->cmdq.q;
	u32 cons = readl_relaxed(q->cons_reg);
	u32 idx = FIELD_GET(CMDQ_CONS_ERR, cons);
	struct arm_smmu_cmdq_ent cmd_sync = {
		.opcode = CMDQ_OP_CMD_SYNC,
	};

	dev_err(smmu->dev, "CMDQ error (cons 0x%08x): %s\n", cons,
		idx < ARRAY_SIZE(cerror_str) ?  cerror_str[idx] : "Unknown");

	switch (idx) {
	case CMDQ_ERR_CERROR_ABT_IDX:
		dev_err(smmu->dev, "retrying command fetch\n");
	case CMDQ_ERR_CERROR_NONE_IDX:
		return;
	case CMDQ_ERR_CERROR_ATC_INV_IDX:
		/*
		 * ATC Invalidation Completion timeout. CONS is still pointing
		 * at the CMD_SYNC. Attempt to complete other pending commands
		 * by repeating the CMD_SYNC, though we might well end up back
		 * here since the ATC invalidation may still be pending.
		 */
		return;
	case CMDQ_ERR_CERROR_ILL_IDX:
	default:
		break;
	}

	/*
	 * We may have concurrent producers, so we need to be careful
	 * not to touch any of the shadow cmdq state.
	 */
	queue_read(cmd, Q_ENT(q, cons), q->ent_dwords);
	dev_err(smmu->dev, "skipping command in error state:\n");
	for (i = 0; i < ARRAY_SIZE(cmd); ++i)
		dev_err(smmu->dev, "\t0x%016llx\n", (unsigned long long)cmd[i]);

	/* Convert the erroneous command into a CMD_SYNC */
	if (arm_smmu_cmdq_build_cmd(cmd, &cmd_sync)) {
		dev_err(smmu->dev, "failed to convert to CMD_SYNC\n");
		return;
	}

	queue_write(Q_ENT(q, cons), cmd, q->ent_dwords);
}

/*
 * Command queue locking.
 * This is a form of bastardised rwlock with the following major changes:
 *
 * - The only LOCK routines are exclusive_trylock() and shared_lock().
 *   Neither have barrier semantics, and instead provide only a control
 *   dependency.
 *
 * - The UNLOCK routines are supplemented with shared_tryunlock(), which
 *   fails if the caller appears to be the last lock holder (yes, this is
 *   racy). All successful UNLOCK routines have RELEASE semantics.
 */
static void arm_smmu_cmdq_shared_lock(struct arm_smmu_cmdq *cmdq)
{
	int val;

	/*
	 * We can try to avoid the cmpxchg() loop by simply incrementing the
	 * lock counter. When held in exclusive state, the lock counter is set
	 * to INT_MIN so these increments won't hurt as the value will remain
	 * negative.
	 */
	if (atomic_fetch_inc_relaxed(&cmdq->lock) >= 0)
		return;

	do {
		val = atomic_cond_read_relaxed(&cmdq->lock, VAL >= 0);
	} while (atomic_cmpxchg_relaxed(&cmdq->lock, val, val + 1) != val);
}

static void arm_smmu_cmdq_shared_unlock(struct arm_smmu_cmdq *cmdq)
{
	(void)atomic_dec_return_release(&cmdq->lock);
}

static bool arm_smmu_cmdq_shared_tryunlock(struct arm_smmu_cmdq *cmdq)
{
	if (atomic_read(&cmdq->lock) == 1)
		return false;

	arm_smmu_cmdq_shared_unlock(cmdq);
	return true;
}

#define arm_smmu_cmdq_exclusive_trylock_irqsave(cmdq, flags)		\
({									\
	bool __ret;							\
	local_irq_save(flags);						\
	__ret = !atomic_cmpxchg_relaxed(&cmdq->lock, 0, INT_MIN);	\
	if (!__ret)							\
		local_irq_restore(flags);				\
	__ret;								\
})

#define arm_smmu_cmdq_exclusive_unlock_irqrestore(cmdq, flags)		\
({									\
	atomic_set_release(&cmdq->lock, 0);				\
	local_irq_restore(flags);					\
})


/*
 * Command queue insertion.
 * This is made fiddly by our attempts to achieve some sort of scalability
 * since there is one queue shared amongst all of the CPUs in the system.  If
 * you like mixed-size concurrency, dependency ordering and relaxed atomics,
 * then you'll *love* this monstrosity.
 *
 * The basic idea is to split the queue up into ranges of commands that are
 * owned by a given CPU; the owner may not have written all of the commands
 * itself, but is responsible for advancing the hardware prod pointer when
 * the time comes. The algorithm is roughly:
 *
 * 	1. Allocate some space in the queue. At this point we also discover
 *	   whether the head of the queue is currently owned by another CPU,
 *	   or whether we are the owner.
 *
 *	2. Write our commands into our allocated slots in the queue.
 *
 *	3. Mark our slots as valid in arm_smmu_cmdq.valid_map.
 *
 *	4. If we are an owner:
 *		a. Wait for the previous owner to finish.
 *		b. Mark the queue head as unowned, which tells us the range
 *		   that we are responsible for publishing.
 *		c. Wait for all commands in our owned range to become valid.
 *		d. Advance the hardware prod pointer.
 *		e. Tell the next owner we've finished.
 *
 *	5. If we are inserting a CMD_SYNC (we may or may not have been an
 *	   owner), then we need to stick around until it has completed:
 *		a. If we have MSIs, the SMMU can write back into the CMD_SYNC
 *		   to clear the first 4 bytes.
 *		b. Otherwise, we spin waiting for the hardware cons pointer to
 *		   advance past our command.
 *
 * The devil is in the details, particularly the use of locking for handling
 * SYNC completion and freeing up space in the queue before we think that it is
 * full.
 */
static void __arm_smmu_cmdq_poll_set_valid_map(struct arm_smmu_cmdq *cmdq,
					       u32 sprod, u32 eprod, bool set)
{
	u32 swidx, sbidx, ewidx, ebidx;
	struct arm_smmu_ll_queue llq = {
		.max_n_shift	= cmdq->q.llq.max_n_shift,
		.prod		= sprod,
	};

	ewidx = BIT_WORD(Q_IDX(&llq, eprod));
	ebidx = Q_IDX(&llq, eprod) % BITS_PER_LONG;

	while (llq.prod != eprod) {
		unsigned long mask;
		atomic_long_t *ptr;
		u32 limit = BITS_PER_LONG;

		swidx = BIT_WORD(Q_IDX(&llq, llq.prod));
		sbidx = Q_IDX(&llq, llq.prod) % BITS_PER_LONG;

		ptr = &cmdq->valid_map[swidx];

		if ((swidx == ewidx) && (sbidx < ebidx))
			limit = ebidx;

		mask = GENMASK(limit - 1, sbidx);

		/*
		 * The valid bit is the inverse of the wrap bit. This means
		 * that a zero-initialised queue is invalid and, after marking
		 * all entries as valid, they become invalid again when we
		 * wrap.
		 */
		if (set) {
			atomic_long_xor(mask, ptr);
		} else { /* Poll */
			unsigned long valid;

			valid = (ULONG_MAX + !!Q_WRP(&llq, llq.prod)) & mask;
			atomic_long_cond_read_relaxed(ptr, (VAL & mask) == valid);
		}

		llq.prod = queue_inc_prod_n(&llq, limit - sbidx);
	}
}

/* Mark all entries in the range [sprod, eprod) as valid */
static void arm_smmu_cmdq_set_valid_map(struct arm_smmu_cmdq *cmdq,
					u32 sprod, u32 eprod)
{
	__arm_smmu_cmdq_poll_set_valid_map(cmdq, sprod, eprod, true);
}

/* Wait for all entries in the range [sprod, eprod) to become valid */
static void arm_smmu_cmdq_poll_valid_map(struct arm_smmu_cmdq *cmdq,
					 u32 sprod, u32 eprod)
{
	__arm_smmu_cmdq_poll_set_valid_map(cmdq, sprod, eprod, false);
}

/* Wait for the command queue to become non-full */
static int arm_smmu_cmdq_poll_until_not_full(struct arm_smmu_device *smmu,
					     struct arm_smmu_ll_queue *llq)
{
	unsigned long flags;
	struct arm_smmu_queue_poll qp;
	struct arm_smmu_cmdq *cmdq = &smmu->cmdq;
	int ret = 0;

	/*
	 * Try to update our copy of cons by grabbing exclusive cmdq access. If
	 * that fails, spin until somebody else updates it for us.
	 */
	if (arm_smmu_cmdq_exclusive_trylock_irqsave(cmdq, flags)) {
		WRITE_ONCE(cmdq->q.llq.cons, readl_relaxed(cmdq->q.cons_reg));
		arm_smmu_cmdq_exclusive_unlock_irqrestore(cmdq, flags);
		llq->val = READ_ONCE(cmdq->q.llq.val);
		return 0;
	}

	queue_poll_init(smmu, &qp);
	do {
		llq->val = READ_ONCE(smmu->cmdq.q.llq.val);
		if (!queue_full(llq))
			break;

		ret = queue_poll(&qp);
	} while (!ret);

	return ret;
}

/*
 * Wait until the SMMU signals a CMD_SYNC completion MSI.
 * Must be called with the cmdq lock held in some capacity.
 */
static int __arm_smmu_cmdq_poll_until_msi(struct arm_smmu_device *smmu,
					  struct arm_smmu_ll_queue *llq)
{
	int ret = 0;
	struct arm_smmu_queue_poll qp;
	struct arm_smmu_cmdq *cmdq = &smmu->cmdq;
	u32 *cmd = (u32 *)(Q_ENT(&cmdq->q, llq->prod));

	queue_poll_init(smmu, &qp);

	/*
	 * The MSI won't generate an event, since it's being written back
	 * into the command queue.
	 */
	qp.wfe = false;
	smp_cond_load_relaxed(cmd, !VAL || (ret = queue_poll(&qp)));
	llq->cons = ret ? llq->prod : queue_inc_prod_n(llq, 1);
	return ret;
}

/*
 * Wait until the SMMU cons index passes llq->prod.
 * Must be called with the cmdq lock held in some capacity.
 */
static int __arm_smmu_cmdq_poll_until_consumed(struct arm_smmu_device *smmu,
					       struct arm_smmu_ll_queue *llq)
{
	struct arm_smmu_queue_poll qp;
	struct arm_smmu_cmdq *cmdq = &smmu->cmdq;
	u32 prod = llq->prod;
	int ret = 0;

	queue_poll_init(smmu, &qp);
	llq->val = READ_ONCE(smmu->cmdq.q.llq.val);
	do {
		if (queue_consumed(llq, prod))
			break;

		ret = queue_poll(&qp);

		/*
		 * This needs to be a readl() so that our subsequent call
		 * to arm_smmu_cmdq_shared_tryunlock() can fail accurately.
		 *
		 * Specifically, we need to ensure that we observe all
		 * shared_lock()s by other CMD_SYNCs that share our owner,
		 * so that a failing call to tryunlock() means that we're
		 * the last one out and therefore we can safely advance
		 * cmdq->q.llq.cons. Roughly speaking:
		 *
		 * CPU 0		CPU1			CPU2 (us)
		 *
		 * if (sync)
		 * 	shared_lock();
		 *
		 * dma_wmb();
		 * set_valid_map();
		 *
		 * 			if (owner) {
		 *				poll_valid_map();
		 *				<control dependency>
		 *				writel(prod_reg);
		 *
		 *						readl(cons_reg);
		 *						tryunlock();
		 *
		 * Requires us to see CPU 0's shared_lock() acquisition.
		 */
		llq->cons = readl(cmdq->q.cons_reg);
	} while (!ret);

	return ret;
}

static int arm_smmu_cmdq_poll_until_sync(struct arm_smmu_device *smmu,
					 struct arm_smmu_ll_queue *llq)
{
	if (smmu->options & ARM_SMMU_OPT_MSIPOLL)
		return __arm_smmu_cmdq_poll_until_msi(smmu, llq);

	return __arm_smmu_cmdq_poll_until_consumed(smmu, llq);
}

static void arm_smmu_cmdq_write_entries(struct arm_smmu_cmdq *cmdq, u64 *cmds,
					u32 prod, int n)
{
	int i;
	struct arm_smmu_ll_queue llq = {
		.max_n_shift	= cmdq->q.llq.max_n_shift,
		.prod		= prod,
	};

	for (i = 0; i < n; ++i) {
		u64 *cmd = &cmds[i * CMDQ_ENT_DWORDS];

		prod = queue_inc_prod_n(&llq, i);
		queue_write(Q_ENT(&cmdq->q, prod), cmd, CMDQ_ENT_DWORDS);
	}
}

/*
 * This is the actual insertion function, and provides the following
 * ordering guarantees to callers:
 *
 * - There is a dma_wmb() before publishing any commands to the queue.
 *   This can be relied upon to order prior writes to data structures
 *   in memory (such as a CD or an STE) before the command.
 *
 * - On completion of a CMD_SYNC, there is a control dependency.
 *   This can be relied upon to order subsequent writes to memory (e.g.
 *   freeing an IOVA) after completion of the CMD_SYNC.
 *
 * - Command insertion is totally ordered, so if two CPUs each race to
 *   insert their own list of commands then all of the commands from one
 *   CPU will appear before any of the commands from the other CPU.
 */
static int arm_smmu_cmdq_issue_cmdlist(struct arm_smmu_device *smmu,
				       u64 *cmds, int n, bool sync)
{
	u64 cmd_sync[CMDQ_ENT_DWORDS];
	u32 prod;
	unsigned long flags;
	bool owner;
	struct arm_smmu_cmdq *cmdq = &smmu->cmdq;
	struct arm_smmu_ll_queue llq = {
		.max_n_shift = cmdq->q.llq.max_n_shift,
	}, head = llq;
	int ret = 0;

	/* 1. Allocate some space in the queue */
	local_irq_save(flags);
	llq.val = READ_ONCE(cmdq->q.llq.val);
	do {
		u64 old;

		while (!queue_has_space(&llq, n + sync)) {
			local_irq_restore(flags);
			if (arm_smmu_cmdq_poll_until_not_full(smmu, &llq))
				dev_err_ratelimited(smmu->dev, "CMDQ timeout\n");
			local_irq_save(flags);
		}

		head.cons = llq.cons;
		head.prod = queue_inc_prod_n(&llq, n + sync) |
					     CMDQ_PROD_OWNED_FLAG;

		old = cmpxchg_relaxed(&cmdq->q.llq.val, llq.val, head.val);
		if (old == llq.val)
			break;

		llq.val = old;
	} while (1);
	owner = !(llq.prod & CMDQ_PROD_OWNED_FLAG);
	head.prod &= ~CMDQ_PROD_OWNED_FLAG;
	llq.prod &= ~CMDQ_PROD_OWNED_FLAG;

	/*
	 * 2. Write our commands into the queue
	 * Dependency ordering from the cmpxchg() loop above.
	 */
	arm_smmu_cmdq_write_entries(cmdq, cmds, llq.prod, n);
	if (sync) {
		prod = queue_inc_prod_n(&llq, n);
		arm_smmu_cmdq_build_sync_cmd(cmd_sync, smmu, prod);
		queue_write(Q_ENT(&cmdq->q, prod), cmd_sync, CMDQ_ENT_DWORDS);

		/*
		 * In order to determine completion of our CMD_SYNC, we must
		 * ensure that the queue can't wrap twice without us noticing.
		 * We achieve that by taking the cmdq lock as shared before
		 * marking our slot as valid.
		 */
		arm_smmu_cmdq_shared_lock(cmdq);
	}

	/* 3. Mark our slots as valid, ensuring commands are visible first */
	dma_wmb();
	arm_smmu_cmdq_set_valid_map(cmdq, llq.prod, head.prod);

	/* 4. If we are the owner, take control of the SMMU hardware */
	if (owner) {
		/* a. Wait for previous owner to finish */
		atomic_cond_read_relaxed(&cmdq->owner_prod, VAL == llq.prod);

		/* b. Stop gathering work by clearing the owned flag */
		prod = atomic_fetch_andnot_relaxed(CMDQ_PROD_OWNED_FLAG,
						   &cmdq->q.llq.atomic.prod);
		prod &= ~CMDQ_PROD_OWNED_FLAG;

		/*
		 * c. Wait for any gathered work to be written to the queue.
		 * Note that we read our own entries so that we have the control
		 * dependency required by (d).
		 */
		arm_smmu_cmdq_poll_valid_map(cmdq, llq.prod, prod);

		/*
		 * d. Advance the hardware prod pointer
		 * Control dependency ordering from the entries becoming valid.
		 */
		writel_relaxed(prod, cmdq->q.prod_reg);

		/*
		 * e. Tell the next owner we're done
		 * Make sure we've updated the hardware first, so that we don't
		 * race to update prod and potentially move it backwards.
		 */
		atomic_set_release(&cmdq->owner_prod, prod);
	}

	/* 5. If we are inserting a CMD_SYNC, we must wait for it to complete */
	if (sync) {
		llq.prod = queue_inc_prod_n(&llq, n);
		ret = arm_smmu_cmdq_poll_until_sync(smmu, &llq);
		if (ret) {
			dev_err_ratelimited(smmu->dev,
					    "CMD_SYNC timeout at 0x%08x [hwprod 0x%08x, hwcons 0x%08x]\n",
					    llq.prod,
					    readl_relaxed(cmdq->q.prod_reg),
					    readl_relaxed(cmdq->q.cons_reg));
		}

		/*
		 * Try to unlock the cmdq lock. This will fail if we're the last
		 * reader, in which case we can safely update cmdq->q.llq.cons
		 */
		if (!arm_smmu_cmdq_shared_tryunlock(cmdq)) {
			WRITE_ONCE(cmdq->q.llq.cons, llq.cons);
			arm_smmu_cmdq_shared_unlock(cmdq);
		}
	}

	local_irq_restore(flags);
	return ret;
}

static int arm_smmu_cmdq_issue_cmd(struct arm_smmu_device *smmu,
				   struct arm_smmu_cmdq_ent *ent)
{
	u64 cmd[CMDQ_ENT_DWORDS];

	if (arm_smmu_cmdq_build_cmd(cmd, ent)) {
		dev_warn(smmu->dev, "ignoring unknown CMDQ opcode 0x%x\n",
			 ent->opcode);
		return -EINVAL;
	}

	return arm_smmu_cmdq_issue_cmdlist(smmu, cmd, 1, false);
}

static int arm_smmu_cmdq_issue_sync(struct arm_smmu_device *smmu)
{
	return arm_smmu_cmdq_issue_cmdlist(smmu, NULL, 0, true);
}

static void arm_smmu_cmdq_batch_add(struct arm_smmu_device *smmu,
				    struct arm_smmu_cmdq_batch *cmds,
				    struct arm_smmu_cmdq_ent *cmd)
{
	if (cmds->num == CMDQ_BATCH_ENTRIES) {
		arm_smmu_cmdq_issue_cmdlist(smmu, cmds->cmds, cmds->num, false);
		cmds->num = 0;
	}
	arm_smmu_cmdq_build_cmd(&cmds->cmds[cmds->num * CMDQ_ENT_DWORDS], cmd);
	cmds->num++;
}

static int arm_smmu_cmdq_batch_submit(struct arm_smmu_device *smmu,
				      struct arm_smmu_cmdq_batch *cmds)
{
	return arm_smmu_cmdq_issue_cmdlist(smmu, cmds->cmds, cmds->num, true);
}

/* Context descriptor manipulation functions */
void arm_smmu_tlb_inv_asid(struct arm_smmu_device *smmu, u16 asid)
{
	struct arm_smmu_cmdq_ent cmd = {
<<<<<<< HEAD
		.opcode = CMDQ_OP_TLBI_NH_ASID,
=======
		.opcode	= smmu->features & ARM_SMMU_FEAT_E2H ?
			CMDQ_OP_TLBI_EL2_ASID : CMDQ_OP_TLBI_NH_ASID,
>>>>>>> f642729d
		.tlbi.asid = asid,
	};

	arm_smmu_cmdq_issue_cmd(smmu, &cmd);
	arm_smmu_cmdq_issue_sync(smmu);
}

static void arm_smmu_sync_cd(struct arm_smmu_domain *smmu_domain,
			     int ssid, bool leaf)
{
	size_t i;
	unsigned long flags;
	struct arm_smmu_master *master;
	struct arm_smmu_cmdq_batch cmds = {};
	struct arm_smmu_device *smmu = smmu_domain->smmu;
	struct arm_smmu_cmdq_ent cmd = {
		.opcode	= CMDQ_OP_CFGI_CD,
		.cfgi	= {
			.ssid	= ssid,
			.leaf	= leaf,
		},
	};

	spin_lock_irqsave(&smmu_domain->devices_lock, flags);
	list_for_each_entry(master, &smmu_domain->devices, domain_head) {
		for (i = 0; i < master->num_sids; i++) {
			cmd.cfgi.sid = master->sids[i];
			arm_smmu_cmdq_batch_add(smmu, &cmds, &cmd);
		}
	}
	spin_unlock_irqrestore(&smmu_domain->devices_lock, flags);

	arm_smmu_cmdq_batch_submit(smmu, &cmds);
}

static int arm_smmu_alloc_cd_leaf_table(struct arm_smmu_device *smmu,
					struct arm_smmu_l1_ctx_desc *l1_desc)
{
	size_t size = CTXDESC_L2_ENTRIES * (CTXDESC_CD_DWORDS << 3);

	l1_desc->l2ptr = dmam_alloc_coherent(smmu->dev, size,
					     &l1_desc->l2ptr_dma, GFP_KERNEL);
	if (!l1_desc->l2ptr) {
		dev_warn(smmu->dev,
			 "failed to allocate context descriptor table\n");
		return -ENOMEM;
	}
	return 0;
}

static void arm_smmu_write_cd_l1_desc(__le64 *dst,
				      struct arm_smmu_l1_ctx_desc *l1_desc)
{
	u64 val = (l1_desc->l2ptr_dma & CTXDESC_L1_DESC_L2PTR_MASK) |
		  CTXDESC_L1_DESC_V;

	/* See comment in arm_smmu_write_ctx_desc() */
	WRITE_ONCE(*dst, cpu_to_le64(val));
}

static __le64 *arm_smmu_get_cd_ptr(struct arm_smmu_domain *smmu_domain,
				   u32 ssid)
{
	__le64 *l1ptr;
	unsigned int idx;
	struct arm_smmu_l1_ctx_desc *l1_desc;
	struct arm_smmu_device *smmu = smmu_domain->smmu;
	struct arm_smmu_ctx_desc_cfg *cdcfg = &smmu_domain->s1_cfg.cdcfg;

	if (smmu_domain->s1_cfg.s1fmt == STRTAB_STE_0_S1FMT_LINEAR)
		return cdcfg->cdtab + ssid * CTXDESC_CD_DWORDS;

	idx = ssid >> CTXDESC_SPLIT;
	l1_desc = &cdcfg->l1_desc[idx];
	if (!l1_desc->l2ptr) {
		if (arm_smmu_alloc_cd_leaf_table(smmu, l1_desc))
			return NULL;

		l1ptr = cdcfg->cdtab + idx * CTXDESC_L1_DESC_DWORDS;
		arm_smmu_write_cd_l1_desc(l1ptr, l1_desc);
		/* An invalid L1CD can be cached */
		arm_smmu_sync_cd(smmu_domain, ssid, false);
	}
	idx = ssid & (CTXDESC_L2_ENTRIES - 1);
	return l1_desc->l2ptr + idx * CTXDESC_CD_DWORDS;
}

int arm_smmu_write_ctx_desc(struct arm_smmu_domain *smmu_domain, int ssid,
			    struct arm_smmu_ctx_desc *cd)
{
	/*
	 * This function handles the following cases:
	 *
	 * (1) Install primary CD, for normal DMA traffic (SSID = 0).
	 * (2) Install a secondary CD, for SID+SSID traffic.
	 * (3) Update ASID of a CD. Atomically write the first 64 bits of the
	 *     CD, then invalidate the old entry and mappings.
	 * (4) Quiesce the context without clearing the valid bit. Disable
	 *     translation, and ignore any translation fault.
	 * (5) Remove a secondary CD.
	 */
	u64 val;
	bool cd_live;
	__le64 *cdptr;
	struct arm_smmu_device *smmu = smmu_domain->smmu;

	if (WARN_ON(ssid >= (1 << smmu_domain->s1_cfg.s1cdmax)))
		return -E2BIG;

	cdptr = arm_smmu_get_cd_ptr(smmu_domain, ssid);
	if (!cdptr)
		return -ENOMEM;

	val = le64_to_cpu(cdptr[0]);
	cd_live = !!(val & CTXDESC_CD_0_V);

	if (!cd) { /* (5) */
		val = 0;
	} else if (cd == &quiet_cd) { /* (4) */
		val |= CTXDESC_CD_0_TCR_EPD0;
	} else if (cd_live) { /* (3) */
		val &= ~CTXDESC_CD_0_ASID;
		val |= FIELD_PREP(CTXDESC_CD_0_ASID, cd->asid);
		/*
		 * Until CD+TLB invalidation, both ASIDs may be used for tagging
		 * this substream's traffic
		 */
	} else { /* (1) and (2) */
		cdptr[1] = cpu_to_le64(cd->ttbr & CTXDESC_CD_1_TTB0_MASK);
		cdptr[2] = 0;
		cdptr[3] = cpu_to_le64(cd->mair);

		/*
		 * STE is live, and the SMMU might read dwords of this CD in any
		 * order. Ensure that it observes valid values before reading
		 * V=1.
		 */
		arm_smmu_sync_cd(smmu_domain, ssid, true);

		val = cd->tcr |
#ifdef __BIG_ENDIAN
			CTXDESC_CD_0_ENDI |
#endif
			CTXDESC_CD_0_R | CTXDESC_CD_0_A |
			(cd->mm ? 0 : CTXDESC_CD_0_ASET) |
			CTXDESC_CD_0_AA64 |
			FIELD_PREP(CTXDESC_CD_0_ASID, cd->asid) |
			CTXDESC_CD_0_V;

		/* STALL_MODEL==0b10 && CD.S==0 is ILLEGAL */
		if (smmu->features & ARM_SMMU_FEAT_STALL_FORCE)
			val |= CTXDESC_CD_0_S;
	}

	/*
	 * The SMMU accesses 64-bit values atomically. See IHI0070Ca 3.21.3
	 * "Configuration structures and configuration invalidation completion"
	 *
	 *   The size of single-copy atomic reads made by the SMMU is
	 *   IMPLEMENTATION DEFINED but must be at least 64 bits. Any single
	 *   field within an aligned 64-bit span of a structure can be altered
	 *   without first making the structure invalid.
	 */
	WRITE_ONCE(cdptr[0], cpu_to_le64(val));
	arm_smmu_sync_cd(smmu_domain, ssid, true);
	return 0;
}

static int arm_smmu_alloc_cd_tables(struct arm_smmu_domain *smmu_domain)
{
	int ret;
	size_t l1size;
	size_t max_contexts;
	struct arm_smmu_device *smmu = smmu_domain->smmu;
	struct arm_smmu_s1_cfg *cfg = &smmu_domain->s1_cfg;
	struct arm_smmu_ctx_desc_cfg *cdcfg = &cfg->cdcfg;

	max_contexts = 1 << cfg->s1cdmax;

	if (!(smmu->features & ARM_SMMU_FEAT_2_LVL_CDTAB) ||
	    max_contexts <= CTXDESC_L2_ENTRIES) {
		cfg->s1fmt = STRTAB_STE_0_S1FMT_LINEAR;
		cdcfg->num_l1_ents = max_contexts;

		l1size = max_contexts * (CTXDESC_CD_DWORDS << 3);
	} else {
		cfg->s1fmt = STRTAB_STE_0_S1FMT_64K_L2;
		cdcfg->num_l1_ents = DIV_ROUND_UP(max_contexts,
						  CTXDESC_L2_ENTRIES);

		cdcfg->l1_desc = devm_kcalloc(smmu->dev, cdcfg->num_l1_ents,
					      sizeof(*cdcfg->l1_desc),
					      GFP_KERNEL);
		if (!cdcfg->l1_desc)
			return -ENOMEM;

		l1size = cdcfg->num_l1_ents * (CTXDESC_L1_DESC_DWORDS << 3);
	}

	cdcfg->cdtab = dmam_alloc_coherent(smmu->dev, l1size, &cdcfg->cdtab_dma,
					   GFP_KERNEL);
	if (!cdcfg->cdtab) {
		dev_warn(smmu->dev, "failed to allocate context descriptor\n");
		ret = -ENOMEM;
		goto err_free_l1;
	}

	return 0;

err_free_l1:
	if (cdcfg->l1_desc) {
		devm_kfree(smmu->dev, cdcfg->l1_desc);
		cdcfg->l1_desc = NULL;
	}
	return ret;
}

static void arm_smmu_free_cd_tables(struct arm_smmu_domain *smmu_domain)
{
	int i;
	size_t size, l1size;
	struct arm_smmu_device *smmu = smmu_domain->smmu;
	struct arm_smmu_ctx_desc_cfg *cdcfg = &smmu_domain->s1_cfg.cdcfg;

	if (cdcfg->l1_desc) {
		size = CTXDESC_L2_ENTRIES * (CTXDESC_CD_DWORDS << 3);

		for (i = 0; i < cdcfg->num_l1_ents; i++) {
			if (!cdcfg->l1_desc[i].l2ptr)
				continue;

			dmam_free_coherent(smmu->dev, size,
					   cdcfg->l1_desc[i].l2ptr,
					   cdcfg->l1_desc[i].l2ptr_dma);
		}
		devm_kfree(smmu->dev, cdcfg->l1_desc);
		cdcfg->l1_desc = NULL;

		l1size = cdcfg->num_l1_ents * (CTXDESC_L1_DESC_DWORDS << 3);
	} else {
		l1size = cdcfg->num_l1_ents * (CTXDESC_CD_DWORDS << 3);
	}

	dmam_free_coherent(smmu->dev, l1size, cdcfg->cdtab, cdcfg->cdtab_dma);
	cdcfg->cdtab_dma = 0;
	cdcfg->cdtab = NULL;
}

bool arm_smmu_free_asid(struct arm_smmu_ctx_desc *cd)
{
	bool free;
	struct arm_smmu_ctx_desc *old_cd;

	if (!cd->asid)
		return false;

	free = refcount_dec_and_test(&cd->refs);
	if (free) {
		old_cd = xa_erase(&arm_smmu_asid_xa, cd->asid);
		WARN_ON(old_cd != cd);
	}
	return free;
}

/* Stream table manipulation functions */
static void
arm_smmu_write_strtab_l1_desc(__le64 *dst, struct arm_smmu_strtab_l1_desc *desc)
{
	u64 val = 0;

	val |= FIELD_PREP(STRTAB_L1_DESC_SPAN, desc->span);
	val |= desc->l2ptr_dma & STRTAB_L1_DESC_L2PTR_MASK;

	/* See comment in arm_smmu_write_ctx_desc() */
	WRITE_ONCE(*dst, cpu_to_le64(val));
}

static void arm_smmu_sync_ste_for_sid(struct arm_smmu_device *smmu, u32 sid)
{
	struct arm_smmu_cmdq_ent cmd = {
		.opcode	= CMDQ_OP_CFGI_STE,
		.cfgi	= {
			.sid	= sid,
			.leaf	= true,
		},
	};

	arm_smmu_cmdq_issue_cmd(smmu, &cmd);
	arm_smmu_cmdq_issue_sync(smmu);
}

static void arm_smmu_write_strtab_ent(struct arm_smmu_master *master, u32 sid,
				      __le64 *dst)
{
	/*
	 * This is hideously complicated, but we only really care about
	 * three cases at the moment:
	 *
	 * 1. Invalid (all zero) -> bypass/fault (init)
	 * 2. Bypass/fault -> translation/bypass (attach)
	 * 3. Translation/bypass -> bypass/fault (detach)
	 *
	 * Given that we can't update the STE atomically and the SMMU
	 * doesn't read the thing in a defined order, that leaves us
	 * with the following maintenance requirements:
	 *
	 * 1. Update Config, return (init time STEs aren't live)
	 * 2. Write everything apart from dword 0, sync, write dword 0, sync
	 * 3. Update Config, sync
	 */
	u64 val = le64_to_cpu(dst[0]);
	bool ste_live = false;
	struct arm_smmu_device *smmu = NULL;
	struct arm_smmu_s1_cfg *s1_cfg = NULL;
	struct arm_smmu_s2_cfg *s2_cfg = NULL;
	struct arm_smmu_domain *smmu_domain = NULL;
	struct arm_smmu_cmdq_ent prefetch_cmd = {
		.opcode		= CMDQ_OP_PREFETCH_CFG,
		.prefetch	= {
			.sid	= sid,
		},
	};

	if (master) {
		smmu_domain = master->domain;
		smmu = master->smmu;
	}

	if (smmu_domain) {
		switch (smmu_domain->stage) {
		case ARM_SMMU_DOMAIN_S1:
			s1_cfg = &smmu_domain->s1_cfg;
			break;
		case ARM_SMMU_DOMAIN_S2:
		case ARM_SMMU_DOMAIN_NESTED:
			s2_cfg = &smmu_domain->s2_cfg;
			break;
		default:
			break;
		}
	}

	if (val & STRTAB_STE_0_V) {
		switch (FIELD_GET(STRTAB_STE_0_CFG, val)) {
		case STRTAB_STE_0_CFG_BYPASS:
			break;
		case STRTAB_STE_0_CFG_S1_TRANS:
		case STRTAB_STE_0_CFG_S2_TRANS:
			ste_live = true;
			break;
		case STRTAB_STE_0_CFG_ABORT:
			BUG_ON(!disable_bypass);
			break;
		default:
			BUG(); /* STE corruption */
		}
	}

	/* Nuke the existing STE_0 value, as we're going to rewrite it */
	val = STRTAB_STE_0_V;

	/* Bypass/fault */
	if (!smmu_domain || !(s1_cfg || s2_cfg)) {
		if (!smmu_domain && disable_bypass)
			val |= FIELD_PREP(STRTAB_STE_0_CFG, STRTAB_STE_0_CFG_ABORT);
		else
			val |= FIELD_PREP(STRTAB_STE_0_CFG, STRTAB_STE_0_CFG_BYPASS);

		dst[0] = cpu_to_le64(val);
		dst[1] = cpu_to_le64(FIELD_PREP(STRTAB_STE_1_SHCFG,
						STRTAB_STE_1_SHCFG_INCOMING));
		dst[2] = 0; /* Nuke the VMID */
		/*
		 * The SMMU can perform negative caching, so we must sync
		 * the STE regardless of whether the old value was live.
		 */
		if (smmu)
			arm_smmu_sync_ste_for_sid(smmu, sid);
		return;
	}

	if (s1_cfg) {
		u64 strw = smmu->features & ARM_SMMU_FEAT_E2H ?
			STRTAB_STE_1_STRW_EL2 : STRTAB_STE_1_STRW_NSEL1;

		BUG_ON(ste_live);
		dst[1] = cpu_to_le64(
			 FIELD_PREP(STRTAB_STE_1_S1DSS, STRTAB_STE_1_S1DSS_SSID0) |
			 FIELD_PREP(STRTAB_STE_1_S1CIR, STRTAB_STE_1_S1C_CACHE_WBRA) |
			 FIELD_PREP(STRTAB_STE_1_S1COR, STRTAB_STE_1_S1C_CACHE_WBRA) |
			 FIELD_PREP(STRTAB_STE_1_S1CSH, ARM_SMMU_SH_ISH) |
			 FIELD_PREP(STRTAB_STE_1_STRW, strw));

		if (smmu->features & ARM_SMMU_FEAT_STALLS &&
		   !(smmu->features & ARM_SMMU_FEAT_STALL_FORCE))
			dst[1] |= cpu_to_le64(STRTAB_STE_1_S1STALLD);

		val |= (s1_cfg->cdcfg.cdtab_dma & STRTAB_STE_0_S1CTXPTR_MASK) |
			FIELD_PREP(STRTAB_STE_0_CFG, STRTAB_STE_0_CFG_S1_TRANS) |
			FIELD_PREP(STRTAB_STE_0_S1CDMAX, s1_cfg->s1cdmax) |
			FIELD_PREP(STRTAB_STE_0_S1FMT, s1_cfg->s1fmt);
	}

	if (s2_cfg) {
		BUG_ON(ste_live);
		dst[2] = cpu_to_le64(
			 FIELD_PREP(STRTAB_STE_2_S2VMID, s2_cfg->vmid) |
			 FIELD_PREP(STRTAB_STE_2_VTCR, s2_cfg->vtcr) |
#ifdef __BIG_ENDIAN
			 STRTAB_STE_2_S2ENDI |
#endif
			 STRTAB_STE_2_S2PTW | STRTAB_STE_2_S2AA64 |
			 STRTAB_STE_2_S2R);

		dst[3] = cpu_to_le64(s2_cfg->vttbr & STRTAB_STE_3_S2TTB_MASK);

		val |= FIELD_PREP(STRTAB_STE_0_CFG, STRTAB_STE_0_CFG_S2_TRANS);
	}

	if (master->ats_enabled)
		dst[1] |= cpu_to_le64(FIELD_PREP(STRTAB_STE_1_EATS,
						 STRTAB_STE_1_EATS_TRANS));

	arm_smmu_sync_ste_for_sid(smmu, sid);
	/* See comment in arm_smmu_write_ctx_desc() */
	WRITE_ONCE(dst[0], cpu_to_le64(val));
	arm_smmu_sync_ste_for_sid(smmu, sid);

	/* It's likely that we'll want to use the new STE soon */
	if (!(smmu->options & ARM_SMMU_OPT_SKIP_PREFETCH))
		arm_smmu_cmdq_issue_cmd(smmu, &prefetch_cmd);
}

static void arm_smmu_init_bypass_stes(__le64 *strtab, unsigned int nent)
{
	unsigned int i;

	for (i = 0; i < nent; ++i) {
		arm_smmu_write_strtab_ent(NULL, -1, strtab);
		strtab += STRTAB_STE_DWORDS;
	}
}

static int arm_smmu_init_l2_strtab(struct arm_smmu_device *smmu, u32 sid)
{
	size_t size;
	void *strtab;
	struct arm_smmu_strtab_cfg *cfg = &smmu->strtab_cfg;
	struct arm_smmu_strtab_l1_desc *desc = &cfg->l1_desc[sid >> STRTAB_SPLIT];

	if (desc->l2ptr)
		return 0;

	size = 1 << (STRTAB_SPLIT + ilog2(STRTAB_STE_DWORDS) + 3);
	strtab = &cfg->strtab[(sid >> STRTAB_SPLIT) * STRTAB_L1_DESC_DWORDS];

	desc->span = STRTAB_SPLIT + 1;
	desc->l2ptr = dmam_alloc_coherent(smmu->dev, size, &desc->l2ptr_dma,
					  GFP_KERNEL);
	if (!desc->l2ptr) {
		dev_err(smmu->dev,
			"failed to allocate l2 stream table for SID %u\n",
			sid);
		return -ENOMEM;
	}

	arm_smmu_init_bypass_stes(desc->l2ptr, 1 << STRTAB_SPLIT);
	arm_smmu_write_strtab_l1_desc(strtab, desc);
	return 0;
}

/* IRQ and event handlers */
static irqreturn_t arm_smmu_evtq_thread(int irq, void *dev)
{
	int i;
	struct arm_smmu_device *smmu = dev;
	struct arm_smmu_queue *q = &smmu->evtq.q;
	struct arm_smmu_ll_queue *llq = &q->llq;
	u64 evt[EVTQ_ENT_DWORDS];

	do {
		while (!queue_remove_raw(q, evt)) {
			u8 id = FIELD_GET(EVTQ_0_ID, evt[0]);

			dev_info(smmu->dev, "event 0x%02x received:\n", id);
			for (i = 0; i < ARRAY_SIZE(evt); ++i)
				dev_info(smmu->dev, "\t0x%016llx\n",
					 (unsigned long long)evt[i]);

		}

		/*
		 * Not much we can do on overflow, so scream and pretend we're
		 * trying harder.
		 */
		if (queue_sync_prod_in(q) == -EOVERFLOW)
			dev_err(smmu->dev, "EVTQ overflow detected -- events lost\n");
	} while (!queue_empty(llq));

	/* Sync our overflow flag, as we believe we're up to speed */
	llq->cons = Q_OVF(llq->prod) | Q_WRP(llq, llq->cons) |
		    Q_IDX(llq, llq->cons);
	return IRQ_HANDLED;
}

static void arm_smmu_handle_ppr(struct arm_smmu_device *smmu, u64 *evt)
{
	u32 sid, ssid;
	u16 grpid;
	bool ssv, last;

	sid = FIELD_GET(PRIQ_0_SID, evt[0]);
	ssv = FIELD_GET(PRIQ_0_SSID_V, evt[0]);
	ssid = ssv ? FIELD_GET(PRIQ_0_SSID, evt[0]) : 0;
	last = FIELD_GET(PRIQ_0_PRG_LAST, evt[0]);
	grpid = FIELD_GET(PRIQ_1_PRG_IDX, evt[1]);

	dev_info(smmu->dev, "unexpected PRI request received:\n");
	dev_info(smmu->dev,
		 "\tsid 0x%08x.0x%05x: [%u%s] %sprivileged %s%s%s access at iova 0x%016llx\n",
		 sid, ssid, grpid, last ? "L" : "",
		 evt[0] & PRIQ_0_PERM_PRIV ? "" : "un",
		 evt[0] & PRIQ_0_PERM_READ ? "R" : "",
		 evt[0] & PRIQ_0_PERM_WRITE ? "W" : "",
		 evt[0] & PRIQ_0_PERM_EXEC ? "X" : "",
		 evt[1] & PRIQ_1_ADDR_MASK);

	if (last) {
		struct arm_smmu_cmdq_ent cmd = {
			.opcode			= CMDQ_OP_PRI_RESP,
			.substream_valid	= ssv,
			.pri			= {
				.sid	= sid,
				.ssid	= ssid,
				.grpid	= grpid,
				.resp	= PRI_RESP_DENY,
			},
		};

		arm_smmu_cmdq_issue_cmd(smmu, &cmd);
	}
}

static irqreturn_t arm_smmu_priq_thread(int irq, void *dev)
{
	struct arm_smmu_device *smmu = dev;
	struct arm_smmu_queue *q = &smmu->priq.q;
	struct arm_smmu_ll_queue *llq = &q->llq;
	u64 evt[PRIQ_ENT_DWORDS];

	do {
		while (!queue_remove_raw(q, evt))
			arm_smmu_handle_ppr(smmu, evt);

		if (queue_sync_prod_in(q) == -EOVERFLOW)
			dev_err(smmu->dev, "PRIQ overflow detected -- requests lost\n");
	} while (!queue_empty(llq));

	/* Sync our overflow flag, as we believe we're up to speed */
	llq->cons = Q_OVF(llq->prod) | Q_WRP(llq, llq->cons) |
		      Q_IDX(llq, llq->cons);
	queue_sync_cons_out(q);
	return IRQ_HANDLED;
}

static int arm_smmu_device_disable(struct arm_smmu_device *smmu);

static irqreturn_t arm_smmu_gerror_handler(int irq, void *dev)
{
	u32 gerror, gerrorn, active;
	struct arm_smmu_device *smmu = dev;

	gerror = readl_relaxed(smmu->base + ARM_SMMU_GERROR);
	gerrorn = readl_relaxed(smmu->base + ARM_SMMU_GERRORN);

	active = gerror ^ gerrorn;
	if (!(active & GERROR_ERR_MASK))
		return IRQ_NONE; /* No errors pending */

	dev_warn(smmu->dev,
		 "unexpected global error reported (0x%08x), this could be serious\n",
		 active);

	if (active & GERROR_SFM_ERR) {
		dev_err(smmu->dev, "device has entered Service Failure Mode!\n");
		arm_smmu_device_disable(smmu);
	}

	if (active & GERROR_MSI_GERROR_ABT_ERR)
		dev_warn(smmu->dev, "GERROR MSI write aborted\n");

	if (active & GERROR_MSI_PRIQ_ABT_ERR)
		dev_warn(smmu->dev, "PRIQ MSI write aborted\n");

	if (active & GERROR_MSI_EVTQ_ABT_ERR)
		dev_warn(smmu->dev, "EVTQ MSI write aborted\n");

	if (active & GERROR_MSI_CMDQ_ABT_ERR)
		dev_warn(smmu->dev, "CMDQ MSI write aborted\n");

	if (active & GERROR_PRIQ_ABT_ERR)
		dev_err(smmu->dev, "PRIQ write aborted -- events may have been lost\n");

	if (active & GERROR_EVTQ_ABT_ERR)
		dev_err(smmu->dev, "EVTQ write aborted -- events may have been lost\n");

	if (active & GERROR_CMDQ_ERR)
		arm_smmu_cmdq_skip_err(smmu);

	writel(gerror, smmu->base + ARM_SMMU_GERRORN);
	return IRQ_HANDLED;
}

static irqreturn_t arm_smmu_combined_irq_thread(int irq, void *dev)
{
	struct arm_smmu_device *smmu = dev;

	arm_smmu_evtq_thread(irq, dev);
	if (smmu->features & ARM_SMMU_FEAT_PRI)
		arm_smmu_priq_thread(irq, dev);

	return IRQ_HANDLED;
}

static irqreturn_t arm_smmu_combined_irq_handler(int irq, void *dev)
{
	arm_smmu_gerror_handler(irq, dev);
	return IRQ_WAKE_THREAD;
}

static void
arm_smmu_atc_inv_to_cmd(int ssid, unsigned long iova, size_t size,
			struct arm_smmu_cmdq_ent *cmd)
{
	size_t log2_span;
	size_t span_mask;
	/* ATC invalidates are always on 4096-bytes pages */
	size_t inval_grain_shift = 12;
	unsigned long page_start, page_end;

	/*
	 * ATS and PASID:
	 *
	 * If substream_valid is clear, the PCIe TLP is sent without a PASID
	 * prefix. In that case all ATC entries within the address range are
	 * invalidated, including those that were requested with a PASID! There
	 * is no way to invalidate only entries without PASID.
	 *
	 * When using STRTAB_STE_1_S1DSS_SSID0 (reserving CD 0 for non-PASID
	 * traffic), translation requests without PASID create ATC entries
	 * without PASID, which must be invalidated with substream_valid clear.
	 * This has the unpleasant side-effect of invalidating all PASID-tagged
	 * ATC entries within the address range.
	 */
	*cmd = (struct arm_smmu_cmdq_ent) {
		.opcode			= CMDQ_OP_ATC_INV,
		.substream_valid	= !!ssid,
		.atc.ssid		= ssid,
	};

	if (!size) {
		cmd->atc.size = ATC_INV_SIZE_ALL;
		return;
	}

	page_start	= iova >> inval_grain_shift;
	page_end	= (iova + size - 1) >> inval_grain_shift;

	/*
	 * In an ATS Invalidate Request, the address must be aligned on the
	 * range size, which must be a power of two number of page sizes. We
	 * thus have to choose between grossly over-invalidating the region, or
	 * splitting the invalidation into multiple commands. For simplicity
	 * we'll go with the first solution, but should refine it in the future
	 * if multiple commands are shown to be more efficient.
	 *
	 * Find the smallest power of two that covers the range. The most
	 * significant differing bit between the start and end addresses,
	 * fls(start ^ end), indicates the required span. For example:
	 *
	 * We want to invalidate pages [8; 11]. This is already the ideal range:
	 *		x = 0b1000 ^ 0b1011 = 0b11
	 *		span = 1 << fls(x) = 4
	 *
	 * To invalidate pages [7; 10], we need to invalidate [0; 15]:
	 *		x = 0b0111 ^ 0b1010 = 0b1101
	 *		span = 1 << fls(x) = 16
	 */
	log2_span	= fls_long(page_start ^ page_end);
	span_mask	= (1ULL << log2_span) - 1;

	page_start	&= ~span_mask;

	cmd->atc.addr	= page_start << inval_grain_shift;
	cmd->atc.size	= log2_span;
}

static int arm_smmu_atc_inv_master(struct arm_smmu_master *master)
{
	int i;
	struct arm_smmu_cmdq_ent cmd;

	arm_smmu_atc_inv_to_cmd(0, 0, 0, &cmd);

	for (i = 0; i < master->num_sids; i++) {
		cmd.atc.sid = master->sids[i];
		arm_smmu_cmdq_issue_cmd(master->smmu, &cmd);
	}

	return arm_smmu_cmdq_issue_sync(master->smmu);
}

int arm_smmu_atc_inv_domain(struct arm_smmu_domain *smmu_domain, int ssid,
			    unsigned long iova, size_t size)
{
	int i;
	unsigned long flags;
	struct arm_smmu_cmdq_ent cmd;
	struct arm_smmu_master *master;
	struct arm_smmu_cmdq_batch cmds = {};

	if (!(smmu_domain->smmu->features & ARM_SMMU_FEAT_ATS))
		return 0;

	/*
	 * Ensure that we've completed prior invalidation of the main TLBs
	 * before we read 'nr_ats_masters' in case of a concurrent call to
	 * arm_smmu_enable_ats():
	 *
	 *	// unmap()			// arm_smmu_enable_ats()
	 *	TLBI+SYNC			atomic_inc(&nr_ats_masters);
	 *	smp_mb();			[...]
	 *	atomic_read(&nr_ats_masters);	pci_enable_ats() // writel()
	 *
	 * Ensures that we always see the incremented 'nr_ats_masters' count if
	 * ATS was enabled at the PCI device before completion of the TLBI.
	 */
	smp_mb();
	if (!atomic_read(&smmu_domain->nr_ats_masters))
		return 0;

	arm_smmu_atc_inv_to_cmd(ssid, iova, size, &cmd);

	spin_lock_irqsave(&smmu_domain->devices_lock, flags);
	list_for_each_entry(master, &smmu_domain->devices, domain_head) {
		if (!master->ats_enabled)
			continue;

		for (i = 0; i < master->num_sids; i++) {
			cmd.atc.sid = master->sids[i];
			arm_smmu_cmdq_batch_add(smmu_domain->smmu, &cmds, &cmd);
		}
	}
	spin_unlock_irqrestore(&smmu_domain->devices_lock, flags);

	return arm_smmu_cmdq_batch_submit(smmu_domain->smmu, &cmds);
}

/* IO_PGTABLE API */
static void arm_smmu_tlb_inv_context(void *cookie)
{
	struct arm_smmu_domain *smmu_domain = cookie;
	struct arm_smmu_device *smmu = smmu_domain->smmu;
	struct arm_smmu_cmdq_ent cmd;

	/*
	 * NOTE: when io-pgtable is in non-strict mode, we may get here with
	 * PTEs previously cleared by unmaps on the current CPU not yet visible
	 * to the SMMU. We are relying on the dma_wmb() implicit during cmd
	 * insertion to guarantee those are observed before the TLBI. Do be
	 * careful, 007.
	 */
	if (smmu_domain->stage == ARM_SMMU_DOMAIN_S1) {
		arm_smmu_tlb_inv_asid(smmu, smmu_domain->s1_cfg.cd.asid);
	} else {
		cmd.opcode	= CMDQ_OP_TLBI_S12_VMALL;
		cmd.tlbi.vmid	= smmu_domain->s2_cfg.vmid;
		arm_smmu_cmdq_issue_cmd(smmu, &cmd);
		arm_smmu_cmdq_issue_sync(smmu);
	}
	arm_smmu_atc_inv_domain(smmu_domain, 0, 0, 0);
}

static void __arm_smmu_tlb_inv_range(struct arm_smmu_cmdq_ent *cmd,
				     unsigned long iova, size_t size,
				     size_t granule,
				     struct arm_smmu_domain *smmu_domain)
{
	struct arm_smmu_device *smmu = smmu_domain->smmu;
	unsigned long end = iova + size, num_pages = 0, tg = 0;
	size_t inv_range = granule;
	struct arm_smmu_cmdq_batch cmds = {};

	if (!size)
		return;

	if (smmu->features & ARM_SMMU_FEAT_RANGE_INV) {
		/* Get the leaf page size */
		tg = __ffs(smmu_domain->domain.pgsize_bitmap);

		/* Convert page size of 12,14,16 (log2) to 1,2,3 */
		cmd->tlbi.tg = (tg - 10) / 2;

		/* Determine what level the granule is at */
		cmd->tlbi.ttl = 4 - ((ilog2(granule) - 3) / (tg - 3));

		num_pages = size >> tg;
	}

	while (iova < end) {
		if (smmu->features & ARM_SMMU_FEAT_RANGE_INV) {
			/*
			 * On each iteration of the loop, the range is 5 bits
			 * worth of the aligned size remaining.
			 * The range in pages is:
			 *
			 * range = (num_pages & (0x1f << __ffs(num_pages)))
			 */
			unsigned long scale, num;

			/* Determine the power of 2 multiple number of pages */
			scale = __ffs(num_pages);
			cmd->tlbi.scale = scale;

			/* Determine how many chunks of 2^scale size we have */
			num = (num_pages >> scale) & CMDQ_TLBI_RANGE_NUM_MAX;
			cmd->tlbi.num = num - 1;

			/* range is num * 2^scale * pgsize */
			inv_range = num << (scale + tg);

			/* Clear out the lower order bits for the next iteration */
			num_pages -= num << scale;
		}

		cmd->tlbi.addr = iova;
		arm_smmu_cmdq_batch_add(smmu, &cmds, cmd);
		iova += inv_range;
	}
	arm_smmu_cmdq_batch_submit(smmu, &cmds);
}

static void arm_smmu_tlb_inv_range_domain(unsigned long iova, size_t size,
					  size_t granule, bool leaf,
					  struct arm_smmu_domain *smmu_domain)
{
	struct arm_smmu_cmdq_ent cmd = {
		.tlbi = {
			.leaf	= leaf,
		},
	};

	if (smmu_domain->stage == ARM_SMMU_DOMAIN_S1) {
		cmd.opcode	= smmu_domain->smmu->features & ARM_SMMU_FEAT_E2H ?
				  CMDQ_OP_TLBI_EL2_VA : CMDQ_OP_TLBI_NH_VA;
		cmd.tlbi.asid	= smmu_domain->s1_cfg.cd.asid;
	} else {
		cmd.opcode	= CMDQ_OP_TLBI_S2_IPA;
		cmd.tlbi.vmid	= smmu_domain->s2_cfg.vmid;
	}
	__arm_smmu_tlb_inv_range(&cmd, iova, size, granule, smmu_domain);

	/*
	 * Unfortunately, this can't be leaf-only since we may have
	 * zapped an entire table.
	 */
	arm_smmu_atc_inv_domain(smmu_domain, 0, iova, size);
}

void arm_smmu_tlb_inv_range_asid(unsigned long iova, size_t size, int asid,
				 size_t granule, bool leaf,
				 struct arm_smmu_domain *smmu_domain)
{
	struct arm_smmu_cmdq_ent cmd = {
		.opcode	= smmu_domain->smmu->features & ARM_SMMU_FEAT_E2H ?
			  CMDQ_OP_TLBI_EL2_VA : CMDQ_OP_TLBI_NH_VA,
		.tlbi = {
			.asid	= asid,
			.leaf	= leaf,
		},
	};

	__arm_smmu_tlb_inv_range(&cmd, iova, size, granule, smmu_domain);
}

static void arm_smmu_tlb_inv_page_nosync(struct iommu_iotlb_gather *gather,
					 unsigned long iova, size_t granule,
					 void *cookie)
{
	struct arm_smmu_domain *smmu_domain = cookie;
	struct iommu_domain *domain = &smmu_domain->domain;

	iommu_iotlb_gather_add_page(domain, gather, iova, granule);
}

static void arm_smmu_tlb_inv_walk(unsigned long iova, size_t size,
				  size_t granule, void *cookie)
{
	arm_smmu_tlb_inv_range_domain(iova, size, granule, false, cookie);
}

static const struct iommu_flush_ops arm_smmu_flush_ops = {
	.tlb_flush_all	= arm_smmu_tlb_inv_context,
	.tlb_flush_walk = arm_smmu_tlb_inv_walk,
	.tlb_add_page	= arm_smmu_tlb_inv_page_nosync,
};

/* IOMMU API */
static bool arm_smmu_capable(enum iommu_cap cap)
{
	switch (cap) {
	case IOMMU_CAP_CACHE_COHERENCY:
		return true;
	case IOMMU_CAP_NOEXEC:
		return true;
	default:
		return false;
	}
}

static struct iommu_domain *arm_smmu_domain_alloc(unsigned type)
{
	struct arm_smmu_domain *smmu_domain;

	if (type != IOMMU_DOMAIN_UNMANAGED &&
	    type != IOMMU_DOMAIN_DMA &&
	    type != IOMMU_DOMAIN_IDENTITY)
		return NULL;

	/*
	 * Allocate the domain and initialise some of its data structures.
	 * We can't really do anything meaningful until we've added a
	 * master.
	 */
	smmu_domain = kzalloc(sizeof(*smmu_domain), GFP_KERNEL);
	if (!smmu_domain)
		return NULL;

	if (type == IOMMU_DOMAIN_DMA &&
	    iommu_get_dma_cookie(&smmu_domain->domain)) {
		kfree(smmu_domain);
		return NULL;
	}

	mutex_init(&smmu_domain->init_mutex);
	INIT_LIST_HEAD(&smmu_domain->devices);
	spin_lock_init(&smmu_domain->devices_lock);
	INIT_LIST_HEAD(&smmu_domain->mmu_notifiers);

	return &smmu_domain->domain;
}

static int arm_smmu_bitmap_alloc(unsigned long *map, int span)
{
	int idx, size = 1 << span;

	do {
		idx = find_first_zero_bit(map, size);
		if (idx == size)
			return -ENOSPC;
	} while (test_and_set_bit(idx, map));

	return idx;
}

static void arm_smmu_bitmap_free(unsigned long *map, int idx)
{
	clear_bit(idx, map);
}

static void arm_smmu_domain_free(struct iommu_domain *domain)
{
	struct arm_smmu_domain *smmu_domain = to_smmu_domain(domain);
	struct arm_smmu_device *smmu = smmu_domain->smmu;

	iommu_put_dma_cookie(domain);
	free_io_pgtable_ops(smmu_domain->pgtbl_ops);

	/* Free the CD and ASID, if we allocated them */
	if (smmu_domain->stage == ARM_SMMU_DOMAIN_S1) {
		struct arm_smmu_s1_cfg *cfg = &smmu_domain->s1_cfg;

		/* Prevent SVA from touching the CD while we're freeing it */
		mutex_lock(&arm_smmu_asid_lock);
		if (cfg->cdcfg.cdtab)
			arm_smmu_free_cd_tables(smmu_domain);
		arm_smmu_free_asid(&cfg->cd);
		mutex_unlock(&arm_smmu_asid_lock);
	} else {
		struct arm_smmu_s2_cfg *cfg = &smmu_domain->s2_cfg;
		if (cfg->vmid)
			arm_smmu_bitmap_free(smmu->vmid_map, cfg->vmid);
	}

	kfree(smmu_domain);
}

static int arm_smmu_domain_finalise_s1(struct arm_smmu_domain *smmu_domain,
				       struct arm_smmu_master *master,
				       struct io_pgtable_cfg *pgtbl_cfg)
{
	int ret;
	u32 asid;
	struct arm_smmu_device *smmu = smmu_domain->smmu;
	struct arm_smmu_s1_cfg *cfg = &smmu_domain->s1_cfg;
	typeof(&pgtbl_cfg->arm_lpae_s1_cfg.tcr) tcr = &pgtbl_cfg->arm_lpae_s1_cfg.tcr;

	refcount_set(&cfg->cd.refs, 1);

	/* Prevent SVA from modifying the ASID until it is written to the CD */
	mutex_lock(&arm_smmu_asid_lock);
	ret = xa_alloc(&arm_smmu_asid_xa, &asid, &cfg->cd,
		       XA_LIMIT(1, (1 << smmu->asid_bits) - 1), GFP_KERNEL);
	if (ret)
		goto out_unlock;

	cfg->s1cdmax = master->ssid_bits;

	ret = arm_smmu_alloc_cd_tables(smmu_domain);
	if (ret)
		goto out_free_asid;

	cfg->cd.asid	= (u16)asid;
	cfg->cd.ttbr	= pgtbl_cfg->arm_lpae_s1_cfg.ttbr;
	cfg->cd.tcr	= FIELD_PREP(CTXDESC_CD_0_TCR_T0SZ, tcr->tsz) |
			  FIELD_PREP(CTXDESC_CD_0_TCR_TG0, tcr->tg) |
			  FIELD_PREP(CTXDESC_CD_0_TCR_IRGN0, tcr->irgn) |
			  FIELD_PREP(CTXDESC_CD_0_TCR_ORGN0, tcr->orgn) |
			  FIELD_PREP(CTXDESC_CD_0_TCR_SH0, tcr->sh) |
			  FIELD_PREP(CTXDESC_CD_0_TCR_IPS, tcr->ips) |
			  CTXDESC_CD_0_TCR_EPD1 | CTXDESC_CD_0_AA64;
	cfg->cd.mair	= pgtbl_cfg->arm_lpae_s1_cfg.mair;

	/*
	 * Note that this will end up calling arm_smmu_sync_cd() before
	 * the master has been added to the devices list for this domain.
	 * This isn't an issue because the STE hasn't been installed yet.
	 */
	ret = arm_smmu_write_ctx_desc(smmu_domain, 0, &cfg->cd);
	if (ret)
		goto out_free_cd_tables;

	mutex_unlock(&arm_smmu_asid_lock);
	return 0;

out_free_cd_tables:
	arm_smmu_free_cd_tables(smmu_domain);
out_free_asid:
	arm_smmu_free_asid(&cfg->cd);
out_unlock:
	mutex_unlock(&arm_smmu_asid_lock);
	return ret;
}

static int arm_smmu_domain_finalise_s2(struct arm_smmu_domain *smmu_domain,
				       struct arm_smmu_master *master,
				       struct io_pgtable_cfg *pgtbl_cfg)
{
	int vmid;
	struct arm_smmu_device *smmu = smmu_domain->smmu;
	struct arm_smmu_s2_cfg *cfg = &smmu_domain->s2_cfg;
	typeof(&pgtbl_cfg->arm_lpae_s2_cfg.vtcr) vtcr;

	vmid = arm_smmu_bitmap_alloc(smmu->vmid_map, smmu->vmid_bits);
	if (vmid < 0)
		return vmid;

	vtcr = &pgtbl_cfg->arm_lpae_s2_cfg.vtcr;
	cfg->vmid	= (u16)vmid;
	cfg->vttbr	= pgtbl_cfg->arm_lpae_s2_cfg.vttbr;
	cfg->vtcr	= FIELD_PREP(STRTAB_STE_2_VTCR_S2T0SZ, vtcr->tsz) |
			  FIELD_PREP(STRTAB_STE_2_VTCR_S2SL0, vtcr->sl) |
			  FIELD_PREP(STRTAB_STE_2_VTCR_S2IR0, vtcr->irgn) |
			  FIELD_PREP(STRTAB_STE_2_VTCR_S2OR0, vtcr->orgn) |
			  FIELD_PREP(STRTAB_STE_2_VTCR_S2SH0, vtcr->sh) |
			  FIELD_PREP(STRTAB_STE_2_VTCR_S2TG, vtcr->tg) |
			  FIELD_PREP(STRTAB_STE_2_VTCR_S2PS, vtcr->ps);
	return 0;
}

static int arm_smmu_domain_finalise(struct iommu_domain *domain,
				    struct arm_smmu_master *master)
{
	int ret;
	unsigned long ias, oas;
	enum io_pgtable_fmt fmt;
	struct io_pgtable_cfg pgtbl_cfg;
	struct io_pgtable_ops *pgtbl_ops;
	int (*finalise_stage_fn)(struct arm_smmu_domain *,
				 struct arm_smmu_master *,
				 struct io_pgtable_cfg *);
	struct arm_smmu_domain *smmu_domain = to_smmu_domain(domain);
	struct arm_smmu_device *smmu = smmu_domain->smmu;

	if (domain->type == IOMMU_DOMAIN_IDENTITY) {
		smmu_domain->stage = ARM_SMMU_DOMAIN_BYPASS;
		return 0;
	}

	/* Restrict the stage to what we can actually support */
	if (!(smmu->features & ARM_SMMU_FEAT_TRANS_S1))
		smmu_domain->stage = ARM_SMMU_DOMAIN_S2;
	if (!(smmu->features & ARM_SMMU_FEAT_TRANS_S2))
		smmu_domain->stage = ARM_SMMU_DOMAIN_S1;

	switch (smmu_domain->stage) {
	case ARM_SMMU_DOMAIN_S1:
		ias = (smmu->features & ARM_SMMU_FEAT_VAX) ? 52 : 48;
		ias = min_t(unsigned long, ias, VA_BITS);
		oas = smmu->ias;
		fmt = ARM_64_LPAE_S1;
		finalise_stage_fn = arm_smmu_domain_finalise_s1;
		break;
	case ARM_SMMU_DOMAIN_NESTED:
	case ARM_SMMU_DOMAIN_S2:
		ias = smmu->ias;
		oas = smmu->oas;
		fmt = ARM_64_LPAE_S2;
		finalise_stage_fn = arm_smmu_domain_finalise_s2;
		break;
	default:
		return -EINVAL;
	}

	pgtbl_cfg = (struct io_pgtable_cfg) {
		.pgsize_bitmap	= smmu->pgsize_bitmap,
		.ias		= ias,
		.oas		= oas,
		.coherent_walk	= smmu->features & ARM_SMMU_FEAT_COHERENCY,
		.tlb		= &arm_smmu_flush_ops,
		.iommu_dev	= smmu->dev,
	};

	if (smmu_domain->non_strict)
		pgtbl_cfg.quirks |= IO_PGTABLE_QUIRK_NON_STRICT;

	pgtbl_ops = alloc_io_pgtable_ops(fmt, &pgtbl_cfg, smmu_domain);
	if (!pgtbl_ops)
		return -ENOMEM;

	domain->pgsize_bitmap = pgtbl_cfg.pgsize_bitmap;
	domain->geometry.aperture_end = (1UL << pgtbl_cfg.ias) - 1;
	domain->geometry.force_aperture = true;

	ret = finalise_stage_fn(smmu_domain, master, &pgtbl_cfg);
	if (ret < 0) {
		free_io_pgtable_ops(pgtbl_ops);
		return ret;
	}

	smmu_domain->pgtbl_ops = pgtbl_ops;
	return 0;
}

static __le64 *arm_smmu_get_step_for_sid(struct arm_smmu_device *smmu, u32 sid)
{
	__le64 *step;
	struct arm_smmu_strtab_cfg *cfg = &smmu->strtab_cfg;

	if (smmu->features & ARM_SMMU_FEAT_2_LVL_STRTAB) {
		struct arm_smmu_strtab_l1_desc *l1_desc;
		int idx;

		/* Two-level walk */
		idx = (sid >> STRTAB_SPLIT) * STRTAB_L1_DESC_DWORDS;
		l1_desc = &cfg->l1_desc[idx];
		idx = (sid & ((1 << STRTAB_SPLIT) - 1)) * STRTAB_STE_DWORDS;
		step = &l1_desc->l2ptr[idx];
	} else {
		/* Simple linear lookup */
		step = &cfg->strtab[sid * STRTAB_STE_DWORDS];
	}

	return step;
}

static void arm_smmu_install_ste_for_dev(struct arm_smmu_master *master)
{
	int i, j;
	struct arm_smmu_device *smmu = master->smmu;

	for (i = 0; i < master->num_sids; ++i) {
		u32 sid = master->sids[i];
		__le64 *step = arm_smmu_get_step_for_sid(smmu, sid);

		/* Bridged PCI devices may end up with duplicated IDs */
		for (j = 0; j < i; j++)
			if (master->sids[j] == sid)
				break;
		if (j < i)
			continue;

		arm_smmu_write_strtab_ent(master, sid, step);
	}
}

static bool arm_smmu_ats_supported(struct arm_smmu_master *master)
{
	struct device *dev = master->dev;
	struct arm_smmu_device *smmu = master->smmu;
	struct iommu_fwspec *fwspec = dev_iommu_fwspec_get(dev);

	if (!(smmu->features & ARM_SMMU_FEAT_ATS))
		return false;

	if (!(fwspec->flags & IOMMU_FWSPEC_PCI_RC_ATS))
		return false;

	return dev_is_pci(dev) && pci_ats_supported(to_pci_dev(dev));
}

static void arm_smmu_enable_ats(struct arm_smmu_master *master)
{
	size_t stu;
	struct pci_dev *pdev;
	struct arm_smmu_device *smmu = master->smmu;
	struct arm_smmu_domain *smmu_domain = master->domain;

	/* Don't enable ATS at the endpoint if it's not enabled in the STE */
	if (!master->ats_enabled)
		return;

	/* Smallest Translation Unit: log2 of the smallest supported granule */
	stu = __ffs(smmu->pgsize_bitmap);
	pdev = to_pci_dev(master->dev);

	atomic_inc(&smmu_domain->nr_ats_masters);
	arm_smmu_atc_inv_domain(smmu_domain, 0, 0, 0);
	if (pci_enable_ats(pdev, stu))
		dev_err(master->dev, "Failed to enable ATS (STU %zu)\n", stu);
}

static void arm_smmu_disable_ats(struct arm_smmu_master *master)
{
	struct arm_smmu_domain *smmu_domain = master->domain;

	if (!master->ats_enabled)
		return;

	pci_disable_ats(to_pci_dev(master->dev));
	/*
	 * Ensure ATS is disabled at the endpoint before we issue the
	 * ATC invalidation via the SMMU.
	 */
	wmb();
	arm_smmu_atc_inv_master(master);
	atomic_dec(&smmu_domain->nr_ats_masters);
}

static int arm_smmu_enable_pasid(struct arm_smmu_master *master)
{
	int ret;
	int features;
	int num_pasids;
	struct pci_dev *pdev;

	if (!dev_is_pci(master->dev))
		return -ENODEV;

	pdev = to_pci_dev(master->dev);

	features = pci_pasid_features(pdev);
	if (features < 0)
		return features;

	num_pasids = pci_max_pasids(pdev);
	if (num_pasids <= 0)
		return num_pasids;

	ret = pci_enable_pasid(pdev, features);
	if (ret) {
		dev_err(&pdev->dev, "Failed to enable PASID\n");
		return ret;
	}

	master->ssid_bits = min_t(u8, ilog2(num_pasids),
				  master->smmu->ssid_bits);
	return 0;
}

static void arm_smmu_disable_pasid(struct arm_smmu_master *master)
{
	struct pci_dev *pdev;

	if (!dev_is_pci(master->dev))
		return;

	pdev = to_pci_dev(master->dev);

	if (!pdev->pasid_enabled)
		return;

	master->ssid_bits = 0;
	pci_disable_pasid(pdev);
}

static void arm_smmu_detach_dev(struct arm_smmu_master *master)
{
	unsigned long flags;
	struct arm_smmu_domain *smmu_domain = master->domain;

	if (!smmu_domain)
		return;

	arm_smmu_disable_ats(master);

	spin_lock_irqsave(&smmu_domain->devices_lock, flags);
	list_del(&master->domain_head);
	spin_unlock_irqrestore(&smmu_domain->devices_lock, flags);

	master->domain = NULL;
	master->ats_enabled = false;
	arm_smmu_install_ste_for_dev(master);
}

static int arm_smmu_attach_dev(struct iommu_domain *domain, struct device *dev)
{
	int ret = 0;
	unsigned long flags;
	struct iommu_fwspec *fwspec = dev_iommu_fwspec_get(dev);
	struct arm_smmu_device *smmu;
	struct arm_smmu_domain *smmu_domain = to_smmu_domain(domain);
	struct arm_smmu_master *master;

	if (!fwspec)
		return -ENOENT;

	master = dev_iommu_priv_get(dev);
	smmu = master->smmu;

	/*
	 * Checking that SVA is disabled ensures that this device isn't bound to
	 * any mm, and can be safely detached from its old domain. Bonds cannot
	 * be removed concurrently since we're holding the group mutex.
	 */
	if (arm_smmu_master_sva_enabled(master)) {
		dev_err(dev, "cannot attach - SVA enabled\n");
		return -EBUSY;
	}

	arm_smmu_detach_dev(master);

	mutex_lock(&smmu_domain->init_mutex);

	if (!smmu_domain->smmu) {
		smmu_domain->smmu = smmu;
		ret = arm_smmu_domain_finalise(domain, master);
		if (ret) {
			smmu_domain->smmu = NULL;
			goto out_unlock;
		}
	} else if (smmu_domain->smmu != smmu) {
		dev_err(dev,
			"cannot attach to SMMU %s (upstream of %s)\n",
			dev_name(smmu_domain->smmu->dev),
			dev_name(smmu->dev));
		ret = -ENXIO;
		goto out_unlock;
	} else if (smmu_domain->stage == ARM_SMMU_DOMAIN_S1 &&
		   master->ssid_bits != smmu_domain->s1_cfg.s1cdmax) {
		dev_err(dev,
			"cannot attach to incompatible domain (%u SSID bits != %u)\n",
			smmu_domain->s1_cfg.s1cdmax, master->ssid_bits);
		ret = -EINVAL;
		goto out_unlock;
	}

	master->domain = smmu_domain;

	if (smmu_domain->stage != ARM_SMMU_DOMAIN_BYPASS)
		master->ats_enabled = arm_smmu_ats_supported(master);

	arm_smmu_install_ste_for_dev(master);

	spin_lock_irqsave(&smmu_domain->devices_lock, flags);
	list_add(&master->domain_head, &smmu_domain->devices);
	spin_unlock_irqrestore(&smmu_domain->devices_lock, flags);

	arm_smmu_enable_ats(master);

out_unlock:
	mutex_unlock(&smmu_domain->init_mutex);
	return ret;
}

static int arm_smmu_map(struct iommu_domain *domain, unsigned long iova,
			phys_addr_t paddr, size_t size, int prot, gfp_t gfp)
{
	struct io_pgtable_ops *ops = to_smmu_domain(domain)->pgtbl_ops;

	if (!ops)
		return -ENODEV;

	return ops->map(ops, iova, paddr, size, prot, gfp);
}

static size_t arm_smmu_unmap(struct iommu_domain *domain, unsigned long iova,
			     size_t size, struct iommu_iotlb_gather *gather)
{
	struct arm_smmu_domain *smmu_domain = to_smmu_domain(domain);
	struct io_pgtable_ops *ops = smmu_domain->pgtbl_ops;

	if (!ops)
		return 0;

	return ops->unmap(ops, iova, size, gather);
}

static void arm_smmu_flush_iotlb_all(struct iommu_domain *domain)
{
	struct arm_smmu_domain *smmu_domain = to_smmu_domain(domain);

	if (smmu_domain->smmu)
		arm_smmu_tlb_inv_context(smmu_domain);
}

static void arm_smmu_iotlb_sync(struct iommu_domain *domain,
				struct iommu_iotlb_gather *gather)
{
	struct arm_smmu_domain *smmu_domain = to_smmu_domain(domain);

	arm_smmu_tlb_inv_range_domain(gather->start,
				      gather->end - gather->start + 1,
				      gather->pgsize, true, smmu_domain);
}

static phys_addr_t
arm_smmu_iova_to_phys(struct iommu_domain *domain, dma_addr_t iova)
{
	struct io_pgtable_ops *ops = to_smmu_domain(domain)->pgtbl_ops;

	if (domain->type == IOMMU_DOMAIN_IDENTITY)
		return iova;

	if (!ops)
		return 0;

	return ops->iova_to_phys(ops, iova);
}

static struct platform_driver arm_smmu_driver;

static
struct arm_smmu_device *arm_smmu_get_by_fwnode(struct fwnode_handle *fwnode)
{
	struct device *dev = driver_find_device_by_fwnode(&arm_smmu_driver.driver,
							  fwnode);
	put_device(dev);
	return dev ? dev_get_drvdata(dev) : NULL;
}

static bool arm_smmu_sid_in_range(struct arm_smmu_device *smmu, u32 sid)
{
	unsigned long limit = smmu->strtab_cfg.num_l1_ents;

	if (smmu->features & ARM_SMMU_FEAT_2_LVL_STRTAB)
		limit *= 1UL << STRTAB_SPLIT;

	return sid < limit;
}

static struct iommu_ops arm_smmu_ops;

static struct iommu_device *arm_smmu_probe_device(struct device *dev)
{
	int i, ret;
	struct arm_smmu_device *smmu;
	struct arm_smmu_master *master;
	struct iommu_fwspec *fwspec = dev_iommu_fwspec_get(dev);

	if (!fwspec || fwspec->ops != &arm_smmu_ops)
		return ERR_PTR(-ENODEV);

	if (WARN_ON_ONCE(dev_iommu_priv_get(dev)))
		return ERR_PTR(-EBUSY);

	smmu = arm_smmu_get_by_fwnode(fwspec->iommu_fwnode);
	if (!smmu)
		return ERR_PTR(-ENODEV);

	master = kzalloc(sizeof(*master), GFP_KERNEL);
	if (!master)
		return ERR_PTR(-ENOMEM);

	master->dev = dev;
	master->smmu = smmu;
	master->sids = fwspec->ids;
	master->num_sids = fwspec->num_ids;
	INIT_LIST_HEAD(&master->bonds);
	dev_iommu_priv_set(dev, master);

	/* Check the SIDs are in range of the SMMU and our stream table */
	for (i = 0; i < master->num_sids; i++) {
		u32 sid = master->sids[i];

		if (!arm_smmu_sid_in_range(smmu, sid)) {
			ret = -ERANGE;
			goto err_free_master;
		}

		/* Ensure l2 strtab is initialised */
		if (smmu->features & ARM_SMMU_FEAT_2_LVL_STRTAB) {
			ret = arm_smmu_init_l2_strtab(smmu, sid);
			if (ret)
				goto err_free_master;
		}
	}

	master->ssid_bits = min(smmu->ssid_bits, fwspec->num_pasid_bits);

	/*
	 * Note that PASID must be enabled before, and disabled after ATS:
	 * PCI Express Base 4.0r1.0 - 10.5.1.3 ATS Control Register
	 *
	 *   Behavior is undefined if this bit is Set and the value of the PASID
	 *   Enable, Execute Requested Enable, or Privileged Mode Requested bits
	 *   are changed.
	 */
	arm_smmu_enable_pasid(master);

	if (!(smmu->features & ARM_SMMU_FEAT_2_LVL_CDTAB))
		master->ssid_bits = min_t(u8, master->ssid_bits,
					  CTXDESC_LINEAR_CDMAX);

	return &smmu->iommu;

err_free_master:
	kfree(master);
	dev_iommu_priv_set(dev, NULL);
	return ERR_PTR(ret);
}

static void arm_smmu_release_device(struct device *dev)
{
	struct iommu_fwspec *fwspec = dev_iommu_fwspec_get(dev);
	struct arm_smmu_master *master;

	if (!fwspec || fwspec->ops != &arm_smmu_ops)
		return;

	master = dev_iommu_priv_get(dev);
	WARN_ON(arm_smmu_master_sva_enabled(master));
	arm_smmu_detach_dev(master);
	arm_smmu_disable_pasid(master);
	kfree(master);
	iommu_fwspec_free(dev);
}

static struct iommu_group *arm_smmu_device_group(struct device *dev)
{
	struct iommu_group *group;

	/*
	 * We don't support devices sharing stream IDs other than PCI RID
	 * aliases, since the necessary ID-to-device lookup becomes rather
	 * impractical given a potential sparse 32-bit stream ID space.
	 */
	if (dev_is_pci(dev))
		group = pci_device_group(dev);
	else
		group = generic_device_group(dev);

	return group;
}

static int arm_smmu_domain_get_attr(struct iommu_domain *domain,
				    enum iommu_attr attr, void *data)
{
	struct arm_smmu_domain *smmu_domain = to_smmu_domain(domain);

	switch (domain->type) {
	case IOMMU_DOMAIN_UNMANAGED:
		switch (attr) {
		case DOMAIN_ATTR_NESTING:
			*(int *)data = (smmu_domain->stage == ARM_SMMU_DOMAIN_NESTED);
			return 0;
		default:
			return -ENODEV;
		}
		break;
	case IOMMU_DOMAIN_DMA:
		switch (attr) {
		case DOMAIN_ATTR_DMA_USE_FLUSH_QUEUE:
			*(int *)data = smmu_domain->non_strict;
			return 0;
		default:
			return -ENODEV;
		}
		break;
	default:
		return -EINVAL;
	}
}

static int arm_smmu_domain_set_attr(struct iommu_domain *domain,
				    enum iommu_attr attr, void *data)
{
	int ret = 0;
	struct arm_smmu_domain *smmu_domain = to_smmu_domain(domain);

	mutex_lock(&smmu_domain->init_mutex);

	switch (domain->type) {
	case IOMMU_DOMAIN_UNMANAGED:
		switch (attr) {
		case DOMAIN_ATTR_NESTING:
			if (smmu_domain->smmu) {
				ret = -EPERM;
				goto out_unlock;
			}

			if (*(int *)data)
				smmu_domain->stage = ARM_SMMU_DOMAIN_NESTED;
			else
				smmu_domain->stage = ARM_SMMU_DOMAIN_S1;
			break;
		default:
			ret = -ENODEV;
		}
		break;
	case IOMMU_DOMAIN_DMA:
		switch(attr) {
		case DOMAIN_ATTR_DMA_USE_FLUSH_QUEUE:
			smmu_domain->non_strict = *(int *)data;
			break;
		default:
			ret = -ENODEV;
		}
		break;
	default:
		ret = -EINVAL;
	}

out_unlock:
	mutex_unlock(&smmu_domain->init_mutex);
	return ret;
}

static int arm_smmu_of_xlate(struct device *dev, struct of_phandle_args *args)
{
	return iommu_fwspec_add_ids(dev, args->args, 1);
}

static void arm_smmu_get_resv_regions(struct device *dev,
				      struct list_head *head)
{
	struct iommu_resv_region *region;
	int prot = IOMMU_WRITE | IOMMU_NOEXEC | IOMMU_MMIO;

	region = iommu_alloc_resv_region(MSI_IOVA_BASE, MSI_IOVA_LENGTH,
					 prot, IOMMU_RESV_SW_MSI);
	if (!region)
		return;

	list_add_tail(&region->list, head);

	iommu_dma_get_resv_regions(dev, head);
}

static bool arm_smmu_dev_has_feature(struct device *dev,
				     enum iommu_dev_features feat)
{
	struct arm_smmu_master *master = dev_iommu_priv_get(dev);

	if (!master)
		return false;

	switch (feat) {
	case IOMMU_DEV_FEAT_SVA:
		return arm_smmu_master_sva_supported(master);
	default:
		return false;
	}
}

static bool arm_smmu_dev_feature_enabled(struct device *dev,
					 enum iommu_dev_features feat)
{
	struct arm_smmu_master *master = dev_iommu_priv_get(dev);

	if (!master)
		return false;

	switch (feat) {
	case IOMMU_DEV_FEAT_SVA:
		return arm_smmu_master_sva_enabled(master);
	default:
		return false;
	}
}

static int arm_smmu_dev_enable_feature(struct device *dev,
				       enum iommu_dev_features feat)
{
	if (!arm_smmu_dev_has_feature(dev, feat))
		return -ENODEV;

	if (arm_smmu_dev_feature_enabled(dev, feat))
		return -EBUSY;

	switch (feat) {
	case IOMMU_DEV_FEAT_SVA:
		return arm_smmu_master_enable_sva(dev_iommu_priv_get(dev));
	default:
		return -EINVAL;
	}
}

static int arm_smmu_dev_disable_feature(struct device *dev,
					enum iommu_dev_features feat)
{
	if (!arm_smmu_dev_feature_enabled(dev, feat))
		return -EINVAL;

	switch (feat) {
	case IOMMU_DEV_FEAT_SVA:
		return arm_smmu_master_disable_sva(dev_iommu_priv_get(dev));
	default:
		return -EINVAL;
	}
}

static struct iommu_ops arm_smmu_ops = {
	.capable		= arm_smmu_capable,
	.domain_alloc		= arm_smmu_domain_alloc,
	.domain_free		= arm_smmu_domain_free,
	.attach_dev		= arm_smmu_attach_dev,
	.map			= arm_smmu_map,
	.unmap			= arm_smmu_unmap,
	.flush_iotlb_all	= arm_smmu_flush_iotlb_all,
	.iotlb_sync		= arm_smmu_iotlb_sync,
	.iova_to_phys		= arm_smmu_iova_to_phys,
	.probe_device		= arm_smmu_probe_device,
	.release_device		= arm_smmu_release_device,
	.device_group		= arm_smmu_device_group,
	.domain_get_attr	= arm_smmu_domain_get_attr,
	.domain_set_attr	= arm_smmu_domain_set_attr,
	.of_xlate		= arm_smmu_of_xlate,
	.get_resv_regions	= arm_smmu_get_resv_regions,
	.put_resv_regions	= generic_iommu_put_resv_regions,
	.dev_has_feat		= arm_smmu_dev_has_feature,
	.dev_feat_enabled	= arm_smmu_dev_feature_enabled,
	.dev_enable_feat	= arm_smmu_dev_enable_feature,
	.dev_disable_feat	= arm_smmu_dev_disable_feature,
<<<<<<< HEAD
=======
	.sva_bind		= arm_smmu_sva_bind,
	.sva_unbind		= arm_smmu_sva_unbind,
	.sva_get_pasid		= arm_smmu_sva_get_pasid,
>>>>>>> f642729d
	.pgsize_bitmap		= -1UL, /* Restricted during device attach */
};

/* Probing and initialisation functions */
static int arm_smmu_init_one_queue(struct arm_smmu_device *smmu,
				   struct arm_smmu_queue *q,
				   void __iomem *page,
				   unsigned long prod_off,
				   unsigned long cons_off,
				   size_t dwords, const char *name)
{
	size_t qsz;

	do {
		qsz = ((1 << q->llq.max_n_shift) * dwords) << 3;
		q->base = dmam_alloc_coherent(smmu->dev, qsz, &q->base_dma,
					      GFP_KERNEL);
		if (q->base || qsz < PAGE_SIZE)
			break;

		q->llq.max_n_shift--;
	} while (1);

	if (!q->base) {
		dev_err(smmu->dev,
			"failed to allocate queue (0x%zx bytes) for %s\n",
			qsz, name);
		return -ENOMEM;
	}

	if (!WARN_ON(q->base_dma & (qsz - 1))) {
		dev_info(smmu->dev, "allocated %u entries for %s\n",
			 1 << q->llq.max_n_shift, name);
	}

	q->prod_reg	= page + prod_off;
	q->cons_reg	= page + cons_off;
	q->ent_dwords	= dwords;

	q->q_base  = Q_BASE_RWA;
	q->q_base |= q->base_dma & Q_BASE_ADDR_MASK;
	q->q_base |= FIELD_PREP(Q_BASE_LOG2SIZE, q->llq.max_n_shift);

	q->llq.prod = q->llq.cons = 0;
	return 0;
}

static void arm_smmu_cmdq_free_bitmap(void *data)
{
	unsigned long *bitmap = data;
	bitmap_free(bitmap);
}

static int arm_smmu_cmdq_init(struct arm_smmu_device *smmu)
{
	int ret = 0;
	struct arm_smmu_cmdq *cmdq = &smmu->cmdq;
	unsigned int nents = 1 << cmdq->q.llq.max_n_shift;
	atomic_long_t *bitmap;

	atomic_set(&cmdq->owner_prod, 0);
	atomic_set(&cmdq->lock, 0);

	bitmap = (atomic_long_t *)bitmap_zalloc(nents, GFP_KERNEL);
	if (!bitmap) {
		dev_err(smmu->dev, "failed to allocate cmdq bitmap\n");
		ret = -ENOMEM;
	} else {
		cmdq->valid_map = bitmap;
		devm_add_action(smmu->dev, arm_smmu_cmdq_free_bitmap, bitmap);
	}

	return ret;
}

static int arm_smmu_init_queues(struct arm_smmu_device *smmu)
{
	int ret;

	/* cmdq */
	ret = arm_smmu_init_one_queue(smmu, &smmu->cmdq.q, smmu->base,
				      ARM_SMMU_CMDQ_PROD, ARM_SMMU_CMDQ_CONS,
				      CMDQ_ENT_DWORDS, "cmdq");
	if (ret)
		return ret;

	ret = arm_smmu_cmdq_init(smmu);
	if (ret)
		return ret;

	/* evtq */
	ret = arm_smmu_init_one_queue(smmu, &smmu->evtq.q, smmu->page1,
				      ARM_SMMU_EVTQ_PROD, ARM_SMMU_EVTQ_CONS,
				      EVTQ_ENT_DWORDS, "evtq");
	if (ret)
		return ret;

	/* priq */
	if (!(smmu->features & ARM_SMMU_FEAT_PRI))
		return 0;

	return arm_smmu_init_one_queue(smmu, &smmu->priq.q, smmu->page1,
				       ARM_SMMU_PRIQ_PROD, ARM_SMMU_PRIQ_CONS,
				       PRIQ_ENT_DWORDS, "priq");
}

static int arm_smmu_init_l1_strtab(struct arm_smmu_device *smmu)
{
	unsigned int i;
	struct arm_smmu_strtab_cfg *cfg = &smmu->strtab_cfg;
	size_t size = sizeof(*cfg->l1_desc) * cfg->num_l1_ents;
	void *strtab = smmu->strtab_cfg.strtab;

	cfg->l1_desc = devm_kzalloc(smmu->dev, size, GFP_KERNEL);
	if (!cfg->l1_desc) {
		dev_err(smmu->dev, "failed to allocate l1 stream table desc\n");
		return -ENOMEM;
	}

	for (i = 0; i < cfg->num_l1_ents; ++i) {
		arm_smmu_write_strtab_l1_desc(strtab, &cfg->l1_desc[i]);
		strtab += STRTAB_L1_DESC_DWORDS << 3;
	}

	return 0;
}

static int arm_smmu_init_strtab_2lvl(struct arm_smmu_device *smmu)
{
	void *strtab;
	u64 reg;
	u32 size, l1size;
	struct arm_smmu_strtab_cfg *cfg = &smmu->strtab_cfg;

	/* Calculate the L1 size, capped to the SIDSIZE. */
	size = STRTAB_L1_SZ_SHIFT - (ilog2(STRTAB_L1_DESC_DWORDS) + 3);
	size = min(size, smmu->sid_bits - STRTAB_SPLIT);
	cfg->num_l1_ents = 1 << size;

	size += STRTAB_SPLIT;
	if (size < smmu->sid_bits)
		dev_warn(smmu->dev,
			 "2-level strtab only covers %u/%u bits of SID\n",
			 size, smmu->sid_bits);

	l1size = cfg->num_l1_ents * (STRTAB_L1_DESC_DWORDS << 3);
	strtab = dmam_alloc_coherent(smmu->dev, l1size, &cfg->strtab_dma,
				     GFP_KERNEL);
	if (!strtab) {
		dev_err(smmu->dev,
			"failed to allocate l1 stream table (%u bytes)\n",
			l1size);
		return -ENOMEM;
	}
	cfg->strtab = strtab;

	/* Configure strtab_base_cfg for 2 levels */
	reg  = FIELD_PREP(STRTAB_BASE_CFG_FMT, STRTAB_BASE_CFG_FMT_2LVL);
	reg |= FIELD_PREP(STRTAB_BASE_CFG_LOG2SIZE, size);
	reg |= FIELD_PREP(STRTAB_BASE_CFG_SPLIT, STRTAB_SPLIT);
	cfg->strtab_base_cfg = reg;

	return arm_smmu_init_l1_strtab(smmu);
}

static int arm_smmu_init_strtab_linear(struct arm_smmu_device *smmu)
{
	void *strtab;
	u64 reg;
	u32 size;
	struct arm_smmu_strtab_cfg *cfg = &smmu->strtab_cfg;

	size = (1 << smmu->sid_bits) * (STRTAB_STE_DWORDS << 3);
	strtab = dmam_alloc_coherent(smmu->dev, size, &cfg->strtab_dma,
				     GFP_KERNEL);
	if (!strtab) {
		dev_err(smmu->dev,
			"failed to allocate linear stream table (%u bytes)\n",
			size);
		return -ENOMEM;
	}
	cfg->strtab = strtab;
	cfg->num_l1_ents = 1 << smmu->sid_bits;

	/* Configure strtab_base_cfg for a linear table covering all SIDs */
	reg  = FIELD_PREP(STRTAB_BASE_CFG_FMT, STRTAB_BASE_CFG_FMT_LINEAR);
	reg |= FIELD_PREP(STRTAB_BASE_CFG_LOG2SIZE, smmu->sid_bits);
	cfg->strtab_base_cfg = reg;

	arm_smmu_init_bypass_stes(strtab, cfg->num_l1_ents);
	return 0;
}

static int arm_smmu_init_strtab(struct arm_smmu_device *smmu)
{
	u64 reg;
	int ret;

	if (smmu->features & ARM_SMMU_FEAT_2_LVL_STRTAB)
		ret = arm_smmu_init_strtab_2lvl(smmu);
	else
		ret = arm_smmu_init_strtab_linear(smmu);

	if (ret)
		return ret;

	/* Set the strtab base address */
	reg  = smmu->strtab_cfg.strtab_dma & STRTAB_BASE_ADDR_MASK;
	reg |= STRTAB_BASE_RA;
	smmu->strtab_cfg.strtab_base = reg;

	/* Allocate the first VMID for stage-2 bypass STEs */
	set_bit(0, smmu->vmid_map);
	return 0;
}

static int arm_smmu_init_structures(struct arm_smmu_device *smmu)
{
	int ret;

	ret = arm_smmu_init_queues(smmu);
	if (ret)
		return ret;

	return arm_smmu_init_strtab(smmu);
}

static int arm_smmu_write_reg_sync(struct arm_smmu_device *smmu, u32 val,
				   unsigned int reg_off, unsigned int ack_off)
{
	u32 reg;

	writel_relaxed(val, smmu->base + reg_off);
	return readl_relaxed_poll_timeout(smmu->base + ack_off, reg, reg == val,
					  1, ARM_SMMU_POLL_TIMEOUT_US);
}

/* GBPA is "special" */
static int arm_smmu_update_gbpa(struct arm_smmu_device *smmu, u32 set, u32 clr)
{
	int ret;
	u32 reg, __iomem *gbpa = smmu->base + ARM_SMMU_GBPA;

	ret = readl_relaxed_poll_timeout(gbpa, reg, !(reg & GBPA_UPDATE),
					 1, ARM_SMMU_POLL_TIMEOUT_US);
	if (ret)
		return ret;

	reg &= ~clr;
	reg |= set;
	writel_relaxed(reg | GBPA_UPDATE, gbpa);
	ret = readl_relaxed_poll_timeout(gbpa, reg, !(reg & GBPA_UPDATE),
					 1, ARM_SMMU_POLL_TIMEOUT_US);

	if (ret)
		dev_err(smmu->dev, "GBPA not responding to update\n");
	return ret;
}

static void arm_smmu_free_msis(void *data)
{
	struct device *dev = data;
	platform_msi_domain_free_irqs(dev);
}

static void arm_smmu_write_msi_msg(struct msi_desc *desc, struct msi_msg *msg)
{
	phys_addr_t doorbell;
	struct device *dev = msi_desc_to_dev(desc);
	struct arm_smmu_device *smmu = dev_get_drvdata(dev);
	phys_addr_t *cfg = arm_smmu_msi_cfg[desc->platform.msi_index];

	doorbell = (((u64)msg->address_hi) << 32) | msg->address_lo;
	doorbell &= MSI_CFG0_ADDR_MASK;

	writeq_relaxed(doorbell, smmu->base + cfg[0]);
	writel_relaxed(msg->data, smmu->base + cfg[1]);
	writel_relaxed(ARM_SMMU_MEMATTR_DEVICE_nGnRE, smmu->base + cfg[2]);
}

static void arm_smmu_setup_msis(struct arm_smmu_device *smmu)
{
	struct msi_desc *desc;
	int ret, nvec = ARM_SMMU_MAX_MSIS;
	struct device *dev = smmu->dev;

	/* Clear the MSI address regs */
	writeq_relaxed(0, smmu->base + ARM_SMMU_GERROR_IRQ_CFG0);
	writeq_relaxed(0, smmu->base + ARM_SMMU_EVTQ_IRQ_CFG0);

	if (smmu->features & ARM_SMMU_FEAT_PRI)
		writeq_relaxed(0, smmu->base + ARM_SMMU_PRIQ_IRQ_CFG0);
	else
		nvec--;

	if (!(smmu->features & ARM_SMMU_FEAT_MSI))
		return;

	if (!dev->msi_domain) {
		dev_info(smmu->dev, "msi_domain absent - falling back to wired irqs\n");
		return;
	}

	/* Allocate MSIs for evtq, gerror and priq. Ignore cmdq */
	ret = platform_msi_domain_alloc_irqs(dev, nvec, arm_smmu_write_msi_msg);
	if (ret) {
		dev_warn(dev, "failed to allocate MSIs - falling back to wired irqs\n");
		return;
	}

	for_each_msi_entry(desc, dev) {
		switch (desc->platform.msi_index) {
		case EVTQ_MSI_INDEX:
			smmu->evtq.q.irq = desc->irq;
			break;
		case GERROR_MSI_INDEX:
			smmu->gerr_irq = desc->irq;
			break;
		case PRIQ_MSI_INDEX:
			smmu->priq.q.irq = desc->irq;
			break;
		default:	/* Unknown */
			continue;
		}
	}

	/* Add callback to free MSIs on teardown */
	devm_add_action(dev, arm_smmu_free_msis, dev);
}

static void arm_smmu_setup_unique_irqs(struct arm_smmu_device *smmu)
{
	int irq, ret;

	arm_smmu_setup_msis(smmu);

	/* Request interrupt lines */
	irq = smmu->evtq.q.irq;
	if (irq) {
		ret = devm_request_threaded_irq(smmu->dev, irq, NULL,
						arm_smmu_evtq_thread,
						IRQF_ONESHOT,
						"arm-smmu-v3-evtq", smmu);
		if (ret < 0)
			dev_warn(smmu->dev, "failed to enable evtq irq\n");
	} else {
		dev_warn(smmu->dev, "no evtq irq - events will not be reported!\n");
	}

	irq = smmu->gerr_irq;
	if (irq) {
		ret = devm_request_irq(smmu->dev, irq, arm_smmu_gerror_handler,
				       0, "arm-smmu-v3-gerror", smmu);
		if (ret < 0)
			dev_warn(smmu->dev, "failed to enable gerror irq\n");
	} else {
		dev_warn(smmu->dev, "no gerr irq - errors will not be reported!\n");
	}

	if (smmu->features & ARM_SMMU_FEAT_PRI) {
		irq = smmu->priq.q.irq;
		if (irq) {
			ret = devm_request_threaded_irq(smmu->dev, irq, NULL,
							arm_smmu_priq_thread,
							IRQF_ONESHOT,
							"arm-smmu-v3-priq",
							smmu);
			if (ret < 0)
				dev_warn(smmu->dev,
					 "failed to enable priq irq\n");
		} else {
			dev_warn(smmu->dev, "no priq irq - PRI will be broken\n");
		}
	}
}

static int arm_smmu_setup_irqs(struct arm_smmu_device *smmu)
{
	int ret, irq;
	u32 irqen_flags = IRQ_CTRL_EVTQ_IRQEN | IRQ_CTRL_GERROR_IRQEN;

	/* Disable IRQs first */
	ret = arm_smmu_write_reg_sync(smmu, 0, ARM_SMMU_IRQ_CTRL,
				      ARM_SMMU_IRQ_CTRLACK);
	if (ret) {
		dev_err(smmu->dev, "failed to disable irqs\n");
		return ret;
	}

	irq = smmu->combined_irq;
	if (irq) {
		/*
		 * Cavium ThunderX2 implementation doesn't support unique irq
		 * lines. Use a single irq line for all the SMMUv3 interrupts.
		 */
		ret = devm_request_threaded_irq(smmu->dev, irq,
					arm_smmu_combined_irq_handler,
					arm_smmu_combined_irq_thread,
					IRQF_ONESHOT,
					"arm-smmu-v3-combined-irq", smmu);
		if (ret < 0)
			dev_warn(smmu->dev, "failed to enable combined irq\n");
	} else
		arm_smmu_setup_unique_irqs(smmu);

	if (smmu->features & ARM_SMMU_FEAT_PRI)
		irqen_flags |= IRQ_CTRL_PRIQ_IRQEN;

	/* Enable interrupt generation on the SMMU */
	ret = arm_smmu_write_reg_sync(smmu, irqen_flags,
				      ARM_SMMU_IRQ_CTRL, ARM_SMMU_IRQ_CTRLACK);
	if (ret)
		dev_warn(smmu->dev, "failed to enable irqs\n");

	return 0;
}

static int arm_smmu_device_disable(struct arm_smmu_device *smmu)
{
	int ret;

	ret = arm_smmu_write_reg_sync(smmu, 0, ARM_SMMU_CR0, ARM_SMMU_CR0ACK);
	if (ret)
		dev_err(smmu->dev, "failed to clear cr0\n");

	return ret;
}

static int arm_smmu_device_reset(struct arm_smmu_device *smmu, bool bypass)
{
	int ret;
	u32 reg, enables;
	struct arm_smmu_cmdq_ent cmd;

	/* Clear CR0 and sync (disables SMMU and queue processing) */
	reg = readl_relaxed(smmu->base + ARM_SMMU_CR0);
	if (reg & CR0_SMMUEN) {
		dev_warn(smmu->dev, "SMMU currently enabled! Resetting...\n");
		WARN_ON(is_kdump_kernel() && !disable_bypass);
		arm_smmu_update_gbpa(smmu, GBPA_ABORT, 0);
	}

	ret = arm_smmu_device_disable(smmu);
	if (ret)
		return ret;

	/* CR1 (table and queue memory attributes) */
	reg = FIELD_PREP(CR1_TABLE_SH, ARM_SMMU_SH_ISH) |
	      FIELD_PREP(CR1_TABLE_OC, CR1_CACHE_WB) |
	      FIELD_PREP(CR1_TABLE_IC, CR1_CACHE_WB) |
	      FIELD_PREP(CR1_QUEUE_SH, ARM_SMMU_SH_ISH) |
	      FIELD_PREP(CR1_QUEUE_OC, CR1_CACHE_WB) |
	      FIELD_PREP(CR1_QUEUE_IC, CR1_CACHE_WB);
	writel_relaxed(reg, smmu->base + ARM_SMMU_CR1);

	/* CR2 (random crap) */
	reg = CR2_PTM | CR2_RECINVSID;

	if (smmu->features & ARM_SMMU_FEAT_E2H)
		reg |= CR2_E2H;

	writel_relaxed(reg, smmu->base + ARM_SMMU_CR2);

	/* Stream table */
	writeq_relaxed(smmu->strtab_cfg.strtab_base,
		       smmu->base + ARM_SMMU_STRTAB_BASE);
	writel_relaxed(smmu->strtab_cfg.strtab_base_cfg,
		       smmu->base + ARM_SMMU_STRTAB_BASE_CFG);

	/* Command queue */
	writeq_relaxed(smmu->cmdq.q.q_base, smmu->base + ARM_SMMU_CMDQ_BASE);
	writel_relaxed(smmu->cmdq.q.llq.prod, smmu->base + ARM_SMMU_CMDQ_PROD);
	writel_relaxed(smmu->cmdq.q.llq.cons, smmu->base + ARM_SMMU_CMDQ_CONS);

	enables = CR0_CMDQEN;
	ret = arm_smmu_write_reg_sync(smmu, enables, ARM_SMMU_CR0,
				      ARM_SMMU_CR0ACK);
	if (ret) {
		dev_err(smmu->dev, "failed to enable command queue\n");
		return ret;
	}

	/* Invalidate any cached configuration */
	cmd.opcode = CMDQ_OP_CFGI_ALL;
	arm_smmu_cmdq_issue_cmd(smmu, &cmd);
	arm_smmu_cmdq_issue_sync(smmu);

	/* Invalidate any stale TLB entries */
	if (smmu->features & ARM_SMMU_FEAT_HYP) {
		cmd.opcode = CMDQ_OP_TLBI_EL2_ALL;
		arm_smmu_cmdq_issue_cmd(smmu, &cmd);
	}

	cmd.opcode = CMDQ_OP_TLBI_NSNH_ALL;
	arm_smmu_cmdq_issue_cmd(smmu, &cmd);
	arm_smmu_cmdq_issue_sync(smmu);

	/* Event queue */
	writeq_relaxed(smmu->evtq.q.q_base, smmu->base + ARM_SMMU_EVTQ_BASE);
	writel_relaxed(smmu->evtq.q.llq.prod, smmu->page1 + ARM_SMMU_EVTQ_PROD);
	writel_relaxed(smmu->evtq.q.llq.cons, smmu->page1 + ARM_SMMU_EVTQ_CONS);

	enables |= CR0_EVTQEN;
	ret = arm_smmu_write_reg_sync(smmu, enables, ARM_SMMU_CR0,
				      ARM_SMMU_CR0ACK);
	if (ret) {
		dev_err(smmu->dev, "failed to enable event queue\n");
		return ret;
	}

	/* PRI queue */
	if (smmu->features & ARM_SMMU_FEAT_PRI) {
		writeq_relaxed(smmu->priq.q.q_base,
			       smmu->base + ARM_SMMU_PRIQ_BASE);
		writel_relaxed(smmu->priq.q.llq.prod,
			       smmu->page1 + ARM_SMMU_PRIQ_PROD);
		writel_relaxed(smmu->priq.q.llq.cons,
			       smmu->page1 + ARM_SMMU_PRIQ_CONS);

		enables |= CR0_PRIQEN;
		ret = arm_smmu_write_reg_sync(smmu, enables, ARM_SMMU_CR0,
					      ARM_SMMU_CR0ACK);
		if (ret) {
			dev_err(smmu->dev, "failed to enable PRI queue\n");
			return ret;
		}
	}

	if (smmu->features & ARM_SMMU_FEAT_ATS) {
		enables |= CR0_ATSCHK;
		ret = arm_smmu_write_reg_sync(smmu, enables, ARM_SMMU_CR0,
					      ARM_SMMU_CR0ACK);
		if (ret) {
			dev_err(smmu->dev, "failed to enable ATS check\n");
			return ret;
		}
	}

	ret = arm_smmu_setup_irqs(smmu);
	if (ret) {
		dev_err(smmu->dev, "failed to setup irqs\n");
		return ret;
	}

	if (is_kdump_kernel())
		enables &= ~(CR0_EVTQEN | CR0_PRIQEN);

	/* Enable the SMMU interface, or ensure bypass */
	if (!bypass || disable_bypass) {
		enables |= CR0_SMMUEN;
	} else {
		ret = arm_smmu_update_gbpa(smmu, 0, GBPA_ABORT);
		if (ret)
			return ret;
	}
	ret = arm_smmu_write_reg_sync(smmu, enables, ARM_SMMU_CR0,
				      ARM_SMMU_CR0ACK);
	if (ret) {
		dev_err(smmu->dev, "failed to enable SMMU interface\n");
		return ret;
	}

	return 0;
}

static int arm_smmu_device_hw_probe(struct arm_smmu_device *smmu)
{
	u32 reg;
	bool coherent = smmu->features & ARM_SMMU_FEAT_COHERENCY;

	/* IDR0 */
	reg = readl_relaxed(smmu->base + ARM_SMMU_IDR0);

	/* 2-level structures */
	if (FIELD_GET(IDR0_ST_LVL, reg) == IDR0_ST_LVL_2LVL)
		smmu->features |= ARM_SMMU_FEAT_2_LVL_STRTAB;

	if (reg & IDR0_CD2L)
		smmu->features |= ARM_SMMU_FEAT_2_LVL_CDTAB;

	/*
	 * Translation table endianness.
	 * We currently require the same endianness as the CPU, but this
	 * could be changed later by adding a new IO_PGTABLE_QUIRK.
	 */
	switch (FIELD_GET(IDR0_TTENDIAN, reg)) {
	case IDR0_TTENDIAN_MIXED:
		smmu->features |= ARM_SMMU_FEAT_TT_LE | ARM_SMMU_FEAT_TT_BE;
		break;
#ifdef __BIG_ENDIAN
	case IDR0_TTENDIAN_BE:
		smmu->features |= ARM_SMMU_FEAT_TT_BE;
		break;
#else
	case IDR0_TTENDIAN_LE:
		smmu->features |= ARM_SMMU_FEAT_TT_LE;
		break;
#endif
	default:
		dev_err(smmu->dev, "unknown/unsupported TT endianness!\n");
		return -ENXIO;
	}

	/* Boolean feature flags */
	if (IS_ENABLED(CONFIG_PCI_PRI) && reg & IDR0_PRI)
		smmu->features |= ARM_SMMU_FEAT_PRI;

	if (IS_ENABLED(CONFIG_PCI_ATS) && reg & IDR0_ATS)
		smmu->features |= ARM_SMMU_FEAT_ATS;

	if (reg & IDR0_SEV)
		smmu->features |= ARM_SMMU_FEAT_SEV;

	if (reg & IDR0_MSI) {
		smmu->features |= ARM_SMMU_FEAT_MSI;
		if (coherent && !disable_msipolling)
			smmu->options |= ARM_SMMU_OPT_MSIPOLL;
	}

	if (reg & IDR0_HYP) {
		smmu->features |= ARM_SMMU_FEAT_HYP;
		if (cpus_have_cap(ARM64_HAS_VIRT_HOST_EXTN))
			smmu->features |= ARM_SMMU_FEAT_E2H;
	}

	/*
	 * The coherency feature as set by FW is used in preference to the ID
	 * register, but warn on mismatch.
	 */
	if (!!(reg & IDR0_COHACC) != coherent)
		dev_warn(smmu->dev, "IDR0.COHACC overridden by FW configuration (%s)\n",
			 coherent ? "true" : "false");

	switch (FIELD_GET(IDR0_STALL_MODEL, reg)) {
	case IDR0_STALL_MODEL_FORCE:
		smmu->features |= ARM_SMMU_FEAT_STALL_FORCE;
		fallthrough;
	case IDR0_STALL_MODEL_STALL:
		smmu->features |= ARM_SMMU_FEAT_STALLS;
	}

	if (reg & IDR0_S1P)
		smmu->features |= ARM_SMMU_FEAT_TRANS_S1;

	if (reg & IDR0_S2P)
		smmu->features |= ARM_SMMU_FEAT_TRANS_S2;

	if (!(reg & (IDR0_S1P | IDR0_S2P))) {
		dev_err(smmu->dev, "no translation support!\n");
		return -ENXIO;
	}

	/* We only support the AArch64 table format at present */
	switch (FIELD_GET(IDR0_TTF, reg)) {
	case IDR0_TTF_AARCH32_64:
		smmu->ias = 40;
		fallthrough;
	case IDR0_TTF_AARCH64:
		break;
	default:
		dev_err(smmu->dev, "AArch64 table format not supported!\n");
		return -ENXIO;
	}

	/* ASID/VMID sizes */
	smmu->asid_bits = reg & IDR0_ASID16 ? 16 : 8;
	smmu->vmid_bits = reg & IDR0_VMID16 ? 16 : 8;

	/* IDR1 */
	reg = readl_relaxed(smmu->base + ARM_SMMU_IDR1);
	if (reg & (IDR1_TABLES_PRESET | IDR1_QUEUES_PRESET | IDR1_REL)) {
		dev_err(smmu->dev, "embedded implementation not supported\n");
		return -ENXIO;
	}

	/* Queue sizes, capped to ensure natural alignment */
	smmu->cmdq.q.llq.max_n_shift = min_t(u32, CMDQ_MAX_SZ_SHIFT,
					     FIELD_GET(IDR1_CMDQS, reg));
	if (smmu->cmdq.q.llq.max_n_shift <= ilog2(CMDQ_BATCH_ENTRIES)) {
		/*
		 * We don't support splitting up batches, so one batch of
		 * commands plus an extra sync needs to fit inside the command
		 * queue. There's also no way we can handle the weird alignment
		 * restrictions on the base pointer for a unit-length queue.
		 */
		dev_err(smmu->dev, "command queue size <= %d entries not supported\n",
			CMDQ_BATCH_ENTRIES);
		return -ENXIO;
	}

	smmu->evtq.q.llq.max_n_shift = min_t(u32, EVTQ_MAX_SZ_SHIFT,
					     FIELD_GET(IDR1_EVTQS, reg));
	smmu->priq.q.llq.max_n_shift = min_t(u32, PRIQ_MAX_SZ_SHIFT,
					     FIELD_GET(IDR1_PRIQS, reg));

	/* SID/SSID sizes */
	smmu->ssid_bits = FIELD_GET(IDR1_SSIDSIZE, reg);
	smmu->sid_bits = FIELD_GET(IDR1_SIDSIZE, reg);

	/*
	 * If the SMMU supports fewer bits than would fill a single L2 stream
	 * table, use a linear table instead.
	 */
	if (smmu->sid_bits <= STRTAB_SPLIT)
		smmu->features &= ~ARM_SMMU_FEAT_2_LVL_STRTAB;

	/* IDR3 */
	reg = readl_relaxed(smmu->base + ARM_SMMU_IDR3);
	if (FIELD_GET(IDR3_RIL, reg))
		smmu->features |= ARM_SMMU_FEAT_RANGE_INV;

	/* IDR5 */
	reg = readl_relaxed(smmu->base + ARM_SMMU_IDR5);

	/* Maximum number of outstanding stalls */
	smmu->evtq.max_stalls = FIELD_GET(IDR5_STALL_MAX, reg);

	/* Page sizes */
	if (reg & IDR5_GRAN64K)
		smmu->pgsize_bitmap |= SZ_64K | SZ_512M;
	if (reg & IDR5_GRAN16K)
		smmu->pgsize_bitmap |= SZ_16K | SZ_32M;
	if (reg & IDR5_GRAN4K)
		smmu->pgsize_bitmap |= SZ_4K | SZ_2M | SZ_1G;

	/* Input address size */
	if (FIELD_GET(IDR5_VAX, reg) == IDR5_VAX_52_BIT)
		smmu->features |= ARM_SMMU_FEAT_VAX;

	/* Output address size */
	switch (FIELD_GET(IDR5_OAS, reg)) {
	case IDR5_OAS_32_BIT:
		smmu->oas = 32;
		break;
	case IDR5_OAS_36_BIT:
		smmu->oas = 36;
		break;
	case IDR5_OAS_40_BIT:
		smmu->oas = 40;
		break;
	case IDR5_OAS_42_BIT:
		smmu->oas = 42;
		break;
	case IDR5_OAS_44_BIT:
		smmu->oas = 44;
		break;
	case IDR5_OAS_52_BIT:
		smmu->oas = 52;
		smmu->pgsize_bitmap |= 1ULL << 42; /* 4TB */
		break;
	default:
		dev_info(smmu->dev,
			"unknown output address size. Truncating to 48-bit\n");
		fallthrough;
	case IDR5_OAS_48_BIT:
		smmu->oas = 48;
	}

	if (arm_smmu_ops.pgsize_bitmap == -1UL)
		arm_smmu_ops.pgsize_bitmap = smmu->pgsize_bitmap;
	else
		arm_smmu_ops.pgsize_bitmap |= smmu->pgsize_bitmap;

	/* Set the DMA mask for our table walker */
	if (dma_set_mask_and_coherent(smmu->dev, DMA_BIT_MASK(smmu->oas)))
		dev_warn(smmu->dev,
			 "failed to set DMA mask for table walker\n");

	smmu->ias = max(smmu->ias, smmu->oas);

	if (arm_smmu_sva_supported(smmu))
		smmu->features |= ARM_SMMU_FEAT_SVA;

	dev_info(smmu->dev, "ias %lu-bit, oas %lu-bit (features 0x%08x)\n",
		 smmu->ias, smmu->oas, smmu->features);
	return 0;
}

#ifdef CONFIG_ACPI
static void acpi_smmu_get_options(u32 model, struct arm_smmu_device *smmu)
{
	switch (model) {
	case ACPI_IORT_SMMU_V3_CAVIUM_CN99XX:
		smmu->options |= ARM_SMMU_OPT_PAGE0_REGS_ONLY;
		break;
	case ACPI_IORT_SMMU_V3_HISILICON_HI161X:
		smmu->options |= ARM_SMMU_OPT_SKIP_PREFETCH;
		break;
	}

	dev_notice(smmu->dev, "option mask 0x%x\n", smmu->options);
}

static int arm_smmu_device_acpi_probe(struct platform_device *pdev,
				      struct arm_smmu_device *smmu)
{
	struct acpi_iort_smmu_v3 *iort_smmu;
	struct device *dev = smmu->dev;
	struct acpi_iort_node *node;

	node = *(struct acpi_iort_node **)dev_get_platdata(dev);

	/* Retrieve SMMUv3 specific data */
	iort_smmu = (struct acpi_iort_smmu_v3 *)node->node_data;

	acpi_smmu_get_options(iort_smmu->model, smmu);

	if (iort_smmu->flags & ACPI_IORT_SMMU_V3_COHACC_OVERRIDE)
		smmu->features |= ARM_SMMU_FEAT_COHERENCY;

	return 0;
}
#else
static inline int arm_smmu_device_acpi_probe(struct platform_device *pdev,
					     struct arm_smmu_device *smmu)
{
	return -ENODEV;
}
#endif

static int arm_smmu_device_dt_probe(struct platform_device *pdev,
				    struct arm_smmu_device *smmu)
{
	struct device *dev = &pdev->dev;
	u32 cells;
	int ret = -EINVAL;

	if (of_property_read_u32(dev->of_node, "#iommu-cells", &cells))
		dev_err(dev, "missing #iommu-cells property\n");
	else if (cells != 1)
		dev_err(dev, "invalid #iommu-cells value (%d)\n", cells);
	else
		ret = 0;

	parse_driver_options(smmu);

	if (of_dma_is_coherent(dev->of_node))
		smmu->features |= ARM_SMMU_FEAT_COHERENCY;

	return ret;
}

static unsigned long arm_smmu_resource_size(struct arm_smmu_device *smmu)
{
	if (smmu->options & ARM_SMMU_OPT_PAGE0_REGS_ONLY)
		return SZ_64K;
	else
		return SZ_128K;
}

static int arm_smmu_set_bus_ops(struct iommu_ops *ops)
{
	int err;

#ifdef CONFIG_PCI
	if (pci_bus_type.iommu_ops != ops) {
		err = bus_set_iommu(&pci_bus_type, ops);
		if (err)
			return err;
	}
#endif
#ifdef CONFIG_ARM_AMBA
	if (amba_bustype.iommu_ops != ops) {
		err = bus_set_iommu(&amba_bustype, ops);
		if (err)
			goto err_reset_pci_ops;
	}
#endif
	if (platform_bus_type.iommu_ops != ops) {
		err = bus_set_iommu(&platform_bus_type, ops);
		if (err)
			goto err_reset_amba_ops;
	}

	return 0;

err_reset_amba_ops:
#ifdef CONFIG_ARM_AMBA
	bus_set_iommu(&amba_bustype, NULL);
#endif
err_reset_pci_ops: __maybe_unused;
#ifdef CONFIG_PCI
	bus_set_iommu(&pci_bus_type, NULL);
#endif
	return err;
}

static void __iomem *arm_smmu_ioremap(struct device *dev, resource_size_t start,
				      resource_size_t size)
{
	struct resource res = DEFINE_RES_MEM(start, size);

	return devm_ioremap_resource(dev, &res);
}

static int arm_smmu_device_probe(struct platform_device *pdev)
{
	int irq, ret;
	struct resource *res;
	resource_size_t ioaddr;
	struct arm_smmu_device *smmu;
	struct device *dev = &pdev->dev;
	bool bypass;

	smmu = devm_kzalloc(dev, sizeof(*smmu), GFP_KERNEL);
	if (!smmu) {
		dev_err(dev, "failed to allocate arm_smmu_device\n");
		return -ENOMEM;
	}
	smmu->dev = dev;

	if (dev->of_node) {
		ret = arm_smmu_device_dt_probe(pdev, smmu);
	} else {
		ret = arm_smmu_device_acpi_probe(pdev, smmu);
		if (ret == -ENODEV)
			return ret;
	}

	/* Set bypass mode according to firmware probing result */
	bypass = !!ret;

	/* Base address */
	res = platform_get_resource(pdev, IORESOURCE_MEM, 0);
	if (resource_size(res) < arm_smmu_resource_size(smmu)) {
		dev_err(dev, "MMIO region too small (%pr)\n", res);
		return -EINVAL;
	}
	ioaddr = res->start;

	/*
	 * Don't map the IMPLEMENTATION DEFINED regions, since they may contain
	 * the PMCG registers which are reserved by the PMU driver.
	 */
	smmu->base = arm_smmu_ioremap(dev, ioaddr, ARM_SMMU_REG_SZ);
	if (IS_ERR(smmu->base))
		return PTR_ERR(smmu->base);

	if (arm_smmu_resource_size(smmu) > SZ_64K) {
		smmu->page1 = arm_smmu_ioremap(dev, ioaddr + SZ_64K,
					       ARM_SMMU_REG_SZ);
		if (IS_ERR(smmu->page1))
			return PTR_ERR(smmu->page1);
	} else {
		smmu->page1 = smmu->base;
	}

	/* Interrupt lines */

	irq = platform_get_irq_byname_optional(pdev, "combined");
	if (irq > 0)
		smmu->combined_irq = irq;
	else {
		irq = platform_get_irq_byname_optional(pdev, "eventq");
		if (irq > 0)
			smmu->evtq.q.irq = irq;

		irq = platform_get_irq_byname_optional(pdev, "priq");
		if (irq > 0)
			smmu->priq.q.irq = irq;

		irq = platform_get_irq_byname_optional(pdev, "gerror");
		if (irq > 0)
			smmu->gerr_irq = irq;
	}
	/* Probe the h/w */
	ret = arm_smmu_device_hw_probe(smmu);
	if (ret)
		return ret;

	/* Initialise in-memory data structures */
	ret = arm_smmu_init_structures(smmu);
	if (ret)
		return ret;

	/* Record our private device structure */
	platform_set_drvdata(pdev, smmu);

	/* Reset the device */
	ret = arm_smmu_device_reset(smmu, bypass);
	if (ret)
		return ret;

	/* And we're up. Go go go! */
	ret = iommu_device_sysfs_add(&smmu->iommu, dev, NULL,
				     "smmu3.%pa", &ioaddr);
	if (ret)
		return ret;

	iommu_device_set_ops(&smmu->iommu, &arm_smmu_ops);
	iommu_device_set_fwnode(&smmu->iommu, dev->fwnode);

	ret = iommu_device_register(&smmu->iommu);
	if (ret) {
		dev_err(dev, "Failed to register iommu\n");
		return ret;
	}

	return arm_smmu_set_bus_ops(&arm_smmu_ops);
}

static int arm_smmu_device_remove(struct platform_device *pdev)
{
	struct arm_smmu_device *smmu = platform_get_drvdata(pdev);

	arm_smmu_set_bus_ops(NULL);
	iommu_device_unregister(&smmu->iommu);
	iommu_device_sysfs_remove(&smmu->iommu);
	arm_smmu_device_disable(smmu);

	return 0;
}

static void arm_smmu_device_shutdown(struct platform_device *pdev)
{
	arm_smmu_device_remove(pdev);
}

static const struct of_device_id arm_smmu_of_match[] = {
	{ .compatible = "arm,smmu-v3", },
	{ },
};
MODULE_DEVICE_TABLE(of, arm_smmu_of_match);

static void arm_smmu_driver_unregister(struct platform_driver *drv)
{
	arm_smmu_sva_notifier_synchronize();
	platform_driver_unregister(drv);
}

static struct platform_driver arm_smmu_driver = {
	.driver	= {
		.name			= "arm-smmu-v3",
		.of_match_table		= arm_smmu_of_match,
		.suppress_bind_attrs	= true,
	},
	.probe	= arm_smmu_device_probe,
	.remove	= arm_smmu_device_remove,
	.shutdown = arm_smmu_device_shutdown,
};
module_driver(arm_smmu_driver, platform_driver_register,
	      arm_smmu_driver_unregister);

MODULE_DESCRIPTION("IOMMU API for ARM architected SMMUv3 implementations");
MODULE_AUTHOR("Will Deacon <will@kernel.org>");
MODULE_ALIAS("platform:arm-smmu-v3");
MODULE_LICENSE("GPL v2");<|MERGE_RESOLUTION|>--- conflicted
+++ resolved
@@ -33,11 +33,7 @@
 
 #include "arm-smmu-v3.h"
 
-<<<<<<< HEAD
-static bool disable_bypass = 1;
-=======
 static bool disable_bypass = true;
->>>>>>> f642729d
 module_param(disable_bypass, bool, 0444);
 MODULE_PARM_DESC(disable_bypass,
 	"Disable bypass streams such that incoming transactions from devices that are not attached to an iommu domain will report an abort back to the device and will not be allowed to pass through the SMMU.");
@@ -79,15 +75,12 @@
 
 DEFINE_XARRAY_ALLOC1(arm_smmu_asid_xa);
 DEFINE_MUTEX(arm_smmu_asid_lock);
-<<<<<<< HEAD
-=======
 
 /*
  * Special value used by SVA when a process dies, to quiesce a CD without
  * disabling it.
  */
 struct arm_smmu_ctx_desc quiet_cd = { 0 };
->>>>>>> f642729d
 
 static struct arm_smmu_option_prop arm_smmu_options[] = {
 	{ ARM_SMMU_OPT_SKIP_PREFETCH, "hisilicon,broken-prefetch-cmd" },
@@ -889,12 +882,8 @@
 void arm_smmu_tlb_inv_asid(struct arm_smmu_device *smmu, u16 asid)
 {
 	struct arm_smmu_cmdq_ent cmd = {
-<<<<<<< HEAD
-		.opcode = CMDQ_OP_TLBI_NH_ASID,
-=======
 		.opcode	= smmu->features & ARM_SMMU_FEAT_E2H ?
 			CMDQ_OP_TLBI_EL2_ASID : CMDQ_OP_TLBI_NH_ASID,
->>>>>>> f642729d
 		.tlbi.asid = asid,
 	};
 
@@ -2639,12 +2628,9 @@
 	.dev_feat_enabled	= arm_smmu_dev_feature_enabled,
 	.dev_enable_feat	= arm_smmu_dev_enable_feature,
 	.dev_disable_feat	= arm_smmu_dev_disable_feature,
-<<<<<<< HEAD
-=======
 	.sva_bind		= arm_smmu_sva_bind,
 	.sva_unbind		= arm_smmu_sva_unbind,
 	.sva_get_pasid		= arm_smmu_sva_get_pasid,
->>>>>>> f642729d
 	.pgsize_bitmap		= -1UL, /* Restricted during device attach */
 };
 

// SPDX-License-Identifier: GPL-2.0-only
/*
 * IOMMU API for ARM architected SMMU implementations.
 *
 * Copyright (C) 2013 ARM Limited
 *
 * Author: Will Deacon <will.deacon@arm.com>
 *
 * This driver currently supports:
 *	- SMMUv1 and v2 implementations
 *	- Stream-matching and stream-indexing
 *	- v7/v8 long-descriptor format
 *	- Non-secure access to the SMMU
 *	- Context fault reporting
 *	- Extended Stream ID (16 bit)
 */

#define pr_fmt(fmt) "arm-smmu: " fmt

#include <linux/acpi.h>
#include <linux/acpi_iort.h>
#include <linux/bitfield.h>
#include <linux/delay.h>
#include <linux/dma-iommu.h>
#include <linux/dma-mapping.h>
#include <linux/err.h>
#include <linux/interrupt.h>
#include <linux/io.h>
#include <linux/iopoll.h>
#include <linux/module.h>
#include <linux/of.h>
#include <linux/of_address.h>
#include <linux/of_device.h>
#include <linux/pci.h>
#include <linux/platform_device.h>
#include <linux/pm_runtime.h>
#include <linux/ratelimit.h>
#include <linux/slab.h>

#include <linux/amba/bus.h>
#include <linux/fsl/mc.h>

#include "arm-smmu.h"

/*
 * Apparently, some Qualcomm arm64 platforms which appear to expose their SMMU
 * global register space are still, in fact, using a hypervisor to mediate it
 * by trapping and emulating register accesses. Sadly, some deployed versions
 * of said trapping code have bugs wherein they go horribly wrong for stores
 * using r31 (i.e. XZR/WZR) as the source register.
 */
#define QCOM_DUMMY_VAL -1

#define MSI_IOVA_BASE			0x8000000
#define MSI_IOVA_LENGTH			0x100000

static int force_stage;
module_param(force_stage, int, S_IRUGO);
MODULE_PARM_DESC(force_stage,
	"Force SMMU mappings to be installed at a particular stage of translation. A value of '1' or '2' forces the corresponding stage. All other values are ignored (i.e. no stage is forced). Note that selecting a specific stage will disable support for nested translation.");
static bool disable_bypass =
	IS_ENABLED(CONFIG_ARM_SMMU_DISABLE_BYPASS_BY_DEFAULT);
module_param(disable_bypass, bool, S_IRUGO);
MODULE_PARM_DESC(disable_bypass,
	"Disable bypass streams such that incoming transactions from devices that are not attached to an iommu domain will report an abort back to the device and will not be allowed to pass through the SMMU.");

#define s2cr_init_val (struct arm_smmu_s2cr){				\
	.type = disable_bypass ? S2CR_TYPE_FAULT : S2CR_TYPE_BYPASS,	\
}

static bool using_legacy_binding, using_generic_binding;

static inline int arm_smmu_rpm_get(struct arm_smmu_device *smmu)
{
	if (pm_runtime_enabled(smmu->dev))
		return pm_runtime_resume_and_get(smmu->dev);

	return 0;
}

static inline void arm_smmu_rpm_put(struct arm_smmu_device *smmu)
{
	if (pm_runtime_enabled(smmu->dev))
		pm_runtime_put_autosuspend(smmu->dev);
}

static struct arm_smmu_domain *to_smmu_domain(struct iommu_domain *dom)
{
	return container_of(dom, struct arm_smmu_domain, domain);
}

static struct platform_driver arm_smmu_driver;
static struct iommu_ops arm_smmu_ops;

#ifdef CONFIG_ARM_SMMU_LEGACY_DT_BINDINGS
static int arm_smmu_bus_init(struct iommu_ops *ops);

static struct device_node *dev_get_dev_node(struct device *dev)
{
	if (dev_is_pci(dev)) {
		struct pci_bus *bus = to_pci_dev(dev)->bus;

		while (!pci_is_root_bus(bus))
			bus = bus->parent;
		return of_node_get(bus->bridge->parent->of_node);
	}

	return of_node_get(dev->of_node);
}

static int __arm_smmu_get_pci_sid(struct pci_dev *pdev, u16 alias, void *data)
{
	*((__be32 *)data) = cpu_to_be32(alias);
	return 0; /* Continue walking */
}

static int __find_legacy_master_phandle(struct device *dev, void *data)
{
	struct of_phandle_iterator *it = *(void **)data;
	struct device_node *np = it->node;
	int err;

	of_for_each_phandle(it, err, dev->of_node, "mmu-masters",
			    "#stream-id-cells", -1)
		if (it->node == np) {
			*(void **)data = dev;
			return 1;
		}
	it->node = np;
	return err == -ENOENT ? 0 : err;
}

static int arm_smmu_register_legacy_master(struct device *dev,
					   struct arm_smmu_device **smmu)
{
	struct device *smmu_dev;
	struct device_node *np;
	struct of_phandle_iterator it;
	void *data = &it;
	u32 *sids;
	__be32 pci_sid;
	int err;

	np = dev_get_dev_node(dev);
	if (!np || !of_find_property(np, "#stream-id-cells", NULL)) {
		of_node_put(np);
		return -ENODEV;
	}

	it.node = np;
	err = driver_for_each_device(&arm_smmu_driver.driver, NULL, &data,
				     __find_legacy_master_phandle);
	smmu_dev = data;
	of_node_put(np);
	if (err == 0)
		return -ENODEV;
	if (err < 0)
		return err;

	if (dev_is_pci(dev)) {
		/* "mmu-masters" assumes Stream ID == Requester ID */
		pci_for_each_dma_alias(to_pci_dev(dev), __arm_smmu_get_pci_sid,
				       &pci_sid);
		it.cur = &pci_sid;
		it.cur_count = 1;
	}

	err = iommu_fwspec_init(dev, &smmu_dev->of_node->fwnode,
				&arm_smmu_ops);
	if (err)
		return err;

	sids = kcalloc(it.cur_count, sizeof(*sids), GFP_KERNEL);
	if (!sids)
		return -ENOMEM;

	*smmu = dev_get_drvdata(smmu_dev);
	of_phandle_iterator_args(&it, sids, it.cur_count);
	err = iommu_fwspec_add_ids(dev, sids, it.cur_count);
	kfree(sids);
	return err;
}

/*
 * With the legacy DT binding in play, we have no guarantees about
 * probe order, but then we're also not doing default domains, so we can
 * delay setting bus ops until we're sure every possible SMMU is ready,
 * and that way ensure that no probe_device() calls get missed.
 */
static int arm_smmu_legacy_bus_init(void)
{
	if (using_legacy_binding)
		return arm_smmu_bus_init(&arm_smmu_ops);
	return 0;
}
device_initcall_sync(arm_smmu_legacy_bus_init);
#else
static int arm_smmu_register_legacy_master(struct device *dev,
					   struct arm_smmu_device **smmu)
{
	return -ENODEV;
}
#endif /* CONFIG_ARM_SMMU_LEGACY_DT_BINDINGS */

static void __arm_smmu_free_bitmap(unsigned long *map, int idx)
{
	clear_bit(idx, map);
}

/* Wait for any pending TLB invalidations to complete */
static void __arm_smmu_tlb_sync(struct arm_smmu_device *smmu, int page,
				int sync, int status)
{
	unsigned int spin_cnt, delay;
	u32 reg;

	if (smmu->impl && unlikely(smmu->impl->tlb_sync))
		return smmu->impl->tlb_sync(smmu, page, sync, status);

	arm_smmu_writel(smmu, page, sync, QCOM_DUMMY_VAL);
	for (delay = 1; delay < TLB_LOOP_TIMEOUT; delay *= 2) {
		for (spin_cnt = TLB_SPIN_COUNT; spin_cnt > 0; spin_cnt--) {
			reg = arm_smmu_readl(smmu, page, status);
			if (!(reg & ARM_SMMU_sTLBGSTATUS_GSACTIVE))
				return;
			cpu_relax();
		}
		udelay(delay);
	}
	dev_err_ratelimited(smmu->dev,
			    "TLB sync timed out -- SMMU may be deadlocked\n");
}

static void arm_smmu_tlb_sync_global(struct arm_smmu_device *smmu)
{
	unsigned long flags;

	spin_lock_irqsave(&smmu->global_sync_lock, flags);
	__arm_smmu_tlb_sync(smmu, ARM_SMMU_GR0, ARM_SMMU_GR0_sTLBGSYNC,
			    ARM_SMMU_GR0_sTLBGSTATUS);
	spin_unlock_irqrestore(&smmu->global_sync_lock, flags);
}

static void arm_smmu_tlb_sync_context(struct arm_smmu_domain *smmu_domain)
{
	struct arm_smmu_device *smmu = smmu_domain->smmu;
	unsigned long flags;

	spin_lock_irqsave(&smmu_domain->cb_lock, flags);
	__arm_smmu_tlb_sync(smmu, ARM_SMMU_CB(smmu, smmu_domain->cfg.cbndx),
			    ARM_SMMU_CB_TLBSYNC, ARM_SMMU_CB_TLBSTATUS);
	spin_unlock_irqrestore(&smmu_domain->cb_lock, flags);
}

static void arm_smmu_tlb_inv_context_s1(void *cookie)
{
	struct arm_smmu_domain *smmu_domain = cookie;
	/*
	 * The TLBI write may be relaxed, so ensure that PTEs cleared by the
	 * current CPU are visible beforehand.
	 */
	wmb();
	arm_smmu_cb_write(smmu_domain->smmu, smmu_domain->cfg.cbndx,
			  ARM_SMMU_CB_S1_TLBIASID, smmu_domain->cfg.asid);
	arm_smmu_tlb_sync_context(smmu_domain);
}

static void arm_smmu_tlb_inv_context_s2(void *cookie)
{
	struct arm_smmu_domain *smmu_domain = cookie;
	struct arm_smmu_device *smmu = smmu_domain->smmu;

	/* See above */
	wmb();
	arm_smmu_gr0_write(smmu, ARM_SMMU_GR0_TLBIVMID, smmu_domain->cfg.vmid);
	arm_smmu_tlb_sync_global(smmu);
}

static void arm_smmu_tlb_inv_range_s1(unsigned long iova, size_t size,
				      size_t granule, void *cookie, int reg)
{
	struct arm_smmu_domain *smmu_domain = cookie;
	struct arm_smmu_device *smmu = smmu_domain->smmu;
	struct arm_smmu_cfg *cfg = &smmu_domain->cfg;
	int idx = cfg->cbndx;

	if (smmu->features & ARM_SMMU_FEAT_COHERENT_WALK)
		wmb();

	if (cfg->fmt != ARM_SMMU_CTX_FMT_AARCH64) {
		iova = (iova >> 12) << 12;
		iova |= cfg->asid;
		do {
			arm_smmu_cb_write(smmu, idx, reg, iova);
			iova += granule;
		} while (size -= granule);
	} else {
		iova >>= 12;
		iova |= (u64)cfg->asid << 48;
		do {
			arm_smmu_cb_writeq(smmu, idx, reg, iova);
			iova += granule >> 12;
		} while (size -= granule);
	}
}

static void arm_smmu_tlb_inv_range_s2(unsigned long iova, size_t size,
				      size_t granule, void *cookie, int reg)
{
	struct arm_smmu_domain *smmu_domain = cookie;
	struct arm_smmu_device *smmu = smmu_domain->smmu;
	int idx = smmu_domain->cfg.cbndx;

	if (smmu->features & ARM_SMMU_FEAT_COHERENT_WALK)
		wmb();

	iova >>= 12;
	do {
		if (smmu_domain->cfg.fmt == ARM_SMMU_CTX_FMT_AARCH64)
			arm_smmu_cb_writeq(smmu, idx, reg, iova);
		else
			arm_smmu_cb_write(smmu, idx, reg, iova);
		iova += granule >> 12;
	} while (size -= granule);
}

static void arm_smmu_tlb_inv_walk_s1(unsigned long iova, size_t size,
				     size_t granule, void *cookie)
{
	arm_smmu_tlb_inv_range_s1(iova, size, granule, cookie,
				  ARM_SMMU_CB_S1_TLBIVA);
	arm_smmu_tlb_sync_context(cookie);
}

static void arm_smmu_tlb_add_page_s1(struct iommu_iotlb_gather *gather,
				     unsigned long iova, size_t granule,
				     void *cookie)
{
	arm_smmu_tlb_inv_range_s1(iova, granule, granule, cookie,
				  ARM_SMMU_CB_S1_TLBIVAL);
}

static void arm_smmu_tlb_inv_walk_s2(unsigned long iova, size_t size,
				     size_t granule, void *cookie)
{
	arm_smmu_tlb_inv_range_s2(iova, size, granule, cookie,
				  ARM_SMMU_CB_S2_TLBIIPAS2);
	arm_smmu_tlb_sync_context(cookie);
}

static void arm_smmu_tlb_add_page_s2(struct iommu_iotlb_gather *gather,
				     unsigned long iova, size_t granule,
				     void *cookie)
{
	arm_smmu_tlb_inv_range_s2(iova, granule, granule, cookie,
				  ARM_SMMU_CB_S2_TLBIIPAS2L);
}

static void arm_smmu_tlb_inv_walk_s2_v1(unsigned long iova, size_t size,
					size_t granule, void *cookie)
{
	arm_smmu_tlb_inv_context_s2(cookie);
}
/*
 * On MMU-401 at least, the cost of firing off multiple TLBIVMIDs appears
 * almost negligible, but the benefit of getting the first one in as far ahead
 * of the sync as possible is significant, hence we don't just make this a
 * no-op and call arm_smmu_tlb_inv_context_s2() from .iotlb_sync as you might
 * think.
 */
static void arm_smmu_tlb_add_page_s2_v1(struct iommu_iotlb_gather *gather,
					unsigned long iova, size_t granule,
					void *cookie)
{
	struct arm_smmu_domain *smmu_domain = cookie;
	struct arm_smmu_device *smmu = smmu_domain->smmu;

	if (smmu->features & ARM_SMMU_FEAT_COHERENT_WALK)
		wmb();

	arm_smmu_gr0_write(smmu, ARM_SMMU_GR0_TLBIVMID, smmu_domain->cfg.vmid);
}

static const struct iommu_flush_ops arm_smmu_s1_tlb_ops = {
	.tlb_flush_all	= arm_smmu_tlb_inv_context_s1,
	.tlb_flush_walk	= arm_smmu_tlb_inv_walk_s1,
	.tlb_add_page	= arm_smmu_tlb_add_page_s1,
};

static const struct iommu_flush_ops arm_smmu_s2_tlb_ops_v2 = {
	.tlb_flush_all	= arm_smmu_tlb_inv_context_s2,
	.tlb_flush_walk	= arm_smmu_tlb_inv_walk_s2,
	.tlb_add_page	= arm_smmu_tlb_add_page_s2,
};

static const struct iommu_flush_ops arm_smmu_s2_tlb_ops_v1 = {
	.tlb_flush_all	= arm_smmu_tlb_inv_context_s2,
	.tlb_flush_walk	= arm_smmu_tlb_inv_walk_s2_v1,
	.tlb_add_page	= arm_smmu_tlb_add_page_s2_v1,
};

static irqreturn_t arm_smmu_context_fault(int irq, void *dev)
{
	u32 fsr, fsynr, cbfrsynra;
	unsigned long iova;
	struct iommu_domain *domain = dev;
	struct arm_smmu_domain *smmu_domain = to_smmu_domain(domain);
	struct arm_smmu_device *smmu = smmu_domain->smmu;
	int idx = smmu_domain->cfg.cbndx;
	int ret;

	fsr = arm_smmu_cb_read(smmu, idx, ARM_SMMU_CB_FSR);
	if (!(fsr & ARM_SMMU_FSR_FAULT))
		return IRQ_NONE;

	fsynr = arm_smmu_cb_read(smmu, idx, ARM_SMMU_CB_FSYNR0);
	iova = arm_smmu_cb_readq(smmu, idx, ARM_SMMU_CB_FAR);
	cbfrsynra = arm_smmu_gr1_read(smmu, ARM_SMMU_GR1_CBFRSYNRA(idx));

	ret = report_iommu_fault(domain, NULL, iova,
		fsynr & ARM_SMMU_FSYNR0_WNR ? IOMMU_FAULT_WRITE : IOMMU_FAULT_READ);

	if (ret == -ENOSYS)
		dev_err_ratelimited(smmu->dev,
		"Unhandled context fault: fsr=0x%x, iova=0x%08lx, fsynr=0x%x, cbfrsynra=0x%x, cb=%d\n",
			    fsr, iova, fsynr, cbfrsynra, idx);

	arm_smmu_cb_write(smmu, idx, ARM_SMMU_CB_FSR, fsr);
	return IRQ_HANDLED;
}

static irqreturn_t arm_smmu_global_fault(int irq, void *dev)
{
	u32 gfsr, gfsynr0, gfsynr1, gfsynr2;
	struct arm_smmu_device *smmu = dev;
	static DEFINE_RATELIMIT_STATE(rs, DEFAULT_RATELIMIT_INTERVAL,
				      DEFAULT_RATELIMIT_BURST);

	gfsr = arm_smmu_gr0_read(smmu, ARM_SMMU_GR0_sGFSR);
	gfsynr0 = arm_smmu_gr0_read(smmu, ARM_SMMU_GR0_sGFSYNR0);
	gfsynr1 = arm_smmu_gr0_read(smmu, ARM_SMMU_GR0_sGFSYNR1);
	gfsynr2 = arm_smmu_gr0_read(smmu, ARM_SMMU_GR0_sGFSYNR2);

	if (!gfsr)
		return IRQ_NONE;

	if (__ratelimit(&rs)) {
		if (IS_ENABLED(CONFIG_ARM_SMMU_DISABLE_BYPASS_BY_DEFAULT) &&
		    (gfsr & ARM_SMMU_sGFSR_USF))
			dev_err(smmu->dev,
				"Blocked unknown Stream ID 0x%hx; boot with \"arm-smmu.disable_bypass=0\" to allow, but this may have security implications\n",
				(u16)gfsynr1);
		else
			dev_err(smmu->dev,
				"Unexpected global fault, this could be serious\n");
		dev_err(smmu->dev,
			"\tGFSR 0x%08x, GFSYNR0 0x%08x, GFSYNR1 0x%08x, GFSYNR2 0x%08x\n",
			gfsr, gfsynr0, gfsynr1, gfsynr2);
	}

	arm_smmu_gr0_write(smmu, ARM_SMMU_GR0_sGFSR, gfsr);
	return IRQ_HANDLED;
}

static void arm_smmu_init_context_bank(struct arm_smmu_domain *smmu_domain,
				       struct io_pgtable_cfg *pgtbl_cfg)
{
	struct arm_smmu_cfg *cfg = &smmu_domain->cfg;
	struct arm_smmu_cb *cb = &smmu_domain->smmu->cbs[cfg->cbndx];
	bool stage1 = cfg->cbar != CBAR_TYPE_S2_TRANS;

	cb->cfg = cfg;

	/* TCR */
	if (stage1) {
		if (cfg->fmt == ARM_SMMU_CTX_FMT_AARCH32_S) {
			cb->tcr[0] = pgtbl_cfg->arm_v7s_cfg.tcr;
		} else {
			cb->tcr[0] = arm_smmu_lpae_tcr(pgtbl_cfg);
			cb->tcr[1] = arm_smmu_lpae_tcr2(pgtbl_cfg);
			if (cfg->fmt == ARM_SMMU_CTX_FMT_AARCH64)
				cb->tcr[1] |= ARM_SMMU_TCR2_AS;
			else
				cb->tcr[0] |= ARM_SMMU_TCR_EAE;
		}
	} else {
		cb->tcr[0] = arm_smmu_lpae_vtcr(pgtbl_cfg);
	}

	/* TTBRs */
	if (stage1) {
		if (cfg->fmt == ARM_SMMU_CTX_FMT_AARCH32_S) {
			cb->ttbr[0] = pgtbl_cfg->arm_v7s_cfg.ttbr;
			cb->ttbr[1] = 0;
		} else {
			cb->ttbr[0] = FIELD_PREP(ARM_SMMU_TTBRn_ASID,
						 cfg->asid);
			cb->ttbr[1] = FIELD_PREP(ARM_SMMU_TTBRn_ASID,
						 cfg->asid);

			if (pgtbl_cfg->quirks & IO_PGTABLE_QUIRK_ARM_TTBR1)
				cb->ttbr[1] |= pgtbl_cfg->arm_lpae_s1_cfg.ttbr;
			else
				cb->ttbr[0] |= pgtbl_cfg->arm_lpae_s1_cfg.ttbr;
		}
	} else {
		cb->ttbr[0] = pgtbl_cfg->arm_lpae_s2_cfg.vttbr;
	}

	/* MAIRs (stage-1 only) */
	if (stage1) {
		if (cfg->fmt == ARM_SMMU_CTX_FMT_AARCH32_S) {
			cb->mair[0] = pgtbl_cfg->arm_v7s_cfg.prrr;
			cb->mair[1] = pgtbl_cfg->arm_v7s_cfg.nmrr;
		} else {
			cb->mair[0] = pgtbl_cfg->arm_lpae_s1_cfg.mair;
			cb->mair[1] = pgtbl_cfg->arm_lpae_s1_cfg.mair >> 32;
		}
	}
}

void arm_smmu_write_context_bank(struct arm_smmu_device *smmu, int idx)
{
	u32 reg;
	bool stage1;
	struct arm_smmu_cb *cb = &smmu->cbs[idx];
	struct arm_smmu_cfg *cfg = cb->cfg;

	/* Unassigned context banks only need disabling */
	if (!cfg) {
		arm_smmu_cb_write(smmu, idx, ARM_SMMU_CB_SCTLR, 0);
		return;
	}

	stage1 = cfg->cbar != CBAR_TYPE_S2_TRANS;

	/* CBA2R */
	if (smmu->version > ARM_SMMU_V1) {
		if (cfg->fmt == ARM_SMMU_CTX_FMT_AARCH64)
			reg = ARM_SMMU_CBA2R_VA64;
		else
			reg = 0;
		/* 16-bit VMIDs live in CBA2R */
		if (smmu->features & ARM_SMMU_FEAT_VMID16)
			reg |= FIELD_PREP(ARM_SMMU_CBA2R_VMID16, cfg->vmid);

		arm_smmu_gr1_write(smmu, ARM_SMMU_GR1_CBA2R(idx), reg);
	}

	/* CBAR */
	reg = FIELD_PREP(ARM_SMMU_CBAR_TYPE, cfg->cbar);
	if (smmu->version < ARM_SMMU_V2)
		reg |= FIELD_PREP(ARM_SMMU_CBAR_IRPTNDX, cfg->irptndx);

	/*
	 * Use the weakest shareability/memory types, so they are
	 * overridden by the ttbcr/pte.
	 */
	if (stage1) {
		reg |= FIELD_PREP(ARM_SMMU_CBAR_S1_BPSHCFG,
				  ARM_SMMU_CBAR_S1_BPSHCFG_NSH) |
		       FIELD_PREP(ARM_SMMU_CBAR_S1_MEMATTR,
				  ARM_SMMU_CBAR_S1_MEMATTR_WB);
	} else if (!(smmu->features & ARM_SMMU_FEAT_VMID16)) {
		/* 8-bit VMIDs live in CBAR */
		reg |= FIELD_PREP(ARM_SMMU_CBAR_VMID, cfg->vmid);
	}
	arm_smmu_gr1_write(smmu, ARM_SMMU_GR1_CBAR(idx), reg);

	/*
	 * TCR
	 * We must write this before the TTBRs, since it determines the
	 * access behaviour of some fields (in particular, ASID[15:8]).
	 */
	if (stage1 && smmu->version > ARM_SMMU_V1)
		arm_smmu_cb_write(smmu, idx, ARM_SMMU_CB_TCR2, cb->tcr[1]);
	arm_smmu_cb_write(smmu, idx, ARM_SMMU_CB_TCR, cb->tcr[0]);

	/* TTBRs */
	if (cfg->fmt == ARM_SMMU_CTX_FMT_AARCH32_S) {
		arm_smmu_cb_write(smmu, idx, ARM_SMMU_CB_CONTEXTIDR, cfg->asid);
		arm_smmu_cb_write(smmu, idx, ARM_SMMU_CB_TTBR0, cb->ttbr[0]);
		arm_smmu_cb_write(smmu, idx, ARM_SMMU_CB_TTBR1, cb->ttbr[1]);
	} else {
		arm_smmu_cb_writeq(smmu, idx, ARM_SMMU_CB_TTBR0, cb->ttbr[0]);
		if (stage1)
			arm_smmu_cb_writeq(smmu, idx, ARM_SMMU_CB_TTBR1,
					   cb->ttbr[1]);
	}

	/* MAIRs (stage-1 only) */
	if (stage1) {
		arm_smmu_cb_write(smmu, idx, ARM_SMMU_CB_S1_MAIR0, cb->mair[0]);
		arm_smmu_cb_write(smmu, idx, ARM_SMMU_CB_S1_MAIR1, cb->mair[1]);
	}

	/* SCTLR */
	reg = ARM_SMMU_SCTLR_CFIE | ARM_SMMU_SCTLR_CFRE | ARM_SMMU_SCTLR_AFE |
	      ARM_SMMU_SCTLR_TRE | ARM_SMMU_SCTLR_M;
	if (stage1)
		reg |= ARM_SMMU_SCTLR_S1_ASIDPNE;
	if (IS_ENABLED(CONFIG_CPU_BIG_ENDIAN))
		reg |= ARM_SMMU_SCTLR_E;

	if (smmu->impl && smmu->impl->write_sctlr)
		smmu->impl->write_sctlr(smmu, idx, reg);
	else
		arm_smmu_cb_write(smmu, idx, ARM_SMMU_CB_SCTLR, reg);
}

static int arm_smmu_alloc_context_bank(struct arm_smmu_domain *smmu_domain,
				       struct arm_smmu_device *smmu,
				       struct device *dev, unsigned int start)
{
	if (smmu->impl && smmu->impl->alloc_context_bank)
		return smmu->impl->alloc_context_bank(smmu_domain, smmu, dev, start);

	return __arm_smmu_alloc_bitmap(smmu->context_map, start, smmu->num_context_banks);
}

static int arm_smmu_init_domain_context(struct iommu_domain *domain,
					struct arm_smmu_device *smmu,
					struct device *dev)
{
	int irq, start, ret = 0;
	unsigned long ias, oas;
	struct io_pgtable_ops *pgtbl_ops;
	struct io_pgtable_cfg pgtbl_cfg;
	enum io_pgtable_fmt fmt;
	struct arm_smmu_domain *smmu_domain = to_smmu_domain(domain);
	struct arm_smmu_cfg *cfg = &smmu_domain->cfg;
	irqreturn_t (*context_fault)(int irq, void *dev);

	mutex_lock(&smmu_domain->init_mutex);
	if (smmu_domain->smmu)
		goto out_unlock;

	if (domain->type == IOMMU_DOMAIN_IDENTITY) {
		smmu_domain->stage = ARM_SMMU_DOMAIN_BYPASS;
		smmu_domain->smmu = smmu;
		goto out_unlock;
	}

	/*
	 * Mapping the requested stage onto what we support is surprisingly
	 * complicated, mainly because the spec allows S1+S2 SMMUs without
	 * support for nested translation. That means we end up with the
	 * following table:
	 *
	 * Requested        Supported        Actual
	 *     S1               N              S1
	 *     S1             S1+S2            S1
	 *     S1               S2             S2
	 *     S1               S1             S1
	 *     N                N              N
	 *     N              S1+S2            S2
	 *     N                S2             S2
	 *     N                S1             S1
	 *
	 * Note that you can't actually request stage-2 mappings.
	 */
	if (!(smmu->features & ARM_SMMU_FEAT_TRANS_S1))
		smmu_domain->stage = ARM_SMMU_DOMAIN_S2;
	if (!(smmu->features & ARM_SMMU_FEAT_TRANS_S2))
		smmu_domain->stage = ARM_SMMU_DOMAIN_S1;

	/*
	 * Choosing a suitable context format is even more fiddly. Until we
	 * grow some way for the caller to express a preference, and/or move
	 * the decision into the io-pgtable code where it arguably belongs,
	 * just aim for the closest thing to the rest of the system, and hope
	 * that the hardware isn't esoteric enough that we can't assume AArch64
	 * support to be a superset of AArch32 support...
	 */
	if (smmu->features & ARM_SMMU_FEAT_FMT_AARCH32_L)
		cfg->fmt = ARM_SMMU_CTX_FMT_AARCH32_L;
	if (IS_ENABLED(CONFIG_IOMMU_IO_PGTABLE_ARMV7S) &&
	    !IS_ENABLED(CONFIG_64BIT) && !IS_ENABLED(CONFIG_ARM_LPAE) &&
	    (smmu->features & ARM_SMMU_FEAT_FMT_AARCH32_S) &&
	    (smmu_domain->stage == ARM_SMMU_DOMAIN_S1))
		cfg->fmt = ARM_SMMU_CTX_FMT_AARCH32_S;
	if ((IS_ENABLED(CONFIG_64BIT) || cfg->fmt == ARM_SMMU_CTX_FMT_NONE) &&
	    (smmu->features & (ARM_SMMU_FEAT_FMT_AARCH64_64K |
			       ARM_SMMU_FEAT_FMT_AARCH64_16K |
			       ARM_SMMU_FEAT_FMT_AARCH64_4K)))
		cfg->fmt = ARM_SMMU_CTX_FMT_AARCH64;

	if (cfg->fmt == ARM_SMMU_CTX_FMT_NONE) {
		ret = -EINVAL;
		goto out_unlock;
	}

	switch (smmu_domain->stage) {
	case ARM_SMMU_DOMAIN_S1:
		cfg->cbar = CBAR_TYPE_S1_TRANS_S2_BYPASS;
		start = smmu->num_s2_context_banks;
		ias = smmu->va_size;
		oas = smmu->ipa_size;
		if (cfg->fmt == ARM_SMMU_CTX_FMT_AARCH64) {
			fmt = ARM_64_LPAE_S1;
		} else if (cfg->fmt == ARM_SMMU_CTX_FMT_AARCH32_L) {
			fmt = ARM_32_LPAE_S1;
			ias = min(ias, 32UL);
			oas = min(oas, 40UL);
		} else {
			fmt = ARM_V7S;
			ias = min(ias, 32UL);
			oas = min(oas, 32UL);
		}
		smmu_domain->flush_ops = &arm_smmu_s1_tlb_ops;
		break;
	case ARM_SMMU_DOMAIN_NESTED:
		/*
		 * We will likely want to change this if/when KVM gets
		 * involved.
		 */
	case ARM_SMMU_DOMAIN_S2:
		cfg->cbar = CBAR_TYPE_S2_TRANS;
		start = 0;
		ias = smmu->ipa_size;
		oas = smmu->pa_size;
		if (cfg->fmt == ARM_SMMU_CTX_FMT_AARCH64) {
			fmt = ARM_64_LPAE_S2;
		} else {
			fmt = ARM_32_LPAE_S2;
			ias = min(ias, 40UL);
			oas = min(oas, 40UL);
		}
		if (smmu->version == ARM_SMMU_V2)
			smmu_domain->flush_ops = &arm_smmu_s2_tlb_ops_v2;
		else
			smmu_domain->flush_ops = &arm_smmu_s2_tlb_ops_v1;
		break;
	default:
		ret = -EINVAL;
		goto out_unlock;
	}

	ret = arm_smmu_alloc_context_bank(smmu_domain, smmu, dev, start);
	if (ret < 0) {
		goto out_unlock;
	}

	smmu_domain->smmu = smmu;

	cfg->cbndx = ret;
	if (smmu->version < ARM_SMMU_V2) {
		cfg->irptndx = atomic_inc_return(&smmu->irptndx);
		cfg->irptndx %= smmu->num_context_irqs;
	} else {
		cfg->irptndx = cfg->cbndx;
	}

	if (smmu_domain->stage == ARM_SMMU_DOMAIN_S2)
		cfg->vmid = cfg->cbndx + 1;
	else
		cfg->asid = cfg->cbndx;

	pgtbl_cfg = (struct io_pgtable_cfg) {
		.pgsize_bitmap	= smmu->pgsize_bitmap,
		.ias		= ias,
		.oas		= oas,
		.coherent_walk	= smmu->features & ARM_SMMU_FEAT_COHERENT_WALK,
		.tlb		= smmu_domain->flush_ops,
		.iommu_dev	= smmu->dev,
	};

	if (!iommu_get_dma_strict(domain))
		pgtbl_cfg.quirks |= IO_PGTABLE_QUIRK_NON_STRICT;

	if (smmu->impl && smmu->impl->init_context) {
		ret = smmu->impl->init_context(smmu_domain, &pgtbl_cfg, dev);
		if (ret)
			goto out_clear_smmu;
	}

	if (smmu_domain->pgtbl_quirks)
		pgtbl_cfg.quirks |= smmu_domain->pgtbl_quirks;

	pgtbl_ops = alloc_io_pgtable_ops(fmt, &pgtbl_cfg, smmu_domain);
	if (!pgtbl_ops) {
		ret = -ENOMEM;
		goto out_clear_smmu;
	}

	/* Update the domain's page sizes to reflect the page table format */
	domain->pgsize_bitmap = pgtbl_cfg.pgsize_bitmap;

	if (pgtbl_cfg.quirks & IO_PGTABLE_QUIRK_ARM_TTBR1) {
		domain->geometry.aperture_start = ~0UL << ias;
		domain->geometry.aperture_end = ~0UL;
	} else {
		domain->geometry.aperture_end = (1UL << ias) - 1;
	}

	domain->geometry.force_aperture = true;

	/* Initialise the context bank with our page table cfg */
	arm_smmu_init_context_bank(smmu_domain, &pgtbl_cfg);
	arm_smmu_write_context_bank(smmu, cfg->cbndx);

	/*
	 * Request context fault interrupt. Do this last to avoid the
	 * handler seeing a half-initialised domain state.
	 */
	irq = smmu->irqs[smmu->num_global_irqs + cfg->irptndx];

	if (smmu->impl && smmu->impl->context_fault)
		context_fault = smmu->impl->context_fault;
	else
		context_fault = arm_smmu_context_fault;

	ret = devm_request_irq(smmu->dev, irq, context_fault,
			       IRQF_SHARED, "arm-smmu-context-fault", domain);
	if (ret < 0) {
		dev_err(smmu->dev, "failed to request context IRQ %d (%u)\n",
			cfg->irptndx, irq);
		cfg->irptndx = ARM_SMMU_INVALID_IRPTNDX;
	}

	mutex_unlock(&smmu_domain->init_mutex);

	/* Publish page table ops for map/unmap */
	smmu_domain->pgtbl_ops = pgtbl_ops;
	return 0;

out_clear_smmu:
	__arm_smmu_free_bitmap(smmu->context_map, cfg->cbndx);
	smmu_domain->smmu = NULL;
out_unlock:
	mutex_unlock(&smmu_domain->init_mutex);
	return ret;
}

static void arm_smmu_destroy_domain_context(struct iommu_domain *domain)
{
	struct arm_smmu_domain *smmu_domain = to_smmu_domain(domain);
	struct arm_smmu_device *smmu = smmu_domain->smmu;
	struct arm_smmu_cfg *cfg = &smmu_domain->cfg;
	int ret, irq;

	if (!smmu || domain->type == IOMMU_DOMAIN_IDENTITY)
		return;

	ret = arm_smmu_rpm_get(smmu);
	if (ret < 0)
		return;

	/*
	 * Disable the context bank and free the page tables before freeing
	 * it.
	 */
	smmu->cbs[cfg->cbndx].cfg = NULL;
	arm_smmu_write_context_bank(smmu, cfg->cbndx);

	if (cfg->irptndx != ARM_SMMU_INVALID_IRPTNDX) {
		irq = smmu->irqs[smmu->num_global_irqs + cfg->irptndx];
		devm_free_irq(smmu->dev, irq, domain);
	}

	free_io_pgtable_ops(smmu_domain->pgtbl_ops);
	__arm_smmu_free_bitmap(smmu->context_map, cfg->cbndx);

	arm_smmu_rpm_put(smmu);
}

static struct iommu_domain *arm_smmu_domain_alloc(unsigned type)
{
	struct arm_smmu_domain *smmu_domain;

	if (type != IOMMU_DOMAIN_UNMANAGED &&
	    type != IOMMU_DOMAIN_DMA &&
	    type != IOMMU_DOMAIN_IDENTITY)
		return NULL;
	/*
	 * Allocate the domain and initialise some of its data structures.
	 * We can't really do anything meaningful until we've added a
	 * master.
	 */
	smmu_domain = kzalloc(sizeof(*smmu_domain), GFP_KERNEL);
	if (!smmu_domain)
		return NULL;

	if (type == IOMMU_DOMAIN_DMA && (using_legacy_binding ||
	    iommu_get_dma_cookie(&smmu_domain->domain))) {
		kfree(smmu_domain);
		return NULL;
	}

	mutex_init(&smmu_domain->init_mutex);
	spin_lock_init(&smmu_domain->cb_lock);

	return &smmu_domain->domain;
}

static void arm_smmu_domain_free(struct iommu_domain *domain)
{
	struct arm_smmu_domain *smmu_domain = to_smmu_domain(domain);

	/*
	 * Free the domain resources. We assume that all devices have
	 * already been detached.
	 */
	iommu_put_dma_cookie(domain);
	arm_smmu_destroy_domain_context(domain);
	kfree(smmu_domain);
}

static void arm_smmu_write_smr(struct arm_smmu_device *smmu, int idx)
{
	struct arm_smmu_smr *smr = smmu->smrs + idx;
	u32 reg = FIELD_PREP(ARM_SMMU_SMR_ID, smr->id) |
		  FIELD_PREP(ARM_SMMU_SMR_MASK, smr->mask);

	if (!(smmu->features & ARM_SMMU_FEAT_EXIDS) && smr->valid)
		reg |= ARM_SMMU_SMR_VALID;
	arm_smmu_gr0_write(smmu, ARM_SMMU_GR0_SMR(idx), reg);
}

static void arm_smmu_write_s2cr(struct arm_smmu_device *smmu, int idx)
{
	struct arm_smmu_s2cr *s2cr = smmu->s2crs + idx;
	u32 reg;

	if (smmu->impl && smmu->impl->write_s2cr) {
		smmu->impl->write_s2cr(smmu, idx);
		return;
	}

	reg = FIELD_PREP(ARM_SMMU_S2CR_TYPE, s2cr->type) |
	      FIELD_PREP(ARM_SMMU_S2CR_CBNDX, s2cr->cbndx) |
	      FIELD_PREP(ARM_SMMU_S2CR_PRIVCFG, s2cr->privcfg);

	if (smmu->features & ARM_SMMU_FEAT_EXIDS && smmu->smrs &&
	    smmu->smrs[idx].valid)
		reg |= ARM_SMMU_S2CR_EXIDVALID;
	arm_smmu_gr0_write(smmu, ARM_SMMU_GR0_S2CR(idx), reg);
}

static void arm_smmu_write_sme(struct arm_smmu_device *smmu, int idx)
{
	arm_smmu_write_s2cr(smmu, idx);
	if (smmu->smrs)
		arm_smmu_write_smr(smmu, idx);
}

/*
 * The width of SMR's mask field depends on sCR0_EXIDENABLE, so this function
 * should be called after sCR0 is written.
 */
static void arm_smmu_test_smr_masks(struct arm_smmu_device *smmu)
{
	u32 smr;
	int i;

	if (!smmu->smrs)
		return;
	/*
	 * If we've had to accommodate firmware memory regions, we may
	 * have live SMRs by now; tread carefully...
	 *
	 * Somewhat perversely, not having a free SMR for this test implies we
	 * can get away without it anyway, as we'll only be able to 'allocate'
	 * these SMRs for the ID/mask values we're already trusting to be OK.
	 */
	for (i = 0; i < smmu->num_mapping_groups; i++)
		if (!smmu->smrs[i].valid)
			goto smr_ok;
	return;
smr_ok:
	/*
	 * SMR.ID bits may not be preserved if the corresponding MASK
	 * bits are set, so check each one separately. We can reject
	 * masters later if they try to claim IDs outside these masks.
	 */
	smr = FIELD_PREP(ARM_SMMU_SMR_ID, smmu->streamid_mask);
	arm_smmu_gr0_write(smmu, ARM_SMMU_GR0_SMR(i), smr);
	smr = arm_smmu_gr0_read(smmu, ARM_SMMU_GR0_SMR(i));
	smmu->streamid_mask = FIELD_GET(ARM_SMMU_SMR_ID, smr);

	smr = FIELD_PREP(ARM_SMMU_SMR_MASK, smmu->streamid_mask);
	arm_smmu_gr0_write(smmu, ARM_SMMU_GR0_SMR(i), smr);
	smr = arm_smmu_gr0_read(smmu, ARM_SMMU_GR0_SMR(i));
	smmu->smr_mask_mask = FIELD_GET(ARM_SMMU_SMR_MASK, smr);
}

static int arm_smmu_find_sme(struct arm_smmu_device *smmu, u16 id, u16 mask)
{
	struct arm_smmu_smr *smrs = smmu->smrs;
	int i, free_idx = -ENOSPC;

	/* Stream indexing is blissfully easy */
	if (!smrs)
		return id;

	/* Validating SMRs is... less so */
	for (i = 0; i < smmu->num_mapping_groups; ++i) {
		if (!smrs[i].valid) {
			/*
			 * Note the first free entry we come across, which
			 * we'll claim in the end if nothing else matches.
			 */
			if (free_idx < 0)
				free_idx = i;
			continue;
		}
		/*
		 * If the new entry is _entirely_ matched by an existing entry,
		 * then reuse that, with the guarantee that there also cannot
		 * be any subsequent conflicting entries. In normal use we'd
		 * expect simply identical entries for this case, but there's
		 * no harm in accommodating the generalisation.
		 */
		if ((mask & smrs[i].mask) == mask &&
		    !((id ^ smrs[i].id) & ~smrs[i].mask))
			return i;
		/*
		 * If the new entry has any other overlap with an existing one,
		 * though, then there always exists at least one stream ID
		 * which would cause a conflict, and we can't allow that risk.
		 */
		if (!((id ^ smrs[i].id) & ~(smrs[i].mask | mask)))
			return -EINVAL;
	}

	return free_idx;
}

static bool arm_smmu_free_sme(struct arm_smmu_device *smmu, int idx)
{
	if (--smmu->s2crs[idx].count)
		return false;

	smmu->s2crs[idx] = s2cr_init_val;
	if (smmu->smrs)
		smmu->smrs[idx].valid = false;

	return true;
}

static int arm_smmu_master_alloc_smes(struct device *dev)
{
	struct iommu_fwspec *fwspec = dev_iommu_fwspec_get(dev);
	struct arm_smmu_master_cfg *cfg = dev_iommu_priv_get(dev);
	struct arm_smmu_device *smmu = cfg->smmu;
	struct arm_smmu_smr *smrs = smmu->smrs;
	int i, idx, ret;

	mutex_lock(&smmu->stream_map_mutex);
	/* Figure out a viable stream map entry allocation */
	for_each_cfg_sme(cfg, fwspec, i, idx) {
		u16 sid = FIELD_GET(ARM_SMMU_SMR_ID, fwspec->ids[i]);
		u16 mask = FIELD_GET(ARM_SMMU_SMR_MASK, fwspec->ids[i]);

		if (idx != INVALID_SMENDX) {
			ret = -EEXIST;
			goto out_err;
		}

		ret = arm_smmu_find_sme(smmu, sid, mask);
		if (ret < 0)
			goto out_err;

		idx = ret;
		if (smrs && smmu->s2crs[idx].count == 0) {
			smrs[idx].id = sid;
			smrs[idx].mask = mask;
			smrs[idx].valid = true;
		}
		smmu->s2crs[idx].count++;
		cfg->smendx[i] = (s16)idx;
	}

	/* It worked! Now, poke the actual hardware */
	for_each_cfg_sme(cfg, fwspec, i, idx)
		arm_smmu_write_sme(smmu, idx);

	mutex_unlock(&smmu->stream_map_mutex);
	return 0;

out_err:
	while (i--) {
		arm_smmu_free_sme(smmu, cfg->smendx[i]);
		cfg->smendx[i] = INVALID_SMENDX;
	}
	mutex_unlock(&smmu->stream_map_mutex);
	return ret;
}

static void arm_smmu_master_free_smes(struct arm_smmu_master_cfg *cfg,
				      struct iommu_fwspec *fwspec)
{
	struct arm_smmu_device *smmu = cfg->smmu;
	int i, idx;

	mutex_lock(&smmu->stream_map_mutex);
	for_each_cfg_sme(cfg, fwspec, i, idx) {
		if (arm_smmu_free_sme(smmu, idx))
			arm_smmu_write_sme(smmu, idx);
		cfg->smendx[i] = INVALID_SMENDX;
	}
	mutex_unlock(&smmu->stream_map_mutex);
}

static int arm_smmu_domain_add_master(struct arm_smmu_domain *smmu_domain,
				      struct arm_smmu_master_cfg *cfg,
				      struct iommu_fwspec *fwspec)
{
	struct arm_smmu_device *smmu = smmu_domain->smmu;
	struct arm_smmu_s2cr *s2cr = smmu->s2crs;
	u8 cbndx = smmu_domain->cfg.cbndx;
	enum arm_smmu_s2cr_type type;
	int i, idx;

	if (smmu_domain->stage == ARM_SMMU_DOMAIN_BYPASS)
		type = S2CR_TYPE_BYPASS;
	else
		type = S2CR_TYPE_TRANS;

	for_each_cfg_sme(cfg, fwspec, i, idx) {
		if (type == s2cr[idx].type && cbndx == s2cr[idx].cbndx)
			continue;

		s2cr[idx].type = type;
		s2cr[idx].privcfg = S2CR_PRIVCFG_DEFAULT;
		s2cr[idx].cbndx = cbndx;
		arm_smmu_write_s2cr(smmu, idx);
	}
	return 0;
}

static int arm_smmu_attach_dev(struct iommu_domain *domain, struct device *dev)
{
	struct arm_smmu_domain *smmu_domain = to_smmu_domain(domain);
	struct iommu_fwspec *fwspec = dev_iommu_fwspec_get(dev);
	struct arm_smmu_master_cfg *cfg;
	struct arm_smmu_device *smmu;
	int ret;

	if (!fwspec || fwspec->ops != &arm_smmu_ops) {
		dev_err(dev, "cannot attach to SMMU, is it on the same bus?\n");
		return -ENXIO;
	}

	/*
	 * FIXME: The arch/arm DMA API code tries to attach devices to its own
	 * domains between of_xlate() and probe_device() - we have no way to cope
	 * with that, so until ARM gets converted to rely on groups and default
	 * domains, just say no (but more politely than by dereferencing NULL).
	 * This should be at least a WARN_ON once that's sorted.
	 */
	cfg = dev_iommu_priv_get(dev);
	if (!cfg)
		return -ENODEV;

	smmu = cfg->smmu;

	ret = arm_smmu_rpm_get(smmu);
	if (ret < 0)
		return ret;

	/* Ensure that the domain is finalised */
	ret = arm_smmu_init_domain_context(domain, smmu, dev);
	if (ret < 0)
		goto rpm_put;

	/*
	 * Sanity check the domain. We don't support domains across
	 * different SMMUs.
	 */
	if (smmu_domain->smmu != smmu) {
		dev_err(dev,
			"cannot attach to SMMU %s whilst already attached to domain on SMMU %s\n",
			dev_name(smmu_domain->smmu->dev), dev_name(smmu->dev));
		ret = -EINVAL;
		goto rpm_put;
	}

	/* Looks ok, so add the device to the domain */
	ret = arm_smmu_domain_add_master(smmu_domain, cfg, fwspec);

	/*
	 * Setup an autosuspend delay to avoid bouncing runpm state.
	 * Otherwise, if a driver for a suspended consumer device
	 * unmaps buffers, it will runpm resume/suspend for each one.
	 *
	 * For example, when used by a GPU device, when an application
	 * or game exits, it can trigger unmapping 100s or 1000s of
	 * buffers.  With a runpm cycle for each buffer, that adds up
	 * to 5-10sec worth of reprogramming the context bank, while
	 * the system appears to be locked up to the user.
	 */
	pm_runtime_set_autosuspend_delay(smmu->dev, 20);
	pm_runtime_use_autosuspend(smmu->dev);

rpm_put:
	arm_smmu_rpm_put(smmu);
	return ret;
}

static int arm_smmu_map(struct iommu_domain *domain, unsigned long iova,
			phys_addr_t paddr, size_t size, int prot, gfp_t gfp)
{
	struct io_pgtable_ops *ops = to_smmu_domain(domain)->pgtbl_ops;
	struct arm_smmu_device *smmu = to_smmu_domain(domain)->smmu;
	int ret;

	if (!ops)
		return -ENODEV;

	arm_smmu_rpm_get(smmu);
	ret = ops->map(ops, iova, paddr, size, prot, gfp);
	arm_smmu_rpm_put(smmu);

	return ret;
}

static size_t arm_smmu_unmap(struct iommu_domain *domain, unsigned long iova,
			     size_t size, struct iommu_iotlb_gather *gather)
{
	struct io_pgtable_ops *ops = to_smmu_domain(domain)->pgtbl_ops;
	struct arm_smmu_device *smmu = to_smmu_domain(domain)->smmu;
	size_t ret;

	if (!ops)
		return 0;

	arm_smmu_rpm_get(smmu);
	ret = ops->unmap(ops, iova, size, gather);
	arm_smmu_rpm_put(smmu);

	return ret;
}

static void arm_smmu_flush_iotlb_all(struct iommu_domain *domain)
{
	struct arm_smmu_domain *smmu_domain = to_smmu_domain(domain);
	struct arm_smmu_device *smmu = smmu_domain->smmu;

	if (smmu_domain->flush_ops) {
		arm_smmu_rpm_get(smmu);
		smmu_domain->flush_ops->tlb_flush_all(smmu_domain);
		arm_smmu_rpm_put(smmu);
	}
}

static void arm_smmu_iotlb_sync(struct iommu_domain *domain,
				struct iommu_iotlb_gather *gather)
{
	struct arm_smmu_domain *smmu_domain = to_smmu_domain(domain);
	struct arm_smmu_device *smmu = smmu_domain->smmu;

	if (!smmu)
		return;

	arm_smmu_rpm_get(smmu);
	if (smmu->version == ARM_SMMU_V2 ||
	    smmu_domain->stage == ARM_SMMU_DOMAIN_S1)
		arm_smmu_tlb_sync_context(smmu_domain);
	else
		arm_smmu_tlb_sync_global(smmu);
	arm_smmu_rpm_put(smmu);
}

static phys_addr_t arm_smmu_iova_to_phys_hard(struct iommu_domain *domain,
					      dma_addr_t iova)
{
	struct arm_smmu_domain *smmu_domain = to_smmu_domain(domain);
	struct arm_smmu_device *smmu = smmu_domain->smmu;
	struct arm_smmu_cfg *cfg = &smmu_domain->cfg;
	struct io_pgtable_ops *ops= smmu_domain->pgtbl_ops;
	struct device *dev = smmu->dev;
	void __iomem *reg;
	u32 tmp;
	u64 phys;
	unsigned long va, flags;
	int ret, idx = cfg->cbndx;
	phys_addr_t addr = 0;

	ret = arm_smmu_rpm_get(smmu);
	if (ret < 0)
		return 0;

	spin_lock_irqsave(&smmu_domain->cb_lock, flags);
	va = iova & ~0xfffUL;
	if (cfg->fmt == ARM_SMMU_CTX_FMT_AARCH64)
		arm_smmu_cb_writeq(smmu, idx, ARM_SMMU_CB_ATS1PR, va);
	else
		arm_smmu_cb_write(smmu, idx, ARM_SMMU_CB_ATS1PR, va);

	reg = arm_smmu_page(smmu, ARM_SMMU_CB(smmu, idx)) + ARM_SMMU_CB_ATSR;
	if (readl_poll_timeout_atomic(reg, tmp, !(tmp & ARM_SMMU_ATSR_ACTIVE),
				      5, 50)) {
		spin_unlock_irqrestore(&smmu_domain->cb_lock, flags);
		dev_err(dev,
			"iova to phys timed out on %pad. Falling back to software table walk.\n",
			&iova);
		arm_smmu_rpm_put(smmu);
		return ops->iova_to_phys(ops, iova);
	}

	phys = arm_smmu_cb_readq(smmu, idx, ARM_SMMU_CB_PAR);
	spin_unlock_irqrestore(&smmu_domain->cb_lock, flags);
	if (phys & ARM_SMMU_CB_PAR_F) {
		dev_err(dev, "translation fault!\n");
		dev_err(dev, "PAR = 0x%llx\n", phys);
		goto out;
	}

	addr = (phys & GENMASK_ULL(39, 12)) | (iova & 0xfff);
out:
	arm_smmu_rpm_put(smmu);

	return addr;
}

static phys_addr_t arm_smmu_iova_to_phys(struct iommu_domain *domain,
					dma_addr_t iova)
{
	struct arm_smmu_domain *smmu_domain = to_smmu_domain(domain);
	struct io_pgtable_ops *ops = smmu_domain->pgtbl_ops;

	if (domain->type == IOMMU_DOMAIN_IDENTITY)
		return iova;

	if (!ops)
		return 0;

	if (smmu_domain->smmu->features & ARM_SMMU_FEAT_TRANS_OPS &&
			smmu_domain->stage == ARM_SMMU_DOMAIN_S1)
		return arm_smmu_iova_to_phys_hard(domain, iova);

	return ops->iova_to_phys(ops, iova);
}

static bool arm_smmu_capable(enum iommu_cap cap)
{
	switch (cap) {
	case IOMMU_CAP_CACHE_COHERENCY:
		/*
		 * Return true here as the SMMU can always send out coherent
		 * requests.
		 */
		return true;
	case IOMMU_CAP_NOEXEC:
		return true;
	default:
		return false;
	}
}

static
struct arm_smmu_device *arm_smmu_get_by_fwnode(struct fwnode_handle *fwnode)
{
	struct device *dev = driver_find_device_by_fwnode(&arm_smmu_driver.driver,
							  fwnode);
	put_device(dev);
	return dev ? dev_get_drvdata(dev) : NULL;
}

static struct iommu_device *arm_smmu_probe_device(struct device *dev)
{
	struct arm_smmu_device *smmu = NULL;
	struct arm_smmu_master_cfg *cfg;
	struct iommu_fwspec *fwspec = dev_iommu_fwspec_get(dev);
	int i, ret;

	if (using_legacy_binding) {
		ret = arm_smmu_register_legacy_master(dev, &smmu);

		/*
		 * If dev->iommu_fwspec is initally NULL, arm_smmu_register_legacy_master()
		 * will allocate/initialise a new one. Thus we need to update fwspec for
		 * later use.
		 */
		fwspec = dev_iommu_fwspec_get(dev);
		if (ret)
			goto out_free;
	} else if (fwspec && fwspec->ops == &arm_smmu_ops) {
		smmu = arm_smmu_get_by_fwnode(fwspec->iommu_fwnode);
	} else {
		return ERR_PTR(-ENODEV);
	}

	ret = -EINVAL;
	for (i = 0; i < fwspec->num_ids; i++) {
		u16 sid = FIELD_GET(ARM_SMMU_SMR_ID, fwspec->ids[i]);
		u16 mask = FIELD_GET(ARM_SMMU_SMR_MASK, fwspec->ids[i]);

		if (sid & ~smmu->streamid_mask) {
			dev_err(dev, "stream ID 0x%x out of range for SMMU (0x%x)\n",
				sid, smmu->streamid_mask);
			goto out_free;
		}
		if (mask & ~smmu->smr_mask_mask) {
			dev_err(dev, "SMR mask 0x%x out of range for SMMU (0x%x)\n",
				mask, smmu->smr_mask_mask);
			goto out_free;
		}
	}

	ret = -ENOMEM;
	cfg = kzalloc(offsetof(struct arm_smmu_master_cfg, smendx[i]),
		      GFP_KERNEL);
	if (!cfg)
		goto out_free;

	cfg->smmu = smmu;
	dev_iommu_priv_set(dev, cfg);
	while (i--)
		cfg->smendx[i] = INVALID_SMENDX;

	ret = arm_smmu_rpm_get(smmu);
	if (ret < 0)
		goto out_cfg_free;

	ret = arm_smmu_master_alloc_smes(dev);
	arm_smmu_rpm_put(smmu);

	if (ret)
		goto out_cfg_free;

	device_link_add(dev, smmu->dev,
			DL_FLAG_PM_RUNTIME | DL_FLAG_AUTOREMOVE_SUPPLIER);

	return &smmu->iommu;

out_cfg_free:
	kfree(cfg);
out_free:
	iommu_fwspec_free(dev);
	return ERR_PTR(ret);
}

static void arm_smmu_release_device(struct device *dev)
{
	struct iommu_fwspec *fwspec = dev_iommu_fwspec_get(dev);
	struct arm_smmu_master_cfg *cfg;
	struct arm_smmu_device *smmu;
	int ret;

	if (!fwspec || fwspec->ops != &arm_smmu_ops)
		return;

	cfg  = dev_iommu_priv_get(dev);
	smmu = cfg->smmu;

	ret = arm_smmu_rpm_get(smmu);
	if (ret < 0)
		return;

	arm_smmu_master_free_smes(cfg, fwspec);

	arm_smmu_rpm_put(smmu);

	dev_iommu_priv_set(dev, NULL);
	kfree(cfg);
	iommu_fwspec_free(dev);
}

static void arm_smmu_probe_finalize(struct device *dev)
{
	struct arm_smmu_master_cfg *cfg;
	struct arm_smmu_device *smmu;

	cfg = dev_iommu_priv_get(dev);
	smmu = cfg->smmu;

<<<<<<< HEAD
	if (smmu->impl->probe_finalize)
=======
	if (smmu->impl && smmu->impl->probe_finalize)
>>>>>>> 2b9d8e3e
		smmu->impl->probe_finalize(smmu, dev);
}

static struct iommu_group *arm_smmu_device_group(struct device *dev)
{
	struct arm_smmu_master_cfg *cfg = dev_iommu_priv_get(dev);
	struct iommu_fwspec *fwspec = dev_iommu_fwspec_get(dev);
	struct arm_smmu_device *smmu = cfg->smmu;
	struct iommu_group *group = NULL;
	int i, idx;

	for_each_cfg_sme(cfg, fwspec, i, idx) {
		if (group && smmu->s2crs[idx].group &&
		    group != smmu->s2crs[idx].group)
			return ERR_PTR(-EINVAL);

		group = smmu->s2crs[idx].group;
	}

	if (group)
		return iommu_group_ref_get(group);

	if (dev_is_pci(dev))
		group = pci_device_group(dev);
	else if (dev_is_fsl_mc(dev))
		group = fsl_mc_device_group(dev);
	else
		group = generic_device_group(dev);

	/* Remember group for faster lookups */
	if (!IS_ERR(group))
		for_each_cfg_sme(cfg, fwspec, i, idx)
			smmu->s2crs[idx].group = group;

	return group;
}

static int arm_smmu_enable_nesting(struct iommu_domain *domain)
{
	struct arm_smmu_domain *smmu_domain = to_smmu_domain(domain);
	int ret = 0;

	mutex_lock(&smmu_domain->init_mutex);
	if (smmu_domain->smmu)
		ret = -EPERM;
	else
		smmu_domain->stage = ARM_SMMU_DOMAIN_NESTED;
	mutex_unlock(&smmu_domain->init_mutex);

	return ret;
}

static int arm_smmu_set_pgtable_quirks(struct iommu_domain *domain,
		unsigned long quirks)
{
	struct arm_smmu_domain *smmu_domain = to_smmu_domain(domain);
	int ret = 0;

	mutex_lock(&smmu_domain->init_mutex);
	if (smmu_domain->smmu)
		ret = -EPERM;
	else
		smmu_domain->pgtbl_quirks = quirks;
	mutex_unlock(&smmu_domain->init_mutex);

	return ret;
}

static int arm_smmu_of_xlate(struct device *dev, struct of_phandle_args *args)
{
	u32 mask, fwid = 0;

	if (args->args_count > 0)
		fwid |= FIELD_PREP(ARM_SMMU_SMR_ID, args->args[0]);

	if (args->args_count > 1)
		fwid |= FIELD_PREP(ARM_SMMU_SMR_MASK, args->args[1]);
	else if (!of_property_read_u32(args->np, "stream-match-mask", &mask))
		fwid |= FIELD_PREP(ARM_SMMU_SMR_MASK, mask);

	return iommu_fwspec_add_ids(dev, &fwid, 1);
}

static void arm_smmu_get_resv_regions(struct device *dev,
				      struct list_head *head)
{
	struct iommu_resv_region *region;
	int prot = IOMMU_WRITE | IOMMU_NOEXEC | IOMMU_MMIO;

	region = iommu_alloc_resv_region(MSI_IOVA_BASE, MSI_IOVA_LENGTH,
					 prot, IOMMU_RESV_SW_MSI);
	if (!region)
		return;

	list_add_tail(&region->list, head);

	iommu_dma_get_resv_regions(dev, head);
}

static int arm_smmu_def_domain_type(struct device *dev)
{
	struct arm_smmu_master_cfg *cfg = dev_iommu_priv_get(dev);
	const struct arm_smmu_impl *impl = cfg->smmu->impl;

	if (impl && impl->def_domain_type)
		return impl->def_domain_type(dev);

	return 0;
}

static struct iommu_ops arm_smmu_ops = {
	.capable		= arm_smmu_capable,
	.domain_alloc		= arm_smmu_domain_alloc,
	.domain_free		= arm_smmu_domain_free,
	.attach_dev		= arm_smmu_attach_dev,
	.map			= arm_smmu_map,
	.unmap			= arm_smmu_unmap,
	.flush_iotlb_all	= arm_smmu_flush_iotlb_all,
	.iotlb_sync		= arm_smmu_iotlb_sync,
	.iova_to_phys		= arm_smmu_iova_to_phys,
	.probe_device		= arm_smmu_probe_device,
	.release_device		= arm_smmu_release_device,
	.probe_finalize		= arm_smmu_probe_finalize,
	.device_group		= arm_smmu_device_group,
	.enable_nesting		= arm_smmu_enable_nesting,
	.set_pgtable_quirks	= arm_smmu_set_pgtable_quirks,
	.of_xlate		= arm_smmu_of_xlate,
	.get_resv_regions	= arm_smmu_get_resv_regions,
	.put_resv_regions	= generic_iommu_put_resv_regions,
	.def_domain_type	= arm_smmu_def_domain_type,
	.pgsize_bitmap		= -1UL, /* Restricted during device attach */
	.owner			= THIS_MODULE,
};

static void arm_smmu_device_reset(struct arm_smmu_device *smmu)
{
	int i;
	u32 reg;

	/* clear global FSR */
	reg = arm_smmu_gr0_read(smmu, ARM_SMMU_GR0_sGFSR);
	arm_smmu_gr0_write(smmu, ARM_SMMU_GR0_sGFSR, reg);

	/*
	 * Reset stream mapping groups: Initial values mark all SMRn as
	 * invalid and all S2CRn as bypass unless overridden.
	 */
	for (i = 0; i < smmu->num_mapping_groups; ++i)
		arm_smmu_write_sme(smmu, i);

	/* Make sure all context banks are disabled and clear CB_FSR  */
	for (i = 0; i < smmu->num_context_banks; ++i) {
		arm_smmu_write_context_bank(smmu, i);
		arm_smmu_cb_write(smmu, i, ARM_SMMU_CB_FSR, ARM_SMMU_FSR_FAULT);
	}

	/* Invalidate the TLB, just in case */
	arm_smmu_gr0_write(smmu, ARM_SMMU_GR0_TLBIALLH, QCOM_DUMMY_VAL);
	arm_smmu_gr0_write(smmu, ARM_SMMU_GR0_TLBIALLNSNH, QCOM_DUMMY_VAL);

	reg = arm_smmu_gr0_read(smmu, ARM_SMMU_GR0_sCR0);

	/* Enable fault reporting */
	reg |= (ARM_SMMU_sCR0_GFRE | ARM_SMMU_sCR0_GFIE |
		ARM_SMMU_sCR0_GCFGFRE | ARM_SMMU_sCR0_GCFGFIE);

	/* Disable TLB broadcasting. */
	reg |= (ARM_SMMU_sCR0_VMIDPNE | ARM_SMMU_sCR0_PTM);

	/* Enable client access, handling unmatched streams as appropriate */
	reg &= ~ARM_SMMU_sCR0_CLIENTPD;
	if (disable_bypass)
		reg |= ARM_SMMU_sCR0_USFCFG;
	else
		reg &= ~ARM_SMMU_sCR0_USFCFG;

	/* Disable forced broadcasting */
	reg &= ~ARM_SMMU_sCR0_FB;

	/* Don't upgrade barriers */
	reg &= ~(ARM_SMMU_sCR0_BSU);

	if (smmu->features & ARM_SMMU_FEAT_VMID16)
		reg |= ARM_SMMU_sCR0_VMID16EN;

	if (smmu->features & ARM_SMMU_FEAT_EXIDS)
		reg |= ARM_SMMU_sCR0_EXIDENABLE;

	if (smmu->impl && smmu->impl->reset)
		smmu->impl->reset(smmu);

	/* Push the button */
	arm_smmu_tlb_sync_global(smmu);
	arm_smmu_gr0_write(smmu, ARM_SMMU_GR0_sCR0, reg);
}

static int arm_smmu_id_size_to_bits(int size)
{
	switch (size) {
	case 0:
		return 32;
	case 1:
		return 36;
	case 2:
		return 40;
	case 3:
		return 42;
	case 4:
		return 44;
	case 5:
	default:
		return 48;
	}
}

static int arm_smmu_device_cfg_probe(struct arm_smmu_device *smmu)
{
	unsigned int size;
	u32 id;
	bool cttw_reg, cttw_fw = smmu->features & ARM_SMMU_FEAT_COHERENT_WALK;
	int i, ret;

	dev_notice(smmu->dev, "probing hardware configuration...\n");
	dev_notice(smmu->dev, "SMMUv%d with:\n",
			smmu->version == ARM_SMMU_V2 ? 2 : 1);

	/* ID0 */
	id = arm_smmu_gr0_read(smmu, ARM_SMMU_GR0_ID0);

	/* Restrict available stages based on module parameter */
	if (force_stage == 1)
		id &= ~(ARM_SMMU_ID0_S2TS | ARM_SMMU_ID0_NTS);
	else if (force_stage == 2)
		id &= ~(ARM_SMMU_ID0_S1TS | ARM_SMMU_ID0_NTS);

	if (id & ARM_SMMU_ID0_S1TS) {
		smmu->features |= ARM_SMMU_FEAT_TRANS_S1;
		dev_notice(smmu->dev, "\tstage 1 translation\n");
	}

	if (id & ARM_SMMU_ID0_S2TS) {
		smmu->features |= ARM_SMMU_FEAT_TRANS_S2;
		dev_notice(smmu->dev, "\tstage 2 translation\n");
	}

	if (id & ARM_SMMU_ID0_NTS) {
		smmu->features |= ARM_SMMU_FEAT_TRANS_NESTED;
		dev_notice(smmu->dev, "\tnested translation\n");
	}

	if (!(smmu->features &
		(ARM_SMMU_FEAT_TRANS_S1 | ARM_SMMU_FEAT_TRANS_S2))) {
		dev_err(smmu->dev, "\tno translation support!\n");
		return -ENODEV;
	}

	if ((id & ARM_SMMU_ID0_S1TS) &&
	    ((smmu->version < ARM_SMMU_V2) || !(id & ARM_SMMU_ID0_ATOSNS))) {
		smmu->features |= ARM_SMMU_FEAT_TRANS_OPS;
		dev_notice(smmu->dev, "\taddress translation ops\n");
	}

	/*
	 * In order for DMA API calls to work properly, we must defer to what
	 * the FW says about coherency, regardless of what the hardware claims.
	 * Fortunately, this also opens up a workaround for systems where the
	 * ID register value has ended up configured incorrectly.
	 */
	cttw_reg = !!(id & ARM_SMMU_ID0_CTTW);
	if (cttw_fw || cttw_reg)
		dev_notice(smmu->dev, "\t%scoherent table walk\n",
			   cttw_fw ? "" : "non-");
	if (cttw_fw != cttw_reg)
		dev_notice(smmu->dev,
			   "\t(IDR0.CTTW overridden by FW configuration)\n");

	/* Max. number of entries we have for stream matching/indexing */
	if (smmu->version == ARM_SMMU_V2 && id & ARM_SMMU_ID0_EXIDS) {
		smmu->features |= ARM_SMMU_FEAT_EXIDS;
		size = 1 << 16;
	} else {
		size = 1 << FIELD_GET(ARM_SMMU_ID0_NUMSIDB, id);
	}
	smmu->streamid_mask = size - 1;
	if (id & ARM_SMMU_ID0_SMS) {
		smmu->features |= ARM_SMMU_FEAT_STREAM_MATCH;
		size = FIELD_GET(ARM_SMMU_ID0_NUMSMRG, id);
		if (size == 0) {
			dev_err(smmu->dev,
				"stream-matching supported, but no SMRs present!\n");
			return -ENODEV;
		}

		/* Zero-initialised to mark as invalid */
		smmu->smrs = devm_kcalloc(smmu->dev, size, sizeof(*smmu->smrs),
					  GFP_KERNEL);
		if (!smmu->smrs)
			return -ENOMEM;

		dev_notice(smmu->dev,
			   "\tstream matching with %u register groups", size);
	}
	/* s2cr->type == 0 means translation, so initialise explicitly */
	smmu->s2crs = devm_kmalloc_array(smmu->dev, size, sizeof(*smmu->s2crs),
					 GFP_KERNEL);
	if (!smmu->s2crs)
		return -ENOMEM;
	for (i = 0; i < size; i++)
		smmu->s2crs[i] = s2cr_init_val;

	smmu->num_mapping_groups = size;
	mutex_init(&smmu->stream_map_mutex);
	spin_lock_init(&smmu->global_sync_lock);

	if (smmu->version < ARM_SMMU_V2 ||
	    !(id & ARM_SMMU_ID0_PTFS_NO_AARCH32)) {
		smmu->features |= ARM_SMMU_FEAT_FMT_AARCH32_L;
		if (!(id & ARM_SMMU_ID0_PTFS_NO_AARCH32S))
			smmu->features |= ARM_SMMU_FEAT_FMT_AARCH32_S;
	}

	/* ID1 */
	id = arm_smmu_gr0_read(smmu, ARM_SMMU_GR0_ID1);
	smmu->pgshift = (id & ARM_SMMU_ID1_PAGESIZE) ? 16 : 12;

	/* Check for size mismatch of SMMU address space from mapped region */
	size = 1 << (FIELD_GET(ARM_SMMU_ID1_NUMPAGENDXB, id) + 1);
	if (smmu->numpage != 2 * size << smmu->pgshift)
		dev_warn(smmu->dev,
			"SMMU address space size (0x%x) differs from mapped region size (0x%x)!\n",
			2 * size << smmu->pgshift, smmu->numpage);
	/* Now properly encode NUMPAGE to subsequently derive SMMU_CB_BASE */
	smmu->numpage = size;

	smmu->num_s2_context_banks = FIELD_GET(ARM_SMMU_ID1_NUMS2CB, id);
	smmu->num_context_banks = FIELD_GET(ARM_SMMU_ID1_NUMCB, id);
	if (smmu->num_s2_context_banks > smmu->num_context_banks) {
		dev_err(smmu->dev, "impossible number of S2 context banks!\n");
		return -ENODEV;
	}
	dev_notice(smmu->dev, "\t%u context banks (%u stage-2 only)\n",
		   smmu->num_context_banks, smmu->num_s2_context_banks);
	smmu->cbs = devm_kcalloc(smmu->dev, smmu->num_context_banks,
				 sizeof(*smmu->cbs), GFP_KERNEL);
	if (!smmu->cbs)
		return -ENOMEM;

	/* ID2 */
	id = arm_smmu_gr0_read(smmu, ARM_SMMU_GR0_ID2);
	size = arm_smmu_id_size_to_bits(FIELD_GET(ARM_SMMU_ID2_IAS, id));
	smmu->ipa_size = size;

	/* The output mask is also applied for bypass */
	size = arm_smmu_id_size_to_bits(FIELD_GET(ARM_SMMU_ID2_OAS, id));
	smmu->pa_size = size;

	if (id & ARM_SMMU_ID2_VMID16)
		smmu->features |= ARM_SMMU_FEAT_VMID16;

	/*
	 * What the page table walker can address actually depends on which
	 * descriptor format is in use, but since a) we don't know that yet,
	 * and b) it can vary per context bank, this will have to do...
	 */
	if (dma_set_mask_and_coherent(smmu->dev, DMA_BIT_MASK(size)))
		dev_warn(smmu->dev,
			 "failed to set DMA mask for table walker\n");

	if (smmu->version < ARM_SMMU_V2) {
		smmu->va_size = smmu->ipa_size;
		if (smmu->version == ARM_SMMU_V1_64K)
			smmu->features |= ARM_SMMU_FEAT_FMT_AARCH64_64K;
	} else {
		size = FIELD_GET(ARM_SMMU_ID2_UBS, id);
		smmu->va_size = arm_smmu_id_size_to_bits(size);
		if (id & ARM_SMMU_ID2_PTFS_4K)
			smmu->features |= ARM_SMMU_FEAT_FMT_AARCH64_4K;
		if (id & ARM_SMMU_ID2_PTFS_16K)
			smmu->features |= ARM_SMMU_FEAT_FMT_AARCH64_16K;
		if (id & ARM_SMMU_ID2_PTFS_64K)
			smmu->features |= ARM_SMMU_FEAT_FMT_AARCH64_64K;
	}

	if (smmu->impl && smmu->impl->cfg_probe) {
		ret = smmu->impl->cfg_probe(smmu);
		if (ret)
			return ret;
	}

	/* Now we've corralled the various formats, what'll it do? */
	if (smmu->features & ARM_SMMU_FEAT_FMT_AARCH32_S)
		smmu->pgsize_bitmap |= SZ_4K | SZ_64K | SZ_1M | SZ_16M;
	if (smmu->features &
	    (ARM_SMMU_FEAT_FMT_AARCH32_L | ARM_SMMU_FEAT_FMT_AARCH64_4K))
		smmu->pgsize_bitmap |= SZ_4K | SZ_2M | SZ_1G;
	if (smmu->features & ARM_SMMU_FEAT_FMT_AARCH64_16K)
		smmu->pgsize_bitmap |= SZ_16K | SZ_32M;
	if (smmu->features & ARM_SMMU_FEAT_FMT_AARCH64_64K)
		smmu->pgsize_bitmap |= SZ_64K | SZ_512M;

	if (arm_smmu_ops.pgsize_bitmap == -1UL)
		arm_smmu_ops.pgsize_bitmap = smmu->pgsize_bitmap;
	else
		arm_smmu_ops.pgsize_bitmap |= smmu->pgsize_bitmap;
	dev_notice(smmu->dev, "\tSupported page sizes: 0x%08lx\n",
		   smmu->pgsize_bitmap);


	if (smmu->features & ARM_SMMU_FEAT_TRANS_S1)
		dev_notice(smmu->dev, "\tStage-1: %lu-bit VA -> %lu-bit IPA\n",
			   smmu->va_size, smmu->ipa_size);

	if (smmu->features & ARM_SMMU_FEAT_TRANS_S2)
		dev_notice(smmu->dev, "\tStage-2: %lu-bit IPA -> %lu-bit PA\n",
			   smmu->ipa_size, smmu->pa_size);

	return 0;
}

struct arm_smmu_match_data {
	enum arm_smmu_arch_version version;
	enum arm_smmu_implementation model;
};

#define ARM_SMMU_MATCH_DATA(name, ver, imp)	\
static const struct arm_smmu_match_data name = { .version = ver, .model = imp }

ARM_SMMU_MATCH_DATA(smmu_generic_v1, ARM_SMMU_V1, GENERIC_SMMU);
ARM_SMMU_MATCH_DATA(smmu_generic_v2, ARM_SMMU_V2, GENERIC_SMMU);
ARM_SMMU_MATCH_DATA(arm_mmu401, ARM_SMMU_V1_64K, GENERIC_SMMU);
ARM_SMMU_MATCH_DATA(arm_mmu500, ARM_SMMU_V2, ARM_MMU500);
ARM_SMMU_MATCH_DATA(cavium_smmuv2, ARM_SMMU_V2, CAVIUM_SMMUV2);
ARM_SMMU_MATCH_DATA(qcom_smmuv2, ARM_SMMU_V2, QCOM_SMMUV2);

static const struct of_device_id arm_smmu_of_match[] = {
	{ .compatible = "arm,smmu-v1", .data = &smmu_generic_v1 },
	{ .compatible = "arm,smmu-v2", .data = &smmu_generic_v2 },
	{ .compatible = "arm,mmu-400", .data = &smmu_generic_v1 },
	{ .compatible = "arm,mmu-401", .data = &arm_mmu401 },
	{ .compatible = "arm,mmu-500", .data = &arm_mmu500 },
	{ .compatible = "cavium,smmu-v2", .data = &cavium_smmuv2 },
	{ .compatible = "nvidia,smmu-500", .data = &arm_mmu500 },
	{ .compatible = "qcom,smmu-v2", .data = &qcom_smmuv2 },
	{ },
};
MODULE_DEVICE_TABLE(of, arm_smmu_of_match);

#ifdef CONFIG_ACPI
static int acpi_smmu_get_data(u32 model, struct arm_smmu_device *smmu)
{
	int ret = 0;

	switch (model) {
	case ACPI_IORT_SMMU_V1:
	case ACPI_IORT_SMMU_CORELINK_MMU400:
		smmu->version = ARM_SMMU_V1;
		smmu->model = GENERIC_SMMU;
		break;
	case ACPI_IORT_SMMU_CORELINK_MMU401:
		smmu->version = ARM_SMMU_V1_64K;
		smmu->model = GENERIC_SMMU;
		break;
	case ACPI_IORT_SMMU_V2:
		smmu->version = ARM_SMMU_V2;
		smmu->model = GENERIC_SMMU;
		break;
	case ACPI_IORT_SMMU_CORELINK_MMU500:
		smmu->version = ARM_SMMU_V2;
		smmu->model = ARM_MMU500;
		break;
	case ACPI_IORT_SMMU_CAVIUM_THUNDERX:
		smmu->version = ARM_SMMU_V2;
		smmu->model = CAVIUM_SMMUV2;
		break;
	default:
		ret = -ENODEV;
	}

	return ret;
}

static int arm_smmu_device_acpi_probe(struct platform_device *pdev,
				      struct arm_smmu_device *smmu)
{
	struct device *dev = smmu->dev;
	struct acpi_iort_node *node =
		*(struct acpi_iort_node **)dev_get_platdata(dev);
	struct acpi_iort_smmu *iort_smmu;
	int ret;

	/* Retrieve SMMU1/2 specific data */
	iort_smmu = (struct acpi_iort_smmu *)node->node_data;

	ret = acpi_smmu_get_data(iort_smmu->model, smmu);
	if (ret < 0)
		return ret;

	/* Ignore the configuration access interrupt */
	smmu->num_global_irqs = 1;

	if (iort_smmu->flags & ACPI_IORT_SMMU_COHERENT_WALK)
		smmu->features |= ARM_SMMU_FEAT_COHERENT_WALK;

	return 0;
}
#else
static inline int arm_smmu_device_acpi_probe(struct platform_device *pdev,
					     struct arm_smmu_device *smmu)
{
	return -ENODEV;
}
#endif

static int arm_smmu_device_dt_probe(struct platform_device *pdev,
				    struct arm_smmu_device *smmu)
{
	const struct arm_smmu_match_data *data;
	struct device *dev = &pdev->dev;
	bool legacy_binding;

	if (of_property_read_u32(dev->of_node, "#global-interrupts",
				 &smmu->num_global_irqs)) {
		dev_err(dev, "missing #global-interrupts property\n");
		return -ENODEV;
	}

	data = of_device_get_match_data(dev);
	smmu->version = data->version;
	smmu->model = data->model;

	legacy_binding = of_find_property(dev->of_node, "mmu-masters", NULL);
	if (legacy_binding && !using_generic_binding) {
		if (!using_legacy_binding) {
			pr_notice("deprecated \"mmu-masters\" DT property in use; %s support unavailable\n",
				  IS_ENABLED(CONFIG_ARM_SMMU_LEGACY_DT_BINDINGS) ? "DMA API" : "SMMU");
		}
		using_legacy_binding = true;
	} else if (!legacy_binding && !using_legacy_binding) {
		using_generic_binding = true;
	} else {
		dev_err(dev, "not probing due to mismatched DT properties\n");
		return -ENODEV;
	}

	if (of_dma_is_coherent(dev->of_node))
		smmu->features |= ARM_SMMU_FEAT_COHERENT_WALK;

	return 0;
}

static int arm_smmu_bus_init(struct iommu_ops *ops)
{
	int err;

	/* Oh, for a proper bus abstraction */
	if (!iommu_present(&platform_bus_type)) {
		err = bus_set_iommu(&platform_bus_type, ops);
		if (err)
			return err;
	}
#ifdef CONFIG_ARM_AMBA
	if (!iommu_present(&amba_bustype)) {
		err = bus_set_iommu(&amba_bustype, ops);
		if (err)
			goto err_reset_platform_ops;
	}
#endif
#ifdef CONFIG_PCI
	if (!iommu_present(&pci_bus_type)) {
		err = bus_set_iommu(&pci_bus_type, ops);
		if (err)
			goto err_reset_amba_ops;
	}
#endif
#ifdef CONFIG_FSL_MC_BUS
	if (!iommu_present(&fsl_mc_bus_type)) {
		err = bus_set_iommu(&fsl_mc_bus_type, ops);
		if (err)
			goto err_reset_pci_ops;
	}
#endif
	return 0;

err_reset_pci_ops: __maybe_unused;
#ifdef CONFIG_PCI
	bus_set_iommu(&pci_bus_type, NULL);
#endif
err_reset_amba_ops: __maybe_unused;
#ifdef CONFIG_ARM_AMBA
	bus_set_iommu(&amba_bustype, NULL);
#endif
err_reset_platform_ops: __maybe_unused;
	bus_set_iommu(&platform_bus_type, NULL);
	return err;
}

static int arm_smmu_device_probe(struct platform_device *pdev)
{
	struct resource *res;
	resource_size_t ioaddr;
	struct arm_smmu_device *smmu;
	struct device *dev = &pdev->dev;
	int num_irqs, i, err;
	irqreturn_t (*global_fault)(int irq, void *dev);

	smmu = devm_kzalloc(dev, sizeof(*smmu), GFP_KERNEL);
	if (!smmu) {
		dev_err(dev, "failed to allocate arm_smmu_device\n");
		return -ENOMEM;
	}
	smmu->dev = dev;

	if (dev->of_node)
		err = arm_smmu_device_dt_probe(pdev, smmu);
	else
		err = arm_smmu_device_acpi_probe(pdev, smmu);

	if (err)
		return err;

	res = platform_get_resource(pdev, IORESOURCE_MEM, 0);
	ioaddr = res->start;
	smmu->base = devm_ioremap_resource(dev, res);
	if (IS_ERR(smmu->base))
		return PTR_ERR(smmu->base);
	/*
	 * The resource size should effectively match the value of SMMU_TOP;
	 * stash that temporarily until we know PAGESIZE to validate it with.
	 */
	smmu->numpage = resource_size(res);

	smmu = arm_smmu_impl_init(smmu);
	if (IS_ERR(smmu))
		return PTR_ERR(smmu);

	num_irqs = 0;
	while ((res = platform_get_resource(pdev, IORESOURCE_IRQ, num_irqs))) {
		num_irqs++;
		if (num_irqs > smmu->num_global_irqs)
			smmu->num_context_irqs++;
	}

	if (!smmu->num_context_irqs) {
		dev_err(dev, "found %d interrupts but expected at least %d\n",
			num_irqs, smmu->num_global_irqs + 1);
		return -ENODEV;
	}

	smmu->irqs = devm_kcalloc(dev, num_irqs, sizeof(*smmu->irqs),
				  GFP_KERNEL);
	if (!smmu->irqs) {
		dev_err(dev, "failed to allocate %d irqs\n", num_irqs);
		return -ENOMEM;
	}

	for (i = 0; i < num_irqs; ++i) {
		int irq = platform_get_irq(pdev, i);

		if (irq < 0)
			return -ENODEV;
		smmu->irqs[i] = irq;
	}

	err = devm_clk_bulk_get_all(dev, &smmu->clks);
	if (err < 0) {
		dev_err(dev, "failed to get clocks %d\n", err);
		return err;
	}
	smmu->num_clks = err;

	err = clk_bulk_prepare_enable(smmu->num_clks, smmu->clks);
	if (err)
		return err;

	err = arm_smmu_device_cfg_probe(smmu);
	if (err)
		return err;

	if (smmu->version == ARM_SMMU_V2) {
		if (smmu->num_context_banks > smmu->num_context_irqs) {
			dev_err(dev,
			      "found only %d context irq(s) but %d required\n",
			      smmu->num_context_irqs, smmu->num_context_banks);
			return -ENODEV;
		}

		/* Ignore superfluous interrupts */
		smmu->num_context_irqs = smmu->num_context_banks;
	}

	if (smmu->impl && smmu->impl->global_fault)
		global_fault = smmu->impl->global_fault;
	else
		global_fault = arm_smmu_global_fault;

	for (i = 0; i < smmu->num_global_irqs; ++i) {
		err = devm_request_irq(smmu->dev, smmu->irqs[i],
				       global_fault,
				       IRQF_SHARED,
				       "arm-smmu global fault",
				       smmu);
		if (err) {
			dev_err(dev, "failed to request global IRQ %d (%u)\n",
				i, smmu->irqs[i]);
			return err;
		}
	}

	err = iommu_device_sysfs_add(&smmu->iommu, smmu->dev, NULL,
				     "smmu.%pa", &ioaddr);
	if (err) {
		dev_err(dev, "Failed to register iommu in sysfs\n");
		return err;
	}

	err = iommu_device_register(&smmu->iommu, &arm_smmu_ops, dev);
	if (err) {
		dev_err(dev, "Failed to register iommu\n");
		goto err_sysfs_remove;
	}

	platform_set_drvdata(pdev, smmu);
	arm_smmu_device_reset(smmu);
	arm_smmu_test_smr_masks(smmu);

	/*
	 * We want to avoid touching dev->power.lock in fastpaths unless
	 * it's really going to do something useful - pm_runtime_enabled()
	 * can serve as an ideal proxy for that decision. So, conditionally
	 * enable pm_runtime.
	 */
	if (dev->pm_domain) {
		pm_runtime_set_active(dev);
		pm_runtime_enable(dev);
	}

	/*
	 * For ACPI and generic DT bindings, an SMMU will be probed before
	 * any device which might need it, so we want the bus ops in place
	 * ready to handle default domain setup as soon as any SMMU exists.
	 */
	if (!using_legacy_binding) {
		err = arm_smmu_bus_init(&arm_smmu_ops);
		if (err)
			goto err_unregister_device;
	}

	return 0;

err_unregister_device:
	iommu_device_unregister(&smmu->iommu);
err_sysfs_remove:
	iommu_device_sysfs_remove(&smmu->iommu);
	return err;
}

static int arm_smmu_device_remove(struct platform_device *pdev)
{
	struct arm_smmu_device *smmu = platform_get_drvdata(pdev);

	if (!smmu)
		return -ENODEV;

	if (!bitmap_empty(smmu->context_map, ARM_SMMU_MAX_CBS))
		dev_notice(&pdev->dev, "disabling translation\n");

	arm_smmu_bus_init(NULL);
	iommu_device_unregister(&smmu->iommu);
	iommu_device_sysfs_remove(&smmu->iommu);

	arm_smmu_rpm_get(smmu);
	/* Turn the thing off */
	arm_smmu_gr0_write(smmu, ARM_SMMU_GR0_sCR0, ARM_SMMU_sCR0_CLIENTPD);
	arm_smmu_rpm_put(smmu);

	if (pm_runtime_enabled(smmu->dev))
		pm_runtime_force_suspend(smmu->dev);
	else
		clk_bulk_disable(smmu->num_clks, smmu->clks);

	clk_bulk_unprepare(smmu->num_clks, smmu->clks);
	return 0;
}

static void arm_smmu_device_shutdown(struct platform_device *pdev)
{
	arm_smmu_device_remove(pdev);
}

static int __maybe_unused arm_smmu_runtime_resume(struct device *dev)
{
	struct arm_smmu_device *smmu = dev_get_drvdata(dev);
	int ret;

	ret = clk_bulk_enable(smmu->num_clks, smmu->clks);
	if (ret)
		return ret;

	arm_smmu_device_reset(smmu);

	return 0;
}

static int __maybe_unused arm_smmu_runtime_suspend(struct device *dev)
{
	struct arm_smmu_device *smmu = dev_get_drvdata(dev);

	clk_bulk_disable(smmu->num_clks, smmu->clks);

	return 0;
}

static int __maybe_unused arm_smmu_pm_resume(struct device *dev)
{
	if (pm_runtime_suspended(dev))
		return 0;

	return arm_smmu_runtime_resume(dev);
}

static int __maybe_unused arm_smmu_pm_suspend(struct device *dev)
{
	if (pm_runtime_suspended(dev))
		return 0;

	return arm_smmu_runtime_suspend(dev);
}

static const struct dev_pm_ops arm_smmu_pm_ops = {
	SET_SYSTEM_SLEEP_PM_OPS(arm_smmu_pm_suspend, arm_smmu_pm_resume)
	SET_RUNTIME_PM_OPS(arm_smmu_runtime_suspend,
			   arm_smmu_runtime_resume, NULL)
};

static struct platform_driver arm_smmu_driver = {
	.driver	= {
		.name			= "arm-smmu",
		.of_match_table		= arm_smmu_of_match,
		.pm			= &arm_smmu_pm_ops,
		.suppress_bind_attrs    = true,
	},
	.probe	= arm_smmu_device_probe,
	.remove	= arm_smmu_device_remove,
	.shutdown = arm_smmu_device_shutdown,
};
module_platform_driver(arm_smmu_driver);

MODULE_DESCRIPTION("IOMMU API for ARM architected SMMU implementations");
MODULE_AUTHOR("Will Deacon <will@kernel.org>");
MODULE_ALIAS("platform:arm-smmu");
MODULE_LICENSE("GPL v2");<|MERGE_RESOLUTION|>--- conflicted
+++ resolved
@@ -1466,11 +1466,7 @@
 	cfg = dev_iommu_priv_get(dev);
 	smmu = cfg->smmu;
 
-<<<<<<< HEAD
-	if (smmu->impl->probe_finalize)
-=======
 	if (smmu->impl && smmu->impl->probe_finalize)
->>>>>>> 2b9d8e3e
 		smmu->impl->probe_finalize(smmu, dev);
 }
 

--- conflicted
+++ resolved
@@ -1980,8 +1980,6 @@
 }
 EXPORT_SYMBOL_GPL(iommu_attach_device);
 
-<<<<<<< HEAD
-=======
 int iommu_deferred_attach(struct device *dev, struct iommu_domain *domain)
 {
 	const struct iommu_ops *ops = domain->ops;
@@ -1992,14 +1990,12 @@
 	return 0;
 }
 
->>>>>>> f642729d
 /*
  * Check flags and other user provided data for valid combinations. We also
  * make sure no reserved fields or unused flags are set. This is to ensure
  * not breaking userspace in the future when these fields or flags are used.
  */
 static int iommu_check_cache_invl_data(struct iommu_cache_invalidate_info *info)
-<<<<<<< HEAD
 {
 	u32 mask;
 	int i;
@@ -2053,61 +2049,6 @@
 int iommu_uapi_cache_invalidate(struct iommu_domain *domain, struct device *dev,
 				void __user *uinfo)
 {
-=======
-{
-	u32 mask;
-	int i;
-
-	if (info->version != IOMMU_CACHE_INVALIDATE_INFO_VERSION_1)
-		return -EINVAL;
-
-	mask = (1 << IOMMU_CACHE_INV_TYPE_NR) - 1;
-	if (info->cache & ~mask)
-		return -EINVAL;
-
-	if (info->granularity >= IOMMU_INV_GRANU_NR)
-		return -EINVAL;
-
-	switch (info->granularity) {
-	case IOMMU_INV_GRANU_ADDR:
-		if (info->cache & IOMMU_CACHE_INV_TYPE_PASID)
-			return -EINVAL;
-
-		mask = IOMMU_INV_ADDR_FLAGS_PASID |
-			IOMMU_INV_ADDR_FLAGS_ARCHID |
-			IOMMU_INV_ADDR_FLAGS_LEAF;
-
-		if (info->granu.addr_info.flags & ~mask)
-			return -EINVAL;
-		break;
-	case IOMMU_INV_GRANU_PASID:
-		mask = IOMMU_INV_PASID_FLAGS_PASID |
-			IOMMU_INV_PASID_FLAGS_ARCHID;
-		if (info->granu.pasid_info.flags & ~mask)
-			return -EINVAL;
-
-		break;
-	case IOMMU_INV_GRANU_DOMAIN:
-		if (info->cache & IOMMU_CACHE_INV_TYPE_DEV_IOTLB)
-			return -EINVAL;
-		break;
-	default:
-		return -EINVAL;
-	}
-
-	/* Check reserved padding fields */
-	for (i = 0; i < sizeof(info->padding); i++) {
-		if (info->padding[i])
-			return -EINVAL;
-	}
-
-	return 0;
-}
-
-int iommu_uapi_cache_invalidate(struct iommu_domain *domain, struct device *dev,
-				void __user *uinfo)
-{
->>>>>>> f642729d
 	struct iommu_cache_invalidate_info inv_info = { 0 };
 	u32 minsz;
 	int ret;
@@ -2159,11 +2100,7 @@
 
 static int iommu_check_bind_data(struct iommu_gpasid_bind_data *data)
 {
-<<<<<<< HEAD
-	u32 mask;
-=======
 	u64 mask;
->>>>>>> f642729d
 	int i;
 
 	if (data->version != IOMMU_GPASID_BIND_VERSION_1)

/* SPDX-License-Identifier: GPL-2.0-only */
/*
 * Copyright (C) 2007-2010 Advanced Micro Devices, Inc.
 * Author: Joerg Roedel <jroedel@suse.de>
 *         Leo Duran <leo.duran@amd.com>
 */

#ifndef _ASM_X86_AMD_IOMMU_TYPES_H
#define _ASM_X86_AMD_IOMMU_TYPES_H

#include <linux/types.h>
#include <linux/mutex.h>
#include <linux/msi.h>
#include <linux/list.h>
#include <linux/spinlock.h>
#include <linux/pci.h>
#include <linux/irqreturn.h>

/*
 * Maximum number of IOMMUs supported
 */
#define MAX_IOMMUS	32

/*
 * some size calculation constants
 */
#define DEV_TABLE_ENTRY_SIZE		32
#define ALIAS_TABLE_ENTRY_SIZE		2
#define RLOOKUP_TABLE_ENTRY_SIZE	(sizeof(void *))

/* Capability offsets used by the driver */
#define MMIO_CAP_HDR_OFFSET	0x00
#define MMIO_RANGE_OFFSET	0x0c
#define MMIO_MISC_OFFSET	0x10

/* Masks, shifts and macros to parse the device range capability */
#define MMIO_RANGE_LD_MASK	0xff000000
#define MMIO_RANGE_FD_MASK	0x00ff0000
#define MMIO_RANGE_BUS_MASK	0x0000ff00
#define MMIO_RANGE_LD_SHIFT	24
#define MMIO_RANGE_FD_SHIFT	16
#define MMIO_RANGE_BUS_SHIFT	8
#define MMIO_GET_LD(x)  (((x) & MMIO_RANGE_LD_MASK) >> MMIO_RANGE_LD_SHIFT)
#define MMIO_GET_FD(x)  (((x) & MMIO_RANGE_FD_MASK) >> MMIO_RANGE_FD_SHIFT)
#define MMIO_GET_BUS(x) (((x) & MMIO_RANGE_BUS_MASK) >> MMIO_RANGE_BUS_SHIFT)
#define MMIO_MSI_NUM(x)	((x) & 0x1f)

/* Flag masks for the AMD IOMMU exclusion range */
#define MMIO_EXCL_ENABLE_MASK 0x01ULL
#define MMIO_EXCL_ALLOW_MASK  0x02ULL

/* Used offsets into the MMIO space */
#define MMIO_DEV_TABLE_OFFSET   0x0000
#define MMIO_CMD_BUF_OFFSET     0x0008
#define MMIO_EVT_BUF_OFFSET     0x0010
#define MMIO_CONTROL_OFFSET     0x0018
#define MMIO_EXCL_BASE_OFFSET   0x0020
#define MMIO_EXCL_LIMIT_OFFSET  0x0028
#define MMIO_EXT_FEATURES	0x0030
#define MMIO_PPR_LOG_OFFSET	0x0038
#define MMIO_GA_LOG_BASE_OFFSET	0x00e0
#define MMIO_GA_LOG_TAIL_OFFSET	0x00e8
#define MMIO_MSI_ADDR_LO_OFFSET	0x015C
#define MMIO_MSI_ADDR_HI_OFFSET	0x0160
#define MMIO_MSI_DATA_OFFSET	0x0164
#define MMIO_INTCAPXT_EVT_OFFSET	0x0170
#define MMIO_INTCAPXT_PPR_OFFSET	0x0178
#define MMIO_INTCAPXT_GALOG_OFFSET	0x0180
#define MMIO_CMD_HEAD_OFFSET	0x2000
#define MMIO_CMD_TAIL_OFFSET	0x2008
#define MMIO_EVT_HEAD_OFFSET	0x2010
#define MMIO_EVT_TAIL_OFFSET	0x2018
#define MMIO_STATUS_OFFSET	0x2020
#define MMIO_PPR_HEAD_OFFSET	0x2030
#define MMIO_PPR_TAIL_OFFSET	0x2038
#define MMIO_GA_HEAD_OFFSET	0x2040
#define MMIO_GA_TAIL_OFFSET	0x2048
#define MMIO_CNTR_CONF_OFFSET	0x4000
#define MMIO_CNTR_REG_OFFSET	0x40000
#define MMIO_REG_END_OFFSET	0x80000



/* Extended Feature Bits */
#define FEATURE_PREFETCH	(1ULL<<0)
#define FEATURE_PPR		(1ULL<<1)
#define FEATURE_X2APIC		(1ULL<<2)
#define FEATURE_NX		(1ULL<<3)
#define FEATURE_GT		(1ULL<<4)
#define FEATURE_IA		(1ULL<<6)
#define FEATURE_GA		(1ULL<<7)
#define FEATURE_HE		(1ULL<<8)
#define FEATURE_PC		(1ULL<<9)
#define FEATURE_GAM_VAPIC	(1ULL<<21)
#define FEATURE_EPHSUP		(1ULL<<50)
#define FEATURE_SNP		(1ULL<<63)

#define FEATURE_PASID_SHIFT	32
#define FEATURE_PASID_MASK	(0x1fULL << FEATURE_PASID_SHIFT)

#define FEATURE_GLXVAL_SHIFT	14
#define FEATURE_GLXVAL_MASK	(0x03ULL << FEATURE_GLXVAL_SHIFT)

/* Note:
 * The current driver only support 16-bit PASID.
 * Currently, hardware only implement upto 16-bit PASID
 * even though the spec says it could have upto 20 bits.
 */
#define PASID_MASK		0x0000ffff

/* MMIO status bits */
#define MMIO_STATUS_EVT_INT_MASK	(1 << 1)
#define MMIO_STATUS_COM_WAIT_INT_MASK	(1 << 2)
#define MMIO_STATUS_PPR_INT_MASK	(1 << 6)
#define MMIO_STATUS_GALOG_RUN_MASK	(1 << 8)
#define MMIO_STATUS_GALOG_OVERFLOW_MASK	(1 << 9)
#define MMIO_STATUS_GALOG_INT_MASK	(1 << 10)

/* event logging constants */
#define EVENT_ENTRY_SIZE	0x10
#define EVENT_TYPE_SHIFT	28
#define EVENT_TYPE_MASK		0xf
#define EVENT_TYPE_ILL_DEV	0x1
#define EVENT_TYPE_IO_FAULT	0x2
#define EVENT_TYPE_DEV_TAB_ERR	0x3
#define EVENT_TYPE_PAGE_TAB_ERR	0x4
#define EVENT_TYPE_ILL_CMD	0x5
#define EVENT_TYPE_CMD_HARD_ERR	0x6
#define EVENT_TYPE_IOTLB_INV_TO	0x7
#define EVENT_TYPE_INV_DEV_REQ	0x8
#define EVENT_TYPE_INV_PPR_REQ	0x9
#define EVENT_TYPE_RMP_FAULT	0xd
#define EVENT_TYPE_RMP_HW_ERR	0xe
#define EVENT_DEVID_MASK	0xffff
#define EVENT_DEVID_SHIFT	0
#define EVENT_DOMID_MASK_LO	0xffff
#define EVENT_DOMID_MASK_HI	0xf0000
#define EVENT_FLAGS_MASK	0xfff
#define EVENT_FLAGS_SHIFT	0x10

/* feature control bits */
#define CONTROL_IOMMU_EN        0x00ULL
#define CONTROL_HT_TUN_EN       0x01ULL
#define CONTROL_EVT_LOG_EN      0x02ULL
#define CONTROL_EVT_INT_EN      0x03ULL
#define CONTROL_COMWAIT_EN      0x04ULL
#define CONTROL_INV_TIMEOUT	0x05ULL
#define CONTROL_PASSPW_EN       0x08ULL
#define CONTROL_RESPASSPW_EN    0x09ULL
#define CONTROL_COHERENT_EN     0x0aULL
#define CONTROL_ISOC_EN         0x0bULL
#define CONTROL_CMDBUF_EN       0x0cULL
#define CONTROL_PPRLOG_EN       0x0dULL
#define CONTROL_PPRINT_EN       0x0eULL
#define CONTROL_PPR_EN          0x0fULL
#define CONTROL_GT_EN           0x10ULL
#define CONTROL_GA_EN           0x11ULL
#define CONTROL_GAM_EN          0x19ULL
#define CONTROL_GALOG_EN        0x1CULL
#define CONTROL_GAINT_EN        0x1DULL
#define CONTROL_XT_EN           0x32ULL
#define CONTROL_INTCAPXT_EN     0x33ULL

#define CTRL_INV_TO_MASK	(7 << CONTROL_INV_TIMEOUT)
#define CTRL_INV_TO_NONE	0
#define CTRL_INV_TO_1MS		1
#define CTRL_INV_TO_10MS	2
#define CTRL_INV_TO_100MS	3
#define CTRL_INV_TO_1S		4
#define CTRL_INV_TO_10S		5
#define CTRL_INV_TO_100S	6

/* command specific defines */
#define CMD_COMPL_WAIT          0x01
#define CMD_INV_DEV_ENTRY       0x02
#define CMD_INV_IOMMU_PAGES	0x03
#define CMD_INV_IOTLB_PAGES	0x04
#define CMD_INV_IRT		0x05
#define CMD_COMPLETE_PPR	0x07
#define CMD_INV_ALL		0x08

#define CMD_COMPL_WAIT_STORE_MASK	0x01
#define CMD_COMPL_WAIT_INT_MASK		0x02
#define CMD_INV_IOMMU_PAGES_SIZE_MASK	0x01
#define CMD_INV_IOMMU_PAGES_PDE_MASK	0x02
#define CMD_INV_IOMMU_PAGES_GN_MASK	0x04

#define PPR_STATUS_MASK			0xf
#define PPR_STATUS_SHIFT		12

#define CMD_INV_IOMMU_ALL_PAGES_ADDRESS	0x7fffffffffffffffULL

/* macros and definitions for device table entries */
#define DEV_ENTRY_VALID         0x00
#define DEV_ENTRY_TRANSLATION   0x01
#define DEV_ENTRY_PPR           0x34
#define DEV_ENTRY_IR            0x3d
#define DEV_ENTRY_IW            0x3e
#define DEV_ENTRY_NO_PAGE_FAULT	0x62
#define DEV_ENTRY_EX            0x67
#define DEV_ENTRY_SYSMGT1       0x68
#define DEV_ENTRY_SYSMGT2       0x69
#define DEV_ENTRY_IRQ_TBL_EN	0x80
#define DEV_ENTRY_INIT_PASS     0xb8
#define DEV_ENTRY_EINT_PASS     0xb9
#define DEV_ENTRY_NMI_PASS      0xba
#define DEV_ENTRY_LINT0_PASS    0xbe
#define DEV_ENTRY_LINT1_PASS    0xbf
#define DEV_ENTRY_MODE_MASK	0x07
#define DEV_ENTRY_MODE_SHIFT	0x09

#define MAX_DEV_TABLE_ENTRIES	0xffff

/* constants to configure the command buffer */
#define CMD_BUFFER_SIZE    8192
#define CMD_BUFFER_UNINITIALIZED 1
#define CMD_BUFFER_ENTRIES 512
#define MMIO_CMD_SIZE_SHIFT 56
#define MMIO_CMD_SIZE_512 (0x9ULL << MMIO_CMD_SIZE_SHIFT)

/* constants for event buffer handling */
#define EVT_BUFFER_SIZE		8192 /* 512 entries */
#define EVT_LEN_MASK		(0x9ULL << 56)

/* Constants for PPR Log handling */
#define PPR_LOG_ENTRIES		512
#define PPR_LOG_SIZE_SHIFT	56
#define PPR_LOG_SIZE_512	(0x9ULL << PPR_LOG_SIZE_SHIFT)
#define PPR_ENTRY_SIZE		16
#define PPR_LOG_SIZE		(PPR_ENTRY_SIZE * PPR_LOG_ENTRIES)

#define PPR_REQ_TYPE(x)		(((x) >> 60) & 0xfULL)
#define PPR_FLAGS(x)		(((x) >> 48) & 0xfffULL)
#define PPR_DEVID(x)		((x) & 0xffffULL)
#define PPR_TAG(x)		(((x) >> 32) & 0x3ffULL)
#define PPR_PASID1(x)		(((x) >> 16) & 0xffffULL)
#define PPR_PASID2(x)		(((x) >> 42) & 0xfULL)
#define PPR_PASID(x)		((PPR_PASID2(x) << 16) | PPR_PASID1(x))

#define PPR_REQ_FAULT		0x01

/* Constants for GA Log handling */
#define GA_LOG_ENTRIES		512
#define GA_LOG_SIZE_SHIFT	56
#define GA_LOG_SIZE_512		(0x8ULL << GA_LOG_SIZE_SHIFT)
#define GA_ENTRY_SIZE		8
#define GA_LOG_SIZE		(GA_ENTRY_SIZE * GA_LOG_ENTRIES)

#define GA_TAG(x)		(u32)(x & 0xffffffffULL)
#define GA_DEVID(x)		(u16)(((x) >> 32) & 0xffffULL)
#define GA_REQ_TYPE(x)		(((x) >> 60) & 0xfULL)

#define GA_GUEST_NR		0x1

/* Bit value definition for dte irq remapping fields*/
#define DTE_IRQ_PHYS_ADDR_MASK	(((1ULL << 45)-1) << 6)
#define DTE_IRQ_REMAP_INTCTL_MASK	(0x3ULL << 60)
#define DTE_IRQ_REMAP_INTCTL    (2ULL << 60)
#define DTE_IRQ_REMAP_ENABLE    1ULL

/*
 * AMD IOMMU hardware only support 512 IRTEs despite
 * the architectural limitation of 2048 entries.
 */
#define DTE_INTTAB_ALIGNMENT    128
#define DTE_INTTABLEN_VALUE     9ULL
#define DTE_INTTABLEN           (DTE_INTTABLEN_VALUE << 1)
#define DTE_INTTABLEN_MASK      (0xfULL << 1)
#define MAX_IRQS_PER_TABLE      (1 << DTE_INTTABLEN_VALUE)

#define PAGE_MODE_NONE    0x00
#define PAGE_MODE_1_LEVEL 0x01
#define PAGE_MODE_2_LEVEL 0x02
#define PAGE_MODE_3_LEVEL 0x03
#define PAGE_MODE_4_LEVEL 0x04
#define PAGE_MODE_5_LEVEL 0x05
#define PAGE_MODE_6_LEVEL 0x06
#define PAGE_MODE_7_LEVEL 0x07

#define PM_LEVEL_SHIFT(x)	(12 + ((x) * 9))
#define PM_LEVEL_SIZE(x)	(((x) < 6) ? \
				  ((1ULL << PM_LEVEL_SHIFT((x))) - 1): \
				   (0xffffffffffffffffULL))
#define PM_LEVEL_INDEX(x, a)	(((a) >> PM_LEVEL_SHIFT((x))) & 0x1ffULL)
#define PM_LEVEL_ENC(x)		(((x) << 9) & 0xe00ULL)
#define PM_LEVEL_PDE(x, a)	((a) | PM_LEVEL_ENC((x)) | \
				 IOMMU_PTE_PR | IOMMU_PTE_IR | IOMMU_PTE_IW)
#define PM_PTE_LEVEL(pte)	(((pte) >> 9) & 0x7ULL)

#define PM_MAP_4k		0
#define PM_ADDR_MASK		0x000ffffffffff000ULL
#define PM_MAP_MASK(lvl)	(PM_ADDR_MASK & \
				(~((1ULL << (12 + ((lvl) * 9))) - 1)))
#define PM_ALIGNED(lvl, addr)	((PM_MAP_MASK(lvl) & (addr)) == (addr))

/*
 * Returns the page table level to use for a given page size
 * Pagesize is expected to be a power-of-two
 */
#define PAGE_SIZE_LEVEL(pagesize) \
		((__ffs(pagesize) - 12) / 9)
/*
 * Returns the number of ptes to use for a given page size
 * Pagesize is expected to be a power-of-two
 */
#define PAGE_SIZE_PTE_COUNT(pagesize) \
		(1ULL << ((__ffs(pagesize) - 12) % 9))

/*
 * Aligns a given io-virtual address to a given page size
 * Pagesize is expected to be a power-of-two
 */
#define PAGE_SIZE_ALIGN(address, pagesize) \
		((address) & ~((pagesize) - 1))
/*
 * Creates an IOMMU PTE for an address and a given pagesize
 * The PTE has no permission bits set
 * Pagesize is expected to be a power-of-two larger than 4096
 */
#define PAGE_SIZE_PTE(address, pagesize)		\
		(((address) | ((pagesize) - 1)) &	\
		 (~(pagesize >> 1)) & PM_ADDR_MASK)

/*
 * Takes a PTE value with mode=0x07 and returns the page size it maps
 */
#define PTE_PAGE_SIZE(pte) \
	(1ULL << (1 + ffz(((pte) | 0xfffULL))))

/*
 * Takes a page-table level and returns the default page-size for this level
 */
#define PTE_LEVEL_PAGE_SIZE(level)			\
	(1ULL << (12 + (9 * (level))))

/*
 * Bit value definition for I/O PTE fields
 */
#define IOMMU_PTE_PR (1ULL << 0)
#define IOMMU_PTE_U  (1ULL << 59)
#define IOMMU_PTE_FC (1ULL << 60)
#define IOMMU_PTE_IR (1ULL << 61)
#define IOMMU_PTE_IW (1ULL << 62)

/*
 * Bit value definition for DTE fields
 */
#define DTE_FLAG_V  (1ULL << 0)
#define DTE_FLAG_TV (1ULL << 1)
#define DTE_FLAG_IR (1ULL << 61)
#define DTE_FLAG_IW (1ULL << 62)

#define DTE_FLAG_IOTLB	(1ULL << 32)
#define DTE_FLAG_GV	(1ULL << 55)
#define DTE_FLAG_MASK	(0x3ffULL << 32)
#define DTE_GLX_SHIFT	(56)
#define DTE_GLX_MASK	(3)
#define DEV_DOMID_MASK	0xffffULL

#define DTE_GCR3_VAL_A(x)	(((x) >> 12) & 0x00007ULL)
#define DTE_GCR3_VAL_B(x)	(((x) >> 15) & 0x0ffffULL)
#define DTE_GCR3_VAL_C(x)	(((x) >> 31) & 0x1fffffULL)

#define DTE_GCR3_INDEX_A	0
#define DTE_GCR3_INDEX_B	1
#define DTE_GCR3_INDEX_C	1

#define DTE_GCR3_SHIFT_A	58
#define DTE_GCR3_SHIFT_B	16
#define DTE_GCR3_SHIFT_C	43

#define GCR3_VALID		0x01ULL

#define IOMMU_PAGE_MASK (((1ULL << 52) - 1) & ~0xfffULL)
#define IOMMU_PTE_PRESENT(pte) ((pte) & IOMMU_PTE_PR)
#define IOMMU_PTE_PAGE(pte) (iommu_phys_to_virt((pte) & IOMMU_PAGE_MASK))
#define IOMMU_PTE_MODE(pte) (((pte) >> 9) & 0x07)

#define IOMMU_PROT_MASK 0x03
#define IOMMU_PROT_IR 0x01
#define IOMMU_PROT_IW 0x02

#define IOMMU_UNITY_MAP_FLAG_EXCL_RANGE	(1 << 2)

/* IOMMU capabilities */
#define IOMMU_CAP_IOTLB   24
#define IOMMU_CAP_NPCACHE 26
#define IOMMU_CAP_EFR     27

/* IOMMU Feature Reporting Field (for IVHD type 10h */
#define IOMMU_FEAT_GASUP_SHIFT	6

/* IOMMU Extended Feature Register (EFR) */
#define IOMMU_EFR_XTSUP_SHIFT	2
#define IOMMU_EFR_GASUP_SHIFT	7
#define IOMMU_EFR_MSICAPMMIOSUP_SHIFT	46

#define MAX_DOMAIN_ID 65536

/* Protection domain flags */
#define PD_DMA_OPS_MASK		(1UL << 0) /* domain used for dma_ops */
#define PD_DEFAULT_MASK		(1UL << 1) /* domain is a default dma_ops
					      domain for an IOMMU */
#define PD_PASSTHROUGH_MASK	(1UL << 2) /* domain has no page
					      translation */
#define PD_IOMMUV2_MASK		(1UL << 3) /* domain has gcr3 table */

extern bool amd_iommu_dump;
#define DUMP_printk(format, arg...)				\
	do {							\
		if (amd_iommu_dump)				\
			pr_info("AMD-Vi: " format, ## arg);	\
	} while(0);

/* global flag if IOMMUs cache non-present entries */
extern bool amd_iommu_np_cache;
/* Only true if all IOMMUs support device IOTLBs */
extern bool amd_iommu_iotlb_sup;

<<<<<<< HEAD
/*
 * AMD IOMMU hardware only support 512 IRTEs despite
 * the architectural limitation of 2048 entries.
 */
#define MAX_IRQS_PER_TABLE	512
#define IRQ_TABLE_ALIGNMENT	128

=======
>>>>>>> 356006a6
struct irq_remap_table {
	raw_spinlock_t lock;
	unsigned min_index;
	u32 *table;
};

extern struct irq_remap_table **irq_lookup_table;

/* Interrupt remapping feature used? */
extern bool amd_iommu_irq_remap;

/* kmem_cache to get tables with 128 byte alignement */
extern struct kmem_cache *amd_iommu_irq_cache;

/*
 * Make iterating over all IOMMUs easier
 */
#define for_each_iommu(iommu) \
	list_for_each_entry((iommu), &amd_iommu_list, list)
#define for_each_iommu_safe(iommu, next) \
	list_for_each_entry_safe((iommu), (next), &amd_iommu_list, list)

#define APERTURE_RANGE_SHIFT	27	/* 128 MB */
#define APERTURE_RANGE_SIZE	(1ULL << APERTURE_RANGE_SHIFT)
#define APERTURE_RANGE_PAGES	(APERTURE_RANGE_SIZE >> PAGE_SHIFT)
#define APERTURE_MAX_RANGES	32	/* allows 4GB of DMA address space */
#define APERTURE_RANGE_INDEX(a)	((a) >> APERTURE_RANGE_SHIFT)
#define APERTURE_PAGE_INDEX(a)	(((a) >> 21) & 0x3fULL)

/*
 * This struct is used to pass information about
 * incoming PPR faults around.
 */
struct amd_iommu_fault {
	u64 address;    /* IO virtual address of the fault*/
	u32 pasid;      /* Address space identifier */
	u16 device_id;  /* Originating PCI device id */
	u16 tag;        /* PPR tag */
	u16 flags;      /* Fault flags */

};


struct iommu_domain;
struct irq_domain;
struct amd_irte_ops;

#define AMD_IOMMU_FLAG_TRANS_PRE_ENABLED      (1 << 0)

/*
 * This structure contains generic data for  IOMMU protection domains
 * independent of their use.
 */
struct protection_domain {
	struct list_head dev_list; /* List of all devices in this domain */
	struct iommu_domain domain; /* generic domain handle used by
				       iommu core code */
	spinlock_t lock;	/* mostly used to lock the page table*/
	u16 id;			/* the domain id written to the device table */
	atomic64_t pt_root;	/* pgtable root and pgtable mode */
	int glx;		/* Number of levels for GCR3 table */
	u64 *gcr3_tbl;		/* Guest CR3 table */
	unsigned long flags;	/* flags to find out type of domain */
	unsigned dev_cnt;	/* devices assigned to this domain */
	unsigned dev_iommu[MAX_IOMMUS]; /* per-IOMMU reference count */
};

/* For decocded pt_root */
struct domain_pgtable {
	int mode;
	u64 *root;
};

/*
 * Structure where we save information about one hardware AMD IOMMU in the
 * system.
 */
struct amd_iommu {
	struct list_head list;

	/* Index within the IOMMU array */
	int index;

	/* locks the accesses to the hardware */
	raw_spinlock_t lock;

	/* Pointer to PCI device of this IOMMU */
	struct pci_dev *dev;

	/* Cache pdev to root device for resume quirks */
	struct pci_dev *root_pdev;

	/* physical address of MMIO space */
	u64 mmio_phys;

	/* physical end address of MMIO space */
	u64 mmio_phys_end;

	/* virtual address of MMIO space */
	u8 __iomem *mmio_base;

	/* capabilities of that IOMMU read from ACPI */
	u32 cap;

	/* flags read from acpi table */
	u8 acpi_flags;

	/* Extended features */
	u64 features;

	/* IOMMUv2 */
	bool is_iommu_v2;

	/* PCI device id of the IOMMU device */
	u16 devid;

	/*
	 * Capability pointer. There could be more than one IOMMU per PCI
	 * device function if there are more than one AMD IOMMU capability
	 * pointers.
	 */
	u16 cap_ptr;

	/* pci domain of this IOMMU */
	u16 pci_seg;

	/* start of exclusion range of that IOMMU */
	u64 exclusion_start;
	/* length of exclusion range of that IOMMU */
	u64 exclusion_length;

	/* command buffer virtual address */
	u8 *cmd_buf;
	u32 cmd_buf_head;
	u32 cmd_buf_tail;

	/* event buffer virtual address */
	u8 *evt_buf;

	/* Base of the PPR log, if present */
	u8 *ppr_log;

	/* Base of the GA log, if present */
	u8 *ga_log;

	/* Tail of the GA log, if present */
	u8 *ga_log_tail;

	/* true if interrupts for this IOMMU are already enabled */
	bool int_enabled;

	/* if one, we need to send a completion wait command */
	bool need_sync;

	/* Handle for IOMMU core code */
	struct iommu_device iommu;

	/*
	 * We can't rely on the BIOS to restore all values on reinit, so we
	 * need to stash them
	 */

	/* The iommu BAR */
	u32 stored_addr_lo;
	u32 stored_addr_hi;

	/*
	 * Each iommu has 6 l1s, each of which is documented as having 0x12
	 * registers
	 */
	u32 stored_l1[6][0x12];

	/* The l2 indirect registers */
	u32 stored_l2[0x83];

	/* The maximum PC banks and counters/bank (PCSup=1) */
	u8 max_banks;
	u8 max_counters;
#ifdef CONFIG_IRQ_REMAP
	struct irq_domain *ir_domain;
	struct irq_domain *msi_domain;

	struct amd_irte_ops *irte_ops;
#endif

	u32 flags;
	volatile u64 *cmd_sem;
	u64 cmd_sem_val;

#ifdef CONFIG_AMD_IOMMU_DEBUGFS
	/* DebugFS Info */
	struct dentry *debugfs;
#endif
	/* IRQ notifier for IntCapXT interrupt */
	struct irq_affinity_notify intcapxt_notify;
};

static inline struct amd_iommu *dev_to_amd_iommu(struct device *dev)
{
	struct iommu_device *iommu = dev_to_iommu_device(dev);

	return container_of(iommu, struct amd_iommu, iommu);
}

#define ACPIHID_UID_LEN 256
#define ACPIHID_HID_LEN 9

struct acpihid_map_entry {
	struct list_head list;
	u8 uid[ACPIHID_UID_LEN];
	u8 hid[ACPIHID_HID_LEN];
	u16 devid;
	u16 root_devid;
	bool cmd_line;
	struct iommu_group *group;
};

struct devid_map {
	struct list_head list;
	u8 id;
	u16 devid;
	bool cmd_line;
};

/*
 * This struct contains device specific data for the IOMMU
 */
struct iommu_dev_data {
	/*Protect against attach/detach races */
	spinlock_t lock;

	struct list_head list;		  /* For domain->dev_list */
	struct llist_node dev_data_list;  /* For global dev_data_list */
	struct protection_domain *domain; /* Domain the device is bound to */
	struct pci_dev *pdev;
	u16 devid;			  /* PCI Device ID */
	bool iommu_v2;			  /* Device can make use of IOMMUv2 */
	struct {
		bool enabled;
		int qdep;
	} ats;				  /* ATS state */
	bool pri_tlp;			  /* PASID TLB required for
					     PPR completions */
	u32 errata;			  /* Bitmap for errata to apply */
	bool use_vapic;			  /* Enable device to use vapic mode */
	bool defer_attach;

	struct ratelimit_state rs;        /* Ratelimit IOPF messages */
};

/* Map HPET and IOAPIC ids to the devid used by the IOMMU */
extern struct list_head ioapic_map;
extern struct list_head hpet_map;
extern struct list_head acpihid_map;

/*
 * List with all IOMMUs in the system. This list is not locked because it is
 * only written and read at driver initialization or suspend time
 */
extern struct list_head amd_iommu_list;

/*
 * Array with pointers to each IOMMU struct
 * The indices are referenced in the protection domains
 */
extern struct amd_iommu *amd_iommus[MAX_IOMMUS];

/*
 * Structure defining one entry in the device table
 */
struct dev_table_entry {
	u64 data[4];
};

/*
 * One entry for unity mappings parsed out of the ACPI table.
 */
struct unity_map_entry {
	struct list_head list;

	/* starting device id this entry is used for (including) */
	u16 devid_start;
	/* end device id this entry is used for (including) */
	u16 devid_end;

	/* start address to unity map (including) */
	u64 address_start;
	/* end address to unity map (including) */
	u64 address_end;

	/* required protection */
	int prot;
};

/*
 * List of all unity mappings. It is not locked because as runtime it is only
 * read. It is created at ACPI table parsing time.
 */
extern struct list_head amd_iommu_unity_map;

/*
 * Data structures for device handling
 */

/*
 * Device table used by hardware. Read and write accesses by software are
 * locked with the amd_iommu_pd_table lock.
 */
extern struct dev_table_entry *amd_iommu_dev_table;

/*
 * Alias table to find requestor ids to device ids. Not locked because only
 * read on runtime.
 */
extern u16 *amd_iommu_alias_table;

/*
 * Reverse lookup table to find the IOMMU which translates a specific device.
 */
extern struct amd_iommu **amd_iommu_rlookup_table;

/* size of the dma_ops aperture as power of 2 */
extern unsigned amd_iommu_aperture_order;

/* largest PCI device id we expect translation requests for */
extern u16 amd_iommu_last_bdf;

/* allocation bitmap for domain ids */
extern unsigned long *amd_iommu_pd_alloc_bitmap;

/*
 * If true, the addresses will be flushed on unmap time, not when
 * they are reused
 */
extern bool amd_iommu_unmap_flush;

/* Smallest max PASID supported by any IOMMU in the system */
extern u32 amd_iommu_max_pasid;

extern bool amd_iommu_v2_present;

extern bool amd_iommu_force_isolation;

/* Max levels of glxval supported */
extern int amd_iommu_max_glx_val;

/*
 * This function flushes all internal caches of
 * the IOMMU used by this driver.
 */
extern void iommu_flush_all_caches(struct amd_iommu *iommu);

static inline int get_ioapic_devid(int id)
{
	struct devid_map *entry;

	list_for_each_entry(entry, &ioapic_map, list) {
		if (entry->id == id)
			return entry->devid;
	}

	return -EINVAL;
}

static inline int get_hpet_devid(int id)
{
	struct devid_map *entry;

	list_for_each_entry(entry, &hpet_map, list) {
		if (entry->id == id)
			return entry->devid;
	}

	return -EINVAL;
}

enum amd_iommu_intr_mode_type {
	AMD_IOMMU_GUEST_IR_LEGACY,

	/* This mode is not visible to users. It is used when
	 * we cannot fully enable vAPIC and fallback to only support
	 * legacy interrupt remapping via 128-bit IRTE.
	 */
	AMD_IOMMU_GUEST_IR_LEGACY_GA,
	AMD_IOMMU_GUEST_IR_VAPIC,
};

#define AMD_IOMMU_GUEST_IR_GA(x)	(x == AMD_IOMMU_GUEST_IR_VAPIC || \
					 x == AMD_IOMMU_GUEST_IR_LEGACY_GA)

#define AMD_IOMMU_GUEST_IR_VAPIC(x)	(x == AMD_IOMMU_GUEST_IR_VAPIC)

union irte {
	u32 val;
	struct {
		u32 valid	: 1,
		    no_fault	: 1,
		    int_type	: 3,
		    rq_eoi	: 1,
		    dm		: 1,
		    rsvd_1	: 1,
		    destination	: 8,
		    vector	: 8,
		    rsvd_2	: 8;
	} fields;
};

#define APICID_TO_IRTE_DEST_LO(x)    (x & 0xffffff)
#define APICID_TO_IRTE_DEST_HI(x)    ((x >> 24) & 0xff)

union irte_ga_lo {
	u64 val;

	/* For int remapping */
	struct {
		u64 valid	: 1,
		    no_fault	: 1,
		    /* ------ */
		    int_type	: 3,
		    rq_eoi	: 1,
		    dm		: 1,
		    /* ------ */
		    guest_mode	: 1,
		    destination	: 24,
		    ga_tag	: 32;
	} fields_remap;

	/* For guest vAPIC */
	struct {
		u64 valid	: 1,
		    no_fault	: 1,
		    /* ------ */
		    ga_log_intr	: 1,
		    rsvd1	: 3,
		    is_run	: 1,
		    /* ------ */
		    guest_mode	: 1,
		    destination	: 24,
		    ga_tag	: 32;
	} fields_vapic;
};

union irte_ga_hi {
	u64 val;
	struct {
		u64 vector	: 8,
		    rsvd_1	: 4,
		    ga_root_ptr	: 40,
		    rsvd_2	: 4,
		    destination : 8;
	} fields;
};

struct irte_ga {
	union irte_ga_lo lo;
	union irte_ga_hi hi;
};

struct irq_2_irte {
	u16 devid; /* Device ID for IRTE table */
	u16 index; /* Index into IRTE table*/
};

struct amd_ir_data {
	u32 cached_ga_tag;
	struct irq_2_irte irq_2_irte;
	struct msi_msg msi_entry;
	void *entry;    /* Pointer to union irte or struct irte_ga */
	void *ref;      /* Pointer to the actual irte */

	/**
	 * Store information for activate/de-activate
	 * Guest virtual APIC mode during runtime.
	 */
	struct irq_cfg *cfg;
	int ga_vector;
	int ga_root_ptr;
	int ga_tag;
};

struct amd_irte_ops {
	void (*prepare)(void *, u32, bool, u8, u32, int);
	void (*activate)(void *, u16, u16);
	void (*deactivate)(void *, u16, u16);
	void (*set_affinity)(void *, u16, u16, u8, u32);
	void *(*get)(struct irq_remap_table *, int);
	void (*set_allocated)(struct irq_remap_table *, int);
	bool (*is_allocated)(struct irq_remap_table *, int);
	void (*clear_allocated)(struct irq_remap_table *, int);
};

#ifdef CONFIG_IRQ_REMAP
extern struct amd_irte_ops irte_32_ops;
extern struct amd_irte_ops irte_128_ops;
#endif

#endif /* _ASM_X86_AMD_IOMMU_TYPES_H */<|MERGE_RESOLUTION|>--- conflicted
+++ resolved
@@ -417,16 +417,6 @@
 /* Only true if all IOMMUs support device IOTLBs */
 extern bool amd_iommu_iotlb_sup;
 
-<<<<<<< HEAD
-/*
- * AMD IOMMU hardware only support 512 IRTEs despite
- * the architectural limitation of 2048 entries.
- */
-#define MAX_IRQS_PER_TABLE	512
-#define IRQ_TABLE_ALIGNMENT	128
-
-=======
->>>>>>> 356006a6
 struct irq_remap_table {
 	raw_spinlock_t lock;
 	unsigned min_index;

/*
 * Xen SCSI backend driver
 *
 * Copyright (c) 2008, FUJITSU Limited
 *
 * Based on the blkback driver code.
 * Adaption to kernel taget core infrastructure taken from vhost/scsi.c
 *
 * This program is free software; you can redistribute it and/or
 * modify it under the terms of the GNU General Public License version 2
 * as published by the Free Software Foundation; or, when distributed
 * separately from the Linux kernel or incorporated into other
 * software packages, subject to the following license:
 *
 * Permission is hereby granted, free of charge, to any person obtaining a copy
 * of this source file (the "Software"), to deal in the Software without
 * restriction, including without limitation the rights to use, copy, modify,
 * merge, publish, distribute, sublicense, and/or sell copies of the Software,
 * and to permit persons to whom the Software is furnished to do so, subject to
 * the following conditions:
 *
 * The above copyright notice and this permission notice shall be included in
 * all copies or substantial portions of the Software.
 *
 * THE SOFTWARE IS PROVIDED "AS IS", WITHOUT WARRANTY OF ANY KIND, EXPRESS OR
 * IMPLIED, INCLUDING BUT NOT LIMITED TO THE WARRANTIES OF MERCHANTABILITY,
 * FITNESS FOR A PARTICULAR PURPOSE AND NONINFRINGEMENT. IN NO EVENT SHALL THE
 * AUTHORS OR COPYRIGHT HOLDERS BE LIABLE FOR ANY CLAIM, DAMAGES OR OTHER
 * LIABILITY, WHETHER IN AN ACTION OF CONTRACT, TORT OR OTHERWISE, ARISING
 * FROM, OUT OF OR IN CONNECTION WITH THE SOFTWARE OR THE USE OR OTHER DEALINGS
 * IN THE SOFTWARE.
 */

#define pr_fmt(fmt) "xen-pvscsi: " fmt

#include <stdarg.h>

#include <linux/module.h>
#include <linux/utsname.h>
#include <linux/interrupt.h>
#include <linux/slab.h>
#include <linux/wait.h>
#include <linux/sched.h>
#include <linux/list.h>
#include <linux/gfp.h>
#include <linux/delay.h>
#include <linux/spinlock.h>
#include <linux/configfs.h>

#include <generated/utsrelease.h>

#include <scsi/scsi_host.h> /* SG_ALL */

#include <target/target_core_base.h>
#include <target/target_core_fabric.h>

#include <asm/hypervisor.h>

#include <xen/xen.h>
#include <xen/balloon.h>
#include <xen/events.h>
#include <xen/xenbus.h>
#include <xen/grant_table.h>
#include <xen/page.h>

#include <xen/interface/grant_table.h>
#include <xen/interface/io/vscsiif.h>

#define VSCSI_VERSION	"v0.1"
#define VSCSI_NAMELEN	32

struct ids_tuple {
	unsigned int hst;		/* host    */
	unsigned int chn;		/* channel */
	unsigned int tgt;		/* target  */
	unsigned int lun;		/* LUN     */
};

struct v2p_entry {
	struct ids_tuple v;		/* translate from */
	struct scsiback_tpg *tpg;	/* translate to   */
	unsigned int lun;
	struct kref kref;
	struct list_head l;
};

struct vscsibk_info {
	struct xenbus_device *dev;

	domid_t domid;
	unsigned int irq;

	struct vscsiif_back_ring ring;

	spinlock_t ring_lock;
	atomic_t nr_unreplied_reqs;

	spinlock_t v2p_lock;
	struct list_head v2p_entry_lists;

	wait_queue_head_t waiting_to_free;

	struct gnttab_page_cache free_pages;
};

/* theoretical maximum of grants for one request */
#define VSCSI_MAX_GRANTS	(SG_ALL + VSCSIIF_SG_TABLESIZE)

/*
 * VSCSI_GRANT_BATCH is the maximum number of grants to be processed in one
 * call to map/unmap grants. Don't choose it too large, as there are arrays
 * with VSCSI_GRANT_BATCH elements allocated on the stack.
 */
#define VSCSI_GRANT_BATCH	16

struct vscsibk_pend {
	uint16_t rqid;

	uint8_t cmnd[VSCSIIF_MAX_COMMAND_SIZE];
	uint8_t cmd_len;

	uint8_t sc_data_direction;
	uint16_t n_sg;		/* real length of SG list */
	uint16_t n_grants;	/* SG pages and potentially SG list */
	uint32_t data_len;
	uint32_t result;

	struct vscsibk_info *info;
	struct v2p_entry *v2p;
	struct scatterlist *sgl;

	uint8_t sense_buffer[VSCSIIF_SENSE_BUFFERSIZE];

	grant_handle_t grant_handles[VSCSI_MAX_GRANTS];
	struct page *pages[VSCSI_MAX_GRANTS];

	struct se_cmd se_cmd;

	struct completion tmr_done;
};

#define VSCSI_DEFAULT_SESSION_TAGS	128

struct scsiback_nexus {
	/* Pointer to TCM session for I_T Nexus */
	struct se_session *tvn_se_sess;
};

struct scsiback_tport {
	/* SCSI protocol the tport is providing */
	u8 tport_proto_id;
	/* Binary World Wide unique Port Name for pvscsi Target port */
	u64 tport_wwpn;
	/* ASCII formatted WWPN for pvscsi Target port */
	char tport_name[VSCSI_NAMELEN];
	/* Returned by scsiback_make_tport() */
	struct se_wwn tport_wwn;
};

struct scsiback_tpg {
	/* scsiback port target portal group tag for TCM */
	u16 tport_tpgt;
	/* track number of TPG Port/Lun Links wrt explicit I_T Nexus shutdown */
	int tv_tpg_port_count;
	/* xen-pvscsi references to tpg_nexus, protected by tv_tpg_mutex */
	int tv_tpg_fe_count;
	/* list for scsiback_list */
	struct list_head tv_tpg_list;
	/* Used to protect access for tpg_nexus */
	struct mutex tv_tpg_mutex;
	/* Pointer to the TCM pvscsi I_T Nexus for this TPG endpoint */
	struct scsiback_nexus *tpg_nexus;
	/* Pointer back to scsiback_tport */
	struct scsiback_tport *tport;
	/* Returned by scsiback_make_tpg() */
	struct se_portal_group se_tpg;
	/* alias used in xenstore */
	char param_alias[VSCSI_NAMELEN];
	/* list of info structures related to this target portal group */
	struct list_head info_list;
};

#define SCSIBACK_INVALID_HANDLE (~0)

static bool log_print_stat;
module_param(log_print_stat, bool, 0644);

static int scsiback_max_buffer_pages = 1024;
module_param_named(max_buffer_pages, scsiback_max_buffer_pages, int, 0644);
MODULE_PARM_DESC(max_buffer_pages,
"Maximum number of free pages to keep in backend buffer");

/* Global spinlock to protect scsiback TPG list */
static DEFINE_MUTEX(scsiback_mutex);
static LIST_HEAD(scsiback_list);

static void scsiback_get(struct vscsibk_info *info)
{
	atomic_inc(&info->nr_unreplied_reqs);
}

static void scsiback_put(struct vscsibk_info *info)
{
	if (atomic_dec_and_test(&info->nr_unreplied_reqs))
		wake_up(&info->waiting_to_free);
}

static unsigned long vaddr_page(struct page *page)
{
	unsigned long pfn = page_to_pfn(page);

	return (unsigned long)pfn_to_kaddr(pfn);
}

static unsigned long vaddr(struct vscsibk_pend *req, int seg)
{
	return vaddr_page(req->pages[seg]);
}

static void scsiback_print_status(char *sense_buffer, int errors,
					struct vscsibk_pend *pending_req)
{
	struct scsiback_tpg *tpg = pending_req->v2p->tpg;

	pr_err("[%s:%d] cmnd[0]=%02x -> st=%02x msg=%02x host=%02x drv=%02x\n",
	       tpg->tport->tport_name, pending_req->v2p->lun,
	       pending_req->cmnd[0], status_byte(errors), msg_byte(errors),
	       host_byte(errors), driver_byte(errors));
}

static void scsiback_fast_flush_area(struct vscsibk_pend *req)
{
	struct gnttab_unmap_grant_ref unmap[VSCSI_GRANT_BATCH];
	struct page *pages[VSCSI_GRANT_BATCH];
	unsigned int i, invcount = 0;
	grant_handle_t handle;
	int err;

	kfree(req->sgl);
	req->sgl = NULL;
	req->n_sg = 0;

	if (!req->n_grants)
		return;

	for (i = 0; i < req->n_grants; i++) {
		handle = req->grant_handles[i];
		if (handle == SCSIBACK_INVALID_HANDLE)
			continue;
		gnttab_set_unmap_op(&unmap[invcount], vaddr(req, i),
				    GNTMAP_host_map, handle);
		req->grant_handles[i] = SCSIBACK_INVALID_HANDLE;
		pages[invcount] = req->pages[i];
		put_page(pages[invcount]);
		invcount++;
		if (invcount < VSCSI_GRANT_BATCH)
			continue;
		err = gnttab_unmap_refs(unmap, NULL, pages, invcount);
		BUG_ON(err);
		invcount = 0;
	}

	if (invcount) {
		err = gnttab_unmap_refs(unmap, NULL, pages, invcount);
		BUG_ON(err);
	}

	gnttab_page_cache_put(&req->info->free_pages, req->pages,
			      req->n_grants);
	req->n_grants = 0;
}

static void scsiback_free_translation_entry(struct kref *kref)
{
	struct v2p_entry *entry = container_of(kref, struct v2p_entry, kref);
	struct scsiback_tpg *tpg = entry->tpg;

	mutex_lock(&tpg->tv_tpg_mutex);
	tpg->tv_tpg_fe_count--;
	mutex_unlock(&tpg->tv_tpg_mutex);

	kfree(entry);
}

static void scsiback_send_response(struct vscsibk_info *info,
			char *sense_buffer, int32_t result, uint32_t resid,
			uint16_t rqid)
{
	struct vscsiif_response *ring_res;
	int notify;
	struct scsi_sense_hdr sshdr;
	unsigned long flags;
	unsigned len;

	spin_lock_irqsave(&info->ring_lock, flags);

	ring_res = RING_GET_RESPONSE(&info->ring, info->ring.rsp_prod_pvt);
	info->ring.rsp_prod_pvt++;

	ring_res->rslt   = result;
	ring_res->rqid   = rqid;

	if (sense_buffer != NULL &&
	    scsi_normalize_sense(sense_buffer, VSCSIIF_SENSE_BUFFERSIZE,
				 &sshdr)) {
		len = min_t(unsigned, 8 + sense_buffer[7],
			    VSCSIIF_SENSE_BUFFERSIZE);
		memcpy(ring_res->sense_buffer, sense_buffer, len);
		ring_res->sense_len = len;
	} else {
		ring_res->sense_len = 0;
	}

	ring_res->residual_len = resid;

	RING_PUSH_RESPONSES_AND_CHECK_NOTIFY(&info->ring, notify);
	spin_unlock_irqrestore(&info->ring_lock, flags);

	if (notify)
		notify_remote_via_irq(info->irq);
}

static void scsiback_do_resp_with_sense(char *sense_buffer, int32_t result,
			uint32_t resid, struct vscsibk_pend *pending_req)
{
	scsiback_send_response(pending_req->info, sense_buffer, result,
			       resid, pending_req->rqid);

	if (pending_req->v2p)
		kref_put(&pending_req->v2p->kref,
			 scsiback_free_translation_entry);
}

static void scsiback_cmd_done(struct vscsibk_pend *pending_req)
{
	struct vscsibk_info *info = pending_req->info;
	unsigned char *sense_buffer;
	unsigned int resid;
	int errors;

	sense_buffer = pending_req->sense_buffer;
	resid        = pending_req->se_cmd.residual_count;
	errors       = pending_req->result;

	if (errors && log_print_stat)
		scsiback_print_status(sense_buffer, errors, pending_req);

	scsiback_fast_flush_area(pending_req);
	scsiback_do_resp_with_sense(sense_buffer, errors, resid, pending_req);
	scsiback_put(info);
	/*
	 * Drop the extra KREF_ACK reference taken by target_submit_cmd_map_sgls()
	 * ahead of scsiback_check_stop_free() ->  transport_generic_free_cmd()
	 * final se_cmd->cmd_kref put.
	 */
	target_put_sess_cmd(&pending_req->se_cmd);
}

static void scsiback_cmd_exec(struct vscsibk_pend *pending_req)
{
	struct se_cmd *se_cmd = &pending_req->se_cmd;
	struct se_session *sess = pending_req->v2p->tpg->tpg_nexus->tvn_se_sess;
	int rc;

	scsiback_get(pending_req->info);
	se_cmd->tag = pending_req->rqid;
	rc = target_submit_cmd_map_sgls(se_cmd, sess, pending_req->cmnd,
			pending_req->sense_buffer, pending_req->v2p->lun,
			pending_req->data_len, 0,
			pending_req->sc_data_direction, TARGET_SCF_ACK_KREF,
			pending_req->sgl, pending_req->n_sg,
			NULL, 0, NULL, 0);
	if (rc < 0) {
		transport_send_check_condition_and_sense(se_cmd,
				TCM_LOGICAL_UNIT_COMMUNICATION_FAILURE, 0);
		transport_generic_free_cmd(se_cmd, 0);
	}
}

static int scsiback_gnttab_data_map_batch(struct gnttab_map_grant_ref *map,
	struct page **pg, grant_handle_t *grant, int cnt)
{
	int err, i;

	if (!cnt)
		return 0;

	err = gnttab_map_refs(map, NULL, pg, cnt);
	for (i = 0; i < cnt; i++) {
		if (unlikely(map[i].status != GNTST_okay)) {
			pr_err("invalid buffer -- could not remap it\n");
			map[i].handle = SCSIBACK_INVALID_HANDLE;
			if (!err)
				err = -ENOMEM;
		} else {
			get_page(pg[i]);
		}
		grant[i] = map[i].handle;
	}
	return err;
}

static int scsiback_gnttab_data_map_list(struct vscsibk_pend *pending_req,
			struct scsiif_request_segment *seg, struct page **pg,
			grant_handle_t *grant, int cnt, u32 flags)
{
	int mapcount = 0, i, err = 0;
	struct gnttab_map_grant_ref map[VSCSI_GRANT_BATCH];
	struct vscsibk_info *info = pending_req->info;

	for (i = 0; i < cnt; i++) {
		if (gnttab_page_cache_get(&info->free_pages, pg + mapcount)) {
			gnttab_page_cache_put(&info->free_pages, pg, mapcount);
			pr_err("no grant page\n");
			return -ENOMEM;
		}
		gnttab_set_map_op(&map[mapcount], vaddr_page(pg[mapcount]),
				  flags, seg[i].gref, info->domid);
		mapcount++;
		if (mapcount < VSCSI_GRANT_BATCH)
			continue;
		err = scsiback_gnttab_data_map_batch(map, pg, grant, mapcount);
		pg += mapcount;
		grant += mapcount;
		pending_req->n_grants += mapcount;
		if (err)
			return err;
		mapcount = 0;
	}
	err = scsiback_gnttab_data_map_batch(map, pg, grant, mapcount);
	pending_req->n_grants += mapcount;
	return err;
}

static int scsiback_gnttab_data_map(struct vscsiif_request *ring_req,
					struct vscsibk_pend *pending_req)
{
	u32 flags;
	int i, err, n_segs, i_seg = 0;
	struct page **pg;
	struct scsiif_request_segment *seg;
	unsigned long end_seg = 0;
	unsigned int nr_segments = (unsigned int)ring_req->nr_segments;
	unsigned int nr_sgl = 0;
	struct scatterlist *sg;
	grant_handle_t *grant;

	pending_req->n_sg = 0;
	pending_req->n_grants = 0;
	pending_req->data_len = 0;

	nr_segments &= ~VSCSIIF_SG_GRANT;
	if (!nr_segments)
		return 0;

	if (nr_segments > VSCSIIF_SG_TABLESIZE) {
		pr_debug("invalid parameter nr_seg = %d\n",
			ring_req->nr_segments);
		return -EINVAL;
	}

	if (ring_req->nr_segments & VSCSIIF_SG_GRANT) {
		err = scsiback_gnttab_data_map_list(pending_req, ring_req->seg,
			pending_req->pages, pending_req->grant_handles,
			nr_segments, GNTMAP_host_map | GNTMAP_readonly);
		if (err)
			return err;
		nr_sgl = nr_segments;
		nr_segments = 0;
		for (i = 0; i < nr_sgl; i++) {
			n_segs = ring_req->seg[i].length /
				 sizeof(struct scsiif_request_segment);
			if ((unsigned)ring_req->seg[i].offset +
			    (unsigned)ring_req->seg[i].length > PAGE_SIZE ||
			    n_segs * sizeof(struct scsiif_request_segment) !=
			    ring_req->seg[i].length)
				return -EINVAL;
			nr_segments += n_segs;
		}
		if (nr_segments > SG_ALL) {
			pr_debug("invalid nr_seg = %d\n", nr_segments);
			return -EINVAL;
		}
	}

	/* free of (sgl) in fast_flush_area() */
	pending_req->sgl = kmalloc_array(nr_segments,
					sizeof(struct scatterlist), GFP_KERNEL);
	if (!pending_req->sgl)
		return -ENOMEM;

	sg_init_table(pending_req->sgl, nr_segments);
	pending_req->n_sg = nr_segments;

	flags = GNTMAP_host_map;
	if (pending_req->sc_data_direction == DMA_TO_DEVICE)
		flags |= GNTMAP_readonly;

	pg = pending_req->pages + nr_sgl;
	grant = pending_req->grant_handles + nr_sgl;
	if (!nr_sgl) {
		seg = ring_req->seg;
		err = scsiback_gnttab_data_map_list(pending_req, seg,
			pg, grant, nr_segments, flags);
		if (err)
			return err;
	} else {
		for (i = 0; i < nr_sgl; i++) {
			seg = (struct scsiif_request_segment *)(
			      vaddr(pending_req, i) + ring_req->seg[i].offset);
			n_segs = ring_req->seg[i].length /
				 sizeof(struct scsiif_request_segment);
			err = scsiback_gnttab_data_map_list(pending_req, seg,
				pg, grant, n_segs, flags);
			if (err)
				return err;
			pg += n_segs;
			grant += n_segs;
		}
		end_seg = vaddr(pending_req, 0) + ring_req->seg[0].offset;
		seg = (struct scsiif_request_segment *)end_seg;
		end_seg += ring_req->seg[0].length;
		pg = pending_req->pages + nr_sgl;
	}

	for_each_sg(pending_req->sgl, sg, nr_segments, i) {
		sg_set_page(sg, pg[i], seg->length, seg->offset);
		pending_req->data_len += seg->length;
		seg++;
		if (nr_sgl && (unsigned long)seg >= end_seg) {
			i_seg++;
			end_seg = vaddr(pending_req, i_seg) +
				  ring_req->seg[i_seg].offset;
			seg = (struct scsiif_request_segment *)end_seg;
			end_seg += ring_req->seg[i_seg].length;
		}
		if (sg->offset >= PAGE_SIZE ||
		    sg->length > PAGE_SIZE ||
		    sg->offset + sg->length > PAGE_SIZE)
			return -EINVAL;
	}

	return 0;
}

static void scsiback_disconnect(struct vscsibk_info *info)
{
	wait_event(info->waiting_to_free,
		atomic_read(&info->nr_unreplied_reqs) == 0);

	unbind_from_irqhandler(info->irq, info);
	info->irq = 0;
	xenbus_unmap_ring_vfree(info->dev, info->ring.sring);
}

static void scsiback_device_action(struct vscsibk_pend *pending_req,
	enum tcm_tmreq_table act, int tag)
{
	struct scsiback_tpg *tpg = pending_req->v2p->tpg;
	struct scsiback_nexus *nexus = tpg->tpg_nexus;
	struct se_cmd *se_cmd = &pending_req->se_cmd;
	u64 unpacked_lun = pending_req->v2p->lun;
	int rc, err = FAILED;

	init_completion(&pending_req->tmr_done);

	rc = target_submit_tmr(&pending_req->se_cmd, nexus->tvn_se_sess,
			       &pending_req->sense_buffer[0],
			       unpacked_lun, NULL, act, GFP_KERNEL,
			       tag, TARGET_SCF_ACK_KREF);
	if (rc)
		goto err;

	wait_for_completion(&pending_req->tmr_done);

	err = (se_cmd->se_tmr_req->response == TMR_FUNCTION_COMPLETE) ?
		SUCCESS : FAILED;

	scsiback_do_resp_with_sense(NULL, err, 0, pending_req);
	transport_generic_free_cmd(&pending_req->se_cmd, 0);
	return;

err:
	scsiback_do_resp_with_sense(NULL, err, 0, pending_req);
}

/*
  Perform virtual to physical translation
*/
static struct v2p_entry *scsiback_do_translation(struct vscsibk_info *info,
			struct ids_tuple *v)
{
	struct v2p_entry *entry;
	struct list_head *head = &(info->v2p_entry_lists);
	unsigned long flags;

	spin_lock_irqsave(&info->v2p_lock, flags);
	list_for_each_entry(entry, head, l) {
		if ((entry->v.chn == v->chn) &&
		    (entry->v.tgt == v->tgt) &&
		    (entry->v.lun == v->lun)) {
			kref_get(&entry->kref);
			goto out;
		}
	}
	entry = NULL;

out:
	spin_unlock_irqrestore(&info->v2p_lock, flags);
	return entry;
}

static struct vscsibk_pend *scsiback_get_pend_req(struct vscsiif_back_ring *ring,
				struct v2p_entry *v2p)
{
	struct scsiback_tpg *tpg = v2p->tpg;
	struct scsiback_nexus *nexus = tpg->tpg_nexus;
	struct se_session *se_sess = nexus->tvn_se_sess;
	struct vscsibk_pend *req;
	int tag, cpu, i;

	tag = sbitmap_queue_get(&se_sess->sess_tag_pool, &cpu);
	if (tag < 0) {
		pr_err("Unable to obtain tag for vscsiif_request\n");
		return ERR_PTR(-ENOMEM);
	}

	req = &((struct vscsibk_pend *)se_sess->sess_cmd_map)[tag];
	memset(req, 0, sizeof(*req));
	req->se_cmd.map_tag = tag;
	req->se_cmd.map_cpu = cpu;

	for (i = 0; i < VSCSI_MAX_GRANTS; i++)
		req->grant_handles[i] = SCSIBACK_INVALID_HANDLE;

	return req;
}

static struct vscsibk_pend *prepare_pending_reqs(struct vscsibk_info *info,
				struct vscsiif_back_ring *ring,
				struct vscsiif_request *ring_req)
{
	struct vscsibk_pend *pending_req;
	struct v2p_entry *v2p;
	struct ids_tuple vir;

	/* request range check from frontend */
	if ((ring_req->sc_data_direction != DMA_BIDIRECTIONAL) &&
		(ring_req->sc_data_direction != DMA_TO_DEVICE) &&
		(ring_req->sc_data_direction != DMA_FROM_DEVICE) &&
		(ring_req->sc_data_direction != DMA_NONE)) {
		pr_debug("invalid parameter data_dir = %d\n",
			ring_req->sc_data_direction);
		return ERR_PTR(-EINVAL);
	}
	if (ring_req->cmd_len > VSCSIIF_MAX_COMMAND_SIZE) {
		pr_debug("invalid parameter cmd_len = %d\n",
			ring_req->cmd_len);
		return ERR_PTR(-EINVAL);
	}

	vir.chn = ring_req->channel;
	vir.tgt = ring_req->id;
	vir.lun = ring_req->lun;

	v2p = scsiback_do_translation(info, &vir);
	if (!v2p) {
		pr_debug("the v2p of (chn:%d, tgt:%d, lun:%d) doesn't exist.\n",
			 vir.chn, vir.tgt, vir.lun);
		return ERR_PTR(-ENODEV);
	}

	pending_req = scsiback_get_pend_req(ring, v2p);
	if (IS_ERR(pending_req)) {
		kref_put(&v2p->kref, scsiback_free_translation_entry);
		return ERR_PTR(-ENOMEM);
	}
	pending_req->rqid = ring_req->rqid;
	pending_req->info = info;
	pending_req->v2p = v2p;
	pending_req->sc_data_direction = ring_req->sc_data_direction;
	pending_req->cmd_len = ring_req->cmd_len;
	memcpy(pending_req->cmnd, ring_req->cmnd, pending_req->cmd_len);

	return pending_req;
}

static int scsiback_do_cmd_fn(struct vscsibk_info *info,
			      unsigned int *eoi_flags)
{
	struct vscsiif_back_ring *ring = &info->ring;
	struct vscsiif_request ring_req;
	struct vscsibk_pend *pending_req;
	RING_IDX rc, rp;
	int more_to_do;
	uint32_t result;

	rc = ring->req_cons;
	rp = ring->sring->req_prod;
	rmb();	/* guest system is accessing ring, too */

	if (RING_REQUEST_PROD_OVERFLOW(ring, rp)) {
		rc = ring->rsp_prod_pvt;
		pr_warn("Dom%d provided bogus ring requests (%#x - %#x = %u). Halting ring processing\n",
			   info->domid, rp, rc, rp - rc);
		return -EINVAL;
	}

	while ((rc != rp)) {
		*eoi_flags &= ~XEN_EOI_FLAG_SPURIOUS;

		if (RING_REQUEST_CONS_OVERFLOW(ring, rc))
			break;

		RING_COPY_REQUEST(ring, rc, &ring_req);
		ring->req_cons = ++rc;

		pending_req = prepare_pending_reqs(info, ring, &ring_req);
		if (IS_ERR(pending_req)) {
			switch (PTR_ERR(pending_req)) {
			case -ENODEV:
				result = DID_NO_CONNECT;
				break;
			default:
				result = DRIVER_ERROR;
				break;
			}
			scsiback_send_response(info, NULL, result << 24, 0,
					       ring_req.rqid);
			return 1;
		}

		switch (ring_req.act) {
		case VSCSIIF_ACT_SCSI_CDB:
			if (scsiback_gnttab_data_map(&ring_req, pending_req)) {
				scsiback_fast_flush_area(pending_req);
				scsiback_do_resp_with_sense(NULL,
						DRIVER_ERROR << 24, 0, pending_req);
				transport_generic_free_cmd(&pending_req->se_cmd, 0);
			} else {
				scsiback_cmd_exec(pending_req);
			}
			break;
		case VSCSIIF_ACT_SCSI_ABORT:
			scsiback_device_action(pending_req, TMR_ABORT_TASK,
				ring_req.ref_rqid);
			break;
		case VSCSIIF_ACT_SCSI_RESET:
			scsiback_device_action(pending_req, TMR_LUN_RESET, 0);
			break;
		default:
			pr_err_ratelimited("invalid request\n");
			scsiback_do_resp_with_sense(NULL, DRIVER_ERROR << 24, 0,
						    pending_req);
			transport_generic_free_cmd(&pending_req->se_cmd, 0);
			break;
		}

		/* Yield point for this unbounded loop. */
		cond_resched();
	}

	gnttab_page_cache_shrink(&info->free_pages, scsiback_max_buffer_pages);

	RING_FINAL_CHECK_FOR_REQUESTS(&info->ring, more_to_do);
	return more_to_do;
}

static irqreturn_t scsiback_irq_fn(int irq, void *dev_id)
{
	struct vscsibk_info *info = dev_id;
	int rc;
	unsigned int eoi_flags = XEN_EOI_FLAG_SPURIOUS;

	while ((rc = scsiback_do_cmd_fn(info, &eoi_flags)) > 0)
		cond_resched();

	/* In case of a ring error we keep the event channel masked. */
	if (!rc)
		xen_irq_lateeoi(irq, eoi_flags);

	return IRQ_HANDLED;
}

static int scsiback_init_sring(struct vscsibk_info *info, grant_ref_t ring_ref,
			evtchn_port_t evtchn)
{
	void *area;
	struct vscsiif_sring *sring;
	int err;

	if (info->irq)
		return -1;

	err = xenbus_map_ring_valloc(info->dev, &ring_ref, 1, &area);
	if (err)
		return err;

	sring = (struct vscsiif_sring *)area;
	BACK_RING_INIT(&info->ring, sring, PAGE_SIZE);

<<<<<<< HEAD
	err = bind_interdomain_evtchn_to_irq_lateeoi(info->domid, evtchn);
=======
	err = bind_interdomain_evtchn_to_irq_lateeoi(info->dev, evtchn);
>>>>>>> f642729d
	if (err < 0)
		goto unmap_page;

	info->irq = err;

	err = request_threaded_irq(info->irq, NULL, scsiback_irq_fn,
				   IRQF_ONESHOT, "vscsiif-backend", info);
	if (err)
		goto free_irq;

	return 0;

free_irq:
	unbind_from_irqhandler(info->irq, info);
	info->irq = 0;
unmap_page:
	xenbus_unmap_ring_vfree(info->dev, area);

	return err;
}

static int scsiback_map(struct vscsibk_info *info)
{
	struct xenbus_device *dev = info->dev;
	unsigned int ring_ref;
	evtchn_port_t evtchn;
	int err;

	err = xenbus_gather(XBT_NIL, dev->otherend,
			"ring-ref", "%u", &ring_ref,
			"event-channel", "%u", &evtchn, NULL);
	if (err) {
		xenbus_dev_fatal(dev, err, "reading %s ring", dev->otherend);
		return err;
	}

	return scsiback_init_sring(info, ring_ref, evtchn);
}

/*
  Check for a translation entry being present
*/
static struct v2p_entry *scsiback_chk_translation_entry(
	struct vscsibk_info *info, struct ids_tuple *v)
{
	struct list_head *head = &(info->v2p_entry_lists);
	struct v2p_entry *entry;

	list_for_each_entry(entry, head, l)
		if ((entry->v.chn == v->chn) &&
		    (entry->v.tgt == v->tgt) &&
		    (entry->v.lun == v->lun))
			return entry;

	return NULL;
}

/*
  Add a new translation entry
*/
static int scsiback_add_translation_entry(struct vscsibk_info *info,
					  char *phy, struct ids_tuple *v)
{
	int err = 0;
	struct v2p_entry *new;
	unsigned long flags;
	char *lunp;
	unsigned long long unpacked_lun;
	struct se_lun *se_lun;
	struct scsiback_tpg *tpg_entry, *tpg = NULL;
	char *error = "doesn't exist";

	lunp = strrchr(phy, ':');
	if (!lunp) {
		pr_err("illegal format of physical device %s\n", phy);
		return -EINVAL;
	}
	*lunp = 0;
	lunp++;
	err = kstrtoull(lunp, 10, &unpacked_lun);
	if (err < 0) {
		pr_err("lun number not valid: %s\n", lunp);
		return err;
	}

	mutex_lock(&scsiback_mutex);
	list_for_each_entry(tpg_entry, &scsiback_list, tv_tpg_list) {
		if (!strcmp(phy, tpg_entry->tport->tport_name) ||
		    !strcmp(phy, tpg_entry->param_alias)) {
			mutex_lock(&tpg_entry->se_tpg.tpg_lun_mutex);
			hlist_for_each_entry(se_lun, &tpg_entry->se_tpg.tpg_lun_hlist, link) {
				if (se_lun->unpacked_lun == unpacked_lun) {
					if (!tpg_entry->tpg_nexus)
						error = "nexus undefined";
					else
						tpg = tpg_entry;
					break;
				}
			}
			mutex_unlock(&tpg_entry->se_tpg.tpg_lun_mutex);
			break;
		}
	}
	if (tpg) {
		mutex_lock(&tpg->tv_tpg_mutex);
		tpg->tv_tpg_fe_count++;
		mutex_unlock(&tpg->tv_tpg_mutex);
	}
	mutex_unlock(&scsiback_mutex);

	if (!tpg) {
		pr_err("%s:%llu %s\n", phy, unpacked_lun, error);
		return -ENODEV;
	}

	new = kmalloc(sizeof(struct v2p_entry), GFP_KERNEL);
	if (new == NULL) {
		err = -ENOMEM;
		goto out_free;
	}

	spin_lock_irqsave(&info->v2p_lock, flags);

	/* Check double assignment to identical virtual ID */
	if (scsiback_chk_translation_entry(info, v)) {
		pr_warn("Virtual ID is already used. Assignment was not performed.\n");
		err = -EEXIST;
		goto out;
	}

	/* Create a new translation entry and add to the list */
	kref_init(&new->kref);
	new->v = *v;
	new->tpg = tpg;
	new->lun = unpacked_lun;
	list_add_tail(&new->l, &info->v2p_entry_lists);

out:
	spin_unlock_irqrestore(&info->v2p_lock, flags);

out_free:
	if (err) {
		mutex_lock(&tpg->tv_tpg_mutex);
		tpg->tv_tpg_fe_count--;
		mutex_unlock(&tpg->tv_tpg_mutex);
		kfree(new);
	}

	return err;
}

static void __scsiback_del_translation_entry(struct v2p_entry *entry)
{
	list_del(&entry->l);
	kref_put(&entry->kref, scsiback_free_translation_entry);
}

/*
  Delete the translation entry specified
*/
static int scsiback_del_translation_entry(struct vscsibk_info *info,
					  struct ids_tuple *v)
{
	struct v2p_entry *entry;
	unsigned long flags;
	int ret = 0;

	spin_lock_irqsave(&info->v2p_lock, flags);
	/* Find out the translation entry specified */
	entry = scsiback_chk_translation_entry(info, v);
	if (entry)
		__scsiback_del_translation_entry(entry);
	else
		ret = -ENOENT;

	spin_unlock_irqrestore(&info->v2p_lock, flags);
	return ret;
}

static void scsiback_do_add_lun(struct vscsibk_info *info, const char *state,
				char *phy, struct ids_tuple *vir, int try)
{
	struct v2p_entry *entry;
	unsigned long flags;
	int err;

	if (try) {
		spin_lock_irqsave(&info->v2p_lock, flags);
		entry = scsiback_chk_translation_entry(info, vir);
		spin_unlock_irqrestore(&info->v2p_lock, flags);
		if (entry)
			return;
	}
	if (!scsiback_add_translation_entry(info, phy, vir)) {
		if (xenbus_printf(XBT_NIL, info->dev->nodename, state,
				  "%d", XenbusStateInitialised)) {
			pr_err("xenbus_printf error %s\n", state);
			scsiback_del_translation_entry(info, vir);
		}
	} else if (!try) {
		err = xenbus_printf(XBT_NIL, info->dev->nodename, state,
			      "%d", XenbusStateClosed);
		if (err)
			xenbus_dev_error(info->dev, err,
				"%s: writing %s", __func__, state);
	}
}

static void scsiback_do_del_lun(struct vscsibk_info *info, const char *state,
				struct ids_tuple *vir)
{
	if (!scsiback_del_translation_entry(info, vir)) {
		if (xenbus_printf(XBT_NIL, info->dev->nodename, state,
				  "%d", XenbusStateClosed))
			pr_err("xenbus_printf error %s\n", state);
	}
}

#define VSCSIBACK_OP_ADD_OR_DEL_LUN	1
#define VSCSIBACK_OP_UPDATEDEV_STATE	2

static void scsiback_do_1lun_hotplug(struct vscsibk_info *info, int op,
				     char *ent)
{
	int err;
	struct ids_tuple vir;
	char *val;
	int device_state;
	char phy[VSCSI_NAMELEN];
	char str[64];
	char state[64];
	struct xenbus_device *dev = info->dev;

	/* read status */
	snprintf(state, sizeof(state), "vscsi-devs/%s/state", ent);
	err = xenbus_scanf(XBT_NIL, dev->nodename, state, "%u", &device_state);
	if (XENBUS_EXIST_ERR(err))
		return;

	/* physical SCSI device */
	snprintf(str, sizeof(str), "vscsi-devs/%s/p-dev", ent);
	val = xenbus_read(XBT_NIL, dev->nodename, str, NULL);
	if (IS_ERR(val)) {
		err = xenbus_printf(XBT_NIL, dev->nodename, state,
			      "%d", XenbusStateClosed);
		if (err)
			xenbus_dev_error(info->dev, err,
				"%s: writing %s", __func__, state);
		return;
	}
	strlcpy(phy, val, VSCSI_NAMELEN);
	kfree(val);

	/* virtual SCSI device */
	snprintf(str, sizeof(str), "vscsi-devs/%s/v-dev", ent);
	err = xenbus_scanf(XBT_NIL, dev->nodename, str, "%u:%u:%u:%u",
			   &vir.hst, &vir.chn, &vir.tgt, &vir.lun);
	if (XENBUS_EXIST_ERR(err)) {
		err = xenbus_printf(XBT_NIL, dev->nodename, state,
			      "%d", XenbusStateClosed);
		if (err)
			xenbus_dev_error(info->dev, err,
				"%s: writing %s", __func__, state);
		return;
	}

	switch (op) {
	case VSCSIBACK_OP_ADD_OR_DEL_LUN:
		switch (device_state) {
		case XenbusStateInitialising:
			scsiback_do_add_lun(info, state, phy, &vir, 0);
			break;
		case XenbusStateConnected:
			scsiback_do_add_lun(info, state, phy, &vir, 1);
			break;
		case XenbusStateClosing:
			scsiback_do_del_lun(info, state, &vir);
			break;
		default:
			break;
		}
		break;

	case VSCSIBACK_OP_UPDATEDEV_STATE:
		if (device_state == XenbusStateInitialised) {
			/* modify vscsi-devs/dev-x/state */
			if (xenbus_printf(XBT_NIL, dev->nodename, state,
					  "%d", XenbusStateConnected)) {
				pr_err("xenbus_printf error %s\n", str);
				scsiback_del_translation_entry(info, &vir);
				xenbus_printf(XBT_NIL, dev->nodename, state,
					      "%d", XenbusStateClosed);
			}
		}
		break;
	/* When it is necessary, processing is added here. */
	default:
		break;
	}
}

static void scsiback_do_lun_hotplug(struct vscsibk_info *info, int op)
{
	int i;
	char **dir;
	unsigned int ndir = 0;

	dir = xenbus_directory(XBT_NIL, info->dev->nodename, "vscsi-devs",
			       &ndir);
	if (IS_ERR(dir))
		return;

	for (i = 0; i < ndir; i++)
		scsiback_do_1lun_hotplug(info, op, dir[i]);

	kfree(dir);
}

static void scsiback_frontend_changed(struct xenbus_device *dev,
					enum xenbus_state frontend_state)
{
	struct vscsibk_info *info = dev_get_drvdata(&dev->dev);

	switch (frontend_state) {
	case XenbusStateInitialising:
		break;

	case XenbusStateInitialised:
		if (scsiback_map(info))
			break;

		scsiback_do_lun_hotplug(info, VSCSIBACK_OP_ADD_OR_DEL_LUN);
		xenbus_switch_state(dev, XenbusStateConnected);
		break;

	case XenbusStateConnected:
		scsiback_do_lun_hotplug(info, VSCSIBACK_OP_UPDATEDEV_STATE);

		if (dev->state == XenbusStateConnected)
			break;

		xenbus_switch_state(dev, XenbusStateConnected);
		break;

	case XenbusStateClosing:
		if (info->irq)
			scsiback_disconnect(info);

		xenbus_switch_state(dev, XenbusStateClosing);
		break;

	case XenbusStateClosed:
		xenbus_switch_state(dev, XenbusStateClosed);
		if (xenbus_dev_is_online(dev))
			break;
		fallthrough;	/* if not online */
	case XenbusStateUnknown:
		device_unregister(&dev->dev);
		break;

	case XenbusStateReconfiguring:
		scsiback_do_lun_hotplug(info, VSCSIBACK_OP_ADD_OR_DEL_LUN);
		xenbus_switch_state(dev, XenbusStateReconfigured);

		break;

	default:
		xenbus_dev_fatal(dev, -EINVAL, "saw state %d at frontend",
					frontend_state);
		break;
	}
}

/*
  Release the translation entry specfied
*/
static void scsiback_release_translation_entry(struct vscsibk_info *info)
{
	struct v2p_entry *entry, *tmp;
	struct list_head *head = &(info->v2p_entry_lists);
	unsigned long flags;

	spin_lock_irqsave(&info->v2p_lock, flags);

	list_for_each_entry_safe(entry, tmp, head, l)
		__scsiback_del_translation_entry(entry);

	spin_unlock_irqrestore(&info->v2p_lock, flags);
}

static int scsiback_remove(struct xenbus_device *dev)
{
	struct vscsibk_info *info = dev_get_drvdata(&dev->dev);

	if (info->irq)
		scsiback_disconnect(info);

	scsiback_release_translation_entry(info);

	gnttab_page_cache_shrink(&info->free_pages, 0);

	dev_set_drvdata(&dev->dev, NULL);

	return 0;
}

static int scsiback_probe(struct xenbus_device *dev,
			   const struct xenbus_device_id *id)
{
	int err;

	struct vscsibk_info *info = kzalloc(sizeof(struct vscsibk_info),
					    GFP_KERNEL);

	pr_debug("%s %p %d\n", __func__, dev, dev->otherend_id);

	if (!info) {
		xenbus_dev_fatal(dev, -ENOMEM, "allocating backend structure");
		return -ENOMEM;
	}
	info->dev = dev;
	dev_set_drvdata(&dev->dev, info);

	info->domid = dev->otherend_id;
	spin_lock_init(&info->ring_lock);
	atomic_set(&info->nr_unreplied_reqs, 0);
	init_waitqueue_head(&info->waiting_to_free);
	info->dev = dev;
	info->irq = 0;
	INIT_LIST_HEAD(&info->v2p_entry_lists);
	spin_lock_init(&info->v2p_lock);
	gnttab_page_cache_init(&info->free_pages);

	err = xenbus_printf(XBT_NIL, dev->nodename, "feature-sg-grant", "%u",
			    SG_ALL);
	if (err)
		xenbus_dev_error(dev, err, "writing feature-sg-grant");

	err = xenbus_switch_state(dev, XenbusStateInitWait);
	if (err)
		goto fail;

	return 0;

fail:
	pr_warn("%s failed\n", __func__);
	scsiback_remove(dev);

	return err;
}

static char *scsiback_dump_proto_id(struct scsiback_tport *tport)
{
	switch (tport->tport_proto_id) {
	case SCSI_PROTOCOL_SAS:
		return "SAS";
	case SCSI_PROTOCOL_FCP:
		return "FCP";
	case SCSI_PROTOCOL_ISCSI:
		return "iSCSI";
	default:
		break;
	}

	return "Unknown";
}

static char *scsiback_get_fabric_wwn(struct se_portal_group *se_tpg)
{
	struct scsiback_tpg *tpg = container_of(se_tpg,
				struct scsiback_tpg, se_tpg);
	struct scsiback_tport *tport = tpg->tport;

	return &tport->tport_name[0];
}

static u16 scsiback_get_tag(struct se_portal_group *se_tpg)
{
	struct scsiback_tpg *tpg = container_of(se_tpg,
				struct scsiback_tpg, se_tpg);
	return tpg->tport_tpgt;
}

static struct se_wwn *
scsiback_make_tport(struct target_fabric_configfs *tf,
		     struct config_group *group,
		     const char *name)
{
	struct scsiback_tport *tport;
	char *ptr;
	u64 wwpn = 0;
	int off = 0;

	tport = kzalloc(sizeof(struct scsiback_tport), GFP_KERNEL);
	if (!tport)
		return ERR_PTR(-ENOMEM);

	tport->tport_wwpn = wwpn;
	/*
	 * Determine the emulated Protocol Identifier and Target Port Name
	 * based on the incoming configfs directory name.
	 */
	ptr = strstr(name, "naa.");
	if (ptr) {
		tport->tport_proto_id = SCSI_PROTOCOL_SAS;
		goto check_len;
	}
	ptr = strstr(name, "fc.");
	if (ptr) {
		tport->tport_proto_id = SCSI_PROTOCOL_FCP;
		off = 3; /* Skip over "fc." */
		goto check_len;
	}
	ptr = strstr(name, "iqn.");
	if (ptr) {
		tport->tport_proto_id = SCSI_PROTOCOL_ISCSI;
		goto check_len;
	}

	pr_err("Unable to locate prefix for emulated Target Port: %s\n", name);
	kfree(tport);
	return ERR_PTR(-EINVAL);

check_len:
	if (strlen(name) >= VSCSI_NAMELEN) {
		pr_err("Emulated %s Address: %s, exceeds max: %d\n", name,
			scsiback_dump_proto_id(tport), VSCSI_NAMELEN);
		kfree(tport);
		return ERR_PTR(-EINVAL);
	}
	snprintf(&tport->tport_name[0], VSCSI_NAMELEN, "%s", &name[off]);

	pr_debug("Allocated emulated Target %s Address: %s\n",
		 scsiback_dump_proto_id(tport), name);

	return &tport->tport_wwn;
}

static void scsiback_drop_tport(struct se_wwn *wwn)
{
	struct scsiback_tport *tport = container_of(wwn,
				struct scsiback_tport, tport_wwn);

	pr_debug("Deallocating emulated Target %s Address: %s\n",
		 scsiback_dump_proto_id(tport), tport->tport_name);

	kfree(tport);
}

static u32 scsiback_tpg_get_inst_index(struct se_portal_group *se_tpg)
{
	return 1;
}

static int scsiback_check_stop_free(struct se_cmd *se_cmd)
{
	return transport_generic_free_cmd(se_cmd, 0);
}

static void scsiback_release_cmd(struct se_cmd *se_cmd)
{
	target_free_tag(se_cmd->se_sess, se_cmd);
}

static u32 scsiback_sess_get_index(struct se_session *se_sess)
{
	return 0;
}

static int scsiback_write_pending(struct se_cmd *se_cmd)
{
	/* Go ahead and process the write immediately */
	target_execute_cmd(se_cmd);

	return 0;
}

static void scsiback_set_default_node_attrs(struct se_node_acl *nacl)
{
}

static int scsiback_get_cmd_state(struct se_cmd *se_cmd)
{
	return 0;
}

static int scsiback_queue_data_in(struct se_cmd *se_cmd)
{
	struct vscsibk_pend *pending_req = container_of(se_cmd,
				struct vscsibk_pend, se_cmd);

	pending_req->result = SAM_STAT_GOOD;
	scsiback_cmd_done(pending_req);
	return 0;
}

static int scsiback_queue_status(struct se_cmd *se_cmd)
{
	struct vscsibk_pend *pending_req = container_of(se_cmd,
				struct vscsibk_pend, se_cmd);

	if (se_cmd->sense_buffer &&
	    ((se_cmd->se_cmd_flags & SCF_TRANSPORT_TASK_SENSE) ||
	     (se_cmd->se_cmd_flags & SCF_EMULATED_TASK_SENSE)))
		pending_req->result = (DRIVER_SENSE << 24) |
				      SAM_STAT_CHECK_CONDITION;
	else
		pending_req->result = se_cmd->scsi_status;

	scsiback_cmd_done(pending_req);
	return 0;
}

static void scsiback_queue_tm_rsp(struct se_cmd *se_cmd)
{
	struct vscsibk_pend *pending_req = container_of(se_cmd,
				struct vscsibk_pend, se_cmd);

	complete(&pending_req->tmr_done);
}

static void scsiback_aborted_task(struct se_cmd *se_cmd)
{
}

static ssize_t scsiback_tpg_param_alias_show(struct config_item *item,
					     char *page)
{
	struct se_portal_group *se_tpg = param_to_tpg(item);
	struct scsiback_tpg *tpg = container_of(se_tpg, struct scsiback_tpg,
						se_tpg);
	ssize_t rb;

	mutex_lock(&tpg->tv_tpg_mutex);
	rb = snprintf(page, PAGE_SIZE, "%s\n", tpg->param_alias);
	mutex_unlock(&tpg->tv_tpg_mutex);

	return rb;
}

static ssize_t scsiback_tpg_param_alias_store(struct config_item *item,
					      const char *page, size_t count)
{
	struct se_portal_group *se_tpg = param_to_tpg(item);
	struct scsiback_tpg *tpg = container_of(se_tpg, struct scsiback_tpg,
						se_tpg);
	int len;

	if (strlen(page) >= VSCSI_NAMELEN) {
		pr_err("param alias: %s, exceeds max: %d\n", page,
			VSCSI_NAMELEN);
		return -EINVAL;
	}

	mutex_lock(&tpg->tv_tpg_mutex);
	len = snprintf(tpg->param_alias, VSCSI_NAMELEN, "%s", page);
	if (tpg->param_alias[len - 1] == '\n')
		tpg->param_alias[len - 1] = '\0';
	mutex_unlock(&tpg->tv_tpg_mutex);

	return count;
}

CONFIGFS_ATTR(scsiback_tpg_param_, alias);

static struct configfs_attribute *scsiback_param_attrs[] = {
	&scsiback_tpg_param_attr_alias,
	NULL,
};

static int scsiback_alloc_sess_cb(struct se_portal_group *se_tpg,
				  struct se_session *se_sess, void *p)
{
	struct scsiback_tpg *tpg = container_of(se_tpg,
				struct scsiback_tpg, se_tpg);

	tpg->tpg_nexus = p;
	return 0;
}

static int scsiback_make_nexus(struct scsiback_tpg *tpg,
				const char *name)
{
	struct scsiback_nexus *tv_nexus;
	int ret = 0;

	mutex_lock(&tpg->tv_tpg_mutex);
	if (tpg->tpg_nexus) {
		pr_debug("tpg->tpg_nexus already exists\n");
		ret = -EEXIST;
		goto out_unlock;
	}

	tv_nexus = kzalloc(sizeof(struct scsiback_nexus), GFP_KERNEL);
	if (!tv_nexus) {
		ret = -ENOMEM;
		goto out_unlock;
	}

	tv_nexus->tvn_se_sess = target_setup_session(&tpg->se_tpg,
						     VSCSI_DEFAULT_SESSION_TAGS,
						     sizeof(struct vscsibk_pend),
						     TARGET_PROT_NORMAL, name,
						     tv_nexus, scsiback_alloc_sess_cb);
	if (IS_ERR(tv_nexus->tvn_se_sess)) {
		kfree(tv_nexus);
		ret = -ENOMEM;
		goto out_unlock;
	}

out_unlock:
	mutex_unlock(&tpg->tv_tpg_mutex);
	return ret;
}

static int scsiback_drop_nexus(struct scsiback_tpg *tpg)
{
	struct se_session *se_sess;
	struct scsiback_nexus *tv_nexus;

	mutex_lock(&tpg->tv_tpg_mutex);
	tv_nexus = tpg->tpg_nexus;
	if (!tv_nexus) {
		mutex_unlock(&tpg->tv_tpg_mutex);
		return -ENODEV;
	}

	se_sess = tv_nexus->tvn_se_sess;
	if (!se_sess) {
		mutex_unlock(&tpg->tv_tpg_mutex);
		return -ENODEV;
	}

	if (tpg->tv_tpg_port_count != 0) {
		mutex_unlock(&tpg->tv_tpg_mutex);
		pr_err("Unable to remove xen-pvscsi I_T Nexus with active TPG port count: %d\n",
			tpg->tv_tpg_port_count);
		return -EBUSY;
	}

	if (tpg->tv_tpg_fe_count != 0) {
		mutex_unlock(&tpg->tv_tpg_mutex);
		pr_err("Unable to remove xen-pvscsi I_T Nexus with active TPG frontend count: %d\n",
			tpg->tv_tpg_fe_count);
		return -EBUSY;
	}

	pr_debug("Removing I_T Nexus to emulated %s Initiator Port: %s\n",
		scsiback_dump_proto_id(tpg->tport),
		tv_nexus->tvn_se_sess->se_node_acl->initiatorname);

	/*
	 * Release the SCSI I_T Nexus to the emulated xen-pvscsi Target Port
	 */
	target_remove_session(se_sess);
	tpg->tpg_nexus = NULL;
	mutex_unlock(&tpg->tv_tpg_mutex);

	kfree(tv_nexus);
	return 0;
}

static ssize_t scsiback_tpg_nexus_show(struct config_item *item, char *page)
{
	struct se_portal_group *se_tpg = to_tpg(item);
	struct scsiback_tpg *tpg = container_of(se_tpg,
				struct scsiback_tpg, se_tpg);
	struct scsiback_nexus *tv_nexus;
	ssize_t ret;

	mutex_lock(&tpg->tv_tpg_mutex);
	tv_nexus = tpg->tpg_nexus;
	if (!tv_nexus) {
		mutex_unlock(&tpg->tv_tpg_mutex);
		return -ENODEV;
	}
	ret = snprintf(page, PAGE_SIZE, "%s\n",
			tv_nexus->tvn_se_sess->se_node_acl->initiatorname);
	mutex_unlock(&tpg->tv_tpg_mutex);

	return ret;
}

static ssize_t scsiback_tpg_nexus_store(struct config_item *item,
		const char *page, size_t count)
{
	struct se_portal_group *se_tpg = to_tpg(item);
	struct scsiback_tpg *tpg = container_of(se_tpg,
				struct scsiback_tpg, se_tpg);
	struct scsiback_tport *tport_wwn = tpg->tport;
	unsigned char i_port[VSCSI_NAMELEN], *ptr, *port_ptr;
	int ret;
	/*
	 * Shutdown the active I_T nexus if 'NULL' is passed.
	 */
	if (!strncmp(page, "NULL", 4)) {
		ret = scsiback_drop_nexus(tpg);
		return (!ret) ? count : ret;
	}
	/*
	 * Otherwise make sure the passed virtual Initiator port WWN matches
	 * the fabric protocol_id set in scsiback_make_tport(), and call
	 * scsiback_make_nexus().
	 */
	if (strlen(page) >= VSCSI_NAMELEN) {
		pr_err("Emulated NAA Sas Address: %s, exceeds max: %d\n",
			page, VSCSI_NAMELEN);
		return -EINVAL;
	}
	snprintf(&i_port[0], VSCSI_NAMELEN, "%s", page);

	ptr = strstr(i_port, "naa.");
	if (ptr) {
		if (tport_wwn->tport_proto_id != SCSI_PROTOCOL_SAS) {
			pr_err("Passed SAS Initiator Port %s does not match target port protoid: %s\n",
				i_port, scsiback_dump_proto_id(tport_wwn));
			return -EINVAL;
		}
		port_ptr = &i_port[0];
		goto check_newline;
	}
	ptr = strstr(i_port, "fc.");
	if (ptr) {
		if (tport_wwn->tport_proto_id != SCSI_PROTOCOL_FCP) {
			pr_err("Passed FCP Initiator Port %s does not match target port protoid: %s\n",
				i_port, scsiback_dump_proto_id(tport_wwn));
			return -EINVAL;
		}
		port_ptr = &i_port[3]; /* Skip over "fc." */
		goto check_newline;
	}
	ptr = strstr(i_port, "iqn.");
	if (ptr) {
		if (tport_wwn->tport_proto_id != SCSI_PROTOCOL_ISCSI) {
			pr_err("Passed iSCSI Initiator Port %s does not match target port protoid: %s\n",
				i_port, scsiback_dump_proto_id(tport_wwn));
			return -EINVAL;
		}
		port_ptr = &i_port[0];
		goto check_newline;
	}
	pr_err("Unable to locate prefix for emulated Initiator Port: %s\n",
		i_port);
	return -EINVAL;
	/*
	 * Clear any trailing newline for the NAA WWN
	 */
check_newline:
	if (i_port[strlen(i_port) - 1] == '\n')
		i_port[strlen(i_port) - 1] = '\0';

	ret = scsiback_make_nexus(tpg, port_ptr);
	if (ret < 0)
		return ret;

	return count;
}

CONFIGFS_ATTR(scsiback_tpg_, nexus);

static struct configfs_attribute *scsiback_tpg_attrs[] = {
	&scsiback_tpg_attr_nexus,
	NULL,
};

static ssize_t
scsiback_wwn_version_show(struct config_item *item, char *page)
{
	return sprintf(page, "xen-pvscsi fabric module %s on %s/%s on "
		UTS_RELEASE"\n",
		VSCSI_VERSION, utsname()->sysname, utsname()->machine);
}

CONFIGFS_ATTR_RO(scsiback_wwn_, version);

static struct configfs_attribute *scsiback_wwn_attrs[] = {
	&scsiback_wwn_attr_version,
	NULL,
};

static int scsiback_port_link(struct se_portal_group *se_tpg,
			       struct se_lun *lun)
{
	struct scsiback_tpg *tpg = container_of(se_tpg,
				struct scsiback_tpg, se_tpg);

	mutex_lock(&tpg->tv_tpg_mutex);
	tpg->tv_tpg_port_count++;
	mutex_unlock(&tpg->tv_tpg_mutex);

	return 0;
}

static void scsiback_port_unlink(struct se_portal_group *se_tpg,
				  struct se_lun *lun)
{
	struct scsiback_tpg *tpg = container_of(se_tpg,
				struct scsiback_tpg, se_tpg);

	mutex_lock(&tpg->tv_tpg_mutex);
	tpg->tv_tpg_port_count--;
	mutex_unlock(&tpg->tv_tpg_mutex);
}

static struct se_portal_group *
scsiback_make_tpg(struct se_wwn *wwn, const char *name)
{
	struct scsiback_tport *tport = container_of(wwn,
			struct scsiback_tport, tport_wwn);

	struct scsiback_tpg *tpg;
	u16 tpgt;
	int ret;

	if (strstr(name, "tpgt_") != name)
		return ERR_PTR(-EINVAL);
	ret = kstrtou16(name + 5, 10, &tpgt);
	if (ret)
		return ERR_PTR(ret);

	tpg = kzalloc(sizeof(struct scsiback_tpg), GFP_KERNEL);
	if (!tpg)
		return ERR_PTR(-ENOMEM);

	mutex_init(&tpg->tv_tpg_mutex);
	INIT_LIST_HEAD(&tpg->tv_tpg_list);
	INIT_LIST_HEAD(&tpg->info_list);
	tpg->tport = tport;
	tpg->tport_tpgt = tpgt;

	ret = core_tpg_register(wwn, &tpg->se_tpg, tport->tport_proto_id);
	if (ret < 0) {
		kfree(tpg);
		return NULL;
	}
	mutex_lock(&scsiback_mutex);
	list_add_tail(&tpg->tv_tpg_list, &scsiback_list);
	mutex_unlock(&scsiback_mutex);

	return &tpg->se_tpg;
}

static void scsiback_drop_tpg(struct se_portal_group *se_tpg)
{
	struct scsiback_tpg *tpg = container_of(se_tpg,
				struct scsiback_tpg, se_tpg);

	mutex_lock(&scsiback_mutex);
	list_del(&tpg->tv_tpg_list);
	mutex_unlock(&scsiback_mutex);
	/*
	 * Release the virtual I_T Nexus for this xen-pvscsi TPG
	 */
	scsiback_drop_nexus(tpg);
	/*
	 * Deregister the se_tpg from TCM.
	 */
	core_tpg_deregister(se_tpg);
	kfree(tpg);
}

static int scsiback_check_true(struct se_portal_group *se_tpg)
{
	return 1;
}

static int scsiback_check_false(struct se_portal_group *se_tpg)
{
	return 0;
}

static const struct target_core_fabric_ops scsiback_ops = {
	.module				= THIS_MODULE,
	.fabric_name			= "xen-pvscsi",
	.tpg_get_wwn			= scsiback_get_fabric_wwn,
	.tpg_get_tag			= scsiback_get_tag,
	.tpg_check_demo_mode		= scsiback_check_true,
	.tpg_check_demo_mode_cache	= scsiback_check_true,
	.tpg_check_demo_mode_write_protect = scsiback_check_false,
	.tpg_check_prod_mode_write_protect = scsiback_check_false,
	.tpg_get_inst_index		= scsiback_tpg_get_inst_index,
	.check_stop_free		= scsiback_check_stop_free,
	.release_cmd			= scsiback_release_cmd,
	.sess_get_index			= scsiback_sess_get_index,
	.sess_get_initiator_sid		= NULL,
	.write_pending			= scsiback_write_pending,
	.set_default_node_attributes	= scsiback_set_default_node_attrs,
	.get_cmd_state			= scsiback_get_cmd_state,
	.queue_data_in			= scsiback_queue_data_in,
	.queue_status			= scsiback_queue_status,
	.queue_tm_rsp			= scsiback_queue_tm_rsp,
	.aborted_task			= scsiback_aborted_task,
	/*
	 * Setup callers for generic logic in target_core_fabric_configfs.c
	 */
	.fabric_make_wwn		= scsiback_make_tport,
	.fabric_drop_wwn		= scsiback_drop_tport,
	.fabric_make_tpg		= scsiback_make_tpg,
	.fabric_drop_tpg		= scsiback_drop_tpg,
	.fabric_post_link		= scsiback_port_link,
	.fabric_pre_unlink		= scsiback_port_unlink,

	.tfc_wwn_attrs			= scsiback_wwn_attrs,
	.tfc_tpg_base_attrs		= scsiback_tpg_attrs,
	.tfc_tpg_param_attrs		= scsiback_param_attrs,
};

static const struct xenbus_device_id scsiback_ids[] = {
	{ "vscsi" },
	{ "" }
};

static struct xenbus_driver scsiback_driver = {
	.ids			= scsiback_ids,
	.probe			= scsiback_probe,
	.remove			= scsiback_remove,
	.otherend_changed	= scsiback_frontend_changed
};

static int __init scsiback_init(void)
{
	int ret;

	if (!xen_domain())
		return -ENODEV;

	pr_debug("xen-pvscsi: fabric module %s on %s/%s on "UTS_RELEASE"\n",
		 VSCSI_VERSION, utsname()->sysname, utsname()->machine);

	ret = xenbus_register_backend(&scsiback_driver);
	if (ret)
		goto out;

	ret = target_register_template(&scsiback_ops);
	if (ret)
		goto out_unregister_xenbus;

	return 0;

out_unregister_xenbus:
	xenbus_unregister_driver(&scsiback_driver);
out:
	pr_err("%s: error %d\n", __func__, ret);
	return ret;
}

static void __exit scsiback_exit(void)
{
	target_unregister_template(&scsiback_ops);
	xenbus_unregister_driver(&scsiback_driver);
}

module_init(scsiback_init);
module_exit(scsiback_exit);

MODULE_DESCRIPTION("Xen SCSI backend driver");
MODULE_LICENSE("Dual BSD/GPL");
MODULE_ALIAS("xen-backend:vscsi");
MODULE_AUTHOR("Juergen Gross <jgross@suse.com>");<|MERGE_RESOLUTION|>--- conflicted
+++ resolved
@@ -799,11 +799,7 @@
 	sring = (struct vscsiif_sring *)area;
 	BACK_RING_INIT(&info->ring, sring, PAGE_SIZE);
 
-<<<<<<< HEAD
-	err = bind_interdomain_evtchn_to_irq_lateeoi(info->domid, evtchn);
-=======
 	err = bind_interdomain_evtchn_to_irq_lateeoi(info->dev, evtchn);
->>>>>>> f642729d
 	if (err < 0)
 		goto unmap_page;
 

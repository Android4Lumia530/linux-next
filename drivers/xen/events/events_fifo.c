--- conflicted
+++ resolved
@@ -417,10 +417,6 @@
 	.clear_pending     = evtchn_fifo_clear_pending,
 	.set_pending       = evtchn_fifo_set_pending,
 	.is_pending        = evtchn_fifo_is_pending,
-<<<<<<< HEAD
-	.test_and_set_mask = evtchn_fifo_test_and_set_mask,
-=======
->>>>>>> f642729d
 	.mask              = evtchn_fifo_mask,
 	.unmask            = evtchn_fifo_unmask,
 	.handle_events     = evtchn_fifo_handle_events,

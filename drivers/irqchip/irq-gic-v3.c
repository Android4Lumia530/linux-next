// SPDX-License-Identifier: GPL-2.0-only
/*
 * Copyright (C) 2013-2017 ARM Limited, All Rights Reserved.
 * Author: Marc Zyngier <marc.zyngier@arm.com>
 */

#define pr_fmt(fmt)	"GICv3: " fmt

#include <linux/acpi.h>
#include <linux/cpu.h>
#include <linux/cpu_pm.h>
#include <linux/delay.h>
#include <linux/interrupt.h>
#include <linux/irqdomain.h>
#include <linux/of.h>
#include <linux/of_address.h>
#include <linux/of_irq.h>
#include <linux/percpu.h>
#include <linux/refcount.h>
#include <linux/slab.h>

#include <linux/irqchip.h>
#include <linux/irqchip/arm-gic-common.h>
#include <linux/irqchip/arm-gic-v3.h>
#include <linux/irqchip/irq-partition-percpu.h>

#include <asm/cputype.h>
#include <asm/exception.h>
#include <asm/smp_plat.h>
#include <asm/virt.h>

#include "irq-gic-common.h"

#define GICD_INT_NMI_PRI	(GICD_INT_DEF_PRI & ~0x80)

#define FLAGS_WORKAROUND_GICR_WAKER_MSM8996	(1ULL << 0)
#define FLAGS_WORKAROUND_CAVIUM_ERRATUM_38539	(1ULL << 1)

#define GIC_IRQ_TYPE_PARTITION	(GIC_IRQ_TYPE_LPI + 1)

struct redist_region {
	void __iomem		*redist_base;
	phys_addr_t		phys_base;
	bool			single_redist;
};

struct gic_chip_data {
	struct fwnode_handle	*fwnode;
	void __iomem		*dist_base;
	struct redist_region	*redist_regions;
	struct rdists		rdists;
	struct irq_domain	*domain;
	u64			redist_stride;
	u32			nr_redist_regions;
	u64			flags;
	bool			has_rss;
	unsigned int		ppi_nr;
	struct partition_desc	**ppi_descs;
};

static struct gic_chip_data gic_data __read_mostly;
static DEFINE_STATIC_KEY_TRUE(supports_deactivate_key);

#define GIC_ID_NR	(1U << GICD_TYPER_ID_BITS(gic_data.rdists.gicd_typer))
#define GIC_LINE_NR	min(GICD_TYPER_SPIS(gic_data.rdists.gicd_typer), 1020U)
#define GIC_ESPI_NR	GICD_TYPER_ESPIS(gic_data.rdists.gicd_typer)

/*
 * The behaviours of RPR and PMR registers differ depending on the value of
 * SCR_EL3.FIQ, and the behaviour of non-secure priority registers of the
 * distributor and redistributors depends on whether security is enabled in the
 * GIC.
 *
 * When security is enabled, non-secure priority values from the (re)distributor
 * are presented to the GIC CPUIF as follow:
 *     (GIC_(R)DIST_PRI[irq] >> 1) | 0x80;
 *
 * If SCR_EL3.FIQ == 1, the values written to/read from PMR and RPR at non-secure
 * EL1 are subject to a similar operation thus matching the priorities presented
 * from the (re)distributor when security is enabled. When SCR_EL3.FIQ == 0,
<<<<<<< HEAD
 * these values are unchanched by the GIC.
=======
 * these values are unchanged by the GIC.
>>>>>>> f642729d
 *
 * see GICv3/GICv4 Architecture Specification (IHI0069D):
 * - section 4.8.1 Non-secure accesses to register fields for Secure interrupt
 *   priorities.
 * - Figure 4-7 Secure read of the priority field for a Non-secure Group 1
 *   interrupt.
 */
static DEFINE_STATIC_KEY_FALSE(supports_pseudo_nmis);

/*
 * Global static key controlling whether an update to PMR allowing more
 * interrupts requires to be propagated to the redistributor (DSB SY).
 * And this needs to be exported for modules to be able to enable
 * interrupts...
 */
DEFINE_STATIC_KEY_FALSE(gic_pmr_sync);
EXPORT_SYMBOL(gic_pmr_sync);

DEFINE_STATIC_KEY_FALSE(gic_nonsecure_priorities);
EXPORT_SYMBOL(gic_nonsecure_priorities);

/* ppi_nmi_refs[n] == number of cpus having ppi[n + 16] set as NMI */
static refcount_t *ppi_nmi_refs;

static struct gic_kvm_info gic_v3_kvm_info;
static DEFINE_PER_CPU(bool, has_rss);

#define MPIDR_RS(mpidr)			(((mpidr) & 0xF0UL) >> 4)
#define gic_data_rdist()		(this_cpu_ptr(gic_data.rdists.rdist))
#define gic_data_rdist_rd_base()	(gic_data_rdist()->rd_base)
#define gic_data_rdist_sgi_base()	(gic_data_rdist_rd_base() + SZ_64K)

/* Our default, arbitrary priority value. Linux only uses one anyway. */
#define DEFAULT_PMR_VALUE	0xf0

enum gic_intid_range {
	SGI_RANGE,
	PPI_RANGE,
	SPI_RANGE,
	EPPI_RANGE,
	ESPI_RANGE,
	LPI_RANGE,
	__INVALID_RANGE__
};

static enum gic_intid_range __get_intid_range(irq_hw_number_t hwirq)
{
	switch (hwirq) {
	case 0 ... 15:
		return SGI_RANGE;
	case 16 ... 31:
		return PPI_RANGE;
	case 32 ... 1019:
		return SPI_RANGE;
	case EPPI_BASE_INTID ... (EPPI_BASE_INTID + 63):
		return EPPI_RANGE;
	case ESPI_BASE_INTID ... (ESPI_BASE_INTID + 1023):
		return ESPI_RANGE;
	case 8192 ... GENMASK(23, 0):
		return LPI_RANGE;
	default:
		return __INVALID_RANGE__;
	}
}

static enum gic_intid_range get_intid_range(struct irq_data *d)
{
	return __get_intid_range(d->hwirq);
}

static inline unsigned int gic_irq(struct irq_data *d)
{
	return d->hwirq;
}

static inline bool gic_irq_in_rdist(struct irq_data *d)
{
	switch (get_intid_range(d)) {
	case SGI_RANGE:
	case PPI_RANGE:
	case EPPI_RANGE:
		return true;
	default:
		return false;
	}
}

static inline void __iomem *gic_dist_base(struct irq_data *d)
{
	switch (get_intid_range(d)) {
	case SGI_RANGE:
	case PPI_RANGE:
	case EPPI_RANGE:
		/* SGI+PPI -> SGI_base for this CPU */
		return gic_data_rdist_sgi_base();

	case SPI_RANGE:
	case ESPI_RANGE:
		/* SPI -> dist_base */
		return gic_data.dist_base;

	default:
		return NULL;
	}
}

static void gic_do_wait_for_rwp(void __iomem *base)
{
	u32 count = 1000000;	/* 1s! */

	while (readl_relaxed(base + GICD_CTLR) & GICD_CTLR_RWP) {
		count--;
		if (!count) {
			pr_err_ratelimited("RWP timeout, gone fishing\n");
			return;
		}
		cpu_relax();
		udelay(1);
	}
}

/* Wait for completion of a distributor change */
static void gic_dist_wait_for_rwp(void)
{
	gic_do_wait_for_rwp(gic_data.dist_base);
}

/* Wait for completion of a redistributor change */
static void gic_redist_wait_for_rwp(void)
{
	gic_do_wait_for_rwp(gic_data_rdist_rd_base());
}

#ifdef CONFIG_ARM64

static u64 __maybe_unused gic_read_iar(void)
{
	if (cpus_have_const_cap(ARM64_WORKAROUND_CAVIUM_23154))
		return gic_read_iar_cavium_thunderx();
	else
		return gic_read_iar_common();
}
#endif

static void gic_enable_redist(bool enable)
{
	void __iomem *rbase;
	u32 count = 1000000;	/* 1s! */
	u32 val;

	if (gic_data.flags & FLAGS_WORKAROUND_GICR_WAKER_MSM8996)
		return;

	rbase = gic_data_rdist_rd_base();

	val = readl_relaxed(rbase + GICR_WAKER);
	if (enable)
		/* Wake up this CPU redistributor */
		val &= ~GICR_WAKER_ProcessorSleep;
	else
		val |= GICR_WAKER_ProcessorSleep;
	writel_relaxed(val, rbase + GICR_WAKER);

	if (!enable) {		/* Check that GICR_WAKER is writeable */
		val = readl_relaxed(rbase + GICR_WAKER);
		if (!(val & GICR_WAKER_ProcessorSleep))
			return;	/* No PM support in this redistributor */
	}

	while (--count) {
		val = readl_relaxed(rbase + GICR_WAKER);
		if (enable ^ (bool)(val & GICR_WAKER_ChildrenAsleep))
			break;
		cpu_relax();
		udelay(1);
	}
	if (!count)
		pr_err_ratelimited("redistributor failed to %s...\n",
				   enable ? "wakeup" : "sleep");
}

/*
 * Routines to disable, enable, EOI and route interrupts
 */
static u32 convert_offset_index(struct irq_data *d, u32 offset, u32 *index)
{
	switch (get_intid_range(d)) {
	case SGI_RANGE:
	case PPI_RANGE:
	case SPI_RANGE:
		*index = d->hwirq;
		return offset;
	case EPPI_RANGE:
		/*
		 * Contrary to the ESPI range, the EPPI range is contiguous
		 * to the PPI range in the registers, so let's adjust the
		 * displacement accordingly. Consistency is overrated.
		 */
		*index = d->hwirq - EPPI_BASE_INTID + 32;
		return offset;
	case ESPI_RANGE:
		*index = d->hwirq - ESPI_BASE_INTID;
		switch (offset) {
		case GICD_ISENABLER:
			return GICD_ISENABLERnE;
		case GICD_ICENABLER:
			return GICD_ICENABLERnE;
		case GICD_ISPENDR:
			return GICD_ISPENDRnE;
		case GICD_ICPENDR:
			return GICD_ICPENDRnE;
		case GICD_ISACTIVER:
			return GICD_ISACTIVERnE;
		case GICD_ICACTIVER:
			return GICD_ICACTIVERnE;
		case GICD_IPRIORITYR:
			return GICD_IPRIORITYRnE;
		case GICD_ICFGR:
			return GICD_ICFGRnE;
		case GICD_IROUTER:
			return GICD_IROUTERnE;
		default:
			break;
		}
		break;
	default:
		break;
	}

	WARN_ON(1);
	*index = d->hwirq;
	return offset;
}

static int gic_peek_irq(struct irq_data *d, u32 offset)
{
	void __iomem *base;
	u32 index, mask;

	offset = convert_offset_index(d, offset, &index);
	mask = 1 << (index % 32);

	if (gic_irq_in_rdist(d))
		base = gic_data_rdist_sgi_base();
	else
		base = gic_data.dist_base;

	return !!(readl_relaxed(base + offset + (index / 32) * 4) & mask);
}

static void gic_poke_irq(struct irq_data *d, u32 offset)
{
	void (*rwp_wait)(void);
	void __iomem *base;
	u32 index, mask;

	offset = convert_offset_index(d, offset, &index);
	mask = 1 << (index % 32);

	if (gic_irq_in_rdist(d)) {
		base = gic_data_rdist_sgi_base();
		rwp_wait = gic_redist_wait_for_rwp;
	} else {
		base = gic_data.dist_base;
		rwp_wait = gic_dist_wait_for_rwp;
	}

	writel_relaxed(mask, base + offset + (index / 32) * 4);
	rwp_wait();
}

static void gic_mask_irq(struct irq_data *d)
{
	gic_poke_irq(d, GICD_ICENABLER);
}

static void gic_eoimode1_mask_irq(struct irq_data *d)
{
	gic_mask_irq(d);
	/*
	 * When masking a forwarded interrupt, make sure it is
	 * deactivated as well.
	 *
	 * This ensures that an interrupt that is getting
	 * disabled/masked will not get "stuck", because there is
	 * noone to deactivate it (guest is being terminated).
	 */
	if (irqd_is_forwarded_to_vcpu(d))
		gic_poke_irq(d, GICD_ICACTIVER);
}

static void gic_unmask_irq(struct irq_data *d)
{
	gic_poke_irq(d, GICD_ISENABLER);
}

static inline bool gic_supports_nmi(void)
{
	return IS_ENABLED(CONFIG_ARM64_PSEUDO_NMI) &&
	       static_branch_likely(&supports_pseudo_nmis);
}

static int gic_irq_set_irqchip_state(struct irq_data *d,
				     enum irqchip_irq_state which, bool val)
{
	u32 reg;

	if (d->hwirq >= 8192) /* SGI/PPI/SPI only */
		return -EINVAL;

	switch (which) {
	case IRQCHIP_STATE_PENDING:
		reg = val ? GICD_ISPENDR : GICD_ICPENDR;
		break;

	case IRQCHIP_STATE_ACTIVE:
		reg = val ? GICD_ISACTIVER : GICD_ICACTIVER;
		break;

	case IRQCHIP_STATE_MASKED:
		reg = val ? GICD_ICENABLER : GICD_ISENABLER;
		break;

	default:
		return -EINVAL;
	}

	gic_poke_irq(d, reg);
	return 0;
}

static int gic_irq_get_irqchip_state(struct irq_data *d,
				     enum irqchip_irq_state which, bool *val)
{
	if (d->hwirq >= 8192) /* PPI/SPI only */
		return -EINVAL;

	switch (which) {
	case IRQCHIP_STATE_PENDING:
		*val = gic_peek_irq(d, GICD_ISPENDR);
		break;

	case IRQCHIP_STATE_ACTIVE:
		*val = gic_peek_irq(d, GICD_ISACTIVER);
		break;

	case IRQCHIP_STATE_MASKED:
		*val = !gic_peek_irq(d, GICD_ISENABLER);
		break;

	default:
		return -EINVAL;
	}

	return 0;
}

static void gic_irq_set_prio(struct irq_data *d, u8 prio)
{
	void __iomem *base = gic_dist_base(d);
	u32 offset, index;

	offset = convert_offset_index(d, GICD_IPRIORITYR, &index);

	writeb_relaxed(prio, base + offset + index);
}

static u32 gic_get_ppi_index(struct irq_data *d)
{
	switch (get_intid_range(d)) {
	case PPI_RANGE:
		return d->hwirq - 16;
	case EPPI_RANGE:
		return d->hwirq - EPPI_BASE_INTID + 16;
	default:
		unreachable();
	}
}

static int gic_irq_nmi_setup(struct irq_data *d)
{
	struct irq_desc *desc = irq_to_desc(d->irq);

	if (!gic_supports_nmi())
		return -EINVAL;

	if (gic_peek_irq(d, GICD_ISENABLER)) {
		pr_err("Cannot set NMI property of enabled IRQ %u\n", d->irq);
		return -EINVAL;
	}

	/*
	 * A secondary irq_chip should be in charge of LPI request,
	 * it should not be possible to get there
	 */
	if (WARN_ON(gic_irq(d) >= 8192))
		return -EINVAL;

	/* desc lock should already be held */
	if (gic_irq_in_rdist(d)) {
		u32 idx = gic_get_ppi_index(d);

		/* Setting up PPI as NMI, only switch handler for first NMI */
		if (!refcount_inc_not_zero(&ppi_nmi_refs[idx])) {
			refcount_set(&ppi_nmi_refs[idx], 1);
			desc->handle_irq = handle_percpu_devid_fasteoi_nmi;
		}
	} else {
		desc->handle_irq = handle_fasteoi_nmi;
	}

	gic_irq_set_prio(d, GICD_INT_NMI_PRI);

	return 0;
}

static void gic_irq_nmi_teardown(struct irq_data *d)
{
	struct irq_desc *desc = irq_to_desc(d->irq);

	if (WARN_ON(!gic_supports_nmi()))
		return;

	if (gic_peek_irq(d, GICD_ISENABLER)) {
		pr_err("Cannot set NMI property of enabled IRQ %u\n", d->irq);
		return;
	}

	/*
	 * A secondary irq_chip should be in charge of LPI request,
	 * it should not be possible to get there
	 */
	if (WARN_ON(gic_irq(d) >= 8192))
		return;

	/* desc lock should already be held */
	if (gic_irq_in_rdist(d)) {
		u32 idx = gic_get_ppi_index(d);

		/* Tearing down NMI, only switch handler for last NMI */
		if (refcount_dec_and_test(&ppi_nmi_refs[idx]))
			desc->handle_irq = handle_percpu_devid_irq;
	} else {
		desc->handle_irq = handle_fasteoi_irq;
	}

	gic_irq_set_prio(d, GICD_INT_DEF_PRI);
}

static void gic_eoi_irq(struct irq_data *d)
{
	gic_write_eoir(gic_irq(d));
}

static void gic_eoimode1_eoi_irq(struct irq_data *d)
{
	/*
	 * No need to deactivate an LPI, or an interrupt that
	 * is is getting forwarded to a vcpu.
	 */
	if (gic_irq(d) >= 8192 || irqd_is_forwarded_to_vcpu(d))
		return;
	gic_write_dir(gic_irq(d));
}

static int gic_set_type(struct irq_data *d, unsigned int type)
{
	enum gic_intid_range range;
	unsigned int irq = gic_irq(d);
	void (*rwp_wait)(void);
	void __iomem *base;
	u32 offset, index;
	int ret;

	range = get_intid_range(d);

	/* Interrupt configuration for SGIs can't be changed */
	if (range == SGI_RANGE)
		return type != IRQ_TYPE_EDGE_RISING ? -EINVAL : 0;

	/* SPIs have restrictions on the supported types */
	if ((range == SPI_RANGE || range == ESPI_RANGE) &&
	    type != IRQ_TYPE_LEVEL_HIGH && type != IRQ_TYPE_EDGE_RISING)
		return -EINVAL;

	if (gic_irq_in_rdist(d)) {
		base = gic_data_rdist_sgi_base();
		rwp_wait = gic_redist_wait_for_rwp;
	} else {
		base = gic_data.dist_base;
		rwp_wait = gic_dist_wait_for_rwp;
	}

	offset = convert_offset_index(d, GICD_ICFGR, &index);

	ret = gic_configure_irq(index, type, base + offset, rwp_wait);
	if (ret && (range == PPI_RANGE || range == EPPI_RANGE)) {
		/* Misconfigured PPIs are usually not fatal */
		pr_warn("GIC: PPI INTID%d is secure or misconfigured\n", irq);
		ret = 0;
	}

	return ret;
}

static int gic_irq_set_vcpu_affinity(struct irq_data *d, void *vcpu)
{
	if (get_intid_range(d) == SGI_RANGE)
		return -EINVAL;

	if (vcpu)
		irqd_set_forwarded_to_vcpu(d);
	else
		irqd_clr_forwarded_to_vcpu(d);
	return 0;
}

static u64 gic_mpidr_to_affinity(unsigned long mpidr)
{
	u64 aff;

	aff = ((u64)MPIDR_AFFINITY_LEVEL(mpidr, 3) << 32 |
	       MPIDR_AFFINITY_LEVEL(mpidr, 2) << 16 |
	       MPIDR_AFFINITY_LEVEL(mpidr, 1) << 8  |
	       MPIDR_AFFINITY_LEVEL(mpidr, 0));

	return aff;
}

static void gic_deactivate_unhandled(u32 irqnr)
{
	if (static_branch_likely(&supports_deactivate_key)) {
		if (irqnr < 8192)
			gic_write_dir(irqnr);
	} else {
		gic_write_eoir(irqnr);
	}
}

static inline void gic_handle_nmi(u32 irqnr, struct pt_regs *regs)
{
	bool irqs_enabled = interrupts_enabled(regs);
	int err;

	if (irqs_enabled)
		nmi_enter();

	if (static_branch_likely(&supports_deactivate_key))
		gic_write_eoir(irqnr);
	/*
	 * Leave the PSR.I bit set to prevent other NMIs to be
	 * received while handling this one.
	 * PSR.I will be restored when we ERET to the
	 * interrupted context.
	 */
	err = handle_domain_nmi(gic_data.domain, irqnr, regs);
	if (err)
		gic_deactivate_unhandled(irqnr);

	if (irqs_enabled)
		nmi_exit();
}

static asmlinkage void __exception_irq_entry gic_handle_irq(struct pt_regs *regs)
{
	u32 irqnr;

	irqnr = gic_read_iar();

	if (gic_supports_nmi() &&
	    unlikely(gic_read_rpr() == GICD_INT_NMI_PRI)) {
		gic_handle_nmi(irqnr, regs);
		return;
	}

	if (gic_prio_masking_enabled()) {
		gic_pmr_mask_irqs();
		gic_arch_enable_irqs();
	}

	/* Check for special IDs first */
	if ((irqnr >= 1020 && irqnr <= 1023))
		return;

	if (static_branch_likely(&supports_deactivate_key))
		gic_write_eoir(irqnr);
	else
		isb();

	if (handle_domain_irq(gic_data.domain, irqnr, regs)) {
		WARN_ONCE(true, "Unexpected interrupt received!\n");
		gic_deactivate_unhandled(irqnr);
	}
}

static u32 gic_get_pribits(void)
{
	u32 pribits;

	pribits = gic_read_ctlr();
	pribits &= ICC_CTLR_EL1_PRI_BITS_MASK;
	pribits >>= ICC_CTLR_EL1_PRI_BITS_SHIFT;
	pribits++;

	return pribits;
}

static bool gic_has_group0(void)
{
	u32 val;
	u32 old_pmr;

	old_pmr = gic_read_pmr();

	/*
	 * Let's find out if Group0 is under control of EL3 or not by
	 * setting the highest possible, non-zero priority in PMR.
	 *
	 * If SCR_EL3.FIQ is set, the priority gets shifted down in
	 * order for the CPU interface to set bit 7, and keep the
	 * actual priority in the non-secure range. In the process, it
	 * looses the least significant bit and the actual priority
	 * becomes 0x80. Reading it back returns 0, indicating that
	 * we're don't have access to Group0.
	 */
	gic_write_pmr(BIT(8 - gic_get_pribits()));
	val = gic_read_pmr();

	gic_write_pmr(old_pmr);

	return val != 0;
}

static void __init gic_dist_init(void)
{
	unsigned int i;
	u64 affinity;
	void __iomem *base = gic_data.dist_base;
	u32 val;

	/* Disable the distributor */
	writel_relaxed(0, base + GICD_CTLR);
	gic_dist_wait_for_rwp();

	/*
	 * Configure SPIs as non-secure Group-1. This will only matter
	 * if the GIC only has a single security state. This will not
	 * do the right thing if the kernel is running in secure mode,
	 * but that's not the intended use case anyway.
	 */
	for (i = 32; i < GIC_LINE_NR; i += 32)
		writel_relaxed(~0, base + GICD_IGROUPR + i / 8);

	/* Extended SPI range, not handled by the GICv2/GICv3 common code */
	for (i = 0; i < GIC_ESPI_NR; i += 32) {
		writel_relaxed(~0U, base + GICD_ICENABLERnE + i / 8);
		writel_relaxed(~0U, base + GICD_ICACTIVERnE + i / 8);
	}

	for (i = 0; i < GIC_ESPI_NR; i += 32)
		writel_relaxed(~0U, base + GICD_IGROUPRnE + i / 8);

	for (i = 0; i < GIC_ESPI_NR; i += 16)
		writel_relaxed(0, base + GICD_ICFGRnE + i / 4);

	for (i = 0; i < GIC_ESPI_NR; i += 4)
		writel_relaxed(GICD_INT_DEF_PRI_X4, base + GICD_IPRIORITYRnE + i);

	/* Now do the common stuff, and wait for the distributor to drain */
	gic_dist_config(base, GIC_LINE_NR, gic_dist_wait_for_rwp);

	val = GICD_CTLR_ARE_NS | GICD_CTLR_ENABLE_G1A | GICD_CTLR_ENABLE_G1;
	if (gic_data.rdists.gicd_typer2 & GICD_TYPER2_nASSGIcap) {
		pr_info("Enabling SGIs without active state\n");
		val |= GICD_CTLR_nASSGIreq;
	}

	/* Enable distributor with ARE, Group1 */
	writel_relaxed(val, base + GICD_CTLR);

	/*
	 * Set all global interrupts to the boot CPU only. ARE must be
	 * enabled.
	 */
	affinity = gic_mpidr_to_affinity(cpu_logical_map(smp_processor_id()));
	for (i = 32; i < GIC_LINE_NR; i++)
		gic_write_irouter(affinity, base + GICD_IROUTER + i * 8);

	for (i = 0; i < GIC_ESPI_NR; i++)
		gic_write_irouter(affinity, base + GICD_IROUTERnE + i * 8);
}

static int gic_iterate_rdists(int (*fn)(struct redist_region *, void __iomem *))
{
	int ret = -ENODEV;
	int i;

	for (i = 0; i < gic_data.nr_redist_regions; i++) {
		void __iomem *ptr = gic_data.redist_regions[i].redist_base;
		u64 typer;
		u32 reg;

		reg = readl_relaxed(ptr + GICR_PIDR2) & GIC_PIDR2_ARCH_MASK;
		if (reg != GIC_PIDR2_ARCH_GICv3 &&
		    reg != GIC_PIDR2_ARCH_GICv4) { /* We're in trouble... */
			pr_warn("No redistributor present @%p\n", ptr);
			break;
		}

		do {
			typer = gic_read_typer(ptr + GICR_TYPER);
			ret = fn(gic_data.redist_regions + i, ptr);
			if (!ret)
				return 0;

			if (gic_data.redist_regions[i].single_redist)
				break;

			if (gic_data.redist_stride) {
				ptr += gic_data.redist_stride;
			} else {
				ptr += SZ_64K * 2; /* Skip RD_base + SGI_base */
				if (typer & GICR_TYPER_VLPIS)
					ptr += SZ_64K * 2; /* Skip VLPI_base + reserved page */
			}
		} while (!(typer & GICR_TYPER_LAST));
	}

	return ret ? -ENODEV : 0;
}

static int __gic_populate_rdist(struct redist_region *region, void __iomem *ptr)
{
	unsigned long mpidr = cpu_logical_map(smp_processor_id());
	u64 typer;
	u32 aff;

	/*
	 * Convert affinity to a 32bit value that can be matched to
	 * GICR_TYPER bits [63:32].
	 */
	aff = (MPIDR_AFFINITY_LEVEL(mpidr, 3) << 24 |
	       MPIDR_AFFINITY_LEVEL(mpidr, 2) << 16 |
	       MPIDR_AFFINITY_LEVEL(mpidr, 1) << 8 |
	       MPIDR_AFFINITY_LEVEL(mpidr, 0));

	typer = gic_read_typer(ptr + GICR_TYPER);
	if ((typer >> 32) == aff) {
		u64 offset = ptr - region->redist_base;
		raw_spin_lock_init(&gic_data_rdist()->rd_lock);
		gic_data_rdist_rd_base() = ptr;
		gic_data_rdist()->phys_base = region->phys_base + offset;

		pr_info("CPU%d: found redistributor %lx region %d:%pa\n",
			smp_processor_id(), mpidr,
			(int)(region - gic_data.redist_regions),
			&gic_data_rdist()->phys_base);
		return 0;
	}

	/* Try next one */
	return 1;
}

static int gic_populate_rdist(void)
{
	if (gic_iterate_rdists(__gic_populate_rdist) == 0)
		return 0;

	/* We couldn't even deal with ourselves... */
	WARN(true, "CPU%d: mpidr %lx has no re-distributor!\n",
	     smp_processor_id(),
	     (unsigned long)cpu_logical_map(smp_processor_id()));
	return -ENODEV;
}

static int __gic_update_rdist_properties(struct redist_region *region,
					 void __iomem *ptr)
{
	u64 typer = gic_read_typer(ptr + GICR_TYPER);

	gic_data.rdists.has_vlpis &= !!(typer & GICR_TYPER_VLPIS);

	/* RVPEID implies some form of DirectLPI, no matter what the doc says... :-/ */
	gic_data.rdists.has_rvpeid &= !!(typer & GICR_TYPER_RVPEID);
	gic_data.rdists.has_direct_lpi &= (!!(typer & GICR_TYPER_DirectLPIS) |
					   gic_data.rdists.has_rvpeid);
	gic_data.rdists.has_vpend_valid_dirty &= !!(typer & GICR_TYPER_DIRTY);

	/* Detect non-sensical configurations */
	if (WARN_ON_ONCE(gic_data.rdists.has_rvpeid && !gic_data.rdists.has_vlpis)) {
		gic_data.rdists.has_direct_lpi = false;
		gic_data.rdists.has_vlpis = false;
		gic_data.rdists.has_rvpeid = false;
	}

	gic_data.ppi_nr = min(GICR_TYPER_NR_PPIS(typer), gic_data.ppi_nr);

	return 1;
}

static void gic_update_rdist_properties(void)
{
	gic_data.ppi_nr = UINT_MAX;
	gic_iterate_rdists(__gic_update_rdist_properties);
	if (WARN_ON(gic_data.ppi_nr == UINT_MAX))
		gic_data.ppi_nr = 0;
	pr_info("%d PPIs implemented\n", gic_data.ppi_nr);
	if (gic_data.rdists.has_vlpis)
		pr_info("GICv4 features: %s%s%s\n",
			gic_data.rdists.has_direct_lpi ? "DirectLPI " : "",
			gic_data.rdists.has_rvpeid ? "RVPEID " : "",
			gic_data.rdists.has_vpend_valid_dirty ? "Valid+Dirty " : "");
}

/* Check whether it's single security state view */
static inline bool gic_dist_security_disabled(void)
{
	return readl_relaxed(gic_data.dist_base + GICD_CTLR) & GICD_CTLR_DS;
}

static void gic_cpu_sys_reg_init(void)
{
	int i, cpu = smp_processor_id();
	u64 mpidr = cpu_logical_map(cpu);
	u64 need_rss = MPIDR_RS(mpidr);
	bool group0;
	u32 pribits;

	/*
	 * Need to check that the SRE bit has actually been set. If
	 * not, it means that SRE is disabled at EL2. We're going to
	 * die painfully, and there is nothing we can do about it.
	 *
	 * Kindly inform the luser.
	 */
	if (!gic_enable_sre())
		pr_err("GIC: unable to set SRE (disabled at EL2), panic ahead\n");

	pribits = gic_get_pribits();

	group0 = gic_has_group0();

	/* Set priority mask register */
	if (!gic_prio_masking_enabled()) {
		write_gicreg(DEFAULT_PMR_VALUE, ICC_PMR_EL1);
	} else if (gic_supports_nmi()) {
		/*
		 * Mismatch configuration with boot CPU, the system is likely
		 * to die as interrupt masking will not work properly on all
		 * CPUs
		 *
		 * The boot CPU calls this function before enabling NMI support,
		 * and as a result we'll never see this warning in the boot path
		 * for that CPU.
		 */
		if (static_branch_unlikely(&gic_nonsecure_priorities))
			WARN_ON(!group0 || gic_dist_security_disabled());
		else
			WARN_ON(group0 && !gic_dist_security_disabled());
	}

	/*
	 * Some firmwares hand over to the kernel with the BPR changed from
	 * its reset value (and with a value large enough to prevent
	 * any pre-emptive interrupts from working at all). Writing a zero
	 * to BPR restores is reset value.
	 */
	gic_write_bpr1(0);

	if (static_branch_likely(&supports_deactivate_key)) {
		/* EOI drops priority only (mode 1) */
		gic_write_ctlr(ICC_CTLR_EL1_EOImode_drop);
	} else {
		/* EOI deactivates interrupt too (mode 0) */
		gic_write_ctlr(ICC_CTLR_EL1_EOImode_drop_dir);
	}

	/* Always whack Group0 before Group1 */
	if (group0) {
		switch(pribits) {
		case 8:
		case 7:
			write_gicreg(0, ICC_AP0R3_EL1);
			write_gicreg(0, ICC_AP0R2_EL1);
			fallthrough;
		case 6:
			write_gicreg(0, ICC_AP0R1_EL1);
			fallthrough;
		case 5:
		case 4:
			write_gicreg(0, ICC_AP0R0_EL1);
		}

		isb();
	}

	switch(pribits) {
	case 8:
	case 7:
		write_gicreg(0, ICC_AP1R3_EL1);
		write_gicreg(0, ICC_AP1R2_EL1);
		fallthrough;
	case 6:
		write_gicreg(0, ICC_AP1R1_EL1);
		fallthrough;
	case 5:
	case 4:
		write_gicreg(0, ICC_AP1R0_EL1);
	}

	isb();

	/* ... and let's hit the road... */
	gic_write_grpen1(1);

	/* Keep the RSS capability status in per_cpu variable */
	per_cpu(has_rss, cpu) = !!(gic_read_ctlr() & ICC_CTLR_EL1_RSS);

	/* Check all the CPUs have capable of sending SGIs to other CPUs */
	for_each_online_cpu(i) {
		bool have_rss = per_cpu(has_rss, i) && per_cpu(has_rss, cpu);

		need_rss |= MPIDR_RS(cpu_logical_map(i));
		if (need_rss && (!have_rss))
			pr_crit("CPU%d (%lx) can't SGI CPU%d (%lx), no RSS\n",
				cpu, (unsigned long)mpidr,
				i, (unsigned long)cpu_logical_map(i));
	}

	/**
	 * GIC spec says, when ICC_CTLR_EL1.RSS==1 and GICD_TYPER.RSS==0,
	 * writing ICC_ASGI1R_EL1 register with RS != 0 is a CONSTRAINED
	 * UNPREDICTABLE choice of :
	 *   - The write is ignored.
	 *   - The RS field is treated as 0.
	 */
	if (need_rss && (!gic_data.has_rss))
		pr_crit_once("RSS is required but GICD doesn't support it\n");
}

static bool gicv3_nolpi;

static int __init gicv3_nolpi_cfg(char *buf)
{
	return strtobool(buf, &gicv3_nolpi);
}
early_param("irqchip.gicv3_nolpi", gicv3_nolpi_cfg);

static int gic_dist_supports_lpis(void)
{
	return (IS_ENABLED(CONFIG_ARM_GIC_V3_ITS) &&
		!!(readl_relaxed(gic_data.dist_base + GICD_TYPER) & GICD_TYPER_LPIS) &&
		!gicv3_nolpi);
}

static void gic_cpu_init(void)
{
	void __iomem *rbase;
	int i;

	/* Register ourselves with the rest of the world */
	if (gic_populate_rdist())
		return;

	gic_enable_redist(true);

	WARN((gic_data.ppi_nr > 16 || GIC_ESPI_NR != 0) &&
	     !(gic_read_ctlr() & ICC_CTLR_EL1_ExtRange),
	     "Distributor has extended ranges, but CPU%d doesn't\n",
	     smp_processor_id());

	rbase = gic_data_rdist_sgi_base();

	/* Configure SGIs/PPIs as non-secure Group-1 */
	for (i = 0; i < gic_data.ppi_nr + 16; i += 32)
		writel_relaxed(~0, rbase + GICR_IGROUPR0 + i / 8);

	gic_cpu_config(rbase, gic_data.ppi_nr + 16, gic_redist_wait_for_rwp);

	/* initialise system registers */
	gic_cpu_sys_reg_init();
}

#ifdef CONFIG_SMP

#define MPIDR_TO_SGI_RS(mpidr)	(MPIDR_RS(mpidr) << ICC_SGI1R_RS_SHIFT)
#define MPIDR_TO_SGI_CLUSTER_ID(mpidr)	((mpidr) & ~0xFUL)

static int gic_starting_cpu(unsigned int cpu)
{
	gic_cpu_init();

	if (gic_dist_supports_lpis())
		its_cpu_init();

	return 0;
}

static u16 gic_compute_target_list(int *base_cpu, const struct cpumask *mask,
				   unsigned long cluster_id)
{
	int next_cpu, cpu = *base_cpu;
	unsigned long mpidr = cpu_logical_map(cpu);
	u16 tlist = 0;

	while (cpu < nr_cpu_ids) {
		tlist |= 1 << (mpidr & 0xf);

		next_cpu = cpumask_next(cpu, mask);
		if (next_cpu >= nr_cpu_ids)
			goto out;
		cpu = next_cpu;

		mpidr = cpu_logical_map(cpu);

		if (cluster_id != MPIDR_TO_SGI_CLUSTER_ID(mpidr)) {
			cpu--;
			goto out;
		}
	}
out:
	*base_cpu = cpu;
	return tlist;
}

#define MPIDR_TO_SGI_AFFINITY(cluster_id, level) \
	(MPIDR_AFFINITY_LEVEL(cluster_id, level) \
		<< ICC_SGI1R_AFFINITY_## level ##_SHIFT)

static void gic_send_sgi(u64 cluster_id, u16 tlist, unsigned int irq)
{
	u64 val;

	val = (MPIDR_TO_SGI_AFFINITY(cluster_id, 3)	|
	       MPIDR_TO_SGI_AFFINITY(cluster_id, 2)	|
	       irq << ICC_SGI1R_SGI_ID_SHIFT		|
	       MPIDR_TO_SGI_AFFINITY(cluster_id, 1)	|
	       MPIDR_TO_SGI_RS(cluster_id)		|
	       tlist << ICC_SGI1R_TARGET_LIST_SHIFT);

	pr_devel("CPU%d: ICC_SGI1R_EL1 %llx\n", smp_processor_id(), val);
	gic_write_sgi1r(val);
}

static void gic_ipi_send_mask(struct irq_data *d, const struct cpumask *mask)
{
	int cpu;

	if (WARN_ON(d->hwirq >= 16))
		return;

	/*
	 * Ensure that stores to Normal memory are visible to the
	 * other CPUs before issuing the IPI.
	 */
	wmb();

	for_each_cpu(cpu, mask) {
		u64 cluster_id = MPIDR_TO_SGI_CLUSTER_ID(cpu_logical_map(cpu));
		u16 tlist;

		tlist = gic_compute_target_list(&cpu, mask, cluster_id);
		gic_send_sgi(cluster_id, tlist, d->hwirq);
	}

	/* Force the above writes to ICC_SGI1R_EL1 to be executed */
	isb();
}

static void __init gic_smp_init(void)
{
	struct irq_fwspec sgi_fwspec = {
		.fwnode		= gic_data.fwnode,
		.param_count	= 1,
	};
	int base_sgi;

	cpuhp_setup_state_nocalls(CPUHP_AP_IRQ_GIC_STARTING,
				  "irqchip/arm/gicv3:starting",
				  gic_starting_cpu, NULL);

	/* Register all 8 non-secure SGIs */
	base_sgi = __irq_domain_alloc_irqs(gic_data.domain, -1, 8,
					   NUMA_NO_NODE, &sgi_fwspec,
					   false, NULL);
	if (WARN_ON(base_sgi <= 0))
		return;

	set_smp_ipi_range(base_sgi, 8);
}

static int gic_set_affinity(struct irq_data *d, const struct cpumask *mask_val,
			    bool force)
{
	unsigned int cpu;
	u32 offset, index;
	void __iomem *reg;
	int enabled;
	u64 val;

	if (force)
		cpu = cpumask_first(mask_val);
	else
		cpu = cpumask_any_and(mask_val, cpu_online_mask);

	if (cpu >= nr_cpu_ids)
		return -EINVAL;

	if (gic_irq_in_rdist(d))
		return -EINVAL;

	/* If interrupt was enabled, disable it first */
	enabled = gic_peek_irq(d, GICD_ISENABLER);
	if (enabled)
		gic_mask_irq(d);

	offset = convert_offset_index(d, GICD_IROUTER, &index);
	reg = gic_dist_base(d) + offset + (index * 8);
	val = gic_mpidr_to_affinity(cpu_logical_map(cpu));

	gic_write_irouter(val, reg);

	/*
	 * If the interrupt was enabled, enabled it again. Otherwise,
	 * just wait for the distributor to have digested our changes.
	 */
	if (enabled)
		gic_unmask_irq(d);
	else
		gic_dist_wait_for_rwp();

	irq_data_update_effective_affinity(d, cpumask_of(cpu));

	return IRQ_SET_MASK_OK_DONE;
}
#else
#define gic_set_affinity	NULL
#define gic_ipi_send_mask	NULL
#define gic_smp_init()		do { } while(0)
#endif

static int gic_retrigger(struct irq_data *data)
{
	return !gic_irq_set_irqchip_state(data, IRQCHIP_STATE_PENDING, true);
}

#ifdef CONFIG_CPU_PM
static int gic_cpu_pm_notifier(struct notifier_block *self,
			       unsigned long cmd, void *v)
{
	if (cmd == CPU_PM_EXIT) {
		if (gic_dist_security_disabled())
			gic_enable_redist(true);
		gic_cpu_sys_reg_init();
	} else if (cmd == CPU_PM_ENTER && gic_dist_security_disabled()) {
		gic_write_grpen1(0);
		gic_enable_redist(false);
	}
	return NOTIFY_OK;
}

static struct notifier_block gic_cpu_pm_notifier_block = {
	.notifier_call = gic_cpu_pm_notifier,
};

static void gic_cpu_pm_init(void)
{
	cpu_pm_register_notifier(&gic_cpu_pm_notifier_block);
}

#else
static inline void gic_cpu_pm_init(void) { }
#endif /* CONFIG_CPU_PM */

static struct irq_chip gic_chip = {
	.name			= "GICv3",
	.irq_mask		= gic_mask_irq,
	.irq_unmask		= gic_unmask_irq,
	.irq_eoi		= gic_eoi_irq,
	.irq_set_type		= gic_set_type,
	.irq_set_affinity	= gic_set_affinity,
	.irq_retrigger          = gic_retrigger,
	.irq_get_irqchip_state	= gic_irq_get_irqchip_state,
	.irq_set_irqchip_state	= gic_irq_set_irqchip_state,
	.irq_nmi_setup		= gic_irq_nmi_setup,
	.irq_nmi_teardown	= gic_irq_nmi_teardown,
	.ipi_send_mask		= gic_ipi_send_mask,
	.flags			= IRQCHIP_SET_TYPE_MASKED |
				  IRQCHIP_SKIP_SET_WAKE |
				  IRQCHIP_MASK_ON_SUSPEND,
};

static struct irq_chip gic_eoimode1_chip = {
	.name			= "GICv3",
	.irq_mask		= gic_eoimode1_mask_irq,
	.irq_unmask		= gic_unmask_irq,
	.irq_eoi		= gic_eoimode1_eoi_irq,
	.irq_set_type		= gic_set_type,
	.irq_set_affinity	= gic_set_affinity,
	.irq_retrigger          = gic_retrigger,
	.irq_get_irqchip_state	= gic_irq_get_irqchip_state,
	.irq_set_irqchip_state	= gic_irq_set_irqchip_state,
	.irq_set_vcpu_affinity	= gic_irq_set_vcpu_affinity,
	.irq_nmi_setup		= gic_irq_nmi_setup,
	.irq_nmi_teardown	= gic_irq_nmi_teardown,
	.ipi_send_mask		= gic_ipi_send_mask,
	.flags			= IRQCHIP_SET_TYPE_MASKED |
				  IRQCHIP_SKIP_SET_WAKE |
				  IRQCHIP_MASK_ON_SUSPEND,
};

static int gic_irq_domain_map(struct irq_domain *d, unsigned int irq,
			      irq_hw_number_t hw)
{
	struct irq_chip *chip = &gic_chip;
	struct irq_data *irqd = irq_desc_get_irq_data(irq_to_desc(irq));

	if (static_branch_likely(&supports_deactivate_key))
		chip = &gic_eoimode1_chip;

	switch (__get_intid_range(hw)) {
	case SGI_RANGE:
<<<<<<< HEAD
		irq_set_percpu_devid(irq);
		irq_domain_set_info(d, irq, hw, chip, d->host_data,
				    handle_percpu_devid_fasteoi_ipi,
				    NULL, NULL);
		break;

=======
>>>>>>> f642729d
	case PPI_RANGE:
	case EPPI_RANGE:
		irq_set_percpu_devid(irq);
		irq_domain_set_info(d, irq, hw, chip, d->host_data,
				    handle_percpu_devid_irq, NULL, NULL);
		break;

	case SPI_RANGE:
	case ESPI_RANGE:
		irq_domain_set_info(d, irq, hw, chip, d->host_data,
				    handle_fasteoi_irq, NULL, NULL);
		irq_set_probe(irq);
		irqd_set_single_target(irqd);
		break;

	case LPI_RANGE:
		if (!gic_dist_supports_lpis())
			return -EPERM;
		irq_domain_set_info(d, irq, hw, chip, d->host_data,
				    handle_fasteoi_irq, NULL, NULL);
		break;

	default:
		return -EPERM;
	}

	/* Prevents SW retriggers which mess up the ACK/EOI ordering */
	irqd_set_handle_enforce_irqctx(irqd);
	return 0;
}

static int gic_irq_domain_translate(struct irq_domain *d,
				    struct irq_fwspec *fwspec,
				    unsigned long *hwirq,
				    unsigned int *type)
{
	if (fwspec->param_count == 1 && fwspec->param[0] < 16) {
		*hwirq = fwspec->param[0];
		*type = IRQ_TYPE_EDGE_RISING;
		return 0;
	}

	if (is_of_node(fwspec->fwnode)) {
		if (fwspec->param_count < 3)
			return -EINVAL;

		switch (fwspec->param[0]) {
		case 0:			/* SPI */
			*hwirq = fwspec->param[1] + 32;
			break;
		case 1:			/* PPI */
			*hwirq = fwspec->param[1] + 16;
			break;
		case 2:			/* ESPI */
			*hwirq = fwspec->param[1] + ESPI_BASE_INTID;
			break;
		case 3:			/* EPPI */
			*hwirq = fwspec->param[1] + EPPI_BASE_INTID;
			break;
		case GIC_IRQ_TYPE_LPI:	/* LPI */
			*hwirq = fwspec->param[1];
			break;
		case GIC_IRQ_TYPE_PARTITION:
			*hwirq = fwspec->param[1];
			if (fwspec->param[1] >= 16)
				*hwirq += EPPI_BASE_INTID - 16;
			else
				*hwirq += 16;
			break;
		default:
			return -EINVAL;
		}

		*type = fwspec->param[2] & IRQ_TYPE_SENSE_MASK;

		/*
		 * Make it clear that broken DTs are... broken.
		 * Partitionned PPIs are an unfortunate exception.
		 */
		WARN_ON(*type == IRQ_TYPE_NONE &&
			fwspec->param[0] != GIC_IRQ_TYPE_PARTITION);
		return 0;
	}

	if (is_fwnode_irqchip(fwspec->fwnode)) {
		if(fwspec->param_count != 2)
			return -EINVAL;

		*hwirq = fwspec->param[0];
		*type = fwspec->param[1];

		WARN_ON(*type == IRQ_TYPE_NONE);
		return 0;
	}

	return -EINVAL;
}

static int gic_irq_domain_alloc(struct irq_domain *domain, unsigned int virq,
				unsigned int nr_irqs, void *arg)
{
	int i, ret;
	irq_hw_number_t hwirq;
	unsigned int type = IRQ_TYPE_NONE;
	struct irq_fwspec *fwspec = arg;

	ret = gic_irq_domain_translate(domain, fwspec, &hwirq, &type);
	if (ret)
		return ret;

	for (i = 0; i < nr_irqs; i++) {
		ret = gic_irq_domain_map(domain, virq + i, hwirq + i);
		if (ret)
			return ret;
	}

	return 0;
}

static void gic_irq_domain_free(struct irq_domain *domain, unsigned int virq,
				unsigned int nr_irqs)
{
	int i;

	for (i = 0; i < nr_irqs; i++) {
		struct irq_data *d = irq_domain_get_irq_data(domain, virq + i);
		irq_set_handler(virq + i, NULL);
		irq_domain_reset_irq_data(d);
	}
}

static int gic_irq_domain_select(struct irq_domain *d,
				 struct irq_fwspec *fwspec,
				 enum irq_domain_bus_token bus_token)
{
	/* Not for us */
        if (fwspec->fwnode != d->fwnode)
		return 0;

	/* If this is not DT, then we have a single domain */
	if (!is_of_node(fwspec->fwnode))
		return 1;

	/*
	 * If this is a PPI and we have a 4th (non-null) parameter,
	 * then we need to match the partition domain.
	 */
	if (fwspec->param_count >= 4 &&
	    fwspec->param[0] == 1 && fwspec->param[3] != 0 &&
	    gic_data.ppi_descs)
		return d == partition_get_domain(gic_data.ppi_descs[fwspec->param[1]]);

	return d == gic_data.domain;
}

static const struct irq_domain_ops gic_irq_domain_ops = {
	.translate = gic_irq_domain_translate,
	.alloc = gic_irq_domain_alloc,
	.free = gic_irq_domain_free,
	.select = gic_irq_domain_select,
};

static int partition_domain_translate(struct irq_domain *d,
				      struct irq_fwspec *fwspec,
				      unsigned long *hwirq,
				      unsigned int *type)
{
	struct device_node *np;
	int ret;

	if (!gic_data.ppi_descs)
		return -ENOMEM;

	np = of_find_node_by_phandle(fwspec->param[3]);
	if (WARN_ON(!np))
		return -EINVAL;

	ret = partition_translate_id(gic_data.ppi_descs[fwspec->param[1]],
				     of_node_to_fwnode(np));
	if (ret < 0)
		return ret;

	*hwirq = ret;
	*type = fwspec->param[2] & IRQ_TYPE_SENSE_MASK;

	return 0;
}

static const struct irq_domain_ops partition_domain_ops = {
	.translate = partition_domain_translate,
	.select = gic_irq_domain_select,
};

static bool gic_enable_quirk_msm8996(void *data)
{
	struct gic_chip_data *d = data;

	d->flags |= FLAGS_WORKAROUND_GICR_WAKER_MSM8996;

	return true;
}

static bool gic_enable_quirk_cavium_38539(void *data)
{
	struct gic_chip_data *d = data;

	d->flags |= FLAGS_WORKAROUND_CAVIUM_ERRATUM_38539;

	return true;
}

static bool gic_enable_quirk_hip06_07(void *data)
{
	struct gic_chip_data *d = data;

	/*
	 * HIP06 GICD_IIDR clashes with GIC-600 product number (despite
	 * not being an actual ARM implementation). The saving grace is
	 * that GIC-600 doesn't have ESPI, so nothing to do in that case.
	 * HIP07 doesn't even have a proper IIDR, and still pretends to
	 * have ESPI. In both cases, put them right.
	 */
	if (d->rdists.gicd_typer & GICD_TYPER_ESPI) {
		/* Zero both ESPI and the RES0 field next to it... */
		d->rdists.gicd_typer &= ~GENMASK(9, 8);
		return true;
	}

	return false;
}

static const struct gic_quirk gic_quirks[] = {
	{
		.desc	= "GICv3: Qualcomm MSM8996 broken firmware",
		.compatible = "qcom,msm8996-gic-v3",
		.init	= gic_enable_quirk_msm8996,
	},
	{
		.desc	= "GICv3: HIP06 erratum 161010803",
		.iidr	= 0x0204043b,
		.mask	= 0xffffffff,
		.init	= gic_enable_quirk_hip06_07,
	},
	{
		.desc	= "GICv3: HIP07 erratum 161010803",
		.iidr	= 0x00000000,
		.mask	= 0xffffffff,
		.init	= gic_enable_quirk_hip06_07,
	},
	{
		/*
		 * Reserved register accesses generate a Synchronous
		 * External Abort. This erratum applies to:
		 * - ThunderX: CN88xx
		 * - OCTEON TX: CN83xx, CN81xx
		 * - OCTEON TX2: CN93xx, CN96xx, CN98xx, CNF95xx*
		 */
		.desc	= "GICv3: Cavium erratum 38539",
		.iidr	= 0xa000034c,
		.mask	= 0xe8f00fff,
		.init	= gic_enable_quirk_cavium_38539,
	},
	{
	}
};

static void gic_enable_nmi_support(void)
{
	int i;

	if (!gic_prio_masking_enabled())
		return;

	ppi_nmi_refs = kcalloc(gic_data.ppi_nr, sizeof(*ppi_nmi_refs), GFP_KERNEL);
	if (!ppi_nmi_refs)
		return;

	for (i = 0; i < gic_data.ppi_nr; i++)
		refcount_set(&ppi_nmi_refs[i], 0);

	/*
	 * Linux itself doesn't use 1:N distribution, so has no need to
	 * set PMHE. The only reason to have it set is if EL3 requires it
	 * (and we can't change it).
	 */
	if (gic_read_ctlr() & ICC_CTLR_EL1_PMHE_MASK)
		static_branch_enable(&gic_pmr_sync);

	pr_info("Pseudo-NMIs enabled using %s ICC_PMR_EL1 synchronisation\n",
		static_branch_unlikely(&gic_pmr_sync) ? "forced" : "relaxed");

	/*
	 * How priority values are used by the GIC depends on two things:
	 * the security state of the GIC (controlled by the GICD_CTRL.DS bit)
	 * and if Group 0 interrupts can be delivered to Linux in the non-secure
	 * world as FIQs (controlled by the SCR_EL3.FIQ bit). These affect the
	 * the ICC_PMR_EL1 register and the priority that software assigns to
	 * interrupts:
	 *
	 * GICD_CTRL.DS | SCR_EL3.FIQ | ICC_PMR_EL1 | Group 1 priority
	 * -----------------------------------------------------------
	 *      1       |      -      |  unchanged  |    unchanged
	 * -----------------------------------------------------------
	 *      0       |      1      |  non-secure |    non-secure
	 * -----------------------------------------------------------
	 *      0       |      0      |  unchanged  |    non-secure
	 *
	 * where non-secure means that the value is right-shifted by one and the
	 * MSB bit set, to make it fit in the non-secure priority range.
	 *
	 * In the first two cases, where ICC_PMR_EL1 and the interrupt priority
	 * are both either modified or unchanged, we can use the same set of
	 * priorities.
	 *
	 * In the last case, where only the interrupt priorities are modified to
	 * be in the non-secure range, we use a different PMR value to mask IRQs
	 * and the rest of the values that we use remain unchanged.
	 */
	if (gic_has_group0() && !gic_dist_security_disabled())
		static_branch_enable(&gic_nonsecure_priorities);

	static_branch_enable(&supports_pseudo_nmis);

	if (static_branch_likely(&supports_deactivate_key))
		gic_eoimode1_chip.flags |= IRQCHIP_SUPPORTS_NMI;
	else
		gic_chip.flags |= IRQCHIP_SUPPORTS_NMI;
}

static int __init gic_init_bases(void __iomem *dist_base,
				 struct redist_region *rdist_regs,
				 u32 nr_redist_regions,
				 u64 redist_stride,
				 struct fwnode_handle *handle)
{
	u32 typer;
	int err;

	if (!is_hyp_mode_available())
		static_branch_disable(&supports_deactivate_key);

	if (static_branch_likely(&supports_deactivate_key))
		pr_info("GIC: Using split EOI/Deactivate mode\n");

	gic_data.fwnode = handle;
	gic_data.dist_base = dist_base;
	gic_data.redist_regions = rdist_regs;
	gic_data.nr_redist_regions = nr_redist_regions;
	gic_data.redist_stride = redist_stride;

	/*
	 * Find out how many interrupts are supported.
	 */
	typer = readl_relaxed(gic_data.dist_base + GICD_TYPER);
	gic_data.rdists.gicd_typer = typer;

	gic_enable_quirks(readl_relaxed(gic_data.dist_base + GICD_IIDR),
			  gic_quirks, &gic_data);

	pr_info("%d SPIs implemented\n", GIC_LINE_NR - 32);
	pr_info("%d Extended SPIs implemented\n", GIC_ESPI_NR);

	/*
	 * ThunderX1 explodes on reading GICD_TYPER2, in violation of the
	 * architecture spec (which says that reserved registers are RES0).
	 */
	if (!(gic_data.flags & FLAGS_WORKAROUND_CAVIUM_ERRATUM_38539))
		gic_data.rdists.gicd_typer2 = readl_relaxed(gic_data.dist_base + GICD_TYPER2);

	gic_data.domain = irq_domain_create_tree(handle, &gic_irq_domain_ops,
						 &gic_data);
	gic_data.rdists.rdist = alloc_percpu(typeof(*gic_data.rdists.rdist));
	gic_data.rdists.has_rvpeid = true;
	gic_data.rdists.has_vlpis = true;
	gic_data.rdists.has_direct_lpi = true;
	gic_data.rdists.has_vpend_valid_dirty = true;

	if (WARN_ON(!gic_data.domain) || WARN_ON(!gic_data.rdists.rdist)) {
		err = -ENOMEM;
		goto out_free;
	}

	irq_domain_update_bus_token(gic_data.domain, DOMAIN_BUS_WIRED);

	gic_data.has_rss = !!(typer & GICD_TYPER_RSS);
	pr_info("Distributor has %sRange Selector support\n",
		gic_data.has_rss ? "" : "no ");

	if (typer & GICD_TYPER_MBIS) {
		err = mbi_init(handle, gic_data.domain);
		if (err)
			pr_err("Failed to initialize MBIs\n");
	}

	set_handle_irq(gic_handle_irq);

	gic_update_rdist_properties();

	gic_dist_init();
	gic_cpu_init();
	gic_smp_init();
	gic_cpu_pm_init();

	if (gic_dist_supports_lpis()) {
		its_init(handle, &gic_data.rdists, gic_data.domain);
		its_cpu_init();
	} else {
		if (IS_ENABLED(CONFIG_ARM_GIC_V2M))
			gicv2m_init(handle, gic_data.domain);
	}

	gic_enable_nmi_support();

	return 0;

out_free:
	if (gic_data.domain)
		irq_domain_remove(gic_data.domain);
	free_percpu(gic_data.rdists.rdist);
	return err;
}

static int __init gic_validate_dist_version(void __iomem *dist_base)
{
	u32 reg = readl_relaxed(dist_base + GICD_PIDR2) & GIC_PIDR2_ARCH_MASK;

	if (reg != GIC_PIDR2_ARCH_GICv3 && reg != GIC_PIDR2_ARCH_GICv4)
		return -ENODEV;

	return 0;
}

/* Create all possible partitions at boot time */
static void __init gic_populate_ppi_partitions(struct device_node *gic_node)
{
	struct device_node *parts_node, *child_part;
	int part_idx = 0, i;
	int nr_parts;
	struct partition_affinity *parts;

	parts_node = of_get_child_by_name(gic_node, "ppi-partitions");
	if (!parts_node)
		return;

	gic_data.ppi_descs = kcalloc(gic_data.ppi_nr, sizeof(*gic_data.ppi_descs), GFP_KERNEL);
	if (!gic_data.ppi_descs)
		return;

	nr_parts = of_get_child_count(parts_node);

	if (!nr_parts)
		goto out_put_node;

	parts = kcalloc(nr_parts, sizeof(*parts), GFP_KERNEL);
	if (WARN_ON(!parts))
		goto out_put_node;

	for_each_child_of_node(parts_node, child_part) {
		struct partition_affinity *part;
		int n;

		part = &parts[part_idx];

		part->partition_id = of_node_to_fwnode(child_part);

		pr_info("GIC: PPI partition %pOFn[%d] { ",
			child_part, part_idx);

		n = of_property_count_elems_of_size(child_part, "affinity",
						    sizeof(u32));
		WARN_ON(n <= 0);

		for (i = 0; i < n; i++) {
			int err, cpu;
			u32 cpu_phandle;
			struct device_node *cpu_node;

			err = of_property_read_u32_index(child_part, "affinity",
							 i, &cpu_phandle);
			if (WARN_ON(err))
				continue;

			cpu_node = of_find_node_by_phandle(cpu_phandle);
			if (WARN_ON(!cpu_node))
				continue;

			cpu = of_cpu_node_to_id(cpu_node);
			if (WARN_ON(cpu < 0))
				continue;

			pr_cont("%pOF[%d] ", cpu_node, cpu);

			cpumask_set_cpu(cpu, &part->mask);
		}

		pr_cont("}\n");
		part_idx++;
	}

	for (i = 0; i < gic_data.ppi_nr; i++) {
		unsigned int irq;
		struct partition_desc *desc;
		struct irq_fwspec ppi_fwspec = {
			.fwnode		= gic_data.fwnode,
			.param_count	= 3,
			.param		= {
				[0]	= GIC_IRQ_TYPE_PARTITION,
				[1]	= i,
				[2]	= IRQ_TYPE_NONE,
			},
		};

		irq = irq_create_fwspec_mapping(&ppi_fwspec);
		if (WARN_ON(!irq))
			continue;
		desc = partition_create_desc(gic_data.fwnode, parts, nr_parts,
					     irq, &partition_domain_ops);
		if (WARN_ON(!desc))
			continue;

		gic_data.ppi_descs[i] = desc;
	}

out_put_node:
	of_node_put(parts_node);
}

static void __init gic_of_setup_kvm_info(struct device_node *node)
{
	int ret;
	struct resource r;
	u32 gicv_idx;

	gic_v3_kvm_info.type = GIC_V3;

	gic_v3_kvm_info.maint_irq = irq_of_parse_and_map(node, 0);
	if (!gic_v3_kvm_info.maint_irq)
		return;

	if (of_property_read_u32(node, "#redistributor-regions",
				 &gicv_idx))
		gicv_idx = 1;

	gicv_idx += 3;	/* Also skip GICD, GICC, GICH */
	ret = of_address_to_resource(node, gicv_idx, &r);
	if (!ret)
		gic_v3_kvm_info.vcpu = r;

	gic_v3_kvm_info.has_v4 = gic_data.rdists.has_vlpis;
	gic_v3_kvm_info.has_v4_1 = gic_data.rdists.has_rvpeid;
	gic_set_kvm_info(&gic_v3_kvm_info);
}

static int __init gic_of_init(struct device_node *node, struct device_node *parent)
{
	void __iomem *dist_base;
	struct redist_region *rdist_regs;
	u64 redist_stride;
	u32 nr_redist_regions;
	int err, i;

	dist_base = of_iomap(node, 0);
	if (!dist_base) {
		pr_err("%pOF: unable to map gic dist registers\n", node);
		return -ENXIO;
	}

	err = gic_validate_dist_version(dist_base);
	if (err) {
		pr_err("%pOF: no distributor detected, giving up\n", node);
		goto out_unmap_dist;
	}

	if (of_property_read_u32(node, "#redistributor-regions", &nr_redist_regions))
		nr_redist_regions = 1;

	rdist_regs = kcalloc(nr_redist_regions, sizeof(*rdist_regs),
			     GFP_KERNEL);
	if (!rdist_regs) {
		err = -ENOMEM;
		goto out_unmap_dist;
	}

	for (i = 0; i < nr_redist_regions; i++) {
		struct resource res;
		int ret;

		ret = of_address_to_resource(node, 1 + i, &res);
		rdist_regs[i].redist_base = of_iomap(node, 1 + i);
		if (ret || !rdist_regs[i].redist_base) {
			pr_err("%pOF: couldn't map region %d\n", node, i);
			err = -ENODEV;
			goto out_unmap_rdist;
		}
		rdist_regs[i].phys_base = res.start;
	}

	if (of_property_read_u64(node, "redistributor-stride", &redist_stride))
		redist_stride = 0;

	gic_enable_of_quirks(node, gic_quirks, &gic_data);

	err = gic_init_bases(dist_base, rdist_regs, nr_redist_regions,
			     redist_stride, &node->fwnode);
	if (err)
		goto out_unmap_rdist;

	gic_populate_ppi_partitions(node);

	if (static_branch_likely(&supports_deactivate_key))
		gic_of_setup_kvm_info(node);
	return 0;

out_unmap_rdist:
	for (i = 0; i < nr_redist_regions; i++)
		if (rdist_regs[i].redist_base)
			iounmap(rdist_regs[i].redist_base);
	kfree(rdist_regs);
out_unmap_dist:
	iounmap(dist_base);
	return err;
}

IRQCHIP_DECLARE(gic_v3, "arm,gic-v3", gic_of_init);

#ifdef CONFIG_ACPI
static struct
{
	void __iomem *dist_base;
	struct redist_region *redist_regs;
	u32 nr_redist_regions;
	bool single_redist;
	int enabled_rdists;
	u32 maint_irq;
	int maint_irq_mode;
	phys_addr_t vcpu_base;
} acpi_data __initdata;

static void __init
gic_acpi_register_redist(phys_addr_t phys_base, void __iomem *redist_base)
{
	static int count = 0;

	acpi_data.redist_regs[count].phys_base = phys_base;
	acpi_data.redist_regs[count].redist_base = redist_base;
	acpi_data.redist_regs[count].single_redist = acpi_data.single_redist;
	count++;
}

static int __init
gic_acpi_parse_madt_redist(union acpi_subtable_headers *header,
			   const unsigned long end)
{
	struct acpi_madt_generic_redistributor *redist =
			(struct acpi_madt_generic_redistributor *)header;
	void __iomem *redist_base;

	redist_base = ioremap(redist->base_address, redist->length);
	if (!redist_base) {
		pr_err("Couldn't map GICR region @%llx\n", redist->base_address);
		return -ENOMEM;
	}

	gic_acpi_register_redist(redist->base_address, redist_base);
	return 0;
}

static int __init
gic_acpi_parse_madt_gicc(union acpi_subtable_headers *header,
			 const unsigned long end)
{
	struct acpi_madt_generic_interrupt *gicc =
				(struct acpi_madt_generic_interrupt *)header;
	u32 reg = readl_relaxed(acpi_data.dist_base + GICD_PIDR2) & GIC_PIDR2_ARCH_MASK;
	u32 size = reg == GIC_PIDR2_ARCH_GICv4 ? SZ_64K * 4 : SZ_64K * 2;
	void __iomem *redist_base;

	/* GICC entry which has !ACPI_MADT_ENABLED is not unusable so skip */
	if (!(gicc->flags & ACPI_MADT_ENABLED))
		return 0;

	redist_base = ioremap(gicc->gicr_base_address, size);
	if (!redist_base)
		return -ENOMEM;

	gic_acpi_register_redist(gicc->gicr_base_address, redist_base);
	return 0;
}

static int __init gic_acpi_collect_gicr_base(void)
{
	acpi_tbl_entry_handler redist_parser;
	enum acpi_madt_type type;

	if (acpi_data.single_redist) {
		type = ACPI_MADT_TYPE_GENERIC_INTERRUPT;
		redist_parser = gic_acpi_parse_madt_gicc;
	} else {
		type = ACPI_MADT_TYPE_GENERIC_REDISTRIBUTOR;
		redist_parser = gic_acpi_parse_madt_redist;
	}

	/* Collect redistributor base addresses in GICR entries */
	if (acpi_table_parse_madt(type, redist_parser, 0) > 0)
		return 0;

	pr_info("No valid GICR entries exist\n");
	return -ENODEV;
}

static int __init gic_acpi_match_gicr(union acpi_subtable_headers *header,
				  const unsigned long end)
{
	/* Subtable presence means that redist exists, that's it */
	return 0;
}

static int __init gic_acpi_match_gicc(union acpi_subtable_headers *header,
				      const unsigned long end)
{
	struct acpi_madt_generic_interrupt *gicc =
				(struct acpi_madt_generic_interrupt *)header;

	/*
	 * If GICC is enabled and has valid gicr base address, then it means
	 * GICR base is presented via GICC
	 */
	if ((gicc->flags & ACPI_MADT_ENABLED) && gicc->gicr_base_address) {
		acpi_data.enabled_rdists++;
		return 0;
	}

	/*
	 * It's perfectly valid firmware can pass disabled GICC entry, driver
	 * should not treat as errors, skip the entry instead of probe fail.
	 */
	if (!(gicc->flags & ACPI_MADT_ENABLED))
		return 0;

	return -ENODEV;
}

static int __init gic_acpi_count_gicr_regions(void)
{
	int count;

	/*
	 * Count how many redistributor regions we have. It is not allowed
	 * to mix redistributor description, GICR and GICC subtables have to be
	 * mutually exclusive.
	 */
	count = acpi_table_parse_madt(ACPI_MADT_TYPE_GENERIC_REDISTRIBUTOR,
				      gic_acpi_match_gicr, 0);
	if (count > 0) {
		acpi_data.single_redist = false;
		return count;
	}

	count = acpi_table_parse_madt(ACPI_MADT_TYPE_GENERIC_INTERRUPT,
				      gic_acpi_match_gicc, 0);
	if (count > 0) {
		acpi_data.single_redist = true;
		count = acpi_data.enabled_rdists;
	}

	return count;
}

static bool __init acpi_validate_gic_table(struct acpi_subtable_header *header,
					   struct acpi_probe_entry *ape)
{
	struct acpi_madt_generic_distributor *dist;
	int count;

	dist = (struct acpi_madt_generic_distributor *)header;
	if (dist->version != ape->driver_data)
		return false;

	/* We need to do that exercise anyway, the sooner the better */
	count = gic_acpi_count_gicr_regions();
	if (count <= 0)
		return false;

	acpi_data.nr_redist_regions = count;
	return true;
}

static int __init gic_acpi_parse_virt_madt_gicc(union acpi_subtable_headers *header,
						const unsigned long end)
{
	struct acpi_madt_generic_interrupt *gicc =
		(struct acpi_madt_generic_interrupt *)header;
	int maint_irq_mode;
	static int first_madt = true;

	/* Skip unusable CPUs */
	if (!(gicc->flags & ACPI_MADT_ENABLED))
		return 0;

	maint_irq_mode = (gicc->flags & ACPI_MADT_VGIC_IRQ_MODE) ?
		ACPI_EDGE_SENSITIVE : ACPI_LEVEL_SENSITIVE;

	if (first_madt) {
		first_madt = false;

		acpi_data.maint_irq = gicc->vgic_interrupt;
		acpi_data.maint_irq_mode = maint_irq_mode;
		acpi_data.vcpu_base = gicc->gicv_base_address;

		return 0;
	}

	/*
	 * The maintenance interrupt and GICV should be the same for every CPU
	 */
	if ((acpi_data.maint_irq != gicc->vgic_interrupt) ||
	    (acpi_data.maint_irq_mode != maint_irq_mode) ||
	    (acpi_data.vcpu_base != gicc->gicv_base_address))
		return -EINVAL;

	return 0;
}

static bool __init gic_acpi_collect_virt_info(void)
{
	int count;

	count = acpi_table_parse_madt(ACPI_MADT_TYPE_GENERIC_INTERRUPT,
				      gic_acpi_parse_virt_madt_gicc, 0);

	return (count > 0);
}

#define ACPI_GICV3_DIST_MEM_SIZE (SZ_64K)
#define ACPI_GICV2_VCTRL_MEM_SIZE	(SZ_4K)
#define ACPI_GICV2_VCPU_MEM_SIZE	(SZ_8K)

static void __init gic_acpi_setup_kvm_info(void)
{
	int irq;

	if (!gic_acpi_collect_virt_info()) {
		pr_warn("Unable to get hardware information used for virtualization\n");
		return;
	}

	gic_v3_kvm_info.type = GIC_V3;

	irq = acpi_register_gsi(NULL, acpi_data.maint_irq,
				acpi_data.maint_irq_mode,
				ACPI_ACTIVE_HIGH);
	if (irq <= 0)
		return;

	gic_v3_kvm_info.maint_irq = irq;

	if (acpi_data.vcpu_base) {
		struct resource *vcpu = &gic_v3_kvm_info.vcpu;

		vcpu->flags = IORESOURCE_MEM;
		vcpu->start = acpi_data.vcpu_base;
		vcpu->end = vcpu->start + ACPI_GICV2_VCPU_MEM_SIZE - 1;
	}

	gic_v3_kvm_info.has_v4 = gic_data.rdists.has_vlpis;
	gic_v3_kvm_info.has_v4_1 = gic_data.rdists.has_rvpeid;
	gic_set_kvm_info(&gic_v3_kvm_info);
}

static int __init
gic_acpi_init(union acpi_subtable_headers *header, const unsigned long end)
{
	struct acpi_madt_generic_distributor *dist;
	struct fwnode_handle *domain_handle;
	size_t size;
	int i, err;

	/* Get distributor base address */
	dist = (struct acpi_madt_generic_distributor *)header;
	acpi_data.dist_base = ioremap(dist->base_address,
				      ACPI_GICV3_DIST_MEM_SIZE);
	if (!acpi_data.dist_base) {
		pr_err("Unable to map GICD registers\n");
		return -ENOMEM;
	}

	err = gic_validate_dist_version(acpi_data.dist_base);
	if (err) {
		pr_err("No distributor detected at @%p, giving up\n",
		       acpi_data.dist_base);
		goto out_dist_unmap;
	}

	size = sizeof(*acpi_data.redist_regs) * acpi_data.nr_redist_regions;
	acpi_data.redist_regs = kzalloc(size, GFP_KERNEL);
	if (!acpi_data.redist_regs) {
		err = -ENOMEM;
		goto out_dist_unmap;
	}

	err = gic_acpi_collect_gicr_base();
	if (err)
		goto out_redist_unmap;

	domain_handle = irq_domain_alloc_fwnode(&dist->base_address);
	if (!domain_handle) {
		err = -ENOMEM;
		goto out_redist_unmap;
	}

	err = gic_init_bases(acpi_data.dist_base, acpi_data.redist_regs,
			     acpi_data.nr_redist_regions, 0, domain_handle);
	if (err)
		goto out_fwhandle_free;

	acpi_set_irq_model(ACPI_IRQ_MODEL_GIC, domain_handle);

	if (static_branch_likely(&supports_deactivate_key))
		gic_acpi_setup_kvm_info();

	return 0;

out_fwhandle_free:
	irq_domain_free_fwnode(domain_handle);
out_redist_unmap:
	for (i = 0; i < acpi_data.nr_redist_regions; i++)
		if (acpi_data.redist_regs[i].redist_base)
			iounmap(acpi_data.redist_regs[i].redist_base);
	kfree(acpi_data.redist_regs);
out_dist_unmap:
	iounmap(acpi_data.dist_base);
	return err;
}
IRQCHIP_ACPI_DECLARE(gic_v3, ACPI_MADT_TYPE_GENERIC_DISTRIBUTOR,
		     acpi_validate_gic_table, ACPI_MADT_GIC_VERSION_V3,
		     gic_acpi_init);
IRQCHIP_ACPI_DECLARE(gic_v4, ACPI_MADT_TYPE_GENERIC_DISTRIBUTOR,
		     acpi_validate_gic_table, ACPI_MADT_GIC_VERSION_V4,
		     gic_acpi_init);
IRQCHIP_ACPI_DECLARE(gic_v3_or_v4, ACPI_MADT_TYPE_GENERIC_DISTRIBUTOR,
		     acpi_validate_gic_table, ACPI_MADT_GIC_VERSION_NONE,
		     gic_acpi_init);
#endif<|MERGE_RESOLUTION|>--- conflicted
+++ resolved
@@ -78,11 +78,7 @@
  * If SCR_EL3.FIQ == 1, the values written to/read from PMR and RPR at non-secure
  * EL1 are subject to a similar operation thus matching the priorities presented
  * from the (re)distributor when security is enabled. When SCR_EL3.FIQ == 0,
-<<<<<<< HEAD
- * these values are unchanched by the GIC.
-=======
  * these values are unchanged by the GIC.
->>>>>>> f642729d
  *
  * see GICv3/GICv4 Architecture Specification (IHI0069D):
  * - section 4.8.1 Non-secure accesses to register fields for Secure interrupt
@@ -1306,15 +1302,6 @@
 
 	switch (__get_intid_range(hw)) {
 	case SGI_RANGE:
-<<<<<<< HEAD
-		irq_set_percpu_devid(irq);
-		irq_domain_set_info(d, irq, hw, chip, d->host_data,
-				    handle_percpu_devid_fasteoi_ipi,
-				    NULL, NULL);
-		break;
-
-=======
->>>>>>> f642729d
 	case PPI_RANGE:
 	case EPPI_RANGE:
 		irq_set_percpu_devid(irq);

--- conflicted
+++ resolved
@@ -577,7 +577,6 @@
 	help
 	  Support MStar Interrupt Controller.
 
-<<<<<<< HEAD
 config APPLE_AIC
 	bool "Apple Interrupt Controller (AIC)"
 	depends on ARM64
@@ -585,7 +584,7 @@
 	help
 	  Support for the Apple Interrupt Controller found on Apple Silicon SoCs,
 	  such as the M1.
-=======
+
 config WPCM450_AIC
 	bool "Nuvoton WPCM450 Advanced Interrupt Controller"
 	depends on ARCH_WPCM450
@@ -596,6 +595,5 @@
 	bool
 	select GENERIC_IRQ_CHIP
 	select IRQ_DOMAIN
->>>>>>> 05d7bf81
 
 endmenu
--- conflicted
+++ resolved
@@ -169,8 +169,6 @@
 	[IIO_CHAN_INFO_CALIBAMBIENT] = "calibambient",
 };
 
-<<<<<<< HEAD
-=======
 /**
  * iio_sysfs_match_string_with_gaps - matches given string in an array with gaps
  * @array: array of strings
@@ -201,7 +199,6 @@
 	return -EINVAL;
 }
 
->>>>>>> f642729d
 #if defined(CONFIG_DEBUG_FS)
 /*
  * There's also a CONFIG_DEBUG_FS guard in include/linux/iio/iio.h for

<<<<<<< HEAD
=======
// SPDX-License-Identifier: GPL-2.0-only
>>>>>>> 1a42624a
/*
 * Marvell NFC-over-SPI driver: SPI interface related functions
 *
 * Copyright (C) 2015, Marvell International Ltd.
 */

#include <linux/module.h>
#include <linux/interrupt.h>
#include <linux/pm_runtime.h>
#include <linux/nfc.h>
#include <linux/gpio.h>
#include <linux/of_irq.h>
#include <linux/of_gpio.h>
#include <net/nfc/nci.h>
#include <net/nfc/nci_core.h>
#include <linux/spi/spi.h>
#include "nfcmrvl.h"

#define SPI_WAIT_HANDSHAKE	1

struct nfcmrvl_spi_drv_data {
	unsigned long flags;
	struct spi_device *spi;
	struct nci_spi *nci_spi;
	struct completion handshake_completion;
	struct nfcmrvl_private *priv;
};

static irqreturn_t nfcmrvl_spi_int_irq_thread_fn(int irq, void *drv_data_ptr)
{
	struct nfcmrvl_spi_drv_data *drv_data = drv_data_ptr;
	struct sk_buff *skb;

	/*
	 * Special case where we are waiting for SPI_INT deassertion to start a
	 * transfer.
	 */
	if (test_and_clear_bit(SPI_WAIT_HANDSHAKE, &drv_data->flags)) {
		complete(&drv_data->handshake_completion);
		return IRQ_HANDLED;
	}

	/* Normal case, SPI_INT deasserted by slave to trigger a master read */

	skb = nci_spi_read(drv_data->nci_spi);
	if (!skb) {
		nfc_err(&drv_data->spi->dev, "failed to read spi packet");
		return IRQ_HANDLED;
	}

	if (nfcmrvl_nci_recv_frame(drv_data->priv, skb) < 0)
		nfc_err(&drv_data->spi->dev, "corrupted RX packet");

	return IRQ_HANDLED;
}

static int nfcmrvl_spi_nci_open(struct nfcmrvl_private *priv)
{
	return 0;
}

static int nfcmrvl_spi_nci_close(struct nfcmrvl_private *priv)
{
	return 0;
}

static int nfcmrvl_spi_nci_send(struct nfcmrvl_private *priv,
				struct sk_buff *skb)
{
	struct nfcmrvl_spi_drv_data *drv_data = priv->drv_data;
	int err;

	/* Reinit completion for slave handshake */
	reinit_completion(&drv_data->handshake_completion);
	set_bit(SPI_WAIT_HANDSHAKE, &drv_data->flags);

	/*
	 * Append a dummy byte at the end of SPI frame. This is due to a
	 * specific DMA implementation in the controller
	 */
	skb_put(skb, 1);

	/* Send the SPI packet */
	err = nci_spi_send(drv_data->nci_spi, &drv_data->handshake_completion,
			   skb);
	if (err)
		nfc_err(priv->dev, "spi_send failed %d", err);

	return err;
}

static void nfcmrvl_spi_nci_update_config(struct nfcmrvl_private *priv,
					  const void *param)
{
	struct nfcmrvl_spi_drv_data *drv_data = priv->drv_data;
	const struct nfcmrvl_fw_spi_config *config = param;

	drv_data->nci_spi->xfer_speed_hz = config->clk;
}

static struct nfcmrvl_if_ops spi_ops = {
	.nci_open = nfcmrvl_spi_nci_open,
	.nci_close = nfcmrvl_spi_nci_close,
	.nci_send = nfcmrvl_spi_nci_send,
	.nci_update_config = nfcmrvl_spi_nci_update_config,
};

static int nfcmrvl_spi_parse_dt(struct device_node *node,
				struct nfcmrvl_platform_data *pdata)
{
	int ret;

	ret = nfcmrvl_parse_dt(node, pdata);
	if (ret < 0) {
		pr_err("Failed to get generic entries\n");
		return ret;
	}

	ret = irq_of_parse_and_map(node, 0);
	if (ret < 0) {
		pr_err("Unable to get irq, error: %d\n", ret);
		return ret;
	}
	pdata->irq = ret;

	return 0;
}

static int nfcmrvl_spi_probe(struct spi_device *spi)
{
	struct nfcmrvl_platform_data *pdata;
	struct nfcmrvl_platform_data config;
	struct nfcmrvl_spi_drv_data *drv_data;
	int ret = 0;

	drv_data = devm_kzalloc(&spi->dev, sizeof(*drv_data), GFP_KERNEL);
	if (!drv_data)
		return -ENOMEM;

	drv_data->spi = spi;
	drv_data->priv = NULL;
	spi_set_drvdata(spi, drv_data);

	pdata = spi->dev.platform_data;

	if (!pdata && spi->dev.of_node)
		if (nfcmrvl_spi_parse_dt(spi->dev.of_node, &config) == 0)
			pdata = &config;

	if (!pdata)
		return -EINVAL;

	ret = devm_request_threaded_irq(&drv_data->spi->dev, pdata->irq,
					NULL, nfcmrvl_spi_int_irq_thread_fn,
					IRQF_TRIGGER_FALLING | IRQF_ONESHOT,
					"nfcmrvl_spi_int", drv_data);
	if (ret < 0) {
		nfc_err(&drv_data->spi->dev, "Unable to register IRQ handler");
		return -ENODEV;
	}

	drv_data->priv = nfcmrvl_nci_register_dev(NFCMRVL_PHY_SPI,
						  drv_data, &spi_ops,
						  &drv_data->spi->dev,
						  pdata);
	if (IS_ERR(drv_data->priv))
		return PTR_ERR(drv_data->priv);

	drv_data->priv->support_fw_dnld = true;

	drv_data->nci_spi = nci_spi_allocate_spi(drv_data->spi, 0, 10,
						 drv_data->priv->ndev);

	/* Init completion for slave handshake */
	init_completion(&drv_data->handshake_completion);
	return 0;
}

static int nfcmrvl_spi_remove(struct spi_device *spi)
{
	struct nfcmrvl_spi_drv_data *drv_data = spi_get_drvdata(spi);

	nfcmrvl_nci_unregister_dev(drv_data->priv);
	return 0;
}

static const struct of_device_id of_nfcmrvl_spi_match[] __maybe_unused = {
	{ .compatible = "marvell,nfc-spi", },
	{},
};
MODULE_DEVICE_TABLE(of, of_nfcmrvl_spi_match);

static const struct spi_device_id nfcmrvl_spi_id_table[] = {
	{ "nfcmrvl_spi", 0 },
	{ }
};
MODULE_DEVICE_TABLE(spi, nfcmrvl_spi_id_table);

static struct spi_driver nfcmrvl_spi_driver = {
	.probe		= nfcmrvl_spi_probe,
	.remove		= nfcmrvl_spi_remove,
	.id_table	= nfcmrvl_spi_id_table,
	.driver		= {
		.name		= "nfcmrvl_spi",
		.owner		= THIS_MODULE,
		.of_match_table	= of_match_ptr(of_nfcmrvl_spi_match),
	},
};

module_spi_driver(nfcmrvl_spi_driver);

MODULE_AUTHOR("Marvell International Ltd.");
MODULE_DESCRIPTION("Marvell NFC-over-SPI driver");
MODULE_LICENSE("GPL v2");<|MERGE_RESOLUTION|>--- conflicted
+++ resolved
@@ -1,7 +1,4 @@
-<<<<<<< HEAD
-=======
 // SPDX-License-Identifier: GPL-2.0-only
->>>>>>> 1a42624a
 /*
  * Marvell NFC-over-SPI driver: SPI interface related functions
  *

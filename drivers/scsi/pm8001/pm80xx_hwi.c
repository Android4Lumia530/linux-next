--- conflicted
+++ resolved
@@ -1004,14 +1004,9 @@
 
 	if (!max_wait_count) {
 		/* additional check */
-<<<<<<< HEAD
-		PM8001_FAIL_DBG(pm8001_ha, pm8001_printk(
-			"Inb doorbell clear not toggled[value:%x]\n", value));
-=======
 		pm8001_dbg(pm8001_ha, FAIL,
 			   "Inb doorbell clear not toggled[value:%x]\n",
 			   value);
->>>>>>> f642729d
 		return -EBUSY;
 	}
 	/* check the MPI-State for initialization upto 100ms*/
@@ -4207,7 +4202,6 @@
 	char *preq_dma_addr = NULL;
 	__le64 tmp_addr;
 	u32 i, length;
-	unsigned long flags;
 
 	memset(&smp_cmd, 0, sizeof(smp_cmd));
 	/*
@@ -4300,10 +4294,8 @@
 
 	build_smp_cmd(pm8001_dev->device_id, smp_cmd.tag,
 				&smp_cmd, pm8001_ha->smp_exp_mode, length);
-	spin_lock_irqsave(&circularQ->iq_lock, flags);
 	rc = pm8001_mpi_build_cmd(pm8001_ha, circularQ, opc, &smp_cmd,
 			sizeof(smp_cmd), 0);
-	spin_unlock_irqrestore(&circularQ->iq_lock, flags);
 	if (rc)
 		goto err_out_2;
 	return 0;
@@ -4367,10 +4359,6 @@
 	u64 phys_addr, start_addr, end_addr;
 	u32 end_addr_high, end_addr_low;
 	struct inbound_queue_table *circularQ;
-<<<<<<< HEAD
-	unsigned long flags;
-=======
->>>>>>> f642729d
 	u32 q_index, cpu_id;
 	u32 opc = OPC_INB_SSPINIIOSTART;
 	memset(&ssp_cmd, 0, sizeof(ssp_cmd));
@@ -4502,13 +4490,8 @@
 			ssp_cmd.esgl = 0;
 		}
 	}
-<<<<<<< HEAD
-	spin_lock_irqsave(&circularQ->iq_lock, flags);
-=======
->>>>>>> f642729d
 	ret = pm8001_mpi_build_cmd(pm8001_ha, circularQ, opc,
 			&ssp_cmd, sizeof(ssp_cmd), q_index);
-	spin_unlock_irqrestore(&circularQ->iq_lock, flags);
 	return ret;
 }
 
@@ -4737,13 +4720,8 @@
 			}
 		}
 	}
-<<<<<<< HEAD
-	spin_lock_irqsave(&circularQ->iq_lock, flags);
-=======
->>>>>>> f642729d
 	ret = pm8001_mpi_build_cmd(pm8001_ha, circularQ, opc,
 			&sata_cmd, sizeof(sata_cmd), q_index);
-	spin_unlock_irqrestore(&circularQ->iq_lock, flags);
 	return ret;
 }
 

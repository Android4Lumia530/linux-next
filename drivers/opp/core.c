// SPDX-License-Identifier: GPL-2.0-only
/*
 * Generic OPP Interface
 *
 * Copyright (C) 2009-2010 Texas Instruments Incorporated.
 *	Nishanth Menon
 *	Romit Dasgupta
 *	Kevin Hilman
 */

#define pr_fmt(fmt) KBUILD_MODNAME ": " fmt

#include <linux/clk.h>
#include <linux/errno.h>
#include <linux/err.h>
#include <linux/slab.h>
#include <linux/device.h>
#include <linux/export.h>
#include <linux/pm_domain.h>
#include <linux/regulator/consumer.h>

#include "opp.h"

/*
 * The root of the list of all opp-tables. All opp_table structures branch off
 * from here, with each opp_table containing the list of opps it supports in
 * various states of availability.
 */
LIST_HEAD(opp_tables);

/* OPP tables with uninitialized required OPPs */
LIST_HEAD(lazy_opp_tables);

/* Lock to allow exclusive modification to the device and opp lists */
DEFINE_MUTEX(opp_table_lock);
/* Flag indicating that opp_tables list is being updated at the moment */
static bool opp_tables_busy;

static bool _find_opp_dev(const struct device *dev, struct opp_table *opp_table)
{
	struct opp_device *opp_dev;
	bool found = false;

	mutex_lock(&opp_table->lock);
	list_for_each_entry(opp_dev, &opp_table->dev_list, node)
		if (opp_dev->dev == dev) {
			found = true;
			break;
		}

	mutex_unlock(&opp_table->lock);
	return found;
}

static struct opp_table *_find_opp_table_unlocked(struct device *dev)
{
	struct opp_table *opp_table;

	list_for_each_entry(opp_table, &opp_tables, node) {
		if (_find_opp_dev(dev, opp_table)) {
			_get_opp_table_kref(opp_table);
			return opp_table;
		}
	}

	return ERR_PTR(-ENODEV);
}

/**
 * _find_opp_table() - find opp_table struct using device pointer
 * @dev:	device pointer used to lookup OPP table
 *
 * Search OPP table for one containing matching device.
 *
 * Return: pointer to 'struct opp_table' if found, otherwise -ENODEV or
 * -EINVAL based on type of error.
 *
 * The callers must call dev_pm_opp_put_opp_table() after the table is used.
 */
struct opp_table *_find_opp_table(struct device *dev)
{
	struct opp_table *opp_table;

	if (IS_ERR_OR_NULL(dev)) {
		pr_err("%s: Invalid parameters\n", __func__);
		return ERR_PTR(-EINVAL);
	}

	mutex_lock(&opp_table_lock);
	opp_table = _find_opp_table_unlocked(dev);
	mutex_unlock(&opp_table_lock);

	return opp_table;
}

/**
 * dev_pm_opp_get_voltage() - Gets the voltage corresponding to an opp
 * @opp:	opp for which voltage has to be returned for
 *
 * Return: voltage in micro volt corresponding to the opp, else
 * return 0
 *
 * This is useful only for devices with single power supply.
 */
unsigned long dev_pm_opp_get_voltage(struct dev_pm_opp *opp)
{
	if (IS_ERR_OR_NULL(opp)) {
		pr_err("%s: Invalid parameters\n", __func__);
		return 0;
	}

	return opp->supplies[0].u_volt;
}
EXPORT_SYMBOL_GPL(dev_pm_opp_get_voltage);

/**
 * dev_pm_opp_get_freq() - Gets the frequency corresponding to an available opp
 * @opp:	opp for which frequency has to be returned for
 *
 * Return: frequency in hertz corresponding to the opp, else
 * return 0
 */
unsigned long dev_pm_opp_get_freq(struct dev_pm_opp *opp)
{
	if (IS_ERR_OR_NULL(opp)) {
		pr_err("%s: Invalid parameters\n", __func__);
		return 0;
	}

	return opp->rate;
}
EXPORT_SYMBOL_GPL(dev_pm_opp_get_freq);

/**
 * dev_pm_opp_get_level() - Gets the level corresponding to an available opp
 * @opp:	opp for which level value has to be returned for
 *
 * Return: level read from device tree corresponding to the opp, else
 * return 0.
 */
unsigned int dev_pm_opp_get_level(struct dev_pm_opp *opp)
{
	if (IS_ERR_OR_NULL(opp) || !opp->available) {
		pr_err("%s: Invalid parameters\n", __func__);
		return 0;
	}

	return opp->level;
}
EXPORT_SYMBOL_GPL(dev_pm_opp_get_level);

/**
 * dev_pm_opp_get_required_pstate() - Gets the required performance state
 *                                    corresponding to an available opp
 * @opp:	opp for which performance state has to be returned for
 * @index:	index of the required opp
 *
 * Return: performance state read from device tree corresponding to the
 * required opp, else return 0.
 */
unsigned int dev_pm_opp_get_required_pstate(struct dev_pm_opp *opp,
					    unsigned int index)
{
	if (IS_ERR_OR_NULL(opp) || !opp->available ||
	    index >= opp->opp_table->required_opp_count) {
		pr_err("%s: Invalid parameters\n", __func__);
		return 0;
	}

	/* required-opps not fully initialized yet */
	if (lazy_linking_pending(opp->opp_table))
		return 0;

	return opp->required_opps[index]->pstate;
}
EXPORT_SYMBOL_GPL(dev_pm_opp_get_required_pstate);

/**
 * dev_pm_opp_is_turbo() - Returns if opp is turbo OPP or not
 * @opp: opp for which turbo mode is being verified
 *
 * Turbo OPPs are not for normal use, and can be enabled (under certain
 * conditions) for short duration of times to finish high throughput work
 * quickly. Running on them for longer times may overheat the chip.
 *
 * Return: true if opp is turbo opp, else false.
 */
bool dev_pm_opp_is_turbo(struct dev_pm_opp *opp)
{
	if (IS_ERR_OR_NULL(opp) || !opp->available) {
		pr_err("%s: Invalid parameters\n", __func__);
		return false;
	}

	return opp->turbo;
}
EXPORT_SYMBOL_GPL(dev_pm_opp_is_turbo);

/**
 * dev_pm_opp_get_max_clock_latency() - Get max clock latency in nanoseconds
 * @dev:	device for which we do this operation
 *
 * Return: This function returns the max clock latency in nanoseconds.
 */
unsigned long dev_pm_opp_get_max_clock_latency(struct device *dev)
{
	struct opp_table *opp_table;
	unsigned long clock_latency_ns;

	opp_table = _find_opp_table(dev);
	if (IS_ERR(opp_table))
		return 0;

	clock_latency_ns = opp_table->clock_latency_ns_max;

	dev_pm_opp_put_opp_table(opp_table);

	return clock_latency_ns;
}
EXPORT_SYMBOL_GPL(dev_pm_opp_get_max_clock_latency);

/**
 * dev_pm_opp_get_max_volt_latency() - Get max voltage latency in nanoseconds
 * @dev: device for which we do this operation
 *
 * Return: This function returns the max voltage latency in nanoseconds.
 */
unsigned long dev_pm_opp_get_max_volt_latency(struct device *dev)
{
	struct opp_table *opp_table;
	struct dev_pm_opp *opp;
	struct regulator *reg;
	unsigned long latency_ns = 0;
	int ret, i, count;
	struct {
		unsigned long min;
		unsigned long max;
	} *uV;

	opp_table = _find_opp_table(dev);
	if (IS_ERR(opp_table))
		return 0;

	/* Regulator may not be required for the device */
	if (!opp_table->regulators)
		goto put_opp_table;

	count = opp_table->regulator_count;

	uV = kmalloc_array(count, sizeof(*uV), GFP_KERNEL);
	if (!uV)
		goto put_opp_table;

	mutex_lock(&opp_table->lock);

	for (i = 0; i < count; i++) {
		uV[i].min = ~0;
		uV[i].max = 0;

		list_for_each_entry(opp, &opp_table->opp_list, node) {
			if (!opp->available)
				continue;

			if (opp->supplies[i].u_volt_min < uV[i].min)
				uV[i].min = opp->supplies[i].u_volt_min;
			if (opp->supplies[i].u_volt_max > uV[i].max)
				uV[i].max = opp->supplies[i].u_volt_max;
		}
	}

	mutex_unlock(&opp_table->lock);

	/*
	 * The caller needs to ensure that opp_table (and hence the regulator)
	 * isn't freed, while we are executing this routine.
	 */
	for (i = 0; i < count; i++) {
		reg = opp_table->regulators[i];
		ret = regulator_set_voltage_time(reg, uV[i].min, uV[i].max);
		if (ret > 0)
			latency_ns += ret * 1000;
	}

	kfree(uV);
put_opp_table:
	dev_pm_opp_put_opp_table(opp_table);

	return latency_ns;
}
EXPORT_SYMBOL_GPL(dev_pm_opp_get_max_volt_latency);

/**
 * dev_pm_opp_get_max_transition_latency() - Get max transition latency in
 *					     nanoseconds
 * @dev: device for which we do this operation
 *
 * Return: This function returns the max transition latency, in nanoseconds, to
 * switch from one OPP to other.
 */
unsigned long dev_pm_opp_get_max_transition_latency(struct device *dev)
{
	return dev_pm_opp_get_max_volt_latency(dev) +
		dev_pm_opp_get_max_clock_latency(dev);
}
EXPORT_SYMBOL_GPL(dev_pm_opp_get_max_transition_latency);

/**
 * dev_pm_opp_get_suspend_opp_freq() - Get frequency of suspend opp in Hz
 * @dev:	device for which we do this operation
 *
 * Return: This function returns the frequency of the OPP marked as suspend_opp
 * if one is available, else returns 0;
 */
unsigned long dev_pm_opp_get_suspend_opp_freq(struct device *dev)
{
	struct opp_table *opp_table;
	unsigned long freq = 0;

	opp_table = _find_opp_table(dev);
	if (IS_ERR(opp_table))
		return 0;

	if (opp_table->suspend_opp && opp_table->suspend_opp->available)
		freq = dev_pm_opp_get_freq(opp_table->suspend_opp);

	dev_pm_opp_put_opp_table(opp_table);

	return freq;
}
EXPORT_SYMBOL_GPL(dev_pm_opp_get_suspend_opp_freq);

int _get_opp_count(struct opp_table *opp_table)
{
	struct dev_pm_opp *opp;
	int count = 0;

	mutex_lock(&opp_table->lock);

	list_for_each_entry(opp, &opp_table->opp_list, node) {
		if (opp->available)
			count++;
	}

	mutex_unlock(&opp_table->lock);

	return count;
}

/**
 * dev_pm_opp_get_opp_count() - Get number of opps available in the opp table
 * @dev:	device for which we do this operation
 *
 * Return: This function returns the number of available opps if there are any,
 * else returns 0 if none or the corresponding error value.
 */
int dev_pm_opp_get_opp_count(struct device *dev)
{
	struct opp_table *opp_table;
	int count;

	opp_table = _find_opp_table(dev);
	if (IS_ERR(opp_table)) {
		count = PTR_ERR(opp_table);
		dev_dbg(dev, "%s: OPP table not found (%d)\n",
			__func__, count);
		return count;
	}

	count = _get_opp_count(opp_table);
	dev_pm_opp_put_opp_table(opp_table);

	return count;
}
EXPORT_SYMBOL_GPL(dev_pm_opp_get_opp_count);

/**
 * dev_pm_opp_find_freq_exact() - search for an exact frequency
 * @dev:		device for which we do this operation
 * @freq:		frequency to search for
 * @available:		true/false - match for available opp
 *
 * Return: Searches for exact match in the opp table and returns pointer to the
 * matching opp if found, else returns ERR_PTR in case of error and should
 * be handled using IS_ERR. Error return values can be:
 * EINVAL:	for bad pointer
 * ERANGE:	no match found for search
 * ENODEV:	if device not found in list of registered devices
 *
 * Note: available is a modifier for the search. if available=true, then the
 * match is for exact matching frequency and is available in the stored OPP
 * table. if false, the match is for exact frequency which is not available.
 *
 * This provides a mechanism to enable an opp which is not available currently
 * or the opposite as well.
 *
 * The callers are required to call dev_pm_opp_put() for the returned OPP after
 * use.
 */
struct dev_pm_opp *dev_pm_opp_find_freq_exact(struct device *dev,
					      unsigned long freq,
					      bool available)
{
	struct opp_table *opp_table;
	struct dev_pm_opp *temp_opp, *opp = ERR_PTR(-ERANGE);

	opp_table = _find_opp_table(dev);
	if (IS_ERR(opp_table)) {
		int r = PTR_ERR(opp_table);

		dev_err(dev, "%s: OPP table not found (%d)\n", __func__, r);
		return ERR_PTR(r);
	}

	mutex_lock(&opp_table->lock);

	list_for_each_entry(temp_opp, &opp_table->opp_list, node) {
		if (temp_opp->available == available &&
				temp_opp->rate == freq) {
			opp = temp_opp;

			/* Increment the reference count of OPP */
			dev_pm_opp_get(opp);
			break;
		}
	}

	mutex_unlock(&opp_table->lock);
	dev_pm_opp_put_opp_table(opp_table);

	return opp;
}
EXPORT_SYMBOL_GPL(dev_pm_opp_find_freq_exact);

/**
 * dev_pm_opp_find_level_exact() - search for an exact level
 * @dev:		device for which we do this operation
 * @level:		level to search for
 *
 * Return: Searches for exact match in the opp table and returns pointer to the
 * matching opp if found, else returns ERR_PTR in case of error and should
 * be handled using IS_ERR. Error return values can be:
 * EINVAL:	for bad pointer
 * ERANGE:	no match found for search
 * ENODEV:	if device not found in list of registered devices
 *
 * The callers are required to call dev_pm_opp_put() for the returned OPP after
 * use.
 */
struct dev_pm_opp *dev_pm_opp_find_level_exact(struct device *dev,
					       unsigned int level)
{
	struct opp_table *opp_table;
	struct dev_pm_opp *temp_opp, *opp = ERR_PTR(-ERANGE);

	opp_table = _find_opp_table(dev);
	if (IS_ERR(opp_table)) {
		int r = PTR_ERR(opp_table);

		dev_err(dev, "%s: OPP table not found (%d)\n", __func__, r);
		return ERR_PTR(r);
	}

	mutex_lock(&opp_table->lock);

	list_for_each_entry(temp_opp, &opp_table->opp_list, node) {
		if (temp_opp->level == level) {
			opp = temp_opp;

			/* Increment the reference count of OPP */
			dev_pm_opp_get(opp);
			break;
		}
	}

	mutex_unlock(&opp_table->lock);
	dev_pm_opp_put_opp_table(opp_table);

	return opp;
}
EXPORT_SYMBOL_GPL(dev_pm_opp_find_level_exact);

/**
 * dev_pm_opp_find_level_ceil() - search for an rounded up level
 * @dev:		device for which we do this operation
 * @level:		level to search for
 *
 * Return: Searches for rounded up match in the opp table and returns pointer
 * to the  matching opp if found, else returns ERR_PTR in case of error and
 * should be handled using IS_ERR. Error return values can be:
 * EINVAL:	for bad pointer
 * ERANGE:	no match found for search
 * ENODEV:	if device not found in list of registered devices
 *
 * The callers are required to call dev_pm_opp_put() for the returned OPP after
 * use.
 */
struct dev_pm_opp *dev_pm_opp_find_level_ceil(struct device *dev,
					      unsigned int *level)
{
	struct opp_table *opp_table;
	struct dev_pm_opp *temp_opp, *opp = ERR_PTR(-ERANGE);

	opp_table = _find_opp_table(dev);
	if (IS_ERR(opp_table)) {
		int r = PTR_ERR(opp_table);

		dev_err(dev, "%s: OPP table not found (%d)\n", __func__, r);
		return ERR_PTR(r);
	}

	mutex_lock(&opp_table->lock);

	list_for_each_entry(temp_opp, &opp_table->opp_list, node) {
		if (temp_opp->available && temp_opp->level >= *level) {
			opp = temp_opp;
			*level = opp->level;

			/* Increment the reference count of OPP */
			dev_pm_opp_get(opp);
			break;
		}
	}

	mutex_unlock(&opp_table->lock);
	dev_pm_opp_put_opp_table(opp_table);

	return opp;
}
EXPORT_SYMBOL_GPL(dev_pm_opp_find_level_ceil);

static noinline struct dev_pm_opp *_find_freq_ceil(struct opp_table *opp_table,
						   unsigned long *freq)
{
	struct dev_pm_opp *temp_opp, *opp = ERR_PTR(-ERANGE);

	mutex_lock(&opp_table->lock);

	list_for_each_entry(temp_opp, &opp_table->opp_list, node) {
		if (temp_opp->available && temp_opp->rate >= *freq) {
			opp = temp_opp;
			*freq = opp->rate;

			/* Increment the reference count of OPP */
			dev_pm_opp_get(opp);
			break;
		}
	}

	mutex_unlock(&opp_table->lock);

	return opp;
}

/**
 * dev_pm_opp_find_freq_ceil() - Search for an rounded ceil freq
 * @dev:	device for which we do this operation
 * @freq:	Start frequency
 *
 * Search for the matching ceil *available* OPP from a starting freq
 * for a device.
 *
 * Return: matching *opp and refreshes *freq accordingly, else returns
 * ERR_PTR in case of error and should be handled using IS_ERR. Error return
 * values can be:
 * EINVAL:	for bad pointer
 * ERANGE:	no match found for search
 * ENODEV:	if device not found in list of registered devices
 *
 * The callers are required to call dev_pm_opp_put() for the returned OPP after
 * use.
 */
struct dev_pm_opp *dev_pm_opp_find_freq_ceil(struct device *dev,
					     unsigned long *freq)
{
	struct opp_table *opp_table;
	struct dev_pm_opp *opp;

	if (!dev || !freq) {
		dev_err(dev, "%s: Invalid argument freq=%p\n", __func__, freq);
		return ERR_PTR(-EINVAL);
	}

	opp_table = _find_opp_table(dev);
	if (IS_ERR(opp_table))
		return ERR_CAST(opp_table);

	opp = _find_freq_ceil(opp_table, freq);

	dev_pm_opp_put_opp_table(opp_table);

	return opp;
}
EXPORT_SYMBOL_GPL(dev_pm_opp_find_freq_ceil);

/**
 * dev_pm_opp_find_freq_floor() - Search for a rounded floor freq
 * @dev:	device for which we do this operation
 * @freq:	Start frequency
 *
 * Search for the matching floor *available* OPP from a starting freq
 * for a device.
 *
 * Return: matching *opp and refreshes *freq accordingly, else returns
 * ERR_PTR in case of error and should be handled using IS_ERR. Error return
 * values can be:
 * EINVAL:	for bad pointer
 * ERANGE:	no match found for search
 * ENODEV:	if device not found in list of registered devices
 *
 * The callers are required to call dev_pm_opp_put() for the returned OPP after
 * use.
 */
struct dev_pm_opp *dev_pm_opp_find_freq_floor(struct device *dev,
					      unsigned long *freq)
{
	struct opp_table *opp_table;
	struct dev_pm_opp *temp_opp, *opp = ERR_PTR(-ERANGE);

	if (!dev || !freq) {
		dev_err(dev, "%s: Invalid argument freq=%p\n", __func__, freq);
		return ERR_PTR(-EINVAL);
	}

	opp_table = _find_opp_table(dev);
	if (IS_ERR(opp_table))
		return ERR_CAST(opp_table);

	mutex_lock(&opp_table->lock);

	list_for_each_entry(temp_opp, &opp_table->opp_list, node) {
		if (temp_opp->available) {
			/* go to the next node, before choosing prev */
			if (temp_opp->rate > *freq)
				break;
			else
				opp = temp_opp;
		}
	}

	/* Increment the reference count of OPP */
	if (!IS_ERR(opp))
		dev_pm_opp_get(opp);
	mutex_unlock(&opp_table->lock);
	dev_pm_opp_put_opp_table(opp_table);

	if (!IS_ERR(opp))
		*freq = opp->rate;

	return opp;
}
EXPORT_SYMBOL_GPL(dev_pm_opp_find_freq_floor);

/**
 * dev_pm_opp_find_freq_ceil_by_volt() - Find OPP with highest frequency for
 *					 target voltage.
 * @dev:	Device for which we do this operation.
 * @u_volt:	Target voltage.
 *
 * Search for OPP with highest (ceil) frequency and has voltage <= u_volt.
 *
 * Return: matching *opp, else returns ERR_PTR in case of error which should be
 * handled using IS_ERR.
 *
 * Error return values can be:
 * EINVAL:	bad parameters
 *
 * The callers are required to call dev_pm_opp_put() for the returned OPP after
 * use.
 */
struct dev_pm_opp *dev_pm_opp_find_freq_ceil_by_volt(struct device *dev,
						     unsigned long u_volt)
{
	struct opp_table *opp_table;
	struct dev_pm_opp *temp_opp, *opp = ERR_PTR(-ERANGE);

	if (!dev || !u_volt) {
		dev_err(dev, "%s: Invalid argument volt=%lu\n", __func__,
			u_volt);
		return ERR_PTR(-EINVAL);
	}

	opp_table = _find_opp_table(dev);
	if (IS_ERR(opp_table))
		return ERR_CAST(opp_table);

	mutex_lock(&opp_table->lock);

	list_for_each_entry(temp_opp, &opp_table->opp_list, node) {
		if (temp_opp->available) {
			if (temp_opp->supplies[0].u_volt > u_volt)
				break;
			opp = temp_opp;
		}
	}

	/* Increment the reference count of OPP */
	if (!IS_ERR(opp))
		dev_pm_opp_get(opp);

	mutex_unlock(&opp_table->lock);
	dev_pm_opp_put_opp_table(opp_table);

	return opp;
}
EXPORT_SYMBOL_GPL(dev_pm_opp_find_freq_ceil_by_volt);

static int _set_opp_voltage(struct device *dev, struct regulator *reg,
			    struct dev_pm_opp_supply *supply)
{
	int ret;

	/* Regulator not available for device */
	if (IS_ERR(reg)) {
		dev_dbg(dev, "%s: regulator not available: %ld\n", __func__,
			PTR_ERR(reg));
		return 0;
	}

	dev_dbg(dev, "%s: voltages (mV): %lu %lu %lu\n", __func__,
		supply->u_volt_min, supply->u_volt, supply->u_volt_max);

	ret = regulator_set_voltage_triplet(reg, supply->u_volt_min,
					    supply->u_volt, supply->u_volt_max);
	if (ret)
		dev_err(dev, "%s: failed to set voltage (%lu %lu %lu mV): %d\n",
			__func__, supply->u_volt_min, supply->u_volt,
			supply->u_volt_max, ret);

	return ret;
}

static inline int _generic_set_opp_clk_only(struct device *dev, struct clk *clk,
					    unsigned long freq)
{
	int ret;

	/* We may reach here for devices which don't change frequency */
	if (IS_ERR(clk))
		return 0;

	ret = clk_set_rate(clk, freq);
	if (ret) {
		dev_err(dev, "%s: failed to set clock rate: %d\n", __func__,
			ret);
	}

	return ret;
}

static int _generic_set_opp_regulator(struct opp_table *opp_table,
				      struct device *dev,
				      struct dev_pm_opp *opp,
				      unsigned long freq,
				      int scaling_down)
{
	struct regulator *reg = opp_table->regulators[0];
	struct dev_pm_opp *old_opp = opp_table->current_opp;
	int ret;

	/* This function only supports single regulator per device */
	if (WARN_ON(opp_table->regulator_count > 1)) {
		dev_err(dev, "multiple regulators are not supported\n");
		return -EINVAL;
	}

	/* Scaling up? Scale voltage before frequency */
	if (!scaling_down) {
		ret = _set_opp_voltage(dev, reg, opp->supplies);
		if (ret)
			goto restore_voltage;
	}

	/* Change frequency */
	ret = _generic_set_opp_clk_only(dev, opp_table->clk, freq);
	if (ret)
		goto restore_voltage;

	/* Scaling down? Scale voltage after frequency */
	if (scaling_down) {
		ret = _set_opp_voltage(dev, reg, opp->supplies);
		if (ret)
			goto restore_freq;
	}

	/*
	 * Enable the regulator after setting its voltages, otherwise it breaks
	 * some boot-enabled regulators.
	 */
	if (unlikely(!opp_table->enabled)) {
		ret = regulator_enable(reg);
		if (ret < 0)
			dev_warn(dev, "Failed to enable regulator: %d", ret);
	}

	return 0;

restore_freq:
	if (_generic_set_opp_clk_only(dev, opp_table->clk, old_opp->rate))
		dev_err(dev, "%s: failed to restore old-freq (%lu Hz)\n",
			__func__, old_opp->rate);
restore_voltage:
	/* This shouldn't harm even if the voltages weren't updated earlier */
	_set_opp_voltage(dev, reg, old_opp->supplies);

	return ret;
}

static int _set_opp_bw(const struct opp_table *opp_table,
		       struct dev_pm_opp *opp, struct device *dev)
{
	u32 avg, peak;
	int i, ret;

	if (!opp_table->paths)
		return 0;

	for (i = 0; i < opp_table->path_count; i++) {
		if (!opp) {
			avg = 0;
			peak = 0;
		} else {
			avg = opp->bandwidth[i].avg;
			peak = opp->bandwidth[i].peak;
		}
		ret = icc_set_bw(opp_table->paths[i], avg, peak);
		if (ret) {
			dev_err(dev, "Failed to %s bandwidth[%d]: %d\n",
				opp ? "set" : "remove", i, ret);
			return ret;
		}
	}

	return 0;
}

static int _set_opp_custom(const struct opp_table *opp_table,
			   struct device *dev, struct dev_pm_opp *opp,
			   unsigned long freq)
{
	struct dev_pm_set_opp_data *data = opp_table->set_opp_data;
	struct dev_pm_opp *old_opp = opp_table->current_opp;
	int size;

	/*
	 * We support this only if dev_pm_opp_set_regulators() was called
	 * earlier.
	 */
	if (opp_table->sod_supplies) {
		size = sizeof(*old_opp->supplies) * opp_table->regulator_count;
		memcpy(data->old_opp.supplies, old_opp->supplies, size);
		memcpy(data->new_opp.supplies, opp->supplies, size);
		data->regulator_count = opp_table->regulator_count;
	} else {
		data->regulator_count = 0;
	}

	data->regulators = opp_table->regulators;
	data->clk = opp_table->clk;
	data->dev = dev;
	data->old_opp.rate = old_opp->rate;
	data->new_opp.rate = freq;

	return opp_table->set_opp(data);
}

static int _set_required_opp(struct device *dev, struct device *pd_dev,
			     struct dev_pm_opp *opp, int i)
{
	unsigned int pstate = likely(opp) ? opp->required_opps[i]->pstate : 0;
	int ret;

	if (!pd_dev)
		return 0;

	ret = dev_pm_genpd_set_performance_state(pd_dev, pstate);
	if (ret) {
		dev_err(dev, "Failed to set performance rate of %s: %d (%d)\n",
			dev_name(pd_dev), pstate, ret);
	}

	return ret;
}

/* This is only called for PM domain for now */
static int _set_required_opps(struct device *dev,
			      struct opp_table *opp_table,
			      struct dev_pm_opp *opp, bool up)
{
	struct opp_table **required_opp_tables = opp_table->required_opp_tables;
	struct device **genpd_virt_devs = opp_table->genpd_virt_devs;
	int i, ret = 0;

	if (!required_opp_tables)
		return 0;

	/* required-opps not fully initialized yet */
	if (lazy_linking_pending(opp_table))
		return -EBUSY;

	/* Single genpd case */
	if (!genpd_virt_devs)
		return _set_required_opp(dev, dev, opp, 0);

	/* Multiple genpd case */

	/*
	 * Acquire genpd_virt_dev_lock to make sure we don't use a genpd_dev
	 * after it is freed from another thread.
	 */
	mutex_lock(&opp_table->genpd_virt_dev_lock);

	/* Scaling up? Set required OPPs in normal order, else reverse */
	if (up) {
		for (i = 0; i < opp_table->required_opp_count; i++) {
			ret = _set_required_opp(dev, genpd_virt_devs[i], opp, i);
			if (ret)
				break;
		}
	} else {
		for (i = opp_table->required_opp_count - 1; i >= 0; i--) {
			ret = _set_required_opp(dev, genpd_virt_devs[i], opp, i);
			if (ret)
				break;
		}
	}

	mutex_unlock(&opp_table->genpd_virt_dev_lock);

	return ret;
}

static void _find_current_opp(struct device *dev, struct opp_table *opp_table)
{
	struct dev_pm_opp *opp = ERR_PTR(-ENODEV);
	unsigned long freq;

	if (!IS_ERR(opp_table->clk)) {
		freq = clk_get_rate(opp_table->clk);
		opp = _find_freq_ceil(opp_table, &freq);
	}

	/*
	 * Unable to find the current OPP ? Pick the first from the list since
	 * it is in ascending order, otherwise rest of the code will need to
	 * make special checks to validate current_opp.
	 */
	if (IS_ERR(opp)) {
		mutex_lock(&opp_table->lock);
		opp = list_first_entry(&opp_table->opp_list, struct dev_pm_opp, node);
		dev_pm_opp_get(opp);
		mutex_unlock(&opp_table->lock);
	}

	opp_table->current_opp = opp;
}

static int _disable_opp_table(struct device *dev, struct opp_table *opp_table)
{
	int ret;

	if (!opp_table->enabled)
		return 0;

	/*
	 * Some drivers need to support cases where some platforms may
	 * have OPP table for the device, while others don't and
	 * opp_set_rate() just needs to behave like clk_set_rate().
	 */
	if (!_get_opp_count(opp_table))
		return 0;

	ret = _set_opp_bw(opp_table, NULL, dev);
	if (ret)
		return ret;

	if (opp_table->regulators)
		regulator_disable(opp_table->regulators[0]);

	ret = _set_required_opps(dev, opp_table, NULL, false);

	opp_table->enabled = false;
	return ret;
}

static int _set_opp(struct device *dev, struct opp_table *opp_table,
		    struct dev_pm_opp *opp, unsigned long freq)
{
	struct dev_pm_opp *old_opp;
	int scaling_down, ret;

	if (unlikely(!opp))
		return _disable_opp_table(dev, opp_table);

	/* Find the currently set OPP if we don't know already */
	if (unlikely(!opp_table->current_opp))
		_find_current_opp(dev, opp_table);

	old_opp = opp_table->current_opp;

	/* Return early if nothing to do */
	if (old_opp == opp && opp_table->current_rate == freq &&
	    opp_table->enabled) {
		dev_dbg(dev, "%s: OPPs are same, nothing to do\n", __func__);
		return 0;
	}

	dev_dbg(dev, "%s: switching OPP: Freq %lu -> %lu Hz, Level %u -> %u, Bw %u -> %u\n",
		__func__, opp_table->current_rate, freq, old_opp->level,
		opp->level, old_opp->bandwidth ? old_opp->bandwidth[0].peak : 0,
		opp->bandwidth ? opp->bandwidth[0].peak : 0);

	scaling_down = _opp_compare_key(old_opp, opp);
	if (scaling_down == -1)
		scaling_down = 0;

	/* Scaling up? Configure required OPPs before frequency */
	if (!scaling_down) {
		ret = _set_required_opps(dev, opp_table, opp, true);
		if (ret) {
			dev_err(dev, "Failed to set required opps: %d\n", ret);
			return ret;
		}

		ret = _set_opp_bw(opp_table, opp, dev);
		if (ret) {
			dev_err(dev, "Failed to set bw: %d\n", ret);
			return ret;
		}
	}

	if (opp_table->set_opp) {
		ret = _set_opp_custom(opp_table, dev, opp, freq);
	} else if (opp_table->regulators) {
		ret = _generic_set_opp_regulator(opp_table, dev, opp, freq,
						 scaling_down);
	} else {
		/* Only frequency scaling */
		ret = _generic_set_opp_clk_only(dev, opp_table->clk, freq);
	}

	if (ret)
		return ret;

	/* Scaling down? Configure required OPPs after frequency */
	if (scaling_down) {
		ret = _set_opp_bw(opp_table, opp, dev);
		if (ret) {
			dev_err(dev, "Failed to set bw: %d\n", ret);
			return ret;
		}

		ret = _set_required_opps(dev, opp_table, opp, false);
		if (ret) {
			dev_err(dev, "Failed to set required opps: %d\n", ret);
			return ret;
		}
	}

	opp_table->enabled = true;
	dev_pm_opp_put(old_opp);

	/* Make sure current_opp doesn't get freed */
	dev_pm_opp_get(opp);
	opp_table->current_opp = opp;
	opp_table->current_rate = freq;

	return ret;
}

static int _opp_set_rate_zero(struct device *dev, struct opp_table *opp_table)
{
	int ret;

	if (!opp_table->enabled)
		return 0;

	/*
	 * Some drivers need to support cases where some platforms may
	 * have OPP table for the device, while others don't and
	 * opp_set_rate() just needs to behave like clk_set_rate().
	 */
	if (!_get_opp_count(opp_table))
		return 0;

	ret = _set_opp_bw(opp_table, NULL, dev, true);
	if (ret)
		return ret;

	if (opp_table->regulators)
		regulator_disable(opp_table->regulators[0]);

	ret = _set_required_opps(dev, opp_table, NULL, false);

	opp_table->enabled = false;
	return ret;
}

/**
 * dev_pm_opp_set_rate() - Configure new OPP based on frequency
 * @dev:	 device for which we do this operation
 * @target_freq: frequency to achieve
 *
 * This configures the power-supplies to the levels specified by the OPP
 * corresponding to the target_freq, and programs the clock to a value <=
 * target_freq, as rounded by clk_round_rate(). Device wanting to run at fmax
 * provided by the opp, should have already rounded to the target OPP's
 * frequency.
 */
int dev_pm_opp_set_rate(struct device *dev, unsigned long target_freq)
{
	struct opp_table *opp_table;
	unsigned long freq = 0, temp_freq;
	struct dev_pm_opp *opp = NULL;
	int ret;

	opp_table = _find_opp_table(dev);
	if (IS_ERR(opp_table)) {
		dev_err(dev, "%s: device's opp table doesn't exist\n", __func__);
		return PTR_ERR(opp_table);
	}

<<<<<<< HEAD
	if (unlikely(!target_freq)) {
		ret = _opp_set_rate_zero(dev, opp_table);
		goto put_opp_table;
	}

	clk = opp_table->clk;
	if (IS_ERR(clk)) {
		dev_err(dev, "%s: No clock available for the device\n",
			__func__);
		ret = PTR_ERR(clk);
		goto put_opp_table;
	}

	freq = clk_round_rate(clk, target_freq);
	if ((long)freq <= 0)
		freq = target_freq;

	old_freq = clk_get_rate(clk);

	/* Return early if nothing to do */
	if (opp_table->enabled && old_freq == freq) {
		dev_dbg(dev, "%s: old/new frequencies (%lu Hz) are same, nothing to do\n",
			__func__, freq);
		ret = 0;
		goto put_opp_table;
=======
	if (target_freq) {
		/*
		 * For IO devices which require an OPP on some platforms/SoCs
		 * while just needing to scale the clock on some others
		 * we look for empty OPP tables with just a clock handle and
		 * scale only the clk. This makes dev_pm_opp_set_rate()
		 * equivalent to a clk_set_rate()
		 */
		if (!_get_opp_count(opp_table)) {
			ret = _generic_set_opp_clk_only(dev, opp_table->clk, target_freq);
			goto put_opp_table;
		}

		freq = clk_round_rate(opp_table->clk, target_freq);
		if ((long)freq <= 0)
			freq = target_freq;

		/*
		 * The clock driver may support finer resolution of the
		 * frequencies than the OPP table, don't update the frequency we
		 * pass to clk_set_rate() here.
		 */
		temp_freq = freq;
		opp = _find_freq_ceil(opp_table, &temp_freq);
		if (IS_ERR(opp)) {
			ret = PTR_ERR(opp);
			dev_err(dev, "%s: failed to find OPP for freq %lu (%d)\n",
				__func__, freq, ret);
			goto put_opp_table;
		}
>>>>>>> f642729d
	}

	ret = _set_opp(dev, opp_table, opp, freq);

<<<<<<< HEAD
	/* Scaling up? Configure required OPPs before frequency */
	if (freq >= old_freq) {
		ret = _set_required_opps(dev, opp_table, opp, true);
		if (ret)
			goto put_opp;
	}
=======
	if (target_freq)
		dev_pm_opp_put(opp);
put_opp_table:
	dev_pm_opp_put_opp_table(opp_table);
	return ret;
}
EXPORT_SYMBOL_GPL(dev_pm_opp_set_rate);
>>>>>>> f642729d

/**
 * dev_pm_opp_set_opp() - Configure device for OPP
 * @dev: device for which we do this operation
 * @opp: OPP to set to
 *
 * This configures the device based on the properties of the OPP passed to this
 * routine.
 *
 * Return: 0 on success, a negative error number otherwise.
 */
int dev_pm_opp_set_opp(struct device *dev, struct dev_pm_opp *opp)
{
	struct opp_table *opp_table;
	int ret;

<<<<<<< HEAD
	/* Scaling down? Configure required OPPs after frequency */
	if (!ret && freq < old_freq) {
		ret = _set_required_opps(dev, opp_table, opp, false);
		if (ret)
			dev_err(dev, "Failed to set required opps: %d\n", ret);
	}

	if (!ret) {
		ret = _set_opp_bw(opp_table, opp, dev, false);
		if (!ret)
			opp_table->enabled = true;
	}

put_opp:
	dev_pm_opp_put(opp);
put_old_opp:
	if (!IS_ERR(old_opp))
		dev_pm_opp_put(old_opp);
put_opp_table:
=======
	opp_table = _find_opp_table(dev);
	if (IS_ERR(opp_table)) {
		dev_err(dev, "%s: device opp doesn't exist\n", __func__);
		return PTR_ERR(opp_table);
	}

	ret = _set_opp(dev, opp_table, opp, opp ? opp->rate : 0);
>>>>>>> f642729d
	dev_pm_opp_put_opp_table(opp_table);

	return ret;
}
EXPORT_SYMBOL_GPL(dev_pm_opp_set_opp);

/* OPP-dev Helpers */
static void _remove_opp_dev(struct opp_device *opp_dev,
			    struct opp_table *opp_table)
{
	opp_debug_unregister(opp_dev, opp_table);
	list_del(&opp_dev->node);
	kfree(opp_dev);
}

struct opp_device *_add_opp_dev(const struct device *dev,
				struct opp_table *opp_table)
{
	struct opp_device *opp_dev;

	opp_dev = kzalloc(sizeof(*opp_dev), GFP_KERNEL);
	if (!opp_dev)
		return NULL;

	/* Initialize opp-dev */
	opp_dev->dev = dev;

	mutex_lock(&opp_table->lock);
	list_add(&opp_dev->node, &opp_table->dev_list);
	mutex_unlock(&opp_table->lock);

	/* Create debugfs entries for the opp_table */
	opp_debug_register(opp_dev, opp_table);

	return opp_dev;
}

static struct opp_table *_allocate_opp_table(struct device *dev, int index)
{
	struct opp_table *opp_table;
	struct opp_device *opp_dev;
	int ret;

	/*
	 * Allocate a new OPP table. In the infrequent case where a new
	 * device is needed to be added, we pay this penalty.
	 */
	opp_table = kzalloc(sizeof(*opp_table), GFP_KERNEL);
	if (!opp_table)
		return ERR_PTR(-ENOMEM);

	mutex_init(&opp_table->lock);
	mutex_init(&opp_table->genpd_virt_dev_lock);
	INIT_LIST_HEAD(&opp_table->dev_list);
	INIT_LIST_HEAD(&opp_table->lazy);

	/* Mark regulator count uninitialized */
	opp_table->regulator_count = -1;

	opp_dev = _add_opp_dev(dev, opp_table);
	if (!opp_dev) {
		ret = -ENOMEM;
		goto err;
	}

	_of_init_opp_table(opp_table, dev, index);

<<<<<<< HEAD
	/* Find clk for the device */
	opp_table->clk = clk_get(dev, NULL);
	if (IS_ERR(opp_table->clk)) {
		ret = PTR_ERR(opp_table->clk);
		if (ret == -EPROBE_DEFER)
			goto err;

		dev_dbg(dev, "%s: Couldn't find clock: %d\n", __func__, ret);
	}

=======
>>>>>>> f642729d
	/* Find interconnect path(s) for the device */
	ret = dev_pm_opp_of_find_icc_paths(dev, opp_table);
	if (ret) {
		if (ret == -EPROBE_DEFER)
<<<<<<< HEAD
			goto err;
=======
			goto remove_opp_dev;
>>>>>>> f642729d

		dev_warn(dev, "%s: Error finding interconnect paths: %d\n",
			 __func__, ret);
	}

	BLOCKING_INIT_NOTIFIER_HEAD(&opp_table->head);
	INIT_LIST_HEAD(&opp_table->opp_list);
	kref_init(&opp_table->kref);

	return opp_table;

<<<<<<< HEAD
=======
remove_opp_dev:
	_remove_opp_dev(opp_dev, opp_table);
>>>>>>> f642729d
err:
	kfree(opp_table);
	return ERR_PTR(ret);
}

void _get_opp_table_kref(struct opp_table *opp_table)
{
	kref_get(&opp_table->kref);
}

static struct opp_table *_update_opp_table_clk(struct device *dev,
					       struct opp_table *opp_table,
					       bool getclk)
{
	int ret;

	/*
	 * Return early if we don't need to get clk or we have already tried it
	 * earlier.
	 */
	if (!getclk || IS_ERR(opp_table) || opp_table->clk)
		return opp_table;

	/* Find clk for the device */
	opp_table->clk = clk_get(dev, NULL);

	ret = PTR_ERR_OR_ZERO(opp_table->clk);
	if (!ret)
		return opp_table;

	if (ret == -ENOENT) {
		dev_dbg(dev, "%s: Couldn't find clock: %d\n", __func__, ret);
		return opp_table;
	}

	dev_pm_opp_put_opp_table(opp_table);
	dev_err_probe(dev, ret, "Couldn't find clock\n");

	return ERR_PTR(ret);
}

/*
 * We need to make sure that the OPP table for a device doesn't get added twice,
 * if this routine gets called in parallel with the same device pointer.
 *
 * The simplest way to enforce that is to perform everything (find existing
 * table and if not found, create a new one) under the opp_table_lock, so only
 * one creator gets access to the same. But that expands the critical section
 * under the lock and may end up causing circular dependencies with frameworks
 * like debugfs, interconnect or clock framework as they may be direct or
 * indirect users of OPP core.
 *
 * And for that reason we have to go for a bit tricky implementation here, which
 * uses the opp_tables_busy flag to indicate if another creator is in the middle
 * of adding an OPP table and others should wait for it to finish.
 */
struct opp_table *_add_opp_table_indexed(struct device *dev, int index,
					 bool getclk)
{
	struct opp_table *opp_table;

again:
	mutex_lock(&opp_table_lock);

	opp_table = _find_opp_table_unlocked(dev);
	if (!IS_ERR(opp_table))
		goto unlock;

	/*
	 * The opp_tables list or an OPP table's dev_list is getting updated by
	 * another user, wait for it to finish.
	 */
	if (unlikely(opp_tables_busy)) {
		mutex_unlock(&opp_table_lock);
		cpu_relax();
		goto again;
	}

	opp_tables_busy = true;
	opp_table = _managed_opp(dev, index);

	/* Drop the lock to reduce the size of critical section */
	mutex_unlock(&opp_table_lock);

	if (opp_table) {
		if (!_add_opp_dev(dev, opp_table)) {
			dev_pm_opp_put_opp_table(opp_table);
			opp_table = ERR_PTR(-ENOMEM);
		}

		mutex_lock(&opp_table_lock);
	} else {
		opp_table = _allocate_opp_table(dev, index);

		mutex_lock(&opp_table_lock);
		if (!IS_ERR(opp_table))
			list_add(&opp_table->node, &opp_tables);
	}

	opp_tables_busy = false;

unlock:
	mutex_unlock(&opp_table_lock);

	return _update_opp_table_clk(dev, opp_table, getclk);
}

static struct opp_table *_add_opp_table(struct device *dev, bool getclk)
{
	return _add_opp_table_indexed(dev, 0, getclk);
}

struct opp_table *dev_pm_opp_get_opp_table(struct device *dev)
{
	return _find_opp_table(dev);
}
EXPORT_SYMBOL_GPL(dev_pm_opp_get_opp_table);

static void _opp_table_kref_release(struct kref *kref)
{
	struct opp_table *opp_table = container_of(kref, struct opp_table, kref);
	struct opp_device *opp_dev, *temp;
	int i;

	/* Drop the lock as soon as we can */
	list_del(&opp_table->node);
	mutex_unlock(&opp_table_lock);

	if (opp_table->current_opp)
		dev_pm_opp_put(opp_table->current_opp);

	_of_clear_opp_table(opp_table);

	/* Release clk */
	if (!IS_ERR(opp_table->clk))
		clk_put(opp_table->clk);

	if (opp_table->paths) {
		for (i = 0; i < opp_table->path_count; i++)
			icc_put(opp_table->paths[i]);
		kfree(opp_table->paths);
	}

	WARN_ON(!list_empty(&opp_table->opp_list));

	list_for_each_entry_safe(opp_dev, temp, &opp_table->dev_list, node) {
		/*
		 * The OPP table is getting removed, drop the performance state
		 * constraints.
		 */
		if (opp_table->genpd_performance_state)
			dev_pm_genpd_set_performance_state((struct device *)(opp_dev->dev), 0);

		_remove_opp_dev(opp_dev, opp_table);
	}

	mutex_destroy(&opp_table->genpd_virt_dev_lock);
	mutex_destroy(&opp_table->lock);
	kfree(opp_table);
}

void dev_pm_opp_put_opp_table(struct opp_table *opp_table)
{
	kref_put_mutex(&opp_table->kref, _opp_table_kref_release,
		       &opp_table_lock);
}
EXPORT_SYMBOL_GPL(dev_pm_opp_put_opp_table);

void _opp_free(struct dev_pm_opp *opp)
{
	kfree(opp);
}

static void _opp_kref_release(struct kref *kref)
{
	struct dev_pm_opp *opp = container_of(kref, struct dev_pm_opp, kref);
	struct opp_table *opp_table = opp->opp_table;

	list_del(&opp->node);
	mutex_unlock(&opp_table->lock);

	/*
	 * Notify the changes in the availability of the operable
	 * frequency/voltage list.
	 */
	blocking_notifier_call_chain(&opp_table->head, OPP_EVENT_REMOVE, opp);
	_of_opp_free_required_opps(opp_table, opp);
	opp_debug_remove_one(opp);
	kfree(opp);
}

void dev_pm_opp_get(struct dev_pm_opp *opp)
{
	kref_get(&opp->kref);
}

void dev_pm_opp_put(struct dev_pm_opp *opp)
{
	kref_put_mutex(&opp->kref, _opp_kref_release, &opp->opp_table->lock);
}
EXPORT_SYMBOL_GPL(dev_pm_opp_put);

/**
 * dev_pm_opp_remove()  - Remove an OPP from OPP table
 * @dev:	device for which we do this operation
 * @freq:	OPP to remove with matching 'freq'
 *
 * This function removes an opp from the opp table.
 */
void dev_pm_opp_remove(struct device *dev, unsigned long freq)
{
	struct dev_pm_opp *opp;
	struct opp_table *opp_table;
	bool found = false;

	opp_table = _find_opp_table(dev);
	if (IS_ERR(opp_table))
		return;

	mutex_lock(&opp_table->lock);

	list_for_each_entry(opp, &opp_table->opp_list, node) {
		if (opp->rate == freq) {
			found = true;
			break;
		}
	}

	mutex_unlock(&opp_table->lock);

	if (found) {
		dev_pm_opp_put(opp);

		/* Drop the reference taken by dev_pm_opp_add() */
		dev_pm_opp_put_opp_table(opp_table);
	} else {
		dev_warn(dev, "%s: Couldn't find OPP with freq: %lu\n",
			 __func__, freq);
	}

	/* Drop the reference taken by _find_opp_table() */
	dev_pm_opp_put_opp_table(opp_table);
}
EXPORT_SYMBOL_GPL(dev_pm_opp_remove);

static struct dev_pm_opp *_opp_get_next(struct opp_table *opp_table,
					bool dynamic)
{
	struct dev_pm_opp *opp = NULL, *temp;

	mutex_lock(&opp_table->lock);
	list_for_each_entry(temp, &opp_table->opp_list, node) {
		/*
		 * Refcount must be dropped only once for each OPP by OPP core,
		 * do that with help of "removed" flag.
		 */
		if (!temp->removed && dynamic == temp->dynamic) {
			opp = temp;
			break;
		}
	}

	mutex_unlock(&opp_table->lock);
	return opp;
}

/*
 * Can't call dev_pm_opp_put() from under the lock as debugfs removal needs to
 * happen lock less to avoid circular dependency issues. This routine must be
 * called without the opp_table->lock held.
 */
static void _opp_remove_all(struct opp_table *opp_table, bool dynamic)
{
	struct dev_pm_opp *opp;

	while ((opp = _opp_get_next(opp_table, dynamic))) {
		opp->removed = true;
		dev_pm_opp_put(opp);

		/* Drop the references taken by dev_pm_opp_add() */
		if (dynamic)
			dev_pm_opp_put_opp_table(opp_table);
	}
}

bool _opp_remove_all_static(struct opp_table *opp_table)
{
	mutex_lock(&opp_table->lock);

	if (!opp_table->parsed_static_opps) {
		mutex_unlock(&opp_table->lock);
		return false;
	}

	if (--opp_table->parsed_static_opps) {
		mutex_unlock(&opp_table->lock);
		return true;
	}

	mutex_unlock(&opp_table->lock);

	_opp_remove_all(opp_table, false);
	return true;
}

/**
 * dev_pm_opp_remove_all_dynamic() - Remove all dynamically created OPPs
 * @dev:	device for which we do this operation
 *
 * This function removes all dynamically created OPPs from the opp table.
 */
void dev_pm_opp_remove_all_dynamic(struct device *dev)
{
	struct opp_table *opp_table;

	opp_table = _find_opp_table(dev);
	if (IS_ERR(opp_table))
		return;

	_opp_remove_all(opp_table, true);

	/* Drop the reference taken by _find_opp_table() */
	dev_pm_opp_put_opp_table(opp_table);
}
EXPORT_SYMBOL_GPL(dev_pm_opp_remove_all_dynamic);

struct dev_pm_opp *_opp_allocate(struct opp_table *table)
{
	struct dev_pm_opp *opp;
	int supply_count, supply_size, icc_size;

	/* Allocate space for at least one supply */
	supply_count = table->regulator_count > 0 ? table->regulator_count : 1;
	supply_size = sizeof(*opp->supplies) * supply_count;
	icc_size = sizeof(*opp->bandwidth) * table->path_count;

	/* allocate new OPP node and supplies structures */
	opp = kzalloc(sizeof(*opp) + supply_size + icc_size, GFP_KERNEL);

	if (!opp)
		return NULL;

	/* Put the supplies at the end of the OPP structure as an empty array */
	opp->supplies = (struct dev_pm_opp_supply *)(opp + 1);
	if (icc_size)
		opp->bandwidth = (struct dev_pm_opp_icc_bw *)(opp->supplies + supply_count);
	INIT_LIST_HEAD(&opp->node);

	return opp;
}

static bool _opp_supported_by_regulators(struct dev_pm_opp *opp,
					 struct opp_table *opp_table)
{
	struct regulator *reg;
	int i;

	if (!opp_table->regulators)
		return true;

	for (i = 0; i < opp_table->regulator_count; i++) {
		reg = opp_table->regulators[i];

		if (!regulator_is_supported_voltage(reg,
					opp->supplies[i].u_volt_min,
					opp->supplies[i].u_volt_max)) {
			pr_warn("%s: OPP minuV: %lu maxuV: %lu, not supported by regulator\n",
				__func__, opp->supplies[i].u_volt_min,
				opp->supplies[i].u_volt_max);
			return false;
		}
	}

	return true;
}

int _opp_compare_key(struct dev_pm_opp *opp1, struct dev_pm_opp *opp2)
{
	if (opp1->rate != opp2->rate)
		return opp1->rate < opp2->rate ? -1 : 1;
	if (opp1->bandwidth && opp2->bandwidth &&
	    opp1->bandwidth[0].peak != opp2->bandwidth[0].peak)
		return opp1->bandwidth[0].peak < opp2->bandwidth[0].peak ? -1 : 1;
	if (opp1->level != opp2->level)
		return opp1->level < opp2->level ? -1 : 1;
	return 0;
}

static int _opp_is_duplicate(struct device *dev, struct dev_pm_opp *new_opp,
			     struct opp_table *opp_table,
			     struct list_head **head)
{
	struct dev_pm_opp *opp;
	int opp_cmp;

	/*
	 * Insert new OPP in order of increasing frequency and discard if
	 * already present.
	 *
	 * Need to use &opp_table->opp_list in the condition part of the 'for'
	 * loop, don't replace it with head otherwise it will become an infinite
	 * loop.
	 */
	list_for_each_entry(opp, &opp_table->opp_list, node) {
		opp_cmp = _opp_compare_key(new_opp, opp);
		if (opp_cmp > 0) {
			*head = &opp->node;
			continue;
		}

		if (opp_cmp < 0)
			return 0;

		/* Duplicate OPPs */
		dev_warn(dev, "%s: duplicate OPPs detected. Existing: freq: %lu, volt: %lu, enabled: %d. New: freq: %lu, volt: %lu, enabled: %d\n",
			 __func__, opp->rate, opp->supplies[0].u_volt,
			 opp->available, new_opp->rate,
			 new_opp->supplies[0].u_volt, new_opp->available);

		/* Should we compare voltages for all regulators here ? */
		return opp->available &&
		       new_opp->supplies[0].u_volt == opp->supplies[0].u_volt ? -EBUSY : -EEXIST;
	}

	return 0;
}

void _required_opps_available(struct dev_pm_opp *opp, int count)
{
	int i;

	for (i = 0; i < count; i++) {
		if (opp->required_opps[i]->available)
			continue;

		opp->available = false;
		pr_warn("%s: OPP not supported by required OPP %pOF (%lu)\n",
			 __func__, opp->required_opps[i]->np, opp->rate);
		return;
	}
}

/*
 * Returns:
 * 0: On success. And appropriate error message for duplicate OPPs.
 * -EBUSY: For OPP with same freq/volt and is available. The callers of
 *  _opp_add() must return 0 if they receive -EBUSY from it. This is to make
 *  sure we don't print error messages unnecessarily if different parts of
 *  kernel try to initialize the OPP table.
 * -EEXIST: For OPP with same freq but different volt or is unavailable. This
 *  should be considered an error by the callers of _opp_add().
 */
int _opp_add(struct device *dev, struct dev_pm_opp *new_opp,
	     struct opp_table *opp_table, bool rate_not_available)
{
	struct list_head *head;
	int ret;

	mutex_lock(&opp_table->lock);
	head = &opp_table->opp_list;

	ret = _opp_is_duplicate(dev, new_opp, opp_table, &head);
	if (ret) {
		mutex_unlock(&opp_table->lock);
		return ret;
	}

	list_add(&new_opp->node, head);
	mutex_unlock(&opp_table->lock);

	new_opp->opp_table = opp_table;
	kref_init(&new_opp->kref);

	opp_debug_create_one(new_opp, opp_table);

	if (!_opp_supported_by_regulators(new_opp, opp_table)) {
		new_opp->available = false;
		dev_warn(dev, "%s: OPP not supported by regulators (%lu)\n",
			 __func__, new_opp->rate);
	}

	/* required-opps not fully initialized yet */
	if (lazy_linking_pending(opp_table))
		return 0;

	_required_opps_available(new_opp, opp_table->required_opp_count);

	return 0;
}

/**
 * _opp_add_v1() - Allocate a OPP based on v1 bindings.
 * @opp_table:	OPP table
 * @dev:	device for which we do this operation
 * @freq:	Frequency in Hz for this OPP
 * @u_volt:	Voltage in uVolts for this OPP
 * @dynamic:	Dynamically added OPPs.
 *
 * This function adds an opp definition to the opp table and returns status.
 * The opp is made available by default and it can be controlled using
 * dev_pm_opp_enable/disable functions and may be removed by dev_pm_opp_remove.
 *
 * NOTE: "dynamic" parameter impacts OPPs added by the dev_pm_opp_of_add_table
 * and freed by dev_pm_opp_of_remove_table.
 *
 * Return:
 * 0		On success OR
 *		Duplicate OPPs (both freq and volt are same) and opp->available
 * -EEXIST	Freq are same and volt are different OR
 *		Duplicate OPPs (both freq and volt are same) and !opp->available
 * -ENOMEM	Memory allocation failure
 */
int _opp_add_v1(struct opp_table *opp_table, struct device *dev,
		unsigned long freq, long u_volt, bool dynamic)
{
	struct dev_pm_opp *new_opp;
	unsigned long tol;
	int ret;

	new_opp = _opp_allocate(opp_table);
	if (!new_opp)
		return -ENOMEM;

	/* populate the opp table */
	new_opp->rate = freq;
	tol = u_volt * opp_table->voltage_tolerance_v1 / 100;
	new_opp->supplies[0].u_volt = u_volt;
	new_opp->supplies[0].u_volt_min = u_volt - tol;
	new_opp->supplies[0].u_volt_max = u_volt + tol;
	new_opp->available = true;
	new_opp->dynamic = dynamic;

	ret = _opp_add(dev, new_opp, opp_table, false);
	if (ret) {
		/* Don't return error for duplicate OPPs */
		if (ret == -EBUSY)
			ret = 0;
		goto free_opp;
	}

	/*
	 * Notify the changes in the availability of the operable
	 * frequency/voltage list.
	 */
	blocking_notifier_call_chain(&opp_table->head, OPP_EVENT_ADD, new_opp);
	return 0;

free_opp:
	_opp_free(new_opp);

	return ret;
}

/**
 * dev_pm_opp_set_supported_hw() - Set supported platforms
 * @dev: Device for which supported-hw has to be set.
 * @versions: Array of hierarchy of versions to match.
 * @count: Number of elements in the array.
 *
 * This is required only for the V2 bindings, and it enables a platform to
 * specify the hierarchy of versions it supports. OPP layer will then enable
 * OPPs, which are available for those versions, based on its 'opp-supported-hw'
 * property.
 */
struct opp_table *dev_pm_opp_set_supported_hw(struct device *dev,
			const u32 *versions, unsigned int count)
{
	struct opp_table *opp_table;

<<<<<<< HEAD
	opp_table = dev_pm_opp_get_opp_table(dev);
=======
	opp_table = _add_opp_table(dev, false);
>>>>>>> f642729d
	if (IS_ERR(opp_table))
		return opp_table;

	/* Make sure there are no concurrent readers while updating opp_table */
	WARN_ON(!list_empty(&opp_table->opp_list));

	/* Another CPU that shares the OPP table has set the property ? */
	if (opp_table->supported_hw)
		return opp_table;

	opp_table->supported_hw = kmemdup(versions, count * sizeof(*versions),
					GFP_KERNEL);
	if (!opp_table->supported_hw) {
		dev_pm_opp_put_opp_table(opp_table);
		return ERR_PTR(-ENOMEM);
	}

	opp_table->supported_hw_count = count;

	return opp_table;
}
EXPORT_SYMBOL_GPL(dev_pm_opp_set_supported_hw);

/**
 * dev_pm_opp_put_supported_hw() - Releases resources blocked for supported hw
 * @opp_table: OPP table returned by dev_pm_opp_set_supported_hw().
 *
 * This is required only for the V2 bindings, and is called for a matching
 * dev_pm_opp_set_supported_hw(). Until this is called, the opp_table structure
 * will not be freed.
 */
void dev_pm_opp_put_supported_hw(struct opp_table *opp_table)
{
	if (unlikely(!opp_table))
		return;

	/* Make sure there are no concurrent readers while updating opp_table */
	WARN_ON(!list_empty(&opp_table->opp_list));

	kfree(opp_table->supported_hw);
	opp_table->supported_hw = NULL;
	opp_table->supported_hw_count = 0;

	dev_pm_opp_put_opp_table(opp_table);
}
EXPORT_SYMBOL_GPL(dev_pm_opp_put_supported_hw);

/**
 * dev_pm_opp_set_prop_name() - Set prop-extn name
 * @dev: Device for which the prop-name has to be set.
 * @name: name to postfix to properties.
 *
 * This is required only for the V2 bindings, and it enables a platform to
 * specify the extn to be used for certain property names. The properties to
 * which the extension will apply are opp-microvolt and opp-microamp. OPP core
 * should postfix the property name with -<name> while looking for them.
 */
struct opp_table *dev_pm_opp_set_prop_name(struct device *dev, const char *name)
{
	struct opp_table *opp_table;

<<<<<<< HEAD
	opp_table = dev_pm_opp_get_opp_table(dev);
=======
	opp_table = _add_opp_table(dev, false);
>>>>>>> f642729d
	if (IS_ERR(opp_table))
		return opp_table;

	/* Make sure there are no concurrent readers while updating opp_table */
	WARN_ON(!list_empty(&opp_table->opp_list));

	/* Another CPU that shares the OPP table has set the property ? */
	if (opp_table->prop_name)
		return opp_table;

	opp_table->prop_name = kstrdup(name, GFP_KERNEL);
	if (!opp_table->prop_name) {
		dev_pm_opp_put_opp_table(opp_table);
		return ERR_PTR(-ENOMEM);
	}

	return opp_table;
}
EXPORT_SYMBOL_GPL(dev_pm_opp_set_prop_name);

/**
 * dev_pm_opp_put_prop_name() - Releases resources blocked for prop-name
 * @opp_table: OPP table returned by dev_pm_opp_set_prop_name().
 *
 * This is required only for the V2 bindings, and is called for a matching
 * dev_pm_opp_set_prop_name(). Until this is called, the opp_table structure
 * will not be freed.
 */
void dev_pm_opp_put_prop_name(struct opp_table *opp_table)
{
	if (unlikely(!opp_table))
		return;

	/* Make sure there are no concurrent readers while updating opp_table */
	WARN_ON(!list_empty(&opp_table->opp_list));

	kfree(opp_table->prop_name);
	opp_table->prop_name = NULL;

	dev_pm_opp_put_opp_table(opp_table);
}
EXPORT_SYMBOL_GPL(dev_pm_opp_put_prop_name);

/**
 * dev_pm_opp_set_regulators() - Set regulator names for the device
 * @dev: Device for which regulator name is being set.
 * @names: Array of pointers to the names of the regulator.
 * @count: Number of regulators.
 *
 * In order to support OPP switching, OPP layer needs to know the name of the
 * device's regulators, as the core would be required to switch voltages as
 * well.
 *
 * This must be called before any OPPs are initialized for the device.
 */
struct opp_table *dev_pm_opp_set_regulators(struct device *dev,
					    const char * const names[],
					    unsigned int count)
{
	struct dev_pm_opp_supply *supplies;
	struct opp_table *opp_table;
	struct regulator *reg;
	int ret, i;

<<<<<<< HEAD
	opp_table = dev_pm_opp_get_opp_table(dev);
=======
	opp_table = _add_opp_table(dev, false);
>>>>>>> f642729d
	if (IS_ERR(opp_table))
		return opp_table;

	/* This should be called before OPPs are initialized */
	if (WARN_ON(!list_empty(&opp_table->opp_list))) {
		ret = -EBUSY;
		goto err;
	}

	/* Another CPU that shares the OPP table has set the regulators ? */
	if (opp_table->regulators)
		return opp_table;

	opp_table->regulators = kmalloc_array(count,
					      sizeof(*opp_table->regulators),
					      GFP_KERNEL);
	if (!opp_table->regulators) {
		ret = -ENOMEM;
		goto err;
	}

	for (i = 0; i < count; i++) {
		reg = regulator_get_optional(dev, names[i]);
		if (IS_ERR(reg)) {
			ret = PTR_ERR(reg);
			if (ret != -EPROBE_DEFER)
				dev_err(dev, "%s: no regulator (%s) found: %d\n",
					__func__, names[i], ret);
			goto free_regulators;
		}

		opp_table->regulators[i] = reg;
	}

	opp_table->regulator_count = count;

	supplies = kmalloc_array(count * 2, sizeof(*supplies), GFP_KERNEL);
	if (!supplies) {
		ret = -ENOMEM;
		goto free_regulators;
	}

	mutex_lock(&opp_table->lock);
	opp_table->sod_supplies = supplies;
	if (opp_table->set_opp_data) {
		opp_table->set_opp_data->old_opp.supplies = supplies;
		opp_table->set_opp_data->new_opp.supplies = supplies + count;
	}
	mutex_unlock(&opp_table->lock);

	return opp_table;

free_regulators:
	while (i != 0)
		regulator_put(opp_table->regulators[--i]);

	kfree(opp_table->regulators);
	opp_table->regulators = NULL;
	opp_table->regulator_count = -1;
err:
	dev_pm_opp_put_opp_table(opp_table);

	return ERR_PTR(ret);
}
EXPORT_SYMBOL_GPL(dev_pm_opp_set_regulators);

/**
 * dev_pm_opp_put_regulators() - Releases resources blocked for regulator
 * @opp_table: OPP table returned from dev_pm_opp_set_regulators().
 */
void dev_pm_opp_put_regulators(struct opp_table *opp_table)
{
	int i;

	if (unlikely(!opp_table))
		return;

	if (!opp_table->regulators)
		goto put_opp_table;

	/* Make sure there are no concurrent readers while updating opp_table */
	WARN_ON(!list_empty(&opp_table->opp_list));

	if (opp_table->enabled) {
		for (i = opp_table->regulator_count - 1; i >= 0; i--)
			regulator_disable(opp_table->regulators[i]);
	}

	for (i = opp_table->regulator_count - 1; i >= 0; i--)
		regulator_put(opp_table->regulators[i]);

	mutex_lock(&opp_table->lock);
	if (opp_table->set_opp_data) {
		opp_table->set_opp_data->old_opp.supplies = NULL;
		opp_table->set_opp_data->new_opp.supplies = NULL;
	}

	kfree(opp_table->sod_supplies);
	opp_table->sod_supplies = NULL;
	mutex_unlock(&opp_table->lock);

	kfree(opp_table->regulators);
	opp_table->regulators = NULL;
	opp_table->regulator_count = -1;

put_opp_table:
	dev_pm_opp_put_opp_table(opp_table);
}
EXPORT_SYMBOL_GPL(dev_pm_opp_put_regulators);

/**
 * dev_pm_opp_set_clkname() - Set clk name for the device
 * @dev: Device for which clk name is being set.
 * @name: Clk name.
 *
 * In order to support OPP switching, OPP layer needs to get pointer to the
 * clock for the device. Simple cases work fine without using this routine (i.e.
 * by passing connection-id as NULL), but for a device with multiple clocks
 * available, the OPP core needs to know the exact name of the clk to use.
 *
 * This must be called before any OPPs are initialized for the device.
 */
struct opp_table *dev_pm_opp_set_clkname(struct device *dev, const char *name)
{
	struct opp_table *opp_table;
	int ret;

<<<<<<< HEAD
	opp_table = dev_pm_opp_get_opp_table(dev);
=======
	opp_table = _add_opp_table(dev, false);
>>>>>>> f642729d
	if (IS_ERR(opp_table))
		return opp_table;

	/* This should be called before OPPs are initialized */
	if (WARN_ON(!list_empty(&opp_table->opp_list))) {
		ret = -EBUSY;
		goto err;
	}

	/* clk shouldn't be initialized at this point */
	if (WARN_ON(opp_table->clk)) {
		ret = -EBUSY;
		goto err;
	}

	/* Find clk for the device */
	opp_table->clk = clk_get(dev, name);
	if (IS_ERR(opp_table->clk)) {
		ret = PTR_ERR(opp_table->clk);
		if (ret != -EPROBE_DEFER) {
			dev_err(dev, "%s: Couldn't find clock: %d\n", __func__,
				ret);
		}
		goto err;
	}

	return opp_table;

err:
	dev_pm_opp_put_opp_table(opp_table);

	return ERR_PTR(ret);
}
EXPORT_SYMBOL_GPL(dev_pm_opp_set_clkname);

/**
 * dev_pm_opp_put_clkname() - Releases resources blocked for clk.
 * @opp_table: OPP table returned from dev_pm_opp_set_clkname().
 */
void dev_pm_opp_put_clkname(struct opp_table *opp_table)
{
	if (unlikely(!opp_table))
		return;

	/* Make sure there are no concurrent readers while updating opp_table */
	WARN_ON(!list_empty(&opp_table->opp_list));

	clk_put(opp_table->clk);
	opp_table->clk = ERR_PTR(-EINVAL);

	dev_pm_opp_put_opp_table(opp_table);
}
EXPORT_SYMBOL_GPL(dev_pm_opp_put_clkname);

/**
 * dev_pm_opp_register_set_opp_helper() - Register custom set OPP helper
 * @dev: Device for which the helper is getting registered.
 * @set_opp: Custom set OPP helper.
 *
 * This is useful to support complex platforms (like platforms with multiple
 * regulators per device), instead of the generic OPP set rate helper.
 *
 * This must be called before any OPPs are initialized for the device.
 */
struct opp_table *dev_pm_opp_register_set_opp_helper(struct device *dev,
			int (*set_opp)(struct dev_pm_set_opp_data *data))
{
	struct dev_pm_set_opp_data *data;
	struct opp_table *opp_table;

	if (!set_opp)
		return ERR_PTR(-EINVAL);

<<<<<<< HEAD
	opp_table = dev_pm_opp_get_opp_table(dev);
	if (!IS_ERR(opp_table))
=======
	opp_table = _add_opp_table(dev, false);
	if (IS_ERR(opp_table))
>>>>>>> f642729d
		return opp_table;

	/* This should be called before OPPs are initialized */
	if (WARN_ON(!list_empty(&opp_table->opp_list))) {
		dev_pm_opp_put_opp_table(opp_table);
		return ERR_PTR(-EBUSY);
	}

	/* Another CPU that shares the OPP table has set the helper ? */
	if (opp_table->set_opp)
		return opp_table;

	data = kzalloc(sizeof(*data), GFP_KERNEL);
	if (!data)
		return ERR_PTR(-ENOMEM);

	mutex_lock(&opp_table->lock);
	opp_table->set_opp_data = data;
	if (opp_table->sod_supplies) {
		data->old_opp.supplies = opp_table->sod_supplies;
		data->new_opp.supplies = opp_table->sod_supplies +
					 opp_table->regulator_count;
	}
	mutex_unlock(&opp_table->lock);

	opp_table->set_opp = set_opp;

	return opp_table;
}
EXPORT_SYMBOL_GPL(dev_pm_opp_register_set_opp_helper);

/**
 * dev_pm_opp_unregister_set_opp_helper() - Releases resources blocked for
 *					   set_opp helper
 * @opp_table: OPP table returned from dev_pm_opp_register_set_opp_helper().
 *
 * Release resources blocked for platform specific set_opp helper.
 */
void dev_pm_opp_unregister_set_opp_helper(struct opp_table *opp_table)
{
	if (unlikely(!opp_table))
		return;

	/* Make sure there are no concurrent readers while updating opp_table */
	WARN_ON(!list_empty(&opp_table->opp_list));

	opp_table->set_opp = NULL;

	mutex_lock(&opp_table->lock);
	kfree(opp_table->set_opp_data);
	opp_table->set_opp_data = NULL;
	mutex_unlock(&opp_table->lock);

	dev_pm_opp_put_opp_table(opp_table);
}
EXPORT_SYMBOL_GPL(dev_pm_opp_unregister_set_opp_helper);

static void devm_pm_opp_unregister_set_opp_helper(void *data)
{
	dev_pm_opp_unregister_set_opp_helper(data);
}

/**
 * devm_pm_opp_register_set_opp_helper() - Register custom set OPP helper
 * @dev: Device for which the helper is getting registered.
 * @set_opp: Custom set OPP helper.
 *
 * This is a resource-managed version of dev_pm_opp_register_set_opp_helper().
 *
 * Return: pointer to 'struct opp_table' on success and errorno otherwise.
 */
struct opp_table *
devm_pm_opp_register_set_opp_helper(struct device *dev,
				    int (*set_opp)(struct dev_pm_set_opp_data *data))
{
	struct opp_table *opp_table;
	int err;

	opp_table = dev_pm_opp_register_set_opp_helper(dev, set_opp);
	if (IS_ERR(opp_table))
		return opp_table;

	err = devm_add_action_or_reset(dev, devm_pm_opp_unregister_set_opp_helper,
				       opp_table);
	if (err)
		return ERR_PTR(err);

	return opp_table;
}
EXPORT_SYMBOL_GPL(devm_pm_opp_register_set_opp_helper);

static void _opp_detach_genpd(struct opp_table *opp_table)
{
	int index;

	if (!opp_table->genpd_virt_devs)
		return;

	for (index = 0; index < opp_table->required_opp_count; index++) {
		if (!opp_table->genpd_virt_devs[index])
			continue;

		dev_pm_domain_detach(opp_table->genpd_virt_devs[index], false);
		opp_table->genpd_virt_devs[index] = NULL;
	}

	kfree(opp_table->genpd_virt_devs);
	opp_table->genpd_virt_devs = NULL;
}

/**
 * dev_pm_opp_attach_genpd - Attach genpd(s) for the device and save virtual device pointer
 * @dev: Consumer device for which the genpd is getting attached.
 * @names: Null terminated array of pointers containing names of genpd to attach.
 * @virt_devs: Pointer to return the array of virtual devices.
 *
 * Multiple generic power domains for a device are supported with the help of
 * virtual genpd devices, which are created for each consumer device - genpd
 * pair. These are the device structures which are attached to the power domain
 * and are required by the OPP core to set the performance state of the genpd.
 * The same API also works for the case where single genpd is available and so
 * we don't need to support that separately.
 *
 * This helper will normally be called by the consumer driver of the device
 * "dev", as only that has details of the genpd names.
 *
 * This helper needs to be called once with a list of all genpd to attach.
 * Otherwise the original device structure will be used instead by the OPP core.
 *
 * The order of entries in the names array must match the order in which
 * "required-opps" are added in DT.
 */
struct opp_table *dev_pm_opp_attach_genpd(struct device *dev,
		const char **names, struct device ***virt_devs)
{
	struct opp_table *opp_table;
	struct device *virt_dev;
	int index = 0, ret = -EINVAL;
	const char **name = names;

<<<<<<< HEAD
	opp_table = dev_pm_opp_get_opp_table(dev);
=======
	opp_table = _add_opp_table(dev, false);
>>>>>>> f642729d
	if (IS_ERR(opp_table))
		return opp_table;

	if (opp_table->genpd_virt_devs)
		return opp_table;

	/*
	 * If the genpd's OPP table isn't already initialized, parsing of the
	 * required-opps fail for dev. We should retry this after genpd's OPP
	 * table is added.
	 */
	if (!opp_table->required_opp_count) {
		ret = -EPROBE_DEFER;
		goto put_table;
	}

	mutex_lock(&opp_table->genpd_virt_dev_lock);

	opp_table->genpd_virt_devs = kcalloc(opp_table->required_opp_count,
					     sizeof(*opp_table->genpd_virt_devs),
					     GFP_KERNEL);
	if (!opp_table->genpd_virt_devs)
		goto unlock;

	while (*name) {
		if (index >= opp_table->required_opp_count) {
			dev_err(dev, "Index can't be greater than required-opp-count - 1, %s (%d : %d)\n",
				*name, opp_table->required_opp_count, index);
			goto err;
		}

		virt_dev = dev_pm_domain_attach_by_name(dev, *name);
		if (IS_ERR(virt_dev)) {
			ret = PTR_ERR(virt_dev);
			dev_err(dev, "Couldn't attach to pm_domain: %d\n", ret);
			goto err;
		}

		opp_table->genpd_virt_devs[index] = virt_dev;
		index++;
		name++;
	}

	if (virt_devs)
		*virt_devs = opp_table->genpd_virt_devs;
	mutex_unlock(&opp_table->genpd_virt_dev_lock);

	return opp_table;

err:
	_opp_detach_genpd(opp_table);
unlock:
	mutex_unlock(&opp_table->genpd_virt_dev_lock);

put_table:
	dev_pm_opp_put_opp_table(opp_table);

	return ERR_PTR(ret);
}
EXPORT_SYMBOL_GPL(dev_pm_opp_attach_genpd);

/**
 * dev_pm_opp_detach_genpd() - Detach genpd(s) from the device.
 * @opp_table: OPP table returned by dev_pm_opp_attach_genpd().
 *
 * This detaches the genpd(s), resets the virtual device pointers, and puts the
 * OPP table.
 */
void dev_pm_opp_detach_genpd(struct opp_table *opp_table)
{
	if (unlikely(!opp_table))
		return;

	/*
	 * Acquire genpd_virt_dev_lock to make sure virt_dev isn't getting
	 * used in parallel.
	 */
	mutex_lock(&opp_table->genpd_virt_dev_lock);
	_opp_detach_genpd(opp_table);
	mutex_unlock(&opp_table->genpd_virt_dev_lock);

	dev_pm_opp_put_opp_table(opp_table);
}
EXPORT_SYMBOL_GPL(dev_pm_opp_detach_genpd);

static void devm_pm_opp_detach_genpd(void *data)
{
	dev_pm_opp_detach_genpd(data);
}

/**
 * devm_pm_opp_attach_genpd - Attach genpd(s) for the device and save virtual
 *			      device pointer
 * @dev: Consumer device for which the genpd is getting attached.
 * @names: Null terminated array of pointers containing names of genpd to attach.
 * @virt_devs: Pointer to return the array of virtual devices.
 *
 * This is a resource-managed version of dev_pm_opp_attach_genpd().
 *
 * Return: pointer to 'struct opp_table' on success and errorno otherwise.
 */
struct opp_table *
devm_pm_opp_attach_genpd(struct device *dev, const char **names,
			 struct device ***virt_devs)
{
	struct opp_table *opp_table;
	int err;

	opp_table = dev_pm_opp_attach_genpd(dev, names, virt_devs);
	if (IS_ERR(opp_table))
		return opp_table;

	err = devm_add_action_or_reset(dev, devm_pm_opp_detach_genpd,
				       opp_table);
	if (err)
		return ERR_PTR(err);

	return opp_table;
}
EXPORT_SYMBOL_GPL(devm_pm_opp_attach_genpd);

/**
 * dev_pm_opp_xlate_required_opp() - Find required OPP for @src_table OPP.
 * @src_table: OPP table which has @dst_table as one of its required OPP table.
 * @dst_table: Required OPP table of the @src_table.
 * @src_opp: OPP from the @src_table.
 *
 * This function returns the OPP (present in @dst_table) pointed out by the
 * "required-opps" property of the @src_opp (present in @src_table).
 *
 * The callers are required to call dev_pm_opp_put() for the returned OPP after
 * use.
 *
 * Return: pointer to 'struct dev_pm_opp' on success and errorno otherwise.
 */
struct dev_pm_opp *dev_pm_opp_xlate_required_opp(struct opp_table *src_table,
						 struct opp_table *dst_table,
						 struct dev_pm_opp *src_opp)
{
	struct dev_pm_opp *opp, *dest_opp = ERR_PTR(-ENODEV);
	int i;

	if (!src_table || !dst_table || !src_opp ||
	    !src_table->required_opp_tables)
		return ERR_PTR(-EINVAL);

	/* required-opps not fully initialized yet */
	if (lazy_linking_pending(src_table))
		return ERR_PTR(-EBUSY);

	for (i = 0; i < src_table->required_opp_count; i++) {
		if (src_table->required_opp_tables[i] == dst_table) {
			mutex_lock(&src_table->lock);

			list_for_each_entry(opp, &src_table->opp_list, node) {
				if (opp == src_opp) {
					dest_opp = opp->required_opps[i];
					dev_pm_opp_get(dest_opp);
					break;
				}
			}

			mutex_unlock(&src_table->lock);
			break;
		}
	}

	if (IS_ERR(dest_opp)) {
		pr_err("%s: Couldn't find matching OPP (%p: %p)\n", __func__,
		       src_table, dst_table);
	}

	return dest_opp;
}
EXPORT_SYMBOL_GPL(dev_pm_opp_xlate_required_opp);

/**
 * dev_pm_opp_xlate_performance_state() - Find required OPP's pstate for src_table.
 * @src_table: OPP table which has dst_table as one of its required OPP table.
 * @dst_table: Required OPP table of the src_table.
 * @pstate: Current performance state of the src_table.
 *
 * This Returns pstate of the OPP (present in @dst_table) pointed out by the
 * "required-opps" property of the OPP (present in @src_table) which has
 * performance state set to @pstate.
 *
 * Return: Zero or positive performance state on success, otherwise negative
 * value on errors.
 */
int dev_pm_opp_xlate_performance_state(struct opp_table *src_table,
				       struct opp_table *dst_table,
				       unsigned int pstate)
{
	struct dev_pm_opp *opp;
	int dest_pstate = -EINVAL;
	int i;

	/*
	 * Normally the src_table will have the "required_opps" property set to
	 * point to one of the OPPs in the dst_table, but in some cases the
	 * genpd and its master have one to one mapping of performance states
	 * and so none of them have the "required-opps" property set. Return the
	 * pstate of the src_table as it is in such cases.
	 */
	if (!src_table || !src_table->required_opp_count)
		return pstate;

	/* required-opps not fully initialized yet */
	if (lazy_linking_pending(src_table))
		return -EBUSY;

	for (i = 0; i < src_table->required_opp_count; i++) {
		if (src_table->required_opp_tables[i]->np == dst_table->np)
			break;
	}

	if (unlikely(i == src_table->required_opp_count)) {
		pr_err("%s: Couldn't find matching OPP table (%p: %p)\n",
		       __func__, src_table, dst_table);
		return -EINVAL;
	}

	mutex_lock(&src_table->lock);

	list_for_each_entry(opp, &src_table->opp_list, node) {
		if (opp->pstate == pstate) {
			dest_pstate = opp->required_opps[i]->pstate;
			goto unlock;
		}
	}

	pr_err("%s: Couldn't find matching OPP (%p: %p)\n", __func__, src_table,
	       dst_table);

unlock:
	mutex_unlock(&src_table->lock);

	return dest_pstate;
}

/**
 * dev_pm_opp_add()  - Add an OPP table from a table definitions
 * @dev:	device for which we do this operation
 * @freq:	Frequency in Hz for this OPP
 * @u_volt:	Voltage in uVolts for this OPP
 *
 * This function adds an opp definition to the opp table and returns status.
 * The opp is made available by default and it can be controlled using
 * dev_pm_opp_enable/disable functions.
 *
 * Return:
 * 0		On success OR
 *		Duplicate OPPs (both freq and volt are same) and opp->available
 * -EEXIST	Freq are same and volt are different OR
 *		Duplicate OPPs (both freq and volt are same) and !opp->available
 * -ENOMEM	Memory allocation failure
 */
int dev_pm_opp_add(struct device *dev, unsigned long freq, unsigned long u_volt)
{
	struct opp_table *opp_table;
	int ret;

<<<<<<< HEAD
	opp_table = dev_pm_opp_get_opp_table(dev);
=======
	opp_table = _add_opp_table(dev, true);
>>>>>>> f642729d
	if (IS_ERR(opp_table))
		return PTR_ERR(opp_table);

	/* Fix regulator count for dynamic OPPs */
	opp_table->regulator_count = 1;

	ret = _opp_add_v1(opp_table, dev, freq, u_volt, true);
	if (ret)
		dev_pm_opp_put_opp_table(opp_table);

	return ret;
}
EXPORT_SYMBOL_GPL(dev_pm_opp_add);

/**
 * _opp_set_availability() - helper to set the availability of an opp
 * @dev:		device for which we do this operation
 * @freq:		OPP frequency to modify availability
 * @availability_req:	availability status requested for this opp
 *
 * Set the availability of an OPP, opp_{enable,disable} share a common logic
 * which is isolated here.
 *
 * Return: -EINVAL for bad pointers, -ENOMEM if no memory available for the
 * copy operation, returns 0 if no modification was done OR modification was
 * successful.
 */
static int _opp_set_availability(struct device *dev, unsigned long freq,
				 bool availability_req)
{
	struct opp_table *opp_table;
	struct dev_pm_opp *tmp_opp, *opp = ERR_PTR(-ENODEV);
	int r = 0;

	/* Find the opp_table */
	opp_table = _find_opp_table(dev);
	if (IS_ERR(opp_table)) {
		r = PTR_ERR(opp_table);
		dev_warn(dev, "%s: Device OPP not found (%d)\n", __func__, r);
		return r;
	}

	mutex_lock(&opp_table->lock);

	/* Do we have the frequency? */
	list_for_each_entry(tmp_opp, &opp_table->opp_list, node) {
		if (tmp_opp->rate == freq) {
			opp = tmp_opp;
			break;
		}
	}

	if (IS_ERR(opp)) {
		r = PTR_ERR(opp);
		goto unlock;
	}

	/* Is update really needed? */
	if (opp->available == availability_req)
		goto unlock;

	opp->available = availability_req;

	dev_pm_opp_get(opp);
	mutex_unlock(&opp_table->lock);

	/* Notify the change of the OPP availability */
	if (availability_req)
		blocking_notifier_call_chain(&opp_table->head, OPP_EVENT_ENABLE,
					     opp);
	else
		blocking_notifier_call_chain(&opp_table->head,
					     OPP_EVENT_DISABLE, opp);

	dev_pm_opp_put(opp);
	goto put_table;

unlock:
	mutex_unlock(&opp_table->lock);
put_table:
	dev_pm_opp_put_opp_table(opp_table);
	return r;
}

/**
 * dev_pm_opp_adjust_voltage() - helper to change the voltage of an OPP
 * @dev:		device for which we do this operation
 * @freq:		OPP frequency to adjust voltage of
 * @u_volt:		new OPP target voltage
 * @u_volt_min:		new OPP min voltage
 * @u_volt_max:		new OPP max voltage
 *
 * Return: -EINVAL for bad pointers, -ENOMEM if no memory available for the
 * copy operation, returns 0 if no modifcation was done OR modification was
 * successful.
 */
int dev_pm_opp_adjust_voltage(struct device *dev, unsigned long freq,
			      unsigned long u_volt, unsigned long u_volt_min,
			      unsigned long u_volt_max)

{
	struct opp_table *opp_table;
	struct dev_pm_opp *tmp_opp, *opp = ERR_PTR(-ENODEV);
	int r = 0;

	/* Find the opp_table */
	opp_table = _find_opp_table(dev);
	if (IS_ERR(opp_table)) {
		r = PTR_ERR(opp_table);
		dev_warn(dev, "%s: Device OPP not found (%d)\n", __func__, r);
		return r;
	}

	mutex_lock(&opp_table->lock);

	/* Do we have the frequency? */
	list_for_each_entry(tmp_opp, &opp_table->opp_list, node) {
		if (tmp_opp->rate == freq) {
			opp = tmp_opp;
			break;
		}
	}

	if (IS_ERR(opp)) {
		r = PTR_ERR(opp);
		goto adjust_unlock;
	}

	/* Is update really needed? */
	if (opp->supplies->u_volt == u_volt)
		goto adjust_unlock;

	opp->supplies->u_volt = u_volt;
	opp->supplies->u_volt_min = u_volt_min;
	opp->supplies->u_volt_max = u_volt_max;

	dev_pm_opp_get(opp);
	mutex_unlock(&opp_table->lock);

	/* Notify the voltage change of the OPP */
	blocking_notifier_call_chain(&opp_table->head, OPP_EVENT_ADJUST_VOLTAGE,
				     opp);

	dev_pm_opp_put(opp);
	goto adjust_put_table;

adjust_unlock:
	mutex_unlock(&opp_table->lock);
adjust_put_table:
	dev_pm_opp_put_opp_table(opp_table);
	return r;
}
EXPORT_SYMBOL_GPL(dev_pm_opp_adjust_voltage);

/**
 * dev_pm_opp_enable() - Enable a specific OPP
 * @dev:	device for which we do this operation
 * @freq:	OPP frequency to enable
 *
 * Enables a provided opp. If the operation is valid, this returns 0, else the
 * corresponding error value. It is meant to be used for users an OPP available
 * after being temporarily made unavailable with dev_pm_opp_disable.
 *
 * Return: -EINVAL for bad pointers, -ENOMEM if no memory available for the
 * copy operation, returns 0 if no modification was done OR modification was
 * successful.
 */
int dev_pm_opp_enable(struct device *dev, unsigned long freq)
{
	return _opp_set_availability(dev, freq, true);
}
EXPORT_SYMBOL_GPL(dev_pm_opp_enable);

/**
 * dev_pm_opp_disable() - Disable a specific OPP
 * @dev:	device for which we do this operation
 * @freq:	OPP frequency to disable
 *
 * Disables a provided opp. If the operation is valid, this returns
 * 0, else the corresponding error value. It is meant to be a temporary
 * control by users to make this OPP not available until the circumstances are
 * right to make it available again (with a call to dev_pm_opp_enable).
 *
 * Return: -EINVAL for bad pointers, -ENOMEM if no memory available for the
 * copy operation, returns 0 if no modification was done OR modification was
 * successful.
 */
int dev_pm_opp_disable(struct device *dev, unsigned long freq)
{
	return _opp_set_availability(dev, freq, false);
}
EXPORT_SYMBOL_GPL(dev_pm_opp_disable);

/**
 * dev_pm_opp_register_notifier() - Register OPP notifier for the device
 * @dev:	Device for which notifier needs to be registered
 * @nb:		Notifier block to be registered
 *
 * Return: 0 on success or a negative error value.
 */
int dev_pm_opp_register_notifier(struct device *dev, struct notifier_block *nb)
{
	struct opp_table *opp_table;
	int ret;

	opp_table = _find_opp_table(dev);
	if (IS_ERR(opp_table))
		return PTR_ERR(opp_table);

	ret = blocking_notifier_chain_register(&opp_table->head, nb);

	dev_pm_opp_put_opp_table(opp_table);

	return ret;
}
EXPORT_SYMBOL(dev_pm_opp_register_notifier);

/**
 * dev_pm_opp_unregister_notifier() - Unregister OPP notifier for the device
 * @dev:	Device for which notifier needs to be unregistered
 * @nb:		Notifier block to be unregistered
 *
 * Return: 0 on success or a negative error value.
 */
int dev_pm_opp_unregister_notifier(struct device *dev,
				   struct notifier_block *nb)
{
	struct opp_table *opp_table;
	int ret;

	opp_table = _find_opp_table(dev);
	if (IS_ERR(opp_table))
		return PTR_ERR(opp_table);

	ret = blocking_notifier_chain_unregister(&opp_table->head, nb);

	dev_pm_opp_put_opp_table(opp_table);

	return ret;
}
EXPORT_SYMBOL(dev_pm_opp_unregister_notifier);

/**
 * dev_pm_opp_remove_table() - Free all OPPs associated with the device
 * @dev:	device pointer used to lookup OPP table.
 *
 * Free both OPPs created using static entries present in DT and the
 * dynamically added entries.
 */
void dev_pm_opp_remove_table(struct device *dev)
{
	struct opp_table *opp_table;

	/* Check for existing table for 'dev' */
	opp_table = _find_opp_table(dev);
	if (IS_ERR(opp_table)) {
		int error = PTR_ERR(opp_table);

		if (error != -ENODEV)
			WARN(1, "%s: opp_table: %d\n",
			     IS_ERR_OR_NULL(dev) ?
					"Invalid device" : dev_name(dev),
			     error);
		return;
	}

	/*
	 * Drop the extra reference only if the OPP table was successfully added
	 * with dev_pm_opp_of_add_table() earlier.
	 **/
	if (_opp_remove_all_static(opp_table))
		dev_pm_opp_put_opp_table(opp_table);

	/* Drop reference taken by _find_opp_table() */
	dev_pm_opp_put_opp_table(opp_table);
}
<<<<<<< HEAD
EXPORT_SYMBOL_GPL(dev_pm_opp_remove_table);
=======
EXPORT_SYMBOL_GPL(dev_pm_opp_remove_table);

/**
 * dev_pm_opp_sync_regulators() - Sync state of voltage regulators
 * @dev:	device for which we do this operation
 *
 * Sync voltage state of the OPP table regulators.
 *
 * Return: 0 on success or a negative error value.
 */
int dev_pm_opp_sync_regulators(struct device *dev)
{
	struct opp_table *opp_table;
	struct regulator *reg;
	int i, ret = 0;

	/* Device may not have OPP table */
	opp_table = _find_opp_table(dev);
	if (IS_ERR(opp_table))
		return 0;

	/* Regulator may not be required for the device */
	if (unlikely(!opp_table->regulators))
		goto put_table;

	/* Nothing to sync if voltage wasn't changed */
	if (!opp_table->enabled)
		goto put_table;

	for (i = 0; i < opp_table->regulator_count; i++) {
		reg = opp_table->regulators[i];
		ret = regulator_sync_voltage(reg);
		if (ret)
			break;
	}
put_table:
	/* Drop reference taken by _find_opp_table() */
	dev_pm_opp_put_opp_table(opp_table);

	return ret;
}
EXPORT_SYMBOL_GPL(dev_pm_opp_sync_regulators);
>>>>>>> f642729d
<|MERGE_RESOLUTION|>--- conflicted
+++ resolved
@@ -1067,34 +1067,6 @@
 	return ret;
 }
 
-static int _opp_set_rate_zero(struct device *dev, struct opp_table *opp_table)
-{
-	int ret;
-
-	if (!opp_table->enabled)
-		return 0;
-
-	/*
-	 * Some drivers need to support cases where some platforms may
-	 * have OPP table for the device, while others don't and
-	 * opp_set_rate() just needs to behave like clk_set_rate().
-	 */
-	if (!_get_opp_count(opp_table))
-		return 0;
-
-	ret = _set_opp_bw(opp_table, NULL, dev, true);
-	if (ret)
-		return ret;
-
-	if (opp_table->regulators)
-		regulator_disable(opp_table->regulators[0]);
-
-	ret = _set_required_opps(dev, opp_table, NULL, false);
-
-	opp_table->enabled = false;
-	return ret;
-}
-
 /**
  * dev_pm_opp_set_rate() - Configure new OPP based on frequency
  * @dev:	 device for which we do this operation
@@ -1119,33 +1091,6 @@
 		return PTR_ERR(opp_table);
 	}
 
-<<<<<<< HEAD
-	if (unlikely(!target_freq)) {
-		ret = _opp_set_rate_zero(dev, opp_table);
-		goto put_opp_table;
-	}
-
-	clk = opp_table->clk;
-	if (IS_ERR(clk)) {
-		dev_err(dev, "%s: No clock available for the device\n",
-			__func__);
-		ret = PTR_ERR(clk);
-		goto put_opp_table;
-	}
-
-	freq = clk_round_rate(clk, target_freq);
-	if ((long)freq <= 0)
-		freq = target_freq;
-
-	old_freq = clk_get_rate(clk);
-
-	/* Return early if nothing to do */
-	if (opp_table->enabled && old_freq == freq) {
-		dev_dbg(dev, "%s: old/new frequencies (%lu Hz) are same, nothing to do\n",
-			__func__, freq);
-		ret = 0;
-		goto put_opp_table;
-=======
 	if (target_freq) {
 		/*
 		 * For IO devices which require an OPP on some platforms/SoCs
@@ -1176,19 +1121,10 @@
 				__func__, freq, ret);
 			goto put_opp_table;
 		}
->>>>>>> f642729d
 	}
 
 	ret = _set_opp(dev, opp_table, opp, freq);
 
-<<<<<<< HEAD
-	/* Scaling up? Configure required OPPs before frequency */
-	if (freq >= old_freq) {
-		ret = _set_required_opps(dev, opp_table, opp, true);
-		if (ret)
-			goto put_opp;
-	}
-=======
 	if (target_freq)
 		dev_pm_opp_put(opp);
 put_opp_table:
@@ -1196,7 +1132,6 @@
 	return ret;
 }
 EXPORT_SYMBOL_GPL(dev_pm_opp_set_rate);
->>>>>>> f642729d
 
 /**
  * dev_pm_opp_set_opp() - Configure device for OPP
@@ -1213,27 +1148,6 @@
 	struct opp_table *opp_table;
 	int ret;
 
-<<<<<<< HEAD
-	/* Scaling down? Configure required OPPs after frequency */
-	if (!ret && freq < old_freq) {
-		ret = _set_required_opps(dev, opp_table, opp, false);
-		if (ret)
-			dev_err(dev, "Failed to set required opps: %d\n", ret);
-	}
-
-	if (!ret) {
-		ret = _set_opp_bw(opp_table, opp, dev, false);
-		if (!ret)
-			opp_table->enabled = true;
-	}
-
-put_opp:
-	dev_pm_opp_put(opp);
-put_old_opp:
-	if (!IS_ERR(old_opp))
-		dev_pm_opp_put(old_opp);
-put_opp_table:
-=======
 	opp_table = _find_opp_table(dev);
 	if (IS_ERR(opp_table)) {
 		dev_err(dev, "%s: device opp doesn't exist\n", __func__);
@@ -1241,7 +1155,6 @@
 	}
 
 	ret = _set_opp(dev, opp_table, opp, opp ? opp->rate : 0);
->>>>>>> f642729d
 	dev_pm_opp_put_opp_table(opp_table);
 
 	return ret;
@@ -1309,28 +1222,11 @@
 
 	_of_init_opp_table(opp_table, dev, index);
 
-<<<<<<< HEAD
-	/* Find clk for the device */
-	opp_table->clk = clk_get(dev, NULL);
-	if (IS_ERR(opp_table->clk)) {
-		ret = PTR_ERR(opp_table->clk);
-		if (ret == -EPROBE_DEFER)
-			goto err;
-
-		dev_dbg(dev, "%s: Couldn't find clock: %d\n", __func__, ret);
-	}
-
-=======
->>>>>>> f642729d
 	/* Find interconnect path(s) for the device */
 	ret = dev_pm_opp_of_find_icc_paths(dev, opp_table);
 	if (ret) {
 		if (ret == -EPROBE_DEFER)
-<<<<<<< HEAD
-			goto err;
-=======
 			goto remove_opp_dev;
->>>>>>> f642729d
 
 		dev_warn(dev, "%s: Error finding interconnect paths: %d\n",
 			 __func__, ret);
@@ -1342,11 +1238,8 @@
 
 	return opp_table;
 
-<<<<<<< HEAD
-=======
 remove_opp_dev:
 	_remove_opp_dev(opp_dev, opp_table);
->>>>>>> f642729d
 err:
 	kfree(opp_table);
 	return ERR_PTR(ret);
@@ -1916,11 +1809,7 @@
 {
 	struct opp_table *opp_table;
 
-<<<<<<< HEAD
-	opp_table = dev_pm_opp_get_opp_table(dev);
-=======
 	opp_table = _add_opp_table(dev, false);
->>>>>>> f642729d
 	if (IS_ERR(opp_table))
 		return opp_table;
 
@@ -1982,11 +1871,7 @@
 {
 	struct opp_table *opp_table;
 
-<<<<<<< HEAD
-	opp_table = dev_pm_opp_get_opp_table(dev);
-=======
 	opp_table = _add_opp_table(dev, false);
->>>>>>> f642729d
 	if (IS_ERR(opp_table))
 		return opp_table;
 
@@ -2051,11 +1936,7 @@
 	struct regulator *reg;
 	int ret, i;
 
-<<<<<<< HEAD
-	opp_table = dev_pm_opp_get_opp_table(dev);
-=======
 	opp_table = _add_opp_table(dev, false);
->>>>>>> f642729d
 	if (IS_ERR(opp_table))
 		return opp_table;
 
@@ -2183,11 +2064,7 @@
 	struct opp_table *opp_table;
 	int ret;
 
-<<<<<<< HEAD
-	opp_table = dev_pm_opp_get_opp_table(dev);
-=======
 	opp_table = _add_opp_table(dev, false);
->>>>>>> f642729d
 	if (IS_ERR(opp_table))
 		return opp_table;
 
@@ -2261,13 +2138,8 @@
 	if (!set_opp)
 		return ERR_PTR(-EINVAL);
 
-<<<<<<< HEAD
-	opp_table = dev_pm_opp_get_opp_table(dev);
-	if (!IS_ERR(opp_table))
-=======
 	opp_table = _add_opp_table(dev, false);
 	if (IS_ERR(opp_table))
->>>>>>> f642729d
 		return opp_table;
 
 	/* This should be called before OPPs are initialized */
@@ -2408,11 +2280,7 @@
 	int index = 0, ret = -EINVAL;
 	const char **name = names;
 
-<<<<<<< HEAD
-	opp_table = dev_pm_opp_get_opp_table(dev);
-=======
 	opp_table = _add_opp_table(dev, false);
->>>>>>> f642729d
 	if (IS_ERR(opp_table))
 		return opp_table;
 
@@ -2675,11 +2543,7 @@
 	struct opp_table *opp_table;
 	int ret;
 
-<<<<<<< HEAD
-	opp_table = dev_pm_opp_get_opp_table(dev);
-=======
 	opp_table = _add_opp_table(dev, true);
->>>>>>> f642729d
 	if (IS_ERR(opp_table))
 		return PTR_ERR(opp_table);
 
@@ -2956,9 +2820,6 @@
 	/* Drop reference taken by _find_opp_table() */
 	dev_pm_opp_put_opp_table(opp_table);
 }
-<<<<<<< HEAD
-EXPORT_SYMBOL_GPL(dev_pm_opp_remove_table);
-=======
 EXPORT_SYMBOL_GPL(dev_pm_opp_remove_table);
 
 /**
@@ -3000,5 +2861,4 @@
 
 	return ret;
 }
-EXPORT_SYMBOL_GPL(dev_pm_opp_sync_regulators);
->>>>>>> f642729d
+EXPORT_SYMBOL_GPL(dev_pm_opp_sync_regulators);
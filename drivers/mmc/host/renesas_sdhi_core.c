// SPDX-License-Identifier: GPL-2.0
/*
 * Renesas SDHI
 *
 * Copyright (C) 2015-19 Renesas Electronics Corporation
 * Copyright (C) 2016-19 Sang Engineering, Wolfram Sang
 * Copyright (C) 2016-17 Horms Solutions, Simon Horman
 * Copyright (C) 2009 Magnus Damm
 *
 * Based on "Compaq ASIC3 support":
 *
 * Copyright 2001 Compaq Computer Corporation.
 * Copyright 2004-2005 Phil Blundell
 * Copyright 2007-2008 OpenedHand Ltd.
 *
 * Authors: Phil Blundell <pb@handhelds.org>,
 *	    Samuel Ortiz <sameo@openedhand.com>
 *
 */

#include <linux/clk.h>
#include <linux/delay.h>
#include <linux/kernel.h>
#include <linux/mfd/tmio.h>
#include <linux/mmc/host.h>
#include <linux/mmc/mmc.h>
#include <linux/mmc/slot-gpio.h>
#include <linux/module.h>
#include <linux/of_device.h>
#include <linux/pinctrl/consumer.h>
#include <linux/pinctrl/pinctrl-state.h>
#include <linux/platform_device.h>
#include <linux/pm_domain.h>
#include <linux/regulator/consumer.h>
#include <linux/sh_dma.h>
#include <linux/slab.h>
#include <linux/sys_soc.h>

#include "renesas_sdhi.h"
#include "tmio_mmc.h"

#define CTL_HOST_MODE	0xe4
#define HOST_MODE_GEN2_SDR50_WMODE	BIT(0)
#define HOST_MODE_GEN2_SDR104_WMODE	BIT(0)
#define HOST_MODE_GEN3_WMODE		BIT(0)
#define HOST_MODE_GEN3_BUSWIDTH		BIT(8)

#define HOST_MODE_GEN3_16BIT	HOST_MODE_GEN3_WMODE
#define HOST_MODE_GEN3_32BIT	(HOST_MODE_GEN3_WMODE | HOST_MODE_GEN3_BUSWIDTH)
#define HOST_MODE_GEN3_64BIT	0

#define CTL_SDIF_MODE	0xe6
#define SDIF_MODE_HS400		BIT(0)

#define SDHI_VER_GEN2_SDR50	0x490c
#define SDHI_VER_RZ_A1		0x820b
/* very old datasheets said 0x490c for SDR104, too. They are wrong! */
#define SDHI_VER_GEN2_SDR104	0xcb0d
#define SDHI_VER_GEN3_SD	0xcc10
#define SDHI_VER_GEN3_SDMMC	0xcd10

#define SDHI_GEN3_MMC0_ADDR	0xee140000

static void renesas_sdhi_sdbuf_width(struct tmio_mmc_host *host, int width)
{
	u32 val;

	/*
	 * see also
	 *	renesas_sdhi_of_data :: dma_buswidth
	 */
	switch (sd_ctrl_read16(host, CTL_VERSION)) {
	case SDHI_VER_GEN2_SDR50:
		val = (width == 32) ? HOST_MODE_GEN2_SDR50_WMODE : 0;
		break;
	case SDHI_VER_GEN2_SDR104:
		val = (width == 32) ? 0 : HOST_MODE_GEN2_SDR104_WMODE;
		break;
	case SDHI_VER_GEN3_SD:
	case SDHI_VER_GEN3_SDMMC:
		if (width == 64)
			val = HOST_MODE_GEN3_64BIT;
		else if (width == 32)
			val = HOST_MODE_GEN3_32BIT;
		else
			val = HOST_MODE_GEN3_16BIT;
		break;
	default:
		/* nothing to do */
		return;
	}

	sd_ctrl_write16(host, CTL_HOST_MODE, val);
}

static int renesas_sdhi_clk_enable(struct tmio_mmc_host *host)
{
	struct mmc_host *mmc = host->mmc;
	struct renesas_sdhi *priv = host_to_priv(host);
	int ret;

	ret = clk_prepare_enable(priv->clk_cd);
	if (ret < 0)
		return ret;

	/*
	 * The clock driver may not know what maximum frequency
	 * actually works, so it should be set with the max-frequency
	 * property which will already have been read to f_max.  If it
	 * was missing, assume the current frequency is the maximum.
	 */
	if (!mmc->f_max)
		mmc->f_max = clk_get_rate(priv->clk);

	/*
	 * Minimum frequency is the minimum input clock frequency
	 * divided by our maximum divider.
	 */
	mmc->f_min = max(clk_round_rate(priv->clk, 1) / 512, 1L);

	/* enable 16bit data access on SDBUF as default */
	renesas_sdhi_sdbuf_width(host, 16);

	return 0;
}

static unsigned int renesas_sdhi_clk_update(struct tmio_mmc_host *host,
					    unsigned int new_clock)
{
	struct renesas_sdhi *priv = host_to_priv(host);
	unsigned int freq, diff, best_freq = 0, diff_min = ~0;
	int i;

	/*
	 * We simply return the current rate if a) we are not on a R-Car Gen2+
	 * SoC (may work for others, but untested) or b) if the SCC needs its
	 * clock during tuning, so we don't change the external clock setup.
	 */
	if (!(host->pdata->flags & TMIO_MMC_MIN_RCAR2) || mmc_doing_tune(host->mmc))
		return clk_get_rate(priv->clk);

	/*
	 * We want the bus clock to be as close as possible to, but no
	 * greater than, new_clock.  As we can divide by 1 << i for
	 * any i in [0, 9] we want the input clock to be as close as
	 * possible, but no greater than, new_clock << i.
	 */
	for (i = min(9, ilog2(UINT_MAX / new_clock)); i >= 0; i--) {
		freq = clk_round_rate(priv->clk, new_clock << i);
		if (freq > (new_clock << i)) {
			/* Too fast; look for a slightly slower option */
			freq = clk_round_rate(priv->clk,
					      (new_clock << i) / 4 * 3);
			if (freq > (new_clock << i))
				continue;
		}

		diff = new_clock - (freq >> i);
		if (diff <= diff_min) {
			best_freq = freq;
			diff_min = diff;
		}
	}

	clk_set_rate(priv->clk, best_freq);

	return clk_get_rate(priv->clk);
}

static void renesas_sdhi_set_clock(struct tmio_mmc_host *host,
				   unsigned int new_clock)
{
	u32 clk = 0, clock;

	sd_ctrl_write16(host, CTL_SD_CARD_CLK_CTL, ~CLK_CTL_SCLKEN &
		sd_ctrl_read16(host, CTL_SD_CARD_CLK_CTL));

	if (new_clock == 0) {
		host->mmc->actual_clock = 0;
		goto out;
	}

	host->mmc->actual_clock = renesas_sdhi_clk_update(host, new_clock);
	clock = host->mmc->actual_clock / 512;

	for (clk = 0x80000080; new_clock >= (clock << 1); clk >>= 1)
		clock <<= 1;

	/* 1/1 clock is option */
	if ((host->pdata->flags & TMIO_MMC_CLK_ACTUAL) && ((clk >> 22) & 0x1)) {
		if (!(host->mmc->ios.timing == MMC_TIMING_MMC_HS400))
			clk |= 0xff;
		else
			clk &= ~0xff;
	}

	sd_ctrl_write16(host, CTL_SD_CARD_CLK_CTL, clk & CLK_CTL_DIV_MASK);
	if (!(host->pdata->flags & TMIO_MMC_MIN_RCAR2))
		usleep_range(10000, 11000);

	sd_ctrl_write16(host, CTL_SD_CARD_CLK_CTL, CLK_CTL_SCLKEN |
		sd_ctrl_read16(host, CTL_SD_CARD_CLK_CTL));

out:
	/* HW engineers overrode docs: no sleep needed on R-Car2+ */
	if (!(host->pdata->flags & TMIO_MMC_MIN_RCAR2))
		usleep_range(10000, 11000);
}

static void renesas_sdhi_clk_disable(struct tmio_mmc_host *host)
{
	struct renesas_sdhi *priv = host_to_priv(host);

	clk_disable_unprepare(priv->clk_cd);
}

static int renesas_sdhi_card_busy(struct mmc_host *mmc)
{
	struct tmio_mmc_host *host = mmc_priv(mmc);

	return !(sd_ctrl_read16_and_16_as_32(host, CTL_STATUS) &
		 TMIO_STAT_DAT0);
}

static int renesas_sdhi_start_signal_voltage_switch(struct mmc_host *mmc,
						    struct mmc_ios *ios)
{
	struct tmio_mmc_host *host = mmc_priv(mmc);
	struct renesas_sdhi *priv = host_to_priv(host);
	struct pinctrl_state *pin_state;
	int ret;

	switch (ios->signal_voltage) {
	case MMC_SIGNAL_VOLTAGE_330:
		pin_state = priv->pins_default;
		break;
	case MMC_SIGNAL_VOLTAGE_180:
		pin_state = priv->pins_uhs;
		break;
	default:
		return -EINVAL;
	}

	/*
	 * If anything is missing, assume signal voltage is fixed at
	 * 3.3V and succeed/fail accordingly.
	 */
	if (IS_ERR(priv->pinctrl) || IS_ERR(pin_state))
		return ios->signal_voltage ==
			MMC_SIGNAL_VOLTAGE_330 ? 0 : -EINVAL;

	ret = mmc_regulator_set_vqmmc(host->mmc, ios);
	if (ret < 0)
		return ret;

	return pinctrl_select_state(priv->pinctrl, pin_state);
}

/* SCC registers */
#define SH_MOBILE_SDHI_SCC_DTCNTL	0x000
#define SH_MOBILE_SDHI_SCC_TAPSET	0x002
#define SH_MOBILE_SDHI_SCC_DT2FF	0x004
#define SH_MOBILE_SDHI_SCC_CKSEL	0x006
#define SH_MOBILE_SDHI_SCC_RVSCNTL	0x008
#define SH_MOBILE_SDHI_SCC_RVSREQ	0x00A
#define SH_MOBILE_SDHI_SCC_SMPCMP       0x00C
#define SH_MOBILE_SDHI_SCC_TMPPORT2	0x00E
#define SH_MOBILE_SDHI_SCC_TMPPORT3	0x014
#define SH_MOBILE_SDHI_SCC_TMPPORT4	0x016
#define SH_MOBILE_SDHI_SCC_TMPPORT5	0x018
#define SH_MOBILE_SDHI_SCC_TMPPORT6	0x01A
#define SH_MOBILE_SDHI_SCC_TMPPORT7	0x01C

#define SH_MOBILE_SDHI_SCC_DTCNTL_TAPEN		BIT(0)
#define SH_MOBILE_SDHI_SCC_DTCNTL_TAPNUM_SHIFT	16
#define SH_MOBILE_SDHI_SCC_DTCNTL_TAPNUM_MASK	0xff

#define SH_MOBILE_SDHI_SCC_CKSEL_DTSEL		BIT(0)

#define SH_MOBILE_SDHI_SCC_RVSCNTL_RVSEN	BIT(0)

#define SH_MOBILE_SDHI_SCC_RVSREQ_REQTAPDOWN	BIT(0)
#define SH_MOBILE_SDHI_SCC_RVSREQ_REQTAPUP	BIT(1)
#define SH_MOBILE_SDHI_SCC_RVSREQ_RVSERR	BIT(2)

#define SH_MOBILE_SDHI_SCC_SMPCMP_CMD_REQDOWN	BIT(8)
#define SH_MOBILE_SDHI_SCC_SMPCMP_CMD_REQUP	BIT(24)
#define SH_MOBILE_SDHI_SCC_SMPCMP_CMD_ERR	(BIT(8) | BIT(24))

#define SH_MOBILE_SDHI_SCC_TMPPORT2_HS400OSEL	BIT(4)
#define SH_MOBILE_SDHI_SCC_TMPPORT2_HS400EN	BIT(31)

/* Definitions for values the SH_MOBILE_SDHI_SCC_TMPPORT4 register */
#define SH_MOBILE_SDHI_SCC_TMPPORT4_DLL_ACC_START	BIT(0)

/* Definitions for values the SH_MOBILE_SDHI_SCC_TMPPORT5 register */
#define SH_MOBILE_SDHI_SCC_TMPPORT5_DLL_RW_SEL_R	BIT(8)
#define SH_MOBILE_SDHI_SCC_TMPPORT5_DLL_RW_SEL_W	(0 << 8)
#define SH_MOBILE_SDHI_SCC_TMPPORT5_DLL_ADR_MASK	0x3F

/* Definitions for values the SH_MOBILE_SDHI_SCC register */
#define SH_MOBILE_SDHI_SCC_TMPPORT_DISABLE_WP_CODE	0xa5000000
#define SH_MOBILE_SDHI_SCC_TMPPORT_CALIB_CODE_MASK	0x1f
#define SH_MOBILE_SDHI_SCC_TMPPORT_MANUAL_MODE		BIT(7)

static const u8 r8a7796_es13_calib_table[2][SDHI_CALIB_TABLE_MAX] = {
	{ 3,  3,  3,  3,  3,  3,  3,  4,  4,  5,  6,  7,  8,  9, 10, 15,
	 16, 16, 16, 16, 16, 16, 17, 18, 18, 19, 20, 21, 22, 23, 24, 25 },
	{ 5,  5,  5,  5,  5,  5,  5,  5,  5,  5,  5,  5,  6,  7,  8, 11,
	 12, 17, 18, 18, 18, 18, 18, 18, 18, 19, 20, 21, 22, 23, 25, 25 }
};

static const u8 r8a77965_calib_table[2][SDHI_CALIB_TABLE_MAX] = {
	{ 1,  2,  6,  6,  7,  8,  9, 10, 11, 12, 13, 14, 15, 15, 15, 16,
	 17, 18, 19, 20, 21, 22, 23, 24, 25, 25, 26, 27, 28, 29, 30, 31 },
	{ 2,  3,  4,  4,  5,  6,  7,  9, 10, 11, 12, 13, 14, 15, 16, 17,
	 17, 17, 20, 21, 22, 23, 24, 25, 27, 28, 29, 30, 31, 31, 31, 31 }
};

static const u8 r8a77990_calib_table[2][SDHI_CALIB_TABLE_MAX] = {
	{ 0,  0,  0,  0,  0,  0,  0,  0,  0,  0,  0,  0,  0,  0,  0,  0,
	  0,  0,  0,  0,  0,  0,  0,  0,  0,  0,  0,  0,  0,  0,  0,  0 },
	{ 0,  0,  0,  1,  2,  3,  3,  4,  4,  4,  5,  5,  6,  8,  9, 10,
	 11, 12, 13, 15, 16, 17, 17, 18, 18, 19, 20, 22, 24, 25, 26, 26 }
};

static inline u32 sd_scc_read32(struct tmio_mmc_host *host,
				struct renesas_sdhi *priv, int addr)
{
	return readl(priv->scc_ctl + (addr << host->bus_shift));
}

static inline void sd_scc_write32(struct tmio_mmc_host *host,
				  struct renesas_sdhi *priv,
				  int addr, u32 val)
{
	writel(val, priv->scc_ctl + (addr << host->bus_shift));
}

static unsigned int renesas_sdhi_init_tuning(struct tmio_mmc_host *host)
{
	struct renesas_sdhi *priv;

	priv = host_to_priv(host);

	/* Initialize SCC */
	sd_ctrl_write32_as_16_and_16(host, CTL_STATUS, 0x0);

	sd_ctrl_write16(host, CTL_SD_CARD_CLK_CTL, ~CLK_CTL_SCLKEN &
			sd_ctrl_read16(host, CTL_SD_CARD_CLK_CTL));

	/* set sampling clock selection range */
	sd_scc_write32(host, priv, SH_MOBILE_SDHI_SCC_DTCNTL,
		       SH_MOBILE_SDHI_SCC_DTCNTL_TAPEN |
		       0x8 << SH_MOBILE_SDHI_SCC_DTCNTL_TAPNUM_SHIFT);

	sd_scc_write32(host, priv, SH_MOBILE_SDHI_SCC_CKSEL,
		       SH_MOBILE_SDHI_SCC_CKSEL_DTSEL |
		       sd_scc_read32(host, priv, SH_MOBILE_SDHI_SCC_CKSEL));

	sd_scc_write32(host, priv, SH_MOBILE_SDHI_SCC_RVSCNTL,
		       ~SH_MOBILE_SDHI_SCC_RVSCNTL_RVSEN &
		       sd_scc_read32(host, priv, SH_MOBILE_SDHI_SCC_RVSCNTL));

	sd_scc_write32(host, priv, SH_MOBILE_SDHI_SCC_DT2FF, priv->scc_tappos);

	sd_ctrl_write16(host, CTL_SD_CARD_CLK_CTL, CLK_CTL_SCLKEN |
			sd_ctrl_read16(host, CTL_SD_CARD_CLK_CTL));

	/* Read TAPNUM */
	return (sd_scc_read32(host, priv, SH_MOBILE_SDHI_SCC_DTCNTL) >>
		SH_MOBILE_SDHI_SCC_DTCNTL_TAPNUM_SHIFT) &
		SH_MOBILE_SDHI_SCC_DTCNTL_TAPNUM_MASK;
}

static void renesas_sdhi_hs400_complete(struct mmc_host *mmc)
{
	struct tmio_mmc_host *host = mmc_priv(mmc);
	struct renesas_sdhi *priv = host_to_priv(host);
	u32 bad_taps = priv->quirks ? priv->quirks->hs400_bad_taps : 0;
	bool use_4tap = priv->quirks && priv->quirks->hs400_4taps;

	sd_ctrl_write16(host, CTL_SD_CARD_CLK_CTL, ~CLK_CTL_SCLKEN &
		sd_ctrl_read16(host, CTL_SD_CARD_CLK_CTL));

	/* Set HS400 mode */
	sd_ctrl_write16(host, CTL_SDIF_MODE, SDIF_MODE_HS400 |
			sd_ctrl_read16(host, CTL_SDIF_MODE));

	sd_scc_write32(host, priv, SH_MOBILE_SDHI_SCC_DT2FF,
		       priv->scc_tappos_hs400);

	/* Gen3 can't do automatic tap correction with HS400, so disable it */
	if (sd_ctrl_read16(host, CTL_VERSION) == SDHI_VER_GEN3_SDMMC)
		sd_scc_write32(host, priv, SH_MOBILE_SDHI_SCC_RVSCNTL,
			       ~SH_MOBILE_SDHI_SCC_RVSCNTL_RVSEN &
			       sd_scc_read32(host, priv, SH_MOBILE_SDHI_SCC_RVSCNTL));

	sd_scc_write32(host, priv, SH_MOBILE_SDHI_SCC_TMPPORT2,
		       (SH_MOBILE_SDHI_SCC_TMPPORT2_HS400EN |
			SH_MOBILE_SDHI_SCC_TMPPORT2_HS400OSEL) |
			sd_scc_read32(host, priv, SH_MOBILE_SDHI_SCC_TMPPORT2));

	/* Set the sampling clock selection range of HS400 mode */
	sd_scc_write32(host, priv, SH_MOBILE_SDHI_SCC_DTCNTL,
		       SH_MOBILE_SDHI_SCC_DTCNTL_TAPEN |
		       0x4 << SH_MOBILE_SDHI_SCC_DTCNTL_TAPNUM_SHIFT);

	/* Avoid bad TAP */
	if (bad_taps & BIT(priv->tap_set)) {
		u32 new_tap = (priv->tap_set + 1) % priv->tap_num;

		if (bad_taps & BIT(new_tap))
			new_tap = (priv->tap_set - 1) % priv->tap_num;

		if (bad_taps & BIT(new_tap)) {
			new_tap = priv->tap_set;
			dev_dbg(&host->pdev->dev, "Can't handle three bad tap in a row\n");
		}

		priv->tap_set = new_tap;
	}

	sd_scc_write32(host, priv, SH_MOBILE_SDHI_SCC_TAPSET,
		       priv->tap_set / (use_4tap ? 2 : 1));

	sd_scc_write32(host, priv, SH_MOBILE_SDHI_SCC_CKSEL,
		       SH_MOBILE_SDHI_SCC_CKSEL_DTSEL |
		       sd_scc_read32(host, priv, SH_MOBILE_SDHI_SCC_CKSEL));

	sd_ctrl_write16(host, CTL_SD_CARD_CLK_CTL, CLK_CTL_SCLKEN |
			sd_ctrl_read16(host, CTL_SD_CARD_CLK_CTL));

	if (priv->adjust_hs400_calib_table)
		priv->needs_adjust_hs400 = true;
}

static void renesas_sdhi_disable_scc(struct mmc_host *mmc)
{
	struct tmio_mmc_host *host = mmc_priv(mmc);
	struct renesas_sdhi *priv = host_to_priv(host);

	sd_ctrl_write16(host, CTL_SD_CARD_CLK_CTL, ~CLK_CTL_SCLKEN &
			sd_ctrl_read16(host, CTL_SD_CARD_CLK_CTL));

	sd_scc_write32(host, priv, SH_MOBILE_SDHI_SCC_CKSEL,
		       ~SH_MOBILE_SDHI_SCC_CKSEL_DTSEL &
		       sd_scc_read32(host, priv,
				     SH_MOBILE_SDHI_SCC_CKSEL));

	sd_scc_write32(host, priv, SH_MOBILE_SDHI_SCC_DTCNTL,
		       ~SH_MOBILE_SDHI_SCC_DTCNTL_TAPEN &
		       sd_scc_read32(host, priv,
				     SH_MOBILE_SDHI_SCC_DTCNTL));

	sd_ctrl_write16(host, CTL_SD_CARD_CLK_CTL, CLK_CTL_SCLKEN |
			sd_ctrl_read16(host, CTL_SD_CARD_CLK_CTL));
}

static u32 sd_scc_tmpport_read32(struct tmio_mmc_host *host,
				 struct renesas_sdhi *priv, u32 addr)
{
	/* read mode */
	sd_scc_write32(host, priv, SH_MOBILE_SDHI_SCC_TMPPORT5,
		       SH_MOBILE_SDHI_SCC_TMPPORT5_DLL_RW_SEL_R |
		       (SH_MOBILE_SDHI_SCC_TMPPORT5_DLL_ADR_MASK & addr));

	/* access start and stop */
	sd_scc_write32(host, priv, SH_MOBILE_SDHI_SCC_TMPPORT4,
		       SH_MOBILE_SDHI_SCC_TMPPORT4_DLL_ACC_START);
	sd_scc_write32(host, priv, SH_MOBILE_SDHI_SCC_TMPPORT4, 0);

	return sd_scc_read32(host, priv, SH_MOBILE_SDHI_SCC_TMPPORT7);
}

static void sd_scc_tmpport_write32(struct tmio_mmc_host *host,
				   struct renesas_sdhi *priv, u32 addr, u32 val)
{
	/* write mode */
	sd_scc_write32(host, priv, SH_MOBILE_SDHI_SCC_TMPPORT5,
		       SH_MOBILE_SDHI_SCC_TMPPORT5_DLL_RW_SEL_W |
		       (SH_MOBILE_SDHI_SCC_TMPPORT5_DLL_ADR_MASK & addr));

	sd_scc_write32(host, priv, SH_MOBILE_SDHI_SCC_TMPPORT6, val);

	/* access start and stop */
	sd_scc_write32(host, priv, SH_MOBILE_SDHI_SCC_TMPPORT4,
		       SH_MOBILE_SDHI_SCC_TMPPORT4_DLL_ACC_START);
	sd_scc_write32(host, priv, SH_MOBILE_SDHI_SCC_TMPPORT4, 0);
}

static void renesas_sdhi_adjust_hs400_mode_enable(struct tmio_mmc_host *host)
{
	struct renesas_sdhi *priv = host_to_priv(host);
	u32 calib_code;

	/* disable write protect */
	sd_scc_tmpport_write32(host, priv, 0x00,
			       SH_MOBILE_SDHI_SCC_TMPPORT_DISABLE_WP_CODE);
	/* read calibration code and adjust */
	calib_code = sd_scc_tmpport_read32(host, priv, 0x26);
	calib_code &= SH_MOBILE_SDHI_SCC_TMPPORT_CALIB_CODE_MASK;

	sd_scc_tmpport_write32(host, priv, 0x22,
			       SH_MOBILE_SDHI_SCC_TMPPORT_MANUAL_MODE |
			       priv->adjust_hs400_calib_table[calib_code]);

	/* set offset value to TMPPORT3, hardcoded to OFFSET0 (= 0x3) for now */
	sd_scc_write32(host, priv, SH_MOBILE_SDHI_SCC_TMPPORT3, 0x3);

	/* adjustment done, clear flag */
	priv->needs_adjust_hs400 = false;
}

static void renesas_sdhi_adjust_hs400_mode_disable(struct tmio_mmc_host *host)
{
	struct renesas_sdhi *priv = host_to_priv(host);

	/* disable write protect */
	sd_scc_tmpport_write32(host, priv, 0x00,
			       SH_MOBILE_SDHI_SCC_TMPPORT_DISABLE_WP_CODE);
	/* disable manual calibration */
	sd_scc_tmpport_write32(host, priv, 0x22, 0);
	/* clear offset value of TMPPORT3 */
	sd_scc_write32(host, priv, SH_MOBILE_SDHI_SCC_TMPPORT3, 0);
}

static void renesas_sdhi_reset_hs400_mode(struct tmio_mmc_host *host,
					  struct renesas_sdhi *priv)
{
	sd_ctrl_write16(host, CTL_SD_CARD_CLK_CTL, ~CLK_CTL_SCLKEN &
			sd_ctrl_read16(host, CTL_SD_CARD_CLK_CTL));

	/* Reset HS400 mode */
	sd_ctrl_write16(host, CTL_SDIF_MODE, ~SDIF_MODE_HS400 &
			sd_ctrl_read16(host, CTL_SDIF_MODE));

	sd_scc_write32(host, priv, SH_MOBILE_SDHI_SCC_DT2FF, priv->scc_tappos);

	sd_scc_write32(host, priv, SH_MOBILE_SDHI_SCC_TMPPORT2,
		       ~(SH_MOBILE_SDHI_SCC_TMPPORT2_HS400EN |
			 SH_MOBILE_SDHI_SCC_TMPPORT2_HS400OSEL) &
			sd_scc_read32(host, priv, SH_MOBILE_SDHI_SCC_TMPPORT2));

	if (priv->adjust_hs400_calib_table)
		renesas_sdhi_adjust_hs400_mode_disable(host);

	sd_ctrl_write16(host, CTL_SD_CARD_CLK_CTL, CLK_CTL_SCLKEN |
			sd_ctrl_read16(host, CTL_SD_CARD_CLK_CTL));
}

static int renesas_sdhi_prepare_hs400_tuning(struct mmc_host *mmc, struct mmc_ios *ios)
{
	struct tmio_mmc_host *host = mmc_priv(mmc);

	renesas_sdhi_reset_hs400_mode(host, host_to_priv(host));
	return 0;
}

<<<<<<< HEAD
static void renesas_sdhi_reset(struct tmio_mmc_host *host)
{
	struct renesas_sdhi *priv = host_to_priv(host);

	renesas_sdhi_reset_scc(host, priv);
	renesas_sdhi_reset_hs400_mode(host, priv);
	priv->needs_adjust_hs400 = false;

	sd_ctrl_write16(host, CTL_SD_CARD_CLK_CTL, CLK_CTL_SCLKEN |
			sd_ctrl_read16(host, CTL_SD_CARD_CLK_CTL));

	sd_scc_write32(host, priv, SH_MOBILE_SDHI_SCC_RVSCNTL,
		       ~SH_MOBILE_SDHI_SCC_RVSCNTL_RVSEN &
		       sd_scc_read32(host, priv, SH_MOBILE_SDHI_SCC_RVSCNTL));

	if (host->pdata->flags & TMIO_MMC_MIN_RCAR2)
		sd_ctrl_write32_as_16_and_16(host, CTL_IRQ_MASK,
					     TMIO_MASK_INIT_RCAR2);
}

/*
 * This is a temporary workaround! This driver used 'hw_reset' wrongly and the
 * fix for that showed a regression. So, we mimic the old behaviour until the
 * proper solution is found.
 */
static void renesas_sdhi_hw_reset(struct mmc_host *mmc)
{
	struct tmio_mmc_host *host = mmc_priv(mmc);
	renesas_sdhi_reset(host);
=======
/* only populated for TMIO_MMC_MIN_RCAR2 */
static void renesas_sdhi_reset(struct tmio_mmc_host *host)
{
	struct renesas_sdhi *priv = host_to_priv(host);
	u16 val;

	if (priv->scc_ctl) {
		renesas_sdhi_disable_scc(host->mmc);
		renesas_sdhi_reset_hs400_mode(host, priv);
		priv->needs_adjust_hs400 = false;

		sd_scc_write32(host, priv, SH_MOBILE_SDHI_SCC_RVSCNTL,
			       ~SH_MOBILE_SDHI_SCC_RVSCNTL_RVSEN &
			       sd_scc_read32(host, priv, SH_MOBILE_SDHI_SCC_RVSCNTL));
	}

	sd_ctrl_write32_as_16_and_16(host, CTL_IRQ_MASK, TMIO_MASK_INIT_RCAR2);

	if (sd_ctrl_read16(host, CTL_VERSION) >= SDHI_VER_GEN3_SD) {
		val = sd_ctrl_read16(host, CTL_SD_MEM_CARD_OPT);
		val |= CARD_OPT_EXTOP;
		sd_ctrl_write16(host, CTL_SD_MEM_CARD_OPT, val);
	}
}

static unsigned int renesas_sdhi_gen3_get_cycles(struct tmio_mmc_host *host)
{
	u16 num, val = sd_ctrl_read16(host, CTL_SD_MEM_CARD_OPT);

	num = (val & CARD_OPT_TOP_MASK) >> CARD_OPT_TOP_SHIFT;
	return 1 << ((val & CARD_OPT_EXTOP ? 14 : 13) + num);

>>>>>>> f642729d
}

#define SH_MOBILE_SDHI_MIN_TAP_ROW 3

static int renesas_sdhi_select_tuning(struct tmio_mmc_host *host)
{
	struct renesas_sdhi *priv = host_to_priv(host);
	unsigned int tap_start = 0, tap_end = 0, tap_cnt = 0, rs, re, i;
	unsigned int taps_size = priv->tap_num * 2, min_tap_row;
	unsigned long *bitmap;

	sd_scc_write32(host, priv, SH_MOBILE_SDHI_SCC_RVSREQ, 0);

	/*
	 * When tuning CMD19 is issued twice for each tap, merge the
	 * result requiring the tap to be good in both runs before
	 * considering it for tuning selection.
	 */
	for (i = 0; i < taps_size; i++) {
		int offset = priv->tap_num * (i < priv->tap_num ? 1 : -1);

		if (!test_bit(i, priv->taps))
			clear_bit(i + offset, priv->taps);

		if (!test_bit(i, priv->smpcmp))
			clear_bit(i + offset, priv->smpcmp);
	}

	/*
	 * If all TAP are OK, the sampling clock position is selected by
	 * identifying the change point of data.
	 */
	if (bitmap_full(priv->taps, taps_size)) {
		bitmap = priv->smpcmp;
		min_tap_row = 1;
	} else {
		bitmap = priv->taps;
		min_tap_row = SH_MOBILE_SDHI_MIN_TAP_ROW;
	}

	/*
	 * Find the longest consecutive run of successful probes. If that
	 * is at least SH_MOBILE_SDHI_MIN_TAP_ROW probes long then use the
	 * center index as the tap, otherwise bail out.
	 */
	bitmap_for_each_set_region(bitmap, rs, re, 0, taps_size) {
		if (re - rs > tap_cnt) {
			tap_end = re;
			tap_start = rs;
			tap_cnt = tap_end - tap_start;
		}
	}

	if (tap_cnt >= min_tap_row)
		priv->tap_set = (tap_start + tap_end) / 2 % priv->tap_num;
	else
		return -EIO;

	/* Set SCC */
	sd_scc_write32(host, priv, SH_MOBILE_SDHI_SCC_TAPSET, priv->tap_set);

	/* Enable auto re-tuning */
	sd_scc_write32(host, priv, SH_MOBILE_SDHI_SCC_RVSCNTL,
		       SH_MOBILE_SDHI_SCC_RVSCNTL_RVSEN |
		       sd_scc_read32(host, priv, SH_MOBILE_SDHI_SCC_RVSCNTL));

	return 0;
}

static int renesas_sdhi_execute_tuning(struct mmc_host *mmc, u32 opcode)
{
	struct tmio_mmc_host *host = mmc_priv(mmc);
	struct renesas_sdhi *priv = host_to_priv(host);
	int i, ret;

	priv->tap_num = renesas_sdhi_init_tuning(host);
	if (!priv->tap_num)
		return 0; /* Tuning is not supported */

	if (priv->tap_num * 2 >= sizeof(priv->taps) * BITS_PER_BYTE) {
		dev_err(&host->pdev->dev,
			"Too many taps, please update 'taps' in tmio_mmc_host!\n");
		return -EINVAL;
	}

	bitmap_zero(priv->taps, priv->tap_num * 2);
	bitmap_zero(priv->smpcmp, priv->tap_num * 2);

	/* Issue CMD19 twice for each tap */
	for (i = 0; i < 2 * priv->tap_num; i++) {
		/* Set sampling clock position */
		sd_scc_write32(host, priv, SH_MOBILE_SDHI_SCC_TAPSET, i % priv->tap_num);

		if (mmc_send_tuning(mmc, opcode, NULL) == 0)
			set_bit(i, priv->taps);

		if (sd_scc_read32(host, priv, SH_MOBILE_SDHI_SCC_SMPCMP) == 0)
			set_bit(i, priv->smpcmp);
	}

	ret = renesas_sdhi_select_tuning(host);
	if (ret < 0)
		renesas_sdhi_reset(host);
	return ret;
}

static bool renesas_sdhi_manual_correction(struct tmio_mmc_host *host, bool use_4tap)
{
	struct renesas_sdhi *priv = host_to_priv(host);
	unsigned int new_tap = priv->tap_set, error_tap = priv->tap_set;
	u32 val;

	val = sd_scc_read32(host, priv, SH_MOBILE_SDHI_SCC_RVSREQ);
	if (!val)
		return false;

	sd_scc_write32(host, priv, SH_MOBILE_SDHI_SCC_RVSREQ, 0);

	/* Change TAP position according to correction status */
	if (sd_ctrl_read16(host, CTL_VERSION) == SDHI_VER_GEN3_SDMMC &&
	    host->mmc->ios.timing == MMC_TIMING_MMC_HS400) {
		u32 bad_taps = priv->quirks ? priv->quirks->hs400_bad_taps : 0;
		/*
		 * With HS400, the DAT signal is based on DS, not CLK.
		 * Therefore, use only CMD status.
		 */
		u32 smpcmp = sd_scc_read32(host, priv, SH_MOBILE_SDHI_SCC_SMPCMP) &
					   SH_MOBILE_SDHI_SCC_SMPCMP_CMD_ERR;
		if (!smpcmp) {
			return false;	/* no error in CMD signal */
		} else if (smpcmp == SH_MOBILE_SDHI_SCC_SMPCMP_CMD_REQUP) {
			new_tap++;
			error_tap--;
		} else if (smpcmp == SH_MOBILE_SDHI_SCC_SMPCMP_CMD_REQDOWN) {
			new_tap--;
			error_tap++;
		} else {
			return true;	/* need retune */
		}

		/*
		 * When new_tap is a bad tap, we cannot change. Then, we compare
		 * with the HS200 tuning result. When smpcmp[error_tap] is OK,
		 * we can at least retune.
		 */
		if (bad_taps & BIT(new_tap % priv->tap_num))
			return test_bit(error_tap % priv->tap_num, priv->smpcmp);
	} else {
		if (val & SH_MOBILE_SDHI_SCC_RVSREQ_RVSERR)
			return true;    /* need retune */
		else if (val & SH_MOBILE_SDHI_SCC_RVSREQ_REQTAPUP)
			new_tap++;
		else if (val & SH_MOBILE_SDHI_SCC_RVSREQ_REQTAPDOWN)
			new_tap--;
		else
			return false;
	}

	priv->tap_set = (new_tap % priv->tap_num);
	sd_scc_write32(host, priv, SH_MOBILE_SDHI_SCC_TAPSET,
		       priv->tap_set / (use_4tap ? 2 : 1));

	return false;
}

static bool renesas_sdhi_auto_correction(struct tmio_mmc_host *host)
{
	struct renesas_sdhi *priv = host_to_priv(host);

	/* Check SCC error */
	if (sd_scc_read32(host, priv, SH_MOBILE_SDHI_SCC_RVSREQ) &
	    SH_MOBILE_SDHI_SCC_RVSREQ_RVSERR) {
		sd_scc_write32(host, priv, SH_MOBILE_SDHI_SCC_RVSREQ, 0);
		return true;
	}

	return false;
}

static bool renesas_sdhi_check_scc_error(struct tmio_mmc_host *host,
					 struct mmc_request *mrq)
{
	struct renesas_sdhi *priv = host_to_priv(host);
	bool use_4tap = priv->quirks && priv->quirks->hs400_4taps;
	bool ret = false;

	/*
	 * Skip checking SCC errors when running on 4 taps in HS400 mode as
	 * any retuning would still result in the same 4 taps being used.
	 */
	if (!(host->mmc->ios.timing == MMC_TIMING_UHS_SDR104) &&
	    !(host->mmc->ios.timing == MMC_TIMING_MMC_HS200) &&
	    !(host->mmc->ios.timing == MMC_TIMING_MMC_HS400 && !use_4tap))
		return false;

	if (mmc_doing_tune(host->mmc))
		return false;

	if (((mrq->cmd->error == -ETIMEDOUT) ||
	     (mrq->data && mrq->data->error == -ETIMEDOUT)) &&
	    ((host->mmc->caps & MMC_CAP_NONREMOVABLE) ||
	     (host->ops.get_cd && host->ops.get_cd(host->mmc))))
		ret |= true;

	if (sd_scc_read32(host, priv, SH_MOBILE_SDHI_SCC_RVSCNTL) &
	    SH_MOBILE_SDHI_SCC_RVSCNTL_RVSEN)
<<<<<<< HEAD
		return renesas_sdhi_auto_correction(host);

	return renesas_sdhi_manual_correction(host, use_4tap);
=======
		ret |= renesas_sdhi_auto_correction(host);
	else
		ret |= renesas_sdhi_manual_correction(host, use_4tap);

	return ret;
>>>>>>> f642729d
}

static int renesas_sdhi_wait_idle(struct tmio_mmc_host *host, u32 bit)
{
	int timeout = 1000;
	/* CBSY is set when busy, SCLKDIVEN is cleared when busy */
	u32 wait_state = (bit == TMIO_STAT_CMD_BUSY ? TMIO_STAT_CMD_BUSY : 0);

	while (--timeout && (sd_ctrl_read16_and_16_as_32(host, CTL_STATUS)
			      & bit) == wait_state)
		udelay(1);

	if (!timeout) {
		dev_warn(&host->pdev->dev, "timeout waiting for SD bus idle\n");
		return -EBUSY;
	}

	return 0;
}

static int renesas_sdhi_write16_hook(struct tmio_mmc_host *host, int addr)
{
	u32 bit = TMIO_STAT_SCLKDIVEN;

	switch (addr) {
	case CTL_SD_CMD:
	case CTL_STOP_INTERNAL_ACTION:
	case CTL_XFER_BLK_COUNT:
	case CTL_SD_XFER_LEN:
	case CTL_SD_MEM_CARD_OPT:
	case CTL_TRANSACTION_CTL:
	case CTL_DMA_ENABLE:
	case CTL_HOST_MODE:
		if (host->pdata->flags & TMIO_MMC_HAVE_CBSY)
			bit = TMIO_STAT_CMD_BUSY;
		fallthrough;
	case CTL_SD_CARD_CLK_CTL:
		return renesas_sdhi_wait_idle(host, bit);
	}

	return 0;
}

static int renesas_sdhi_multi_io_quirk(struct mmc_card *card,
				       unsigned int direction, int blk_size)
{
	/*
	 * In Renesas controllers, when performing a
	 * multiple block read of one or two blocks,
	 * depending on the timing with which the
	 * response register is read, the response
	 * value may not be read properly.
	 * Use single block read for this HW bug
	 */
	if ((direction == MMC_DATA_READ) &&
	    blk_size == 2)
		return 1;

	return blk_size;
}

static void renesas_sdhi_fixup_request(struct tmio_mmc_host *host, struct mmc_request *mrq)
{
	struct renesas_sdhi *priv = host_to_priv(host);

	if (priv->needs_adjust_hs400 && mrq->cmd->opcode == MMC_SEND_STATUS)
		renesas_sdhi_adjust_hs400_mode_enable(host);
}
static void renesas_sdhi_enable_dma(struct tmio_mmc_host *host, bool enable)
{
	/* Iff regs are 8 byte apart, sdbuf is 64 bit. Otherwise always 32. */
	int width = (host->bus_shift == 2) ? 64 : 32;

	sd_ctrl_write16(host, CTL_DMA_ENABLE, enable ? DMA_ENABLE_DMASDRW : 0);
	renesas_sdhi_sdbuf_width(host, enable ? width : 16);
}

static const struct renesas_sdhi_quirks sdhi_quirks_4tap_nohs400 = {
	.hs400_disabled = true,
	.hs400_4taps = true,
};

static const struct renesas_sdhi_quirks sdhi_quirks_4tap = {
	.hs400_4taps = true,
	.hs400_bad_taps = BIT(2) | BIT(3) | BIT(6) | BIT(7),
};

static const struct renesas_sdhi_quirks sdhi_quirks_nohs400 = {
	.hs400_disabled = true,
};

static const struct renesas_sdhi_quirks sdhi_quirks_bad_taps1357 = {
	.hs400_bad_taps = BIT(1) | BIT(3) | BIT(5) | BIT(7),
};

static const struct renesas_sdhi_quirks sdhi_quirks_bad_taps2367 = {
	.hs400_bad_taps = BIT(2) | BIT(3) | BIT(6) | BIT(7),
};

static const struct renesas_sdhi_quirks sdhi_quirks_r8a7796_es13 = {
	.hs400_4taps = true,
	.hs400_bad_taps = BIT(2) | BIT(3) | BIT(6) | BIT(7),
	.hs400_calib_table = r8a7796_es13_calib_table,
};

static const struct renesas_sdhi_quirks sdhi_quirks_r8a77965 = {
	.hs400_bad_taps = BIT(2) | BIT(3) | BIT(6) | BIT(7),
	.hs400_calib_table = r8a77965_calib_table,
};

static const struct renesas_sdhi_quirks sdhi_quirks_r8a77990 = {
	.hs400_calib_table = r8a77990_calib_table,
};

/*
 * Note for r8a7796 / r8a774a1: we can't distinguish ES1.1 and 1.2 as of now.
 * So, we want to treat them equally and only have a match for ES1.2 to enforce
 * this if there ever will be a way to distinguish ES1.2.
 */
static const struct soc_device_attribute sdhi_quirks_match[]  = {
	{ .soc_id = "r8a774a1", .revision = "ES1.[012]", .data = &sdhi_quirks_4tap_nohs400 },
	{ .soc_id = "r8a7795", .revision = "ES1.*", .data = &sdhi_quirks_4tap_nohs400 },
	{ .soc_id = "r8a7795", .revision = "ES2.0", .data = &sdhi_quirks_4tap },
	{ .soc_id = "r8a7795", .revision = "ES3.*", .data = &sdhi_quirks_bad_taps2367 },
	{ .soc_id = "r8a7796", .revision = "ES1.[012]", .data = &sdhi_quirks_4tap_nohs400 },
	{ .soc_id = "r8a7796", .revision = "ES1.*", .data = &sdhi_quirks_r8a7796_es13 },
	{ .soc_id = "r8a7796", .revision = "ES3.*", .data = &sdhi_quirks_bad_taps1357 },
	{ .soc_id = "r8a77965", .data = &sdhi_quirks_r8a77965 },
	{ .soc_id = "r8a77980", .data = &sdhi_quirks_nohs400 },
	{ .soc_id = "r8a77990", .data = &sdhi_quirks_r8a77990 },
	{ /* Sentinel. */ },
};

int renesas_sdhi_probe(struct platform_device *pdev,
		       const struct tmio_mmc_dma_ops *dma_ops)
{
	struct tmio_mmc_data *mmd = pdev->dev.platform_data;
	const struct renesas_sdhi_quirks *quirks = NULL;
	const struct renesas_sdhi_of_data *of_data;
	const struct soc_device_attribute *attr;
	struct tmio_mmc_data *mmc_data;
	struct tmio_mmc_dma *dma_priv;
	struct tmio_mmc_host *host;
	struct renesas_sdhi *priv;
	int num_irqs, irq, ret, i;
	struct resource *res;
	u16 ver;

	of_data = of_device_get_match_data(&pdev->dev);

	attr = soc_device_match(sdhi_quirks_match);
	if (attr)
		quirks = attr->data;

	res = platform_get_resource(pdev, IORESOURCE_MEM, 0);
	if (!res)
		return -EINVAL;

	priv = devm_kzalloc(&pdev->dev, sizeof(struct renesas_sdhi),
			    GFP_KERNEL);
	if (!priv)
		return -ENOMEM;

	priv->quirks = quirks;
	mmc_data = &priv->mmc_data;
	dma_priv = &priv->dma_priv;

	priv->clk = devm_clk_get(&pdev->dev, NULL);
	if (IS_ERR(priv->clk)) {
		ret = PTR_ERR(priv->clk);
		dev_err(&pdev->dev, "cannot get clock: %d\n", ret);
		return ret;
	}

	/*
	 * Some controllers provide a 2nd clock just to run the internal card
	 * detection logic. Unfortunately, the existing driver architecture does
	 * not support a separation of clocks for runtime PM usage. When
	 * native hotplug is used, the tmio driver assumes that the core
	 * must continue to run for card detect to stay active, so we cannot
	 * disable it.
	 * Additionally, it is prohibited to supply a clock to the core but not
	 * to the card detect circuit. That leaves us with if separate clocks
	 * are presented, we must treat them both as virtually 1 clock.
	 */
	priv->clk_cd = devm_clk_get(&pdev->dev, "cd");
	if (IS_ERR(priv->clk_cd))
		priv->clk_cd = NULL;

	priv->pinctrl = devm_pinctrl_get(&pdev->dev);
	if (!IS_ERR(priv->pinctrl)) {
		priv->pins_default = pinctrl_lookup_state(priv->pinctrl,
						PINCTRL_STATE_DEFAULT);
		priv->pins_uhs = pinctrl_lookup_state(priv->pinctrl,
						"state_uhs");
	}

	host = tmio_mmc_host_alloc(pdev, mmc_data);
	if (IS_ERR(host))
		return PTR_ERR(host);

	if (of_data) {
		mmc_data->flags |= of_data->tmio_flags;
		mmc_data->ocr_mask = of_data->tmio_ocr_mask;
		mmc_data->capabilities |= of_data->capabilities;
		mmc_data->capabilities2 |= of_data->capabilities2;
		mmc_data->dma_rx_offset = of_data->dma_rx_offset;
		mmc_data->max_blk_count = of_data->max_blk_count;
		mmc_data->max_segs = of_data->max_segs;
		dma_priv->dma_buswidth = of_data->dma_buswidth;
		host->bus_shift = of_data->bus_shift;
	}

	host->write16_hook	= renesas_sdhi_write16_hook;
	host->clk_enable	= renesas_sdhi_clk_enable;
	host->clk_disable	= renesas_sdhi_clk_disable;
	host->set_clock		= renesas_sdhi_set_clock;
	host->multi_io_quirk	= renesas_sdhi_multi_io_quirk;
	host->dma_ops		= dma_ops;

	if (quirks && quirks->hs400_disabled)
		host->mmc->caps2 &= ~(MMC_CAP2_HS400 | MMC_CAP2_HS400_ES);

	/* For some SoC, we disable internal WP. GPIO may override this */
	if (mmc_can_gpio_ro(host->mmc))
		mmc_data->capabilities2 &= ~MMC_CAP2_NO_WRITE_PROTECT;

	/* SDR speeds are only available on Gen2+ */
	if (mmc_data->flags & TMIO_MMC_MIN_RCAR2) {
		/* card_busy caused issues on r8a73a4 (pre-Gen2) CD-less SDHI */
		host->ops.card_busy = renesas_sdhi_card_busy;
		host->ops.start_signal_voltage_switch =
			renesas_sdhi_start_signal_voltage_switch;
		host->sdcard_irq_setbit_mask = TMIO_STAT_ALWAYS_SET_27;
<<<<<<< HEAD

		if (of_data && of_data->scc_offset) {
			priv->scc_ctl = host->ctl + of_data->scc_offset;
			host->reset = renesas_sdhi_reset;
			host->ops.hw_reset = renesas_sdhi_hw_reset;
			host->mmc->caps |= MMC_CAP_HW_RESET;
		}
=======
		host->reset = renesas_sdhi_reset;
>>>>>>> f642729d
	}

	/* Orginally registers were 16 bit apart, could be 32 or 64 nowadays */
	if (!host->bus_shift && resource_size(res) > 0x100) /* old way to determine the shift */
		host->bus_shift = 1;

	if (mmd)
		*mmc_data = *mmd;

	dma_priv->filter = shdma_chan_filter;
	dma_priv->enable = renesas_sdhi_enable_dma;

	mmc_data->alignment_shift = 1; /* 2-byte alignment */
	mmc_data->capabilities |= MMC_CAP_MMC_HIGHSPEED;

	/*
	 * All SDHI blocks support 2-byte and larger block sizes in 4-bit
	 * bus width mode.
	 */
	mmc_data->flags |= TMIO_MMC_BLKSZ_2BYTES;

	/*
	 * All SDHI blocks support SDIO IRQ signalling.
	 */
	mmc_data->flags |= TMIO_MMC_SDIO_IRQ;

	/* All SDHI have CMD12 control bit */
	mmc_data->flags |= TMIO_MMC_HAVE_CMD12_CTRL;

	/* All SDHI have SDIO status bits which must be 1 */
	mmc_data->flags |= TMIO_MMC_SDIO_STATUS_SETBITS;

	/* All SDHI support HW busy detection */
	mmc_data->flags |= TMIO_MMC_USE_BUSY_TIMEOUT;

	dev_pm_domain_start(&pdev->dev);

	ret = renesas_sdhi_clk_enable(host);
	if (ret)
		goto efree;

	ver = sd_ctrl_read16(host, CTL_VERSION);
	/* GEN2_SDR104 is first known SDHI to use 32bit block count */
	if (ver < SDHI_VER_GEN2_SDR104 && mmc_data->max_blk_count > U16_MAX)
		mmc_data->max_blk_count = U16_MAX;

	/* One Gen2 SDHI incarnation does NOT have a CBSY bit */
	if (ver == SDHI_VER_GEN2_SDR50)
		mmc_data->flags &= ~TMIO_MMC_HAVE_CBSY;

	if (ver == SDHI_VER_GEN3_SDMMC && quirks && quirks->hs400_calib_table) {
		host->fixup_request = renesas_sdhi_fixup_request;
		priv->adjust_hs400_calib_table = *(
			res->start == SDHI_GEN3_MMC0_ADDR ?
			quirks->hs400_calib_table :
			quirks->hs400_calib_table + 1);
	}

<<<<<<< HEAD
	ret = tmio_mmc_host_probe(host);
	if (ret < 0)
		goto edisclk;
=======
	/* these have an EXTOP bit */
	if (ver >= SDHI_VER_GEN3_SD)
		host->get_timeout_cycles = renesas_sdhi_gen3_get_cycles;
>>>>>>> f642729d

	/* Enable tuning iff we have an SCC and a supported mode */
	if (of_data && of_data->scc_offset &&
	    (host->mmc->caps & MMC_CAP_UHS_SDR104 ||
	     host->mmc->caps2 & (MMC_CAP2_HS200_1_8V_SDR |
				 MMC_CAP2_HS400_1_8V))) {
		const struct renesas_sdhi_scc *taps = of_data->taps;
		bool use_4tap = priv->quirks && priv->quirks->hs400_4taps;
		bool hit = false;

		for (i = 0; i < of_data->taps_num; i++) {
			if (taps[i].clk_rate == 0 ||
			    taps[i].clk_rate == host->mmc->f_max) {
				priv->scc_tappos = taps->tap;
				priv->scc_tappos_hs400 = use_4tap ?
							 taps->tap_hs400_4tap :
							 taps->tap;
				hit = true;
				break;
			}
		}

		if (!hit)
			dev_warn(&host->pdev->dev, "Unknown clock rate for tuning\n");

<<<<<<< HEAD
=======
		priv->scc_ctl = host->ctl + of_data->scc_offset;
>>>>>>> f642729d
		host->check_retune = renesas_sdhi_check_scc_error;
		host->ops.execute_tuning = renesas_sdhi_execute_tuning;
		host->ops.prepare_hs400_tuning = renesas_sdhi_prepare_hs400_tuning;
		host->ops.hs400_downgrade = renesas_sdhi_disable_scc;
		host->ops.hs400_complete = renesas_sdhi_hs400_complete;
	}

	ret = tmio_mmc_host_probe(host);
	if (ret < 0)
		goto edisclk;

	num_irqs = platform_irq_count(pdev);
	if (num_irqs < 0) {
		ret = num_irqs;
		goto eirq;
	}

	/* There must be at least one IRQ source */
	if (!num_irqs) {
		ret = -ENXIO;
		goto eirq;
	}

	for (i = 0; i < num_irqs; i++) {
		irq = platform_get_irq(pdev, i);
		if (irq < 0) {
			ret = irq;
			goto eirq;
		}

		ret = devm_request_irq(&pdev->dev, irq, tmio_mmc_irq, 0,
				       dev_name(&pdev->dev), host);
		if (ret)
			goto eirq;
	}

	dev_info(&pdev->dev, "%s base at %pa, max clock rate %u MHz\n",
		 mmc_hostname(host->mmc), &res->start, host->mmc->f_max / 1000000);

	return ret;

eirq:
	tmio_mmc_host_remove(host);
edisclk:
	renesas_sdhi_clk_disable(host);
efree:
	tmio_mmc_host_free(host);

	return ret;
}
EXPORT_SYMBOL_GPL(renesas_sdhi_probe);

int renesas_sdhi_remove(struct platform_device *pdev)
{
	struct tmio_mmc_host *host = platform_get_drvdata(pdev);

	tmio_mmc_host_remove(host);
	renesas_sdhi_clk_disable(host);
	tmio_mmc_host_free(host);

	return 0;
}
EXPORT_SYMBOL_GPL(renesas_sdhi_remove);

MODULE_LICENSE("GPL v2");<|MERGE_RESOLUTION|>--- conflicted
+++ resolved
@@ -557,37 +557,6 @@
 	return 0;
 }
 
-<<<<<<< HEAD
-static void renesas_sdhi_reset(struct tmio_mmc_host *host)
-{
-	struct renesas_sdhi *priv = host_to_priv(host);
-
-	renesas_sdhi_reset_scc(host, priv);
-	renesas_sdhi_reset_hs400_mode(host, priv);
-	priv->needs_adjust_hs400 = false;
-
-	sd_ctrl_write16(host, CTL_SD_CARD_CLK_CTL, CLK_CTL_SCLKEN |
-			sd_ctrl_read16(host, CTL_SD_CARD_CLK_CTL));
-
-	sd_scc_write32(host, priv, SH_MOBILE_SDHI_SCC_RVSCNTL,
-		       ~SH_MOBILE_SDHI_SCC_RVSCNTL_RVSEN &
-		       sd_scc_read32(host, priv, SH_MOBILE_SDHI_SCC_RVSCNTL));
-
-	if (host->pdata->flags & TMIO_MMC_MIN_RCAR2)
-		sd_ctrl_write32_as_16_and_16(host, CTL_IRQ_MASK,
-					     TMIO_MASK_INIT_RCAR2);
-}
-
-/*
- * This is a temporary workaround! This driver used 'hw_reset' wrongly and the
- * fix for that showed a regression. So, we mimic the old behaviour until the
- * proper solution is found.
- */
-static void renesas_sdhi_hw_reset(struct mmc_host *mmc)
-{
-	struct tmio_mmc_host *host = mmc_priv(mmc);
-	renesas_sdhi_reset(host);
-=======
 /* only populated for TMIO_MMC_MIN_RCAR2 */
 static void renesas_sdhi_reset(struct tmio_mmc_host *host)
 {
@@ -620,7 +589,6 @@
 	num = (val & CARD_OPT_TOP_MASK) >> CARD_OPT_TOP_SHIFT;
 	return 1 << ((val & CARD_OPT_EXTOP ? 14 : 13) + num);
 
->>>>>>> f642729d
 }
 
 #define SH_MOBILE_SDHI_MIN_TAP_ROW 3
@@ -827,17 +795,11 @@
 
 	if (sd_scc_read32(host, priv, SH_MOBILE_SDHI_SCC_RVSCNTL) &
 	    SH_MOBILE_SDHI_SCC_RVSCNTL_RVSEN)
-<<<<<<< HEAD
-		return renesas_sdhi_auto_correction(host);
-
-	return renesas_sdhi_manual_correction(host, use_4tap);
-=======
 		ret |= renesas_sdhi_auto_correction(host);
 	else
 		ret |= renesas_sdhi_manual_correction(host, use_4tap);
 
 	return ret;
->>>>>>> f642729d
 }
 
 static int renesas_sdhi_wait_idle(struct tmio_mmc_host *host, u32 bit)
@@ -1072,17 +1034,7 @@
 		host->ops.start_signal_voltage_switch =
 			renesas_sdhi_start_signal_voltage_switch;
 		host->sdcard_irq_setbit_mask = TMIO_STAT_ALWAYS_SET_27;
-<<<<<<< HEAD
-
-		if (of_data && of_data->scc_offset) {
-			priv->scc_ctl = host->ctl + of_data->scc_offset;
-			host->reset = renesas_sdhi_reset;
-			host->ops.hw_reset = renesas_sdhi_hw_reset;
-			host->mmc->caps |= MMC_CAP_HW_RESET;
-		}
-=======
 		host->reset = renesas_sdhi_reset;
->>>>>>> f642729d
 	}
 
 	/* Orginally registers were 16 bit apart, could be 32 or 64 nowadays */
@@ -1141,15 +1093,9 @@
 			quirks->hs400_calib_table + 1);
 	}
 
-<<<<<<< HEAD
-	ret = tmio_mmc_host_probe(host);
-	if (ret < 0)
-		goto edisclk;
-=======
 	/* these have an EXTOP bit */
 	if (ver >= SDHI_VER_GEN3_SD)
 		host->get_timeout_cycles = renesas_sdhi_gen3_get_cycles;
->>>>>>> f642729d
 
 	/* Enable tuning iff we have an SCC and a supported mode */
 	if (of_data && of_data->scc_offset &&
@@ -1175,10 +1121,7 @@
 		if (!hit)
 			dev_warn(&host->pdev->dev, "Unknown clock rate for tuning\n");
 
-<<<<<<< HEAD
-=======
 		priv->scc_ctl = host->ctl + of_data->scc_offset;
->>>>>>> f642729d
 		host->check_retune = renesas_sdhi_check_scc_error;
 		host->ops.execute_tuning = renesas_sdhi_execute_tuning;
 		host->ops.prepare_hs400_tuning = renesas_sdhi_prepare_hs400_tuning;

--- conflicted
+++ resolved
@@ -516,23 +516,10 @@
 	job = list_first_entry(&cs->job_list, struct hl_cs_job,
 				cs_node);
 
-<<<<<<< HEAD
-		kref_get(&cs_cmpl->hw_sob->kref);
-		/*
-		 * Must put the signal fence after the SOB refcnt increment so
-		 * the SOB refcnt won't turn 0 and reset the SOB before the
-		 * wait CS was submitted.
-		 */
-		mb();
-		hl_fence_put(cs->signal_fence);
-		cs->signal_fence = NULL;
-	}
-=======
 	if (cs->type & CS_TYPE_SIGNAL)
 		init_signal_cs(hdev, job, cs_cmpl);
 	else if (cs->type & CS_TYPE_WAIT)
 		init_wait_cs(hdev, cs, job, cs_cmpl);
->>>>>>> f642729d
 }
 
 /*

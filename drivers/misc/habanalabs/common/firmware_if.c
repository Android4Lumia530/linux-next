// SPDX-License-Identifier: GPL-2.0

/*
 * Copyright 2016-2019 HabanaLabs, Ltd.
 * All Rights Reserved.
 */

#include "habanalabs.h"
#include "../include/common/hl_boot_if.h"

#include <linux/firmware.h>
#include <linux/slab.h>

#define FW_FILE_MAX_SIZE	0x1400000 /* maximum size of 20MB */
/**
 * hl_fw_load_fw_to_device() - Load F/W code to device's memory.
 *
 * @hdev: pointer to hl_device structure.
 * @fw_name: the firmware image name
 * @dst: IO memory mapped address space to copy firmware to
 * @src_offset: offset in src FW to copy from
 * @size: amount of bytes to copy (0 to copy the whole binary)
 *
 * Copy fw code from firmware file to device memory.
 *
 * Return: 0 on success, non-zero for failure.
 */
int hl_fw_load_fw_to_device(struct hl_device *hdev, const char *fw_name,
				void __iomem *dst, u32 src_offset, u32 size)
{
	const struct firmware *fw;
	const void *fw_data;
	size_t fw_size;
	int rc;

	rc = request_firmware(&fw, fw_name, hdev->dev);
	if (rc) {
		dev_err(hdev->dev, "Firmware file %s is not found!\n", fw_name);
		goto out;
	}

	fw_size = fw->size;
	if ((fw_size % 4) != 0) {
		dev_err(hdev->dev, "Illegal %s firmware size %zu\n",
			fw_name, fw_size);
		rc = -EINVAL;
		goto out;
	}

	dev_dbg(hdev->dev, "%s firmware size == %zu\n", fw_name, fw_size);

	if (fw_size > FW_FILE_MAX_SIZE) {
		dev_err(hdev->dev,
			"FW file size %zu exceeds maximum of %u bytes\n",
			fw_size, FW_FILE_MAX_SIZE);
		rc = -EINVAL;
		goto out;
	}

	if (size - src_offset > fw_size) {
		dev_err(hdev->dev,
			"size to copy(%u) and offset(%u) are invalid\n",
			size, src_offset);
		rc = -EINVAL;
		goto out;
	}

	if (size)
		fw_size = size;

	fw_data = (const void *) fw->data;

	memcpy_toio(dst, fw_data + src_offset, fw_size);

out:
	release_firmware(fw);
	return rc;
}

int hl_fw_send_pci_access_msg(struct hl_device *hdev, u32 opcode)
{
	struct cpucp_packet pkt = {};

	pkt.ctl = cpu_to_le32(opcode << CPUCP_PKT_CTL_OPCODE_SHIFT);

	return hdev->asic_funcs->send_cpu_message(hdev, (u32 *) &pkt,
						sizeof(pkt), 0, NULL);
}

int hl_fw_send_cpu_message(struct hl_device *hdev, u32 hw_queue_id, u32 *msg,
				u16 len, u32 timeout, u64 *result)
{
	struct cpucp_packet *pkt;
	dma_addr_t pkt_dma_addr;
	u32 tmp;
	int rc = 0;

	pkt = hdev->asic_funcs->cpu_accessible_dma_pool_alloc(hdev, len,
								&pkt_dma_addr);
	if (!pkt) {
		dev_err(hdev->dev,
			"Failed to allocate DMA memory for packet to CPU\n");
		return -ENOMEM;
	}

	memcpy(pkt, msg, len);

	mutex_lock(&hdev->send_cpu_message_lock);

	if (hdev->disabled)
		goto out;

	if (hdev->device_cpu_disabled) {
		rc = -EIO;
		goto out;
	}

	rc = hl_hw_queue_send_cb_no_cmpl(hdev, hw_queue_id, len, pkt_dma_addr);
	if (rc) {
		dev_err(hdev->dev, "Failed to send CB on CPU PQ (%d)\n", rc);
		goto out;
	}

	rc = hl_poll_timeout_memory(hdev, &pkt->fence, tmp,
				(tmp == CPUCP_PACKET_FENCE_VAL), 1000,
				timeout, true);

	hl_hw_queue_inc_ci_kernel(hdev, hw_queue_id);

	if (rc == -ETIMEDOUT) {
		dev_err(hdev->dev, "Device CPU packet timeout (0x%x)\n", tmp);
		hdev->device_cpu_disabled = true;
		goto out;
	}

	tmp = le32_to_cpu(pkt->ctl);

	rc = (tmp & CPUCP_PKT_CTL_RC_MASK) >> CPUCP_PKT_CTL_RC_SHIFT;
	if (rc) {
		dev_err(hdev->dev, "F/W ERROR %d for CPU packet %d\n",
			rc,
			(tmp & CPUCP_PKT_CTL_OPCODE_MASK)
						>> CPUCP_PKT_CTL_OPCODE_SHIFT);
		rc = -EIO;
	} else if (result) {
		*result = le64_to_cpu(pkt->result);
	}

out:
	mutex_unlock(&hdev->send_cpu_message_lock);

	hdev->asic_funcs->cpu_accessible_dma_pool_free(hdev, len, pkt);

	return rc;
}

int hl_fw_unmask_irq(struct hl_device *hdev, u16 event_type)
{
	struct cpucp_packet pkt;
	u64 result;
	int rc;

	memset(&pkt, 0, sizeof(pkt));

	pkt.ctl = cpu_to_le32(CPUCP_PACKET_UNMASK_RAZWI_IRQ <<
				CPUCP_PKT_CTL_OPCODE_SHIFT);
	pkt.value = cpu_to_le64(event_type);

	rc = hdev->asic_funcs->send_cpu_message(hdev, (u32 *) &pkt, sizeof(pkt),
						0, &result);

	if (rc)
		dev_err(hdev->dev, "failed to unmask RAZWI IRQ %d", event_type);

	return rc;
}

int hl_fw_unmask_irq_arr(struct hl_device *hdev, const u32 *irq_arr,
		size_t irq_arr_size)
{
	struct cpucp_unmask_irq_arr_packet *pkt;
	size_t total_pkt_size;
	u64 result;
	int rc;

	total_pkt_size = sizeof(struct cpucp_unmask_irq_arr_packet) +
			irq_arr_size;

	/* data should be aligned to 8 bytes in order to CPU-CP to copy it */
	total_pkt_size = (total_pkt_size + 0x7) & ~0x7;

	/* total_pkt_size is casted to u16 later on */
	if (total_pkt_size > USHRT_MAX) {
		dev_err(hdev->dev, "too many elements in IRQ array\n");
		return -EINVAL;
	}

	pkt = kzalloc(total_pkt_size, GFP_KERNEL);
	if (!pkt)
		return -ENOMEM;

	pkt->length = cpu_to_le32(irq_arr_size / sizeof(irq_arr[0]));
	memcpy(&pkt->irqs, irq_arr, irq_arr_size);

	pkt->cpucp_pkt.ctl = cpu_to_le32(CPUCP_PACKET_UNMASK_RAZWI_IRQ_ARRAY <<
						CPUCP_PKT_CTL_OPCODE_SHIFT);

	rc = hdev->asic_funcs->send_cpu_message(hdev, (u32 *) pkt,
						total_pkt_size, 0, &result);

	if (rc)
		dev_err(hdev->dev, "failed to unmask IRQ array\n");

	kfree(pkt);

	return rc;
}

int hl_fw_test_cpu_queue(struct hl_device *hdev)
{
	struct cpucp_packet test_pkt = {};
	u64 result;
	int rc;

	test_pkt.ctl = cpu_to_le32(CPUCP_PACKET_TEST <<
					CPUCP_PKT_CTL_OPCODE_SHIFT);
	test_pkt.value = cpu_to_le64(CPUCP_PACKET_FENCE_VAL);

	rc = hdev->asic_funcs->send_cpu_message(hdev, (u32 *) &test_pkt,
						sizeof(test_pkt), 0, &result);

	if (!rc) {
		if (result != CPUCP_PACKET_FENCE_VAL)
			dev_err(hdev->dev,
				"CPU queue test failed (%#08llx)\n", result);
	} else {
		dev_err(hdev->dev, "CPU queue test failed, error %d\n", rc);
	}

	return rc;
}

void *hl_fw_cpu_accessible_dma_pool_alloc(struct hl_device *hdev, size_t size,
						dma_addr_t *dma_handle)
{
	u64 kernel_addr;

	kernel_addr = gen_pool_alloc(hdev->cpu_accessible_dma_pool, size);

	*dma_handle = hdev->cpu_accessible_dma_address +
		(kernel_addr - (u64) (uintptr_t) hdev->cpu_accessible_dma_mem);

	return (void *) (uintptr_t) kernel_addr;
}

void hl_fw_cpu_accessible_dma_pool_free(struct hl_device *hdev, size_t size,
					void *vaddr)
{
	gen_pool_free(hdev->cpu_accessible_dma_pool, (u64) (uintptr_t) vaddr,
			size);
}

int hl_fw_send_heartbeat(struct hl_device *hdev)
{
	struct cpucp_packet hb_pkt = {};
	u64 result;
	int rc;

	hb_pkt.ctl = cpu_to_le32(CPUCP_PACKET_TEST <<
					CPUCP_PKT_CTL_OPCODE_SHIFT);
	hb_pkt.value = cpu_to_le64(CPUCP_PACKET_FENCE_VAL);

	rc = hdev->asic_funcs->send_cpu_message(hdev, (u32 *) &hb_pkt,
						sizeof(hb_pkt), 0, &result);

	if ((rc) || (result != CPUCP_PACKET_FENCE_VAL))
		rc = -EIO;

	return rc;
}

static int fw_read_errors(struct hl_device *hdev, u32 boot_err0_reg,
		u32 cpu_security_boot_status_reg)
{
	u32 err_val, security_val;

	/* Some of the firmware status codes are deprecated in newer f/w
	 * versions. In those versions, the errors are reported
	 * in different registers. Therefore, we need to check those
	 * registers and print the exact errors. Moreover, there
	 * may be multiple errors, so we need to report on each error
	 * separately. Some of the error codes might indicate a state
	 * that is not an error per-se, but it is an error in production
	 * environment
	 */
	err_val = RREG32(boot_err0_reg);
	if (!(err_val & CPU_BOOT_ERR0_ENABLED))
		return 0;

	if (err_val & CPU_BOOT_ERR0_DRAM_INIT_FAIL)
		dev_err(hdev->dev,
			"Device boot error - DRAM initialization failed\n");
	if (err_val & CPU_BOOT_ERR0_FIT_CORRUPTED)
		dev_err(hdev->dev, "Device boot error - FIT image corrupted\n");
	if (err_val & CPU_BOOT_ERR0_TS_INIT_FAIL)
		dev_err(hdev->dev,
			"Device boot error - Thermal Sensor initialization failed\n");
	if (err_val & CPU_BOOT_ERR0_DRAM_SKIPPED)
		dev_warn(hdev->dev,
			"Device boot warning - Skipped DRAM initialization\n");

	if (err_val & CPU_BOOT_ERR0_BMC_WAIT_SKIPPED) {
		if (hdev->bmc_enable)
			dev_warn(hdev->dev,
				"Device boot error - Skipped waiting for BMC\n");
		else
			err_val &= ~CPU_BOOT_ERR0_BMC_WAIT_SKIPPED;
	}

	if (err_val & CPU_BOOT_ERR0_NIC_DATA_NOT_RDY)
		dev_err(hdev->dev,
			"Device boot error - Serdes data from BMC not available\n");
	if (err_val & CPU_BOOT_ERR0_NIC_FW_FAIL)
		dev_err(hdev->dev,
			"Device boot error - NIC F/W initialization failed\n");
	if (err_val & CPU_BOOT_ERR0_SECURITY_NOT_RDY)
		dev_warn(hdev->dev,
			"Device boot warning - security not ready\n");
	if (err_val & CPU_BOOT_ERR0_SECURITY_FAIL)
		dev_err(hdev->dev, "Device boot error - security failure\n");
	if (err_val & CPU_BOOT_ERR0_EFUSE_FAIL)
		dev_err(hdev->dev, "Device boot error - eFuse failure\n");
	if (err_val & CPU_BOOT_ERR0_PLL_FAIL)
		dev_err(hdev->dev, "Device boot error - PLL failure\n");

	security_val = RREG32(cpu_security_boot_status_reg);
	if (security_val & CPU_BOOT_DEV_STS0_ENABLED)
		dev_dbg(hdev->dev, "Device security status %#x\n",
				security_val);

	if (err_val & ~CPU_BOOT_ERR0_ENABLED)
		return -EIO;

	return 0;
}

int hl_fw_cpucp_info_get(struct hl_device *hdev,
			u32 cpu_security_boot_status_reg,
			u32 boot_err0_reg)
{
	struct asic_fixed_properties *prop = &hdev->asic_prop;
	struct cpucp_packet pkt = {};
	void *cpucp_info_cpu_addr;
	dma_addr_t cpucp_info_dma_addr;
	u64 result;
	int rc;

	cpucp_info_cpu_addr =
			hdev->asic_funcs->cpu_accessible_dma_pool_alloc(hdev,
					sizeof(struct cpucp_info),
					&cpucp_info_dma_addr);
	if (!cpucp_info_cpu_addr) {
		dev_err(hdev->dev,
			"Failed to allocate DMA memory for CPU-CP info packet\n");
		return -ENOMEM;
	}

	memset(cpucp_info_cpu_addr, 0, sizeof(struct cpucp_info));

	pkt.ctl = cpu_to_le32(CPUCP_PACKET_INFO_GET <<
				CPUCP_PKT_CTL_OPCODE_SHIFT);
	pkt.addr = cpu_to_le64(cpucp_info_dma_addr);
	pkt.data_max_size = cpu_to_le32(sizeof(struct cpucp_info));

	rc = hdev->asic_funcs->send_cpu_message(hdev, (u32 *) &pkt, sizeof(pkt),
					HL_CPUCP_INFO_TIMEOUT_USEC, &result);
	if (rc) {
		dev_err(hdev->dev,
			"Failed to handle CPU-CP info pkt, error %d\n", rc);
		goto out;
	}

	rc = fw_read_errors(hdev, boot_err0_reg, cpu_security_boot_status_reg);
	if (rc) {
		dev_err(hdev->dev, "Errors in device boot\n");
		goto out;
	}

	memcpy(&prop->cpucp_info, cpucp_info_cpu_addr,
			sizeof(prop->cpucp_info));

	rc = hl_build_hwmon_channel_info(hdev, prop->cpucp_info.sensors);
	if (rc) {
		dev_err(hdev->dev,
			"Failed to build hwmon channel info, error %d\n", rc);
		rc = -EFAULT;
		goto out;
	}

	/* Read FW application security bits again */
	if (hdev->asic_prop.fw_security_status_valid)
		hdev->asic_prop.fw_app_security_map =
				RREG32(cpu_security_boot_status_reg);

out:
	hdev->asic_funcs->cpu_accessible_dma_pool_free(hdev,
			sizeof(struct cpucp_info), cpucp_info_cpu_addr);

	return rc;
}

int hl_fw_get_eeprom_data(struct hl_device *hdev, void *data, size_t max_size)
{
	struct cpucp_packet pkt = {};
	void *eeprom_info_cpu_addr;
	dma_addr_t eeprom_info_dma_addr;
	u64 result;
	int rc;

	eeprom_info_cpu_addr =
			hdev->asic_funcs->cpu_accessible_dma_pool_alloc(hdev,
					max_size, &eeprom_info_dma_addr);
	if (!eeprom_info_cpu_addr) {
		dev_err(hdev->dev,
			"Failed to allocate DMA memory for CPU-CP EEPROM packet\n");
		return -ENOMEM;
	}

	memset(eeprom_info_cpu_addr, 0, max_size);

	pkt.ctl = cpu_to_le32(CPUCP_PACKET_EEPROM_DATA_GET <<
				CPUCP_PKT_CTL_OPCODE_SHIFT);
	pkt.addr = cpu_to_le64(eeprom_info_dma_addr);
	pkt.data_max_size = cpu_to_le32(max_size);

	rc = hdev->asic_funcs->send_cpu_message(hdev, (u32 *) &pkt, sizeof(pkt),
			HL_CPUCP_EEPROM_TIMEOUT_USEC, &result);

	if (rc) {
		dev_err(hdev->dev,
			"Failed to handle CPU-CP EEPROM packet, error %d\n",
			rc);
		goto out;
	}

	/* result contains the actual size */
	memcpy(data, eeprom_info_cpu_addr, min((size_t)result, max_size));

out:
	hdev->asic_funcs->cpu_accessible_dma_pool_free(hdev, max_size,
			eeprom_info_cpu_addr);

	return rc;
}

int hl_fw_cpucp_pci_counters_get(struct hl_device *hdev,
		struct hl_info_pci_counters *counters)
{
	struct cpucp_packet pkt = {};
	u64 result;
	int rc;

	pkt.ctl = cpu_to_le32(CPUCP_PACKET_PCIE_THROUGHPUT_GET <<
			CPUCP_PKT_CTL_OPCODE_SHIFT);

	/* Fetch PCI rx counter */
	pkt.index = cpu_to_le32(cpucp_pcie_throughput_rx);
	rc = hdev->asic_funcs->send_cpu_message(hdev, (u32 *) &pkt, sizeof(pkt),
					HL_CPUCP_INFO_TIMEOUT_USEC, &result);
	if (rc) {
		dev_err(hdev->dev,
			"Failed to handle CPU-CP PCI info pkt, error %d\n", rc);
		return rc;
	}
	counters->rx_throughput = result;

	memset(&pkt, 0, sizeof(pkt));
	pkt.ctl = cpu_to_le32(CPUCP_PACKET_PCIE_THROUGHPUT_GET <<
			CPUCP_PKT_CTL_OPCODE_SHIFT);

	/* Fetch PCI tx counter */
	pkt.index = cpu_to_le32(cpucp_pcie_throughput_tx);
	rc = hdev->asic_funcs->send_cpu_message(hdev, (u32 *) &pkt, sizeof(pkt),
					HL_CPUCP_INFO_TIMEOUT_USEC, &result);
	if (rc) {
		dev_err(hdev->dev,
			"Failed to handle CPU-CP PCI info pkt, error %d\n", rc);
		return rc;
	}
	counters->tx_throughput = result;

	/* Fetch PCI replay counter */
	memset(&pkt, 0, sizeof(pkt));
	pkt.ctl = cpu_to_le32(CPUCP_PACKET_PCIE_REPLAY_CNT_GET <<
			CPUCP_PKT_CTL_OPCODE_SHIFT);

	rc = hdev->asic_funcs->send_cpu_message(hdev, (u32 *) &pkt, sizeof(pkt),
			HL_CPUCP_INFO_TIMEOUT_USEC, &result);
	if (rc) {
		dev_err(hdev->dev,
			"Failed to handle CPU-CP PCI info pkt, error %d\n", rc);
		return rc;
	}
	counters->replay_cnt = (u32) result;

	return rc;
}

int hl_fw_cpucp_total_energy_get(struct hl_device *hdev, u64 *total_energy)
{
	struct cpucp_packet pkt = {};
	u64 result;
	int rc;

	pkt.ctl = cpu_to_le32(CPUCP_PACKET_TOTAL_ENERGY_GET <<
				CPUCP_PKT_CTL_OPCODE_SHIFT);

	rc = hdev->asic_funcs->send_cpu_message(hdev, (u32 *) &pkt, sizeof(pkt),
					HL_CPUCP_INFO_TIMEOUT_USEC, &result);
	if (rc) {
		dev_err(hdev->dev,
			"Failed to handle CpuCP total energy pkt, error %d\n",
				rc);
		return rc;
	}

	*total_energy = result;

	return rc;
}

int hl_fw_cpucp_pll_info_get(struct hl_device *hdev, u16 pll_index,
		u16 *pll_freq_arr)
{
	struct cpucp_packet pkt;
	u64 result;
	int rc;

	memset(&pkt, 0, sizeof(pkt));

	pkt.ctl = cpu_to_le32(CPUCP_PACKET_PLL_INFO_GET <<
				CPUCP_PKT_CTL_OPCODE_SHIFT);
	pkt.pll_type = __cpu_to_le16(pll_index);

	rc = hdev->asic_funcs->send_cpu_message(hdev, (u32 *) &pkt, sizeof(pkt),
			HL_CPUCP_INFO_TIMEOUT_USEC, &result);
	if (rc)
		dev_err(hdev->dev, "Failed to read PLL info, error %d\n", rc);

	pll_freq_arr[0] = FIELD_GET(CPUCP_PKT_RES_PLL_OUT0_MASK, result);
	pll_freq_arr[1] = FIELD_GET(CPUCP_PKT_RES_PLL_OUT1_MASK, result);
	pll_freq_arr[2] = FIELD_GET(CPUCP_PKT_RES_PLL_OUT2_MASK, result);
	pll_freq_arr[3] = FIELD_GET(CPUCP_PKT_RES_PLL_OUT3_MASK, result);

	return rc;
}

static void detect_cpu_boot_status(struct hl_device *hdev, u32 status)
{
	/* Some of the status codes below are deprecated in newer f/w
	 * versions but we keep them here for backward compatibility
	 */
	switch (status) {
	case CPU_BOOT_STATUS_NA:
		dev_err(hdev->dev,
			"Device boot error - BTL did NOT run\n");
		break;
	case CPU_BOOT_STATUS_IN_WFE:
		dev_err(hdev->dev,
			"Device boot error - Stuck inside WFE loop\n");
		break;
	case CPU_BOOT_STATUS_IN_BTL:
		dev_err(hdev->dev,
			"Device boot error - Stuck in BTL\n");
		break;
	case CPU_BOOT_STATUS_IN_PREBOOT:
		dev_err(hdev->dev,
			"Device boot error - Stuck in Preboot\n");
		break;
	case CPU_BOOT_STATUS_IN_SPL:
		dev_err(hdev->dev,
			"Device boot error - Stuck in SPL\n");
		break;
	case CPU_BOOT_STATUS_IN_UBOOT:
		dev_err(hdev->dev,
			"Device boot error - Stuck in u-boot\n");
		break;
	case CPU_BOOT_STATUS_DRAM_INIT_FAIL:
		dev_err(hdev->dev,
			"Device boot error - DRAM initialization failed\n");
		break;
	case CPU_BOOT_STATUS_UBOOT_NOT_READY:
		dev_err(hdev->dev,
			"Device boot error - u-boot stopped by user\n");
		break;
	case CPU_BOOT_STATUS_TS_INIT_FAIL:
		dev_err(hdev->dev,
			"Device boot error - Thermal Sensor initialization failed\n");
		break;
	default:
		dev_err(hdev->dev,
			"Device boot error - Invalid status code %d\n",
			status);
		break;
	}
}

int hl_fw_read_preboot_status(struct hl_device *hdev, u32 cpu_boot_status_reg,
		u32 cpu_security_boot_status_reg, u32 boot_err0_reg,
		u32 timeout)
{
	struct asic_fixed_properties *prop = &hdev->asic_prop;
	u32 status, security_status;
	int rc;

	if (!hdev->cpu_enable)
		return 0;

	/* Need to check two possible scenarios:
	 *
	 * CPU_BOOT_STATUS_WAITING_FOR_BOOT_FIT - for newer firmwares where
	 * the preboot is waiting for the boot fit
	 *
	 * All other status values - for older firmwares where the uboot was
	 * loaded from the FLASH
	 */
	rc = hl_poll_timeout(
		hdev,
		cpu_boot_status_reg,
		status,
		(status == CPU_BOOT_STATUS_IN_UBOOT) ||
		(status == CPU_BOOT_STATUS_DRAM_RDY) ||
		(status == CPU_BOOT_STATUS_NIC_FW_RDY) ||
		(status == CPU_BOOT_STATUS_READY_TO_BOOT) ||
		(status == CPU_BOOT_STATUS_SRAM_AVAIL) ||
		(status == CPU_BOOT_STATUS_WAITING_FOR_BOOT_FIT),
		10000,
		timeout);

	if (rc) {
		dev_err(hdev->dev, "Failed to read preboot version\n");
		detect_cpu_boot_status(hdev, status);
		fw_read_errors(hdev, boot_err0_reg,
				cpu_security_boot_status_reg);
		return -EIO;
	}

	rc = hdev->asic_funcs->read_device_fw_version(hdev, FW_COMP_PREBOOT);
	if (rc)
		return rc;

	security_status = RREG32(cpu_security_boot_status_reg);

	/* We read security status multiple times during boot:
	 * 1. preboot - a. Check whether the security status bits are valid
	 *              b. Check whether fw security is enabled
	 *              c. Check whether hard reset is done by preboot
	 * 2. boot cpu - a. Fetch boot cpu security status
	 *               b. Check whether hard reset is done by boot cpu
	 * 3. FW application - a. Fetch fw application security status
	 *                     b. Check whether hard reset is done by fw app
	 *
	 * Preboot:
	 * Check security status bit (CPU_BOOT_DEV_STS0_ENABLED), if it is set
	 * check security enabled bit (CPU_BOOT_DEV_STS0_SECURITY_EN)
	 */
	if (security_status & CPU_BOOT_DEV_STS0_ENABLED) {
		prop->fw_security_status_valid = 1;

		if (security_status & CPU_BOOT_DEV_STS0_SECURITY_EN)
			prop->fw_security_disabled = false;
		else
			prop->fw_security_disabled = true;

		if (security_status & CPU_BOOT_DEV_STS0_FW_HARD_RST_EN)
			prop->hard_reset_done_by_fw = true;
	} else {
		prop->fw_security_status_valid = 0;
		prop->fw_security_disabled = true;
	}

<<<<<<< HEAD
=======
	dev_dbg(hdev->dev, "Firmware preboot security status %#x\n",
			security_status);

>>>>>>> 369aea84
	dev_dbg(hdev->dev, "Firmware preboot hard-reset is %s\n",
			prop->hard_reset_done_by_fw ? "enabled" : "disabled");

	dev_info(hdev->dev, "firmware-level security is %s\n",
			prop->fw_security_disabled ? "disabled" : "enabled");

	return 0;
}

int hl_fw_init_cpu(struct hl_device *hdev, u32 cpu_boot_status_reg,
			u32 msg_to_cpu_reg, u32 cpu_msg_status_reg,
			u32 cpu_security_boot_status_reg, u32 boot_err0_reg,
			bool skip_bmc, u32 cpu_timeout, u32 boot_fit_timeout)
{
	struct asic_fixed_properties *prop = &hdev->asic_prop;
	u32 status;
	int rc;

	if (!(hdev->fw_loading & FW_TYPE_BOOT_CPU))
		return 0;

	dev_info(hdev->dev, "Going to wait for device boot (up to %lds)\n",
		cpu_timeout / USEC_PER_SEC);

	/* Wait for boot FIT request */
	rc = hl_poll_timeout(
		hdev,
		cpu_boot_status_reg,
		status,
		status == CPU_BOOT_STATUS_WAITING_FOR_BOOT_FIT,
		10000,
		boot_fit_timeout);

	if (rc) {
		dev_dbg(hdev->dev,
			"No boot fit request received, resuming boot\n");
	} else {
		rc = hdev->asic_funcs->load_boot_fit_to_device(hdev);
		if (rc)
			goto out;

		/* Clear device CPU message status */
		WREG32(cpu_msg_status_reg, CPU_MSG_CLR);

		/* Signal device CPU that boot loader is ready */
		WREG32(msg_to_cpu_reg, KMD_MSG_FIT_RDY);

		/* Poll for CPU device ack */
		rc = hl_poll_timeout(
			hdev,
			cpu_msg_status_reg,
			status,
			status == CPU_MSG_OK,
			10000,
			boot_fit_timeout);

		if (rc) {
			dev_err(hdev->dev,
				"Timeout waiting for boot fit load ack\n");
			goto out;
		}

		/* Clear message */
		WREG32(msg_to_cpu_reg, KMD_MSG_NA);
	}

	/* Make sure CPU boot-loader is running */
	rc = hl_poll_timeout(
		hdev,
		cpu_boot_status_reg,
		status,
		(status == CPU_BOOT_STATUS_DRAM_RDY) ||
		(status == CPU_BOOT_STATUS_NIC_FW_RDY) ||
		(status == CPU_BOOT_STATUS_READY_TO_BOOT) ||
		(status == CPU_BOOT_STATUS_SRAM_AVAIL),
		10000,
		cpu_timeout);

	dev_dbg(hdev->dev, "uboot status = %d\n", status);

	/* Read U-Boot version now in case we will later fail */
	hdev->asic_funcs->read_device_fw_version(hdev, FW_COMP_UBOOT);

	/* Clear reset status since we need to read it again from boot CPU */
	prop->hard_reset_done_by_fw = false;

	/* Read boot_cpu security bits */
	if (prop->fw_security_status_valid) {
		prop->fw_boot_cpu_security_map =
				RREG32(cpu_security_boot_status_reg);

		if (prop->fw_boot_cpu_security_map &
				CPU_BOOT_DEV_STS0_FW_HARD_RST_EN)
			prop->hard_reset_done_by_fw = true;
<<<<<<< HEAD
=======

		dev_dbg(hdev->dev,
			"Firmware boot CPU security status %#x\n",
			prop->fw_boot_cpu_security_map);
>>>>>>> 369aea84
	}

	dev_dbg(hdev->dev, "Firmware boot CPU hard-reset is %s\n",
			prop->hard_reset_done_by_fw ? "enabled" : "disabled");

	if (rc) {
		detect_cpu_boot_status(hdev, status);
		rc = -EIO;
		goto out;
	}

	if (!(hdev->fw_loading & FW_TYPE_LINUX)) {
		dev_info(hdev->dev, "Skip loading Linux F/W\n");
		goto out;
	}

	if (status == CPU_BOOT_STATUS_SRAM_AVAIL)
		goto out;

	dev_info(hdev->dev,
		"Loading firmware to device, may take some time...\n");

	rc = hdev->asic_funcs->load_firmware_to_device(hdev);
	if (rc)
		goto out;

	if (skip_bmc) {
		WREG32(msg_to_cpu_reg, KMD_MSG_SKIP_BMC);

		rc = hl_poll_timeout(
			hdev,
			cpu_boot_status_reg,
			status,
			(status == CPU_BOOT_STATUS_BMC_WAITING_SKIPPED),
			10000,
			cpu_timeout);

		if (rc) {
			dev_err(hdev->dev,
				"Failed to get ACK on skipping BMC, %d\n",
				status);
			WREG32(msg_to_cpu_reg, KMD_MSG_NA);
			rc = -EIO;
			goto out;
		}
	}

	WREG32(msg_to_cpu_reg, KMD_MSG_FIT_RDY);

	rc = hl_poll_timeout(
		hdev,
		cpu_boot_status_reg,
		status,
		(status == CPU_BOOT_STATUS_SRAM_AVAIL),
		10000,
		cpu_timeout);

	/* Clear message */
	WREG32(msg_to_cpu_reg, KMD_MSG_NA);

	if (rc) {
		if (status == CPU_BOOT_STATUS_FIT_CORRUPTED)
			dev_err(hdev->dev,
				"Device reports FIT image is corrupted\n");
		else
			dev_err(hdev->dev,
				"Failed to load firmware to device, %d\n",
				status);

		rc = -EIO;
		goto out;
	}

<<<<<<< HEAD
=======
	rc = fw_read_errors(hdev, boot_err0_reg, cpu_security_boot_status_reg);
	if (rc)
		return rc;

>>>>>>> 369aea84
	/* Clear reset status since we need to read again from app */
	prop->hard_reset_done_by_fw = false;

	/* Read FW application security bits */
	if (prop->fw_security_status_valid) {
		prop->fw_app_security_map =
				RREG32(cpu_security_boot_status_reg);

		if (prop->fw_app_security_map &
				CPU_BOOT_DEV_STS0_FW_HARD_RST_EN)
			prop->hard_reset_done_by_fw = true;
<<<<<<< HEAD
=======

		dev_dbg(hdev->dev,
			"Firmware application CPU security status %#x\n",
			prop->fw_app_security_map);
>>>>>>> 369aea84
	}

	dev_dbg(hdev->dev, "Firmware application CPU hard-reset is %s\n",
			prop->hard_reset_done_by_fw ? "enabled" : "disabled");

	dev_info(hdev->dev, "Successfully loaded firmware to device\n");

	return 0;

out:
	fw_read_errors(hdev, boot_err0_reg, cpu_security_boot_status_reg);

	return rc;
}<|MERGE_RESOLUTION|>--- conflicted
+++ resolved
@@ -679,12 +679,9 @@
 		prop->fw_security_disabled = true;
 	}
 
-<<<<<<< HEAD
-=======
 	dev_dbg(hdev->dev, "Firmware preboot security status %#x\n",
 			security_status);
 
->>>>>>> 369aea84
 	dev_dbg(hdev->dev, "Firmware preboot hard-reset is %s\n",
 			prop->hard_reset_done_by_fw ? "enabled" : "disabled");
 
@@ -779,13 +776,10 @@
 		if (prop->fw_boot_cpu_security_map &
 				CPU_BOOT_DEV_STS0_FW_HARD_RST_EN)
 			prop->hard_reset_done_by_fw = true;
-<<<<<<< HEAD
-=======
 
 		dev_dbg(hdev->dev,
 			"Firmware boot CPU security status %#x\n",
 			prop->fw_boot_cpu_security_map);
->>>>>>> 369aea84
 	}
 
 	dev_dbg(hdev->dev, "Firmware boot CPU hard-reset is %s\n",
@@ -859,13 +853,10 @@
 		goto out;
 	}
 
-<<<<<<< HEAD
-=======
 	rc = fw_read_errors(hdev, boot_err0_reg, cpu_security_boot_status_reg);
 	if (rc)
 		return rc;
 
->>>>>>> 369aea84
 	/* Clear reset status since we need to read again from app */
 	prop->hard_reset_done_by_fw = false;
 
@@ -877,13 +868,10 @@
 		if (prop->fw_app_security_map &
 				CPU_BOOT_DEV_STS0_FW_HARD_RST_EN)
 			prop->hard_reset_done_by_fw = true;
-<<<<<<< HEAD
-=======
 
 		dev_dbg(hdev->dev,
 			"Firmware application CPU security status %#x\n",
 			prop->fw_app_security_map);
->>>>>>> 369aea84
 	}
 
 	dev_dbg(hdev->dev, "Firmware application CPU hard-reset is %s\n",

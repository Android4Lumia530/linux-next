--- conflicted
+++ resolved
@@ -12,11 +12,7 @@
 long hl_get_frequency(struct hl_device *hdev, u32 pll_index, bool curr)
 {
 	struct cpucp_packet pkt;
-<<<<<<< HEAD
-	long result;
-=======
 	u64 result;
->>>>>>> f642729d
 	int rc;
 
 	memset(&pkt, 0, sizeof(pkt));
@@ -66,11 +62,7 @@
 u64 hl_get_max_power(struct hl_device *hdev)
 {
 	struct cpucp_packet pkt;
-<<<<<<< HEAD
-	long result;
-=======
 	u64 result;
->>>>>>> f642729d
 	int rc;
 
 	memset(&pkt, 0, sizeof(pkt));

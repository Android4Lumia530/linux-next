# SPDX-License-Identifier: GPL-2.0-only
menuconfig NVMEM
	bool "NVMEM Support"
	help
	  Support for NVMEM(Non Volatile Memory) devices like EEPROM, EFUSES...

	  This framework is designed to provide a generic interface to NVMEM
	  from both the Linux Kernel and the userspace.

	  If unsure, say no.

if NVMEM

config NVMEM_SYSFS
	bool "/sys/bus/nvmem/devices/*/nvmem (sysfs interface)"
	depends on SYSFS
	default y
	help
	 Say Y here to add a sysfs interface for NVMEM.

	 This interface is mostly used by userspace applications to
	 read/write directly into nvmem.

config NVMEM_IMX_IIM
	tristate "i.MX IC Identification Module support"
	depends on ARCH_MXC || COMPILE_TEST
	help
	  This is a driver for the IC Identification Module (IIM) available on
	  i.MX SoCs, providing access to 4 Kbits of programmable
	  eFuses.

	  This driver can also be built as a module. If so, the module
	  will be called nvmem-imx-iim.

config NVMEM_IMX_OCOTP
	tristate "i.MX 6/7/8 On-Chip OTP Controller support"
	depends on ARCH_MXC || COMPILE_TEST
	depends on HAS_IOMEM
	help
	  This is a driver for the On-Chip OTP Controller (OCOTP) available on
	  i.MX6 SoCs, providing access to 4 Kbits of one-time programmable
	  eFuses.

	  This driver can also be built as a module. If so, the module
	  will be called nvmem-imx-ocotp.

config NVMEM_IMX_OCOTP_SCU
	tristate "i.MX8 SCU On-Chip OTP Controller support"
	depends on IMX_SCU
	depends on HAVE_ARM_SMCCC
	help
	  This is a driver for the SCU On-Chip OTP Controller (OCOTP)
	  available on i.MX8 SoCs.

config JZ4780_EFUSE
	tristate "JZ4780 EFUSE Memory Support"
	depends on MACH_INGENIC || COMPILE_TEST
	depends on HAS_IOMEM
	depends on OF
	select REGMAP_MMIO
	help
	  Say Y here to include support for JZ4780 efuse memory found on
	  all JZ4780 SoC based devices.
	  To compile this driver as a module, choose M here: the module
	  will be called nvmem_jz4780_efuse.

config NVMEM_LPC18XX_EEPROM
	tristate "NXP LPC18XX EEPROM Memory Support"
	depends on ARCH_LPC18XX || COMPILE_TEST
	depends on HAS_IOMEM
	help
	  Say Y here to include support for NXP LPC18xx EEPROM memory found in
	  NXP LPC185x/3x and LPC435x/3x/2x/1x devices.
	  To compile this driver as a module, choose M here: the module
	  will be called nvmem_lpc18xx_eeprom.

config NVMEM_LPC18XX_OTP
	tristate "NXP LPC18XX OTP Memory Support"
	depends on ARCH_LPC18XX || COMPILE_TEST
	depends on HAS_IOMEM
	help
	  Say Y here to include support for NXP LPC18xx OTP memory found on
	  all LPC18xx and LPC43xx devices.
	  To compile this driver as a module, choose M here: the module
	  will be called nvmem_lpc18xx_otp.

config NVMEM_MXS_OCOTP
	tristate "Freescale MXS On-Chip OTP Memory Support"
	depends on ARCH_MXS || COMPILE_TEST
	depends on HAS_IOMEM
	help
	  If you say Y here, you will get readonly access to the
	  One Time Programmable memory pages that are stored
	  on the Freescale i.MX23/i.MX28 processor.

	  This driver can also be built as a module. If so, the module
	  will be called nvmem-mxs-ocotp.

config MTK_EFUSE
	tristate "Mediatek SoCs EFUSE support"
	depends on ARCH_MEDIATEK || COMPILE_TEST
	depends on HAS_IOMEM
	help
	  This is a driver to access hardware related data like sensor
	  calibration, HDMI impedance etc.

	  This driver can also be built as a module. If so, the module
	  will be called efuse-mtk.

config QCOM_QFPROM
	tristate "QCOM QFPROM Support"
	depends on ARCH_QCOM || COMPILE_TEST
	depends on HAS_IOMEM
	help
	  Say y here to enable QFPROM support. The QFPROM provides access
	  functions for QFPROM data to rest of the drivers via nvmem interface.

	  This driver can also be built as a module. If so, the module
	  will be called nvmem_qfprom.

config NVMEM_SPMI_SDAM
	tristate "SPMI SDAM Support"
	depends on SPMI
	help
	  This driver supports the Shared Direct Access Memory Module on
	  Qualcomm Technologies, Inc. PMICs. It provides the clients
	  an interface to read/write to the SDAM module's shared memory.

config ROCKCHIP_EFUSE
	tristate "Rockchip eFuse Support"
	depends on ARCH_ROCKCHIP || COMPILE_TEST
	depends on HAS_IOMEM
	help
	  This is a simple drive to dump specified values of Rockchip SoC
	  from eFuse, such as cpu-leakage.

	  This driver can also be built as a module. If so, the module
	  will be called nvmem_rockchip_efuse.

config ROCKCHIP_OTP
	tristate "Rockchip OTP controller support"
	depends on ARCH_ROCKCHIP || COMPILE_TEST
	depends on HAS_IOMEM
	help
	  This is a simple drive to dump specified values of Rockchip SoC
	  from otp, such as cpu-leakage.

	  This driver can also be built as a module. If so, the module
	  will be called nvmem_rockchip_otp.

config NVMEM_BCM_OCOTP
	tristate "Broadcom On-Chip OTP Controller support"
	depends on ARCH_BCM_IPROC || COMPILE_TEST
	depends on HAS_IOMEM
	default ARCH_BCM_IPROC
	help
	  Say y here to enable read/write access to the Broadcom OTP
	  controller.

	  This driver can also be built as a module. If so, the module
	  will be called nvmem-bcm-ocotp.

config NVMEM_STM32_ROMEM
	tristate "STMicroelectronics STM32 factory-programmed memory support"
	depends on ARCH_STM32 || COMPILE_TEST
	help
	  Say y here to enable read-only access for STMicroelectronics STM32
	  factory-programmed memory area.

	  This driver can also be built as a module. If so, the module
	  will be called nvmem-stm32-romem.

config NVMEM_SUNXI_SID
	tristate "Allwinner SoCs SID support"
	depends on ARCH_SUNXI
	help
	  This is a driver for the 'security ID' available on various Allwinner
	  devices.

	  This driver can also be built as a module. If so, the module
	  will be called nvmem_sunxi_sid.

config UNIPHIER_EFUSE
	tristate "UniPhier SoCs eFuse support"
	depends on ARCH_UNIPHIER || COMPILE_TEST
	depends on HAS_IOMEM
	help
	  This is a simple driver to dump specified values of UniPhier SoC
	  from eFuse.

	  This driver can also be built as a module. If so, the module
	  will be called nvmem-uniphier-efuse.

config NVMEM_VF610_OCOTP
	tristate "VF610 SoC OCOTP support"
	depends on SOC_VF610 || COMPILE_TEST
	depends on HAS_IOMEM
	help
	  This is a driver for the 'OCOTP' peripheral available on Vybrid
	  devices like VF5xx and VF6xx.

	  This driver can also be build as a module. If so, the module will
	  be called nvmem-vf610-ocotp.

config MESON_EFUSE
	tristate "Amlogic Meson GX eFuse Support"
	depends on (ARCH_MESON || COMPILE_TEST) && MESON_SM
	help
	  This is a driver to retrieve specific values from the eFuse found on
	  the Amlogic Meson GX SoCs.

	  This driver can also be built as a module. If so, the module
	  will be called nvmem_meson_efuse.

config MESON_MX_EFUSE
	tristate "Amlogic Meson6/Meson8/Meson8b eFuse Support"
	depends on ARCH_MESON || COMPILE_TEST
	help
	  This is a driver to retrieve specific values from the eFuse found on
	  the Amlogic Meson6, Meson8 and Meson8b SoCs.

	  This driver can also be built as a module. If so, the module
	  will be called nvmem_meson_mx_efuse.

config NVMEM_SNVS_LPGPR
	tristate "Support for Low Power General Purpose Register"
	depends on ARCH_MXC || COMPILE_TEST
	help
	  This is a driver for Low Power General Purpose Register (LPGPR) available on
	  i.MX6 and i.MX7 SoCs in Secure Non-Volatile Storage (SNVS) of this chip.

	  This driver can also be built as a module. If so, the module
	  will be called nvmem-snvs-lpgpr.

config RAVE_SP_EEPROM
	tristate "Rave SP EEPROM Support"
	depends on RAVE_SP_CORE
	help
	  Say y here to enable Rave SP EEPROM support.

config SC27XX_EFUSE
	tristate "Spreadtrum SC27XX eFuse Support"
	depends on MFD_SC27XX_PMIC || COMPILE_TEST
	depends on HAS_IOMEM
	help
	  This is a simple driver to dump specified values of Spreadtrum
	  SC27XX PMICs from eFuse.

	  This driver can also be built as a module. If so, the module
	  will be called nvmem-sc27xx-efuse.

config NVMEM_ZYNQMP
	bool "Xilinx ZYNQMP SoC nvmem firmware support"
	depends on ARCH_ZYNQMP
	help
	  This is a driver to access hardware related data like
	  soc revision, IDCODE... etc by using the firmware
	  interface.

	  If sure, say yes. If unsure, say no.

config SPRD_EFUSE
	tristate "Spreadtrum SoC eFuse Support"
	depends on ARCH_SPRD || COMPILE_TEST
	depends on HAS_IOMEM
	help
	  This is a simple driver to dump specified values of Spreadtrum
	  SoCs from eFuse.

	  This driver can also be built as a module. If so, the module
	  will be called nvmem-sprd-efuse.

config NVMEM_RMEM
	tristate "Reserved Memory Based Driver Support"
<<<<<<< HEAD
=======
	depends on HAS_IOMEM
>>>>>>> 6be388f4
	help
	  This driver maps reserved memory into an nvmem device. It might be
	  useful to expose information left by firmware in memory.

	  This driver can also be built as a module. If so, the module
	  will be called nvmem-rmem.
<<<<<<< HEAD
=======

config NVMEM_BRCM_NVRAM
	tristate "Broadcom's NVRAM support"
	depends on ARCH_BCM_5301X || COMPILE_TEST
	depends on HAS_IOMEM
	help
	  This driver provides support for Broadcom's NVRAM that can be accessed
	  using I/O mapping.

>>>>>>> 6be388f4
endif<|MERGE_RESOLUTION|>--- conflicted
+++ resolved
@@ -272,18 +272,13 @@
 
 config NVMEM_RMEM
 	tristate "Reserved Memory Based Driver Support"
-<<<<<<< HEAD
-=======
-	depends on HAS_IOMEM
->>>>>>> 6be388f4
+	depends on HAS_IOMEM
 	help
 	  This driver maps reserved memory into an nvmem device. It might be
 	  useful to expose information left by firmware in memory.
 
 	  This driver can also be built as a module. If so, the module
 	  will be called nvmem-rmem.
-<<<<<<< HEAD
-=======
 
 config NVMEM_BRCM_NVRAM
 	tristate "Broadcom's NVRAM support"
@@ -293,5 +288,4 @@
 	  This driver provides support for Broadcom's NVRAM that can be accessed
 	  using I/O mapping.
 
->>>>>>> 6be388f4
 endif
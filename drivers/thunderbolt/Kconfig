--- conflicted
+++ resolved
@@ -31,8 +31,6 @@
 	bool "KUnit tests"
 	depends on KUNIT=y
 
-<<<<<<< HEAD
-=======
 config USB4_DMA_TEST
 	tristate "DMA traffic test driver"
 	depends on DEBUG_FS
@@ -46,5 +44,4 @@
 	  To compile this driver a module, choose M here. The module will be
 	  called thunderbolt_dma_test.
 
->>>>>>> f642729d
 endif # USB4
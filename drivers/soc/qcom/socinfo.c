--- conflicted
+++ resolved
@@ -224,10 +224,7 @@
 	{ 250, "MSM8616" },
 	{ 251, "MSM8992" },
 	{ 253, "APQ8094" },
-<<<<<<< HEAD
-=======
 	{ 290, "MDM9607" },
->>>>>>> f642729d
 	{ 291, "APQ8096" },
 	{ 292, "MSM8998" },
 	{ 293, "MSM8953" },
@@ -259,10 +256,7 @@
 	{ 356, "SM8250" },
 	{ 402, "IPQ6018" },
 	{ 425, "SC7180" },
-<<<<<<< HEAD
-=======
 	{ 455, "QRB5165" },
->>>>>>> f642729d
 };
 
 static const char *socinfo_machine(struct device *dev, unsigned int id)

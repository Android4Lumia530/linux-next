// SPDX-License-Identifier: GPL-2.0
#include <linux/string.h>
#include <linux/kernel.h>
#include <linux/of.h>
#include <linux/of_device.h>
#include <linux/of_address.h>
#include <linux/of_iommu.h>
#include <linux/dma-direct.h> /* for bus_dma_region */
#include <linux/dma-map-ops.h>
#include <linux/init.h>
#include <linux/module.h>
#include <linux/mod_devicetable.h>
#include <linux/slab.h>
#include <linux/platform_device.h>

#include <asm/errno.h>
#include "of_private.h"

/**
 * of_match_device - Tell if a struct device matches an of_device_id list
 * @matches: array of of device match structures to search in
 * @dev: the of device structure to match against
 *
 * Used by a driver to check whether an platform_device present in the
 * system is in its list of supported devices.
 */
const struct of_device_id *of_match_device(const struct of_device_id *matches,
					   const struct device *dev)
{
	if ((!matches) || (!dev->of_node))
		return NULL;
	return of_match_node(matches, dev->of_node);
}
EXPORT_SYMBOL(of_match_device);

int of_device_add(struct platform_device *ofdev)
{
	BUG_ON(ofdev->dev.of_node == NULL);

	/* name and id have to be set so that the platform bus doesn't get
	 * confused on matching */
	ofdev->name = dev_name(&ofdev->dev);
	ofdev->id = PLATFORM_DEVID_NONE;

	/*
	 * If this device has not binding numa node in devicetree, that is
	 * of_node_to_nid returns NUMA_NO_NODE. device_add will assume that this
	 * device is on the same node as the parent.
	 */
	set_dev_node(&ofdev->dev, of_node_to_nid(ofdev->dev.of_node));

	return device_add(&ofdev->dev);
}

/**
 * of_dma_configure - Setup DMA configuration
 * @dev:	Device to apply DMA configuration
 * @np:		Pointer to OF node having DMA configuration
 * @force_dma:  Whether device is to be set up by of_dma_configure() even if
 *		DMA capability is not explicitly described by firmware.
 * @id:		Optional const pointer value input id
 *
 * Try to get devices's DMA configuration from DT and update it
 * accordingly.
 *
 * If platform code needs to use its own special DMA configuration, it
 * can use a platform bus notifier and handle BUS_NOTIFY_ADD_DEVICE events
 * to fix up DMA configuration.
 */
int of_dma_configure_id(struct device *dev, struct device_node *np,
			bool force_dma, const u32 *id)
{
	const struct iommu_ops *iommu;
	const struct bus_dma_region *map = NULL;
<<<<<<< HEAD
	dma_addr_t dma_start = 0;
=======
	u64 dma_start = 0;
>>>>>>> f642729d
	u64 mask, end, size = 0;
	bool coherent;
	int ret;

	ret = of_dma_get_range(np, &map);
	if (ret < 0) {
		/*
		 * For legacy reasons, we have to assume some devices need
		 * DMA configuration regardless of whether "dma-ranges" is
		 * correctly specified or not.
		 */
		if (!force_dma)
			return ret == -ENODEV ? 0 : ret;
	} else {
		const struct bus_dma_region *r = map;
<<<<<<< HEAD
		dma_addr_t dma_end = 0;

		/* Determine the overall bounds of all DMA regions */
		for (dma_start = ~(dma_addr_t)0; r->size; r++) {
=======
		u64 dma_end = 0;

		/* Determine the overall bounds of all DMA regions */
		for (dma_start = ~0; r->size; r++) {
>>>>>>> f642729d
			/* Take lower and upper limits */
			if (r->dma_start < dma_start)
				dma_start = r->dma_start;
			if (r->dma_start + r->size > dma_end)
				dma_end = r->dma_start + r->size;
		}
		size = dma_end - dma_start;

		/*
		 * Add a work around to treat the size as mask + 1 in case
		 * it is defined in DT as a mask.
		 */
		if (size & 1) {
			dev_warn(dev, "Invalid size 0x%llx for dma-range(s)\n",
				 size);
			size = size + 1;
		}

		if (!size) {
			dev_err(dev, "Adjusted size 0x%llx invalid\n", size);
			kfree(map);
			return -EINVAL;
		}
	}

	/*
	 * If @dev is expected to be DMA-capable then the bus code that created
	 * it should have initialised its dma_mask pointer by this point. For
	 * now, we'll continue the legacy behaviour of coercing it to the
	 * coherent mask if not, but we'll no longer do so quietly.
	 */
	if (!dev->dma_mask) {
		dev_warn(dev, "DMA mask not set\n");
		dev->dma_mask = &dev->coherent_dma_mask;
	}

	if (!size && dev->coherent_dma_mask)
		size = max(dev->coherent_dma_mask, dev->coherent_dma_mask + 1);
	else if (!size)
		size = 1ULL << 32;

	/*
	 * Limit coherent and dma mask based on size and default mask
	 * set by the driver.
	 */
	end = dma_start + size - 1;
	mask = DMA_BIT_MASK(ilog2(end) + 1);
	dev->coherent_dma_mask &= mask;
	*dev->dma_mask &= mask;
	/* ...but only set bus limit and range map if we found valid dma-ranges earlier */
	if (!ret) {
		dev->bus_dma_limit = end;
		dev->dma_range_map = map;
	}

	coherent = of_dma_is_coherent(np);
	dev_dbg(dev, "device is%sdma coherent\n",
		coherent ? " " : " not ");

	iommu = of_iommu_configure(dev, np, id);
	if (PTR_ERR(iommu) == -EPROBE_DEFER) {
<<<<<<< HEAD
=======
		/* Don't touch range map if it wasn't set from a valid dma-ranges */
		if (!ret)
			dev->dma_range_map = NULL;
>>>>>>> f642729d
		kfree(map);
		return -EPROBE_DEFER;
	}

	dev_dbg(dev, "device is%sbehind an iommu\n",
		iommu ? " " : " not ");

	arch_setup_dma_ops(dev, dma_start, size, iommu, coherent);

	dev->dma_range_map = map;
	return 0;
}
EXPORT_SYMBOL_GPL(of_dma_configure_id);

int of_device_register(struct platform_device *pdev)
{
	device_initialize(&pdev->dev);
	return of_device_add(pdev);
}
EXPORT_SYMBOL(of_device_register);

void of_device_unregister(struct platform_device *ofdev)
{
	device_unregister(&ofdev->dev);
}
EXPORT_SYMBOL(of_device_unregister);

const void *of_device_get_match_data(const struct device *dev)
{
	const struct of_device_id *match;

	match = of_match_device(dev->driver->of_match_table, dev);
	if (!match)
		return NULL;

	return match->data;
}
EXPORT_SYMBOL(of_device_get_match_data);

static ssize_t of_device_get_modalias(struct device *dev, char *str, ssize_t len)
{
	const char *compat;
	char *c;
	struct property *p;
	ssize_t csize;
	ssize_t tsize;

	if ((!dev) || (!dev->of_node))
		return -ENODEV;

	/* Name & Type */
	/* %p eats all alphanum characters, so %c must be used here */
	csize = snprintf(str, len, "of:N%pOFn%c%s", dev->of_node, 'T',
			 of_node_get_device_type(dev->of_node));
	tsize = csize;
	len -= csize;
	if (str)
		str += csize;

	of_property_for_each_string(dev->of_node, "compatible", p, compat) {
		csize = strlen(compat) + 1;
		tsize += csize;
		if (csize > len)
			continue;

		csize = snprintf(str, len, "C%s", compat);
		for (c = str; c; ) {
			c = strchr(c, ' ');
			if (c)
				*c++ = '_';
		}
		len -= csize;
		str += csize;
	}

	return tsize;
}

int of_device_request_module(struct device *dev)
{
	char *str;
	ssize_t size;
	int ret;

	size = of_device_get_modalias(dev, NULL, 0);
	if (size < 0)
		return size;

	str = kmalloc(size + 1, GFP_KERNEL);
	if (!str)
		return -ENOMEM;

	of_device_get_modalias(dev, str, size);
	str[size] = '\0';
	ret = request_module(str);
	kfree(str);

	return ret;
}
EXPORT_SYMBOL_GPL(of_device_request_module);

/**
 * of_device_modalias - Fill buffer with newline terminated modalias string
 */
ssize_t of_device_modalias(struct device *dev, char *str, ssize_t len)
{
	ssize_t sl = of_device_get_modalias(dev, str, len - 2);
	if (sl < 0)
		return sl;
	if (sl > len - 2)
		return -ENOMEM;

	str[sl++] = '\n';
	str[sl] = 0;
	return sl;
}
EXPORT_SYMBOL_GPL(of_device_modalias);

/**
 * of_device_uevent - Display OF related uevent information
 */
void of_device_uevent(struct device *dev, struct kobj_uevent_env *env)
{
	const char *compat, *type;
	struct alias_prop *app;
	struct property *p;
	int seen = 0;

	if ((!dev) || (!dev->of_node))
		return;

	add_uevent_var(env, "OF_NAME=%pOFn", dev->of_node);
	add_uevent_var(env, "OF_FULLNAME=%pOF", dev->of_node);
	type = of_node_get_device_type(dev->of_node);
	if (type)
		add_uevent_var(env, "OF_TYPE=%s", type);

	/* Since the compatible field can contain pretty much anything
	 * it's not really legal to split it out with commas. We split it
	 * up using a number of environment variables instead. */
	of_property_for_each_string(dev->of_node, "compatible", p, compat) {
		add_uevent_var(env, "OF_COMPATIBLE_%d=%s", seen, compat);
		seen++;
	}
	add_uevent_var(env, "OF_COMPATIBLE_N=%d", seen);

	seen = 0;
	mutex_lock(&of_mutex);
	list_for_each_entry(app, &aliases_lookup, link) {
		if (dev->of_node == app->np) {
			add_uevent_var(env, "OF_ALIAS_%d=%s", seen,
				       app->alias);
			seen++;
		}
	}
	mutex_unlock(&of_mutex);
}

int of_device_uevent_modalias(struct device *dev, struct kobj_uevent_env *env)
{
	int sl;

	if ((!dev) || (!dev->of_node))
		return -ENODEV;

	/* Devicetree modalias is tricky, we add it in 2 steps */
	if (add_uevent_var(env, "MODALIAS="))
		return -ENOMEM;

	sl = of_device_get_modalias(dev, &env->buf[env->buflen-1],
				    sizeof(env->buf) - env->buflen);
	if (sl >= (sizeof(env->buf) - env->buflen))
		return -ENOMEM;
	env->buflen += sl;

	return 0;
}
EXPORT_SYMBOL_GPL(of_device_uevent_modalias);<|MERGE_RESOLUTION|>--- conflicted
+++ resolved
@@ -72,11 +72,7 @@
 {
 	const struct iommu_ops *iommu;
 	const struct bus_dma_region *map = NULL;
-<<<<<<< HEAD
-	dma_addr_t dma_start = 0;
-=======
 	u64 dma_start = 0;
->>>>>>> f642729d
 	u64 mask, end, size = 0;
 	bool coherent;
 	int ret;
@@ -92,17 +88,10 @@
 			return ret == -ENODEV ? 0 : ret;
 	} else {
 		const struct bus_dma_region *r = map;
-<<<<<<< HEAD
-		dma_addr_t dma_end = 0;
-
-		/* Determine the overall bounds of all DMA regions */
-		for (dma_start = ~(dma_addr_t)0; r->size; r++) {
-=======
 		u64 dma_end = 0;
 
 		/* Determine the overall bounds of all DMA regions */
 		for (dma_start = ~0; r->size; r++) {
->>>>>>> f642729d
 			/* Take lower and upper limits */
 			if (r->dma_start < dma_start)
 				dma_start = r->dma_start;
@@ -164,12 +153,9 @@
 
 	iommu = of_iommu_configure(dev, np, id);
 	if (PTR_ERR(iommu) == -EPROBE_DEFER) {
-<<<<<<< HEAD
-=======
 		/* Don't touch range map if it wasn't set from a valid dma-ranges */
 		if (!ret)
 			dev->dma_range_map = NULL;
->>>>>>> f642729d
 		kfree(map);
 		return -EPROBE_DEFER;
 	}
@@ -179,7 +165,6 @@
 
 	arch_setup_dma_ops(dev, dma_start, size, iommu, coherent);
 
-	dev->dma_range_map = map;
 	return 0;
 }
 EXPORT_SYMBOL_GPL(of_dma_configure_id);

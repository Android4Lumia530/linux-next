--- conflicted
+++ resolved
@@ -236,17 +236,11 @@
 	if (!handle || !handle->perf_ops)
 		return -ENODEV;
 
-<<<<<<< HEAD
-	/* dummy clock provider as needed by OPP if clocks property is used */
-	if (of_find_property(dev->of_node, "#clock-cells", NULL))
-		devm_of_clk_add_hw_provider(dev, of_clk_hw_simple_get, NULL);
-=======
 #ifdef CONFIG_COMMON_CLK
 	/* dummy clock provider as needed by OPP if clocks property is used */
 	if (of_find_property(dev->of_node, "#clock-cells", NULL))
 		devm_of_clk_add_hw_provider(dev, of_clk_hw_simple_get, NULL);
 #endif
->>>>>>> db208270
 
 	ret = cpufreq_register_driver(&scmi_cpufreq_driver);
 	if (ret) {

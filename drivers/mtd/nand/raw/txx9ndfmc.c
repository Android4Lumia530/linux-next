--- conflicted
+++ resolved
@@ -334,14 +334,6 @@
 		chip->legacy.write_buf = txx9ndfmc_write_buf;
 		chip->legacy.cmd_ctrl = txx9ndfmc_cmd_ctrl;
 		chip->legacy.dev_ready = txx9ndfmc_dev_ready;
-<<<<<<< HEAD
-		chip->ecc.calculate = txx9ndfmc_calculate_ecc;
-		chip->ecc.correct = txx9ndfmc_correct_data;
-		chip->ecc.hwctl = txx9ndfmc_enable_hwecc;
-		chip->ecc.engine_type = NAND_ECC_ENGINE_TYPE_ON_HOST;
-		chip->ecc.strength = 1;
-=======
->>>>>>> 356006a6
 		chip->legacy.chip_delay = 100;
 		chip->controller = &drvdata->controller;
 

--- conflicted
+++ resolved
@@ -106,11 +106,7 @@
 	chip->ecc.strength = 1;
 	chip->ecc.hwctl = sharpsl_nand_enable_hwecc;
 	chip->ecc.calculate = sharpsl_nand_calculate_ecc;
-<<<<<<< HEAD
-	chip->ecc.correct = nand_correct_data;
-=======
 	chip->ecc.correct = rawnand_sw_hamming_correct;
->>>>>>> 8a8109f3
 
 	return 0;
 }

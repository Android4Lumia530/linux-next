// SPDX-License-Identifier: GPL-2.0-only
/*
 *  Copyright (C) 2004 Richard Purdie
 *  Copyright (C) 2008 Dmitry Baryshkov
 *
 *  Based on Sharp's NAND driver sharp_sl.c
 */

#include <linux/genhd.h>
#include <linux/slab.h>
#include <linux/module.h>
#include <linux/delay.h>
#include <linux/mtd/mtd.h>
#include <linux/mtd/rawnand.h>
#include <linux/mtd/partitions.h>
#include <linux/mtd/sharpsl.h>
#include <linux/interrupt.h>
#include <linux/platform_device.h>
#include <linux/io.h>

struct sharpsl_nand {
	struct nand_controller	controller;
	struct nand_chip	chip;

	void __iomem		*io;
};

static inline struct sharpsl_nand *mtd_to_sharpsl(struct mtd_info *mtd)
{
	return container_of(mtd_to_nand(mtd), struct sharpsl_nand, chip);
}

/* register offset */
#define ECCLPLB		0x00	/* line parity 7 - 0 bit */
#define ECCLPUB		0x04	/* line parity 15 - 8 bit */
#define ECCCP		0x08	/* column parity 5 - 0 bit */
#define ECCCNTR		0x0C	/* ECC byte counter */
#define ECCCLRR		0x10	/* cleare ECC */
#define FLASHIO		0x14	/* Flash I/O */
#define FLASHCTL	0x18	/* Flash Control */

/* Flash control bit */
#define FLRYBY		(1 << 5)
#define FLCE1		(1 << 4)
#define FLWP		(1 << 3)
#define FLALE		(1 << 2)
#define FLCLE		(1 << 1)
#define FLCE0		(1 << 0)

/*
 *	hardware specific access to control-lines
 *	ctrl:
 *	NAND_CNE: bit 0 -> ! bit 0 & 4
 *	NAND_CLE: bit 1 -> bit 1
 *	NAND_ALE: bit 2 -> bit 2
 *
 */
static void sharpsl_nand_hwcontrol(struct nand_chip *chip, int cmd,
				   unsigned int ctrl)
{
	struct sharpsl_nand *sharpsl = mtd_to_sharpsl(nand_to_mtd(chip));

	if (ctrl & NAND_CTRL_CHANGE) {
		unsigned char bits = ctrl & 0x07;

		bits |= (ctrl & 0x01) << 4;

		bits ^= 0x11;

		writeb((readb(sharpsl->io + FLASHCTL) & ~0x17) | bits, sharpsl->io + FLASHCTL);
	}

	if (cmd != NAND_CMD_NONE)
		writeb(cmd, chip->legacy.IO_ADDR_W);
}

static int sharpsl_nand_dev_ready(struct nand_chip *chip)
{
	struct sharpsl_nand *sharpsl = mtd_to_sharpsl(nand_to_mtd(chip));
	return !((readb(sharpsl->io + FLASHCTL) & FLRYBY) == 0);
}

static void sharpsl_nand_enable_hwecc(struct nand_chip *chip, int mode)
{
	struct sharpsl_nand *sharpsl = mtd_to_sharpsl(nand_to_mtd(chip));
	writeb(0, sharpsl->io + ECCCLRR);
}

static int sharpsl_nand_calculate_ecc(struct nand_chip *chip,
				      const u_char * dat, u_char * ecc_code)
{
	struct sharpsl_nand *sharpsl = mtd_to_sharpsl(nand_to_mtd(chip));
	ecc_code[0] = ~readb(sharpsl->io + ECCLPUB);
	ecc_code[1] = ~readb(sharpsl->io + ECCLPLB);
	ecc_code[2] = (~readb(sharpsl->io + ECCCP) << 2) | 0x03;
	return readb(sharpsl->io + ECCCNTR) != 0;
}

static int sharpsl_attach_chip(struct nand_chip *chip)
{
	if (chip->ecc.engine_type != NAND_ECC_ENGINE_TYPE_ON_HOST)
		return 0;

	chip->ecc.size = 256;
	chip->ecc.bytes = 3;
	chip->ecc.strength = 1;
	chip->ecc.hwctl = sharpsl_nand_enable_hwecc;
	chip->ecc.calculate = sharpsl_nand_calculate_ecc;
	chip->ecc.correct = rawnand_sw_hamming_correct;

	return 0;
}

static const struct nand_controller_ops sharpsl_ops = {
	.attach_chip = sharpsl_attach_chip,
};

/*
 * Main initialization routine
 */
static int sharpsl_nand_probe(struct platform_device *pdev)
{
	struct nand_chip *this;
	struct mtd_info *mtd;
	struct resource *r;
	int err = 0;
	struct sharpsl_nand *sharpsl;
	struct sharpsl_nand_platform_data *data = dev_get_platdata(&pdev->dev);

	if (!data) {
		dev_err(&pdev->dev, "no platform data!\n");
		return -EINVAL;
	}

	/* Allocate memory for MTD device structure and private data */
	sharpsl = kzalloc(sizeof(struct sharpsl_nand), GFP_KERNEL);
	if (!sharpsl)
		return -ENOMEM;

	r = platform_get_resource(pdev, IORESOURCE_MEM, 0);
	if (!r) {
		dev_err(&pdev->dev, "no io memory resource defined!\n");
		err = -ENODEV;
		goto err_get_res;
	}

	/* map physical address */
	sharpsl->io = ioremap(r->start, resource_size(r));
	if (!sharpsl->io) {
		dev_err(&pdev->dev, "ioremap to access Sharp SL NAND chip failed\n");
		err = -EIO;
		goto err_ioremap;
	}

	/* Get pointer to private data */
	this = (struct nand_chip *)(&sharpsl->chip);

	nand_controller_init(&sharpsl->controller);
	sharpsl->controller.ops = &sharpsl_ops;
	this->controller = &sharpsl->controller;

	/* Link the private data with the MTD structure */
	mtd = nand_to_mtd(this);
	mtd->dev.parent = &pdev->dev;
	mtd_set_ooblayout(mtd, data->ecc_layout);

	platform_set_drvdata(pdev, sharpsl);

	/*
	 * PXA initialize
	 */
	writeb(readb(sharpsl->io + FLASHCTL) | FLWP, sharpsl->io + FLASHCTL);

	/* Set address of NAND IO lines */
	this->legacy.IO_ADDR_R = sharpsl->io + FLASHIO;
	this->legacy.IO_ADDR_W = sharpsl->io + FLASHIO;
	/* Set address of hardware control function */
	this->legacy.cmd_ctrl = sharpsl_nand_hwcontrol;
	this->legacy.dev_ready = sharpsl_nand_dev_ready;
	/* 15 us command delay time */
	this->legacy.chip_delay = 15;
<<<<<<< HEAD
	/* set eccmode using hardware ECC */
	this->ecc.engine_type = NAND_ECC_ENGINE_TYPE_ON_HOST;
	this->ecc.size = 256;
	this->ecc.bytes = 3;
	this->ecc.strength = 1;
=======
>>>>>>> 356006a6
	this->badblock_pattern = data->badblock_pattern;

	/* Scan to find existence of the device */
	err = nand_scan(this, 1);
	if (err)
		goto err_scan;

	/* Register the partitions */
	mtd->name = "sharpsl-nand";

	err = mtd_device_parse_register(mtd, data->part_parsers, NULL,
					data->partitions, data->nr_partitions);
	if (err)
		goto err_add;

	/* Return happy */
	return 0;

err_add:
	nand_cleanup(this);

err_scan:
	iounmap(sharpsl->io);
err_ioremap:
err_get_res:
	kfree(sharpsl);
	return err;
}

/*
 * Clean up routine
 */
static int sharpsl_nand_remove(struct platform_device *pdev)
{
	struct sharpsl_nand *sharpsl = platform_get_drvdata(pdev);
	struct nand_chip *chip = &sharpsl->chip;
	int ret;

	/* Unregister device */
	ret = mtd_device_unregister(nand_to_mtd(chip));
	WARN_ON(ret);

	/* Release resources */
	nand_cleanup(chip);

	iounmap(sharpsl->io);

	/* Free the driver's structure */
	kfree(sharpsl);

	return 0;
}

static struct platform_driver sharpsl_nand_driver = {
	.driver = {
		.name	= "sharpsl-nand",
	},
	.probe		= sharpsl_nand_probe,
	.remove		= sharpsl_nand_remove,
};

module_platform_driver(sharpsl_nand_driver);

MODULE_LICENSE("GPL");
MODULE_AUTHOR("Richard Purdie <rpurdie@rpsys.net>");
MODULE_DESCRIPTION("Device specific logic for NAND flash on Sharp SL-C7xx Series");<|MERGE_RESOLUTION|>--- conflicted
+++ resolved
@@ -179,14 +179,6 @@
 	this->legacy.dev_ready = sharpsl_nand_dev_ready;
 	/* 15 us command delay time */
 	this->legacy.chip_delay = 15;
-<<<<<<< HEAD
-	/* set eccmode using hardware ECC */
-	this->ecc.engine_type = NAND_ECC_ENGINE_TYPE_ON_HOST;
-	this->ecc.size = 256;
-	this->ecc.bytes = 3;
-	this->ecc.strength = 1;
-=======
->>>>>>> 356006a6
 	this->badblock_pattern = data->badblock_pattern;
 
 	/* Scan to find existence of the device */

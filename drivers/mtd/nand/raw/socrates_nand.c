// SPDX-License-Identifier: GPL-2.0-only
/*
 *  Copyright © 2008 Ilya Yanok, Emcraft Systems
 */

#include <linux/slab.h>
#include <linux/module.h>
#include <linux/mtd/mtd.h>
#include <linux/mtd/rawnand.h>
#include <linux/mtd/partitions.h>
#include <linux/of_address.h>
#include <linux/of_platform.h>
#include <linux/io.h>

#define FPGA_NAND_CMD_MASK		(0x7 << 28)
#define FPGA_NAND_CMD_COMMAND		(0x0 << 28)
#define FPGA_NAND_CMD_ADDR		(0x1 << 28)
#define FPGA_NAND_CMD_READ		(0x2 << 28)
#define FPGA_NAND_CMD_WRITE		(0x3 << 28)
#define FPGA_NAND_BUSY			(0x1 << 15)
#define FPGA_NAND_ENABLE		(0x1 << 31)
#define FPGA_NAND_DATA_SHIFT		16

struct socrates_nand_host {
	struct nand_controller	controller;
	struct nand_chip	nand_chip;
	void __iomem		*io_base;
	struct device		*dev;
};

/**
 * socrates_nand_write_buf -  write buffer to chip
 * @this:	NAND chip object
 * @buf:	data buffer
 * @len:	number of bytes to write
 */
static void socrates_nand_write_buf(struct nand_chip *this, const uint8_t *buf,
				    int len)
{
	int i;
	struct socrates_nand_host *host = nand_get_controller_data(this);

	for (i = 0; i < len; i++) {
		out_be32(host->io_base, FPGA_NAND_ENABLE |
				FPGA_NAND_CMD_WRITE |
				(buf[i] << FPGA_NAND_DATA_SHIFT));
	}
}

/**
 * socrates_nand_read_buf -  read chip data into buffer
 * @this:	NAND chip object
 * @buf:	buffer to store date
 * @len:	number of bytes to read
 */
static void socrates_nand_read_buf(struct nand_chip *this, uint8_t *buf,
				   int len)
{
	int i;
	struct socrates_nand_host *host = nand_get_controller_data(this);
	uint32_t val;

	val = FPGA_NAND_ENABLE | FPGA_NAND_CMD_READ;

	out_be32(host->io_base, val);
	for (i = 0; i < len; i++) {
		buf[i] = (in_be32(host->io_base) >>
				FPGA_NAND_DATA_SHIFT) & 0xff;
	}
}

/**
 * socrates_nand_read_byte -  read one byte from the chip
 * @mtd:	MTD device structure
 */
static uint8_t socrates_nand_read_byte(struct nand_chip *this)
{
	uint8_t byte;
	socrates_nand_read_buf(this, &byte, sizeof(byte));
	return byte;
}

/*
 * Hardware specific access to control-lines
 */
static void socrates_nand_cmd_ctrl(struct nand_chip *nand_chip, int cmd,
				   unsigned int ctrl)
{
	struct socrates_nand_host *host = nand_get_controller_data(nand_chip);
	uint32_t val;

	if (cmd == NAND_CMD_NONE)
		return;

	if (ctrl & NAND_CLE)
		val = FPGA_NAND_CMD_COMMAND;
	else
		val = FPGA_NAND_CMD_ADDR;

	if (ctrl & NAND_NCE)
		val |= FPGA_NAND_ENABLE;

	val |= (cmd & 0xff) << FPGA_NAND_DATA_SHIFT;

	out_be32(host->io_base, val);
}

/*
 * Read the Device Ready pin.
 */
static int socrates_nand_device_ready(struct nand_chip *nand_chip)
{
	struct socrates_nand_host *host = nand_get_controller_data(nand_chip);

	if (in_be32(host->io_base) & FPGA_NAND_BUSY)
		return 0; /* busy */
	return 1;
}

static int socrates_attach_chip(struct nand_chip *chip)
{
	chip->ecc.engine_type = NAND_ECC_ENGINE_TYPE_SOFT;

	if (chip->ecc.algo == NAND_ECC_ALGO_UNKNOWN)
		chip->ecc.algo = NAND_ECC_ALGO_HAMMING;

	return 0;
}

static const struct nand_controller_ops socrates_ops = {
	.attach_chip = socrates_attach_chip,
};

/*
 * Probe for the NAND device.
 */
static int socrates_nand_probe(struct platform_device *ofdev)
{
	struct socrates_nand_host *host;
	struct mtd_info *mtd;
	struct nand_chip *nand_chip;
	int res;

	/* Allocate memory for the device structure (and zero it) */
	host = devm_kzalloc(&ofdev->dev, sizeof(*host), GFP_KERNEL);
	if (!host)
		return -ENOMEM;

	host->io_base = of_iomap(ofdev->dev.of_node, 0);
	if (host->io_base == NULL) {
		dev_err(&ofdev->dev, "ioremap failed\n");
		return -EIO;
	}

	nand_chip = &host->nand_chip;
	mtd = nand_to_mtd(nand_chip);
	host->dev = &ofdev->dev;

	nand_controller_init(&host->controller);
	host->controller.ops = &socrates_ops;
	nand_chip->controller = &host->controller;

	/* link the private data structures */
	nand_set_controller_data(nand_chip, host);
	nand_set_flash_node(nand_chip, ofdev->dev.of_node);
	mtd->name = "socrates_nand";
	mtd->dev.parent = &ofdev->dev;

	nand_chip->legacy.cmd_ctrl = socrates_nand_cmd_ctrl;
	nand_chip->legacy.read_byte = socrates_nand_read_byte;
	nand_chip->legacy.write_buf = socrates_nand_write_buf;
	nand_chip->legacy.read_buf = socrates_nand_read_buf;
	nand_chip->legacy.dev_ready = socrates_nand_device_ready;

<<<<<<< HEAD
	/* enable ECC */
	nand_chip->ecc.engine_type = NAND_ECC_ENGINE_TYPE_SOFT;
	nand_chip->ecc.algo = NAND_ECC_ALGO_HAMMING;

=======
>>>>>>> f642729d
	/* TODO: I have no idea what real delay is. */
	nand_chip->legacy.chip_delay = 20;	/* 20us command delay time */

	dev_set_drvdata(&ofdev->dev, host);

	res = nand_scan(nand_chip, 1);
	if (res)
		goto out;

	res = mtd_device_register(mtd, NULL, 0);
	if (!res)
		return res;

	nand_cleanup(nand_chip);

out:
	iounmap(host->io_base);
	return res;
}

/*
 * Remove a NAND device.
 */
static int socrates_nand_remove(struct platform_device *ofdev)
{
	struct socrates_nand_host *host = dev_get_drvdata(&ofdev->dev);
	struct nand_chip *chip = &host->nand_chip;
	int ret;

	ret = mtd_device_unregister(nand_to_mtd(chip));
	WARN_ON(ret);
	nand_cleanup(chip);

	iounmap(host->io_base);

	return 0;
}

static const struct of_device_id socrates_nand_match[] =
{
	{
		.compatible   = "abb,socrates-nand",
	},
	{},
};

MODULE_DEVICE_TABLE(of, socrates_nand_match);

static struct platform_driver socrates_nand_driver = {
	.driver = {
		.name = "socrates_nand",
		.of_match_table = socrates_nand_match,
	},
	.probe		= socrates_nand_probe,
	.remove		= socrates_nand_remove,
};

module_platform_driver(socrates_nand_driver);

MODULE_LICENSE("GPL");
MODULE_AUTHOR("Ilya Yanok");
MODULE_DESCRIPTION("NAND driver for Socrates board");<|MERGE_RESOLUTION|>--- conflicted
+++ resolved
@@ -172,13 +172,6 @@
 	nand_chip->legacy.read_buf = socrates_nand_read_buf;
 	nand_chip->legacy.dev_ready = socrates_nand_device_ready;
 
-<<<<<<< HEAD
-	/* enable ECC */
-	nand_chip->ecc.engine_type = NAND_ECC_ENGINE_TYPE_SOFT;
-	nand_chip->ecc.algo = NAND_ECC_ALGO_HAMMING;
-
-=======
->>>>>>> f642729d
 	/* TODO: I have no idea what real delay is. */
 	nand_chip->legacy.chip_delay = 20;	/* 20us command delay time */
 

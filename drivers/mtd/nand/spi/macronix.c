--- conflicted
+++ resolved
@@ -119,8 +119,6 @@
 					      &update_cache_variants),
 		     SPINAND_HAS_QE_BIT,
 		     SPINAND_ECCINFO(&mx35lfxge4ab_ooblayout, NULL)),
-<<<<<<< HEAD
-=======
 	SPINAND_INFO("MX35LF2GE4AD",
 		     SPINAND_ID(SPINAND_READID_METHOD_OPCODE_DUMMY, 0x26),
 		     NAND_MEMORG(1, 2048, 64, 64, 2048, 40, 1, 1, 1),
@@ -168,7 +166,6 @@
 					      &update_cache_variants),
 		     0,
 		     SPINAND_ECCINFO(&mx35lfxge4ab_ooblayout, NULL)),
->>>>>>> 356006a6
 	SPINAND_INFO("MX31LF1GE4BC",
 		     SPINAND_ID(SPINAND_READID_METHOD_OPCODE_DUMMY, 0x1e),
 		     NAND_MEMORG(1, 2048, 64, 64, 1024, 20, 1, 1, 1),

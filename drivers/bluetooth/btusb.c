--- conflicted
+++ resolved
@@ -60,10 +60,7 @@
 #define BTUSB_WIDEBAND_SPEECH	0x400000
 #define BTUSB_VALID_LE_STATES   0x800000
 #define BTUSB_QCA_WCN6855	0x1000000
-<<<<<<< HEAD
-=======
 #define BTUSB_INTEL_NEWGEN	0x2000000
->>>>>>> 356006a6
 
 static const struct usb_device_id btusb_table[] = {
 	/* Generic Bluetooth USB device */

// SPDX-License-Identifier: GPL-2.0-only
/* binder.c
 *
 * Android IPC Subsystem
 *
 * Copyright (C) 2007-2008 Google, Inc.
 */

/*
 * Locking overview
 *
 * There are 3 main spinlocks which must be acquired in the
 * order shown:
 *
 * 1) proc->outer_lock : protects binder_ref
 *    binder_proc_lock() and binder_proc_unlock() are
 *    used to acq/rel.
 * 2) node->lock : protects most fields of binder_node.
 *    binder_node_lock() and binder_node_unlock() are
 *    used to acq/rel
 * 3) proc->inner_lock : protects the thread and node lists
 *    (proc->threads, proc->waiting_threads, proc->nodes)
 *    and all todo lists associated with the binder_proc
 *    (proc->todo, thread->todo, proc->delivered_death and
 *    node->async_todo), as well as thread->transaction_stack
 *    binder_inner_proc_lock() and binder_inner_proc_unlock()
 *    are used to acq/rel
 *
 * Any lock under procA must never be nested under any lock at the same
 * level or below on procB.
 *
 * Functions that require a lock held on entry indicate which lock
 * in the suffix of the function name:
 *
 * foo_olocked() : requires node->outer_lock
 * foo_nlocked() : requires node->lock
 * foo_ilocked() : requires proc->inner_lock
 * foo_oilocked(): requires proc->outer_lock and proc->inner_lock
 * foo_nilocked(): requires node->lock and proc->inner_lock
 * ...
 */

#define pr_fmt(fmt) KBUILD_MODNAME ": " fmt

#include <linux/fdtable.h>
#include <linux/file.h>
#include <linux/freezer.h>
#include <linux/fs.h>
#include <linux/list.h>
#include <linux/miscdevice.h>
#include <linux/module.h>
#include <linux/mutex.h>
#include <linux/nsproxy.h>
#include <linux/poll.h>
#include <linux/debugfs.h>
#include <linux/rbtree.h>
#include <linux/sched/signal.h>
#include <linux/sched/mm.h>
#include <linux/seq_file.h>
#include <linux/string.h>
#include <linux/uaccess.h>
#include <linux/pid_namespace.h>
#include <linux/security.h>
#include <linux/spinlock.h>
#include <linux/ratelimit.h>
#include <linux/syscalls.h>
#include <linux/task_work.h>
#include <linux/sizes.h>
#include <linux/android_vendor.h>

#include <uapi/linux/sched/types.h>
#include <uapi/linux/android/binder.h>

#include <asm/cacheflush.h>

#include "binder_internal.h"
#include "binder_trace.h"
#include <trace/hooks/binder.h>

static HLIST_HEAD(binder_deferred_list);
static DEFINE_MUTEX(binder_deferred_lock);

static HLIST_HEAD(binder_devices);
static HLIST_HEAD(binder_procs);
static DEFINE_MUTEX(binder_procs_lock);

static HLIST_HEAD(binder_dead_nodes);
static DEFINE_SPINLOCK(binder_dead_nodes_lock);

static struct dentry *binder_debugfs_dir_entry_root;
static struct dentry *binder_debugfs_dir_entry_proc;
static atomic_t binder_last_id;

static int proc_show(struct seq_file *m, void *unused);
DEFINE_SHOW_ATTRIBUTE(proc);

#define FORBIDDEN_MMAP_FLAGS                (VM_WRITE)

enum {
	BINDER_DEBUG_USER_ERROR             = 1U << 0,
	BINDER_DEBUG_FAILED_TRANSACTION     = 1U << 1,
	BINDER_DEBUG_DEAD_TRANSACTION       = 1U << 2,
	BINDER_DEBUG_OPEN_CLOSE             = 1U << 3,
	BINDER_DEBUG_DEAD_BINDER            = 1U << 4,
	BINDER_DEBUG_DEATH_NOTIFICATION     = 1U << 5,
	BINDER_DEBUG_READ_WRITE             = 1U << 6,
	BINDER_DEBUG_USER_REFS              = 1U << 7,
	BINDER_DEBUG_THREADS                = 1U << 8,
	BINDER_DEBUG_TRANSACTION            = 1U << 9,
	BINDER_DEBUG_TRANSACTION_COMPLETE   = 1U << 10,
	BINDER_DEBUG_FREE_BUFFER            = 1U << 11,
	BINDER_DEBUG_INTERNAL_REFS          = 1U << 12,
	BINDER_DEBUG_PRIORITY_CAP           = 1U << 13,
	BINDER_DEBUG_SPINLOCKS              = 1U << 14,
};
static uint32_t binder_debug_mask = BINDER_DEBUG_USER_ERROR |
	BINDER_DEBUG_FAILED_TRANSACTION | BINDER_DEBUG_DEAD_TRANSACTION;
module_param_named(debug_mask, binder_debug_mask, uint, 0644);

char *binder_devices_param = CONFIG_ANDROID_BINDER_DEVICES;
module_param_named(devices, binder_devices_param, charp, 0444);

static DECLARE_WAIT_QUEUE_HEAD(binder_user_error_wait);
static int binder_stop_on_user_error;

static int binder_set_stop_on_user_error(const char *val,
					 const struct kernel_param *kp)
{
	int ret;

	ret = param_set_int(val, kp);
	if (binder_stop_on_user_error < 2)
		wake_up(&binder_user_error_wait);
	return ret;
}
module_param_call(stop_on_user_error, binder_set_stop_on_user_error,
	param_get_int, &binder_stop_on_user_error, 0644);

#define binder_debug(mask, x...) \
	do { \
		if (binder_debug_mask & mask) \
			pr_info_ratelimited(x); \
	} while (0)

#define binder_user_error(x...) \
	do { \
		if (binder_debug_mask & BINDER_DEBUG_USER_ERROR) \
			pr_info_ratelimited(x); \
		if (binder_stop_on_user_error) \
			binder_stop_on_user_error = 2; \
	} while (0)

#define to_flat_binder_object(hdr) \
	container_of(hdr, struct flat_binder_object, hdr)

#define to_binder_fd_object(hdr) container_of(hdr, struct binder_fd_object, hdr)

#define to_binder_buffer_object(hdr) \
	container_of(hdr, struct binder_buffer_object, hdr)

#define to_binder_fd_array_object(hdr) \
	container_of(hdr, struct binder_fd_array_object, hdr)

static struct binder_stats binder_stats;

static inline void binder_stats_deleted(enum binder_stat_types type)
{
	atomic_inc(&binder_stats.obj_deleted[type]);
}

static inline void binder_stats_created(enum binder_stat_types type)
{
	atomic_inc(&binder_stats.obj_created[type]);
}

struct binder_transaction_log binder_transaction_log;
struct binder_transaction_log binder_transaction_log_failed;

static struct binder_transaction_log_entry *binder_transaction_log_add(
	struct binder_transaction_log *log)
{
	struct binder_transaction_log_entry *e;
	unsigned int cur = atomic_inc_return(&log->cur);

	if (cur >= ARRAY_SIZE(log->entry))
		log->full = true;
	e = &log->entry[cur % ARRAY_SIZE(log->entry)];
	WRITE_ONCE(e->debug_id_done, 0);
	/*
	 * write-barrier to synchronize access to e->debug_id_done.
	 * We make sure the initialized 0 value is seen before
	 * memset() other fields are zeroed by memset.
	 */
	smp_wmb();
	memset(e, 0, sizeof(*e));
	return e;
}

<<<<<<< HEAD
/**
 * struct binder_work - work enqueued on a worklist
 * @entry:             node enqueued on list
 * @type:              type of work to be performed
 *
 * There are separate work lists for proc, thread, and node (async).
 */
struct binder_work {
	struct list_head entry;

	enum binder_work_type {
		BINDER_WORK_TRANSACTION = 1,
		BINDER_WORK_TRANSACTION_COMPLETE,
		BINDER_WORK_RETURN_ERROR,
		BINDER_WORK_NODE,
		BINDER_WORK_DEAD_BINDER,
		BINDER_WORK_DEAD_BINDER_AND_CLEAR,
		BINDER_WORK_CLEAR_DEATH_NOTIFICATION,
	} type;
};

struct binder_error {
	struct binder_work work;
	uint32_t cmd;
};

/**
 * struct binder_node - binder node bookkeeping
 * @debug_id:             unique ID for debugging
 *                        (invariant after initialized)
 * @lock:                 lock for node fields
 * @work:                 worklist element for node work
 *                        (protected by @proc->inner_lock)
 * @rb_node:              element for proc->nodes tree
 *                        (protected by @proc->inner_lock)
 * @dead_node:            element for binder_dead_nodes list
 *                        (protected by binder_dead_nodes_lock)
 * @proc:                 binder_proc that owns this node
 *                        (invariant after initialized)
 * @refs:                 list of references on this node
 *                        (protected by @lock)
 * @internal_strong_refs: used to take strong references when
 *                        initiating a transaction
 *                        (protected by @proc->inner_lock if @proc
 *                        and by @lock)
 * @local_weak_refs:      weak user refs from local process
 *                        (protected by @proc->inner_lock if @proc
 *                        and by @lock)
 * @local_strong_refs:    strong user refs from local process
 *                        (protected by @proc->inner_lock if @proc
 *                        and by @lock)
 * @tmp_refs:             temporary kernel refs
 *                        (protected by @proc->inner_lock while @proc
 *                        is valid, and by binder_dead_nodes_lock
 *                        if @proc is NULL. During inc/dec and node release
 *                        it is also protected by @lock to provide safety
 *                        as the node dies and @proc becomes NULL)
 * @ptr:                  userspace pointer for node
 *                        (invariant, no lock needed)
 * @cookie:               userspace cookie for node
 *                        (invariant, no lock needed)
 * @has_strong_ref:       userspace notified of strong ref
 *                        (protected by @proc->inner_lock if @proc
 *                        and by @lock)
 * @pending_strong_ref:   userspace has acked notification of strong ref
 *                        (protected by @proc->inner_lock if @proc
 *                        and by @lock)
 * @has_weak_ref:         userspace notified of weak ref
 *                        (protected by @proc->inner_lock if @proc
 *                        and by @lock)
 * @pending_weak_ref:     userspace has acked notification of weak ref
 *                        (protected by @proc->inner_lock if @proc
 *                        and by @lock)
 * @has_async_transaction: async transaction to node in progress
 *                        (protected by @lock)
 * @sched_policy:         minimum scheduling policy for node
 *                        (invariant after initialized)
 * @accept_fds:           file descriptor operations supported for node
 *                        (invariant after initialized)
 * @min_priority:         minimum scheduling priority
 *                        (invariant after initialized)
 * @inherit_rt:           inherit RT scheduling policy from caller
 * @txn_security_ctx:     require sender's security context
 *                        (invariant after initialized)
 * @async_todo:           list of async work items
 *                        (protected by @proc->inner_lock)
 *
 * Bookkeeping structure for binder nodes.
 */
struct binder_node {
	int debug_id;
	spinlock_t lock;
	struct binder_work work;
	union {
		struct rb_node rb_node;
		struct hlist_node dead_node;
	};
	struct binder_proc *proc;
	struct hlist_head refs;
	int internal_strong_refs;
	int local_weak_refs;
	int local_strong_refs;
	int tmp_refs;
	binder_uintptr_t ptr;
	binder_uintptr_t cookie;
	struct {
		/*
		 * bitfield elements protected by
		 * proc inner_lock
		 */
		u8 has_strong_ref:1;
		u8 pending_strong_ref:1;
		u8 has_weak_ref:1;
		u8 pending_weak_ref:1;
	};
	struct {
		/*
		 * invariant after initialization
		 */
		u8 sched_policy:2;
		u8 inherit_rt:1;
		u8 accept_fds:1;
		u8 txn_security_ctx:1;
		u8 min_priority;
	};
	bool has_async_transaction;
	struct list_head async_todo;
};

struct binder_ref_death {
	/**
	 * @work: worklist element for death notifications
	 *        (protected by inner_lock of the proc that
	 *        this ref belongs to)
	 */
	struct binder_work work;
	binder_uintptr_t cookie;
};

/**
 * struct binder_ref_data - binder_ref counts and id
 * @debug_id:        unique ID for the ref
 * @desc:            unique userspace handle for ref
 * @strong:          strong ref count (debugging only if not locked)
 * @weak:            weak ref count (debugging only if not locked)
 *
 * Structure to hold ref count and ref id information. Since
 * the actual ref can only be accessed with a lock, this structure
 * is used to return information about the ref to callers of
 * ref inc/dec functions.
 */
struct binder_ref_data {
	int debug_id;
	uint32_t desc;
	int strong;
	int weak;
};

/**
 * struct binder_ref - struct to track references on nodes
 * @data:        binder_ref_data containing id, handle, and current refcounts
 * @rb_node_desc: node for lookup by @data.desc in proc's rb_tree
 * @rb_node_node: node for lookup by @node in proc's rb_tree
 * @node_entry:  list entry for node->refs list in target node
 *               (protected by @node->lock)
 * @proc:        binder_proc containing ref
 * @node:        binder_node of target node. When cleaning up a
 *               ref for deletion in binder_cleanup_ref, a non-NULL
 *               @node indicates the node must be freed
 * @death:       pointer to death notification (ref_death) if requested
 *               (protected by @node->lock)
 *
 * Structure to track references from procA to target node (on procB). This
 * structure is unsafe to access without holding @proc->outer_lock.
 */
struct binder_ref {
	/* Lookups needed: */
	/*   node + proc => ref (transaction) */
	/*   desc + proc => ref (transaction, inc/dec ref) */
	/*   node => refs + procs (proc exit) */
	struct binder_ref_data data;
	struct rb_node rb_node_desc;
	struct rb_node rb_node_node;
	struct hlist_node node_entry;
	struct binder_proc *proc;
	struct binder_node *node;
	struct binder_ref_death *death;
};

=======
>>>>>>> 2911ed9f
enum binder_deferred_state {
	BINDER_DEFERRED_FLUSH        = 0x01,
	BINDER_DEFERRED_RELEASE      = 0x02,
};

<<<<<<< HEAD
/**
 * struct binder_priority - scheduler policy and priority
 * @sched_policy            scheduler policy
 * @prio                    [100..139] for SCHED_NORMAL, [0..99] for FIFO/RT
 *
 * The binder driver supports inheriting the following scheduler policies:
 * SCHED_NORMAL
 * SCHED_BATCH
 * SCHED_FIFO
 * SCHED_RR
 */
struct binder_priority {
	unsigned int sched_policy;
	int prio;
};

/**
 * struct binder_proc - binder process bookkeeping
 * @proc_node:            element for binder_procs list
 * @threads:              rbtree of binder_threads in this proc
 *                        (protected by @inner_lock)
 * @nodes:                rbtree of binder nodes associated with
 *                        this proc ordered by node->ptr
 *                        (protected by @inner_lock)
 * @refs_by_desc:         rbtree of refs ordered by ref->desc
 *                        (protected by @outer_lock)
 * @refs_by_node:         rbtree of refs ordered by ref->node
 *                        (protected by @outer_lock)
 * @waiting_threads:      threads currently waiting for proc work
 *                        (protected by @inner_lock)
 * @pid                   PID of group_leader of process
 *                        (invariant after initialized)
 * @tsk                   task_struct for group_leader of process
 *                        (invariant after initialized)
 * @deferred_work_node:   element for binder_deferred_list
 *                        (protected by binder_deferred_lock)
 * @deferred_work:        bitmap of deferred work to perform
 *                        (protected by binder_deferred_lock)
 * @is_dead:              process is dead and awaiting free
 *                        when outstanding transactions are cleaned up
 *                        (protected by @inner_lock)
 * @todo:                 list of work for this process
 *                        (protected by @inner_lock)
 * @stats:                per-process binder statistics
 *                        (atomics, no lock needed)
 * @delivered_death:      list of delivered death notification
 *                        (protected by @inner_lock)
 * @max_threads:          cap on number of binder threads
 *                        (protected by @inner_lock)
 * @requested_threads:    number of binder threads requested but not
 *                        yet started. In current implementation, can
 *                        only be 0 or 1.
 *                        (protected by @inner_lock)
 * @requested_threads_started: number binder threads started
 *                        (protected by @inner_lock)
 * @tmp_ref:              temporary reference to indicate proc is in use
 *                        (protected by @inner_lock)
 * @default_priority:     default scheduler priority
 *                        (invariant after initialized)
 * @debugfs_entry:        debugfs node
 * @alloc:                binder allocator bookkeeping
 * @context:              binder_context for this proc
 *                        (invariant after initialized)
 * @inner_lock:           can nest under outer_lock and/or node lock
 * @outer_lock:           no nesting under innor or node lock
 *                        Lock order: 1) outer, 2) node, 3) inner
 * @binderfs_entry:       process-specific binderfs log file
 *
 * Bookkeeping structure for binder processes
 */
struct binder_proc {
	struct hlist_node proc_node;
	struct rb_root threads;
	struct rb_root nodes;
	struct rb_root refs_by_desc;
	struct rb_root refs_by_node;
	struct list_head waiting_threads;
	int pid;
	struct task_struct *tsk;
	struct hlist_node deferred_work_node;
	int deferred_work;
	bool is_dead;

	struct list_head todo;
	struct binder_stats stats;
	struct list_head delivered_death;
	int max_threads;
	int requested_threads;
	int requested_threads_started;
	int tmp_ref;
	struct binder_priority default_priority;
	struct dentry *debugfs_entry;
	struct binder_alloc alloc;
	struct binder_context *context;
	spinlock_t inner_lock;
	spinlock_t outer_lock;
	struct dentry *binderfs_entry;
};

=======
>>>>>>> 2911ed9f
enum {
	BINDER_LOOPER_STATE_REGISTERED  = 0x01,
	BINDER_LOOPER_STATE_ENTERED     = 0x02,
	BINDER_LOOPER_STATE_EXITED      = 0x04,
	BINDER_LOOPER_STATE_INVALID     = 0x08,
	BINDER_LOOPER_STATE_WAITING     = 0x10,
	BINDER_LOOPER_STATE_POLL        = 0x20,
};

/**
<<<<<<< HEAD
 * struct binder_thread - binder thread bookkeeping
 * @proc:                 binder process for this thread
 *                        (invariant after initialization)
 * @rb_node:              element for proc->threads rbtree
 *                        (protected by @proc->inner_lock)
 * @waiting_thread_node:  element for @proc->waiting_threads list
 *                        (protected by @proc->inner_lock)
 * @pid:                  PID for this thread
 *                        (invariant after initialization)
 * @looper:               bitmap of looping state
 *                        (only accessed by this thread)
 * @looper_needs_return:  looping thread needs to exit driver
 *                        (no lock needed)
 * @transaction_stack:    stack of in-progress transactions for this thread
 *                        (protected by @proc->inner_lock)
 * @todo:                 list of work to do for this thread
 *                        (protected by @proc->inner_lock)
 * @process_todo:         whether work in @todo should be processed
 *                        (protected by @proc->inner_lock)
 * @return_error:         transaction errors reported by this thread
 *                        (only accessed by this thread)
 * @reply_error:          transaction errors reported by target thread
 *                        (protected by @proc->inner_lock)
 * @wait:                 wait queue for thread work
 * @stats:                per-thread statistics
 *                        (atomics, no lock needed)
 * @tmp_ref:              temporary reference to indicate thread is in use
 *                        (atomic since @proc->inner_lock cannot
 *                        always be acquired)
 * @is_dead:              thread is dead and awaiting free
 *                        when outstanding transactions are cleaned up
 *                        (protected by @proc->inner_lock)
 * @task:                 struct task_struct for this thread
 *
 * Bookkeeping structure for binder threads.
 */
struct binder_thread {
	struct binder_proc *proc;
	struct rb_node rb_node;
	struct list_head waiting_thread_node;
	int pid;
	int looper;              /* only modified by this thread */
	bool looper_need_return; /* can be written by other thread */
	struct binder_transaction *transaction_stack;
	struct list_head todo;
	bool process_todo;
	struct binder_error return_error;
	struct binder_error reply_error;
	wait_queue_head_t wait;
	struct binder_stats stats;
	atomic_t tmp_ref;
	bool is_dead;
	struct task_struct *task;
};

/**
 * struct binder_txn_fd_fixup - transaction fd fixup list element
 * @fixup_entry:          list entry
 * @file:                 struct file to be associated with new fd
 * @offset:               offset in buffer data to this fixup
 *
 * List element for fd fixups in a transaction. Since file
 * descriptors need to be allocated in the context of the
 * target process, we pass each fd to be processed in this
 * struct.
 */
struct binder_txn_fd_fixup {
	struct list_head fixup_entry;
	struct file *file;
	size_t offset;
};

struct binder_transaction {
	int debug_id;
	struct binder_work work;
	struct binder_thread *from;
	struct binder_transaction *from_parent;
	struct binder_proc *to_proc;
	struct binder_thread *to_thread;
	struct binder_transaction *to_parent;
	unsigned need_reply:1;
	/* unsigned is_dead:1; */	/* not used at the moment */

	struct binder_buffer *buffer;
	unsigned int	code;
	unsigned int	flags;
	struct binder_priority	priority;
	struct binder_priority	saved_priority;
	bool    set_priority_called;
	kuid_t	sender_euid;
	struct list_head fd_fixups;
	binder_uintptr_t security_ctx;
	/**
	 * @lock:  protects @from, @to_proc, and @to_thread
	 *
	 * @from, @to_proc, and @to_thread can be set to NULL
	 * during thread teardown
	 */
	spinlock_t lock;
	ANDROID_VENDOR_DATA(1);
};

/**
 * struct binder_object - union of flat binder object types
 * @hdr:   generic object header
 * @fbo:   binder object (nodes and refs)
 * @fdo:   file descriptor object
 * @bbo:   binder buffer pointer
 * @fdao:  file descriptor array
 *
 * Used for type-independent object copies
 */
struct binder_object {
	union {
		struct binder_object_header hdr;
		struct flat_binder_object fbo;
		struct binder_fd_object fdo;
		struct binder_buffer_object bbo;
		struct binder_fd_array_object fdao;
	};
};

/**
=======
>>>>>>> 2911ed9f
 * binder_proc_lock() - Acquire outer lock for given binder_proc
 * @proc:         struct binder_proc to acquire
 *
 * Acquires proc->outer_lock. Used to protect binder_ref
 * structures associated with the given proc.
 */
#define binder_proc_lock(proc) _binder_proc_lock(proc, __LINE__)
static void
_binder_proc_lock(struct binder_proc *proc, int line)
	__acquires(&proc->outer_lock)
{
	binder_debug(BINDER_DEBUG_SPINLOCKS,
		     "%s: line=%d\n", __func__, line);
	spin_lock(&proc->outer_lock);
}

/**
 * binder_proc_unlock() - Release spinlock for given binder_proc
 * @proc:         struct binder_proc to acquire
 *
 * Release lock acquired via binder_proc_lock()
 */
#define binder_proc_unlock(_proc) _binder_proc_unlock(_proc, __LINE__)
static void
_binder_proc_unlock(struct binder_proc *proc, int line)
	__releases(&proc->outer_lock)
{
	binder_debug(BINDER_DEBUG_SPINLOCKS,
		     "%s: line=%d\n", __func__, line);
	spin_unlock(&proc->outer_lock);
}

/**
 * binder_inner_proc_lock() - Acquire inner lock for given binder_proc
 * @proc:         struct binder_proc to acquire
 *
 * Acquires proc->inner_lock. Used to protect todo lists
 */
#define binder_inner_proc_lock(proc) _binder_inner_proc_lock(proc, __LINE__)
static void
_binder_inner_proc_lock(struct binder_proc *proc, int line)
	__acquires(&proc->inner_lock)
{
	binder_debug(BINDER_DEBUG_SPINLOCKS,
		     "%s: line=%d\n", __func__, line);
	spin_lock(&proc->inner_lock);
}

/**
 * binder_inner_proc_unlock() - Release inner lock for given binder_proc
 * @proc:         struct binder_proc to acquire
 *
 * Release lock acquired via binder_inner_proc_lock()
 */
#define binder_inner_proc_unlock(proc) _binder_inner_proc_unlock(proc, __LINE__)
static void
_binder_inner_proc_unlock(struct binder_proc *proc, int line)
	__releases(&proc->inner_lock)
{
	binder_debug(BINDER_DEBUG_SPINLOCKS,
		     "%s: line=%d\n", __func__, line);
	spin_unlock(&proc->inner_lock);
}

/**
 * binder_node_lock() - Acquire spinlock for given binder_node
 * @node:         struct binder_node to acquire
 *
 * Acquires node->lock. Used to protect binder_node fields
 */
#define binder_node_lock(node) _binder_node_lock(node, __LINE__)
static void
_binder_node_lock(struct binder_node *node, int line)
	__acquires(&node->lock)
{
	binder_debug(BINDER_DEBUG_SPINLOCKS,
		     "%s: line=%d\n", __func__, line);
	spin_lock(&node->lock);
}

/**
 * binder_node_unlock() - Release spinlock for given binder_proc
 * @node:         struct binder_node to acquire
 *
 * Release lock acquired via binder_node_lock()
 */
#define binder_node_unlock(node) _binder_node_unlock(node, __LINE__)
static void
_binder_node_unlock(struct binder_node *node, int line)
	__releases(&node->lock)
{
	binder_debug(BINDER_DEBUG_SPINLOCKS,
		     "%s: line=%d\n", __func__, line);
	spin_unlock(&node->lock);
}

/**
 * binder_node_inner_lock() - Acquire node and inner locks
 * @node:         struct binder_node to acquire
 *
 * Acquires node->lock. If node->proc also acquires
 * proc->inner_lock. Used to protect binder_node fields
 */
#define binder_node_inner_lock(node) _binder_node_inner_lock(node, __LINE__)
static void
_binder_node_inner_lock(struct binder_node *node, int line)
	__acquires(&node->lock) __acquires(&node->proc->inner_lock)
{
	binder_debug(BINDER_DEBUG_SPINLOCKS,
		     "%s: line=%d\n", __func__, line);
	spin_lock(&node->lock);
	if (node->proc)
		binder_inner_proc_lock(node->proc);
	else
		/* annotation for sparse */
		__acquire(&node->proc->inner_lock);
}

/**
 * binder_node_unlock() - Release node and inner locks
 * @node:         struct binder_node to acquire
 *
 * Release lock acquired via binder_node_lock()
 */
#define binder_node_inner_unlock(node) _binder_node_inner_unlock(node, __LINE__)
static void
_binder_node_inner_unlock(struct binder_node *node, int line)
	__releases(&node->lock) __releases(&node->proc->inner_lock)
{
	struct binder_proc *proc = node->proc;

	binder_debug(BINDER_DEBUG_SPINLOCKS,
		     "%s: line=%d\n", __func__, line);
	if (proc)
		binder_inner_proc_unlock(proc);
	else
		/* annotation for sparse */
		__release(&node->proc->inner_lock);
	spin_unlock(&node->lock);
}

static bool binder_worklist_empty_ilocked(struct list_head *list)
{
	return list_empty(list);
}

/**
 * binder_worklist_empty() - Check if no items on the work list
 * @proc:       binder_proc associated with list
 * @list:	list to check
 *
 * Return: true if there are no items on list, else false
 */
static bool binder_worklist_empty(struct binder_proc *proc,
				  struct list_head *list)
{
	bool ret;

	binder_inner_proc_lock(proc);
	ret = binder_worklist_empty_ilocked(list);
	binder_inner_proc_unlock(proc);
	return ret;
}

/**
 * binder_enqueue_work_ilocked() - Add an item to the work list
 * @work:         struct binder_work to add to list
 * @target_list:  list to add work to
 *
 * Adds the work to the specified list. Asserts that work
 * is not already on a list.
 *
 * Requires the proc->inner_lock to be held.
 */
static void
binder_enqueue_work_ilocked(struct binder_work *work,
			   struct list_head *target_list)
{
	BUG_ON(target_list == NULL);
	BUG_ON(work->entry.next && !list_empty(&work->entry));
	list_add_tail(&work->entry, target_list);
}

/**
 * binder_enqueue_deferred_thread_work_ilocked() - Add deferred thread work
 * @thread:       thread to queue work to
 * @work:         struct binder_work to add to list
 *
 * Adds the work to the todo list of the thread. Doesn't set the process_todo
 * flag, which means that (if it wasn't already set) the thread will go to
 * sleep without handling this work when it calls read.
 *
 * Requires the proc->inner_lock to be held.
 */
static void
binder_enqueue_deferred_thread_work_ilocked(struct binder_thread *thread,
					    struct binder_work *work)
{
	WARN_ON(!list_empty(&thread->waiting_thread_node));
	binder_enqueue_work_ilocked(work, &thread->todo);
}

/**
 * binder_enqueue_thread_work_ilocked() - Add an item to the thread work list
 * @thread:       thread to queue work to
 * @work:         struct binder_work to add to list
 *
 * Adds the work to the todo list of the thread, and enables processing
 * of the todo queue.
 *
 * Requires the proc->inner_lock to be held.
 */
static void
binder_enqueue_thread_work_ilocked(struct binder_thread *thread,
				   struct binder_work *work)
{
	WARN_ON(!list_empty(&thread->waiting_thread_node));
	binder_enqueue_work_ilocked(work, &thread->todo);
	thread->process_todo = true;
}

/**
 * binder_enqueue_thread_work() - Add an item to the thread work list
 * @thread:       thread to queue work to
 * @work:         struct binder_work to add to list
 *
 * Adds the work to the todo list of the thread, and enables processing
 * of the todo queue.
 */
static void
binder_enqueue_thread_work(struct binder_thread *thread,
			   struct binder_work *work)
{
	binder_inner_proc_lock(thread->proc);
	binder_enqueue_thread_work_ilocked(thread, work);
	binder_inner_proc_unlock(thread->proc);
}

static void
binder_dequeue_work_ilocked(struct binder_work *work)
{
	list_del_init(&work->entry);
}

/**
 * binder_dequeue_work() - Removes an item from the work list
 * @proc:         binder_proc associated with list
 * @work:         struct binder_work to remove from list
 *
 * Removes the specified work item from whatever list it is on.
 * Can safely be called if work is not on any list.
 */
static void
binder_dequeue_work(struct binder_proc *proc, struct binder_work *work)
{
	binder_inner_proc_lock(proc);
	binder_dequeue_work_ilocked(work);
	binder_inner_proc_unlock(proc);
}

static struct binder_work *binder_dequeue_work_head_ilocked(
					struct list_head *list)
{
	struct binder_work *w;

	w = list_first_entry_or_null(list, struct binder_work, entry);
	if (w)
		list_del_init(&w->entry);
	return w;
}

static void
binder_defer_work(struct binder_proc *proc, enum binder_deferred_state defer);
static void binder_free_thread(struct binder_thread *thread);
static void binder_free_proc(struct binder_proc *proc);
static void binder_inc_node_tmpref_ilocked(struct binder_node *node);

static bool binder_has_work_ilocked(struct binder_thread *thread,
				    bool do_proc_work)
{
	return thread->process_todo ||
		thread->looper_need_return ||
		(do_proc_work &&
		 !binder_worklist_empty_ilocked(&thread->proc->todo));
}

static bool binder_has_work(struct binder_thread *thread, bool do_proc_work)
{
	bool has_work;

	binder_inner_proc_lock(thread->proc);
	has_work = binder_has_work_ilocked(thread, do_proc_work);
	binder_inner_proc_unlock(thread->proc);

	return has_work;
}

static bool binder_available_for_proc_work_ilocked(struct binder_thread *thread)
{
	return !thread->transaction_stack &&
		binder_worklist_empty_ilocked(&thread->todo) &&
		(thread->looper & (BINDER_LOOPER_STATE_ENTERED |
				   BINDER_LOOPER_STATE_REGISTERED));
}

static void binder_wakeup_poll_threads_ilocked(struct binder_proc *proc,
					       bool sync)
{
	struct rb_node *n;
	struct binder_thread *thread;

	for (n = rb_first(&proc->threads); n != NULL; n = rb_next(n)) {
		thread = rb_entry(n, struct binder_thread, rb_node);
		if (thread->looper & BINDER_LOOPER_STATE_POLL &&
		    binder_available_for_proc_work_ilocked(thread)) {
			trace_android_vh_binder_wakeup_poll_threads_ilocked(thread->task);
			if (sync)
				wake_up_interruptible_sync(&thread->wait);
			else
				wake_up_interruptible(&thread->wait);
		}
	}
}

/**
 * binder_select_thread_ilocked() - selects a thread for doing proc work.
 * @proc:	process to select a thread from
 *
 * Note that calling this function moves the thread off the waiting_threads
 * list, so it can only be woken up by the caller of this function, or a
 * signal. Therefore, callers *should* always wake up the thread this function
 * returns.
 *
 * Return:	If there's a thread currently waiting for process work,
 *		returns that thread. Otherwise returns NULL.
 */
static struct binder_thread *
binder_select_thread_ilocked(struct binder_proc *proc)
{
	struct binder_thread *thread;

	assert_spin_locked(&proc->inner_lock);
	thread = list_first_entry_or_null(&proc->waiting_threads,
					  struct binder_thread,
					  waiting_thread_node);

	if (thread)
		list_del_init(&thread->waiting_thread_node);

	return thread;
}

/**
 * binder_wakeup_thread_ilocked() - wakes up a thread for doing proc work.
 * @proc:	process to wake up a thread in
 * @thread:	specific thread to wake-up (may be NULL)
 * @sync:	whether to do a synchronous wake-up
 *
 * This function wakes up a thread in the @proc process.
 * The caller may provide a specific thread to wake-up in
 * the @thread parameter. If @thread is NULL, this function
 * will wake up threads that have called poll().
 *
 * Note that for this function to work as expected, callers
 * should first call binder_select_thread() to find a thread
 * to handle the work (if they don't have a thread already),
 * and pass the result into the @thread parameter.
 */
static void binder_wakeup_thread_ilocked(struct binder_proc *proc,
					 struct binder_thread *thread,
					 bool sync)
{
	assert_spin_locked(&proc->inner_lock);

	if (thread) {
		trace_android_vh_binder_wakeup_thread_ilocked(thread->task);
		if (sync)
			wake_up_interruptible_sync(&thread->wait);
		else
			wake_up_interruptible(&thread->wait);
		return;
	}

	/* Didn't find a thread waiting for proc work; this can happen
	 * in two scenarios:
	 * 1. All threads are busy handling transactions
	 *    In that case, one of those threads should call back into
	 *    the kernel driver soon and pick up this work.
	 * 2. Threads are using the (e)poll interface, in which case
	 *    they may be blocked on the waitqueue without having been
	 *    added to waiting_threads. For this case, we just iterate
	 *    over all threads not handling transaction work, and
	 *    wake them all up. We wake all because we don't know whether
	 *    a thread that called into (e)poll is handling non-binder
	 *    work currently.
	 */
	binder_wakeup_poll_threads_ilocked(proc, sync);
}

static void binder_wakeup_proc_ilocked(struct binder_proc *proc)
{
	struct binder_thread *thread = binder_select_thread_ilocked(proc);

	binder_wakeup_thread_ilocked(proc, thread, /* sync = */false);
}

static bool is_rt_policy(int policy)
{
	return policy == SCHED_FIFO || policy == SCHED_RR;
}

static bool is_fair_policy(int policy)
{
	return policy == SCHED_NORMAL || policy == SCHED_BATCH;
}

static bool binder_supported_policy(int policy)
{
	return is_fair_policy(policy) || is_rt_policy(policy);
}

static int to_userspace_prio(int policy, int kernel_priority)
{
	if (is_fair_policy(policy))
		return PRIO_TO_NICE(kernel_priority);
	else
		return MAX_USER_RT_PRIO - 1 - kernel_priority;
}

static int to_kernel_prio(int policy, int user_priority)
{
	if (is_fair_policy(policy))
		return NICE_TO_PRIO(user_priority);
	else
		return MAX_USER_RT_PRIO - 1 - user_priority;
}

static void binder_do_set_priority(struct task_struct *task,
				   struct binder_priority desired,
				   bool verify)
{
	int priority; /* user-space prio value */
	bool has_cap_nice;
	unsigned int policy = desired.sched_policy;

	if (task->policy == policy && task->normal_prio == desired.prio)
		return;

	has_cap_nice = has_capability_noaudit(task, CAP_SYS_NICE);

	priority = to_userspace_prio(policy, desired.prio);

	if (verify && is_rt_policy(policy) && !has_cap_nice) {
		long max_rtprio = task_rlimit(task, RLIMIT_RTPRIO);

		if (max_rtprio == 0) {
			policy = SCHED_NORMAL;
			priority = MIN_NICE;
		} else if (priority > max_rtprio) {
			priority = max_rtprio;
		}
	}

	if (verify && is_fair_policy(policy) && !has_cap_nice) {
		long min_nice = rlimit_to_nice(task_rlimit(task, RLIMIT_NICE));

		if (min_nice > MAX_NICE) {
			binder_user_error("%d RLIMIT_NICE not set\n",
					  task->pid);
			return;
		} else if (priority < min_nice) {
			priority = min_nice;
		}
	}

	if (policy != desired.sched_policy ||
	    to_kernel_prio(policy, priority) != desired.prio)
		binder_debug(BINDER_DEBUG_PRIORITY_CAP,
			     "%d: priority %d not allowed, using %d instead\n",
			      task->pid, desired.prio,
			      to_kernel_prio(policy, priority));

	trace_binder_set_priority(task->tgid, task->pid, task->normal_prio,
				  to_kernel_prio(policy, priority),
				  desired.prio);

	/* Set the actual priority */
	if (task->policy != policy || is_rt_policy(policy)) {
		struct sched_param params;

		params.sched_priority = is_rt_policy(policy) ? priority : 0;

		sched_setscheduler_nocheck(task,
					   policy | SCHED_RESET_ON_FORK,
					   &params);
	}
	if (is_fair_policy(policy))
		set_user_nice(task, priority);
}

static void binder_set_priority(struct task_struct *task,
				struct binder_priority desired)
{
	binder_do_set_priority(task, desired, /* verify = */ true);
}

static void binder_restore_priority(struct task_struct *task,
				    struct binder_priority desired)
{
	binder_do_set_priority(task, desired, /* verify = */ false);
}

static void binder_transaction_priority(struct task_struct *task,
					struct binder_transaction *t,
					struct binder_priority node_prio,
					bool inherit_rt)
{
	struct binder_priority desired_prio = t->priority;

	if (t->set_priority_called)
		return;

	t->set_priority_called = true;
	t->saved_priority.sched_policy = task->policy;
	t->saved_priority.prio = task->normal_prio;

	if (!inherit_rt && is_rt_policy(desired_prio.sched_policy)) {
		desired_prio.prio = NICE_TO_PRIO(0);
		desired_prio.sched_policy = SCHED_NORMAL;
	}

	if (node_prio.prio < t->priority.prio ||
	    (node_prio.prio == t->priority.prio &&
	     node_prio.sched_policy == SCHED_FIFO)) {
		/*
		 * In case the minimum priority on the node is
		 * higher (lower value), use that priority. If
		 * the priority is the same, but the node uses
		 * SCHED_FIFO, prefer SCHED_FIFO, since it can
		 * run unbounded, unlike SCHED_RR.
		 */
		desired_prio = node_prio;
	}

	binder_set_priority(task, desired_prio);
	trace_android_vh_binder_set_priority(t, task);
}

static struct binder_node *binder_get_node_ilocked(struct binder_proc *proc,
						   binder_uintptr_t ptr)
{
	struct rb_node *n = proc->nodes.rb_node;
	struct binder_node *node;

	assert_spin_locked(&proc->inner_lock);

	while (n) {
		node = rb_entry(n, struct binder_node, rb_node);

		if (ptr < node->ptr)
			n = n->rb_left;
		else if (ptr > node->ptr)
			n = n->rb_right;
		else {
			/*
			 * take an implicit weak reference
			 * to ensure node stays alive until
			 * call to binder_put_node()
			 */
			binder_inc_node_tmpref_ilocked(node);
			return node;
		}
	}
	return NULL;
}

static struct binder_node *binder_get_node(struct binder_proc *proc,
					   binder_uintptr_t ptr)
{
	struct binder_node *node;

	binder_inner_proc_lock(proc);
	node = binder_get_node_ilocked(proc, ptr);
	binder_inner_proc_unlock(proc);
	return node;
}

static struct binder_node *binder_init_node_ilocked(
						struct binder_proc *proc,
						struct binder_node *new_node,
						struct flat_binder_object *fp)
{
	struct rb_node **p = &proc->nodes.rb_node;
	struct rb_node *parent = NULL;
	struct binder_node *node;
	binder_uintptr_t ptr = fp ? fp->binder : 0;
	binder_uintptr_t cookie = fp ? fp->cookie : 0;
	__u32 flags = fp ? fp->flags : 0;
	s8 priority;

	assert_spin_locked(&proc->inner_lock);

	while (*p) {

		parent = *p;
		node = rb_entry(parent, struct binder_node, rb_node);

		if (ptr < node->ptr)
			p = &(*p)->rb_left;
		else if (ptr > node->ptr)
			p = &(*p)->rb_right;
		else {
			/*
			 * A matching node is already in
			 * the rb tree. Abandon the init
			 * and return it.
			 */
			binder_inc_node_tmpref_ilocked(node);
			return node;
		}
	}
	node = new_node;
	binder_stats_created(BINDER_STAT_NODE);
	node->tmp_refs++;
	rb_link_node(&node->rb_node, parent, p);
	rb_insert_color(&node->rb_node, &proc->nodes);
	node->debug_id = atomic_inc_return(&binder_last_id);
	node->proc = proc;
	node->ptr = ptr;
	node->cookie = cookie;
	node->work.type = BINDER_WORK_NODE;
	priority = flags & FLAT_BINDER_FLAG_PRIORITY_MASK;
	node->sched_policy = (flags & FLAT_BINDER_FLAG_SCHED_POLICY_MASK) >>
		FLAT_BINDER_FLAG_SCHED_POLICY_SHIFT;
	node->min_priority = to_kernel_prio(node->sched_policy, priority);
	node->accept_fds = !!(flags & FLAT_BINDER_FLAG_ACCEPTS_FDS);
	node->inherit_rt = !!(flags & FLAT_BINDER_FLAG_INHERIT_RT);
	node->txn_security_ctx = !!(flags & FLAT_BINDER_FLAG_TXN_SECURITY_CTX);
	spin_lock_init(&node->lock);
	INIT_LIST_HEAD(&node->work.entry);
	INIT_LIST_HEAD(&node->async_todo);
	binder_debug(BINDER_DEBUG_INTERNAL_REFS,
		     "%d:%d node %d u%016llx c%016llx created\n",
		     proc->pid, current->pid, node->debug_id,
		     (u64)node->ptr, (u64)node->cookie);

	return node;
}

static struct binder_node *binder_new_node(struct binder_proc *proc,
					   struct flat_binder_object *fp)
{
	struct binder_node *node;
	struct binder_node *new_node = kzalloc(sizeof(*node), GFP_KERNEL);

	if (!new_node)
		return NULL;
	binder_inner_proc_lock(proc);
	node = binder_init_node_ilocked(proc, new_node, fp);
	binder_inner_proc_unlock(proc);
	if (node != new_node)
		/*
		 * The node was already added by another thread
		 */
		kfree(new_node);

	return node;
}

static void binder_free_node(struct binder_node *node)
{
	kfree(node);
	binder_stats_deleted(BINDER_STAT_NODE);
}

static int binder_inc_node_nilocked(struct binder_node *node, int strong,
				    int internal,
				    struct list_head *target_list)
{
	struct binder_proc *proc = node->proc;

	assert_spin_locked(&node->lock);
	if (proc)
		assert_spin_locked(&proc->inner_lock);
	if (strong) {
		if (internal) {
			if (target_list == NULL &&
			    node->internal_strong_refs == 0 &&
			    !(node->proc &&
			      node == node->proc->context->binder_context_mgr_node &&
			      node->has_strong_ref)) {
				pr_err("invalid inc strong node for %d\n",
					node->debug_id);
				return -EINVAL;
			}
			node->internal_strong_refs++;
		} else
			node->local_strong_refs++;
		if (!node->has_strong_ref && target_list) {
			struct binder_thread *thread = container_of(target_list,
						    struct binder_thread, todo);
			binder_dequeue_work_ilocked(&node->work);
			BUG_ON(&thread->todo != target_list);
			binder_enqueue_deferred_thread_work_ilocked(thread,
								   &node->work);
		}
	} else {
		if (!internal)
			node->local_weak_refs++;
		if (!node->has_weak_ref && list_empty(&node->work.entry)) {
			if (target_list == NULL) {
				pr_err("invalid inc weak node for %d\n",
					node->debug_id);
				return -EINVAL;
			}
			/*
			 * See comment above
			 */
			binder_enqueue_work_ilocked(&node->work, target_list);
		}
	}
	return 0;
}

static int binder_inc_node(struct binder_node *node, int strong, int internal,
			   struct list_head *target_list)
{
	int ret;

	binder_node_inner_lock(node);
	ret = binder_inc_node_nilocked(node, strong, internal, target_list);
	binder_node_inner_unlock(node);

	return ret;
}

static bool binder_dec_node_nilocked(struct binder_node *node,
				     int strong, int internal)
{
	struct binder_proc *proc = node->proc;

	assert_spin_locked(&node->lock);
	if (proc)
		assert_spin_locked(&proc->inner_lock);
	if (strong) {
		if (internal)
			node->internal_strong_refs--;
		else
			node->local_strong_refs--;
		if (node->local_strong_refs || node->internal_strong_refs)
			return false;
	} else {
		if (!internal)
			node->local_weak_refs--;
		if (node->local_weak_refs || node->tmp_refs ||
				!hlist_empty(&node->refs))
			return false;
	}

	if (proc && (node->has_strong_ref || node->has_weak_ref)) {
		if (list_empty(&node->work.entry)) {
			binder_enqueue_work_ilocked(&node->work, &proc->todo);
			binder_wakeup_proc_ilocked(proc);
		}
	} else {
		if (hlist_empty(&node->refs) && !node->local_strong_refs &&
		    !node->local_weak_refs && !node->tmp_refs) {
			if (proc) {
				binder_dequeue_work_ilocked(&node->work);
				rb_erase(&node->rb_node, &proc->nodes);
				binder_debug(BINDER_DEBUG_INTERNAL_REFS,
					     "refless node %d deleted\n",
					     node->debug_id);
			} else {
				BUG_ON(!list_empty(&node->work.entry));
				spin_lock(&binder_dead_nodes_lock);
				/*
				 * tmp_refs could have changed so
				 * check it again
				 */
				if (node->tmp_refs) {
					spin_unlock(&binder_dead_nodes_lock);
					return false;
				}
				hlist_del(&node->dead_node);
				spin_unlock(&binder_dead_nodes_lock);
				binder_debug(BINDER_DEBUG_INTERNAL_REFS,
					     "dead node %d deleted\n",
					     node->debug_id);
			}
			return true;
		}
	}
	return false;
}

static void binder_dec_node(struct binder_node *node, int strong, int internal)
{
	bool free_node;

	binder_node_inner_lock(node);
	free_node = binder_dec_node_nilocked(node, strong, internal);
	binder_node_inner_unlock(node);
	if (free_node)
		binder_free_node(node);
}

static void binder_inc_node_tmpref_ilocked(struct binder_node *node)
{
	/*
	 * No call to binder_inc_node() is needed since we
	 * don't need to inform userspace of any changes to
	 * tmp_refs
	 */
	node->tmp_refs++;
}

/**
 * binder_inc_node_tmpref() - take a temporary reference on node
 * @node:	node to reference
 *
 * Take reference on node to prevent the node from being freed
 * while referenced only by a local variable. The inner lock is
 * needed to serialize with the node work on the queue (which
 * isn't needed after the node is dead). If the node is dead
 * (node->proc is NULL), use binder_dead_nodes_lock to protect
 * node->tmp_refs against dead-node-only cases where the node
 * lock cannot be acquired (eg traversing the dead node list to
 * print nodes)
 */
static void binder_inc_node_tmpref(struct binder_node *node)
{
	binder_node_lock(node);
	if (node->proc)
		binder_inner_proc_lock(node->proc);
	else
		spin_lock(&binder_dead_nodes_lock);
	binder_inc_node_tmpref_ilocked(node);
	if (node->proc)
		binder_inner_proc_unlock(node->proc);
	else
		spin_unlock(&binder_dead_nodes_lock);
	binder_node_unlock(node);
}

/**
 * binder_dec_node_tmpref() - remove a temporary reference on node
 * @node:	node to reference
 *
 * Release temporary reference on node taken via binder_inc_node_tmpref()
 */
static void binder_dec_node_tmpref(struct binder_node *node)
{
	bool free_node;

	binder_node_inner_lock(node);
	if (!node->proc)
		spin_lock(&binder_dead_nodes_lock);
	else
		__acquire(&binder_dead_nodes_lock);
	node->tmp_refs--;
	BUG_ON(node->tmp_refs < 0);
	if (!node->proc)
		spin_unlock(&binder_dead_nodes_lock);
	else
		__release(&binder_dead_nodes_lock);
	/*
	 * Call binder_dec_node() to check if all refcounts are 0
	 * and cleanup is needed. Calling with strong=0 and internal=1
	 * causes no actual reference to be released in binder_dec_node().
	 * If that changes, a change is needed here too.
	 */
	free_node = binder_dec_node_nilocked(node, 0, 1);
	binder_node_inner_unlock(node);
	if (free_node)
		binder_free_node(node);
}

static void binder_put_node(struct binder_node *node)
{
	binder_dec_node_tmpref(node);
}

static struct binder_ref *binder_get_ref_olocked(struct binder_proc *proc,
						 u32 desc, bool need_strong_ref)
{
	struct rb_node *n = proc->refs_by_desc.rb_node;
	struct binder_ref *ref;

	while (n) {
		ref = rb_entry(n, struct binder_ref, rb_node_desc);

		if (desc < ref->data.desc) {
			n = n->rb_left;
		} else if (desc > ref->data.desc) {
			n = n->rb_right;
		} else if (need_strong_ref && !ref->data.strong) {
			binder_user_error("tried to use weak ref as strong ref\n");
			return NULL;
		} else {
			return ref;
		}
	}
	return NULL;
}

/**
 * binder_get_ref_for_node_olocked() - get the ref associated with given node
 * @proc:	binder_proc that owns the ref
 * @node:	binder_node of target
 * @new_ref:	newly allocated binder_ref to be initialized or %NULL
 *
 * Look up the ref for the given node and return it if it exists
 *
 * If it doesn't exist and the caller provides a newly allocated
 * ref, initialize the fields of the newly allocated ref and insert
 * into the given proc rb_trees and node refs list.
 *
 * Return:	the ref for node. It is possible that another thread
 *		allocated/initialized the ref first in which case the
 *		returned ref would be different than the passed-in
 *		new_ref. new_ref must be kfree'd by the caller in
 *		this case.
 */
static struct binder_ref *binder_get_ref_for_node_olocked(
					struct binder_proc *proc,
					struct binder_node *node,
					struct binder_ref *new_ref)
{
	struct binder_context *context = proc->context;
	struct rb_node **p = &proc->refs_by_node.rb_node;
	struct rb_node *parent = NULL;
	struct binder_ref *ref;
	struct rb_node *n;

	while (*p) {
		parent = *p;
		ref = rb_entry(parent, struct binder_ref, rb_node_node);

		if (node < ref->node)
			p = &(*p)->rb_left;
		else if (node > ref->node)
			p = &(*p)->rb_right;
		else
			return ref;
	}
	if (!new_ref)
		return NULL;

	binder_stats_created(BINDER_STAT_REF);
	new_ref->data.debug_id = atomic_inc_return(&binder_last_id);
	new_ref->proc = proc;
	new_ref->node = node;
	rb_link_node(&new_ref->rb_node_node, parent, p);
	rb_insert_color(&new_ref->rb_node_node, &proc->refs_by_node);

	new_ref->data.desc = (node == context->binder_context_mgr_node) ? 0 : 1;
	for (n = rb_first(&proc->refs_by_desc); n != NULL; n = rb_next(n)) {
		ref = rb_entry(n, struct binder_ref, rb_node_desc);
		if (ref->data.desc > new_ref->data.desc)
			break;
		new_ref->data.desc = ref->data.desc + 1;
	}

	p = &proc->refs_by_desc.rb_node;
	while (*p) {
		parent = *p;
		ref = rb_entry(parent, struct binder_ref, rb_node_desc);

		if (new_ref->data.desc < ref->data.desc)
			p = &(*p)->rb_left;
		else if (new_ref->data.desc > ref->data.desc)
			p = &(*p)->rb_right;
		else
			BUG();
	}
	rb_link_node(&new_ref->rb_node_desc, parent, p);
	rb_insert_color(&new_ref->rb_node_desc, &proc->refs_by_desc);

	binder_node_lock(node);
	hlist_add_head(&new_ref->node_entry, &node->refs);

	binder_debug(BINDER_DEBUG_INTERNAL_REFS,
		     "%d new ref %d desc %d for node %d\n",
		      proc->pid, new_ref->data.debug_id, new_ref->data.desc,
		      node->debug_id);
	binder_node_unlock(node);
	return new_ref;
}

static void binder_cleanup_ref_olocked(struct binder_ref *ref)
{
	bool delete_node = false;

	binder_debug(BINDER_DEBUG_INTERNAL_REFS,
		     "%d delete ref %d desc %d for node %d\n",
		      ref->proc->pid, ref->data.debug_id, ref->data.desc,
		      ref->node->debug_id);

	rb_erase(&ref->rb_node_desc, &ref->proc->refs_by_desc);
	rb_erase(&ref->rb_node_node, &ref->proc->refs_by_node);

	binder_node_inner_lock(ref->node);
	if (ref->data.strong)
		binder_dec_node_nilocked(ref->node, 1, 1);

	hlist_del(&ref->node_entry);
	delete_node = binder_dec_node_nilocked(ref->node, 0, 1);
	binder_node_inner_unlock(ref->node);
	/*
	 * Clear ref->node unless we want the caller to free the node
	 */
	if (!delete_node) {
		/*
		 * The caller uses ref->node to determine
		 * whether the node needs to be freed. Clear
		 * it since the node is still alive.
		 */
		ref->node = NULL;
	}

	if (ref->death) {
		binder_debug(BINDER_DEBUG_DEAD_BINDER,
			     "%d delete ref %d desc %d has death notification\n",
			      ref->proc->pid, ref->data.debug_id,
			      ref->data.desc);
		binder_dequeue_work(ref->proc, &ref->death->work);
		binder_stats_deleted(BINDER_STAT_DEATH);
	}
	binder_stats_deleted(BINDER_STAT_REF);
}

/**
 * binder_inc_ref_olocked() - increment the ref for given handle
 * @ref:         ref to be incremented
 * @strong:      if true, strong increment, else weak
 * @target_list: list to queue node work on
 *
 * Increment the ref. @ref->proc->outer_lock must be held on entry
 *
 * Return: 0, if successful, else errno
 */
static int binder_inc_ref_olocked(struct binder_ref *ref, int strong,
				  struct list_head *target_list)
{
	int ret;

	if (strong) {
		if (ref->data.strong == 0) {
			ret = binder_inc_node(ref->node, 1, 1, target_list);
			if (ret)
				return ret;
		}
		ref->data.strong++;
	} else {
		if (ref->data.weak == 0) {
			ret = binder_inc_node(ref->node, 0, 1, target_list);
			if (ret)
				return ret;
		}
		ref->data.weak++;
	}
	return 0;
}

/**
 * binder_dec_ref() - dec the ref for given handle
 * @ref:	ref to be decremented
 * @strong:	if true, strong decrement, else weak
 *
 * Decrement the ref.
 *
 * Return: true if ref is cleaned up and ready to be freed
 */
static bool binder_dec_ref_olocked(struct binder_ref *ref, int strong)
{
	if (strong) {
		if (ref->data.strong == 0) {
			binder_user_error("%d invalid dec strong, ref %d desc %d s %d w %d\n",
					  ref->proc->pid, ref->data.debug_id,
					  ref->data.desc, ref->data.strong,
					  ref->data.weak);
			return false;
		}
		ref->data.strong--;
		if (ref->data.strong == 0)
			binder_dec_node(ref->node, strong, 1);
	} else {
		if (ref->data.weak == 0) {
			binder_user_error("%d invalid dec weak, ref %d desc %d s %d w %d\n",
					  ref->proc->pid, ref->data.debug_id,
					  ref->data.desc, ref->data.strong,
					  ref->data.weak);
			return false;
		}
		ref->data.weak--;
	}
	if (ref->data.strong == 0 && ref->data.weak == 0) {
		binder_cleanup_ref_olocked(ref);
		return true;
	}
	return false;
}

/**
 * binder_get_node_from_ref() - get the node from the given proc/desc
 * @proc:	proc containing the ref
 * @desc:	the handle associated with the ref
 * @need_strong_ref: if true, only return node if ref is strong
 * @rdata:	the id/refcount data for the ref
 *
 * Given a proc and ref handle, return the associated binder_node
 *
 * Return: a binder_node or NULL if not found or not strong when strong required
 */
static struct binder_node *binder_get_node_from_ref(
		struct binder_proc *proc,
		u32 desc, bool need_strong_ref,
		struct binder_ref_data *rdata)
{
	struct binder_node *node;
	struct binder_ref *ref;

	binder_proc_lock(proc);
	ref = binder_get_ref_olocked(proc, desc, need_strong_ref);
	if (!ref)
		goto err_no_ref;
	node = ref->node;
	/*
	 * Take an implicit reference on the node to ensure
	 * it stays alive until the call to binder_put_node()
	 */
	binder_inc_node_tmpref(node);
	if (rdata)
		*rdata = ref->data;
	binder_proc_unlock(proc);

	return node;

err_no_ref:
	binder_proc_unlock(proc);
	return NULL;
}

/**
 * binder_free_ref() - free the binder_ref
 * @ref:	ref to free
 *
 * Free the binder_ref. Free the binder_node indicated by ref->node
 * (if non-NULL) and the binder_ref_death indicated by ref->death.
 */
static void binder_free_ref(struct binder_ref *ref)
{
	if (ref->node)
		binder_free_node(ref->node);
	kfree(ref->death);
	kfree(ref);
}

/**
 * binder_update_ref_for_handle() - inc/dec the ref for given handle
 * @proc:	proc containing the ref
 * @desc:	the handle associated with the ref
 * @increment:	true=inc reference, false=dec reference
 * @strong:	true=strong reference, false=weak reference
 * @rdata:	the id/refcount data for the ref
 *
 * Given a proc and ref handle, increment or decrement the ref
 * according to "increment" arg.
 *
 * Return: 0 if successful, else errno
 */
static int binder_update_ref_for_handle(struct binder_proc *proc,
		uint32_t desc, bool increment, bool strong,
		struct binder_ref_data *rdata)
{
	int ret = 0;
	struct binder_ref *ref;
	bool delete_ref = false;

	binder_proc_lock(proc);
	ref = binder_get_ref_olocked(proc, desc, strong);
	if (!ref) {
		ret = -EINVAL;
		goto err_no_ref;
	}
	if (increment)
		ret = binder_inc_ref_olocked(ref, strong, NULL);
	else
		delete_ref = binder_dec_ref_olocked(ref, strong);

	if (rdata)
		*rdata = ref->data;
	binder_proc_unlock(proc);

	if (delete_ref)
		binder_free_ref(ref);
	return ret;

err_no_ref:
	binder_proc_unlock(proc);
	return ret;
}

/**
 * binder_dec_ref_for_handle() - dec the ref for given handle
 * @proc:	proc containing the ref
 * @desc:	the handle associated with the ref
 * @strong:	true=strong reference, false=weak reference
 * @rdata:	the id/refcount data for the ref
 *
 * Just calls binder_update_ref_for_handle() to decrement the ref.
 *
 * Return: 0 if successful, else errno
 */
static int binder_dec_ref_for_handle(struct binder_proc *proc,
		uint32_t desc, bool strong, struct binder_ref_data *rdata)
{
	return binder_update_ref_for_handle(proc, desc, false, strong, rdata);
}


/**
 * binder_inc_ref_for_node() - increment the ref for given proc/node
 * @proc:	 proc containing the ref
 * @node:	 target node
 * @strong:	 true=strong reference, false=weak reference
 * @target_list: worklist to use if node is incremented
 * @rdata:	 the id/refcount data for the ref
 *
 * Given a proc and node, increment the ref. Create the ref if it
 * doesn't already exist
 *
 * Return: 0 if successful, else errno
 */
static int binder_inc_ref_for_node(struct binder_proc *proc,
			struct binder_node *node,
			bool strong,
			struct list_head *target_list,
			struct binder_ref_data *rdata)
{
	struct binder_ref *ref;
	struct binder_ref *new_ref = NULL;
	int ret = 0;

	binder_proc_lock(proc);
	ref = binder_get_ref_for_node_olocked(proc, node, NULL);
	if (!ref) {
		binder_proc_unlock(proc);
		new_ref = kzalloc(sizeof(*ref), GFP_KERNEL);
		if (!new_ref)
			return -ENOMEM;
		binder_proc_lock(proc);
		ref = binder_get_ref_for_node_olocked(proc, node, new_ref);
	}
	ret = binder_inc_ref_olocked(ref, strong, target_list);
	*rdata = ref->data;
	binder_proc_unlock(proc);
	if (new_ref && ref != new_ref)
		/*
		 * Another thread created the ref first so
		 * free the one we allocated
		 */
		kfree(new_ref);
	return ret;
}

static void binder_pop_transaction_ilocked(struct binder_thread *target_thread,
					   struct binder_transaction *t)
{
	BUG_ON(!target_thread);
	assert_spin_locked(&target_thread->proc->inner_lock);
	BUG_ON(target_thread->transaction_stack != t);
	BUG_ON(target_thread->transaction_stack->from != target_thread);
	target_thread->transaction_stack =
		target_thread->transaction_stack->from_parent;
	t->from = NULL;
}

/**
 * binder_thread_dec_tmpref() - decrement thread->tmp_ref
 * @thread:	thread to decrement
 *
 * A thread needs to be kept alive while being used to create or
 * handle a transaction. binder_get_txn_from() is used to safely
 * extract t->from from a binder_transaction and keep the thread
 * indicated by t->from from being freed. When done with that
 * binder_thread, this function is called to decrement the
 * tmp_ref and free if appropriate (thread has been released
 * and no transaction being processed by the driver)
 */
static void binder_thread_dec_tmpref(struct binder_thread *thread)
{
	/*
	 * atomic is used to protect the counter value while
	 * it cannot reach zero or thread->is_dead is false
	 */
	binder_inner_proc_lock(thread->proc);
	atomic_dec(&thread->tmp_ref);
	if (thread->is_dead && !atomic_read(&thread->tmp_ref)) {
		binder_inner_proc_unlock(thread->proc);
		binder_free_thread(thread);
		return;
	}
	binder_inner_proc_unlock(thread->proc);
}

/**
 * binder_proc_dec_tmpref() - decrement proc->tmp_ref
 * @proc:	proc to decrement
 *
 * A binder_proc needs to be kept alive while being used to create or
 * handle a transaction. proc->tmp_ref is incremented when
 * creating a new transaction or the binder_proc is currently in-use
 * by threads that are being released. When done with the binder_proc,
 * this function is called to decrement the counter and free the
 * proc if appropriate (proc has been released, all threads have
 * been released and not currenly in-use to process a transaction).
 */
static void binder_proc_dec_tmpref(struct binder_proc *proc)
{
	binder_inner_proc_lock(proc);
	proc->tmp_ref--;
	if (proc->is_dead && RB_EMPTY_ROOT(&proc->threads) &&
			!proc->tmp_ref) {
		binder_inner_proc_unlock(proc);
		binder_free_proc(proc);
		return;
	}
	binder_inner_proc_unlock(proc);
}

/**
 * binder_get_txn_from() - safely extract the "from" thread in transaction
 * @t:	binder transaction for t->from
 *
 * Atomically return the "from" thread and increment the tmp_ref
 * count for the thread to ensure it stays alive until
 * binder_thread_dec_tmpref() is called.
 *
 * Return: the value of t->from
 */
static struct binder_thread *binder_get_txn_from(
		struct binder_transaction *t)
{
	struct binder_thread *from;

	spin_lock(&t->lock);
	from = t->from;
	if (from)
		atomic_inc(&from->tmp_ref);
	spin_unlock(&t->lock);
	return from;
}

/**
 * binder_get_txn_from_and_acq_inner() - get t->from and acquire inner lock
 * @t:	binder transaction for t->from
 *
 * Same as binder_get_txn_from() except it also acquires the proc->inner_lock
 * to guarantee that the thread cannot be released while operating on it.
 * The caller must call binder_inner_proc_unlock() to release the inner lock
 * as well as call binder_dec_thread_txn() to release the reference.
 *
 * Return: the value of t->from
 */
static struct binder_thread *binder_get_txn_from_and_acq_inner(
		struct binder_transaction *t)
	__acquires(&t->from->proc->inner_lock)
{
	struct binder_thread *from;

	from = binder_get_txn_from(t);
	if (!from) {
		__acquire(&from->proc->inner_lock);
		return NULL;
	}
	binder_inner_proc_lock(from->proc);
	if (t->from) {
		BUG_ON(from != t->from);
		return from;
	}
	binder_inner_proc_unlock(from->proc);
	__acquire(&from->proc->inner_lock);
	binder_thread_dec_tmpref(from);
	return NULL;
}

/**
 * binder_free_txn_fixups() - free unprocessed fd fixups
 * @t:	binder transaction for t->from
 *
 * If the transaction is being torn down prior to being
 * processed by the target process, free all of the
 * fd fixups and fput the file structs. It is safe to
 * call this function after the fixups have been
 * processed -- in that case, the list will be empty.
 */
static void binder_free_txn_fixups(struct binder_transaction *t)
{
	struct binder_txn_fd_fixup *fixup, *tmp;

	list_for_each_entry_safe(fixup, tmp, &t->fd_fixups, fixup_entry) {
		fput(fixup->file);
		list_del(&fixup->fixup_entry);
		kfree(fixup);
	}
}

static void binder_txn_latency_free(struct binder_transaction *t)
{
	int from_proc, from_thread, to_proc, to_thread;

	spin_lock(&t->lock);
	from_proc = t->from ? t->from->proc->pid : 0;
	from_thread = t->from ? t->from->pid : 0;
	to_proc = t->to_proc ? t->to_proc->pid : 0;
	to_thread = t->to_thread ? t->to_thread->pid : 0;
	spin_unlock(&t->lock);

	trace_binder_txn_latency_free(t, from_proc, from_thread, to_proc, to_thread);
}

static void binder_free_transaction(struct binder_transaction *t)
{
	struct binder_proc *target_proc = t->to_proc;

	if (target_proc) {
		binder_inner_proc_lock(target_proc);
		if (t->buffer)
			t->buffer->transaction = NULL;
		binder_inner_proc_unlock(target_proc);
	}
	if (trace_binder_txn_latency_free_enabled())
		binder_txn_latency_free(t);
	/*
	 * If the transaction has no target_proc, then
	 * t->buffer->transaction has already been cleared.
	 */
	binder_free_txn_fixups(t);
	kfree(t);
	binder_stats_deleted(BINDER_STAT_TRANSACTION);
}

static void binder_send_failed_reply(struct binder_transaction *t,
				     uint32_t error_code)
{
	struct binder_thread *target_thread;
	struct binder_transaction *next;

	BUG_ON(t->flags & TF_ONE_WAY);
	while (1) {
		target_thread = binder_get_txn_from_and_acq_inner(t);
		if (target_thread) {
			binder_debug(BINDER_DEBUG_FAILED_TRANSACTION,
				     "send failed reply for transaction %d to %d:%d\n",
				      t->debug_id,
				      target_thread->proc->pid,
				      target_thread->pid);

			binder_pop_transaction_ilocked(target_thread, t);
			if (target_thread->reply_error.cmd == BR_OK) {
				target_thread->reply_error.cmd = error_code;
				binder_enqueue_thread_work_ilocked(
					target_thread,
					&target_thread->reply_error.work);
				wake_up_interruptible(&target_thread->wait);
			} else {
				/*
				 * Cannot get here for normal operation, but
				 * we can if multiple synchronous transactions
				 * are sent without blocking for responses.
				 * Just ignore the 2nd error in this case.
				 */
				pr_warn("Unexpected reply error: %u\n",
					target_thread->reply_error.cmd);
			}
			binder_inner_proc_unlock(target_thread->proc);
			binder_thread_dec_tmpref(target_thread);
			binder_free_transaction(t);
			return;
		}
		__release(&target_thread->proc->inner_lock);
		next = t->from_parent;

		binder_debug(BINDER_DEBUG_FAILED_TRANSACTION,
			     "send failed reply for transaction %d, target dead\n",
			     t->debug_id);

		binder_free_transaction(t);
		if (next == NULL) {
			binder_debug(BINDER_DEBUG_DEAD_BINDER,
				     "reply failed, no target thread at root\n");
			return;
		}
		t = next;
		binder_debug(BINDER_DEBUG_DEAD_BINDER,
			     "reply failed, no target thread -- retry %d\n",
			      t->debug_id);
	}
}

/**
 * binder_cleanup_transaction() - cleans up undelivered transaction
 * @t:		transaction that needs to be cleaned up
 * @reason:	reason the transaction wasn't delivered
 * @error_code:	error to return to caller (if synchronous call)
 */
static void binder_cleanup_transaction(struct binder_transaction *t,
				       const char *reason,
				       uint32_t error_code)
{
	if (t->buffer->target_node && !(t->flags & TF_ONE_WAY)) {
		binder_send_failed_reply(t, error_code);
	} else {
		binder_debug(BINDER_DEBUG_DEAD_TRANSACTION,
			"undelivered transaction %d, %s\n",
			t->debug_id, reason);
		binder_free_transaction(t);
	}
}

/**
 * binder_get_object() - gets object and checks for valid metadata
 * @proc:	binder_proc owning the buffer
 * @buffer:	binder_buffer that we're parsing.
 * @offset:	offset in the @buffer at which to validate an object.
 * @object:	struct binder_object to read into
 *
 * Return:	If there's a valid metadata object at @offset in @buffer, the
 *		size of that object. Otherwise, it returns zero. The object
 *		is read into the struct binder_object pointed to by @object.
 */
static size_t binder_get_object(struct binder_proc *proc,
				struct binder_buffer *buffer,
				unsigned long offset,
				struct binder_object *object)
{
	size_t read_size;
	struct binder_object_header *hdr;
	size_t object_size = 0;

	read_size = min_t(size_t, sizeof(*object), buffer->data_size - offset);
	if (offset > buffer->data_size || read_size < sizeof(*hdr) ||
	    binder_alloc_copy_from_buffer(&proc->alloc, object, buffer,
					  offset, read_size))
		return 0;

	/* Ok, now see if we read a complete object. */
	hdr = &object->hdr;
	switch (hdr->type) {
	case BINDER_TYPE_BINDER:
	case BINDER_TYPE_WEAK_BINDER:
	case BINDER_TYPE_HANDLE:
	case BINDER_TYPE_WEAK_HANDLE:
		object_size = sizeof(struct flat_binder_object);
		break;
	case BINDER_TYPE_FD:
		object_size = sizeof(struct binder_fd_object);
		break;
	case BINDER_TYPE_PTR:
		object_size = sizeof(struct binder_buffer_object);
		break;
	case BINDER_TYPE_FDA:
		object_size = sizeof(struct binder_fd_array_object);
		break;
	default:
		return 0;
	}
	if (offset <= buffer->data_size - object_size &&
	    buffer->data_size >= object_size)
		return object_size;
	else
		return 0;
}

/**
 * binder_validate_ptr() - validates binder_buffer_object in a binder_buffer.
 * @proc:	binder_proc owning the buffer
 * @b:		binder_buffer containing the object
 * @object:	struct binder_object to read into
 * @index:	index in offset array at which the binder_buffer_object is
 *		located
 * @start_offset: points to the start of the offset array
 * @object_offsetp: offset of @object read from @b
 * @num_valid:	the number of valid offsets in the offset array
 *
 * Return:	If @index is within the valid range of the offset array
 *		described by @start and @num_valid, and if there's a valid
 *		binder_buffer_object at the offset found in index @index
 *		of the offset array, that object is returned. Otherwise,
 *		%NULL is returned.
 *		Note that the offset found in index @index itself is not
 *		verified; this function assumes that @num_valid elements
 *		from @start were previously verified to have valid offsets.
 *		If @object_offsetp is non-NULL, then the offset within
 *		@b is written to it.
 */
static struct binder_buffer_object *binder_validate_ptr(
						struct binder_proc *proc,
						struct binder_buffer *b,
						struct binder_object *object,
						binder_size_t index,
						binder_size_t start_offset,
						binder_size_t *object_offsetp,
						binder_size_t num_valid)
{
	size_t object_size;
	binder_size_t object_offset;
	unsigned long buffer_offset;

	if (index >= num_valid)
		return NULL;

	buffer_offset = start_offset + sizeof(binder_size_t) * index;
	if (binder_alloc_copy_from_buffer(&proc->alloc, &object_offset,
					  b, buffer_offset,
					  sizeof(object_offset)))
		return NULL;
	object_size = binder_get_object(proc, b, object_offset, object);
	if (!object_size || object->hdr.type != BINDER_TYPE_PTR)
		return NULL;
	if (object_offsetp)
		*object_offsetp = object_offset;

	return &object->bbo;
}

/**
 * binder_validate_fixup() - validates pointer/fd fixups happen in order.
 * @proc:		binder_proc owning the buffer
 * @b:			transaction buffer
 * @objects_start_offset: offset to start of objects buffer
 * @buffer_obj_offset:	offset to binder_buffer_object in which to fix up
 * @fixup_offset:	start offset in @buffer to fix up
 * @last_obj_offset:	offset to last binder_buffer_object that we fixed
 * @last_min_offset:	minimum fixup offset in object at @last_obj_offset
 *
 * Return:		%true if a fixup in buffer @buffer at offset @offset is
 *			allowed.
 *
 * For safety reasons, we only allow fixups inside a buffer to happen
 * at increasing offsets; additionally, we only allow fixup on the last
 * buffer object that was verified, or one of its parents.
 *
 * Example of what is allowed:
 *
 * A
 *   B (parent = A, offset = 0)
 *   C (parent = A, offset = 16)
 *     D (parent = C, offset = 0)
 *   E (parent = A, offset = 32) // min_offset is 16 (C.parent_offset)
 *
 * Examples of what is not allowed:
 *
 * Decreasing offsets within the same parent:
 * A
 *   C (parent = A, offset = 16)
 *   B (parent = A, offset = 0) // decreasing offset within A
 *
 * Referring to a parent that wasn't the last object or any of its parents:
 * A
 *   B (parent = A, offset = 0)
 *   C (parent = A, offset = 0)
 *   C (parent = A, offset = 16)
 *     D (parent = B, offset = 0) // B is not A or any of A's parents
 */
static bool binder_validate_fixup(struct binder_proc *proc,
				  struct binder_buffer *b,
				  binder_size_t objects_start_offset,
				  binder_size_t buffer_obj_offset,
				  binder_size_t fixup_offset,
				  binder_size_t last_obj_offset,
				  binder_size_t last_min_offset)
{
	if (!last_obj_offset) {
		/* Nothing to fix up in */
		return false;
	}

	while (last_obj_offset != buffer_obj_offset) {
		unsigned long buffer_offset;
		struct binder_object last_object;
		struct binder_buffer_object *last_bbo;
		size_t object_size = binder_get_object(proc, b, last_obj_offset,
						       &last_object);
		if (object_size != sizeof(*last_bbo))
			return false;

		last_bbo = &last_object.bbo;
		/*
		 * Safe to retrieve the parent of last_obj, since it
		 * was already previously verified by the driver.
		 */
		if ((last_bbo->flags & BINDER_BUFFER_FLAG_HAS_PARENT) == 0)
			return false;
		last_min_offset = last_bbo->parent_offset + sizeof(uintptr_t);
		buffer_offset = objects_start_offset +
			sizeof(binder_size_t) * last_bbo->parent;
		if (binder_alloc_copy_from_buffer(&proc->alloc,
						  &last_obj_offset,
						  b, buffer_offset,
						  sizeof(last_obj_offset)))
			return false;
	}
	return (fixup_offset >= last_min_offset);
}

/**
 * struct binder_task_work_cb - for deferred close
 *
 * @twork:                callback_head for task work
 * @fd:                   fd to close
 *
 * Structure to pass task work to be handled after
 * returning from binder_ioctl() via task_work_add().
 */
struct binder_task_work_cb {
	struct callback_head twork;
	struct file *file;
};

/**
 * binder_do_fd_close() - close list of file descriptors
 * @twork:	callback head for task work
 *
 * It is not safe to call ksys_close() during the binder_ioctl()
 * function if there is a chance that binder's own file descriptor
 * might be closed. This is to meet the requirements for using
 * fdget() (see comments for __fget_light()). Therefore use
 * task_work_add() to schedule the close operation once we have
 * returned from binder_ioctl(). This function is a callback
 * for that mechanism and does the actual ksys_close() on the
 * given file descriptor.
 */
static void binder_do_fd_close(struct callback_head *twork)
{
	struct binder_task_work_cb *twcb = container_of(twork,
			struct binder_task_work_cb, twork);

	fput(twcb->file);
	kfree(twcb);
}

/**
 * binder_deferred_fd_close() - schedule a close for the given file-descriptor
 * @fd:		file-descriptor to close
 *
 * See comments in binder_do_fd_close(). This function is used to schedule
 * a file-descriptor to be closed after returning from binder_ioctl().
 */
static void binder_deferred_fd_close(int fd)
{
	struct binder_task_work_cb *twcb;

	twcb = kzalloc(sizeof(*twcb), GFP_KERNEL);
	if (!twcb)
		return;
	init_task_work(&twcb->twork, binder_do_fd_close);
	__close_fd_get_file(fd, &twcb->file);
	if (twcb->file) {
		filp_close(twcb->file, current->files);
		task_work_add(current, &twcb->twork, TWA_RESUME);
	} else {
		kfree(twcb);
	}
}

static void binder_transaction_buffer_release(struct binder_proc *proc,
					      struct binder_buffer *buffer,
					      binder_size_t failed_at,
					      bool is_failure)
{
	int debug_id = buffer->debug_id;
	binder_size_t off_start_offset, buffer_offset, off_end_offset;

	binder_debug(BINDER_DEBUG_TRANSACTION,
		     "%d buffer release %d, size %zd-%zd, failed at %llx\n",
		     proc->pid, buffer->debug_id,
		     buffer->data_size, buffer->offsets_size,
		     (unsigned long long)failed_at);

	if (buffer->target_node)
		binder_dec_node(buffer->target_node, 1, 0);

	off_start_offset = ALIGN(buffer->data_size, sizeof(void *));
	off_end_offset = is_failure ? failed_at :
				off_start_offset + buffer->offsets_size;
	for (buffer_offset = off_start_offset; buffer_offset < off_end_offset;
	     buffer_offset += sizeof(binder_size_t)) {
		struct binder_object_header *hdr;
		size_t object_size = 0;
		struct binder_object object;
		binder_size_t object_offset;

		if (!binder_alloc_copy_from_buffer(&proc->alloc, &object_offset,
						   buffer, buffer_offset,
						   sizeof(object_offset)))
			object_size = binder_get_object(proc, buffer,
							object_offset, &object);
		if (object_size == 0) {
			pr_err("transaction release %d bad object at offset %lld, size %zd\n",
			       debug_id, (u64)object_offset, buffer->data_size);
			continue;
		}
		hdr = &object.hdr;
		switch (hdr->type) {
		case BINDER_TYPE_BINDER:
		case BINDER_TYPE_WEAK_BINDER: {
			struct flat_binder_object *fp;
			struct binder_node *node;

			fp = to_flat_binder_object(hdr);
			node = binder_get_node(proc, fp->binder);
			if (node == NULL) {
				pr_err("transaction release %d bad node %016llx\n",
				       debug_id, (u64)fp->binder);
				break;
			}
			binder_debug(BINDER_DEBUG_TRANSACTION,
				     "        node %d u%016llx\n",
				     node->debug_id, (u64)node->ptr);
			binder_dec_node(node, hdr->type == BINDER_TYPE_BINDER,
					0);
			binder_put_node(node);
		} break;
		case BINDER_TYPE_HANDLE:
		case BINDER_TYPE_WEAK_HANDLE: {
			struct flat_binder_object *fp;
			struct binder_ref_data rdata;
			int ret;

			fp = to_flat_binder_object(hdr);
			ret = binder_dec_ref_for_handle(proc, fp->handle,
				hdr->type == BINDER_TYPE_HANDLE, &rdata);

			if (ret) {
				pr_err("transaction release %d bad handle %d, ret = %d\n",
				 debug_id, fp->handle, ret);
				break;
			}
			binder_debug(BINDER_DEBUG_TRANSACTION,
				     "        ref %d desc %d\n",
				     rdata.debug_id, rdata.desc);
		} break;

		case BINDER_TYPE_FD: {
			/*
			 * No need to close the file here since user-space
			 * closes it for for successfully delivered
			 * transactions. For transactions that weren't
			 * delivered, the new fd was never allocated so
			 * there is no need to close and the fput on the
			 * file is done when the transaction is torn
			 * down.
			 */
		} break;
		case BINDER_TYPE_PTR:
			/*
			 * Nothing to do here, this will get cleaned up when the
			 * transaction buffer gets freed
			 */
			break;
		case BINDER_TYPE_FDA: {
			struct binder_fd_array_object *fda;
			struct binder_buffer_object *parent;
			struct binder_object ptr_object;
			binder_size_t fda_offset;
			size_t fd_index;
			binder_size_t fd_buf_size;
			binder_size_t num_valid;

			if (proc->tsk != current->group_leader) {
				/*
				 * Nothing to do if running in sender context
				 * The fd fixups have not been applied so no
				 * fds need to be closed.
				 */
				continue;
			}

			num_valid = (buffer_offset - off_start_offset) /
						sizeof(binder_size_t);
			fda = to_binder_fd_array_object(hdr);
			parent = binder_validate_ptr(proc, buffer, &ptr_object,
						     fda->parent,
						     off_start_offset,
						     NULL,
						     num_valid);
			if (!parent) {
				pr_err("transaction release %d bad parent offset\n",
				       debug_id);
				continue;
			}
			fd_buf_size = sizeof(u32) * fda->num_fds;
			if (fda->num_fds >= SIZE_MAX / sizeof(u32)) {
				pr_err("transaction release %d invalid number of fds (%lld)\n",
				       debug_id, (u64)fda->num_fds);
				continue;
			}
			if (fd_buf_size > parent->length ||
			    fda->parent_offset > parent->length - fd_buf_size) {
				/* No space for all file descriptors here. */
				pr_err("transaction release %d not enough space for %lld fds in buffer\n",
				       debug_id, (u64)fda->num_fds);
				continue;
			}
			/*
			 * the source data for binder_buffer_object is visible
			 * to user-space and the @buffer element is the user
			 * pointer to the buffer_object containing the fd_array.
			 * Convert the address to an offset relative to
			 * the base of the transaction buffer.
			 */
			fda_offset =
			    (parent->buffer - (uintptr_t)buffer->user_data) +
			    fda->parent_offset;
			for (fd_index = 0; fd_index < fda->num_fds;
			     fd_index++) {
				u32 fd;
				int err;
				binder_size_t offset = fda_offset +
					fd_index * sizeof(fd);

				err = binder_alloc_copy_from_buffer(
						&proc->alloc, &fd, buffer,
						offset, sizeof(fd));
				WARN_ON(err);
				if (!err)
					binder_deferred_fd_close(fd);
			}
		} break;
		default:
			pr_err("transaction release %d bad object type %x\n",
				debug_id, hdr->type);
			break;
		}
	}
}

static int binder_translate_binder(struct flat_binder_object *fp,
				   struct binder_transaction *t,
				   struct binder_thread *thread)
{
	struct binder_node *node;
	struct binder_proc *proc = thread->proc;
	struct binder_proc *target_proc = t->to_proc;
	struct binder_ref_data rdata;
	int ret = 0;

	node = binder_get_node(proc, fp->binder);
	if (!node) {
		node = binder_new_node(proc, fp);
		if (!node)
			return -ENOMEM;
	}
	if (fp->cookie != node->cookie) {
		binder_user_error("%d:%d sending u%016llx node %d, cookie mismatch %016llx != %016llx\n",
				  proc->pid, thread->pid, (u64)fp->binder,
				  node->debug_id, (u64)fp->cookie,
				  (u64)node->cookie);
		ret = -EINVAL;
		goto done;
	}
	if (security_binder_transfer_binder(proc->tsk, target_proc->tsk)) {
		ret = -EPERM;
		goto done;
	}

	ret = binder_inc_ref_for_node(target_proc, node,
			fp->hdr.type == BINDER_TYPE_BINDER,
			&thread->todo, &rdata);
	if (ret)
		goto done;

	if (fp->hdr.type == BINDER_TYPE_BINDER)
		fp->hdr.type = BINDER_TYPE_HANDLE;
	else
		fp->hdr.type = BINDER_TYPE_WEAK_HANDLE;
	fp->binder = 0;
	fp->handle = rdata.desc;
	fp->cookie = 0;

	trace_binder_transaction_node_to_ref(t, node, &rdata);
	binder_debug(BINDER_DEBUG_TRANSACTION,
		     "        node %d u%016llx -> ref %d desc %d\n",
		     node->debug_id, (u64)node->ptr,
		     rdata.debug_id, rdata.desc);
done:
	binder_put_node(node);
	return ret;
}

static int binder_translate_handle(struct flat_binder_object *fp,
				   struct binder_transaction *t,
				   struct binder_thread *thread)
{
	struct binder_proc *proc = thread->proc;
	struct binder_proc *target_proc = t->to_proc;
	struct binder_node *node;
	struct binder_ref_data src_rdata;
	int ret = 0;

	node = binder_get_node_from_ref(proc, fp->handle,
			fp->hdr.type == BINDER_TYPE_HANDLE, &src_rdata);
	if (!node) {
		binder_user_error("%d:%d got transaction with invalid handle, %d\n",
				  proc->pid, thread->pid, fp->handle);
		return -EINVAL;
	}
	if (security_binder_transfer_binder(proc->tsk, target_proc->tsk)) {
		ret = -EPERM;
		goto done;
	}

	binder_node_lock(node);
	if (node->proc == target_proc) {
		if (fp->hdr.type == BINDER_TYPE_HANDLE)
			fp->hdr.type = BINDER_TYPE_BINDER;
		else
			fp->hdr.type = BINDER_TYPE_WEAK_BINDER;
		fp->binder = node->ptr;
		fp->cookie = node->cookie;
		if (node->proc)
			binder_inner_proc_lock(node->proc);
		else
			__acquire(&node->proc->inner_lock);
		binder_inc_node_nilocked(node,
					 fp->hdr.type == BINDER_TYPE_BINDER,
					 0, NULL);
		if (node->proc)
			binder_inner_proc_unlock(node->proc);
		else
			__release(&node->proc->inner_lock);
		trace_binder_transaction_ref_to_node(t, node, &src_rdata);
		binder_debug(BINDER_DEBUG_TRANSACTION,
			     "        ref %d desc %d -> node %d u%016llx\n",
			     src_rdata.debug_id, src_rdata.desc, node->debug_id,
			     (u64)node->ptr);
		binder_node_unlock(node);
	} else {
		struct binder_ref_data dest_rdata;

		binder_node_unlock(node);
		ret = binder_inc_ref_for_node(target_proc, node,
				fp->hdr.type == BINDER_TYPE_HANDLE,
				NULL, &dest_rdata);
		if (ret)
			goto done;

		fp->binder = 0;
		fp->handle = dest_rdata.desc;
		fp->cookie = 0;
		trace_binder_transaction_ref_to_ref(t, node, &src_rdata,
						    &dest_rdata);
		binder_debug(BINDER_DEBUG_TRANSACTION,
			     "        ref %d desc %d -> ref %d desc %d (node %d)\n",
			     src_rdata.debug_id, src_rdata.desc,
			     dest_rdata.debug_id, dest_rdata.desc,
			     node->debug_id);
	}
done:
	binder_put_node(node);
	return ret;
}

static int binder_translate_fd(u32 fd, binder_size_t fd_offset,
			       struct binder_transaction *t,
			       struct binder_thread *thread,
			       struct binder_transaction *in_reply_to)
{
	struct binder_proc *proc = thread->proc;
	struct binder_proc *target_proc = t->to_proc;
	struct binder_txn_fd_fixup *fixup;
	struct file *file;
	int ret = 0;
	bool target_allows_fd;

	if (in_reply_to)
		target_allows_fd = !!(in_reply_to->flags & TF_ACCEPT_FDS);
	else
		target_allows_fd = t->buffer->target_node->accept_fds;
	if (!target_allows_fd) {
		binder_user_error("%d:%d got %s with fd, %d, but target does not allow fds\n",
				  proc->pid, thread->pid,
				  in_reply_to ? "reply" : "transaction",
				  fd);
		ret = -EPERM;
		goto err_fd_not_accepted;
	}

	file = fget(fd);
	if (!file) {
		binder_user_error("%d:%d got transaction with invalid fd, %d\n",
				  proc->pid, thread->pid, fd);
		ret = -EBADF;
		goto err_fget;
	}
	ret = security_binder_transfer_file(proc->tsk, target_proc->tsk, file);
	if (ret < 0) {
		ret = -EPERM;
		goto err_security;
	}

	/*
	 * Add fixup record for this transaction. The allocation
	 * of the fd in the target needs to be done from a
	 * target thread.
	 */
	fixup = kzalloc(sizeof(*fixup), GFP_KERNEL);
	if (!fixup) {
		ret = -ENOMEM;
		goto err_alloc;
	}
	fixup->file = file;
	fixup->offset = fd_offset;
	trace_binder_transaction_fd_send(t, fd, fixup->offset);
	list_add_tail(&fixup->fixup_entry, &t->fd_fixups);

	return ret;

err_alloc:
err_security:
	fput(file);
err_fget:
err_fd_not_accepted:
	return ret;
}

static int binder_translate_fd_array(struct binder_fd_array_object *fda,
				     struct binder_buffer_object *parent,
				     struct binder_transaction *t,
				     struct binder_thread *thread,
				     struct binder_transaction *in_reply_to)
{
	binder_size_t fdi, fd_buf_size;
	binder_size_t fda_offset;
	struct binder_proc *proc = thread->proc;
	struct binder_proc *target_proc = t->to_proc;

	fd_buf_size = sizeof(u32) * fda->num_fds;
	if (fda->num_fds >= SIZE_MAX / sizeof(u32)) {
		binder_user_error("%d:%d got transaction with invalid number of fds (%lld)\n",
				  proc->pid, thread->pid, (u64)fda->num_fds);
		return -EINVAL;
	}
	if (fd_buf_size > parent->length ||
	    fda->parent_offset > parent->length - fd_buf_size) {
		/* No space for all file descriptors here. */
		binder_user_error("%d:%d not enough space to store %lld fds in buffer\n",
				  proc->pid, thread->pid, (u64)fda->num_fds);
		return -EINVAL;
	}
	/*
	 * the source data for binder_buffer_object is visible
	 * to user-space and the @buffer element is the user
	 * pointer to the buffer_object containing the fd_array.
	 * Convert the address to an offset relative to
	 * the base of the transaction buffer.
	 */
	fda_offset = (parent->buffer - (uintptr_t)t->buffer->user_data) +
		fda->parent_offset;
	if (!IS_ALIGNED((unsigned long)fda_offset, sizeof(u32))) {
		binder_user_error("%d:%d parent offset not aligned correctly.\n",
				  proc->pid, thread->pid);
		return -EINVAL;
	}
	for (fdi = 0; fdi < fda->num_fds; fdi++) {
		u32 fd;
		int ret;
		binder_size_t offset = fda_offset + fdi * sizeof(fd);

		ret = binder_alloc_copy_from_buffer(&target_proc->alloc,
						    &fd, t->buffer,
						    offset, sizeof(fd));
		if (!ret)
			ret = binder_translate_fd(fd, offset, t, thread,
						  in_reply_to);
		if (ret < 0)
			return ret;
	}
	return 0;
}

static int binder_fixup_parent(struct binder_transaction *t,
			       struct binder_thread *thread,
			       struct binder_buffer_object *bp,
			       binder_size_t off_start_offset,
			       binder_size_t num_valid,
			       binder_size_t last_fixup_obj_off,
			       binder_size_t last_fixup_min_off)
{
	struct binder_buffer_object *parent;
	struct binder_buffer *b = t->buffer;
	struct binder_proc *proc = thread->proc;
	struct binder_proc *target_proc = t->to_proc;
	struct binder_object object;
	binder_size_t buffer_offset;
	binder_size_t parent_offset;

	if (!(bp->flags & BINDER_BUFFER_FLAG_HAS_PARENT))
		return 0;

	parent = binder_validate_ptr(target_proc, b, &object, bp->parent,
				     off_start_offset, &parent_offset,
				     num_valid);
	if (!parent) {
		binder_user_error("%d:%d got transaction with invalid parent offset or type\n",
				  proc->pid, thread->pid);
		return -EINVAL;
	}

	if (!binder_validate_fixup(target_proc, b, off_start_offset,
				   parent_offset, bp->parent_offset,
				   last_fixup_obj_off,
				   last_fixup_min_off)) {
		binder_user_error("%d:%d got transaction with out-of-order buffer fixup\n",
				  proc->pid, thread->pid);
		return -EINVAL;
	}

	if (parent->length < sizeof(binder_uintptr_t) ||
	    bp->parent_offset > parent->length - sizeof(binder_uintptr_t)) {
		/* No space for a pointer here! */
		binder_user_error("%d:%d got transaction with invalid parent offset\n",
				  proc->pid, thread->pid);
		return -EINVAL;
	}
	buffer_offset = bp->parent_offset +
			(uintptr_t)parent->buffer - (uintptr_t)b->user_data;
	if (binder_alloc_copy_to_buffer(&target_proc->alloc, b, buffer_offset,
					&bp->buffer, sizeof(bp->buffer))) {
		binder_user_error("%d:%d got transaction with invalid parent offset\n",
				  proc->pid, thread->pid);
		return -EINVAL;
	}

	return 0;
}

/**
 * binder_proc_transaction() - sends a transaction to a process and wakes it up
 * @t:		transaction to send
 * @proc:	process to send the transaction to
 * @thread:	thread in @proc to send the transaction to (may be NULL)
 *
 * This function queues a transaction to the specified process. It will try
 * to find a thread in the target process to handle the transaction and
 * wake it up. If no thread is found, the work is queued to the proc
 * waitqueue.
 *
 * If the @thread parameter is not NULL, the transaction is always queued
 * to the waitlist of that specific thread.
 *
 * Return:	true if the transactions was successfully queued
 *		false if the target process or thread is dead
 */
static bool binder_proc_transaction(struct binder_transaction *t,
				    struct binder_proc *proc,
				    struct binder_thread *thread)
{
	struct binder_node *node = t->buffer->target_node;
	struct binder_priority node_prio;
	bool oneway = !!(t->flags & TF_ONE_WAY);
	bool pending_async = false;

	BUG_ON(!node);
	binder_node_lock(node);
	node_prio.prio = node->min_priority;
	node_prio.sched_policy = node->sched_policy;

	if (oneway) {
		BUG_ON(thread);
		if (node->has_async_transaction)
			pending_async = true;
		else
			node->has_async_transaction = true;
	}

	binder_inner_proc_lock(proc);

	if (proc->is_dead || (thread && thread->is_dead)) {
		binder_inner_proc_unlock(proc);
		binder_node_unlock(node);
		return false;
	}

	if (!thread && !pending_async)
		thread = binder_select_thread_ilocked(proc);

	if (thread) {
		binder_transaction_priority(thread->task, t, node_prio,
					    node->inherit_rt);
		binder_enqueue_thread_work_ilocked(thread, &t->work);
	} else if (!pending_async) {
		binder_enqueue_work_ilocked(&t->work, &proc->todo);
	} else {
		binder_enqueue_work_ilocked(&t->work, &node->async_todo);
	}

	if (!pending_async)
		binder_wakeup_thread_ilocked(proc, thread, !oneway /* sync */);

	binder_inner_proc_unlock(proc);
	binder_node_unlock(node);

	return true;
}

/**
 * binder_get_node_refs_for_txn() - Get required refs on node for txn
 * @node:         struct binder_node for which to get refs
 * @proc:         returns @node->proc if valid
 * @error:        if no @proc then returns BR_DEAD_REPLY
 *
 * User-space normally keeps the node alive when creating a transaction
 * since it has a reference to the target. The local strong ref keeps it
 * alive if the sending process dies before the target process processes
 * the transaction. If the source process is malicious or has a reference
 * counting bug, relying on the local strong ref can fail.
 *
 * Since user-space can cause the local strong ref to go away, we also take
 * a tmpref on the node to ensure it survives while we are constructing
 * the transaction. We also need a tmpref on the proc while we are
 * constructing the transaction, so we take that here as well.
 *
 * Return: The target_node with refs taken or NULL if no @node->proc is NULL.
 * Also sets @proc if valid. If the @node->proc is NULL indicating that the
 * target proc has died, @error is set to BR_DEAD_REPLY
 */
static struct binder_node *binder_get_node_refs_for_txn(
		struct binder_node *node,
		struct binder_proc **procp,
		uint32_t *error)
{
	struct binder_node *target_node = NULL;

	binder_node_inner_lock(node);
	if (node->proc) {
		target_node = node;
		binder_inc_node_nilocked(node, 1, 0, NULL);
		binder_inc_node_tmpref_ilocked(node);
		node->proc->tmp_ref++;
		*procp = node->proc;
	} else
		*error = BR_DEAD_REPLY;
	binder_node_inner_unlock(node);

	return target_node;
}

static void binder_transaction(struct binder_proc *proc,
			       struct binder_thread *thread,
			       struct binder_transaction_data *tr, int reply,
			       binder_size_t extra_buffers_size)
{
	int ret;
	struct binder_transaction *t;
	struct binder_work *w;
	struct binder_work *tcomplete;
	binder_size_t buffer_offset = 0;
	binder_size_t off_start_offset, off_end_offset;
	binder_size_t off_min;
	binder_size_t sg_buf_offset, sg_buf_end_offset;
	struct binder_proc *target_proc = NULL;
	struct binder_thread *target_thread = NULL;
	struct binder_node *target_node = NULL;
	struct binder_transaction *in_reply_to = NULL;
	struct binder_transaction_log_entry *e;
	uint32_t return_error = 0;
	uint32_t return_error_param = 0;
	uint32_t return_error_line = 0;
	binder_size_t last_fixup_obj_off = 0;
	binder_size_t last_fixup_min_off = 0;
	struct binder_context *context = proc->context;
	int t_debug_id = atomic_inc_return(&binder_last_id);
	char *secctx = NULL;
	u32 secctx_sz = 0;

	e = binder_transaction_log_add(&binder_transaction_log);
	e->debug_id = t_debug_id;
	e->call_type = reply ? 2 : !!(tr->flags & TF_ONE_WAY);
	e->from_proc = proc->pid;
	e->from_thread = thread->pid;
	e->target_handle = tr->target.handle;
	e->data_size = tr->data_size;
	e->offsets_size = tr->offsets_size;
	strscpy(e->context_name, proc->context->name, BINDERFS_MAX_NAME);

	if (reply) {
		binder_inner_proc_lock(proc);
		in_reply_to = thread->transaction_stack;
		if (in_reply_to == NULL) {
			binder_inner_proc_unlock(proc);
			binder_user_error("%d:%d got reply transaction with no transaction stack\n",
					  proc->pid, thread->pid);
			return_error = BR_FAILED_REPLY;
			return_error_param = -EPROTO;
			return_error_line = __LINE__;
			goto err_empty_call_stack;
		}
		if (in_reply_to->to_thread != thread) {
			spin_lock(&in_reply_to->lock);
			binder_user_error("%d:%d got reply transaction with bad transaction stack, transaction %d has target %d:%d\n",
				proc->pid, thread->pid, in_reply_to->debug_id,
				in_reply_to->to_proc ?
				in_reply_to->to_proc->pid : 0,
				in_reply_to->to_thread ?
				in_reply_to->to_thread->pid : 0);
			spin_unlock(&in_reply_to->lock);
			binder_inner_proc_unlock(proc);
			return_error = BR_FAILED_REPLY;
			return_error_param = -EPROTO;
			return_error_line = __LINE__;
			in_reply_to = NULL;
			goto err_bad_call_stack;
		}
		thread->transaction_stack = in_reply_to->to_parent;
		binder_inner_proc_unlock(proc);
		target_thread = binder_get_txn_from_and_acq_inner(in_reply_to);
		if (target_thread == NULL) {
			/* annotation for sparse */
			__release(&target_thread->proc->inner_lock);
			return_error = BR_DEAD_REPLY;
			return_error_line = __LINE__;
			goto err_dead_binder;
		}
		if (target_thread->transaction_stack != in_reply_to) {
			binder_user_error("%d:%d got reply transaction with bad target transaction stack %d, expected %d\n",
				proc->pid, thread->pid,
				target_thread->transaction_stack ?
				target_thread->transaction_stack->debug_id : 0,
				in_reply_to->debug_id);
			binder_inner_proc_unlock(target_thread->proc);
			return_error = BR_FAILED_REPLY;
			return_error_param = -EPROTO;
			return_error_line = __LINE__;
			in_reply_to = NULL;
			target_thread = NULL;
			goto err_dead_binder;
		}
		target_proc = target_thread->proc;
		target_proc->tmp_ref++;
		binder_inner_proc_unlock(target_thread->proc);
	} else {
		if (tr->target.handle) {
			struct binder_ref *ref;

			/*
			 * There must already be a strong ref
			 * on this node. If so, do a strong
			 * increment on the node to ensure it
			 * stays alive until the transaction is
			 * done.
			 */
			binder_proc_lock(proc);
			ref = binder_get_ref_olocked(proc, tr->target.handle,
						     true);
			if (ref) {
				target_node = binder_get_node_refs_for_txn(
						ref->node, &target_proc,
						&return_error);
			} else {
				binder_user_error("%d:%d got transaction to invalid handle\n",
						  proc->pid, thread->pid);
				return_error = BR_FAILED_REPLY;
			}
			binder_proc_unlock(proc);
		} else {
			mutex_lock(&context->context_mgr_node_lock);
			target_node = context->binder_context_mgr_node;
			if (target_node)
				target_node = binder_get_node_refs_for_txn(
						target_node, &target_proc,
						&return_error);
			else
				return_error = BR_DEAD_REPLY;
			mutex_unlock(&context->context_mgr_node_lock);
			if (target_node && target_proc->pid == proc->pid) {
				binder_user_error("%d:%d got transaction to context manager from process owning it\n",
						  proc->pid, thread->pid);
				return_error = BR_FAILED_REPLY;
				return_error_param = -EINVAL;
				return_error_line = __LINE__;
				goto err_invalid_target_handle;
			}
		}
		if (!target_node) {
			/*
			 * return_error is set above
			 */
			return_error_param = -EINVAL;
			return_error_line = __LINE__;
			goto err_dead_binder;
		}
		e->to_node = target_node->debug_id;
		if (security_binder_transaction(proc->tsk,
						target_proc->tsk) < 0) {
			return_error = BR_FAILED_REPLY;
			return_error_param = -EPERM;
			return_error_line = __LINE__;
			goto err_invalid_target_handle;
		}
		binder_inner_proc_lock(proc);

		w = list_first_entry_or_null(&thread->todo,
					     struct binder_work, entry);
		if (!(tr->flags & TF_ONE_WAY) && w &&
		    w->type == BINDER_WORK_TRANSACTION) {
			/*
			 * Do not allow new outgoing transaction from a
			 * thread that has a transaction at the head of
			 * its todo list. Only need to check the head
			 * because binder_select_thread_ilocked picks a
			 * thread from proc->waiting_threads to enqueue
			 * the transaction, and nothing is queued to the
			 * todo list while the thread is on waiting_threads.
			 */
			binder_user_error("%d:%d new transaction not allowed when there is a transaction on thread todo\n",
					  proc->pid, thread->pid);
			binder_inner_proc_unlock(proc);
			return_error = BR_FAILED_REPLY;
			return_error_param = -EPROTO;
			return_error_line = __LINE__;
			goto err_bad_todo_list;
		}

		if (!(tr->flags & TF_ONE_WAY) && thread->transaction_stack) {
			struct binder_transaction *tmp;

			tmp = thread->transaction_stack;
			if (tmp->to_thread != thread) {
				spin_lock(&tmp->lock);
				binder_user_error("%d:%d got new transaction with bad transaction stack, transaction %d has target %d:%d\n",
					proc->pid, thread->pid, tmp->debug_id,
					tmp->to_proc ? tmp->to_proc->pid : 0,
					tmp->to_thread ?
					tmp->to_thread->pid : 0);
				spin_unlock(&tmp->lock);
				binder_inner_proc_unlock(proc);
				return_error = BR_FAILED_REPLY;
				return_error_param = -EPROTO;
				return_error_line = __LINE__;
				goto err_bad_call_stack;
			}
			while (tmp) {
				struct binder_thread *from;

				spin_lock(&tmp->lock);
				from = tmp->from;
				if (from && from->proc == target_proc) {
					atomic_inc(&from->tmp_ref);
					target_thread = from;
					spin_unlock(&tmp->lock);
					break;
				}
				spin_unlock(&tmp->lock);
				tmp = tmp->from_parent;
			}
		}
		binder_inner_proc_unlock(proc);
	}
	if (target_thread)
		e->to_thread = target_thread->pid;
	e->to_proc = target_proc->pid;

	/* TODO: reuse incoming transaction for reply */
	t = kzalloc(sizeof(*t), GFP_KERNEL);
	if (t == NULL) {
		return_error = BR_FAILED_REPLY;
		return_error_param = -ENOMEM;
		return_error_line = __LINE__;
		goto err_alloc_t_failed;
	}
	INIT_LIST_HEAD(&t->fd_fixups);
	binder_stats_created(BINDER_STAT_TRANSACTION);
	spin_lock_init(&t->lock);
	trace_android_vh_binder_transaction_init(t);

	tcomplete = kzalloc(sizeof(*tcomplete), GFP_KERNEL);
	if (tcomplete == NULL) {
		return_error = BR_FAILED_REPLY;
		return_error_param = -ENOMEM;
		return_error_line = __LINE__;
		goto err_alloc_tcomplete_failed;
	}
	binder_stats_created(BINDER_STAT_TRANSACTION_COMPLETE);

	t->debug_id = t_debug_id;

	if (reply)
		binder_debug(BINDER_DEBUG_TRANSACTION,
			     "%d:%d BC_REPLY %d -> %d:%d, data %016llx-%016llx size %lld-%lld-%lld\n",
			     proc->pid, thread->pid, t->debug_id,
			     target_proc->pid, target_thread->pid,
			     (u64)tr->data.ptr.buffer,
			     (u64)tr->data.ptr.offsets,
			     (u64)tr->data_size, (u64)tr->offsets_size,
			     (u64)extra_buffers_size);
	else
		binder_debug(BINDER_DEBUG_TRANSACTION,
			     "%d:%d BC_TRANSACTION %d -> %d - node %d, data %016llx-%016llx size %lld-%lld-%lld\n",
			     proc->pid, thread->pid, t->debug_id,
			     target_proc->pid, target_node->debug_id,
			     (u64)tr->data.ptr.buffer,
			     (u64)tr->data.ptr.offsets,
			     (u64)tr->data_size, (u64)tr->offsets_size,
			     (u64)extra_buffers_size);

	if (!reply && !(tr->flags & TF_ONE_WAY))
		t->from = thread;
	else
		t->from = NULL;
	t->sender_euid = task_euid(proc->tsk);
	t->to_proc = target_proc;
	t->to_thread = target_thread;
	t->code = tr->code;
	t->flags = tr->flags;
	if (!(t->flags & TF_ONE_WAY) &&
	    binder_supported_policy(current->policy)) {
		/* Inherit supported policies for synchronous transactions */
		t->priority.sched_policy = current->policy;
		t->priority.prio = current->normal_prio;
	} else {
		/* Otherwise, fall back to the default priority */
		t->priority = target_proc->default_priority;
	}

	if (target_node && target_node->txn_security_ctx) {
		u32 secid;
		size_t added_size;

		security_task_getsecid(proc->tsk, &secid);
		ret = security_secid_to_secctx(secid, &secctx, &secctx_sz);
		if (ret) {
			return_error = BR_FAILED_REPLY;
			return_error_param = ret;
			return_error_line = __LINE__;
			goto err_get_secctx_failed;
		}
		added_size = ALIGN(secctx_sz, sizeof(u64));
		extra_buffers_size += added_size;
		if (extra_buffers_size < added_size) {
			/* integer overflow of extra_buffers_size */
			return_error = BR_FAILED_REPLY;
			return_error_param = -EINVAL;
			return_error_line = __LINE__;
			goto err_bad_extra_size;
		}
	}

	trace_binder_transaction(reply, t, target_node);

	t->buffer = binder_alloc_new_buf(&target_proc->alloc, tr->data_size,
		tr->offsets_size, extra_buffers_size,
		!reply && (t->flags & TF_ONE_WAY), current->tgid);
	if (IS_ERR(t->buffer)) {
		/*
		 * -ESRCH indicates VMA cleared. The target is dying.
		 */
		return_error_param = PTR_ERR(t->buffer);
		return_error = return_error_param == -ESRCH ?
			BR_DEAD_REPLY : BR_FAILED_REPLY;
		return_error_line = __LINE__;
		t->buffer = NULL;
		goto err_binder_alloc_buf_failed;
	}
	if (secctx) {
		int err;
		size_t buf_offset = ALIGN(tr->data_size, sizeof(void *)) +
				    ALIGN(tr->offsets_size, sizeof(void *)) +
				    ALIGN(extra_buffers_size, sizeof(void *)) -
				    ALIGN(secctx_sz, sizeof(u64));

		t->security_ctx = (uintptr_t)t->buffer->user_data + buf_offset;
		err = binder_alloc_copy_to_buffer(&target_proc->alloc,
						  t->buffer, buf_offset,
						  secctx, secctx_sz);
		if (err) {
			t->security_ctx = 0;
			WARN_ON(1);
		}
		security_release_secctx(secctx, secctx_sz);
		secctx = NULL;
	}
	t->buffer->debug_id = t->debug_id;
	t->buffer->transaction = t;
	t->buffer->target_node = target_node;
	t->buffer->clear_on_free = !!(t->flags & TF_CLEAR_BUF);
	trace_binder_transaction_alloc_buf(t->buffer);

	if (binder_alloc_copy_user_to_buffer(
				&target_proc->alloc,
				t->buffer, 0,
				(const void __user *)
					(uintptr_t)tr->data.ptr.buffer,
				tr->data_size)) {
		binder_user_error("%d:%d got transaction with invalid data ptr\n",
				proc->pid, thread->pid);
		return_error = BR_FAILED_REPLY;
		return_error_param = -EFAULT;
		return_error_line = __LINE__;
		goto err_copy_data_failed;
	}
	if (binder_alloc_copy_user_to_buffer(
				&target_proc->alloc,
				t->buffer,
				ALIGN(tr->data_size, sizeof(void *)),
				(const void __user *)
					(uintptr_t)tr->data.ptr.offsets,
				tr->offsets_size)) {
		binder_user_error("%d:%d got transaction with invalid offsets ptr\n",
				proc->pid, thread->pid);
		return_error = BR_FAILED_REPLY;
		return_error_param = -EFAULT;
		return_error_line = __LINE__;
		goto err_copy_data_failed;
	}
	if (!IS_ALIGNED(tr->offsets_size, sizeof(binder_size_t))) {
		binder_user_error("%d:%d got transaction with invalid offsets size, %lld\n",
				proc->pid, thread->pid, (u64)tr->offsets_size);
		return_error = BR_FAILED_REPLY;
		return_error_param = -EINVAL;
		return_error_line = __LINE__;
		goto err_bad_offset;
	}
	if (!IS_ALIGNED(extra_buffers_size, sizeof(u64))) {
		binder_user_error("%d:%d got transaction with unaligned buffers size, %lld\n",
				  proc->pid, thread->pid,
				  (u64)extra_buffers_size);
		return_error = BR_FAILED_REPLY;
		return_error_param = -EINVAL;
		return_error_line = __LINE__;
		goto err_bad_offset;
	}
	off_start_offset = ALIGN(tr->data_size, sizeof(void *));
	buffer_offset = off_start_offset;
	off_end_offset = off_start_offset + tr->offsets_size;
	sg_buf_offset = ALIGN(off_end_offset, sizeof(void *));
	sg_buf_end_offset = sg_buf_offset + extra_buffers_size -
		ALIGN(secctx_sz, sizeof(u64));
	off_min = 0;
	for (buffer_offset = off_start_offset; buffer_offset < off_end_offset;
	     buffer_offset += sizeof(binder_size_t)) {
		struct binder_object_header *hdr;
		size_t object_size;
		struct binder_object object;
		binder_size_t object_offset;

		if (binder_alloc_copy_from_buffer(&target_proc->alloc,
						  &object_offset,
						  t->buffer,
						  buffer_offset,
						  sizeof(object_offset))) {
			return_error = BR_FAILED_REPLY;
			return_error_param = -EINVAL;
			return_error_line = __LINE__;
			goto err_bad_offset;
		}
		object_size = binder_get_object(target_proc, t->buffer,
						object_offset, &object);
		if (object_size == 0 || object_offset < off_min) {
			binder_user_error("%d:%d got transaction with invalid offset (%lld, min %lld max %lld) or object.\n",
					  proc->pid, thread->pid,
					  (u64)object_offset,
					  (u64)off_min,
					  (u64)t->buffer->data_size);
			return_error = BR_FAILED_REPLY;
			return_error_param = -EINVAL;
			return_error_line = __LINE__;
			goto err_bad_offset;
		}

		hdr = &object.hdr;
		off_min = object_offset + object_size;
		switch (hdr->type) {
		case BINDER_TYPE_BINDER:
		case BINDER_TYPE_WEAK_BINDER: {
			struct flat_binder_object *fp;

			fp = to_flat_binder_object(hdr);
			ret = binder_translate_binder(fp, t, thread);

			if (ret < 0 ||
			    binder_alloc_copy_to_buffer(&target_proc->alloc,
							t->buffer,
							object_offset,
							fp, sizeof(*fp))) {
				return_error = BR_FAILED_REPLY;
				return_error_param = ret;
				return_error_line = __LINE__;
				goto err_translate_failed;
			}
		} break;
		case BINDER_TYPE_HANDLE:
		case BINDER_TYPE_WEAK_HANDLE: {
			struct flat_binder_object *fp;

			fp = to_flat_binder_object(hdr);
			ret = binder_translate_handle(fp, t, thread);
			if (ret < 0 ||
			    binder_alloc_copy_to_buffer(&target_proc->alloc,
							t->buffer,
							object_offset,
							fp, sizeof(*fp))) {
				return_error = BR_FAILED_REPLY;
				return_error_param = ret;
				return_error_line = __LINE__;
				goto err_translate_failed;
			}
		} break;

		case BINDER_TYPE_FD: {
			struct binder_fd_object *fp = to_binder_fd_object(hdr);
			binder_size_t fd_offset = object_offset +
				(uintptr_t)&fp->fd - (uintptr_t)fp;
			int ret = binder_translate_fd(fp->fd, fd_offset, t,
						      thread, in_reply_to);

			fp->pad_binder = 0;
			if (ret < 0 ||
			    binder_alloc_copy_to_buffer(&target_proc->alloc,
							t->buffer,
							object_offset,
							fp, sizeof(*fp))) {
				return_error = BR_FAILED_REPLY;
				return_error_param = ret;
				return_error_line = __LINE__;
				goto err_translate_failed;
			}
		} break;
		case BINDER_TYPE_FDA: {
			struct binder_object ptr_object;
			binder_size_t parent_offset;
			struct binder_fd_array_object *fda =
				to_binder_fd_array_object(hdr);
			size_t num_valid = (buffer_offset - off_start_offset) /
						sizeof(binder_size_t);
			struct binder_buffer_object *parent =
				binder_validate_ptr(target_proc, t->buffer,
						    &ptr_object, fda->parent,
						    off_start_offset,
						    &parent_offset,
						    num_valid);
			if (!parent) {
				binder_user_error("%d:%d got transaction with invalid parent offset or type\n",
						  proc->pid, thread->pid);
				return_error = BR_FAILED_REPLY;
				return_error_param = -EINVAL;
				return_error_line = __LINE__;
				goto err_bad_parent;
			}
			if (!binder_validate_fixup(target_proc, t->buffer,
						   off_start_offset,
						   parent_offset,
						   fda->parent_offset,
						   last_fixup_obj_off,
						   last_fixup_min_off)) {
				binder_user_error("%d:%d got transaction with out-of-order buffer fixup\n",
						  proc->pid, thread->pid);
				return_error = BR_FAILED_REPLY;
				return_error_param = -EINVAL;
				return_error_line = __LINE__;
				goto err_bad_parent;
			}
			ret = binder_translate_fd_array(fda, parent, t, thread,
							in_reply_to);
			if (ret < 0) {
				return_error = BR_FAILED_REPLY;
				return_error_param = ret;
				return_error_line = __LINE__;
				goto err_translate_failed;
			}
			last_fixup_obj_off = parent_offset;
			last_fixup_min_off =
				fda->parent_offset + sizeof(u32) * fda->num_fds;
		} break;
		case BINDER_TYPE_PTR: {
			struct binder_buffer_object *bp =
				to_binder_buffer_object(hdr);
			size_t buf_left = sg_buf_end_offset - sg_buf_offset;
			size_t num_valid;

			if (bp->length > buf_left) {
				binder_user_error("%d:%d got transaction with too large buffer\n",
						  proc->pid, thread->pid);
				return_error = BR_FAILED_REPLY;
				return_error_param = -EINVAL;
				return_error_line = __LINE__;
				goto err_bad_offset;
			}
			if (binder_alloc_copy_user_to_buffer(
						&target_proc->alloc,
						t->buffer,
						sg_buf_offset,
						(const void __user *)
							(uintptr_t)bp->buffer,
						bp->length)) {
				binder_user_error("%d:%d got transaction with invalid offsets ptr\n",
						  proc->pid, thread->pid);
				return_error_param = -EFAULT;
				return_error = BR_FAILED_REPLY;
				return_error_line = __LINE__;
				goto err_copy_data_failed;
			}
			/* Fixup buffer pointer to target proc address space */
			bp->buffer = (uintptr_t)
				t->buffer->user_data + sg_buf_offset;
			sg_buf_offset += ALIGN(bp->length, sizeof(u64));

			num_valid = (buffer_offset - off_start_offset) /
					sizeof(binder_size_t);
			ret = binder_fixup_parent(t, thread, bp,
						  off_start_offset,
						  num_valid,
						  last_fixup_obj_off,
						  last_fixup_min_off);
			if (ret < 0 ||
			    binder_alloc_copy_to_buffer(&target_proc->alloc,
							t->buffer,
							object_offset,
							bp, sizeof(*bp))) {
				return_error = BR_FAILED_REPLY;
				return_error_param = ret;
				return_error_line = __LINE__;
				goto err_translate_failed;
			}
			last_fixup_obj_off = object_offset;
			last_fixup_min_off = 0;
		} break;
		default:
			binder_user_error("%d:%d got transaction with invalid object type, %x\n",
				proc->pid, thread->pid, hdr->type);
			return_error = BR_FAILED_REPLY;
			return_error_param = -EINVAL;
			return_error_line = __LINE__;
			goto err_bad_object_type;
		}
	}
	tcomplete->type = BINDER_WORK_TRANSACTION_COMPLETE;
	t->work.type = BINDER_WORK_TRANSACTION;

	if (reply) {
		binder_enqueue_thread_work(thread, tcomplete);
		binder_inner_proc_lock(target_proc);
		if (target_thread->is_dead) {
			binder_inner_proc_unlock(target_proc);
			goto err_dead_proc_or_thread;
		}
		BUG_ON(t->buffer->async_transaction != 0);
		binder_pop_transaction_ilocked(target_thread, in_reply_to);
		binder_enqueue_thread_work_ilocked(target_thread, &t->work);
		binder_inner_proc_unlock(target_proc);
		wake_up_interruptible_sync(&target_thread->wait);
		trace_android_vh_binder_restore_priority(in_reply_to, current);
		binder_restore_priority(current, in_reply_to->saved_priority);
		binder_free_transaction(in_reply_to);
	} else if (!(t->flags & TF_ONE_WAY)) {
		BUG_ON(t->buffer->async_transaction != 0);
		binder_inner_proc_lock(proc);
		/*
		 * Defer the TRANSACTION_COMPLETE, so we don't return to
		 * userspace immediately; this allows the target process to
		 * immediately start processing this transaction, reducing
		 * latency. We will then return the TRANSACTION_COMPLETE when
		 * the target replies (or there is an error).
		 */
		binder_enqueue_deferred_thread_work_ilocked(thread, tcomplete);
		t->need_reply = 1;
		t->from_parent = thread->transaction_stack;
		thread->transaction_stack = t;
		binder_inner_proc_unlock(proc);
		if (!binder_proc_transaction(t, target_proc, target_thread)) {
			binder_inner_proc_lock(proc);
			binder_pop_transaction_ilocked(thread, t);
			binder_inner_proc_unlock(proc);
			goto err_dead_proc_or_thread;
		}
	} else {
		BUG_ON(target_node == NULL);
		BUG_ON(t->buffer->async_transaction != 1);
		binder_enqueue_thread_work(thread, tcomplete);
		if (!binder_proc_transaction(t, target_proc, NULL))
			goto err_dead_proc_or_thread;
	}
	if (target_thread)
		binder_thread_dec_tmpref(target_thread);
	binder_proc_dec_tmpref(target_proc);
	if (target_node)
		binder_dec_node_tmpref(target_node);
	/*
	 * write barrier to synchronize with initialization
	 * of log entry
	 */
	smp_wmb();
	WRITE_ONCE(e->debug_id_done, t_debug_id);
	return;

err_dead_proc_or_thread:
	return_error = BR_DEAD_REPLY;
	return_error_line = __LINE__;
	binder_dequeue_work(proc, tcomplete);
err_translate_failed:
err_bad_object_type:
err_bad_offset:
err_bad_parent:
err_copy_data_failed:
	binder_free_txn_fixups(t);
	trace_binder_transaction_failed_buffer_release(t->buffer);
	binder_transaction_buffer_release(target_proc, t->buffer,
					  buffer_offset, true);
	if (target_node)
		binder_dec_node_tmpref(target_node);
	target_node = NULL;
	t->buffer->transaction = NULL;
	binder_alloc_free_buf(&target_proc->alloc, t->buffer);
err_binder_alloc_buf_failed:
err_bad_extra_size:
	if (secctx)
		security_release_secctx(secctx, secctx_sz);
err_get_secctx_failed:
	kfree(tcomplete);
	binder_stats_deleted(BINDER_STAT_TRANSACTION_COMPLETE);
err_alloc_tcomplete_failed:
	if (trace_binder_txn_latency_free_enabled())
		binder_txn_latency_free(t);
	kfree(t);
	binder_stats_deleted(BINDER_STAT_TRANSACTION);
err_alloc_t_failed:
err_bad_todo_list:
err_bad_call_stack:
err_empty_call_stack:
err_dead_binder:
err_invalid_target_handle:
	if (target_thread)
		binder_thread_dec_tmpref(target_thread);
	if (target_proc)
		binder_proc_dec_tmpref(target_proc);
	if (target_node) {
		binder_dec_node(target_node, 1, 0);
		binder_dec_node_tmpref(target_node);
	}

	binder_debug(BINDER_DEBUG_FAILED_TRANSACTION,
		     "%d:%d transaction failed %d/%d, size %lld-%lld line %d\n",
		     proc->pid, thread->pid, return_error, return_error_param,
		     (u64)tr->data_size, (u64)tr->offsets_size,
		     return_error_line);

	{
		struct binder_transaction_log_entry *fe;

		e->return_error = return_error;
		e->return_error_param = return_error_param;
		e->return_error_line = return_error_line;
		fe = binder_transaction_log_add(&binder_transaction_log_failed);
		*fe = *e;
		/*
		 * write barrier to synchronize with initialization
		 * of log entry
		 */
		smp_wmb();
		WRITE_ONCE(e->debug_id_done, t_debug_id);
		WRITE_ONCE(fe->debug_id_done, t_debug_id);
	}

	BUG_ON(thread->return_error.cmd != BR_OK);
	if (in_reply_to) {
		trace_android_vh_binder_restore_priority(in_reply_to, current);
		binder_restore_priority(current, in_reply_to->saved_priority);
		thread->return_error.cmd = BR_TRANSACTION_COMPLETE;
		binder_enqueue_thread_work(thread, &thread->return_error.work);
		binder_send_failed_reply(in_reply_to, return_error);
	} else {
		thread->return_error.cmd = return_error;
		binder_enqueue_thread_work(thread, &thread->return_error.work);
	}
}

/**
 * binder_free_buf() - free the specified buffer
 * @proc:	binder proc that owns buffer
 * @buffer:	buffer to be freed
 *
 * If buffer for an async transaction, enqueue the next async
 * transaction from the node.
 *
 * Cleanup buffer and free it.
 */
static void
binder_free_buf(struct binder_proc *proc, struct binder_buffer *buffer)
{
	binder_inner_proc_lock(proc);
	if (buffer->transaction) {
		buffer->transaction->buffer = NULL;
		buffer->transaction = NULL;
	}
	binder_inner_proc_unlock(proc);
	if (buffer->async_transaction && buffer->target_node) {
		struct binder_node *buf_node;
		struct binder_work *w;

		buf_node = buffer->target_node;
		binder_node_inner_lock(buf_node);
		BUG_ON(!buf_node->has_async_transaction);
		BUG_ON(buf_node->proc != proc);
		w = binder_dequeue_work_head_ilocked(
				&buf_node->async_todo);
		if (!w) {
			buf_node->has_async_transaction = false;
		} else {
			binder_enqueue_work_ilocked(
					w, &proc->todo);
			binder_wakeup_proc_ilocked(proc);
		}
		binder_node_inner_unlock(buf_node);
	}
	trace_binder_transaction_buffer_release(buffer);
	binder_transaction_buffer_release(proc, buffer, 0, false);
	binder_alloc_free_buf(&proc->alloc, buffer);
}

static int binder_thread_write(struct binder_proc *proc,
			struct binder_thread *thread,
			binder_uintptr_t binder_buffer, size_t size,
			binder_size_t *consumed)
{
	uint32_t cmd;
	struct binder_context *context = proc->context;
	void __user *buffer = (void __user *)(uintptr_t)binder_buffer;
	void __user *ptr = buffer + *consumed;
	void __user *end = buffer + size;

	while (ptr < end && thread->return_error.cmd == BR_OK) {
		int ret;

		if (get_user(cmd, (uint32_t __user *)ptr))
			return -EFAULT;
		ptr += sizeof(uint32_t);
		trace_binder_command(cmd);
		if (_IOC_NR(cmd) < ARRAY_SIZE(binder_stats.bc)) {
			atomic_inc(&binder_stats.bc[_IOC_NR(cmd)]);
			atomic_inc(&proc->stats.bc[_IOC_NR(cmd)]);
			atomic_inc(&thread->stats.bc[_IOC_NR(cmd)]);
		}
		switch (cmd) {
		case BC_INCREFS:
		case BC_ACQUIRE:
		case BC_RELEASE:
		case BC_DECREFS: {
			uint32_t target;
			const char *debug_string;
			bool strong = cmd == BC_ACQUIRE || cmd == BC_RELEASE;
			bool increment = cmd == BC_INCREFS || cmd == BC_ACQUIRE;
			struct binder_ref_data rdata;

			if (get_user(target, (uint32_t __user *)ptr))
				return -EFAULT;

			ptr += sizeof(uint32_t);
			ret = -1;
			if (increment && !target) {
				struct binder_node *ctx_mgr_node;

				mutex_lock(&context->context_mgr_node_lock);
				ctx_mgr_node = context->binder_context_mgr_node;
				if (ctx_mgr_node)
					ret = binder_inc_ref_for_node(
							proc, ctx_mgr_node,
							strong, NULL, &rdata);
				mutex_unlock(&context->context_mgr_node_lock);
			}
			if (ret)
				ret = binder_update_ref_for_handle(
						proc, target, increment, strong,
						&rdata);
			if (!ret && rdata.desc != target) {
				binder_user_error("%d:%d tried to acquire reference to desc %d, got %d instead\n",
					proc->pid, thread->pid,
					target, rdata.desc);
			}
			switch (cmd) {
			case BC_INCREFS:
				debug_string = "IncRefs";
				break;
			case BC_ACQUIRE:
				debug_string = "Acquire";
				break;
			case BC_RELEASE:
				debug_string = "Release";
				break;
			case BC_DECREFS:
			default:
				debug_string = "DecRefs";
				break;
			}
			if (ret) {
				binder_user_error("%d:%d %s %d refcount change on invalid ref %d ret %d\n",
					proc->pid, thread->pid, debug_string,
					strong, target, ret);
				break;
			}
			binder_debug(BINDER_DEBUG_USER_REFS,
				     "%d:%d %s ref %d desc %d s %d w %d\n",
				     proc->pid, thread->pid, debug_string,
				     rdata.debug_id, rdata.desc, rdata.strong,
				     rdata.weak);
			break;
		}
		case BC_INCREFS_DONE:
		case BC_ACQUIRE_DONE: {
			binder_uintptr_t node_ptr;
			binder_uintptr_t cookie;
			struct binder_node *node;
			bool free_node;

			if (get_user(node_ptr, (binder_uintptr_t __user *)ptr))
				return -EFAULT;
			ptr += sizeof(binder_uintptr_t);
			if (get_user(cookie, (binder_uintptr_t __user *)ptr))
				return -EFAULT;
			ptr += sizeof(binder_uintptr_t);
			node = binder_get_node(proc, node_ptr);
			if (node == NULL) {
				binder_user_error("%d:%d %s u%016llx no match\n",
					proc->pid, thread->pid,
					cmd == BC_INCREFS_DONE ?
					"BC_INCREFS_DONE" :
					"BC_ACQUIRE_DONE",
					(u64)node_ptr);
				break;
			}
			if (cookie != node->cookie) {
				binder_user_error("%d:%d %s u%016llx node %d cookie mismatch %016llx != %016llx\n",
					proc->pid, thread->pid,
					cmd == BC_INCREFS_DONE ?
					"BC_INCREFS_DONE" : "BC_ACQUIRE_DONE",
					(u64)node_ptr, node->debug_id,
					(u64)cookie, (u64)node->cookie);
				binder_put_node(node);
				break;
			}
			binder_node_inner_lock(node);
			if (cmd == BC_ACQUIRE_DONE) {
				if (node->pending_strong_ref == 0) {
					binder_user_error("%d:%d BC_ACQUIRE_DONE node %d has no pending acquire request\n",
						proc->pid, thread->pid,
						node->debug_id);
					binder_node_inner_unlock(node);
					binder_put_node(node);
					break;
				}
				node->pending_strong_ref = 0;
			} else {
				if (node->pending_weak_ref == 0) {
					binder_user_error("%d:%d BC_INCREFS_DONE node %d has no pending increfs request\n",
						proc->pid, thread->pid,
						node->debug_id);
					binder_node_inner_unlock(node);
					binder_put_node(node);
					break;
				}
				node->pending_weak_ref = 0;
			}
			free_node = binder_dec_node_nilocked(node,
					cmd == BC_ACQUIRE_DONE, 0);
			WARN_ON(free_node);
			binder_debug(BINDER_DEBUG_USER_REFS,
				     "%d:%d %s node %d ls %d lw %d tr %d\n",
				     proc->pid, thread->pid,
				     cmd == BC_INCREFS_DONE ? "BC_INCREFS_DONE" : "BC_ACQUIRE_DONE",
				     node->debug_id, node->local_strong_refs,
				     node->local_weak_refs, node->tmp_refs);
			binder_node_inner_unlock(node);
			binder_put_node(node);
			break;
		}
		case BC_ATTEMPT_ACQUIRE:
			pr_err("BC_ATTEMPT_ACQUIRE not supported\n");
			return -EINVAL;
		case BC_ACQUIRE_RESULT:
			pr_err("BC_ACQUIRE_RESULT not supported\n");
			return -EINVAL;

		case BC_FREE_BUFFER: {
			binder_uintptr_t data_ptr;
			struct binder_buffer *buffer;

			if (get_user(data_ptr, (binder_uintptr_t __user *)ptr))
				return -EFAULT;
			ptr += sizeof(binder_uintptr_t);

			buffer = binder_alloc_prepare_to_free(&proc->alloc,
							      data_ptr);
			if (IS_ERR_OR_NULL(buffer)) {
				if (PTR_ERR(buffer) == -EPERM) {
					binder_user_error(
						"%d:%d BC_FREE_BUFFER u%016llx matched unreturned or currently freeing buffer\n",
						proc->pid, thread->pid,
						(u64)data_ptr);
				} else {
					binder_user_error(
						"%d:%d BC_FREE_BUFFER u%016llx no match\n",
						proc->pid, thread->pid,
						(u64)data_ptr);
				}
				break;
			}
			binder_debug(BINDER_DEBUG_FREE_BUFFER,
				     "%d:%d BC_FREE_BUFFER u%016llx found buffer %d for %s transaction\n",
				     proc->pid, thread->pid, (u64)data_ptr,
				     buffer->debug_id,
				     buffer->transaction ? "active" : "finished");
			binder_free_buf(proc, buffer);
			break;
		}

		case BC_TRANSACTION_SG:
		case BC_REPLY_SG: {
			struct binder_transaction_data_sg tr;

			if (copy_from_user(&tr, ptr, sizeof(tr)))
				return -EFAULT;
			ptr += sizeof(tr);
			binder_transaction(proc, thread, &tr.transaction_data,
					   cmd == BC_REPLY_SG, tr.buffers_size);
			break;
		}
		case BC_TRANSACTION:
		case BC_REPLY: {
			struct binder_transaction_data tr;

			if (copy_from_user(&tr, ptr, sizeof(tr)))
				return -EFAULT;
			ptr += sizeof(tr);
			binder_transaction(proc, thread, &tr,
					   cmd == BC_REPLY, 0);
			break;
		}

		case BC_REGISTER_LOOPER:
			binder_debug(BINDER_DEBUG_THREADS,
				     "%d:%d BC_REGISTER_LOOPER\n",
				     proc->pid, thread->pid);
			binder_inner_proc_lock(proc);
			if (thread->looper & BINDER_LOOPER_STATE_ENTERED) {
				thread->looper |= BINDER_LOOPER_STATE_INVALID;
				binder_user_error("%d:%d ERROR: BC_REGISTER_LOOPER called after BC_ENTER_LOOPER\n",
					proc->pid, thread->pid);
			} else if (proc->requested_threads == 0) {
				thread->looper |= BINDER_LOOPER_STATE_INVALID;
				binder_user_error("%d:%d ERROR: BC_REGISTER_LOOPER called without request\n",
					proc->pid, thread->pid);
			} else {
				proc->requested_threads--;
				proc->requested_threads_started++;
			}
			thread->looper |= BINDER_LOOPER_STATE_REGISTERED;
			binder_inner_proc_unlock(proc);
			break;
		case BC_ENTER_LOOPER:
			binder_debug(BINDER_DEBUG_THREADS,
				     "%d:%d BC_ENTER_LOOPER\n",
				     proc->pid, thread->pid);
			if (thread->looper & BINDER_LOOPER_STATE_REGISTERED) {
				thread->looper |= BINDER_LOOPER_STATE_INVALID;
				binder_user_error("%d:%d ERROR: BC_ENTER_LOOPER called after BC_REGISTER_LOOPER\n",
					proc->pid, thread->pid);
			}
			thread->looper |= BINDER_LOOPER_STATE_ENTERED;
			break;
		case BC_EXIT_LOOPER:
			binder_debug(BINDER_DEBUG_THREADS,
				     "%d:%d BC_EXIT_LOOPER\n",
				     proc->pid, thread->pid);
			thread->looper |= BINDER_LOOPER_STATE_EXITED;
			break;

		case BC_REQUEST_DEATH_NOTIFICATION:
		case BC_CLEAR_DEATH_NOTIFICATION: {
			uint32_t target;
			binder_uintptr_t cookie;
			struct binder_ref *ref;
			struct binder_ref_death *death = NULL;

			if (get_user(target, (uint32_t __user *)ptr))
				return -EFAULT;
			ptr += sizeof(uint32_t);
			if (get_user(cookie, (binder_uintptr_t __user *)ptr))
				return -EFAULT;
			ptr += sizeof(binder_uintptr_t);
			if (cmd == BC_REQUEST_DEATH_NOTIFICATION) {
				/*
				 * Allocate memory for death notification
				 * before taking lock
				 */
				death = kzalloc(sizeof(*death), GFP_KERNEL);
				if (death == NULL) {
					WARN_ON(thread->return_error.cmd !=
						BR_OK);
					thread->return_error.cmd = BR_ERROR;
					binder_enqueue_thread_work(
						thread,
						&thread->return_error.work);
					binder_debug(
						BINDER_DEBUG_FAILED_TRANSACTION,
						"%d:%d BC_REQUEST_DEATH_NOTIFICATION failed\n",
						proc->pid, thread->pid);
					break;
				}
			}
			binder_proc_lock(proc);
			ref = binder_get_ref_olocked(proc, target, false);
			if (ref == NULL) {
				binder_user_error("%d:%d %s invalid ref %d\n",
					proc->pid, thread->pid,
					cmd == BC_REQUEST_DEATH_NOTIFICATION ?
					"BC_REQUEST_DEATH_NOTIFICATION" :
					"BC_CLEAR_DEATH_NOTIFICATION",
					target);
				binder_proc_unlock(proc);
				kfree(death);
				break;
			}

			binder_debug(BINDER_DEBUG_DEATH_NOTIFICATION,
				     "%d:%d %s %016llx ref %d desc %d s %d w %d for node %d\n",
				     proc->pid, thread->pid,
				     cmd == BC_REQUEST_DEATH_NOTIFICATION ?
				     "BC_REQUEST_DEATH_NOTIFICATION" :
				     "BC_CLEAR_DEATH_NOTIFICATION",
				     (u64)cookie, ref->data.debug_id,
				     ref->data.desc, ref->data.strong,
				     ref->data.weak, ref->node->debug_id);

			binder_node_lock(ref->node);
			if (cmd == BC_REQUEST_DEATH_NOTIFICATION) {
				if (ref->death) {
					binder_user_error("%d:%d BC_REQUEST_DEATH_NOTIFICATION death notification already set\n",
						proc->pid, thread->pid);
					binder_node_unlock(ref->node);
					binder_proc_unlock(proc);
					kfree(death);
					break;
				}
				binder_stats_created(BINDER_STAT_DEATH);
				INIT_LIST_HEAD(&death->work.entry);
				death->cookie = cookie;
				ref->death = death;
				if (ref->node->proc == NULL) {
					ref->death->work.type = BINDER_WORK_DEAD_BINDER;

					binder_inner_proc_lock(proc);
					binder_enqueue_work_ilocked(
						&ref->death->work, &proc->todo);
					binder_wakeup_proc_ilocked(proc);
					binder_inner_proc_unlock(proc);
				}
			} else {
				if (ref->death == NULL) {
					binder_user_error("%d:%d BC_CLEAR_DEATH_NOTIFICATION death notification not active\n",
						proc->pid, thread->pid);
					binder_node_unlock(ref->node);
					binder_proc_unlock(proc);
					break;
				}
				death = ref->death;
				if (death->cookie != cookie) {
					binder_user_error("%d:%d BC_CLEAR_DEATH_NOTIFICATION death notification cookie mismatch %016llx != %016llx\n",
						proc->pid, thread->pid,
						(u64)death->cookie,
						(u64)cookie);
					binder_node_unlock(ref->node);
					binder_proc_unlock(proc);
					break;
				}
				ref->death = NULL;
				binder_inner_proc_lock(proc);
				if (list_empty(&death->work.entry)) {
					death->work.type = BINDER_WORK_CLEAR_DEATH_NOTIFICATION;
					if (thread->looper &
					    (BINDER_LOOPER_STATE_REGISTERED |
					     BINDER_LOOPER_STATE_ENTERED))
						binder_enqueue_thread_work_ilocked(
								thread,
								&death->work);
					else {
						binder_enqueue_work_ilocked(
								&death->work,
								&proc->todo);
						binder_wakeup_proc_ilocked(
								proc);
					}
				} else {
					BUG_ON(death->work.type != BINDER_WORK_DEAD_BINDER);
					death->work.type = BINDER_WORK_DEAD_BINDER_AND_CLEAR;
				}
				binder_inner_proc_unlock(proc);
			}
			binder_node_unlock(ref->node);
			binder_proc_unlock(proc);
		} break;
		case BC_DEAD_BINDER_DONE: {
			struct binder_work *w;
			binder_uintptr_t cookie;
			struct binder_ref_death *death = NULL;

			if (get_user(cookie, (binder_uintptr_t __user *)ptr))
				return -EFAULT;

			ptr += sizeof(cookie);
			binder_inner_proc_lock(proc);
			list_for_each_entry(w, &proc->delivered_death,
					    entry) {
				struct binder_ref_death *tmp_death =
					container_of(w,
						     struct binder_ref_death,
						     work);

				if (tmp_death->cookie == cookie) {
					death = tmp_death;
					break;
				}
			}
			binder_debug(BINDER_DEBUG_DEAD_BINDER,
				     "%d:%d BC_DEAD_BINDER_DONE %016llx found %pK\n",
				     proc->pid, thread->pid, (u64)cookie,
				     death);
			if (death == NULL) {
				binder_user_error("%d:%d BC_DEAD_BINDER_DONE %016llx not found\n",
					proc->pid, thread->pid, (u64)cookie);
				binder_inner_proc_unlock(proc);
				break;
			}
			binder_dequeue_work_ilocked(&death->work);
			if (death->work.type == BINDER_WORK_DEAD_BINDER_AND_CLEAR) {
				death->work.type = BINDER_WORK_CLEAR_DEATH_NOTIFICATION;
				if (thread->looper &
					(BINDER_LOOPER_STATE_REGISTERED |
					 BINDER_LOOPER_STATE_ENTERED))
					binder_enqueue_thread_work_ilocked(
						thread, &death->work);
				else {
					binder_enqueue_work_ilocked(
							&death->work,
							&proc->todo);
					binder_wakeup_proc_ilocked(proc);
				}
			}
			binder_inner_proc_unlock(proc);
		} break;

		default:
			pr_err("%d:%d unknown command %d\n",
			       proc->pid, thread->pid, cmd);
			return -EINVAL;
		}
		*consumed = ptr - buffer;
	}
	return 0;
}

static void binder_stat_br(struct binder_proc *proc,
			   struct binder_thread *thread, uint32_t cmd)
{
	trace_binder_return(cmd);
	if (_IOC_NR(cmd) < ARRAY_SIZE(binder_stats.br)) {
		atomic_inc(&binder_stats.br[_IOC_NR(cmd)]);
		atomic_inc(&proc->stats.br[_IOC_NR(cmd)]);
		atomic_inc(&thread->stats.br[_IOC_NR(cmd)]);
	}
}

static int binder_put_node_cmd(struct binder_proc *proc,
			       struct binder_thread *thread,
			       void __user **ptrp,
			       binder_uintptr_t node_ptr,
			       binder_uintptr_t node_cookie,
			       int node_debug_id,
			       uint32_t cmd, const char *cmd_name)
{
	void __user *ptr = *ptrp;

	if (put_user(cmd, (uint32_t __user *)ptr))
		return -EFAULT;
	ptr += sizeof(uint32_t);

	if (put_user(node_ptr, (binder_uintptr_t __user *)ptr))
		return -EFAULT;
	ptr += sizeof(binder_uintptr_t);

	if (put_user(node_cookie, (binder_uintptr_t __user *)ptr))
		return -EFAULT;
	ptr += sizeof(binder_uintptr_t);

	binder_stat_br(proc, thread, cmd);
	binder_debug(BINDER_DEBUG_USER_REFS, "%d:%d %s %d u%016llx c%016llx\n",
		     proc->pid, thread->pid, cmd_name, node_debug_id,
		     (u64)node_ptr, (u64)node_cookie);

	*ptrp = ptr;
	return 0;
}

static int binder_wait_for_work(struct binder_thread *thread,
				bool do_proc_work)
{
	DEFINE_WAIT(wait);
	struct binder_proc *proc = thread->proc;
	int ret = 0;

	freezer_do_not_count();
	binder_inner_proc_lock(proc);
	for (;;) {
		prepare_to_wait(&thread->wait, &wait, TASK_INTERRUPTIBLE);
		if (binder_has_work_ilocked(thread, do_proc_work))
			break;
		if (do_proc_work)
			list_add(&thread->waiting_thread_node,
				 &proc->waiting_threads);
		binder_inner_proc_unlock(proc);
		schedule();
		binder_inner_proc_lock(proc);
		list_del_init(&thread->waiting_thread_node);
		if (signal_pending(current)) {
			ret = -ERESTARTSYS;
			break;
		}
	}
	finish_wait(&thread->wait, &wait);
	binder_inner_proc_unlock(proc);
	freezer_count();

	return ret;
}

/**
 * binder_apply_fd_fixups() - finish fd translation
 * @proc:         binder_proc associated @t->buffer
 * @t:	binder transaction with list of fd fixups
 *
 * Now that we are in the context of the transaction target
 * process, we can allocate and install fds. Process the
 * list of fds to translate and fixup the buffer with the
 * new fds.
 *
 * If we fail to allocate an fd, then free the resources by
 * fput'ing files that have not been processed and ksys_close'ing
 * any fds that have already been allocated.
 */
static int binder_apply_fd_fixups(struct binder_proc *proc,
				  struct binder_transaction *t)
{
	struct binder_txn_fd_fixup *fixup, *tmp;
	int ret = 0;

	list_for_each_entry(fixup, &t->fd_fixups, fixup_entry) {
		int fd = get_unused_fd_flags(O_CLOEXEC);

		if (fd < 0) {
			binder_debug(BINDER_DEBUG_TRANSACTION,
				     "failed fd fixup txn %d fd %d\n",
				     t->debug_id, fd);
			ret = -ENOMEM;
			break;
		}
		binder_debug(BINDER_DEBUG_TRANSACTION,
			     "fd fixup txn %d fd %d\n",
			     t->debug_id, fd);
		trace_binder_transaction_fd_recv(t, fd, fixup->offset);
		fd_install(fd, fixup->file);
		fixup->file = NULL;
		if (binder_alloc_copy_to_buffer(&proc->alloc, t->buffer,
						fixup->offset, &fd,
						sizeof(u32))) {
			ret = -EINVAL;
			break;
		}
	}
	list_for_each_entry_safe(fixup, tmp, &t->fd_fixups, fixup_entry) {
		if (fixup->file) {
			fput(fixup->file);
		} else if (ret) {
			u32 fd;
			int err;

			err = binder_alloc_copy_from_buffer(&proc->alloc, &fd,
							    t->buffer,
							    fixup->offset,
							    sizeof(fd));
			WARN_ON(err);
			if (!err)
				binder_deferred_fd_close(fd);
		}
		list_del(&fixup->fixup_entry);
		kfree(fixup);
	}

	return ret;
}

static int binder_thread_read(struct binder_proc *proc,
			      struct binder_thread *thread,
			      binder_uintptr_t binder_buffer, size_t size,
			      binder_size_t *consumed, int non_block)
{
	void __user *buffer = (void __user *)(uintptr_t)binder_buffer;
	void __user *ptr = buffer + *consumed;
	void __user *end = buffer + size;

	int ret = 0;
	int wait_for_proc_work;

	if (*consumed == 0) {
		if (put_user(BR_NOOP, (uint32_t __user *)ptr))
			return -EFAULT;
		ptr += sizeof(uint32_t);
	}

retry:
	binder_inner_proc_lock(proc);
	wait_for_proc_work = binder_available_for_proc_work_ilocked(thread);
	binder_inner_proc_unlock(proc);

	thread->looper |= BINDER_LOOPER_STATE_WAITING;

	trace_binder_wait_for_work(wait_for_proc_work,
				   !!thread->transaction_stack,
				   !binder_worklist_empty(proc, &thread->todo));
	if (wait_for_proc_work) {
		if (!(thread->looper & (BINDER_LOOPER_STATE_REGISTERED |
					BINDER_LOOPER_STATE_ENTERED))) {
			binder_user_error("%d:%d ERROR: Thread waiting for process work before calling BC_REGISTER_LOOPER or BC_ENTER_LOOPER (state %x)\n",
				proc->pid, thread->pid, thread->looper);
			wait_event_interruptible(binder_user_error_wait,
						 binder_stop_on_user_error < 2);
		}
		trace_android_vh_binder_restore_priority(NULL, current);
		binder_restore_priority(current, proc->default_priority);
	}

	if (non_block) {
		if (!binder_has_work(thread, wait_for_proc_work))
			ret = -EAGAIN;
	} else {
		ret = binder_wait_for_work(thread, wait_for_proc_work);
	}

	thread->looper &= ~BINDER_LOOPER_STATE_WAITING;

	if (ret)
		return ret;

	while (1) {
		uint32_t cmd;
		struct binder_transaction_data_secctx tr;
		struct binder_transaction_data *trd = &tr.transaction_data;
		struct binder_work *w = NULL;
		struct list_head *list = NULL;
		struct binder_transaction *t = NULL;
		struct binder_thread *t_from;
		size_t trsize = sizeof(*trd);

		binder_inner_proc_lock(proc);
		if (!binder_worklist_empty_ilocked(&thread->todo))
			list = &thread->todo;
		else if (!binder_worklist_empty_ilocked(&proc->todo) &&
			   wait_for_proc_work)
			list = &proc->todo;
		else {
			binder_inner_proc_unlock(proc);

			/* no data added */
			if (ptr - buffer == 4 && !thread->looper_need_return)
				goto retry;
			break;
		}

		if (end - ptr < sizeof(tr) + 4) {
			binder_inner_proc_unlock(proc);
			break;
		}
		w = binder_dequeue_work_head_ilocked(list);
		if (binder_worklist_empty_ilocked(&thread->todo))
			thread->process_todo = false;

		switch (w->type) {
		case BINDER_WORK_TRANSACTION: {
			binder_inner_proc_unlock(proc);
			t = container_of(w, struct binder_transaction, work);
		} break;
		case BINDER_WORK_RETURN_ERROR: {
			struct binder_error *e = container_of(
					w, struct binder_error, work);

			WARN_ON(e->cmd == BR_OK);
			binder_inner_proc_unlock(proc);
			if (put_user(e->cmd, (uint32_t __user *)ptr))
				return -EFAULT;
			cmd = e->cmd;
			e->cmd = BR_OK;
			ptr += sizeof(uint32_t);

			binder_stat_br(proc, thread, cmd);
		} break;
		case BINDER_WORK_TRANSACTION_COMPLETE: {
			binder_inner_proc_unlock(proc);
			cmd = BR_TRANSACTION_COMPLETE;
			kfree(w);
			binder_stats_deleted(BINDER_STAT_TRANSACTION_COMPLETE);
			if (put_user(cmd, (uint32_t __user *)ptr))
				return -EFAULT;
			ptr += sizeof(uint32_t);

			binder_stat_br(proc, thread, cmd);
			binder_debug(BINDER_DEBUG_TRANSACTION_COMPLETE,
				     "%d:%d BR_TRANSACTION_COMPLETE\n",
				     proc->pid, thread->pid);
		} break;
		case BINDER_WORK_NODE: {
			struct binder_node *node = container_of(w, struct binder_node, work);
			int strong, weak;
			binder_uintptr_t node_ptr = node->ptr;
			binder_uintptr_t node_cookie = node->cookie;
			int node_debug_id = node->debug_id;
			int has_weak_ref;
			int has_strong_ref;
			void __user *orig_ptr = ptr;

			BUG_ON(proc != node->proc);
			strong = node->internal_strong_refs ||
					node->local_strong_refs;
			weak = !hlist_empty(&node->refs) ||
					node->local_weak_refs ||
					node->tmp_refs || strong;
			has_strong_ref = node->has_strong_ref;
			has_weak_ref = node->has_weak_ref;

			if (weak && !has_weak_ref) {
				node->has_weak_ref = 1;
				node->pending_weak_ref = 1;
				node->local_weak_refs++;
			}
			if (strong && !has_strong_ref) {
				node->has_strong_ref = 1;
				node->pending_strong_ref = 1;
				node->local_strong_refs++;
			}
			if (!strong && has_strong_ref)
				node->has_strong_ref = 0;
			if (!weak && has_weak_ref)
				node->has_weak_ref = 0;
			if (!weak && !strong) {
				binder_debug(BINDER_DEBUG_INTERNAL_REFS,
					     "%d:%d node %d u%016llx c%016llx deleted\n",
					     proc->pid, thread->pid,
					     node_debug_id,
					     (u64)node_ptr,
					     (u64)node_cookie);
				rb_erase(&node->rb_node, &proc->nodes);
				binder_inner_proc_unlock(proc);
				binder_node_lock(node);
				/*
				 * Acquire the node lock before freeing the
				 * node to serialize with other threads that
				 * may have been holding the node lock while
				 * decrementing this node (avoids race where
				 * this thread frees while the other thread
				 * is unlocking the node after the final
				 * decrement)
				 */
				binder_node_unlock(node);
				binder_free_node(node);
			} else
				binder_inner_proc_unlock(proc);

			if (weak && !has_weak_ref)
				ret = binder_put_node_cmd(
						proc, thread, &ptr, node_ptr,
						node_cookie, node_debug_id,
						BR_INCREFS, "BR_INCREFS");
			if (!ret && strong && !has_strong_ref)
				ret = binder_put_node_cmd(
						proc, thread, &ptr, node_ptr,
						node_cookie, node_debug_id,
						BR_ACQUIRE, "BR_ACQUIRE");
			if (!ret && !strong && has_strong_ref)
				ret = binder_put_node_cmd(
						proc, thread, &ptr, node_ptr,
						node_cookie, node_debug_id,
						BR_RELEASE, "BR_RELEASE");
			if (!ret && !weak && has_weak_ref)
				ret = binder_put_node_cmd(
						proc, thread, &ptr, node_ptr,
						node_cookie, node_debug_id,
						BR_DECREFS, "BR_DECREFS");
			if (orig_ptr == ptr)
				binder_debug(BINDER_DEBUG_INTERNAL_REFS,
					     "%d:%d node %d u%016llx c%016llx state unchanged\n",
					     proc->pid, thread->pid,
					     node_debug_id,
					     (u64)node_ptr,
					     (u64)node_cookie);
			if (ret)
				return ret;
		} break;
		case BINDER_WORK_DEAD_BINDER:
		case BINDER_WORK_DEAD_BINDER_AND_CLEAR:
		case BINDER_WORK_CLEAR_DEATH_NOTIFICATION: {
			struct binder_ref_death *death;
			uint32_t cmd;
			binder_uintptr_t cookie;

			death = container_of(w, struct binder_ref_death, work);
			if (w->type == BINDER_WORK_CLEAR_DEATH_NOTIFICATION)
				cmd = BR_CLEAR_DEATH_NOTIFICATION_DONE;
			else
				cmd = BR_DEAD_BINDER;
			cookie = death->cookie;

			binder_debug(BINDER_DEBUG_DEATH_NOTIFICATION,
				     "%d:%d %s %016llx\n",
				      proc->pid, thread->pid,
				      cmd == BR_DEAD_BINDER ?
				      "BR_DEAD_BINDER" :
				      "BR_CLEAR_DEATH_NOTIFICATION_DONE",
				      (u64)cookie);
			if (w->type == BINDER_WORK_CLEAR_DEATH_NOTIFICATION) {
				binder_inner_proc_unlock(proc);
				kfree(death);
				binder_stats_deleted(BINDER_STAT_DEATH);
			} else {
				binder_enqueue_work_ilocked(
						w, &proc->delivered_death);
				binder_inner_proc_unlock(proc);
			}
			if (put_user(cmd, (uint32_t __user *)ptr))
				return -EFAULT;
			ptr += sizeof(uint32_t);
			if (put_user(cookie,
				     (binder_uintptr_t __user *)ptr))
				return -EFAULT;
			ptr += sizeof(binder_uintptr_t);
			binder_stat_br(proc, thread, cmd);
			if (cmd == BR_DEAD_BINDER)
				goto done; /* DEAD_BINDER notifications can cause transactions */
		} break;
		default:
			binder_inner_proc_unlock(proc);
			pr_err("%d:%d: bad work type %d\n",
			       proc->pid, thread->pid, w->type);
			break;
		}

		if (!t)
			continue;

		BUG_ON(t->buffer == NULL);
		if (t->buffer->target_node) {
			struct binder_node *target_node = t->buffer->target_node;
			struct binder_priority node_prio;

			trd->target.ptr = target_node->ptr;
			trd->cookie =  target_node->cookie;
			node_prio.sched_policy = target_node->sched_policy;
			node_prio.prio = target_node->min_priority;
			binder_transaction_priority(current, t, node_prio,
						    target_node->inherit_rt);
			cmd = BR_TRANSACTION;
		} else {
			trd->target.ptr = 0;
			trd->cookie = 0;
			cmd = BR_REPLY;
		}
		trd->code = t->code;
		trd->flags = t->flags;
		trd->sender_euid = from_kuid(current_user_ns(), t->sender_euid);

		t_from = binder_get_txn_from(t);
		if (t_from) {
			struct task_struct *sender = t_from->proc->tsk;

			trd->sender_pid =
				task_tgid_nr_ns(sender,
						task_active_pid_ns(current));
		} else {
			trd->sender_pid = 0;
		}

		ret = binder_apply_fd_fixups(proc, t);
		if (ret) {
			struct binder_buffer *buffer = t->buffer;
			bool oneway = !!(t->flags & TF_ONE_WAY);
			int tid = t->debug_id;

			if (t_from)
				binder_thread_dec_tmpref(t_from);
			buffer->transaction = NULL;
			binder_cleanup_transaction(t, "fd fixups failed",
						   BR_FAILED_REPLY);
			binder_free_buf(proc, buffer);
			binder_debug(BINDER_DEBUG_FAILED_TRANSACTION,
				     "%d:%d %stransaction %d fd fixups failed %d/%d, line %d\n",
				     proc->pid, thread->pid,
				     oneway ? "async " :
					(cmd == BR_REPLY ? "reply " : ""),
				     tid, BR_FAILED_REPLY, ret, __LINE__);
			if (cmd == BR_REPLY) {
				cmd = BR_FAILED_REPLY;
				if (put_user(cmd, (uint32_t __user *)ptr))
					return -EFAULT;
				ptr += sizeof(uint32_t);
				binder_stat_br(proc, thread, cmd);
				break;
			}
			continue;
		}
		trd->data_size = t->buffer->data_size;
		trd->offsets_size = t->buffer->offsets_size;
		trd->data.ptr.buffer = (uintptr_t)t->buffer->user_data;
		trd->data.ptr.offsets = trd->data.ptr.buffer +
					ALIGN(t->buffer->data_size,
					    sizeof(void *));

		tr.secctx = t->security_ctx;
		if (t->security_ctx) {
			cmd = BR_TRANSACTION_SEC_CTX;
			trsize = sizeof(tr);
		}
		if (put_user(cmd, (uint32_t __user *)ptr)) {
			if (t_from)
				binder_thread_dec_tmpref(t_from);

			binder_cleanup_transaction(t, "put_user failed",
						   BR_FAILED_REPLY);

			return -EFAULT;
		}
		ptr += sizeof(uint32_t);
		if (copy_to_user(ptr, &tr, trsize)) {
			if (t_from)
				binder_thread_dec_tmpref(t_from);

			binder_cleanup_transaction(t, "copy_to_user failed",
						   BR_FAILED_REPLY);

			return -EFAULT;
		}
		ptr += trsize;

		trace_binder_transaction_received(t);
		binder_stat_br(proc, thread, cmd);
		binder_debug(BINDER_DEBUG_TRANSACTION,
			     "%d:%d %s %d %d:%d, cmd %d size %zd-%zd ptr %016llx-%016llx\n",
			     proc->pid, thread->pid,
			     (cmd == BR_TRANSACTION) ? "BR_TRANSACTION" :
				(cmd == BR_TRANSACTION_SEC_CTX) ?
				     "BR_TRANSACTION_SEC_CTX" : "BR_REPLY",
			     t->debug_id, t_from ? t_from->proc->pid : 0,
			     t_from ? t_from->pid : 0, cmd,
			     t->buffer->data_size, t->buffer->offsets_size,
			     (u64)trd->data.ptr.buffer,
			     (u64)trd->data.ptr.offsets);

		if (t_from)
			binder_thread_dec_tmpref(t_from);
		t->buffer->allow_user_free = 1;
		if (cmd != BR_REPLY && !(t->flags & TF_ONE_WAY)) {
			binder_inner_proc_lock(thread->proc);
			t->to_parent = thread->transaction_stack;
			t->to_thread = thread;
			thread->transaction_stack = t;
			binder_inner_proc_unlock(thread->proc);
		} else {
			binder_free_transaction(t);
		}
		break;
	}

done:

	*consumed = ptr - buffer;
	binder_inner_proc_lock(proc);
	if (proc->requested_threads == 0 &&
	    list_empty(&thread->proc->waiting_threads) &&
	    proc->requested_threads_started < proc->max_threads &&
	    (thread->looper & (BINDER_LOOPER_STATE_REGISTERED |
	     BINDER_LOOPER_STATE_ENTERED)) /* the user-space code fails to */
	     /*spawn a new thread if we leave this out */) {
		proc->requested_threads++;
		binder_inner_proc_unlock(proc);
		binder_debug(BINDER_DEBUG_THREADS,
			     "%d:%d BR_SPAWN_LOOPER\n",
			     proc->pid, thread->pid);
		if (put_user(BR_SPAWN_LOOPER, (uint32_t __user *)buffer))
			return -EFAULT;
		binder_stat_br(proc, thread, BR_SPAWN_LOOPER);
	} else
		binder_inner_proc_unlock(proc);
	return 0;
}

static void binder_release_work(struct binder_proc *proc,
				struct list_head *list)
{
	struct binder_work *w;
	enum binder_work_type wtype;

	while (1) {
		binder_inner_proc_lock(proc);
		w = binder_dequeue_work_head_ilocked(list);
		wtype = w ? w->type : 0;
		binder_inner_proc_unlock(proc);
		if (!w)
			return;

		switch (wtype) {
		case BINDER_WORK_TRANSACTION: {
			struct binder_transaction *t;

			t = container_of(w, struct binder_transaction, work);

			binder_cleanup_transaction(t, "process died.",
						   BR_DEAD_REPLY);
		} break;
		case BINDER_WORK_RETURN_ERROR: {
			struct binder_error *e = container_of(
					w, struct binder_error, work);

			binder_debug(BINDER_DEBUG_DEAD_TRANSACTION,
				"undelivered TRANSACTION_ERROR: %u\n",
				e->cmd);
		} break;
		case BINDER_WORK_TRANSACTION_COMPLETE: {
			binder_debug(BINDER_DEBUG_DEAD_TRANSACTION,
				"undelivered TRANSACTION_COMPLETE\n");
			kfree(w);
			binder_stats_deleted(BINDER_STAT_TRANSACTION_COMPLETE);
		} break;
		case BINDER_WORK_DEAD_BINDER_AND_CLEAR:
		case BINDER_WORK_CLEAR_DEATH_NOTIFICATION: {
			struct binder_ref_death *death;

			death = container_of(w, struct binder_ref_death, work);
			binder_debug(BINDER_DEBUG_DEAD_TRANSACTION,
				"undelivered death notification, %016llx\n",
				(u64)death->cookie);
			kfree(death);
			binder_stats_deleted(BINDER_STAT_DEATH);
		} break;
		case BINDER_WORK_NODE:
			break;
		default:
			pr_err("unexpected work type, %d, not freed\n",
			       wtype);
			break;
		}
	}

}

static struct binder_thread *binder_get_thread_ilocked(
		struct binder_proc *proc, struct binder_thread *new_thread)
{
	struct binder_thread *thread = NULL;
	struct rb_node *parent = NULL;
	struct rb_node **p = &proc->threads.rb_node;

	while (*p) {
		parent = *p;
		thread = rb_entry(parent, struct binder_thread, rb_node);

		if (current->pid < thread->pid)
			p = &(*p)->rb_left;
		else if (current->pid > thread->pid)
			p = &(*p)->rb_right;
		else
			return thread;
	}
	if (!new_thread)
		return NULL;
	thread = new_thread;
	binder_stats_created(BINDER_STAT_THREAD);
	thread->proc = proc;
	thread->pid = current->pid;
	get_task_struct(current);
	thread->task = current;
	atomic_set(&thread->tmp_ref, 0);
	init_waitqueue_head(&thread->wait);
	INIT_LIST_HEAD(&thread->todo);
	rb_link_node(&thread->rb_node, parent, p);
	rb_insert_color(&thread->rb_node, &proc->threads);
	thread->looper_need_return = true;
	thread->return_error.work.type = BINDER_WORK_RETURN_ERROR;
	thread->return_error.cmd = BR_OK;
	thread->reply_error.work.type = BINDER_WORK_RETURN_ERROR;
	thread->reply_error.cmd = BR_OK;
	INIT_LIST_HEAD(&new_thread->waiting_thread_node);
	return thread;
}

static struct binder_thread *binder_get_thread(struct binder_proc *proc)
{
	struct binder_thread *thread;
	struct binder_thread *new_thread;

	binder_inner_proc_lock(proc);
	thread = binder_get_thread_ilocked(proc, NULL);
	binder_inner_proc_unlock(proc);
	if (!thread) {
		new_thread = kzalloc(sizeof(*thread), GFP_KERNEL);
		if (new_thread == NULL)
			return NULL;
		binder_inner_proc_lock(proc);
		thread = binder_get_thread_ilocked(proc, new_thread);
		binder_inner_proc_unlock(proc);
		if (thread != new_thread)
			kfree(new_thread);
	}
	return thread;
}

static void binder_free_proc(struct binder_proc *proc)
{
	struct binder_device *device;

	BUG_ON(!list_empty(&proc->todo));
	BUG_ON(!list_empty(&proc->delivered_death));
	device = container_of(proc->context, struct binder_device, context);
	if (refcount_dec_and_test(&device->ref)) {
		kfree(proc->context->name);
		kfree(device);
	}
	binder_alloc_deferred_release(&proc->alloc);
	put_task_struct(proc->tsk);
	binder_stats_deleted(BINDER_STAT_PROC);
	kfree(proc);
}

static void binder_free_thread(struct binder_thread *thread)
{
	BUG_ON(!list_empty(&thread->todo));
	binder_stats_deleted(BINDER_STAT_THREAD);
	binder_proc_dec_tmpref(thread->proc);
	put_task_struct(thread->task);
	kfree(thread);
}

static int binder_thread_release(struct binder_proc *proc,
				 struct binder_thread *thread)
{
	struct binder_transaction *t;
	struct binder_transaction *send_reply = NULL;
	int active_transactions = 0;
	struct binder_transaction *last_t = NULL;

	binder_inner_proc_lock(thread->proc);
	/*
	 * take a ref on the proc so it survives
	 * after we remove this thread from proc->threads.
	 * The corresponding dec is when we actually
	 * free the thread in binder_free_thread()
	 */
	proc->tmp_ref++;
	/*
	 * take a ref on this thread to ensure it
	 * survives while we are releasing it
	 */
	atomic_inc(&thread->tmp_ref);
	rb_erase(&thread->rb_node, &proc->threads);
	t = thread->transaction_stack;
	if (t) {
		spin_lock(&t->lock);
		if (t->to_thread == thread)
			send_reply = t;
	} else {
		__acquire(&t->lock);
	}
	thread->is_dead = true;

	while (t) {
		last_t = t;
		active_transactions++;
		binder_debug(BINDER_DEBUG_DEAD_TRANSACTION,
			     "release %d:%d transaction %d %s, still active\n",
			      proc->pid, thread->pid,
			     t->debug_id,
			     (t->to_thread == thread) ? "in" : "out");

		if (t->to_thread == thread) {
			t->to_proc = NULL;
			t->to_thread = NULL;
			if (t->buffer) {
				t->buffer->transaction = NULL;
				t->buffer = NULL;
			}
			t = t->to_parent;
		} else if (t->from == thread) {
			t->from = NULL;
			t = t->from_parent;
		} else
			BUG();
		spin_unlock(&last_t->lock);
		if (t)
			spin_lock(&t->lock);
		else
			__acquire(&t->lock);
	}
	/* annotation for sparse, lock not acquired in last iteration above */
	__release(&t->lock);

	/*
	 * If this thread used poll, make sure we remove the waitqueue
	 * from any epoll data structures holding it with POLLFREE.
	 * waitqueue_active() is safe to use here because we're holding
	 * the inner lock.
	 */
	if ((thread->looper & BINDER_LOOPER_STATE_POLL) &&
	    waitqueue_active(&thread->wait)) {
		wake_up_poll(&thread->wait, EPOLLHUP | POLLFREE);
	}

	binder_inner_proc_unlock(thread->proc);

	/*
	 * This is needed to avoid races between wake_up_poll() above and
	 * and ep_remove_waitqueue() called for other reasons (eg the epoll file
	 * descriptor being closed); ep_remove_waitqueue() holds an RCU read
	 * lock, so we can be sure it's done after calling synchronize_rcu().
	 */
	if (thread->looper & BINDER_LOOPER_STATE_POLL)
		synchronize_rcu();

	if (send_reply)
		binder_send_failed_reply(send_reply, BR_DEAD_REPLY);
	binder_release_work(proc, &thread->todo);
	binder_thread_dec_tmpref(thread);
	return active_transactions;
}

static __poll_t binder_poll(struct file *filp,
				struct poll_table_struct *wait)
{
	struct binder_proc *proc = filp->private_data;
	struct binder_thread *thread = NULL;
	bool wait_for_proc_work;

	thread = binder_get_thread(proc);
	if (!thread)
		return POLLERR;

	binder_inner_proc_lock(thread->proc);
	thread->looper |= BINDER_LOOPER_STATE_POLL;
	wait_for_proc_work = binder_available_for_proc_work_ilocked(thread);

	binder_inner_proc_unlock(thread->proc);

	poll_wait(filp, &thread->wait, wait);

	if (binder_has_work(thread, wait_for_proc_work))
		return EPOLLIN;

	return 0;
}

static int binder_ioctl_write_read(struct file *filp,
				unsigned int cmd, unsigned long arg,
				struct binder_thread *thread)
{
	int ret = 0;
	struct binder_proc *proc = filp->private_data;
	unsigned int size = _IOC_SIZE(cmd);
	void __user *ubuf = (void __user *)arg;
	struct binder_write_read bwr;

	if (size != sizeof(struct binder_write_read)) {
		ret = -EINVAL;
		goto out;
	}
	if (copy_from_user(&bwr, ubuf, sizeof(bwr))) {
		ret = -EFAULT;
		goto out;
	}
	binder_debug(BINDER_DEBUG_READ_WRITE,
		     "%d:%d write %lld at %016llx, read %lld at %016llx\n",
		     proc->pid, thread->pid,
		     (u64)bwr.write_size, (u64)bwr.write_buffer,
		     (u64)bwr.read_size, (u64)bwr.read_buffer);

	if (bwr.write_size > 0) {
		ret = binder_thread_write(proc, thread,
					  bwr.write_buffer,
					  bwr.write_size,
					  &bwr.write_consumed);
		trace_binder_write_done(ret);
		if (ret < 0) {
			bwr.read_consumed = 0;
			if (copy_to_user(ubuf, &bwr, sizeof(bwr)))
				ret = -EFAULT;
			goto out;
		}
	}
	if (bwr.read_size > 0) {
		ret = binder_thread_read(proc, thread, bwr.read_buffer,
					 bwr.read_size,
					 &bwr.read_consumed,
					 filp->f_flags & O_NONBLOCK);
		trace_binder_read_done(ret);
		binder_inner_proc_lock(proc);
		if (!binder_worklist_empty_ilocked(&proc->todo))
			binder_wakeup_proc_ilocked(proc);
		binder_inner_proc_unlock(proc);
		if (ret < 0) {
			if (copy_to_user(ubuf, &bwr, sizeof(bwr)))
				ret = -EFAULT;
			goto out;
		}
	}
	binder_debug(BINDER_DEBUG_READ_WRITE,
		     "%d:%d wrote %lld of %lld, read return %lld of %lld\n",
		     proc->pid, thread->pid,
		     (u64)bwr.write_consumed, (u64)bwr.write_size,
		     (u64)bwr.read_consumed, (u64)bwr.read_size);
	if (copy_to_user(ubuf, &bwr, sizeof(bwr))) {
		ret = -EFAULT;
		goto out;
	}
out:
	return ret;
}

static int binder_ioctl_set_ctx_mgr(struct file *filp,
				    struct flat_binder_object *fbo)
{
	int ret = 0;
	struct binder_proc *proc = filp->private_data;
	struct binder_context *context = proc->context;
	struct binder_node *new_node;
	kuid_t curr_euid = current_euid();

	mutex_lock(&context->context_mgr_node_lock);
	if (context->binder_context_mgr_node) {
		pr_err("BINDER_SET_CONTEXT_MGR already set\n");
		ret = -EBUSY;
		goto out;
	}
	ret = security_binder_set_context_mgr(proc->tsk);
	if (ret < 0)
		goto out;
	if (uid_valid(context->binder_context_mgr_uid)) {
		if (!uid_eq(context->binder_context_mgr_uid, curr_euid)) {
			pr_err("BINDER_SET_CONTEXT_MGR bad uid %d != %d\n",
			       from_kuid(&init_user_ns, curr_euid),
			       from_kuid(&init_user_ns,
					 context->binder_context_mgr_uid));
			ret = -EPERM;
			goto out;
		}
	} else {
		context->binder_context_mgr_uid = curr_euid;
	}
	new_node = binder_new_node(proc, fbo);
	if (!new_node) {
		ret = -ENOMEM;
		goto out;
	}
	binder_node_lock(new_node);
	new_node->local_weak_refs++;
	new_node->local_strong_refs++;
	new_node->has_strong_ref = 1;
	new_node->has_weak_ref = 1;
	context->binder_context_mgr_node = new_node;
	binder_node_unlock(new_node);
	binder_put_node(new_node);
out:
	mutex_unlock(&context->context_mgr_node_lock);
	return ret;
}

static int binder_ioctl_get_node_info_for_ref(struct binder_proc *proc,
		struct binder_node_info_for_ref *info)
{
	struct binder_node *node;
	struct binder_context *context = proc->context;
	__u32 handle = info->handle;

	if (info->strong_count || info->weak_count || info->reserved1 ||
	    info->reserved2 || info->reserved3) {
		binder_user_error("%d BINDER_GET_NODE_INFO_FOR_REF: only handle may be non-zero.",
				  proc->pid);
		return -EINVAL;
	}

	/* This ioctl may only be used by the context manager */
	mutex_lock(&context->context_mgr_node_lock);
	if (!context->binder_context_mgr_node ||
		context->binder_context_mgr_node->proc != proc) {
		mutex_unlock(&context->context_mgr_node_lock);
		return -EPERM;
	}
	mutex_unlock(&context->context_mgr_node_lock);

	node = binder_get_node_from_ref(proc, handle, true, NULL);
	if (!node)
		return -EINVAL;

	info->strong_count = node->local_strong_refs +
		node->internal_strong_refs;
	info->weak_count = node->local_weak_refs;

	binder_put_node(node);

	return 0;
}

static int binder_ioctl_get_node_debug_info(struct binder_proc *proc,
				struct binder_node_debug_info *info)
{
	struct rb_node *n;
	binder_uintptr_t ptr = info->ptr;

	memset(info, 0, sizeof(*info));

	binder_inner_proc_lock(proc);
	for (n = rb_first(&proc->nodes); n != NULL; n = rb_next(n)) {
		struct binder_node *node = rb_entry(n, struct binder_node,
						    rb_node);
		if (node->ptr > ptr) {
			info->ptr = node->ptr;
			info->cookie = node->cookie;
			info->has_strong_ref = node->has_strong_ref;
			info->has_weak_ref = node->has_weak_ref;
			break;
		}
	}
	binder_inner_proc_unlock(proc);

	return 0;
}

static long binder_ioctl(struct file *filp, unsigned int cmd, unsigned long arg)
{
	int ret;
	struct binder_proc *proc = filp->private_data;
	struct binder_thread *thread;
	unsigned int size = _IOC_SIZE(cmd);
	void __user *ubuf = (void __user *)arg;

	/*pr_info("binder_ioctl: %d:%d %x %lx\n",
			proc->pid, current->pid, cmd, arg);*/

	binder_selftest_alloc(&proc->alloc);

	trace_binder_ioctl(cmd, arg);

	ret = wait_event_interruptible(binder_user_error_wait, binder_stop_on_user_error < 2);
	if (ret)
		goto err_unlocked;

	thread = binder_get_thread(proc);
	if (thread == NULL) {
		ret = -ENOMEM;
		goto err;
	}

	switch (cmd) {
	case BINDER_WRITE_READ:
		ret = binder_ioctl_write_read(filp, cmd, arg, thread);
		if (ret)
			goto err;
		break;
	case BINDER_SET_MAX_THREADS: {
		int max_threads;

		if (copy_from_user(&max_threads, ubuf,
				   sizeof(max_threads))) {
			ret = -EINVAL;
			goto err;
		}
		binder_inner_proc_lock(proc);
		proc->max_threads = max_threads;
		binder_inner_proc_unlock(proc);
		break;
	}
	case BINDER_SET_CONTEXT_MGR_EXT: {
		struct flat_binder_object fbo;

		if (copy_from_user(&fbo, ubuf, sizeof(fbo))) {
			ret = -EINVAL;
			goto err;
		}
		ret = binder_ioctl_set_ctx_mgr(filp, &fbo);
		if (ret)
			goto err;
		break;
	}
	case BINDER_SET_CONTEXT_MGR:
		ret = binder_ioctl_set_ctx_mgr(filp, NULL);
		if (ret)
			goto err;
		break;
	case BINDER_THREAD_EXIT:
		binder_debug(BINDER_DEBUG_THREADS, "%d:%d exit\n",
			     proc->pid, thread->pid);
		binder_thread_release(proc, thread);
		thread = NULL;
		break;
	case BINDER_VERSION: {
		struct binder_version __user *ver = ubuf;

		if (size != sizeof(struct binder_version)) {
			ret = -EINVAL;
			goto err;
		}
		if (put_user(BINDER_CURRENT_PROTOCOL_VERSION,
			     &ver->protocol_version)) {
			ret = -EINVAL;
			goto err;
		}
		break;
	}
	case BINDER_GET_NODE_INFO_FOR_REF: {
		struct binder_node_info_for_ref info;

		if (copy_from_user(&info, ubuf, sizeof(info))) {
			ret = -EFAULT;
			goto err;
		}

		ret = binder_ioctl_get_node_info_for_ref(proc, &info);
		if (ret < 0)
			goto err;

		if (copy_to_user(ubuf, &info, sizeof(info))) {
			ret = -EFAULT;
			goto err;
		}

		break;
	}
	case BINDER_GET_NODE_DEBUG_INFO: {
		struct binder_node_debug_info info;

		if (copy_from_user(&info, ubuf, sizeof(info))) {
			ret = -EFAULT;
			goto err;
		}

		ret = binder_ioctl_get_node_debug_info(proc, &info);
		if (ret < 0)
			goto err;

		if (copy_to_user(ubuf, &info, sizeof(info))) {
			ret = -EFAULT;
			goto err;
		}
		break;
	}
	default:
		ret = -EINVAL;
		goto err;
	}
	ret = 0;
err:
	if (thread)
		thread->looper_need_return = false;
	wait_event_interruptible(binder_user_error_wait, binder_stop_on_user_error < 2);
	if (ret && ret != -ERESTARTSYS)
		pr_info("%d:%d ioctl %x %lx returned %d\n", proc->pid, current->pid, cmd, arg, ret);
err_unlocked:
	trace_binder_ioctl_done(ret);
	return ret;
}

static void binder_vma_open(struct vm_area_struct *vma)
{
	struct binder_proc *proc = vma->vm_private_data;

	binder_debug(BINDER_DEBUG_OPEN_CLOSE,
		     "%d open vm area %lx-%lx (%ld K) vma %lx pagep %lx\n",
		     proc->pid, vma->vm_start, vma->vm_end,
		     (vma->vm_end - vma->vm_start) / SZ_1K, vma->vm_flags,
		     (unsigned long)pgprot_val(vma->vm_page_prot));
}

static void binder_vma_close(struct vm_area_struct *vma)
{
	struct binder_proc *proc = vma->vm_private_data;

	binder_debug(BINDER_DEBUG_OPEN_CLOSE,
		     "%d close vm area %lx-%lx (%ld K) vma %lx pagep %lx\n",
		     proc->pid, vma->vm_start, vma->vm_end,
		     (vma->vm_end - vma->vm_start) / SZ_1K, vma->vm_flags,
		     (unsigned long)pgprot_val(vma->vm_page_prot));
	binder_alloc_vma_close(&proc->alloc);
}

static vm_fault_t binder_vm_fault(struct vm_fault *vmf)
{
	return VM_FAULT_SIGBUS;
}

static const struct vm_operations_struct binder_vm_ops = {
	.open = binder_vma_open,
	.close = binder_vma_close,
	.fault = binder_vm_fault,
};

static int binder_mmap(struct file *filp, struct vm_area_struct *vma)
{
	struct binder_proc *proc = filp->private_data;

	if (proc->tsk != current->group_leader)
		return -EINVAL;

	binder_debug(BINDER_DEBUG_OPEN_CLOSE,
		     "%s: %d %lx-%lx (%ld K) vma %lx pagep %lx\n",
		     __func__, proc->pid, vma->vm_start, vma->vm_end,
		     (vma->vm_end - vma->vm_start) / SZ_1K, vma->vm_flags,
		     (unsigned long)pgprot_val(vma->vm_page_prot));

	if (vma->vm_flags & FORBIDDEN_MMAP_FLAGS) {
		pr_err("%s: %d %lx-%lx %s failed %d\n", __func__,
		       proc->pid, vma->vm_start, vma->vm_end, "bad vm_flags", -EPERM);
		return -EPERM;
	}
	vma->vm_flags |= VM_DONTCOPY | VM_MIXEDMAP;
	vma->vm_flags &= ~VM_MAYWRITE;

	vma->vm_ops = &binder_vm_ops;
	vma->vm_private_data = proc;

	return binder_alloc_mmap_handler(&proc->alloc, vma);
}

static int binder_open(struct inode *nodp, struct file *filp)
{
	struct binder_proc *proc, *itr;
	struct binder_device *binder_dev;
	struct binderfs_info *info;
	struct dentry *binder_binderfs_dir_entry_proc = NULL;
	bool existing_pid = false;

	binder_debug(BINDER_DEBUG_OPEN_CLOSE, "%s: %d:%d\n", __func__,
		     current->group_leader->pid, current->pid);

	proc = kzalloc(sizeof(*proc), GFP_KERNEL);
	if (proc == NULL)
		return -ENOMEM;
	spin_lock_init(&proc->inner_lock);
	spin_lock_init(&proc->outer_lock);
	get_task_struct(current->group_leader);
	proc->tsk = current->group_leader;
	INIT_LIST_HEAD(&proc->todo);
	if (binder_supported_policy(current->policy)) {
		proc->default_priority.sched_policy = current->policy;
		proc->default_priority.prio = current->normal_prio;
	} else {
		proc->default_priority.sched_policy = SCHED_NORMAL;
		proc->default_priority.prio = NICE_TO_PRIO(0);
	}

	/* binderfs stashes devices in i_private */
	if (is_binderfs_device(nodp)) {
		binder_dev = nodp->i_private;
		info = nodp->i_sb->s_fs_info;
		binder_binderfs_dir_entry_proc = info->proc_log_dir;
	} else {
		binder_dev = container_of(filp->private_data,
					  struct binder_device, miscdev);
	}
	refcount_inc(&binder_dev->ref);
	proc->context = &binder_dev->context;
	binder_alloc_init(&proc->alloc);

	binder_stats_created(BINDER_STAT_PROC);
	proc->pid = current->group_leader->pid;
	INIT_LIST_HEAD(&proc->delivered_death);
	INIT_LIST_HEAD(&proc->waiting_threads);
	filp->private_data = proc;

	mutex_lock(&binder_procs_lock);
	hlist_for_each_entry(itr, &binder_procs, proc_node) {
		if (itr->pid == proc->pid) {
			existing_pid = true;
			break;
		}
	}
	hlist_add_head(&proc->proc_node, &binder_procs);
	mutex_unlock(&binder_procs_lock);

	if (binder_debugfs_dir_entry_proc && !existing_pid) {
		char strbuf[11];

		snprintf(strbuf, sizeof(strbuf), "%u", proc->pid);
		/*
		 * proc debug entries are shared between contexts.
		 * Only create for the first PID to avoid debugfs log spamming
		 * The printing code will anyway print all contexts for a given
		 * PID so this is not a problem.
		 */
		proc->debugfs_entry = debugfs_create_file(strbuf, 0444,
			binder_debugfs_dir_entry_proc,
			(void *)(unsigned long)proc->pid,
			&proc_fops);
	}

	if (binder_binderfs_dir_entry_proc && !existing_pid) {
		char strbuf[11];
		struct dentry *binderfs_entry;

		snprintf(strbuf, sizeof(strbuf), "%u", proc->pid);
		/*
		 * Similar to debugfs, the process specific log file is shared
		 * between contexts. Only create for the first PID.
		 * This is ok since same as debugfs, the log file will contain
		 * information on all contexts of a given PID.
		 */
		binderfs_entry = binderfs_create_file(binder_binderfs_dir_entry_proc,
			strbuf, &proc_fops, (void *)(unsigned long)proc->pid);
		if (!IS_ERR(binderfs_entry)) {
			proc->binderfs_entry = binderfs_entry;
		} else {
			int error;

			error = PTR_ERR(binderfs_entry);
			pr_warn("Unable to create file %s in binderfs (error %d)\n",
				strbuf, error);
		}
	}

	return 0;
}

static int binder_flush(struct file *filp, fl_owner_t id)
{
	struct binder_proc *proc = filp->private_data;

	binder_defer_work(proc, BINDER_DEFERRED_FLUSH);

	return 0;
}

static void binder_deferred_flush(struct binder_proc *proc)
{
	struct rb_node *n;
	int wake_count = 0;

	binder_inner_proc_lock(proc);
	for (n = rb_first(&proc->threads); n != NULL; n = rb_next(n)) {
		struct binder_thread *thread = rb_entry(n, struct binder_thread, rb_node);

		thread->looper_need_return = true;
		if (thread->looper & BINDER_LOOPER_STATE_WAITING) {
			wake_up_interruptible(&thread->wait);
			wake_count++;
		}
	}
	binder_inner_proc_unlock(proc);

	binder_debug(BINDER_DEBUG_OPEN_CLOSE,
		     "binder_flush: %d woke %d threads\n", proc->pid,
		     wake_count);
}

static int binder_release(struct inode *nodp, struct file *filp)
{
	struct binder_proc *proc = filp->private_data;

	debugfs_remove(proc->debugfs_entry);

	if (proc->binderfs_entry) {
		binderfs_remove_file(proc->binderfs_entry);
		proc->binderfs_entry = NULL;
	}

	binder_defer_work(proc, BINDER_DEFERRED_RELEASE);

	return 0;
}

static int binder_node_release(struct binder_node *node, int refs)
{
	struct binder_ref *ref;
	int death = 0;
	struct binder_proc *proc = node->proc;

	binder_release_work(proc, &node->async_todo);

	binder_node_lock(node);
	binder_inner_proc_lock(proc);
	binder_dequeue_work_ilocked(&node->work);
	/*
	 * The caller must have taken a temporary ref on the node,
	 */
	BUG_ON(!node->tmp_refs);
	if (hlist_empty(&node->refs) && node->tmp_refs == 1) {
		binder_inner_proc_unlock(proc);
		binder_node_unlock(node);
		binder_free_node(node);

		return refs;
	}

	node->proc = NULL;
	node->local_strong_refs = 0;
	node->local_weak_refs = 0;
	binder_inner_proc_unlock(proc);

	spin_lock(&binder_dead_nodes_lock);
	hlist_add_head(&node->dead_node, &binder_dead_nodes);
	spin_unlock(&binder_dead_nodes_lock);

	hlist_for_each_entry(ref, &node->refs, node_entry) {
		refs++;
		/*
		 * Need the node lock to synchronize
		 * with new notification requests and the
		 * inner lock to synchronize with queued
		 * death notifications.
		 */
		binder_inner_proc_lock(ref->proc);
		if (!ref->death) {
			binder_inner_proc_unlock(ref->proc);
			continue;
		}

		death++;

		BUG_ON(!list_empty(&ref->death->work.entry));
		ref->death->work.type = BINDER_WORK_DEAD_BINDER;
		binder_enqueue_work_ilocked(&ref->death->work,
					    &ref->proc->todo);
		binder_wakeup_proc_ilocked(ref->proc);
		binder_inner_proc_unlock(ref->proc);
	}

	binder_debug(BINDER_DEBUG_DEAD_BINDER,
		     "node %d now dead, refs %d, death %d\n",
		     node->debug_id, refs, death);
	binder_node_unlock(node);
	binder_put_node(node);

	return refs;
}

static void binder_deferred_release(struct binder_proc *proc)
{
	struct binder_context *context = proc->context;
	struct rb_node *n;
	int threads, nodes, incoming_refs, outgoing_refs, active_transactions;

	mutex_lock(&binder_procs_lock);
	hlist_del(&proc->proc_node);
	mutex_unlock(&binder_procs_lock);

	mutex_lock(&context->context_mgr_node_lock);
	if (context->binder_context_mgr_node &&
	    context->binder_context_mgr_node->proc == proc) {
		binder_debug(BINDER_DEBUG_DEAD_BINDER,
			     "%s: %d context_mgr_node gone\n",
			     __func__, proc->pid);
		context->binder_context_mgr_node = NULL;
	}
	mutex_unlock(&context->context_mgr_node_lock);
	binder_inner_proc_lock(proc);
	/*
	 * Make sure proc stays alive after we
	 * remove all the threads
	 */
	proc->tmp_ref++;

	proc->is_dead = true;
	threads = 0;
	active_transactions = 0;
	while ((n = rb_first(&proc->threads))) {
		struct binder_thread *thread;

		thread = rb_entry(n, struct binder_thread, rb_node);
		binder_inner_proc_unlock(proc);
		threads++;
		active_transactions += binder_thread_release(proc, thread);
		binder_inner_proc_lock(proc);
	}

	nodes = 0;
	incoming_refs = 0;
	while ((n = rb_first(&proc->nodes))) {
		struct binder_node *node;

		node = rb_entry(n, struct binder_node, rb_node);
		nodes++;
		/*
		 * take a temporary ref on the node before
		 * calling binder_node_release() which will either
		 * kfree() the node or call binder_put_node()
		 */
		binder_inc_node_tmpref_ilocked(node);
		rb_erase(&node->rb_node, &proc->nodes);
		binder_inner_proc_unlock(proc);
		incoming_refs = binder_node_release(node, incoming_refs);
		binder_inner_proc_lock(proc);
	}
	binder_inner_proc_unlock(proc);

	outgoing_refs = 0;
	binder_proc_lock(proc);
	while ((n = rb_first(&proc->refs_by_desc))) {
		struct binder_ref *ref;

		ref = rb_entry(n, struct binder_ref, rb_node_desc);
		outgoing_refs++;
		binder_cleanup_ref_olocked(ref);
		binder_proc_unlock(proc);
		binder_free_ref(ref);
		binder_proc_lock(proc);
	}
	binder_proc_unlock(proc);

	binder_release_work(proc, &proc->todo);
	binder_release_work(proc, &proc->delivered_death);

	binder_debug(BINDER_DEBUG_OPEN_CLOSE,
		     "%s: %d threads %d, nodes %d (ref %d), refs %d, active transactions %d\n",
		     __func__, proc->pid, threads, nodes, incoming_refs,
		     outgoing_refs, active_transactions);

	binder_proc_dec_tmpref(proc);
}

static void binder_deferred_func(struct work_struct *work)
{
	struct binder_proc *proc;

	int defer;

	do {
		mutex_lock(&binder_deferred_lock);
		if (!hlist_empty(&binder_deferred_list)) {
			proc = hlist_entry(binder_deferred_list.first,
					struct binder_proc, deferred_work_node);
			hlist_del_init(&proc->deferred_work_node);
			defer = proc->deferred_work;
			proc->deferred_work = 0;
		} else {
			proc = NULL;
			defer = 0;
		}
		mutex_unlock(&binder_deferred_lock);

		if (defer & BINDER_DEFERRED_FLUSH)
			binder_deferred_flush(proc);

		if (defer & BINDER_DEFERRED_RELEASE)
			binder_deferred_release(proc); /* frees proc */
	} while (proc);
}
static DECLARE_WORK(binder_deferred_work, binder_deferred_func);

static void
binder_defer_work(struct binder_proc *proc, enum binder_deferred_state defer)
{
	mutex_lock(&binder_deferred_lock);
	proc->deferred_work |= defer;
	if (hlist_unhashed(&proc->deferred_work_node)) {
		hlist_add_head(&proc->deferred_work_node,
				&binder_deferred_list);
		schedule_work(&binder_deferred_work);
	}
	mutex_unlock(&binder_deferred_lock);
}

static void print_binder_transaction_ilocked(struct seq_file *m,
					     struct binder_proc *proc,
					     const char *prefix,
					     struct binder_transaction *t)
{
	struct binder_proc *to_proc;
	struct binder_buffer *buffer = t->buffer;

	spin_lock(&t->lock);
	to_proc = t->to_proc;
	seq_printf(m,
		   "%s %d: %pK from %d:%d to %d:%d code %x flags %x pri %d:%d r%d",
		   prefix, t->debug_id, t,
		   t->from ? t->from->proc->pid : 0,
		   t->from ? t->from->pid : 0,
		   to_proc ? to_proc->pid : 0,
		   t->to_thread ? t->to_thread->pid : 0,
		   t->code, t->flags, t->priority.sched_policy,
		   t->priority.prio, t->need_reply);
	spin_unlock(&t->lock);

	if (proc != to_proc) {
		/*
		 * Can only safely deref buffer if we are holding the
		 * correct proc inner lock for this node
		 */
		seq_puts(m, "\n");
		return;
	}

	if (buffer == NULL) {
		seq_puts(m, " buffer free\n");
		return;
	}
	if (buffer->target_node)
		seq_printf(m, " node %d", buffer->target_node->debug_id);
	seq_printf(m, " size %zd:%zd data %pK\n",
		   buffer->data_size, buffer->offsets_size,
		   buffer->user_data);
}

static void print_binder_work_ilocked(struct seq_file *m,
				     struct binder_proc *proc,
				     const char *prefix,
				     const char *transaction_prefix,
				     struct binder_work *w)
{
	struct binder_node *node;
	struct binder_transaction *t;

	switch (w->type) {
	case BINDER_WORK_TRANSACTION:
		t = container_of(w, struct binder_transaction, work);
		print_binder_transaction_ilocked(
				m, proc, transaction_prefix, t);
		break;
	case BINDER_WORK_RETURN_ERROR: {
		struct binder_error *e = container_of(
				w, struct binder_error, work);

		seq_printf(m, "%stransaction error: %u\n",
			   prefix, e->cmd);
	} break;
	case BINDER_WORK_TRANSACTION_COMPLETE:
		seq_printf(m, "%stransaction complete\n", prefix);
		break;
	case BINDER_WORK_NODE:
		node = container_of(w, struct binder_node, work);
		seq_printf(m, "%snode work %d: u%016llx c%016llx\n",
			   prefix, node->debug_id,
			   (u64)node->ptr, (u64)node->cookie);
		break;
	case BINDER_WORK_DEAD_BINDER:
		seq_printf(m, "%shas dead binder\n", prefix);
		break;
	case BINDER_WORK_DEAD_BINDER_AND_CLEAR:
		seq_printf(m, "%shas cleared dead binder\n", prefix);
		break;
	case BINDER_WORK_CLEAR_DEATH_NOTIFICATION:
		seq_printf(m, "%shas cleared death notification\n", prefix);
		break;
	default:
		seq_printf(m, "%sunknown work: type %d\n", prefix, w->type);
		break;
	}
}

static void print_binder_thread_ilocked(struct seq_file *m,
					struct binder_thread *thread,
					int print_always)
{
	struct binder_transaction *t;
	struct binder_work *w;
	size_t start_pos = m->count;
	size_t header_pos;

	seq_printf(m, "  thread %d: l %02x need_return %d tr %d\n",
			thread->pid, thread->looper,
			thread->looper_need_return,
			atomic_read(&thread->tmp_ref));
	header_pos = m->count;
	t = thread->transaction_stack;
	while (t) {
		if (t->from == thread) {
			print_binder_transaction_ilocked(m, thread->proc,
					"    outgoing transaction", t);
			t = t->from_parent;
		} else if (t->to_thread == thread) {
			print_binder_transaction_ilocked(m, thread->proc,
						 "    incoming transaction", t);
			t = t->to_parent;
		} else {
			print_binder_transaction_ilocked(m, thread->proc,
					"    bad transaction", t);
			t = NULL;
		}
	}
	list_for_each_entry(w, &thread->todo, entry) {
		print_binder_work_ilocked(m, thread->proc, "    ",
					  "    pending transaction", w);
	}
	if (!print_always && m->count == header_pos)
		m->count = start_pos;
}

static void print_binder_node_nilocked(struct seq_file *m,
				       struct binder_node *node)
{
	struct binder_ref *ref;
	struct binder_work *w;
	int count;

	count = 0;
	hlist_for_each_entry(ref, &node->refs, node_entry)
		count++;

	seq_printf(m, "  node %d: u%016llx c%016llx pri %d:%d hs %d hw %d ls %d lw %d is %d iw %d tr %d",
		   node->debug_id, (u64)node->ptr, (u64)node->cookie,
		   node->sched_policy, node->min_priority,
		   node->has_strong_ref, node->has_weak_ref,
		   node->local_strong_refs, node->local_weak_refs,
		   node->internal_strong_refs, count, node->tmp_refs);
	if (count) {
		seq_puts(m, " proc");
		hlist_for_each_entry(ref, &node->refs, node_entry)
			seq_printf(m, " %d", ref->proc->pid);
	}
	seq_puts(m, "\n");
	if (node->proc) {
		list_for_each_entry(w, &node->async_todo, entry)
			print_binder_work_ilocked(m, node->proc, "    ",
					  "    pending async transaction", w);
	}
}

static void print_binder_ref_olocked(struct seq_file *m,
				     struct binder_ref *ref)
{
	binder_node_lock(ref->node);
	seq_printf(m, "  ref %d: desc %d %snode %d s %d w %d d %pK\n",
		   ref->data.debug_id, ref->data.desc,
		   ref->node->proc ? "" : "dead ",
		   ref->node->debug_id, ref->data.strong,
		   ref->data.weak, ref->death);
	binder_node_unlock(ref->node);
}

static void print_binder_proc(struct seq_file *m,
			      struct binder_proc *proc, int print_all)
{
	struct binder_work *w;
	struct rb_node *n;
	size_t start_pos = m->count;
	size_t header_pos;
	struct binder_node *last_node = NULL;

	seq_printf(m, "proc %d\n", proc->pid);
	seq_printf(m, "context %s\n", proc->context->name);
	header_pos = m->count;

	binder_inner_proc_lock(proc);
	for (n = rb_first(&proc->threads); n != NULL; n = rb_next(n))
		print_binder_thread_ilocked(m, rb_entry(n, struct binder_thread,
						rb_node), print_all);

	for (n = rb_first(&proc->nodes); n != NULL; n = rb_next(n)) {
		struct binder_node *node = rb_entry(n, struct binder_node,
						    rb_node);
		if (!print_all && !node->has_async_transaction)
			continue;

		/*
		 * take a temporary reference on the node so it
		 * survives and isn't removed from the tree
		 * while we print it.
		 */
		binder_inc_node_tmpref_ilocked(node);
		/* Need to drop inner lock to take node lock */
		binder_inner_proc_unlock(proc);
		if (last_node)
			binder_put_node(last_node);
		binder_node_inner_lock(node);
		print_binder_node_nilocked(m, node);
		binder_node_inner_unlock(node);
		last_node = node;
		binder_inner_proc_lock(proc);
	}
	binder_inner_proc_unlock(proc);
	if (last_node)
		binder_put_node(last_node);

	if (print_all) {
		binder_proc_lock(proc);
		for (n = rb_first(&proc->refs_by_desc);
		     n != NULL;
		     n = rb_next(n))
			print_binder_ref_olocked(m, rb_entry(n,
							    struct binder_ref,
							    rb_node_desc));
		binder_proc_unlock(proc);
	}
	binder_alloc_print_allocated(m, &proc->alloc);
	binder_inner_proc_lock(proc);
	list_for_each_entry(w, &proc->todo, entry)
		print_binder_work_ilocked(m, proc, "  ",
					  "  pending transaction", w);
	list_for_each_entry(w, &proc->delivered_death, entry) {
		seq_puts(m, "  has delivered dead binder\n");
		break;
	}
	binder_inner_proc_unlock(proc);
	if (!print_all && m->count == header_pos)
		m->count = start_pos;
}

static const char * const binder_return_strings[] = {
	"BR_ERROR",
	"BR_OK",
	"BR_TRANSACTION",
	"BR_REPLY",
	"BR_ACQUIRE_RESULT",
	"BR_DEAD_REPLY",
	"BR_TRANSACTION_COMPLETE",
	"BR_INCREFS",
	"BR_ACQUIRE",
	"BR_RELEASE",
	"BR_DECREFS",
	"BR_ATTEMPT_ACQUIRE",
	"BR_NOOP",
	"BR_SPAWN_LOOPER",
	"BR_FINISHED",
	"BR_DEAD_BINDER",
	"BR_CLEAR_DEATH_NOTIFICATION_DONE",
	"BR_FAILED_REPLY"
};

static const char * const binder_command_strings[] = {
	"BC_TRANSACTION",
	"BC_REPLY",
	"BC_ACQUIRE_RESULT",
	"BC_FREE_BUFFER",
	"BC_INCREFS",
	"BC_ACQUIRE",
	"BC_RELEASE",
	"BC_DECREFS",
	"BC_INCREFS_DONE",
	"BC_ACQUIRE_DONE",
	"BC_ATTEMPT_ACQUIRE",
	"BC_REGISTER_LOOPER",
	"BC_ENTER_LOOPER",
	"BC_EXIT_LOOPER",
	"BC_REQUEST_DEATH_NOTIFICATION",
	"BC_CLEAR_DEATH_NOTIFICATION",
	"BC_DEAD_BINDER_DONE",
	"BC_TRANSACTION_SG",
	"BC_REPLY_SG",
};

static const char * const binder_objstat_strings[] = {
	"proc",
	"thread",
	"node",
	"ref",
	"death",
	"transaction",
	"transaction_complete"
};

static void print_binder_stats(struct seq_file *m, const char *prefix,
			       struct binder_stats *stats)
{
	int i;

	BUILD_BUG_ON(ARRAY_SIZE(stats->bc) !=
		     ARRAY_SIZE(binder_command_strings));
	for (i = 0; i < ARRAY_SIZE(stats->bc); i++) {
		int temp = atomic_read(&stats->bc[i]);

		if (temp)
			seq_printf(m, "%s%s: %d\n", prefix,
				   binder_command_strings[i], temp);
	}

	BUILD_BUG_ON(ARRAY_SIZE(stats->br) !=
		     ARRAY_SIZE(binder_return_strings));
	for (i = 0; i < ARRAY_SIZE(stats->br); i++) {
		int temp = atomic_read(&stats->br[i]);

		if (temp)
			seq_printf(m, "%s%s: %d\n", prefix,
				   binder_return_strings[i], temp);
	}

	BUILD_BUG_ON(ARRAY_SIZE(stats->obj_created) !=
		     ARRAY_SIZE(binder_objstat_strings));
	BUILD_BUG_ON(ARRAY_SIZE(stats->obj_created) !=
		     ARRAY_SIZE(stats->obj_deleted));
	for (i = 0; i < ARRAY_SIZE(stats->obj_created); i++) {
		int created = atomic_read(&stats->obj_created[i]);
		int deleted = atomic_read(&stats->obj_deleted[i]);

		if (created || deleted)
			seq_printf(m, "%s%s: active %d total %d\n",
				prefix,
				binder_objstat_strings[i],
				created - deleted,
				created);
	}
}

static void print_binder_proc_stats(struct seq_file *m,
				    struct binder_proc *proc)
{
	struct binder_work *w;
	struct binder_thread *thread;
	struct rb_node *n;
	int count, strong, weak, ready_threads;
	size_t free_async_space =
		binder_alloc_get_free_async_space(&proc->alloc);

	seq_printf(m, "proc %d\n", proc->pid);
	seq_printf(m, "context %s\n", proc->context->name);
	count = 0;
	ready_threads = 0;
	binder_inner_proc_lock(proc);
	for (n = rb_first(&proc->threads); n != NULL; n = rb_next(n))
		count++;

	list_for_each_entry(thread, &proc->waiting_threads, waiting_thread_node)
		ready_threads++;

	seq_printf(m, "  threads: %d\n", count);
	seq_printf(m, "  requested threads: %d+%d/%d\n"
			"  ready threads %d\n"
			"  free async space %zd\n", proc->requested_threads,
			proc->requested_threads_started, proc->max_threads,
			ready_threads,
			free_async_space);
	count = 0;
	for (n = rb_first(&proc->nodes); n != NULL; n = rb_next(n))
		count++;
	binder_inner_proc_unlock(proc);
	seq_printf(m, "  nodes: %d\n", count);
	count = 0;
	strong = 0;
	weak = 0;
	binder_proc_lock(proc);
	for (n = rb_first(&proc->refs_by_desc); n != NULL; n = rb_next(n)) {
		struct binder_ref *ref = rb_entry(n, struct binder_ref,
						  rb_node_desc);
		count++;
		strong += ref->data.strong;
		weak += ref->data.weak;
	}
	binder_proc_unlock(proc);
	seq_printf(m, "  refs: %d s %d w %d\n", count, strong, weak);

	count = binder_alloc_get_allocated_count(&proc->alloc);
	seq_printf(m, "  buffers: %d\n", count);

	binder_alloc_print_pages(m, &proc->alloc);

	count = 0;
	binder_inner_proc_lock(proc);
	list_for_each_entry(w, &proc->todo, entry) {
		if (w->type == BINDER_WORK_TRANSACTION)
			count++;
	}
	binder_inner_proc_unlock(proc);
	seq_printf(m, "  pending transactions: %d\n", count);

	print_binder_stats(m, "  ", &proc->stats);
}


int binder_state_show(struct seq_file *m, void *unused)
{
	struct binder_proc *proc;
	struct binder_node *node;
	struct binder_node *last_node = NULL;

	seq_puts(m, "binder state:\n");

	spin_lock(&binder_dead_nodes_lock);
	if (!hlist_empty(&binder_dead_nodes))
		seq_puts(m, "dead nodes:\n");
	hlist_for_each_entry(node, &binder_dead_nodes, dead_node) {
		/*
		 * take a temporary reference on the node so it
		 * survives and isn't removed from the list
		 * while we print it.
		 */
		node->tmp_refs++;
		spin_unlock(&binder_dead_nodes_lock);
		if (last_node)
			binder_put_node(last_node);
		binder_node_lock(node);
		print_binder_node_nilocked(m, node);
		binder_node_unlock(node);
		last_node = node;
		spin_lock(&binder_dead_nodes_lock);
	}
	spin_unlock(&binder_dead_nodes_lock);
	if (last_node)
		binder_put_node(last_node);

	mutex_lock(&binder_procs_lock);
	hlist_for_each_entry(proc, &binder_procs, proc_node)
		print_binder_proc(m, proc, 1);
	mutex_unlock(&binder_procs_lock);

	return 0;
}

int binder_stats_show(struct seq_file *m, void *unused)
{
	struct binder_proc *proc;

	seq_puts(m, "binder stats:\n");

	print_binder_stats(m, "", &binder_stats);

	mutex_lock(&binder_procs_lock);
	hlist_for_each_entry(proc, &binder_procs, proc_node)
		print_binder_proc_stats(m, proc);
	mutex_unlock(&binder_procs_lock);

	return 0;
}

int binder_transactions_show(struct seq_file *m, void *unused)
{
	struct binder_proc *proc;

	seq_puts(m, "binder transactions:\n");
	mutex_lock(&binder_procs_lock);
	hlist_for_each_entry(proc, &binder_procs, proc_node)
		print_binder_proc(m, proc, 0);
	mutex_unlock(&binder_procs_lock);

	return 0;
}

static int proc_show(struct seq_file *m, void *unused)
{
	struct binder_proc *itr;
	int pid = (unsigned long)m->private;

	mutex_lock(&binder_procs_lock);
	hlist_for_each_entry(itr, &binder_procs, proc_node) {
		if (itr->pid == pid) {
			seq_puts(m, "binder proc state:\n");
			print_binder_proc(m, itr, 1);
		}
	}
	mutex_unlock(&binder_procs_lock);

	return 0;
}

static void print_binder_transaction_log_entry(struct seq_file *m,
					struct binder_transaction_log_entry *e)
{
	int debug_id = READ_ONCE(e->debug_id_done);
	/*
	 * read barrier to guarantee debug_id_done read before
	 * we print the log values
	 */
	smp_rmb();
	seq_printf(m,
		   "%d: %s from %d:%d to %d:%d context %s node %d handle %d size %d:%d ret %d/%d l=%d",
		   e->debug_id, (e->call_type == 2) ? "reply" :
		   ((e->call_type == 1) ? "async" : "call "), e->from_proc,
		   e->from_thread, e->to_proc, e->to_thread, e->context_name,
		   e->to_node, e->target_handle, e->data_size, e->offsets_size,
		   e->return_error, e->return_error_param,
		   e->return_error_line);
	/*
	 * read-barrier to guarantee read of debug_id_done after
	 * done printing the fields of the entry
	 */
	smp_rmb();
	seq_printf(m, debug_id && debug_id == READ_ONCE(e->debug_id_done) ?
			"\n" : " (incomplete)\n");
}

int binder_transaction_log_show(struct seq_file *m, void *unused)
{
	struct binder_transaction_log *log = m->private;
	unsigned int log_cur = atomic_read(&log->cur);
	unsigned int count;
	unsigned int cur;
	int i;

	count = log_cur + 1;
	cur = count < ARRAY_SIZE(log->entry) && !log->full ?
		0 : count % ARRAY_SIZE(log->entry);
	if (count > ARRAY_SIZE(log->entry) || log->full)
		count = ARRAY_SIZE(log->entry);
	for (i = 0; i < count; i++) {
		unsigned int index = cur++ % ARRAY_SIZE(log->entry);

		print_binder_transaction_log_entry(m, &log->entry[index]);
	}
	return 0;
}

const struct file_operations binder_fops = {
	.owner = THIS_MODULE,
	.poll = binder_poll,
	.unlocked_ioctl = binder_ioctl,
	.compat_ioctl = compat_ptr_ioctl,
	.mmap = binder_mmap,
	.open = binder_open,
	.flush = binder_flush,
	.release = binder_release,
};

static int __init init_binder_device(const char *name)
{
	int ret;
	struct binder_device *binder_device;

	binder_device = kzalloc(sizeof(*binder_device), GFP_KERNEL);
	if (!binder_device)
		return -ENOMEM;

	binder_device->miscdev.fops = &binder_fops;
	binder_device->miscdev.minor = MISC_DYNAMIC_MINOR;
	binder_device->miscdev.name = name;

	refcount_set(&binder_device->ref, 1);
	binder_device->context.binder_context_mgr_uid = INVALID_UID;
	binder_device->context.name = name;
	mutex_init(&binder_device->context.context_mgr_node_lock);

	ret = misc_register(&binder_device->miscdev);
	if (ret < 0) {
		kfree(binder_device);
		return ret;
	}

	hlist_add_head(&binder_device->hlist, &binder_devices);

	return ret;
}

static int __init binder_init(void)
{
	int ret;
	char *device_name, *device_tmp;
	struct binder_device *device;
	struct hlist_node *tmp;
	char *device_names = NULL;

	ret = binder_alloc_shrinker_init();
	if (ret)
		return ret;

	atomic_set(&binder_transaction_log.cur, ~0U);
	atomic_set(&binder_transaction_log_failed.cur, ~0U);

	binder_debugfs_dir_entry_root = debugfs_create_dir("binder", NULL);
	if (binder_debugfs_dir_entry_root)
		binder_debugfs_dir_entry_proc = debugfs_create_dir("proc",
						 binder_debugfs_dir_entry_root);

	if (binder_debugfs_dir_entry_root) {
		debugfs_create_file("state",
				    0444,
				    binder_debugfs_dir_entry_root,
				    NULL,
				    &binder_state_fops);
		debugfs_create_file("stats",
				    0444,
				    binder_debugfs_dir_entry_root,
				    NULL,
				    &binder_stats_fops);
		debugfs_create_file("transactions",
				    0444,
				    binder_debugfs_dir_entry_root,
				    NULL,
				    &binder_transactions_fops);
		debugfs_create_file("transaction_log",
				    0444,
				    binder_debugfs_dir_entry_root,
				    &binder_transaction_log,
				    &binder_transaction_log_fops);
		debugfs_create_file("failed_transaction_log",
				    0444,
				    binder_debugfs_dir_entry_root,
				    &binder_transaction_log_failed,
				    &binder_transaction_log_fops);
	}

	if (!IS_ENABLED(CONFIG_ANDROID_BINDERFS) &&
	    strcmp(binder_devices_param, "") != 0) {
		/*
		* Copy the module_parameter string, because we don't want to
		* tokenize it in-place.
		 */
		device_names = kstrdup(binder_devices_param, GFP_KERNEL);
		if (!device_names) {
			ret = -ENOMEM;
			goto err_alloc_device_names_failed;
		}

		device_tmp = device_names;
		while ((device_name = strsep(&device_tmp, ","))) {
			ret = init_binder_device(device_name);
			if (ret)
				goto err_init_binder_device_failed;
		}
	}

	ret = init_binderfs();
	if (ret)
		goto err_init_binder_device_failed;

	return ret;

err_init_binder_device_failed:
	hlist_for_each_entry_safe(device, tmp, &binder_devices, hlist) {
		misc_deregister(&device->miscdev);
		hlist_del(&device->hlist);
		kfree(device);
	}

	kfree(device_names);

err_alloc_device_names_failed:
	debugfs_remove_recursive(binder_debugfs_dir_entry_root);

	return ret;
}

device_initcall(binder_init);

#define CREATE_TRACE_POINTS
#include "binder_trace.h"

MODULE_LICENSE("GPL v2");<|MERGE_RESOLUTION|>--- conflicted
+++ resolved
@@ -196,305 +196,11 @@
 	return e;
 }
 
-<<<<<<< HEAD
-/**
- * struct binder_work - work enqueued on a worklist
- * @entry:             node enqueued on list
- * @type:              type of work to be performed
- *
- * There are separate work lists for proc, thread, and node (async).
- */
-struct binder_work {
-	struct list_head entry;
-
-	enum binder_work_type {
-		BINDER_WORK_TRANSACTION = 1,
-		BINDER_WORK_TRANSACTION_COMPLETE,
-		BINDER_WORK_RETURN_ERROR,
-		BINDER_WORK_NODE,
-		BINDER_WORK_DEAD_BINDER,
-		BINDER_WORK_DEAD_BINDER_AND_CLEAR,
-		BINDER_WORK_CLEAR_DEATH_NOTIFICATION,
-	} type;
-};
-
-struct binder_error {
-	struct binder_work work;
-	uint32_t cmd;
-};
-
-/**
- * struct binder_node - binder node bookkeeping
- * @debug_id:             unique ID for debugging
- *                        (invariant after initialized)
- * @lock:                 lock for node fields
- * @work:                 worklist element for node work
- *                        (protected by @proc->inner_lock)
- * @rb_node:              element for proc->nodes tree
- *                        (protected by @proc->inner_lock)
- * @dead_node:            element for binder_dead_nodes list
- *                        (protected by binder_dead_nodes_lock)
- * @proc:                 binder_proc that owns this node
- *                        (invariant after initialized)
- * @refs:                 list of references on this node
- *                        (protected by @lock)
- * @internal_strong_refs: used to take strong references when
- *                        initiating a transaction
- *                        (protected by @proc->inner_lock if @proc
- *                        and by @lock)
- * @local_weak_refs:      weak user refs from local process
- *                        (protected by @proc->inner_lock if @proc
- *                        and by @lock)
- * @local_strong_refs:    strong user refs from local process
- *                        (protected by @proc->inner_lock if @proc
- *                        and by @lock)
- * @tmp_refs:             temporary kernel refs
- *                        (protected by @proc->inner_lock while @proc
- *                        is valid, and by binder_dead_nodes_lock
- *                        if @proc is NULL. During inc/dec and node release
- *                        it is also protected by @lock to provide safety
- *                        as the node dies and @proc becomes NULL)
- * @ptr:                  userspace pointer for node
- *                        (invariant, no lock needed)
- * @cookie:               userspace cookie for node
- *                        (invariant, no lock needed)
- * @has_strong_ref:       userspace notified of strong ref
- *                        (protected by @proc->inner_lock if @proc
- *                        and by @lock)
- * @pending_strong_ref:   userspace has acked notification of strong ref
- *                        (protected by @proc->inner_lock if @proc
- *                        and by @lock)
- * @has_weak_ref:         userspace notified of weak ref
- *                        (protected by @proc->inner_lock if @proc
- *                        and by @lock)
- * @pending_weak_ref:     userspace has acked notification of weak ref
- *                        (protected by @proc->inner_lock if @proc
- *                        and by @lock)
- * @has_async_transaction: async transaction to node in progress
- *                        (protected by @lock)
- * @sched_policy:         minimum scheduling policy for node
- *                        (invariant after initialized)
- * @accept_fds:           file descriptor operations supported for node
- *                        (invariant after initialized)
- * @min_priority:         minimum scheduling priority
- *                        (invariant after initialized)
- * @inherit_rt:           inherit RT scheduling policy from caller
- * @txn_security_ctx:     require sender's security context
- *                        (invariant after initialized)
- * @async_todo:           list of async work items
- *                        (protected by @proc->inner_lock)
- *
- * Bookkeeping structure for binder nodes.
- */
-struct binder_node {
-	int debug_id;
-	spinlock_t lock;
-	struct binder_work work;
-	union {
-		struct rb_node rb_node;
-		struct hlist_node dead_node;
-	};
-	struct binder_proc *proc;
-	struct hlist_head refs;
-	int internal_strong_refs;
-	int local_weak_refs;
-	int local_strong_refs;
-	int tmp_refs;
-	binder_uintptr_t ptr;
-	binder_uintptr_t cookie;
-	struct {
-		/*
-		 * bitfield elements protected by
-		 * proc inner_lock
-		 */
-		u8 has_strong_ref:1;
-		u8 pending_strong_ref:1;
-		u8 has_weak_ref:1;
-		u8 pending_weak_ref:1;
-	};
-	struct {
-		/*
-		 * invariant after initialization
-		 */
-		u8 sched_policy:2;
-		u8 inherit_rt:1;
-		u8 accept_fds:1;
-		u8 txn_security_ctx:1;
-		u8 min_priority;
-	};
-	bool has_async_transaction;
-	struct list_head async_todo;
-};
-
-struct binder_ref_death {
-	/**
-	 * @work: worklist element for death notifications
-	 *        (protected by inner_lock of the proc that
-	 *        this ref belongs to)
-	 */
-	struct binder_work work;
-	binder_uintptr_t cookie;
-};
-
-/**
- * struct binder_ref_data - binder_ref counts and id
- * @debug_id:        unique ID for the ref
- * @desc:            unique userspace handle for ref
- * @strong:          strong ref count (debugging only if not locked)
- * @weak:            weak ref count (debugging only if not locked)
- *
- * Structure to hold ref count and ref id information. Since
- * the actual ref can only be accessed with a lock, this structure
- * is used to return information about the ref to callers of
- * ref inc/dec functions.
- */
-struct binder_ref_data {
-	int debug_id;
-	uint32_t desc;
-	int strong;
-	int weak;
-};
-
-/**
- * struct binder_ref - struct to track references on nodes
- * @data:        binder_ref_data containing id, handle, and current refcounts
- * @rb_node_desc: node for lookup by @data.desc in proc's rb_tree
- * @rb_node_node: node for lookup by @node in proc's rb_tree
- * @node_entry:  list entry for node->refs list in target node
- *               (protected by @node->lock)
- * @proc:        binder_proc containing ref
- * @node:        binder_node of target node. When cleaning up a
- *               ref for deletion in binder_cleanup_ref, a non-NULL
- *               @node indicates the node must be freed
- * @death:       pointer to death notification (ref_death) if requested
- *               (protected by @node->lock)
- *
- * Structure to track references from procA to target node (on procB). This
- * structure is unsafe to access without holding @proc->outer_lock.
- */
-struct binder_ref {
-	/* Lookups needed: */
-	/*   node + proc => ref (transaction) */
-	/*   desc + proc => ref (transaction, inc/dec ref) */
-	/*   node => refs + procs (proc exit) */
-	struct binder_ref_data data;
-	struct rb_node rb_node_desc;
-	struct rb_node rb_node_node;
-	struct hlist_node node_entry;
-	struct binder_proc *proc;
-	struct binder_node *node;
-	struct binder_ref_death *death;
-};
-
-=======
->>>>>>> 2911ed9f
 enum binder_deferred_state {
 	BINDER_DEFERRED_FLUSH        = 0x01,
 	BINDER_DEFERRED_RELEASE      = 0x02,
 };
 
-<<<<<<< HEAD
-/**
- * struct binder_priority - scheduler policy and priority
- * @sched_policy            scheduler policy
- * @prio                    [100..139] for SCHED_NORMAL, [0..99] for FIFO/RT
- *
- * The binder driver supports inheriting the following scheduler policies:
- * SCHED_NORMAL
- * SCHED_BATCH
- * SCHED_FIFO
- * SCHED_RR
- */
-struct binder_priority {
-	unsigned int sched_policy;
-	int prio;
-};
-
-/**
- * struct binder_proc - binder process bookkeeping
- * @proc_node:            element for binder_procs list
- * @threads:              rbtree of binder_threads in this proc
- *                        (protected by @inner_lock)
- * @nodes:                rbtree of binder nodes associated with
- *                        this proc ordered by node->ptr
- *                        (protected by @inner_lock)
- * @refs_by_desc:         rbtree of refs ordered by ref->desc
- *                        (protected by @outer_lock)
- * @refs_by_node:         rbtree of refs ordered by ref->node
- *                        (protected by @outer_lock)
- * @waiting_threads:      threads currently waiting for proc work
- *                        (protected by @inner_lock)
- * @pid                   PID of group_leader of process
- *                        (invariant after initialized)
- * @tsk                   task_struct for group_leader of process
- *                        (invariant after initialized)
- * @deferred_work_node:   element for binder_deferred_list
- *                        (protected by binder_deferred_lock)
- * @deferred_work:        bitmap of deferred work to perform
- *                        (protected by binder_deferred_lock)
- * @is_dead:              process is dead and awaiting free
- *                        when outstanding transactions are cleaned up
- *                        (protected by @inner_lock)
- * @todo:                 list of work for this process
- *                        (protected by @inner_lock)
- * @stats:                per-process binder statistics
- *                        (atomics, no lock needed)
- * @delivered_death:      list of delivered death notification
- *                        (protected by @inner_lock)
- * @max_threads:          cap on number of binder threads
- *                        (protected by @inner_lock)
- * @requested_threads:    number of binder threads requested but not
- *                        yet started. In current implementation, can
- *                        only be 0 or 1.
- *                        (protected by @inner_lock)
- * @requested_threads_started: number binder threads started
- *                        (protected by @inner_lock)
- * @tmp_ref:              temporary reference to indicate proc is in use
- *                        (protected by @inner_lock)
- * @default_priority:     default scheduler priority
- *                        (invariant after initialized)
- * @debugfs_entry:        debugfs node
- * @alloc:                binder allocator bookkeeping
- * @context:              binder_context for this proc
- *                        (invariant after initialized)
- * @inner_lock:           can nest under outer_lock and/or node lock
- * @outer_lock:           no nesting under innor or node lock
- *                        Lock order: 1) outer, 2) node, 3) inner
- * @binderfs_entry:       process-specific binderfs log file
- *
- * Bookkeeping structure for binder processes
- */
-struct binder_proc {
-	struct hlist_node proc_node;
-	struct rb_root threads;
-	struct rb_root nodes;
-	struct rb_root refs_by_desc;
-	struct rb_root refs_by_node;
-	struct list_head waiting_threads;
-	int pid;
-	struct task_struct *tsk;
-	struct hlist_node deferred_work_node;
-	int deferred_work;
-	bool is_dead;
-
-	struct list_head todo;
-	struct binder_stats stats;
-	struct list_head delivered_death;
-	int max_threads;
-	int requested_threads;
-	int requested_threads_started;
-	int tmp_ref;
-	struct binder_priority default_priority;
-	struct dentry *debugfs_entry;
-	struct binder_alloc alloc;
-	struct binder_context *context;
-	spinlock_t inner_lock;
-	spinlock_t outer_lock;
-	struct dentry *binderfs_entry;
-};
-
-=======
->>>>>>> 2911ed9f
 enum {
 	BINDER_LOOPER_STATE_REGISTERED  = 0x01,
 	BINDER_LOOPER_STATE_ENTERED     = 0x02,
@@ -505,132 +211,6 @@
 };
 
 /**
-<<<<<<< HEAD
- * struct binder_thread - binder thread bookkeeping
- * @proc:                 binder process for this thread
- *                        (invariant after initialization)
- * @rb_node:              element for proc->threads rbtree
- *                        (protected by @proc->inner_lock)
- * @waiting_thread_node:  element for @proc->waiting_threads list
- *                        (protected by @proc->inner_lock)
- * @pid:                  PID for this thread
- *                        (invariant after initialization)
- * @looper:               bitmap of looping state
- *                        (only accessed by this thread)
- * @looper_needs_return:  looping thread needs to exit driver
- *                        (no lock needed)
- * @transaction_stack:    stack of in-progress transactions for this thread
- *                        (protected by @proc->inner_lock)
- * @todo:                 list of work to do for this thread
- *                        (protected by @proc->inner_lock)
- * @process_todo:         whether work in @todo should be processed
- *                        (protected by @proc->inner_lock)
- * @return_error:         transaction errors reported by this thread
- *                        (only accessed by this thread)
- * @reply_error:          transaction errors reported by target thread
- *                        (protected by @proc->inner_lock)
- * @wait:                 wait queue for thread work
- * @stats:                per-thread statistics
- *                        (atomics, no lock needed)
- * @tmp_ref:              temporary reference to indicate thread is in use
- *                        (atomic since @proc->inner_lock cannot
- *                        always be acquired)
- * @is_dead:              thread is dead and awaiting free
- *                        when outstanding transactions are cleaned up
- *                        (protected by @proc->inner_lock)
- * @task:                 struct task_struct for this thread
- *
- * Bookkeeping structure for binder threads.
- */
-struct binder_thread {
-	struct binder_proc *proc;
-	struct rb_node rb_node;
-	struct list_head waiting_thread_node;
-	int pid;
-	int looper;              /* only modified by this thread */
-	bool looper_need_return; /* can be written by other thread */
-	struct binder_transaction *transaction_stack;
-	struct list_head todo;
-	bool process_todo;
-	struct binder_error return_error;
-	struct binder_error reply_error;
-	wait_queue_head_t wait;
-	struct binder_stats stats;
-	atomic_t tmp_ref;
-	bool is_dead;
-	struct task_struct *task;
-};
-
-/**
- * struct binder_txn_fd_fixup - transaction fd fixup list element
- * @fixup_entry:          list entry
- * @file:                 struct file to be associated with new fd
- * @offset:               offset in buffer data to this fixup
- *
- * List element for fd fixups in a transaction. Since file
- * descriptors need to be allocated in the context of the
- * target process, we pass each fd to be processed in this
- * struct.
- */
-struct binder_txn_fd_fixup {
-	struct list_head fixup_entry;
-	struct file *file;
-	size_t offset;
-};
-
-struct binder_transaction {
-	int debug_id;
-	struct binder_work work;
-	struct binder_thread *from;
-	struct binder_transaction *from_parent;
-	struct binder_proc *to_proc;
-	struct binder_thread *to_thread;
-	struct binder_transaction *to_parent;
-	unsigned need_reply:1;
-	/* unsigned is_dead:1; */	/* not used at the moment */
-
-	struct binder_buffer *buffer;
-	unsigned int	code;
-	unsigned int	flags;
-	struct binder_priority	priority;
-	struct binder_priority	saved_priority;
-	bool    set_priority_called;
-	kuid_t	sender_euid;
-	struct list_head fd_fixups;
-	binder_uintptr_t security_ctx;
-	/**
-	 * @lock:  protects @from, @to_proc, and @to_thread
-	 *
-	 * @from, @to_proc, and @to_thread can be set to NULL
-	 * during thread teardown
-	 */
-	spinlock_t lock;
-	ANDROID_VENDOR_DATA(1);
-};
-
-/**
- * struct binder_object - union of flat binder object types
- * @hdr:   generic object header
- * @fbo:   binder object (nodes and refs)
- * @fdo:   file descriptor object
- * @bbo:   binder buffer pointer
- * @fdao:  file descriptor array
- *
- * Used for type-independent object copies
- */
-struct binder_object {
-	union {
-		struct binder_object_header hdr;
-		struct flat_binder_object fbo;
-		struct binder_fd_object fdo;
-		struct binder_buffer_object bbo;
-		struct binder_fd_array_object fdao;
-	};
-};
-
-/**
-=======
->>>>>>> 2911ed9f
  * binder_proc_lock() - Acquire outer lock for given binder_proc
  * @proc:         struct binder_proc to acquire
  *

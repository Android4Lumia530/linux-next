--- conflicted
+++ resolved
@@ -297,13 +297,8 @@
 {
 	const struct of_device_id *id;
 	struct rockchip_pwm_chip *pc;
-<<<<<<< HEAD
-	struct resource *r;
-	u32 enable_conf, ctrl;
-=======
 	u32 enable_conf, ctrl;
 	bool enabled;
->>>>>>> f642729d
 	int ret, count;
 
 	id = of_match_device(rockchip_pwm_dt_ids, &pdev->dev);
@@ -323,11 +318,7 @@
 		pc->clk = devm_clk_get(&pdev->dev, NULL);
 		if (IS_ERR(pc->clk))
 			return dev_err_probe(&pdev->dev, PTR_ERR(pc->clk),
-<<<<<<< HEAD
-					     "Can't get bus clk\n");
-=======
 					     "Can't get PWM clk\n");
->>>>>>> f642729d
 	}
 
 	count = of_count_phandle_with_args(pdev->dev.of_node,
@@ -380,13 +371,7 @@
 	}
 
 	/* Keep the PWM clk enabled if the PWM appears to be up and running. */
-<<<<<<< HEAD
-	enable_conf = pc->data->enable_conf;
-	ctrl = readl_relaxed(pc->base + pc->data->regs.ctrl);
-	if ((ctrl & enable_conf) != enable_conf)
-=======
 	if (!enabled)
->>>>>>> f642729d
 		clk_disable(pc->clk);
 
 	clk_disable(pc->pclk);

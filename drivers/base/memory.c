--- conflicted
+++ resolved
@@ -300,15 +300,10 @@
 				struct device_attribute *attr, char *buf)
 {
 	struct memory_block *mem = to_memory_block(dev);
-<<<<<<< HEAD
-
-	return sysfs_emit(buf, "%d\n", mem->phys_device);
-=======
 	unsigned long start_pfn = section_nr_to_pfn(mem->start_section_nr);
 
 	return sysfs_emit(buf, "%d\n",
 			  arch_get_memory_phys_device(start_pfn));
->>>>>>> f642729d
 }
 
 #ifdef CONFIG_MEMORY_HOTREMOVE
@@ -392,11 +387,7 @@
 				       struct device_attribute *attr, char *buf)
 {
 	return sysfs_emit(buf, "%s\n",
-<<<<<<< HEAD
-			  online_type_to_str[memhp_default_online_type]);
-=======
 			  online_type_to_str[mhp_default_online_type]);
->>>>>>> f642729d
 }
 
 static ssize_t auto_online_blocks_store(struct device *dev,

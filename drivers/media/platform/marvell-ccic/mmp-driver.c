// SPDX-License-Identifier: GPL-2.0-only
/*
 * Support for the camera device found on Marvell MMP processors; known
 * to work with the Armada 610 as used in the OLPC 1.75 system.
 *
 * Copyright 2011 Jonathan Corbet <corbet@lwn.net>
 * Copyright 2018 Lubomir Rintel <lkundrak@v3.sk>
 */

#include <linux/init.h>
#include <linux/kernel.h>
#include <linux/module.h>
#include <linux/interrupt.h>
#include <linux/spinlock.h>
#include <linux/slab.h>
#include <linux/videodev2.h>
#include <media/v4l2-device.h>
#include <linux/platform_data/media/mmp-camera.h>
#include <linux/device.h>
#include <linux/of.h>
#include <linux/of_platform.h>
#include <linux/platform_device.h>
#include <linux/pm_runtime.h>
#include <linux/io.h>
#include <linux/list.h>
#include <linux/pm.h>
#include <linux/clk.h>

#include "mcam-core.h"

MODULE_ALIAS("platform:mmp-camera");
MODULE_AUTHOR("Jonathan Corbet <corbet@lwn.net>");
MODULE_LICENSE("GPL");

static char *mcam_clks[] = {"axi", "func", "phy"};

struct mmp_camera {
	struct platform_device *pdev;
	struct mcam_camera mcam;
	struct list_head devlist;
	struct clk *mipi_clk;
	int irq;
};

static inline struct mmp_camera *mcam_to_cam(struct mcam_camera *mcam)
{
	return container_of(mcam, struct mmp_camera, mcam);
}

/*
 * calc the dphy register values
 * There are three dphy registers being used.
 * dphy[0] - CSI2_DPHY3
 * dphy[1] - CSI2_DPHY5
 * dphy[2] - CSI2_DPHY6
 * CSI2_DPHY3 and CSI2_DPHY6 can be set with a default value
 * or be calculated dynamically
 */
static void mmpcam_calc_dphy(struct mcam_camera *mcam)
{
	struct mmp_camera *cam = mcam_to_cam(mcam);
	struct mmp_camera_platform_data *pdata = cam->pdev->dev.platform_data;
	struct device *dev = &cam->pdev->dev;
	unsigned long tx_clk_esc;

	/*
	 * If CSI2_DPHY3 is calculated dynamically,
	 * pdata->lane_clk should be already set
	 * either in the board driver statically
	 * or in the sensor driver dynamically.
	 */
	/*
	 * dphy[0] - CSI2_DPHY3:
	 *  bit 0 ~ bit 7: HS Term Enable.
	 *   defines the time that the DPHY
	 *   wait before enabling the data
	 *   lane termination after detecting
	 *   that the sensor has driven the data
	 *   lanes to the LP00 bridge state.
	 *   The value is calculated by:
	 *   (Max T(D_TERM_EN)/Period(DDR)) - 1
	 *  bit 8 ~ bit 15: HS_SETTLE
	 *   Time interval during which the HS
	 *   receiver shall ignore any Data Lane
	 *   HS transitions.
	 *   The value has been calibrated on
	 *   different boards. It seems to work well.
	 *
	 *  More detail please refer
	 *  MIPI Alliance Spectification for D-PHY
	 *  document for explanation of HS-SETTLE
	 *  and D-TERM-EN.
	 */
	switch (pdata->dphy3_algo) {
	case DPHY3_ALGO_PXA910:
		/*
		 * Calculate CSI2_DPHY3 algo for PXA910
		 */
		pdata->dphy[0] =
			(((1 + (pdata->lane_clk * 80) / 1000) & 0xff) << 8)
			| (1 + pdata->lane_clk * 35 / 1000);
		break;
	case DPHY3_ALGO_PXA2128:
		/*
		 * Calculate CSI2_DPHY3 algo for PXA2128
		 */
		pdata->dphy[0] =
			(((2 + (pdata->lane_clk * 110) / 1000) & 0xff) << 8)
			| (1 + pdata->lane_clk * 35 / 1000);
		break;
	default:
		/*
		 * Use default CSI2_DPHY3 value for PXA688/PXA988
		 */
		dev_dbg(dev, "camera: use the default CSI2_DPHY3 value\n");
	}

	/*
	 * mipi_clk will never be changed, it is a fixed value on MMP
	 */
	if (IS_ERR(cam->mipi_clk))
		return;

	/* get the escape clk, this is hard coded */
	clk_prepare_enable(cam->mipi_clk);
	tx_clk_esc = (clk_get_rate(cam->mipi_clk) / 1000000) / 12;
	clk_disable_unprepare(cam->mipi_clk);
	/*
	 * dphy[2] - CSI2_DPHY6:
	 * bit 0 ~ bit 7: CK Term Enable
	 *  Time for the Clock Lane receiver to enable the HS line
	 *  termination. The value is calculated similarly with
	 *  HS Term Enable
	 * bit 8 ~ bit 15: CK Settle
	 *  Time interval during which the HS receiver shall ignore
	 *  any Clock Lane HS transitions.
	 *  The value is calibrated on the boards.
	 */
	pdata->dphy[2] =
		((((534 * tx_clk_esc) / 2000 - 1) & 0xff) << 8)
		| (((38 * tx_clk_esc) / 1000 - 1) & 0xff);

	dev_dbg(dev, "camera: DPHY sets: dphy3=0x%x, dphy5=0x%x, dphy6=0x%x\n",
		pdata->dphy[0], pdata->dphy[1], pdata->dphy[2]);
}

static irqreturn_t mmpcam_irq(int irq, void *data)
{
	struct mcam_camera *mcam = data;
	unsigned int irqs, handled;

	spin_lock(&mcam->dev_lock);
	irqs = mcam_reg_read(mcam, REG_IRQSTAT);
	handled = mccic_irq(mcam, irqs);
	spin_unlock(&mcam->dev_lock);
	return IRQ_RETVAL(handled);
}

static void mcam_init_clk(struct mcam_camera *mcam)
{
	unsigned int i;

	for (i = 0; i < NR_MCAM_CLK; i++) {
		if (mcam_clks[i] != NULL) {
			/* Some clks are not necessary on some boards
			 * We still try to run even it fails getting clk
			 */
			mcam->clk[i] = devm_clk_get(mcam->dev, mcam_clks[i]);
			if (IS_ERR(mcam->clk[i]))
				dev_warn(mcam->dev, "Could not get clk: %s\n",
						mcam_clks[i]);
		}
	}
}

static int mmpcam_probe(struct platform_device *pdev)
{
	struct mmp_camera *cam;
	struct mcam_camera *mcam;
	struct resource *res;
	struct fwnode_handle *ep;
	struct mmp_camera_platform_data *pdata;
	int ret;

	cam = devm_kzalloc(&pdev->dev, sizeof(*cam), GFP_KERNEL);
	if (cam == NULL)
		return -ENOMEM;
	platform_set_drvdata(pdev, cam);
	cam->pdev = pdev;
	INIT_LIST_HEAD(&cam->devlist);

	mcam = &cam->mcam;
	mcam->calc_dphy = mmpcam_calc_dphy;
	mcam->dev = &pdev->dev;
	pdata = pdev->dev.platform_data;
	if (pdata) {
		mcam->mclk_src = pdata->mclk_src;
		mcam->mclk_div = pdata->mclk_div;
		mcam->bus_type = pdata->bus_type;
		mcam->dphy = pdata->dphy;
		mcam->lane = pdata->lane;
	} else {
		/*
		 * These are values that used to be hardcoded in mcam-core and
		 * work well on a OLPC XO 1.75 with a parallel bus sensor.
		 * If it turns out other setups make sense, the values should
		 * be obtained from the device tree.
		 */
		mcam->mclk_src = 3;
		mcam->mclk_div = 2;
	}
	if (mcam->bus_type == V4L2_MBUS_CSI2_DPHY) {
		cam->mipi_clk = devm_clk_get(mcam->dev, "mipi");
		if ((IS_ERR(cam->mipi_clk) && mcam->dphy[2] == 0))
			return PTR_ERR(cam->mipi_clk);
	}
	mcam->mipi_enabled = false;
	mcam->chip_id = MCAM_ARMADA610;
	mcam->buffer_mode = B_DMA_sg;
	strscpy(mcam->bus_info, "platform:mmp-camera", sizeof(mcam->bus_info));
	spin_lock_init(&mcam->dev_lock);
	/*
	 * Get our I/O memory.
	 */
	res = platform_get_resource(pdev, IORESOURCE_MEM, 0);
	mcam->regs = devm_ioremap_resource(&pdev->dev, res);
	if (IS_ERR(mcam->regs))
		return PTR_ERR(mcam->regs);
	mcam->regs_size = resource_size(res);

	mcam_init_clk(mcam);

	/*
	 * Create a match of the sensor against its OF node.
	 */
	ep = fwnode_graph_get_next_endpoint(of_fwnode_handle(pdev->dev.of_node),
					    NULL);
	if (!ep)
		return -ENODEV;

	mcam->asd.match_type = V4L2_ASYNC_MATCH_FWNODE;
	mcam->asd.match.fwnode = fwnode_graph_get_remote_port_parent(ep);

	fwnode_handle_put(ep);

	/*
	 * Register the device with the core.
	 */
	ret = mccic_register(mcam);
	if (ret)
		return ret;

	/*
	 * Add OF clock provider.
	 */
	ret = of_clk_add_provider(pdev->dev.of_node, of_clk_src_simple_get,
								mcam->mclk);
	if (ret) {
		dev_err(&pdev->dev, "can't add DT clock provider\n");
		goto out;
	}

	/*
	 * Finally, set up our IRQ now that the core is ready to
	 * deal with it.
	 */
	res = platform_get_resource(pdev, IORESOURCE_IRQ, 0);
	if (res == NULL) {
		ret = -ENODEV;
		goto out;
	}
	cam->irq = res->start;
	ret = devm_request_irq(&pdev->dev, cam->irq, mmpcam_irq, IRQF_SHARED,
					"mmp-camera", mcam);
	if (ret)
		goto out;

	pm_runtime_enable(&pdev->dev);
	return 0;
out:
	fwnode_handle_put(mcam->asd.match.fwnode);
	mccic_shutdown(mcam);

	return ret;
}


static int mmpcam_remove(struct mmp_camera *cam)
{
	struct mcam_camera *mcam = &cam->mcam;

	mccic_shutdown(mcam);
	pm_runtime_force_suspend(mcam->dev);
	return 0;
}

static int mmpcam_platform_remove(struct platform_device *pdev)
{
	struct mmp_camera *cam = platform_get_drvdata(pdev);

	if (cam == NULL)
		return -ENODEV;
	return mmpcam_remove(cam);
}

/*
 * Suspend/resume support.
 */

<<<<<<< HEAD
#ifdef CONFIG_PM
static int mmpcam_runtime_resume(struct device *dev)
=======
static int __maybe_unused mmpcam_runtime_resume(struct device *dev)
>>>>>>> 9463e07d
{
	struct mmp_camera *cam = dev_get_drvdata(dev);
	struct mcam_camera *mcam = &cam->mcam;
	unsigned int i;

	for (i = 0; i < NR_MCAM_CLK; i++) {
		if (!IS_ERR(mcam->clk[i]))
			clk_prepare_enable(mcam->clk[i]);
	}

	return 0;
}

static int __maybe_unused mmpcam_runtime_suspend(struct device *dev)
{
	struct mmp_camera *cam = dev_get_drvdata(dev);
	struct mcam_camera *mcam = &cam->mcam;
	int i;

	for (i = NR_MCAM_CLK - 1; i >= 0; i--) {
		if (!IS_ERR(mcam->clk[i]))
			clk_disable_unprepare(mcam->clk[i]);
	}

	return 0;
}

static int __maybe_unused mmpcam_suspend(struct device *dev)
{
	struct mmp_camera *cam = dev_get_drvdata(dev);

	if (!pm_runtime_suspended(dev))
		mccic_suspend(&cam->mcam);
	return 0;
}

static int __maybe_unused mmpcam_resume(struct device *dev)
{
	struct mmp_camera *cam = dev_get_drvdata(dev);

	if (!pm_runtime_suspended(dev))
		return mccic_resume(&cam->mcam);
	return 0;
}
#endif

static const struct dev_pm_ops mmpcam_pm_ops = {
	SET_RUNTIME_PM_OPS(mmpcam_runtime_suspend, mmpcam_runtime_resume, NULL)
	SET_SYSTEM_SLEEP_PM_OPS(mmpcam_suspend, mmpcam_resume)
};

static const struct of_device_id mmpcam_of_match[] = {
	{ .compatible = "marvell,mmp2-ccic", },
	{},
};
MODULE_DEVICE_TABLE(of, mmpcam_of_match);

static struct platform_driver mmpcam_driver = {
	.probe		= mmpcam_probe,
	.remove		= mmpcam_platform_remove,
	.driver = {
		.name	= "mmp-camera",
		.of_match_table = of_match_ptr(mmpcam_of_match),
		.pm = &mmpcam_pm_ops,
	}
};

module_platform_driver(mmpcam_driver);<|MERGE_RESOLUTION|>--- conflicted
+++ resolved
@@ -307,12 +307,8 @@
  * Suspend/resume support.
  */
 
-<<<<<<< HEAD
 #ifdef CONFIG_PM
-static int mmpcam_runtime_resume(struct device *dev)
-=======
 static int __maybe_unused mmpcam_runtime_resume(struct device *dev)
->>>>>>> 9463e07d
 {
 	struct mmp_camera *cam = dev_get_drvdata(dev);
 	struct mcam_camera *mcam = &cam->mcam;

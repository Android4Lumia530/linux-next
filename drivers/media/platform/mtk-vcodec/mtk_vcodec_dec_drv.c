// SPDX-License-Identifier: GPL-2.0
/*
 * Copyright (c) 2016 MediaTek Inc.
 * Author: PC Chen <pc.chen@mediatek.com>
 *         Tiffany Lin <tiffany.lin@mediatek.com>
 */

#include <linux/slab.h>
#include <linux/interrupt.h>
#include <linux/irq.h>
#include <linux/module.h>
#include <linux/of_device.h>
#include <linux/of.h>
#include <media/v4l2-event.h>
#include <media/v4l2-mem2mem.h>
#include <media/videobuf2-dma-contig.h>

#include "mtk_vcodec_drv.h"
#include "mtk_vcodec_dec.h"
#include "mtk_vcodec_dec_pm.h"
#include "mtk_vcodec_intr.h"
#include "mtk_vcodec_util.h"
#include "mtk_vcodec_fw.h"

#define VDEC_HW_ACTIVE	0x10
#define VDEC_IRQ_CFG	0x11
#define VDEC_IRQ_CLR	0x10
#define VDEC_IRQ_CFG_REG	0xa4

module_param(mtk_v4l2_dbg_level, int, 0644);
module_param(mtk_vcodec_dbg, bool, 0644);

/* Wake up context wait_queue */
static void wake_up_ctx(struct mtk_vcodec_ctx *ctx)
{
	ctx->int_cond = 1;
	wake_up_interruptible(&ctx->queue);
}

static irqreturn_t mtk_vcodec_dec_irq_handler(int irq, void *priv)
{
	struct mtk_vcodec_dev *dev = priv;
	struct mtk_vcodec_ctx *ctx;
	u32 cg_status = 0;
	unsigned int dec_done_status = 0;
	void __iomem *vdec_misc_addr = dev->reg_base[VDEC_MISC] +
					VDEC_IRQ_CFG_REG;

	ctx = mtk_vcodec_get_curr_ctx(dev);

	/* check if HW active or not */
	cg_status = readl(dev->reg_base[0]);
	if ((cg_status & VDEC_HW_ACTIVE) != 0) {
		mtk_v4l2_err("DEC ISR, VDEC active is not 0x0 (0x%08x)",
			     cg_status);
		return IRQ_HANDLED;
	}

	dec_done_status = readl(vdec_misc_addr);
	ctx->irq_status = dec_done_status;
	if ((dec_done_status & MTK_VDEC_IRQ_STATUS_DEC_SUCCESS) !=
		MTK_VDEC_IRQ_STATUS_DEC_SUCCESS)
		return IRQ_HANDLED;

	/* clear interrupt */
	writel((readl(vdec_misc_addr) | VDEC_IRQ_CFG),
		dev->reg_base[VDEC_MISC] + VDEC_IRQ_CFG_REG);
	writel((readl(vdec_misc_addr) & ~VDEC_IRQ_CLR),
		dev->reg_base[VDEC_MISC] + VDEC_IRQ_CFG_REG);

	wake_up_ctx(ctx);

	mtk_v4l2_debug(3,
			"mtk_vcodec_dec_irq_handler :wake up ctx %d, dec_done_status=%x",
			ctx->id, dec_done_status);

	return IRQ_HANDLED;
}

static int fops_vcodec_open(struct file *file)
{
	struct mtk_vcodec_dev *dev = video_drvdata(file);
	struct mtk_vcodec_ctx *ctx = NULL;
	struct mtk_video_dec_buf *mtk_buf = NULL;
	int ret = 0;
	struct vb2_queue *src_vq;

	ctx = kzalloc(sizeof(*ctx), GFP_KERNEL);
	if (!ctx)
		return -ENOMEM;
	mtk_buf = kzalloc(sizeof(*mtk_buf), GFP_KERNEL);
	if (!mtk_buf) {
		kfree(ctx);
		return -ENOMEM;
	}

	mutex_lock(&dev->dev_mutex);
	ctx->empty_flush_buf = mtk_buf;
	ctx->id = dev->id_counter++;
	v4l2_fh_init(&ctx->fh, video_devdata(file));
	file->private_data = &ctx->fh;
	v4l2_fh_add(&ctx->fh);
	INIT_LIST_HEAD(&ctx->list);
	ctx->dev = dev;
	init_waitqueue_head(&ctx->queue);
	mutex_init(&ctx->lock);

	ctx->type = MTK_INST_DECODER;
	ret = mtk_vcodec_dec_ctrls_setup(ctx);
	if (ret) {
		mtk_v4l2_err("Failed to setup mt vcodec controls");
		goto err_ctrls_setup;
	}
	ctx->m2m_ctx = v4l2_m2m_ctx_init(dev->m2m_dev_dec, ctx,
		&mtk_vcodec_dec_queue_init);
	if (IS_ERR((__force void *)ctx->m2m_ctx)) {
		ret = PTR_ERR((__force void *)ctx->m2m_ctx);
		mtk_v4l2_err("Failed to v4l2_m2m_ctx_init() (%d)",
			ret);
		goto err_m2m_ctx_init;
	}
	src_vq = v4l2_m2m_get_vq(ctx->m2m_ctx,
				V4L2_BUF_TYPE_VIDEO_OUTPUT_MPLANE);
	ctx->empty_flush_buf->m2m_buf.vb.vb2_buf.vb2_queue = src_vq;
	ctx->empty_flush_buf->lastframe = true;
	mtk_vcodec_dec_set_default_params(ctx);

	if (v4l2_fh_is_singular(&ctx->fh)) {
		mtk_vcodec_dec_pw_on(&dev->pm);
		/*
		 * Does nothing if firmware was already loaded.
		 */
		ret = mtk_vcodec_fw_load_firmware(dev->fw_handler);
		if (ret < 0) {
			/*
			 * Return 0 if downloading firmware successfully,
			 * otherwise it is failed
			 */
			mtk_v4l2_err("failed to load firmware!");
			goto err_load_fw;
		}

		dev->dec_capability =
			mtk_vcodec_fw_get_vdec_capa(dev->fw_handler);
		mtk_v4l2_debug(0, "decoder capability %x", dev->dec_capability);
	}

	list_add(&ctx->list, &dev->ctx_list);

	mutex_unlock(&dev->dev_mutex);
	mtk_v4l2_debug(0, "%s decoder [%d]", dev_name(&dev->plat_dev->dev),
			ctx->id);
	return ret;

	/* Deinit when failure occurred */
err_load_fw:
	v4l2_m2m_ctx_release(ctx->m2m_ctx);
err_m2m_ctx_init:
	v4l2_ctrl_handler_free(&ctx->ctrl_hdl);
err_ctrls_setup:
	v4l2_fh_del(&ctx->fh);
	v4l2_fh_exit(&ctx->fh);
	kfree(ctx->empty_flush_buf);
	kfree(ctx);
	mutex_unlock(&dev->dev_mutex);

	return ret;
}

static int fops_vcodec_release(struct file *file)
{
	struct mtk_vcodec_dev *dev = video_drvdata(file);
	struct mtk_vcodec_ctx *ctx = fh_to_ctx(file->private_data);

	mtk_v4l2_debug(0, "[%d] decoder", ctx->id);
	mutex_lock(&dev->dev_mutex);

	/*
	 * Call v4l2_m2m_ctx_release before mtk_vcodec_dec_release. First, it
	 * makes sure the worker thread is not running after vdec_if_deinit.
	 * Second, the decoder will be flushed and all the buffers will be
	 * returned in stop_streaming.
	 */
	v4l2_m2m_ctx_release(ctx->m2m_ctx);
	mtk_vcodec_dec_release(ctx);

	if (v4l2_fh_is_singular(&ctx->fh))
		mtk_vcodec_dec_pw_off(&dev->pm);
	v4l2_fh_del(&ctx->fh);
	v4l2_fh_exit(&ctx->fh);
	v4l2_ctrl_handler_free(&ctx->ctrl_hdl);

	list_del_init(&ctx->list);
	kfree(ctx->empty_flush_buf);
	kfree(ctx);
	mutex_unlock(&dev->dev_mutex);
	return 0;
}

static const struct v4l2_file_operations mtk_vcodec_fops = {
	.owner		= THIS_MODULE,
	.open		= fops_vcodec_open,
	.release	= fops_vcodec_release,
	.poll		= v4l2_m2m_fop_poll,
	.unlocked_ioctl	= video_ioctl2,
	.mmap		= v4l2_m2m_fop_mmap,
};

static int mtk_vcodec_probe(struct platform_device *pdev)
{
	struct mtk_vcodec_dev *dev;
	struct video_device *vfd_dec;
	struct resource *res;
	phandle rproc_phandle;
	enum mtk_vcodec_fw_type fw_type;
	int i, ret;

	dev = devm_kzalloc(&pdev->dev, sizeof(*dev), GFP_KERNEL);
	if (!dev)
		return -ENOMEM;

	INIT_LIST_HEAD(&dev->ctx_list);
	dev->plat_dev = pdev;

	if (!of_property_read_u32(pdev->dev.of_node, "mediatek,vpu",
				  &rproc_phandle)) {
		fw_type = VPU;
	} else if (!of_property_read_u32(pdev->dev.of_node, "mediatek,scp",
					 &rproc_phandle)) {
		fw_type = SCP;
	} else {
		mtk_v4l2_err("Could not get vdec IPI device");
		return -ENODEV;
<<<<<<< HEAD
	}
	if (!pdev->dev.dma_parms) {
		pdev->dev.dma_parms = devm_kzalloc(&pdev->dev,
						sizeof(*pdev->dev.dma_parms),
						GFP_KERNEL);
		if (!pdev->dev.dma_parms)
			return -ENOMEM;
	}
	dma_set_max_seg_size(&pdev->dev, DMA_BIT_MASK(32));

	dev->fw_handler = mtk_vcodec_fw_select(dev, fw_type, VPU_RST_DEC);
=======
	}
	dma_set_max_seg_size(&pdev->dev, UINT_MAX);

	dev->fw_handler = mtk_vcodec_fw_select(dev, fw_type, DECODER);
>>>>>>> f642729d
	if (IS_ERR(dev->fw_handler))
		return PTR_ERR(dev->fw_handler);

	ret = mtk_vcodec_init_dec_pm(dev);
	if (ret < 0) {
		dev_err(&pdev->dev, "Failed to get mt vcodec clock source");
		goto err_dec_pm;
	}

	for (i = 0; i < NUM_MAX_VDEC_REG_BASE; i++) {
		dev->reg_base[i] = devm_platform_ioremap_resource(pdev, i);
		if (IS_ERR((__force void *)dev->reg_base[i])) {
			ret = PTR_ERR((__force void *)dev->reg_base[i]);
			goto err_res;
		}
		mtk_v4l2_debug(2, "reg[%d] base=%p", i, dev->reg_base[i]);
	}

	res = platform_get_resource(pdev, IORESOURCE_IRQ, 0);
	if (res == NULL) {
		dev_err(&pdev->dev, "failed to get irq resource");
		ret = -ENOENT;
		goto err_res;
	}

	dev->dec_irq = platform_get_irq(pdev, 0);
	irq_set_status_flags(dev->dec_irq, IRQ_NOAUTOEN);
	ret = devm_request_irq(&pdev->dev, dev->dec_irq,
			mtk_vcodec_dec_irq_handler, 0, pdev->name, dev);
	if (ret) {
		dev_err(&pdev->dev, "Failed to install dev->dec_irq %d (%d)",
			dev->dec_irq,
			ret);
		goto err_res;
	}

	mutex_init(&dev->dec_mutex);
	mutex_init(&dev->dev_mutex);
	spin_lock_init(&dev->irqlock);

	snprintf(dev->v4l2_dev.name, sizeof(dev->v4l2_dev.name), "%s",
		"[/MTK_V4L2_VDEC]");

	ret = v4l2_device_register(&pdev->dev, &dev->v4l2_dev);
	if (ret) {
		mtk_v4l2_err("v4l2_device_register err=%d", ret);
		goto err_res;
	}

	init_waitqueue_head(&dev->queue);

	vfd_dec = video_device_alloc();
	if (!vfd_dec) {
		mtk_v4l2_err("Failed to allocate video device");
		ret = -ENOMEM;
		goto err_dec_alloc;
	}
	vfd_dec->fops		= &mtk_vcodec_fops;
	vfd_dec->ioctl_ops	= &mtk_vdec_ioctl_ops;
	vfd_dec->release	= video_device_release;
	vfd_dec->lock		= &dev->dev_mutex;
	vfd_dec->v4l2_dev	= &dev->v4l2_dev;
	vfd_dec->vfl_dir	= VFL_DIR_M2M;
	vfd_dec->device_caps	= V4L2_CAP_VIDEO_M2M_MPLANE |
			V4L2_CAP_STREAMING;

	snprintf(vfd_dec->name, sizeof(vfd_dec->name), "%s",
		MTK_VCODEC_DEC_NAME);
	video_set_drvdata(vfd_dec, dev);
	dev->vfd_dec = vfd_dec;
	platform_set_drvdata(pdev, dev);

	dev->m2m_dev_dec = v4l2_m2m_init(&mtk_vdec_m2m_ops);
	if (IS_ERR((__force void *)dev->m2m_dev_dec)) {
		mtk_v4l2_err("Failed to init mem2mem dec device");
		ret = PTR_ERR((__force void *)dev->m2m_dev_dec);
		goto err_dec_mem_init;
	}

	dev->decode_workqueue =
		alloc_ordered_workqueue(MTK_VCODEC_DEC_NAME,
			WQ_MEM_RECLAIM | WQ_FREEZABLE);
	if (!dev->decode_workqueue) {
		mtk_v4l2_err("Failed to create decode workqueue");
		ret = -EINVAL;
		goto err_event_workq;
	}

	ret = video_register_device(vfd_dec, VFL_TYPE_VIDEO, 0);
	if (ret) {
		mtk_v4l2_err("Failed to register video device");
		goto err_dec_reg;
	}

	mtk_v4l2_debug(0, "decoder registered as /dev/video%d",
		vfd_dec->num);

	return 0;

err_dec_reg:
	destroy_workqueue(dev->decode_workqueue);
err_event_workq:
	v4l2_m2m_release(dev->m2m_dev_dec);
err_dec_mem_init:
	video_unregister_device(vfd_dec);
err_dec_alloc:
	v4l2_device_unregister(&dev->v4l2_dev);
err_res:
	mtk_vcodec_release_dec_pm(dev);
err_dec_pm:
	mtk_vcodec_fw_release(dev->fw_handler);
	return ret;
}

static const struct of_device_id mtk_vcodec_match[] = {
	{.compatible = "mediatek,mt8173-vcodec-dec",},
	{},
};

MODULE_DEVICE_TABLE(of, mtk_vcodec_match);

static int mtk_vcodec_dec_remove(struct platform_device *pdev)
{
	struct mtk_vcodec_dev *dev = platform_get_drvdata(pdev);

	flush_workqueue(dev->decode_workqueue);
	destroy_workqueue(dev->decode_workqueue);
	if (dev->m2m_dev_dec)
		v4l2_m2m_release(dev->m2m_dev_dec);

	if (dev->vfd_dec)
		video_unregister_device(dev->vfd_dec);

	v4l2_device_unregister(&dev->v4l2_dev);
	mtk_vcodec_release_dec_pm(dev);
	mtk_vcodec_fw_release(dev->fw_handler);
	return 0;
}

static struct platform_driver mtk_vcodec_dec_driver = {
	.probe	= mtk_vcodec_probe,
	.remove	= mtk_vcodec_dec_remove,
	.driver	= {
		.name	= MTK_VCODEC_DEC_NAME,
		.of_match_table = mtk_vcodec_match,
	},
};

module_platform_driver(mtk_vcodec_dec_driver);

MODULE_LICENSE("GPL v2");
MODULE_DESCRIPTION("Mediatek video codec V4L2 decoder driver");<|MERGE_RESOLUTION|>--- conflicted
+++ resolved
@@ -231,24 +231,10 @@
 	} else {
 		mtk_v4l2_err("Could not get vdec IPI device");
 		return -ENODEV;
-<<<<<<< HEAD
-	}
-	if (!pdev->dev.dma_parms) {
-		pdev->dev.dma_parms = devm_kzalloc(&pdev->dev,
-						sizeof(*pdev->dev.dma_parms),
-						GFP_KERNEL);
-		if (!pdev->dev.dma_parms)
-			return -ENOMEM;
-	}
-	dma_set_max_seg_size(&pdev->dev, DMA_BIT_MASK(32));
-
-	dev->fw_handler = mtk_vcodec_fw_select(dev, fw_type, VPU_RST_DEC);
-=======
 	}
 	dma_set_max_seg_size(&pdev->dev, UINT_MAX);
 
 	dev->fw_handler = mtk_vcodec_fw_select(dev, fw_type, DECODER);
->>>>>>> f642729d
 	if (IS_ERR(dev->fw_handler))
 		return PTR_ERR(dev->fw_handler);
 

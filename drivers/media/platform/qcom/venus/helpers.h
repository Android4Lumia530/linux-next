--- conflicted
+++ resolved
@@ -63,9 +63,6 @@
 				  struct vb2_v4l2_buffer *vbuf);
 int venus_helper_get_profile_level(struct venus_inst *inst, u32 *profile, u32 *level);
 int venus_helper_set_profile_level(struct venus_inst *inst, u32 profile, u32 level);
-<<<<<<< HEAD
-=======
 int venus_helper_set_stride(struct venus_inst *inst, unsigned int aligned_width,
 			    unsigned int aligned_height);
->>>>>>> f642729d
 #endif
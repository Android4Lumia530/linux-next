// SPDX-License-Identifier: GPL-2.0
/*
 * camss-video.c
 *
 * Qualcomm MSM Camera Subsystem - V4L2 device node
 *
 * Copyright (c) 2013-2015, The Linux Foundation. All rights reserved.
 * Copyright (C) 2015-2018 Linaro Ltd.
 */
#include <linux/slab.h>
#include <media/media-entity.h>
#include <media/v4l2-dev.h>
#include <media/v4l2-device.h>
#include <media/v4l2-ioctl.h>
#include <media/v4l2-mc.h>
#include <media/videobuf2-dma-sg.h>

#include "camss-video.h"
#include "camss.h"

#define CAMSS_FRAME_MIN_WIDTH		1
#define CAMSS_FRAME_MAX_WIDTH		8191
#define CAMSS_FRAME_MIN_HEIGHT		1
#define CAMSS_FRAME_MAX_HEIGHT_RDI	8191
#define CAMSS_FRAME_MAX_HEIGHT_PIX	4096

struct fract {
	u8 numerator;
	u8 denominator;
};

/*
 * struct camss_format_info - ISP media bus format information
 * @code: V4L2 media bus format code
 * @pixelformat: V4L2 pixel format FCC identifier
 * @planes: Number of planes
 * @hsub: Horizontal subsampling (for each plane)
 * @vsub: Vertical subsampling (for each plane)
 * @bpp: Bits per pixel when stored in memory (for each plane)
 */
struct camss_format_info {
	u32 code;
	u32 pixelformat;
	u8 planes;
	struct fract hsub[3];
	struct fract vsub[3];
	unsigned int bpp[3];
};

static const struct camss_format_info formats_rdi_8x16[] = {
	{ MEDIA_BUS_FMT_UYVY8_2X8, V4L2_PIX_FMT_UYVY, 1,
	  { { 1, 1 } }, { { 1, 1 } }, { 16 } },
	{ MEDIA_BUS_FMT_VYUY8_2X8, V4L2_PIX_FMT_VYUY, 1,
	  { { 1, 1 } }, { { 1, 1 } }, { 16 } },
	{ MEDIA_BUS_FMT_YUYV8_2X8, V4L2_PIX_FMT_YUYV, 1,
	  { { 1, 1 } }, { { 1, 1 } }, { 16 } },
	{ MEDIA_BUS_FMT_YVYU8_2X8, V4L2_PIX_FMT_YVYU, 1,
	  { { 1, 1 } }, { { 1, 1 } }, { 16 } },
	{ MEDIA_BUS_FMT_SBGGR8_1X8, V4L2_PIX_FMT_SBGGR8, 1,
	  { { 1, 1 } }, { { 1, 1 } }, { 8 } },
	{ MEDIA_BUS_FMT_SGBRG8_1X8, V4L2_PIX_FMT_SGBRG8, 1,
	  { { 1, 1 } }, { { 1, 1 } }, { 8 } },
	{ MEDIA_BUS_FMT_SGRBG8_1X8, V4L2_PIX_FMT_SGRBG8, 1,
	  { { 1, 1 } }, { { 1, 1 } }, { 8 } },
	{ MEDIA_BUS_FMT_SRGGB8_1X8, V4L2_PIX_FMT_SRGGB8, 1,
	  { { 1, 1 } }, { { 1, 1 } }, { 8 } },
	{ MEDIA_BUS_FMT_SBGGR10_1X10, V4L2_PIX_FMT_SBGGR10P, 1,
	  { { 1, 1 } }, { { 1, 1 } }, { 10 } },
	{ MEDIA_BUS_FMT_SGBRG10_1X10, V4L2_PIX_FMT_SGBRG10P, 1,
	  { { 1, 1 } }, { { 1, 1 } }, { 10 } },
	{ MEDIA_BUS_FMT_SGRBG10_1X10, V4L2_PIX_FMT_SGRBG10P, 1,
	  { { 1, 1 } }, { { 1, 1 } }, { 10 } },
	{ MEDIA_BUS_FMT_SRGGB10_1X10, V4L2_PIX_FMT_SRGGB10P, 1,
	  { { 1, 1 } }, { { 1, 1 } }, { 10 } },
	{ MEDIA_BUS_FMT_SBGGR12_1X12, V4L2_PIX_FMT_SBGGR12P, 1,
	  { { 1, 1 } }, { { 1, 1 } }, { 12 } },
	{ MEDIA_BUS_FMT_SGBRG12_1X12, V4L2_PIX_FMT_SGBRG12P, 1,
	  { { 1, 1 } }, { { 1, 1 } }, { 12 } },
	{ MEDIA_BUS_FMT_SGRBG12_1X12, V4L2_PIX_FMT_SGRBG12P, 1,
	  { { 1, 1 } }, { { 1, 1 } }, { 12 } },
	{ MEDIA_BUS_FMT_SRGGB12_1X12, V4L2_PIX_FMT_SRGGB12P, 1,
	  { { 1, 1 } }, { { 1, 1 } }, { 12 } },
	{ MEDIA_BUS_FMT_Y10_1X10, V4L2_PIX_FMT_Y10P, 1,
	  { { 1, 1 } }, { { 1, 1 } }, { 10 } },
};

static const struct camss_format_info formats_rdi_8x96[] = {
	{ MEDIA_BUS_FMT_UYVY8_2X8, V4L2_PIX_FMT_UYVY, 1,
	  { { 1, 1 } }, { { 1, 1 } }, { 16 } },
	{ MEDIA_BUS_FMT_VYUY8_2X8, V4L2_PIX_FMT_VYUY, 1,
	  { { 1, 1 } }, { { 1, 1 } }, { 16 } },
	{ MEDIA_BUS_FMT_YUYV8_2X8, V4L2_PIX_FMT_YUYV, 1,
	  { { 1, 1 } }, { { 1, 1 } }, { 16 } },
	{ MEDIA_BUS_FMT_YVYU8_2X8, V4L2_PIX_FMT_YVYU, 1,
	  { { 1, 1 } }, { { 1, 1 } }, { 16 } },
	{ MEDIA_BUS_FMT_SBGGR8_1X8, V4L2_PIX_FMT_SBGGR8, 1,
	  { { 1, 1 } }, { { 1, 1 } }, { 8 } },
	{ MEDIA_BUS_FMT_SGBRG8_1X8, V4L2_PIX_FMT_SGBRG8, 1,
	  { { 1, 1 } }, { { 1, 1 } }, { 8 } },
	{ MEDIA_BUS_FMT_SGRBG8_1X8, V4L2_PIX_FMT_SGRBG8, 1,
	  { { 1, 1 } }, { { 1, 1 } }, { 8 } },
	{ MEDIA_BUS_FMT_SRGGB8_1X8, V4L2_PIX_FMT_SRGGB8, 1,
	  { { 1, 1 } }, { { 1, 1 } }, { 8 } },
	{ MEDIA_BUS_FMT_SBGGR10_1X10, V4L2_PIX_FMT_SBGGR10P, 1,
	  { { 1, 1 } }, { { 1, 1 } }, { 10 } },
	{ MEDIA_BUS_FMT_SGBRG10_1X10, V4L2_PIX_FMT_SGBRG10P, 1,
	  { { 1, 1 } }, { { 1, 1 } }, { 10 } },
	{ MEDIA_BUS_FMT_SGRBG10_1X10, V4L2_PIX_FMT_SGRBG10P, 1,
	  { { 1, 1 } }, { { 1, 1 } }, { 10 } },
	{ MEDIA_BUS_FMT_SRGGB10_1X10, V4L2_PIX_FMT_SRGGB10P, 1,
	  { { 1, 1 } }, { { 1, 1 } }, { 10 } },
	{ MEDIA_BUS_FMT_SBGGR10_2X8_PADHI_LE, V4L2_PIX_FMT_SBGGR10, 1,
	  { { 1, 1 } }, { { 1, 1 } }, { 16 } },
	{ MEDIA_BUS_FMT_SBGGR12_1X12, V4L2_PIX_FMT_SBGGR12P, 1,
	  { { 1, 1 } }, { { 1, 1 } }, { 12 } },
	{ MEDIA_BUS_FMT_SGBRG12_1X12, V4L2_PIX_FMT_SGBRG12P, 1,
	  { { 1, 1 } }, { { 1, 1 } }, { 12 } },
	{ MEDIA_BUS_FMT_SGRBG12_1X12, V4L2_PIX_FMT_SGRBG12P, 1,
	  { { 1, 1 } }, { { 1, 1 } }, { 12 } },
	{ MEDIA_BUS_FMT_SRGGB12_1X12, V4L2_PIX_FMT_SRGGB12P, 1,
	  { { 1, 1 } }, { { 1, 1 } }, { 12 } },
	{ MEDIA_BUS_FMT_SBGGR14_1X14, V4L2_PIX_FMT_SBGGR14P, 1,
	  { { 1, 1 } }, { { 1, 1 } }, { 14 } },
	{ MEDIA_BUS_FMT_SGBRG14_1X14, V4L2_PIX_FMT_SGBRG14P, 1,
	  { { 1, 1 } }, { { 1, 1 } }, { 14 } },
	{ MEDIA_BUS_FMT_SGRBG14_1X14, V4L2_PIX_FMT_SGRBG14P, 1,
	  { { 1, 1 } }, { { 1, 1 } }, { 14 } },
	{ MEDIA_BUS_FMT_SRGGB14_1X14, V4L2_PIX_FMT_SRGGB14P, 1,
	  { { 1, 1 } }, { { 1, 1 } }, { 14 } },
	{ MEDIA_BUS_FMT_Y10_1X10, V4L2_PIX_FMT_Y10P, 1,
	  { { 1, 1 } }, { { 1, 1 } }, { 10 } },
	{ MEDIA_BUS_FMT_Y10_2X8_PADHI_LE, V4L2_PIX_FMT_Y10, 1,
	  { { 1, 1 } }, { { 1, 1 } }, { 16 } },
};

static const struct camss_format_info formats_pix_8x16[] = {
	{ MEDIA_BUS_FMT_YUYV8_1_5X8, V4L2_PIX_FMT_NV12, 1,
	  { { 1, 1 } }, { { 2, 3 } }, { 8 } },
	{ MEDIA_BUS_FMT_YVYU8_1_5X8, V4L2_PIX_FMT_NV12, 1,
	  { { 1, 1 } }, { { 2, 3 } }, { 8 } },
	{ MEDIA_BUS_FMT_UYVY8_1_5X8, V4L2_PIX_FMT_NV12, 1,
	  { { 1, 1 } }, { { 2, 3 } }, { 8 } },
	{ MEDIA_BUS_FMT_VYUY8_1_5X8, V4L2_PIX_FMT_NV12, 1,
	  { { 1, 1 } }, { { 2, 3 } }, { 8 } },
	{ MEDIA_BUS_FMT_YUYV8_1_5X8, V4L2_PIX_FMT_NV21, 1,
	  { { 1, 1 } }, { { 2, 3 } }, { 8 } },
	{ MEDIA_BUS_FMT_YVYU8_1_5X8, V4L2_PIX_FMT_NV21, 1,
	  { { 1, 1 } }, { { 2, 3 } }, { 8 } },
	{ MEDIA_BUS_FMT_UYVY8_1_5X8, V4L2_PIX_FMT_NV21, 1,
	  { { 1, 1 } }, { { 2, 3 } }, { 8 } },
	{ MEDIA_BUS_FMT_VYUY8_1_5X8, V4L2_PIX_FMT_NV21, 1,
	  { { 1, 1 } }, { { 2, 3 } }, { 8 } },
	{ MEDIA_BUS_FMT_YUYV8_2X8, V4L2_PIX_FMT_NV16, 1,
	  { { 1, 1 } }, { { 1, 2 } }, { 8 } },
	{ MEDIA_BUS_FMT_YVYU8_2X8, V4L2_PIX_FMT_NV16, 1,
	  { { 1, 1 } }, { { 1, 2 } }, { 8 } },
	{ MEDIA_BUS_FMT_UYVY8_2X8, V4L2_PIX_FMT_NV16, 1,
	  { { 1, 1 } }, { { 1, 2 } }, { 8 } },
	{ MEDIA_BUS_FMT_VYUY8_2X8, V4L2_PIX_FMT_NV16, 1,
	  { { 1, 1 } }, { { 1, 2 } }, { 8 } },
	{ MEDIA_BUS_FMT_YUYV8_2X8, V4L2_PIX_FMT_NV61, 1,
	  { { 1, 1 } }, { { 1, 2 } }, { 8 } },
	{ MEDIA_BUS_FMT_YVYU8_2X8, V4L2_PIX_FMT_NV61, 1,
	  { { 1, 1 } }, { { 1, 2 } }, { 8 } },
	{ MEDIA_BUS_FMT_UYVY8_2X8, V4L2_PIX_FMT_NV61, 1,
	  { { 1, 1 } }, { { 1, 2 } }, { 8 } },
	{ MEDIA_BUS_FMT_VYUY8_2X8, V4L2_PIX_FMT_NV61, 1,
	  { { 1, 1 } }, { { 1, 2 } }, { 8 } },
};

static const struct camss_format_info formats_pix_8x96[] = {
	{ MEDIA_BUS_FMT_YUYV8_1_5X8, V4L2_PIX_FMT_NV12, 1,
	  { { 1, 1 } }, { { 2, 3 } }, { 8 } },
	{ MEDIA_BUS_FMT_YVYU8_1_5X8, V4L2_PIX_FMT_NV12, 1,
	  { { 1, 1 } }, { { 2, 3 } }, { 8 } },
	{ MEDIA_BUS_FMT_UYVY8_1_5X8, V4L2_PIX_FMT_NV12, 1,
	  { { 1, 1 } }, { { 2, 3 } }, { 8 } },
	{ MEDIA_BUS_FMT_VYUY8_1_5X8, V4L2_PIX_FMT_NV12, 1,
	  { { 1, 1 } }, { { 2, 3 } }, { 8 } },
	{ MEDIA_BUS_FMT_YUYV8_1_5X8, V4L2_PIX_FMT_NV21, 1,
	  { { 1, 1 } }, { { 2, 3 } }, { 8 } },
	{ MEDIA_BUS_FMT_YVYU8_1_5X8, V4L2_PIX_FMT_NV21, 1,
	  { { 1, 1 } }, { { 2, 3 } }, { 8 } },
	{ MEDIA_BUS_FMT_UYVY8_1_5X8, V4L2_PIX_FMT_NV21, 1,
	  { { 1, 1 } }, { { 2, 3 } }, { 8 } },
	{ MEDIA_BUS_FMT_VYUY8_1_5X8, V4L2_PIX_FMT_NV21, 1,
	  { { 1, 1 } }, { { 2, 3 } }, { 8 } },
	{ MEDIA_BUS_FMT_YUYV8_2X8, V4L2_PIX_FMT_NV16, 1,
	  { { 1, 1 } }, { { 1, 2 } }, { 8 } },
	{ MEDIA_BUS_FMT_YVYU8_2X8, V4L2_PIX_FMT_NV16, 1,
	  { { 1, 1 } }, { { 1, 2 } }, { 8 } },
	{ MEDIA_BUS_FMT_UYVY8_2X8, V4L2_PIX_FMT_NV16, 1,
	  { { 1, 1 } }, { { 1, 2 } }, { 8 } },
	{ MEDIA_BUS_FMT_VYUY8_2X8, V4L2_PIX_FMT_NV16, 1,
	  { { 1, 1 } }, { { 1, 2 } }, { 8 } },
	{ MEDIA_BUS_FMT_YUYV8_2X8, V4L2_PIX_FMT_NV61, 1,
	  { { 1, 1 } }, { { 1, 2 } }, { 8 } },
	{ MEDIA_BUS_FMT_YVYU8_2X8, V4L2_PIX_FMT_NV61, 1,
	  { { 1, 1 } }, { { 1, 2 } }, { 8 } },
	{ MEDIA_BUS_FMT_UYVY8_2X8, V4L2_PIX_FMT_NV61, 1,
	  { { 1, 1 } }, { { 1, 2 } }, { 8 } },
	{ MEDIA_BUS_FMT_VYUY8_2X8, V4L2_PIX_FMT_NV61, 1,
	  { { 1, 1 } }, { { 1, 2 } }, { 8 } },
	{ MEDIA_BUS_FMT_UYVY8_2X8, V4L2_PIX_FMT_UYVY, 1,
	  { { 1, 1 } }, { { 1, 1 } }, { 16 } },
	{ MEDIA_BUS_FMT_VYUY8_2X8, V4L2_PIX_FMT_VYUY, 1,
	  { { 1, 1 } }, { { 1, 1 } }, { 16 } },
	{ MEDIA_BUS_FMT_YUYV8_2X8, V4L2_PIX_FMT_YUYV, 1,
	  { { 1, 1 } }, { { 1, 1 } }, { 16 } },
	{ MEDIA_BUS_FMT_YVYU8_2X8, V4L2_PIX_FMT_YVYU, 1,
	  { { 1, 1 } }, { { 1, 1 } }, { 16 } },
};

/* -----------------------------------------------------------------------------
 * Helper functions
 */

static int video_find_format(u32 code, u32 pixelformat,
			     const struct camss_format_info *formats,
			     unsigned int nformats)
{
	int i;

	for (i = 0; i < nformats; i++) {
		if (formats[i].code == code &&
		    formats[i].pixelformat == pixelformat)
			return i;
	}

	for (i = 0; i < nformats; i++)
		if (formats[i].code == code)
			return i;

	WARN_ON(1);

	return -EINVAL;
}

/*
 * video_mbus_to_pix_mp - Convert v4l2_mbus_framefmt to v4l2_pix_format_mplane
 * @mbus: v4l2_mbus_framefmt format (input)
 * @pix: v4l2_pix_format_mplane format (output)
 * @f: a pointer to formats array element to be used for the conversion
 * @alignment: bytesperline alignment value
 *
 * Fill the output pix structure with information from the input mbus format.
 *
 * Return 0 on success or a negative error code otherwise
 */
static int video_mbus_to_pix_mp(const struct v4l2_mbus_framefmt *mbus,
				struct v4l2_pix_format_mplane *pix,
				const struct camss_format_info *f,
				unsigned int alignment)
{
	unsigned int i;
	u32 bytesperline;

	memset(pix, 0, sizeof(*pix));
	v4l2_fill_pix_format_mplane(pix, mbus);
	pix->pixelformat = f->pixelformat;
	pix->num_planes = f->planes;
	for (i = 0; i < pix->num_planes; i++) {
		bytesperline = pix->width / f->hsub[i].numerator *
			f->hsub[i].denominator * f->bpp[i] / 8;
		bytesperline = ALIGN(bytesperline, alignment);
		pix->plane_fmt[i].bytesperline = bytesperline;
		pix->plane_fmt[i].sizeimage = pix->height /
				f->vsub[i].numerator * f->vsub[i].denominator *
				bytesperline;
	}

	return 0;
}

static struct v4l2_subdev *video_remote_subdev(struct camss_video *video,
					       u32 *pad)
{
	struct media_pad *remote;

	remote = media_entity_remote_pad(&video->pad);

	if (!remote || !is_media_entity_v4l2_subdev(remote->entity))
		return NULL;

	if (pad)
		*pad = remote->index;

	return media_entity_to_v4l2_subdev(remote->entity);
}

static int video_get_subdev_format(struct camss_video *video,
				   struct v4l2_format *format)
{
	struct v4l2_subdev_format fmt;
	struct v4l2_subdev *subdev;
	u32 pad;
	int ret;

	subdev = video_remote_subdev(video, &pad);
	if (subdev == NULL)
		return -EPIPE;

	fmt.pad = pad;
	fmt.which = V4L2_SUBDEV_FORMAT_ACTIVE;

	ret = v4l2_subdev_call(subdev, pad, get_fmt, NULL, &fmt);
	if (ret)
		return ret;

	ret = video_find_format(fmt.format.code,
				format->fmt.pix_mp.pixelformat,
				video->formats, video->nformats);
	if (ret < 0)
		return ret;

	format->type = video->type;

	return video_mbus_to_pix_mp(&fmt.format, &format->fmt.pix_mp,
				    &video->formats[ret], video->bpl_alignment);
}

/* -----------------------------------------------------------------------------
 * Video queue operations
 */

static int video_queue_setup(struct vb2_queue *q,
	unsigned int *num_buffers, unsigned int *num_planes,
	unsigned int sizes[], struct device *alloc_devs[])
{
	struct camss_video *video = vb2_get_drv_priv(q);
	const struct v4l2_pix_format_mplane *format =
						&video->active_fmt.fmt.pix_mp;
	unsigned int i;

	if (*num_planes) {
		if (*num_planes != format->num_planes)
			return -EINVAL;

		for (i = 0; i < *num_planes; i++)
			if (sizes[i] < format->plane_fmt[i].sizeimage)
				return -EINVAL;

		return 0;
	}

	*num_planes = format->num_planes;

	for (i = 0; i < *num_planes; i++)
		sizes[i] = format->plane_fmt[i].sizeimage;

	return 0;
}

static int video_buf_init(struct vb2_buffer *vb)
{
	struct vb2_v4l2_buffer *vbuf = to_vb2_v4l2_buffer(vb);
	struct camss_video *video = vb2_get_drv_priv(vb->vb2_queue);
	struct camss_buffer *buffer = container_of(vbuf, struct camss_buffer,
						   vb);
	const struct v4l2_pix_format_mplane *format =
						&video->active_fmt.fmt.pix_mp;
	struct sg_table *sgt;
	unsigned int i;

	for (i = 0; i < format->num_planes; i++) {
		sgt = vb2_dma_sg_plane_desc(vb, i);
		if (!sgt)
			return -EFAULT;

		buffer->addr[i] = sg_dma_address(sgt->sgl);
	}

	if (format->pixelformat == V4L2_PIX_FMT_NV12 ||
			format->pixelformat == V4L2_PIX_FMT_NV21 ||
			format->pixelformat == V4L2_PIX_FMT_NV16 ||
			format->pixelformat == V4L2_PIX_FMT_NV61)
		buffer->addr[1] = buffer->addr[0] +
				format->plane_fmt[0].bytesperline *
				format->height;

	return 0;
}

static int video_buf_prepare(struct vb2_buffer *vb)
{
	struct vb2_v4l2_buffer *vbuf = to_vb2_v4l2_buffer(vb);
	struct camss_video *video = vb2_get_drv_priv(vb->vb2_queue);
	const struct v4l2_pix_format_mplane *format =
						&video->active_fmt.fmt.pix_mp;
	unsigned int i;

	for (i = 0; i < format->num_planes; i++) {
		if (format->plane_fmt[i].sizeimage > vb2_plane_size(vb, i))
			return -EINVAL;

		vb2_set_plane_payload(vb, i, format->plane_fmt[i].sizeimage);
	}

	vbuf->field = V4L2_FIELD_NONE;

	return 0;
}

static void video_buf_queue(struct vb2_buffer *vb)
{
	struct vb2_v4l2_buffer *vbuf = to_vb2_v4l2_buffer(vb);
	struct camss_video *video = vb2_get_drv_priv(vb->vb2_queue);
	struct camss_buffer *buffer = container_of(vbuf, struct camss_buffer,
						   vb);

	video->ops->queue_buffer(video, buffer);
}

static int video_check_format(struct camss_video *video)
{
	struct v4l2_pix_format_mplane *pix = &video->active_fmt.fmt.pix_mp;
	struct v4l2_format format;
	struct v4l2_pix_format_mplane *sd_pix = &format.fmt.pix_mp;
	int ret;

	sd_pix->pixelformat = pix->pixelformat;
	ret = video_get_subdev_format(video, &format);
	if (ret < 0)
		return ret;

	if (pix->pixelformat != sd_pix->pixelformat ||
	    pix->height != sd_pix->height ||
	    pix->width != sd_pix->width ||
	    pix->num_planes != sd_pix->num_planes ||
	    pix->field != format.fmt.pix_mp.field)
		return -EPIPE;

	return 0;
}

static int video_start_streaming(struct vb2_queue *q, unsigned int count)
{
	struct camss_video *video = vb2_get_drv_priv(q);
	struct video_device *vdev = &video->vdev;
	struct media_entity *entity;
	struct media_pad *pad;
	struct v4l2_subdev *subdev;
	int ret;

	ret = media_pipeline_start(&vdev->entity, &video->pipe);
	if (ret < 0)
		return ret;

	ret = video_check_format(video);
	if (ret < 0)
		goto error;

	entity = &vdev->entity;
	while (1) {
		pad = &entity->pads[0];
		if (!(pad->flags & MEDIA_PAD_FL_SINK))
			break;

		pad = media_entity_remote_pad(pad);
		if (!pad || !is_media_entity_v4l2_subdev(pad->entity))
			break;

		entity = pad->entity;
		subdev = media_entity_to_v4l2_subdev(entity);

		ret = v4l2_subdev_call(subdev, video, s_stream, 1);
		if (ret < 0 && ret != -ENOIOCTLCMD)
			goto error;
	}

	return 0;

error:
	media_pipeline_stop(&vdev->entity);

	video->ops->flush_buffers(video, VB2_BUF_STATE_QUEUED);

	return ret;
}

static void video_stop_streaming(struct vb2_queue *q)
{
	struct camss_video *video = vb2_get_drv_priv(q);
	struct video_device *vdev = &video->vdev;
	struct media_entity *entity;
	struct media_pad *pad;
	struct v4l2_subdev *subdev;

	entity = &vdev->entity;
	while (1) {
		pad = &entity->pads[0];
		if (!(pad->flags & MEDIA_PAD_FL_SINK))
			break;

		pad = media_entity_remote_pad(pad);
		if (!pad || !is_media_entity_v4l2_subdev(pad->entity))
			break;

		entity = pad->entity;
		subdev = media_entity_to_v4l2_subdev(entity);

		v4l2_subdev_call(subdev, video, s_stream, 0);
	}

	media_pipeline_stop(&vdev->entity);

	video->ops->flush_buffers(video, VB2_BUF_STATE_ERROR);
}

static const struct vb2_ops msm_video_vb2_q_ops = {
	.queue_setup     = video_queue_setup,
	.wait_prepare    = vb2_ops_wait_prepare,
	.wait_finish     = vb2_ops_wait_finish,
	.buf_init        = video_buf_init,
	.buf_prepare     = video_buf_prepare,
	.buf_queue       = video_buf_queue,
	.start_streaming = video_start_streaming,
	.stop_streaming  = video_stop_streaming,
};

/* -----------------------------------------------------------------------------
 * V4L2 ioctls
 */

static int video_querycap(struct file *file, void *fh,
			  struct v4l2_capability *cap)
{
	struct camss_video *video = video_drvdata(file);

	strscpy(cap->driver, "qcom-camss", sizeof(cap->driver));
	strscpy(cap->card, "Qualcomm Camera Subsystem", sizeof(cap->card));
	snprintf(cap->bus_info, sizeof(cap->bus_info), "platform:%s",
		 dev_name(video->camss->dev));

	return 0;
}

/*
 *  Returns the index in the video->formats[] array of the element which
 *  has the "ndx"th unique value of pixelformat field.
 *  If not found (no more unique pixelformat's) returns -EINVAL.
 */
static int video_get_unique_pixelformat_by_index(struct camss_video *video,
						 int ndx)
{
	int i, j, k;
	u32 mcode = f->mbus_code;

<<<<<<< HEAD
	/* find index "i" of "k"th unique pixelformat in formats array */
=======
	if (f->type != video->type)
		return -EINVAL;

	if (f->index >= video->nformats)
		return -EINVAL;

	/*
	 * Find index "i" of "k"th unique pixelformat in formats array.
	 *
	 * If f->mbus_code passed to video_enum_fmt() is not zero, a device
	 * with V4L2_CAP_IO_MC capability restricts enumeration to only the
	 * pixel formats that can be produced from that media bus code.
	 * This is implemented by skipping video->formats[] entries with
	 * code != f->mbus_code (if f->mbus_code is not zero).
	 * If the f->mbus_code passed to video_enum_fmt() is not supported,
	 * -EINVAL is returned.
	 * If f->mbus_code is zero, all the pixel formats are enumerated.
	 */
>>>>>>> f642729d
	k = -1;
	for (i = 0; i < video->nformats; i++) {
		if (mcode != 0 && video->formats[i].code != mcode)
			continue;

		for (j = 0; j < i; j++) {
			if (mcode != 0 && video->formats[j].code != mcode)
				continue;
			if (video->formats[i].pixelformat ==
					video->formats[j].pixelformat)
				break;
		}

		if (j == i)
			k++;

		if (k == ndx)
			return i;
	}

	return -EINVAL;
}

/*
 *  Returns the index in the video->formats[] array of the element which
 *  has code equal to mcode.
 *  If not found returns -EINVAL.
 */
static int video_get_pixelformat_by_mbus_code(struct camss_video *video,
					      u32 mcode)
{
	int i;

	for (i = 0; i < video->nformats; i++) {
		if (video->formats[i].code == mcode)
			return i;
	}

	return -EINVAL;
}

static int video_enum_fmt(struct file *file, void *fh, struct v4l2_fmtdesc *f)
{
	struct camss_video *video = video_drvdata(file);
	int i;

	if (f->type != video->type)
		return -EINVAL;

	if (f->index >= video->nformats)
		return -EINVAL;

	if (f->mbus_code) {
		/* Each entry in formats[] table has unique mbus_code */
		if (f->index > 0)
			return -EINVAL;

		i = video_get_pixelformat_by_mbus_code(video, f->mbus_code);
	} else {
		i = video_get_unique_pixelformat_by_index(video, f->index);
	}

<<<<<<< HEAD
	if (i < 0)
=======
	if (k == -1 || k < f->index)
		/*
		 * All the unique pixel formats matching the arguments
		 * have been enumerated (k >= 0 and f->index > 0), or
		 * no pixel formats match the non-zero f->mbus_code (k == -1).
		 */
>>>>>>> f642729d
		return -EINVAL;

	f->pixelformat = video->formats[i].pixelformat;

	return 0;
}

static int video_enum_framesizes(struct file *file, void *fh,
				 struct v4l2_frmsizeenum *fsize)
{
	struct camss_video *video = video_drvdata(file);
	int i;

	if (fsize->index)
		return -EINVAL;

	/* Only accept pixel format present in the formats[] table */
	for (i = 0; i < video->nformats; i++) {
		if (video->formats[i].pixelformat == fsize->pixel_format)
			break;
	}

	if (i == video->nformats)
		return -EINVAL;

	fsize->type = V4L2_FRMSIZE_TYPE_CONTINUOUS;
	fsize->stepwise.min_width = CAMSS_FRAME_MIN_WIDTH;
	fsize->stepwise.max_width = CAMSS_FRAME_MAX_WIDTH;
	fsize->stepwise.min_height = CAMSS_FRAME_MIN_HEIGHT;
	fsize->stepwise.max_height = (video->line_based) ?
		CAMSS_FRAME_MAX_HEIGHT_PIX : CAMSS_FRAME_MAX_HEIGHT_RDI;
	fsize->stepwise.step_width = 1;
	fsize->stepwise.step_height = 1;

	return 0;
}

static int video_g_fmt(struct file *file, void *fh, struct v4l2_format *f)
{
	struct camss_video *video = video_drvdata(file);

	*f = video->active_fmt;

	return 0;
}

static int __video_try_fmt(struct camss_video *video, struct v4l2_format *f)
{
	struct v4l2_pix_format_mplane *pix_mp;
	const struct camss_format_info *fi;
	struct v4l2_plane_pix_format *p;
	u32 bytesperline[3] = { 0 };
	u32 sizeimage[3] = { 0 };
	u32 width, height;
	u32 bpl, lines;
	int i, j;

	pix_mp = &f->fmt.pix_mp;

	if (video->line_based)
		for (i = 0; i < pix_mp->num_planes && i < 3; i++) {
			p = &pix_mp->plane_fmt[i];
			bytesperline[i] = clamp_t(u32, p->bytesperline,
						  1, 65528);
			sizeimage[i] = clamp_t(u32, p->sizeimage,
					       bytesperline[i],
					       bytesperline[i] * CAMSS_FRAME_MAX_HEIGHT_PIX);
		}

	for (j = 0; j < video->nformats; j++)
		if (pix_mp->pixelformat == video->formats[j].pixelformat)
			break;

	if (j == video->nformats)
		j = 0; /* default format */

	fi = &video->formats[j];
	width = pix_mp->width;
	height = pix_mp->height;

	memset(pix_mp, 0, sizeof(*pix_mp));

	pix_mp->pixelformat = fi->pixelformat;
	pix_mp->width = clamp_t(u32, width, 1, CAMSS_FRAME_MAX_WIDTH);
	pix_mp->height = clamp_t(u32, height, 1, CAMSS_FRAME_MAX_HEIGHT_RDI);
	pix_mp->num_planes = fi->planes;
	for (i = 0; i < pix_mp->num_planes; i++) {
		bpl = pix_mp->width / fi->hsub[i].numerator *
			fi->hsub[i].denominator * fi->bpp[i] / 8;
		bpl = ALIGN(bpl, video->bpl_alignment);
		pix_mp->plane_fmt[i].bytesperline = bpl;
		pix_mp->plane_fmt[i].sizeimage = pix_mp->height /
			fi->vsub[i].numerator * fi->vsub[i].denominator * bpl;
	}

	pix_mp->field = V4L2_FIELD_NONE;
	pix_mp->colorspace = V4L2_COLORSPACE_SRGB;
	pix_mp->flags = 0;
	pix_mp->ycbcr_enc = V4L2_MAP_YCBCR_ENC_DEFAULT(pix_mp->colorspace);
	pix_mp->quantization = V4L2_MAP_QUANTIZATION_DEFAULT(true,
					pix_mp->colorspace, pix_mp->ycbcr_enc);
	pix_mp->xfer_func = V4L2_MAP_XFER_FUNC_DEFAULT(pix_mp->colorspace);

	if (video->line_based)
		for (i = 0; i < pix_mp->num_planes; i++) {
			p = &pix_mp->plane_fmt[i];
			p->bytesperline = clamp_t(u32, p->bytesperline,
						  1, 65528);
			p->sizeimage = clamp_t(u32, p->sizeimage,
					       p->bytesperline,
					       p->bytesperline * CAMSS_FRAME_MAX_HEIGHT_PIX);
			lines = p->sizeimage / p->bytesperline;

			if (p->bytesperline < bytesperline[i])
				p->bytesperline = ALIGN(bytesperline[i], 8);

			if (p->sizeimage < p->bytesperline * lines)
				p->sizeimage = p->bytesperline * lines;

			if (p->sizeimage < sizeimage[i])
				p->sizeimage = sizeimage[i];
		}

	return 0;
}

static int video_try_fmt(struct file *file, void *fh, struct v4l2_format *f)
{
	struct camss_video *video = video_drvdata(file);

	return __video_try_fmt(video, f);
}

static int video_s_fmt(struct file *file, void *fh, struct v4l2_format *f)
{
	struct camss_video *video = video_drvdata(file);
	int ret;

	if (vb2_is_busy(&video->vb2_q))
		return -EBUSY;

	ret = __video_try_fmt(video, f);
	if (ret < 0)
		return ret;

	video->active_fmt = *f;

	return 0;
}

static int video_enum_input(struct file *file, void *fh,
			    struct v4l2_input *input)
{
	if (input->index > 0)
		return -EINVAL;

	strscpy(input->name, "camera", sizeof(input->name));
	input->type = V4L2_INPUT_TYPE_CAMERA;

	return 0;
}

static int video_g_input(struct file *file, void *fh, unsigned int *input)
{
	*input = 0;

	return 0;
}

static int video_s_input(struct file *file, void *fh, unsigned int input)
{
	return input == 0 ? 0 : -EINVAL;
}

static const struct v4l2_ioctl_ops msm_vid_ioctl_ops = {
	.vidioc_querycap		= video_querycap,
	.vidioc_enum_fmt_vid_cap	= video_enum_fmt,
	.vidioc_enum_framesizes		= video_enum_framesizes,
	.vidioc_g_fmt_vid_cap_mplane	= video_g_fmt,
	.vidioc_s_fmt_vid_cap_mplane	= video_s_fmt,
	.vidioc_try_fmt_vid_cap_mplane	= video_try_fmt,
	.vidioc_reqbufs			= vb2_ioctl_reqbufs,
	.vidioc_querybuf		= vb2_ioctl_querybuf,
	.vidioc_qbuf			= vb2_ioctl_qbuf,
	.vidioc_expbuf			= vb2_ioctl_expbuf,
	.vidioc_dqbuf			= vb2_ioctl_dqbuf,
	.vidioc_create_bufs		= vb2_ioctl_create_bufs,
	.vidioc_prepare_buf		= vb2_ioctl_prepare_buf,
	.vidioc_streamon		= vb2_ioctl_streamon,
	.vidioc_streamoff		= vb2_ioctl_streamoff,
	.vidioc_enum_input		= video_enum_input,
	.vidioc_g_input			= video_g_input,
	.vidioc_s_input			= video_s_input,
};

/* -----------------------------------------------------------------------------
 * V4L2 file operations
 */

static int video_open(struct file *file)
{
	struct video_device *vdev = video_devdata(file);
	struct camss_video *video = video_drvdata(file);
	struct v4l2_fh *vfh;
	int ret;

	mutex_lock(&video->lock);

	vfh = kzalloc(sizeof(*vfh), GFP_KERNEL);
	if (vfh == NULL) {
		ret = -ENOMEM;
		goto error_alloc;
	}

	v4l2_fh_init(vfh, vdev);
	v4l2_fh_add(vfh);

	file->private_data = vfh;

	ret = v4l2_pipeline_pm_get(&vdev->entity);
	if (ret < 0) {
		dev_err(video->camss->dev, "Failed to power up pipeline: %d\n",
			ret);
		goto error_pm_use;
	}

	mutex_unlock(&video->lock);

	return 0;

error_pm_use:
	v4l2_fh_release(file);

error_alloc:
	mutex_unlock(&video->lock);

	return ret;
}

static int video_release(struct file *file)
{
	struct video_device *vdev = video_devdata(file);

	vb2_fop_release(file);

	v4l2_pipeline_pm_put(&vdev->entity);

	file->private_data = NULL;

	return 0;
}

static const struct v4l2_file_operations msm_vid_fops = {
	.owner          = THIS_MODULE,
	.unlocked_ioctl = video_ioctl2,
	.open           = video_open,
	.release        = video_release,
	.poll           = vb2_fop_poll,
	.mmap		= vb2_fop_mmap,
	.read		= vb2_fop_read,
};

/* -----------------------------------------------------------------------------
 * CAMSS video core
 */

static void msm_video_release(struct video_device *vdev)
{
	struct camss_video *video = video_get_drvdata(vdev);

	media_entity_cleanup(&vdev->entity);

	mutex_destroy(&video->q_lock);
	mutex_destroy(&video->lock);

	if (atomic_dec_and_test(&video->camss->ref_count))
		camss_delete(video->camss);
}

/*
 * msm_video_init_format - Helper function to initialize format
 * @video: struct camss_video
 *
 * Initialize pad format with default value.
 *
 * Return 0 on success or a negative error code otherwise
 */
static int msm_video_init_format(struct camss_video *video)
{
	int ret;
	struct v4l2_format format = {
		.type = V4L2_BUF_TYPE_VIDEO_CAPTURE_MPLANE,
		.fmt.pix_mp = {
			.width = 1920,
			.height = 1080,
			.pixelformat = video->formats[0].pixelformat,
		},
	};

	ret = __video_try_fmt(video, &format);
	if (ret < 0)
		return ret;

	video->active_fmt = format;

	return 0;
}

/*
 * msm_video_register - Register a video device node
 * @video: struct camss_video
 * @v4l2_dev: V4L2 device
 * @name: name to be used for the video device node
 *
 * Initialize and register a video device node to a V4L2 device. Also
 * initialize the vb2 queue.
 *
 * Return 0 on success or a negative error code otherwise
 */

int msm_video_register(struct camss_video *video, struct v4l2_device *v4l2_dev,
		       const char *name, int is_pix)
{
	struct media_pad *pad = &video->pad;
	struct video_device *vdev;
	struct vb2_queue *q;
	int ret;

	vdev = &video->vdev;

	mutex_init(&video->q_lock);

	q = &video->vb2_q;
	q->drv_priv = video;
	q->mem_ops = &vb2_dma_sg_memops;
	q->ops = &msm_video_vb2_q_ops;
	q->type = V4L2_BUF_TYPE_VIDEO_CAPTURE_MPLANE;
	q->io_modes = VB2_DMABUF | VB2_MMAP | VB2_READ;
	q->timestamp_flags = V4L2_BUF_FLAG_TIMESTAMP_MONOTONIC;
	q->buf_struct_size = sizeof(struct camss_buffer);
	q->dev = video->camss->dev;
	q->lock = &video->q_lock;
	ret = vb2_queue_init(q);
	if (ret < 0) {
		dev_err(v4l2_dev->dev, "Failed to init vb2 queue: %d\n", ret);
		goto error_vb2_init;
	}

	pad->flags = MEDIA_PAD_FL_SINK;
	ret = media_entity_pads_init(&vdev->entity, 1, pad);
	if (ret < 0) {
		dev_err(v4l2_dev->dev, "Failed to init video entity: %d\n",
			ret);
		goto error_vb2_init;
	}

	mutex_init(&video->lock);

	if (video->camss->version == CAMSS_8x16) {
		if (is_pix) {
			video->formats = formats_pix_8x16;
			video->nformats = ARRAY_SIZE(formats_pix_8x16);
		} else {
			video->formats = formats_rdi_8x16;
			video->nformats = ARRAY_SIZE(formats_rdi_8x16);
		}
	} else if (video->camss->version == CAMSS_8x96 ||
		   video->camss->version == CAMSS_660) {
		if (is_pix) {
			video->formats = formats_pix_8x96;
			video->nformats = ARRAY_SIZE(formats_pix_8x96);
		} else {
			video->formats = formats_rdi_8x96;
			video->nformats = ARRAY_SIZE(formats_rdi_8x96);
		}
	} else {
		ret = -EINVAL;
		goto error_video_register;
	}

	ret = msm_video_init_format(video);
	if (ret < 0) {
		dev_err(v4l2_dev->dev, "Failed to init format: %d\n", ret);
		goto error_video_register;
	}

	vdev->fops = &msm_vid_fops;
	vdev->device_caps = V4L2_CAP_VIDEO_CAPTURE_MPLANE | V4L2_CAP_STREAMING
			  | V4L2_CAP_READWRITE | V4L2_CAP_IO_MC;
	vdev->ioctl_ops = &msm_vid_ioctl_ops;
	vdev->release = msm_video_release;
	vdev->v4l2_dev = v4l2_dev;
	vdev->vfl_dir = VFL_DIR_RX;
	vdev->queue = &video->vb2_q;
	vdev->lock = &video->lock;
	strscpy(vdev->name, name, sizeof(vdev->name));

	ret = video_register_device(vdev, VFL_TYPE_VIDEO, -1);
	if (ret < 0) {
		dev_err(v4l2_dev->dev, "Failed to register video device: %d\n",
			ret);
		goto error_video_register;
	}

	video_set_drvdata(vdev, video);
	atomic_inc(&video->camss->ref_count);

	return 0;

error_video_register:
	media_entity_cleanup(&vdev->entity);
	mutex_destroy(&video->lock);
error_vb2_init:
	mutex_destroy(&video->q_lock);

	return ret;
}

void msm_video_unregister(struct camss_video *video)
{
	atomic_inc(&video->camss->ref_count);
	vb2_video_unregister_device(&video->vdev);
	atomic_dec(&video->camss->ref_count);
}<|MERGE_RESOLUTION|>--- conflicted
+++ resolved
@@ -535,20 +535,12 @@
 	return 0;
 }
 
-/*
- *  Returns the index in the video->formats[] array of the element which
- *  has the "ndx"th unique value of pixelformat field.
- *  If not found (no more unique pixelformat's) returns -EINVAL.
- */
-static int video_get_unique_pixelformat_by_index(struct camss_video *video,
-						 int ndx)
-{
+static int video_enum_fmt(struct file *file, void *fh, struct v4l2_fmtdesc *f)
+{
+	struct camss_video *video = video_drvdata(file);
 	int i, j, k;
 	u32 mcode = f->mbus_code;
 
-<<<<<<< HEAD
-	/* find index "i" of "k"th unique pixelformat in formats array */
-=======
 	if (f->type != video->type)
 		return -EINVAL;
 
@@ -567,7 +559,6 @@
 	 * -EINVAL is returned.
 	 * If f->mbus_code is zero, all the pixel formats are enumerated.
 	 */
->>>>>>> f642729d
 	k = -1;
 	for (i = 0; i < video->nformats; i++) {
 		if (mcode != 0 && video->formats[i].code != mcode)
@@ -584,62 +575,16 @@
 		if (j == i)
 			k++;
 
-		if (k == ndx)
-			return i;
-	}
-
-	return -EINVAL;
-}
-
-/*
- *  Returns the index in the video->formats[] array of the element which
- *  has code equal to mcode.
- *  If not found returns -EINVAL.
- */
-static int video_get_pixelformat_by_mbus_code(struct camss_video *video,
-					      u32 mcode)
-{
-	int i;
-
-	for (i = 0; i < video->nformats; i++) {
-		if (video->formats[i].code == mcode)
-			return i;
-	}
-
-	return -EINVAL;
-}
-
-static int video_enum_fmt(struct file *file, void *fh, struct v4l2_fmtdesc *f)
-{
-	struct camss_video *video = video_drvdata(file);
-	int i;
-
-	if (f->type != video->type)
-		return -EINVAL;
-
-	if (f->index >= video->nformats)
-		return -EINVAL;
-
-	if (f->mbus_code) {
-		/* Each entry in formats[] table has unique mbus_code */
-		if (f->index > 0)
-			return -EINVAL;
-
-		i = video_get_pixelformat_by_mbus_code(video, f->mbus_code);
-	} else {
-		i = video_get_unique_pixelformat_by_index(video, f->index);
-	}
-
-<<<<<<< HEAD
-	if (i < 0)
-=======
+		if (k == f->index)
+			break;
+	}
+
 	if (k == -1 || k < f->index)
 		/*
 		 * All the unique pixel formats matching the arguments
 		 * have been enumerated (k >= 0 and f->index > 0), or
 		 * no pixel formats match the non-zero f->mbus_code (k == -1).
 		 */
->>>>>>> f642729d
 		return -EINVAL;
 
 	f->pixelformat = video->formats[i].pixelformat;

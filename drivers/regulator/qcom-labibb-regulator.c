--- conflicted
+++ resolved
@@ -105,8 +105,6 @@
 	const struct regulator_desc	*desc;
 };
 
-<<<<<<< HEAD
-=======
 static int qcom_labibb_ocp_hw_enable(struct regulator_dev *rdev)
 {
 	struct labibb_regulator *vreg = rdev_get_drvdata(rdev);
@@ -666,7 +664,6 @@
 	return 0;
 }
 
->>>>>>> f642729d
 static const struct regulator_ops qcom_labibb_ops = {
 	.enable			= regulator_enable_regmap,
 	.disable		= regulator_disable_regmap,

/*
 * File:	drivers/pci/pcie/aspm.c
 * Enabling PCIe link L0s/L1 state and Clock Power Management
 *
 * Copyright (C) 2007 Intel
 * Copyright (C) Zhang Yanmin (yanmin.zhang@intel.com)
 * Copyright (C) Shaohua Li (shaohua.li@intel.com)
 */

#include <linux/kernel.h>
#include <linux/module.h>
#include <linux/moduleparam.h>
#include <linux/pci.h>
#include <linux/pci_regs.h>
#include <linux/errno.h>
#include <linux/pm.h>
#include <linux/init.h>
#include <linux/slab.h>
#include <linux/jiffies.h>
#include <linux/delay.h>
#include <linux/pci-aspm.h>
#include "../pci.h"

#ifdef MODULE_PARAM_PREFIX
#undef MODULE_PARAM_PREFIX
#endif
#define MODULE_PARAM_PREFIX "pcie_aspm."

/* Note: those are not register definitions */
#define ASPM_STATE_L0S_UP	(1)	/* Upstream direction L0s state */
#define ASPM_STATE_L0S_DW	(2)	/* Downstream direction L0s state */
#define ASPM_STATE_L1		(4)	/* L1 state */
#define ASPM_STATE_L1_1		(8)	/* ASPM L1.1 state */
#define ASPM_STATE_L1_2		(0x10)	/* ASPM L1.2 state */
#define ASPM_STATE_L1_1_PCIPM	(0x20)	/* PCI PM L1.1 state */
#define ASPM_STATE_L1_2_PCIPM	(0x40)	/* PCI PM L1.2 state */
#define ASPM_STATE_L1_SS_PCIPM	(ASPM_STATE_L1_1_PCIPM | ASPM_STATE_L1_2_PCIPM)
#define ASPM_STATE_L1_2_MASK	(ASPM_STATE_L1_2 | ASPM_STATE_L1_2_PCIPM)
#define ASPM_STATE_L1SS		(ASPM_STATE_L1_1 | ASPM_STATE_L1_1_PCIPM |\
				 ASPM_STATE_L1_2_MASK)
#define ASPM_STATE_L0S		(ASPM_STATE_L0S_UP | ASPM_STATE_L0S_DW)
#define ASPM_STATE_ALL		(ASPM_STATE_L0S | ASPM_STATE_L1 |	\
				 ASPM_STATE_L1SS)

/*
 * When L1 substates are enabled, the LTR L1.2 threshold is a timing parameter
 * that decides whether L1.1 or L1.2 is entered (Refer PCIe spec for details).
 * Not sure is there is a way to "calculate" this on the fly, but maybe we
 * could turn it into a parameter in future.  This value has been taken from
 * the following files from Intel's coreboot (which is the only code I found
 * to have used this):
 * https://www.coreboot.org/pipermail/coreboot-gerrit/2015-March/021134.html
 * https://review.coreboot.org/#/c/8832/
 */
#define LTR_L1_2_THRESHOLD_BITS	((1 << 21) | (1 << 23) | (1 << 30))

struct aspm_latency {
	u32 l0s;			/* L0s latency (nsec) */
	u32 l1;				/* L1 latency (nsec) */
};

struct pcie_link_state {
	struct pci_dev *pdev;		/* Upstream component of the Link */
	struct pci_dev *downstream;	/* Downstream component, function 0 */
	struct pcie_link_state *root;	/* pointer to the root port link */
	struct pcie_link_state *parent;	/* pointer to the parent Link state */
	struct list_head sibling;	/* node in link_list */
	struct list_head children;	/* list of child link states */
	struct list_head link;		/* node in parent's children list */

	/* ASPM state */
	u32 aspm_support:7;		/* Supported ASPM state */
	u32 aspm_enabled:7;		/* Enabled ASPM state */
	u32 aspm_capable:7;		/* Capable ASPM state with latency */
	u32 aspm_default:7;		/* Default ASPM state by BIOS */
	u32 aspm_disable:7;		/* Disabled ASPM state */

	/* Clock PM state */
	u32 clkpm_capable:1;		/* Clock PM capable? */
	u32 clkpm_enabled:1;		/* Current Clock PM state */
	u32 clkpm_default:1;		/* Default Clock PM state by BIOS */

	/* Exit latencies */
	struct aspm_latency latency_up;	/* Upstream direction exit latency */
	struct aspm_latency latency_dw;	/* Downstream direction exit latency */
	/*
	 * Endpoint acceptable latencies. A pcie downstream port only
	 * has one slot under it, so at most there are 8 functions.
	 */
	struct aspm_latency acceptable[8];

	/* L1 PM Substate info */
	struct {
		u32 up_cap_ptr;		/* L1SS cap ptr in upstream dev */
		u32 dw_cap_ptr;		/* L1SS cap ptr in downstream dev */
		u32 ctl1;		/* value to be programmed in ctl1 */
		u32 ctl2;		/* value to be programmed in ctl2 */
	} l1ss;
};

static int aspm_disabled, aspm_force;
static bool aspm_support_enabled = true;
static DEFINE_MUTEX(aspm_lock);
static LIST_HEAD(link_list);

#define POLICY_DEFAULT 0	/* BIOS default setting */
#define POLICY_PERFORMANCE 1	/* high performance */
#define POLICY_POWERSAVE 2	/* high power saving */
#define POLICY_POWER_SUPERSAVE 3 /* possibly even more power saving */

#ifdef CONFIG_PCIEASPM_PERFORMANCE
static int aspm_policy = POLICY_PERFORMANCE;
#elif defined CONFIG_PCIEASPM_POWERSAVE
static int aspm_policy = POLICY_POWERSAVE;
#elif defined CONFIG_PCIEASPM_POWER_SUPERSAVE
static int aspm_policy = POLICY_POWER_SUPERSAVE;
#else
static int aspm_policy;
#endif

static const char *policy_str[] = {
	[POLICY_DEFAULT] = "default",
	[POLICY_PERFORMANCE] = "performance",
	[POLICY_POWERSAVE] = "powersave",
	[POLICY_POWER_SUPERSAVE] = "powersupersave"
};

#define LINK_RETRAIN_TIMEOUT HZ

static int policy_to_aspm_state(struct pcie_link_state *link)
{
	switch (aspm_policy) {
	case POLICY_PERFORMANCE:
		/* Disable ASPM and Clock PM */
		return 0;
	case POLICY_POWERSAVE:
		/* Enable ASPM L0s/L1 */
		return (ASPM_STATE_L0S | ASPM_STATE_L1);
	case POLICY_POWER_SUPERSAVE:
		/* Enable Everything */
		return ASPM_STATE_ALL;
	case POLICY_DEFAULT:
		return link->aspm_default;
	}
	return 0;
}

static int policy_to_clkpm_state(struct pcie_link_state *link)
{
	switch (aspm_policy) {
	case POLICY_PERFORMANCE:
		/* Disable ASPM and Clock PM */
		return 0;
	case POLICY_POWERSAVE:
	case POLICY_POWER_SUPERSAVE:
		/* Enable Clock PM */
		return 1;
	case POLICY_DEFAULT:
		return link->clkpm_default;
	}
	return 0;
}

static void pcie_set_clkpm_nocheck(struct pcie_link_state *link, int enable)
{
	struct pci_dev *child;
	struct pci_bus *linkbus = link->pdev->subordinate;
	u32 val = enable ? PCI_EXP_LNKCTL_CLKREQ_EN : 0;

	list_for_each_entry(child, &linkbus->devices, bus_list)
		pcie_capability_clear_and_set_word(child, PCI_EXP_LNKCTL,
						   PCI_EXP_LNKCTL_CLKREQ_EN,
						   val);
	link->clkpm_enabled = !!enable;
}

static void pcie_set_clkpm(struct pcie_link_state *link, int enable)
{
	/* Don't enable Clock PM if the link is not Clock PM capable */
	if (!link->clkpm_capable)
		enable = 0;
	/* Need nothing if the specified equals to current state */
	if (link->clkpm_enabled == enable)
		return;
	pcie_set_clkpm_nocheck(link, enable);
}

static void pcie_clkpm_cap_init(struct pcie_link_state *link, int blacklist)
{
	int capable = 1, enabled = 1;
	u32 reg32;
	u16 reg16;
	struct pci_dev *child;
	struct pci_bus *linkbus = link->pdev->subordinate;

	/* All functions should have the same cap and state, take the worst */
	list_for_each_entry(child, &linkbus->devices, bus_list) {
		pcie_capability_read_dword(child, PCI_EXP_LNKCAP, &reg32);
		if (!(reg32 & PCI_EXP_LNKCAP_CLKPM)) {
			capable = 0;
			enabled = 0;
			break;
		}
		pcie_capability_read_word(child, PCI_EXP_LNKCTL, &reg16);
		if (!(reg16 & PCI_EXP_LNKCTL_CLKREQ_EN))
			enabled = 0;
	}
	link->clkpm_enabled = enabled;
	link->clkpm_default = enabled;
	link->clkpm_capable = (blacklist) ? 0 : capable;
}

/*
 * pcie_aspm_configure_common_clock: check if the 2 ends of a link
 *   could use common clock. If they are, configure them to use the
 *   common clock. That will reduce the ASPM state exit latency.
 */
static void pcie_aspm_configure_common_clock(struct pcie_link_state *link)
{
	int same_clock = 1;
	u16 reg16, parent_reg, child_reg[8];
	unsigned long start_jiffies;
	struct pci_dev *child, *parent = link->pdev;
	struct pci_bus *linkbus = parent->subordinate;
	/*
	 * All functions of a slot should have the same Slot Clock
	 * Configuration, so just check one function
	 */
	child = list_entry(linkbus->devices.next, struct pci_dev, bus_list);
	BUG_ON(!pci_is_pcie(child));

	/* Check downstream component if bit Slot Clock Configuration is 1 */
	pcie_capability_read_word(child, PCI_EXP_LNKSTA, &reg16);
	if (!(reg16 & PCI_EXP_LNKSTA_SLC))
		same_clock = 0;

	/* Check upstream component if bit Slot Clock Configuration is 1 */
	pcie_capability_read_word(parent, PCI_EXP_LNKSTA, &reg16);
	if (!(reg16 & PCI_EXP_LNKSTA_SLC))
		same_clock = 0;

	/* Configure downstream component, all functions */
	list_for_each_entry(child, &linkbus->devices, bus_list) {
		pcie_capability_read_word(child, PCI_EXP_LNKCTL, &reg16);
		child_reg[PCI_FUNC(child->devfn)] = reg16;
		if (same_clock)
			reg16 |= PCI_EXP_LNKCTL_CCC;
		else
			reg16 &= ~PCI_EXP_LNKCTL_CCC;
		pcie_capability_write_word(child, PCI_EXP_LNKCTL, reg16);
	}

	/* Configure upstream component */
	pcie_capability_read_word(parent, PCI_EXP_LNKCTL, &reg16);
	parent_reg = reg16;
	if (same_clock)
		reg16 |= PCI_EXP_LNKCTL_CCC;
	else
		reg16 &= ~PCI_EXP_LNKCTL_CCC;
	pcie_capability_write_word(parent, PCI_EXP_LNKCTL, reg16);

	/* Retrain link */
	reg16 |= PCI_EXP_LNKCTL_RL;
	pcie_capability_write_word(parent, PCI_EXP_LNKCTL, reg16);

	/* Wait for link training end. Break out after waiting for timeout */
	start_jiffies = jiffies;
	for (;;) {
		pcie_capability_read_word(parent, PCI_EXP_LNKSTA, &reg16);
		if (!(reg16 & PCI_EXP_LNKSTA_LT))
			break;
		if (time_after(jiffies, start_jiffies + LINK_RETRAIN_TIMEOUT))
			break;
		msleep(1);
	}
	if (!(reg16 & PCI_EXP_LNKSTA_LT))
		return;

	/* Training failed. Restore common clock configurations */
	dev_err(&parent->dev, "ASPM: Could not configure common clock\n");
	list_for_each_entry(child, &linkbus->devices, bus_list)
		pcie_capability_write_word(child, PCI_EXP_LNKCTL,
					   child_reg[PCI_FUNC(child->devfn)]);
	pcie_capability_write_word(parent, PCI_EXP_LNKCTL, parent_reg);
}

/* Convert L0s latency encoding to ns */
static u32 calc_l0s_latency(u32 encoding)
{
	if (encoding == 0x7)
		return (5 * 1000);	/* > 4us */
	return (64 << encoding);
}

/* Convert L0s acceptable latency encoding to ns */
static u32 calc_l0s_acceptable(u32 encoding)
{
	if (encoding == 0x7)
		return -1U;
	return (64 << encoding);
}

/* Convert L1 latency encoding to ns */
static u32 calc_l1_latency(u32 encoding)
{
	if (encoding == 0x7)
		return (65 * 1000);	/* > 64us */
	return (1000 << encoding);
}

/* Convert L1 acceptable latency encoding to ns */
static u32 calc_l1_acceptable(u32 encoding)
{
	if (encoding == 0x7)
		return -1U;
	return (1000 << encoding);
}

/* Convert L1SS T_pwr encoding to usec */
static u32 calc_l1ss_pwron(struct pci_dev *pdev, u32 scale, u32 val)
{
	switch (scale) {
	case 0:
		return val * 2;
	case 1:
		return val * 10;
	case 2:
		return val * 100;
	}
	dev_err(&pdev->dev, "%s: Invalid T_PwrOn scale: %u\n",
		__func__, scale);
	return 0;
}

struct aspm_register_info {
	u32 support:2;
	u32 enabled:2;
	u32 latency_encoding_l0s;
	u32 latency_encoding_l1;

	/* L1 substates */
	u32 l1ss_cap_ptr;
	u32 l1ss_cap;
	u32 l1ss_ctl1;
	u32 l1ss_ctl2;
};

static void pcie_get_aspm_reg(struct pci_dev *pdev,
			      struct aspm_register_info *info)
{
	u16 reg16;
	u32 reg32;

	pcie_capability_read_dword(pdev, PCI_EXP_LNKCAP, &reg32);
	info->support = (reg32 & PCI_EXP_LNKCAP_ASPMS) >> 10;
	info->latency_encoding_l0s = (reg32 & PCI_EXP_LNKCAP_L0SEL) >> 12;
	info->latency_encoding_l1  = (reg32 & PCI_EXP_LNKCAP_L1EL) >> 15;
	pcie_capability_read_word(pdev, PCI_EXP_LNKCTL, &reg16);
	info->enabled = reg16 & PCI_EXP_LNKCTL_ASPMC;

	/* Read L1 PM substate capabilities */
	info->l1ss_cap = info->l1ss_ctl1 = info->l1ss_ctl2 = 0;
	info->l1ss_cap_ptr = pci_find_ext_capability(pdev, PCI_EXT_CAP_ID_L1SS);
	if (!info->l1ss_cap_ptr)
		return;
	pci_read_config_dword(pdev, info->l1ss_cap_ptr + PCI_L1SS_CAP,
			      &info->l1ss_cap);
	if (!(info->l1ss_cap & PCI_L1SS_CAP_L1_PM_SS)) {
		info->l1ss_cap = 0;
		return;
	}
	pci_read_config_dword(pdev, info->l1ss_cap_ptr + PCI_L1SS_CTL1,
			      &info->l1ss_ctl1);
	pci_read_config_dword(pdev, info->l1ss_cap_ptr + PCI_L1SS_CTL2,
			      &info->l1ss_ctl2);
}

static void pcie_aspm_check_latency(struct pci_dev *endpoint)
{
	u32 latency, l1_switch_latency = 0;
	struct aspm_latency *acceptable;
	struct pcie_link_state *link;

	/* Device not in D0 doesn't need latency check */
	if ((endpoint->current_state != PCI_D0) &&
	    (endpoint->current_state != PCI_UNKNOWN))
		return;

	link = endpoint->bus->self->link_state;
	acceptable = &link->acceptable[PCI_FUNC(endpoint->devfn)];

	while (link) {
		/* Check upstream direction L0s latency */
		if ((link->aspm_capable & ASPM_STATE_L0S_UP) &&
		    (link->latency_up.l0s > acceptable->l0s))
			link->aspm_capable &= ~ASPM_STATE_L0S_UP;

		/* Check downstream direction L0s latency */
		if ((link->aspm_capable & ASPM_STATE_L0S_DW) &&
		    (link->latency_dw.l0s > acceptable->l0s))
			link->aspm_capable &= ~ASPM_STATE_L0S_DW;
		/*
		 * Check L1 latency.
		 * Every switch on the path to root complex need 1
		 * more microsecond for L1. Spec doesn't mention L0s.
		 *
		 * The exit latencies for L1 substates are not advertised
		 * by a device.  Since the spec also doesn't mention a way
		 * to determine max latencies introduced by enabling L1
		 * substates on the components, it is not clear how to do
		 * a L1 substate exit latency check.  We assume that the
		 * L1 exit latencies advertised by a device include L1
		 * substate latencies (and hence do not do any check).
		 */
		latency = max_t(u32, link->latency_up.l1, link->latency_dw.l1);
		if ((link->aspm_capable & ASPM_STATE_L1) &&
		    (latency + l1_switch_latency > acceptable->l1))
			link->aspm_capable &= ~ASPM_STATE_L1;
		l1_switch_latency += 1000;

		link = link->parent;
	}
}

/*
 * The L1 PM substate capability is only implemented in function 0 in a
 * multi function device.
 */
static struct pci_dev *pci_function_0(struct pci_bus *linkbus)
{
	struct pci_dev *child;

	list_for_each_entry(child, &linkbus->devices, bus_list)
		if (PCI_FUNC(child->devfn) == 0)
			return child;
	return NULL;
}

/* Calculate L1.2 PM substate timing parameters */
static void aspm_calc_l1ss_info(struct pcie_link_state *link,
				struct aspm_register_info *upreg,
				struct aspm_register_info *dwreg)
{
	u32 val1, val2, scale1, scale2;

	link->l1ss.up_cap_ptr = upreg->l1ss_cap_ptr;
	link->l1ss.dw_cap_ptr = dwreg->l1ss_cap_ptr;
	link->l1ss.ctl1 = link->l1ss.ctl2 = 0;

	if (!(link->aspm_support & ASPM_STATE_L1_2_MASK))
		return;

	/* Choose the greater of the two T_cmn_mode_rstr_time */
	val1 = (upreg->l1ss_cap >> 8) & 0xFF;
	val2 = (upreg->l1ss_cap >> 8) & 0xFF;
	if (val1 > val2)
		link->l1ss.ctl1 |= val1 << 8;
	else
		link->l1ss.ctl1 |= val2 << 8;
	/*
	 * We currently use LTR L1.2 threshold to be fixed constant picked from
	 * Intel's coreboot.
	 */
	link->l1ss.ctl1 |= LTR_L1_2_THRESHOLD_BITS;

	/* Choose the greater of the two T_pwr_on */
	val1 = (upreg->l1ss_cap >> 19) & 0x1F;
	scale1 = (upreg->l1ss_cap >> 16) & 0x03;
	val2 = (dwreg->l1ss_cap >> 19) & 0x1F;
	scale2 = (dwreg->l1ss_cap >> 16) & 0x03;

	if (calc_l1ss_pwron(link->pdev, scale1, val1) >
	    calc_l1ss_pwron(link->downstream, scale2, val2))
		link->l1ss.ctl2 |= scale1 | (val1 << 3);
	else
		link->l1ss.ctl2 |= scale2 | (val2 << 3);
}

static void pcie_aspm_cap_init(struct pcie_link_state *link, int blacklist)
{
	struct pci_dev *child = link->downstream, *parent = link->pdev;
	struct pci_bus *linkbus = parent->subordinate;
	struct aspm_register_info upreg, dwreg;

	if (blacklist) {
		/* Set enabled/disable so that we will disable ASPM later */
		link->aspm_enabled = ASPM_STATE_ALL;
		link->aspm_disable = ASPM_STATE_ALL;
		return;
	}

	/* Get upstream/downstream components' register state */
	pcie_get_aspm_reg(parent, &upreg);
	pcie_get_aspm_reg(child, &dwreg);

	/*
	 * If ASPM not supported, don't mess with the clocks and link,
	 * bail out now.
	 */
	if (!(upreg.support & dwreg.support))
		return;

	/* Configure common clock before checking latencies */
	pcie_aspm_configure_common_clock(link);

	/*
	 * Re-read upstream/downstream components' register state
	 * after clock configuration
	 */
	pcie_get_aspm_reg(parent, &upreg);
	pcie_get_aspm_reg(child, &dwreg);

	/*
	 * Setup L0s state
	 *
	 * Note that we must not enable L0s in either direction on a
	 * given link unless components on both sides of the link each
	 * support L0s.
	 */
	if (dwreg.support & upreg.support & PCIE_LINK_STATE_L0S)
		link->aspm_support |= ASPM_STATE_L0S;
	if (dwreg.enabled & PCIE_LINK_STATE_L0S)
		link->aspm_enabled |= ASPM_STATE_L0S_UP;
	if (upreg.enabled & PCIE_LINK_STATE_L0S)
		link->aspm_enabled |= ASPM_STATE_L0S_DW;
	link->latency_up.l0s = calc_l0s_latency(upreg.latency_encoding_l0s);
	link->latency_dw.l0s = calc_l0s_latency(dwreg.latency_encoding_l0s);

	/* Setup L1 state */
	if (upreg.support & dwreg.support & PCIE_LINK_STATE_L1)
		link->aspm_support |= ASPM_STATE_L1;
	if (upreg.enabled & dwreg.enabled & PCIE_LINK_STATE_L1)
		link->aspm_enabled |= ASPM_STATE_L1;
	link->latency_up.l1 = calc_l1_latency(upreg.latency_encoding_l1);
	link->latency_dw.l1 = calc_l1_latency(dwreg.latency_encoding_l1);

	/* Setup L1 substate */
	if (upreg.l1ss_cap & dwreg.l1ss_cap & PCI_L1SS_CAP_ASPM_L1_1)
		link->aspm_support |= ASPM_STATE_L1_1;
	if (upreg.l1ss_cap & dwreg.l1ss_cap & PCI_L1SS_CAP_ASPM_L1_2)
		link->aspm_support |= ASPM_STATE_L1_2;
	if (upreg.l1ss_cap & dwreg.l1ss_cap & PCI_L1SS_CAP_PCIPM_L1_1)
		link->aspm_support |= ASPM_STATE_L1_1_PCIPM;
	if (upreg.l1ss_cap & dwreg.l1ss_cap & PCI_L1SS_CAP_PCIPM_L1_2)
		link->aspm_support |= ASPM_STATE_L1_2_PCIPM;

	if (upreg.l1ss_ctl1 & dwreg.l1ss_ctl1 & PCI_L1SS_CTL1_ASPM_L1_1)
		link->aspm_enabled |= ASPM_STATE_L1_1;
	if (upreg.l1ss_ctl1 & dwreg.l1ss_ctl1 & PCI_L1SS_CTL1_ASPM_L1_2)
		link->aspm_enabled |= ASPM_STATE_L1_2;
	if (upreg.l1ss_ctl1 & dwreg.l1ss_ctl1 & PCI_L1SS_CTL1_PCIPM_L1_1)
		link->aspm_enabled |= ASPM_STATE_L1_1_PCIPM;
	if (upreg.l1ss_ctl1 & dwreg.l1ss_ctl1 & PCI_L1SS_CTL1_PCIPM_L1_2)
		link->aspm_enabled |= ASPM_STATE_L1_2_PCIPM;

	if (link->aspm_support & ASPM_STATE_L1SS)
		aspm_calc_l1ss_info(link, &upreg, &dwreg);

	/* Save default state */
	link->aspm_default = link->aspm_enabled;

	/* Setup initial capable state. Will be updated later */
	link->aspm_capable = link->aspm_support;
	/*
	 * If the downstream component has pci bridge function, don't
	 * do ASPM for now.
	 */
	list_for_each_entry(child, &linkbus->devices, bus_list) {
		if (pci_pcie_type(child) == PCI_EXP_TYPE_PCI_BRIDGE) {
			link->aspm_disable = ASPM_STATE_ALL;
			break;
		}
	}

	/* Get and check endpoint acceptable latencies */
	list_for_each_entry(child, &linkbus->devices, bus_list) {
		u32 reg32, encoding;
		struct aspm_latency *acceptable =
			&link->acceptable[PCI_FUNC(child->devfn)];

		if (pci_pcie_type(child) != PCI_EXP_TYPE_ENDPOINT &&
		    pci_pcie_type(child) != PCI_EXP_TYPE_LEG_END)
			continue;

		pcie_capability_read_dword(child, PCI_EXP_DEVCAP, &reg32);
		/* Calculate endpoint L0s acceptable latency */
		encoding = (reg32 & PCI_EXP_DEVCAP_L0S) >> 6;
		acceptable->l0s = calc_l0s_acceptable(encoding);
		/* Calculate endpoint L1 acceptable latency */
		encoding = (reg32 & PCI_EXP_DEVCAP_L1) >> 9;
		acceptable->l1 = calc_l1_acceptable(encoding);

		pcie_aspm_check_latency(child);
	}
}

static void pci_clear_and_set_dword(struct pci_dev *pdev, int pos,
				    u32 clear, u32 set)
{
	u32 val;

	pci_read_config_dword(pdev, pos, &val);
	val &= ~clear;
	val |= set;
	pci_write_config_dword(pdev, pos, val);
}

/* Configure the ASPM L1 substates */
static void pcie_config_aspm_l1ss(struct pcie_link_state *link, u32 state)
{
	u32 val, enable_req;
	struct pci_dev *child = link->downstream, *parent = link->pdev;
	u32 up_cap_ptr = link->l1ss.up_cap_ptr;
	u32 dw_cap_ptr = link->l1ss.dw_cap_ptr;

	enable_req = (link->aspm_enabled ^ state) & state;

	/*
	 * Here are the rules specified in the PCIe spec for enabling L1SS:
	 * - When enabling L1.x, enable bit at parent first, then at child
	 * - When disabling L1.x, disable bit at child first, then at parent
	 * - When enabling ASPM L1.x, need to disable L1
	 *   (at child followed by parent).
	 * - The ASPM/PCIPM L1.2 must be disabled while programming timing
	 *   parameters
	 *
	 * To keep it simple, disable all L1SS bits first, and later enable
	 * what is needed.
	 */

	/* Disable all L1 substates */
	pci_clear_and_set_dword(child, dw_cap_ptr + PCI_L1SS_CTL1,
				PCI_L1SS_CTL1_L1SS_MASK, 0);
	pci_clear_and_set_dword(parent, up_cap_ptr + PCI_L1SS_CTL1,
				PCI_L1SS_CTL1_L1SS_MASK, 0);
	/*
	 * If needed, disable L1, and it gets enabled later
	 * in pcie_config_aspm_link().
	 */
	if (enable_req & (ASPM_STATE_L1_1 | ASPM_STATE_L1_2)) {
		pcie_capability_clear_and_set_word(child, PCI_EXP_LNKCTL,
						   PCI_EXP_LNKCTL_ASPM_L1, 0);
		pcie_capability_clear_and_set_word(parent, PCI_EXP_LNKCTL,
						   PCI_EXP_LNKCTL_ASPM_L1, 0);
	}

	if (enable_req & ASPM_STATE_L1_2_MASK) {

		/* Program T_pwr_on in both ports */
		pci_write_config_dword(parent, up_cap_ptr + PCI_L1SS_CTL2,
				       link->l1ss.ctl2);
		pci_write_config_dword(child, dw_cap_ptr + PCI_L1SS_CTL2,
				       link->l1ss.ctl2);

		/* Program T_cmn_mode in parent */
		pci_clear_and_set_dword(parent, up_cap_ptr + PCI_L1SS_CTL1,
					0xFF00, link->l1ss.ctl1);

		/* Program LTR L1.2 threshold in both ports */
		pci_clear_and_set_dword(parent,	dw_cap_ptr + PCI_L1SS_CTL1,
					0xE3FF0000, link->l1ss.ctl1);
		pci_clear_and_set_dword(child, dw_cap_ptr + PCI_L1SS_CTL1,
					0xE3FF0000, link->l1ss.ctl1);
	}

	val = 0;
	if (state & ASPM_STATE_L1_1)
		val |= PCI_L1SS_CTL1_ASPM_L1_1;
	if (state & ASPM_STATE_L1_2)
		val |= PCI_L1SS_CTL1_ASPM_L1_2;
	if (state & ASPM_STATE_L1_1_PCIPM)
		val |= PCI_L1SS_CTL1_PCIPM_L1_1;
	if (state & ASPM_STATE_L1_2_PCIPM)
		val |= PCI_L1SS_CTL1_PCIPM_L1_2;

	/* Enable what we need to enable */
	pci_clear_and_set_dword(parent, up_cap_ptr + PCI_L1SS_CTL1,
				PCI_L1SS_CAP_L1_PM_SS, val);
	pci_clear_and_set_dword(child, dw_cap_ptr + PCI_L1SS_CTL1,
				PCI_L1SS_CAP_L1_PM_SS, val);
}

static void pcie_config_aspm_dev(struct pci_dev *pdev, u32 val)
{
	pcie_capability_clear_and_set_word(pdev, PCI_EXP_LNKCTL,
					   PCI_EXP_LNKCTL_ASPMC, val);
}

static void pcie_config_aspm_link(struct pcie_link_state *link, u32 state)
{
	u32 upstream = 0, dwstream = 0;
	struct pci_dev *child = link->downstream, *parent = link->pdev;
	struct pci_bus *linkbus = parent->subordinate;

	/* Enable only the states that were not explicitly disabled */
	state &= (link->aspm_capable & ~link->aspm_disable);

	/* Can't enable any substates if L1 is not enabled */
	if (!(state & ASPM_STATE_L1))
		state &= ~ASPM_STATE_L1SS;

	/* Spec says both ports must be in D0 before enabling PCI PM substates*/
	if (parent->current_state != PCI_D0 || child->current_state != PCI_D0) {
		state &= ~ASPM_STATE_L1_SS_PCIPM;
		state |= (link->aspm_enabled & ASPM_STATE_L1_SS_PCIPM);
	}

	/* Nothing to do if the link is already in the requested state */
	if (link->aspm_enabled == state)
		return;
	/* Convert ASPM state to upstream/downstream ASPM register state */
	if (state & ASPM_STATE_L0S_UP)
		dwstream |= PCI_EXP_LNKCTL_ASPM_L0S;
	if (state & ASPM_STATE_L0S_DW)
		upstream |= PCI_EXP_LNKCTL_ASPM_L0S;
	if (state & ASPM_STATE_L1) {
		upstream |= PCI_EXP_LNKCTL_ASPM_L1;
		dwstream |= PCI_EXP_LNKCTL_ASPM_L1;
	}

	if (link->aspm_capable & ASPM_STATE_L1SS)
		pcie_config_aspm_l1ss(link, state);

	/*
	 * Spec 2.0 suggests all functions should be configured the
	 * same setting for ASPM. Enabling ASPM L1 should be done in
	 * upstream component first and then downstream, and vice
	 * versa for disabling ASPM L1. Spec doesn't mention L0S.
	 */
	if (state & ASPM_STATE_L1)
		pcie_config_aspm_dev(parent, upstream);
	list_for_each_entry(child, &linkbus->devices, bus_list)
		pcie_config_aspm_dev(child, dwstream);
	if (!(state & ASPM_STATE_L1))
		pcie_config_aspm_dev(parent, upstream);

	link->aspm_enabled = state;
}

static void pcie_config_aspm_path(struct pcie_link_state *link)
{
	while (link) {
		pcie_config_aspm_link(link, policy_to_aspm_state(link));
		link = link->parent;
	}
}

static void free_link_state(struct pcie_link_state *link)
{
	link->pdev->link_state = NULL;
	kfree(link);
}

static int pcie_aspm_sanity_check(struct pci_dev *pdev)
{
	struct pci_dev *child;
	u32 reg32;

	/*
	 * Some functions in a slot might not all be PCIe functions,
	 * very strange. Disable ASPM for the whole slot
	 */
	list_for_each_entry(child, &pdev->subordinate->devices, bus_list) {
		if (!pci_is_pcie(child))
			return -EINVAL;

		/*
		 * If ASPM is disabled then we're not going to change
		 * the BIOS state. It's safe to continue even if it's a
		 * pre-1.1 device
		 */

		if (aspm_disabled)
			continue;

		/*
		 * Disable ASPM for pre-1.1 PCIe device, we follow MS to use
		 * RBER bit to determine if a function is 1.1 version device
		 */
		pcie_capability_read_dword(child, PCI_EXP_DEVCAP, &reg32);
		if (!(reg32 & PCI_EXP_DEVCAP_RBER) && !aspm_force) {
			dev_info(&child->dev, "disabling ASPM on pre-1.1 PCIe device.  You can enable it with 'pcie_aspm=force'\n");
			return -EINVAL;
		}
	}
	return 0;
}

static struct pcie_link_state *alloc_pcie_link_state(struct pci_dev *pdev)
{
	struct pcie_link_state *link;

	link = kzalloc(sizeof(*link), GFP_KERNEL);
	if (!link)
		return NULL;

	INIT_LIST_HEAD(&link->sibling);
	INIT_LIST_HEAD(&link->children);
	INIT_LIST_HEAD(&link->link);
	link->pdev = pdev;
<<<<<<< HEAD
=======
	link->downstream = pci_function_0(pdev->subordinate);
>>>>>>> a71c9a1c

	/*
	 * Root Ports and PCI/PCI-X to PCIe Bridges are roots of PCIe
	 * hierarchies.
	 */
	if (pci_pcie_type(pdev) == PCI_EXP_TYPE_ROOT_PORT ||
	    pci_pcie_type(pdev) == PCI_EXP_TYPE_PCIE_BRIDGE) {
		link->root = link;
	} else {
		struct pcie_link_state *parent;

		parent = pdev->bus->parent->self->link_state;
		if (!parent) {
			kfree(link);
			return NULL;
		}

		link->parent = parent;
		link->root = link->parent->root;
		list_add(&link->link, &parent->children);
	}

	list_add(&link->sibling, &link_list);
	pdev->link_state = link;
	return link;
}

/*
 * pcie_aspm_init_link_state: Initiate PCI express link state.
 * It is called after the pcie and its children devices are scanned.
 * @pdev: the root port or switch downstream port
 */
void pcie_aspm_init_link_state(struct pci_dev *pdev)
{
	struct pcie_link_state *link;
	int blacklist = !!pcie_aspm_sanity_check(pdev);

	if (!aspm_support_enabled)
		return;

	if (pdev->link_state)
		return;

	/*
	 * We allocate pcie_link_state for the component on the upstream
	 * end of a Link, so there's nothing to do unless this device has a
	 * Link on its secondary side.
	 */
	if (!pdev->has_secondary_link)
		return;

	/* VIA has a strange chipset, root port is under a bridge */
	if (pci_pcie_type(pdev) == PCI_EXP_TYPE_ROOT_PORT &&
	    pdev->bus->self)
		return;

	down_read(&pci_bus_sem);
	if (list_empty(&pdev->subordinate->devices))
		goto out;

	mutex_lock(&aspm_lock);
	link = alloc_pcie_link_state(pdev);
	if (!link)
		goto unlock;
	/*
	 * Setup initial ASPM state. Note that we need to configure
	 * upstream links also because capable state of them can be
	 * update through pcie_aspm_cap_init().
	 */
	pcie_aspm_cap_init(link, blacklist);

	/* Setup initial Clock PM state */
	pcie_clkpm_cap_init(link, blacklist);

	/*
	 * At this stage drivers haven't had an opportunity to change the
	 * link policy setting. Enabling ASPM on broken hardware can cripple
	 * it even before the driver has had a chance to disable ASPM, so
	 * default to a safe level right now. If we're enabling ASPM beyond
	 * the BIOS's expectation, we'll do so once pci_enable_device() is
	 * called.
	 */
	if (aspm_policy != POLICY_POWERSAVE &&
	    aspm_policy != POLICY_POWER_SUPERSAVE) {
		pcie_config_aspm_path(link);
		pcie_set_clkpm(link, policy_to_clkpm_state(link));
	}

unlock:
	mutex_unlock(&aspm_lock);
out:
	up_read(&pci_bus_sem);
}

/* Recheck latencies and update aspm_capable for links under the root */
static void pcie_update_aspm_capable(struct pcie_link_state *root)
{
	struct pcie_link_state *link;
	BUG_ON(root->parent);
	list_for_each_entry(link, &link_list, sibling) {
		if (link->root != root)
			continue;
		link->aspm_capable = link->aspm_support;
	}
	list_for_each_entry(link, &link_list, sibling) {
		struct pci_dev *child;
		struct pci_bus *linkbus = link->pdev->subordinate;
		if (link->root != root)
			continue;
		list_for_each_entry(child, &linkbus->devices, bus_list) {
			if ((pci_pcie_type(child) != PCI_EXP_TYPE_ENDPOINT) &&
			    (pci_pcie_type(child) != PCI_EXP_TYPE_LEG_END))
				continue;
			pcie_aspm_check_latency(child);
		}
	}
}

/* @pdev: the endpoint device */
void pcie_aspm_exit_link_state(struct pci_dev *pdev)
{
	struct pci_dev *parent = pdev->bus->self;
	struct pcie_link_state *link, *root, *parent_link;

	if (!parent || !parent->link_state)
		return;

	down_read(&pci_bus_sem);
	mutex_lock(&aspm_lock);
	/*
	 * All PCIe functions are in one slot, remove one function will remove
	 * the whole slot, so just wait until we are the last function left.
	 */
	if (!list_is_last(&pdev->bus_list, &parent->subordinate->devices))
		goto out;

	link = parent->link_state;
	root = link->root;
	parent_link = link->parent;

	/* All functions are removed, so just disable ASPM for the link */
	pcie_config_aspm_link(link, 0);
	list_del(&link->sibling);
	list_del(&link->link);
	/* Clock PM is for endpoint device */
	free_link_state(link);

	/* Recheck latencies and configure upstream links */
	if (parent_link) {
		pcie_update_aspm_capable(root);
		pcie_config_aspm_path(parent_link);
	}
out:
	mutex_unlock(&aspm_lock);
	up_read(&pci_bus_sem);
}

/* @pdev: the root port or switch downstream port */
void pcie_aspm_pm_state_change(struct pci_dev *pdev)
{
	struct pcie_link_state *link = pdev->link_state;

	if (aspm_disabled || !link)
		return;
	/*
	 * Devices changed PM state, we should recheck if latency
	 * meets all functions' requirement
	 */
	down_read(&pci_bus_sem);
	mutex_lock(&aspm_lock);
	pcie_update_aspm_capable(link->root);
	pcie_config_aspm_path(link);
	mutex_unlock(&aspm_lock);
	up_read(&pci_bus_sem);
}

void pcie_aspm_powersave_config_link(struct pci_dev *pdev)
{
	struct pcie_link_state *link = pdev->link_state;

	if (aspm_disabled || !link)
		return;

	if (aspm_policy != POLICY_POWERSAVE &&
	    aspm_policy != POLICY_POWER_SUPERSAVE)
		return;

	down_read(&pci_bus_sem);
	mutex_lock(&aspm_lock);
	pcie_config_aspm_path(link);
	pcie_set_clkpm(link, policy_to_clkpm_state(link));
	mutex_unlock(&aspm_lock);
	up_read(&pci_bus_sem);
}

static void __pci_disable_link_state(struct pci_dev *pdev, int state, bool sem)
{
	struct pci_dev *parent = pdev->bus->self;
	struct pcie_link_state *link;

	if (!pci_is_pcie(pdev))
		return;

	if (pdev->has_secondary_link)
		parent = pdev;
	if (!parent || !parent->link_state)
		return;

	/*
	 * A driver requested that ASPM be disabled on this device, but
	 * if we don't have permission to manage ASPM (e.g., on ACPI
	 * systems we have to observe the FADT ACPI_FADT_NO_ASPM bit and
	 * the _OSC method), we can't honor that request.  Windows has
	 * a similar mechanism using "PciASPMOptOut", which is also
	 * ignored in this situation.
	 */
	if (aspm_disabled) {
		dev_warn(&pdev->dev, "can't disable ASPM; OS doesn't have ASPM control\n");
		return;
	}

	if (sem)
		down_read(&pci_bus_sem);
	mutex_lock(&aspm_lock);
	link = parent->link_state;
	if (state & PCIE_LINK_STATE_L0S)
		link->aspm_disable |= ASPM_STATE_L0S;
	if (state & PCIE_LINK_STATE_L1)
		link->aspm_disable |= ASPM_STATE_L1;
	pcie_config_aspm_link(link, policy_to_aspm_state(link));

	if (state & PCIE_LINK_STATE_CLKPM) {
		link->clkpm_capable = 0;
		pcie_set_clkpm(link, 0);
	}
	mutex_unlock(&aspm_lock);
	if (sem)
		up_read(&pci_bus_sem);
}

void pci_disable_link_state_locked(struct pci_dev *pdev, int state)
{
	__pci_disable_link_state(pdev, state, false);
}
EXPORT_SYMBOL(pci_disable_link_state_locked);

/**
 * pci_disable_link_state - Disable device's link state, so the link will
 * never enter specific states.  Note that if the BIOS didn't grant ASPM
 * control to the OS, this does nothing because we can't touch the LNKCTL
 * register.
 *
 * @pdev: PCI device
 * @state: ASPM link state to disable
 */
void pci_disable_link_state(struct pci_dev *pdev, int state)
{
	__pci_disable_link_state(pdev, state, true);
}
EXPORT_SYMBOL(pci_disable_link_state);

static int pcie_aspm_set_policy(const char *val, struct kernel_param *kp)
{
	int i;
	struct pcie_link_state *link;

	if (aspm_disabled)
		return -EPERM;
	for (i = 0; i < ARRAY_SIZE(policy_str); i++)
		if (!strncmp(val, policy_str[i], strlen(policy_str[i])))
			break;
	if (i >= ARRAY_SIZE(policy_str))
		return -EINVAL;
	if (i == aspm_policy)
		return 0;

	down_read(&pci_bus_sem);
	mutex_lock(&aspm_lock);
	aspm_policy = i;
	list_for_each_entry(link, &link_list, sibling) {
		pcie_config_aspm_link(link, policy_to_aspm_state(link));
		pcie_set_clkpm(link, policy_to_clkpm_state(link));
	}
	mutex_unlock(&aspm_lock);
	up_read(&pci_bus_sem);
	return 0;
}

static int pcie_aspm_get_policy(char *buffer, struct kernel_param *kp)
{
	int i, cnt = 0;
	for (i = 0; i < ARRAY_SIZE(policy_str); i++)
		if (i == aspm_policy)
			cnt += sprintf(buffer + cnt, "[%s] ", policy_str[i]);
		else
			cnt += sprintf(buffer + cnt, "%s ", policy_str[i]);
	return cnt;
}

module_param_call(policy, pcie_aspm_set_policy, pcie_aspm_get_policy,
	NULL, 0644);

#ifdef CONFIG_PCIEASPM_DEBUG
static ssize_t link_state_show(struct device *dev,
		struct device_attribute *attr,
		char *buf)
{
	struct pci_dev *pci_device = to_pci_dev(dev);
	struct pcie_link_state *link_state = pci_device->link_state;

	return sprintf(buf, "%d\n", link_state->aspm_enabled);
}

static ssize_t link_state_store(struct device *dev,
		struct device_attribute *attr,
		const char *buf,
		size_t n)
{
	struct pci_dev *pdev = to_pci_dev(dev);
	struct pcie_link_state *link, *root = pdev->link_state->root;
	u32 state;

	if (aspm_disabled)
		return -EPERM;

	if (kstrtouint(buf, 10, &state))
		return -EINVAL;
	if ((state & ~ASPM_STATE_ALL) != 0)
		return -EINVAL;

	down_read(&pci_bus_sem);
	mutex_lock(&aspm_lock);
	list_for_each_entry(link, &link_list, sibling) {
		if (link->root != root)
			continue;
		pcie_config_aspm_link(link, state);
	}
	mutex_unlock(&aspm_lock);
	up_read(&pci_bus_sem);
	return n;
}

static ssize_t clk_ctl_show(struct device *dev,
		struct device_attribute *attr,
		char *buf)
{
	struct pci_dev *pci_device = to_pci_dev(dev);
	struct pcie_link_state *link_state = pci_device->link_state;

	return sprintf(buf, "%d\n", link_state->clkpm_enabled);
}

static ssize_t clk_ctl_store(struct device *dev,
		struct device_attribute *attr,
		const char *buf,
		size_t n)
{
	struct pci_dev *pdev = to_pci_dev(dev);
	bool state;

	if (strtobool(buf, &state))
		return -EINVAL;

	down_read(&pci_bus_sem);
	mutex_lock(&aspm_lock);
	pcie_set_clkpm_nocheck(pdev->link_state, state);
	mutex_unlock(&aspm_lock);
	up_read(&pci_bus_sem);

	return n;
}

static DEVICE_ATTR_RW(link_state);
static DEVICE_ATTR_RW(clk_ctl);

static char power_group[] = "power";
void pcie_aspm_create_sysfs_dev_files(struct pci_dev *pdev)
{
	struct pcie_link_state *link_state = pdev->link_state;

	if (!link_state)
		return;

	if (link_state->aspm_support)
		sysfs_add_file_to_group(&pdev->dev.kobj,
			&dev_attr_link_state.attr, power_group);
	if (link_state->clkpm_capable)
		sysfs_add_file_to_group(&pdev->dev.kobj,
			&dev_attr_clk_ctl.attr, power_group);
}

void pcie_aspm_remove_sysfs_dev_files(struct pci_dev *pdev)
{
	struct pcie_link_state *link_state = pdev->link_state;

	if (!link_state)
		return;

	if (link_state->aspm_support)
		sysfs_remove_file_from_group(&pdev->dev.kobj,
			&dev_attr_link_state.attr, power_group);
	if (link_state->clkpm_capable)
		sysfs_remove_file_from_group(&pdev->dev.kobj,
			&dev_attr_clk_ctl.attr, power_group);
}
#endif

static int __init pcie_aspm_disable(char *str)
{
	if (!strcmp(str, "off")) {
		aspm_policy = POLICY_DEFAULT;
		aspm_disabled = 1;
		aspm_support_enabled = false;
		printk(KERN_INFO "PCIe ASPM is disabled\n");
	} else if (!strcmp(str, "force")) {
		aspm_force = 1;
		printk(KERN_INFO "PCIe ASPM is forcibly enabled\n");
	}
	return 1;
}

__setup("pcie_aspm=", pcie_aspm_disable);

void pcie_no_aspm(void)
{
	/*
	 * Disabling ASPM is intended to prevent the kernel from modifying
	 * existing hardware state, not to clear existing state. To that end:
	 * (a) set policy to POLICY_DEFAULT in order to avoid changing state
	 * (b) prevent userspace from changing policy
	 */
	if (!aspm_force) {
		aspm_policy = POLICY_DEFAULT;
		aspm_disabled = 1;
	}
}

bool pcie_aspm_support_enabled(void)
{
	return aspm_support_enabled;
}
EXPORT_SYMBOL(pcie_aspm_support_enabled);<|MERGE_RESOLUTION|>--- conflicted
+++ resolved
@@ -798,10 +798,7 @@
 	INIT_LIST_HEAD(&link->children);
 	INIT_LIST_HEAD(&link->link);
 	link->pdev = pdev;
-<<<<<<< HEAD
-=======
 	link->downstream = pci_function_0(pdev->subordinate);
->>>>>>> a71c9a1c
 
 	/*
 	 * Root Ports and PCI/PCI-X to PCIe Bridges are roots of PCIe

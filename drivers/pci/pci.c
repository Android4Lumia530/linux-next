// SPDX-License-Identifier: GPL-2.0
/*
 * PCI Bus Services, see include/linux/pci.h for further explanation.
 *
 * Copyright 1993 -- 1997 Drew Eckhardt, Frederic Potter,
 * David Mosberger-Tang
 *
 * Copyright 1997 -- 2000 Martin Mares <mj@ucw.cz>
 */

#include <linux/acpi.h>
#include <linux/kernel.h>
#include <linux/delay.h>
#include <linux/dmi.h>
#include <linux/init.h>
#include <linux/msi.h>
#include <linux/of.h>
#include <linux/pci.h>
#include <linux/pm.h>
#include <linux/slab.h>
#include <linux/module.h>
#include <linux/spinlock.h>
#include <linux/string.h>
#include <linux/log2.h>
#include <linux/logic_pio.h>
#include <linux/pm_wakeup.h>
#include <linux/interrupt.h>
#include <linux/device.h>
#include <linux/pm_runtime.h>
#include <linux/pci_hotplug.h>
#include <linux/vmalloc.h>
#include <asm/dma.h>
#include <linux/aer.h>
#include "pci.h"

DEFINE_MUTEX(pci_slot_mutex);

const char *pci_power_names[] = {
	"error", "D0", "D1", "D2", "D3hot", "D3cold", "unknown",
};
EXPORT_SYMBOL_GPL(pci_power_names);

int isa_dma_bridge_buggy;
EXPORT_SYMBOL(isa_dma_bridge_buggy);

int pci_pci_problems;
EXPORT_SYMBOL(pci_pci_problems);

unsigned int pci_pm_d3hot_delay;

static void pci_pme_list_scan(struct work_struct *work);

static LIST_HEAD(pci_pme_list);
static DEFINE_MUTEX(pci_pme_list_mutex);
static DECLARE_DELAYED_WORK(pci_pme_work, pci_pme_list_scan);

struct pci_pme_device {
	struct list_head list;
	struct pci_dev *dev;
};

#define PME_TIMEOUT 1000 /* How long between PME checks */

static void pci_dev_d3_sleep(struct pci_dev *dev)
{
	unsigned int delay = dev->d3hot_delay;

	if (delay < pci_pm_d3hot_delay)
		delay = pci_pm_d3hot_delay;

	if (delay)
		msleep(delay);
}

#ifdef CONFIG_PCI_DOMAINS
int pci_domains_supported = 1;
#endif

#define DEFAULT_CARDBUS_IO_SIZE		(256)
#define DEFAULT_CARDBUS_MEM_SIZE	(64*1024*1024)
/* pci=cbmemsize=nnM,cbiosize=nn can override this */
unsigned long pci_cardbus_io_size = DEFAULT_CARDBUS_IO_SIZE;
unsigned long pci_cardbus_mem_size = DEFAULT_CARDBUS_MEM_SIZE;

#define DEFAULT_HOTPLUG_IO_SIZE		(256)
#define DEFAULT_HOTPLUG_MMIO_SIZE	(2*1024*1024)
#define DEFAULT_HOTPLUG_MMIO_PREF_SIZE	(2*1024*1024)
/* hpiosize=nn can override this */
unsigned long pci_hotplug_io_size  = DEFAULT_HOTPLUG_IO_SIZE;
/*
 * pci=hpmmiosize=nnM overrides non-prefetchable MMIO size,
 * pci=hpmmioprefsize=nnM overrides prefetchable MMIO size;
 * pci=hpmemsize=nnM overrides both
 */
unsigned long pci_hotplug_mmio_size = DEFAULT_HOTPLUG_MMIO_SIZE;
unsigned long pci_hotplug_mmio_pref_size = DEFAULT_HOTPLUG_MMIO_PREF_SIZE;

#define DEFAULT_HOTPLUG_BUS_SIZE	1
unsigned long pci_hotplug_bus_size = DEFAULT_HOTPLUG_BUS_SIZE;


/* PCIe MPS/MRRS strategy; can be overridden by kernel command-line param */
#ifdef CONFIG_PCIE_BUS_TUNE_OFF
enum pcie_bus_config_types pcie_bus_config = PCIE_BUS_TUNE_OFF;
#elif defined CONFIG_PCIE_BUS_SAFE
enum pcie_bus_config_types pcie_bus_config = PCIE_BUS_SAFE;
#elif defined CONFIG_PCIE_BUS_PERFORMANCE
enum pcie_bus_config_types pcie_bus_config = PCIE_BUS_PERFORMANCE;
#elif defined CONFIG_PCIE_BUS_PEER2PEER
enum pcie_bus_config_types pcie_bus_config = PCIE_BUS_PEER2PEER;
#else
enum pcie_bus_config_types pcie_bus_config = PCIE_BUS_DEFAULT;
#endif

/*
 * The default CLS is used if arch didn't set CLS explicitly and not
 * all pci devices agree on the same value.  Arch can override either
 * the dfl or actual value as it sees fit.  Don't forget this is
 * measured in 32-bit words, not bytes.
 */
u8 pci_dfl_cache_line_size = L1_CACHE_BYTES >> 2;
u8 pci_cache_line_size;

/*
 * If we set up a device for bus mastering, we need to check the latency
 * timer as certain BIOSes forget to set it properly.
 */
unsigned int pcibios_max_latency = 255;

/* If set, the PCIe ARI capability will not be used. */
static bool pcie_ari_disabled;

/* If set, the PCIe ATS capability will not be used. */
static bool pcie_ats_disabled;

/* If set, the PCI config space of each device is printed during boot. */
bool pci_early_dump;

bool pci_ats_disabled(void)
{
	return pcie_ats_disabled;
}
EXPORT_SYMBOL_GPL(pci_ats_disabled);

/* Disable bridge_d3 for all PCIe ports */
static bool pci_bridge_d3_disable;
/* Force bridge_d3 for all PCIe ports */
static bool pci_bridge_d3_force;

static int __init pcie_port_pm_setup(char *str)
{
	if (!strcmp(str, "off"))
		pci_bridge_d3_disable = true;
	else if (!strcmp(str, "force"))
		pci_bridge_d3_force = true;
	return 1;
}
__setup("pcie_port_pm=", pcie_port_pm_setup);

/* Time to wait after a reset for device to become responsive */
#define PCIE_RESET_READY_POLL_MS 60000

/**
 * pci_bus_max_busnr - returns maximum PCI bus number of given bus' children
 * @bus: pointer to PCI bus structure to search
 *
 * Given a PCI bus, returns the highest PCI bus number present in the set
 * including the given PCI bus and its list of child PCI buses.
 */
unsigned char pci_bus_max_busnr(struct pci_bus *bus)
{
	struct pci_bus *tmp;
	unsigned char max, n;

	max = bus->busn_res.end;
	list_for_each_entry(tmp, &bus->children, node) {
		n = pci_bus_max_busnr(tmp);
		if (n > max)
			max = n;
	}
	return max;
}
EXPORT_SYMBOL_GPL(pci_bus_max_busnr);

/**
 * pci_status_get_and_clear_errors - return and clear error bits in PCI_STATUS
 * @pdev: the PCI device
 *
 * Returns error bits set in PCI_STATUS and clears them.
 */
int pci_status_get_and_clear_errors(struct pci_dev *pdev)
{
	u16 status;
	int ret;

	ret = pci_read_config_word(pdev, PCI_STATUS, &status);
	if (ret != PCIBIOS_SUCCESSFUL)
		return -EIO;

	status &= PCI_STATUS_ERROR_BITS;
	if (status)
		pci_write_config_word(pdev, PCI_STATUS, status);

	return status;
}
EXPORT_SYMBOL_GPL(pci_status_get_and_clear_errors);

#ifdef CONFIG_HAS_IOMEM
void __iomem *pci_ioremap_bar(struct pci_dev *pdev, int bar)
{
	struct resource *res = &pdev->resource[bar];

	/*
	 * Make sure the BAR is actually a memory resource, not an IO resource
	 */
	if (res->flags & IORESOURCE_UNSET || !(res->flags & IORESOURCE_MEM)) {
		pci_warn(pdev, "can't ioremap BAR %d: %pR\n", bar, res);
		return NULL;
	}
	return ioremap(res->start, resource_size(res));
}
EXPORT_SYMBOL_GPL(pci_ioremap_bar);

void __iomem *pci_ioremap_wc_bar(struct pci_dev *pdev, int bar)
{
	/*
	 * Make sure the BAR is actually a memory resource, not an IO resource
	 */
	if (!(pci_resource_flags(pdev, bar) & IORESOURCE_MEM)) {
		WARN_ON(1);
		return NULL;
	}
	return ioremap_wc(pci_resource_start(pdev, bar),
			  pci_resource_len(pdev, bar));
}
EXPORT_SYMBOL_GPL(pci_ioremap_wc_bar);
#endif

/**
 * pci_dev_str_match_path - test if a path string matches a device
 * @dev: the PCI device to test
 * @path: string to match the device against
 * @endptr: pointer to the string after the match
 *
 * Test if a string (typically from a kernel parameter) formatted as a
 * path of device/function addresses matches a PCI device. The string must
 * be of the form:
 *
 *   [<domain>:]<bus>:<device>.<func>[/<device>.<func>]*
 *
 * A path for a device can be obtained using 'lspci -t'.  Using a path
 * is more robust against bus renumbering than using only a single bus,
 * device and function address.
 *
 * Returns 1 if the string matches the device, 0 if it does not and
 * a negative error code if it fails to parse the string.
 */
static int pci_dev_str_match_path(struct pci_dev *dev, const char *path,
				  const char **endptr)
{
	int ret;
	int seg, bus, slot, func;
	char *wpath, *p;
	char end;

	*endptr = strchrnul(path, ';');

	wpath = kmemdup_nul(path, *endptr - path, GFP_KERNEL);
	if (!wpath)
		return -ENOMEM;

	while (1) {
		p = strrchr(wpath, '/');
		if (!p)
			break;
		ret = sscanf(p, "/%x.%x%c", &slot, &func, &end);
		if (ret != 2) {
			ret = -EINVAL;
			goto free_and_exit;
		}

		if (dev->devfn != PCI_DEVFN(slot, func)) {
			ret = 0;
			goto free_and_exit;
		}

		/*
		 * Note: we don't need to get a reference to the upstream
		 * bridge because we hold a reference to the top level
		 * device which should hold a reference to the bridge,
		 * and so on.
		 */
		dev = pci_upstream_bridge(dev);
		if (!dev) {
			ret = 0;
			goto free_and_exit;
		}

		*p = 0;
	}

	ret = sscanf(wpath, "%x:%x:%x.%x%c", &seg, &bus, &slot,
		     &func, &end);
	if (ret != 4) {
		seg = 0;
		ret = sscanf(wpath, "%x:%x.%x%c", &bus, &slot, &func, &end);
		if (ret != 3) {
			ret = -EINVAL;
			goto free_and_exit;
		}
	}

	ret = (seg == pci_domain_nr(dev->bus) &&
	       bus == dev->bus->number &&
	       dev->devfn == PCI_DEVFN(slot, func));

free_and_exit:
	kfree(wpath);
	return ret;
}

/**
 * pci_dev_str_match - test if a string matches a device
 * @dev: the PCI device to test
 * @p: string to match the device against
 * @endptr: pointer to the string after the match
 *
 * Test if a string (typically from a kernel parameter) matches a specified
 * PCI device. The string may be of one of the following formats:
 *
 *   [<domain>:]<bus>:<device>.<func>[/<device>.<func>]*
 *   pci:<vendor>:<device>[:<subvendor>:<subdevice>]
 *
 * The first format specifies a PCI bus/device/function address which
 * may change if new hardware is inserted, if motherboard firmware changes,
 * or due to changes caused in kernel parameters. If the domain is
 * left unspecified, it is taken to be 0.  In order to be robust against
 * bus renumbering issues, a path of PCI device/function numbers may be used
 * to address the specific device.  The path for a device can be determined
 * through the use of 'lspci -t'.
 *
 * The second format matches devices using IDs in the configuration
 * space which may match multiple devices in the system. A value of 0
 * for any field will match all devices. (Note: this differs from
 * in-kernel code that uses PCI_ANY_ID which is ~0; this is for
 * legacy reasons and convenience so users don't have to specify
 * FFFFFFFFs on the command line.)
 *
 * Returns 1 if the string matches the device, 0 if it does not and
 * a negative error code if the string cannot be parsed.
 */
static int pci_dev_str_match(struct pci_dev *dev, const char *p,
			     const char **endptr)
{
	int ret;
	int count;
	unsigned short vendor, device, subsystem_vendor, subsystem_device;

	if (strncmp(p, "pci:", 4) == 0) {
		/* PCI vendor/device (subvendor/subdevice) IDs are specified */
		p += 4;
		ret = sscanf(p, "%hx:%hx:%hx:%hx%n", &vendor, &device,
			     &subsystem_vendor, &subsystem_device, &count);
		if (ret != 4) {
			ret = sscanf(p, "%hx:%hx%n", &vendor, &device, &count);
			if (ret != 2)
				return -EINVAL;

			subsystem_vendor = 0;
			subsystem_device = 0;
		}

		p += count;

		if ((!vendor || vendor == dev->vendor) &&
		    (!device || device == dev->device) &&
		    (!subsystem_vendor ||
			    subsystem_vendor == dev->subsystem_vendor) &&
		    (!subsystem_device ||
			    subsystem_device == dev->subsystem_device))
			goto found;
	} else {
		/*
		 * PCI Bus, Device, Function IDs are specified
		 * (optionally, may include a path of devfns following it)
		 */
		ret = pci_dev_str_match_path(dev, p, &p);
		if (ret < 0)
			return ret;
		else if (ret)
			goto found;
	}

	*endptr = p;
	return 0;

found:
	*endptr = p;
	return 1;
}

static u8 __pci_find_next_cap_ttl(struct pci_bus *bus, unsigned int devfn,
				  u8 pos, int cap, int *ttl)
{
	u8 id;
	u16 ent;

	pci_bus_read_config_byte(bus, devfn, pos, &pos);

	while ((*ttl)--) {
		if (pos < 0x40)
			break;
		pos &= ~3;
		pci_bus_read_config_word(bus, devfn, pos, &ent);

		id = ent & 0xff;
		if (id == 0xff)
			break;
		if (id == cap)
			return pos;
		pos = (ent >> 8);
	}
	return 0;
}

static u8 __pci_find_next_cap(struct pci_bus *bus, unsigned int devfn,
			      u8 pos, int cap)
{
	int ttl = PCI_FIND_CAP_TTL;

	return __pci_find_next_cap_ttl(bus, devfn, pos, cap, &ttl);
}

u8 pci_find_next_capability(struct pci_dev *dev, u8 pos, int cap)
{
	return __pci_find_next_cap(dev->bus, dev->devfn,
				   pos + PCI_CAP_LIST_NEXT, cap);
}
EXPORT_SYMBOL_GPL(pci_find_next_capability);

static u8 __pci_bus_find_cap_start(struct pci_bus *bus,
				    unsigned int devfn, u8 hdr_type)
{
	u16 status;

	pci_bus_read_config_word(bus, devfn, PCI_STATUS, &status);
	if (!(status & PCI_STATUS_CAP_LIST))
		return 0;

	switch (hdr_type) {
	case PCI_HEADER_TYPE_NORMAL:
	case PCI_HEADER_TYPE_BRIDGE:
		return PCI_CAPABILITY_LIST;
	case PCI_HEADER_TYPE_CARDBUS:
		return PCI_CB_CAPABILITY_LIST;
	}

	return 0;
}

/**
 * pci_find_capability - query for devices' capabilities
 * @dev: PCI device to query
 * @cap: capability code
 *
 * Tell if a device supports a given PCI capability.
 * Returns the address of the requested capability structure within the
 * device's PCI configuration space or 0 in case the device does not
 * support it.  Possible values for @cap include:
 *
 *  %PCI_CAP_ID_PM           Power Management
 *  %PCI_CAP_ID_AGP          Accelerated Graphics Port
 *  %PCI_CAP_ID_VPD          Vital Product Data
 *  %PCI_CAP_ID_SLOTID       Slot Identification
 *  %PCI_CAP_ID_MSI          Message Signalled Interrupts
 *  %PCI_CAP_ID_CHSWP        CompactPCI HotSwap
 *  %PCI_CAP_ID_PCIX         PCI-X
 *  %PCI_CAP_ID_EXP          PCI Express
 */
u8 pci_find_capability(struct pci_dev *dev, int cap)
{
	u8 pos;

	pos = __pci_bus_find_cap_start(dev->bus, dev->devfn, dev->hdr_type);
	if (pos)
		pos = __pci_find_next_cap(dev->bus, dev->devfn, pos, cap);

	return pos;
}
EXPORT_SYMBOL(pci_find_capability);

/**
 * pci_bus_find_capability - query for devices' capabilities
 * @bus: the PCI bus to query
 * @devfn: PCI device to query
 * @cap: capability code
 *
 * Like pci_find_capability() but works for PCI devices that do not have a
 * pci_dev structure set up yet.
 *
 * Returns the address of the requested capability structure within the
 * device's PCI configuration space or 0 in case the device does not
 * support it.
 */
u8 pci_bus_find_capability(struct pci_bus *bus, unsigned int devfn, int cap)
{
	u8 hdr_type, pos;

	pci_bus_read_config_byte(bus, devfn, PCI_HEADER_TYPE, &hdr_type);

	pos = __pci_bus_find_cap_start(bus, devfn, hdr_type & 0x7f);
	if (pos)
		pos = __pci_find_next_cap(bus, devfn, pos, cap);

	return pos;
}
EXPORT_SYMBOL(pci_bus_find_capability);

/**
 * pci_find_next_ext_capability - Find an extended capability
 * @dev: PCI device to query
 * @start: address at which to start looking (0 to start at beginning of list)
 * @cap: capability code
 *
 * Returns the address of the next matching extended capability structure
 * within the device's PCI configuration space or 0 if the device does
 * not support it.  Some capabilities can occur several times, e.g., the
 * vendor-specific capability, and this provides a way to find them all.
 */
u16 pci_find_next_ext_capability(struct pci_dev *dev, u16 start, int cap)
{
	u32 header;
	int ttl;
	u16 pos = PCI_CFG_SPACE_SIZE;

	/* minimum 8 bytes per capability */
	ttl = (PCI_CFG_SPACE_EXP_SIZE - PCI_CFG_SPACE_SIZE) / 8;

	if (dev->cfg_size <= PCI_CFG_SPACE_SIZE)
		return 0;

	if (start)
		pos = start;

	if (pci_read_config_dword(dev, pos, &header) != PCIBIOS_SUCCESSFUL)
		return 0;

	/*
	 * If we have no capabilities, this is indicated by cap ID,
	 * cap version and next pointer all being 0.
	 */
	if (header == 0)
		return 0;

	while (ttl-- > 0) {
		if (PCI_EXT_CAP_ID(header) == cap && pos != start)
			return pos;

		pos = PCI_EXT_CAP_NEXT(header);
		if (pos < PCI_CFG_SPACE_SIZE)
			break;

		if (pci_read_config_dword(dev, pos, &header) != PCIBIOS_SUCCESSFUL)
			break;
	}

	return 0;
}
EXPORT_SYMBOL_GPL(pci_find_next_ext_capability);

/**
 * pci_find_ext_capability - Find an extended capability
 * @dev: PCI device to query
 * @cap: capability code
 *
 * Returns the address of the requested extended capability structure
 * within the device's PCI configuration space or 0 if the device does
 * not support it.  Possible values for @cap include:
 *
 *  %PCI_EXT_CAP_ID_ERR		Advanced Error Reporting
 *  %PCI_EXT_CAP_ID_VC		Virtual Channel
 *  %PCI_EXT_CAP_ID_DSN		Device Serial Number
 *  %PCI_EXT_CAP_ID_PWR		Power Budgeting
 */
u16 pci_find_ext_capability(struct pci_dev *dev, int cap)
{
	return pci_find_next_ext_capability(dev, 0, cap);
}
EXPORT_SYMBOL_GPL(pci_find_ext_capability);

/**
 * pci_get_dsn - Read and return the 8-byte Device Serial Number
 * @dev: PCI device to query
 *
 * Looks up the PCI_EXT_CAP_ID_DSN and reads the 8 bytes of the Device Serial
 * Number.
 *
 * Returns the DSN, or zero if the capability does not exist.
 */
u64 pci_get_dsn(struct pci_dev *dev)
{
	u32 dword;
	u64 dsn;
	int pos;

	pos = pci_find_ext_capability(dev, PCI_EXT_CAP_ID_DSN);
	if (!pos)
		return 0;

	/*
	 * The Device Serial Number is two dwords offset 4 bytes from the
	 * capability position. The specification says that the first dword is
	 * the lower half, and the second dword is the upper half.
	 */
	pos += 4;
	pci_read_config_dword(dev, pos, &dword);
	dsn = (u64)dword;
	pci_read_config_dword(dev, pos + 4, &dword);
	dsn |= ((u64)dword) << 32;

	return dsn;
}
EXPORT_SYMBOL_GPL(pci_get_dsn);

static u8 __pci_find_next_ht_cap(struct pci_dev *dev, u8 pos, int ht_cap)
{
	int rc, ttl = PCI_FIND_CAP_TTL;
	u8 cap, mask;

	if (ht_cap == HT_CAPTYPE_SLAVE || ht_cap == HT_CAPTYPE_HOST)
		mask = HT_3BIT_CAP_MASK;
	else
		mask = HT_5BIT_CAP_MASK;

	pos = __pci_find_next_cap_ttl(dev->bus, dev->devfn, pos,
				      PCI_CAP_ID_HT, &ttl);
	while (pos) {
		rc = pci_read_config_byte(dev, pos + 3, &cap);
		if (rc != PCIBIOS_SUCCESSFUL)
			return 0;

		if ((cap & mask) == ht_cap)
			return pos;

		pos = __pci_find_next_cap_ttl(dev->bus, dev->devfn,
					      pos + PCI_CAP_LIST_NEXT,
					      PCI_CAP_ID_HT, &ttl);
	}

	return 0;
}

/**
 * pci_find_next_ht_capability - query a device's HyperTransport capabilities
 * @dev: PCI device to query
 * @pos: Position from which to continue searching
 * @ht_cap: HyperTransport capability code
 *
 * To be used in conjunction with pci_find_ht_capability() to search for
 * all capabilities matching @ht_cap. @pos should always be a value returned
 * from pci_find_ht_capability().
 *
 * NB. To be 100% safe against broken PCI devices, the caller should take
 * steps to avoid an infinite loop.
 */
u8 pci_find_next_ht_capability(struct pci_dev *dev, u8 pos, int ht_cap)
{
	return __pci_find_next_ht_cap(dev, pos + PCI_CAP_LIST_NEXT, ht_cap);
}
EXPORT_SYMBOL_GPL(pci_find_next_ht_capability);

/**
 * pci_find_ht_capability - query a device's HyperTransport capabilities
 * @dev: PCI device to query
 * @ht_cap: HyperTransport capability code
 *
 * Tell if a device supports a given HyperTransport capability.
 * Returns an address within the device's PCI configuration space
 * or 0 in case the device does not support the request capability.
 * The address points to the PCI capability, of type PCI_CAP_ID_HT,
 * which has a HyperTransport capability matching @ht_cap.
 */
u8 pci_find_ht_capability(struct pci_dev *dev, int ht_cap)
{
	u8 pos;

	pos = __pci_bus_find_cap_start(dev->bus, dev->devfn, dev->hdr_type);
	if (pos)
		pos = __pci_find_next_ht_cap(dev, pos, ht_cap);

	return pos;
}
EXPORT_SYMBOL_GPL(pci_find_ht_capability);

/**
 * pci_find_parent_resource - return resource region of parent bus of given
 *			      region
 * @dev: PCI device structure contains resources to be searched
 * @res: child resource record for which parent is sought
 *
 * For given resource region of given device, return the resource region of
 * parent bus the given region is contained in.
 */
struct resource *pci_find_parent_resource(const struct pci_dev *dev,
					  struct resource *res)
{
	const struct pci_bus *bus = dev->bus;
	struct resource *r;
	int i;

	pci_bus_for_each_resource(bus, r, i) {
		if (!r)
			continue;
		if (resource_contains(r, res)) {

			/*
			 * If the window is prefetchable but the BAR is
			 * not, the allocator made a mistake.
			 */
			if (r->flags & IORESOURCE_PREFETCH &&
			    !(res->flags & IORESOURCE_PREFETCH))
				return NULL;

			/*
			 * If we're below a transparent bridge, there may
			 * be both a positively-decoded aperture and a
			 * subtractively-decoded region that contain the BAR.
			 * We want the positively-decoded one, so this depends
			 * on pci_bus_for_each_resource() giving us those
			 * first.
			 */
			return r;
		}
	}
	return NULL;
}
EXPORT_SYMBOL(pci_find_parent_resource);

/**
 * pci_find_resource - Return matching PCI device resource
 * @dev: PCI device to query
 * @res: Resource to look for
 *
 * Goes over standard PCI resources (BARs) and checks if the given resource
 * is partially or fully contained in any of them. In that case the
 * matching resource is returned, %NULL otherwise.
 */
struct resource *pci_find_resource(struct pci_dev *dev, struct resource *res)
{
	int i;

	for (i = 0; i < PCI_STD_NUM_BARS; i++) {
		struct resource *r = &dev->resource[i];

		if (r->start && resource_contains(r, res))
			return r;
	}

	return NULL;
}
EXPORT_SYMBOL(pci_find_resource);

/**
 * pci_wait_for_pending - wait for @mask bit(s) to clear in status word @pos
 * @dev: the PCI device to operate on
 * @pos: config space offset of status word
 * @mask: mask of bit(s) to care about in status word
 *
 * Return 1 when mask bit(s) in status word clear, 0 otherwise.
 */
int pci_wait_for_pending(struct pci_dev *dev, int pos, u16 mask)
{
	int i;

	/* Wait for Transaction Pending bit clean */
	for (i = 0; i < 4; i++) {
		u16 status;
		if (i)
			msleep((1 << (i - 1)) * 100);

		pci_read_config_word(dev, pos, &status);
		if (!(status & mask))
			return 1;
	}

	return 0;
}

static int pci_acs_enable;

/**
 * pci_request_acs - ask for ACS to be enabled if supported
 */
void pci_request_acs(void)
{
	pci_acs_enable = 1;
}

static const char *disable_acs_redir_param;

/**
 * pci_disable_acs_redir - disable ACS redirect capabilities
 * @dev: the PCI device
 *
 * For only devices specified in the disable_acs_redir parameter.
 */
static void pci_disable_acs_redir(struct pci_dev *dev)
{
	int ret = 0;
	const char *p;
	int pos;
	u16 ctrl;

	if (!disable_acs_redir_param)
		return;

	p = disable_acs_redir_param;
	while (*p) {
		ret = pci_dev_str_match(dev, p, &p);
		if (ret < 0) {
			pr_info_once("PCI: Can't parse disable_acs_redir parameter: %s\n",
				     disable_acs_redir_param);

			break;
		} else if (ret == 1) {
			/* Found a match */
			break;
		}

		if (*p != ';' && *p != ',') {
			/* End of param or invalid format */
			break;
		}
		p++;
	}

	if (ret != 1)
		return;

	if (!pci_dev_specific_disable_acs_redir(dev))
		return;

	pos = dev->acs_cap;
	if (!pos) {
		pci_warn(dev, "cannot disable ACS redirect for this hardware as it does not have ACS capabilities\n");
		return;
	}

	pci_read_config_word(dev, pos + PCI_ACS_CTRL, &ctrl);

	/* P2P Request & Completion Redirect */
	ctrl &= ~(PCI_ACS_RR | PCI_ACS_CR | PCI_ACS_EC);

	pci_write_config_word(dev, pos + PCI_ACS_CTRL, ctrl);

	pci_info(dev, "disabled ACS redirect\n");
}

/**
 * pci_std_enable_acs - enable ACS on devices using standard ACS capabilities
 * @dev: the PCI device
 */
static void pci_std_enable_acs(struct pci_dev *dev)
{
	int pos;
	u16 cap;
	u16 ctrl;

	pos = dev->acs_cap;
	if (!pos)
		return;

	pci_read_config_word(dev, pos + PCI_ACS_CAP, &cap);
	pci_read_config_word(dev, pos + PCI_ACS_CTRL, &ctrl);

	/* Source Validation */
	ctrl |= (cap & PCI_ACS_SV);

	/* P2P Request Redirect */
	ctrl |= (cap & PCI_ACS_RR);

	/* P2P Completion Redirect */
	ctrl |= (cap & PCI_ACS_CR);

	/* Upstream Forwarding */
	ctrl |= (cap & PCI_ACS_UF);

	/* Enable Translation Blocking for external devices */
	if (dev->external_facing || dev->untrusted)
		ctrl |= (cap & PCI_ACS_TB);

	pci_write_config_word(dev, pos + PCI_ACS_CTRL, ctrl);
}

/**
 * pci_enable_acs - enable ACS if hardware support it
 * @dev: the PCI device
 */
static void pci_enable_acs(struct pci_dev *dev)
{
	if (!pci_acs_enable)
		goto disable_acs_redir;

	if (!pci_dev_specific_enable_acs(dev))
		goto disable_acs_redir;

	pci_std_enable_acs(dev);

disable_acs_redir:
	/*
	 * Note: pci_disable_acs_redir() must be called even if ACS was not
	 * enabled by the kernel because it may have been enabled by
	 * platform firmware.  So if we are told to disable it, we should
	 * always disable it after setting the kernel's default
	 * preferences.
	 */
	pci_disable_acs_redir(dev);
}

/**
 * pci_restore_bars - restore a device's BAR values (e.g. after wake-up)
 * @dev: PCI device to have its BARs restored
 *
 * Restore the BAR values for a given device, so as to make it
 * accessible by its driver.
 */
static void pci_restore_bars(struct pci_dev *dev)
{
	int i;

	for (i = 0; i < PCI_BRIDGE_RESOURCES; i++)
		pci_update_resource(dev, i);
}

static const struct pci_platform_pm_ops *pci_platform_pm;

int pci_set_platform_pm(const struct pci_platform_pm_ops *ops)
{
	if (!ops->is_manageable || !ops->set_state  || !ops->get_state ||
	    !ops->choose_state  || !ops->set_wakeup || !ops->need_resume)
		return -EINVAL;
	pci_platform_pm = ops;
	return 0;
}

static inline bool platform_pci_power_manageable(struct pci_dev *dev)
{
	return pci_platform_pm ? pci_platform_pm->is_manageable(dev) : false;
}

static inline int platform_pci_set_power_state(struct pci_dev *dev,
					       pci_power_t t)
{
	return pci_platform_pm ? pci_platform_pm->set_state(dev, t) : -ENOSYS;
}

static inline pci_power_t platform_pci_get_power_state(struct pci_dev *dev)
{
	return pci_platform_pm ? pci_platform_pm->get_state(dev) : PCI_UNKNOWN;
}

static inline void platform_pci_refresh_power_state(struct pci_dev *dev)
{
	if (pci_platform_pm && pci_platform_pm->refresh_state)
		pci_platform_pm->refresh_state(dev);
}

static inline pci_power_t platform_pci_choose_state(struct pci_dev *dev)
{
	return pci_platform_pm ?
			pci_platform_pm->choose_state(dev) : PCI_POWER_ERROR;
}

static inline int platform_pci_set_wakeup(struct pci_dev *dev, bool enable)
{
	return pci_platform_pm ?
			pci_platform_pm->set_wakeup(dev, enable) : -ENODEV;
}

static inline bool platform_pci_need_resume(struct pci_dev *dev)
{
	return pci_platform_pm ? pci_platform_pm->need_resume(dev) : false;
}

static inline bool platform_pci_bridge_d3(struct pci_dev *dev)
{
	if (pci_platform_pm && pci_platform_pm->bridge_d3)
		return pci_platform_pm->bridge_d3(dev);
	return false;
}

/**
 * pci_raw_set_power_state - Use PCI PM registers to set the power state of
 *			     given PCI device
 * @dev: PCI device to handle.
 * @state: PCI power state (D0, D1, D2, D3hot) to put the device into.
 *
 * RETURN VALUE:
 * -EINVAL if the requested state is invalid.
 * -EIO if device does not support PCI PM or its PM capabilities register has a
 * wrong version, or device doesn't support the requested state.
 * 0 if device already is in the requested state.
 * 0 if device's power state has been successfully changed.
 */
static int pci_raw_set_power_state(struct pci_dev *dev, pci_power_t state)
{
	u16 pmcsr;
	bool need_restore = false;

	/* Check if we're already there */
	if (dev->current_state == state)
		return 0;

	if (!dev->pm_cap)
		return -EIO;

	if (state < PCI_D0 || state > PCI_D3hot)
		return -EINVAL;

	/*
	 * Validate transition: We can enter D0 from any state, but if
	 * we're already in a low-power state, we can only go deeper.  E.g.,
	 * we can go from D1 to D3, but we can't go directly from D3 to D1;
	 * we'd have to go from D3 to D0, then to D1.
	 */
	if (state != PCI_D0 && dev->current_state <= PCI_D3cold
	    && dev->current_state > state) {
		pci_err(dev, "invalid power transition (from %s to %s)\n",
			pci_power_name(dev->current_state),
			pci_power_name(state));
		return -EINVAL;
	}

	/* Check if this device supports the desired state */
	if ((state == PCI_D1 && !dev->d1_support)
	   || (state == PCI_D2 && !dev->d2_support))
		return -EIO;

	pci_read_config_word(dev, dev->pm_cap + PCI_PM_CTRL, &pmcsr);
	if (pmcsr == (u16) ~0) {
		pci_err(dev, "can't change power state from %s to %s (config space inaccessible)\n",
			pci_power_name(dev->current_state),
			pci_power_name(state));
		return -EIO;
	}

	/*
	 * If we're (effectively) in D3, force entire word to 0.
	 * This doesn't affect PME_Status, disables PME_En, and
	 * sets PowerState to 0.
	 */
	switch (dev->current_state) {
	case PCI_D0:
	case PCI_D1:
	case PCI_D2:
		pmcsr &= ~PCI_PM_CTRL_STATE_MASK;
		pmcsr |= state;
		break;
	case PCI_D3hot:
	case PCI_D3cold:
	case PCI_UNKNOWN: /* Boot-up */
		if ((pmcsr & PCI_PM_CTRL_STATE_MASK) == PCI_D3hot
		 && !(pmcsr & PCI_PM_CTRL_NO_SOFT_RESET))
			need_restore = true;
		fallthrough;	/* force to D0 */
	default:
		pmcsr = 0;
		break;
	}

	/* Enter specified state */
	pci_write_config_word(dev, dev->pm_cap + PCI_PM_CTRL, pmcsr);

	/*
	 * Mandatory power management transition delays; see PCI PM 1.1
	 * 5.6.1 table 18
	 */
	if (state == PCI_D3hot || dev->current_state == PCI_D3hot)
		pci_dev_d3_sleep(dev);
	else if (state == PCI_D2 || dev->current_state == PCI_D2)
		udelay(PCI_PM_D2_DELAY);

	pci_read_config_word(dev, dev->pm_cap + PCI_PM_CTRL, &pmcsr);
	dev->current_state = (pmcsr & PCI_PM_CTRL_STATE_MASK);
	if (dev->current_state != state)
		pci_info_ratelimited(dev, "refused to change power state from %s to %s\n",
			 pci_power_name(dev->current_state),
			 pci_power_name(state));

	/*
	 * According to section 5.4.1 of the "PCI BUS POWER MANAGEMENT
	 * INTERFACE SPECIFICATION, REV. 1.2", a device transitioning
	 * from D3hot to D0 _may_ perform an internal reset, thereby
	 * going to "D0 Uninitialized" rather than "D0 Initialized".
	 * For example, at least some versions of the 3c905B and the
	 * 3c556B exhibit this behaviour.
	 *
	 * At least some laptop BIOSen (e.g. the Thinkpad T21) leave
	 * devices in a D3hot state at boot.  Consequently, we need to
	 * restore at least the BARs so that the device will be
	 * accessible to its driver.
	 */
	if (need_restore)
		pci_restore_bars(dev);

	if (dev->bus->self)
		pcie_aspm_pm_state_change(dev->bus->self);

	return 0;
}

/**
 * pci_update_current_state - Read power state of given device and cache it
 * @dev: PCI device to handle.
 * @state: State to cache in case the device doesn't have the PM capability
 *
 * The power state is read from the PMCSR register, which however is
 * inaccessible in D3cold.  The platform firmware is therefore queried first
 * to detect accessibility of the register.  In case the platform firmware
 * reports an incorrect state or the device isn't power manageable by the
 * platform at all, we try to detect D3cold by testing accessibility of the
 * vendor ID in config space.
 */
void pci_update_current_state(struct pci_dev *dev, pci_power_t state)
{
	if (platform_pci_get_power_state(dev) == PCI_D3cold ||
	    !pci_device_is_present(dev)) {
		dev->current_state = PCI_D3cold;
	} else if (dev->pm_cap) {
		u16 pmcsr;

		pci_read_config_word(dev, dev->pm_cap + PCI_PM_CTRL, &pmcsr);
		dev->current_state = (pmcsr & PCI_PM_CTRL_STATE_MASK);
	} else {
		dev->current_state = state;
	}
}

/**
 * pci_refresh_power_state - Refresh the given device's power state data
 * @dev: Target PCI device.
 *
 * Ask the platform to refresh the devices power state information and invoke
 * pci_update_current_state() to update its current PCI power state.
 */
void pci_refresh_power_state(struct pci_dev *dev)
{
	if (platform_pci_power_manageable(dev))
		platform_pci_refresh_power_state(dev);

	pci_update_current_state(dev, dev->current_state);
}

/**
 * pci_platform_power_transition - Use platform to change device power state
 * @dev: PCI device to handle.
 * @state: State to put the device into.
 */
int pci_platform_power_transition(struct pci_dev *dev, pci_power_t state)
{
	int error;

	if (platform_pci_power_manageable(dev)) {
		error = platform_pci_set_power_state(dev, state);
		if (!error)
			pci_update_current_state(dev, state);
	} else
		error = -ENODEV;

	if (error && !dev->pm_cap) /* Fall back to PCI_D0 */
		dev->current_state = PCI_D0;

	return error;
}
EXPORT_SYMBOL_GPL(pci_platform_power_transition);

static int pci_resume_one(struct pci_dev *pci_dev, void *ign)
{
	pm_request_resume(&pci_dev->dev);
	return 0;
}

/**
 * pci_resume_bus - Walk given bus and runtime resume devices on it
 * @bus: Top bus of the subtree to walk.
 */
void pci_resume_bus(struct pci_bus *bus)
{
	if (bus)
		pci_walk_bus(bus, pci_resume_one, NULL);
}

static int pci_dev_wait(struct pci_dev *dev, char *reset_type, int timeout)
{
	int delay = 1;
	u32 id;

	/*
	 * After reset, the device should not silently discard config
	 * requests, but it may still indicate that it needs more time by
	 * responding to them with CRS completions.  The Root Port will
	 * generally synthesize ~0 data to complete the read (except when
	 * CRS SV is enabled and the read was for the Vendor ID; in that
	 * case it synthesizes 0x0001 data).
	 *
	 * Wait for the device to return a non-CRS completion.  Read the
	 * Command register instead of Vendor ID so we don't have to
	 * contend with the CRS SV value.
	 */
	pci_read_config_dword(dev, PCI_COMMAND, &id);
	while (id == ~0) {
		if (delay > timeout) {
			pci_warn(dev, "not ready %dms after %s; giving up\n",
				 delay - 1, reset_type);
			return -ENOTTY;
		}

		if (delay > 1000)
			pci_info(dev, "not ready %dms after %s; waiting\n",
				 delay - 1, reset_type);

		msleep(delay);
		delay *= 2;
		pci_read_config_dword(dev, PCI_COMMAND, &id);
	}

	if (delay > 1000)
		pci_info(dev, "ready %dms after %s\n", delay - 1,
			 reset_type);

	return 0;
}

/**
 * pci_power_up - Put the given device into D0
 * @dev: PCI device to power up
 */
int pci_power_up(struct pci_dev *dev)
{
	pci_platform_power_transition(dev, PCI_D0);

	/*
	 * Mandatory power management transition delays are handled in
	 * pci_pm_resume_noirq() and pci_pm_runtime_resume() of the
	 * corresponding bridge.
	 */
	if (dev->runtime_d3cold) {
		/*
		 * When powering on a bridge from D3cold, the whole hierarchy
		 * may be powered on into D0uninitialized state, resume them to
		 * give them a chance to suspend again
		 */
		pci_resume_bus(dev->subordinate);
	}

	return pci_raw_set_power_state(dev, PCI_D0);
}

/**
 * __pci_dev_set_current_state - Set current state of a PCI device
 * @dev: Device to handle
 * @data: pointer to state to be set
 */
static int __pci_dev_set_current_state(struct pci_dev *dev, void *data)
{
	pci_power_t state = *(pci_power_t *)data;

	dev->current_state = state;
	return 0;
}

/**
 * pci_bus_set_current_state - Walk given bus and set current state of devices
 * @bus: Top bus of the subtree to walk.
 * @state: state to be set
 */
void pci_bus_set_current_state(struct pci_bus *bus, pci_power_t state)
{
	if (bus)
		pci_walk_bus(bus, __pci_dev_set_current_state, &state);
}

/**
 * pci_set_power_state - Set the power state of a PCI device
 * @dev: PCI device to handle.
 * @state: PCI power state (D0, D1, D2, D3hot) to put the device into.
 *
 * Transition a device to a new power state, using the platform firmware and/or
 * the device's PCI PM registers.
 *
 * RETURN VALUE:
 * -EINVAL if the requested state is invalid.
 * -EIO if device does not support PCI PM or its PM capabilities register has a
 * wrong version, or device doesn't support the requested state.
 * 0 if the transition is to D1 or D2 but D1 and D2 are not supported.
 * 0 if device already is in the requested state.
 * 0 if the transition is to D3 but D3 is not supported.
 * 0 if device's power state has been successfully changed.
 */
int pci_set_power_state(struct pci_dev *dev, pci_power_t state)
{
	int error;

	/* Bound the state we're entering */
	if (state > PCI_D3cold)
		state = PCI_D3cold;
	else if (state < PCI_D0)
		state = PCI_D0;
	else if ((state == PCI_D1 || state == PCI_D2) && pci_no_d1d2(dev))

		/*
		 * If the device or the parent bridge do not support PCI
		 * PM, ignore the request if we're doing anything other
		 * than putting it into D0 (which would only happen on
		 * boot).
		 */
		return 0;

	/* Check if we're already there */
	if (dev->current_state == state)
		return 0;

	if (state == PCI_D0)
		return pci_power_up(dev);

	/*
	 * This device is quirked not to be put into D3, so don't put it in
	 * D3
	 */
	if (state >= PCI_D3hot && (dev->dev_flags & PCI_DEV_FLAGS_NO_D3))
		return 0;

	/*
	 * To put device in D3cold, we put device into D3hot in native
	 * way, then put device into D3cold with platform ops
	 */
	error = pci_raw_set_power_state(dev, state > PCI_D3hot ?
					PCI_D3hot : state);

	if (pci_platform_power_transition(dev, state))
		return error;

	/* Powering off a bridge may power off the whole hierarchy */
	if (state == PCI_D3cold)
		pci_bus_set_current_state(dev->subordinate, PCI_D3cold);

	return 0;
}
EXPORT_SYMBOL(pci_set_power_state);

/**
 * pci_choose_state - Choose the power state of a PCI device
 * @dev: PCI device to be suspended
 * @state: target sleep state for the whole system. This is the value
 *	   that is passed to suspend() function.
 *
 * Returns PCI power state suitable for given device and given system
 * message.
 */
pci_power_t pci_choose_state(struct pci_dev *dev, pm_message_t state)
{
	pci_power_t ret;

	if (!dev->pm_cap)
		return PCI_D0;

	ret = platform_pci_choose_state(dev);
	if (ret != PCI_POWER_ERROR)
		return ret;

	switch (state.event) {
	case PM_EVENT_ON:
		return PCI_D0;
	case PM_EVENT_FREEZE:
	case PM_EVENT_PRETHAW:
		/* REVISIT both freeze and pre-thaw "should" use D0 */
	case PM_EVENT_SUSPEND:
	case PM_EVENT_HIBERNATE:
		return PCI_D3hot;
	default:
		pci_info(dev, "unrecognized suspend event %d\n",
			 state.event);
		BUG();
	}
	return PCI_D0;
}
EXPORT_SYMBOL(pci_choose_state);

#define PCI_EXP_SAVE_REGS	7

static struct pci_cap_saved_state *_pci_find_saved_cap(struct pci_dev *pci_dev,
						       u16 cap, bool extended)
{
	struct pci_cap_saved_state *tmp;

	hlist_for_each_entry(tmp, &pci_dev->saved_cap_space, next) {
		if (tmp->cap.cap_extended == extended && tmp->cap.cap_nr == cap)
			return tmp;
	}
	return NULL;
}

struct pci_cap_saved_state *pci_find_saved_cap(struct pci_dev *dev, char cap)
{
	return _pci_find_saved_cap(dev, cap, false);
}

struct pci_cap_saved_state *pci_find_saved_ext_cap(struct pci_dev *dev, u16 cap)
{
	return _pci_find_saved_cap(dev, cap, true);
}

static void pci_save_ltr_state(struct pci_dev *dev)
{
	int ltr;
	struct pci_cap_saved_state *save_state;
	u16 *cap;

	if (!pci_is_pcie(dev))
		return;

	ltr = pci_find_ext_capability(dev, PCI_EXT_CAP_ID_LTR);
	if (!ltr)
		return;

	save_state = pci_find_saved_ext_cap(dev, PCI_EXT_CAP_ID_LTR);
	if (!save_state) {
		pci_err(dev, "no suspend buffer for LTR; ASPM issues possible after resume\n");
		return;
	}

	cap = (u16 *)&save_state->cap.data[0];
	pci_read_config_word(dev, ltr + PCI_LTR_MAX_SNOOP_LAT, cap++);
	pci_read_config_word(dev, ltr + PCI_LTR_MAX_NOSNOOP_LAT, cap++);
}

static void pci_restore_ltr_state(struct pci_dev *dev)
{
	struct pci_cap_saved_state *save_state;
	int ltr;
	u16 *cap;

	save_state = pci_find_saved_ext_cap(dev, PCI_EXT_CAP_ID_LTR);
	ltr = pci_find_ext_capability(dev, PCI_EXT_CAP_ID_LTR);
	if (!save_state || !ltr)
		return;

	cap = (u16 *)&save_state->cap.data[0];
	pci_write_config_word(dev, ltr + PCI_LTR_MAX_SNOOP_LAT, *cap++);
	pci_write_config_word(dev, ltr + PCI_LTR_MAX_NOSNOOP_LAT, *cap++);
}

static int pci_save_pcie_state(struct pci_dev *dev)
{
	int i = 0;
	struct pci_cap_saved_state *save_state;
	u16 *cap;

	if (!pci_is_pcie(dev))
		return 0;

	save_state = pci_find_saved_cap(dev, PCI_CAP_ID_EXP);
	if (!save_state) {
		pci_err(dev, "buffer not found in %s\n", __func__);
		return -ENOMEM;
	}

	cap = (u16 *)&save_state->cap.data[0];
	pcie_capability_read_word(dev, PCI_EXP_DEVCTL, &cap[i++]);
	pcie_capability_read_word(dev, PCI_EXP_LNKCTL, &cap[i++]);
	pcie_capability_read_word(dev, PCI_EXP_SLTCTL, &cap[i++]);
	pcie_capability_read_word(dev, PCI_EXP_RTCTL,  &cap[i++]);
	pcie_capability_read_word(dev, PCI_EXP_DEVCTL2, &cap[i++]);
	pcie_capability_read_word(dev, PCI_EXP_LNKCTL2, &cap[i++]);
	pcie_capability_read_word(dev, PCI_EXP_SLTCTL2, &cap[i++]);

	pci_save_ltr_state(dev);
	pci_save_aspm_l1ss_state(dev);

	return 0;
}

static void pci_restore_pcie_state(struct pci_dev *dev)
{
	int i = 0;
	struct pci_cap_saved_state *save_state;
	u16 *cap;

	save_state = pci_find_saved_cap(dev, PCI_CAP_ID_EXP);
	if (!save_state)
		return;

	pci_restore_ltr_state(dev);		/* LTR enabled in DEVCTL2 */
	pci_restore_aspm_l1ss_state(dev);	/* ASPM L1 enabled in LNKCTL */

	cap = (u16 *)&save_state->cap.data[0];
	pcie_capability_write_word(dev, PCI_EXP_DEVCTL, cap[i++]);
	pcie_capability_write_word(dev, PCI_EXP_LNKCTL, cap[i++]);
	pcie_capability_write_word(dev, PCI_EXP_SLTCTL, cap[i++]);
	pcie_capability_write_word(dev, PCI_EXP_RTCTL, cap[i++]);
	pcie_capability_write_word(dev, PCI_EXP_DEVCTL2, cap[i++]);
	pcie_capability_write_word(dev, PCI_EXP_LNKCTL2, cap[i++]);
	pcie_capability_write_word(dev, PCI_EXP_SLTCTL2, cap[i++]);
}

static int pci_save_pcix_state(struct pci_dev *dev)
{
	int pos;
	struct pci_cap_saved_state *save_state;

	pos = pci_find_capability(dev, PCI_CAP_ID_PCIX);
	if (!pos)
		return 0;

	save_state = pci_find_saved_cap(dev, PCI_CAP_ID_PCIX);
	if (!save_state) {
		pci_err(dev, "buffer not found in %s\n", __func__);
		return -ENOMEM;
	}

	pci_read_config_word(dev, pos + PCI_X_CMD,
			     (u16 *)save_state->cap.data);

	return 0;
}

static void pci_restore_pcix_state(struct pci_dev *dev)
{
	int i = 0, pos;
	struct pci_cap_saved_state *save_state;
	u16 *cap;

	save_state = pci_find_saved_cap(dev, PCI_CAP_ID_PCIX);
	pos = pci_find_capability(dev, PCI_CAP_ID_PCIX);
	if (!save_state || !pos)
		return;
	cap = (u16 *)&save_state->cap.data[0];

	pci_write_config_word(dev, pos + PCI_X_CMD, cap[i++]);
}

/**
 * pci_save_state - save the PCI configuration space of a device before
 *		    suspending
 * @dev: PCI device that we're dealing with
 */
int pci_save_state(struct pci_dev *dev)
{
	int i;
	/* XXX: 100% dword access ok here? */
	for (i = 0; i < 16; i++) {
		pci_read_config_dword(dev, i * 4, &dev->saved_config_space[i]);
		pci_dbg(dev, "saving config space at offset %#x (reading %#x)\n",
			i * 4, dev->saved_config_space[i]);
	}
	dev->state_saved = true;

	i = pci_save_pcie_state(dev);
	if (i != 0)
		return i;

	i = pci_save_pcix_state(dev);
	if (i != 0)
		return i;

<<<<<<< HEAD
	pci_save_ltr_state(dev);
=======
>>>>>>> 4cb431e8
	pci_save_dpc_state(dev);
	pci_save_aer_state(dev);
	pci_save_ptm_state(dev);
	return pci_save_vc_state(dev);
}
EXPORT_SYMBOL(pci_save_state);

static void pci_restore_config_dword(struct pci_dev *pdev, int offset,
				     u32 saved_val, int retry, bool force)
{
	u32 val;

	pci_read_config_dword(pdev, offset, &val);
	if (!force && val == saved_val)
		return;

	for (;;) {
		pci_dbg(pdev, "restoring config space at offset %#x (was %#x, writing %#x)\n",
			offset, val, saved_val);
		pci_write_config_dword(pdev, offset, saved_val);
		if (retry-- <= 0)
			return;

		pci_read_config_dword(pdev, offset, &val);
		if (val == saved_val)
			return;

		mdelay(1);
	}
}

static void pci_restore_config_space_range(struct pci_dev *pdev,
					   int start, int end, int retry,
					   bool force)
{
	int index;

	for (index = end; index >= start; index--)
		pci_restore_config_dword(pdev, 4 * index,
					 pdev->saved_config_space[index],
					 retry, force);
}

static void pci_restore_config_space(struct pci_dev *pdev)
{
	if (pdev->hdr_type == PCI_HEADER_TYPE_NORMAL) {
		pci_restore_config_space_range(pdev, 10, 15, 0, false);
		/* Restore BARs before the command register. */
		pci_restore_config_space_range(pdev, 4, 9, 10, false);
		pci_restore_config_space_range(pdev, 0, 3, 0, false);
	} else if (pdev->hdr_type == PCI_HEADER_TYPE_BRIDGE) {
		pci_restore_config_space_range(pdev, 12, 15, 0, false);

		/*
		 * Force rewriting of prefetch registers to avoid S3 resume
		 * issues on Intel PCI bridges that occur when these
		 * registers are not explicitly written.
		 */
		pci_restore_config_space_range(pdev, 9, 11, 0, true);
		pci_restore_config_space_range(pdev, 0, 8, 0, false);
	} else {
		pci_restore_config_space_range(pdev, 0, 15, 0, false);
	}
}

static void pci_restore_rebar_state(struct pci_dev *pdev)
{
	unsigned int pos, nbars, i;
	u32 ctrl;

	pos = pci_find_ext_capability(pdev, PCI_EXT_CAP_ID_REBAR);
	if (!pos)
		return;

	pci_read_config_dword(pdev, pos + PCI_REBAR_CTRL, &ctrl);
	nbars = (ctrl & PCI_REBAR_CTRL_NBAR_MASK) >>
		    PCI_REBAR_CTRL_NBAR_SHIFT;

	for (i = 0; i < nbars; i++, pos += 8) {
		struct resource *res;
		int bar_idx, size;

		pci_read_config_dword(pdev, pos + PCI_REBAR_CTRL, &ctrl);
		bar_idx = ctrl & PCI_REBAR_CTRL_BAR_IDX;
		res = pdev->resource + bar_idx;
		size = pci_rebar_bytes_to_size(resource_size(res));
		ctrl &= ~PCI_REBAR_CTRL_BAR_SIZE;
		ctrl |= size << PCI_REBAR_CTRL_BAR_SHIFT;
		pci_write_config_dword(pdev, pos + PCI_REBAR_CTRL, ctrl);
	}
}

/**
 * pci_restore_state - Restore the saved state of a PCI device
 * @dev: PCI device that we're dealing with
 */
void pci_restore_state(struct pci_dev *dev)
{
	if (!dev->state_saved)
		return;

<<<<<<< HEAD
	/*
	 * Restore max latencies (in the LTR capability) before enabling
	 * LTR itself (in the PCIe capability).
	 */
	pci_restore_ltr_state(dev);

=======
>>>>>>> 4cb431e8
	pci_restore_pcie_state(dev);
	pci_restore_pasid_state(dev);
	pci_restore_pri_state(dev);
	pci_restore_ats_state(dev);
	pci_restore_vc_state(dev);
	pci_restore_rebar_state(dev);
	pci_restore_dpc_state(dev);
	pci_restore_ptm_state(dev);

	pci_aer_clear_status(dev);
	pci_restore_aer_state(dev);

	pci_restore_config_space(dev);

	pci_restore_pcix_state(dev);
	pci_restore_msi_state(dev);

	/* Restore ACS and IOV configuration state */
	pci_enable_acs(dev);
	pci_restore_iov_state(dev);

	dev->state_saved = false;
}
EXPORT_SYMBOL(pci_restore_state);

struct pci_saved_state {
	u32 config_space[16];
	struct pci_cap_saved_data cap[];
};

/**
 * pci_store_saved_state - Allocate and return an opaque struct containing
 *			   the device saved state.
 * @dev: PCI device that we're dealing with
 *
 * Return NULL if no state or error.
 */
struct pci_saved_state *pci_store_saved_state(struct pci_dev *dev)
{
	struct pci_saved_state *state;
	struct pci_cap_saved_state *tmp;
	struct pci_cap_saved_data *cap;
	size_t size;

	if (!dev->state_saved)
		return NULL;

	size = sizeof(*state) + sizeof(struct pci_cap_saved_data);

	hlist_for_each_entry(tmp, &dev->saved_cap_space, next)
		size += sizeof(struct pci_cap_saved_data) + tmp->cap.size;

	state = kzalloc(size, GFP_KERNEL);
	if (!state)
		return NULL;

	memcpy(state->config_space, dev->saved_config_space,
	       sizeof(state->config_space));

	cap = state->cap;
	hlist_for_each_entry(tmp, &dev->saved_cap_space, next) {
		size_t len = sizeof(struct pci_cap_saved_data) + tmp->cap.size;
		memcpy(cap, &tmp->cap, len);
		cap = (struct pci_cap_saved_data *)((u8 *)cap + len);
	}
	/* Empty cap_save terminates list */

	return state;
}
EXPORT_SYMBOL_GPL(pci_store_saved_state);

/**
 * pci_load_saved_state - Reload the provided save state into struct pci_dev.
 * @dev: PCI device that we're dealing with
 * @state: Saved state returned from pci_store_saved_state()
 */
int pci_load_saved_state(struct pci_dev *dev,
			 struct pci_saved_state *state)
{
	struct pci_cap_saved_data *cap;

	dev->state_saved = false;

	if (!state)
		return 0;

	memcpy(dev->saved_config_space, state->config_space,
	       sizeof(state->config_space));

	cap = state->cap;
	while (cap->size) {
		struct pci_cap_saved_state *tmp;

		tmp = _pci_find_saved_cap(dev, cap->cap_nr, cap->cap_extended);
		if (!tmp || tmp->cap.size != cap->size)
			return -EINVAL;

		memcpy(tmp->cap.data, cap->data, tmp->cap.size);
		cap = (struct pci_cap_saved_data *)((u8 *)cap +
		       sizeof(struct pci_cap_saved_data) + cap->size);
	}

	dev->state_saved = true;
	return 0;
}
EXPORT_SYMBOL_GPL(pci_load_saved_state);

/**
 * pci_load_and_free_saved_state - Reload the save state pointed to by state,
 *				   and free the memory allocated for it.
 * @dev: PCI device that we're dealing with
 * @state: Pointer to saved state returned from pci_store_saved_state()
 */
int pci_load_and_free_saved_state(struct pci_dev *dev,
				  struct pci_saved_state **state)
{
	int ret = pci_load_saved_state(dev, *state);
	kfree(*state);
	*state = NULL;
	return ret;
}
EXPORT_SYMBOL_GPL(pci_load_and_free_saved_state);

int __weak pcibios_enable_device(struct pci_dev *dev, int bars)
{
	return pci_enable_resources(dev, bars);
}

static int do_pci_enable_device(struct pci_dev *dev, int bars)
{
	int err;
	struct pci_dev *bridge;
	u16 cmd;
	u8 pin;

	err = pci_set_power_state(dev, PCI_D0);
	if (err < 0 && err != -EIO)
		return err;

	bridge = pci_upstream_bridge(dev);
	if (bridge)
		pcie_aspm_powersave_config_link(bridge);

	err = pcibios_enable_device(dev, bars);
	if (err < 0)
		return err;
	pci_fixup_device(pci_fixup_enable, dev);

	if (dev->msi_enabled || dev->msix_enabled)
		return 0;

	pci_read_config_byte(dev, PCI_INTERRUPT_PIN, &pin);
	if (pin) {
		pci_read_config_word(dev, PCI_COMMAND, &cmd);
		if (cmd & PCI_COMMAND_INTX_DISABLE)
			pci_write_config_word(dev, PCI_COMMAND,
					      cmd & ~PCI_COMMAND_INTX_DISABLE);
	}

	return 0;
}

/**
 * pci_reenable_device - Resume abandoned device
 * @dev: PCI device to be resumed
 *
 * NOTE: This function is a backend of pci_default_resume() and is not supposed
 * to be called by normal code, write proper resume handler and use it instead.
 */
int pci_reenable_device(struct pci_dev *dev)
{
	if (pci_is_enabled(dev))
		return do_pci_enable_device(dev, (1 << PCI_NUM_RESOURCES) - 1);
	return 0;
}
EXPORT_SYMBOL(pci_reenable_device);

static void pci_enable_bridge(struct pci_dev *dev)
{
	struct pci_dev *bridge;
	int retval;

	bridge = pci_upstream_bridge(dev);
	if (bridge)
		pci_enable_bridge(bridge);

	if (pci_is_enabled(dev)) {
		if (!dev->is_busmaster)
			pci_set_master(dev);
		return;
	}

	retval = pci_enable_device(dev);
	if (retval)
		pci_err(dev, "Error enabling bridge (%d), continuing\n",
			retval);
	pci_set_master(dev);
}

static int pci_enable_device_flags(struct pci_dev *dev, unsigned long flags)
{
	struct pci_dev *bridge;
	int err;
	int i, bars = 0;

	/*
	 * Power state could be unknown at this point, either due to a fresh
	 * boot or a device removal call.  So get the current power state
	 * so that things like MSI message writing will behave as expected
	 * (e.g. if the device really is in D0 at enable time).
	 */
	if (dev->pm_cap) {
		u16 pmcsr;
		pci_read_config_word(dev, dev->pm_cap + PCI_PM_CTRL, &pmcsr);
		dev->current_state = (pmcsr & PCI_PM_CTRL_STATE_MASK);
	}

	if (atomic_inc_return(&dev->enable_cnt) > 1)
		return 0;		/* already enabled */

	bridge = pci_upstream_bridge(dev);
	if (bridge)
		pci_enable_bridge(bridge);

	/* only skip sriov related */
	for (i = 0; i <= PCI_ROM_RESOURCE; i++)
		if (dev->resource[i].flags & flags)
			bars |= (1 << i);
	for (i = PCI_BRIDGE_RESOURCES; i < DEVICE_COUNT_RESOURCE; i++)
		if (dev->resource[i].flags & flags)
			bars |= (1 << i);

	err = do_pci_enable_device(dev, bars);
	if (err < 0)
		atomic_dec(&dev->enable_cnt);
	return err;
}

/**
 * pci_enable_device_io - Initialize a device for use with IO space
 * @dev: PCI device to be initialized
 *
 * Initialize device before it's used by a driver. Ask low-level code
 * to enable I/O resources. Wake up the device if it was suspended.
 * Beware, this function can fail.
 */
int pci_enable_device_io(struct pci_dev *dev)
{
	return pci_enable_device_flags(dev, IORESOURCE_IO);
}
EXPORT_SYMBOL(pci_enable_device_io);

/**
 * pci_enable_device_mem - Initialize a device for use with Memory space
 * @dev: PCI device to be initialized
 *
 * Initialize device before it's used by a driver. Ask low-level code
 * to enable Memory resources. Wake up the device if it was suspended.
 * Beware, this function can fail.
 */
int pci_enable_device_mem(struct pci_dev *dev)
{
	return pci_enable_device_flags(dev, IORESOURCE_MEM);
}
EXPORT_SYMBOL(pci_enable_device_mem);

/**
 * pci_enable_device - Initialize device before it's used by a driver.
 * @dev: PCI device to be initialized
 *
 * Initialize device before it's used by a driver. Ask low-level code
 * to enable I/O and memory. Wake up the device if it was suspended.
 * Beware, this function can fail.
 *
 * Note we don't actually enable the device many times if we call
 * this function repeatedly (we just increment the count).
 */
int pci_enable_device(struct pci_dev *dev)
{
	return pci_enable_device_flags(dev, IORESOURCE_MEM | IORESOURCE_IO);
}
EXPORT_SYMBOL(pci_enable_device);

/*
 * Managed PCI resources.  This manages device on/off, INTx/MSI/MSI-X
 * on/off and BAR regions.  pci_dev itself records MSI/MSI-X status, so
 * there's no need to track it separately.  pci_devres is initialized
 * when a device is enabled using managed PCI device enable interface.
 */
struct pci_devres {
	unsigned int enabled:1;
	unsigned int pinned:1;
	unsigned int orig_intx:1;
	unsigned int restore_intx:1;
	unsigned int mwi:1;
	u32 region_mask;
};

static void pcim_release(struct device *gendev, void *res)
{
	struct pci_dev *dev = to_pci_dev(gendev);
	struct pci_devres *this = res;
	int i;

	if (dev->msi_enabled)
		pci_disable_msi(dev);
	if (dev->msix_enabled)
		pci_disable_msix(dev);

	for (i = 0; i < DEVICE_COUNT_RESOURCE; i++)
		if (this->region_mask & (1 << i))
			pci_release_region(dev, i);

	if (this->mwi)
		pci_clear_mwi(dev);

	if (this->restore_intx)
		pci_intx(dev, this->orig_intx);

	if (this->enabled && !this->pinned)
		pci_disable_device(dev);
}

static struct pci_devres *get_pci_dr(struct pci_dev *pdev)
{
	struct pci_devres *dr, *new_dr;

	dr = devres_find(&pdev->dev, pcim_release, NULL, NULL);
	if (dr)
		return dr;

	new_dr = devres_alloc(pcim_release, sizeof(*new_dr), GFP_KERNEL);
	if (!new_dr)
		return NULL;
	return devres_get(&pdev->dev, new_dr, NULL, NULL);
}

static struct pci_devres *find_pci_dr(struct pci_dev *pdev)
{
	if (pci_is_managed(pdev))
		return devres_find(&pdev->dev, pcim_release, NULL, NULL);
	return NULL;
}

/**
 * pcim_enable_device - Managed pci_enable_device()
 * @pdev: PCI device to be initialized
 *
 * Managed pci_enable_device().
 */
int pcim_enable_device(struct pci_dev *pdev)
{
	struct pci_devres *dr;
	int rc;

	dr = get_pci_dr(pdev);
	if (unlikely(!dr))
		return -ENOMEM;
	if (dr->enabled)
		return 0;

	rc = pci_enable_device(pdev);
	if (!rc) {
		pdev->is_managed = 1;
		dr->enabled = 1;
	}
	return rc;
}
EXPORT_SYMBOL(pcim_enable_device);

/**
 * pcim_pin_device - Pin managed PCI device
 * @pdev: PCI device to pin
 *
 * Pin managed PCI device @pdev.  Pinned device won't be disabled on
 * driver detach.  @pdev must have been enabled with
 * pcim_enable_device().
 */
void pcim_pin_device(struct pci_dev *pdev)
{
	struct pci_devres *dr;

	dr = find_pci_dr(pdev);
	WARN_ON(!dr || !dr->enabled);
	if (dr)
		dr->pinned = 1;
}
EXPORT_SYMBOL(pcim_pin_device);

/*
 * pcibios_add_device - provide arch specific hooks when adding device dev
 * @dev: the PCI device being added
 *
 * Permits the platform to provide architecture specific functionality when
 * devices are added. This is the default implementation. Architecture
 * implementations can override this.
 */
int __weak pcibios_add_device(struct pci_dev *dev)
{
	return 0;
}

/**
 * pcibios_release_device - provide arch specific hooks when releasing
 *			    device dev
 * @dev: the PCI device being released
 *
 * Permits the platform to provide architecture specific functionality when
 * devices are released. This is the default implementation. Architecture
 * implementations can override this.
 */
void __weak pcibios_release_device(struct pci_dev *dev) {}

/**
 * pcibios_disable_device - disable arch specific PCI resources for device dev
 * @dev: the PCI device to disable
 *
 * Disables architecture specific PCI resources for the device. This
 * is the default implementation. Architecture implementations can
 * override this.
 */
void __weak pcibios_disable_device(struct pci_dev *dev) {}

/**
 * pcibios_penalize_isa_irq - penalize an ISA IRQ
 * @irq: ISA IRQ to penalize
 * @active: IRQ active or not
 *
 * Permits the platform to provide architecture-specific functionality when
 * penalizing ISA IRQs. This is the default implementation. Architecture
 * implementations can override this.
 */
void __weak pcibios_penalize_isa_irq(int irq, int active) {}

static void do_pci_disable_device(struct pci_dev *dev)
{
	u16 pci_command;

	pci_read_config_word(dev, PCI_COMMAND, &pci_command);
	if (pci_command & PCI_COMMAND_MASTER) {
		pci_command &= ~PCI_COMMAND_MASTER;
		pci_write_config_word(dev, PCI_COMMAND, pci_command);
	}

	pcibios_disable_device(dev);
}

/**
 * pci_disable_enabled_device - Disable device without updating enable_cnt
 * @dev: PCI device to disable
 *
 * NOTE: This function is a backend of PCI power management routines and is
 * not supposed to be called drivers.
 */
void pci_disable_enabled_device(struct pci_dev *dev)
{
	if (pci_is_enabled(dev))
		do_pci_disable_device(dev);
}

/**
 * pci_disable_device - Disable PCI device after use
 * @dev: PCI device to be disabled
 *
 * Signal to the system that the PCI device is not in use by the system
 * anymore.  This only involves disabling PCI bus-mastering, if active.
 *
 * Note we don't actually disable the device until all callers of
 * pci_enable_device() have called pci_disable_device().
 */
void pci_disable_device(struct pci_dev *dev)
{
	struct pci_devres *dr;

	dr = find_pci_dr(dev);
	if (dr)
		dr->enabled = 0;

	dev_WARN_ONCE(&dev->dev, atomic_read(&dev->enable_cnt) <= 0,
		      "disabling already-disabled device");

	if (atomic_dec_return(&dev->enable_cnt) != 0)
		return;

	do_pci_disable_device(dev);

	dev->is_busmaster = 0;
}
EXPORT_SYMBOL(pci_disable_device);

/**
 * pcibios_set_pcie_reset_state - set reset state for device dev
 * @dev: the PCIe device reset
 * @state: Reset state to enter into
 *
 * Set the PCIe reset state for the device. This is the default
 * implementation. Architecture implementations can override this.
 */
int __weak pcibios_set_pcie_reset_state(struct pci_dev *dev,
					enum pcie_reset_state state)
{
	return -EINVAL;
}

/**
 * pci_set_pcie_reset_state - set reset state for device dev
 * @dev: the PCIe device reset
 * @state: Reset state to enter into
 *
 * Sets the PCI reset state for the device.
 */
int pci_set_pcie_reset_state(struct pci_dev *dev, enum pcie_reset_state state)
{
	return pcibios_set_pcie_reset_state(dev, state);
}
EXPORT_SYMBOL_GPL(pci_set_pcie_reset_state);

void pcie_clear_device_status(struct pci_dev *dev)
{
	u16 sta;

	pcie_capability_read_word(dev, PCI_EXP_DEVSTA, &sta);
	pcie_capability_write_word(dev, PCI_EXP_DEVSTA, sta);
}

/**
 * pcie_clear_root_pme_status - Clear root port PME interrupt status.
 * @dev: PCIe root port or event collector.
 */
void pcie_clear_root_pme_status(struct pci_dev *dev)
{
	pcie_capability_set_dword(dev, PCI_EXP_RTSTA, PCI_EXP_RTSTA_PME);
}

/**
 * pci_check_pme_status - Check if given device has generated PME.
 * @dev: Device to check.
 *
 * Check the PME status of the device and if set, clear it and clear PME enable
 * (if set).  Return 'true' if PME status and PME enable were both set or
 * 'false' otherwise.
 */
bool pci_check_pme_status(struct pci_dev *dev)
{
	int pmcsr_pos;
	u16 pmcsr;
	bool ret = false;

	if (!dev->pm_cap)
		return false;

	pmcsr_pos = dev->pm_cap + PCI_PM_CTRL;
	pci_read_config_word(dev, pmcsr_pos, &pmcsr);
	if (!(pmcsr & PCI_PM_CTRL_PME_STATUS))
		return false;

	/* Clear PME status. */
	pmcsr |= PCI_PM_CTRL_PME_STATUS;
	if (pmcsr & PCI_PM_CTRL_PME_ENABLE) {
		/* Disable PME to avoid interrupt flood. */
		pmcsr &= ~PCI_PM_CTRL_PME_ENABLE;
		ret = true;
	}

	pci_write_config_word(dev, pmcsr_pos, pmcsr);

	return ret;
}

/**
 * pci_pme_wakeup - Wake up a PCI device if its PME Status bit is set.
 * @dev: Device to handle.
 * @pme_poll_reset: Whether or not to reset the device's pme_poll flag.
 *
 * Check if @dev has generated PME and queue a resume request for it in that
 * case.
 */
static int pci_pme_wakeup(struct pci_dev *dev, void *pme_poll_reset)
{
	if (pme_poll_reset && dev->pme_poll)
		dev->pme_poll = false;

	if (pci_check_pme_status(dev)) {
		pci_wakeup_event(dev);
		pm_request_resume(&dev->dev);
	}
	return 0;
}

/**
 * pci_pme_wakeup_bus - Walk given bus and wake up devices on it, if necessary.
 * @bus: Top bus of the subtree to walk.
 */
void pci_pme_wakeup_bus(struct pci_bus *bus)
{
	if (bus)
		pci_walk_bus(bus, pci_pme_wakeup, (void *)true);
}


/**
 * pci_pme_capable - check the capability of PCI device to generate PME#
 * @dev: PCI device to handle.
 * @state: PCI state from which device will issue PME#.
 */
bool pci_pme_capable(struct pci_dev *dev, pci_power_t state)
{
	if (!dev->pm_cap)
		return false;

	return !!(dev->pme_support & (1 << state));
}
EXPORT_SYMBOL(pci_pme_capable);

static void pci_pme_list_scan(struct work_struct *work)
{
	struct pci_pme_device *pme_dev, *n;

	mutex_lock(&pci_pme_list_mutex);
	list_for_each_entry_safe(pme_dev, n, &pci_pme_list, list) {
		if (pme_dev->dev->pme_poll) {
			struct pci_dev *bridge;

			bridge = pme_dev->dev->bus->self;
			/*
			 * If bridge is in low power state, the
			 * configuration space of subordinate devices
			 * may be not accessible
			 */
			if (bridge && bridge->current_state != PCI_D0)
				continue;
			/*
			 * If the device is in D3cold it should not be
			 * polled either.
			 */
			if (pme_dev->dev->current_state == PCI_D3cold)
				continue;

			pci_pme_wakeup(pme_dev->dev, NULL);
		} else {
			list_del(&pme_dev->list);
			kfree(pme_dev);
		}
	}
	if (!list_empty(&pci_pme_list))
		queue_delayed_work(system_freezable_wq, &pci_pme_work,
				   msecs_to_jiffies(PME_TIMEOUT));
	mutex_unlock(&pci_pme_list_mutex);
}

static void __pci_pme_active(struct pci_dev *dev, bool enable)
{
	u16 pmcsr;

	if (!dev->pme_support)
		return;

	pci_read_config_word(dev, dev->pm_cap + PCI_PM_CTRL, &pmcsr);
	/* Clear PME_Status by writing 1 to it and enable PME# */
	pmcsr |= PCI_PM_CTRL_PME_STATUS | PCI_PM_CTRL_PME_ENABLE;
	if (!enable)
		pmcsr &= ~PCI_PM_CTRL_PME_ENABLE;

	pci_write_config_word(dev, dev->pm_cap + PCI_PM_CTRL, pmcsr);
}

/**
 * pci_pme_restore - Restore PME configuration after config space restore.
 * @dev: PCI device to update.
 */
void pci_pme_restore(struct pci_dev *dev)
{
	u16 pmcsr;

	if (!dev->pme_support)
		return;

	pci_read_config_word(dev, dev->pm_cap + PCI_PM_CTRL, &pmcsr);
	if (dev->wakeup_prepared) {
		pmcsr |= PCI_PM_CTRL_PME_ENABLE;
		pmcsr &= ~PCI_PM_CTRL_PME_STATUS;
	} else {
		pmcsr &= ~PCI_PM_CTRL_PME_ENABLE;
		pmcsr |= PCI_PM_CTRL_PME_STATUS;
	}
	pci_write_config_word(dev, dev->pm_cap + PCI_PM_CTRL, pmcsr);
}

/**
 * pci_pme_active - enable or disable PCI device's PME# function
 * @dev: PCI device to handle.
 * @enable: 'true' to enable PME# generation; 'false' to disable it.
 *
 * The caller must verify that the device is capable of generating PME# before
 * calling this function with @enable equal to 'true'.
 */
void pci_pme_active(struct pci_dev *dev, bool enable)
{
	__pci_pme_active(dev, enable);

	/*
	 * PCI (as opposed to PCIe) PME requires that the device have
	 * its PME# line hooked up correctly. Not all hardware vendors
	 * do this, so the PME never gets delivered and the device
	 * remains asleep. The easiest way around this is to
	 * periodically walk the list of suspended devices and check
	 * whether any have their PME flag set. The assumption is that
	 * we'll wake up often enough anyway that this won't be a huge
	 * hit, and the power savings from the devices will still be a
	 * win.
	 *
	 * Although PCIe uses in-band PME message instead of PME# line
	 * to report PME, PME does not work for some PCIe devices in
	 * reality.  For example, there are devices that set their PME
	 * status bits, but don't really bother to send a PME message;
	 * there are PCI Express Root Ports that don't bother to
	 * trigger interrupts when they receive PME messages from the
	 * devices below.  So PME poll is used for PCIe devices too.
	 */

	if (dev->pme_poll) {
		struct pci_pme_device *pme_dev;
		if (enable) {
			pme_dev = kmalloc(sizeof(struct pci_pme_device),
					  GFP_KERNEL);
			if (!pme_dev) {
				pci_warn(dev, "can't enable PME#\n");
				return;
			}
			pme_dev->dev = dev;
			mutex_lock(&pci_pme_list_mutex);
			list_add(&pme_dev->list, &pci_pme_list);
			if (list_is_singular(&pci_pme_list))
				queue_delayed_work(system_freezable_wq,
						   &pci_pme_work,
						   msecs_to_jiffies(PME_TIMEOUT));
			mutex_unlock(&pci_pme_list_mutex);
		} else {
			mutex_lock(&pci_pme_list_mutex);
			list_for_each_entry(pme_dev, &pci_pme_list, list) {
				if (pme_dev->dev == dev) {
					list_del(&pme_dev->list);
					kfree(pme_dev);
					break;
				}
			}
			mutex_unlock(&pci_pme_list_mutex);
		}
	}

	pci_dbg(dev, "PME# %s\n", enable ? "enabled" : "disabled");
}
EXPORT_SYMBOL(pci_pme_active);

/**
 * __pci_enable_wake - enable PCI device as wakeup event source
 * @dev: PCI device affected
 * @state: PCI state from which device will issue wakeup events
 * @enable: True to enable event generation; false to disable
 *
 * This enables the device as a wakeup event source, or disables it.
 * When such events involves platform-specific hooks, those hooks are
 * called automatically by this routine.
 *
 * Devices with legacy power management (no standard PCI PM capabilities)
 * always require such platform hooks.
 *
 * RETURN VALUE:
 * 0 is returned on success
 * -EINVAL is returned if device is not supposed to wake up the system
 * Error code depending on the platform is returned if both the platform and
 * the native mechanism fail to enable the generation of wake-up events
 */
static int __pci_enable_wake(struct pci_dev *dev, pci_power_t state, bool enable)
{
	int ret = 0;

	/*
	 * Bridges that are not power-manageable directly only signal
	 * wakeup on behalf of subordinate devices which is set up
	 * elsewhere, so skip them. However, bridges that are
	 * power-manageable may signal wakeup for themselves (for example,
	 * on a hotplug event) and they need to be covered here.
	 */
	if (!pci_power_manageable(dev))
		return 0;

	/* Don't do the same thing twice in a row for one device. */
	if (!!enable == !!dev->wakeup_prepared)
		return 0;

	/*
	 * According to "PCI System Architecture" 4th ed. by Tom Shanley & Don
	 * Anderson we should be doing PME# wake enable followed by ACPI wake
	 * enable.  To disable wake-up we call the platform first, for symmetry.
	 */

	if (enable) {
		int error;

		if (pci_pme_capable(dev, state))
			pci_pme_active(dev, true);
		else
			ret = 1;
		error = platform_pci_set_wakeup(dev, true);
		if (ret)
			ret = error;
		if (!ret)
			dev->wakeup_prepared = true;
	} else {
		platform_pci_set_wakeup(dev, false);
		pci_pme_active(dev, false);
		dev->wakeup_prepared = false;
	}

	return ret;
}

/**
 * pci_enable_wake - change wakeup settings for a PCI device
 * @pci_dev: Target device
 * @state: PCI state from which device will issue wakeup events
 * @enable: Whether or not to enable event generation
 *
 * If @enable is set, check device_may_wakeup() for the device before calling
 * __pci_enable_wake() for it.
 */
int pci_enable_wake(struct pci_dev *pci_dev, pci_power_t state, bool enable)
{
	if (enable && !device_may_wakeup(&pci_dev->dev))
		return -EINVAL;

	return __pci_enable_wake(pci_dev, state, enable);
}
EXPORT_SYMBOL(pci_enable_wake);

/**
 * pci_wake_from_d3 - enable/disable device to wake up from D3_hot or D3_cold
 * @dev: PCI device to prepare
 * @enable: True to enable wake-up event generation; false to disable
 *
 * Many drivers want the device to wake up the system from D3_hot or D3_cold
 * and this function allows them to set that up cleanly - pci_enable_wake()
 * should not be called twice in a row to enable wake-up due to PCI PM vs ACPI
 * ordering constraints.
 *
 * This function only returns error code if the device is not allowed to wake
 * up the system from sleep or it is not capable of generating PME# from both
 * D3_hot and D3_cold and the platform is unable to enable wake-up power for it.
 */
int pci_wake_from_d3(struct pci_dev *dev, bool enable)
{
	return pci_pme_capable(dev, PCI_D3cold) ?
			pci_enable_wake(dev, PCI_D3cold, enable) :
			pci_enable_wake(dev, PCI_D3hot, enable);
}
EXPORT_SYMBOL(pci_wake_from_d3);

/**
 * pci_target_state - find an appropriate low power state for a given PCI dev
 * @dev: PCI device
 * @wakeup: Whether or not wakeup functionality will be enabled for the device.
 *
 * Use underlying platform code to find a supported low power state for @dev.
 * If the platform can't manage @dev, return the deepest state from which it
 * can generate wake events, based on any available PME info.
 */
static pci_power_t pci_target_state(struct pci_dev *dev, bool wakeup)
{
	pci_power_t target_state = PCI_D3hot;

	if (platform_pci_power_manageable(dev)) {
		/*
		 * Call the platform to find the target state for the device.
		 */
		pci_power_t state = platform_pci_choose_state(dev);

		switch (state) {
		case PCI_POWER_ERROR:
		case PCI_UNKNOWN:
			break;
		case PCI_D1:
		case PCI_D2:
			if (pci_no_d1d2(dev))
				break;
			fallthrough;
		default:
			target_state = state;
		}

		return target_state;
	}

	if (!dev->pm_cap)
		target_state = PCI_D0;

	/*
	 * If the device is in D3cold even though it's not power-manageable by
	 * the platform, it may have been powered down by non-standard means.
	 * Best to let it slumber.
	 */
	if (dev->current_state == PCI_D3cold)
		target_state = PCI_D3cold;

	if (wakeup) {
		/*
		 * Find the deepest state from which the device can generate
		 * PME#.
		 */
		if (dev->pme_support) {
			while (target_state
			      && !(dev->pme_support & (1 << target_state)))
				target_state--;
		}
	}

	return target_state;
}

/**
 * pci_prepare_to_sleep - prepare PCI device for system-wide transition
 *			  into a sleep state
 * @dev: Device to handle.
 *
 * Choose the power state appropriate for the device depending on whether
 * it can wake up the system and/or is power manageable by the platform
 * (PCI_D3hot is the default) and put the device into that state.
 */
int pci_prepare_to_sleep(struct pci_dev *dev)
{
	bool wakeup = device_may_wakeup(&dev->dev);
	pci_power_t target_state = pci_target_state(dev, wakeup);
	int error;

	if (target_state == PCI_POWER_ERROR)
		return -EIO;

	/*
	 * There are systems (for example, Intel mobile chips since Coffee
	 * Lake) where the power drawn while suspended can be significantly
	 * reduced by disabling PTM on PCIe root ports as this allows the
	 * port to enter a lower-power PM state and the SoC to reach a
	 * lower-power idle state as a whole.
	 */
	if (pci_pcie_type(dev) == PCI_EXP_TYPE_ROOT_PORT)
		pci_disable_ptm(dev);

	pci_enable_wake(dev, target_state, wakeup);

	error = pci_set_power_state(dev, target_state);

	if (error) {
		pci_enable_wake(dev, target_state, false);
		pci_restore_ptm_state(dev);
	}

	return error;
}
EXPORT_SYMBOL(pci_prepare_to_sleep);

/**
 * pci_back_from_sleep - turn PCI device on during system-wide transition
 *			 into working state
 * @dev: Device to handle.
 *
 * Disable device's system wake-up capability and put it into D0.
 */
int pci_back_from_sleep(struct pci_dev *dev)
{
	pci_enable_wake(dev, PCI_D0, false);
	return pci_set_power_state(dev, PCI_D0);
}
EXPORT_SYMBOL(pci_back_from_sleep);

/**
 * pci_finish_runtime_suspend - Carry out PCI-specific part of runtime suspend.
 * @dev: PCI device being suspended.
 *
 * Prepare @dev to generate wake-up events at run time and put it into a low
 * power state.
 */
int pci_finish_runtime_suspend(struct pci_dev *dev)
{
	pci_power_t target_state;
	int error;

	target_state = pci_target_state(dev, device_can_wakeup(&dev->dev));
	if (target_state == PCI_POWER_ERROR)
		return -EIO;

	dev->runtime_d3cold = target_state == PCI_D3cold;

	/*
	 * There are systems (for example, Intel mobile chips since Coffee
	 * Lake) where the power drawn while suspended can be significantly
	 * reduced by disabling PTM on PCIe root ports as this allows the
	 * port to enter a lower-power PM state and the SoC to reach a
	 * lower-power idle state as a whole.
	 */
	if (pci_pcie_type(dev) == PCI_EXP_TYPE_ROOT_PORT)
		pci_disable_ptm(dev);

	__pci_enable_wake(dev, target_state, pci_dev_run_wake(dev));

	error = pci_set_power_state(dev, target_state);

	if (error) {
		pci_enable_wake(dev, target_state, false);
		pci_restore_ptm_state(dev);
		dev->runtime_d3cold = false;
	}

	return error;
}

/**
 * pci_dev_run_wake - Check if device can generate run-time wake-up events.
 * @dev: Device to check.
 *
 * Return true if the device itself is capable of generating wake-up events
 * (through the platform or using the native PCIe PME) or if the device supports
 * PME and one of its upstream bridges can generate wake-up events.
 */
bool pci_dev_run_wake(struct pci_dev *dev)
{
	struct pci_bus *bus = dev->bus;

	if (!dev->pme_support)
		return false;

	/* PME-capable in principle, but not from the target power state */
	if (!pci_pme_capable(dev, pci_target_state(dev, true)))
		return false;

	if (device_can_wakeup(&dev->dev))
		return true;

	while (bus->parent) {
		struct pci_dev *bridge = bus->self;

		if (device_can_wakeup(&bridge->dev))
			return true;

		bus = bus->parent;
	}

	/* We have reached the root bus. */
	if (bus->bridge)
		return device_can_wakeup(bus->bridge);

	return false;
}
EXPORT_SYMBOL_GPL(pci_dev_run_wake);

/**
 * pci_dev_need_resume - Check if it is necessary to resume the device.
 * @pci_dev: Device to check.
 *
 * Return 'true' if the device is not runtime-suspended or it has to be
 * reconfigured due to wakeup settings difference between system and runtime
 * suspend, or the current power state of it is not suitable for the upcoming
 * (system-wide) transition.
 */
bool pci_dev_need_resume(struct pci_dev *pci_dev)
{
	struct device *dev = &pci_dev->dev;
	pci_power_t target_state;

	if (!pm_runtime_suspended(dev) || platform_pci_need_resume(pci_dev))
		return true;

	target_state = pci_target_state(pci_dev, device_may_wakeup(dev));

	/*
	 * If the earlier platform check has not triggered, D3cold is just power
	 * removal on top of D3hot, so no need to resume the device in that
	 * case.
	 */
	return target_state != pci_dev->current_state &&
		target_state != PCI_D3cold &&
		pci_dev->current_state != PCI_D3hot;
}

/**
 * pci_dev_adjust_pme - Adjust PME setting for a suspended device.
 * @pci_dev: Device to check.
 *
 * If the device is suspended and it is not configured for system wakeup,
 * disable PME for it to prevent it from waking up the system unnecessarily.
 *
 * Note that if the device's power state is D3cold and the platform check in
 * pci_dev_need_resume() has not triggered, the device's configuration need not
 * be changed.
 */
void pci_dev_adjust_pme(struct pci_dev *pci_dev)
{
	struct device *dev = &pci_dev->dev;

	spin_lock_irq(&dev->power.lock);

	if (pm_runtime_suspended(dev) && !device_may_wakeup(dev) &&
	    pci_dev->current_state < PCI_D3cold)
		__pci_pme_active(pci_dev, false);

	spin_unlock_irq(&dev->power.lock);
}

/**
 * pci_dev_complete_resume - Finalize resume from system sleep for a device.
 * @pci_dev: Device to handle.
 *
 * If the device is runtime suspended and wakeup-capable, enable PME for it as
 * it might have been disabled during the prepare phase of system suspend if
 * the device was not configured for system wakeup.
 */
void pci_dev_complete_resume(struct pci_dev *pci_dev)
{
	struct device *dev = &pci_dev->dev;

	if (!pci_dev_run_wake(pci_dev))
		return;

	spin_lock_irq(&dev->power.lock);

	if (pm_runtime_suspended(dev) && pci_dev->current_state < PCI_D3cold)
		__pci_pme_active(pci_dev, true);

	spin_unlock_irq(&dev->power.lock);
}

void pci_config_pm_runtime_get(struct pci_dev *pdev)
{
	struct device *dev = &pdev->dev;
	struct device *parent = dev->parent;

	if (parent)
		pm_runtime_get_sync(parent);
	pm_runtime_get_noresume(dev);
	/*
	 * pdev->current_state is set to PCI_D3cold during suspending,
	 * so wait until suspending completes
	 */
	pm_runtime_barrier(dev);
	/*
	 * Only need to resume devices in D3cold, because config
	 * registers are still accessible for devices suspended but
	 * not in D3cold.
	 */
	if (pdev->current_state == PCI_D3cold)
		pm_runtime_resume(dev);
}

void pci_config_pm_runtime_put(struct pci_dev *pdev)
{
	struct device *dev = &pdev->dev;
	struct device *parent = dev->parent;

	pm_runtime_put(dev);
	if (parent)
		pm_runtime_put_sync(parent);
}

static const struct dmi_system_id bridge_d3_blacklist[] = {
#ifdef CONFIG_X86
	{
		/*
		 * Gigabyte X299 root port is not marked as hotplug capable
		 * which allows Linux to power manage it.  However, this
		 * confuses the BIOS SMI handler so don't power manage root
		 * ports on that system.
		 */
		.ident = "X299 DESIGNARE EX-CF",
		.matches = {
			DMI_MATCH(DMI_BOARD_VENDOR, "Gigabyte Technology Co., Ltd."),
			DMI_MATCH(DMI_BOARD_NAME, "X299 DESIGNARE EX-CF"),
		},
	},
#endif
	{ }
};

/**
 * pci_bridge_d3_possible - Is it possible to put the bridge into D3
 * @bridge: Bridge to check
 *
 * This function checks if it is possible to move the bridge to D3.
 * Currently we only allow D3 for recent enough PCIe ports and Thunderbolt.
 */
bool pci_bridge_d3_possible(struct pci_dev *bridge)
{
	if (!pci_is_pcie(bridge))
		return false;

	switch (pci_pcie_type(bridge)) {
	case PCI_EXP_TYPE_ROOT_PORT:
	case PCI_EXP_TYPE_UPSTREAM:
	case PCI_EXP_TYPE_DOWNSTREAM:
		if (pci_bridge_d3_disable)
			return false;

		/*
		 * Hotplug ports handled by firmware in System Management Mode
		 * may not be put into D3 by the OS (Thunderbolt on non-Macs).
		 */
		if (bridge->is_hotplug_bridge && !pciehp_is_native(bridge))
			return false;

		if (pci_bridge_d3_force)
			return true;

		/* Even the oldest 2010 Thunderbolt controller supports D3. */
		if (bridge->is_thunderbolt)
			return true;

		/* Platform might know better if the bridge supports D3 */
		if (platform_pci_bridge_d3(bridge))
			return true;

		/*
		 * Hotplug ports handled natively by the OS were not validated
		 * by vendors for runtime D3 at least until 2018 because there
		 * was no OS support.
		 */
		if (bridge->is_hotplug_bridge)
			return false;

		if (dmi_check_system(bridge_d3_blacklist))
			return false;

		/*
		 * It should be safe to put PCIe ports from 2015 or newer
		 * to D3.
		 */
		if (dmi_get_bios_year() >= 2015)
			return true;
		break;
	}

	return false;
}

static int pci_dev_check_d3cold(struct pci_dev *dev, void *data)
{
	bool *d3cold_ok = data;

	if (/* The device needs to be allowed to go D3cold ... */
	    dev->no_d3cold || !dev->d3cold_allowed ||

	    /* ... and if it is wakeup capable to do so from D3cold. */
	    (device_may_wakeup(&dev->dev) &&
	     !pci_pme_capable(dev, PCI_D3cold)) ||

	    /* If it is a bridge it must be allowed to go to D3. */
	    !pci_power_manageable(dev))

		*d3cold_ok = false;

	return !*d3cold_ok;
}

/*
 * pci_bridge_d3_update - Update bridge D3 capabilities
 * @dev: PCI device which is changed
 *
 * Update upstream bridge PM capabilities accordingly depending on if the
 * device PM configuration was changed or the device is being removed.  The
 * change is also propagated upstream.
 */
void pci_bridge_d3_update(struct pci_dev *dev)
{
	bool remove = !device_is_registered(&dev->dev);
	struct pci_dev *bridge;
	bool d3cold_ok = true;

	bridge = pci_upstream_bridge(dev);
	if (!bridge || !pci_bridge_d3_possible(bridge))
		return;

	/*
	 * If D3 is currently allowed for the bridge, removing one of its
	 * children won't change that.
	 */
	if (remove && bridge->bridge_d3)
		return;

	/*
	 * If D3 is currently allowed for the bridge and a child is added or
	 * changed, disallowance of D3 can only be caused by that child, so
	 * we only need to check that single device, not any of its siblings.
	 *
	 * If D3 is currently not allowed for the bridge, checking the device
	 * first may allow us to skip checking its siblings.
	 */
	if (!remove)
		pci_dev_check_d3cold(dev, &d3cold_ok);

	/*
	 * If D3 is currently not allowed for the bridge, this may be caused
	 * either by the device being changed/removed or any of its siblings,
	 * so we need to go through all children to find out if one of them
	 * continues to block D3.
	 */
	if (d3cold_ok && !bridge->bridge_d3)
		pci_walk_bus(bridge->subordinate, pci_dev_check_d3cold,
			     &d3cold_ok);

	if (bridge->bridge_d3 != d3cold_ok) {
		bridge->bridge_d3 = d3cold_ok;
		/* Propagate change to upstream bridges */
		pci_bridge_d3_update(bridge);
	}
}

/**
 * pci_d3cold_enable - Enable D3cold for device
 * @dev: PCI device to handle
 *
 * This function can be used in drivers to enable D3cold from the device
 * they handle.  It also updates upstream PCI bridge PM capabilities
 * accordingly.
 */
void pci_d3cold_enable(struct pci_dev *dev)
{
	if (dev->no_d3cold) {
		dev->no_d3cold = false;
		pci_bridge_d3_update(dev);
	}
}
EXPORT_SYMBOL_GPL(pci_d3cold_enable);

/**
 * pci_d3cold_disable - Disable D3cold for device
 * @dev: PCI device to handle
 *
 * This function can be used in drivers to disable D3cold from the device
 * they handle.  It also updates upstream PCI bridge PM capabilities
 * accordingly.
 */
void pci_d3cold_disable(struct pci_dev *dev)
{
	if (!dev->no_d3cold) {
		dev->no_d3cold = true;
		pci_bridge_d3_update(dev);
	}
}
EXPORT_SYMBOL_GPL(pci_d3cold_disable);

/**
 * pci_pm_init - Initialize PM functions of given PCI device
 * @dev: PCI device to handle.
 */
void pci_pm_init(struct pci_dev *dev)
{
	int pm;
	u16 status;
	u16 pmc;

	pm_runtime_forbid(&dev->dev);
	pm_runtime_set_active(&dev->dev);
	pm_runtime_enable(&dev->dev);
	device_enable_async_suspend(&dev->dev);
	dev->wakeup_prepared = false;

	dev->pm_cap = 0;
	dev->pme_support = 0;

	/* find PCI PM capability in list */
	pm = pci_find_capability(dev, PCI_CAP_ID_PM);
	if (!pm)
		return;
	/* Check device's ability to generate PME# */
	pci_read_config_word(dev, pm + PCI_PM_PMC, &pmc);

	if ((pmc & PCI_PM_CAP_VER_MASK) > 3) {
		pci_err(dev, "unsupported PM cap regs version (%u)\n",
			pmc & PCI_PM_CAP_VER_MASK);
		return;
	}

	dev->pm_cap = pm;
	dev->d3hot_delay = PCI_PM_D3HOT_WAIT;
	dev->d3cold_delay = PCI_PM_D3COLD_WAIT;
	dev->bridge_d3 = pci_bridge_d3_possible(dev);
	dev->d3cold_allowed = true;

	dev->d1_support = false;
	dev->d2_support = false;
	if (!pci_no_d1d2(dev)) {
		if (pmc & PCI_PM_CAP_D1)
			dev->d1_support = true;
		if (pmc & PCI_PM_CAP_D2)
			dev->d2_support = true;

		if (dev->d1_support || dev->d2_support)
			pci_info(dev, "supports%s%s\n",
				   dev->d1_support ? " D1" : "",
				   dev->d2_support ? " D2" : "");
	}

	pmc &= PCI_PM_CAP_PME_MASK;
	if (pmc) {
		pci_info(dev, "PME# supported from%s%s%s%s%s\n",
			 (pmc & PCI_PM_CAP_PME_D0) ? " D0" : "",
			 (pmc & PCI_PM_CAP_PME_D1) ? " D1" : "",
			 (pmc & PCI_PM_CAP_PME_D2) ? " D2" : "",
			 (pmc & PCI_PM_CAP_PME_D3hot) ? " D3hot" : "",
			 (pmc & PCI_PM_CAP_PME_D3cold) ? " D3cold" : "");
		dev->pme_support = pmc >> PCI_PM_CAP_PME_SHIFT;
		dev->pme_poll = true;
		/*
		 * Make device's PM flags reflect the wake-up capability, but
		 * let the user space enable it to wake up the system as needed.
		 */
		device_set_wakeup_capable(&dev->dev, true);
		/* Disable the PME# generation functionality */
		pci_pme_active(dev, false);
	}

	pci_read_config_word(dev, PCI_STATUS, &status);
	if (status & PCI_STATUS_IMM_READY)
		dev->imm_ready = 1;
}

static unsigned long pci_ea_flags(struct pci_dev *dev, u8 prop)
{
	unsigned long flags = IORESOURCE_PCI_FIXED | IORESOURCE_PCI_EA_BEI;

	switch (prop) {
	case PCI_EA_P_MEM:
	case PCI_EA_P_VF_MEM:
		flags |= IORESOURCE_MEM;
		break;
	case PCI_EA_P_MEM_PREFETCH:
	case PCI_EA_P_VF_MEM_PREFETCH:
		flags |= IORESOURCE_MEM | IORESOURCE_PREFETCH;
		break;
	case PCI_EA_P_IO:
		flags |= IORESOURCE_IO;
		break;
	default:
		return 0;
	}

	return flags;
}

static struct resource *pci_ea_get_resource(struct pci_dev *dev, u8 bei,
					    u8 prop)
{
	if (bei <= PCI_EA_BEI_BAR5 && prop <= PCI_EA_P_IO)
		return &dev->resource[bei];
#ifdef CONFIG_PCI_IOV
	else if (bei >= PCI_EA_BEI_VF_BAR0 && bei <= PCI_EA_BEI_VF_BAR5 &&
		 (prop == PCI_EA_P_VF_MEM || prop == PCI_EA_P_VF_MEM_PREFETCH))
		return &dev->resource[PCI_IOV_RESOURCES +
				      bei - PCI_EA_BEI_VF_BAR0];
#endif
	else if (bei == PCI_EA_BEI_ROM)
		return &dev->resource[PCI_ROM_RESOURCE];
	else
		return NULL;
}

/* Read an Enhanced Allocation (EA) entry */
static int pci_ea_read(struct pci_dev *dev, int offset)
{
	struct resource *res;
	int ent_size, ent_offset = offset;
	resource_size_t start, end;
	unsigned long flags;
	u32 dw0, bei, base, max_offset;
	u8 prop;
	bool support_64 = (sizeof(resource_size_t) >= 8);

	pci_read_config_dword(dev, ent_offset, &dw0);
	ent_offset += 4;

	/* Entry size field indicates DWORDs after 1st */
	ent_size = ((dw0 & PCI_EA_ES) + 1) << 2;

	if (!(dw0 & PCI_EA_ENABLE)) /* Entry not enabled */
		goto out;

	bei = (dw0 & PCI_EA_BEI) >> 4;
	prop = (dw0 & PCI_EA_PP) >> 8;

	/*
	 * If the Property is in the reserved range, try the Secondary
	 * Property instead.
	 */
	if (prop > PCI_EA_P_BRIDGE_IO && prop < PCI_EA_P_MEM_RESERVED)
		prop = (dw0 & PCI_EA_SP) >> 16;
	if (prop > PCI_EA_P_BRIDGE_IO)
		goto out;

	res = pci_ea_get_resource(dev, bei, prop);
	if (!res) {
		pci_err(dev, "Unsupported EA entry BEI: %u\n", bei);
		goto out;
	}

	flags = pci_ea_flags(dev, prop);
	if (!flags) {
		pci_err(dev, "Unsupported EA properties: %#x\n", prop);
		goto out;
	}

	/* Read Base */
	pci_read_config_dword(dev, ent_offset, &base);
	start = (base & PCI_EA_FIELD_MASK);
	ent_offset += 4;

	/* Read MaxOffset */
	pci_read_config_dword(dev, ent_offset, &max_offset);
	ent_offset += 4;

	/* Read Base MSBs (if 64-bit entry) */
	if (base & PCI_EA_IS_64) {
		u32 base_upper;

		pci_read_config_dword(dev, ent_offset, &base_upper);
		ent_offset += 4;

		flags |= IORESOURCE_MEM_64;

		/* entry starts above 32-bit boundary, can't use */
		if (!support_64 && base_upper)
			goto out;

		if (support_64)
			start |= ((u64)base_upper << 32);
	}

	end = start + (max_offset | 0x03);

	/* Read MaxOffset MSBs (if 64-bit entry) */
	if (max_offset & PCI_EA_IS_64) {
		u32 max_offset_upper;

		pci_read_config_dword(dev, ent_offset, &max_offset_upper);
		ent_offset += 4;

		flags |= IORESOURCE_MEM_64;

		/* entry too big, can't use */
		if (!support_64 && max_offset_upper)
			goto out;

		if (support_64)
			end += ((u64)max_offset_upper << 32);
	}

	if (end < start) {
		pci_err(dev, "EA Entry crosses address boundary\n");
		goto out;
	}

	if (ent_size != ent_offset - offset) {
		pci_err(dev, "EA Entry Size (%d) does not match length read (%d)\n",
			ent_size, ent_offset - offset);
		goto out;
	}

	res->name = pci_name(dev);
	res->start = start;
	res->end = end;
	res->flags = flags;

	if (bei <= PCI_EA_BEI_BAR5)
		pci_info(dev, "BAR %d: %pR (from Enhanced Allocation, properties %#02x)\n",
			   bei, res, prop);
	else if (bei == PCI_EA_BEI_ROM)
		pci_info(dev, "ROM: %pR (from Enhanced Allocation, properties %#02x)\n",
			   res, prop);
	else if (bei >= PCI_EA_BEI_VF_BAR0 && bei <= PCI_EA_BEI_VF_BAR5)
		pci_info(dev, "VF BAR %d: %pR (from Enhanced Allocation, properties %#02x)\n",
			   bei - PCI_EA_BEI_VF_BAR0, res, prop);
	else
		pci_info(dev, "BEI %d res: %pR (from Enhanced Allocation, properties %#02x)\n",
			   bei, res, prop);

out:
	return offset + ent_size;
}

/* Enhanced Allocation Initialization */
void pci_ea_init(struct pci_dev *dev)
{
	int ea;
	u8 num_ent;
	int offset;
	int i;

	/* find PCI EA capability in list */
	ea = pci_find_capability(dev, PCI_CAP_ID_EA);
	if (!ea)
		return;

	/* determine the number of entries */
	pci_bus_read_config_byte(dev->bus, dev->devfn, ea + PCI_EA_NUM_ENT,
					&num_ent);
	num_ent &= PCI_EA_NUM_ENT_MASK;

	offset = ea + PCI_EA_FIRST_ENT;

	/* Skip DWORD 2 for type 1 functions */
	if (dev->hdr_type == PCI_HEADER_TYPE_BRIDGE)
		offset += 4;

	/* parse each EA entry */
	for (i = 0; i < num_ent; ++i)
		offset = pci_ea_read(dev, offset);
}

static void pci_add_saved_cap(struct pci_dev *pci_dev,
	struct pci_cap_saved_state *new_cap)
{
	hlist_add_head(&new_cap->next, &pci_dev->saved_cap_space);
}

/**
 * _pci_add_cap_save_buffer - allocate buffer for saving given
 *			      capability registers
 * @dev: the PCI device
 * @cap: the capability to allocate the buffer for
 * @extended: Standard or Extended capability ID
 * @size: requested size of the buffer
 */
static int _pci_add_cap_save_buffer(struct pci_dev *dev, u16 cap,
				    bool extended, unsigned int size)
{
	int pos;
	struct pci_cap_saved_state *save_state;

	if (extended)
		pos = pci_find_ext_capability(dev, cap);
	else
		pos = pci_find_capability(dev, cap);

	if (!pos)
		return 0;

	save_state = kzalloc(sizeof(*save_state) + size, GFP_KERNEL);
	if (!save_state)
		return -ENOMEM;

	save_state->cap.cap_nr = cap;
	save_state->cap.cap_extended = extended;
	save_state->cap.size = size;
	pci_add_saved_cap(dev, save_state);

	return 0;
}

int pci_add_cap_save_buffer(struct pci_dev *dev, char cap, unsigned int size)
{
	return _pci_add_cap_save_buffer(dev, cap, false, size);
}

int pci_add_ext_cap_save_buffer(struct pci_dev *dev, u16 cap, unsigned int size)
{
	return _pci_add_cap_save_buffer(dev, cap, true, size);
}

/**
 * pci_allocate_cap_save_buffers - allocate buffers for saving capabilities
 * @dev: the PCI device
 */
void pci_allocate_cap_save_buffers(struct pci_dev *dev)
{
	int error;

	error = pci_add_cap_save_buffer(dev, PCI_CAP_ID_EXP,
					PCI_EXP_SAVE_REGS * sizeof(u16));
	if (error)
		pci_err(dev, "unable to preallocate PCI Express save buffer\n");

	error = pci_add_cap_save_buffer(dev, PCI_CAP_ID_PCIX, sizeof(u16));
	if (error)
		pci_err(dev, "unable to preallocate PCI-X save buffer\n");

	error = pci_add_ext_cap_save_buffer(dev, PCI_EXT_CAP_ID_LTR,
					    2 * sizeof(u16));
	if (error)
		pci_err(dev, "unable to allocate suspend buffer for LTR\n");

	pci_allocate_vc_save_buffers(dev);
}

void pci_free_cap_save_buffers(struct pci_dev *dev)
{
	struct pci_cap_saved_state *tmp;
	struct hlist_node *n;

	hlist_for_each_entry_safe(tmp, n, &dev->saved_cap_space, next)
		kfree(tmp);
}

/**
 * pci_configure_ari - enable or disable ARI forwarding
 * @dev: the PCI device
 *
 * If @dev and its upstream bridge both support ARI, enable ARI in the
 * bridge.  Otherwise, disable ARI in the bridge.
 */
void pci_configure_ari(struct pci_dev *dev)
{
	u32 cap;
	struct pci_dev *bridge;

	if (pcie_ari_disabled || !pci_is_pcie(dev) || dev->devfn)
		return;

	bridge = dev->bus->self;
	if (!bridge)
		return;

	pcie_capability_read_dword(bridge, PCI_EXP_DEVCAP2, &cap);
	if (!(cap & PCI_EXP_DEVCAP2_ARI))
		return;

	if (pci_find_ext_capability(dev, PCI_EXT_CAP_ID_ARI)) {
		pcie_capability_set_word(bridge, PCI_EXP_DEVCTL2,
					 PCI_EXP_DEVCTL2_ARI);
		bridge->ari_enabled = 1;
	} else {
		pcie_capability_clear_word(bridge, PCI_EXP_DEVCTL2,
					   PCI_EXP_DEVCTL2_ARI);
		bridge->ari_enabled = 0;
	}
}

static bool pci_acs_flags_enabled(struct pci_dev *pdev, u16 acs_flags)
{
	int pos;
	u16 cap, ctrl;

	pos = pdev->acs_cap;
	if (!pos)
		return false;

	/*
	 * Except for egress control, capabilities are either required
	 * or only required if controllable.  Features missing from the
	 * capability field can therefore be assumed as hard-wired enabled.
	 */
	pci_read_config_word(pdev, pos + PCI_ACS_CAP, &cap);
	acs_flags &= (cap | PCI_ACS_EC);

	pci_read_config_word(pdev, pos + PCI_ACS_CTRL, &ctrl);
	return (ctrl & acs_flags) == acs_flags;
}

/**
 * pci_acs_enabled - test ACS against required flags for a given device
 * @pdev: device to test
 * @acs_flags: required PCI ACS flags
 *
 * Return true if the device supports the provided flags.  Automatically
 * filters out flags that are not implemented on multifunction devices.
 *
 * Note that this interface checks the effective ACS capabilities of the
 * device rather than the actual capabilities.  For instance, most single
 * function endpoints are not required to support ACS because they have no
 * opportunity for peer-to-peer access.  We therefore return 'true'
 * regardless of whether the device exposes an ACS capability.  This makes
 * it much easier for callers of this function to ignore the actual type
 * or topology of the device when testing ACS support.
 */
bool pci_acs_enabled(struct pci_dev *pdev, u16 acs_flags)
{
	int ret;

	ret = pci_dev_specific_acs_enabled(pdev, acs_flags);
	if (ret >= 0)
		return ret > 0;

	/*
	 * Conventional PCI and PCI-X devices never support ACS, either
	 * effectively or actually.  The shared bus topology implies that
	 * any device on the bus can receive or snoop DMA.
	 */
	if (!pci_is_pcie(pdev))
		return false;

	switch (pci_pcie_type(pdev)) {
	/*
	 * PCI/X-to-PCIe bridges are not specifically mentioned by the spec,
	 * but since their primary interface is PCI/X, we conservatively
	 * handle them as we would a non-PCIe device.
	 */
	case PCI_EXP_TYPE_PCIE_BRIDGE:
	/*
	 * PCIe 3.0, 6.12.1 excludes ACS on these devices.  "ACS is never
	 * applicable... must never implement an ACS Extended Capability...".
	 * This seems arbitrary, but we take a conservative interpretation
	 * of this statement.
	 */
	case PCI_EXP_TYPE_PCI_BRIDGE:
	case PCI_EXP_TYPE_RC_EC:
		return false;
	/*
	 * PCIe 3.0, 6.12.1.1 specifies that downstream and root ports should
	 * implement ACS in order to indicate their peer-to-peer capabilities,
	 * regardless of whether they are single- or multi-function devices.
	 */
	case PCI_EXP_TYPE_DOWNSTREAM:
	case PCI_EXP_TYPE_ROOT_PORT:
		return pci_acs_flags_enabled(pdev, acs_flags);
	/*
	 * PCIe 3.0, 6.12.1.2 specifies ACS capabilities that should be
	 * implemented by the remaining PCIe types to indicate peer-to-peer
	 * capabilities, but only when they are part of a multifunction
	 * device.  The footnote for section 6.12 indicates the specific
	 * PCIe types included here.
	 */
	case PCI_EXP_TYPE_ENDPOINT:
	case PCI_EXP_TYPE_UPSTREAM:
	case PCI_EXP_TYPE_LEG_END:
	case PCI_EXP_TYPE_RC_END:
		if (!pdev->multifunction)
			break;

		return pci_acs_flags_enabled(pdev, acs_flags);
	}

	/*
	 * PCIe 3.0, 6.12.1.3 specifies no ACS capabilities are applicable
	 * to single function devices with the exception of downstream ports.
	 */
	return true;
}

/**
 * pci_acs_path_enabled - test ACS flags from start to end in a hierarchy
 * @start: starting downstream device
 * @end: ending upstream device or NULL to search to the root bus
 * @acs_flags: required flags
 *
 * Walk up a device tree from start to end testing PCI ACS support.  If
 * any step along the way does not support the required flags, return false.
 */
bool pci_acs_path_enabled(struct pci_dev *start,
			  struct pci_dev *end, u16 acs_flags)
{
	struct pci_dev *pdev, *parent = start;

	do {
		pdev = parent;

		if (!pci_acs_enabled(pdev, acs_flags))
			return false;

		if (pci_is_root_bus(pdev->bus))
			return (end == NULL);

		parent = pdev->bus->self;
	} while (pdev != end);

	return true;
}

/**
 * pci_acs_init - Initialize ACS if hardware supports it
 * @dev: the PCI device
 */
void pci_acs_init(struct pci_dev *dev)
{
	dev->acs_cap = pci_find_ext_capability(dev, PCI_EXT_CAP_ID_ACS);

	/*
	 * Attempt to enable ACS regardless of capability because some Root
	 * Ports (e.g. those quirked with *_intel_pch_acs_*) do not have
	 * the standard ACS capability but still support ACS via those
	 * quirks.
	 */
	pci_enable_acs(dev);
}

/**
 * pci_rebar_find_pos - find position of resize ctrl reg for BAR
 * @pdev: PCI device
 * @bar: BAR to find
 *
 * Helper to find the position of the ctrl register for a BAR.
 * Returns -ENOTSUPP if resizable BARs are not supported at all.
 * Returns -ENOENT if no ctrl register for the BAR could be found.
 */
static int pci_rebar_find_pos(struct pci_dev *pdev, int bar)
{
	unsigned int pos, nbars, i;
	u32 ctrl;

	pos = pci_find_ext_capability(pdev, PCI_EXT_CAP_ID_REBAR);
	if (!pos)
		return -ENOTSUPP;

	pci_read_config_dword(pdev, pos + PCI_REBAR_CTRL, &ctrl);
	nbars = (ctrl & PCI_REBAR_CTRL_NBAR_MASK) >>
		    PCI_REBAR_CTRL_NBAR_SHIFT;

	for (i = 0; i < nbars; i++, pos += 8) {
		int bar_idx;

		pci_read_config_dword(pdev, pos + PCI_REBAR_CTRL, &ctrl);
		bar_idx = ctrl & PCI_REBAR_CTRL_BAR_IDX;
		if (bar_idx == bar)
			return pos;
	}

	return -ENOENT;
}

/**
 * pci_rebar_get_possible_sizes - get possible sizes for BAR
 * @pdev: PCI device
 * @bar: BAR to query
 *
 * Get the possible sizes of a resizable BAR as bitmask defined in the spec
 * (bit 0=1MB, bit 19=512GB). Returns 0 if BAR isn't resizable.
 */
u32 pci_rebar_get_possible_sizes(struct pci_dev *pdev, int bar)
{
	int pos;
	u32 cap;

	pos = pci_rebar_find_pos(pdev, bar);
	if (pos < 0)
		return 0;

	pci_read_config_dword(pdev, pos + PCI_REBAR_CAP, &cap);
	cap &= PCI_REBAR_CAP_SIZES;

	/* Sapphire RX 5600 XT Pulse has an invalid cap dword for BAR 0 */
	if (pdev->vendor == PCI_VENDOR_ID_ATI && pdev->device == 0x731f &&
	    bar == 0 && cap == 0x7000)
		cap = 0x3f000;

	return cap >> 4;
}
EXPORT_SYMBOL(pci_rebar_get_possible_sizes);

/**
 * pci_rebar_get_current_size - get the current size of a BAR
 * @pdev: PCI device
 * @bar: BAR to set size to
 *
 * Read the size of a BAR from the resizable BAR config.
 * Returns size if found or negative error code.
 */
int pci_rebar_get_current_size(struct pci_dev *pdev, int bar)
{
	int pos;
	u32 ctrl;

	pos = pci_rebar_find_pos(pdev, bar);
	if (pos < 0)
		return pos;

	pci_read_config_dword(pdev, pos + PCI_REBAR_CTRL, &ctrl);
	return (ctrl & PCI_REBAR_CTRL_BAR_SIZE) >> PCI_REBAR_CTRL_BAR_SHIFT;
}

/**
 * pci_rebar_set_size - set a new size for a BAR
 * @pdev: PCI device
 * @bar: BAR to set size to
 * @size: new size as defined in the spec (0=1MB, 19=512GB)
 *
 * Set the new size of a BAR as defined in the spec.
 * Returns zero if resizing was successful, error code otherwise.
 */
int pci_rebar_set_size(struct pci_dev *pdev, int bar, int size)
{
	int pos;
	u32 ctrl;

	pos = pci_rebar_find_pos(pdev, bar);
	if (pos < 0)
		return pos;

	pci_read_config_dword(pdev, pos + PCI_REBAR_CTRL, &ctrl);
	ctrl &= ~PCI_REBAR_CTRL_BAR_SIZE;
	ctrl |= size << PCI_REBAR_CTRL_BAR_SHIFT;
	pci_write_config_dword(pdev, pos + PCI_REBAR_CTRL, ctrl);
	return 0;
}

/**
 * pci_enable_atomic_ops_to_root - enable AtomicOp requests to root port
 * @dev: the PCI device
 * @cap_mask: mask of desired AtomicOp sizes, including one or more of:
 *	PCI_EXP_DEVCAP2_ATOMIC_COMP32
 *	PCI_EXP_DEVCAP2_ATOMIC_COMP64
 *	PCI_EXP_DEVCAP2_ATOMIC_COMP128
 *
 * Return 0 if all upstream bridges support AtomicOp routing, egress
 * blocking is disabled on all upstream ports, and the root port supports
 * the requested completion capabilities (32-bit, 64-bit and/or 128-bit
 * AtomicOp completion), or negative otherwise.
 */
int pci_enable_atomic_ops_to_root(struct pci_dev *dev, u32 cap_mask)
{
	struct pci_bus *bus = dev->bus;
	struct pci_dev *bridge;
	u32 cap, ctl2;

	if (!pci_is_pcie(dev))
		return -EINVAL;

	/*
	 * Per PCIe r4.0, sec 6.15, endpoints and root ports may be
	 * AtomicOp requesters.  For now, we only support endpoints as
	 * requesters and root ports as completers.  No endpoints as
	 * completers, and no peer-to-peer.
	 */

	switch (pci_pcie_type(dev)) {
	case PCI_EXP_TYPE_ENDPOINT:
	case PCI_EXP_TYPE_LEG_END:
	case PCI_EXP_TYPE_RC_END:
		break;
	default:
		return -EINVAL;
	}

	while (bus->parent) {
		bridge = bus->self;

		pcie_capability_read_dword(bridge, PCI_EXP_DEVCAP2, &cap);

		switch (pci_pcie_type(bridge)) {
		/* Ensure switch ports support AtomicOp routing */
		case PCI_EXP_TYPE_UPSTREAM:
		case PCI_EXP_TYPE_DOWNSTREAM:
			if (!(cap & PCI_EXP_DEVCAP2_ATOMIC_ROUTE))
				return -EINVAL;
			break;

		/* Ensure root port supports all the sizes we care about */
		case PCI_EXP_TYPE_ROOT_PORT:
			if ((cap & cap_mask) != cap_mask)
				return -EINVAL;
			break;
		}

		/* Ensure upstream ports don't block AtomicOps on egress */
		if (pci_pcie_type(bridge) == PCI_EXP_TYPE_UPSTREAM) {
			pcie_capability_read_dword(bridge, PCI_EXP_DEVCTL2,
						   &ctl2);
			if (ctl2 & PCI_EXP_DEVCTL2_ATOMIC_EGRESS_BLOCK)
				return -EINVAL;
		}

		bus = bus->parent;
	}

	pcie_capability_set_word(dev, PCI_EXP_DEVCTL2,
				 PCI_EXP_DEVCTL2_ATOMIC_REQ);
	return 0;
}
EXPORT_SYMBOL(pci_enable_atomic_ops_to_root);

/**
 * pci_swizzle_interrupt_pin - swizzle INTx for device behind bridge
 * @dev: the PCI device
 * @pin: the INTx pin (1=INTA, 2=INTB, 3=INTC, 4=INTD)
 *
 * Perform INTx swizzling for a device behind one level of bridge.  This is
 * required by section 9.1 of the PCI-to-PCI bridge specification for devices
 * behind bridges on add-in cards.  For devices with ARI enabled, the slot
 * number is always 0 (see the Implementation Note in section 2.2.8.1 of
 * the PCI Express Base Specification, Revision 2.1)
 */
u8 pci_swizzle_interrupt_pin(const struct pci_dev *dev, u8 pin)
{
	int slot;

	if (pci_ari_enabled(dev->bus))
		slot = 0;
	else
		slot = PCI_SLOT(dev->devfn);

	return (((pin - 1) + slot) % 4) + 1;
}

int pci_get_interrupt_pin(struct pci_dev *dev, struct pci_dev **bridge)
{
	u8 pin;

	pin = dev->pin;
	if (!pin)
		return -1;

	while (!pci_is_root_bus(dev->bus)) {
		pin = pci_swizzle_interrupt_pin(dev, pin);
		dev = dev->bus->self;
	}
	*bridge = dev;
	return pin;
}

/**
 * pci_common_swizzle - swizzle INTx all the way to root bridge
 * @dev: the PCI device
 * @pinp: pointer to the INTx pin value (1=INTA, 2=INTB, 3=INTD, 4=INTD)
 *
 * Perform INTx swizzling for a device.  This traverses through all PCI-to-PCI
 * bridges all the way up to a PCI root bus.
 */
u8 pci_common_swizzle(struct pci_dev *dev, u8 *pinp)
{
	u8 pin = *pinp;

	while (!pci_is_root_bus(dev->bus)) {
		pin = pci_swizzle_interrupt_pin(dev, pin);
		dev = dev->bus->self;
	}
	*pinp = pin;
	return PCI_SLOT(dev->devfn);
}
EXPORT_SYMBOL_GPL(pci_common_swizzle);

/**
 * pci_release_region - Release a PCI bar
 * @pdev: PCI device whose resources were previously reserved by
 *	  pci_request_region()
 * @bar: BAR to release
 *
 * Releases the PCI I/O and memory resources previously reserved by a
 * successful call to pci_request_region().  Call this function only
 * after all use of the PCI regions has ceased.
 */
void pci_release_region(struct pci_dev *pdev, int bar)
{
	struct pci_devres *dr;

	if (pci_resource_len(pdev, bar) == 0)
		return;
	if (pci_resource_flags(pdev, bar) & IORESOURCE_IO)
		release_region(pci_resource_start(pdev, bar),
				pci_resource_len(pdev, bar));
	else if (pci_resource_flags(pdev, bar) & IORESOURCE_MEM)
		release_mem_region(pci_resource_start(pdev, bar),
				pci_resource_len(pdev, bar));

	dr = find_pci_dr(pdev);
	if (dr)
		dr->region_mask &= ~(1 << bar);
}
EXPORT_SYMBOL(pci_release_region);

/**
 * __pci_request_region - Reserved PCI I/O and memory resource
 * @pdev: PCI device whose resources are to be reserved
 * @bar: BAR to be reserved
 * @res_name: Name to be associated with resource.
 * @exclusive: whether the region access is exclusive or not
 *
 * Mark the PCI region associated with PCI device @pdev BAR @bar as
 * being reserved by owner @res_name.  Do not access any
 * address inside the PCI regions unless this call returns
 * successfully.
 *
 * If @exclusive is set, then the region is marked so that userspace
 * is explicitly not allowed to map the resource via /dev/mem or
 * sysfs MMIO access.
 *
 * Returns 0 on success, or %EBUSY on error.  A warning
 * message is also printed on failure.
 */
static int __pci_request_region(struct pci_dev *pdev, int bar,
				const char *res_name, int exclusive)
{
	struct pci_devres *dr;

	if (pci_resource_len(pdev, bar) == 0)
		return 0;

	if (pci_resource_flags(pdev, bar) & IORESOURCE_IO) {
		if (!request_region(pci_resource_start(pdev, bar),
			    pci_resource_len(pdev, bar), res_name))
			goto err_out;
	} else if (pci_resource_flags(pdev, bar) & IORESOURCE_MEM) {
		if (!__request_mem_region(pci_resource_start(pdev, bar),
					pci_resource_len(pdev, bar), res_name,
					exclusive))
			goto err_out;
	}

	dr = find_pci_dr(pdev);
	if (dr)
		dr->region_mask |= 1 << bar;

	return 0;

err_out:
	pci_warn(pdev, "BAR %d: can't reserve %pR\n", bar,
		 &pdev->resource[bar]);
	return -EBUSY;
}

/**
 * pci_request_region - Reserve PCI I/O and memory resource
 * @pdev: PCI device whose resources are to be reserved
 * @bar: BAR to be reserved
 * @res_name: Name to be associated with resource
 *
 * Mark the PCI region associated with PCI device @pdev BAR @bar as
 * being reserved by owner @res_name.  Do not access any
 * address inside the PCI regions unless this call returns
 * successfully.
 *
 * Returns 0 on success, or %EBUSY on error.  A warning
 * message is also printed on failure.
 */
int pci_request_region(struct pci_dev *pdev, int bar, const char *res_name)
{
	return __pci_request_region(pdev, bar, res_name, 0);
}
EXPORT_SYMBOL(pci_request_region);

/**
 * pci_release_selected_regions - Release selected PCI I/O and memory resources
 * @pdev: PCI device whose resources were previously reserved
 * @bars: Bitmask of BARs to be released
 *
 * Release selected PCI I/O and memory resources previously reserved.
 * Call this function only after all use of the PCI regions has ceased.
 */
void pci_release_selected_regions(struct pci_dev *pdev, int bars)
{
	int i;

	for (i = 0; i < PCI_STD_NUM_BARS; i++)
		if (bars & (1 << i))
			pci_release_region(pdev, i);
}
EXPORT_SYMBOL(pci_release_selected_regions);

static int __pci_request_selected_regions(struct pci_dev *pdev, int bars,
					  const char *res_name, int excl)
{
	int i;

	for (i = 0; i < PCI_STD_NUM_BARS; i++)
		if (bars & (1 << i))
			if (__pci_request_region(pdev, i, res_name, excl))
				goto err_out;
	return 0;

err_out:
	while (--i >= 0)
		if (bars & (1 << i))
			pci_release_region(pdev, i);

	return -EBUSY;
}


/**
 * pci_request_selected_regions - Reserve selected PCI I/O and memory resources
 * @pdev: PCI device whose resources are to be reserved
 * @bars: Bitmask of BARs to be requested
 * @res_name: Name to be associated with resource
 */
int pci_request_selected_regions(struct pci_dev *pdev, int bars,
				 const char *res_name)
{
	return __pci_request_selected_regions(pdev, bars, res_name, 0);
}
EXPORT_SYMBOL(pci_request_selected_regions);

int pci_request_selected_regions_exclusive(struct pci_dev *pdev, int bars,
					   const char *res_name)
{
	return __pci_request_selected_regions(pdev, bars, res_name,
			IORESOURCE_EXCLUSIVE);
}
EXPORT_SYMBOL(pci_request_selected_regions_exclusive);

/**
 * pci_release_regions - Release reserved PCI I/O and memory resources
 * @pdev: PCI device whose resources were previously reserved by
 *	  pci_request_regions()
 *
 * Releases all PCI I/O and memory resources previously reserved by a
 * successful call to pci_request_regions().  Call this function only
 * after all use of the PCI regions has ceased.
 */

void pci_release_regions(struct pci_dev *pdev)
{
	pci_release_selected_regions(pdev, (1 << PCI_STD_NUM_BARS) - 1);
}
EXPORT_SYMBOL(pci_release_regions);

/**
 * pci_request_regions - Reserve PCI I/O and memory resources
 * @pdev: PCI device whose resources are to be reserved
 * @res_name: Name to be associated with resource.
 *
 * Mark all PCI regions associated with PCI device @pdev as
 * being reserved by owner @res_name.  Do not access any
 * address inside the PCI regions unless this call returns
 * successfully.
 *
 * Returns 0 on success, or %EBUSY on error.  A warning
 * message is also printed on failure.
 */
int pci_request_regions(struct pci_dev *pdev, const char *res_name)
{
	return pci_request_selected_regions(pdev,
			((1 << PCI_STD_NUM_BARS) - 1), res_name);
}
EXPORT_SYMBOL(pci_request_regions);

/**
 * pci_request_regions_exclusive - Reserve PCI I/O and memory resources
 * @pdev: PCI device whose resources are to be reserved
 * @res_name: Name to be associated with resource.
 *
 * Mark all PCI regions associated with PCI device @pdev as being reserved
 * by owner @res_name.  Do not access any address inside the PCI regions
 * unless this call returns successfully.
 *
 * pci_request_regions_exclusive() will mark the region so that /dev/mem
 * and the sysfs MMIO access will not be allowed.
 *
 * Returns 0 on success, or %EBUSY on error.  A warning message is also
 * printed on failure.
 */
int pci_request_regions_exclusive(struct pci_dev *pdev, const char *res_name)
{
	return pci_request_selected_regions_exclusive(pdev,
				((1 << PCI_STD_NUM_BARS) - 1), res_name);
}
EXPORT_SYMBOL(pci_request_regions_exclusive);

/*
 * Record the PCI IO range (expressed as CPU physical address + size).
 * Return a negative value if an error has occurred, zero otherwise
 */
int pci_register_io_range(struct fwnode_handle *fwnode, phys_addr_t addr,
			resource_size_t	size)
{
	int ret = 0;
#ifdef PCI_IOBASE
	struct logic_pio_hwaddr *range;

	if (!size || addr + size < addr)
		return -EINVAL;

	range = kzalloc(sizeof(*range), GFP_ATOMIC);
	if (!range)
		return -ENOMEM;

	range->fwnode = fwnode;
	range->size = size;
	range->hw_start = addr;
	range->flags = LOGIC_PIO_CPU_MMIO;

	ret = logic_pio_register_range(range);
	if (ret)
		kfree(range);

	/* Ignore duplicates due to deferred probing */
	if (ret == -EEXIST)
		ret = 0;
#endif

	return ret;
}

phys_addr_t pci_pio_to_address(unsigned long pio)
{
	phys_addr_t address = (phys_addr_t)OF_BAD_ADDR;

#ifdef PCI_IOBASE
	if (pio >= MMIO_UPPER_LIMIT)
		return address;

	address = logic_pio_to_hwaddr(pio);
#endif

	return address;
}

unsigned long __weak pci_address_to_pio(phys_addr_t address)
{
#ifdef PCI_IOBASE
	return logic_pio_trans_cpuaddr(address);
#else
	if (address > IO_SPACE_LIMIT)
		return (unsigned long)-1;

	return (unsigned long) address;
#endif
}

/**
 * pci_remap_iospace - Remap the memory mapped I/O space
 * @res: Resource describing the I/O space
 * @phys_addr: physical address of range to be mapped
 *
 * Remap the memory mapped I/O space described by the @res and the CPU
 * physical address @phys_addr into virtual address space.  Only
 * architectures that have memory mapped IO functions defined (and the
 * PCI_IOBASE value defined) should call this function.
 */
int pci_remap_iospace(const struct resource *res, phys_addr_t phys_addr)
{
#if defined(PCI_IOBASE) && defined(CONFIG_MMU)
	unsigned long vaddr = (unsigned long)PCI_IOBASE + res->start;

	if (!(res->flags & IORESOURCE_IO))
		return -EINVAL;

	if (res->end > IO_SPACE_LIMIT)
		return -EINVAL;

	return ioremap_page_range(vaddr, vaddr + resource_size(res), phys_addr,
				  pgprot_device(PAGE_KERNEL));
#else
	/*
	 * This architecture does not have memory mapped I/O space,
	 * so this function should never be called
	 */
	WARN_ONCE(1, "This architecture does not support memory mapped I/O\n");
	return -ENODEV;
#endif
}
EXPORT_SYMBOL(pci_remap_iospace);

/**
 * pci_unmap_iospace - Unmap the memory mapped I/O space
 * @res: resource to be unmapped
 *
 * Unmap the CPU virtual address @res from virtual address space.  Only
 * architectures that have memory mapped IO functions defined (and the
 * PCI_IOBASE value defined) should call this function.
 */
void pci_unmap_iospace(struct resource *res)
{
#if defined(PCI_IOBASE) && defined(CONFIG_MMU)
	unsigned long vaddr = (unsigned long)PCI_IOBASE + res->start;

	unmap_kernel_range(vaddr, resource_size(res));
#endif
}
EXPORT_SYMBOL(pci_unmap_iospace);

static void devm_pci_unmap_iospace(struct device *dev, void *ptr)
{
	struct resource **res = ptr;

	pci_unmap_iospace(*res);
}

/**
 * devm_pci_remap_iospace - Managed pci_remap_iospace()
 * @dev: Generic device to remap IO address for
 * @res: Resource describing the I/O space
 * @phys_addr: physical address of range to be mapped
 *
 * Managed pci_remap_iospace().  Map is automatically unmapped on driver
 * detach.
 */
int devm_pci_remap_iospace(struct device *dev, const struct resource *res,
			   phys_addr_t phys_addr)
{
	const struct resource **ptr;
	int error;

	ptr = devres_alloc(devm_pci_unmap_iospace, sizeof(*ptr), GFP_KERNEL);
	if (!ptr)
		return -ENOMEM;

	error = pci_remap_iospace(res, phys_addr);
	if (error) {
		devres_free(ptr);
	} else	{
		*ptr = res;
		devres_add(dev, ptr);
	}

	return error;
}
EXPORT_SYMBOL(devm_pci_remap_iospace);

/**
 * devm_pci_remap_cfgspace - Managed pci_remap_cfgspace()
 * @dev: Generic device to remap IO address for
 * @offset: Resource address to map
 * @size: Size of map
 *
 * Managed pci_remap_cfgspace().  Map is automatically unmapped on driver
 * detach.
 */
void __iomem *devm_pci_remap_cfgspace(struct device *dev,
				      resource_size_t offset,
				      resource_size_t size)
{
	void __iomem **ptr, *addr;

	ptr = devres_alloc(devm_ioremap_release, sizeof(*ptr), GFP_KERNEL);
	if (!ptr)
		return NULL;

	addr = pci_remap_cfgspace(offset, size);
	if (addr) {
		*ptr = addr;
		devres_add(dev, ptr);
	} else
		devres_free(ptr);

	return addr;
}
EXPORT_SYMBOL(devm_pci_remap_cfgspace);

/**
 * devm_pci_remap_cfg_resource - check, request region and ioremap cfg resource
 * @dev: generic device to handle the resource for
 * @res: configuration space resource to be handled
 *
 * Checks that a resource is a valid memory region, requests the memory
 * region and ioremaps with pci_remap_cfgspace() API that ensures the
 * proper PCI configuration space memory attributes are guaranteed.
 *
 * All operations are managed and will be undone on driver detach.
 *
 * Returns a pointer to the remapped memory or an ERR_PTR() encoded error code
 * on failure. Usage example::
 *
 *	res = platform_get_resource(pdev, IORESOURCE_MEM, 0);
 *	base = devm_pci_remap_cfg_resource(&pdev->dev, res);
 *	if (IS_ERR(base))
 *		return PTR_ERR(base);
 */
void __iomem *devm_pci_remap_cfg_resource(struct device *dev,
					  struct resource *res)
{
	resource_size_t size;
	const char *name;
	void __iomem *dest_ptr;

	BUG_ON(!dev);

	if (!res || resource_type(res) != IORESOURCE_MEM) {
		dev_err(dev, "invalid resource\n");
		return IOMEM_ERR_PTR(-EINVAL);
	}

	size = resource_size(res);

	if (res->name)
		name = devm_kasprintf(dev, GFP_KERNEL, "%s %s", dev_name(dev),
				      res->name);
	else
		name = devm_kstrdup(dev, dev_name(dev), GFP_KERNEL);
	if (!name)
		return IOMEM_ERR_PTR(-ENOMEM);

	if (!devm_request_mem_region(dev, res->start, size, name)) {
		dev_err(dev, "can't request region for resource %pR\n", res);
		return IOMEM_ERR_PTR(-EBUSY);
	}

	dest_ptr = devm_pci_remap_cfgspace(dev, res->start, size);
	if (!dest_ptr) {
		dev_err(dev, "ioremap failed for resource %pR\n", res);
		devm_release_mem_region(dev, res->start, size);
		dest_ptr = IOMEM_ERR_PTR(-ENOMEM);
	}

	return dest_ptr;
}
EXPORT_SYMBOL(devm_pci_remap_cfg_resource);

static void __pci_set_master(struct pci_dev *dev, bool enable)
{
	u16 old_cmd, cmd;

	pci_read_config_word(dev, PCI_COMMAND, &old_cmd);
	if (enable)
		cmd = old_cmd | PCI_COMMAND_MASTER;
	else
		cmd = old_cmd & ~PCI_COMMAND_MASTER;
	if (cmd != old_cmd) {
		pci_dbg(dev, "%s bus mastering\n",
			enable ? "enabling" : "disabling");
		pci_write_config_word(dev, PCI_COMMAND, cmd);
	}
	dev->is_busmaster = enable;
}

/**
 * pcibios_setup - process "pci=" kernel boot arguments
 * @str: string used to pass in "pci=" kernel boot arguments
 *
 * Process kernel boot arguments.  This is the default implementation.
 * Architecture specific implementations can override this as necessary.
 */
char * __weak __init pcibios_setup(char *str)
{
	return str;
}

/**
 * pcibios_set_master - enable PCI bus-mastering for device dev
 * @dev: the PCI device to enable
 *
 * Enables PCI bus-mastering for the device.  This is the default
 * implementation.  Architecture specific implementations can override
 * this if necessary.
 */
void __weak pcibios_set_master(struct pci_dev *dev)
{
	u8 lat;

	/* The latency timer doesn't apply to PCIe (either Type 0 or Type 1) */
	if (pci_is_pcie(dev))
		return;

	pci_read_config_byte(dev, PCI_LATENCY_TIMER, &lat);
	if (lat < 16)
		lat = (64 <= pcibios_max_latency) ? 64 : pcibios_max_latency;
	else if (lat > pcibios_max_latency)
		lat = pcibios_max_latency;
	else
		return;

	pci_write_config_byte(dev, PCI_LATENCY_TIMER, lat);
}

/**
 * pci_set_master - enables bus-mastering for device dev
 * @dev: the PCI device to enable
 *
 * Enables bus-mastering on the device and calls pcibios_set_master()
 * to do the needed arch specific settings.
 */
void pci_set_master(struct pci_dev *dev)
{
	__pci_set_master(dev, true);
	pcibios_set_master(dev);
}
EXPORT_SYMBOL(pci_set_master);

/**
 * pci_clear_master - disables bus-mastering for device dev
 * @dev: the PCI device to disable
 */
void pci_clear_master(struct pci_dev *dev)
{
	__pci_set_master(dev, false);
}
EXPORT_SYMBOL(pci_clear_master);

/**
 * pci_set_cacheline_size - ensure the CACHE_LINE_SIZE register is programmed
 * @dev: the PCI device for which MWI is to be enabled
 *
 * Helper function for pci_set_mwi.
 * Originally copied from drivers/net/acenic.c.
 * Copyright 1998-2001 by Jes Sorensen, <jes@trained-monkey.org>.
 *
 * RETURNS: An appropriate -ERRNO error value on error, or zero for success.
 */
int pci_set_cacheline_size(struct pci_dev *dev)
{
	u8 cacheline_size;

	if (!pci_cache_line_size)
		return -EINVAL;

	/* Validate current setting: the PCI_CACHE_LINE_SIZE must be
	   equal to or multiple of the right value. */
	pci_read_config_byte(dev, PCI_CACHE_LINE_SIZE, &cacheline_size);
	if (cacheline_size >= pci_cache_line_size &&
	    (cacheline_size % pci_cache_line_size) == 0)
		return 0;

	/* Write the correct value. */
	pci_write_config_byte(dev, PCI_CACHE_LINE_SIZE, pci_cache_line_size);
	/* Read it back. */
	pci_read_config_byte(dev, PCI_CACHE_LINE_SIZE, &cacheline_size);
	if (cacheline_size == pci_cache_line_size)
		return 0;

	pci_dbg(dev, "cache line size of %d is not supported\n",
		   pci_cache_line_size << 2);

	return -EINVAL;
}
EXPORT_SYMBOL_GPL(pci_set_cacheline_size);

/**
 * pci_set_mwi - enables memory-write-invalidate PCI transaction
 * @dev: the PCI device for which MWI is enabled
 *
 * Enables the Memory-Write-Invalidate transaction in %PCI_COMMAND.
 *
 * RETURNS: An appropriate -ERRNO error value on error, or zero for success.
 */
int pci_set_mwi(struct pci_dev *dev)
{
#ifdef PCI_DISABLE_MWI
	return 0;
#else
	int rc;
	u16 cmd;

	rc = pci_set_cacheline_size(dev);
	if (rc)
		return rc;

	pci_read_config_word(dev, PCI_COMMAND, &cmd);
	if (!(cmd & PCI_COMMAND_INVALIDATE)) {
		pci_dbg(dev, "enabling Mem-Wr-Inval\n");
		cmd |= PCI_COMMAND_INVALIDATE;
		pci_write_config_word(dev, PCI_COMMAND, cmd);
	}
	return 0;
#endif
}
EXPORT_SYMBOL(pci_set_mwi);

/**
 * pcim_set_mwi - a device-managed pci_set_mwi()
 * @dev: the PCI device for which MWI is enabled
 *
 * Managed pci_set_mwi().
 *
 * RETURNS: An appropriate -ERRNO error value on error, or zero for success.
 */
int pcim_set_mwi(struct pci_dev *dev)
{
	struct pci_devres *dr;

	dr = find_pci_dr(dev);
	if (!dr)
		return -ENOMEM;

	dr->mwi = 1;
	return pci_set_mwi(dev);
}
EXPORT_SYMBOL(pcim_set_mwi);

/**
 * pci_try_set_mwi - enables memory-write-invalidate PCI transaction
 * @dev: the PCI device for which MWI is enabled
 *
 * Enables the Memory-Write-Invalidate transaction in %PCI_COMMAND.
 * Callers are not required to check the return value.
 *
 * RETURNS: An appropriate -ERRNO error value on error, or zero for success.
 */
int pci_try_set_mwi(struct pci_dev *dev)
{
#ifdef PCI_DISABLE_MWI
	return 0;
#else
	return pci_set_mwi(dev);
#endif
}
EXPORT_SYMBOL(pci_try_set_mwi);

/**
 * pci_clear_mwi - disables Memory-Write-Invalidate for device dev
 * @dev: the PCI device to disable
 *
 * Disables PCI Memory-Write-Invalidate transaction on the device
 */
void pci_clear_mwi(struct pci_dev *dev)
{
#ifndef PCI_DISABLE_MWI
	u16 cmd;

	pci_read_config_word(dev, PCI_COMMAND, &cmd);
	if (cmd & PCI_COMMAND_INVALIDATE) {
		cmd &= ~PCI_COMMAND_INVALIDATE;
		pci_write_config_word(dev, PCI_COMMAND, cmd);
	}
#endif
}
EXPORT_SYMBOL(pci_clear_mwi);

/**
 * pci_intx - enables/disables PCI INTx for device dev
 * @pdev: the PCI device to operate on
 * @enable: boolean: whether to enable or disable PCI INTx
 *
 * Enables/disables PCI INTx for device @pdev
 */
void pci_intx(struct pci_dev *pdev, int enable)
{
	u16 pci_command, new;

	pci_read_config_word(pdev, PCI_COMMAND, &pci_command);

	if (enable)
		new = pci_command & ~PCI_COMMAND_INTX_DISABLE;
	else
		new = pci_command | PCI_COMMAND_INTX_DISABLE;

	if (new != pci_command) {
		struct pci_devres *dr;

		pci_write_config_word(pdev, PCI_COMMAND, new);

		dr = find_pci_dr(pdev);
		if (dr && !dr->restore_intx) {
			dr->restore_intx = 1;
			dr->orig_intx = !enable;
		}
	}
}
EXPORT_SYMBOL_GPL(pci_intx);

static bool pci_check_and_set_intx_mask(struct pci_dev *dev, bool mask)
{
	struct pci_bus *bus = dev->bus;
	bool mask_updated = true;
	u32 cmd_status_dword;
	u16 origcmd, newcmd;
	unsigned long flags;
	bool irq_pending;

	/*
	 * We do a single dword read to retrieve both command and status.
	 * Document assumptions that make this possible.
	 */
	BUILD_BUG_ON(PCI_COMMAND % 4);
	BUILD_BUG_ON(PCI_COMMAND + 2 != PCI_STATUS);

	raw_spin_lock_irqsave(&pci_lock, flags);

	bus->ops->read(bus, dev->devfn, PCI_COMMAND, 4, &cmd_status_dword);

	irq_pending = (cmd_status_dword >> 16) & PCI_STATUS_INTERRUPT;

	/*
	 * Check interrupt status register to see whether our device
	 * triggered the interrupt (when masking) or the next IRQ is
	 * already pending (when unmasking).
	 */
	if (mask != irq_pending) {
		mask_updated = false;
		goto done;
	}

	origcmd = cmd_status_dword;
	newcmd = origcmd & ~PCI_COMMAND_INTX_DISABLE;
	if (mask)
		newcmd |= PCI_COMMAND_INTX_DISABLE;
	if (newcmd != origcmd)
		bus->ops->write(bus, dev->devfn, PCI_COMMAND, 2, newcmd);

done:
	raw_spin_unlock_irqrestore(&pci_lock, flags);

	return mask_updated;
}

/**
 * pci_check_and_mask_intx - mask INTx on pending interrupt
 * @dev: the PCI device to operate on
 *
 * Check if the device dev has its INTx line asserted, mask it and return
 * true in that case. False is returned if no interrupt was pending.
 */
bool pci_check_and_mask_intx(struct pci_dev *dev)
{
	return pci_check_and_set_intx_mask(dev, true);
}
EXPORT_SYMBOL_GPL(pci_check_and_mask_intx);

/**
 * pci_check_and_unmask_intx - unmask INTx if no interrupt is pending
 * @dev: the PCI device to operate on
 *
 * Check if the device dev has its INTx line asserted, unmask it if not and
 * return true. False is returned and the mask remains active if there was
 * still an interrupt pending.
 */
bool pci_check_and_unmask_intx(struct pci_dev *dev)
{
	return pci_check_and_set_intx_mask(dev, false);
}
EXPORT_SYMBOL_GPL(pci_check_and_unmask_intx);

/**
 * pci_wait_for_pending_transaction - wait for pending transaction
 * @dev: the PCI device to operate on
 *
 * Return 0 if transaction is pending 1 otherwise.
 */
int pci_wait_for_pending_transaction(struct pci_dev *dev)
{
	if (!pci_is_pcie(dev))
		return 1;

	return pci_wait_for_pending(dev, pci_pcie_cap(dev) + PCI_EXP_DEVSTA,
				    PCI_EXP_DEVSTA_TRPND);
}
EXPORT_SYMBOL(pci_wait_for_pending_transaction);

/**
 * pcie_has_flr - check if a device supports function level resets
 * @dev: device to check
 *
 * Returns true if the device advertises support for PCIe function level
 * resets.
 */
bool pcie_has_flr(struct pci_dev *dev)
{
	u32 cap;

	if (dev->dev_flags & PCI_DEV_FLAGS_NO_FLR_RESET)
		return false;

	pcie_capability_read_dword(dev, PCI_EXP_DEVCAP, &cap);
	return cap & PCI_EXP_DEVCAP_FLR;
}
EXPORT_SYMBOL_GPL(pcie_has_flr);

/**
 * pcie_flr - initiate a PCIe function level reset
 * @dev: device to reset
 *
 * Initiate a function level reset on @dev.  The caller should ensure the
 * device supports FLR before calling this function, e.g. by using the
 * pcie_has_flr() helper.
 */
int pcie_flr(struct pci_dev *dev)
{
	if (!pci_wait_for_pending_transaction(dev))
		pci_err(dev, "timed out waiting for pending transaction; performing function level reset anyway\n");

	pcie_capability_set_word(dev, PCI_EXP_DEVCTL, PCI_EXP_DEVCTL_BCR_FLR);

	if (dev->imm_ready)
		return 0;

	/*
	 * Per PCIe r4.0, sec 6.6.2, a device must complete an FLR within
	 * 100ms, but may silently discard requests while the FLR is in
	 * progress.  Wait 100ms before trying to access the device.
	 */
	msleep(100);

	return pci_dev_wait(dev, "FLR", PCIE_RESET_READY_POLL_MS);
}
EXPORT_SYMBOL_GPL(pcie_flr);

static int pci_af_flr(struct pci_dev *dev, int probe)
{
	int pos;
	u8 cap;

	pos = pci_find_capability(dev, PCI_CAP_ID_AF);
	if (!pos)
		return -ENOTTY;

	if (dev->dev_flags & PCI_DEV_FLAGS_NO_FLR_RESET)
		return -ENOTTY;

	pci_read_config_byte(dev, pos + PCI_AF_CAP, &cap);
	if (!(cap & PCI_AF_CAP_TP) || !(cap & PCI_AF_CAP_FLR))
		return -ENOTTY;

	if (probe)
		return 0;

	/*
	 * Wait for Transaction Pending bit to clear.  A word-aligned test
	 * is used, so we use the control offset rather than status and shift
	 * the test bit to match.
	 */
	if (!pci_wait_for_pending(dev, pos + PCI_AF_CTRL,
				 PCI_AF_STATUS_TP << 8))
		pci_err(dev, "timed out waiting for pending transaction; performing AF function level reset anyway\n");

	pci_write_config_byte(dev, pos + PCI_AF_CTRL, PCI_AF_CTRL_FLR);

	if (dev->imm_ready)
		return 0;

	/*
	 * Per Advanced Capabilities for Conventional PCI ECN, 13 April 2006,
	 * updated 27 July 2006; a device must complete an FLR within
	 * 100ms, but may silently discard requests while the FLR is in
	 * progress.  Wait 100ms before trying to access the device.
	 */
	msleep(100);

	return pci_dev_wait(dev, "AF_FLR", PCIE_RESET_READY_POLL_MS);
}

/**
 * pci_pm_reset - Put device into PCI_D3 and back into PCI_D0.
 * @dev: Device to reset.
 * @probe: If set, only check if the device can be reset this way.
 *
 * If @dev supports native PCI PM and its PCI_PM_CTRL_NO_SOFT_RESET flag is
 * unset, it will be reinitialized internally when going from PCI_D3hot to
 * PCI_D0.  If that's the case and the device is not in a low-power state
 * already, force it into PCI_D3hot and back to PCI_D0, causing it to be reset.
 *
 * NOTE: This causes the caller to sleep for twice the device power transition
 * cooldown period, which for the D0->D3hot and D3hot->D0 transitions is 10 ms
 * by default (i.e. unless the @dev's d3hot_delay field has a different value).
 * Moreover, only devices in D0 can be reset by this function.
 */
static int pci_pm_reset(struct pci_dev *dev, int probe)
{
	u16 csr;

	if (!dev->pm_cap || dev->dev_flags & PCI_DEV_FLAGS_NO_PM_RESET)
		return -ENOTTY;

	pci_read_config_word(dev, dev->pm_cap + PCI_PM_CTRL, &csr);
	if (csr & PCI_PM_CTRL_NO_SOFT_RESET)
		return -ENOTTY;

	if (probe)
		return 0;

	if (dev->current_state != PCI_D0)
		return -EINVAL;

	csr &= ~PCI_PM_CTRL_STATE_MASK;
	csr |= PCI_D3hot;
	pci_write_config_word(dev, dev->pm_cap + PCI_PM_CTRL, csr);
	pci_dev_d3_sleep(dev);

	csr &= ~PCI_PM_CTRL_STATE_MASK;
	csr |= PCI_D0;
	pci_write_config_word(dev, dev->pm_cap + PCI_PM_CTRL, csr);
	pci_dev_d3_sleep(dev);

	return pci_dev_wait(dev, "PM D3hot->D0", PCIE_RESET_READY_POLL_MS);
}

/**
 * pcie_wait_for_link_delay - Wait until link is active or inactive
 * @pdev: Bridge device
 * @active: waiting for active or inactive?
 * @delay: Delay to wait after link has become active (in ms)
 *
 * Use this to wait till link becomes active or inactive.
 */
static bool pcie_wait_for_link_delay(struct pci_dev *pdev, bool active,
				     int delay)
{
	int timeout = 1000;
	bool ret;
	u16 lnk_status;

	/*
	 * Some controllers might not implement link active reporting. In this
	 * case, we wait for 1000 ms + any delay requested by the caller.
	 */
	if (!pdev->link_active_reporting) {
		msleep(timeout + delay);
		return true;
	}

	/*
	 * PCIe r4.0 sec 6.6.1, a component must enter LTSSM Detect within 20ms,
	 * after which we should expect an link active if the reset was
	 * successful. If so, software must wait a minimum 100ms before sending
	 * configuration requests to devices downstream this port.
	 *
	 * If the link fails to activate, either the device was physically
	 * removed or the link is permanently failed.
	 */
	if (active)
		msleep(20);
	for (;;) {
		pcie_capability_read_word(pdev, PCI_EXP_LNKSTA, &lnk_status);
		ret = !!(lnk_status & PCI_EXP_LNKSTA_DLLLA);
		if (ret == active)
			break;
		if (timeout <= 0)
			break;
		msleep(10);
		timeout -= 10;
	}
	if (active && ret)
		msleep(delay);

	return ret == active;
}

/**
 * pcie_wait_for_link - Wait until link is active or inactive
 * @pdev: Bridge device
 * @active: waiting for active or inactive?
 *
 * Use this to wait till link becomes active or inactive.
 */
bool pcie_wait_for_link(struct pci_dev *pdev, bool active)
{
	return pcie_wait_for_link_delay(pdev, active, 100);
}

/*
 * Find maximum D3cold delay required by all the devices on the bus.  The
 * spec says 100 ms, but firmware can lower it and we allow drivers to
 * increase it as well.
 *
 * Called with @pci_bus_sem locked for reading.
 */
static int pci_bus_max_d3cold_delay(const struct pci_bus *bus)
{
	const struct pci_dev *pdev;
	int min_delay = 100;
	int max_delay = 0;

	list_for_each_entry(pdev, &bus->devices, bus_list) {
		if (pdev->d3cold_delay < min_delay)
			min_delay = pdev->d3cold_delay;
		if (pdev->d3cold_delay > max_delay)
			max_delay = pdev->d3cold_delay;
	}

	return max(min_delay, max_delay);
}

/**
 * pci_bridge_wait_for_secondary_bus - Wait for secondary bus to be accessible
 * @dev: PCI bridge
 *
 * Handle necessary delays before access to the devices on the secondary
 * side of the bridge are permitted after D3cold to D0 transition.
 *
 * For PCIe this means the delays in PCIe 5.0 section 6.6.1. For
 * conventional PCI it means Tpvrh + Trhfa specified in PCI 3.0 section
 * 4.3.2.
 */
void pci_bridge_wait_for_secondary_bus(struct pci_dev *dev)
{
	struct pci_dev *child;
	int delay;

	if (pci_dev_is_disconnected(dev))
		return;

	if (!pci_is_bridge(dev) || !dev->bridge_d3)
		return;

	down_read(&pci_bus_sem);

	/*
	 * We only deal with devices that are present currently on the bus.
	 * For any hot-added devices the access delay is handled in pciehp
	 * board_added(). In case of ACPI hotplug the firmware is expected
	 * to configure the devices before OS is notified.
	 */
	if (!dev->subordinate || list_empty(&dev->subordinate->devices)) {
		up_read(&pci_bus_sem);
		return;
	}

	/* Take d3cold_delay requirements into account */
	delay = pci_bus_max_d3cold_delay(dev->subordinate);
	if (!delay) {
		up_read(&pci_bus_sem);
		return;
	}

	child = list_first_entry(&dev->subordinate->devices, struct pci_dev,
				 bus_list);
	up_read(&pci_bus_sem);

	/*
	 * Conventional PCI and PCI-X we need to wait Tpvrh + Trhfa before
	 * accessing the device after reset (that is 1000 ms + 100 ms). In
	 * practice this should not be needed because we don't do power
	 * management for them (see pci_bridge_d3_possible()).
	 */
	if (!pci_is_pcie(dev)) {
		pci_dbg(dev, "waiting %d ms for secondary bus\n", 1000 + delay);
		msleep(1000 + delay);
		return;
	}

	/*
	 * For PCIe downstream and root ports that do not support speeds
	 * greater than 5 GT/s need to wait minimum 100 ms. For higher
	 * speeds (gen3) we need to wait first for the data link layer to
	 * become active.
	 *
	 * However, 100 ms is the minimum and the PCIe spec says the
	 * software must allow at least 1s before it can determine that the
	 * device that did not respond is a broken device. There is
	 * evidence that 100 ms is not always enough, for example certain
	 * Titan Ridge xHCI controller does not always respond to
	 * configuration requests if we only wait for 100 ms (see
	 * https://bugzilla.kernel.org/show_bug.cgi?id=203885).
	 *
	 * Therefore we wait for 100 ms and check for the device presence.
	 * If it is still not present give it an additional 100 ms.
	 */
	if (!pcie_downstream_port(dev))
		return;

	if (pcie_get_speed_cap(dev) <= PCIE_SPEED_5_0GT) {
		pci_dbg(dev, "waiting %d ms for downstream link\n", delay);
		msleep(delay);
	} else {
		pci_dbg(dev, "waiting %d ms for downstream link, after activation\n",
			delay);
		if (!pcie_wait_for_link_delay(dev, true, delay)) {
			/* Did not train, no need to wait any further */
			pci_info(dev, "Data Link Layer Link Active not set in 1000 msec\n");
			return;
		}
	}

	if (!pci_device_is_present(child)) {
		pci_dbg(child, "waiting additional %d ms to become accessible\n", delay);
		msleep(delay);
	}
}

void pci_reset_secondary_bus(struct pci_dev *dev)
{
	u16 ctrl;

	pci_read_config_word(dev, PCI_BRIDGE_CONTROL, &ctrl);
	ctrl |= PCI_BRIDGE_CTL_BUS_RESET;
	pci_write_config_word(dev, PCI_BRIDGE_CONTROL, ctrl);

	/*
	 * PCI spec v3.0 7.6.4.2 requires minimum Trst of 1ms.  Double
	 * this to 2ms to ensure that we meet the minimum requirement.
	 */
	msleep(2);

	ctrl &= ~PCI_BRIDGE_CTL_BUS_RESET;
	pci_write_config_word(dev, PCI_BRIDGE_CONTROL, ctrl);

	/*
	 * Trhfa for conventional PCI is 2^25 clock cycles.
	 * Assuming a minimum 33MHz clock this results in a 1s
	 * delay before we can consider subordinate devices to
	 * be re-initialized.  PCIe has some ways to shorten this,
	 * but we don't make use of them yet.
	 */
	ssleep(1);
}

void __weak pcibios_reset_secondary_bus(struct pci_dev *dev)
{
	pci_reset_secondary_bus(dev);
}

/**
 * pci_bridge_secondary_bus_reset - Reset the secondary bus on a PCI bridge.
 * @dev: Bridge device
 *
 * Use the bridge control register to assert reset on the secondary bus.
 * Devices on the secondary bus are left in power-on state.
 */
int pci_bridge_secondary_bus_reset(struct pci_dev *dev)
{
	pcibios_reset_secondary_bus(dev);

	return pci_dev_wait(dev, "bus reset", PCIE_RESET_READY_POLL_MS);
}
EXPORT_SYMBOL_GPL(pci_bridge_secondary_bus_reset);

static int pci_parent_bus_reset(struct pci_dev *dev, int probe)
{
	struct pci_dev *pdev;

	if (pci_is_root_bus(dev->bus) || dev->subordinate ||
	    !dev->bus->self || dev->dev_flags & PCI_DEV_FLAGS_NO_BUS_RESET)
		return -ENOTTY;

	list_for_each_entry(pdev, &dev->bus->devices, bus_list)
		if (pdev != dev)
			return -ENOTTY;

	if (probe)
		return 0;

	return pci_bridge_secondary_bus_reset(dev->bus->self);
}

static int pci_reset_hotplug_slot(struct hotplug_slot *hotplug, int probe)
{
	int rc = -ENOTTY;

	if (!hotplug || !try_module_get(hotplug->owner))
		return rc;

	if (hotplug->ops->reset_slot)
		rc = hotplug->ops->reset_slot(hotplug, probe);

	module_put(hotplug->owner);

	return rc;
}

static int pci_dev_reset_slot_function(struct pci_dev *dev, int probe)
{
	if (dev->multifunction || dev->subordinate || !dev->slot ||
	    dev->dev_flags & PCI_DEV_FLAGS_NO_BUS_RESET)
		return -ENOTTY;

	return pci_reset_hotplug_slot(dev->slot->hotplug, probe);
}

static void pci_dev_lock(struct pci_dev *dev)
{
	pci_cfg_access_lock(dev);
	/* block PM suspend, driver probe, etc. */
	device_lock(&dev->dev);
}

/* Return 1 on successful lock, 0 on contention */
static int pci_dev_trylock(struct pci_dev *dev)
{
	if (pci_cfg_access_trylock(dev)) {
		if (device_trylock(&dev->dev))
			return 1;
		pci_cfg_access_unlock(dev);
	}

	return 0;
}

static void pci_dev_unlock(struct pci_dev *dev)
{
	device_unlock(&dev->dev);
	pci_cfg_access_unlock(dev);
}

static void pci_dev_save_and_disable(struct pci_dev *dev)
{
	const struct pci_error_handlers *err_handler =
			dev->driver ? dev->driver->err_handler : NULL;

	/*
	 * dev->driver->err_handler->reset_prepare() is protected against
	 * races with ->remove() by the device lock, which must be held by
	 * the caller.
	 */
	if (err_handler && err_handler->reset_prepare)
		err_handler->reset_prepare(dev);

	/*
	 * Wake-up device prior to save.  PM registers default to D0 after
	 * reset and a simple register restore doesn't reliably return
	 * to a non-D0 state anyway.
	 */
	pci_set_power_state(dev, PCI_D0);

	pci_save_state(dev);
	/*
	 * Disable the device by clearing the Command register, except for
	 * INTx-disable which is set.  This not only disables MMIO and I/O port
	 * BARs, but also prevents the device from being Bus Master, preventing
	 * DMA from the device including MSI/MSI-X interrupts.  For PCI 2.3
	 * compliant devices, INTx-disable prevents legacy interrupts.
	 */
	pci_write_config_word(dev, PCI_COMMAND, PCI_COMMAND_INTX_DISABLE);
}

static void pci_dev_restore(struct pci_dev *dev)
{
	const struct pci_error_handlers *err_handler =
			dev->driver ? dev->driver->err_handler : NULL;

	pci_restore_state(dev);

	/*
	 * dev->driver->err_handler->reset_done() is protected against
	 * races with ->remove() by the device lock, which must be held by
	 * the caller.
	 */
	if (err_handler && err_handler->reset_done)
		err_handler->reset_done(dev);
}

/**
 * __pci_reset_function_locked - reset a PCI device function while holding
 * the @dev mutex lock.
 * @dev: PCI device to reset
 *
 * Some devices allow an individual function to be reset without affecting
 * other functions in the same device.  The PCI device must be responsive
 * to PCI config space in order to use this function.
 *
 * The device function is presumed to be unused and the caller is holding
 * the device mutex lock when this function is called.
 *
 * Resetting the device will make the contents of PCI configuration space
 * random, so any caller of this must be prepared to reinitialise the
 * device including MSI, bus mastering, BARs, decoding IO and memory spaces,
 * etc.
 *
 * Returns 0 if the device function was successfully reset or negative if the
 * device doesn't support resetting a single function.
 */
int __pci_reset_function_locked(struct pci_dev *dev)
{
	int rc;

	might_sleep();

	/*
	 * A reset method returns -ENOTTY if it doesn't support this device
	 * and we should try the next method.
	 *
	 * If it returns 0 (success), we're finished.  If it returns any
	 * other error, we're also finished: this indicates that further
	 * reset mechanisms might be broken on the device.
	 */
	rc = pci_dev_specific_reset(dev, 0);
	if (rc != -ENOTTY)
		return rc;
	if (pcie_has_flr(dev)) {
		rc = pcie_flr(dev);
		if (rc != -ENOTTY)
			return rc;
	}
	rc = pci_af_flr(dev, 0);
	if (rc != -ENOTTY)
		return rc;
	rc = pci_pm_reset(dev, 0);
	if (rc != -ENOTTY)
		return rc;
	rc = pci_dev_reset_slot_function(dev, 0);
	if (rc != -ENOTTY)
		return rc;
	return pci_parent_bus_reset(dev, 0);
}
EXPORT_SYMBOL_GPL(__pci_reset_function_locked);

/**
 * pci_probe_reset_function - check whether the device can be safely reset
 * @dev: PCI device to reset
 *
 * Some devices allow an individual function to be reset without affecting
 * other functions in the same device.  The PCI device must be responsive
 * to PCI config space in order to use this function.
 *
 * Returns 0 if the device function can be reset or negative if the
 * device doesn't support resetting a single function.
 */
int pci_probe_reset_function(struct pci_dev *dev)
{
	int rc;

	might_sleep();

	rc = pci_dev_specific_reset(dev, 1);
	if (rc != -ENOTTY)
		return rc;
	if (pcie_has_flr(dev))
		return 0;
	rc = pci_af_flr(dev, 1);
	if (rc != -ENOTTY)
		return rc;
	rc = pci_pm_reset(dev, 1);
	if (rc != -ENOTTY)
		return rc;
	rc = pci_dev_reset_slot_function(dev, 1);
	if (rc != -ENOTTY)
		return rc;

	return pci_parent_bus_reset(dev, 1);
}

/**
 * pci_reset_function - quiesce and reset a PCI device function
 * @dev: PCI device to reset
 *
 * Some devices allow an individual function to be reset without affecting
 * other functions in the same device.  The PCI device must be responsive
 * to PCI config space in order to use this function.
 *
 * This function does not just reset the PCI portion of a device, but
 * clears all the state associated with the device.  This function differs
 * from __pci_reset_function_locked() in that it saves and restores device state
 * over the reset and takes the PCI device lock.
 *
 * Returns 0 if the device function was successfully reset or negative if the
 * device doesn't support resetting a single function.
 */
int pci_reset_function(struct pci_dev *dev)
{
	int rc;

	if (!dev->reset_fn)
		return -ENOTTY;

	pci_dev_lock(dev);
	pci_dev_save_and_disable(dev);

	rc = __pci_reset_function_locked(dev);

	pci_dev_restore(dev);
	pci_dev_unlock(dev);

	return rc;
}
EXPORT_SYMBOL_GPL(pci_reset_function);

/**
 * pci_reset_function_locked - quiesce and reset a PCI device function
 * @dev: PCI device to reset
 *
 * Some devices allow an individual function to be reset without affecting
 * other functions in the same device.  The PCI device must be responsive
 * to PCI config space in order to use this function.
 *
 * This function does not just reset the PCI portion of a device, but
 * clears all the state associated with the device.  This function differs
 * from __pci_reset_function_locked() in that it saves and restores device state
 * over the reset.  It also differs from pci_reset_function() in that it
 * requires the PCI device lock to be held.
 *
 * Returns 0 if the device function was successfully reset or negative if the
 * device doesn't support resetting a single function.
 */
int pci_reset_function_locked(struct pci_dev *dev)
{
	int rc;

	if (!dev->reset_fn)
		return -ENOTTY;

	pci_dev_save_and_disable(dev);

	rc = __pci_reset_function_locked(dev);

	pci_dev_restore(dev);

	return rc;
}
EXPORT_SYMBOL_GPL(pci_reset_function_locked);

/**
 * pci_try_reset_function - quiesce and reset a PCI device function
 * @dev: PCI device to reset
 *
 * Same as above, except return -EAGAIN if unable to lock device.
 */
int pci_try_reset_function(struct pci_dev *dev)
{
	int rc;

	if (!dev->reset_fn)
		return -ENOTTY;

	if (!pci_dev_trylock(dev))
		return -EAGAIN;

	pci_dev_save_and_disable(dev);
	rc = __pci_reset_function_locked(dev);
	pci_dev_restore(dev);
	pci_dev_unlock(dev);

	return rc;
}
EXPORT_SYMBOL_GPL(pci_try_reset_function);

/* Do any devices on or below this bus prevent a bus reset? */
static bool pci_bus_resetable(struct pci_bus *bus)
{
	struct pci_dev *dev;


	if (bus->self && (bus->self->dev_flags & PCI_DEV_FLAGS_NO_BUS_RESET))
		return false;

	list_for_each_entry(dev, &bus->devices, bus_list) {
		if (dev->dev_flags & PCI_DEV_FLAGS_NO_BUS_RESET ||
		    (dev->subordinate && !pci_bus_resetable(dev->subordinate)))
			return false;
	}

	return true;
}

/* Lock devices from the top of the tree down */
static void pci_bus_lock(struct pci_bus *bus)
{
	struct pci_dev *dev;

	list_for_each_entry(dev, &bus->devices, bus_list) {
		pci_dev_lock(dev);
		if (dev->subordinate)
			pci_bus_lock(dev->subordinate);
	}
}

/* Unlock devices from the bottom of the tree up */
static void pci_bus_unlock(struct pci_bus *bus)
{
	struct pci_dev *dev;

	list_for_each_entry(dev, &bus->devices, bus_list) {
		if (dev->subordinate)
			pci_bus_unlock(dev->subordinate);
		pci_dev_unlock(dev);
	}
}

/* Return 1 on successful lock, 0 on contention */
static int pci_bus_trylock(struct pci_bus *bus)
{
	struct pci_dev *dev;

	list_for_each_entry(dev, &bus->devices, bus_list) {
		if (!pci_dev_trylock(dev))
			goto unlock;
		if (dev->subordinate) {
			if (!pci_bus_trylock(dev->subordinate)) {
				pci_dev_unlock(dev);
				goto unlock;
			}
		}
	}
	return 1;

unlock:
	list_for_each_entry_continue_reverse(dev, &bus->devices, bus_list) {
		if (dev->subordinate)
			pci_bus_unlock(dev->subordinate);
		pci_dev_unlock(dev);
	}
	return 0;
}

/* Do any devices on or below this slot prevent a bus reset? */
static bool pci_slot_resetable(struct pci_slot *slot)
{
	struct pci_dev *dev;

	if (slot->bus->self &&
	    (slot->bus->self->dev_flags & PCI_DEV_FLAGS_NO_BUS_RESET))
		return false;

	list_for_each_entry(dev, &slot->bus->devices, bus_list) {
		if (!dev->slot || dev->slot != slot)
			continue;
		if (dev->dev_flags & PCI_DEV_FLAGS_NO_BUS_RESET ||
		    (dev->subordinate && !pci_bus_resetable(dev->subordinate)))
			return false;
	}

	return true;
}

/* Lock devices from the top of the tree down */
static void pci_slot_lock(struct pci_slot *slot)
{
	struct pci_dev *dev;

	list_for_each_entry(dev, &slot->bus->devices, bus_list) {
		if (!dev->slot || dev->slot != slot)
			continue;
		pci_dev_lock(dev);
		if (dev->subordinate)
			pci_bus_lock(dev->subordinate);
	}
}

/* Unlock devices from the bottom of the tree up */
static void pci_slot_unlock(struct pci_slot *slot)
{
	struct pci_dev *dev;

	list_for_each_entry(dev, &slot->bus->devices, bus_list) {
		if (!dev->slot || dev->slot != slot)
			continue;
		if (dev->subordinate)
			pci_bus_unlock(dev->subordinate);
		pci_dev_unlock(dev);
	}
}

/* Return 1 on successful lock, 0 on contention */
static int pci_slot_trylock(struct pci_slot *slot)
{
	struct pci_dev *dev;

	list_for_each_entry(dev, &slot->bus->devices, bus_list) {
		if (!dev->slot || dev->slot != slot)
			continue;
		if (!pci_dev_trylock(dev))
			goto unlock;
		if (dev->subordinate) {
			if (!pci_bus_trylock(dev->subordinate)) {
				pci_dev_unlock(dev);
				goto unlock;
			}
		}
	}
	return 1;

unlock:
	list_for_each_entry_continue_reverse(dev,
					     &slot->bus->devices, bus_list) {
		if (!dev->slot || dev->slot != slot)
			continue;
		if (dev->subordinate)
			pci_bus_unlock(dev->subordinate);
		pci_dev_unlock(dev);
	}
	return 0;
}

/*
 * Save and disable devices from the top of the tree down while holding
 * the @dev mutex lock for the entire tree.
 */
static void pci_bus_save_and_disable_locked(struct pci_bus *bus)
{
	struct pci_dev *dev;

	list_for_each_entry(dev, &bus->devices, bus_list) {
		pci_dev_save_and_disable(dev);
		if (dev->subordinate)
			pci_bus_save_and_disable_locked(dev->subordinate);
	}
}

/*
 * Restore devices from top of the tree down while holding @dev mutex lock
 * for the entire tree.  Parent bridges need to be restored before we can
 * get to subordinate devices.
 */
static void pci_bus_restore_locked(struct pci_bus *bus)
{
	struct pci_dev *dev;

	list_for_each_entry(dev, &bus->devices, bus_list) {
		pci_dev_restore(dev);
		if (dev->subordinate)
			pci_bus_restore_locked(dev->subordinate);
	}
}

/*
 * Save and disable devices from the top of the tree down while holding
 * the @dev mutex lock for the entire tree.
 */
static void pci_slot_save_and_disable_locked(struct pci_slot *slot)
{
	struct pci_dev *dev;

	list_for_each_entry(dev, &slot->bus->devices, bus_list) {
		if (!dev->slot || dev->slot != slot)
			continue;
		pci_dev_save_and_disable(dev);
		if (dev->subordinate)
			pci_bus_save_and_disable_locked(dev->subordinate);
	}
}

/*
 * Restore devices from top of the tree down while holding @dev mutex lock
 * for the entire tree.  Parent bridges need to be restored before we can
 * get to subordinate devices.
 */
static void pci_slot_restore_locked(struct pci_slot *slot)
{
	struct pci_dev *dev;

	list_for_each_entry(dev, &slot->bus->devices, bus_list) {
		if (!dev->slot || dev->slot != slot)
			continue;
		pci_dev_restore(dev);
		if (dev->subordinate)
			pci_bus_restore_locked(dev->subordinate);
	}
}

static int pci_slot_reset(struct pci_slot *slot, int probe)
{
	int rc;

	if (!slot || !pci_slot_resetable(slot))
		return -ENOTTY;

	if (!probe)
		pci_slot_lock(slot);

	might_sleep();

	rc = pci_reset_hotplug_slot(slot->hotplug, probe);

	if (!probe)
		pci_slot_unlock(slot);

	return rc;
}

/**
 * pci_probe_reset_slot - probe whether a PCI slot can be reset
 * @slot: PCI slot to probe
 *
 * Return 0 if slot can be reset, negative if a slot reset is not supported.
 */
int pci_probe_reset_slot(struct pci_slot *slot)
{
	return pci_slot_reset(slot, 1);
}
EXPORT_SYMBOL_GPL(pci_probe_reset_slot);

/**
 * __pci_reset_slot - Try to reset a PCI slot
 * @slot: PCI slot to reset
 *
 * A PCI bus may host multiple slots, each slot may support a reset mechanism
 * independent of other slots.  For instance, some slots may support slot power
 * control.  In the case of a 1:1 bus to slot architecture, this function may
 * wrap the bus reset to avoid spurious slot related events such as hotplug.
 * Generally a slot reset should be attempted before a bus reset.  All of the
 * function of the slot and any subordinate buses behind the slot are reset
 * through this function.  PCI config space of all devices in the slot and
 * behind the slot is saved before and restored after reset.
 *
 * Same as above except return -EAGAIN if the slot cannot be locked
 */
static int __pci_reset_slot(struct pci_slot *slot)
{
	int rc;

	rc = pci_slot_reset(slot, 1);
	if (rc)
		return rc;

	if (pci_slot_trylock(slot)) {
		pci_slot_save_and_disable_locked(slot);
		might_sleep();
		rc = pci_reset_hotplug_slot(slot->hotplug, 0);
		pci_slot_restore_locked(slot);
		pci_slot_unlock(slot);
	} else
		rc = -EAGAIN;

	return rc;
}

static int pci_bus_reset(struct pci_bus *bus, int probe)
{
	int ret;

	if (!bus->self || !pci_bus_resetable(bus))
		return -ENOTTY;

	if (probe)
		return 0;

	pci_bus_lock(bus);

	might_sleep();

	ret = pci_bridge_secondary_bus_reset(bus->self);

	pci_bus_unlock(bus);

	return ret;
}

/**
 * pci_bus_error_reset - reset the bridge's subordinate bus
 * @bridge: The parent device that connects to the bus to reset
 *
 * This function will first try to reset the slots on this bus if the method is
 * available. If slot reset fails or is not available, this will fall back to a
 * secondary bus reset.
 */
int pci_bus_error_reset(struct pci_dev *bridge)
{
	struct pci_bus *bus = bridge->subordinate;
	struct pci_slot *slot;

	if (!bus)
		return -ENOTTY;

	mutex_lock(&pci_slot_mutex);
	if (list_empty(&bus->slots))
		goto bus_reset;

	list_for_each_entry(slot, &bus->slots, list)
		if (pci_probe_reset_slot(slot))
			goto bus_reset;

	list_for_each_entry(slot, &bus->slots, list)
		if (pci_slot_reset(slot, 0))
			goto bus_reset;

	mutex_unlock(&pci_slot_mutex);
	return 0;
bus_reset:
	mutex_unlock(&pci_slot_mutex);
	return pci_bus_reset(bridge->subordinate, 0);
}

/**
 * pci_probe_reset_bus - probe whether a PCI bus can be reset
 * @bus: PCI bus to probe
 *
 * Return 0 if bus can be reset, negative if a bus reset is not supported.
 */
int pci_probe_reset_bus(struct pci_bus *bus)
{
	return pci_bus_reset(bus, 1);
}
EXPORT_SYMBOL_GPL(pci_probe_reset_bus);

/**
 * __pci_reset_bus - Try to reset a PCI bus
 * @bus: top level PCI bus to reset
 *
 * Same as above except return -EAGAIN if the bus cannot be locked
 */
static int __pci_reset_bus(struct pci_bus *bus)
{
	int rc;

	rc = pci_bus_reset(bus, 1);
	if (rc)
		return rc;

	if (pci_bus_trylock(bus)) {
		pci_bus_save_and_disable_locked(bus);
		might_sleep();
		rc = pci_bridge_secondary_bus_reset(bus->self);
		pci_bus_restore_locked(bus);
		pci_bus_unlock(bus);
	} else
		rc = -EAGAIN;

	return rc;
}

/**
 * pci_reset_bus - Try to reset a PCI bus
 * @pdev: top level PCI device to reset via slot/bus
 *
 * Same as above except return -EAGAIN if the bus cannot be locked
 */
int pci_reset_bus(struct pci_dev *pdev)
{
	return (!pci_probe_reset_slot(pdev->slot)) ?
	    __pci_reset_slot(pdev->slot) : __pci_reset_bus(pdev->bus);
}
EXPORT_SYMBOL_GPL(pci_reset_bus);

/**
 * pcix_get_max_mmrbc - get PCI-X maximum designed memory read byte count
 * @dev: PCI device to query
 *
 * Returns mmrbc: maximum designed memory read count in bytes or
 * appropriate error value.
 */
int pcix_get_max_mmrbc(struct pci_dev *dev)
{
	int cap;
	u32 stat;

	cap = pci_find_capability(dev, PCI_CAP_ID_PCIX);
	if (!cap)
		return -EINVAL;

	if (pci_read_config_dword(dev, cap + PCI_X_STATUS, &stat))
		return -EINVAL;

	return 512 << ((stat & PCI_X_STATUS_MAX_READ) >> 21);
}
EXPORT_SYMBOL(pcix_get_max_mmrbc);

/**
 * pcix_get_mmrbc - get PCI-X maximum memory read byte count
 * @dev: PCI device to query
 *
 * Returns mmrbc: maximum memory read count in bytes or appropriate error
 * value.
 */
int pcix_get_mmrbc(struct pci_dev *dev)
{
	int cap;
	u16 cmd;

	cap = pci_find_capability(dev, PCI_CAP_ID_PCIX);
	if (!cap)
		return -EINVAL;

	if (pci_read_config_word(dev, cap + PCI_X_CMD, &cmd))
		return -EINVAL;

	return 512 << ((cmd & PCI_X_CMD_MAX_READ) >> 2);
}
EXPORT_SYMBOL(pcix_get_mmrbc);

/**
 * pcix_set_mmrbc - set PCI-X maximum memory read byte count
 * @dev: PCI device to query
 * @mmrbc: maximum memory read count in bytes
 *    valid values are 512, 1024, 2048, 4096
 *
 * If possible sets maximum memory read byte count, some bridges have errata
 * that prevent this.
 */
int pcix_set_mmrbc(struct pci_dev *dev, int mmrbc)
{
	int cap;
	u32 stat, v, o;
	u16 cmd;

	if (mmrbc < 512 || mmrbc > 4096 || !is_power_of_2(mmrbc))
		return -EINVAL;

	v = ffs(mmrbc) - 10;

	cap = pci_find_capability(dev, PCI_CAP_ID_PCIX);
	if (!cap)
		return -EINVAL;

	if (pci_read_config_dword(dev, cap + PCI_X_STATUS, &stat))
		return -EINVAL;

	if (v > (stat & PCI_X_STATUS_MAX_READ) >> 21)
		return -E2BIG;

	if (pci_read_config_word(dev, cap + PCI_X_CMD, &cmd))
		return -EINVAL;

	o = (cmd & PCI_X_CMD_MAX_READ) >> 2;
	if (o != v) {
		if (v > o && (dev->bus->bus_flags & PCI_BUS_FLAGS_NO_MMRBC))
			return -EIO;

		cmd &= ~PCI_X_CMD_MAX_READ;
		cmd |= v << 2;
		if (pci_write_config_word(dev, cap + PCI_X_CMD, cmd))
			return -EIO;
	}
	return 0;
}
EXPORT_SYMBOL(pcix_set_mmrbc);

/**
 * pcie_get_readrq - get PCI Express read request size
 * @dev: PCI device to query
 *
 * Returns maximum memory read request in bytes or appropriate error value.
 */
int pcie_get_readrq(struct pci_dev *dev)
{
	u16 ctl;

	pcie_capability_read_word(dev, PCI_EXP_DEVCTL, &ctl);

	return 128 << ((ctl & PCI_EXP_DEVCTL_READRQ) >> 12);
}
EXPORT_SYMBOL(pcie_get_readrq);

/**
 * pcie_set_readrq - set PCI Express maximum memory read request
 * @dev: PCI device to query
 * @rq: maximum memory read count in bytes
 *    valid values are 128, 256, 512, 1024, 2048, 4096
 *
 * If possible sets maximum memory read request in bytes
 */
int pcie_set_readrq(struct pci_dev *dev, int rq)
{
	u16 v;
	int ret;

	if (rq < 128 || rq > 4096 || !is_power_of_2(rq))
		return -EINVAL;

	/*
	 * If using the "performance" PCIe config, we clamp the read rq
	 * size to the max packet size to keep the host bridge from
	 * generating requests larger than we can cope with.
	 */
	if (pcie_bus_config == PCIE_BUS_PERFORMANCE) {
		int mps = pcie_get_mps(dev);

		if (mps < rq)
			rq = mps;
	}

	v = (ffs(rq) - 8) << 12;

	ret = pcie_capability_clear_and_set_word(dev, PCI_EXP_DEVCTL,
						  PCI_EXP_DEVCTL_READRQ, v);

	return pcibios_err_to_errno(ret);
}
EXPORT_SYMBOL(pcie_set_readrq);

/**
 * pcie_get_mps - get PCI Express maximum payload size
 * @dev: PCI device to query
 *
 * Returns maximum payload size in bytes
 */
int pcie_get_mps(struct pci_dev *dev)
{
	u16 ctl;

	pcie_capability_read_word(dev, PCI_EXP_DEVCTL, &ctl);

	return 128 << ((ctl & PCI_EXP_DEVCTL_PAYLOAD) >> 5);
}
EXPORT_SYMBOL(pcie_get_mps);

/**
 * pcie_set_mps - set PCI Express maximum payload size
 * @dev: PCI device to query
 * @mps: maximum payload size in bytes
 *    valid values are 128, 256, 512, 1024, 2048, 4096
 *
 * If possible sets maximum payload size
 */
int pcie_set_mps(struct pci_dev *dev, int mps)
{
	u16 v;
	int ret;

	if (mps < 128 || mps > 4096 || !is_power_of_2(mps))
		return -EINVAL;

	v = ffs(mps) - 8;
	if (v > dev->pcie_mpss)
		return -EINVAL;
	v <<= 5;

	ret = pcie_capability_clear_and_set_word(dev, PCI_EXP_DEVCTL,
						  PCI_EXP_DEVCTL_PAYLOAD, v);

	return pcibios_err_to_errno(ret);
}
EXPORT_SYMBOL(pcie_set_mps);

/**
 * pcie_bandwidth_available - determine minimum link settings of a PCIe
 *			      device and its bandwidth limitation
 * @dev: PCI device to query
 * @limiting_dev: storage for device causing the bandwidth limitation
 * @speed: storage for speed of limiting device
 * @width: storage for width of limiting device
 *
 * Walk up the PCI device chain and find the point where the minimum
 * bandwidth is available.  Return the bandwidth available there and (if
 * limiting_dev, speed, and width pointers are supplied) information about
 * that point.  The bandwidth returned is in Mb/s, i.e., megabits/second of
 * raw bandwidth.
 */
u32 pcie_bandwidth_available(struct pci_dev *dev, struct pci_dev **limiting_dev,
			     enum pci_bus_speed *speed,
			     enum pcie_link_width *width)
{
	u16 lnksta;
	enum pci_bus_speed next_speed;
	enum pcie_link_width next_width;
	u32 bw, next_bw;

	if (speed)
		*speed = PCI_SPEED_UNKNOWN;
	if (width)
		*width = PCIE_LNK_WIDTH_UNKNOWN;

	bw = 0;

	while (dev) {
		pcie_capability_read_word(dev, PCI_EXP_LNKSTA, &lnksta);

		next_speed = pcie_link_speed[lnksta & PCI_EXP_LNKSTA_CLS];
		next_width = (lnksta & PCI_EXP_LNKSTA_NLW) >>
			PCI_EXP_LNKSTA_NLW_SHIFT;

		next_bw = next_width * PCIE_SPEED2MBS_ENC(next_speed);

		/* Check if current device limits the total bandwidth */
		if (!bw || next_bw <= bw) {
			bw = next_bw;

			if (limiting_dev)
				*limiting_dev = dev;
			if (speed)
				*speed = next_speed;
			if (width)
				*width = next_width;
		}

		dev = pci_upstream_bridge(dev);
	}

	return bw;
}
EXPORT_SYMBOL(pcie_bandwidth_available);

/**
 * pcie_get_speed_cap - query for the PCI device's link speed capability
 * @dev: PCI device to query
 *
 * Query the PCI device speed capability.  Return the maximum link speed
 * supported by the device.
 */
enum pci_bus_speed pcie_get_speed_cap(struct pci_dev *dev)
{
	u32 lnkcap2, lnkcap;

	/*
	 * Link Capabilities 2 was added in PCIe r3.0, sec 7.8.18.  The
	 * implementation note there recommends using the Supported Link
	 * Speeds Vector in Link Capabilities 2 when supported.
	 *
	 * Without Link Capabilities 2, i.e., prior to PCIe r3.0, software
	 * should use the Supported Link Speeds field in Link Capabilities,
	 * where only 2.5 GT/s and 5.0 GT/s speeds were defined.
	 */
	pcie_capability_read_dword(dev, PCI_EXP_LNKCAP2, &lnkcap2);

	/* PCIe r3.0-compliant */
	if (lnkcap2)
		return PCIE_LNKCAP2_SLS2SPEED(lnkcap2);

	pcie_capability_read_dword(dev, PCI_EXP_LNKCAP, &lnkcap);
	if ((lnkcap & PCI_EXP_LNKCAP_SLS) == PCI_EXP_LNKCAP_SLS_5_0GB)
		return PCIE_SPEED_5_0GT;
	else if ((lnkcap & PCI_EXP_LNKCAP_SLS) == PCI_EXP_LNKCAP_SLS_2_5GB)
		return PCIE_SPEED_2_5GT;

	return PCI_SPEED_UNKNOWN;
}
EXPORT_SYMBOL(pcie_get_speed_cap);

/**
 * pcie_get_width_cap - query for the PCI device's link width capability
 * @dev: PCI device to query
 *
 * Query the PCI device width capability.  Return the maximum link width
 * supported by the device.
 */
enum pcie_link_width pcie_get_width_cap(struct pci_dev *dev)
{
	u32 lnkcap;

	pcie_capability_read_dword(dev, PCI_EXP_LNKCAP, &lnkcap);
	if (lnkcap)
		return (lnkcap & PCI_EXP_LNKCAP_MLW) >> 4;

	return PCIE_LNK_WIDTH_UNKNOWN;
}
EXPORT_SYMBOL(pcie_get_width_cap);

/**
 * pcie_bandwidth_capable - calculate a PCI device's link bandwidth capability
 * @dev: PCI device
 * @speed: storage for link speed
 * @width: storage for link width
 *
 * Calculate a PCI device's link bandwidth by querying for its link speed
 * and width, multiplying them, and applying encoding overhead.  The result
 * is in Mb/s, i.e., megabits/second of raw bandwidth.
 */
u32 pcie_bandwidth_capable(struct pci_dev *dev, enum pci_bus_speed *speed,
			   enum pcie_link_width *width)
{
	*speed = pcie_get_speed_cap(dev);
	*width = pcie_get_width_cap(dev);

	if (*speed == PCI_SPEED_UNKNOWN || *width == PCIE_LNK_WIDTH_UNKNOWN)
		return 0;

	return *width * PCIE_SPEED2MBS_ENC(*speed);
}

/**
 * __pcie_print_link_status - Report the PCI device's link speed and width
 * @dev: PCI device to query
 * @verbose: Print info even when enough bandwidth is available
 *
 * If the available bandwidth at the device is less than the device is
 * capable of, report the device's maximum possible bandwidth and the
 * upstream link that limits its performance.  If @verbose, always print
 * the available bandwidth, even if the device isn't constrained.
 */
void __pcie_print_link_status(struct pci_dev *dev, bool verbose)
{
	enum pcie_link_width width, width_cap;
	enum pci_bus_speed speed, speed_cap;
	struct pci_dev *limiting_dev = NULL;
	u32 bw_avail, bw_cap;

	bw_cap = pcie_bandwidth_capable(dev, &speed_cap, &width_cap);
	bw_avail = pcie_bandwidth_available(dev, &limiting_dev, &speed, &width);

	if (bw_avail >= bw_cap && verbose)
		pci_info(dev, "%u.%03u Gb/s available PCIe bandwidth (%s x%d link)\n",
			 bw_cap / 1000, bw_cap % 1000,
			 pci_speed_string(speed_cap), width_cap);
	else if (bw_avail < bw_cap)
		pci_info(dev, "%u.%03u Gb/s available PCIe bandwidth, limited by %s x%d link at %s (capable of %u.%03u Gb/s with %s x%d link)\n",
			 bw_avail / 1000, bw_avail % 1000,
			 pci_speed_string(speed), width,
			 limiting_dev ? pci_name(limiting_dev) : "<unknown>",
			 bw_cap / 1000, bw_cap % 1000,
			 pci_speed_string(speed_cap), width_cap);
}

/**
 * pcie_print_link_status - Report the PCI device's link speed and width
 * @dev: PCI device to query
 *
 * Report the available bandwidth at the device.
 */
void pcie_print_link_status(struct pci_dev *dev)
{
	__pcie_print_link_status(dev, true);
}
EXPORT_SYMBOL(pcie_print_link_status);

/**
 * pci_select_bars - Make BAR mask from the type of resource
 * @dev: the PCI device for which BAR mask is made
 * @flags: resource type mask to be selected
 *
 * This helper routine makes bar mask from the type of resource.
 */
int pci_select_bars(struct pci_dev *dev, unsigned long flags)
{
	int i, bars = 0;
	for (i = 0; i < PCI_NUM_RESOURCES; i++)
		if (pci_resource_flags(dev, i) & flags)
			bars |= (1 << i);
	return bars;
}
EXPORT_SYMBOL(pci_select_bars);

/* Some architectures require additional programming to enable VGA */
static arch_set_vga_state_t arch_set_vga_state;

void __init pci_register_set_vga_state(arch_set_vga_state_t func)
{
	arch_set_vga_state = func;	/* NULL disables */
}

static int pci_set_vga_state_arch(struct pci_dev *dev, bool decode,
				  unsigned int command_bits, u32 flags)
{
	if (arch_set_vga_state)
		return arch_set_vga_state(dev, decode, command_bits,
						flags);
	return 0;
}

/**
 * pci_set_vga_state - set VGA decode state on device and parents if requested
 * @dev: the PCI device
 * @decode: true = enable decoding, false = disable decoding
 * @command_bits: PCI_COMMAND_IO and/or PCI_COMMAND_MEMORY
 * @flags: traverse ancestors and change bridges
 * CHANGE_BRIDGE_ONLY / CHANGE_BRIDGE
 */
int pci_set_vga_state(struct pci_dev *dev, bool decode,
		      unsigned int command_bits, u32 flags)
{
	struct pci_bus *bus;
	struct pci_dev *bridge;
	u16 cmd;
	int rc;

	WARN_ON((flags & PCI_VGA_STATE_CHANGE_DECODES) && (command_bits & ~(PCI_COMMAND_IO|PCI_COMMAND_MEMORY)));

	/* ARCH specific VGA enables */
	rc = pci_set_vga_state_arch(dev, decode, command_bits, flags);
	if (rc)
		return rc;

	if (flags & PCI_VGA_STATE_CHANGE_DECODES) {
		pci_read_config_word(dev, PCI_COMMAND, &cmd);
		if (decode)
			cmd |= command_bits;
		else
			cmd &= ~command_bits;
		pci_write_config_word(dev, PCI_COMMAND, cmd);
	}

	if (!(flags & PCI_VGA_STATE_CHANGE_BRIDGE))
		return 0;

	bus = dev->bus;
	while (bus) {
		bridge = bus->self;
		if (bridge) {
			pci_read_config_word(bridge, PCI_BRIDGE_CONTROL,
					     &cmd);
			if (decode)
				cmd |= PCI_BRIDGE_CTL_VGA;
			else
				cmd &= ~PCI_BRIDGE_CTL_VGA;
			pci_write_config_word(bridge, PCI_BRIDGE_CONTROL,
					      cmd);
		}
		bus = bus->parent;
	}
	return 0;
}

#ifdef CONFIG_ACPI
bool pci_pr3_present(struct pci_dev *pdev)
{
	struct acpi_device *adev;

	if (acpi_disabled)
		return false;

	adev = ACPI_COMPANION(&pdev->dev);
	if (!adev)
		return false;

	return adev->power.flags.power_resources &&
		acpi_has_method(adev->handle, "_PR3");
}
EXPORT_SYMBOL_GPL(pci_pr3_present);
#endif

/**
 * pci_add_dma_alias - Add a DMA devfn alias for a device
 * @dev: the PCI device for which alias is added
 * @devfn_from: alias slot and function
 * @nr_devfns: number of subsequent devfns to alias
 *
 * This helper encodes an 8-bit devfn as a bit number in dma_alias_mask
 * which is used to program permissible bus-devfn source addresses for DMA
 * requests in an IOMMU.  These aliases factor into IOMMU group creation
 * and are useful for devices generating DMA requests beyond or different
 * from their logical bus-devfn.  Examples include device quirks where the
 * device simply uses the wrong devfn, as well as non-transparent bridges
 * where the alias may be a proxy for devices in another domain.
 *
 * IOMMU group creation is performed during device discovery or addition,
 * prior to any potential DMA mapping and therefore prior to driver probing
 * (especially for userspace assigned devices where IOMMU group definition
 * cannot be left as a userspace activity).  DMA aliases should therefore
 * be configured via quirks, such as the PCI fixup header quirk.
 */
void pci_add_dma_alias(struct pci_dev *dev, u8 devfn_from, unsigned nr_devfns)
{
	int devfn_to;

	nr_devfns = min(nr_devfns, (unsigned) MAX_NR_DEVFNS - devfn_from);
	devfn_to = devfn_from + nr_devfns - 1;

	if (!dev->dma_alias_mask)
		dev->dma_alias_mask = bitmap_zalloc(MAX_NR_DEVFNS, GFP_KERNEL);
	if (!dev->dma_alias_mask) {
		pci_warn(dev, "Unable to allocate DMA alias mask\n");
		return;
	}

	bitmap_set(dev->dma_alias_mask, devfn_from, nr_devfns);

	if (nr_devfns == 1)
		pci_info(dev, "Enabling fixed DMA alias to %02x.%d\n",
				PCI_SLOT(devfn_from), PCI_FUNC(devfn_from));
	else if (nr_devfns > 1)
		pci_info(dev, "Enabling fixed DMA alias for devfn range from %02x.%d to %02x.%d\n",
				PCI_SLOT(devfn_from), PCI_FUNC(devfn_from),
				PCI_SLOT(devfn_to), PCI_FUNC(devfn_to));
}

bool pci_devs_are_dma_aliases(struct pci_dev *dev1, struct pci_dev *dev2)
{
	return (dev1->dma_alias_mask &&
		test_bit(dev2->devfn, dev1->dma_alias_mask)) ||
	       (dev2->dma_alias_mask &&
		test_bit(dev1->devfn, dev2->dma_alias_mask)) ||
	       pci_real_dma_dev(dev1) == dev2 ||
	       pci_real_dma_dev(dev2) == dev1;
}

bool pci_device_is_present(struct pci_dev *pdev)
{
	u32 v;

	if (pci_dev_is_disconnected(pdev))
		return false;
	return pci_bus_read_dev_vendor_id(pdev->bus, pdev->devfn, &v, 0);
}
EXPORT_SYMBOL_GPL(pci_device_is_present);

void pci_ignore_hotplug(struct pci_dev *dev)
{
	struct pci_dev *bridge = dev->bus->self;

	dev->ignore_hotplug = 1;
	/* Propagate the "ignore hotplug" setting to the parent bridge. */
	if (bridge)
		bridge->ignore_hotplug = 1;
}
EXPORT_SYMBOL_GPL(pci_ignore_hotplug);

/**
 * pci_real_dma_dev - Get PCI DMA device for PCI device
 * @dev: the PCI device that may have a PCI DMA alias
 *
 * Permits the platform to provide architecture-specific functionality to
 * devices needing to alias DMA to another PCI device on another PCI bus. If
 * the PCI device is on the same bus, it is recommended to use
 * pci_add_dma_alias(). This is the default implementation. Architecture
 * implementations can override this.
 */
struct pci_dev __weak *pci_real_dma_dev(struct pci_dev *dev)
{
	return dev;
}

resource_size_t __weak pcibios_default_alignment(void)
{
	return 0;
}

/*
 * Arches that don't want to expose struct resource to userland as-is in
 * sysfs and /proc can implement their own pci_resource_to_user().
 */
void __weak pci_resource_to_user(const struct pci_dev *dev, int bar,
				 const struct resource *rsrc,
				 resource_size_t *start, resource_size_t *end)
{
	*start = rsrc->start;
	*end = rsrc->end;
}

static char *resource_alignment_param;
static DEFINE_SPINLOCK(resource_alignment_lock);

/**
 * pci_specified_resource_alignment - get resource alignment specified by user.
 * @dev: the PCI device to get
 * @resize: whether or not to change resources' size when reassigning alignment
 *
 * RETURNS: Resource alignment if it is specified.
 *          Zero if it is not specified.
 */
static resource_size_t pci_specified_resource_alignment(struct pci_dev *dev,
							bool *resize)
{
	int align_order, count;
	resource_size_t align = pcibios_default_alignment();
	const char *p;
	int ret;

	spin_lock(&resource_alignment_lock);
	p = resource_alignment_param;
	if (!p || !*p)
		goto out;
	if (pci_has_flag(PCI_PROBE_ONLY)) {
		align = 0;
		pr_info_once("PCI: Ignoring requested alignments (PCI_PROBE_ONLY)\n");
		goto out;
	}

	while (*p) {
		count = 0;
		if (sscanf(p, "%d%n", &align_order, &count) == 1 &&
		    p[count] == '@') {
			p += count + 1;
			if (align_order > 63) {
				pr_err("PCI: Invalid requested alignment (order %d)\n",
				       align_order);
				align_order = PAGE_SHIFT;
			}
		} else {
			align_order = PAGE_SHIFT;
		}

		ret = pci_dev_str_match(dev, p, &p);
		if (ret == 1) {
			*resize = true;
			align = 1ULL << align_order;
			break;
		} else if (ret < 0) {
			pr_err("PCI: Can't parse resource_alignment parameter: %s\n",
			       p);
			break;
		}

		if (*p != ';' && *p != ',') {
			/* End of param or invalid format */
			break;
		}
		p++;
	}
out:
	spin_unlock(&resource_alignment_lock);
	return align;
}

static void pci_request_resource_alignment(struct pci_dev *dev, int bar,
					   resource_size_t align, bool resize)
{
	struct resource *r = &dev->resource[bar];
	resource_size_t size;

	if (!(r->flags & IORESOURCE_MEM))
		return;

	if (r->flags & IORESOURCE_PCI_FIXED) {
		pci_info(dev, "BAR%d %pR: ignoring requested alignment %#llx\n",
			 bar, r, (unsigned long long)align);
		return;
	}

	size = resource_size(r);
	if (size >= align)
		return;

	/*
	 * Increase the alignment of the resource.  There are two ways we
	 * can do this:
	 *
	 * 1) Increase the size of the resource.  BARs are aligned on their
	 *    size, so when we reallocate space for this resource, we'll
	 *    allocate it with the larger alignment.  This also prevents
	 *    assignment of any other BARs inside the alignment region, so
	 *    if we're requesting page alignment, this means no other BARs
	 *    will share the page.
	 *
	 *    The disadvantage is that this makes the resource larger than
	 *    the hardware BAR, which may break drivers that compute things
	 *    based on the resource size, e.g., to find registers at a
	 *    fixed offset before the end of the BAR.
	 *
	 * 2) Retain the resource size, but use IORESOURCE_STARTALIGN and
	 *    set r->start to the desired alignment.  By itself this
	 *    doesn't prevent other BARs being put inside the alignment
	 *    region, but if we realign *every* resource of every device in
	 *    the system, none of them will share an alignment region.
	 *
	 * When the user has requested alignment for only some devices via
	 * the "pci=resource_alignment" argument, "resize" is true and we
	 * use the first method.  Otherwise we assume we're aligning all
	 * devices and we use the second.
	 */

	pci_info(dev, "BAR%d %pR: requesting alignment to %#llx\n",
		 bar, r, (unsigned long long)align);

	if (resize) {
		r->start = 0;
		r->end = align - 1;
	} else {
		r->flags &= ~IORESOURCE_SIZEALIGN;
		r->flags |= IORESOURCE_STARTALIGN;
		r->start = align;
		r->end = r->start + size - 1;
	}
	r->flags |= IORESOURCE_UNSET;
}

/*
 * This function disables memory decoding and releases memory resources
 * of the device specified by kernel's boot parameter 'pci=resource_alignment='.
 * It also rounds up size to specified alignment.
 * Later on, the kernel will assign page-aligned memory resource back
 * to the device.
 */
void pci_reassigndev_resource_alignment(struct pci_dev *dev)
{
	int i;
	struct resource *r;
	resource_size_t align;
	u16 command;
	bool resize = false;

	/*
	 * VF BARs are read-only zero according to SR-IOV spec r1.1, sec
	 * 3.4.1.11.  Their resources are allocated from the space
	 * described by the VF BARx register in the PF's SR-IOV capability.
	 * We can't influence their alignment here.
	 */
	if (dev->is_virtfn)
		return;

	/* check if specified PCI is target device to reassign */
	align = pci_specified_resource_alignment(dev, &resize);
	if (!align)
		return;

	if (dev->hdr_type == PCI_HEADER_TYPE_NORMAL &&
	    (dev->class >> 8) == PCI_CLASS_BRIDGE_HOST) {
		pci_warn(dev, "Can't reassign resources to host bridge\n");
		return;
	}

	pci_read_config_word(dev, PCI_COMMAND, &command);
	command &= ~PCI_COMMAND_MEMORY;
	pci_write_config_word(dev, PCI_COMMAND, command);

	for (i = 0; i <= PCI_ROM_RESOURCE; i++)
		pci_request_resource_alignment(dev, i, align, resize);

	/*
	 * Need to disable bridge's resource window,
	 * to enable the kernel to reassign new resource
	 * window later on.
	 */
	if (dev->hdr_type == PCI_HEADER_TYPE_BRIDGE) {
		for (i = PCI_BRIDGE_RESOURCES; i < PCI_NUM_RESOURCES; i++) {
			r = &dev->resource[i];
			if (!(r->flags & IORESOURCE_MEM))
				continue;
			r->flags |= IORESOURCE_UNSET;
			r->end = resource_size(r) - 1;
			r->start = 0;
		}
		pci_disable_bridge_window(dev);
	}
}

static ssize_t resource_alignment_show(struct bus_type *bus, char *buf)
{
	size_t count = 0;

	spin_lock(&resource_alignment_lock);
	if (resource_alignment_param)
		count = scnprintf(buf, PAGE_SIZE, "%s", resource_alignment_param);
	spin_unlock(&resource_alignment_lock);

	/*
	 * When set by the command line, resource_alignment_param will not
	 * have a trailing line feed, which is ugly. So conditionally add
	 * it here.
	 */
	if (count >= 2 && buf[count - 2] != '\n' && count < PAGE_SIZE - 1) {
		buf[count - 1] = '\n';
		buf[count++] = 0;
	}

	return count;
}

static ssize_t resource_alignment_store(struct bus_type *bus,
					const char *buf, size_t count)
{
	char *param = kstrndup(buf, count, GFP_KERNEL);

	if (!param)
		return -ENOMEM;

	spin_lock(&resource_alignment_lock);
	kfree(resource_alignment_param);
	resource_alignment_param = param;
	spin_unlock(&resource_alignment_lock);
	return count;
}

static BUS_ATTR_RW(resource_alignment);

static int __init pci_resource_alignment_sysfs_init(void)
{
	return bus_create_file(&pci_bus_type,
					&bus_attr_resource_alignment);
}
late_initcall(pci_resource_alignment_sysfs_init);

static void pci_no_domains(void)
{
#ifdef CONFIG_PCI_DOMAINS
	pci_domains_supported = 0;
#endif
}

#ifdef CONFIG_PCI_DOMAINS_GENERIC
static atomic_t __domain_nr = ATOMIC_INIT(-1);

static int pci_get_new_domain_nr(void)
{
	return atomic_inc_return(&__domain_nr);
}

static int of_pci_bus_find_domain_nr(struct device *parent)
{
	static int use_dt_domains = -1;
	int domain = -1;

	if (parent)
		domain = of_get_pci_domain_nr(parent->of_node);

	/*
	 * Check DT domain and use_dt_domains values.
	 *
	 * If DT domain property is valid (domain >= 0) and
	 * use_dt_domains != 0, the DT assignment is valid since this means
	 * we have not previously allocated a domain number by using
	 * pci_get_new_domain_nr(); we should also update use_dt_domains to
	 * 1, to indicate that we have just assigned a domain number from
	 * DT.
	 *
	 * If DT domain property value is not valid (ie domain < 0), and we
	 * have not previously assigned a domain number from DT
	 * (use_dt_domains != 1) we should assign a domain number by
	 * using the:
	 *
	 * pci_get_new_domain_nr()
	 *
	 * API and update the use_dt_domains value to keep track of method we
	 * are using to assign domain numbers (use_dt_domains = 0).
	 *
	 * All other combinations imply we have a platform that is trying
	 * to mix domain numbers obtained from DT and pci_get_new_domain_nr(),
	 * which is a recipe for domain mishandling and it is prevented by
	 * invalidating the domain value (domain = -1) and printing a
	 * corresponding error.
	 */
	if (domain >= 0 && use_dt_domains) {
		use_dt_domains = 1;
	} else if (domain < 0 && use_dt_domains != 1) {
		use_dt_domains = 0;
		domain = pci_get_new_domain_nr();
	} else {
		if (parent)
			pr_err("Node %pOF has ", parent->of_node);
		pr_err("Inconsistent \"linux,pci-domain\" property in DT\n");
		domain = -1;
	}

	return domain;
}

int pci_bus_find_domain_nr(struct pci_bus *bus, struct device *parent)
{
	return acpi_disabled ? of_pci_bus_find_domain_nr(parent) :
			       acpi_pci_bus_find_domain_nr(bus);
}
#endif

/**
 * pci_ext_cfg_avail - can we access extended PCI config space?
 *
 * Returns 1 if we can access PCI extended config space (offsets
 * greater than 0xff). This is the default implementation. Architecture
 * implementations can override this.
 */
int __weak pci_ext_cfg_avail(void)
{
	return 1;
}

void __weak pci_fixup_cardbus(struct pci_bus *bus)
{
}
EXPORT_SYMBOL(pci_fixup_cardbus);

static int __init pci_setup(char *str)
{
	while (str) {
		char *k = strchr(str, ',');
		if (k)
			*k++ = 0;
		if (*str && (str = pcibios_setup(str)) && *str) {
			if (!strcmp(str, "nomsi")) {
				pci_no_msi();
			} else if (!strncmp(str, "noats", 5)) {
				pr_info("PCIe: ATS is disabled\n");
				pcie_ats_disabled = true;
			} else if (!strcmp(str, "noaer")) {
				pci_no_aer();
			} else if (!strcmp(str, "earlydump")) {
				pci_early_dump = true;
			} else if (!strncmp(str, "realloc=", 8)) {
				pci_realloc_get_opt(str + 8);
			} else if (!strncmp(str, "realloc", 7)) {
				pci_realloc_get_opt("on");
			} else if (!strcmp(str, "nodomains")) {
				pci_no_domains();
			} else if (!strncmp(str, "noari", 5)) {
				pcie_ari_disabled = true;
			} else if (!strncmp(str, "cbiosize=", 9)) {
				pci_cardbus_io_size = memparse(str + 9, &str);
			} else if (!strncmp(str, "cbmemsize=", 10)) {
				pci_cardbus_mem_size = memparse(str + 10, &str);
			} else if (!strncmp(str, "resource_alignment=", 19)) {
				resource_alignment_param = str + 19;
			} else if (!strncmp(str, "ecrc=", 5)) {
				pcie_ecrc_get_policy(str + 5);
			} else if (!strncmp(str, "hpiosize=", 9)) {
				pci_hotplug_io_size = memparse(str + 9, &str);
			} else if (!strncmp(str, "hpmmiosize=", 11)) {
				pci_hotplug_mmio_size = memparse(str + 11, &str);
			} else if (!strncmp(str, "hpmmioprefsize=", 15)) {
				pci_hotplug_mmio_pref_size = memparse(str + 15, &str);
			} else if (!strncmp(str, "hpmemsize=", 10)) {
				pci_hotplug_mmio_size = memparse(str + 10, &str);
				pci_hotplug_mmio_pref_size = pci_hotplug_mmio_size;
			} else if (!strncmp(str, "hpbussize=", 10)) {
				pci_hotplug_bus_size =
					simple_strtoul(str + 10, &str, 0);
				if (pci_hotplug_bus_size > 0xff)
					pci_hotplug_bus_size = DEFAULT_HOTPLUG_BUS_SIZE;
			} else if (!strncmp(str, "pcie_bus_tune_off", 17)) {
				pcie_bus_config = PCIE_BUS_TUNE_OFF;
			} else if (!strncmp(str, "pcie_bus_safe", 13)) {
				pcie_bus_config = PCIE_BUS_SAFE;
			} else if (!strncmp(str, "pcie_bus_perf", 13)) {
				pcie_bus_config = PCIE_BUS_PERFORMANCE;
			} else if (!strncmp(str, "pcie_bus_peer2peer", 18)) {
				pcie_bus_config = PCIE_BUS_PEER2PEER;
			} else if (!strncmp(str, "pcie_scan_all", 13)) {
				pci_add_flags(PCI_SCAN_ALL_PCIE_DEVS);
			} else if (!strncmp(str, "disable_acs_redir=", 18)) {
				disable_acs_redir_param = str + 18;
			} else {
				pr_err("PCI: Unknown option `%s'\n", str);
			}
		}
		str = k;
	}
	return 0;
}
early_param("pci", pci_setup);

/*
 * 'resource_alignment_param' and 'disable_acs_redir_param' are initialized
 * in pci_setup(), above, to point to data in the __initdata section which
 * will be freed after the init sequence is complete. We can't allocate memory
 * in pci_setup() because some architectures do not have any memory allocation
 * service available during an early_param() call. So we allocate memory and
 * copy the variable here before the init section is freed.
 *
 */
static int __init pci_realloc_setup_params(void)
{
	resource_alignment_param = kstrdup(resource_alignment_param,
					   GFP_KERNEL);
	disable_acs_redir_param = kstrdup(disable_acs_redir_param, GFP_KERNEL);

	return 0;
}
pure_initcall(pci_realloc_setup_params);<|MERGE_RESOLUTION|>--- conflicted
+++ resolved
@@ -1475,7 +1475,6 @@
 	pcie_capability_read_word(dev, PCI_EXP_SLTCTL2, &cap[i++]);
 
 	pci_save_ltr_state(dev);
-	pci_save_aspm_l1ss_state(dev);
 
 	return 0;
 }
@@ -1491,7 +1490,6 @@
 		return;
 
 	pci_restore_ltr_state(dev);		/* LTR enabled in DEVCTL2 */
-	pci_restore_aspm_l1ss_state(dev);	/* ASPM L1 enabled in LNKCTL */
 
 	cap = (u16 *)&save_state->cap.data[0];
 	pcie_capability_write_word(dev, PCI_EXP_DEVCTL, cap[i++]);
@@ -1563,10 +1561,6 @@
 	if (i != 0)
 		return i;
 
-<<<<<<< HEAD
-	pci_save_ltr_state(dev);
-=======
->>>>>>> 4cb431e8
 	pci_save_dpc_state(dev);
 	pci_save_aer_state(dev);
 	pci_save_ptm_state(dev);
@@ -1668,15 +1662,6 @@
 	if (!dev->state_saved)
 		return;
 
-<<<<<<< HEAD
-	/*
-	 * Restore max latencies (in the LTR capability) before enabling
-	 * LTR itself (in the PCIe capability).
-	 */
-	pci_restore_ltr_state(dev);
-
-=======
->>>>>>> 4cb431e8
 	pci_restore_pcie_state(dev);
 	pci_restore_pasid_state(dev);
 	pci_restore_pri_state(dev);

// SPDX-License-Identifier: GPL-2.0
/*
 * Copyright (C) Maxime Coquelin 2015
 * Copyright (C) STMicroelectronics SA 2017
 * Authors:  Maxime Coquelin <mcoquelin.stm32@gmail.com>
 *	     Gerald Baeza <gerald.baeza@foss.st.com>
 *	     Erwan Le Ray <erwan.leray@foss.st.com>
 *
 * Inspired by st-asc.c from STMicroelectronics (c)
 */

#include <linux/clk.h>
#include <linux/console.h>
#include <linux/delay.h>
#include <linux/dma-direction.h>
#include <linux/dmaengine.h>
#include <linux/dma-mapping.h>
#include <linux/io.h>
#include <linux/iopoll.h>
#include <linux/irq.h>
#include <linux/module.h>
#include <linux/of.h>
#include <linux/of_platform.h>
#include <linux/pinctrl/consumer.h>
#include <linux/platform_device.h>
#include <linux/pm_runtime.h>
#include <linux/pm_wakeirq.h>
#include <linux/serial_core.h>
#include <linux/serial.h>
#include <linux/spinlock.h>
#include <linux/sysrq.h>
#include <linux/tty_flip.h>
#include <linux/tty.h>

#include "serial_mctrl_gpio.h"
#include "stm32-usart.h"

static void stm32_usart_stop_tx(struct uart_port *port);
static void stm32_usart_transmit_chars(struct uart_port *port);

static inline struct stm32_port *to_stm32_port(struct uart_port *port)
{
	return container_of(port, struct stm32_port, port);
}

static void stm32_usart_set_bits(struct uart_port *port, u32 reg, u32 bits)
{
	u32 val;

	val = readl_relaxed(port->membase + reg);
	val |= bits;
	writel_relaxed(val, port->membase + reg);
}

static void stm32_usart_clr_bits(struct uart_port *port, u32 reg, u32 bits)
{
	u32 val;

	val = readl_relaxed(port->membase + reg);
	val &= ~bits;
	writel_relaxed(val, port->membase + reg);
}

static void stm32_usart_config_reg_rs485(u32 *cr1, u32 *cr3, u32 delay_ADE,
					 u32 delay_DDE, u32 baud)
{
	u32 rs485_deat_dedt;
	u32 rs485_deat_dedt_max = (USART_CR1_DEAT_MASK >> USART_CR1_DEAT_SHIFT);
	bool over8;

	*cr3 |= USART_CR3_DEM;
	over8 = *cr1 & USART_CR1_OVER8;

	if (over8)
		rs485_deat_dedt = delay_ADE * baud * 8;
	else
		rs485_deat_dedt = delay_ADE * baud * 16;

	rs485_deat_dedt = DIV_ROUND_CLOSEST(rs485_deat_dedt, 1000);
	rs485_deat_dedt = rs485_deat_dedt > rs485_deat_dedt_max ?
			  rs485_deat_dedt_max : rs485_deat_dedt;
	rs485_deat_dedt = (rs485_deat_dedt << USART_CR1_DEAT_SHIFT) &
			   USART_CR1_DEAT_MASK;
	*cr1 |= rs485_deat_dedt;

	if (over8)
		rs485_deat_dedt = delay_DDE * baud * 8;
	else
		rs485_deat_dedt = delay_DDE * baud * 16;

	rs485_deat_dedt = DIV_ROUND_CLOSEST(rs485_deat_dedt, 1000);
	rs485_deat_dedt = rs485_deat_dedt > rs485_deat_dedt_max ?
			  rs485_deat_dedt_max : rs485_deat_dedt;
	rs485_deat_dedt = (rs485_deat_dedt << USART_CR1_DEDT_SHIFT) &
			   USART_CR1_DEDT_MASK;
	*cr1 |= rs485_deat_dedt;
}

static int stm32_usart_config_rs485(struct uart_port *port,
				    struct serial_rs485 *rs485conf)
{
	struct stm32_port *stm32_port = to_stm32_port(port);
	struct stm32_usart_offsets *ofs = &stm32_port->info->ofs;
	struct stm32_usart_config *cfg = &stm32_port->info->cfg;
	u32 usartdiv, baud, cr1, cr3;
	bool over8;

	stm32_usart_clr_bits(port, ofs->cr1, BIT(cfg->uart_enable_bit));

	port->rs485 = *rs485conf;

	rs485conf->flags |= SER_RS485_RX_DURING_TX;

	if (rs485conf->flags & SER_RS485_ENABLED) {
		cr1 = readl_relaxed(port->membase + ofs->cr1);
		cr3 = readl_relaxed(port->membase + ofs->cr3);
		usartdiv = readl_relaxed(port->membase + ofs->brr);
		usartdiv = usartdiv & GENMASK(15, 0);
		over8 = cr1 & USART_CR1_OVER8;

		if (over8)
			usartdiv = usartdiv | (usartdiv & GENMASK(4, 0))
				   << USART_BRR_04_R_SHIFT;

		baud = DIV_ROUND_CLOSEST(port->uartclk, usartdiv);
		stm32_usart_config_reg_rs485(&cr1, &cr3,
					     rs485conf->delay_rts_before_send,
					     rs485conf->delay_rts_after_send,
					     baud);

		if (rs485conf->flags & SER_RS485_RTS_ON_SEND) {
			cr3 &= ~USART_CR3_DEP;
			rs485conf->flags &= ~SER_RS485_RTS_AFTER_SEND;
		} else {
			cr3 |= USART_CR3_DEP;
			rs485conf->flags |= SER_RS485_RTS_AFTER_SEND;
		}

		writel_relaxed(cr3, port->membase + ofs->cr3);
		writel_relaxed(cr1, port->membase + ofs->cr1);
	} else {
		stm32_usart_clr_bits(port, ofs->cr3,
				     USART_CR3_DEM | USART_CR3_DEP);
		stm32_usart_clr_bits(port, ofs->cr1,
				     USART_CR1_DEDT_MASK | USART_CR1_DEAT_MASK);
	}

	stm32_usart_set_bits(port, ofs->cr1, BIT(cfg->uart_enable_bit));

	return 0;
}

static int stm32_usart_init_rs485(struct uart_port *port,
				  struct platform_device *pdev)
{
	struct serial_rs485 *rs485conf = &port->rs485;

	rs485conf->flags = 0;
	rs485conf->delay_rts_before_send = 0;
	rs485conf->delay_rts_after_send = 0;

	if (!pdev->dev.of_node)
		return -ENODEV;

	return uart_get_rs485_mode(port);
}

static int stm32_usart_pending_rx(struct uart_port *port, u32 *sr,
				  int *last_res, bool threaded)
{
	struct stm32_port *stm32_port = to_stm32_port(port);
	struct stm32_usart_offsets *ofs = &stm32_port->info->ofs;
	enum dma_status status;
	struct dma_tx_state state;

	*sr = readl_relaxed(port->membase + ofs->isr);

	if (threaded && stm32_port->rx_ch) {
		status = dmaengine_tx_status(stm32_port->rx_ch,
					     stm32_port->rx_ch->cookie,
					     &state);
		if (status == DMA_IN_PROGRESS && (*last_res != state.residue))
			return 1;
		else
			return 0;
	} else if (*sr & USART_SR_RXNE) {
		return 1;
	}
	return 0;
}

static unsigned long stm32_usart_get_char(struct uart_port *port, u32 *sr,
					  int *last_res)
{
	struct stm32_port *stm32_port = to_stm32_port(port);
	struct stm32_usart_offsets *ofs = &stm32_port->info->ofs;
	unsigned long c;

	if (stm32_port->rx_ch) {
		c = stm32_port->rx_buf[RX_BUF_L - (*last_res)--];
		if ((*last_res) == 0)
			*last_res = RX_BUF_L;
	} else {
		c = readl_relaxed(port->membase + ofs->rdr);
		/* apply RDR data mask */
		c &= stm32_port->rdr_mask;
	}

	return c;
}

static void stm32_usart_receive_chars(struct uart_port *port, bool threaded)
{
	struct tty_port *tport = &port->state->port;
	struct stm32_port *stm32_port = to_stm32_port(port);
	struct stm32_usart_offsets *ofs = &stm32_port->info->ofs;
	unsigned long c;
	u32 sr;
	char flag;

	if (irqd_is_wakeup_set(irq_get_irq_data(port->irq)))
		pm_wakeup_event(tport->tty->dev, 0);

	while (stm32_usart_pending_rx(port, &sr, &stm32_port->last_res,
				      threaded)) {
		sr |= USART_SR_DUMMY_RX;
		flag = TTY_NORMAL;

		/*
		 * Status bits has to be cleared before reading the RDR:
		 * In FIFO mode, reading the RDR will pop the next data
		 * (if any) along with its status bits into the SR.
		 * Not doing so leads to misalignement between RDR and SR,
		 * and clear status bits of the next rx data.
		 *
		 * Clear errors flags for stm32f7 and stm32h7 compatible
		 * devices. On stm32f4 compatible devices, the error bit is
		 * cleared by the sequence [read SR - read DR].
		 */
		if ((sr & USART_SR_ERR_MASK) && ofs->icr != UNDEF_REG)
			writel_relaxed(sr & USART_SR_ERR_MASK,
				       port->membase + ofs->icr);

		c = stm32_usart_get_char(port, &sr, &stm32_port->last_res);
		port->icount.rx++;
		if (sr & USART_SR_ERR_MASK) {
			if (sr & USART_SR_ORE) {
				port->icount.overrun++;
			} else if (sr & USART_SR_PE) {
				port->icount.parity++;
			} else if (sr & USART_SR_FE) {
				/* Break detection if character is null */
				if (!c) {
					port->icount.brk++;
					if (uart_handle_break(port))
						continue;
				} else {
					port->icount.frame++;
				}
			}

			sr &= port->read_status_mask;

			if (sr & USART_SR_PE) {
				flag = TTY_PARITY;
			} else if (sr & USART_SR_FE) {
				if (!c)
					flag = TTY_BREAK;
				else
					flag = TTY_FRAME;
			}
		}

		if (uart_handle_sysrq_char(port, c))
			continue;
		uart_insert_char(port, sr, USART_SR_ORE, c, flag);
	}

	spin_unlock(&port->lock);
	tty_flip_buffer_push(tport);
	spin_lock(&port->lock);
}

static void stm32_usart_tx_dma_complete(void *arg)
{
	struct uart_port *port = arg;
	struct stm32_port *stm32port = to_stm32_port(port);
	struct stm32_usart_offsets *ofs = &stm32port->info->ofs;

	stm32_usart_clr_bits(port, ofs->cr3, USART_CR3_DMAT);
	stm32port->tx_dma_busy = false;

	/* Let's see if we have pending data to send */
	stm32_usart_transmit_chars(port);
}

static void stm32_usart_tx_interrupt_enable(struct uart_port *port)
{
	struct stm32_port *stm32_port = to_stm32_port(port);
	struct stm32_usart_offsets *ofs = &stm32_port->info->ofs;

	/*
	 * Enables TX FIFO threashold irq when FIFO is enabled,
	 * or TX empty irq when FIFO is disabled
	 */
	if (stm32_port->fifoen)
		stm32_usart_set_bits(port, ofs->cr3, USART_CR3_TXFTIE);
	else
		stm32_usart_set_bits(port, ofs->cr1, USART_CR1_TXEIE);
}

static void stm32_usart_tx_interrupt_disable(struct uart_port *port)
{
	struct stm32_port *stm32_port = to_stm32_port(port);
	struct stm32_usart_offsets *ofs = &stm32_port->info->ofs;

	if (stm32_port->fifoen)
		stm32_usart_clr_bits(port, ofs->cr3, USART_CR3_TXFTIE);
	else
		stm32_usart_clr_bits(port, ofs->cr1, USART_CR1_TXEIE);
}

static void stm32_usart_transmit_chars_pio(struct uart_port *port)
{
	struct stm32_port *stm32_port = to_stm32_port(port);
	struct stm32_usart_offsets *ofs = &stm32_port->info->ofs;
	struct circ_buf *xmit = &port->state->xmit;

	if (stm32_port->tx_dma_busy) {
		stm32_usart_clr_bits(port, ofs->cr3, USART_CR3_DMAT);
		stm32_port->tx_dma_busy = false;
	}

	while (!uart_circ_empty(xmit)) {
		/* Check that TDR is empty before filling FIFO */
		if (!(readl_relaxed(port->membase + ofs->isr) & USART_SR_TXE))
			break;
		writel_relaxed(xmit->buf[xmit->tail], port->membase + ofs->tdr);
		xmit->tail = (xmit->tail + 1) & (UART_XMIT_SIZE - 1);
		port->icount.tx++;
	}

	/* rely on TXE irq (mask or unmask) for sending remaining data */
	if (uart_circ_empty(xmit))
		stm32_usart_tx_interrupt_disable(port);
	else
		stm32_usart_tx_interrupt_enable(port);
}

static void stm32_usart_transmit_chars_dma(struct uart_port *port)
{
	struct stm32_port *stm32port = to_stm32_port(port);
	struct stm32_usart_offsets *ofs = &stm32port->info->ofs;
	struct circ_buf *xmit = &port->state->xmit;
	struct dma_async_tx_descriptor *desc = NULL;
	unsigned int count, i;

	if (stm32port->tx_dma_busy)
		return;

	stm32port->tx_dma_busy = true;

	count = uart_circ_chars_pending(xmit);

	if (count > TX_BUF_L)
		count = TX_BUF_L;

	if (xmit->tail < xmit->head) {
		memcpy(&stm32port->tx_buf[0], &xmit->buf[xmit->tail], count);
	} else {
		size_t one = UART_XMIT_SIZE - xmit->tail;
		size_t two;

		if (one > count)
			one = count;
		two = count - one;

		memcpy(&stm32port->tx_buf[0], &xmit->buf[xmit->tail], one);
		if (two)
			memcpy(&stm32port->tx_buf[one], &xmit->buf[0], two);
	}

	desc = dmaengine_prep_slave_single(stm32port->tx_ch,
					   stm32port->tx_dma_buf,
					   count,
					   DMA_MEM_TO_DEV,
					   DMA_PREP_INTERRUPT);

	if (!desc)
		goto fallback_err;

	desc->callback = stm32_usart_tx_dma_complete;
	desc->callback_param = port;

	/* Push current DMA TX transaction in the pending queue */
<<<<<<< HEAD
	dmaengine_submit(desc);
=======
	if (dma_submit_error(dmaengine_submit(desc))) {
		/* dma no yet started, safe to free resources */
		dmaengine_terminate_async(stm32port->tx_ch);
		goto fallback_err;
	}
>>>>>>> 3cfade53

	/* Issue pending DMA TX requests */
	dma_async_issue_pending(stm32port->tx_ch);

	stm32_usart_set_bits(port, ofs->cr3, USART_CR3_DMAT);

	xmit->tail = (xmit->tail + count) & (UART_XMIT_SIZE - 1);
	port->icount.tx += count;
	return;

fallback_err:
	for (i = count; i > 0; i--)
		stm32_usart_transmit_chars_pio(port);
}

static void stm32_usart_transmit_chars(struct uart_port *port)
{
	struct stm32_port *stm32_port = to_stm32_port(port);
	struct stm32_usart_offsets *ofs = &stm32_port->info->ofs;
	struct circ_buf *xmit = &port->state->xmit;

	if (port->x_char) {
		if (stm32_port->tx_dma_busy)
			stm32_usart_clr_bits(port, ofs->cr3, USART_CR3_DMAT);
		writel_relaxed(port->x_char, port->membase + ofs->tdr);
		port->x_char = 0;
		port->icount.tx++;
		if (stm32_port->tx_dma_busy)
			stm32_usart_set_bits(port, ofs->cr3, USART_CR3_DMAT);
		return;
	}

	if (uart_circ_empty(xmit) || uart_tx_stopped(port)) {
		stm32_usart_tx_interrupt_disable(port);
		return;
	}

	if (ofs->icr == UNDEF_REG)
		stm32_usart_clr_bits(port, ofs->isr, USART_SR_TC);
	else
		writel_relaxed(USART_ICR_TCCF, port->membase + ofs->icr);

	if (stm32_port->tx_ch)
		stm32_usart_transmit_chars_dma(port);
	else
		stm32_usart_transmit_chars_pio(port);

	if (uart_circ_chars_pending(xmit) < WAKEUP_CHARS)
		uart_write_wakeup(port);

	if (uart_circ_empty(xmit))
		stm32_usart_tx_interrupt_disable(port);
}

static irqreturn_t stm32_usart_interrupt(int irq, void *ptr)
{
	struct uart_port *port = ptr;
	struct stm32_port *stm32_port = to_stm32_port(port);
	struct stm32_usart_offsets *ofs = &stm32_port->info->ofs;
	u32 sr;

	spin_lock(&port->lock);

	sr = readl_relaxed(port->membase + ofs->isr);

	if ((sr & USART_SR_RTOF) && ofs->icr != UNDEF_REG)
		writel_relaxed(USART_ICR_RTOCF,
			       port->membase + ofs->icr);

	if ((sr & USART_SR_WUF) && ofs->icr != UNDEF_REG)
		writel_relaxed(USART_ICR_WUCF,
			       port->membase + ofs->icr);

	if ((sr & USART_SR_RXNE) && !(stm32_port->rx_ch))
		stm32_usart_receive_chars(port, false);

	if ((sr & USART_SR_TXE) && !(stm32_port->tx_ch))
		stm32_usart_transmit_chars(port);

	spin_unlock(&port->lock);

	if (stm32_port->rx_ch)
		return IRQ_WAKE_THREAD;
	else
		return IRQ_HANDLED;
}

static irqreturn_t stm32_usart_threaded_interrupt(int irq, void *ptr)
{
	struct uart_port *port = ptr;
	struct stm32_port *stm32_port = to_stm32_port(port);

	spin_lock(&port->lock);

	if (stm32_port->rx_ch)
		stm32_usart_receive_chars(port, true);

	spin_unlock(&port->lock);

	return IRQ_HANDLED;
}

static unsigned int stm32_usart_tx_empty(struct uart_port *port)
{
	struct stm32_port *stm32_port = to_stm32_port(port);
	struct stm32_usart_offsets *ofs = &stm32_port->info->ofs;

	return readl_relaxed(port->membase + ofs->isr) & USART_SR_TXE;
}

static void stm32_usart_set_mctrl(struct uart_port *port, unsigned int mctrl)
{
	struct stm32_port *stm32_port = to_stm32_port(port);
	struct stm32_usart_offsets *ofs = &stm32_port->info->ofs;

	if ((mctrl & TIOCM_RTS) && (port->status & UPSTAT_AUTORTS))
		stm32_usart_set_bits(port, ofs->cr3, USART_CR3_RTSE);
	else
		stm32_usart_clr_bits(port, ofs->cr3, USART_CR3_RTSE);

	mctrl_gpio_set(stm32_port->gpios, mctrl);
}

static unsigned int stm32_usart_get_mctrl(struct uart_port *port)
{
	struct stm32_port *stm32_port = to_stm32_port(port);
	unsigned int ret;

	/* This routine is used to get signals of: DCD, DSR, RI, and CTS */
	ret = TIOCM_CAR | TIOCM_DSR | TIOCM_CTS;

	return mctrl_gpio_get(stm32_port->gpios, &ret);
}

static void stm32_usart_enable_ms(struct uart_port *port)
{
	mctrl_gpio_enable_ms(to_stm32_port(port)->gpios);
}

static void stm32_usart_disable_ms(struct uart_port *port)
{
	mctrl_gpio_disable_ms(to_stm32_port(port)->gpios);
}

/* Transmit stop */
static void stm32_usart_stop_tx(struct uart_port *port)
{
	struct stm32_port *stm32_port = to_stm32_port(port);
	struct serial_rs485 *rs485conf = &port->rs485;

	stm32_usart_tx_interrupt_disable(port);

	if (rs485conf->flags & SER_RS485_ENABLED) {
		if (rs485conf->flags & SER_RS485_RTS_ON_SEND) {
			mctrl_gpio_set(stm32_port->gpios,
					stm32_port->port.mctrl & ~TIOCM_RTS);
		} else {
			mctrl_gpio_set(stm32_port->gpios,
					stm32_port->port.mctrl | TIOCM_RTS);
		}
	}
}

/* There are probably characters waiting to be transmitted. */
static void stm32_usart_start_tx(struct uart_port *port)
{
	struct stm32_port *stm32_port = to_stm32_port(port);
	struct serial_rs485 *rs485conf = &port->rs485;
	struct circ_buf *xmit = &port->state->xmit;

	if (uart_circ_empty(xmit))
		return;

	if (rs485conf->flags & SER_RS485_ENABLED) {
		if (rs485conf->flags & SER_RS485_RTS_ON_SEND) {
			mctrl_gpio_set(stm32_port->gpios,
					stm32_port->port.mctrl | TIOCM_RTS);
		} else {
			mctrl_gpio_set(stm32_port->gpios,
					stm32_port->port.mctrl & ~TIOCM_RTS);
		}
	}

	stm32_usart_transmit_chars(port);
}

/* Throttle the remote when input buffer is about to overflow. */
static void stm32_usart_throttle(struct uart_port *port)
{
	struct stm32_port *stm32_port = to_stm32_port(port);
	struct stm32_usart_offsets *ofs = &stm32_port->info->ofs;
	unsigned long flags;

	spin_lock_irqsave(&port->lock, flags);
	stm32_usart_clr_bits(port, ofs->cr1, stm32_port->cr1_irq);
	if (stm32_port->cr3_irq)
		stm32_usart_clr_bits(port, ofs->cr3, stm32_port->cr3_irq);

	spin_unlock_irqrestore(&port->lock, flags);
}

/* Unthrottle the remote, the input buffer can now accept data. */
static void stm32_usart_unthrottle(struct uart_port *port)
{
	struct stm32_port *stm32_port = to_stm32_port(port);
	struct stm32_usart_offsets *ofs = &stm32_port->info->ofs;
	unsigned long flags;

	spin_lock_irqsave(&port->lock, flags);
	stm32_usart_set_bits(port, ofs->cr1, stm32_port->cr1_irq);
	if (stm32_port->cr3_irq)
		stm32_usart_set_bits(port, ofs->cr3, stm32_port->cr3_irq);

	spin_unlock_irqrestore(&port->lock, flags);
}

/* Receive stop */
static void stm32_usart_stop_rx(struct uart_port *port)
{
	struct stm32_port *stm32_port = to_stm32_port(port);
	struct stm32_usart_offsets *ofs = &stm32_port->info->ofs;

	stm32_usart_clr_bits(port, ofs->cr1, stm32_port->cr1_irq);
	if (stm32_port->cr3_irq)
		stm32_usart_clr_bits(port, ofs->cr3, stm32_port->cr3_irq);
}

/* Handle breaks - ignored by us */
static void stm32_usart_break_ctl(struct uart_port *port, int break_state)
{
}

static int stm32_usart_startup(struct uart_port *port)
{
	struct stm32_port *stm32_port = to_stm32_port(port);
	struct stm32_usart_offsets *ofs = &stm32_port->info->ofs;
	const char *name = to_platform_device(port->dev)->name;
	u32 val;
	int ret;

	ret = request_threaded_irq(port->irq, stm32_usart_interrupt,
				   stm32_usart_threaded_interrupt,
				   IRQF_NO_SUSPEND, name, port);
	if (ret)
		return ret;

	/* RX FIFO Flush */
	if (ofs->rqr != UNDEF_REG)
		stm32_usart_set_bits(port, ofs->rqr, USART_RQR_RXFRQ);

	/* Tx and RX FIFO configuration */
	if (stm32_port->fifoen) {
		val = readl_relaxed(port->membase + ofs->cr3);
		val &= ~(USART_CR3_TXFTCFG_MASK | USART_CR3_RXFTCFG_MASK);
		val |= USART_CR3_TXFTCFG_HALF << USART_CR3_TXFTCFG_SHIFT;
		val |= USART_CR3_RXFTCFG_HALF << USART_CR3_RXFTCFG_SHIFT;
		writel_relaxed(val, port->membase + ofs->cr3);
	}

	/* RX FIFO enabling */
	val = stm32_port->cr1_irq | USART_CR1_RE;
	if (stm32_port->fifoen)
		val |= USART_CR1_FIFOEN;
	stm32_usart_set_bits(port, ofs->cr1, val);

	return 0;
}

static void stm32_usart_shutdown(struct uart_port *port)
{
	struct stm32_port *stm32_port = to_stm32_port(port);
	struct stm32_usart_offsets *ofs = &stm32_port->info->ofs;
	struct stm32_usart_config *cfg = &stm32_port->info->cfg;
	u32 val, isr;
	int ret;

	/* Disable modem control interrupts */
	stm32_usart_disable_ms(port);

	val = USART_CR1_TXEIE | USART_CR1_TE;
	val |= stm32_port->cr1_irq | USART_CR1_RE;
	val |= BIT(cfg->uart_enable_bit);
	if (stm32_port->fifoen)
		val |= USART_CR1_FIFOEN;

	ret = readl_relaxed_poll_timeout(port->membase + ofs->isr,
					 isr, (isr & USART_SR_TC),
					 10, 100000);

	/* Send the TC error message only when ISR_TC is not set */
	if (ret)
		dev_err(port->dev, "Transmission is not complete\n");

	stm32_usart_clr_bits(port, ofs->cr1, val);

	free_irq(port->irq, port);
}

static unsigned int stm32_usart_get_databits(struct ktermios *termios)
{
	unsigned int bits;

	tcflag_t cflag = termios->c_cflag;

	switch (cflag & CSIZE) {
	/*
	 * CSIZE settings are not necessarily supported in hardware.
	 * CSIZE unsupported configurations are handled here to set word length
	 * to 8 bits word as default configuration and to print debug message.
	 */
	case CS5:
		bits = 5;
		break;
	case CS6:
		bits = 6;
		break;
	case CS7:
		bits = 7;
		break;
	/* default including CS8 */
	default:
		bits = 8;
		break;
	}

	return bits;
}

static void stm32_usart_set_termios(struct uart_port *port,
				    struct ktermios *termios,
				    struct ktermios *old)
{
	struct stm32_port *stm32_port = to_stm32_port(port);
	struct stm32_usart_offsets *ofs = &stm32_port->info->ofs;
	struct stm32_usart_config *cfg = &stm32_port->info->cfg;
	struct serial_rs485 *rs485conf = &port->rs485;
	unsigned int baud, bits;
	u32 usartdiv, mantissa, fraction, oversampling;
	tcflag_t cflag = termios->c_cflag;
	u32 cr1, cr2, cr3;
	unsigned long flags;

	if (!stm32_port->hw_flow_control)
		cflag &= ~CRTSCTS;

	baud = uart_get_baud_rate(port, termios, old, 0, port->uartclk / 8);

	spin_lock_irqsave(&port->lock, flags);

	/* Stop serial port and reset value */
	writel_relaxed(0, port->membase + ofs->cr1);

	/* flush RX & TX FIFO */
	if (ofs->rqr != UNDEF_REG)
		stm32_usart_set_bits(port, ofs->rqr,
				     USART_RQR_TXFRQ | USART_RQR_RXFRQ);

	cr1 = USART_CR1_TE | USART_CR1_RE;
	if (stm32_port->fifoen)
		cr1 |= USART_CR1_FIFOEN;
	cr2 = 0;
	cr3 = readl_relaxed(port->membase + ofs->cr3);
	cr3 &= USART_CR3_TXFTIE | USART_CR3_RXFTCFG_MASK | USART_CR3_RXFTIE
		| USART_CR3_TXFTCFG_MASK;

	if (cflag & CSTOPB)
		cr2 |= USART_CR2_STOP_2B;

	bits = stm32_usart_get_databits(termios);
	stm32_port->rdr_mask = (BIT(bits) - 1);

	if (cflag & PARENB) {
		bits++;
		cr1 |= USART_CR1_PCE;
	}

	/*
	 * Word length configuration:
	 * CS8 + parity, 9 bits word aka [M1:M0] = 0b01
	 * CS7 or (CS6 + parity), 7 bits word aka [M1:M0] = 0b10
	 * CS8 or (CS7 + parity), 8 bits word aka [M1:M0] = 0b00
	 * M0 and M1 already cleared by cr1 initialization.
	 */
	if (bits == 9)
		cr1 |= USART_CR1_M0;
	else if ((bits == 7) && cfg->has_7bits_data)
		cr1 |= USART_CR1_M1;
	else if (bits != 8)
		dev_dbg(port->dev, "Unsupported data bits config: %u bits\n"
			, bits);

	if (ofs->rtor != UNDEF_REG && (stm32_port->rx_ch ||
				       stm32_port->fifoen)) {
		if (cflag & CSTOPB)
			bits = bits + 3; /* 1 start bit + 2 stop bits */
		else
			bits = bits + 2; /* 1 start bit + 1 stop bit */

		/* RX timeout irq to occur after last stop bit + bits */
		stm32_port->cr1_irq = USART_CR1_RTOIE;
		writel_relaxed(bits, port->membase + ofs->rtor);
		cr2 |= USART_CR2_RTOEN;
		/* Not using dma, enable fifo threshold irq */
		if (!stm32_port->rx_ch)
			stm32_port->cr3_irq =  USART_CR3_RXFTIE;
	}

	cr1 |= stm32_port->cr1_irq;
	cr3 |= stm32_port->cr3_irq;

	if (cflag & PARODD)
		cr1 |= USART_CR1_PS;

	port->status &= ~(UPSTAT_AUTOCTS | UPSTAT_AUTORTS);
	if (cflag & CRTSCTS) {
		port->status |= UPSTAT_AUTOCTS | UPSTAT_AUTORTS;
		cr3 |= USART_CR3_CTSE | USART_CR3_RTSE;
	}

	/* Handle modem control interrupts */
	if (UART_ENABLE_MS(port, termios->c_cflag))
		stm32_usart_enable_ms(port);
	else
		stm32_usart_disable_ms(port);

	usartdiv = DIV_ROUND_CLOSEST(port->uartclk, baud);

	/*
	 * The USART supports 16 or 8 times oversampling.
	 * By default we prefer 16 times oversampling, so that the receiver
	 * has a better tolerance to clock deviations.
	 * 8 times oversampling is only used to achieve higher speeds.
	 */
	if (usartdiv < 16) {
		oversampling = 8;
		cr1 |= USART_CR1_OVER8;
		stm32_usart_set_bits(port, ofs->cr1, USART_CR1_OVER8);
	} else {
		oversampling = 16;
		cr1 &= ~USART_CR1_OVER8;
		stm32_usart_clr_bits(port, ofs->cr1, USART_CR1_OVER8);
	}

	mantissa = (usartdiv / oversampling) << USART_BRR_DIV_M_SHIFT;
	fraction = usartdiv % oversampling;
	writel_relaxed(mantissa | fraction, port->membase + ofs->brr);

	uart_update_timeout(port, cflag, baud);

	port->read_status_mask = USART_SR_ORE;
	if (termios->c_iflag & INPCK)
		port->read_status_mask |= USART_SR_PE | USART_SR_FE;
	if (termios->c_iflag & (IGNBRK | BRKINT | PARMRK))
		port->read_status_mask |= USART_SR_FE;

	/* Characters to ignore */
	port->ignore_status_mask = 0;
	if (termios->c_iflag & IGNPAR)
		port->ignore_status_mask = USART_SR_PE | USART_SR_FE;
	if (termios->c_iflag & IGNBRK) {
		port->ignore_status_mask |= USART_SR_FE;
		/*
		 * If we're ignoring parity and break indicators,
		 * ignore overruns too (for real raw support).
		 */
		if (termios->c_iflag & IGNPAR)
			port->ignore_status_mask |= USART_SR_ORE;
	}

	/* Ignore all characters if CREAD is not set */
	if ((termios->c_cflag & CREAD) == 0)
		port->ignore_status_mask |= USART_SR_DUMMY_RX;

	if (stm32_port->rx_ch)
		cr3 |= USART_CR3_DMAR;

	if (rs485conf->flags & SER_RS485_ENABLED) {
		stm32_usart_config_reg_rs485(&cr1, &cr3,
					     rs485conf->delay_rts_before_send,
					     rs485conf->delay_rts_after_send,
					     baud);
		if (rs485conf->flags & SER_RS485_RTS_ON_SEND) {
			cr3 &= ~USART_CR3_DEP;
			rs485conf->flags &= ~SER_RS485_RTS_AFTER_SEND;
		} else {
			cr3 |= USART_CR3_DEP;
			rs485conf->flags |= SER_RS485_RTS_AFTER_SEND;
		}

	} else {
		cr3 &= ~(USART_CR3_DEM | USART_CR3_DEP);
		cr1 &= ~(USART_CR1_DEDT_MASK | USART_CR1_DEAT_MASK);
	}

	writel_relaxed(cr3, port->membase + ofs->cr3);
	writel_relaxed(cr2, port->membase + ofs->cr2);
	writel_relaxed(cr1, port->membase + ofs->cr1);

	stm32_usart_set_bits(port, ofs->cr1, BIT(cfg->uart_enable_bit));
	spin_unlock_irqrestore(&port->lock, flags);
}

static const char *stm32_usart_type(struct uart_port *port)
{
	return (port->type == PORT_STM32) ? DRIVER_NAME : NULL;
}

static void stm32_usart_release_port(struct uart_port *port)
{
}

static int stm32_usart_request_port(struct uart_port *port)
{
	return 0;
}

static void stm32_usart_config_port(struct uart_port *port, int flags)
{
	if (flags & UART_CONFIG_TYPE)
		port->type = PORT_STM32;
}

static int
stm32_usart_verify_port(struct uart_port *port, struct serial_struct *ser)
{
	/* No user changeable parameters */
	return -EINVAL;
}

static void stm32_usart_pm(struct uart_port *port, unsigned int state,
			   unsigned int oldstate)
{
	struct stm32_port *stm32port = container_of(port,
			struct stm32_port, port);
	struct stm32_usart_offsets *ofs = &stm32port->info->ofs;
	struct stm32_usart_config *cfg = &stm32port->info->cfg;
	unsigned long flags = 0;

	switch (state) {
	case UART_PM_STATE_ON:
		pm_runtime_get_sync(port->dev);
		break;
	case UART_PM_STATE_OFF:
		spin_lock_irqsave(&port->lock, flags);
		stm32_usart_clr_bits(port, ofs->cr1, BIT(cfg->uart_enable_bit));
		spin_unlock_irqrestore(&port->lock, flags);
		pm_runtime_put_sync(port->dev);
		break;
	}
}

static const struct uart_ops stm32_uart_ops = {
	.tx_empty	= stm32_usart_tx_empty,
	.set_mctrl	= stm32_usart_set_mctrl,
	.get_mctrl	= stm32_usart_get_mctrl,
	.stop_tx	= stm32_usart_stop_tx,
	.start_tx	= stm32_usart_start_tx,
	.throttle	= stm32_usart_throttle,
	.unthrottle	= stm32_usart_unthrottle,
	.stop_rx	= stm32_usart_stop_rx,
	.enable_ms	= stm32_usart_enable_ms,
	.break_ctl	= stm32_usart_break_ctl,
	.startup	= stm32_usart_startup,
	.shutdown	= stm32_usart_shutdown,
	.set_termios	= stm32_usart_set_termios,
	.pm		= stm32_usart_pm,
	.type		= stm32_usart_type,
	.release_port	= stm32_usart_release_port,
	.request_port	= stm32_usart_request_port,
	.config_port	= stm32_usart_config_port,
	.verify_port	= stm32_usart_verify_port,
};

static void stm32_usart_deinit_port(struct stm32_port *stm32port)
{
	clk_disable_unprepare(stm32port->clk);
}

static int stm32_usart_init_port(struct stm32_port *stm32port,
				 struct platform_device *pdev)
{
	struct uart_port *port = &stm32port->port;
	struct resource *res;
	int ret;

	ret = platform_get_irq(pdev, 0);
	if (ret <= 0)
		return ret ? : -ENODEV;

	port->iotype	= UPIO_MEM;
	port->flags	= UPF_BOOT_AUTOCONF;
	port->ops	= &stm32_uart_ops;
	port->dev	= &pdev->dev;
	port->fifosize	= stm32port->info->cfg.fifosize;
	port->has_sysrq = IS_ENABLED(CONFIG_SERIAL_STM32_CONSOLE);
	port->irq = ret;
	port->rs485_config = stm32_usart_config_rs485;

	ret = stm32_usart_init_rs485(port, pdev);
	if (ret)
		return ret;

	if (stm32port->info->cfg.has_wakeup) {
		stm32port->wakeirq = platform_get_irq_optional(pdev, 1);
		if (stm32port->wakeirq <= 0 && stm32port->wakeirq != -ENXIO)
			return stm32port->wakeirq ? : -ENODEV;
	}

	stm32port->fifoen = stm32port->info->cfg.has_fifo;

	res = platform_get_resource(pdev, IORESOURCE_MEM, 0);
	port->membase = devm_ioremap_resource(&pdev->dev, res);
	if (IS_ERR(port->membase))
		return PTR_ERR(port->membase);
	port->mapbase = res->start;

	spin_lock_init(&port->lock);

	stm32port->clk = devm_clk_get(&pdev->dev, NULL);
	if (IS_ERR(stm32port->clk))
		return PTR_ERR(stm32port->clk);

	/* Ensure that clk rate is correct by enabling the clk */
	ret = clk_prepare_enable(stm32port->clk);
	if (ret)
		return ret;

	stm32port->port.uartclk = clk_get_rate(stm32port->clk);
	if (!stm32port->port.uartclk) {
		ret = -EINVAL;
		goto err_clk;
	}

	stm32port->gpios = mctrl_gpio_init(&stm32port->port, 0);
	if (IS_ERR(stm32port->gpios)) {
		ret = PTR_ERR(stm32port->gpios);
		goto err_clk;
	}

	/*
	 * Both CTS/RTS gpios and "st,hw-flow-ctrl" (deprecated) or "uart-has-rtscts"
	 * properties should not be specified.
	 */
	if (stm32port->hw_flow_control) {
		if (mctrl_gpio_to_gpiod(stm32port->gpios, UART_GPIO_CTS) ||
		    mctrl_gpio_to_gpiod(stm32port->gpios, UART_GPIO_RTS)) {
			dev_err(&pdev->dev, "Conflicting RTS/CTS config\n");
			ret = -EINVAL;
			goto err_clk;
		}
	}

	return ret;

err_clk:
	clk_disable_unprepare(stm32port->clk);

	return ret;
}

static struct stm32_port *stm32_usart_of_get_port(struct platform_device *pdev)
{
	struct device_node *np = pdev->dev.of_node;
	int id;

	if (!np)
		return NULL;

	id = of_alias_get_id(np, "serial");
	if (id < 0) {
		dev_err(&pdev->dev, "failed to get alias id, errno %d\n", id);
		return NULL;
	}

	if (WARN_ON(id >= STM32_MAX_PORTS))
		return NULL;

	stm32_ports[id].hw_flow_control =
		of_property_read_bool (np, "st,hw-flow-ctrl") /*deprecated*/ ||
		of_property_read_bool (np, "uart-has-rtscts");
	stm32_ports[id].port.line = id;
	stm32_ports[id].cr1_irq = USART_CR1_RXNEIE;
	stm32_ports[id].cr3_irq = 0;
	stm32_ports[id].last_res = RX_BUF_L;
	return &stm32_ports[id];
}

#ifdef CONFIG_OF
static const struct of_device_id stm32_match[] = {
	{ .compatible = "st,stm32-uart", .data = &stm32f4_info},
	{ .compatible = "st,stm32f7-uart", .data = &stm32f7_info},
	{ .compatible = "st,stm32h7-uart", .data = &stm32h7_info},
	{},
};

MODULE_DEVICE_TABLE(of, stm32_match);
#endif

static int stm32_usart_of_dma_rx_probe(struct stm32_port *stm32port,
				       struct platform_device *pdev)
{
	struct stm32_usart_offsets *ofs = &stm32port->info->ofs;
	struct uart_port *port = &stm32port->port;
	struct device *dev = &pdev->dev;
	struct dma_slave_config config;
	struct dma_async_tx_descriptor *desc = NULL;
	int ret;

	/* Request DMA RX channel */
	stm32port->rx_ch = dma_request_slave_channel(dev, "rx");
	if (!stm32port->rx_ch) {
		dev_info(dev, "rx dma alloc failed\n");
		return -ENODEV;
	}
	stm32port->rx_buf = dma_alloc_coherent(&pdev->dev, RX_BUF_L,
					       &stm32port->rx_dma_buf,
					       GFP_KERNEL);
	if (!stm32port->rx_buf) {
		ret = -ENOMEM;
		goto alloc_err;
	}

	/* Configure DMA channel */
	memset(&config, 0, sizeof(config));
	config.src_addr = port->mapbase + ofs->rdr;
	config.src_addr_width = DMA_SLAVE_BUSWIDTH_1_BYTE;

	ret = dmaengine_slave_config(stm32port->rx_ch, &config);
	if (ret < 0) {
		dev_err(dev, "rx dma channel config failed\n");
		ret = -ENODEV;
		goto config_err;
	}

	/* Prepare a DMA cyclic transaction */
	desc = dmaengine_prep_dma_cyclic(stm32port->rx_ch,
					 stm32port->rx_dma_buf,
					 RX_BUF_L, RX_BUF_P, DMA_DEV_TO_MEM,
					 DMA_PREP_INTERRUPT);
	if (!desc) {
		dev_err(dev, "rx dma prep cyclic failed\n");
		ret = -ENODEV;
		goto config_err;
	}

	/* No callback as dma buffer is drained on usart interrupt */
	desc->callback = NULL;
	desc->callback_param = NULL;

	/* Push current DMA transaction in the pending queue */
<<<<<<< HEAD
	dmaengine_submit(desc);
=======
	ret = dma_submit_error(dmaengine_submit(desc));
	if (ret) {
		dmaengine_terminate_sync(stm32port->rx_ch);
		goto config_err;
	}
>>>>>>> 3cfade53

	/* Issue pending DMA requests */
	dma_async_issue_pending(stm32port->rx_ch);

	return 0;

config_err:
	dma_free_coherent(&pdev->dev,
			  RX_BUF_L, stm32port->rx_buf,
			  stm32port->rx_dma_buf);

alloc_err:
	dma_release_channel(stm32port->rx_ch);
	stm32port->rx_ch = NULL;

	return ret;
}

static int stm32_usart_of_dma_tx_probe(struct stm32_port *stm32port,
				       struct platform_device *pdev)
{
	struct stm32_usart_offsets *ofs = &stm32port->info->ofs;
	struct uart_port *port = &stm32port->port;
	struct device *dev = &pdev->dev;
	struct dma_slave_config config;
	int ret;

	stm32port->tx_dma_busy = false;

	/* Request DMA TX channel */
	stm32port->tx_ch = dma_request_slave_channel(dev, "tx");
	if (!stm32port->tx_ch) {
		dev_info(dev, "tx dma alloc failed\n");
		return -ENODEV;
	}
	stm32port->tx_buf = dma_alloc_coherent(&pdev->dev, TX_BUF_L,
					       &stm32port->tx_dma_buf,
					       GFP_KERNEL);
	if (!stm32port->tx_buf) {
		ret = -ENOMEM;
		goto alloc_err;
	}

	/* Configure DMA channel */
	memset(&config, 0, sizeof(config));
	config.dst_addr = port->mapbase + ofs->tdr;
	config.dst_addr_width = DMA_SLAVE_BUSWIDTH_1_BYTE;

	ret = dmaengine_slave_config(stm32port->tx_ch, &config);
	if (ret < 0) {
		dev_err(dev, "tx dma channel config failed\n");
		ret = -ENODEV;
		goto config_err;
	}

	return 0;

config_err:
	dma_free_coherent(&pdev->dev,
			  TX_BUF_L, stm32port->tx_buf,
			  stm32port->tx_dma_buf);

alloc_err:
	dma_release_channel(stm32port->tx_ch);
	stm32port->tx_ch = NULL;

	return ret;
}

static int stm32_usart_serial_probe(struct platform_device *pdev)
{
	const struct of_device_id *match;
	struct stm32_port *stm32port;
	int ret;

	stm32port = stm32_usart_of_get_port(pdev);
	if (!stm32port)
		return -ENODEV;

	match = of_match_device(stm32_match, &pdev->dev);
	if (match && match->data)
		stm32port->info = (struct stm32_usart_info *)match->data;
	else
		return -EINVAL;

	ret = stm32_usart_init_port(stm32port, pdev);
	if (ret)
		return ret;

	if (stm32port->wakeirq > 0) {
		ret = device_init_wakeup(&pdev->dev, true);
		if (ret)
			goto err_uninit;

		ret = dev_pm_set_dedicated_wake_irq(&pdev->dev,
						    stm32port->wakeirq);
		if (ret)
			goto err_nowup;

		device_set_wakeup_enable(&pdev->dev, false);
	}

	ret = uart_add_one_port(&stm32_usart_driver, &stm32port->port);
	if (ret)
		goto err_wirq;

	ret = stm32_usart_of_dma_rx_probe(stm32port, pdev);
	if (ret)
		dev_info(&pdev->dev, "interrupt mode used for rx (no dma)\n");

	ret = stm32_usart_of_dma_tx_probe(stm32port, pdev);
	if (ret)
		dev_info(&pdev->dev, "interrupt mode used for tx (no dma)\n");

	platform_set_drvdata(pdev, &stm32port->port);

	pm_runtime_get_noresume(&pdev->dev);
	pm_runtime_set_active(&pdev->dev);
	pm_runtime_enable(&pdev->dev);
	pm_runtime_put_sync(&pdev->dev);

	return 0;

err_wirq:
	if (stm32port->wakeirq > 0)
		dev_pm_clear_wake_irq(&pdev->dev);

err_nowup:
	if (stm32port->wakeirq > 0)
		device_init_wakeup(&pdev->dev, false);

err_uninit:
	stm32_usart_deinit_port(stm32port);

	return ret;
}

static int stm32_usart_serial_remove(struct platform_device *pdev)
{
	struct uart_port *port = platform_get_drvdata(pdev);
	struct stm32_port *stm32_port = to_stm32_port(port);
	struct stm32_usart_offsets *ofs = &stm32_port->info->ofs;
	int err;

	pm_runtime_get_sync(&pdev->dev);

	stm32_usart_clr_bits(port, ofs->cr3, USART_CR3_DMAR);

	if (stm32_port->rx_ch)
		dma_release_channel(stm32_port->rx_ch);

	if (stm32_port->rx_dma_buf)
		dma_free_coherent(&pdev->dev,
				  RX_BUF_L, stm32_port->rx_buf,
				  stm32_port->rx_dma_buf);

	stm32_usart_clr_bits(port, ofs->cr3, USART_CR3_DMAT);

	if (stm32_port->tx_ch)
		dma_release_channel(stm32_port->tx_ch);

	if (stm32_port->tx_dma_buf)
		dma_free_coherent(&pdev->dev,
				  TX_BUF_L, stm32_port->tx_buf,
				  stm32_port->tx_dma_buf);

	if (stm32_port->wakeirq > 0) {
		dev_pm_clear_wake_irq(&pdev->dev);
		device_init_wakeup(&pdev->dev, false);
	}

	stm32_usart_deinit_port(stm32_port);

	err = uart_remove_one_port(&stm32_usart_driver, port);

	pm_runtime_disable(&pdev->dev);
	pm_runtime_put_noidle(&pdev->dev);

	return err;
}

#ifdef CONFIG_SERIAL_STM32_CONSOLE
static void stm32_usart_console_putchar(struct uart_port *port, int ch)
{
	struct stm32_port *stm32_port = to_stm32_port(port);
	struct stm32_usart_offsets *ofs = &stm32_port->info->ofs;

	while (!(readl_relaxed(port->membase + ofs->isr) & USART_SR_TXE))
		cpu_relax();

	writel_relaxed(ch, port->membase + ofs->tdr);
}

static void stm32_usart_console_write(struct console *co, const char *s,
				      unsigned int cnt)
{
	struct uart_port *port = &stm32_ports[co->index].port;
	struct stm32_port *stm32_port = to_stm32_port(port);
	struct stm32_usart_offsets *ofs = &stm32_port->info->ofs;
	struct stm32_usart_config *cfg = &stm32_port->info->cfg;
	unsigned long flags;
	u32 old_cr1, new_cr1;
	int locked = 1;

	local_irq_save(flags);
	if (port->sysrq)
		locked = 0;
	else if (oops_in_progress)
		locked = spin_trylock(&port->lock);
	else
		spin_lock(&port->lock);

	/* Save and disable interrupts, enable the transmitter */
	old_cr1 = readl_relaxed(port->membase + ofs->cr1);
	new_cr1 = old_cr1 & ~USART_CR1_IE_MASK;
	new_cr1 |=  USART_CR1_TE | BIT(cfg->uart_enable_bit);
	writel_relaxed(new_cr1, port->membase + ofs->cr1);

	uart_console_write(port, s, cnt, stm32_usart_console_putchar);

	/* Restore interrupt state */
	writel_relaxed(old_cr1, port->membase + ofs->cr1);

	if (locked)
		spin_unlock(&port->lock);
	local_irq_restore(flags);
}

static int stm32_usart_console_setup(struct console *co, char *options)
{
	struct stm32_port *stm32port;
	int baud = 9600;
	int bits = 8;
	int parity = 'n';
	int flow = 'n';

	if (co->index >= STM32_MAX_PORTS)
		return -ENODEV;

	stm32port = &stm32_ports[co->index];

	/*
	 * This driver does not support early console initialization
	 * (use ARM early printk support instead), so we only expect
	 * this to be called during the uart port registration when the
	 * driver gets probed and the port should be mapped at that point.
	 */
	if (stm32port->port.mapbase == 0 || !stm32port->port.membase)
		return -ENXIO;

	if (options)
		uart_parse_options(options, &baud, &parity, &bits, &flow);

	return uart_set_options(&stm32port->port, co, baud, parity, bits, flow);
}

static struct console stm32_console = {
	.name		= STM32_SERIAL_NAME,
	.device		= uart_console_device,
	.write		= stm32_usart_console_write,
	.setup		= stm32_usart_console_setup,
	.flags		= CON_PRINTBUFFER,
	.index		= -1,
	.data		= &stm32_usart_driver,
};

#define STM32_SERIAL_CONSOLE (&stm32_console)

#else
#define STM32_SERIAL_CONSOLE NULL
#endif /* CONFIG_SERIAL_STM32_CONSOLE */

static struct uart_driver stm32_usart_driver = {
	.driver_name	= DRIVER_NAME,
	.dev_name	= STM32_SERIAL_NAME,
	.major		= 0,
	.minor		= 0,
	.nr		= STM32_MAX_PORTS,
	.cons		= STM32_SERIAL_CONSOLE,
};

static void __maybe_unused stm32_usart_serial_en_wakeup(struct uart_port *port,
							bool enable)
{
	struct stm32_port *stm32_port = to_stm32_port(port);
	struct stm32_usart_offsets *ofs = &stm32_port->info->ofs;
	struct stm32_usart_config *cfg = &stm32_port->info->cfg;
	u32 val;

	if (stm32_port->wakeirq <= 0)
		return;

	if (enable) {
		stm32_usart_clr_bits(port, ofs->cr1, BIT(cfg->uart_enable_bit));
		stm32_usart_set_bits(port, ofs->cr1, USART_CR1_UESM);
		val = readl_relaxed(port->membase + ofs->cr3);
		val &= ~USART_CR3_WUS_MASK;
		/* Enable Wake up interrupt from low power on start bit */
		val |= USART_CR3_WUS_START_BIT | USART_CR3_WUFIE;
		writel_relaxed(val, port->membase + ofs->cr3);
		stm32_usart_set_bits(port, ofs->cr1, BIT(cfg->uart_enable_bit));
	} else {
		stm32_usart_clr_bits(port, ofs->cr1, USART_CR1_UESM);
	}
}

static int __maybe_unused stm32_usart_serial_suspend(struct device *dev)
{
	struct uart_port *port = dev_get_drvdata(dev);

	uart_suspend_port(&stm32_usart_driver, port);

	if (device_may_wakeup(dev))
		stm32_usart_serial_en_wakeup(port, true);
	else
		stm32_usart_serial_en_wakeup(port, false);

	/*
	 * When "no_console_suspend" is enabled, keep the pinctrl default state
	 * and rely on bootloader stage to restore this state upon resume.
	 * Otherwise, apply the idle or sleep states depending on wakeup
	 * capabilities.
	 */
	if (console_suspend_enabled || !uart_console(port)) {
		if (device_may_wakeup(dev))
			pinctrl_pm_select_idle_state(dev);
		else
			pinctrl_pm_select_sleep_state(dev);
	}

	return 0;
}

static int __maybe_unused stm32_usart_serial_resume(struct device *dev)
{
	struct uart_port *port = dev_get_drvdata(dev);

	pinctrl_pm_select_default_state(dev);

	if (device_may_wakeup(dev))
		stm32_usart_serial_en_wakeup(port, false);

	return uart_resume_port(&stm32_usart_driver, port);
}

static int __maybe_unused stm32_usart_runtime_suspend(struct device *dev)
{
	struct uart_port *port = dev_get_drvdata(dev);
	struct stm32_port *stm32port = container_of(port,
			struct stm32_port, port);

	clk_disable_unprepare(stm32port->clk);

	return 0;
}

static int __maybe_unused stm32_usart_runtime_resume(struct device *dev)
{
	struct uart_port *port = dev_get_drvdata(dev);
	struct stm32_port *stm32port = container_of(port,
			struct stm32_port, port);

	return clk_prepare_enable(stm32port->clk);
}

static const struct dev_pm_ops stm32_serial_pm_ops = {
	SET_RUNTIME_PM_OPS(stm32_usart_runtime_suspend,
			   stm32_usart_runtime_resume, NULL)
	SET_SYSTEM_SLEEP_PM_OPS(stm32_usart_serial_suspend,
				stm32_usart_serial_resume)
};

static struct platform_driver stm32_serial_driver = {
	.probe		= stm32_usart_serial_probe,
	.remove		= stm32_usart_serial_remove,
	.driver	= {
		.name	= DRIVER_NAME,
		.pm	= &stm32_serial_pm_ops,
		.of_match_table = of_match_ptr(stm32_match),
	},
};

static int __init stm32_usart_init(void)
{
	static char banner[] __initdata = "STM32 USART driver initialized";
	int ret;

	pr_info("%s\n", banner);

	ret = uart_register_driver(&stm32_usart_driver);
	if (ret)
		return ret;

	ret = platform_driver_register(&stm32_serial_driver);
	if (ret)
		uart_unregister_driver(&stm32_usart_driver);

	return ret;
}

static void __exit stm32_usart_exit(void)
{
	platform_driver_unregister(&stm32_serial_driver);
	uart_unregister_driver(&stm32_usart_driver);
}

module_init(stm32_usart_init);
module_exit(stm32_usart_exit);

MODULE_ALIAS("platform:" DRIVER_NAME);
MODULE_DESCRIPTION("STMicroelectronics STM32 serial port driver");
MODULE_LICENSE("GPL v2");<|MERGE_RESOLUTION|>--- conflicted
+++ resolved
@@ -393,15 +393,11 @@
 	desc->callback_param = port;
 
 	/* Push current DMA TX transaction in the pending queue */
-<<<<<<< HEAD
-	dmaengine_submit(desc);
-=======
 	if (dma_submit_error(dmaengine_submit(desc))) {
 		/* dma no yet started, safe to free resources */
 		dmaengine_terminate_async(stm32port->tx_ch);
 		goto fallback_err;
 	}
->>>>>>> 3cfade53
 
 	/* Issue pending DMA TX requests */
 	dma_async_issue_pending(stm32port->tx_ch);
@@ -1152,15 +1148,11 @@
 	desc->callback_param = NULL;
 
 	/* Push current DMA transaction in the pending queue */
-<<<<<<< HEAD
-	dmaengine_submit(desc);
-=======
 	ret = dma_submit_error(dmaengine_submit(desc));
 	if (ret) {
 		dmaengine_terminate_sync(stm32port->rx_ch);
 		goto config_err;
 	}
->>>>>>> 3cfade53
 
 	/* Issue pending DMA requests */
 	dma_async_issue_pending(stm32port->rx_ch);

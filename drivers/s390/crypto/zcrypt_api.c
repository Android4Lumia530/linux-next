// SPDX-License-Identifier: GPL-2.0+
/*
 *  Copyright IBM Corp. 2001, 2018
 *  Author(s): Robert Burroughs
 *	       Eric Rossman (edrossma@us.ibm.com)
 *	       Cornelia Huck <cornelia.huck@de.ibm.com>
 *
 *  Hotplug & misc device support: Jochen Roehrig (roehrig@de.ibm.com)
 *  Major cleanup & driver split: Martin Schwidefsky <schwidefsky@de.ibm.com>
 *				  Ralph Wuerthner <rwuerthn@de.ibm.com>
 *  MSGTYPE restruct:		  Holger Dengler <hd@linux.vnet.ibm.com>
 *  Multiple device nodes: Harald Freudenberger <freude@linux.ibm.com>
 */

#include <linux/module.h>
#include <linux/init.h>
#include <linux/interrupt.h>
#include <linux/miscdevice.h>
#include <linux/fs.h>
#include <linux/compat.h>
#include <linux/slab.h>
#include <linux/atomic.h>
#include <linux/uaccess.h>
#include <linux/hw_random.h>
#include <linux/debugfs.h>
#include <linux/cdev.h>
#include <linux/ctype.h>
#include <linux/capability.h>
#include <asm/debug.h>

#define CREATE_TRACE_POINTS
#include <asm/trace/zcrypt.h>

#include "zcrypt_api.h"
#include "zcrypt_debug.h"

#include "zcrypt_msgtype6.h"
#include "zcrypt_msgtype50.h"
#include "zcrypt_ccamisc.h"
#include "zcrypt_ep11misc.h"

/*
 * Module description.
 */
MODULE_AUTHOR("IBM Corporation");
MODULE_DESCRIPTION("Cryptographic Coprocessor interface, " \
		   "Copyright IBM Corp. 2001, 2012");
MODULE_LICENSE("GPL");

/*
 * zcrypt tracepoint functions
 */
EXPORT_TRACEPOINT_SYMBOL(s390_zcrypt_req);
EXPORT_TRACEPOINT_SYMBOL(s390_zcrypt_rep);

static int zcrypt_hwrng_seed = 1;
module_param_named(hwrng_seed, zcrypt_hwrng_seed, int, 0440);
MODULE_PARM_DESC(hwrng_seed, "Turn on/off hwrng auto seed, default is 1 (on).");

DEFINE_SPINLOCK(zcrypt_list_lock);
LIST_HEAD(zcrypt_card_list);
int zcrypt_device_count;

static atomic_t zcrypt_open_count = ATOMIC_INIT(0);
static atomic_t zcrypt_rescan_count = ATOMIC_INIT(0);

atomic_t zcrypt_rescan_req = ATOMIC_INIT(0);
EXPORT_SYMBOL(zcrypt_rescan_req);

static LIST_HEAD(zcrypt_ops_list);

/* Zcrypt related debug feature stuff. */
debug_info_t *zcrypt_dbf_info;

/**
 * Process a rescan of the transport layer.
 *
 * Returns 1, if the rescan has been processed, otherwise 0.
 */
static inline int zcrypt_process_rescan(void)
{
	if (atomic_read(&zcrypt_rescan_req)) {
		atomic_set(&zcrypt_rescan_req, 0);
		atomic_inc(&zcrypt_rescan_count);
		ap_bus_force_rescan();
		ZCRYPT_DBF(DBF_INFO, "rescan count=%07d\n",
			   atomic_inc_return(&zcrypt_rescan_count));
		return 1;
	}
	return 0;
}

void zcrypt_msgtype_register(struct zcrypt_ops *zops)
{
	list_add_tail(&zops->list, &zcrypt_ops_list);
}

void zcrypt_msgtype_unregister(struct zcrypt_ops *zops)
{
	list_del_init(&zops->list);
}

struct zcrypt_ops *zcrypt_msgtype(unsigned char *name, int variant)
{
	struct zcrypt_ops *zops;

	list_for_each_entry(zops, &zcrypt_ops_list, list)
		if ((zops->variant == variant) &&
		    (!strncmp(zops->name, name, sizeof(zops->name))))
			return zops;
	return NULL;
}
EXPORT_SYMBOL(zcrypt_msgtype);

/*
 * Multi device nodes extension functions.
 */

#ifdef CONFIG_ZCRYPT_MULTIDEVNODES

struct zcdn_device;

static struct class *zcrypt_class;
static dev_t zcrypt_devt;
static struct cdev zcrypt_cdev;

struct zcdn_device {
	struct device device;
	struct ap_perms perms;
};

#define to_zcdn_dev(x) container_of((x), struct zcdn_device, device)

#define ZCDN_MAX_NAME 32

static int zcdn_create(const char *name);
static int zcdn_destroy(const char *name);

/*
 * Find zcdn device by name.
 * Returns reference to the zcdn device which needs to be released
 * with put_device() after use.
 */
static inline struct zcdn_device *find_zcdndev_by_name(const char *name)
{
	struct device *dev = class_find_device_by_name(zcrypt_class, name);

	return dev ? to_zcdn_dev(dev) : NULL;
}

/*
 * Find zcdn device by devt value.
 * Returns reference to the zcdn device which needs to be released
 * with put_device() after use.
 */
static inline struct zcdn_device *find_zcdndev_by_devt(dev_t devt)
{
	struct device *dev = class_find_device_by_devt(zcrypt_class, devt);

	return dev ? to_zcdn_dev(dev) : NULL;
}

static ssize_t ioctlmask_show(struct device *dev,
			      struct device_attribute *attr,
			      char *buf)
{
	int i, rc;
	struct zcdn_device *zcdndev = to_zcdn_dev(dev);

	if (mutex_lock_interruptible(&ap_perms_mutex))
		return -ERESTARTSYS;

	buf[0] = '0';
	buf[1] = 'x';
	for (i = 0; i < sizeof(zcdndev->perms.ioctlm) / sizeof(long); i++)
		snprintf(buf + 2 + 2 * i * sizeof(long),
			 PAGE_SIZE - 2 - 2 * i * sizeof(long),
			 "%016lx", zcdndev->perms.ioctlm[i]);
	buf[2 + 2 * i * sizeof(long)] = '\n';
	buf[2 + 2 * i * sizeof(long) + 1] = '\0';
	rc = 2 + 2 * i * sizeof(long) + 1;

	mutex_unlock(&ap_perms_mutex);

	return rc;
}

static ssize_t ioctlmask_store(struct device *dev,
			       struct device_attribute *attr,
			       const char *buf, size_t count)
{
	int rc;
	struct zcdn_device *zcdndev = to_zcdn_dev(dev);

	rc = ap_parse_mask_str(buf, zcdndev->perms.ioctlm,
			       AP_IOCTLS, &ap_perms_mutex);
	if (rc)
		return rc;

	return count;
}

static DEVICE_ATTR_RW(ioctlmask);

static ssize_t apmask_show(struct device *dev,
			   struct device_attribute *attr,
			   char *buf)
{
	int i, rc;
	struct zcdn_device *zcdndev = to_zcdn_dev(dev);

	if (mutex_lock_interruptible(&ap_perms_mutex))
		return -ERESTARTSYS;

	buf[0] = '0';
	buf[1] = 'x';
	for (i = 0; i < sizeof(zcdndev->perms.apm) / sizeof(long); i++)
		snprintf(buf + 2 + 2 * i * sizeof(long),
			 PAGE_SIZE - 2 - 2 * i * sizeof(long),
			 "%016lx", zcdndev->perms.apm[i]);
	buf[2 + 2 * i * sizeof(long)] = '\n';
	buf[2 + 2 * i * sizeof(long) + 1] = '\0';
	rc = 2 + 2 * i * sizeof(long) + 1;

	mutex_unlock(&ap_perms_mutex);

	return rc;
}

static ssize_t apmask_store(struct device *dev,
			    struct device_attribute *attr,
			    const char *buf, size_t count)
{
	int rc;
	struct zcdn_device *zcdndev = to_zcdn_dev(dev);

	rc = ap_parse_mask_str(buf, zcdndev->perms.apm,
			       AP_DEVICES, &ap_perms_mutex);
	if (rc)
		return rc;

	return count;
}

static DEVICE_ATTR_RW(apmask);

static ssize_t aqmask_show(struct device *dev,
			   struct device_attribute *attr,
			   char *buf)
{
	int i, rc;
	struct zcdn_device *zcdndev = to_zcdn_dev(dev);

	if (mutex_lock_interruptible(&ap_perms_mutex))
		return -ERESTARTSYS;

	buf[0] = '0';
	buf[1] = 'x';
	for (i = 0; i < sizeof(zcdndev->perms.aqm) / sizeof(long); i++)
		snprintf(buf + 2 + 2 * i * sizeof(long),
			 PAGE_SIZE - 2 - 2 * i * sizeof(long),
			 "%016lx", zcdndev->perms.aqm[i]);
	buf[2 + 2 * i * sizeof(long)] = '\n';
	buf[2 + 2 * i * sizeof(long) + 1] = '\0';
	rc = 2 + 2 * i * sizeof(long) + 1;

	mutex_unlock(&ap_perms_mutex);

	return rc;
}

static ssize_t aqmask_store(struct device *dev,
			    struct device_attribute *attr,
			    const char *buf, size_t count)
{
	int rc;
	struct zcdn_device *zcdndev = to_zcdn_dev(dev);

	rc = ap_parse_mask_str(buf, zcdndev->perms.aqm,
			       AP_DOMAINS, &ap_perms_mutex);
	if (rc)
		return rc;

	return count;
}

static DEVICE_ATTR_RW(aqmask);

static struct attribute *zcdn_dev_attrs[] = {
	&dev_attr_ioctlmask.attr,
	&dev_attr_apmask.attr,
	&dev_attr_aqmask.attr,
	NULL
};

static struct attribute_group zcdn_dev_attr_group = {
	.attrs = zcdn_dev_attrs
};

static const struct attribute_group *zcdn_dev_attr_groups[] = {
	&zcdn_dev_attr_group,
	NULL
};

static ssize_t zcdn_create_store(struct class *class,
				 struct class_attribute *attr,
				 const char *buf, size_t count)
{
	int rc;
	char name[ZCDN_MAX_NAME];

	strncpy(name, skip_spaces(buf), sizeof(name));
	name[sizeof(name) - 1] = '\0';

	rc = zcdn_create(strim(name));

	return rc ? rc : count;
}

static const struct class_attribute class_attr_zcdn_create =
	__ATTR(create, 0600, NULL, zcdn_create_store);

static ssize_t zcdn_destroy_store(struct class *class,
				  struct class_attribute *attr,
				  const char *buf, size_t count)
{
	int rc;
	char name[ZCDN_MAX_NAME];

	strncpy(name, skip_spaces(buf), sizeof(name));
	name[sizeof(name) - 1] = '\0';

	rc = zcdn_destroy(strim(name));

	return rc ? rc : count;
}

static const struct class_attribute class_attr_zcdn_destroy =
	__ATTR(destroy, 0600, NULL, zcdn_destroy_store);

static void zcdn_device_release(struct device *dev)
{
	struct zcdn_device *zcdndev = to_zcdn_dev(dev);

	ZCRYPT_DBF(DBF_INFO, "releasing zcdn device %d:%d\n",
		   MAJOR(dev->devt), MINOR(dev->devt));

	kfree(zcdndev);
}

static int zcdn_create(const char *name)
{
	dev_t devt;
	int i, rc = 0;
	char nodename[ZCDN_MAX_NAME];
	struct zcdn_device *zcdndev;

	if (mutex_lock_interruptible(&ap_perms_mutex))
		return -ERESTARTSYS;

	/* check if device node with this name already exists */
	if (name[0]) {
		zcdndev = find_zcdndev_by_name(name);
		if (zcdndev) {
			put_device(&zcdndev->device);
			rc = -EEXIST;
			goto unlockout;
		}
	}

	/* find an unused minor number */
	for (i = 0; i < ZCRYPT_MAX_MINOR_NODES; i++) {
		devt = MKDEV(MAJOR(zcrypt_devt), MINOR(zcrypt_devt) + i);
		zcdndev = find_zcdndev_by_devt(devt);
		if (zcdndev)
			put_device(&zcdndev->device);
		else
			break;
	}
	if (i == ZCRYPT_MAX_MINOR_NODES) {
		rc = -ENOSPC;
		goto unlockout;
	}

	/* alloc and prepare a new zcdn device */
	zcdndev = kzalloc(sizeof(*zcdndev), GFP_KERNEL);
	if (!zcdndev) {
		rc = -ENOMEM;
		goto unlockout;
	}
	zcdndev->device.release = zcdn_device_release;
	zcdndev->device.class = zcrypt_class;
	zcdndev->device.devt = devt;
	zcdndev->device.groups = zcdn_dev_attr_groups;
	if (name[0])
		strncpy(nodename, name, sizeof(nodename));
	else
		snprintf(nodename, sizeof(nodename),
			 ZCRYPT_NAME "_%d", (int) MINOR(devt));
	nodename[sizeof(nodename)-1] = '\0';
	if (dev_set_name(&zcdndev->device, nodename)) {
		rc = -EINVAL;
		goto unlockout;
	}
	rc = device_register(&zcdndev->device);
	if (rc) {
		put_device(&zcdndev->device);
		goto unlockout;
	}

	ZCRYPT_DBF(DBF_INFO, "created zcdn device %d:%d\n",
		   MAJOR(devt), MINOR(devt));

unlockout:
	mutex_unlock(&ap_perms_mutex);
	return rc;
}

static int zcdn_destroy(const char *name)
{
	int rc = 0;
	struct zcdn_device *zcdndev;

	if (mutex_lock_interruptible(&ap_perms_mutex))
		return -ERESTARTSYS;

	/* try to find this zcdn device */
	zcdndev = find_zcdndev_by_name(name);
	if (!zcdndev) {
		rc = -ENOENT;
		goto unlockout;
	}

	/*
	 * The zcdn device is not hard destroyed. It is subject to
	 * reference counting and thus just needs to be unregistered.
	 */
	put_device(&zcdndev->device);
	device_unregister(&zcdndev->device);

unlockout:
	mutex_unlock(&ap_perms_mutex);
	return rc;
}

static void zcdn_destroy_all(void)
{
	int i;
	dev_t devt;
	struct zcdn_device *zcdndev;

	mutex_lock(&ap_perms_mutex);
	for (i = 0; i < ZCRYPT_MAX_MINOR_NODES; i++) {
		devt = MKDEV(MAJOR(zcrypt_devt), MINOR(zcrypt_devt) + i);
		zcdndev = find_zcdndev_by_devt(devt);
		if (zcdndev) {
			put_device(&zcdndev->device);
			device_unregister(&zcdndev->device);
		}
	}
	mutex_unlock(&ap_perms_mutex);
}

#endif

/**
 * zcrypt_read (): Not supported beyond zcrypt 1.3.1.
 *
 * This function is not supported beyond zcrypt 1.3.1.
 */
static ssize_t zcrypt_read(struct file *filp, char __user *buf,
			   size_t count, loff_t *f_pos)
{
	return -EPERM;
}

/**
 * zcrypt_write(): Not allowed.
 *
 * Write is is not allowed
 */
static ssize_t zcrypt_write(struct file *filp, const char __user *buf,
			    size_t count, loff_t *f_pos)
{
	return -EPERM;
}

/**
 * zcrypt_open(): Count number of users.
 *
 * Device open function to count number of users.
 */
static int zcrypt_open(struct inode *inode, struct file *filp)
{
	struct ap_perms *perms = &ap_perms;

#ifdef CONFIG_ZCRYPT_MULTIDEVNODES
	if (filp->f_inode->i_cdev == &zcrypt_cdev) {
		struct zcdn_device *zcdndev;

		if (mutex_lock_interruptible(&ap_perms_mutex))
			return -ERESTARTSYS;
		zcdndev = find_zcdndev_by_devt(filp->f_inode->i_rdev);
		/* find returns a reference, no get_device() needed */
		mutex_unlock(&ap_perms_mutex);
		if (zcdndev)
			perms = &zcdndev->perms;
	}
#endif
	filp->private_data = (void *) perms;

	atomic_inc(&zcrypt_open_count);
	return stream_open(inode, filp);
}

/**
 * zcrypt_release(): Count number of users.
 *
 * Device close function to count number of users.
 */
static int zcrypt_release(struct inode *inode, struct file *filp)
{
#ifdef CONFIG_ZCRYPT_MULTIDEVNODES
	if (filp->f_inode->i_cdev == &zcrypt_cdev) {
		struct zcdn_device *zcdndev;

		mutex_lock(&ap_perms_mutex);
		zcdndev = find_zcdndev_by_devt(filp->f_inode->i_rdev);
		mutex_unlock(&ap_perms_mutex);
		if (zcdndev) {
			/* 2 puts here: one for find, one for open */
			put_device(&zcdndev->device);
			put_device(&zcdndev->device);
		}
	}
#endif

	atomic_dec(&zcrypt_open_count);
	return 0;
}

static inline int zcrypt_check_ioctl(struct ap_perms *perms,
				     unsigned int cmd)
{
	int rc = -EPERM;
	int ioctlnr = (cmd & _IOC_NRMASK) >> _IOC_NRSHIFT;

	if (ioctlnr > 0 && ioctlnr < AP_IOCTLS) {
		if (test_bit_inv(ioctlnr, perms->ioctlm))
			rc = 0;
	}

	if (rc)
		ZCRYPT_DBF(DBF_WARN,
			   "ioctl check failed: ioctlnr=0x%04x rc=%d\n",
			   ioctlnr, rc);

	return rc;
}

static inline bool zcrypt_check_card(struct ap_perms *perms, int card)
{
	return test_bit_inv(card, perms->apm) ? true : false;
}

static inline bool zcrypt_check_queue(struct ap_perms *perms, int queue)
{
	return test_bit_inv(queue, perms->aqm) ? true : false;
}

static inline struct zcrypt_queue *zcrypt_pick_queue(struct zcrypt_card *zc,
						     struct zcrypt_queue *zq,
						     struct module **pmod,
						     unsigned int weight)
{
	if (!zq || !try_module_get(zq->queue->ap_dev.drv->driver.owner))
		return NULL;
	zcrypt_queue_get(zq);
	get_device(&zq->queue->ap_dev.device);
	atomic_add(weight, &zc->load);
	atomic_add(weight, &zq->load);
	zq->request_count++;
	*pmod = zq->queue->ap_dev.drv->driver.owner;
	return zq;
}

static inline void zcrypt_drop_queue(struct zcrypt_card *zc,
				     struct zcrypt_queue *zq,
				     struct module *mod,
				     unsigned int weight)
{
	zq->request_count--;
	atomic_sub(weight, &zc->load);
	atomic_sub(weight, &zq->load);
	put_device(&zq->queue->ap_dev.device);
	zcrypt_queue_put(zq);
	module_put(mod);
}

static inline bool zcrypt_card_compare(struct zcrypt_card *zc,
				       struct zcrypt_card *pref_zc,
				       unsigned int weight,
				       unsigned int pref_weight)
{
	if (!pref_zc)
		return true;
	weight += atomic_read(&zc->load);
	pref_weight += atomic_read(&pref_zc->load);
	if (weight == pref_weight)
		return atomic64_read(&zc->card->total_request_count) <
			atomic64_read(&pref_zc->card->total_request_count);
	return weight < pref_weight;
}

static inline bool zcrypt_queue_compare(struct zcrypt_queue *zq,
					struct zcrypt_queue *pref_zq,
					unsigned int weight,
					unsigned int pref_weight)
{
	if (!pref_zq)
		return true;
	weight += atomic_read(&zq->load);
	pref_weight += atomic_read(&pref_zq->load);
	if (weight == pref_weight)
		return zq->queue->total_request_count <
			pref_zq->queue->total_request_count;
	return weight < pref_weight;
}

/*
 * zcrypt ioctls.
 */
static long zcrypt_rsa_modexpo(struct ap_perms *perms,
			       struct zcrypt_track *tr,
			       struct ica_rsa_modexpo *mex)
{
	struct zcrypt_card *zc, *pref_zc;
	struct zcrypt_queue *zq, *pref_zq;
	struct ap_message ap_msg;
	unsigned int wgt = 0, pref_wgt = 0;
	unsigned int func_code;
	int cpen, qpen, qid = 0, rc = -ENODEV;
	struct module *mod;

	trace_s390_zcrypt_req(mex, TP_ICARSAMODEXPO);

	ap_init_message(&ap_msg);

#ifdef CONFIG_ZCRYPT_DEBUG
	if (tr && tr->fi.cmd)
		ap_msg.fi.cmd = tr->fi.cmd;
#endif

	if (mex->outputdatalength < mex->inputdatalength) {
		func_code = 0;
		rc = -EINVAL;
		goto out;
	}

	/*
	 * As long as outputdatalength is big enough, we can set the
	 * outputdatalength equal to the inputdatalength, since that is the
	 * number of bytes we will copy in any case
	 */
	mex->outputdatalength = mex->inputdatalength;

	rc = get_rsa_modex_fc(mex, &func_code);
	if (rc)
		goto out;

	pref_zc = NULL;
	pref_zq = NULL;
	spin_lock(&zcrypt_list_lock);
	for_each_zcrypt_card(zc) {
		/* Check for useable accelarator or CCA card */
		if (!zc->online || !zc->card->config ||
		    !(zc->card->functions & 0x18000000))
			continue;
		/* Check for size limits */
		if (zc->min_mod_size > mex->inputdatalength ||
		    zc->max_mod_size < mex->inputdatalength)
			continue;
		/* check if device node has admission for this card */
		if (!zcrypt_check_card(perms, zc->card->id))
			continue;
		/* get weight index of the card device	*/
		wgt = zc->speed_rating[func_code];
		/* penalty if this msg was previously sent via this card */
		cpen = (tr && tr->again_counter && tr->last_qid &&
			AP_QID_CARD(tr->last_qid) == zc->card->id) ?
			TRACK_AGAIN_CARD_WEIGHT_PENALTY : 0;
		if (!zcrypt_card_compare(zc, pref_zc, wgt + cpen, pref_wgt))
			continue;
		for_each_zcrypt_queue(zq, zc) {
			/* check if device is useable and eligible */
			if (!zq->online || !zq->ops->rsa_modexpo ||
			    !zq->queue->config)
				continue;
			/* check if device node has admission for this queue */
			if (!zcrypt_check_queue(perms,
						AP_QID_QUEUE(zq->queue->qid)))
				continue;
			/* penalty if the msg was previously sent at this qid */
			qpen = (tr && tr->again_counter && tr->last_qid &&
				tr->last_qid == zq->queue->qid) ?
				TRACK_AGAIN_QUEUE_WEIGHT_PENALTY : 0;
			if (!zcrypt_queue_compare(zq, pref_zq,
						  wgt + cpen + qpen, pref_wgt))
				continue;
			pref_zc = zc;
			pref_zq = zq;
			pref_wgt = wgt + cpen + qpen;
		}
	}
	pref_zq = zcrypt_pick_queue(pref_zc, pref_zq, &mod, wgt);
	spin_unlock(&zcrypt_list_lock);

	if (!pref_zq) {
		rc = -ENODEV;
		goto out;
	}

	qid = pref_zq->queue->qid;
	rc = pref_zq->ops->rsa_modexpo(pref_zq, mex, &ap_msg);

	spin_lock(&zcrypt_list_lock);
	zcrypt_drop_queue(pref_zc, pref_zq, mod, wgt);
	spin_unlock(&zcrypt_list_lock);

out:
	ap_release_message(&ap_msg);
	if (tr) {
		tr->last_rc = rc;
		tr->last_qid = qid;
	}
	trace_s390_zcrypt_rep(mex, func_code, rc,
			      AP_QID_CARD(qid), AP_QID_QUEUE(qid));
	return rc;
}

static long zcrypt_rsa_crt(struct ap_perms *perms,
			   struct zcrypt_track *tr,
			   struct ica_rsa_modexpo_crt *crt)
{
	struct zcrypt_card *zc, *pref_zc;
	struct zcrypt_queue *zq, *pref_zq;
	struct ap_message ap_msg;
	unsigned int wgt = 0, pref_wgt = 0;
	unsigned int func_code;
	int cpen, qpen, qid = 0, rc = -ENODEV;
	struct module *mod;

	trace_s390_zcrypt_req(crt, TP_ICARSACRT);

	ap_init_message(&ap_msg);

#ifdef CONFIG_ZCRYPT_DEBUG
	if (tr && tr->fi.cmd)
		ap_msg.fi.cmd = tr->fi.cmd;
#endif

	if (crt->outputdatalength < crt->inputdatalength) {
		func_code = 0;
		rc = -EINVAL;
		goto out;
	}

	/*
	 * As long as outputdatalength is big enough, we can set the
	 * outputdatalength equal to the inputdatalength, since that is the
	 * number of bytes we will copy in any case
	 */
	crt->outputdatalength = crt->inputdatalength;

	rc = get_rsa_crt_fc(crt, &func_code);
	if (rc)
		goto out;

	pref_zc = NULL;
	pref_zq = NULL;
	spin_lock(&zcrypt_list_lock);
	for_each_zcrypt_card(zc) {
		/* Check for useable accelarator or CCA card */
		if (!zc->online || !zc->card->config ||
		    !(zc->card->functions & 0x18000000))
			continue;
		/* Check for size limits */
		if (zc->min_mod_size > crt->inputdatalength ||
		    zc->max_mod_size < crt->inputdatalength)
			continue;
		/* check if device node has admission for this card */
		if (!zcrypt_check_card(perms, zc->card->id))
			continue;
		/* get weight index of the card device	*/
		wgt = zc->speed_rating[func_code];
		/* penalty if this msg was previously sent via this card */
		cpen = (tr && tr->again_counter && tr->last_qid &&
			AP_QID_CARD(tr->last_qid) == zc->card->id) ?
			TRACK_AGAIN_CARD_WEIGHT_PENALTY : 0;
		if (!zcrypt_card_compare(zc, pref_zc, wgt + cpen, pref_wgt))
			continue;
		for_each_zcrypt_queue(zq, zc) {
			/* check if device is useable and eligible */
			if (!zq->online || !zq->ops->rsa_modexpo_crt ||
			    !zq->queue->config)
				continue;
			/* check if device node has admission for this queue */
			if (!zcrypt_check_queue(perms,
						AP_QID_QUEUE(zq->queue->qid)))
				continue;
			/* penalty if the msg was previously sent at this qid */
			qpen = (tr && tr->again_counter && tr->last_qid &&
				tr->last_qid == zq->queue->qid) ?
				TRACK_AGAIN_QUEUE_WEIGHT_PENALTY : 0;
			if (!zcrypt_queue_compare(zq, pref_zq,
						  wgt + cpen + qpen, pref_wgt))
				continue;
			pref_zc = zc;
			pref_zq = zq;
			pref_wgt = wgt + cpen + qpen;
		}
	}
	pref_zq = zcrypt_pick_queue(pref_zc, pref_zq, &mod, wgt);
	spin_unlock(&zcrypt_list_lock);

	if (!pref_zq) {
		rc = -ENODEV;
		goto out;
	}

	qid = pref_zq->queue->qid;
	rc = pref_zq->ops->rsa_modexpo_crt(pref_zq, crt, &ap_msg);

	spin_lock(&zcrypt_list_lock);
	zcrypt_drop_queue(pref_zc, pref_zq, mod, wgt);
	spin_unlock(&zcrypt_list_lock);

out:
	ap_release_message(&ap_msg);
	if (tr) {
		tr->last_rc = rc;
		tr->last_qid = qid;
	}
	trace_s390_zcrypt_rep(crt, func_code, rc,
			      AP_QID_CARD(qid), AP_QID_QUEUE(qid));
	return rc;
}

static long _zcrypt_send_cprb(bool userspace, struct ap_perms *perms,
			      struct zcrypt_track *tr,
			      struct ica_xcRB *xcRB)
{
	struct zcrypt_card *zc, *pref_zc;
	struct zcrypt_queue *zq, *pref_zq;
	struct ap_message ap_msg;
	unsigned int wgt = 0, pref_wgt = 0;
	unsigned int func_code;
	unsigned short *domain, tdom;
	int cpen, qpen, qid = 0, rc = -ENODEV;
	struct module *mod;

	trace_s390_zcrypt_req(xcRB, TB_ZSECSENDCPRB);

	xcRB->status = 0;
	ap_init_message(&ap_msg);

#ifdef CONFIG_ZCRYPT_DEBUG
	if (tr && tr->fi.cmd)
		ap_msg.fi.cmd = tr->fi.cmd;
	if (tr && tr->fi.action == AP_FI_ACTION_CCA_AGENT_FF) {
		ZCRYPT_DBF_WARN("%s fi cmd 0x%04x: forcing invalid agent_ID 'FF'\n",
				__func__, tr->fi.cmd);
		xcRB->agent_ID = 0x4646;
	}
#endif

	rc = get_cprb_fc(userspace, xcRB, &ap_msg, &func_code, &domain);
	if (rc)
		goto out;

	/*
	 * If a valid target domain is set and this domain is NOT a usage
	 * domain but a control only domain, use the default domain as target.
	 */
	tdom = *domain;
	if (tdom < AP_DOMAINS &&
	    !ap_test_config_usage_domain(tdom) &&
	    ap_test_config_ctrl_domain(tdom) &&
	    ap_domain_index >= 0)
		tdom = ap_domain_index;

	pref_zc = NULL;
	pref_zq = NULL;
	spin_lock(&zcrypt_list_lock);
	for_each_zcrypt_card(zc) {
		/* Check for useable CCA card */
		if (!zc->online || !zc->card->config ||
		    !(zc->card->functions & 0x10000000))
			continue;
		/* Check for user selected CCA card */
		if (xcRB->user_defined != AUTOSELECT &&
		    xcRB->user_defined != zc->card->id)
			continue;
		/* check if device node has admission for this card */
		if (!zcrypt_check_card(perms, zc->card->id))
			continue;
		/* get weight index of the card device	*/
		wgt = speed_idx_cca(func_code) * zc->speed_rating[SECKEY];
		/* penalty if this msg was previously sent via this card */
		cpen = (tr && tr->again_counter && tr->last_qid &&
			AP_QID_CARD(tr->last_qid) == zc->card->id) ?
			TRACK_AGAIN_CARD_WEIGHT_PENALTY : 0;
		if (!zcrypt_card_compare(zc, pref_zc, wgt + cpen, pref_wgt))
			continue;
		for_each_zcrypt_queue(zq, zc) {
			/* check for device useable and eligible */
			if (!zq->online ||
			    !zq->ops->send_cprb ||
			    !zq->queue->config ||
			    (tdom != AUTOSEL_DOM &&
			     tdom != AP_QID_QUEUE(zq->queue->qid)))
				continue;
			/* check if device node has admission for this queue */
			if (!zcrypt_check_queue(perms,
						AP_QID_QUEUE(zq->queue->qid)))
				continue;
			/* penalty if the msg was previously sent at this qid */
			qpen = (tr && tr->again_counter && tr->last_qid &&
				tr->last_qid == zq->queue->qid) ?
				TRACK_AGAIN_QUEUE_WEIGHT_PENALTY : 0;
			if (!zcrypt_queue_compare(zq, pref_zq,
						  wgt + cpen + qpen, pref_wgt))
				continue;
			pref_zc = zc;
			pref_zq = zq;
			pref_wgt = wgt + cpen + qpen;
		}
	}
	pref_zq = zcrypt_pick_queue(pref_zc, pref_zq, &mod, wgt);
	spin_unlock(&zcrypt_list_lock);

	if (!pref_zq) {
		rc = -ENODEV;
		goto out;
	}

	/* in case of auto select, provide the correct domain */
	qid = pref_zq->queue->qid;
	if (*domain == AUTOSEL_DOM)
		*domain = AP_QID_QUEUE(qid);

#ifdef CONFIG_ZCRYPT_DEBUG
	if (tr && tr->fi.action == AP_FI_ACTION_CCA_DOM_INVAL) {
		ZCRYPT_DBF_WARN("%s fi cmd 0x%04x: forcing invalid domain\n",
				__func__, tr->fi.cmd);
		*domain = 99;
	}
#endif

	rc = pref_zq->ops->send_cprb(userspace, pref_zq, xcRB, &ap_msg);

	spin_lock(&zcrypt_list_lock);
	zcrypt_drop_queue(pref_zc, pref_zq, mod, wgt);
	spin_unlock(&zcrypt_list_lock);

out:
	ap_release_message(&ap_msg);
	if (tr) {
		tr->last_rc = rc;
		tr->last_qid = qid;
	}
	trace_s390_zcrypt_rep(xcRB, func_code, rc,
			      AP_QID_CARD(qid), AP_QID_QUEUE(qid));
	return rc;
}

long zcrypt_send_cprb(struct ica_xcRB *xcRB)
{
	return _zcrypt_send_cprb(false, &ap_perms, NULL, xcRB);
}
EXPORT_SYMBOL(zcrypt_send_cprb);

static bool is_desired_ep11_card(unsigned int dev_id,
				 unsigned short target_num,
				 struct ep11_target_dev *targets)
{
	while (target_num-- > 0) {
		if (targets->ap_id == dev_id || targets->ap_id == AUTOSEL_AP)
			return true;
		targets++;
	}
	return false;
}

static bool is_desired_ep11_queue(unsigned int dev_qid,
				  unsigned short target_num,
				  struct ep11_target_dev *targets)
{
	int card = AP_QID_CARD(dev_qid), dom = AP_QID_QUEUE(dev_qid);

	while (target_num-- > 0) {
		if ((targets->ap_id == card || targets->ap_id == AUTOSEL_AP) &&
		    (targets->dom_id == dom || targets->dom_id == AUTOSEL_DOM))
			return true;
		targets++;
	}
	return false;
}

static long _zcrypt_send_ep11_cprb(bool userspace, struct ap_perms *perms,
				   struct zcrypt_track *tr,
				   struct ep11_urb *xcrb)
{
	struct zcrypt_card *zc, *pref_zc;
	struct zcrypt_queue *zq, *pref_zq;
	struct ep11_target_dev *targets;
	unsigned short target_num;
	unsigned int wgt = 0, pref_wgt = 0;
	unsigned int func_code;
	struct ap_message ap_msg;
	int cpen, qpen, qid = 0, rc = -ENODEV;
	struct module *mod;

	trace_s390_zcrypt_req(xcrb, TP_ZSENDEP11CPRB);

	ap_init_message(&ap_msg);

#ifdef CONFIG_ZCRYPT_DEBUG
	if (tr && tr->fi.cmd)
		ap_msg.fi.cmd = tr->fi.cmd;
#endif

	target_num = (unsigned short) xcrb->targets_num;

	/* empty list indicates autoselect (all available targets) */
	targets = NULL;
	if (target_num != 0) {
		struct ep11_target_dev __user *uptr;

		targets = kcalloc(target_num, sizeof(*targets), GFP_KERNEL);
		if (!targets) {
			func_code = 0;
			rc = -ENOMEM;
			goto out;
		}

		uptr = (struct ep11_target_dev __force __user *) xcrb->targets;
		if (z_copy_from_user(userspace, targets, uptr,
				   target_num * sizeof(*targets))) {
			func_code = 0;
			rc = -EFAULT;
			goto out_free;
		}
	}

	rc = get_ep11cprb_fc(userspace, xcrb, &ap_msg, &func_code);
	if (rc)
		goto out_free;

	pref_zc = NULL;
	pref_zq = NULL;
	spin_lock(&zcrypt_list_lock);
	for_each_zcrypt_card(zc) {
		/* Check for useable EP11 card */
		if (!zc->online || !zc->card->config ||
		    !(zc->card->functions & 0x04000000))
			continue;
		/* Check for user selected EP11 card */
		if (targets &&
		    !is_desired_ep11_card(zc->card->id, target_num, targets))
			continue;
		/* check if device node has admission for this card */
		if (!zcrypt_check_card(perms, zc->card->id))
			continue;
		/* get weight index of the card device	*/
		wgt = speed_idx_ep11(func_code) * zc->speed_rating[SECKEY];
		/* penalty if this msg was previously sent via this card */
		cpen = (tr && tr->again_counter && tr->last_qid &&
			AP_QID_CARD(tr->last_qid) == zc->card->id) ?
			TRACK_AGAIN_CARD_WEIGHT_PENALTY : 0;
		if (!zcrypt_card_compare(zc, pref_zc, wgt + cpen, pref_wgt))
			continue;
		for_each_zcrypt_queue(zq, zc) {
			/* check if device is useable and eligible */
			if (!zq->online ||
			    !zq->ops->send_ep11_cprb ||
			    !zq->queue->config ||
			    (targets &&
			     !is_desired_ep11_queue(zq->queue->qid,
						    target_num, targets)))
				continue;
			/* check if device node has admission for this queue */
			if (!zcrypt_check_queue(perms,
						AP_QID_QUEUE(zq->queue->qid)))
				continue;
			/* penalty if the msg was previously sent at this qid */
			qpen = (tr && tr->again_counter && tr->last_qid &&
				tr->last_qid == zq->queue->qid) ?
				TRACK_AGAIN_QUEUE_WEIGHT_PENALTY : 0;
			if (!zcrypt_queue_compare(zq, pref_zq,
						  wgt + cpen + qpen, pref_wgt))
				continue;
			pref_zc = zc;
			pref_zq = zq;
			pref_wgt = wgt + cpen + qpen;
		}
	}
	pref_zq = zcrypt_pick_queue(pref_zc, pref_zq, &mod, wgt);
	spin_unlock(&zcrypt_list_lock);

	if (!pref_zq) {
		rc = -ENODEV;
		goto out_free;
	}

	qid = pref_zq->queue->qid;
	rc = pref_zq->ops->send_ep11_cprb(userspace, pref_zq, xcrb, &ap_msg);

	spin_lock(&zcrypt_list_lock);
	zcrypt_drop_queue(pref_zc, pref_zq, mod, wgt);
	spin_unlock(&zcrypt_list_lock);

out_free:
	kfree(targets);
out:
	ap_release_message(&ap_msg);
	if (tr) {
		tr->last_rc = rc;
		tr->last_qid = qid;
	}
	trace_s390_zcrypt_rep(xcrb, func_code, rc,
			      AP_QID_CARD(qid), AP_QID_QUEUE(qid));
	return rc;
}

long zcrypt_send_ep11_cprb(struct ep11_urb *xcrb)
{
	return _zcrypt_send_ep11_cprb(false, &ap_perms, NULL, xcrb);
}
EXPORT_SYMBOL(zcrypt_send_ep11_cprb);

static long zcrypt_rng(char *buffer)
{
	struct zcrypt_card *zc, *pref_zc;
	struct zcrypt_queue *zq, *pref_zq;
	unsigned int wgt = 0, pref_wgt = 0;
	unsigned int func_code;
	struct ap_message ap_msg;
	unsigned int domain;
	int qid = 0, rc = -ENODEV;
	struct module *mod;

	trace_s390_zcrypt_req(buffer, TP_HWRNGCPRB);

	ap_init_message(&ap_msg);
	rc = get_rng_fc(&ap_msg, &func_code, &domain);
	if (rc)
		goto out;

	pref_zc = NULL;
	pref_zq = NULL;
	spin_lock(&zcrypt_list_lock);
	for_each_zcrypt_card(zc) {
		/* Check for useable CCA card */
		if (!zc->online || !zc->card->config ||
		    !(zc->card->functions & 0x10000000))
			continue;
		/* get weight index of the card device	*/
		wgt = zc->speed_rating[func_code];
		if (!zcrypt_card_compare(zc, pref_zc, wgt, pref_wgt))
			continue;
		for_each_zcrypt_queue(zq, zc) {
			/* check if device is useable and eligible */
			if (!zq->online || !zq->ops->rng ||
			    !zq->queue->config)
				continue;
			if (!zcrypt_queue_compare(zq, pref_zq, wgt, pref_wgt))
				continue;
			pref_zc = zc;
			pref_zq = zq;
			pref_wgt = wgt;
		}
	}
	pref_zq = zcrypt_pick_queue(pref_zc, pref_zq, &mod, wgt);
	spin_unlock(&zcrypt_list_lock);

	if (!pref_zq) {
		rc = -ENODEV;
		goto out;
	}

	qid = pref_zq->queue->qid;
	rc = pref_zq->ops->rng(pref_zq, buffer, &ap_msg);

	spin_lock(&zcrypt_list_lock);
	zcrypt_drop_queue(pref_zc, pref_zq, mod, wgt);
	spin_unlock(&zcrypt_list_lock);

out:
	ap_release_message(&ap_msg);
	trace_s390_zcrypt_rep(buffer, func_code, rc,
			      AP_QID_CARD(qid), AP_QID_QUEUE(qid));
	return rc;
}

static void zcrypt_device_status_mask(struct zcrypt_device_status *devstatus)
{
	struct zcrypt_card *zc;
	struct zcrypt_queue *zq;
	struct zcrypt_device_status *stat;
	int card, queue;

	memset(devstatus, 0, MAX_ZDEV_ENTRIES
	       * sizeof(struct zcrypt_device_status));

	spin_lock(&zcrypt_list_lock);
	for_each_zcrypt_card(zc) {
		for_each_zcrypt_queue(zq, zc) {
			card = AP_QID_CARD(zq->queue->qid);
			if (card >= MAX_ZDEV_CARDIDS)
				continue;
			queue = AP_QID_QUEUE(zq->queue->qid);
			stat = &devstatus[card * AP_DOMAINS + queue];
			stat->hwtype = zc->card->ap_dev.device_type;
			stat->functions = zc->card->functions >> 26;
			stat->qid = zq->queue->qid;
			stat->online = zq->online ? 0x01 : 0x00;
		}
	}
	spin_unlock(&zcrypt_list_lock);
}

void zcrypt_device_status_mask_ext(struct zcrypt_device_status_ext *devstatus)
{
	struct zcrypt_card *zc;
	struct zcrypt_queue *zq;
	struct zcrypt_device_status_ext *stat;
	int card, queue;

	memset(devstatus, 0, MAX_ZDEV_ENTRIES_EXT
	       * sizeof(struct zcrypt_device_status_ext));

	spin_lock(&zcrypt_list_lock);
	for_each_zcrypt_card(zc) {
		for_each_zcrypt_queue(zq, zc) {
			card = AP_QID_CARD(zq->queue->qid);
			queue = AP_QID_QUEUE(zq->queue->qid);
			stat = &devstatus[card * AP_DOMAINS + queue];
			stat->hwtype = zc->card->ap_dev.device_type;
			stat->functions = zc->card->functions >> 26;
			stat->qid = zq->queue->qid;
			stat->online = zq->online ? 0x01 : 0x00;
		}
	}
	spin_unlock(&zcrypt_list_lock);
}
EXPORT_SYMBOL(zcrypt_device_status_mask_ext);

int zcrypt_device_status_ext(int card, int queue,
			     struct zcrypt_device_status_ext *devstat)
{
	struct zcrypt_card *zc;
	struct zcrypt_queue *zq;

	memset(devstat, 0, sizeof(*devstat));

	spin_lock(&zcrypt_list_lock);
	for_each_zcrypt_card(zc) {
		for_each_zcrypt_queue(zq, zc) {
			if (card == AP_QID_CARD(zq->queue->qid) &&
			    queue == AP_QID_QUEUE(zq->queue->qid)) {
				devstat->hwtype = zc->card->ap_dev.device_type;
				devstat->functions = zc->card->functions >> 26;
				devstat->qid = zq->queue->qid;
				devstat->online = zq->online ? 0x01 : 0x00;
				spin_unlock(&zcrypt_list_lock);
				return 0;
			}
		}
	}
	spin_unlock(&zcrypt_list_lock);

	return -ENODEV;
}
EXPORT_SYMBOL(zcrypt_device_status_ext);

static void zcrypt_status_mask(char status[], size_t max_adapters)
{
	struct zcrypt_card *zc;
	struct zcrypt_queue *zq;
	int card;

	memset(status, 0, max_adapters);
	spin_lock(&zcrypt_list_lock);
	for_each_zcrypt_card(zc) {
		for_each_zcrypt_queue(zq, zc) {
			card = AP_QID_CARD(zq->queue->qid);
			if (AP_QID_QUEUE(zq->queue->qid) != ap_domain_index
			    || card >= max_adapters)
				continue;
			status[card] = zc->online ? zc->user_space_type : 0x0d;
		}
	}
	spin_unlock(&zcrypt_list_lock);
}

static void zcrypt_qdepth_mask(char qdepth[], size_t max_adapters)
{
	struct zcrypt_card *zc;
	struct zcrypt_queue *zq;
	int card;

	memset(qdepth, 0, max_adapters);
	spin_lock(&zcrypt_list_lock);
	local_bh_disable();
	for_each_zcrypt_card(zc) {
		for_each_zcrypt_queue(zq, zc) {
			card = AP_QID_CARD(zq->queue->qid);
			if (AP_QID_QUEUE(zq->queue->qid) != ap_domain_index
			    || card >= max_adapters)
				continue;
			spin_lock(&zq->queue->lock);
			qdepth[card] =
				zq->queue->pendingq_count +
				zq->queue->requestq_count;
			spin_unlock(&zq->queue->lock);
		}
	}
	local_bh_enable();
	spin_unlock(&zcrypt_list_lock);
}

static void zcrypt_perdev_reqcnt(u32 reqcnt[], size_t max_adapters)
{
	struct zcrypt_card *zc;
	struct zcrypt_queue *zq;
	int card;
	u64 cnt;

	memset(reqcnt, 0, sizeof(int) * max_adapters);
	spin_lock(&zcrypt_list_lock);
	local_bh_disable();
	for_each_zcrypt_card(zc) {
		for_each_zcrypt_queue(zq, zc) {
			card = AP_QID_CARD(zq->queue->qid);
			if (AP_QID_QUEUE(zq->queue->qid) != ap_domain_index
			    || card >= max_adapters)
				continue;
			spin_lock(&zq->queue->lock);
			cnt = zq->queue->total_request_count;
			spin_unlock(&zq->queue->lock);
			reqcnt[card] = (cnt < UINT_MAX) ? (u32) cnt : UINT_MAX;
		}
	}
	local_bh_enable();
	spin_unlock(&zcrypt_list_lock);
}

static int zcrypt_pendingq_count(void)
{
	struct zcrypt_card *zc;
	struct zcrypt_queue *zq;
	int pendingq_count;

	pendingq_count = 0;
	spin_lock(&zcrypt_list_lock);
	local_bh_disable();
	for_each_zcrypt_card(zc) {
		for_each_zcrypt_queue(zq, zc) {
			if (AP_QID_QUEUE(zq->queue->qid) != ap_domain_index)
				continue;
			spin_lock(&zq->queue->lock);
			pendingq_count += zq->queue->pendingq_count;
			spin_unlock(&zq->queue->lock);
		}
	}
	local_bh_enable();
	spin_unlock(&zcrypt_list_lock);
	return pendingq_count;
}

static int zcrypt_requestq_count(void)
{
	struct zcrypt_card *zc;
	struct zcrypt_queue *zq;
	int requestq_count;

	requestq_count = 0;
	spin_lock(&zcrypt_list_lock);
	local_bh_disable();
	for_each_zcrypt_card(zc) {
		for_each_zcrypt_queue(zq, zc) {
			if (AP_QID_QUEUE(zq->queue->qid) != ap_domain_index)
				continue;
			spin_lock(&zq->queue->lock);
			requestq_count += zq->queue->requestq_count;
			spin_unlock(&zq->queue->lock);
		}
	}
	local_bh_enable();
	spin_unlock(&zcrypt_list_lock);
	return requestq_count;
}

static int icarsamodexpo_ioctl(struct ap_perms *perms, unsigned long arg)
{
	int rc;
	struct zcrypt_track tr;
	struct ica_rsa_modexpo mex;
	struct ica_rsa_modexpo __user *umex = (void __user *) arg;

	memset(&tr, 0, sizeof(tr));
	if (copy_from_user(&mex, umex, sizeof(mex)))
		return -EFAULT;

#ifdef CONFIG_ZCRYPT_DEBUG
	if (mex.inputdatalength & (1U << 31)) {
		if (!capable(CAP_SYS_ADMIN))
			return -EPERM;
		tr.fi.cmd = (u16)(mex.inputdatalength >> 16);
	}
	mex.inputdatalength &= 0x0000FFFF;
#endif

	do {
		rc = zcrypt_rsa_modexpo(perms, &tr, &mex);
		if (rc == -EAGAIN)
			tr.again_counter++;
#ifdef CONFIG_ZCRYPT_DEBUG
		if (rc == -EAGAIN && (tr.fi.flags & AP_FI_FLAG_NO_RETRY))
			break;
#endif
	} while (rc == -EAGAIN && tr.again_counter < TRACK_AGAIN_MAX);
	/* on failure: retry once again after a requested rescan */
	if ((rc == -ENODEV) && (zcrypt_process_rescan()))
		do {
			rc = zcrypt_rsa_modexpo(perms, &tr, &mex);
			if (rc == -EAGAIN)
				tr.again_counter++;
		} while (rc == -EAGAIN && tr.again_counter < TRACK_AGAIN_MAX);
<<<<<<< HEAD
=======
	if (rc == -EAGAIN && tr.again_counter >= TRACK_AGAIN_MAX)
		rc = -EIO;
>>>>>>> f642729d
	if (rc) {
		ZCRYPT_DBF(DBF_DEBUG, "ioctl ICARSAMODEXPO rc=%d\n", rc);
		return rc;
	}
	return put_user(mex.outputdatalength, &umex->outputdatalength);
}

static int icarsacrt_ioctl(struct ap_perms *perms, unsigned long arg)
{
	int rc;
	struct zcrypt_track tr;
	struct ica_rsa_modexpo_crt crt;
	struct ica_rsa_modexpo_crt __user *ucrt = (void __user *) arg;

	memset(&tr, 0, sizeof(tr));
	if (copy_from_user(&crt, ucrt, sizeof(crt)))
		return -EFAULT;

#ifdef CONFIG_ZCRYPT_DEBUG
	if (crt.inputdatalength & (1U << 31)) {
		if (!capable(CAP_SYS_ADMIN))
			return -EPERM;
		tr.fi.cmd = (u16)(crt.inputdatalength >> 16);
	}
	crt.inputdatalength &= 0x0000FFFF;
#endif

	do {
		rc = zcrypt_rsa_crt(perms, &tr, &crt);
		if (rc == -EAGAIN)
			tr.again_counter++;
#ifdef CONFIG_ZCRYPT_DEBUG
		if (rc == -EAGAIN && (tr.fi.flags & AP_FI_FLAG_NO_RETRY))
			break;
#endif
	} while (rc == -EAGAIN && tr.again_counter < TRACK_AGAIN_MAX);
	/* on failure: retry once again after a requested rescan */
	if ((rc == -ENODEV) && (zcrypt_process_rescan()))
		do {
			rc = zcrypt_rsa_crt(perms, &tr, &crt);
			if (rc == -EAGAIN)
				tr.again_counter++;
		} while (rc == -EAGAIN && tr.again_counter < TRACK_AGAIN_MAX);
<<<<<<< HEAD
=======
	if (rc == -EAGAIN && tr.again_counter >= TRACK_AGAIN_MAX)
		rc = -EIO;
>>>>>>> f642729d
	if (rc) {
		ZCRYPT_DBF(DBF_DEBUG, "ioctl ICARSACRT rc=%d\n", rc);
		return rc;
	}
	return put_user(crt.outputdatalength, &ucrt->outputdatalength);
}

static int zsecsendcprb_ioctl(struct ap_perms *perms, unsigned long arg)
{
	int rc;
	struct ica_xcRB xcRB;
	struct zcrypt_track tr;
	struct ica_xcRB __user *uxcRB = (void __user *) arg;

	memset(&tr, 0, sizeof(tr));
	if (copy_from_user(&xcRB, uxcRB, sizeof(xcRB)))
		return -EFAULT;

#ifdef CONFIG_ZCRYPT_DEBUG
	if (xcRB.status & (1U << 31)) {
		if (!capable(CAP_SYS_ADMIN))
			return -EPERM;
		tr.fi.cmd = (u16)(xcRB.status >> 16);
	}
	xcRB.status &= 0x0000FFFF;
#endif

	do {
		rc = _zcrypt_send_cprb(true, perms, &tr, &xcRB);
		if (rc == -EAGAIN)
			tr.again_counter++;
#ifdef CONFIG_ZCRYPT_DEBUG
		if (rc == -EAGAIN && (tr.fi.flags & AP_FI_FLAG_NO_RETRY))
			break;
#endif
	} while (rc == -EAGAIN && tr.again_counter < TRACK_AGAIN_MAX);
	/* on failure: retry once again after a requested rescan */
	if ((rc == -ENODEV) && (zcrypt_process_rescan()))
		do {
			rc = _zcrypt_send_cprb(true, perms, &tr, &xcRB);
			if (rc == -EAGAIN)
				tr.again_counter++;
		} while (rc == -EAGAIN && tr.again_counter < TRACK_AGAIN_MAX);
<<<<<<< HEAD
=======
	if (rc == -EAGAIN && tr.again_counter >= TRACK_AGAIN_MAX)
		rc = -EIO;
>>>>>>> f642729d
	if (rc)
		ZCRYPT_DBF(DBF_DEBUG, "ioctl ZSENDCPRB rc=%d status=0x%x\n",
			   rc, xcRB.status);
	if (copy_to_user(uxcRB, &xcRB, sizeof(xcRB)))
		return -EFAULT;
	return rc;
}

static int zsendep11cprb_ioctl(struct ap_perms *perms, unsigned long arg)
{
	int rc;
	struct ep11_urb xcrb;
	struct zcrypt_track tr;
	struct ep11_urb __user *uxcrb = (void __user *)arg;

	memset(&tr, 0, sizeof(tr));
	if (copy_from_user(&xcrb, uxcrb, sizeof(xcrb)))
		return -EFAULT;

#ifdef CONFIG_ZCRYPT_DEBUG
	if (xcrb.req_len & (1ULL << 63)) {
		if (!capable(CAP_SYS_ADMIN))
			return -EPERM;
		tr.fi.cmd = (u16)(xcrb.req_len >> 48);
	}
	xcrb.req_len &= 0x0000FFFFFFFFFFFFULL;
#endif

	do {
		rc = _zcrypt_send_ep11_cprb(true, perms, &tr, &xcrb);
		if (rc == -EAGAIN)
			tr.again_counter++;
#ifdef CONFIG_ZCRYPT_DEBUG
		if (rc == -EAGAIN && (tr.fi.flags & AP_FI_FLAG_NO_RETRY))
			break;
#endif
	} while (rc == -EAGAIN && tr.again_counter < TRACK_AGAIN_MAX);
	/* on failure: retry once again after a requested rescan */
	if ((rc == -ENODEV) && (zcrypt_process_rescan()))
		do {
			rc = _zcrypt_send_ep11_cprb(true, perms, &tr, &xcrb);
			if (rc == -EAGAIN)
				tr.again_counter++;
		} while (rc == -EAGAIN && tr.again_counter < TRACK_AGAIN_MAX);
<<<<<<< HEAD
=======
	if (rc == -EAGAIN && tr.again_counter >= TRACK_AGAIN_MAX)
		rc = -EIO;
>>>>>>> f642729d
	if (rc)
		ZCRYPT_DBF(DBF_DEBUG, "ioctl ZSENDEP11CPRB rc=%d\n", rc);
	if (copy_to_user(uxcrb, &xcrb, sizeof(xcrb)))
		return -EFAULT;
	return rc;
}

static long zcrypt_unlocked_ioctl(struct file *filp, unsigned int cmd,
				  unsigned long arg)
{
	int rc;
	struct ap_perms *perms =
		(struct ap_perms *) filp->private_data;

	rc = zcrypt_check_ioctl(perms, cmd);
	if (rc)
		return rc;

	switch (cmd) {
	case ICARSAMODEXPO:
		return icarsamodexpo_ioctl(perms, arg);
	case ICARSACRT:
		return icarsacrt_ioctl(perms, arg);
	case ZSECSENDCPRB:
		return zsecsendcprb_ioctl(perms, arg);
	case ZSENDEP11CPRB:
		return zsendep11cprb_ioctl(perms, arg);
	case ZCRYPT_DEVICE_STATUS: {
		struct zcrypt_device_status_ext *device_status;
		size_t total_size = MAX_ZDEV_ENTRIES_EXT
			* sizeof(struct zcrypt_device_status_ext);

		device_status = kzalloc(total_size, GFP_KERNEL);
		if (!device_status)
			return -ENOMEM;
		zcrypt_device_status_mask_ext(device_status);
		if (copy_to_user((char __user *) arg, device_status,
				 total_size))
			rc = -EFAULT;
		kfree(device_status);
		return rc;
	}
	case ZCRYPT_STATUS_MASK: {
		char status[AP_DEVICES];

		zcrypt_status_mask(status, AP_DEVICES);
		if (copy_to_user((char __user *) arg, status, sizeof(status)))
			return -EFAULT;
		return 0;
	}
	case ZCRYPT_QDEPTH_MASK: {
		char qdepth[AP_DEVICES];

		zcrypt_qdepth_mask(qdepth, AP_DEVICES);
		if (copy_to_user((char __user *) arg, qdepth, sizeof(qdepth)))
			return -EFAULT;
		return 0;
	}
	case ZCRYPT_PERDEV_REQCNT: {
		u32 *reqcnt;

		reqcnt = kcalloc(AP_DEVICES, sizeof(u32), GFP_KERNEL);
		if (!reqcnt)
			return -ENOMEM;
		zcrypt_perdev_reqcnt(reqcnt, AP_DEVICES);
		if (copy_to_user((int __user *) arg, reqcnt,
				 sizeof(u32) * AP_DEVICES))
			rc = -EFAULT;
		kfree(reqcnt);
		return rc;
	}
	case Z90STAT_REQUESTQ_COUNT:
		return put_user(zcrypt_requestq_count(), (int __user *) arg);
	case Z90STAT_PENDINGQ_COUNT:
		return put_user(zcrypt_pendingq_count(), (int __user *) arg);
	case Z90STAT_TOTALOPEN_COUNT:
		return put_user(atomic_read(&zcrypt_open_count),
				(int __user *) arg);
	case Z90STAT_DOMAIN_INDEX:
		return put_user(ap_domain_index, (int __user *) arg);
	/*
	 * Deprecated ioctls
	 */
	case ZDEVICESTATUS: {
		/* the old ioctl supports only 64 adapters */
		struct zcrypt_device_status *device_status;
		size_t total_size = MAX_ZDEV_ENTRIES
			* sizeof(struct zcrypt_device_status);

		device_status = kzalloc(total_size, GFP_KERNEL);
		if (!device_status)
			return -ENOMEM;
		zcrypt_device_status_mask(device_status);
		if (copy_to_user((char __user *) arg, device_status,
				 total_size))
			rc = -EFAULT;
		kfree(device_status);
		return rc;
	}
	case Z90STAT_STATUS_MASK: {
		/* the old ioctl supports only 64 adapters */
		char status[MAX_ZDEV_CARDIDS];

		zcrypt_status_mask(status, MAX_ZDEV_CARDIDS);
		if (copy_to_user((char __user *) arg, status, sizeof(status)))
			return -EFAULT;
		return 0;
	}
	case Z90STAT_QDEPTH_MASK: {
		/* the old ioctl supports only 64 adapters */
		char qdepth[MAX_ZDEV_CARDIDS];

		zcrypt_qdepth_mask(qdepth, MAX_ZDEV_CARDIDS);
		if (copy_to_user((char __user *) arg, qdepth, sizeof(qdepth)))
			return -EFAULT;
		return 0;
	}
	case Z90STAT_PERDEV_REQCNT: {
		/* the old ioctl supports only 64 adapters */
		u32 reqcnt[MAX_ZDEV_CARDIDS];

		zcrypt_perdev_reqcnt(reqcnt, MAX_ZDEV_CARDIDS);
		if (copy_to_user((int __user *) arg, reqcnt, sizeof(reqcnt)))
			return -EFAULT;
		return 0;
	}
	/* unknown ioctl number */
	default:
		ZCRYPT_DBF(DBF_DEBUG, "unknown ioctl 0x%08x\n", cmd);
		return -ENOIOCTLCMD;
	}
}

#ifdef CONFIG_COMPAT
/*
 * ioctl32 conversion routines
 */
struct compat_ica_rsa_modexpo {
	compat_uptr_t	inputdata;
	unsigned int	inputdatalength;
	compat_uptr_t	outputdata;
	unsigned int	outputdatalength;
	compat_uptr_t	b_key;
	compat_uptr_t	n_modulus;
};

static long trans_modexpo32(struct ap_perms *perms, struct file *filp,
			    unsigned int cmd, unsigned long arg)
{
	struct compat_ica_rsa_modexpo __user *umex32 = compat_ptr(arg);
	struct compat_ica_rsa_modexpo mex32;
	struct ica_rsa_modexpo mex64;
	struct zcrypt_track tr;
	long rc;

	memset(&tr, 0, sizeof(tr));
	if (copy_from_user(&mex32, umex32, sizeof(mex32)))
		return -EFAULT;
	mex64.inputdata = compat_ptr(mex32.inputdata);
	mex64.inputdatalength = mex32.inputdatalength;
	mex64.outputdata = compat_ptr(mex32.outputdata);
	mex64.outputdatalength = mex32.outputdatalength;
	mex64.b_key = compat_ptr(mex32.b_key);
	mex64.n_modulus = compat_ptr(mex32.n_modulus);
	do {
		rc = zcrypt_rsa_modexpo(perms, &tr, &mex64);
		if (rc == -EAGAIN)
			tr.again_counter++;
	} while (rc == -EAGAIN && tr.again_counter < TRACK_AGAIN_MAX);
	/* on failure: retry once again after a requested rescan */
	if ((rc == -ENODEV) && (zcrypt_process_rescan()))
		do {
			rc = zcrypt_rsa_modexpo(perms, &tr, &mex64);
			if (rc == -EAGAIN)
				tr.again_counter++;
		} while (rc == -EAGAIN && tr.again_counter < TRACK_AGAIN_MAX);
<<<<<<< HEAD
=======
	if (rc == -EAGAIN && tr.again_counter >= TRACK_AGAIN_MAX)
		rc = -EIO;
>>>>>>> f642729d
	if (rc)
		return rc;
	return put_user(mex64.outputdatalength,
			&umex32->outputdatalength);
}

struct compat_ica_rsa_modexpo_crt {
	compat_uptr_t	inputdata;
	unsigned int	inputdatalength;
	compat_uptr_t	outputdata;
	unsigned int	outputdatalength;
	compat_uptr_t	bp_key;
	compat_uptr_t	bq_key;
	compat_uptr_t	np_prime;
	compat_uptr_t	nq_prime;
	compat_uptr_t	u_mult_inv;
};

static long trans_modexpo_crt32(struct ap_perms *perms, struct file *filp,
				unsigned int cmd, unsigned long arg)
{
	struct compat_ica_rsa_modexpo_crt __user *ucrt32 = compat_ptr(arg);
	struct compat_ica_rsa_modexpo_crt crt32;
	struct ica_rsa_modexpo_crt crt64;
	struct zcrypt_track tr;
	long rc;

	memset(&tr, 0, sizeof(tr));
	if (copy_from_user(&crt32, ucrt32, sizeof(crt32)))
		return -EFAULT;
	crt64.inputdata = compat_ptr(crt32.inputdata);
	crt64.inputdatalength = crt32.inputdatalength;
	crt64.outputdata = compat_ptr(crt32.outputdata);
	crt64.outputdatalength = crt32.outputdatalength;
	crt64.bp_key = compat_ptr(crt32.bp_key);
	crt64.bq_key = compat_ptr(crt32.bq_key);
	crt64.np_prime = compat_ptr(crt32.np_prime);
	crt64.nq_prime = compat_ptr(crt32.nq_prime);
	crt64.u_mult_inv = compat_ptr(crt32.u_mult_inv);
	do {
		rc = zcrypt_rsa_crt(perms, &tr, &crt64);
		if (rc == -EAGAIN)
			tr.again_counter++;
	} while (rc == -EAGAIN && tr.again_counter < TRACK_AGAIN_MAX);
	/* on failure: retry once again after a requested rescan */
	if ((rc == -ENODEV) && (zcrypt_process_rescan()))
		do {
			rc = zcrypt_rsa_crt(perms, &tr, &crt64);
			if (rc == -EAGAIN)
				tr.again_counter++;
		} while (rc == -EAGAIN && tr.again_counter < TRACK_AGAIN_MAX);
<<<<<<< HEAD
=======
	if (rc == -EAGAIN && tr.again_counter >= TRACK_AGAIN_MAX)
		rc = -EIO;
>>>>>>> f642729d
	if (rc)
		return rc;
	return put_user(crt64.outputdatalength,
			&ucrt32->outputdatalength);
}

struct compat_ica_xcRB {
	unsigned short	agent_ID;
	unsigned int	user_defined;
	unsigned short	request_ID;
	unsigned int	request_control_blk_length;
	unsigned char	padding1[16 - sizeof(compat_uptr_t)];
	compat_uptr_t	request_control_blk_addr;
	unsigned int	request_data_length;
	char		padding2[16 - sizeof(compat_uptr_t)];
	compat_uptr_t	request_data_address;
	unsigned int	reply_control_blk_length;
	char		padding3[16 - sizeof(compat_uptr_t)];
	compat_uptr_t	reply_control_blk_addr;
	unsigned int	reply_data_length;
	char		padding4[16 - sizeof(compat_uptr_t)];
	compat_uptr_t	reply_data_addr;
	unsigned short	priority_window;
	unsigned int	status;
} __packed;

static long trans_xcRB32(struct ap_perms *perms, struct file *filp,
			 unsigned int cmd, unsigned long arg)
{
	struct compat_ica_xcRB __user *uxcRB32 = compat_ptr(arg);
	struct compat_ica_xcRB xcRB32;
	struct zcrypt_track tr;
	struct ica_xcRB xcRB64;
	long rc;

	memset(&tr, 0, sizeof(tr));
	if (copy_from_user(&xcRB32, uxcRB32, sizeof(xcRB32)))
		return -EFAULT;
	xcRB64.agent_ID = xcRB32.agent_ID;
	xcRB64.user_defined = xcRB32.user_defined;
	xcRB64.request_ID = xcRB32.request_ID;
	xcRB64.request_control_blk_length =
		xcRB32.request_control_blk_length;
	xcRB64.request_control_blk_addr =
		compat_ptr(xcRB32.request_control_blk_addr);
	xcRB64.request_data_length =
		xcRB32.request_data_length;
	xcRB64.request_data_address =
		compat_ptr(xcRB32.request_data_address);
	xcRB64.reply_control_blk_length =
		xcRB32.reply_control_blk_length;
	xcRB64.reply_control_blk_addr =
		compat_ptr(xcRB32.reply_control_blk_addr);
	xcRB64.reply_data_length = xcRB32.reply_data_length;
	xcRB64.reply_data_addr =
		compat_ptr(xcRB32.reply_data_addr);
	xcRB64.priority_window = xcRB32.priority_window;
	xcRB64.status = xcRB32.status;
	do {
		rc = _zcrypt_send_cprb(true, perms, &tr, &xcRB64);
		if (rc == -EAGAIN)
			tr.again_counter++;
	} while (rc == -EAGAIN && tr.again_counter < TRACK_AGAIN_MAX);
	/* on failure: retry once again after a requested rescan */
	if ((rc == -ENODEV) && (zcrypt_process_rescan()))
		do {
			rc = _zcrypt_send_cprb(true, perms, &tr, &xcRB64);
			if (rc == -EAGAIN)
				tr.again_counter++;
		} while (rc == -EAGAIN && tr.again_counter < TRACK_AGAIN_MAX);
<<<<<<< HEAD
=======
	if (rc == -EAGAIN && tr.again_counter >= TRACK_AGAIN_MAX)
		rc = -EIO;
>>>>>>> f642729d
	xcRB32.reply_control_blk_length = xcRB64.reply_control_blk_length;
	xcRB32.reply_data_length = xcRB64.reply_data_length;
	xcRB32.status = xcRB64.status;
	if (copy_to_user(uxcRB32, &xcRB32, sizeof(xcRB32)))
		return -EFAULT;
	return rc;
}

static long zcrypt_compat_ioctl(struct file *filp, unsigned int cmd,
			 unsigned long arg)
{
	int rc;
	struct ap_perms *perms =
		(struct ap_perms *) filp->private_data;

	rc = zcrypt_check_ioctl(perms, cmd);
	if (rc)
		return rc;

	if (cmd == ICARSAMODEXPO)
		return trans_modexpo32(perms, filp, cmd, arg);
	if (cmd == ICARSACRT)
		return trans_modexpo_crt32(perms, filp, cmd, arg);
	if (cmd == ZSECSENDCPRB)
		return trans_xcRB32(perms, filp, cmd, arg);
	return zcrypt_unlocked_ioctl(filp, cmd, arg);
}
#endif

/*
 * Misc device file operations.
 */
static const struct file_operations zcrypt_fops = {
	.owner		= THIS_MODULE,
	.read		= zcrypt_read,
	.write		= zcrypt_write,
	.unlocked_ioctl	= zcrypt_unlocked_ioctl,
#ifdef CONFIG_COMPAT
	.compat_ioctl	= zcrypt_compat_ioctl,
#endif
	.open		= zcrypt_open,
	.release	= zcrypt_release,
	.llseek		= no_llseek,
};

/*
 * Misc device.
 */
static struct miscdevice zcrypt_misc_device = {
	.minor	    = MISC_DYNAMIC_MINOR,
	.name	    = "z90crypt",
	.fops	    = &zcrypt_fops,
};

static int zcrypt_rng_device_count;
static u32 *zcrypt_rng_buffer;
static int zcrypt_rng_buffer_index;
static DEFINE_MUTEX(zcrypt_rng_mutex);

static int zcrypt_rng_data_read(struct hwrng *rng, u32 *data)
{
	int rc;

	/*
	 * We don't need locking here because the RNG API guarantees serialized
	 * read method calls.
	 */
	if (zcrypt_rng_buffer_index == 0) {
		rc = zcrypt_rng((char *) zcrypt_rng_buffer);
		/* on failure: retry once again after a requested rescan */
		if ((rc == -ENODEV) && (zcrypt_process_rescan()))
			rc = zcrypt_rng((char *) zcrypt_rng_buffer);
		if (rc < 0)
			return -EIO;
		zcrypt_rng_buffer_index = rc / sizeof(*data);
	}
	*data = zcrypt_rng_buffer[--zcrypt_rng_buffer_index];
	return sizeof(*data);
}

static struct hwrng zcrypt_rng_dev = {
	.name		= "zcrypt",
	.data_read	= zcrypt_rng_data_read,
	.quality	= 990,
};

int zcrypt_rng_device_add(void)
{
	int rc = 0;

	mutex_lock(&zcrypt_rng_mutex);
	if (zcrypt_rng_device_count == 0) {
		zcrypt_rng_buffer = (u32 *) get_zeroed_page(GFP_KERNEL);
		if (!zcrypt_rng_buffer) {
			rc = -ENOMEM;
			goto out;
		}
		zcrypt_rng_buffer_index = 0;
		if (!zcrypt_hwrng_seed)
			zcrypt_rng_dev.quality = 0;
		rc = hwrng_register(&zcrypt_rng_dev);
		if (rc)
			goto out_free;
		zcrypt_rng_device_count = 1;
	} else
		zcrypt_rng_device_count++;
	mutex_unlock(&zcrypt_rng_mutex);
	return 0;

out_free:
	free_page((unsigned long) zcrypt_rng_buffer);
out:
	mutex_unlock(&zcrypt_rng_mutex);
	return rc;
}

void zcrypt_rng_device_remove(void)
{
	mutex_lock(&zcrypt_rng_mutex);
	zcrypt_rng_device_count--;
	if (zcrypt_rng_device_count == 0) {
		hwrng_unregister(&zcrypt_rng_dev);
		free_page((unsigned long) zcrypt_rng_buffer);
	}
	mutex_unlock(&zcrypt_rng_mutex);
}

/*
 * Wait until the zcrypt api is operational.
 * The AP bus scan and the binding of ap devices to device drivers is
 * an asynchronous job. This function waits until these initial jobs
 * are done and so the zcrypt api should be ready to serve crypto
 * requests - if there are resources available. The function uses an
 * internal timeout of 60s. The very first caller will either wait for
 * ap bus bindings complete or the timeout happens. This state will be
 * remembered for further callers which will only be blocked until a
 * decision is made (timeout or bindings complete).
 * On timeout -ETIME is returned, on success the return value is 0.
 */
int zcrypt_wait_api_operational(void)
{
	static DEFINE_MUTEX(zcrypt_wait_api_lock);
	static int zcrypt_wait_api_state;
	int rc;

	rc = mutex_lock_interruptible(&zcrypt_wait_api_lock);
	if (rc)
		return rc;

	switch (zcrypt_wait_api_state) {
	case 0:
		/* initial state, invoke wait for the ap bus complete */
		rc = ap_wait_init_apqn_bindings_complete(
			msecs_to_jiffies(60 * 1000));
		switch (rc) {
		case 0:
			/* ap bus bindings are complete */
			zcrypt_wait_api_state = 1;
			break;
		case -EINTR:
			/* interrupted, go back to caller */
			break;
		case -ETIME:
			/* timeout */
			ZCRYPT_DBF(DBF_WARN,
				   "%s ap_wait_init_apqn_bindings_complete() returned with ETIME\n",
				   __func__);
			zcrypt_wait_api_state = -ETIME;
			break;
		default:
			/* other failure */
			ZCRYPT_DBF(DBF_DEBUG,
				   "%s ap_wait_init_apqn_bindings_complete() failure rc=%d\n",
				   __func__, rc);
			break;
		}
		break;
	case 1:
		/* a previous caller already found ap bus bindings complete */
		rc = 0;
		break;
	default:
		/* a previous caller had timeout or other failure */
		rc = zcrypt_wait_api_state;
		break;
	}

	mutex_unlock(&zcrypt_wait_api_lock);

	return rc;
}
EXPORT_SYMBOL(zcrypt_wait_api_operational);

int __init zcrypt_debug_init(void)
{
	zcrypt_dbf_info = debug_register("zcrypt", 1, 1,
					 DBF_MAX_SPRINTF_ARGS * sizeof(long));
	debug_register_view(zcrypt_dbf_info, &debug_sprintf_view);
	debug_set_level(zcrypt_dbf_info, DBF_ERR);

	return 0;
}

void zcrypt_debug_exit(void)
{
	debug_unregister(zcrypt_dbf_info);
}

#ifdef CONFIG_ZCRYPT_MULTIDEVNODES

static int __init zcdn_init(void)
{
	int rc;

	/* create a new class 'zcrypt' */
	zcrypt_class = class_create(THIS_MODULE, ZCRYPT_NAME);
	if (IS_ERR(zcrypt_class)) {
		rc = PTR_ERR(zcrypt_class);
		goto out_class_create_failed;
	}
	zcrypt_class->dev_release = zcdn_device_release;

	/* alloc device minor range */
	rc = alloc_chrdev_region(&zcrypt_devt,
				 0, ZCRYPT_MAX_MINOR_NODES,
				 ZCRYPT_NAME);
	if (rc)
		goto out_alloc_chrdev_failed;

	cdev_init(&zcrypt_cdev, &zcrypt_fops);
	zcrypt_cdev.owner = THIS_MODULE;
	rc = cdev_add(&zcrypt_cdev, zcrypt_devt, ZCRYPT_MAX_MINOR_NODES);
	if (rc)
		goto out_cdev_add_failed;

	/* need some class specific sysfs attributes */
	rc = class_create_file(zcrypt_class, &class_attr_zcdn_create);
	if (rc)
		goto out_class_create_file_1_failed;
	rc = class_create_file(zcrypt_class, &class_attr_zcdn_destroy);
	if (rc)
		goto out_class_create_file_2_failed;

	return 0;

out_class_create_file_2_failed:
	class_remove_file(zcrypt_class, &class_attr_zcdn_create);
out_class_create_file_1_failed:
	cdev_del(&zcrypt_cdev);
out_cdev_add_failed:
	unregister_chrdev_region(zcrypt_devt, ZCRYPT_MAX_MINOR_NODES);
out_alloc_chrdev_failed:
	class_destroy(zcrypt_class);
out_class_create_failed:
	return rc;
}

static void zcdn_exit(void)
{
	class_remove_file(zcrypt_class, &class_attr_zcdn_create);
	class_remove_file(zcrypt_class, &class_attr_zcdn_destroy);
	zcdn_destroy_all();
	cdev_del(&zcrypt_cdev);
	unregister_chrdev_region(zcrypt_devt, ZCRYPT_MAX_MINOR_NODES);
	class_destroy(zcrypt_class);
}

#endif

/**
 * zcrypt_api_init(): Module initialization.
 *
 * The module initialization code.
 */
int __init zcrypt_api_init(void)
{
	int rc;

	rc = zcrypt_debug_init();
	if (rc)
		goto out;

#ifdef CONFIG_ZCRYPT_MULTIDEVNODES
	rc = zcdn_init();
	if (rc)
		goto out;
#endif

	/* Register the request sprayer. */
	rc = misc_register(&zcrypt_misc_device);
	if (rc < 0)
		goto out_misc_register_failed;

	zcrypt_msgtype6_init();
	zcrypt_msgtype50_init();

	return 0;

out_misc_register_failed:
#ifdef CONFIG_ZCRYPT_MULTIDEVNODES
	zcdn_exit();
#endif
	zcrypt_debug_exit();
out:
	return rc;
}

/**
 * zcrypt_api_exit(): Module termination.
 *
 * The module termination code.
 */
void __exit zcrypt_api_exit(void)
{
#ifdef CONFIG_ZCRYPT_MULTIDEVNODES
	zcdn_exit();
#endif
	misc_deregister(&zcrypt_misc_device);
	zcrypt_msgtype6_exit();
	zcrypt_msgtype50_exit();
	zcrypt_ccamisc_exit();
	zcrypt_ep11misc_exit();
	zcrypt_debug_exit();
}

module_init(zcrypt_api_init);
module_exit(zcrypt_api_exit);<|MERGE_RESOLUTION|>--- conflicted
+++ resolved
@@ -1438,11 +1438,8 @@
 			if (rc == -EAGAIN)
 				tr.again_counter++;
 		} while (rc == -EAGAIN && tr.again_counter < TRACK_AGAIN_MAX);
-<<<<<<< HEAD
-=======
 	if (rc == -EAGAIN && tr.again_counter >= TRACK_AGAIN_MAX)
 		rc = -EIO;
->>>>>>> f642729d
 	if (rc) {
 		ZCRYPT_DBF(DBF_DEBUG, "ioctl ICARSAMODEXPO rc=%d\n", rc);
 		return rc;
@@ -1486,11 +1483,8 @@
 			if (rc == -EAGAIN)
 				tr.again_counter++;
 		} while (rc == -EAGAIN && tr.again_counter < TRACK_AGAIN_MAX);
-<<<<<<< HEAD
-=======
 	if (rc == -EAGAIN && tr.again_counter >= TRACK_AGAIN_MAX)
 		rc = -EIO;
->>>>>>> f642729d
 	if (rc) {
 		ZCRYPT_DBF(DBF_DEBUG, "ioctl ICARSACRT rc=%d\n", rc);
 		return rc;
@@ -1534,11 +1528,8 @@
 			if (rc == -EAGAIN)
 				tr.again_counter++;
 		} while (rc == -EAGAIN && tr.again_counter < TRACK_AGAIN_MAX);
-<<<<<<< HEAD
-=======
 	if (rc == -EAGAIN && tr.again_counter >= TRACK_AGAIN_MAX)
 		rc = -EIO;
->>>>>>> f642729d
 	if (rc)
 		ZCRYPT_DBF(DBF_DEBUG, "ioctl ZSENDCPRB rc=%d status=0x%x\n",
 			   rc, xcRB.status);
@@ -1583,11 +1574,8 @@
 			if (rc == -EAGAIN)
 				tr.again_counter++;
 		} while (rc == -EAGAIN && tr.again_counter < TRACK_AGAIN_MAX);
-<<<<<<< HEAD
-=======
 	if (rc == -EAGAIN && tr.again_counter >= TRACK_AGAIN_MAX)
 		rc = -EIO;
->>>>>>> f642729d
 	if (rc)
 		ZCRYPT_DBF(DBF_DEBUG, "ioctl ZSENDEP11CPRB rc=%d\n", rc);
 	if (copy_to_user(uxcrb, &xcrb, sizeof(xcrb)))
@@ -1764,11 +1752,8 @@
 			if (rc == -EAGAIN)
 				tr.again_counter++;
 		} while (rc == -EAGAIN && tr.again_counter < TRACK_AGAIN_MAX);
-<<<<<<< HEAD
-=======
 	if (rc == -EAGAIN && tr.again_counter >= TRACK_AGAIN_MAX)
 		rc = -EIO;
->>>>>>> f642729d
 	if (rc)
 		return rc;
 	return put_user(mex64.outputdatalength,
@@ -1820,11 +1805,8 @@
 			if (rc == -EAGAIN)
 				tr.again_counter++;
 		} while (rc == -EAGAIN && tr.again_counter < TRACK_AGAIN_MAX);
-<<<<<<< HEAD
-=======
 	if (rc == -EAGAIN && tr.again_counter >= TRACK_AGAIN_MAX)
 		rc = -EIO;
->>>>>>> f642729d
 	if (rc)
 		return rc;
 	return put_user(crt64.outputdatalength,
@@ -1895,11 +1877,8 @@
 			if (rc == -EAGAIN)
 				tr.again_counter++;
 		} while (rc == -EAGAIN && tr.again_counter < TRACK_AGAIN_MAX);
-<<<<<<< HEAD
-=======
 	if (rc == -EAGAIN && tr.again_counter >= TRACK_AGAIN_MAX)
 		rc = -EIO;
->>>>>>> f642729d
 	xcRB32.reply_control_blk_length = xcRB64.reply_control_blk_length;
 	xcRB32.reply_data_length = xcRB64.reply_data_length;
 	xcRB32.status = xcRB64.status;

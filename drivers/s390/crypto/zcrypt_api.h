/* SPDX-License-Identifier: GPL-2.0+ */
/*
 *  Copyright IBM Corp. 2001, 2019
 *  Author(s): Robert Burroughs
 *	       Eric Rossman (edrossma@us.ibm.com)
 *	       Cornelia Huck <cornelia.huck@de.ibm.com>
 *
 *  Hotplug & misc device support: Jochen Roehrig (roehrig@de.ibm.com)
 *  Major cleanup & driver split: Martin Schwidefsky <schwidefsky@de.ibm.com>
 *				  Ralph Wuerthner <rwuerthn@de.ibm.com>
 *  MSGTYPE restruct:		  Holger Dengler <hd@linux.vnet.ibm.com>
 */

#ifndef _ZCRYPT_API_H_
#define _ZCRYPT_API_H_

#include <linux/atomic.h>
#include <asm/debug.h>
#include <asm/zcrypt.h>
#include "ap_bus.h"

/**
 * Supported device types
 */
#define ZCRYPT_CEX2C		5
#define ZCRYPT_CEX2A		6
#define ZCRYPT_CEX3C		7
#define ZCRYPT_CEX3A		8
#define ZCRYPT_CEX4	       10
#define ZCRYPT_CEX5	       11
#define ZCRYPT_CEX6	       12
#define ZCRYPT_CEX7	       13

/**
 * Large random numbers are pulled in 4096 byte chunks from the crypto cards
 * and stored in a page. Be careful when increasing this buffer due to size
 * limitations for AP requests.
 */
#define ZCRYPT_RNG_BUFFER_SIZE	4096

/*
 * Identifier for Crypto Request Performance Index
 */
enum crypto_ops {
	MEX_1K,
	MEX_2K,
	MEX_4K,
	CRT_1K,
	CRT_2K,
	CRT_4K,
	HWRNG,
	SECKEY,
	NUM_OPS
};

struct zcrypt_queue;

/* struct to hold tracking information for a userspace request/response */
struct zcrypt_track {
	int again_counter;		/* retry attempts counter */
	int last_qid;			/* last qid used */
	int last_rc;			/* last return code */
#ifdef CONFIG_ZCRYPT_DEBUG
	struct ap_fi fi;		/* failure injection cmd */
#endif
};

/* defines related to message tracking */
#define TRACK_AGAIN_MAX 10
#define TRACK_AGAIN_CARD_WEIGHT_PENALTY  1000
#define TRACK_AGAIN_QUEUE_WEIGHT_PENALTY 10000

struct zcrypt_ops {
	long (*rsa_modexpo)(struct zcrypt_queue *, struct ica_rsa_modexpo *,
			    struct ap_message *);
	long (*rsa_modexpo_crt)(struct zcrypt_queue *,
				struct ica_rsa_modexpo_crt *,
				struct ap_message *);
	long (*send_cprb)(bool userspace, struct zcrypt_queue *, struct ica_xcRB *,
			  struct ap_message *);
	long (*send_ep11_cprb)(bool userspace, struct zcrypt_queue *, struct ep11_urb *,
			       struct ap_message *);
	long (*rng)(struct zcrypt_queue *, char *, struct ap_message *);
	struct list_head list;		/* zcrypt ops list. */
	struct module *owner;
	int variant;
	char name[128];
};

struct zcrypt_card {
	struct list_head list;		/* Device list. */
	struct list_head zqueues;	/* List of zcrypt queues */
	struct kref refcount;		/* device refcounting */
	struct ap_card *card;		/* The "real" ap card device. */
	int online;			/* User online/offline */

	int user_space_type;		/* User space device id. */
	char *type_string;		/* User space device name. */
	int min_mod_size;		/* Min number of bits. */
	int max_mod_size;		/* Max number of bits. */
	int max_exp_bit_length;
	const int *speed_rating;	/* Speed idx of crypto ops. */
	atomic_t load;			/* Utilization of the crypto device */

	int request_count;		/* # current requests. */
};

struct zcrypt_queue {
	struct list_head list;		/* Device list. */
	struct kref refcount;		/* device refcounting */
	struct zcrypt_card *zcard;
	struct zcrypt_ops *ops;		/* Crypto operations. */
	struct ap_queue *queue;		/* The "real" ap queue device. */
	int online;			/* User online/offline */

	atomic_t load;			/* Utilization of the crypto device */

	int request_count;		/* # current requests. */

	struct ap_message reply;	/* Per-device reply structure. */
};

/* transport layer rescanning */
extern atomic_t zcrypt_rescan_req;

extern spinlock_t zcrypt_list_lock;
extern int zcrypt_device_count;
extern struct list_head zcrypt_card_list;

#define for_each_zcrypt_card(_zc) \
	list_for_each_entry(_zc, &zcrypt_card_list, list)

#define for_each_zcrypt_queue(_zq, _zc) \
	list_for_each_entry(_zq, &(_zc)->zqueues, list)

struct zcrypt_card *zcrypt_card_alloc(void);
void zcrypt_card_free(struct zcrypt_card *);
void zcrypt_card_get(struct zcrypt_card *);
int zcrypt_card_put(struct zcrypt_card *);
int zcrypt_card_register(struct zcrypt_card *);
void zcrypt_card_unregister(struct zcrypt_card *);

struct zcrypt_queue *zcrypt_queue_alloc(size_t);
void zcrypt_queue_free(struct zcrypt_queue *);
void zcrypt_queue_get(struct zcrypt_queue *);
int zcrypt_queue_put(struct zcrypt_queue *);
int zcrypt_queue_register(struct zcrypt_queue *);
void zcrypt_queue_unregister(struct zcrypt_queue *);
void zcrypt_queue_force_online(struct zcrypt_queue *, int);

int zcrypt_rng_device_add(void);
void zcrypt_rng_device_remove(void);

void zcrypt_msgtype_register(struct zcrypt_ops *);
void zcrypt_msgtype_unregister(struct zcrypt_ops *);
struct zcrypt_ops *zcrypt_msgtype(unsigned char *, int);
int zcrypt_api_init(void);
void zcrypt_api_exit(void);
long zcrypt_send_cprb(struct ica_xcRB *xcRB);
long zcrypt_send_ep11_cprb(struct ep11_urb *urb);
void zcrypt_device_status_mask_ext(struct zcrypt_device_status_ext *devstatus);
int zcrypt_device_status_ext(int card, int queue,
			     struct zcrypt_device_status_ext *devstatus);

<<<<<<< HEAD
=======
int zcrypt_wait_api_operational(void);

>>>>>>> 356006a6
static inline unsigned long z_copy_from_user(bool userspace,
					     void *to,
					     const void __user *from,
					     unsigned long n)
{
	if (likely(userspace))
		return copy_from_user(to, from, n);
	memcpy(to, (void __force *) from, n);
	return 0;
}

static inline unsigned long z_copy_to_user(bool userspace,
					   void __user *to,
					   const void *from,
					   unsigned long n)
{
	if (likely(userspace))
		return copy_to_user(to, from, n);
	memcpy((void __force *) to, from, n);
	return 0;
}

#endif /* _ZCRYPT_API_H_ */<|MERGE_RESOLUTION|>--- conflicted
+++ resolved
@@ -162,11 +162,8 @@
 int zcrypt_device_status_ext(int card, int queue,
 			     struct zcrypt_device_status_ext *devstatus);
 
-<<<<<<< HEAD
-=======
 int zcrypt_wait_api_operational(void);
 
->>>>>>> 356006a6
 static inline unsigned long z_copy_from_user(bool userspace,
 					     void *to,
 					     const void __user *from,

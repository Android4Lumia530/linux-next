// SPDX-License-Identifier: GPL-2.0
/*
 *    Copyright IBM Corp. 2007, 2009
 *    Author(s): Utz Bacher <utz.bacher@de.ibm.com>,
 *		 Frank Pavlic <fpavlic@de.ibm.com>,
 *		 Thomas Spatzier <tspat@de.ibm.com>,
 *		 Frank Blaschka <frank.blaschka@de.ibm.com>
 */

#define KMSG_COMPONENT "qeth"
#define pr_fmt(fmt) KMSG_COMPONENT ": " fmt

#include <linux/compat.h>
#include <linux/module.h>
#include <linux/moduleparam.h>
#include <linux/string.h>
#include <linux/errno.h>
#include <linux/kernel.h>
#include <linux/log2.h>
#include <linux/io.h>
#include <linux/ip.h>
#include <linux/tcp.h>
#include <linux/mii.h>
#include <linux/mm.h>
#include <linux/kthread.h>
#include <linux/slab.h>
#include <linux/if_vlan.h>
#include <linux/netdevice.h>
#include <linux/netdev_features.h>
#include <linux/rcutree.h>
#include <linux/skbuff.h>
#include <linux/vmalloc.h>

#include <net/iucv/af_iucv.h>
#include <net/dsfield.h>
#include <net/sock.h>

#include <asm/ebcdic.h>
#include <asm/chpid.h>
#include <asm/sysinfo.h>
#include <asm/diag.h>
#include <asm/cio.h>
#include <asm/ccwdev.h>
#include <asm/cpcmd.h>

#include "qeth_core.h"

struct qeth_dbf_info qeth_dbf[QETH_DBF_INFOS] = {
	/* define dbf - Name, Pages, Areas, Maxlen, Level, View, Handle */
	/*                   N  P  A    M  L  V                      H  */
	[QETH_DBF_SETUP] = {"qeth_setup",
				8, 1,   8, 5, &debug_hex_ascii_view, NULL},
	[QETH_DBF_MSG]	 = {"qeth_msg", 8, 1, 11 * sizeof(long), 3,
			    &debug_sprintf_view, NULL},
	[QETH_DBF_CTRL]  = {"qeth_control",
		8, 1, QETH_DBF_CTRL_LEN, 5, &debug_hex_ascii_view, NULL},
};
EXPORT_SYMBOL_GPL(qeth_dbf);

struct kmem_cache *qeth_core_header_cache;
EXPORT_SYMBOL_GPL(qeth_core_header_cache);
static struct kmem_cache *qeth_qdio_outbuf_cache;

static struct device *qeth_core_root_dev;
static struct dentry *qeth_debugfs_root;
static struct lock_class_key qdio_out_skb_queue_key;

static void qeth_issue_next_read_cb(struct qeth_card *card,
				    struct qeth_cmd_buffer *iob,
				    unsigned int data_length);
static int qeth_qdio_establish(struct qeth_card *);
static void qeth_free_qdio_queues(struct qeth_card *card);
static void qeth_notify_skbs(struct qeth_qdio_out_q *queue,
		struct qeth_qdio_out_buffer *buf,
		enum iucv_tx_notify notification);

static void qeth_close_dev_handler(struct work_struct *work)
{
	struct qeth_card *card;

	card = container_of(work, struct qeth_card, close_dev_work);
	QETH_CARD_TEXT(card, 2, "cldevhdl");
	ccwgroup_set_offline(card->gdev);
}

static const char *qeth_get_cardname(struct qeth_card *card)
{
	if (IS_VM_NIC(card)) {
		switch (card->info.type) {
		case QETH_CARD_TYPE_OSD:
			return " Virtual NIC QDIO";
		case QETH_CARD_TYPE_IQD:
			return " Virtual NIC Hiper";
		case QETH_CARD_TYPE_OSM:
			return " Virtual NIC QDIO - OSM";
		case QETH_CARD_TYPE_OSX:
			return " Virtual NIC QDIO - OSX";
		default:
			return " unknown";
		}
	} else {
		switch (card->info.type) {
		case QETH_CARD_TYPE_OSD:
			return " OSD Express";
		case QETH_CARD_TYPE_IQD:
			return " HiperSockets";
		case QETH_CARD_TYPE_OSN:
			return " OSN QDIO";
		case QETH_CARD_TYPE_OSM:
			return " OSM QDIO";
		case QETH_CARD_TYPE_OSX:
			return " OSX QDIO";
		default:
			return " unknown";
		}
	}
	return " n/a";
}

/* max length to be returned: 14 */
const char *qeth_get_cardname_short(struct qeth_card *card)
{
	if (IS_VM_NIC(card)) {
		switch (card->info.type) {
		case QETH_CARD_TYPE_OSD:
			return "Virt.NIC QDIO";
		case QETH_CARD_TYPE_IQD:
			return "Virt.NIC Hiper";
		case QETH_CARD_TYPE_OSM:
			return "Virt.NIC OSM";
		case QETH_CARD_TYPE_OSX:
			return "Virt.NIC OSX";
		default:
			return "unknown";
		}
	} else {
		switch (card->info.type) {
		case QETH_CARD_TYPE_OSD:
			switch (card->info.link_type) {
			case QETH_LINK_TYPE_FAST_ETH:
				return "OSD_100";
			case QETH_LINK_TYPE_HSTR:
				return "HSTR";
			case QETH_LINK_TYPE_GBIT_ETH:
				return "OSD_1000";
			case QETH_LINK_TYPE_10GBIT_ETH:
				return "OSD_10GIG";
			case QETH_LINK_TYPE_25GBIT_ETH:
				return "OSD_25GIG";
			case QETH_LINK_TYPE_LANE_ETH100:
				return "OSD_FE_LANE";
			case QETH_LINK_TYPE_LANE_TR:
				return "OSD_TR_LANE";
			case QETH_LINK_TYPE_LANE_ETH1000:
				return "OSD_GbE_LANE";
			case QETH_LINK_TYPE_LANE:
				return "OSD_ATM_LANE";
			default:
				return "OSD_Express";
			}
		case QETH_CARD_TYPE_IQD:
			return "HiperSockets";
		case QETH_CARD_TYPE_OSN:
			return "OSN";
		case QETH_CARD_TYPE_OSM:
			return "OSM_1000";
		case QETH_CARD_TYPE_OSX:
			return "OSX_10GIG";
		default:
			return "unknown";
		}
	}
	return "n/a";
}

void qeth_set_allowed_threads(struct qeth_card *card, unsigned long threads,
			 int clear_start_mask)
{
	unsigned long flags;

	spin_lock_irqsave(&card->thread_mask_lock, flags);
	card->thread_allowed_mask = threads;
	if (clear_start_mask)
		card->thread_start_mask &= threads;
	spin_unlock_irqrestore(&card->thread_mask_lock, flags);
	wake_up(&card->wait_q);
}
EXPORT_SYMBOL_GPL(qeth_set_allowed_threads);

int qeth_threads_running(struct qeth_card *card, unsigned long threads)
{
	unsigned long flags;
	int rc = 0;

	spin_lock_irqsave(&card->thread_mask_lock, flags);
	rc = (card->thread_running_mask & threads);
	spin_unlock_irqrestore(&card->thread_mask_lock, flags);
	return rc;
}
EXPORT_SYMBOL_GPL(qeth_threads_running);

static void qeth_clear_working_pool_list(struct qeth_card *card)
{
	struct qeth_buffer_pool_entry *pool_entry, *tmp;
	struct qeth_qdio_q *queue = card->qdio.in_q;
	unsigned int i;

	QETH_CARD_TEXT(card, 5, "clwrklst");
	list_for_each_entry_safe(pool_entry, tmp,
				 &card->qdio.in_buf_pool.entry_list, list)
		list_del(&pool_entry->list);

	for (i = 0; i < ARRAY_SIZE(queue->bufs); i++)
		queue->bufs[i].pool_entry = NULL;
}

static void qeth_free_pool_entry(struct qeth_buffer_pool_entry *entry)
{
	unsigned int i;

	for (i = 0; i < ARRAY_SIZE(entry->elements); i++) {
		if (entry->elements[i])
			__free_page(entry->elements[i]);
	}

	kfree(entry);
}

static void qeth_free_buffer_pool(struct qeth_card *card)
{
	struct qeth_buffer_pool_entry *entry, *tmp;

	list_for_each_entry_safe(entry, tmp, &card->qdio.init_pool.entry_list,
				 init_list) {
		list_del(&entry->init_list);
		qeth_free_pool_entry(entry);
	}
}

static struct qeth_buffer_pool_entry *qeth_alloc_pool_entry(unsigned int pages)
{
	struct qeth_buffer_pool_entry *entry;
	unsigned int i;

	entry = kzalloc(sizeof(*entry), GFP_KERNEL);
	if (!entry)
		return NULL;

	for (i = 0; i < pages; i++) {
		entry->elements[i] = __dev_alloc_page(GFP_KERNEL);

		if (!entry->elements[i]) {
			qeth_free_pool_entry(entry);
			return NULL;
		}
	}

	return entry;
}

static int qeth_alloc_buffer_pool(struct qeth_card *card)
{
	unsigned int buf_elements = QETH_MAX_BUFFER_ELEMENTS(card);
	unsigned int i;

	QETH_CARD_TEXT(card, 5, "alocpool");
	for (i = 0; i < card->qdio.init_pool.buf_count; ++i) {
		struct qeth_buffer_pool_entry *entry;

		entry = qeth_alloc_pool_entry(buf_elements);
		if (!entry) {
			qeth_free_buffer_pool(card);
			return -ENOMEM;
		}

		list_add(&entry->init_list, &card->qdio.init_pool.entry_list);
	}
	return 0;
}

int qeth_resize_buffer_pool(struct qeth_card *card, unsigned int count)
{
	unsigned int buf_elements = QETH_MAX_BUFFER_ELEMENTS(card);
	struct qeth_qdio_buffer_pool *pool = &card->qdio.init_pool;
	struct qeth_buffer_pool_entry *entry, *tmp;
	int delta = count - pool->buf_count;
	LIST_HEAD(entries);

	QETH_CARD_TEXT(card, 2, "realcbp");

	/* Defer until queue is allocated: */
	if (!card->qdio.in_q)
		goto out;

	/* Remove entries from the pool: */
	while (delta < 0) {
		entry = list_first_entry(&pool->entry_list,
					 struct qeth_buffer_pool_entry,
					 init_list);
		list_del(&entry->init_list);
		qeth_free_pool_entry(entry);

		delta++;
	}

	/* Allocate additional entries: */
	while (delta > 0) {
		entry = qeth_alloc_pool_entry(buf_elements);
		if (!entry) {
			list_for_each_entry_safe(entry, tmp, &entries,
						 init_list) {
				list_del(&entry->init_list);
				qeth_free_pool_entry(entry);
			}

			return -ENOMEM;
		}

		list_add(&entry->init_list, &entries);

		delta--;
	}

	list_splice(&entries, &pool->entry_list);

out:
	card->qdio.in_buf_pool.buf_count = count;
	pool->buf_count = count;
	return 0;
}
EXPORT_SYMBOL_GPL(qeth_resize_buffer_pool);

static void qeth_free_qdio_queue(struct qeth_qdio_q *q)
{
	if (!q)
		return;

	qdio_free_buffers(q->qdio_bufs, QDIO_MAX_BUFFERS_PER_Q);
	kfree(q);
}

static struct qeth_qdio_q *qeth_alloc_qdio_queue(void)
{
	struct qeth_qdio_q *q = kzalloc(sizeof(*q), GFP_KERNEL);
	int i;

	if (!q)
		return NULL;

	if (qdio_alloc_buffers(q->qdio_bufs, QDIO_MAX_BUFFERS_PER_Q)) {
		kfree(q);
		return NULL;
	}

	for (i = 0; i < QDIO_MAX_BUFFERS_PER_Q; ++i)
		q->bufs[i].buffer = q->qdio_bufs[i];

	QETH_DBF_HEX(SETUP, 2, &q, sizeof(void *));
	return q;
}

static int qeth_cq_init(struct qeth_card *card)
{
	int rc;

	if (card->options.cq == QETH_CQ_ENABLED) {
		QETH_CARD_TEXT(card, 2, "cqinit");
		qdio_reset_buffers(card->qdio.c_q->qdio_bufs,
				   QDIO_MAX_BUFFERS_PER_Q);
		card->qdio.c_q->next_buf_to_init = 127;
		rc = do_QDIO(CARD_DDEV(card), QDIO_FLAG_SYNC_INPUT,
			     card->qdio.no_in_queues - 1, 0,
			     127);
		if (rc) {
			QETH_CARD_TEXT_(card, 2, "1err%d", rc);
			goto out;
		}
	}
	rc = 0;
out:
	return rc;
}

static int qeth_alloc_cq(struct qeth_card *card)
{
	int rc;

	if (card->options.cq == QETH_CQ_ENABLED) {
		int i;
		struct qdio_outbuf_state *outbuf_states;

		QETH_CARD_TEXT(card, 2, "cqon");
		card->qdio.c_q = qeth_alloc_qdio_queue();
		if (!card->qdio.c_q) {
			rc = -1;
			goto kmsg_out;
		}
		card->qdio.no_in_queues = 2;
		card->qdio.out_bufstates =
			kcalloc(card->qdio.no_out_queues *
					QDIO_MAX_BUFFERS_PER_Q,
				sizeof(struct qdio_outbuf_state),
				GFP_KERNEL);
		outbuf_states = card->qdio.out_bufstates;
		if (outbuf_states == NULL) {
			rc = -1;
			goto free_cq_out;
		}
		for (i = 0; i < card->qdio.no_out_queues; ++i) {
			card->qdio.out_qs[i]->bufstates = outbuf_states;
			outbuf_states += QDIO_MAX_BUFFERS_PER_Q;
		}
	} else {
		QETH_CARD_TEXT(card, 2, "nocq");
		card->qdio.c_q = NULL;
		card->qdio.no_in_queues = 1;
	}
	QETH_CARD_TEXT_(card, 2, "iqc%d", card->qdio.no_in_queues);
	rc = 0;
out:
	return rc;
free_cq_out:
	qeth_free_qdio_queue(card->qdio.c_q);
	card->qdio.c_q = NULL;
kmsg_out:
	dev_err(&card->gdev->dev, "Failed to create completion queue\n");
	goto out;
}

static void qeth_free_cq(struct qeth_card *card)
{
	if (card->qdio.c_q) {
		--card->qdio.no_in_queues;
		qeth_free_qdio_queue(card->qdio.c_q);
		card->qdio.c_q = NULL;
	}
	kfree(card->qdio.out_bufstates);
	card->qdio.out_bufstates = NULL;
}

static enum iucv_tx_notify qeth_compute_cq_notification(int sbalf15,
							int delayed)
{
	enum iucv_tx_notify n;

	switch (sbalf15) {
	case 0:
		n = delayed ? TX_NOTIFY_DELAYED_OK : TX_NOTIFY_OK;
		break;
	case 4:
	case 16:
	case 17:
	case 18:
		n = delayed ? TX_NOTIFY_DELAYED_UNREACHABLE :
			TX_NOTIFY_UNREACHABLE;
		break;
	default:
		n = delayed ? TX_NOTIFY_DELAYED_GENERALERROR :
			TX_NOTIFY_GENERALERROR;
		break;
	}

	return n;
}

<<<<<<< HEAD
static void qeth_cleanup_handled_pending(struct qeth_qdio_out_q *q, int bidx,
					 int forced_cleanup)
{
	if (q->card->options.cq != QETH_CQ_ENABLED)
		return;

	if (q->bufs[bidx]->next_pending != NULL) {
		struct qeth_qdio_out_buffer *head = q->bufs[bidx];
		struct qeth_qdio_out_buffer *c = q->bufs[bidx]->next_pending;

		while (c) {
			if (forced_cleanup ||
			    atomic_read(&c->state) ==
			      QETH_QDIO_BUF_HANDLED_DELAYED) {
				struct qeth_qdio_out_buffer *f = c;

				QETH_CARD_TEXT(f->q->card, 5, "fp");
				QETH_CARD_TEXT_(f->q->card, 5, "%lx", (long) f);
				/* release here to avoid interleaving between
				   outbound tasklet and inbound tasklet
				   regarding notifications and lifecycle */
				qeth_tx_complete_buf(c, forced_cleanup, 0);

				c = f->next_pending;
				WARN_ON_ONCE(head->next_pending != f);
				head->next_pending = c;
				kmem_cache_free(qeth_qdio_outbuf_cache, f);
			} else {
				head = c;
				c = c->next_pending;
			}

		}
	}
	if (forced_cleanup && (atomic_read(&(q->bufs[bidx]->state)) ==
					QETH_QDIO_BUF_HANDLED_DELAYED)) {
		/* for recovery situations */
		qeth_init_qdio_out_buf(q, bidx);
		QETH_CARD_TEXT(q->card, 2, "clprecov");
	}
}

=======
>>>>>>> f642729d
static void qeth_qdio_handle_aob(struct qeth_card *card,
				 unsigned long phys_aob_addr)
{
	enum qeth_qdio_out_buffer_state new_state = QETH_QDIO_BUF_QAOB_OK;
	struct qaob *aob;
	struct qeth_qdio_out_buffer *buffer;
	enum iucv_tx_notify notification;
	struct qeth_qdio_out_q *queue;
	unsigned int i;

	aob = (struct qaob *) phys_to_virt(phys_aob_addr);
	QETH_CARD_TEXT(card, 5, "haob");
	QETH_CARD_TEXT_(card, 5, "%lx", phys_aob_addr);
	buffer = (struct qeth_qdio_out_buffer *) aob->user1;
	QETH_CARD_TEXT_(card, 5, "%lx", aob->user1);

	if (aob->aorc) {
		QETH_CARD_TEXT_(card, 2, "aorc%02X", aob->aorc);
		new_state = QETH_QDIO_BUF_QAOB_ERROR;
	}

	switch (atomic_xchg(&buffer->state, new_state)) {
	case QETH_QDIO_BUF_PRIMED:
		/* Faster than TX completion code, let it handle the async
		 * completion for us.
		 */
		break;
	case QETH_QDIO_BUF_PENDING:
		/* TX completion code is active and will handle the async
		 * completion for us.
		 */
		break;
	case QETH_QDIO_BUF_NEED_QAOB:
		/* TX completion code is already finished. */
		notification = qeth_compute_cq_notification(aob->aorc, 1);
		qeth_notify_skbs(buffer->q, buffer, notification);

		/* Free dangling allocations. The attached skbs are handled by
		 * qeth_tx_complete_pending_bufs().
		 */
		for (i = 0;
		     i < aob->sb_count && i < QETH_MAX_BUFFER_ELEMENTS(card);
		     i++) {
			void *data = phys_to_virt(aob->sba[i]);

			if (data && buffer->is_header[i])
				kmem_cache_free(qeth_core_header_cache, data);
			buffer->is_header[i] = 0;
		}

		queue = buffer->q;
		atomic_set(&buffer->state, QETH_QDIO_BUF_EMPTY);
		napi_schedule(&queue->napi);
		break;
	default:
		WARN_ON_ONCE(1);
	}

	qdio_release_aob(aob);
}

static void qeth_setup_ccw(struct ccw1 *ccw, u8 cmd_code, u8 flags, u32 len,
			   void *data)
{
	ccw->cmd_code = cmd_code;
	ccw->flags = flags | CCW_FLAG_SLI;
	ccw->count = len;
	ccw->cda = (__u32) __pa(data);
}

static int __qeth_issue_next_read(struct qeth_card *card)
{
	struct qeth_cmd_buffer *iob = card->read_cmd;
	struct qeth_channel *channel = iob->channel;
	struct ccw1 *ccw = __ccw_from_cmd(iob);
	int rc;

	QETH_CARD_TEXT(card, 5, "issnxrd");
	if (channel->state != CH_STATE_UP)
		return -EIO;

	memset(iob->data, 0, iob->length);
	qeth_setup_ccw(ccw, CCW_CMD_READ, 0, iob->length, iob->data);
	iob->callback = qeth_issue_next_read_cb;
	/* keep the cmd alive after completion: */
	qeth_get_cmd(iob);

	QETH_CARD_TEXT(card, 6, "noirqpnd");
	rc = ccw_device_start(channel->ccwdev, ccw, (addr_t) iob, 0, 0);
	if (!rc) {
		channel->active_cmd = iob;
	} else {
		QETH_DBF_MESSAGE(2, "error %i on device %x when starting next read ccw!\n",
				 rc, CARD_DEVID(card));
		qeth_unlock_channel(card, channel);
		qeth_put_cmd(iob);
		card->read_or_write_problem = 1;
		qeth_schedule_recovery(card);
	}
	return rc;
}

static int qeth_issue_next_read(struct qeth_card *card)
{
	int ret;

	spin_lock_irq(get_ccwdev_lock(CARD_RDEV(card)));
	ret = __qeth_issue_next_read(card);
	spin_unlock_irq(get_ccwdev_lock(CARD_RDEV(card)));

	return ret;
}

static void qeth_enqueue_cmd(struct qeth_card *card,
			     struct qeth_cmd_buffer *iob)
{
	spin_lock_irq(&card->lock);
	list_add_tail(&iob->list_entry, &card->cmd_waiter_list);
	spin_unlock_irq(&card->lock);
}

static void qeth_dequeue_cmd(struct qeth_card *card,
			     struct qeth_cmd_buffer *iob)
{
	spin_lock_irq(&card->lock);
	list_del(&iob->list_entry);
	spin_unlock_irq(&card->lock);
}

void qeth_notify_cmd(struct qeth_cmd_buffer *iob, int reason)
{
	iob->rc = reason;
	complete(&iob->done);
}
EXPORT_SYMBOL_GPL(qeth_notify_cmd);

static void qeth_flush_local_addrs4(struct qeth_card *card)
{
	struct qeth_local_addr *addr;
	struct hlist_node *tmp;
	unsigned int i;

	spin_lock_irq(&card->local_addrs4_lock);
	hash_for_each_safe(card->local_addrs4, i, tmp, addr, hnode) {
		hash_del_rcu(&addr->hnode);
		kfree_rcu(addr, rcu);
	}
	spin_unlock_irq(&card->local_addrs4_lock);
}

static void qeth_flush_local_addrs6(struct qeth_card *card)
{
	struct qeth_local_addr *addr;
	struct hlist_node *tmp;
	unsigned int i;

	spin_lock_irq(&card->local_addrs6_lock);
	hash_for_each_safe(card->local_addrs6, i, tmp, addr, hnode) {
		hash_del_rcu(&addr->hnode);
		kfree_rcu(addr, rcu);
	}
	spin_unlock_irq(&card->local_addrs6_lock);
}

static void qeth_flush_local_addrs(struct qeth_card *card)
{
	qeth_flush_local_addrs4(card);
	qeth_flush_local_addrs6(card);
}

static void qeth_add_local_addrs4(struct qeth_card *card,
				  struct qeth_ipacmd_local_addrs4 *cmd)
{
	unsigned int i;

	if (cmd->addr_length !=
	    sizeof_field(struct qeth_ipacmd_local_addr4, addr)) {
		dev_err_ratelimited(&card->gdev->dev,
				    "Dropped IPv4 ADD LOCAL ADDR event with bad length %u\n",
				    cmd->addr_length);
		return;
	}

	spin_lock(&card->local_addrs4_lock);
	for (i = 0; i < cmd->count; i++) {
		unsigned int key = ipv4_addr_hash(cmd->addrs[i].addr);
		struct qeth_local_addr *addr;
		bool duplicate = false;

		hash_for_each_possible(card->local_addrs4, addr, hnode, key) {
			if (addr->addr.s6_addr32[3] == cmd->addrs[i].addr) {
				duplicate = true;
				break;
			}
		}

		if (duplicate)
			continue;

		addr = kmalloc(sizeof(*addr), GFP_ATOMIC);
		if (!addr) {
			dev_err(&card->gdev->dev,
				"Failed to allocate local addr object. Traffic to %pI4 might suffer.\n",
				&cmd->addrs[i].addr);
			continue;
		}

		ipv6_addr_set(&addr->addr, 0, 0, 0, cmd->addrs[i].addr);
		hash_add_rcu(card->local_addrs4, &addr->hnode, key);
	}
	spin_unlock(&card->local_addrs4_lock);
}

static void qeth_add_local_addrs6(struct qeth_card *card,
				  struct qeth_ipacmd_local_addrs6 *cmd)
{
	unsigned int i;

	if (cmd->addr_length !=
	    sizeof_field(struct qeth_ipacmd_local_addr6, addr)) {
		dev_err_ratelimited(&card->gdev->dev,
				    "Dropped IPv6 ADD LOCAL ADDR event with bad length %u\n",
				    cmd->addr_length);
		return;
	}

	spin_lock(&card->local_addrs6_lock);
	for (i = 0; i < cmd->count; i++) {
		u32 key = ipv6_addr_hash(&cmd->addrs[i].addr);
		struct qeth_local_addr *addr;
		bool duplicate = false;

		hash_for_each_possible(card->local_addrs6, addr, hnode, key) {
			if (ipv6_addr_equal(&addr->addr, &cmd->addrs[i].addr)) {
				duplicate = true;
				break;
			}
		}

		if (duplicate)
			continue;

		addr = kmalloc(sizeof(*addr), GFP_ATOMIC);
		if (!addr) {
			dev_err(&card->gdev->dev,
				"Failed to allocate local addr object. Traffic to %pI6c might suffer.\n",
				&cmd->addrs[i].addr);
			continue;
		}

		addr->addr = cmd->addrs[i].addr;
		hash_add_rcu(card->local_addrs6, &addr->hnode, key);
	}
	spin_unlock(&card->local_addrs6_lock);
}

static void qeth_del_local_addrs4(struct qeth_card *card,
				  struct qeth_ipacmd_local_addrs4 *cmd)
{
	unsigned int i;

	if (cmd->addr_length !=
	    sizeof_field(struct qeth_ipacmd_local_addr4, addr)) {
		dev_err_ratelimited(&card->gdev->dev,
				    "Dropped IPv4 DEL LOCAL ADDR event with bad length %u\n",
				    cmd->addr_length);
		return;
	}

	spin_lock(&card->local_addrs4_lock);
	for (i = 0; i < cmd->count; i++) {
		struct qeth_ipacmd_local_addr4 *addr = &cmd->addrs[i];
		unsigned int key = ipv4_addr_hash(addr->addr);
		struct qeth_local_addr *tmp;

		hash_for_each_possible(card->local_addrs4, tmp, hnode, key) {
			if (tmp->addr.s6_addr32[3] == addr->addr) {
				hash_del_rcu(&tmp->hnode);
				kfree_rcu(tmp, rcu);
				break;
			}
		}
	}
	spin_unlock(&card->local_addrs4_lock);
}

static void qeth_del_local_addrs6(struct qeth_card *card,
				  struct qeth_ipacmd_local_addrs6 *cmd)
{
	unsigned int i;

	if (cmd->addr_length !=
	    sizeof_field(struct qeth_ipacmd_local_addr6, addr)) {
		dev_err_ratelimited(&card->gdev->dev,
				    "Dropped IPv6 DEL LOCAL ADDR event with bad length %u\n",
				    cmd->addr_length);
		return;
	}

	spin_lock(&card->local_addrs6_lock);
	for (i = 0; i < cmd->count; i++) {
		struct qeth_ipacmd_local_addr6 *addr = &cmd->addrs[i];
		u32 key = ipv6_addr_hash(&addr->addr);
		struct qeth_local_addr *tmp;

		hash_for_each_possible(card->local_addrs6, tmp, hnode, key) {
			if (ipv6_addr_equal(&tmp->addr, &addr->addr)) {
				hash_del_rcu(&tmp->hnode);
				kfree_rcu(tmp, rcu);
				break;
			}
		}
	}
	spin_unlock(&card->local_addrs6_lock);
}

static bool qeth_next_hop_is_local_v4(struct qeth_card *card,
				      struct sk_buff *skb)
{
	struct qeth_local_addr *tmp;
	bool is_local = false;
	unsigned int key;
	__be32 next_hop;

	if (hash_empty(card->local_addrs4))
		return false;

	rcu_read_lock();
	next_hop = qeth_next_hop_v4_rcu(skb,
					qeth_dst_check_rcu(skb, htons(ETH_P_IP)));
	key = ipv4_addr_hash(next_hop);

	hash_for_each_possible_rcu(card->local_addrs4, tmp, hnode, key) {
		if (tmp->addr.s6_addr32[3] == next_hop) {
			is_local = true;
			break;
		}
	}
	rcu_read_unlock();

	return is_local;
}

static bool qeth_next_hop_is_local_v6(struct qeth_card *card,
				      struct sk_buff *skb)
{
	struct qeth_local_addr *tmp;
	struct in6_addr *next_hop;
	bool is_local = false;
	u32 key;

	if (hash_empty(card->local_addrs6))
		return false;

	rcu_read_lock();
	next_hop = qeth_next_hop_v6_rcu(skb,
					qeth_dst_check_rcu(skb, htons(ETH_P_IPV6)));
	key = ipv6_addr_hash(next_hop);

	hash_for_each_possible_rcu(card->local_addrs6, tmp, hnode, key) {
		if (ipv6_addr_equal(&tmp->addr, next_hop)) {
			is_local = true;
			break;
		}
	}
	rcu_read_unlock();

	return is_local;
}

static int qeth_debugfs_local_addr_show(struct seq_file *m, void *v)
{
	struct qeth_card *card = m->private;
	struct qeth_local_addr *tmp;
	unsigned int i;

	rcu_read_lock();
	hash_for_each_rcu(card->local_addrs4, i, tmp, hnode)
		seq_printf(m, "%pI4\n", &tmp->addr.s6_addr32[3]);
	hash_for_each_rcu(card->local_addrs6, i, tmp, hnode)
		seq_printf(m, "%pI6c\n", &tmp->addr);
	rcu_read_unlock();

	return 0;
}

DEFINE_SHOW_ATTRIBUTE(qeth_debugfs_local_addr);

static void qeth_issue_ipa_msg(struct qeth_ipa_cmd *cmd, int rc,
		struct qeth_card *card)
{
	const char *ipa_name;
	int com = cmd->hdr.command;

	ipa_name = qeth_get_ipa_cmd_name(com);

	if (rc)
		QETH_DBF_MESSAGE(2, "IPA: %s(%#x) for device %x returned %#x \"%s\"\n",
				 ipa_name, com, CARD_DEVID(card), rc,
				 qeth_get_ipa_msg(rc));
	else
		QETH_DBF_MESSAGE(5, "IPA: %s(%#x) for device %x succeeded\n",
				 ipa_name, com, CARD_DEVID(card));
}

static struct qeth_ipa_cmd *qeth_check_ipa_data(struct qeth_card *card,
						struct qeth_ipa_cmd *cmd)
{
	QETH_CARD_TEXT(card, 5, "chkipad");

	if (IS_IPA_REPLY(cmd)) {
		if (cmd->hdr.command != IPA_CMD_SETCCID &&
		    cmd->hdr.command != IPA_CMD_DELCCID &&
		    cmd->hdr.command != IPA_CMD_MODCCID &&
		    cmd->hdr.command != IPA_CMD_SET_DIAG_ASS)
			qeth_issue_ipa_msg(cmd, cmd->hdr.return_code, card);
		return cmd;
	}

	/* handle unsolicited event: */
	switch (cmd->hdr.command) {
	case IPA_CMD_STOPLAN:
		if (cmd->hdr.return_code == IPA_RC_VEPA_TO_VEB_TRANSITION) {
			dev_err(&card->gdev->dev,
				"Interface %s is down because the adjacent port is no longer in reflective relay mode\n",
				netdev_name(card->dev));
			schedule_work(&card->close_dev_work);
		} else {
			dev_warn(&card->gdev->dev,
				 "The link for interface %s on CHPID 0x%X failed\n",
				 netdev_name(card->dev), card->info.chpid);
			qeth_issue_ipa_msg(cmd, cmd->hdr.return_code, card);
			netif_carrier_off(card->dev);
		}
		return NULL;
	case IPA_CMD_STARTLAN:
		dev_info(&card->gdev->dev,
			 "The link for %s on CHPID 0x%X has been restored\n",
			 netdev_name(card->dev), card->info.chpid);
		if (card->info.hwtrap)
			card->info.hwtrap = 2;
		qeth_schedule_recovery(card);
		return NULL;
	case IPA_CMD_SETBRIDGEPORT_IQD:
	case IPA_CMD_SETBRIDGEPORT_OSA:
	case IPA_CMD_ADDRESS_CHANGE_NOTIF:
		if (card->discipline->control_event_handler(card, cmd))
			return cmd;
		return NULL;
	case IPA_CMD_MODCCID:
		return cmd;
	case IPA_CMD_REGISTER_LOCAL_ADDR:
		if (cmd->hdr.prot_version == QETH_PROT_IPV4)
			qeth_add_local_addrs4(card, &cmd->data.local_addrs4);
		else if (cmd->hdr.prot_version == QETH_PROT_IPV6)
			qeth_add_local_addrs6(card, &cmd->data.local_addrs6);

		QETH_CARD_TEXT(card, 3, "irla");
		return NULL;
	case IPA_CMD_UNREGISTER_LOCAL_ADDR:
		if (cmd->hdr.prot_version == QETH_PROT_IPV4)
			qeth_del_local_addrs4(card, &cmd->data.local_addrs4);
		else if (cmd->hdr.prot_version == QETH_PROT_IPV6)
			qeth_del_local_addrs6(card, &cmd->data.local_addrs6);

		QETH_CARD_TEXT(card, 3, "urla");
		return NULL;
	default:
		QETH_DBF_MESSAGE(2, "Received data is IPA but not a reply!\n");
		return cmd;
	}
}

static void qeth_clear_ipacmd_list(struct qeth_card *card)
{
	struct qeth_cmd_buffer *iob;
	unsigned long flags;

	QETH_CARD_TEXT(card, 4, "clipalst");

	spin_lock_irqsave(&card->lock, flags);
	list_for_each_entry(iob, &card->cmd_waiter_list, list_entry)
		qeth_notify_cmd(iob, -ECANCELED);
	spin_unlock_irqrestore(&card->lock, flags);
}

static int qeth_check_idx_response(struct qeth_card *card,
	unsigned char *buffer)
{
	QETH_DBF_HEX(CTRL, 2, buffer, QETH_DBF_CTRL_LEN);
	if ((buffer[2] & QETH_IDX_TERMINATE_MASK) == QETH_IDX_TERMINATE) {
		QETH_DBF_MESSAGE(2, "received an IDX TERMINATE with cause code %#04x\n",
				 buffer[4]);
		QETH_CARD_TEXT(card, 2, "ckidxres");
		QETH_CARD_TEXT(card, 2, " idxterm");
		QETH_CARD_TEXT_(card, 2, "rc%x", buffer[4]);
		if (buffer[4] == QETH_IDX_TERM_BAD_TRANSPORT ||
		    buffer[4] == QETH_IDX_TERM_BAD_TRANSPORT_VM) {
			dev_err(&card->gdev->dev,
				"The device does not support the configured transport mode\n");
			return -EPROTONOSUPPORT;
		}
		return -EIO;
	}
	return 0;
}

void qeth_put_cmd(struct qeth_cmd_buffer *iob)
{
	if (refcount_dec_and_test(&iob->ref_count)) {
		kfree(iob->data);
		kfree(iob);
	}
}
EXPORT_SYMBOL_GPL(qeth_put_cmd);

static void qeth_release_buffer_cb(struct qeth_card *card,
				   struct qeth_cmd_buffer *iob,
				   unsigned int data_length)
{
	qeth_put_cmd(iob);
}

static void qeth_cancel_cmd(struct qeth_cmd_buffer *iob, int rc)
{
	qeth_notify_cmd(iob, rc);
	qeth_put_cmd(iob);
}

struct qeth_cmd_buffer *qeth_alloc_cmd(struct qeth_channel *channel,
				       unsigned int length, unsigned int ccws,
				       long timeout)
{
	struct qeth_cmd_buffer *iob;

	if (length > QETH_BUFSIZE)
		return NULL;

	iob = kzalloc(sizeof(*iob), GFP_KERNEL);
	if (!iob)
		return NULL;

	iob->data = kzalloc(ALIGN(length, 8) + ccws * sizeof(struct ccw1),
			    GFP_KERNEL | GFP_DMA);
	if (!iob->data) {
		kfree(iob);
		return NULL;
	}

	init_completion(&iob->done);
	spin_lock_init(&iob->lock);
	refcount_set(&iob->ref_count, 1);
	iob->channel = channel;
	iob->timeout = timeout;
	iob->length = length;
	return iob;
}
EXPORT_SYMBOL_GPL(qeth_alloc_cmd);

static void qeth_issue_next_read_cb(struct qeth_card *card,
				    struct qeth_cmd_buffer *iob,
				    unsigned int data_length)
{
	struct qeth_cmd_buffer *request = NULL;
	struct qeth_ipa_cmd *cmd = NULL;
	struct qeth_reply *reply = NULL;
	struct qeth_cmd_buffer *tmp;
	unsigned long flags;
	int rc = 0;

	QETH_CARD_TEXT(card, 4, "sndctlcb");
	rc = qeth_check_idx_response(card, iob->data);
	switch (rc) {
	case 0:
		break;
	case -EIO:
		qeth_schedule_recovery(card);
		fallthrough;
	default:
		qeth_clear_ipacmd_list(card);
		goto err_idx;
	}

	cmd = __ipa_reply(iob);
	if (cmd) {
		cmd = qeth_check_ipa_data(card, cmd);
		if (!cmd)
			goto out;
		if (IS_OSN(card) && card->osn_info.assist_cb &&
		    cmd->hdr.command != IPA_CMD_STARTLAN) {
			card->osn_info.assist_cb(card->dev, cmd);
			goto out;
		}
	}

	/* match against pending cmd requests */
	spin_lock_irqsave(&card->lock, flags);
	list_for_each_entry(tmp, &card->cmd_waiter_list, list_entry) {
		if (tmp->match && tmp->match(tmp, iob)) {
			request = tmp;
			/* take the object outside the lock */
			qeth_get_cmd(request);
			break;
		}
	}
	spin_unlock_irqrestore(&card->lock, flags);

	if (!request)
		goto out;

	reply = &request->reply;
	if (!reply->callback) {
		rc = 0;
		goto no_callback;
	}

	spin_lock_irqsave(&request->lock, flags);
	if (request->rc)
		/* Bail out when the requestor has already left: */
		rc = request->rc;
	else
		rc = reply->callback(card, reply, cmd ? (unsigned long)cmd :
							(unsigned long)iob);
	spin_unlock_irqrestore(&request->lock, flags);

no_callback:
	if (rc <= 0)
		qeth_notify_cmd(request, rc);
	qeth_put_cmd(request);
out:
	memcpy(&card->seqno.pdu_hdr_ack,
		QETH_PDU_HEADER_SEQ_NO(iob->data),
		QETH_SEQ_NO_LENGTH);
	__qeth_issue_next_read(card);
err_idx:
	qeth_put_cmd(iob);
}

static int qeth_set_thread_start_bit(struct qeth_card *card,
		unsigned long thread)
{
	unsigned long flags;
	int rc = 0;

	spin_lock_irqsave(&card->thread_mask_lock, flags);
	if (!(card->thread_allowed_mask & thread))
		rc = -EPERM;
	else if (card->thread_start_mask & thread)
		rc = -EBUSY;
	else
		card->thread_start_mask |= thread;
	spin_unlock_irqrestore(&card->thread_mask_lock, flags);

	return rc;
}

static void qeth_clear_thread_start_bit(struct qeth_card *card,
					unsigned long thread)
{
	unsigned long flags;

	spin_lock_irqsave(&card->thread_mask_lock, flags);
	card->thread_start_mask &= ~thread;
	spin_unlock_irqrestore(&card->thread_mask_lock, flags);
	wake_up(&card->wait_q);
}

static void qeth_clear_thread_running_bit(struct qeth_card *card,
					  unsigned long thread)
{
	unsigned long flags;

	spin_lock_irqsave(&card->thread_mask_lock, flags);
	card->thread_running_mask &= ~thread;
	spin_unlock_irqrestore(&card->thread_mask_lock, flags);
	wake_up_all(&card->wait_q);
}

static int __qeth_do_run_thread(struct qeth_card *card, unsigned long thread)
{
	unsigned long flags;
	int rc = 0;

	spin_lock_irqsave(&card->thread_mask_lock, flags);
	if (card->thread_start_mask & thread) {
		if ((card->thread_allowed_mask & thread) &&
		    !(card->thread_running_mask & thread)) {
			rc = 1;
			card->thread_start_mask &= ~thread;
			card->thread_running_mask |= thread;
		} else
			rc = -EPERM;
	}
	spin_unlock_irqrestore(&card->thread_mask_lock, flags);
	return rc;
}

static int qeth_do_run_thread(struct qeth_card *card, unsigned long thread)
{
	int rc = 0;

	wait_event(card->wait_q,
		   (rc = __qeth_do_run_thread(card, thread)) >= 0);
	return rc;
}

int qeth_schedule_recovery(struct qeth_card *card)
{
	int rc;

	QETH_CARD_TEXT(card, 2, "startrec");

	rc = qeth_set_thread_start_bit(card, QETH_RECOVER_THREAD);
	if (!rc)
		schedule_work(&card->kernel_thread_starter);

	return rc;
}

static int qeth_get_problem(struct qeth_card *card, struct ccw_device *cdev,
			    struct irb *irb)
{
	int dstat, cstat;
	char *sense;

	sense = (char *) irb->ecw;
	cstat = irb->scsw.cmd.cstat;
	dstat = irb->scsw.cmd.dstat;

	if (cstat & (SCHN_STAT_CHN_CTRL_CHK | SCHN_STAT_INTF_CTRL_CHK |
		     SCHN_STAT_CHN_DATA_CHK | SCHN_STAT_CHAIN_CHECK |
		     SCHN_STAT_PROT_CHECK | SCHN_STAT_PROG_CHECK)) {
		QETH_CARD_TEXT(card, 2, "CGENCHK");
		dev_warn(&cdev->dev, "The qeth device driver "
			"failed to recover an error on the device\n");
		QETH_DBF_MESSAGE(2, "check on channel %x with dstat=%#x, cstat=%#x\n",
				 CCW_DEVID(cdev), dstat, cstat);
		print_hex_dump(KERN_WARNING, "qeth: irb ", DUMP_PREFIX_OFFSET,
				16, 1, irb, 64, 1);
		return -EIO;
	}

	if (dstat & DEV_STAT_UNIT_CHECK) {
		if (sense[SENSE_RESETTING_EVENT_BYTE] &
		    SENSE_RESETTING_EVENT_FLAG) {
			QETH_CARD_TEXT(card, 2, "REVIND");
			return -EIO;
		}
		if (sense[SENSE_COMMAND_REJECT_BYTE] &
		    SENSE_COMMAND_REJECT_FLAG) {
			QETH_CARD_TEXT(card, 2, "CMDREJi");
			return -EIO;
		}
		if ((sense[2] == 0xaf) && (sense[3] == 0xfe)) {
			QETH_CARD_TEXT(card, 2, "AFFE");
			return -EIO;
		}
		if ((!sense[0]) && (!sense[1]) && (!sense[2]) && (!sense[3])) {
			QETH_CARD_TEXT(card, 2, "ZEROSEN");
			return 0;
		}
		QETH_CARD_TEXT(card, 2, "DGENCHK");
		return -EIO;
	}
	return 0;
}

static int qeth_check_irb_error(struct qeth_card *card, struct ccw_device *cdev,
				struct irb *irb)
{
	if (!IS_ERR(irb))
		return 0;

	switch (PTR_ERR(irb)) {
	case -EIO:
		QETH_DBF_MESSAGE(2, "i/o-error on channel %x\n",
				 CCW_DEVID(cdev));
		QETH_CARD_TEXT(card, 2, "ckirberr");
		QETH_CARD_TEXT_(card, 2, "  rc%d", -EIO);
		return -EIO;
	case -ETIMEDOUT:
		dev_warn(&cdev->dev, "A hardware operation timed out"
			" on the device\n");
		QETH_CARD_TEXT(card, 2, "ckirberr");
		QETH_CARD_TEXT_(card, 2, "  rc%d", -ETIMEDOUT);
		return -ETIMEDOUT;
	default:
		QETH_DBF_MESSAGE(2, "unknown error %ld on channel %x\n",
				 PTR_ERR(irb), CCW_DEVID(cdev));
		QETH_CARD_TEXT(card, 2, "ckirberr");
		QETH_CARD_TEXT(card, 2, "  rc???");
		return PTR_ERR(irb);
	}
}

static void qeth_irq(struct ccw_device *cdev, unsigned long intparm,
		struct irb *irb)
{
	int rc;
	int cstat, dstat;
	struct qeth_cmd_buffer *iob = NULL;
	struct ccwgroup_device *gdev;
	struct qeth_channel *channel;
	struct qeth_card *card;

	/* while we hold the ccwdev lock, this stays valid: */
	gdev = dev_get_drvdata(&cdev->dev);
	card = dev_get_drvdata(&gdev->dev);

	QETH_CARD_TEXT(card, 5, "irq");

	if (card->read.ccwdev == cdev) {
		channel = &card->read;
		QETH_CARD_TEXT(card, 5, "read");
	} else if (card->write.ccwdev == cdev) {
		channel = &card->write;
		QETH_CARD_TEXT(card, 5, "write");
	} else {
		channel = &card->data;
		QETH_CARD_TEXT(card, 5, "data");
	}

	if (intparm == 0) {
		QETH_CARD_TEXT(card, 5, "irqunsol");
	} else if ((addr_t)intparm != (addr_t)channel->active_cmd) {
		QETH_CARD_TEXT(card, 5, "irqunexp");

		dev_err(&cdev->dev,
			"Received IRQ with intparm %lx, expected %px\n",
			intparm, channel->active_cmd);
		if (channel->active_cmd)
			qeth_cancel_cmd(channel->active_cmd, -EIO);
	} else {
		iob = (struct qeth_cmd_buffer *) (addr_t)intparm;
	}

	channel->active_cmd = NULL;
	qeth_unlock_channel(card, channel);

	rc = qeth_check_irb_error(card, cdev, irb);
	if (rc) {
		/* IO was terminated, free its resources. */
		if (iob)
			qeth_cancel_cmd(iob, rc);
		return;
	}

	if (irb->scsw.cmd.fctl & SCSW_FCTL_CLEAR_FUNC) {
		channel->state = CH_STATE_STOPPED;
		wake_up(&card->wait_q);
	}

	if (irb->scsw.cmd.fctl & SCSW_FCTL_HALT_FUNC) {
		channel->state = CH_STATE_HALTED;
		wake_up(&card->wait_q);
	}

	if (iob && (irb->scsw.cmd.fctl & (SCSW_FCTL_CLEAR_FUNC |
					  SCSW_FCTL_HALT_FUNC))) {
		qeth_cancel_cmd(iob, -ECANCELED);
		iob = NULL;
	}

	cstat = irb->scsw.cmd.cstat;
	dstat = irb->scsw.cmd.dstat;

	if ((dstat & DEV_STAT_UNIT_EXCEP) ||
	    (dstat & DEV_STAT_UNIT_CHECK) ||
	    (cstat)) {
		if (irb->esw.esw0.erw.cons) {
			dev_warn(&channel->ccwdev->dev,
				"The qeth device driver failed to recover "
				"an error on the device\n");
			QETH_DBF_MESSAGE(2, "sense data available on channel %x: cstat %#X dstat %#X\n",
					 CCW_DEVID(channel->ccwdev), cstat,
					 dstat);
			print_hex_dump(KERN_WARNING, "qeth: irb ",
				DUMP_PREFIX_OFFSET, 16, 1, irb, 32, 1);
			print_hex_dump(KERN_WARNING, "qeth: sense data ",
				DUMP_PREFIX_OFFSET, 16, 1, irb->ecw, 32, 1);
		}

		rc = qeth_get_problem(card, cdev, irb);
		if (rc) {
			card->read_or_write_problem = 1;
			if (iob)
				qeth_cancel_cmd(iob, rc);
			qeth_clear_ipacmd_list(card);
			qeth_schedule_recovery(card);
			return;
		}
	}

	if (iob) {
		/* sanity check: */
		if (irb->scsw.cmd.count > iob->length) {
			qeth_cancel_cmd(iob, -EIO);
			return;
		}
		if (iob->callback)
			iob->callback(card, iob,
				      iob->length - irb->scsw.cmd.count);
	}
}

static void qeth_notify_skbs(struct qeth_qdio_out_q *q,
		struct qeth_qdio_out_buffer *buf,
		enum iucv_tx_notify notification)
{
	struct sk_buff *skb;

	skb_queue_walk(&buf->skb_list, skb) {
		struct sock *sk = skb->sk;

		QETH_CARD_TEXT_(q->card, 5, "skbn%d", notification);
		QETH_CARD_TEXT_(q->card, 5, "%lx", (long) skb);
		if (sk && sk->sk_family == PF_IUCV)
			iucv_sk(sk)->sk_txnotify(sk, notification);
	}
}

static void qeth_tx_complete_buf(struct qeth_qdio_out_buffer *buf, bool error,
				 int budget)
{
	struct qeth_qdio_out_q *queue = buf->q;
	struct sk_buff *skb;

	/* Empty buffer? */
	if (buf->next_element_to_fill == 0)
		return;

	QETH_TXQ_STAT_INC(queue, bufs);
	QETH_TXQ_STAT_ADD(queue, buf_elements, buf->next_element_to_fill);
	if (error) {
		QETH_TXQ_STAT_ADD(queue, tx_errors, buf->frames);
	} else {
		QETH_TXQ_STAT_ADD(queue, tx_packets, buf->frames);
		QETH_TXQ_STAT_ADD(queue, tx_bytes, buf->bytes);
	}

	while ((skb = __skb_dequeue(&buf->skb_list)) != NULL) {
		unsigned int bytes = qdisc_pkt_len(skb);
		bool is_tso = skb_is_gso(skb);
		unsigned int packets;

		packets = is_tso ? skb_shinfo(skb)->gso_segs : 1;
		if (!error) {
			if (skb->ip_summed == CHECKSUM_PARTIAL)
				QETH_TXQ_STAT_ADD(queue, skbs_csum, packets);
			if (skb_is_nonlinear(skb))
				QETH_TXQ_STAT_INC(queue, skbs_sg);
			if (is_tso) {
				QETH_TXQ_STAT_INC(queue, skbs_tso);
				QETH_TXQ_STAT_ADD(queue, tso_bytes, bytes);
			}
		}

		napi_consume_skb(skb, budget);
	}
}

static void qeth_clear_output_buffer(struct qeth_qdio_out_q *queue,
				     struct qeth_qdio_out_buffer *buf,
				     bool error, int budget)
{
	int i;

	/* is PCI flag set on buffer? */
	if (buf->buffer->element[0].sflags & SBAL_SFLAGS0_PCI_REQ)
		atomic_dec(&queue->set_pci_flags_count);

	qeth_tx_complete_buf(buf, error, budget);

	for (i = 0; i < queue->max_elements; ++i) {
		void *data = phys_to_virt(buf->buffer->element[i].addr);

		if (data && buf->is_header[i])
			kmem_cache_free(qeth_core_header_cache, data);
		buf->is_header[i] = 0;
	}

	qeth_scrub_qdio_buffer(buf->buffer, queue->max_elements);
	buf->next_element_to_fill = 0;
	buf->frames = 0;
	buf->bytes = 0;
	atomic_set(&buf->state, QETH_QDIO_BUF_EMPTY);
}

static void qeth_tx_complete_pending_bufs(struct qeth_card *card,
					  struct qeth_qdio_out_q *queue,
					  bool drain)
{
	struct qeth_qdio_out_buffer *buf, *tmp;

	list_for_each_entry_safe(buf, tmp, &queue->pending_bufs, list_entry) {
		if (drain || atomic_read(&buf->state) == QETH_QDIO_BUF_EMPTY) {
			QETH_CARD_TEXT(card, 5, "fp");
			QETH_CARD_TEXT_(card, 5, "%lx", (long) buf);

			if (drain)
				qeth_notify_skbs(queue, buf,
						 TX_NOTIFY_GENERALERROR);
			qeth_tx_complete_buf(buf, drain, 0);

			list_del(&buf->list_entry);
			kmem_cache_free(qeth_qdio_outbuf_cache, buf);
		}
	}
}

static void qeth_drain_output_queue(struct qeth_qdio_out_q *q, bool free)
{
	int j;

	qeth_tx_complete_pending_bufs(q->card, q, true);

	for (j = 0; j < QDIO_MAX_BUFFERS_PER_Q; ++j) {
		if (!q->bufs[j])
			continue;

		qeth_clear_output_buffer(q, q->bufs[j], true, 0);
		if (free) {
			kmem_cache_free(qeth_qdio_outbuf_cache, q->bufs[j]);
			q->bufs[j] = NULL;
		}
	}
}

static void qeth_drain_output_queues(struct qeth_card *card)
{
	int i;

	QETH_CARD_TEXT(card, 2, "clearqdbf");
	/* clear outbound buffers to free skbs */
	for (i = 0; i < card->qdio.no_out_queues; ++i) {
		if (card->qdio.out_qs[i])
			qeth_drain_output_queue(card->qdio.out_qs[i], false);
	}
}

static void qeth_osa_set_output_queues(struct qeth_card *card, bool single)
{
	unsigned int max = single ? 1 : card->dev->num_tx_queues;

	if (card->qdio.no_out_queues == max)
		return;

	if (atomic_read(&card->qdio.state) != QETH_QDIO_UNINITIALIZED)
		qeth_free_qdio_queues(card);

	if (max == 1 && card->qdio.do_prio_queueing != QETH_PRIOQ_DEFAULT)
		dev_info(&card->gdev->dev, "Priority Queueing not supported\n");

	card->qdio.no_out_queues = max;
}

static int qeth_update_from_chp_desc(struct qeth_card *card)
{
	struct ccw_device *ccwdev;
	struct channel_path_desc_fmt0 *chp_dsc;

	QETH_CARD_TEXT(card, 2, "chp_desc");

	ccwdev = card->data.ccwdev;
	chp_dsc = ccw_device_get_chp_desc(ccwdev, 0);
	if (!chp_dsc)
		return -ENOMEM;

	card->info.func_level = 0x4100 + chp_dsc->desc;

	if (IS_OSD(card) || IS_OSX(card))
		/* CHPP field bit 6 == 1 -> single queue */
		qeth_osa_set_output_queues(card, chp_dsc->chpp & 0x02);

	kfree(chp_dsc);
	QETH_CARD_TEXT_(card, 2, "nr:%x", card->qdio.no_out_queues);
	QETH_CARD_TEXT_(card, 2, "lvl:%02x", card->info.func_level);
	return 0;
}

static void qeth_init_qdio_info(struct qeth_card *card)
{
	QETH_CARD_TEXT(card, 4, "intqdinf");
	atomic_set(&card->qdio.state, QETH_QDIO_UNINITIALIZED);
	card->qdio.do_prio_queueing = QETH_PRIOQ_DEFAULT;
	card->qdio.default_out_queue = QETH_DEFAULT_QUEUE;

	/* inbound */
	card->qdio.no_in_queues = 1;
	card->qdio.in_buf_size = QETH_IN_BUF_SIZE_DEFAULT;
	if (IS_IQD(card))
		card->qdio.init_pool.buf_count = QETH_IN_BUF_COUNT_HSDEFAULT;
	else
		card->qdio.init_pool.buf_count = QETH_IN_BUF_COUNT_DEFAULT;
	card->qdio.in_buf_pool.buf_count = card->qdio.init_pool.buf_count;
	INIT_LIST_HEAD(&card->qdio.in_buf_pool.entry_list);
	INIT_LIST_HEAD(&card->qdio.init_pool.entry_list);
}

static void qeth_set_initial_options(struct qeth_card *card)
{
	card->options.route4.type = NO_ROUTER;
	card->options.route6.type = NO_ROUTER;
	card->options.isolation = ISOLATION_MODE_NONE;
	card->options.cq = QETH_CQ_DISABLED;
	card->options.layer = QETH_DISCIPLINE_UNDETERMINED;
}

static int qeth_do_start_thread(struct qeth_card *card, unsigned long thread)
{
	unsigned long flags;
	int rc = 0;

	spin_lock_irqsave(&card->thread_mask_lock, flags);
	QETH_CARD_TEXT_(card, 4, "  %02x%02x%02x",
			(u8) card->thread_start_mask,
			(u8) card->thread_allowed_mask,
			(u8) card->thread_running_mask);
	rc = (card->thread_start_mask & thread);
	spin_unlock_irqrestore(&card->thread_mask_lock, flags);
	return rc;
}

static int qeth_do_reset(void *data);
static void qeth_start_kernel_thread(struct work_struct *work)
{
	struct task_struct *ts;
	struct qeth_card *card = container_of(work, struct qeth_card,
					kernel_thread_starter);
	QETH_CARD_TEXT(card, 2, "strthrd");

	if (card->read.state != CH_STATE_UP &&
	    card->write.state != CH_STATE_UP)
		return;
	if (qeth_do_start_thread(card, QETH_RECOVER_THREAD)) {
		ts = kthread_run(qeth_do_reset, card, "qeth_recover");
		if (IS_ERR(ts)) {
			qeth_clear_thread_start_bit(card, QETH_RECOVER_THREAD);
			qeth_clear_thread_running_bit(card,
				QETH_RECOVER_THREAD);
		}
	}
}

static void qeth_buffer_reclaim_work(struct work_struct *);
static void qeth_setup_card(struct qeth_card *card)
{
	QETH_CARD_TEXT(card, 2, "setupcrd");

	card->info.type = CARD_RDEV(card)->id.driver_info;
	card->state = CARD_STATE_DOWN;
	spin_lock_init(&card->lock);
	spin_lock_init(&card->thread_mask_lock);
	mutex_init(&card->conf_mutex);
	mutex_init(&card->discipline_mutex);
	INIT_WORK(&card->kernel_thread_starter, qeth_start_kernel_thread);
	INIT_LIST_HEAD(&card->cmd_waiter_list);
	init_waitqueue_head(&card->wait_q);
	qeth_set_initial_options(card);
	/* IP address takeover */
	INIT_LIST_HEAD(&card->ipato.entries);
	qeth_init_qdio_info(card);
	INIT_DELAYED_WORK(&card->buffer_reclaim_work, qeth_buffer_reclaim_work);
	INIT_WORK(&card->close_dev_work, qeth_close_dev_handler);
	hash_init(card->rx_mode_addrs);
	hash_init(card->local_addrs4);
	hash_init(card->local_addrs6);
	spin_lock_init(&card->local_addrs4_lock);
	spin_lock_init(&card->local_addrs6_lock);
}

static void qeth_core_sl_print(struct seq_file *m, struct service_level *slr)
{
	struct qeth_card *card = container_of(slr, struct qeth_card,
					qeth_service_level);
	if (card->info.mcl_level[0])
		seq_printf(m, "qeth: %s firmware level %s\n",
			CARD_BUS_ID(card), card->info.mcl_level);
}

static struct qeth_card *qeth_alloc_card(struct ccwgroup_device *gdev)
{
	struct qeth_card *card;

	QETH_DBF_TEXT(SETUP, 2, "alloccrd");
	card = kzalloc(sizeof(*card), GFP_KERNEL);
	if (!card)
		goto out;
	QETH_DBF_HEX(SETUP, 2, &card, sizeof(void *));

	card->gdev = gdev;
	dev_set_drvdata(&gdev->dev, card);
	CARD_RDEV(card) = gdev->cdev[0];
	CARD_WDEV(card) = gdev->cdev[1];
	CARD_DDEV(card) = gdev->cdev[2];

	card->event_wq = alloc_ordered_workqueue("%s_event", 0,
						 dev_name(&gdev->dev));
	if (!card->event_wq)
		goto out_wq;

	card->read_cmd = qeth_alloc_cmd(&card->read, QETH_BUFSIZE, 1, 0);
	if (!card->read_cmd)
		goto out_read_cmd;

	card->debugfs = debugfs_create_dir(dev_name(&gdev->dev),
					   qeth_debugfs_root);
	debugfs_create_file("local_addrs", 0400, card->debugfs, card,
			    &qeth_debugfs_local_addr_fops);

	card->qeth_service_level.seq_print = qeth_core_sl_print;
	register_service_level(&card->qeth_service_level);
	return card;

out_read_cmd:
	destroy_workqueue(card->event_wq);
out_wq:
	dev_set_drvdata(&gdev->dev, NULL);
	kfree(card);
out:
	return NULL;
}

static int qeth_clear_channel(struct qeth_card *card,
			      struct qeth_channel *channel)
{
	int rc;

	QETH_CARD_TEXT(card, 3, "clearch");
	spin_lock_irq(get_ccwdev_lock(channel->ccwdev));
	rc = ccw_device_clear(channel->ccwdev, (addr_t)channel->active_cmd);
	spin_unlock_irq(get_ccwdev_lock(channel->ccwdev));

	if (rc)
		return rc;
	rc = wait_event_interruptible_timeout(card->wait_q,
			channel->state == CH_STATE_STOPPED, QETH_TIMEOUT);
	if (rc == -ERESTARTSYS)
		return rc;
	if (channel->state != CH_STATE_STOPPED)
		return -ETIME;
	channel->state = CH_STATE_DOWN;
	return 0;
}

static int qeth_halt_channel(struct qeth_card *card,
			     struct qeth_channel *channel)
{
	int rc;

	QETH_CARD_TEXT(card, 3, "haltch");
	spin_lock_irq(get_ccwdev_lock(channel->ccwdev));
	rc = ccw_device_halt(channel->ccwdev, (addr_t)channel->active_cmd);
	spin_unlock_irq(get_ccwdev_lock(channel->ccwdev));

	if (rc)
		return rc;
	rc = wait_event_interruptible_timeout(card->wait_q,
			channel->state == CH_STATE_HALTED, QETH_TIMEOUT);
	if (rc == -ERESTARTSYS)
		return rc;
	if (channel->state != CH_STATE_HALTED)
		return -ETIME;
	return 0;
}

static int qeth_stop_channel(struct qeth_channel *channel)
{
	struct ccw_device *cdev = channel->ccwdev;
	int rc;

	rc = ccw_device_set_offline(cdev);

	spin_lock_irq(get_ccwdev_lock(cdev));
	if (channel->active_cmd) {
		dev_err(&cdev->dev, "Stopped channel while cmd %px was still active\n",
			channel->active_cmd);
		channel->active_cmd = NULL;
	}
	cdev->handler = NULL;
	spin_unlock_irq(get_ccwdev_lock(cdev));

	return rc;
}

static int qeth_start_channel(struct qeth_channel *channel)
{
	struct ccw_device *cdev = channel->ccwdev;
	int rc;

	channel->state = CH_STATE_DOWN;
	atomic_set(&channel->irq_pending, 0);

	spin_lock_irq(get_ccwdev_lock(cdev));
	cdev->handler = qeth_irq;
	spin_unlock_irq(get_ccwdev_lock(cdev));

	rc = ccw_device_set_online(cdev);
	if (rc)
		goto err;

	return 0;

err:
	spin_lock_irq(get_ccwdev_lock(cdev));
	cdev->handler = NULL;
	spin_unlock_irq(get_ccwdev_lock(cdev));
	return rc;
}

static int qeth_halt_channels(struct qeth_card *card)
{
	int rc1 = 0, rc2 = 0, rc3 = 0;

	QETH_CARD_TEXT(card, 3, "haltchs");
	rc1 = qeth_halt_channel(card, &card->read);
	rc2 = qeth_halt_channel(card, &card->write);
	rc3 = qeth_halt_channel(card, &card->data);
	if (rc1)
		return rc1;
	if (rc2)
		return rc2;
	return rc3;
}

static int qeth_clear_channels(struct qeth_card *card)
{
	int rc1 = 0, rc2 = 0, rc3 = 0;

	QETH_CARD_TEXT(card, 3, "clearchs");
	rc1 = qeth_clear_channel(card, &card->read);
	rc2 = qeth_clear_channel(card, &card->write);
	rc3 = qeth_clear_channel(card, &card->data);
	if (rc1)
		return rc1;
	if (rc2)
		return rc2;
	return rc3;
}

static int qeth_clear_halt_card(struct qeth_card *card, int halt)
{
	int rc = 0;

	QETH_CARD_TEXT(card, 3, "clhacrd");

	if (halt)
		rc = qeth_halt_channels(card);
	if (rc)
		return rc;
	return qeth_clear_channels(card);
}

static int qeth_qdio_clear_card(struct qeth_card *card, int use_halt)
{
	int rc = 0;

	QETH_CARD_TEXT(card, 3, "qdioclr");
	switch (atomic_cmpxchg(&card->qdio.state, QETH_QDIO_ESTABLISHED,
		QETH_QDIO_CLEANING)) {
	case QETH_QDIO_ESTABLISHED:
		if (IS_IQD(card))
			rc = qdio_shutdown(CARD_DDEV(card),
				QDIO_FLAG_CLEANUP_USING_HALT);
		else
			rc = qdio_shutdown(CARD_DDEV(card),
				QDIO_FLAG_CLEANUP_USING_CLEAR);
		if (rc)
			QETH_CARD_TEXT_(card, 3, "1err%d", rc);
		atomic_set(&card->qdio.state, QETH_QDIO_ALLOCATED);
		break;
	case QETH_QDIO_CLEANING:
		return rc;
	default:
		break;
	}
	rc = qeth_clear_halt_card(card, use_halt);
	if (rc)
		QETH_CARD_TEXT_(card, 3, "2err%d", rc);
	return rc;
}

static enum qeth_discipline_id qeth_vm_detect_layer(struct qeth_card *card)
{
	enum qeth_discipline_id disc = QETH_DISCIPLINE_UNDETERMINED;
	struct diag26c_vnic_resp *response = NULL;
	struct diag26c_vnic_req *request = NULL;
	struct ccw_dev_id id;
	char userid[80];
	int rc = 0;

	QETH_CARD_TEXT(card, 2, "vmlayer");

	cpcmd("QUERY USERID", userid, sizeof(userid), &rc);
	if (rc)
		goto out;

	request = kzalloc(sizeof(*request), GFP_KERNEL | GFP_DMA);
	response = kzalloc(sizeof(*response), GFP_KERNEL | GFP_DMA);
	if (!request || !response) {
		rc = -ENOMEM;
		goto out;
	}

	ccw_device_get_id(CARD_RDEV(card), &id);
	request->resp_buf_len = sizeof(*response);
	request->resp_version = DIAG26C_VERSION6_VM65918;
	request->req_format = DIAG26C_VNIC_INFO;
	ASCEBC(userid, 8);
	memcpy(&request->sys_name, userid, 8);
	request->devno = id.devno;

	QETH_DBF_HEX(CTRL, 2, request, sizeof(*request));
	rc = diag26c(request, response, DIAG26C_PORT_VNIC);
	QETH_DBF_HEX(CTRL, 2, request, sizeof(*request));
	if (rc)
		goto out;
	QETH_DBF_HEX(CTRL, 2, response, sizeof(*response));

	if (request->resp_buf_len < sizeof(*response) ||
	    response->version != request->resp_version) {
		rc = -EIO;
		goto out;
	}

	if (response->protocol == VNIC_INFO_PROT_L2)
		disc = QETH_DISCIPLINE_LAYER2;
	else if (response->protocol == VNIC_INFO_PROT_L3)
		disc = QETH_DISCIPLINE_LAYER3;

out:
	kfree(response);
	kfree(request);
	if (rc)
		QETH_CARD_TEXT_(card, 2, "err%x", rc);
	return disc;
}

/* Determine whether the device requires a specific layer discipline */
static enum qeth_discipline_id qeth_enforce_discipline(struct qeth_card *card)
{
	enum qeth_discipline_id disc = QETH_DISCIPLINE_UNDETERMINED;

	if (IS_OSM(card) || IS_OSN(card))
		disc = QETH_DISCIPLINE_LAYER2;
	else if (IS_VM_NIC(card))
		disc = IS_IQD(card) ? QETH_DISCIPLINE_LAYER3 :
				      qeth_vm_detect_layer(card);

	switch (disc) {
	case QETH_DISCIPLINE_LAYER2:
		QETH_CARD_TEXT(card, 3, "force l2");
		break;
	case QETH_DISCIPLINE_LAYER3:
		QETH_CARD_TEXT(card, 3, "force l3");
		break;
	default:
		QETH_CARD_TEXT(card, 3, "force no");
	}

	return disc;
}

static void qeth_set_blkt_defaults(struct qeth_card *card)
{
	QETH_CARD_TEXT(card, 2, "cfgblkt");

	if (card->info.use_v1_blkt) {
		card->info.blkt.time_total = 0;
		card->info.blkt.inter_packet = 0;
		card->info.blkt.inter_packet_jumbo = 0;
	} else {
		card->info.blkt.time_total = 250;
		card->info.blkt.inter_packet = 5;
		card->info.blkt.inter_packet_jumbo = 15;
	}
}

static void qeth_idx_init(struct qeth_card *card)
{
	memset(&card->seqno, 0, sizeof(card->seqno));

	card->token.issuer_rm_w = 0x00010103UL;
	card->token.cm_filter_w = 0x00010108UL;
	card->token.cm_connection_w = 0x0001010aUL;
	card->token.ulp_filter_w = 0x0001010bUL;
	card->token.ulp_connection_w = 0x0001010dUL;

	switch (card->info.type) {
	case QETH_CARD_TYPE_IQD:
		card->info.func_level =	QETH_IDX_FUNC_LEVEL_IQD;
		break;
	case QETH_CARD_TYPE_OSD:
	case QETH_CARD_TYPE_OSN:
		card->info.func_level = QETH_IDX_FUNC_LEVEL_OSD;
		break;
	default:
		break;
	}
}

static void qeth_idx_finalize_cmd(struct qeth_card *card,
				  struct qeth_cmd_buffer *iob)
{
	memcpy(QETH_TRANSPORT_HEADER_SEQ_NO(iob->data), &card->seqno.trans_hdr,
	       QETH_SEQ_NO_LENGTH);
	if (iob->channel == &card->write)
		card->seqno.trans_hdr++;
}

static int qeth_peer_func_level(int level)
{
	if ((level & 0xff) == 8)
		return (level & 0xff) + 0x400;
	if (((level >> 8) & 3) == 1)
		return (level & 0xff) + 0x200;
	return level;
}

static void qeth_mpc_finalize_cmd(struct qeth_card *card,
				  struct qeth_cmd_buffer *iob)
{
	qeth_idx_finalize_cmd(card, iob);

	memcpy(QETH_PDU_HEADER_SEQ_NO(iob->data),
	       &card->seqno.pdu_hdr, QETH_SEQ_NO_LENGTH);
	card->seqno.pdu_hdr++;
	memcpy(QETH_PDU_HEADER_ACK_SEQ_NO(iob->data),
	       &card->seqno.pdu_hdr_ack, QETH_SEQ_NO_LENGTH);

	iob->callback = qeth_release_buffer_cb;
}

static bool qeth_mpc_match_reply(struct qeth_cmd_buffer *iob,
				 struct qeth_cmd_buffer *reply)
{
	/* MPC cmds are issued strictly in sequence. */
	return !IS_IPA(reply->data);
}

static struct qeth_cmd_buffer *qeth_mpc_alloc_cmd(struct qeth_card *card,
						  const void *data,
						  unsigned int data_length)
{
	struct qeth_cmd_buffer *iob;

	iob = qeth_alloc_cmd(&card->write, data_length, 1, QETH_TIMEOUT);
	if (!iob)
		return NULL;

	memcpy(iob->data, data, data_length);
	qeth_setup_ccw(__ccw_from_cmd(iob), CCW_CMD_WRITE, 0, data_length,
		       iob->data);
	iob->finalize = qeth_mpc_finalize_cmd;
	iob->match = qeth_mpc_match_reply;
	return iob;
}

/**
 * qeth_send_control_data() -	send control command to the card
 * @card:			qeth_card structure pointer
 * @iob:			qeth_cmd_buffer pointer
 * @reply_cb:			callback function pointer
 * @cb_card:			pointer to the qeth_card structure
 * @cb_reply:			pointer to the qeth_reply structure
 * @cb_cmd:			pointer to the original iob for non-IPA
 *				commands, or to the qeth_ipa_cmd structure
 *				for the IPA commands.
 * @reply_param:		private pointer passed to the callback
 *
 * Callback function gets called one or more times, with cb_cmd
 * pointing to the response returned by the hardware. Callback
 * function must return
 *   > 0 if more reply blocks are expected,
 *     0 if the last or only reply block is received, and
 *   < 0 on error.
 * Callback function can get the value of the reply_param pointer from the
 * field 'param' of the structure qeth_reply.
 */

static int qeth_send_control_data(struct qeth_card *card,
				  struct qeth_cmd_buffer *iob,
				  int (*reply_cb)(struct qeth_card *cb_card,
						  struct qeth_reply *cb_reply,
						  unsigned long cb_cmd),
				  void *reply_param)
{
	struct qeth_channel *channel = iob->channel;
	struct qeth_reply *reply = &iob->reply;
	long timeout = iob->timeout;
	int rc;

	QETH_CARD_TEXT(card, 2, "sendctl");

	reply->callback = reply_cb;
	reply->param = reply_param;

	timeout = wait_event_interruptible_timeout(card->wait_q,
						   qeth_trylock_channel(channel),
						   timeout);
	if (timeout <= 0) {
		qeth_put_cmd(iob);
		return (timeout == -ERESTARTSYS) ? -EINTR : -ETIME;
	}

	if (iob->finalize)
		iob->finalize(card, iob);
	QETH_DBF_HEX(CTRL, 2, iob->data, min(iob->length, QETH_DBF_CTRL_LEN));

	qeth_enqueue_cmd(card, iob);

	/* This pairs with iob->callback, and keeps the iob alive after IO: */
	qeth_get_cmd(iob);

	QETH_CARD_TEXT(card, 6, "noirqpnd");
	spin_lock_irq(get_ccwdev_lock(channel->ccwdev));
	rc = ccw_device_start_timeout(channel->ccwdev, __ccw_from_cmd(iob),
				      (addr_t) iob, 0, 0, timeout);
	if (!rc)
		channel->active_cmd = iob;
	spin_unlock_irq(get_ccwdev_lock(channel->ccwdev));
	if (rc) {
		QETH_DBF_MESSAGE(2, "qeth_send_control_data on device %x: ccw_device_start rc = %i\n",
				 CARD_DEVID(card), rc);
		QETH_CARD_TEXT_(card, 2, " err%d", rc);
		qeth_dequeue_cmd(card, iob);
		qeth_put_cmd(iob);
		qeth_unlock_channel(card, channel);
		goto out;
	}

	timeout = wait_for_completion_interruptible_timeout(&iob->done,
							    timeout);
	if (timeout <= 0)
		rc = (timeout == -ERESTARTSYS) ? -EINTR : -ETIME;

	qeth_dequeue_cmd(card, iob);

	if (reply_cb) {
		/* Wait until the callback for a late reply has completed: */
		spin_lock_irq(&iob->lock);
		if (rc)
			/* Zap any callback that's still pending: */
			iob->rc = rc;
		spin_unlock_irq(&iob->lock);
	}

	if (!rc)
		rc = iob->rc;

out:
	qeth_put_cmd(iob);
	return rc;
}

struct qeth_node_desc {
	struct node_descriptor nd1;
	struct node_descriptor nd2;
	struct node_descriptor nd3;
};

static void qeth_read_conf_data_cb(struct qeth_card *card,
				   struct qeth_cmd_buffer *iob,
				   unsigned int data_length)
{
	struct qeth_node_desc *nd = (struct qeth_node_desc *) iob->data;
	int rc = 0;
	u8 *tag;

	QETH_CARD_TEXT(card, 2, "cfgunit");

	if (data_length < sizeof(*nd)) {
		rc = -EINVAL;
		goto out;
	}

	card->info.is_vm_nic = nd->nd1.plant[0] == _ascebc['V'] &&
			       nd->nd1.plant[1] == _ascebc['M'];
	tag = (u8 *)&nd->nd1.tag;
	card->info.chpid = tag[0];
	card->info.unit_addr2 = tag[1];

	tag = (u8 *)&nd->nd2.tag;
	card->info.cula = tag[1];

	card->info.use_v1_blkt = nd->nd3.model[0] == 0xF0 &&
				 nd->nd3.model[1] == 0xF0 &&
				 nd->nd3.model[2] >= 0xF1 &&
				 nd->nd3.model[2] <= 0xF4;

out:
	qeth_notify_cmd(iob, rc);
	qeth_put_cmd(iob);
}

static int qeth_read_conf_data(struct qeth_card *card)
{
	struct qeth_channel *channel = &card->data;
	struct qeth_cmd_buffer *iob;
	struct ciw *ciw;

	/* scan for RCD command in extended SenseID data */
	ciw = ccw_device_get_ciw(channel->ccwdev, CIW_TYPE_RCD);
	if (!ciw || ciw->cmd == 0)
		return -EOPNOTSUPP;
	if (ciw->count < sizeof(struct qeth_node_desc))
		return -EINVAL;

	iob = qeth_alloc_cmd(channel, ciw->count, 1, QETH_RCD_TIMEOUT);
	if (!iob)
		return -ENOMEM;

	iob->callback = qeth_read_conf_data_cb;
	qeth_setup_ccw(__ccw_from_cmd(iob), ciw->cmd, 0, iob->length,
		       iob->data);

	return qeth_send_control_data(card, iob, NULL, NULL);
}

static int qeth_idx_check_activate_response(struct qeth_card *card,
					    struct qeth_channel *channel,
					    struct qeth_cmd_buffer *iob)
{
	int rc;

	rc = qeth_check_idx_response(card, iob->data);
	if (rc)
		return rc;

	if (QETH_IS_IDX_ACT_POS_REPLY(iob->data))
		return 0;

	/* negative reply: */
	QETH_CARD_TEXT_(card, 2, "idxneg%c",
			QETH_IDX_ACT_CAUSE_CODE(iob->data));

	switch (QETH_IDX_ACT_CAUSE_CODE(iob->data)) {
	case QETH_IDX_ACT_ERR_EXCL:
		dev_err(&channel->ccwdev->dev,
			"The adapter is used exclusively by another host\n");
		return -EBUSY;
	case QETH_IDX_ACT_ERR_AUTH:
	case QETH_IDX_ACT_ERR_AUTH_USER:
		dev_err(&channel->ccwdev->dev,
			"Setting the device online failed because of insufficient authorization\n");
		return -EPERM;
	default:
		QETH_DBF_MESSAGE(2, "IDX_ACTIVATE on channel %x: negative reply\n",
				 CCW_DEVID(channel->ccwdev));
		return -EIO;
	}
}

static void qeth_idx_activate_read_channel_cb(struct qeth_card *card,
					      struct qeth_cmd_buffer *iob,
					      unsigned int data_length)
{
	struct qeth_channel *channel = iob->channel;
	u16 peer_level;
	int rc;

	QETH_CARD_TEXT(card, 2, "idxrdcb");

	rc = qeth_idx_check_activate_response(card, channel, iob);
	if (rc)
		goto out;

	memcpy(&peer_level, QETH_IDX_ACT_FUNC_LEVEL(iob->data), 2);
	if (peer_level != qeth_peer_func_level(card->info.func_level)) {
		QETH_DBF_MESSAGE(2, "IDX_ACTIVATE on channel %x: function level mismatch (sent: %#x, received: %#x)\n",
				 CCW_DEVID(channel->ccwdev),
				 card->info.func_level, peer_level);
		rc = -EINVAL;
		goto out;
	}

	memcpy(&card->token.issuer_rm_r,
	       QETH_IDX_ACT_ISSUER_RM_TOKEN(iob->data),
	       QETH_MPC_TOKEN_LENGTH);
	memcpy(&card->info.mcl_level[0],
	       QETH_IDX_REPLY_LEVEL(iob->data), QETH_MCL_LENGTH);

out:
	qeth_notify_cmd(iob, rc);
	qeth_put_cmd(iob);
}

static void qeth_idx_activate_write_channel_cb(struct qeth_card *card,
					       struct qeth_cmd_buffer *iob,
					       unsigned int data_length)
{
	struct qeth_channel *channel = iob->channel;
	u16 peer_level;
	int rc;

	QETH_CARD_TEXT(card, 2, "idxwrcb");

	rc = qeth_idx_check_activate_response(card, channel, iob);
	if (rc)
		goto out;

	memcpy(&peer_level, QETH_IDX_ACT_FUNC_LEVEL(iob->data), 2);
	if ((peer_level & ~0x0100) !=
	    qeth_peer_func_level(card->info.func_level)) {
		QETH_DBF_MESSAGE(2, "IDX_ACTIVATE on channel %x: function level mismatch (sent: %#x, received: %#x)\n",
				 CCW_DEVID(channel->ccwdev),
				 card->info.func_level, peer_level);
		rc = -EINVAL;
	}

out:
	qeth_notify_cmd(iob, rc);
	qeth_put_cmd(iob);
}

static void qeth_idx_setup_activate_cmd(struct qeth_card *card,
					struct qeth_cmd_buffer *iob)
{
	u16 addr = (card->info.cula << 8) + card->info.unit_addr2;
	u8 port = ((u8)card->dev->dev_port) | 0x80;
	struct ccw1 *ccw = __ccw_from_cmd(iob);

	qeth_setup_ccw(&ccw[0], CCW_CMD_WRITE, CCW_FLAG_CC, IDX_ACTIVATE_SIZE,
		       iob->data);
	qeth_setup_ccw(&ccw[1], CCW_CMD_READ, 0, iob->length, iob->data);
	iob->finalize = qeth_idx_finalize_cmd;

	port |= QETH_IDX_ACT_INVAL_FRAME;
	memcpy(QETH_IDX_ACT_PNO(iob->data), &port, 1);
	memcpy(QETH_IDX_ACT_ISSUER_RM_TOKEN(iob->data),
	       &card->token.issuer_rm_w, QETH_MPC_TOKEN_LENGTH);
	memcpy(QETH_IDX_ACT_FUNC_LEVEL(iob->data),
	       &card->info.func_level, 2);
	memcpy(QETH_IDX_ACT_QDIO_DEV_CUA(iob->data), &card->info.ddev_devno, 2);
	memcpy(QETH_IDX_ACT_QDIO_DEV_REALADDR(iob->data), &addr, 2);
}

static int qeth_idx_activate_read_channel(struct qeth_card *card)
{
	struct qeth_channel *channel = &card->read;
	struct qeth_cmd_buffer *iob;
	int rc;

	QETH_CARD_TEXT(card, 2, "idxread");

	iob = qeth_alloc_cmd(channel, QETH_BUFSIZE, 2, QETH_TIMEOUT);
	if (!iob)
		return -ENOMEM;

	memcpy(iob->data, IDX_ACTIVATE_READ, IDX_ACTIVATE_SIZE);
	qeth_idx_setup_activate_cmd(card, iob);
	iob->callback = qeth_idx_activate_read_channel_cb;

	rc = qeth_send_control_data(card, iob, NULL, NULL);
	if (rc)
		return rc;

	channel->state = CH_STATE_UP;
	return 0;
}

static int qeth_idx_activate_write_channel(struct qeth_card *card)
{
	struct qeth_channel *channel = &card->write;
	struct qeth_cmd_buffer *iob;
	int rc;

	QETH_CARD_TEXT(card, 2, "idxwrite");

	iob = qeth_alloc_cmd(channel, QETH_BUFSIZE, 2, QETH_TIMEOUT);
	if (!iob)
		return -ENOMEM;

	memcpy(iob->data, IDX_ACTIVATE_WRITE, IDX_ACTIVATE_SIZE);
	qeth_idx_setup_activate_cmd(card, iob);
	iob->callback = qeth_idx_activate_write_channel_cb;

	rc = qeth_send_control_data(card, iob, NULL, NULL);
	if (rc)
		return rc;

	channel->state = CH_STATE_UP;
	return 0;
}

static int qeth_cm_enable_cb(struct qeth_card *card, struct qeth_reply *reply,
		unsigned long data)
{
	struct qeth_cmd_buffer *iob;

	QETH_CARD_TEXT(card, 2, "cmenblcb");

	iob = (struct qeth_cmd_buffer *) data;
	memcpy(&card->token.cm_filter_r,
	       QETH_CM_ENABLE_RESP_FILTER_TOKEN(iob->data),
	       QETH_MPC_TOKEN_LENGTH);
	return 0;
}

static int qeth_cm_enable(struct qeth_card *card)
{
	struct qeth_cmd_buffer *iob;

	QETH_CARD_TEXT(card, 2, "cmenable");

	iob = qeth_mpc_alloc_cmd(card, CM_ENABLE, CM_ENABLE_SIZE);
	if (!iob)
		return -ENOMEM;

	memcpy(QETH_CM_ENABLE_ISSUER_RM_TOKEN(iob->data),
	       &card->token.issuer_rm_r, QETH_MPC_TOKEN_LENGTH);
	memcpy(QETH_CM_ENABLE_FILTER_TOKEN(iob->data),
	       &card->token.cm_filter_w, QETH_MPC_TOKEN_LENGTH);

	return qeth_send_control_data(card, iob, qeth_cm_enable_cb, NULL);
}

static int qeth_cm_setup_cb(struct qeth_card *card, struct qeth_reply *reply,
		unsigned long data)
{
	struct qeth_cmd_buffer *iob;

	QETH_CARD_TEXT(card, 2, "cmsetpcb");

	iob = (struct qeth_cmd_buffer *) data;
	memcpy(&card->token.cm_connection_r,
	       QETH_CM_SETUP_RESP_DEST_ADDR(iob->data),
	       QETH_MPC_TOKEN_LENGTH);
	return 0;
}

static int qeth_cm_setup(struct qeth_card *card)
{
	struct qeth_cmd_buffer *iob;

	QETH_CARD_TEXT(card, 2, "cmsetup");

	iob = qeth_mpc_alloc_cmd(card, CM_SETUP, CM_SETUP_SIZE);
	if (!iob)
		return -ENOMEM;

	memcpy(QETH_CM_SETUP_DEST_ADDR(iob->data),
	       &card->token.issuer_rm_r, QETH_MPC_TOKEN_LENGTH);
	memcpy(QETH_CM_SETUP_CONNECTION_TOKEN(iob->data),
	       &card->token.cm_connection_w, QETH_MPC_TOKEN_LENGTH);
	memcpy(QETH_CM_SETUP_FILTER_TOKEN(iob->data),
	       &card->token.cm_filter_r, QETH_MPC_TOKEN_LENGTH);
	return qeth_send_control_data(card, iob, qeth_cm_setup_cb, NULL);
}

static bool qeth_is_supported_link_type(struct qeth_card *card, u8 link_type)
{
	if (link_type == QETH_LINK_TYPE_LANE_TR ||
	    link_type == QETH_LINK_TYPE_HSTR) {
		dev_err(&card->gdev->dev, "Unsupported Token Ring device\n");
		return false;
	}

	return true;
}

static int qeth_update_max_mtu(struct qeth_card *card, unsigned int max_mtu)
{
	struct net_device *dev = card->dev;
	unsigned int new_mtu;

	if (!max_mtu) {
		/* IQD needs accurate max MTU to set up its RX buffers: */
		if (IS_IQD(card))
			return -EINVAL;
		/* tolerate quirky HW: */
		max_mtu = ETH_MAX_MTU;
	}

	rtnl_lock();
	if (IS_IQD(card)) {
		/* move any device with default MTU to new max MTU: */
		new_mtu = (dev->mtu == dev->max_mtu) ? max_mtu : dev->mtu;

		/* adjust RX buffer size to new max MTU: */
		card->qdio.in_buf_size = max_mtu + 2 * PAGE_SIZE;
		if (dev->max_mtu && dev->max_mtu != max_mtu)
			qeth_free_qdio_queues(card);
	} else {
		if (dev->mtu)
			new_mtu = dev->mtu;
		/* default MTUs for first setup: */
		else if (IS_LAYER2(card))
			new_mtu = ETH_DATA_LEN;
		else
			new_mtu = ETH_DATA_LEN - 8; /* allow for LLC + SNAP */
	}

	dev->max_mtu = max_mtu;
	dev->mtu = min(new_mtu, max_mtu);
	rtnl_unlock();
	return 0;
}

static int qeth_get_mtu_outof_framesize(int framesize)
{
	switch (framesize) {
	case 0x4000:
		return 8192;
	case 0x6000:
		return 16384;
	case 0xa000:
		return 32768;
	case 0xffff:
		return 57344;
	default:
		return 0;
	}
}

static int qeth_ulp_enable_cb(struct qeth_card *card, struct qeth_reply *reply,
		unsigned long data)
{
	__u16 mtu, framesize;
	__u16 len;
	struct qeth_cmd_buffer *iob;
	u8 link_type = 0;

	QETH_CARD_TEXT(card, 2, "ulpenacb");

	iob = (struct qeth_cmd_buffer *) data;
	memcpy(&card->token.ulp_filter_r,
	       QETH_ULP_ENABLE_RESP_FILTER_TOKEN(iob->data),
	       QETH_MPC_TOKEN_LENGTH);
	if (IS_IQD(card)) {
		memcpy(&framesize, QETH_ULP_ENABLE_RESP_MAX_MTU(iob->data), 2);
		mtu = qeth_get_mtu_outof_framesize(framesize);
	} else {
		mtu = *(__u16 *)QETH_ULP_ENABLE_RESP_MAX_MTU(iob->data);
	}
	*(u16 *)reply->param = mtu;

	memcpy(&len, QETH_ULP_ENABLE_RESP_DIFINFO_LEN(iob->data), 2);
	if (len >= QETH_MPC_DIFINFO_LEN_INDICATES_LINK_TYPE) {
		memcpy(&link_type,
		       QETH_ULP_ENABLE_RESP_LINK_TYPE(iob->data), 1);
		if (!qeth_is_supported_link_type(card, link_type))
			return -EPROTONOSUPPORT;
	}

	card->info.link_type = link_type;
	QETH_CARD_TEXT_(card, 2, "link%d", card->info.link_type);
	return 0;
}

static u8 qeth_mpc_select_prot_type(struct qeth_card *card)
{
	if (IS_OSN(card))
		return QETH_PROT_OSN2;
	return IS_LAYER2(card) ? QETH_PROT_LAYER2 : QETH_PROT_TCPIP;
}

static int qeth_ulp_enable(struct qeth_card *card)
{
	u8 prot_type = qeth_mpc_select_prot_type(card);
	struct qeth_cmd_buffer *iob;
	u16 max_mtu;
	int rc;

	QETH_CARD_TEXT(card, 2, "ulpenabl");

	iob = qeth_mpc_alloc_cmd(card, ULP_ENABLE, ULP_ENABLE_SIZE);
	if (!iob)
		return -ENOMEM;

	*(QETH_ULP_ENABLE_LINKNUM(iob->data)) = (u8) card->dev->dev_port;
	memcpy(QETH_ULP_ENABLE_PROT_TYPE(iob->data), &prot_type, 1);
	memcpy(QETH_ULP_ENABLE_DEST_ADDR(iob->data),
	       &card->token.cm_connection_r, QETH_MPC_TOKEN_LENGTH);
	memcpy(QETH_ULP_ENABLE_FILTER_TOKEN(iob->data),
	       &card->token.ulp_filter_w, QETH_MPC_TOKEN_LENGTH);
	rc = qeth_send_control_data(card, iob, qeth_ulp_enable_cb, &max_mtu);
	if (rc)
		return rc;
	return qeth_update_max_mtu(card, max_mtu);
}

static int qeth_ulp_setup_cb(struct qeth_card *card, struct qeth_reply *reply,
		unsigned long data)
{
	struct qeth_cmd_buffer *iob;

	QETH_CARD_TEXT(card, 2, "ulpstpcb");

	iob = (struct qeth_cmd_buffer *) data;
	memcpy(&card->token.ulp_connection_r,
	       QETH_ULP_SETUP_RESP_CONNECTION_TOKEN(iob->data),
	       QETH_MPC_TOKEN_LENGTH);
	if (!strncmp("00S", QETH_ULP_SETUP_RESP_CONNECTION_TOKEN(iob->data),
		     3)) {
		QETH_CARD_TEXT(card, 2, "olmlimit");
		dev_err(&card->gdev->dev, "A connection could not be "
			"established because of an OLM limit\n");
		return -EMLINK;
	}
	return 0;
}

static int qeth_ulp_setup(struct qeth_card *card)
{
	__u16 temp;
	struct qeth_cmd_buffer *iob;

	QETH_CARD_TEXT(card, 2, "ulpsetup");

	iob = qeth_mpc_alloc_cmd(card, ULP_SETUP, ULP_SETUP_SIZE);
	if (!iob)
		return -ENOMEM;

	memcpy(QETH_ULP_SETUP_DEST_ADDR(iob->data),
	       &card->token.cm_connection_r, QETH_MPC_TOKEN_LENGTH);
	memcpy(QETH_ULP_SETUP_CONNECTION_TOKEN(iob->data),
	       &card->token.ulp_connection_w, QETH_MPC_TOKEN_LENGTH);
	memcpy(QETH_ULP_SETUP_FILTER_TOKEN(iob->data),
	       &card->token.ulp_filter_r, QETH_MPC_TOKEN_LENGTH);

	memcpy(QETH_ULP_SETUP_CUA(iob->data), &card->info.ddev_devno, 2);
	temp = (card->info.cula << 8) + card->info.unit_addr2;
	memcpy(QETH_ULP_SETUP_REAL_DEVADDR(iob->data), &temp, 2);
	return qeth_send_control_data(card, iob, qeth_ulp_setup_cb, NULL);
}

static int qeth_init_qdio_out_buf(struct qeth_qdio_out_q *q, int bidx)
{
	struct qeth_qdio_out_buffer *newbuf;

	newbuf = kmem_cache_zalloc(qeth_qdio_outbuf_cache, GFP_ATOMIC);
	if (!newbuf)
		return -ENOMEM;

	newbuf->buffer = q->qdio_bufs[bidx];
	skb_queue_head_init(&newbuf->skb_list);
	lockdep_set_class(&newbuf->skb_list.lock, &qdio_out_skb_queue_key);
	newbuf->q = q;
	atomic_set(&newbuf->state, QETH_QDIO_BUF_EMPTY);
	q->bufs[bidx] = newbuf;
	return 0;
}

static void qeth_free_output_queue(struct qeth_qdio_out_q *q)
{
	if (!q)
		return;

	qeth_drain_output_queue(q, true);
	qdio_free_buffers(q->qdio_bufs, QDIO_MAX_BUFFERS_PER_Q);
	kfree(q);
}

static struct qeth_qdio_out_q *qeth_alloc_output_queue(void)
{
	struct qeth_qdio_out_q *q = kzalloc(sizeof(*q), GFP_KERNEL);
	unsigned int i;

	if (!q)
		return NULL;

	if (qdio_alloc_buffers(q->qdio_bufs, QDIO_MAX_BUFFERS_PER_Q))
		goto err_qdio_bufs;

	for (i = 0; i < QDIO_MAX_BUFFERS_PER_Q; i++) {
		if (qeth_init_qdio_out_buf(q, i))
			goto err_out_bufs;
	}

	return q;

err_out_bufs:
	while (i > 0)
		kmem_cache_free(qeth_qdio_outbuf_cache, q->bufs[--i]);
	qdio_free_buffers(q->qdio_bufs, QDIO_MAX_BUFFERS_PER_Q);
err_qdio_bufs:
	kfree(q);
	return NULL;
}

static void qeth_tx_completion_timer(struct timer_list *timer)
{
	struct qeth_qdio_out_q *queue = from_timer(queue, timer, timer);

	napi_schedule(&queue->napi);
	QETH_TXQ_STAT_INC(queue, completion_timer);
}

static int qeth_alloc_qdio_queues(struct qeth_card *card)
{
	unsigned int i;

	QETH_CARD_TEXT(card, 2, "allcqdbf");

	if (atomic_cmpxchg(&card->qdio.state, QETH_QDIO_UNINITIALIZED,
		QETH_QDIO_ALLOCATED) != QETH_QDIO_UNINITIALIZED)
		return 0;

	QETH_CARD_TEXT(card, 2, "inq");
	card->qdio.in_q = qeth_alloc_qdio_queue();
	if (!card->qdio.in_q)
		goto out_nomem;

	/* inbound buffer pool */
	if (qeth_alloc_buffer_pool(card))
		goto out_freeinq;

	/* outbound */
	for (i = 0; i < card->qdio.no_out_queues; ++i) {
		struct qeth_qdio_out_q *queue;

		queue = qeth_alloc_output_queue();
		if (!queue)
			goto out_freeoutq;
		QETH_CARD_TEXT_(card, 2, "outq %i", i);
		QETH_CARD_HEX(card, 2, &queue, sizeof(void *));
		card->qdio.out_qs[i] = queue;
		queue->card = card;
		queue->queue_no = i;
<<<<<<< HEAD
=======
		INIT_LIST_HEAD(&queue->pending_bufs);
>>>>>>> f642729d
		spin_lock_init(&queue->lock);
		timer_setup(&queue->timer, qeth_tx_completion_timer, 0);
		queue->coalesce_usecs = QETH_TX_COALESCE_USECS;
		queue->max_coalesced_frames = QETH_TX_MAX_COALESCED_FRAMES;
		queue->priority = QETH_QIB_PQUE_PRIO_DEFAULT;
<<<<<<< HEAD

		/* give outbound qeth_qdio_buffers their qdio_buffers */
		for (j = 0; j < QDIO_MAX_BUFFERS_PER_Q; ++j) {
			WARN_ON(queue->bufs[j]);
			if (qeth_init_qdio_out_buf(queue, j))
				goto out_freeoutqbufs;
		}
=======
>>>>>>> f642729d
	}

	/* completion */
	if (qeth_alloc_cq(card))
		goto out_freeoutq;

	return 0;

out_freeoutq:
	while (i > 0) {
		qeth_free_output_queue(card->qdio.out_qs[--i]);
		card->qdio.out_qs[i] = NULL;
	}
	qeth_free_buffer_pool(card);
out_freeinq:
	qeth_free_qdio_queue(card->qdio.in_q);
	card->qdio.in_q = NULL;
out_nomem:
	atomic_set(&card->qdio.state, QETH_QDIO_UNINITIALIZED);
	return -ENOMEM;
}

static void qeth_free_qdio_queues(struct qeth_card *card)
{
	int i, j;

	if (atomic_xchg(&card->qdio.state, QETH_QDIO_UNINITIALIZED) ==
		QETH_QDIO_UNINITIALIZED)
		return;

	qeth_free_cq(card);
	for (j = 0; j < QDIO_MAX_BUFFERS_PER_Q; ++j) {
		if (card->qdio.in_q->bufs[j].rx_skb)
			dev_kfree_skb_any(card->qdio.in_q->bufs[j].rx_skb);
	}
	qeth_free_qdio_queue(card->qdio.in_q);
	card->qdio.in_q = NULL;
	/* inbound buffer pool */
	qeth_free_buffer_pool(card);
	/* free outbound qdio_qs */
	for (i = 0; i < card->qdio.no_out_queues; i++) {
		qeth_free_output_queue(card->qdio.out_qs[i]);
		card->qdio.out_qs[i] = NULL;
	}
}

static void qeth_fill_qib_parms(struct qeth_card *card,
				struct qeth_qib_parms *parms)
{
	struct qeth_qdio_out_q *queue;
	unsigned int i;

	parms->pcit_magic[0] = 'P';
	parms->pcit_magic[1] = 'C';
	parms->pcit_magic[2] = 'I';
	parms->pcit_magic[3] = 'T';
	ASCEBC(parms->pcit_magic, sizeof(parms->pcit_magic));
	parms->pcit_a = QETH_PCI_THRESHOLD_A(card);
	parms->pcit_b = QETH_PCI_THRESHOLD_B(card);
	parms->pcit_c = QETH_PCI_TIMER_VALUE(card);

	parms->blkt_magic[0] = 'B';
	parms->blkt_magic[1] = 'L';
	parms->blkt_magic[2] = 'K';
	parms->blkt_magic[3] = 'T';
	ASCEBC(parms->blkt_magic, sizeof(parms->blkt_magic));
	parms->blkt_total = card->info.blkt.time_total;
	parms->blkt_inter_packet = card->info.blkt.inter_packet;
	parms->blkt_inter_packet_jumbo = card->info.blkt.inter_packet_jumbo;

	/* Prio-queueing implicitly uses the default priorities: */
	if (qeth_uses_tx_prio_queueing(card) || card->qdio.no_out_queues == 1)
		return;

	parms->pque_magic[0] = 'P';
	parms->pque_magic[1] = 'Q';
	parms->pque_magic[2] = 'U';
	parms->pque_magic[3] = 'E';
	ASCEBC(parms->pque_magic, sizeof(parms->pque_magic));
	parms->pque_order = QETH_QIB_PQUE_ORDER_RR;
	parms->pque_units = QETH_QIB_PQUE_UNITS_SBAL;

	qeth_for_each_output_queue(card, queue, i)
		parms->pque_priority[i] = queue->priority;
}

static int qeth_qdio_activate(struct qeth_card *card)
{
	QETH_CARD_TEXT(card, 3, "qdioact");
	return qdio_activate(CARD_DDEV(card));
}

static int qeth_dm_act(struct qeth_card *card)
{
	struct qeth_cmd_buffer *iob;

	QETH_CARD_TEXT(card, 2, "dmact");

	iob = qeth_mpc_alloc_cmd(card, DM_ACT, DM_ACT_SIZE);
	if (!iob)
		return -ENOMEM;

	memcpy(QETH_DM_ACT_DEST_ADDR(iob->data),
	       &card->token.cm_connection_r, QETH_MPC_TOKEN_LENGTH);
	memcpy(QETH_DM_ACT_CONNECTION_TOKEN(iob->data),
	       &card->token.ulp_connection_r, QETH_MPC_TOKEN_LENGTH);
	return qeth_send_control_data(card, iob, NULL, NULL);
}

static int qeth_mpc_initialize(struct qeth_card *card)
{
	int rc;

	QETH_CARD_TEXT(card, 2, "mpcinit");

	rc = qeth_issue_next_read(card);
	if (rc) {
		QETH_CARD_TEXT_(card, 2, "1err%d", rc);
		return rc;
	}
	rc = qeth_cm_enable(card);
	if (rc) {
		QETH_CARD_TEXT_(card, 2, "2err%d", rc);
		return rc;
	}
	rc = qeth_cm_setup(card);
	if (rc) {
		QETH_CARD_TEXT_(card, 2, "3err%d", rc);
		return rc;
	}
	rc = qeth_ulp_enable(card);
	if (rc) {
		QETH_CARD_TEXT_(card, 2, "4err%d", rc);
		return rc;
	}
	rc = qeth_ulp_setup(card);
	if (rc) {
		QETH_CARD_TEXT_(card, 2, "5err%d", rc);
		return rc;
	}
	rc = qeth_alloc_qdio_queues(card);
	if (rc) {
		QETH_CARD_TEXT_(card, 2, "5err%d", rc);
		return rc;
	}
	rc = qeth_qdio_establish(card);
	if (rc) {
		QETH_CARD_TEXT_(card, 2, "6err%d", rc);
		qeth_free_qdio_queues(card);
		return rc;
	}
	rc = qeth_qdio_activate(card);
	if (rc) {
		QETH_CARD_TEXT_(card, 2, "7err%d", rc);
		return rc;
	}
	rc = qeth_dm_act(card);
	if (rc) {
		QETH_CARD_TEXT_(card, 2, "8err%d", rc);
		return rc;
	}

	return 0;
}

static void qeth_print_status_message(struct qeth_card *card)
{
	switch (card->info.type) {
	case QETH_CARD_TYPE_OSD:
	case QETH_CARD_TYPE_OSM:
	case QETH_CARD_TYPE_OSX:
		/* VM will use a non-zero first character
		 * to indicate a HiperSockets like reporting
		 * of the level OSA sets the first character to zero
		 * */
		if (!card->info.mcl_level[0]) {
			sprintf(card->info.mcl_level, "%02x%02x",
				card->info.mcl_level[2],
				card->info.mcl_level[3]);
			break;
		}
		fallthrough;
	case QETH_CARD_TYPE_IQD:
		if (IS_VM_NIC(card) || (card->info.mcl_level[0] & 0x80)) {
			card->info.mcl_level[0] = (char) _ebcasc[(__u8)
				card->info.mcl_level[0]];
			card->info.mcl_level[1] = (char) _ebcasc[(__u8)
				card->info.mcl_level[1]];
			card->info.mcl_level[2] = (char) _ebcasc[(__u8)
				card->info.mcl_level[2]];
			card->info.mcl_level[3] = (char) _ebcasc[(__u8)
				card->info.mcl_level[3]];
			card->info.mcl_level[QETH_MCL_LENGTH] = 0;
		}
		break;
	default:
		memset(&card->info.mcl_level[0], 0, QETH_MCL_LENGTH + 1);
	}
	dev_info(&card->gdev->dev,
		 "Device is a%s card%s%s%s\nwith link type %s.\n",
		 qeth_get_cardname(card),
		 (card->info.mcl_level[0]) ? " (level: " : "",
		 (card->info.mcl_level[0]) ? card->info.mcl_level : "",
		 (card->info.mcl_level[0]) ? ")" : "",
		 qeth_get_cardname_short(card));
}

static void qeth_initialize_working_pool_list(struct qeth_card *card)
{
	struct qeth_buffer_pool_entry *entry;

	QETH_CARD_TEXT(card, 5, "inwrklst");

	list_for_each_entry(entry,
			    &card->qdio.init_pool.entry_list, init_list) {
		qeth_put_buffer_pool_entry(card, entry);
	}
}

static struct qeth_buffer_pool_entry *qeth_find_free_buffer_pool_entry(
					struct qeth_card *card)
{
	struct qeth_buffer_pool_entry *entry;
	int i, free;

	if (list_empty(&card->qdio.in_buf_pool.entry_list))
		return NULL;

	list_for_each_entry(entry, &card->qdio.in_buf_pool.entry_list, list) {
		free = 1;
		for (i = 0; i < QETH_MAX_BUFFER_ELEMENTS(card); ++i) {
			if (page_count(entry->elements[i]) > 1) {
				free = 0;
				break;
			}
		}
		if (free) {
			list_del_init(&entry->list);
			return entry;
		}
	}

	/* no free buffer in pool so take first one and swap pages */
	entry = list_first_entry(&card->qdio.in_buf_pool.entry_list,
				 struct qeth_buffer_pool_entry, list);
	for (i = 0; i < QETH_MAX_BUFFER_ELEMENTS(card); ++i) {
		if (page_count(entry->elements[i]) > 1) {
			struct page *page = dev_alloc_page();

			if (!page)
				return NULL;

			__free_page(entry->elements[i]);
			entry->elements[i] = page;
			QETH_CARD_STAT_INC(card, rx_sg_alloc_page);
		}
	}
	list_del_init(&entry->list);
	return entry;
}

static int qeth_init_input_buffer(struct qeth_card *card,
		struct qeth_qdio_buffer *buf)
{
	struct qeth_buffer_pool_entry *pool_entry = buf->pool_entry;
	int i;

	if ((card->options.cq == QETH_CQ_ENABLED) && (!buf->rx_skb)) {
		buf->rx_skb = netdev_alloc_skb(card->dev,
					       ETH_HLEN +
					       sizeof(struct ipv6hdr));
		if (!buf->rx_skb)
			return -ENOMEM;
	}

	if (!pool_entry) {
		pool_entry = qeth_find_free_buffer_pool_entry(card);
		if (!pool_entry)
			return -ENOBUFS;

		buf->pool_entry = pool_entry;
	}

	/*
	 * since the buffer is accessed only from the input_tasklet
	 * there shouldn't be a need to synchronize; also, since we use
	 * the QETH_IN_BUF_REQUEUE_THRESHOLD we should never run  out off
	 * buffers
	 */
	for (i = 0; i < QETH_MAX_BUFFER_ELEMENTS(card); ++i) {
		buf->buffer->element[i].length = PAGE_SIZE;
		buf->buffer->element[i].addr =
			page_to_phys(pool_entry->elements[i]);
		if (i == QETH_MAX_BUFFER_ELEMENTS(card) - 1)
			buf->buffer->element[i].eflags = SBAL_EFLAGS_LAST_ENTRY;
		else
			buf->buffer->element[i].eflags = 0;
		buf->buffer->element[i].sflags = 0;
	}
	return 0;
}

static unsigned int qeth_tx_select_bulk_max(struct qeth_card *card,
					    struct qeth_qdio_out_q *queue)
{
	if (!IS_IQD(card) ||
	    qeth_iqd_is_mcast_queue(card, queue) ||
	    card->options.cq == QETH_CQ_ENABLED ||
	    qdio_get_ssqd_desc(CARD_DDEV(card), &card->ssqd))
		return 1;

	return card->ssqd.mmwc ? card->ssqd.mmwc : 1;
}

static int qeth_init_qdio_queues(struct qeth_card *card)
{
	unsigned int rx_bufs = card->qdio.in_buf_pool.buf_count;
	unsigned int i;
	int rc;

	QETH_CARD_TEXT(card, 2, "initqdqs");

	/* inbound queue */
	qdio_reset_buffers(card->qdio.in_q->qdio_bufs, QDIO_MAX_BUFFERS_PER_Q);
	memset(&card->rx, 0, sizeof(struct qeth_rx));

	qeth_initialize_working_pool_list(card);
	/*give only as many buffers to hardware as we have buffer pool entries*/
	for (i = 0; i < rx_bufs; i++) {
		rc = qeth_init_input_buffer(card, &card->qdio.in_q->bufs[i]);
		if (rc)
			return rc;
	}

	card->qdio.in_q->next_buf_to_init = QDIO_BUFNR(rx_bufs);
	rc = do_QDIO(CARD_DDEV(card), QDIO_FLAG_SYNC_INPUT, 0, 0, rx_bufs);
	if (rc) {
		QETH_CARD_TEXT_(card, 2, "1err%d", rc);
		return rc;
	}

	/* completion */
	rc = qeth_cq_init(card);
	if (rc) {
		return rc;
	}

	/* outbound queue */
	for (i = 0; i < card->qdio.no_out_queues; ++i) {
		struct qeth_qdio_out_q *queue = card->qdio.out_qs[i];

		qdio_reset_buffers(queue->qdio_bufs, QDIO_MAX_BUFFERS_PER_Q);
		queue->max_elements = QETH_MAX_BUFFER_ELEMENTS(card);
		queue->next_buf_to_fill = 0;
		queue->do_pack = 0;
		queue->prev_hdr = NULL;
		queue->coalesced_frames = 0;
		queue->bulk_start = 0;
		queue->bulk_count = 0;
		queue->bulk_max = qeth_tx_select_bulk_max(card, queue);
		atomic_set(&queue->used_buffers, 0);
		atomic_set(&queue->set_pci_flags_count, 0);
		netdev_tx_reset_queue(netdev_get_tx_queue(card->dev, i));
	}
	return 0;
}

static void qeth_ipa_finalize_cmd(struct qeth_card *card,
				  struct qeth_cmd_buffer *iob)
{
	qeth_mpc_finalize_cmd(card, iob);

	/* override with IPA-specific values: */
	__ipa_cmd(iob)->hdr.seqno = card->seqno.ipa++;
}

void qeth_prepare_ipa_cmd(struct qeth_card *card, struct qeth_cmd_buffer *iob,
			  u16 cmd_length,
			  bool (*match)(struct qeth_cmd_buffer *iob,
					struct qeth_cmd_buffer *reply))
{
	u8 prot_type = qeth_mpc_select_prot_type(card);
	u16 total_length = iob->length;

	qeth_setup_ccw(__ccw_from_cmd(iob), CCW_CMD_WRITE, 0, total_length,
		       iob->data);
	iob->finalize = qeth_ipa_finalize_cmd;
	iob->match = match;

	memcpy(iob->data, IPA_PDU_HEADER, IPA_PDU_HEADER_SIZE);
	memcpy(QETH_IPA_PDU_LEN_TOTAL(iob->data), &total_length, 2);
	memcpy(QETH_IPA_CMD_PROT_TYPE(iob->data), &prot_type, 1);
	memcpy(QETH_IPA_PDU_LEN_PDU1(iob->data), &cmd_length, 2);
	memcpy(QETH_IPA_PDU_LEN_PDU2(iob->data), &cmd_length, 2);
	memcpy(QETH_IPA_CMD_DEST_ADDR(iob->data),
	       &card->token.ulp_connection_r, QETH_MPC_TOKEN_LENGTH);
	memcpy(QETH_IPA_PDU_LEN_PDU3(iob->data), &cmd_length, 2);
}
EXPORT_SYMBOL_GPL(qeth_prepare_ipa_cmd);

static bool qeth_ipa_match_reply(struct qeth_cmd_buffer *iob,
				 struct qeth_cmd_buffer *reply)
{
	struct qeth_ipa_cmd *ipa_reply = __ipa_reply(reply);

	return ipa_reply && (__ipa_cmd(iob)->hdr.seqno == ipa_reply->hdr.seqno);
}

struct qeth_cmd_buffer *qeth_ipa_alloc_cmd(struct qeth_card *card,
					   enum qeth_ipa_cmds cmd_code,
					   enum qeth_prot_versions prot,
					   unsigned int data_length)
{
	struct qeth_cmd_buffer *iob;
	struct qeth_ipacmd_hdr *hdr;

	data_length += offsetof(struct qeth_ipa_cmd, data);
	iob = qeth_alloc_cmd(&card->write, IPA_PDU_HEADER_SIZE + data_length, 1,
			     QETH_IPA_TIMEOUT);
	if (!iob)
		return NULL;

	qeth_prepare_ipa_cmd(card, iob, data_length, qeth_ipa_match_reply);

	hdr = &__ipa_cmd(iob)->hdr;
	hdr->command = cmd_code;
	hdr->initiator = IPA_CMD_INITIATOR_HOST;
	/* hdr->seqno is set by qeth_send_control_data() */
	hdr->adapter_type = QETH_LINK_TYPE_FAST_ETH;
	hdr->rel_adapter_no = (u8) card->dev->dev_port;
	hdr->prim_version_no = IS_LAYER2(card) ? 2 : 1;
	hdr->param_count = 1;
	hdr->prot_version = prot;
	return iob;
}
EXPORT_SYMBOL_GPL(qeth_ipa_alloc_cmd);

static int qeth_send_ipa_cmd_cb(struct qeth_card *card,
				struct qeth_reply *reply, unsigned long data)
{
	struct qeth_ipa_cmd *cmd = (struct qeth_ipa_cmd *) data;

	return (cmd->hdr.return_code) ? -EIO : 0;
}

/**
 * qeth_send_ipa_cmd() - send an IPA command
 *
 * See qeth_send_control_data() for explanation of the arguments.
 */

int qeth_send_ipa_cmd(struct qeth_card *card, struct qeth_cmd_buffer *iob,
		int (*reply_cb)(struct qeth_card *, struct qeth_reply*,
			unsigned long),
		void *reply_param)
{
	int rc;

	QETH_CARD_TEXT(card, 4, "sendipa");

	if (card->read_or_write_problem) {
		qeth_put_cmd(iob);
		return -EIO;
	}

	if (reply_cb == NULL)
		reply_cb = qeth_send_ipa_cmd_cb;
	rc = qeth_send_control_data(card, iob, reply_cb, reply_param);
	if (rc == -ETIME) {
		qeth_clear_ipacmd_list(card);
		qeth_schedule_recovery(card);
	}
	return rc;
}
EXPORT_SYMBOL_GPL(qeth_send_ipa_cmd);

static int qeth_send_startlan_cb(struct qeth_card *card,
				 struct qeth_reply *reply, unsigned long data)
{
	struct qeth_ipa_cmd *cmd = (struct qeth_ipa_cmd *) data;

	if (cmd->hdr.return_code == IPA_RC_LAN_OFFLINE)
		return -ENETDOWN;

	return (cmd->hdr.return_code) ? -EIO : 0;
}

static int qeth_send_startlan(struct qeth_card *card)
{
	struct qeth_cmd_buffer *iob;

	QETH_CARD_TEXT(card, 2, "strtlan");

	iob = qeth_ipa_alloc_cmd(card, IPA_CMD_STARTLAN, QETH_PROT_NONE, 0);
	if (!iob)
		return -ENOMEM;
	return qeth_send_ipa_cmd(card, iob, qeth_send_startlan_cb, NULL);
}

static int qeth_setadpparms_inspect_rc(struct qeth_ipa_cmd *cmd)
{
	if (!cmd->hdr.return_code)
		cmd->hdr.return_code =
			cmd->data.setadapterparms.hdr.return_code;
	return cmd->hdr.return_code;
}

static int qeth_query_setadapterparms_cb(struct qeth_card *card,
		struct qeth_reply *reply, unsigned long data)
{
	struct qeth_ipa_cmd *cmd = (struct qeth_ipa_cmd *) data;
	struct qeth_query_cmds_supp *query_cmd;

	QETH_CARD_TEXT(card, 3, "quyadpcb");
	if (qeth_setadpparms_inspect_rc(cmd))
		return -EIO;

	query_cmd = &cmd->data.setadapterparms.data.query_cmds_supp;
	if (query_cmd->lan_type & 0x7f) {
		if (!qeth_is_supported_link_type(card, query_cmd->lan_type))
			return -EPROTONOSUPPORT;

		card->info.link_type = query_cmd->lan_type;
		QETH_CARD_TEXT_(card, 2, "lnk %d", card->info.link_type);
	}

	card->options.adp.supported = query_cmd->supported_cmds;
	return 0;
}

static struct qeth_cmd_buffer *qeth_get_adapter_cmd(struct qeth_card *card,
						    enum qeth_ipa_setadp_cmd adp_cmd,
						    unsigned int data_length)
{
	struct qeth_ipacmd_setadpparms_hdr *hdr;
	struct qeth_cmd_buffer *iob;

	iob = qeth_ipa_alloc_cmd(card, IPA_CMD_SETADAPTERPARMS, QETH_PROT_IPV4,
				 data_length +
				 offsetof(struct qeth_ipacmd_setadpparms,
					  data));
	if (!iob)
		return NULL;

	hdr = &__ipa_cmd(iob)->data.setadapterparms.hdr;
	hdr->cmdlength = sizeof(*hdr) + data_length;
	hdr->command_code = adp_cmd;
	hdr->used_total = 1;
	hdr->seq_no = 1;
	return iob;
}

static int qeth_query_setadapterparms(struct qeth_card *card)
{
	int rc;
	struct qeth_cmd_buffer *iob;

	QETH_CARD_TEXT(card, 3, "queryadp");
	iob = qeth_get_adapter_cmd(card, IPA_SETADP_QUERY_COMMANDS_SUPPORTED,
				   SETADP_DATA_SIZEOF(query_cmds_supp));
	if (!iob)
		return -ENOMEM;
	rc = qeth_send_ipa_cmd(card, iob, qeth_query_setadapterparms_cb, NULL);
	return rc;
}

static int qeth_query_ipassists_cb(struct qeth_card *card,
		struct qeth_reply *reply, unsigned long data)
{
	struct qeth_ipa_cmd *cmd;

	QETH_CARD_TEXT(card, 2, "qipasscb");

	cmd = (struct qeth_ipa_cmd *) data;

	switch (cmd->hdr.return_code) {
	case IPA_RC_SUCCESS:
		break;
	case IPA_RC_NOTSUPP:
	case IPA_RC_L2_UNSUPPORTED_CMD:
		QETH_CARD_TEXT(card, 2, "ipaunsup");
		card->options.ipa4.supported |= IPA_SETADAPTERPARMS;
		card->options.ipa6.supported |= IPA_SETADAPTERPARMS;
		return -EOPNOTSUPP;
	default:
		QETH_DBF_MESSAGE(1, "IPA_CMD_QIPASSIST on device %x: Unhandled rc=%#x\n",
				 CARD_DEVID(card), cmd->hdr.return_code);
		return -EIO;
	}

	if (cmd->hdr.prot_version == QETH_PROT_IPV4)
		card->options.ipa4 = cmd->hdr.assists;
	else if (cmd->hdr.prot_version == QETH_PROT_IPV6)
		card->options.ipa6 = cmd->hdr.assists;
	else
		QETH_DBF_MESSAGE(1, "IPA_CMD_QIPASSIST on device %x: Flawed LIC detected\n",
				 CARD_DEVID(card));
	return 0;
}

static int qeth_query_ipassists(struct qeth_card *card,
				enum qeth_prot_versions prot)
{
	int rc;
	struct qeth_cmd_buffer *iob;

	QETH_CARD_TEXT_(card, 2, "qipassi%i", prot);
	iob = qeth_ipa_alloc_cmd(card, IPA_CMD_QIPASSIST, prot, 0);
	if (!iob)
		return -ENOMEM;
	rc = qeth_send_ipa_cmd(card, iob, qeth_query_ipassists_cb, NULL);
	return rc;
}

static int qeth_query_switch_attributes_cb(struct qeth_card *card,
				struct qeth_reply *reply, unsigned long data)
{
	struct qeth_ipa_cmd *cmd = (struct qeth_ipa_cmd *) data;
	struct qeth_query_switch_attributes *attrs;
	struct qeth_switch_info *sw_info;

	QETH_CARD_TEXT(card, 2, "qswiatcb");
	if (qeth_setadpparms_inspect_rc(cmd))
		return -EIO;

	sw_info = (struct qeth_switch_info *)reply->param;
	attrs = &cmd->data.setadapterparms.data.query_switch_attributes;
	sw_info->capabilities = attrs->capabilities;
	sw_info->settings = attrs->settings;
	QETH_CARD_TEXT_(card, 2, "%04x%04x", sw_info->capabilities,
			sw_info->settings);
	return 0;
}

int qeth_query_switch_attributes(struct qeth_card *card,
				 struct qeth_switch_info *sw_info)
{
	struct qeth_cmd_buffer *iob;

	QETH_CARD_TEXT(card, 2, "qswiattr");
	if (!qeth_adp_supported(card, IPA_SETADP_QUERY_SWITCH_ATTRIBUTES))
		return -EOPNOTSUPP;
	if (!netif_carrier_ok(card->dev))
		return -ENOMEDIUM;
	iob = qeth_get_adapter_cmd(card, IPA_SETADP_QUERY_SWITCH_ATTRIBUTES, 0);
	if (!iob)
		return -ENOMEM;
	return qeth_send_ipa_cmd(card, iob,
				qeth_query_switch_attributes_cb, sw_info);
}

struct qeth_cmd_buffer *qeth_get_diag_cmd(struct qeth_card *card,
					  enum qeth_diags_cmds sub_cmd,
					  unsigned int data_length)
{
	struct qeth_ipacmd_diagass *cmd;
	struct qeth_cmd_buffer *iob;

	iob = qeth_ipa_alloc_cmd(card, IPA_CMD_SET_DIAG_ASS, QETH_PROT_NONE,
				 DIAG_HDR_LEN + data_length);
	if (!iob)
		return NULL;

	cmd = &__ipa_cmd(iob)->data.diagass;
	cmd->subcmd_len = DIAG_SUB_HDR_LEN + data_length;
	cmd->subcmd = sub_cmd;
	return iob;
}
EXPORT_SYMBOL_GPL(qeth_get_diag_cmd);

static int qeth_query_setdiagass_cb(struct qeth_card *card,
		struct qeth_reply *reply, unsigned long data)
{
	struct qeth_ipa_cmd *cmd = (struct qeth_ipa_cmd *) data;
	u16 rc = cmd->hdr.return_code;

	if (rc) {
		QETH_CARD_TEXT_(card, 2, "diagq:%x", rc);
		return -EIO;
	}

	card->info.diagass_support = cmd->data.diagass.ext;
	return 0;
}

static int qeth_query_setdiagass(struct qeth_card *card)
{
	struct qeth_cmd_buffer *iob;

	QETH_CARD_TEXT(card, 2, "qdiagass");
	iob = qeth_get_diag_cmd(card, QETH_DIAGS_CMD_QUERY, 0);
	if (!iob)
		return -ENOMEM;
	return qeth_send_ipa_cmd(card, iob, qeth_query_setdiagass_cb, NULL);
}

static void qeth_get_trap_id(struct qeth_card *card, struct qeth_trap_id *tid)
{
	unsigned long info = get_zeroed_page(GFP_KERNEL);
	struct sysinfo_2_2_2 *info222 = (struct sysinfo_2_2_2 *)info;
	struct sysinfo_3_2_2 *info322 = (struct sysinfo_3_2_2 *)info;
	struct ccw_dev_id ccwid;
	int level;

	tid->chpid = card->info.chpid;
	ccw_device_get_id(CARD_RDEV(card), &ccwid);
	tid->ssid = ccwid.ssid;
	tid->devno = ccwid.devno;
	if (!info)
		return;
	level = stsi(NULL, 0, 0, 0);
	if ((level >= 2) && (stsi(info222, 2, 2, 2) == 0))
		tid->lparnr = info222->lpar_number;
	if ((level >= 3) && (stsi(info322, 3, 2, 2) == 0)) {
		EBCASC(info322->vm[0].name, sizeof(info322->vm[0].name));
		memcpy(tid->vmname, info322->vm[0].name, sizeof(tid->vmname));
	}
	free_page(info);
}

static int qeth_hw_trap_cb(struct qeth_card *card,
		struct qeth_reply *reply, unsigned long data)
{
	struct qeth_ipa_cmd *cmd = (struct qeth_ipa_cmd *) data;
	u16 rc = cmd->hdr.return_code;

	if (rc) {
		QETH_CARD_TEXT_(card, 2, "trapc:%x", rc);
		return -EIO;
	}
	return 0;
}

int qeth_hw_trap(struct qeth_card *card, enum qeth_diags_trap_action action)
{
	struct qeth_cmd_buffer *iob;
	struct qeth_ipa_cmd *cmd;

	QETH_CARD_TEXT(card, 2, "diagtrap");
	iob = qeth_get_diag_cmd(card, QETH_DIAGS_CMD_TRAP, 64);
	if (!iob)
		return -ENOMEM;
	cmd = __ipa_cmd(iob);
	cmd->data.diagass.type = 1;
	cmd->data.diagass.action = action;
	switch (action) {
	case QETH_DIAGS_TRAP_ARM:
		cmd->data.diagass.options = 0x0003;
		cmd->data.diagass.ext = 0x00010000 +
			sizeof(struct qeth_trap_id);
		qeth_get_trap_id(card,
			(struct qeth_trap_id *)cmd->data.diagass.cdata);
		break;
	case QETH_DIAGS_TRAP_DISARM:
		cmd->data.diagass.options = 0x0001;
		break;
	case QETH_DIAGS_TRAP_CAPTURE:
		break;
	}
	return qeth_send_ipa_cmd(card, iob, qeth_hw_trap_cb, NULL);
}

static int qeth_check_qdio_errors(struct qeth_card *card,
				  struct qdio_buffer *buf,
				  unsigned int qdio_error,
				  const char *dbftext)
{
	if (qdio_error) {
		QETH_CARD_TEXT(card, 2, dbftext);
		QETH_CARD_TEXT_(card, 2, " F15=%02X",
			       buf->element[15].sflags);
		QETH_CARD_TEXT_(card, 2, " F14=%02X",
			       buf->element[14].sflags);
		QETH_CARD_TEXT_(card, 2, " qerr=%X", qdio_error);
		if ((buf->element[15].sflags) == 0x12) {
			QETH_CARD_STAT_INC(card, rx_fifo_errors);
			return 0;
		} else
			return 1;
	}
	return 0;
}

static unsigned int qeth_rx_refill_queue(struct qeth_card *card,
					 unsigned int count)
{
	struct qeth_qdio_q *queue = card->qdio.in_q;
	struct list_head *lh;
	int i;
	int rc;
	int newcount = 0;

	/* only requeue at a certain threshold to avoid SIGAs */
	if (count >= QETH_IN_BUF_REQUEUE_THRESHOLD(card)) {
		for (i = queue->next_buf_to_init;
		     i < queue->next_buf_to_init + count; ++i) {
			if (qeth_init_input_buffer(card,
				&queue->bufs[QDIO_BUFNR(i)])) {
				break;
			} else {
				newcount++;
			}
		}

		if (newcount < count) {
			/* we are in memory shortage so we switch back to
			   traditional skb allocation and drop packages */
			atomic_set(&card->force_alloc_skb, 3);
			count = newcount;
		} else {
			atomic_add_unless(&card->force_alloc_skb, -1, 0);
		}

		if (!count) {
			i = 0;
			list_for_each(lh, &card->qdio.in_buf_pool.entry_list)
				i++;
			if (i == card->qdio.in_buf_pool.buf_count) {
				QETH_CARD_TEXT(card, 2, "qsarbw");
				schedule_delayed_work(
					&card->buffer_reclaim_work,
					QETH_RECLAIM_WORK_TIME);
			}
			return 0;
		}

		rc = do_QDIO(CARD_DDEV(card), QDIO_FLAG_SYNC_INPUT, 0,
			     queue->next_buf_to_init, count);
		if (rc) {
			QETH_CARD_TEXT(card, 2, "qinberr");
		}
		queue->next_buf_to_init = QDIO_BUFNR(queue->next_buf_to_init +
						     count);
		return count;
	}

	return 0;
}

static void qeth_buffer_reclaim_work(struct work_struct *work)
{
	struct qeth_card *card = container_of(to_delayed_work(work),
					      struct qeth_card,
					      buffer_reclaim_work);

	local_bh_disable();
	napi_schedule(&card->napi);
	/* kick-start the NAPI softirq: */
	local_bh_enable();
}

static void qeth_handle_send_error(struct qeth_card *card,
		struct qeth_qdio_out_buffer *buffer, unsigned int qdio_err)
{
	int sbalf15 = buffer->buffer->element[15].sflags;

	QETH_CARD_TEXT(card, 6, "hdsnderr");
	qeth_check_qdio_errors(card, buffer->buffer, qdio_err, "qouterr");

	if (!qdio_err)
		return;

	if ((sbalf15 >= 15) && (sbalf15 <= 31))
		return;

	QETH_CARD_TEXT(card, 1, "lnkfail");
	QETH_CARD_TEXT_(card, 1, "%04x %02x",
		       (u16)qdio_err, (u8)sbalf15);
}

/**
 * qeth_prep_flush_pack_buffer - Prepares flushing of a packing buffer.
 * @queue: queue to check for packing buffer
 *
 * Returns number of buffers that were prepared for flush.
 */
static int qeth_prep_flush_pack_buffer(struct qeth_qdio_out_q *queue)
{
	struct qeth_qdio_out_buffer *buffer;

	buffer = queue->bufs[queue->next_buf_to_fill];
	if ((atomic_read(&buffer->state) == QETH_QDIO_BUF_EMPTY) &&
	    (buffer->next_element_to_fill > 0)) {
		/* it's a packing buffer */
		atomic_set(&buffer->state, QETH_QDIO_BUF_PRIMED);
		queue->next_buf_to_fill =
			QDIO_BUFNR(queue->next_buf_to_fill + 1);
		return 1;
	}
	return 0;
}

/*
 * Switched to packing state if the number of used buffers on a queue
 * reaches a certain limit.
 */
static void qeth_switch_to_packing_if_needed(struct qeth_qdio_out_q *queue)
{
	if (!queue->do_pack) {
		if (atomic_read(&queue->used_buffers)
		    >= QETH_HIGH_WATERMARK_PACK){
			/* switch non-PACKING -> PACKING */
			QETH_CARD_TEXT(queue->card, 6, "np->pack");
			QETH_TXQ_STAT_INC(queue, packing_mode_switch);
			queue->do_pack = 1;
		}
	}
}

/*
 * Switches from packing to non-packing mode. If there is a packing
 * buffer on the queue this buffer will be prepared to be flushed.
 * In that case 1 is returned to inform the caller. If no buffer
 * has to be flushed, zero is returned.
 */
static int qeth_switch_to_nonpacking_if_needed(struct qeth_qdio_out_q *queue)
{
	if (queue->do_pack) {
		if (atomic_read(&queue->used_buffers)
		    <= QETH_LOW_WATERMARK_PACK) {
			/* switch PACKING -> non-PACKING */
			QETH_CARD_TEXT(queue->card, 6, "pack->np");
			QETH_TXQ_STAT_INC(queue, packing_mode_switch);
			queue->do_pack = 0;
			return qeth_prep_flush_pack_buffer(queue);
		}
	}
	return 0;
}

static void qeth_flush_buffers(struct qeth_qdio_out_q *queue, int index,
			       int count)
{
	struct qeth_qdio_out_buffer *buf = queue->bufs[index];
	unsigned int qdio_flags = QDIO_FLAG_SYNC_OUTPUT;
	struct qeth_card *card = queue->card;
	int rc;
	int i;

	for (i = index; i < index + count; ++i) {
		unsigned int bidx = QDIO_BUFNR(i);
		struct sk_buff *skb;

		buf = queue->bufs[bidx];
		buf->buffer->element[buf->next_element_to_fill - 1].eflags |=
				SBAL_EFLAGS_LAST_ENTRY;
		queue->coalesced_frames += buf->frames;

		if (queue->bufstates)
			queue->bufstates[bidx].user = buf;

		if (IS_IQD(card)) {
			skb_queue_walk(&buf->skb_list, skb)
				skb_tx_timestamp(skb);
		}
	}

	if (!IS_IQD(card)) {
		if (!queue->do_pack) {
			if ((atomic_read(&queue->used_buffers) >=
				(QETH_HIGH_WATERMARK_PACK -
				 QETH_WATERMARK_PACK_FUZZ)) &&
			    !atomic_read(&queue->set_pci_flags_count)) {
				/* it's likely that we'll go to packing
				 * mode soon */
				atomic_inc(&queue->set_pci_flags_count);
				buf->buffer->element[0].sflags |= SBAL_SFLAGS0_PCI_REQ;
			}
		} else {
			if (!atomic_read(&queue->set_pci_flags_count)) {
				/*
				 * there's no outstanding PCI any more, so we
				 * have to request a PCI to be sure the the PCI
				 * will wake at some time in the future then we
				 * can flush packed buffers that might still be
				 * hanging around, which can happen if no
				 * further send was requested by the stack
				 */
				atomic_inc(&queue->set_pci_flags_count);
				buf->buffer->element[0].sflags |= SBAL_SFLAGS0_PCI_REQ;
			}
		}

		if (atomic_read(&queue->set_pci_flags_count))
			qdio_flags |= QDIO_FLAG_PCI_OUT;
	}

	QETH_TXQ_STAT_INC(queue, doorbell);
	rc = do_QDIO(CARD_DDEV(queue->card), qdio_flags,
		     queue->queue_no, index, count);

	switch (rc) {
	case 0:
	case -ENOBUFS:
		/* ignore temporary SIGA errors without busy condition */

		/* Fake the TX completion interrupt: */
		if (IS_IQD(card)) {
			unsigned int frames = READ_ONCE(queue->max_coalesced_frames);
			unsigned int usecs = READ_ONCE(queue->coalesce_usecs);

			if (frames && queue->coalesced_frames >= frames) {
				napi_schedule(&queue->napi);
				queue->coalesced_frames = 0;
				QETH_TXQ_STAT_INC(queue, coal_frames);
			} else if (usecs) {
				qeth_tx_arm_timer(queue, usecs);
			}
		}

		break;
	default:
		QETH_CARD_TEXT(queue->card, 2, "flushbuf");
		QETH_CARD_TEXT_(queue->card, 2, " q%d", queue->queue_no);
		QETH_CARD_TEXT_(queue->card, 2, " idx%d", index);
		QETH_CARD_TEXT_(queue->card, 2, " c%d", count);
		QETH_CARD_TEXT_(queue->card, 2, " err%d", rc);

		/* this must not happen under normal circumstances. if it
		 * happens something is really wrong -> recover */
		qeth_schedule_recovery(queue->card);
	}
}

static void qeth_flush_queue(struct qeth_qdio_out_q *queue)
{
	qeth_flush_buffers(queue, queue->bulk_start, queue->bulk_count);

	queue->bulk_start = QDIO_BUFNR(queue->bulk_start + queue->bulk_count);
	queue->prev_hdr = NULL;
	queue->bulk_count = 0;
}

static void qeth_check_outbound_queue(struct qeth_qdio_out_q *queue)
{
	/*
	 * check if weed have to switch to non-packing mode or if
	 * we have to get a pci flag out on the queue
	 */
	if ((atomic_read(&queue->used_buffers) <= QETH_LOW_WATERMARK_PACK) ||
	    !atomic_read(&queue->set_pci_flags_count)) {
		unsigned int index, flush_cnt;
		bool q_was_packing;

		spin_lock(&queue->lock);

		index = queue->next_buf_to_fill;
		q_was_packing = queue->do_pack;

		flush_cnt = qeth_switch_to_nonpacking_if_needed(queue);
		if (!flush_cnt && !atomic_read(&queue->set_pci_flags_count))
			flush_cnt = qeth_prep_flush_pack_buffer(queue);

		if (flush_cnt) {
			qeth_flush_buffers(queue, index, flush_cnt);
			if (q_was_packing)
				QETH_TXQ_STAT_ADD(queue, bufs_pack, flush_cnt);
		}

		spin_unlock(&queue->lock);
	}
}

static void qeth_qdio_poll(struct ccw_device *cdev, unsigned long card_ptr)
{
	struct qeth_card *card = (struct qeth_card *)card_ptr;

	napi_schedule_irqoff(&card->napi);
}

int qeth_configure_cq(struct qeth_card *card, enum qeth_cq cq)
{
	int rc;

	if (card->options.cq ==  QETH_CQ_NOTAVAILABLE) {
		rc = -1;
		goto out;
	} else {
		if (card->options.cq == cq) {
			rc = 0;
			goto out;
		}

		qeth_free_qdio_queues(card);
		card->options.cq = cq;
		rc = 0;
	}
out:
	return rc;

}
EXPORT_SYMBOL_GPL(qeth_configure_cq);

static void qeth_qdio_cq_handler(struct qeth_card *card, unsigned int qdio_err,
				 unsigned int queue, int first_element,
				 int count)
{
	struct qeth_qdio_q *cq = card->qdio.c_q;
	int i;
	int rc;

	QETH_CARD_TEXT_(card, 5, "qcqhe%d", first_element);
	QETH_CARD_TEXT_(card, 5, "qcqhc%d", count);
	QETH_CARD_TEXT_(card, 5, "qcqherr%d", qdio_err);

	if (qdio_err) {
		netif_tx_stop_all_queues(card->dev);
		qeth_schedule_recovery(card);
		return;
	}

	for (i = first_element; i < first_element + count; ++i) {
		struct qdio_buffer *buffer = cq->qdio_bufs[QDIO_BUFNR(i)];
		int e = 0;

		while ((e < QDIO_MAX_ELEMENTS_PER_BUFFER) &&
		       buffer->element[e].addr) {
			unsigned long phys_aob_addr = buffer->element[e].addr;

			qeth_qdio_handle_aob(card, phys_aob_addr);
			++e;
		}
		qeth_scrub_qdio_buffer(buffer, QDIO_MAX_ELEMENTS_PER_BUFFER);
	}
	rc = do_QDIO(CARD_DDEV(card), QDIO_FLAG_SYNC_INPUT, queue,
		    card->qdio.c_q->next_buf_to_init,
		    count);
	if (rc) {
		dev_warn(&card->gdev->dev,
			"QDIO reported an error, rc=%i\n", rc);
		QETH_CARD_TEXT(card, 2, "qcqherr");
	}

	cq->next_buf_to_init = QDIO_BUFNR(cq->next_buf_to_init + count);
}

static void qeth_qdio_input_handler(struct ccw_device *ccwdev,
				    unsigned int qdio_err, int queue,
				    int first_elem, int count,
				    unsigned long card_ptr)
{
	struct qeth_card *card = (struct qeth_card *)card_ptr;

	QETH_CARD_TEXT_(card, 2, "qihq%d", queue);
	QETH_CARD_TEXT_(card, 2, "qiec%d", qdio_err);

	if (qdio_err)
		qeth_schedule_recovery(card);
}

static void qeth_qdio_output_handler(struct ccw_device *ccwdev,
				     unsigned int qdio_error, int __queue,
				     int first_element, int count,
				     unsigned long card_ptr)
{
	struct qeth_card *card        = (struct qeth_card *) card_ptr;
	struct qeth_qdio_out_q *queue = card->qdio.out_qs[__queue];
	struct net_device *dev = card->dev;
	struct netdev_queue *txq;
	int i;

	QETH_CARD_TEXT(card, 6, "qdouhdl");
	if (qdio_error & QDIO_ERROR_FATAL) {
		QETH_CARD_TEXT(card, 2, "achkcond");
		netif_tx_stop_all_queues(dev);
		qeth_schedule_recovery(card);
		return;
	}

	for (i = first_element; i < (first_element + count); ++i) {
		struct qeth_qdio_out_buffer *buf = queue->bufs[QDIO_BUFNR(i)];

		qeth_handle_send_error(card, buf, qdio_error);
		qeth_clear_output_buffer(queue, buf, qdio_error, 0);
	}

	atomic_sub(count, &queue->used_buffers);
	qeth_check_outbound_queue(queue);

	txq = netdev_get_tx_queue(dev, __queue);
	/* xmit may have observed the full-condition, but not yet stopped the
	 * txq. In which case the code below won't trigger. So before returning,
	 * xmit will re-check the txq's fill level and wake it up if needed.
	 */
	if (netif_tx_queue_stopped(txq) && !qeth_out_queue_is_full(queue))
		netif_tx_wake_queue(txq);
}

/**
 * Note: Function assumes that we have 4 outbound queues.
 */
int qeth_get_priority_queue(struct qeth_card *card, struct sk_buff *skb)
{
	struct vlan_ethhdr *veth = vlan_eth_hdr(skb);
	u8 tos;

	switch (card->qdio.do_prio_queueing) {
	case QETH_PRIO_Q_ING_TOS:
	case QETH_PRIO_Q_ING_PREC:
		switch (vlan_get_protocol(skb)) {
		case htons(ETH_P_IP):
			tos = ipv4_get_dsfield(ip_hdr(skb));
			break;
		case htons(ETH_P_IPV6):
			tos = ipv6_get_dsfield(ipv6_hdr(skb));
			break;
		default:
			return card->qdio.default_out_queue;
		}
		if (card->qdio.do_prio_queueing == QETH_PRIO_Q_ING_PREC)
			return ~tos >> 6 & 3;
		if (tos & IPTOS_MINCOST)
			return 3;
		if (tos & IPTOS_RELIABILITY)
			return 2;
		if (tos & IPTOS_THROUGHPUT)
			return 1;
		if (tos & IPTOS_LOWDELAY)
			return 0;
		break;
	case QETH_PRIO_Q_ING_SKB:
		if (skb->priority > 5)
			return 0;
		return ~skb->priority >> 1 & 3;
	case QETH_PRIO_Q_ING_VLAN:
		if (veth->h_vlan_proto == htons(ETH_P_8021Q))
			return ~ntohs(veth->h_vlan_TCI) >>
			       (VLAN_PRIO_SHIFT + 1) & 3;
		break;
	case QETH_PRIO_Q_ING_FIXED:
		return card->qdio.default_out_queue;
	default:
		break;
	}
	return card->qdio.default_out_queue;
}
EXPORT_SYMBOL_GPL(qeth_get_priority_queue);

/**
 * qeth_get_elements_for_frags() -	find number of SBALEs for skb frags.
 * @skb:				SKB address
 *
 * Returns the number of pages, and thus QDIO buffer elements, needed to cover
 * fragmented part of the SKB. Returns zero for linear SKB.
 */
static int qeth_get_elements_for_frags(struct sk_buff *skb)
{
	int cnt, elements = 0;

	for (cnt = 0; cnt < skb_shinfo(skb)->nr_frags; cnt++) {
		skb_frag_t *frag = &skb_shinfo(skb)->frags[cnt];

		elements += qeth_get_elements_for_range(
			(addr_t)skb_frag_address(frag),
			(addr_t)skb_frag_address(frag) + skb_frag_size(frag));
	}
	return elements;
}

/**
 * qeth_count_elements() -	Counts the number of QDIO buffer elements needed
 *				to transmit an skb.
 * @skb:			the skb to operate on.
 * @data_offset:		skip this part of the skb's linear data
 *
 * Returns the number of pages, and thus QDIO buffer elements, needed to map the
 * skb's data (both its linear part and paged fragments).
 */
unsigned int qeth_count_elements(struct sk_buff *skb, unsigned int data_offset)
{
	unsigned int elements = qeth_get_elements_for_frags(skb);
	addr_t end = (addr_t)skb->data + skb_headlen(skb);
	addr_t start = (addr_t)skb->data + data_offset;

	if (start != end)
		elements += qeth_get_elements_for_range(start, end);
	return elements;
}
EXPORT_SYMBOL_GPL(qeth_count_elements);

#define QETH_HDR_CACHE_OBJ_SIZE		(sizeof(struct qeth_hdr_tso) + \
					 MAX_TCP_HEADER)

/**
 * qeth_add_hw_header() - add a HW header to an skb.
 * @skb: skb that the HW header should be added to.
 * @hdr: double pointer to a qeth_hdr. When returning with >= 0,
 *	 it contains a valid pointer to a qeth_hdr.
 * @hdr_len: length of the HW header.
 * @proto_len: length of protocol headers that need to be in same page as the
 *	       HW header.
 *
 * Returns the pushed length. If the header can't be pushed on
 * (eg. because it would cross a page boundary), it is allocated from
 * the cache instead and 0 is returned.
 * The number of needed buffer elements is returned in @elements.
 * Error to create the hdr is indicated by returning with < 0.
 */
static int qeth_add_hw_header(struct qeth_qdio_out_q *queue,
			      struct sk_buff *skb, struct qeth_hdr **hdr,
			      unsigned int hdr_len, unsigned int proto_len,
			      unsigned int *elements)
{
	gfp_t gfp = GFP_ATOMIC | (skb_pfmemalloc(skb) ? __GFP_MEMALLOC : 0);
	const unsigned int contiguous = proto_len ? proto_len : 1;
	const unsigned int max_elements = queue->max_elements;
	unsigned int __elements;
	addr_t start, end;
	bool push_ok;
	int rc;

check_layout:
	start = (addr_t)skb->data - hdr_len;
	end = (addr_t)skb->data;

	if (qeth_get_elements_for_range(start, end + contiguous) == 1) {
		/* Push HW header into same page as first protocol header. */
		push_ok = true;
		/* ... but TSO always needs a separate element for headers: */
		if (skb_is_gso(skb))
			__elements = 1 + qeth_count_elements(skb, proto_len);
		else
			__elements = qeth_count_elements(skb, 0);
	} else if (!proto_len && PAGE_ALIGNED(skb->data)) {
		/* Push HW header into preceding page, flush with skb->data. */
		push_ok = true;
		__elements = 1 + qeth_count_elements(skb, 0);
	} else {
		/* Use header cache, copy protocol headers up. */
		push_ok = false;
		__elements = 1 + qeth_count_elements(skb, proto_len);
	}

	/* Compress skb to fit into one IO buffer: */
	if (__elements > max_elements) {
		if (!skb_is_nonlinear(skb)) {
			/* Drop it, no easy way of shrinking it further. */
			QETH_DBF_MESSAGE(2, "Dropped an oversized skb (Max Elements=%u / Actual=%u / Length=%u).\n",
					 max_elements, __elements, skb->len);
			return -E2BIG;
		}

		rc = skb_linearize(skb);
		if (rc) {
			QETH_TXQ_STAT_INC(queue, skbs_linearized_fail);
			return rc;
		}

		QETH_TXQ_STAT_INC(queue, skbs_linearized);
		/* Linearization changed the layout, re-evaluate: */
		goto check_layout;
	}

	*elements = __elements;
	/* Add the header: */
	if (push_ok) {
		*hdr = skb_push(skb, hdr_len);
		return hdr_len;
	}

	/* Fall back to cache element with known-good alignment: */
	if (hdr_len + proto_len > QETH_HDR_CACHE_OBJ_SIZE)
		return -E2BIG;
	*hdr = kmem_cache_alloc(qeth_core_header_cache, gfp);
	if (!*hdr)
		return -ENOMEM;
	/* Copy protocol headers behind HW header: */
	skb_copy_from_linear_data(skb, ((char *)*hdr) + hdr_len, proto_len);
	return 0;
}

static bool qeth_iqd_may_bulk(struct qeth_qdio_out_q *queue,
			      struct sk_buff *curr_skb,
			      struct qeth_hdr *curr_hdr)
{
	struct qeth_qdio_out_buffer *buffer = queue->bufs[queue->bulk_start];
	struct qeth_hdr *prev_hdr = queue->prev_hdr;

	if (!prev_hdr)
		return true;

	/* All packets must have the same target: */
	if (curr_hdr->hdr.l2.id == QETH_HEADER_TYPE_LAYER2) {
		struct sk_buff *prev_skb = skb_peek(&buffer->skb_list);

		return ether_addr_equal(eth_hdr(prev_skb)->h_dest,
					eth_hdr(curr_skb)->h_dest) &&
		       qeth_l2_same_vlan(&prev_hdr->hdr.l2, &curr_hdr->hdr.l2);
	}

	return qeth_l3_same_next_hop(&prev_hdr->hdr.l3, &curr_hdr->hdr.l3) &&
	       qeth_l3_iqd_same_vlan(&prev_hdr->hdr.l3, &curr_hdr->hdr.l3);
}

/**
 * qeth_fill_buffer() - map skb into an output buffer
 * @buf:	buffer to transport the skb
 * @skb:	skb to map into the buffer
 * @hdr:	qeth_hdr for this skb. Either at skb->data, or allocated
 *		from qeth_core_header_cache.
 * @offset:	when mapping the skb, start at skb->data + offset
 * @hd_len:	if > 0, build a dedicated header element of this size
 */
static unsigned int qeth_fill_buffer(struct qeth_qdio_out_buffer *buf,
				     struct sk_buff *skb, struct qeth_hdr *hdr,
				     unsigned int offset, unsigned int hd_len)
{
	struct qdio_buffer *buffer = buf->buffer;
	int element = buf->next_element_to_fill;
	int length = skb_headlen(skb) - offset;
	char *data = skb->data + offset;
	unsigned int elem_length, cnt;
	bool is_first_elem = true;

	__skb_queue_tail(&buf->skb_list, skb);

	/* build dedicated element for HW Header */
	if (hd_len) {
		is_first_elem = false;

		buffer->element[element].addr = virt_to_phys(hdr);
		buffer->element[element].length = hd_len;
		buffer->element[element].eflags = SBAL_EFLAGS_FIRST_FRAG;

		/* HW header is allocated from cache: */
		if ((void *)hdr != skb->data)
			buf->is_header[element] = 1;
		/* HW header was pushed and is contiguous with linear part: */
		else if (length > 0 && !PAGE_ALIGNED(data) &&
			 (data == (char *)hdr + hd_len))
			buffer->element[element].eflags |=
				SBAL_EFLAGS_CONTIGUOUS;

		element++;
	}

	/* map linear part into buffer element(s) */
	while (length > 0) {
		elem_length = min_t(unsigned int, length,
				    PAGE_SIZE - offset_in_page(data));

		buffer->element[element].addr = virt_to_phys(data);
		buffer->element[element].length = elem_length;
		length -= elem_length;
		if (is_first_elem) {
			is_first_elem = false;
			if (length || skb_is_nonlinear(skb))
				/* skb needs additional elements */
				buffer->element[element].eflags =
					SBAL_EFLAGS_FIRST_FRAG;
			else
				buffer->element[element].eflags = 0;
		} else {
			buffer->element[element].eflags =
				SBAL_EFLAGS_MIDDLE_FRAG;
		}

		data += elem_length;
		element++;
	}

	/* map page frags into buffer element(s) */
	for (cnt = 0; cnt < skb_shinfo(skb)->nr_frags; cnt++) {
		skb_frag_t *frag = &skb_shinfo(skb)->frags[cnt];

		data = skb_frag_address(frag);
		length = skb_frag_size(frag);
		while (length > 0) {
			elem_length = min_t(unsigned int, length,
					    PAGE_SIZE - offset_in_page(data));

			buffer->element[element].addr = virt_to_phys(data);
			buffer->element[element].length = elem_length;
			buffer->element[element].eflags =
				SBAL_EFLAGS_MIDDLE_FRAG;

			length -= elem_length;
			data += elem_length;
			element++;
		}
	}

	if (buffer->element[element - 1].eflags)
		buffer->element[element - 1].eflags = SBAL_EFLAGS_LAST_FRAG;
	buf->next_element_to_fill = element;
	return element;
}

static int __qeth_xmit(struct qeth_card *card, struct qeth_qdio_out_q *queue,
		       struct sk_buff *skb, unsigned int elements,
		       struct qeth_hdr *hdr, unsigned int offset,
		       unsigned int hd_len)
{
	unsigned int bytes = qdisc_pkt_len(skb);
	struct qeth_qdio_out_buffer *buffer;
	unsigned int next_element;
	struct netdev_queue *txq;
	bool stopped = false;
	bool flush;

	buffer = queue->bufs[QDIO_BUFNR(queue->bulk_start + queue->bulk_count)];
	txq = netdev_get_tx_queue(card->dev, skb_get_queue_mapping(skb));

	/* Just a sanity check, the wake/stop logic should ensure that we always
	 * get a free buffer.
	 */
	if (atomic_read(&buffer->state) != QETH_QDIO_BUF_EMPTY)
		return -EBUSY;

	flush = !qeth_iqd_may_bulk(queue, skb, hdr);

	if (flush ||
	    (buffer->next_element_to_fill + elements > queue->max_elements)) {
		if (buffer->next_element_to_fill > 0) {
			atomic_set(&buffer->state, QETH_QDIO_BUF_PRIMED);
			queue->bulk_count++;
		}

		if (queue->bulk_count >= queue->bulk_max)
			flush = true;

		if (flush)
			qeth_flush_queue(queue);

		buffer = queue->bufs[QDIO_BUFNR(queue->bulk_start +
						queue->bulk_count)];

		/* Sanity-check again: */
		if (atomic_read(&buffer->state) != QETH_QDIO_BUF_EMPTY)
			return -EBUSY;
	}

	if (buffer->next_element_to_fill == 0 &&
	    atomic_inc_return(&queue->used_buffers) >= QDIO_MAX_BUFFERS_PER_Q) {
		/* If a TX completion happens right _here_ and misses to wake
		 * the txq, then our re-check below will catch the race.
		 */
		QETH_TXQ_STAT_INC(queue, stopped);
		netif_tx_stop_queue(txq);
		stopped = true;
	}

	next_element = qeth_fill_buffer(buffer, skb, hdr, offset, hd_len);
	buffer->bytes += bytes;
	buffer->frames += skb_is_gso(skb) ? skb_shinfo(skb)->gso_segs : 1;
	queue->prev_hdr = hdr;

	flush = __netdev_tx_sent_queue(txq, bytes,
				       !stopped && netdev_xmit_more());

	if (flush || next_element >= queue->max_elements) {
		atomic_set(&buffer->state, QETH_QDIO_BUF_PRIMED);
		queue->bulk_count++;

		if (queue->bulk_count >= queue->bulk_max)
			flush = true;

		if (flush)
			qeth_flush_queue(queue);
	}

	if (stopped && !qeth_out_queue_is_full(queue))
		netif_tx_start_queue(txq);
	return 0;
}

int qeth_do_send_packet(struct qeth_card *card, struct qeth_qdio_out_q *queue,
			struct sk_buff *skb, struct qeth_hdr *hdr,
			unsigned int offset, unsigned int hd_len,
			int elements_needed)
{
	unsigned int start_index = queue->next_buf_to_fill;
	struct qeth_qdio_out_buffer *buffer;
	unsigned int next_element;
	struct netdev_queue *txq;
	bool stopped = false;
	int flush_count = 0;
	int do_pack = 0;
	int rc = 0;

	buffer = queue->bufs[queue->next_buf_to_fill];

	/* Just a sanity check, the wake/stop logic should ensure that we always
	 * get a free buffer.
	 */
	if (atomic_read(&buffer->state) != QETH_QDIO_BUF_EMPTY)
		return -EBUSY;

	txq = netdev_get_tx_queue(card->dev, skb_get_queue_mapping(skb));

	/* check if we need to switch packing state of this queue */
	qeth_switch_to_packing_if_needed(queue);
	if (queue->do_pack) {
		do_pack = 1;
		/* does packet fit in current buffer? */
		if (buffer->next_element_to_fill + elements_needed >
		    queue->max_elements) {
			/* ... no -> set state PRIMED */
			atomic_set(&buffer->state, QETH_QDIO_BUF_PRIMED);
			flush_count++;
			queue->next_buf_to_fill =
				QDIO_BUFNR(queue->next_buf_to_fill + 1);
			buffer = queue->bufs[queue->next_buf_to_fill];

			/* We stepped forward, so sanity-check again: */
			if (atomic_read(&buffer->state) !=
			    QETH_QDIO_BUF_EMPTY) {
				qeth_flush_buffers(queue, start_index,
							   flush_count);
				rc = -EBUSY;
				goto out;
			}
		}
	}

	if (buffer->next_element_to_fill == 0 &&
	    atomic_inc_return(&queue->used_buffers) >= QDIO_MAX_BUFFERS_PER_Q) {
		/* If a TX completion happens right _here_ and misses to wake
		 * the txq, then our re-check below will catch the race.
		 */
		QETH_TXQ_STAT_INC(queue, stopped);
		netif_tx_stop_queue(txq);
		stopped = true;
	}

	next_element = qeth_fill_buffer(buffer, skb, hdr, offset, hd_len);
	buffer->bytes += qdisc_pkt_len(skb);
	buffer->frames += skb_is_gso(skb) ? skb_shinfo(skb)->gso_segs : 1;

	if (queue->do_pack)
		QETH_TXQ_STAT_INC(queue, skbs_pack);
	if (!queue->do_pack || stopped || next_element >= queue->max_elements) {
		flush_count++;
		atomic_set(&buffer->state, QETH_QDIO_BUF_PRIMED);
		queue->next_buf_to_fill =
				QDIO_BUFNR(queue->next_buf_to_fill + 1);
	}

	if (flush_count)
		qeth_flush_buffers(queue, start_index, flush_count);

out:
	if (do_pack)
		QETH_TXQ_STAT_ADD(queue, bufs_pack, flush_count);

	if (stopped && !qeth_out_queue_is_full(queue))
		netif_tx_start_queue(txq);
	return rc;
}
EXPORT_SYMBOL_GPL(qeth_do_send_packet);

static void qeth_fill_tso_ext(struct qeth_hdr_tso *hdr,
			      unsigned int payload_len, struct sk_buff *skb,
			      unsigned int proto_len)
{
	struct qeth_hdr_ext_tso *ext = &hdr->ext;

	ext->hdr_tot_len = sizeof(*ext);
	ext->imb_hdr_no = 1;
	ext->hdr_type = 1;
	ext->hdr_version = 1;
	ext->hdr_len = 28;
	ext->payload_len = payload_len;
	ext->mss = skb_shinfo(skb)->gso_size;
	ext->dg_hdr_len = proto_len;
}

int qeth_xmit(struct qeth_card *card, struct sk_buff *skb,
	      struct qeth_qdio_out_q *queue, __be16 proto,
	      void (*fill_header)(struct qeth_qdio_out_q *queue,
				  struct qeth_hdr *hdr, struct sk_buff *skb,
				  __be16 proto, unsigned int data_len))
{
	unsigned int proto_len, hw_hdr_len;
	unsigned int frame_len = skb->len;
	bool is_tso = skb_is_gso(skb);
	unsigned int data_offset = 0;
	struct qeth_hdr *hdr = NULL;
	unsigned int hd_len = 0;
	unsigned int elements;
	int push_len, rc;

	if (is_tso) {
		hw_hdr_len = sizeof(struct qeth_hdr_tso);
		proto_len = skb_transport_offset(skb) + tcp_hdrlen(skb);
	} else {
		hw_hdr_len = sizeof(struct qeth_hdr);
		proto_len = (IS_IQD(card) && IS_LAYER2(card)) ? ETH_HLEN : 0;
	}

	rc = skb_cow_head(skb, hw_hdr_len);
	if (rc)
		return rc;

	push_len = qeth_add_hw_header(queue, skb, &hdr, hw_hdr_len, proto_len,
				      &elements);
	if (push_len < 0)
		return push_len;
	if (is_tso || !push_len) {
		/* HW header needs its own buffer element. */
		hd_len = hw_hdr_len + proto_len;
		data_offset = push_len + proto_len;
	}
	memset(hdr, 0, hw_hdr_len);
	fill_header(queue, hdr, skb, proto, frame_len);
	if (is_tso)
		qeth_fill_tso_ext((struct qeth_hdr_tso *) hdr,
				  frame_len - proto_len, skb, proto_len);

	if (IS_IQD(card)) {
		rc = __qeth_xmit(card, queue, skb, elements, hdr, data_offset,
				 hd_len);
	} else {
		/* TODO: drop skb_orphan() once TX completion is fast enough */
		skb_orphan(skb);
		spin_lock(&queue->lock);
		rc = qeth_do_send_packet(card, queue, skb, hdr, data_offset,
					 hd_len, elements);
		spin_unlock(&queue->lock);
	}

	if (rc && !push_len)
		kmem_cache_free(qeth_core_header_cache, hdr);

	return rc;
}
EXPORT_SYMBOL_GPL(qeth_xmit);

static int qeth_setadp_promisc_mode_cb(struct qeth_card *card,
		struct qeth_reply *reply, unsigned long data)
{
	struct qeth_ipa_cmd *cmd = (struct qeth_ipa_cmd *) data;
	struct qeth_ipacmd_setadpparms *setparms;

	QETH_CARD_TEXT(card, 4, "prmadpcb");

	setparms = &(cmd->data.setadapterparms);
	if (qeth_setadpparms_inspect_rc(cmd)) {
		QETH_CARD_TEXT_(card, 4, "prmrc%x", cmd->hdr.return_code);
		setparms->data.mode = SET_PROMISC_MODE_OFF;
	}
	card->info.promisc_mode = setparms->data.mode;
	return (cmd->hdr.return_code) ? -EIO : 0;
}

void qeth_setadp_promisc_mode(struct qeth_card *card, bool enable)
{
	enum qeth_ipa_promisc_modes mode = enable ? SET_PROMISC_MODE_ON :
						    SET_PROMISC_MODE_OFF;
	struct qeth_cmd_buffer *iob;
	struct qeth_ipa_cmd *cmd;

	QETH_CARD_TEXT(card, 4, "setprom");
	QETH_CARD_TEXT_(card, 4, "mode:%x", mode);

	iob = qeth_get_adapter_cmd(card, IPA_SETADP_SET_PROMISC_MODE,
				   SETADP_DATA_SIZEOF(mode));
	if (!iob)
		return;
	cmd = __ipa_cmd(iob);
	cmd->data.setadapterparms.data.mode = mode;
	qeth_send_ipa_cmd(card, iob, qeth_setadp_promisc_mode_cb, NULL);
}
EXPORT_SYMBOL_GPL(qeth_setadp_promisc_mode);

static int qeth_setadpparms_change_macaddr_cb(struct qeth_card *card,
		struct qeth_reply *reply, unsigned long data)
{
	struct qeth_ipa_cmd *cmd = (struct qeth_ipa_cmd *) data;
	struct qeth_ipacmd_setadpparms *adp_cmd;

	QETH_CARD_TEXT(card, 4, "chgmaccb");
	if (qeth_setadpparms_inspect_rc(cmd))
		return -EIO;

	adp_cmd = &cmd->data.setadapterparms;
	if (!is_valid_ether_addr(adp_cmd->data.change_addr.addr))
		return -EADDRNOTAVAIL;

	if (IS_LAYER2(card) && IS_OSD(card) && !IS_VM_NIC(card) &&
	    !(adp_cmd->hdr.flags & QETH_SETADP_FLAGS_VIRTUAL_MAC))
		return -EADDRNOTAVAIL;

	ether_addr_copy(card->dev->dev_addr, adp_cmd->data.change_addr.addr);
	return 0;
}

int qeth_setadpparms_change_macaddr(struct qeth_card *card)
{
	int rc;
	struct qeth_cmd_buffer *iob;
	struct qeth_ipa_cmd *cmd;

	QETH_CARD_TEXT(card, 4, "chgmac");

	iob = qeth_get_adapter_cmd(card, IPA_SETADP_ALTER_MAC_ADDRESS,
				   SETADP_DATA_SIZEOF(change_addr));
	if (!iob)
		return -ENOMEM;
	cmd = __ipa_cmd(iob);
	cmd->data.setadapterparms.data.change_addr.cmd = CHANGE_ADDR_READ_MAC;
	cmd->data.setadapterparms.data.change_addr.addr_size = ETH_ALEN;
	ether_addr_copy(cmd->data.setadapterparms.data.change_addr.addr,
			card->dev->dev_addr);
	rc = qeth_send_ipa_cmd(card, iob, qeth_setadpparms_change_macaddr_cb,
			       NULL);
	return rc;
}
EXPORT_SYMBOL_GPL(qeth_setadpparms_change_macaddr);

static int qeth_setadpparms_set_access_ctrl_cb(struct qeth_card *card,
		struct qeth_reply *reply, unsigned long data)
{
	struct qeth_ipa_cmd *cmd = (struct qeth_ipa_cmd *) data;
	struct qeth_set_access_ctrl *access_ctrl_req;

	QETH_CARD_TEXT(card, 4, "setaccb");

	access_ctrl_req = &cmd->data.setadapterparms.data.set_access_ctrl;
	QETH_CARD_TEXT_(card, 2, "rc=%d",
			cmd->data.setadapterparms.hdr.return_code);
	if (cmd->data.setadapterparms.hdr.return_code !=
						SET_ACCESS_CTRL_RC_SUCCESS)
		QETH_DBF_MESSAGE(3, "ERR:SET_ACCESS_CTRL(%#x) on device %x: %#x\n",
				 access_ctrl_req->subcmd_code, CARD_DEVID(card),
				 cmd->data.setadapterparms.hdr.return_code);
	switch (qeth_setadpparms_inspect_rc(cmd)) {
	case SET_ACCESS_CTRL_RC_SUCCESS:
		if (access_ctrl_req->subcmd_code == ISOLATION_MODE_NONE)
			dev_info(&card->gdev->dev,
			    "QDIO data connection isolation is deactivated\n");
		else
			dev_info(&card->gdev->dev,
			    "QDIO data connection isolation is activated\n");
		return 0;
	case SET_ACCESS_CTRL_RC_ALREADY_NOT_ISOLATED:
		QETH_DBF_MESSAGE(2, "QDIO data connection isolation on device %x already deactivated\n",
				 CARD_DEVID(card));
		return 0;
	case SET_ACCESS_CTRL_RC_ALREADY_ISOLATED:
		QETH_DBF_MESSAGE(2, "QDIO data connection isolation on device %x already activated\n",
				 CARD_DEVID(card));
		return 0;
	case SET_ACCESS_CTRL_RC_NOT_SUPPORTED:
		dev_err(&card->gdev->dev, "Adapter does not "
			"support QDIO data connection isolation\n");
		return -EOPNOTSUPP;
	case SET_ACCESS_CTRL_RC_NONE_SHARED_ADAPTER:
		dev_err(&card->gdev->dev,
			"Adapter is dedicated. "
			"QDIO data connection isolation not supported\n");
		return -EOPNOTSUPP;
	case SET_ACCESS_CTRL_RC_ACTIVE_CHECKSUM_OFF:
		dev_err(&card->gdev->dev,
			"TSO does not permit QDIO data connection isolation\n");
		return -EPERM;
	case SET_ACCESS_CTRL_RC_REFLREL_UNSUPPORTED:
		dev_err(&card->gdev->dev, "The adjacent switch port does not "
			"support reflective relay mode\n");
		return -EOPNOTSUPP;
	case SET_ACCESS_CTRL_RC_REFLREL_FAILED:
		dev_err(&card->gdev->dev, "The reflective relay mode cannot be "
					"enabled at the adjacent switch port");
		return -EREMOTEIO;
	case SET_ACCESS_CTRL_RC_REFLREL_DEACT_FAILED:
		dev_warn(&card->gdev->dev, "Turning off reflective relay mode "
					"at the adjacent switch failed\n");
		/* benign error while disabling ISOLATION_MODE_FWD */
		return 0;
	default:
		return -EIO;
	}
}

int qeth_setadpparms_set_access_ctrl(struct qeth_card *card,
				     enum qeth_ipa_isolation_modes mode)
{
	int rc;
	struct qeth_cmd_buffer *iob;
	struct qeth_ipa_cmd *cmd;
	struct qeth_set_access_ctrl *access_ctrl_req;

	QETH_CARD_TEXT(card, 4, "setacctl");

	if (!qeth_adp_supported(card, IPA_SETADP_SET_ACCESS_CONTROL)) {
		dev_err(&card->gdev->dev,
			"Adapter does not support QDIO data connection isolation\n");
		return -EOPNOTSUPP;
	}

	iob = qeth_get_adapter_cmd(card, IPA_SETADP_SET_ACCESS_CONTROL,
				   SETADP_DATA_SIZEOF(set_access_ctrl));
	if (!iob)
		return -ENOMEM;
	cmd = __ipa_cmd(iob);
	access_ctrl_req = &cmd->data.setadapterparms.data.set_access_ctrl;
	access_ctrl_req->subcmd_code = mode;

	rc = qeth_send_ipa_cmd(card, iob, qeth_setadpparms_set_access_ctrl_cb,
			       NULL);
	if (rc) {
		QETH_CARD_TEXT_(card, 2, "rc=%d", rc);
		QETH_DBF_MESSAGE(3, "IPA(SET_ACCESS_CTRL(%d) on device %x: sent failed\n",
				 rc, CARD_DEVID(card));
	}

	return rc;
}

void qeth_tx_timeout(struct net_device *dev, unsigned int txqueue)
{
	struct qeth_card *card;

	card = dev->ml_priv;
	QETH_CARD_TEXT(card, 4, "txtimeo");
	qeth_schedule_recovery(card);
}
EXPORT_SYMBOL_GPL(qeth_tx_timeout);

static int qeth_mdio_read(struct net_device *dev, int phy_id, int regnum)
{
	struct qeth_card *card = dev->ml_priv;
	int rc = 0;

	switch (regnum) {
	case MII_BMCR: /* Basic mode control register */
		rc = BMCR_FULLDPLX;
		if ((card->info.link_type != QETH_LINK_TYPE_GBIT_ETH) &&
		    (card->info.link_type != QETH_LINK_TYPE_OSN) &&
		    (card->info.link_type != QETH_LINK_TYPE_10GBIT_ETH) &&
		    (card->info.link_type != QETH_LINK_TYPE_25GBIT_ETH))
			rc |= BMCR_SPEED100;
		break;
	case MII_BMSR: /* Basic mode status register */
		rc = BMSR_ERCAP | BMSR_ANEGCOMPLETE | BMSR_LSTATUS |
		     BMSR_10HALF | BMSR_10FULL | BMSR_100HALF | BMSR_100FULL |
		     BMSR_100BASE4;
		break;
	case MII_PHYSID1: /* PHYS ID 1 */
		rc = (dev->dev_addr[0] << 16) | (dev->dev_addr[1] << 8) |
		     dev->dev_addr[2];
		rc = (rc >> 5) & 0xFFFF;
		break;
	case MII_PHYSID2: /* PHYS ID 2 */
		rc = (dev->dev_addr[2] << 10) & 0xFFFF;
		break;
	case MII_ADVERTISE: /* Advertisement control reg */
		rc = ADVERTISE_ALL;
		break;
	case MII_LPA: /* Link partner ability reg */
		rc = LPA_10HALF | LPA_10FULL | LPA_100HALF | LPA_100FULL |
		     LPA_100BASE4 | LPA_LPACK;
		break;
	case MII_EXPANSION: /* Expansion register */
		break;
	case MII_DCOUNTER: /* disconnect counter */
		break;
	case MII_FCSCOUNTER: /* false carrier counter */
		break;
	case MII_NWAYTEST: /* N-way auto-neg test register */
		break;
	case MII_RERRCOUNTER: /* rx error counter */
		rc = card->stats.rx_length_errors +
		     card->stats.rx_frame_errors +
		     card->stats.rx_fifo_errors;
		break;
	case MII_SREVISION: /* silicon revision */
		break;
	case MII_RESV1: /* reserved 1 */
		break;
	case MII_LBRERROR: /* loopback, rx, bypass error */
		break;
	case MII_PHYADDR: /* physical address */
		break;
	case MII_RESV2: /* reserved 2 */
		break;
	case MII_TPISTATUS: /* TPI status for 10mbps */
		break;
	case MII_NCONFIG: /* network interface config */
		break;
	default:
		break;
	}
	return rc;
}

static int qeth_snmp_command_cb(struct qeth_card *card,
				struct qeth_reply *reply, unsigned long data)
{
	struct qeth_ipa_cmd *cmd = (struct qeth_ipa_cmd *) data;
	struct qeth_arp_query_info *qinfo = reply->param;
	struct qeth_ipacmd_setadpparms *adp_cmd;
	unsigned int data_len;
	void *snmp_data;

	QETH_CARD_TEXT(card, 3, "snpcmdcb");

	if (cmd->hdr.return_code) {
		QETH_CARD_TEXT_(card, 4, "scer1%x", cmd->hdr.return_code);
		return -EIO;
	}
	if (cmd->data.setadapterparms.hdr.return_code) {
		cmd->hdr.return_code =
			cmd->data.setadapterparms.hdr.return_code;
		QETH_CARD_TEXT_(card, 4, "scer2%x", cmd->hdr.return_code);
		return -EIO;
	}

	adp_cmd = &cmd->data.setadapterparms;
	data_len = adp_cmd->hdr.cmdlength - sizeof(adp_cmd->hdr);
	if (adp_cmd->hdr.seq_no == 1) {
		snmp_data = &adp_cmd->data.snmp;
	} else {
		snmp_data = &adp_cmd->data.snmp.request;
		data_len -= offsetof(struct qeth_snmp_cmd, request);
	}

	/* check if there is enough room in userspace */
	if ((qinfo->udata_len - qinfo->udata_offset) < data_len) {
		QETH_CARD_TEXT_(card, 4, "scer3%i", -ENOSPC);
		return -ENOSPC;
	}
	QETH_CARD_TEXT_(card, 4, "snore%i",
			cmd->data.setadapterparms.hdr.used_total);
	QETH_CARD_TEXT_(card, 4, "sseqn%i",
			cmd->data.setadapterparms.hdr.seq_no);
	/*copy entries to user buffer*/
	memcpy(qinfo->udata + qinfo->udata_offset, snmp_data, data_len);
	qinfo->udata_offset += data_len;

	if (cmd->data.setadapterparms.hdr.seq_no <
	    cmd->data.setadapterparms.hdr.used_total)
		return 1;
	return 0;
}

static int qeth_snmp_command(struct qeth_card *card, char __user *udata)
{
	struct qeth_snmp_ureq __user *ureq;
	struct qeth_cmd_buffer *iob;
	unsigned int req_len;
	struct qeth_arp_query_info qinfo = {0, };
	int rc = 0;

	QETH_CARD_TEXT(card, 3, "snmpcmd");

	if (IS_VM_NIC(card))
		return -EOPNOTSUPP;

	if ((!qeth_adp_supported(card, IPA_SETADP_SET_SNMP_CONTROL)) &&
	    IS_LAYER3(card))
		return -EOPNOTSUPP;

	ureq = (struct qeth_snmp_ureq __user *) udata;
	if (get_user(qinfo.udata_len, &ureq->hdr.data_len) ||
	    get_user(req_len, &ureq->hdr.req_len))
		return -EFAULT;

	/* Sanitize user input, to avoid overflows in iob size calculation: */
	if (req_len > QETH_BUFSIZE)
		return -EINVAL;

	iob = qeth_get_adapter_cmd(card, IPA_SETADP_SET_SNMP_CONTROL, req_len);
	if (!iob)
		return -ENOMEM;

	if (copy_from_user(&__ipa_cmd(iob)->data.setadapterparms.data.snmp,
			   &ureq->cmd, req_len)) {
		qeth_put_cmd(iob);
		return -EFAULT;
	}

	qinfo.udata = kzalloc(qinfo.udata_len, GFP_KERNEL);
	if (!qinfo.udata) {
		qeth_put_cmd(iob);
		return -ENOMEM;
	}
	qinfo.udata_offset = sizeof(struct qeth_snmp_ureq_hdr);

	rc = qeth_send_ipa_cmd(card, iob, qeth_snmp_command_cb, &qinfo);
	if (rc)
		QETH_DBF_MESSAGE(2, "SNMP command failed on device %x: (%#x)\n",
				 CARD_DEVID(card), rc);
	else {
		if (copy_to_user(udata, qinfo.udata, qinfo.udata_len))
			rc = -EFAULT;
	}

	kfree(qinfo.udata);
	return rc;
}

static int qeth_setadpparms_query_oat_cb(struct qeth_card *card,
					 struct qeth_reply *reply,
					 unsigned long data)
{
	struct qeth_ipa_cmd *cmd = (struct qeth_ipa_cmd *)data;
	struct qeth_qoat_priv *priv = reply->param;
	int resdatalen;

	QETH_CARD_TEXT(card, 3, "qoatcb");
	if (qeth_setadpparms_inspect_rc(cmd))
		return -EIO;

	resdatalen = cmd->data.setadapterparms.hdr.cmdlength;

	if (resdatalen > (priv->buffer_len - priv->response_len))
		return -ENOSPC;

	memcpy(priv->buffer + priv->response_len,
	       &cmd->data.setadapterparms.hdr, resdatalen);
	priv->response_len += resdatalen;

	if (cmd->data.setadapterparms.hdr.seq_no <
	    cmd->data.setadapterparms.hdr.used_total)
		return 1;
	return 0;
}

static int qeth_query_oat_command(struct qeth_card *card, char __user *udata)
{
	int rc = 0;
	struct qeth_cmd_buffer *iob;
	struct qeth_ipa_cmd *cmd;
	struct qeth_query_oat *oat_req;
	struct qeth_query_oat_data oat_data;
	struct qeth_qoat_priv priv;
	void __user *tmp;

	QETH_CARD_TEXT(card, 3, "qoatcmd");

	if (!qeth_adp_supported(card, IPA_SETADP_QUERY_OAT))
		return -EOPNOTSUPP;

	if (copy_from_user(&oat_data, udata, sizeof(oat_data)))
		return -EFAULT;

	priv.buffer_len = oat_data.buffer_len;
	priv.response_len = 0;
	priv.buffer = vzalloc(oat_data.buffer_len);
	if (!priv.buffer)
		return -ENOMEM;

	iob = qeth_get_adapter_cmd(card, IPA_SETADP_QUERY_OAT,
				   SETADP_DATA_SIZEOF(query_oat));
	if (!iob) {
		rc = -ENOMEM;
		goto out_free;
	}
	cmd = __ipa_cmd(iob);
	oat_req = &cmd->data.setadapterparms.data.query_oat;
	oat_req->subcmd_code = oat_data.command;

	rc = qeth_send_ipa_cmd(card, iob, qeth_setadpparms_query_oat_cb, &priv);
	if (!rc) {
		tmp = is_compat_task() ? compat_ptr(oat_data.ptr) :
					 u64_to_user_ptr(oat_data.ptr);
		oat_data.response_len = priv.response_len;

		if (copy_to_user(tmp, priv.buffer, priv.response_len) ||
		    copy_to_user(udata, &oat_data, sizeof(oat_data)))
			rc = -EFAULT;
	}

out_free:
	vfree(priv.buffer);
	return rc;
}

static int qeth_query_card_info_cb(struct qeth_card *card,
				   struct qeth_reply *reply, unsigned long data)
{
	struct qeth_ipa_cmd *cmd = (struct qeth_ipa_cmd *)data;
	struct qeth_link_info *link_info = reply->param;
	struct qeth_query_card_info *card_info;

	QETH_CARD_TEXT(card, 2, "qcrdincb");
	if (qeth_setadpparms_inspect_rc(cmd))
		return -EIO;

	card_info = &cmd->data.setadapterparms.data.card_info;
	netdev_dbg(card->dev,
		   "card info: card_type=0x%02x, port_mode=0x%04x, port_speed=0x%08x\n",
		   card_info->card_type, card_info->port_mode,
		   card_info->port_speed);

	switch (card_info->port_mode) {
	case CARD_INFO_PORTM_FULLDUPLEX:
		link_info->duplex = DUPLEX_FULL;
		break;
	case CARD_INFO_PORTM_HALFDUPLEX:
		link_info->duplex = DUPLEX_HALF;
		break;
	default:
		link_info->duplex = DUPLEX_UNKNOWN;
	}

	switch (card_info->card_type) {
	case CARD_INFO_TYPE_1G_COPPER_A:
	case CARD_INFO_TYPE_1G_COPPER_B:
		link_info->speed = SPEED_1000;
		link_info->port = PORT_TP;
		break;
	case CARD_INFO_TYPE_1G_FIBRE_A:
	case CARD_INFO_TYPE_1G_FIBRE_B:
		link_info->speed = SPEED_1000;
		link_info->port = PORT_FIBRE;
		break;
	case CARD_INFO_TYPE_10G_FIBRE_A:
	case CARD_INFO_TYPE_10G_FIBRE_B:
		link_info->speed = SPEED_10000;
		link_info->port = PORT_FIBRE;
		break;
	default:
		switch (card_info->port_speed) {
		case CARD_INFO_PORTS_10M:
			link_info->speed = SPEED_10;
			break;
		case CARD_INFO_PORTS_100M:
			link_info->speed = SPEED_100;
			break;
		case CARD_INFO_PORTS_1G:
			link_info->speed = SPEED_1000;
			break;
		case CARD_INFO_PORTS_10G:
			link_info->speed = SPEED_10000;
			break;
		case CARD_INFO_PORTS_25G:
			link_info->speed = SPEED_25000;
			break;
		default:
			link_info->speed = SPEED_UNKNOWN;
		}

		link_info->port = PORT_OTHER;
	}

	return 0;
}

int qeth_query_card_info(struct qeth_card *card,
			 struct qeth_link_info *link_info)
{
	struct qeth_cmd_buffer *iob;

	QETH_CARD_TEXT(card, 2, "qcrdinfo");
	if (!qeth_adp_supported(card, IPA_SETADP_QUERY_CARD_INFO))
		return -EOPNOTSUPP;
	iob = qeth_get_adapter_cmd(card, IPA_SETADP_QUERY_CARD_INFO, 0);
	if (!iob)
		return -ENOMEM;

	return qeth_send_ipa_cmd(card, iob, qeth_query_card_info_cb, link_info);
}

static int qeth_init_link_info_oat_cb(struct qeth_card *card,
				      struct qeth_reply *reply_priv,
				      unsigned long data)
{
	struct qeth_ipa_cmd *cmd = (struct qeth_ipa_cmd *)data;
	struct qeth_link_info *link_info = reply_priv->param;
	struct qeth_query_oat_physical_if *phys_if;
	struct qeth_query_oat_reply *reply;

	if (qeth_setadpparms_inspect_rc(cmd))
		return -EIO;

	/* Multi-part reply is unexpected, don't bother: */
	if (cmd->data.setadapterparms.hdr.used_total > 1)
		return -EINVAL;

	/* Expect the reply to start with phys_if data: */
	reply = &cmd->data.setadapterparms.data.query_oat.reply[0];
	if (reply->type != QETH_QOAT_REPLY_TYPE_PHYS_IF ||
	    reply->length < sizeof(*reply))
		return -EINVAL;

	phys_if = &reply->phys_if;

	switch (phys_if->speed_duplex) {
	case QETH_QOAT_PHYS_SPEED_10M_HALF:
		link_info->speed = SPEED_10;
		link_info->duplex = DUPLEX_HALF;
		break;
	case QETH_QOAT_PHYS_SPEED_10M_FULL:
		link_info->speed = SPEED_10;
		link_info->duplex = DUPLEX_FULL;
		break;
	case QETH_QOAT_PHYS_SPEED_100M_HALF:
		link_info->speed = SPEED_100;
		link_info->duplex = DUPLEX_HALF;
		break;
	case QETH_QOAT_PHYS_SPEED_100M_FULL:
		link_info->speed = SPEED_100;
		link_info->duplex = DUPLEX_FULL;
		break;
	case QETH_QOAT_PHYS_SPEED_1000M_HALF:
		link_info->speed = SPEED_1000;
		link_info->duplex = DUPLEX_HALF;
		break;
	case QETH_QOAT_PHYS_SPEED_1000M_FULL:
		link_info->speed = SPEED_1000;
		link_info->duplex = DUPLEX_FULL;
		break;
	case QETH_QOAT_PHYS_SPEED_10G_FULL:
		link_info->speed = SPEED_10000;
		link_info->duplex = DUPLEX_FULL;
		break;
	case QETH_QOAT_PHYS_SPEED_25G_FULL:
		link_info->speed = SPEED_25000;
		link_info->duplex = DUPLEX_FULL;
		break;
	case QETH_QOAT_PHYS_SPEED_UNKNOWN:
	default:
		link_info->speed = SPEED_UNKNOWN;
		link_info->duplex = DUPLEX_UNKNOWN;
		break;
	}

	switch (phys_if->media_type) {
	case QETH_QOAT_PHYS_MEDIA_COPPER:
		link_info->port = PORT_TP;
		link_info->link_mode = QETH_LINK_MODE_UNKNOWN;
		break;
	case QETH_QOAT_PHYS_MEDIA_FIBRE_SHORT:
		link_info->port = PORT_FIBRE;
		link_info->link_mode = QETH_LINK_MODE_FIBRE_SHORT;
		break;
	case QETH_QOAT_PHYS_MEDIA_FIBRE_LONG:
		link_info->port = PORT_FIBRE;
		link_info->link_mode = QETH_LINK_MODE_FIBRE_LONG;
		break;
	default:
		link_info->port = PORT_OTHER;
		link_info->link_mode = QETH_LINK_MODE_UNKNOWN;
		break;
	}

	return 0;
}

static void qeth_init_link_info(struct qeth_card *card)
{
	card->info.link_info.duplex = DUPLEX_FULL;

	if (IS_IQD(card) || IS_VM_NIC(card)) {
		card->info.link_info.speed = SPEED_10000;
		card->info.link_info.port = PORT_FIBRE;
		card->info.link_info.link_mode = QETH_LINK_MODE_FIBRE_SHORT;
	} else {
		switch (card->info.link_type) {
		case QETH_LINK_TYPE_FAST_ETH:
		case QETH_LINK_TYPE_LANE_ETH100:
			card->info.link_info.speed = SPEED_100;
			card->info.link_info.port = PORT_TP;
			break;
		case QETH_LINK_TYPE_GBIT_ETH:
		case QETH_LINK_TYPE_LANE_ETH1000:
			card->info.link_info.speed = SPEED_1000;
			card->info.link_info.port = PORT_FIBRE;
			break;
		case QETH_LINK_TYPE_10GBIT_ETH:
			card->info.link_info.speed = SPEED_10000;
			card->info.link_info.port = PORT_FIBRE;
			break;
		case QETH_LINK_TYPE_25GBIT_ETH:
			card->info.link_info.speed = SPEED_25000;
			card->info.link_info.port = PORT_FIBRE;
			break;
		default:
			dev_info(&card->gdev->dev, "Unknown link type %x\n",
				 card->info.link_type);
			card->info.link_info.speed = SPEED_UNKNOWN;
			card->info.link_info.port = PORT_OTHER;
		}

		card->info.link_info.link_mode = QETH_LINK_MODE_UNKNOWN;
	}

	/* Get more accurate data via QUERY OAT: */
	if (qeth_adp_supported(card, IPA_SETADP_QUERY_OAT)) {
		struct qeth_link_info link_info;
		struct qeth_cmd_buffer *iob;

		iob = qeth_get_adapter_cmd(card, IPA_SETADP_QUERY_OAT,
					   SETADP_DATA_SIZEOF(query_oat));
		if (iob) {
			struct qeth_ipa_cmd *cmd = __ipa_cmd(iob);
			struct qeth_query_oat *oat_req;

			oat_req = &cmd->data.setadapterparms.data.query_oat;
			oat_req->subcmd_code = QETH_QOAT_SCOPE_INTERFACE;

			if (!qeth_send_ipa_cmd(card, iob,
					       qeth_init_link_info_oat_cb,
					       &link_info)) {
				if (link_info.speed != SPEED_UNKNOWN)
					card->info.link_info.speed = link_info.speed;
				if (link_info.duplex != DUPLEX_UNKNOWN)
					card->info.link_info.duplex = link_info.duplex;
				if (link_info.port != PORT_OTHER)
					card->info.link_info.port = link_info.port;
				if (link_info.link_mode != QETH_LINK_MODE_UNKNOWN)
					card->info.link_info.link_mode = link_info.link_mode;
			}
		}
	}
}

/**
 * qeth_vm_request_mac() - Request a hypervisor-managed MAC address
 * @card: pointer to a qeth_card
 *
 * Returns
 *	0, if a MAC address has been set for the card's netdevice
 *	a return code, for various error conditions
 */
int qeth_vm_request_mac(struct qeth_card *card)
{
	struct diag26c_mac_resp *response;
	struct diag26c_mac_req *request;
	int rc;

	QETH_CARD_TEXT(card, 2, "vmreqmac");

	request = kzalloc(sizeof(*request), GFP_KERNEL | GFP_DMA);
	response = kzalloc(sizeof(*response), GFP_KERNEL | GFP_DMA);
	if (!request || !response) {
		rc = -ENOMEM;
		goto out;
	}

	request->resp_buf_len = sizeof(*response);
	request->resp_version = DIAG26C_VERSION2;
	request->op_code = DIAG26C_GET_MAC;
	request->devno = card->info.ddev_devno;

	QETH_DBF_HEX(CTRL, 2, request, sizeof(*request));
	rc = diag26c(request, response, DIAG26C_MAC_SERVICES);
	QETH_DBF_HEX(CTRL, 2, request, sizeof(*request));
	if (rc)
		goto out;
	QETH_DBF_HEX(CTRL, 2, response, sizeof(*response));

	if (request->resp_buf_len < sizeof(*response) ||
	    response->version != request->resp_version) {
		rc = -EIO;
		QETH_CARD_TEXT(card, 2, "badresp");
		QETH_CARD_HEX(card, 2, &request->resp_buf_len,
			      sizeof(request->resp_buf_len));
	} else if (!is_valid_ether_addr(response->mac)) {
		rc = -EINVAL;
		QETH_CARD_TEXT(card, 2, "badmac");
		QETH_CARD_HEX(card, 2, response->mac, ETH_ALEN);
	} else {
		ether_addr_copy(card->dev->dev_addr, response->mac);
	}

out:
	kfree(response);
	kfree(request);
	return rc;
}
EXPORT_SYMBOL_GPL(qeth_vm_request_mac);

static void qeth_determine_capabilities(struct qeth_card *card)
{
	struct qeth_channel *channel = &card->data;
	struct ccw_device *ddev = channel->ccwdev;
	int rc;
	int ddev_offline = 0;

	QETH_CARD_TEXT(card, 2, "detcapab");
	if (!ddev->online) {
		ddev_offline = 1;
		rc = qeth_start_channel(channel);
		if (rc) {
			QETH_CARD_TEXT_(card, 2, "3err%d", rc);
			goto out;
		}
	}

	rc = qeth_read_conf_data(card);
	if (rc) {
		QETH_DBF_MESSAGE(2, "qeth_read_conf_data on device %x returned %i\n",
				 CARD_DEVID(card), rc);
		QETH_CARD_TEXT_(card, 2, "5err%d", rc);
		goto out_offline;
	}

	rc = qdio_get_ssqd_desc(ddev, &card->ssqd);
	if (rc)
		QETH_CARD_TEXT_(card, 2, "6err%d", rc);

	QETH_CARD_TEXT_(card, 2, "qfmt%d", card->ssqd.qfmt);
	QETH_CARD_TEXT_(card, 2, "ac1:%02x", card->ssqd.qdioac1);
	QETH_CARD_TEXT_(card, 2, "ac2:%04x", card->ssqd.qdioac2);
	QETH_CARD_TEXT_(card, 2, "ac3:%04x", card->ssqd.qdioac3);
	QETH_CARD_TEXT_(card, 2, "icnt%d", card->ssqd.icnt);
	if (!((card->ssqd.qfmt != QDIO_IQDIO_QFMT) ||
	    ((card->ssqd.qdioac1 & CHSC_AC1_INITIATE_INPUTQ) == 0) ||
	    ((card->ssqd.qdioac3 & CHSC_AC3_FORMAT2_CQ_AVAILABLE) == 0))) {
		dev_info(&card->gdev->dev,
			"Completion Queueing supported\n");
	} else {
		card->options.cq = QETH_CQ_NOTAVAILABLE;
	}

out_offline:
	if (ddev_offline == 1)
		qeth_stop_channel(channel);
out:
	return;
}

static void qeth_read_ccw_conf_data(struct qeth_card *card)
{
	struct qeth_card_info *info = &card->info;
	struct ccw_device *cdev = CARD_DDEV(card);
	struct ccw_dev_id dev_id;

	QETH_CARD_TEXT(card, 2, "ccwconfd");
	ccw_device_get_id(cdev, &dev_id);

	info->ddev_devno = dev_id.devno;
	info->ids_valid = !ccw_device_get_cssid(cdev, &info->cssid) &&
			  !ccw_device_get_iid(cdev, &info->iid) &&
			  !ccw_device_get_chid(cdev, 0, &info->chid);
	info->ssid = dev_id.ssid;

	dev_info(&card->gdev->dev, "CHID: %x CHPID: %x\n",
		 info->chid, info->chpid);

	QETH_CARD_TEXT_(card, 3, "devn%x", info->ddev_devno);
	QETH_CARD_TEXT_(card, 3, "cssid:%x", info->cssid);
	QETH_CARD_TEXT_(card, 3, "iid:%x", info->iid);
	QETH_CARD_TEXT_(card, 3, "ssid:%x", info->ssid);
	QETH_CARD_TEXT_(card, 3, "chpid:%x", info->chpid);
	QETH_CARD_TEXT_(card, 3, "chid:%x", info->chid);
	QETH_CARD_TEXT_(card, 3, "idval%x", info->ids_valid);
}

static int qeth_qdio_establish(struct qeth_card *card)
{
	struct qdio_buffer **out_sbal_ptrs[QETH_MAX_OUT_QUEUES];
	struct qdio_buffer **in_sbal_ptrs[QETH_MAX_IN_QUEUES];
	struct qeth_qib_parms *qib_parms = NULL;
	struct qdio_initialize init_data;
	unsigned int i;
	int rc = 0;

	QETH_CARD_TEXT(card, 2, "qdioest");

	if (!IS_IQD(card) && !IS_VM_NIC(card)) {
		qib_parms = kzalloc(sizeof_field(struct qib, parm), GFP_KERNEL);
		if (!qib_parms)
			return -ENOMEM;

		qeth_fill_qib_parms(card, qib_parms);
	}

	in_sbal_ptrs[0] = card->qdio.in_q->qdio_bufs;
	if (card->options.cq == QETH_CQ_ENABLED)
		in_sbal_ptrs[1] = card->qdio.c_q->qdio_bufs;

	for (i = 0; i < card->qdio.no_out_queues; i++)
		out_sbal_ptrs[i] = card->qdio.out_qs[i]->qdio_bufs;

	memset(&init_data, 0, sizeof(struct qdio_initialize));
	init_data.q_format		 = IS_IQD(card) ? QDIO_IQDIO_QFMT :
							  QDIO_QETH_QFMT;
	init_data.qib_param_field_format = 0;
	init_data.qib_param_field	 = (void *)qib_parms;
	init_data.no_input_qs            = card->qdio.no_in_queues;
	init_data.no_output_qs           = card->qdio.no_out_queues;
	init_data.input_handler		 = qeth_qdio_input_handler;
	init_data.output_handler	 = qeth_qdio_output_handler;
	init_data.irq_poll		 = qeth_qdio_poll;
	init_data.int_parm               = (unsigned long) card;
	init_data.input_sbal_addr_array  = in_sbal_ptrs;
	init_data.output_sbal_addr_array = out_sbal_ptrs;
	init_data.output_sbal_state_array = card->qdio.out_bufstates;
	init_data.scan_threshold	 = IS_IQD(card) ? 0 : 32;

	if (atomic_cmpxchg(&card->qdio.state, QETH_QDIO_ALLOCATED,
		QETH_QDIO_ESTABLISHED) == QETH_QDIO_ALLOCATED) {
		rc = qdio_allocate(CARD_DDEV(card), init_data.no_input_qs,
				   init_data.no_output_qs);
		if (rc) {
			atomic_set(&card->qdio.state, QETH_QDIO_ALLOCATED);
			goto out;
		}
		rc = qdio_establish(CARD_DDEV(card), &init_data);
		if (rc) {
			atomic_set(&card->qdio.state, QETH_QDIO_ALLOCATED);
			qdio_free(CARD_DDEV(card));
		}
	}

	switch (card->options.cq) {
	case QETH_CQ_ENABLED:
		dev_info(&card->gdev->dev, "Completion Queue support enabled");
		break;
	case QETH_CQ_DISABLED:
		dev_info(&card->gdev->dev, "Completion Queue support disabled");
		break;
	default:
		break;
	}

out:
	kfree(qib_parms);
	return rc;
}

static void qeth_core_free_card(struct qeth_card *card)
{
	QETH_CARD_TEXT(card, 2, "freecrd");

	unregister_service_level(&card->qeth_service_level);
	debugfs_remove_recursive(card->debugfs);
	qeth_put_cmd(card->read_cmd);
	destroy_workqueue(card->event_wq);
	dev_set_drvdata(&card->gdev->dev, NULL);
	kfree(card);
}

static void qeth_trace_features(struct qeth_card *card)
{
	QETH_CARD_TEXT(card, 2, "features");
	QETH_CARD_HEX(card, 2, &card->options.ipa4, sizeof(card->options.ipa4));
	QETH_CARD_HEX(card, 2, &card->options.ipa6, sizeof(card->options.ipa6));
	QETH_CARD_HEX(card, 2, &card->options.adp, sizeof(card->options.adp));
	QETH_CARD_HEX(card, 2, &card->info.diagass_support,
		      sizeof(card->info.diagass_support));
}

static struct ccw_device_id qeth_ids[] = {
	{CCW_DEVICE_DEVTYPE(0x1731, 0x01, 0x1732, 0x01),
					.driver_info = QETH_CARD_TYPE_OSD},
	{CCW_DEVICE_DEVTYPE(0x1731, 0x05, 0x1732, 0x05),
					.driver_info = QETH_CARD_TYPE_IQD},
#ifdef CONFIG_QETH_OSN
	{CCW_DEVICE_DEVTYPE(0x1731, 0x06, 0x1732, 0x06),
					.driver_info = QETH_CARD_TYPE_OSN},
#endif
	{CCW_DEVICE_DEVTYPE(0x1731, 0x02, 0x1732, 0x03),
					.driver_info = QETH_CARD_TYPE_OSM},
#ifdef CONFIG_QETH_OSX
	{CCW_DEVICE_DEVTYPE(0x1731, 0x02, 0x1732, 0x02),
					.driver_info = QETH_CARD_TYPE_OSX},
#endif
	{},
};
MODULE_DEVICE_TABLE(ccw, qeth_ids);

static struct ccw_driver qeth_ccw_driver = {
	.driver = {
		.owner = THIS_MODULE,
		.name = "qeth",
	},
	.ids = qeth_ids,
	.probe = ccwgroup_probe_ccwdev,
	.remove = ccwgroup_remove_ccwdev,
};

static int qeth_hardsetup_card(struct qeth_card *card, bool *carrier_ok)
{
	int retries = 3;
	int rc;

	QETH_CARD_TEXT(card, 2, "hrdsetup");
	atomic_set(&card->force_alloc_skb, 0);
	rc = qeth_update_from_chp_desc(card);
	if (rc)
		return rc;
retry:
	if (retries < 3)
		QETH_DBF_MESSAGE(2, "Retrying to do IDX activates on device %x.\n",
				 CARD_DEVID(card));
	rc = qeth_qdio_clear_card(card, !IS_IQD(card));
	qeth_stop_channel(&card->data);
	qeth_stop_channel(&card->write);
	qeth_stop_channel(&card->read);
	qdio_free(CARD_DDEV(card));

	rc = qeth_start_channel(&card->read);
	if (rc)
		goto retriable;
	rc = qeth_start_channel(&card->write);
	if (rc)
		goto retriable;
	rc = qeth_start_channel(&card->data);
	if (rc)
		goto retriable;
retriable:
	if (rc == -ERESTARTSYS) {
		QETH_CARD_TEXT(card, 2, "break1");
		return rc;
	} else if (rc) {
		QETH_CARD_TEXT_(card, 2, "1err%d", rc);
		if (--retries < 0)
			goto out;
		else
			goto retry;
	}

	qeth_determine_capabilities(card);
	qeth_read_ccw_conf_data(card);
	qeth_idx_init(card);

	rc = qeth_idx_activate_read_channel(card);
	if (rc == -EINTR) {
		QETH_CARD_TEXT(card, 2, "break2");
		return rc;
	} else if (rc) {
		QETH_CARD_TEXT_(card, 2, "3err%d", rc);
		if (--retries < 0)
			goto out;
		else
			goto retry;
	}

	rc = qeth_idx_activate_write_channel(card);
	if (rc == -EINTR) {
		QETH_CARD_TEXT(card, 2, "break3");
		return rc;
	} else if (rc) {
		QETH_CARD_TEXT_(card, 2, "4err%d", rc);
		if (--retries < 0)
			goto out;
		else
			goto retry;
	}
	card->read_or_write_problem = 0;
	rc = qeth_mpc_initialize(card);
	if (rc) {
		QETH_CARD_TEXT_(card, 2, "5err%d", rc);
		goto out;
	}

	rc = qeth_send_startlan(card);
	if (rc) {
		QETH_CARD_TEXT_(card, 2, "6err%d", rc);
		if (rc == -ENETDOWN) {
			dev_warn(&card->gdev->dev, "The LAN is offline\n");
			*carrier_ok = false;
		} else {
			goto out;
		}
	} else {
		*carrier_ok = true;
	}

	card->options.ipa4.supported = 0;
	card->options.ipa6.supported = 0;
	card->options.adp.supported = 0;
	card->options.sbp.supported_funcs = 0;
	card->info.diagass_support = 0;
	rc = qeth_query_ipassists(card, QETH_PROT_IPV4);
	if (rc == -ENOMEM)
		goto out;
	if (qeth_is_supported(card, IPA_IPV6)) {
		rc = qeth_query_ipassists(card, QETH_PROT_IPV6);
		if (rc == -ENOMEM)
			goto out;
	}
	if (qeth_is_supported(card, IPA_SETADAPTERPARMS)) {
		rc = qeth_query_setadapterparms(card);
		if (rc < 0) {
			QETH_CARD_TEXT_(card, 2, "7err%d", rc);
			goto out;
		}
	}
	if (qeth_adp_supported(card, IPA_SETADP_SET_DIAG_ASSIST)) {
		rc = qeth_query_setdiagass(card);
		if (rc)
			QETH_CARD_TEXT_(card, 2, "8err%d", rc);
	}

	qeth_trace_features(card);

	if (!qeth_is_diagass_supported(card, QETH_DIAGS_CMD_TRAP) ||
	    (card->info.hwtrap && qeth_hw_trap(card, QETH_DIAGS_TRAP_ARM)))
		card->info.hwtrap = 0;

	if (card->options.isolation != ISOLATION_MODE_NONE) {
		rc = qeth_setadpparms_set_access_ctrl(card,
						      card->options.isolation);
		if (rc)
			goto out;
	}

	qeth_init_link_info(card);

	rc = qeth_init_qdio_queues(card);
	if (rc) {
		QETH_CARD_TEXT_(card, 2, "9err%d", rc);
		goto out;
	}

	return 0;
out:
	dev_warn(&card->gdev->dev, "The qeth device driver failed to recover "
		"an error on the device\n");
	QETH_DBF_MESSAGE(2, "Initialization for device %x failed in hardsetup! rc=%d\n",
			 CARD_DEVID(card), rc);
	return rc;
}

static int qeth_set_online(struct qeth_card *card,
			   const struct qeth_discipline *disc)
{
	bool carrier_ok;
	int rc;

	mutex_lock(&card->conf_mutex);
	QETH_CARD_TEXT(card, 2, "setonlin");

	rc = qeth_hardsetup_card(card, &carrier_ok);
	if (rc) {
		QETH_CARD_TEXT_(card, 2, "2err%04x", rc);
		rc = -ENODEV;
		goto err_hardsetup;
	}

	qeth_print_status_message(card);

	if (card->dev->reg_state != NETREG_REGISTERED)
		/* no need for locking / error handling at this early stage: */
		qeth_set_real_num_tx_queues(card, qeth_tx_actual_queues(card));

<<<<<<< HEAD
	rc = card->discipline->set_online(card, carrier_ok);
=======
	rc = disc->set_online(card, carrier_ok);
>>>>>>> f642729d
	if (rc)
		goto err_online;

	/* let user_space know that device is online */
	kobject_uevent(&card->gdev->dev.kobj, KOBJ_CHANGE);

	mutex_unlock(&card->conf_mutex);
<<<<<<< HEAD
	mutex_unlock(&card->discipline_mutex);
=======
>>>>>>> f642729d
	return 0;

err_online:
err_hardsetup:
	qeth_qdio_clear_card(card, 0);
	qeth_clear_working_pool_list(card);
	qeth_flush_local_addrs(card);
<<<<<<< HEAD

	qeth_stop_channel(&card->data);
	qeth_stop_channel(&card->write);
	qeth_stop_channel(&card->read);
	qdio_free(CARD_DDEV(card));

	mutex_unlock(&card->conf_mutex);
	mutex_unlock(&card->discipline_mutex);
=======

	qeth_stop_channel(&card->data);
	qeth_stop_channel(&card->write);
	qeth_stop_channel(&card->read);
	qdio_free(CARD_DDEV(card));

	mutex_unlock(&card->conf_mutex);
>>>>>>> f642729d
	return rc;
}

int qeth_set_offline(struct qeth_card *card, const struct qeth_discipline *disc,
		     bool resetting)
{
	int rc, rc2, rc3;

	mutex_lock(&card->conf_mutex);
	QETH_CARD_TEXT(card, 3, "setoffl");

	if ((!resetting && card->info.hwtrap) || card->info.hwtrap == 2) {
		qeth_hw_trap(card, QETH_DIAGS_TRAP_DISARM);
		card->info.hwtrap = 1;
	}

	/* cancel any stalled cmd that might block the rtnl: */
	qeth_clear_ipacmd_list(card);

	rtnl_lock();
	card->info.open_when_online = card->dev->flags & IFF_UP;
	dev_close(card->dev);
	netif_device_detach(card->dev);
	netif_carrier_off(card->dev);
	rtnl_unlock();

	cancel_work_sync(&card->rx_mode_work);

<<<<<<< HEAD
	card->discipline->set_offline(card);
=======
	disc->set_offline(card);

	qeth_qdio_clear_card(card, 0);
	qeth_drain_output_queues(card);
	qeth_clear_working_pool_list(card);
	qeth_flush_local_addrs(card);
	card->info.promisc_mode = 0;
>>>>>>> f642729d

	qeth_qdio_clear_card(card, 0);
	qeth_drain_output_queues(card);
	qeth_clear_working_pool_list(card);
	qeth_flush_local_addrs(card);
	card->info.promisc_mode = 0;

	rc  = qeth_stop_channel(&card->data);
	rc2 = qeth_stop_channel(&card->write);
	rc3 = qeth_stop_channel(&card->read);
	if (!rc)
		rc = (rc2) ? rc2 : rc3;
	if (rc)
		QETH_CARD_TEXT_(card, 2, "1err%d", rc);
	qdio_free(CARD_DDEV(card));

	/* let user_space know that device is offline */
	kobject_uevent(&card->gdev->dev.kobj, KOBJ_CHANGE);

	mutex_unlock(&card->conf_mutex);
	return 0;
}
EXPORT_SYMBOL_GPL(qeth_set_offline);

static int qeth_do_reset(void *data)
{
	const struct qeth_discipline *disc;
	struct qeth_card *card = data;
	int rc;

	/* Lock-free, other users will block until we are done. */
	disc = card->discipline;

	QETH_CARD_TEXT(card, 2, "recover1");
	if (!qeth_do_run_thread(card, QETH_RECOVER_THREAD))
		return 0;
	QETH_CARD_TEXT(card, 2, "recover2");
	dev_warn(&card->gdev->dev,
		 "A recovery process has been started for the device\n");

	qeth_set_offline(card, disc, true);
	rc = qeth_set_online(card, disc);
	if (!rc) {
		dev_info(&card->gdev->dev,
			 "Device successfully recovered!\n");
	} else {
		ccwgroup_set_offline(card->gdev);
		dev_warn(&card->gdev->dev,
			 "The qeth device driver failed to recover an error on the device\n");
	}
	qeth_clear_thread_start_bit(card, QETH_RECOVER_THREAD);
	qeth_clear_thread_running_bit(card, QETH_RECOVER_THREAD);
	return 0;
}

#if IS_ENABLED(CONFIG_QETH_L3)
static void qeth_l3_rebuild_skb(struct qeth_card *card, struct sk_buff *skb,
				struct qeth_hdr *hdr)
{
	struct af_iucv_trans_hdr *iucv = (struct af_iucv_trans_hdr *) skb->data;
	struct qeth_hdr_layer3 *l3_hdr = &hdr->hdr.l3;
	struct net_device *dev = skb->dev;

	if (IS_IQD(card) && iucv->magic == ETH_P_AF_IUCV) {
		dev_hard_header(skb, dev, ETH_P_AF_IUCV, dev->dev_addr,
				"FAKELL", skb->len);
		return;
	}

	if (!(l3_hdr->flags & QETH_HDR_PASSTHRU)) {
		u16 prot = (l3_hdr->flags & QETH_HDR_IPV6) ? ETH_P_IPV6 :
							     ETH_P_IP;
		unsigned char tg_addr[ETH_ALEN];

		skb_reset_network_header(skb);
		switch (l3_hdr->flags & QETH_HDR_CAST_MASK) {
		case QETH_CAST_MULTICAST:
			if (prot == ETH_P_IP)
				ip_eth_mc_map(ip_hdr(skb)->daddr, tg_addr);
			else
				ipv6_eth_mc_map(&ipv6_hdr(skb)->daddr, tg_addr);
			QETH_CARD_STAT_INC(card, rx_multicast);
			break;
		case QETH_CAST_BROADCAST:
			ether_addr_copy(tg_addr, dev->broadcast);
			QETH_CARD_STAT_INC(card, rx_multicast);
			break;
		default:
			if (card->options.sniffer)
				skb->pkt_type = PACKET_OTHERHOST;
			ether_addr_copy(tg_addr, dev->dev_addr);
		}

		if (l3_hdr->ext_flags & QETH_HDR_EXT_SRC_MAC_ADDR)
			dev_hard_header(skb, dev, prot, tg_addr,
					&l3_hdr->next_hop.rx.src_mac, skb->len);
		else
			dev_hard_header(skb, dev, prot, tg_addr, "FAKELL",
					skb->len);
	}

	/* copy VLAN tag from hdr into skb */
	if (!card->options.sniffer &&
	    (l3_hdr->ext_flags & (QETH_HDR_EXT_VLAN_FRAME |
				  QETH_HDR_EXT_INCLUDE_VLAN_TAG))) {
		u16 tag = (l3_hdr->ext_flags & QETH_HDR_EXT_VLAN_FRAME) ?
				l3_hdr->vlan_id :
				l3_hdr->next_hop.rx.vlan_id;

		__vlan_hwaccel_put_tag(skb, htons(ETH_P_8021Q), tag);
	}
}
#endif

static void qeth_receive_skb(struct qeth_card *card, struct sk_buff *skb,
			     struct qeth_hdr *hdr, bool uses_frags)
{
	struct napi_struct *napi = &card->napi;
	bool is_cso;

	switch (hdr->hdr.l2.id) {
	case QETH_HEADER_TYPE_OSN:
		skb_push(skb, sizeof(*hdr));
		skb_copy_to_linear_data(skb, hdr, sizeof(*hdr));
		QETH_CARD_STAT_ADD(card, rx_bytes, skb->len);
		QETH_CARD_STAT_INC(card, rx_packets);

		card->osn_info.data_cb(skb);
		return;
#if IS_ENABLED(CONFIG_QETH_L3)
	case QETH_HEADER_TYPE_LAYER3:
		qeth_l3_rebuild_skb(card, skb, hdr);
		is_cso = hdr->hdr.l3.ext_flags & QETH_HDR_EXT_CSUM_TRANSP_REQ;
		break;
#endif
	case QETH_HEADER_TYPE_LAYER2:
		is_cso = hdr->hdr.l2.flags[1] & QETH_HDR_EXT_CSUM_TRANSP_REQ;
		break;
	default:
		/* never happens */
		if (uses_frags)
			napi_free_frags(napi);
		else
			dev_kfree_skb_any(skb);
		return;
	}

	if (is_cso && (card->dev->features & NETIF_F_RXCSUM)) {
		skb->ip_summed = CHECKSUM_UNNECESSARY;
		QETH_CARD_STAT_INC(card, rx_skb_csum);
	} else {
		skb->ip_summed = CHECKSUM_NONE;
	}

	QETH_CARD_STAT_ADD(card, rx_bytes, skb->len);
	QETH_CARD_STAT_INC(card, rx_packets);
	if (skb_is_nonlinear(skb)) {
		QETH_CARD_STAT_INC(card, rx_sg_skbs);
		QETH_CARD_STAT_ADD(card, rx_sg_frags,
				   skb_shinfo(skb)->nr_frags);
	}

	if (uses_frags) {
		napi_gro_frags(napi);
	} else {
		skb->protocol = eth_type_trans(skb, skb->dev);
		napi_gro_receive(napi, skb);
	}
}

static void qeth_create_skb_frag(struct sk_buff *skb, char *data, int data_len)
{
	struct page *page = virt_to_page(data);
	unsigned int next_frag;

	next_frag = skb_shinfo(skb)->nr_frags;
	get_page(page);
	skb_add_rx_frag(skb, next_frag, page, offset_in_page(data), data_len,
			data_len);
}

static inline int qeth_is_last_sbale(struct qdio_buffer_element *sbale)
{
	return (sbale->eflags & SBAL_EFLAGS_LAST_ENTRY);
}

static int qeth_extract_skb(struct qeth_card *card,
			    struct qeth_qdio_buffer *qethbuffer, u8 *element_no,
			    int *__offset)
{
	struct qeth_priv *priv = netdev_priv(card->dev);
	struct qdio_buffer *buffer = qethbuffer->buffer;
	struct napi_struct *napi = &card->napi;
	struct qdio_buffer_element *element;
	unsigned int linear_len = 0;
	bool uses_frags = false;
	int offset = *__offset;
	bool use_rx_sg = false;
	unsigned int headroom;
	struct qeth_hdr *hdr;
	struct sk_buff *skb;
	int skb_len = 0;

	element = &buffer->element[*element_no];

next_packet:
	/* qeth_hdr must not cross element boundaries */
	while (element->length < offset + sizeof(struct qeth_hdr)) {
		if (qeth_is_last_sbale(element))
			return -ENODATA;
		element++;
		offset = 0;
	}

	hdr = phys_to_virt(element->addr) + offset;
	offset += sizeof(*hdr);
	skb = NULL;

	switch (hdr->hdr.l2.id) {
	case QETH_HEADER_TYPE_LAYER2:
		skb_len = hdr->hdr.l2.pkt_length;
		linear_len = ETH_HLEN;
		headroom = 0;
		break;
	case QETH_HEADER_TYPE_LAYER3:
		skb_len = hdr->hdr.l3.length;
		if (!IS_LAYER3(card)) {
			QETH_CARD_STAT_INC(card, rx_dropped_notsupp);
			goto walk_packet;
		}

		if (hdr->hdr.l3.flags & QETH_HDR_PASSTHRU) {
			linear_len = ETH_HLEN;
			headroom = 0;
			break;
		}

		if (hdr->hdr.l3.flags & QETH_HDR_IPV6)
			linear_len = sizeof(struct ipv6hdr);
		else
			linear_len = sizeof(struct iphdr);
		headroom = ETH_HLEN;
		break;
	case QETH_HEADER_TYPE_OSN:
		skb_len = hdr->hdr.osn.pdu_length;
		if (!IS_OSN(card)) {
			QETH_CARD_STAT_INC(card, rx_dropped_notsupp);
			goto walk_packet;
		}

		linear_len = skb_len;
		headroom = sizeof(struct qeth_hdr);
		break;
	default:
		if (hdr->hdr.l2.id & QETH_HEADER_MASK_INVAL)
			QETH_CARD_STAT_INC(card, rx_frame_errors);
		else
			QETH_CARD_STAT_INC(card, rx_dropped_notsupp);

		/* Can't determine packet length, drop the whole buffer. */
		return -EPROTONOSUPPORT;
	}

	if (skb_len < linear_len) {
		QETH_CARD_STAT_INC(card, rx_dropped_runt);
		goto walk_packet;
	}

	use_rx_sg = (card->options.cq == QETH_CQ_ENABLED) ||
		    (skb_len > READ_ONCE(priv->rx_copybreak) &&
		     !atomic_read(&card->force_alloc_skb) &&
		     !IS_OSN(card));

	if (use_rx_sg) {
		/* QETH_CQ_ENABLED only: */
		if (qethbuffer->rx_skb &&
		    skb_tailroom(qethbuffer->rx_skb) >= linear_len + headroom) {
			skb = qethbuffer->rx_skb;
			qethbuffer->rx_skb = NULL;
			goto use_skb;
		}

		skb = napi_get_frags(napi);
		if (!skb) {
			/* -ENOMEM, no point in falling back further. */
			QETH_CARD_STAT_INC(card, rx_dropped_nomem);
			goto walk_packet;
		}

		if (skb_tailroom(skb) >= linear_len + headroom) {
			uses_frags = true;
			goto use_skb;
		}

		netdev_info_once(card->dev,
				 "Insufficient linear space in NAPI frags skb, need %u but have %u\n",
				 linear_len + headroom, skb_tailroom(skb));
		/* Shouldn't happen. Don't optimize, fall back to linear skb. */
	}

	linear_len = skb_len;
	skb = napi_alloc_skb(napi, linear_len + headroom);
	if (!skb) {
		QETH_CARD_STAT_INC(card, rx_dropped_nomem);
		goto walk_packet;
	}

use_skb:
	if (headroom)
		skb_reserve(skb, headroom);
walk_packet:
	while (skb_len) {
		int data_len = min(skb_len, (int)(element->length - offset));
		char *data = phys_to_virt(element->addr) + offset;

		skb_len -= data_len;
		offset += data_len;

		/* Extract data from current element: */
		if (skb && data_len) {
			if (linear_len) {
				unsigned int copy_len;

				copy_len = min_t(unsigned int, linear_len,
						 data_len);

				skb_put_data(skb, data, copy_len);
				linear_len -= copy_len;
				data_len -= copy_len;
				data += copy_len;
			}

			if (data_len)
				qeth_create_skb_frag(skb, data, data_len);
		}

		/* Step forward to next element: */
		if (skb_len) {
			if (qeth_is_last_sbale(element)) {
				QETH_CARD_TEXT(card, 4, "unexeob");
				QETH_CARD_HEX(card, 2, buffer, sizeof(void *));
				if (skb) {
					if (uses_frags)
						napi_free_frags(napi);
					else
						dev_kfree_skb_any(skb);
					QETH_CARD_STAT_INC(card,
							   rx_length_errors);
				}
				return -EMSGSIZE;
			}
			element++;
			offset = 0;
		}
	}

	/* This packet was skipped, go get another one: */
	if (!skb)
		goto next_packet;

	*element_no = element - &buffer->element[0];
	*__offset = offset;

	qeth_receive_skb(card, skb, hdr, uses_frags);
	return 0;
}

static unsigned int qeth_extract_skbs(struct qeth_card *card, int budget,
				      struct qeth_qdio_buffer *buf, bool *done)
{
	unsigned int work_done = 0;

	while (budget) {
		if (qeth_extract_skb(card, buf, &card->rx.buf_element,
				     &card->rx.e_offset)) {
			*done = true;
			break;
		}

		work_done++;
		budget--;
	}

	return work_done;
}

static unsigned int qeth_rx_poll(struct qeth_card *card, int budget)
{
	struct qeth_rx *ctx = &card->rx;
	unsigned int work_done = 0;

	while (budget > 0) {
		struct qeth_qdio_buffer *buffer;
		unsigned int skbs_done = 0;
		bool done = false;

		/* Fetch completed RX buffers: */
		if (!card->rx.b_count) {
			card->rx.qdio_err = 0;
			card->rx.b_count = qdio_get_next_buffers(
				card->data.ccwdev, 0, &card->rx.b_index,
				&card->rx.qdio_err);
			if (card->rx.b_count <= 0) {
				card->rx.b_count = 0;
				break;
			}
		}

		/* Process one completed RX buffer: */
		buffer = &card->qdio.in_q->bufs[card->rx.b_index];
		if (!(card->rx.qdio_err &&
		      qeth_check_qdio_errors(card, buffer->buffer,
					     card->rx.qdio_err, "qinerr")))
			skbs_done = qeth_extract_skbs(card, budget, buffer,
						      &done);
		else
			done = true;

		work_done += skbs_done;
		budget -= skbs_done;

		if (done) {
			QETH_CARD_STAT_INC(card, rx_bufs);
			qeth_put_buffer_pool_entry(card, buffer->pool_entry);
			buffer->pool_entry = NULL;
			card->rx.b_count--;
			ctx->bufs_refill++;
			ctx->bufs_refill -= qeth_rx_refill_queue(card,
								 ctx->bufs_refill);

			/* Step forward to next buffer: */
			card->rx.b_index = QDIO_BUFNR(card->rx.b_index + 1);
			card->rx.buf_element = 0;
			card->rx.e_offset = 0;
		}
	}

	return work_done;
}

static void qeth_cq_poll(struct qeth_card *card)
{
	unsigned int work_done = 0;

	while (work_done < QDIO_MAX_BUFFERS_PER_Q) {
		unsigned int start, error;
		int completed;

		completed = qdio_inspect_queue(CARD_DDEV(card), 1, true, &start,
					       &error);
		if (completed <= 0)
			return;

		qeth_qdio_cq_handler(card, error, 1, start, completed);
		work_done += completed;
	}
}

int qeth_poll(struct napi_struct *napi, int budget)
{
	struct qeth_card *card = container_of(napi, struct qeth_card, napi);
	unsigned int work_done;

	work_done = qeth_rx_poll(card, budget);

	if (card->options.cq == QETH_CQ_ENABLED)
		qeth_cq_poll(card);

	if (budget) {
		struct qeth_rx *ctx = &card->rx;

		/* Process any substantial refill backlog: */
		ctx->bufs_refill -= qeth_rx_refill_queue(card, ctx->bufs_refill);

		/* Exhausted the RX budget. Keep IRQ disabled, we get called again. */
		if (work_done >= budget)
			return work_done;
	}

	if (napi_complete_done(napi, work_done) &&
	    qdio_start_irq(CARD_DDEV(card)))
		napi_schedule(napi);

	return work_done;
}
EXPORT_SYMBOL_GPL(qeth_poll);

static void qeth_iqd_tx_complete(struct qeth_qdio_out_q *queue,
				 unsigned int bidx, unsigned int qdio_error,
				 int budget)
{
	struct qeth_qdio_out_buffer *buffer = queue->bufs[bidx];
	u8 sflags = buffer->buffer->element[15].sflags;
	struct qeth_card *card = queue->card;
	bool error = !!qdio_error;

	if (qdio_error == QDIO_ERROR_SLSB_PENDING) {
		WARN_ON_ONCE(card->options.cq != QETH_CQ_ENABLED);

		QETH_CARD_TEXT_(card, 5, "pel%u", bidx);

		switch (atomic_cmpxchg(&buffer->state,
				       QETH_QDIO_BUF_PRIMED,
				       QETH_QDIO_BUF_PENDING)) {
		case QETH_QDIO_BUF_PRIMED:
			/* We have initial ownership, no QAOB (yet): */
			qeth_notify_skbs(queue, buffer, TX_NOTIFY_PENDING);

			/* Handle race with qeth_qdio_handle_aob(): */
			switch (atomic_xchg(&buffer->state,
					    QETH_QDIO_BUF_NEED_QAOB)) {
			case QETH_QDIO_BUF_PENDING:
				/* No concurrent QAOB notification. */

				/* Prepare the queue slot for immediate re-use: */
				qeth_scrub_qdio_buffer(buffer->buffer, queue->max_elements);
				if (qeth_init_qdio_out_buf(queue, bidx)) {
					QETH_CARD_TEXT(card, 2, "outofbuf");
					qeth_schedule_recovery(card);
				}

				list_add(&buffer->list_entry,
					 &queue->pending_bufs);
				/* Skip clearing the buffer: */
				return;
			case QETH_QDIO_BUF_QAOB_OK:
				qeth_notify_skbs(queue, buffer,
						 TX_NOTIFY_DELAYED_OK);
				error = false;
				break;
			case QETH_QDIO_BUF_QAOB_ERROR:
				qeth_notify_skbs(queue, buffer,
						 TX_NOTIFY_DELAYED_GENERALERROR);
				error = true;
				break;
			default:
				WARN_ON_ONCE(1);
			}

			break;
		case QETH_QDIO_BUF_QAOB_OK:
			/* qeth_qdio_handle_aob() already received a QAOB: */
			qeth_notify_skbs(queue, buffer, TX_NOTIFY_OK);
			error = false;
			break;
		case QETH_QDIO_BUF_QAOB_ERROR:
			/* qeth_qdio_handle_aob() already received a QAOB: */
			qeth_notify_skbs(queue, buffer, TX_NOTIFY_GENERALERROR);
			error = true;
			break;
		default:
			WARN_ON_ONCE(1);
		}
	} else if (card->options.cq == QETH_CQ_ENABLED) {
		qeth_notify_skbs(queue, buffer,
				 qeth_compute_cq_notification(sflags, 0));
	}

	qeth_clear_output_buffer(queue, buffer, error, budget);
}

static int qeth_tx_poll(struct napi_struct *napi, int budget)
{
	struct qeth_qdio_out_q *queue = qeth_napi_to_out_queue(napi);
	unsigned int queue_no = queue->queue_no;
	struct qeth_card *card = queue->card;
	struct net_device *dev = card->dev;
	unsigned int work_done = 0;
	struct netdev_queue *txq;

	txq = netdev_get_tx_queue(dev, qeth_iqd_translate_txq(dev, queue_no));

	while (1) {
		unsigned int start, error, i;
		unsigned int packets = 0;
		unsigned int bytes = 0;
		int completed;

		qeth_tx_complete_pending_bufs(card, queue, false);

		if (qeth_out_queue_is_empty(queue)) {
			napi_complete(napi);
			return 0;
		}

		/* Give the CPU a breather: */
		if (work_done >= QDIO_MAX_BUFFERS_PER_Q) {
			QETH_TXQ_STAT_INC(queue, completion_yield);
			if (napi_complete_done(napi, 0))
				napi_schedule(napi);
			return 0;
		}

		completed = qdio_inspect_queue(CARD_DDEV(card), queue_no, false,
					       &start, &error);
		if (completed <= 0) {
			/* Ensure we see TX completion for pending work: */
			if (napi_complete_done(napi, 0))
				qeth_tx_arm_timer(queue, QETH_TX_TIMER_USECS);
			return 0;
		}

		for (i = start; i < start + completed; i++) {
			struct qeth_qdio_out_buffer *buffer;
			unsigned int bidx = QDIO_BUFNR(i);

			buffer = queue->bufs[bidx];
			packets += buffer->frames;
			bytes += buffer->bytes;

			qeth_handle_send_error(card, buffer, error);
			qeth_iqd_tx_complete(queue, bidx, error, budget);
		}

		netdev_tx_completed_queue(txq, packets, bytes);
		atomic_sub(completed, &queue->used_buffers);
		work_done += completed;

		/* xmit may have observed the full-condition, but not yet
		 * stopped the txq. In which case the code below won't trigger.
		 * So before returning, xmit will re-check the txq's fill level
		 * and wake it up if needed.
		 */
		if (netif_tx_queue_stopped(txq) &&
		    !qeth_out_queue_is_full(queue))
			netif_tx_wake_queue(txq);
	}
}

static int qeth_setassparms_inspect_rc(struct qeth_ipa_cmd *cmd)
{
	if (!cmd->hdr.return_code)
		cmd->hdr.return_code = cmd->data.setassparms.hdr.return_code;
	return cmd->hdr.return_code;
}

static int qeth_setassparms_get_caps_cb(struct qeth_card *card,
					struct qeth_reply *reply,
					unsigned long data)
{
	struct qeth_ipa_cmd *cmd = (struct qeth_ipa_cmd *) data;
	struct qeth_ipa_caps *caps = reply->param;

	if (qeth_setassparms_inspect_rc(cmd))
		return -EIO;

	caps->supported = cmd->data.setassparms.data.caps.supported;
	caps->enabled = cmd->data.setassparms.data.caps.enabled;
	return 0;
}

int qeth_setassparms_cb(struct qeth_card *card,
			struct qeth_reply *reply, unsigned long data)
{
	struct qeth_ipa_cmd *cmd = (struct qeth_ipa_cmd *) data;

	QETH_CARD_TEXT(card, 4, "defadpcb");

	if (cmd->hdr.return_code)
		return -EIO;

	cmd->hdr.return_code = cmd->data.setassparms.hdr.return_code;
	if (cmd->hdr.prot_version == QETH_PROT_IPV4)
		card->options.ipa4.enabled = cmd->hdr.assists.enabled;
	if (cmd->hdr.prot_version == QETH_PROT_IPV6)
		card->options.ipa6.enabled = cmd->hdr.assists.enabled;
	return 0;
}
EXPORT_SYMBOL_GPL(qeth_setassparms_cb);

struct qeth_cmd_buffer *qeth_get_setassparms_cmd(struct qeth_card *card,
						 enum qeth_ipa_funcs ipa_func,
						 u16 cmd_code,
						 unsigned int data_length,
						 enum qeth_prot_versions prot)
{
	struct qeth_ipacmd_setassparms *setassparms;
	struct qeth_ipacmd_setassparms_hdr *hdr;
	struct qeth_cmd_buffer *iob;

	QETH_CARD_TEXT(card, 4, "getasscm");
	iob = qeth_ipa_alloc_cmd(card, IPA_CMD_SETASSPARMS, prot,
				 data_length +
				 offsetof(struct qeth_ipacmd_setassparms,
					  data));
	if (!iob)
		return NULL;

	setassparms = &__ipa_cmd(iob)->data.setassparms;
	setassparms->assist_no = ipa_func;

	hdr = &setassparms->hdr;
	hdr->length = sizeof(*hdr) + data_length;
	hdr->command_code = cmd_code;
	return iob;
}
EXPORT_SYMBOL_GPL(qeth_get_setassparms_cmd);

int qeth_send_simple_setassparms_prot(struct qeth_card *card,
				      enum qeth_ipa_funcs ipa_func,
				      u16 cmd_code, u32 *data,
				      enum qeth_prot_versions prot)
{
	unsigned int length = data ? SETASS_DATA_SIZEOF(flags_32bit) : 0;
	struct qeth_cmd_buffer *iob;

	QETH_CARD_TEXT_(card, 4, "simassp%i", prot);
	iob = qeth_get_setassparms_cmd(card, ipa_func, cmd_code, length, prot);
	if (!iob)
		return -ENOMEM;

	if (data)
		__ipa_cmd(iob)->data.setassparms.data.flags_32bit = *data;
	return qeth_send_ipa_cmd(card, iob, qeth_setassparms_cb, NULL);
}
EXPORT_SYMBOL_GPL(qeth_send_simple_setassparms_prot);

static void qeth_unregister_dbf_views(void)
{
	int x;

	for (x = 0; x < QETH_DBF_INFOS; x++) {
		debug_unregister(qeth_dbf[x].id);
		qeth_dbf[x].id = NULL;
	}
}

void qeth_dbf_longtext(debug_info_t *id, int level, char *fmt, ...)
{
	char dbf_txt_buf[32];
	va_list args;

	if (!debug_level_enabled(id, level))
		return;
	va_start(args, fmt);
	vsnprintf(dbf_txt_buf, sizeof(dbf_txt_buf), fmt, args);
	va_end(args);
	debug_text_event(id, level, dbf_txt_buf);
}
EXPORT_SYMBOL_GPL(qeth_dbf_longtext);

static int qeth_register_dbf_views(void)
{
	int ret;
	int x;

	for (x = 0; x < QETH_DBF_INFOS; x++) {
		/* register the areas */
		qeth_dbf[x].id = debug_register(qeth_dbf[x].name,
						qeth_dbf[x].pages,
						qeth_dbf[x].areas,
						qeth_dbf[x].len);
		if (qeth_dbf[x].id == NULL) {
			qeth_unregister_dbf_views();
			return -ENOMEM;
		}

		/* register a view */
		ret = debug_register_view(qeth_dbf[x].id, qeth_dbf[x].view);
		if (ret) {
			qeth_unregister_dbf_views();
			return ret;
		}

		/* set a passing level */
		debug_set_level(qeth_dbf[x].id, qeth_dbf[x].level);
	}

	return 0;
}

static DEFINE_MUTEX(qeth_mod_mutex);	/* for synchronized module loading */

int qeth_setup_discipline(struct qeth_card *card,
			  enum qeth_discipline_id discipline)
{
	int rc;

	mutex_lock(&qeth_mod_mutex);
	switch (discipline) {
	case QETH_DISCIPLINE_LAYER3:
		card->discipline = try_then_request_module(
			symbol_get(qeth_l3_discipline), "qeth_l3");
		break;
	case QETH_DISCIPLINE_LAYER2:
		card->discipline = try_then_request_module(
			symbol_get(qeth_l2_discipline), "qeth_l2");
		break;
	default:
		break;
	}
	mutex_unlock(&qeth_mod_mutex);

	if (!card->discipline) {
		dev_err(&card->gdev->dev, "There is no kernel module to "
			"support discipline %d\n", discipline);
		return -EINVAL;
	}

	rc = card->discipline->setup(card->gdev);
	if (rc) {
		if (discipline == QETH_DISCIPLINE_LAYER2)
			symbol_put(qeth_l2_discipline);
		else
			symbol_put(qeth_l3_discipline);
		card->discipline = NULL;

		return rc;
	}

	card->options.layer = discipline;
	return 0;
}

void qeth_remove_discipline(struct qeth_card *card)
{
	card->discipline->remove(card->gdev);

	if (IS_LAYER2(card))
		symbol_put(qeth_l2_discipline);
	else
		symbol_put(qeth_l3_discipline);
	card->options.layer = QETH_DISCIPLINE_UNDETERMINED;
	card->discipline = NULL;
}

const struct device_type qeth_generic_devtype = {
	.name = "qeth_generic",
};
EXPORT_SYMBOL_GPL(qeth_generic_devtype);

static const struct device_type qeth_osn_devtype = {
	.name = "qeth_osn",
};

#define DBF_NAME_LEN	20

struct qeth_dbf_entry {
	char dbf_name[DBF_NAME_LEN];
	debug_info_t *dbf_info;
	struct list_head dbf_list;
};

static LIST_HEAD(qeth_dbf_list);
static DEFINE_MUTEX(qeth_dbf_list_mutex);

static debug_info_t *qeth_get_dbf_entry(char *name)
{
	struct qeth_dbf_entry *entry;
	debug_info_t *rc = NULL;

	mutex_lock(&qeth_dbf_list_mutex);
	list_for_each_entry(entry, &qeth_dbf_list, dbf_list) {
		if (strcmp(entry->dbf_name, name) == 0) {
			rc = entry->dbf_info;
			break;
		}
	}
	mutex_unlock(&qeth_dbf_list_mutex);
	return rc;
}

static int qeth_add_dbf_entry(struct qeth_card *card, char *name)
{
	struct qeth_dbf_entry *new_entry;

	card->debug = debug_register(name, 2, 1, 8);
	if (!card->debug) {
		QETH_DBF_TEXT_(SETUP, 2, "%s", "qcdbf");
		goto err;
	}
	if (debug_register_view(card->debug, &debug_hex_ascii_view))
		goto err_dbg;
	new_entry = kzalloc(sizeof(struct qeth_dbf_entry), GFP_KERNEL);
	if (!new_entry)
		goto err_dbg;
	strncpy(new_entry->dbf_name, name, DBF_NAME_LEN);
	new_entry->dbf_info = card->debug;
	mutex_lock(&qeth_dbf_list_mutex);
	list_add(&new_entry->dbf_list, &qeth_dbf_list);
	mutex_unlock(&qeth_dbf_list_mutex);

	return 0;

err_dbg:
	debug_unregister(card->debug);
err:
	return -ENOMEM;
}

static void qeth_clear_dbf_list(void)
{
	struct qeth_dbf_entry *entry, *tmp;

	mutex_lock(&qeth_dbf_list_mutex);
	list_for_each_entry_safe(entry, tmp, &qeth_dbf_list, dbf_list) {
		list_del(&entry->dbf_list);
		debug_unregister(entry->dbf_info);
		kfree(entry);
	}
	mutex_unlock(&qeth_dbf_list_mutex);
}

static struct net_device *qeth_alloc_netdev(struct qeth_card *card)
{
	struct net_device *dev;
	struct qeth_priv *priv;

	switch (card->info.type) {
	case QETH_CARD_TYPE_IQD:
		dev = alloc_netdev_mqs(sizeof(*priv), "hsi%d", NET_NAME_UNKNOWN,
				       ether_setup, QETH_MAX_OUT_QUEUES, 1);
		break;
	case QETH_CARD_TYPE_OSM:
		dev = alloc_etherdev(sizeof(*priv));
		break;
	case QETH_CARD_TYPE_OSN:
		dev = alloc_netdev(sizeof(*priv), "osn%d", NET_NAME_UNKNOWN,
				   ether_setup);
		break;
	default:
		dev = alloc_etherdev_mqs(sizeof(*priv), QETH_MAX_OUT_QUEUES, 1);
	}

	if (!dev)
		return NULL;

	priv = netdev_priv(dev);
	priv->rx_copybreak = QETH_RX_COPYBREAK;
	priv->tx_wanted_queues = IS_IQD(card) ? QETH_IQD_MIN_TXQ : 1;

	dev->ml_priv = card;
	dev->watchdog_timeo = QETH_TX_TIMEOUT;
	dev->min_mtu = IS_OSN(card) ? 64 : 576;
	 /* initialized when device first goes online: */
	dev->max_mtu = 0;
	dev->mtu = 0;
	SET_NETDEV_DEV(dev, &card->gdev->dev);
	netif_carrier_off(dev);

	if (IS_OSN(card)) {
		dev->ethtool_ops = &qeth_osn_ethtool_ops;
	} else {
		dev->ethtool_ops = &qeth_ethtool_ops;
		dev->priv_flags &= ~IFF_TX_SKB_SHARING;
		dev->hw_features |= NETIF_F_SG;
		dev->vlan_features |= NETIF_F_SG;
		if (IS_IQD(card))
			dev->features |= NETIF_F_SG;
	}

	return dev;
}

struct net_device *qeth_clone_netdev(struct net_device *orig)
{
	struct net_device *clone = qeth_alloc_netdev(orig->ml_priv);

	if (!clone)
		return NULL;

	clone->dev_port = orig->dev_port;
	return clone;
}

static int qeth_core_probe_device(struct ccwgroup_device *gdev)
{
	struct qeth_card *card;
	struct device *dev;
	int rc;
	enum qeth_discipline_id enforced_disc;
	char dbf_name[DBF_NAME_LEN];

	QETH_DBF_TEXT(SETUP, 2, "probedev");

	dev = &gdev->dev;
	if (!get_device(dev))
		return -ENODEV;

	QETH_DBF_TEXT_(SETUP, 2, "%s", dev_name(&gdev->dev));

	card = qeth_alloc_card(gdev);
	if (!card) {
		QETH_DBF_TEXT_(SETUP, 2, "1err%d", -ENOMEM);
		rc = -ENOMEM;
		goto err_dev;
	}

	snprintf(dbf_name, sizeof(dbf_name), "qeth_card_%s",
		dev_name(&gdev->dev));
	card->debug = qeth_get_dbf_entry(dbf_name);
	if (!card->debug) {
		rc = qeth_add_dbf_entry(card, dbf_name);
		if (rc)
			goto err_card;
	}

	qeth_setup_card(card);
	card->dev = qeth_alloc_netdev(card);
	if (!card->dev) {
		rc = -ENOMEM;
		goto err_card;
	}

	qeth_determine_capabilities(card);
	qeth_set_blkt_defaults(card);

	card->qdio.no_out_queues = card->dev->num_tx_queues;
	rc = qeth_update_from_chp_desc(card);
	if (rc)
		goto err_chp_desc;

	if (IS_OSN(card))
		gdev->dev.groups = qeth_osn_dev_groups;
	else
		gdev->dev.groups = qeth_dev_groups;

	enforced_disc = qeth_enforce_discipline(card);
	switch (enforced_disc) {
	case QETH_DISCIPLINE_UNDETERMINED:
		gdev->dev.type = &qeth_generic_devtype;
		break;
	default:
		card->info.layer_enforced = true;
		/* It's so early that we don't need the discipline_mutex yet. */
		rc = qeth_setup_discipline(card, enforced_disc);
		if (rc)
			goto err_setup_disc;

		gdev->dev.type = IS_OSN(card) ? &qeth_osn_devtype :
						card->discipline->devtype;
		break;
	}

	return 0;

err_setup_disc:
err_chp_desc:
	free_netdev(card->dev);
err_card:
	qeth_core_free_card(card);
err_dev:
	put_device(dev);
	return rc;
}

static void qeth_core_remove_device(struct ccwgroup_device *gdev)
{
	struct qeth_card *card = dev_get_drvdata(&gdev->dev);

	QETH_CARD_TEXT(card, 2, "removedv");

	mutex_lock(&card->discipline_mutex);
	if (card->discipline)
		qeth_remove_discipline(card);
	mutex_unlock(&card->discipline_mutex);

	qeth_free_qdio_queues(card);

	free_netdev(card->dev);
	qeth_core_free_card(card);
	put_device(&gdev->dev);
}

static int qeth_core_set_online(struct ccwgroup_device *gdev)
{
	struct qeth_card *card = dev_get_drvdata(&gdev->dev);
	int rc = 0;
	enum qeth_discipline_id def_discipline;

	mutex_lock(&card->discipline_mutex);
	if (!card->discipline) {
		def_discipline = IS_IQD(card) ? QETH_DISCIPLINE_LAYER3 :
						QETH_DISCIPLINE_LAYER2;
		rc = qeth_setup_discipline(card, def_discipline);
		if (rc)
			goto err;
	}

	rc = qeth_set_online(card, card->discipline);

err:
	mutex_unlock(&card->discipline_mutex);
	return rc;
}

static int qeth_core_set_offline(struct ccwgroup_device *gdev)
{
	struct qeth_card *card = dev_get_drvdata(&gdev->dev);
	int rc;

	mutex_lock(&card->discipline_mutex);
	rc = qeth_set_offline(card, card->discipline, false);
	mutex_unlock(&card->discipline_mutex);

	return rc;
}

static void qeth_core_shutdown(struct ccwgroup_device *gdev)
{
	struct qeth_card *card = dev_get_drvdata(&gdev->dev);

	qeth_set_allowed_threads(card, 0, 1);
	if ((gdev->state == CCWGROUP_ONLINE) && card->info.hwtrap)
		qeth_hw_trap(card, QETH_DIAGS_TRAP_DISARM);
	qeth_qdio_clear_card(card, 0);
	qeth_drain_output_queues(card);
	qdio_free(CARD_DDEV(card));
}

static ssize_t group_store(struct device_driver *ddrv, const char *buf,
			   size_t count)
{
	int err;

	err = ccwgroup_create_dev(qeth_core_root_dev, to_ccwgroupdrv(ddrv), 3,
				  buf);

	return err ? err : count;
}
static DRIVER_ATTR_WO(group);

static struct attribute *qeth_drv_attrs[] = {
	&driver_attr_group.attr,
	NULL,
};
static struct attribute_group qeth_drv_attr_group = {
	.attrs = qeth_drv_attrs,
};
static const struct attribute_group *qeth_drv_attr_groups[] = {
	&qeth_drv_attr_group,
	NULL,
};

static struct ccwgroup_driver qeth_core_ccwgroup_driver = {
	.driver = {
		.groups = qeth_drv_attr_groups,
		.owner = THIS_MODULE,
		.name = "qeth",
	},
	.ccw_driver = &qeth_ccw_driver,
	.setup = qeth_core_probe_device,
	.remove = qeth_core_remove_device,
	.set_online = qeth_core_set_online,
	.set_offline = qeth_core_set_offline,
	.shutdown = qeth_core_shutdown,
};

struct qeth_card *qeth_get_card_by_busid(char *bus_id)
{
	struct ccwgroup_device *gdev;
	struct qeth_card *card;

	gdev = get_ccwgroupdev_by_busid(&qeth_core_ccwgroup_driver, bus_id);
	if (!gdev)
		return NULL;

	card = dev_get_drvdata(&gdev->dev);
	put_device(&gdev->dev);
	return card;
}
EXPORT_SYMBOL_GPL(qeth_get_card_by_busid);

int qeth_do_ioctl(struct net_device *dev, struct ifreq *rq, int cmd)
{
	struct qeth_card *card = dev->ml_priv;
	struct mii_ioctl_data *mii_data;
	int rc = 0;

	switch (cmd) {
	case SIOC_QETH_ADP_SET_SNMP_CONTROL:
		rc = qeth_snmp_command(card, rq->ifr_ifru.ifru_data);
		break;
	case SIOC_QETH_GET_CARD_TYPE:
		if ((IS_OSD(card) || IS_OSM(card) || IS_OSX(card)) &&
		    !IS_VM_NIC(card))
			return 1;
		return 0;
	case SIOCGMIIPHY:
		mii_data = if_mii(rq);
		mii_data->phy_id = 0;
		break;
	case SIOCGMIIREG:
		mii_data = if_mii(rq);
		if (mii_data->phy_id != 0)
			rc = -EINVAL;
		else
			mii_data->val_out = qeth_mdio_read(dev,
				mii_data->phy_id, mii_data->reg_num);
		break;
	case SIOC_QETH_QUERY_OAT:
		rc = qeth_query_oat_command(card, rq->ifr_ifru.ifru_data);
		break;
	default:
		if (card->discipline->do_ioctl)
			rc = card->discipline->do_ioctl(dev, rq, cmd);
		else
			rc = -EOPNOTSUPP;
	}
	if (rc)
		QETH_CARD_TEXT_(card, 2, "ioce%x", rc);
	return rc;
}
EXPORT_SYMBOL_GPL(qeth_do_ioctl);

static int qeth_start_csum_cb(struct qeth_card *card, struct qeth_reply *reply,
			      unsigned long data)
{
	struct qeth_ipa_cmd *cmd = (struct qeth_ipa_cmd *) data;
	u32 *features = reply->param;

	if (qeth_setassparms_inspect_rc(cmd))
		return -EIO;

	*features = cmd->data.setassparms.data.flags_32bit;
	return 0;
}

static int qeth_set_csum_off(struct qeth_card *card, enum qeth_ipa_funcs cstype,
			     enum qeth_prot_versions prot)
{
	return qeth_send_simple_setassparms_prot(card, cstype, IPA_CMD_ASS_STOP,
						 NULL, prot);
}

static int qeth_set_csum_on(struct qeth_card *card, enum qeth_ipa_funcs cstype,
			    enum qeth_prot_versions prot, u8 *lp2lp)
{
	u32 required_features = QETH_IPA_CHECKSUM_UDP | QETH_IPA_CHECKSUM_TCP;
	struct qeth_cmd_buffer *iob;
	struct qeth_ipa_caps caps;
	u32 features;
	int rc;

	/* some L3 HW requires combined L3+L4 csum offload: */
	if (IS_LAYER3(card) && prot == QETH_PROT_IPV4 &&
	    cstype == IPA_OUTBOUND_CHECKSUM)
		required_features |= QETH_IPA_CHECKSUM_IP_HDR;

	iob = qeth_get_setassparms_cmd(card, cstype, IPA_CMD_ASS_START, 0,
				       prot);
	if (!iob)
		return -ENOMEM;

	rc = qeth_send_ipa_cmd(card, iob, qeth_start_csum_cb, &features);
	if (rc)
		return rc;

	if ((required_features & features) != required_features) {
		qeth_set_csum_off(card, cstype, prot);
		return -EOPNOTSUPP;
	}

	iob = qeth_get_setassparms_cmd(card, cstype, IPA_CMD_ASS_ENABLE,
				       SETASS_DATA_SIZEOF(flags_32bit),
				       prot);
	if (!iob) {
		qeth_set_csum_off(card, cstype, prot);
		return -ENOMEM;
	}

	if (features & QETH_IPA_CHECKSUM_LP2LP)
		required_features |= QETH_IPA_CHECKSUM_LP2LP;
	__ipa_cmd(iob)->data.setassparms.data.flags_32bit = required_features;
	rc = qeth_send_ipa_cmd(card, iob, qeth_setassparms_get_caps_cb, &caps);
	if (rc) {
		qeth_set_csum_off(card, cstype, prot);
		return rc;
	}

	if (!qeth_ipa_caps_supported(&caps, required_features) ||
	    !qeth_ipa_caps_enabled(&caps, required_features)) {
		qeth_set_csum_off(card, cstype, prot);
		return -EOPNOTSUPP;
	}

	dev_info(&card->gdev->dev, "HW Checksumming (%sbound IPv%d) enabled\n",
		 cstype == IPA_INBOUND_CHECKSUM ? "in" : "out", prot);

	if (lp2lp)
		*lp2lp = qeth_ipa_caps_enabled(&caps, QETH_IPA_CHECKSUM_LP2LP);

	return 0;
}

static int qeth_set_ipa_csum(struct qeth_card *card, bool on, int cstype,
			     enum qeth_prot_versions prot, u8 *lp2lp)
{
	return on ? qeth_set_csum_on(card, cstype, prot, lp2lp) :
		    qeth_set_csum_off(card, cstype, prot);
}

static int qeth_start_tso_cb(struct qeth_card *card, struct qeth_reply *reply,
			     unsigned long data)
{
	struct qeth_ipa_cmd *cmd = (struct qeth_ipa_cmd *) data;
	struct qeth_tso_start_data *tso_data = reply->param;

	if (qeth_setassparms_inspect_rc(cmd))
		return -EIO;

	tso_data->mss = cmd->data.setassparms.data.tso.mss;
	tso_data->supported = cmd->data.setassparms.data.tso.supported;
	return 0;
}

static int qeth_set_tso_off(struct qeth_card *card,
			    enum qeth_prot_versions prot)
{
	return qeth_send_simple_setassparms_prot(card, IPA_OUTBOUND_TSO,
						 IPA_CMD_ASS_STOP, NULL, prot);
}

static int qeth_set_tso_on(struct qeth_card *card,
			   enum qeth_prot_versions prot)
{
	struct qeth_tso_start_data tso_data;
	struct qeth_cmd_buffer *iob;
	struct qeth_ipa_caps caps;
	int rc;

	iob = qeth_get_setassparms_cmd(card, IPA_OUTBOUND_TSO,
				       IPA_CMD_ASS_START, 0, prot);
	if (!iob)
		return -ENOMEM;

	rc = qeth_send_ipa_cmd(card, iob, qeth_start_tso_cb, &tso_data);
	if (rc)
		return rc;

	if (!tso_data.mss || !(tso_data.supported & QETH_IPA_LARGE_SEND_TCP)) {
		qeth_set_tso_off(card, prot);
		return -EOPNOTSUPP;
	}

	iob = qeth_get_setassparms_cmd(card, IPA_OUTBOUND_TSO,
				       IPA_CMD_ASS_ENABLE,
				       SETASS_DATA_SIZEOF(caps), prot);
	if (!iob) {
		qeth_set_tso_off(card, prot);
		return -ENOMEM;
	}

	/* enable TSO capability */
	__ipa_cmd(iob)->data.setassparms.data.caps.enabled =
		QETH_IPA_LARGE_SEND_TCP;
	rc = qeth_send_ipa_cmd(card, iob, qeth_setassparms_get_caps_cb, &caps);
	if (rc) {
		qeth_set_tso_off(card, prot);
		return rc;
	}

	if (!qeth_ipa_caps_supported(&caps, QETH_IPA_LARGE_SEND_TCP) ||
	    !qeth_ipa_caps_enabled(&caps, QETH_IPA_LARGE_SEND_TCP)) {
		qeth_set_tso_off(card, prot);
		return -EOPNOTSUPP;
	}

	dev_info(&card->gdev->dev, "TSOv%u enabled (MSS: %u)\n", prot,
		 tso_data.mss);
	return 0;
}

static int qeth_set_ipa_tso(struct qeth_card *card, bool on,
			    enum qeth_prot_versions prot)
{
	return on ? qeth_set_tso_on(card, prot) : qeth_set_tso_off(card, prot);
}

static int qeth_set_ipa_rx_csum(struct qeth_card *card, bool on)
{
	int rc_ipv4 = (on) ? -EOPNOTSUPP : 0;
	int rc_ipv6;

	if (qeth_is_supported(card, IPA_INBOUND_CHECKSUM))
		rc_ipv4 = qeth_set_ipa_csum(card, on, IPA_INBOUND_CHECKSUM,
					    QETH_PROT_IPV4, NULL);
	if (!qeth_is_supported6(card, IPA_INBOUND_CHECKSUM_V6))
		/* no/one Offload Assist available, so the rc is trivial */
		return rc_ipv4;

	rc_ipv6 = qeth_set_ipa_csum(card, on, IPA_INBOUND_CHECKSUM,
				    QETH_PROT_IPV6, NULL);

	if (on)
		/* enable: success if any Assist is active */
		return (rc_ipv6) ? rc_ipv4 : 0;

	/* disable: failure if any Assist is still active */
	return (rc_ipv6) ? rc_ipv6 : rc_ipv4;
}

/**
 * qeth_enable_hw_features() - (Re-)Enable HW functions for device features
 * @dev:	a net_device
 */
void qeth_enable_hw_features(struct net_device *dev)
{
	struct qeth_card *card = dev->ml_priv;
	netdev_features_t features;

	features = dev->features;
	/* force-off any feature that might need an IPA sequence.
	 * netdev_update_features() will restart them.
	 */
	dev->features &= ~dev->hw_features;
	/* toggle VLAN filter, so that VIDs are re-programmed: */
	if (IS_LAYER2(card) && IS_VM_NIC(card)) {
		dev->features &= ~NETIF_F_HW_VLAN_CTAG_FILTER;
		dev->wanted_features |= NETIF_F_HW_VLAN_CTAG_FILTER;
	}
	netdev_update_features(dev);
	if (features != dev->features)
		dev_warn(&card->gdev->dev,
			 "Device recovery failed to restore all offload features\n");
}
EXPORT_SYMBOL_GPL(qeth_enable_hw_features);

static void qeth_check_restricted_features(struct qeth_card *card,
					   netdev_features_t changed,
					   netdev_features_t actual)
{
	netdev_features_t ipv6_features = NETIF_F_TSO6;
	netdev_features_t ipv4_features = NETIF_F_TSO;

	if (!card->info.has_lp2lp_cso_v6)
		ipv6_features |= NETIF_F_IPV6_CSUM;
	if (!card->info.has_lp2lp_cso_v4)
		ipv4_features |= NETIF_F_IP_CSUM;

	if ((changed & ipv6_features) && !(actual & ipv6_features))
		qeth_flush_local_addrs6(card);
	if ((changed & ipv4_features) && !(actual & ipv4_features))
		qeth_flush_local_addrs4(card);
}

int qeth_set_features(struct net_device *dev, netdev_features_t features)
{
	struct qeth_card *card = dev->ml_priv;
	netdev_features_t changed = dev->features ^ features;
	int rc = 0;

	QETH_CARD_TEXT(card, 2, "setfeat");
	QETH_CARD_HEX(card, 2, &features, sizeof(features));

	if ((changed & NETIF_F_IP_CSUM)) {
		rc = qeth_set_ipa_csum(card, features & NETIF_F_IP_CSUM,
				       IPA_OUTBOUND_CHECKSUM, QETH_PROT_IPV4,
				       &card->info.has_lp2lp_cso_v4);
		if (rc)
			changed ^= NETIF_F_IP_CSUM;
	}
	if (changed & NETIF_F_IPV6_CSUM) {
		rc = qeth_set_ipa_csum(card, features & NETIF_F_IPV6_CSUM,
				       IPA_OUTBOUND_CHECKSUM, QETH_PROT_IPV6,
				       &card->info.has_lp2lp_cso_v6);
		if (rc)
			changed ^= NETIF_F_IPV6_CSUM;
	}
	if (changed & NETIF_F_RXCSUM) {
		rc = qeth_set_ipa_rx_csum(card, features & NETIF_F_RXCSUM);
		if (rc)
			changed ^= NETIF_F_RXCSUM;
	}
	if (changed & NETIF_F_TSO) {
		rc = qeth_set_ipa_tso(card, features & NETIF_F_TSO,
				      QETH_PROT_IPV4);
		if (rc)
			changed ^= NETIF_F_TSO;
	}
	if (changed & NETIF_F_TSO6) {
		rc = qeth_set_ipa_tso(card, features & NETIF_F_TSO6,
				      QETH_PROT_IPV6);
		if (rc)
			changed ^= NETIF_F_TSO6;
	}

	qeth_check_restricted_features(card, dev->features ^ features,
				       dev->features ^ changed);

	/* everything changed successfully? */
	if ((dev->features ^ features) == changed)
		return 0;
	/* something went wrong. save changed features and return error */
	dev->features ^= changed;
	return -EIO;
}
EXPORT_SYMBOL_GPL(qeth_set_features);

netdev_features_t qeth_fix_features(struct net_device *dev,
				    netdev_features_t features)
{
	struct qeth_card *card = dev->ml_priv;

	QETH_CARD_TEXT(card, 2, "fixfeat");
	if (!qeth_is_supported(card, IPA_OUTBOUND_CHECKSUM))
		features &= ~NETIF_F_IP_CSUM;
	if (!qeth_is_supported6(card, IPA_OUTBOUND_CHECKSUM_V6))
		features &= ~NETIF_F_IPV6_CSUM;
	if (!qeth_is_supported(card, IPA_INBOUND_CHECKSUM) &&
	    !qeth_is_supported6(card, IPA_INBOUND_CHECKSUM_V6))
		features &= ~NETIF_F_RXCSUM;
	if (!qeth_is_supported(card, IPA_OUTBOUND_TSO))
		features &= ~NETIF_F_TSO;
	if (!qeth_is_supported6(card, IPA_OUTBOUND_TSO))
		features &= ~NETIF_F_TSO6;

	QETH_CARD_HEX(card, 2, &features, sizeof(features));
	return features;
}
EXPORT_SYMBOL_GPL(qeth_fix_features);

netdev_features_t qeth_features_check(struct sk_buff *skb,
				      struct net_device *dev,
				      netdev_features_t features)
{
	struct qeth_card *card = dev->ml_priv;

	/* Traffic with local next-hop is not eligible for some offloads: */
	if (skb->ip_summed == CHECKSUM_PARTIAL &&
	    READ_ONCE(card->options.isolation) != ISOLATION_MODE_FWD) {
		netdev_features_t restricted = 0;

		if (skb_is_gso(skb) && !netif_needs_gso(skb, features))
			restricted |= NETIF_F_ALL_TSO;

		switch (vlan_get_protocol(skb)) {
		case htons(ETH_P_IP):
			if (!card->info.has_lp2lp_cso_v4)
				restricted |= NETIF_F_IP_CSUM;

			if (restricted && qeth_next_hop_is_local_v4(card, skb))
				features &= ~restricted;
			break;
		case htons(ETH_P_IPV6):
			if (!card->info.has_lp2lp_cso_v6)
				restricted |= NETIF_F_IPV6_CSUM;

			if (restricted && qeth_next_hop_is_local_v6(card, skb))
				features &= ~restricted;
			break;
		default:
			break;
		}
	}

	/* GSO segmentation builds skbs with
	 *	a (small) linear part for the headers, and
	 *	page frags for the data.
	 * Compared to a linear skb, the header-only part consumes an
	 * additional buffer element. This reduces buffer utilization, and
	 * hurts throughput. So compress small segments into one element.
	 */
	if (netif_needs_gso(skb, features)) {
		/* match skb_segment(): */
		unsigned int doffset = skb->data - skb_mac_header(skb);
		unsigned int hsize = skb_shinfo(skb)->gso_size;
		unsigned int hroom = skb_headroom(skb);

		/* linearize only if resulting skb allocations are order-0: */
		if (SKB_DATA_ALIGN(hroom + doffset + hsize) <= SKB_MAX_HEAD(0))
			features &= ~NETIF_F_SG;
	}

	return vlan_features_check(skb, features);
}
EXPORT_SYMBOL_GPL(qeth_features_check);

void qeth_get_stats64(struct net_device *dev, struct rtnl_link_stats64 *stats)
{
	struct qeth_card *card = dev->ml_priv;
	struct qeth_qdio_out_q *queue;
	unsigned int i;

	QETH_CARD_TEXT(card, 5, "getstat");

	stats->rx_packets = card->stats.rx_packets;
	stats->rx_bytes = card->stats.rx_bytes;
	stats->rx_errors = card->stats.rx_length_errors +
			   card->stats.rx_frame_errors +
			   card->stats.rx_fifo_errors;
	stats->rx_dropped = card->stats.rx_dropped_nomem +
			    card->stats.rx_dropped_notsupp +
			    card->stats.rx_dropped_runt;
	stats->multicast = card->stats.rx_multicast;
	stats->rx_length_errors = card->stats.rx_length_errors;
	stats->rx_frame_errors = card->stats.rx_frame_errors;
	stats->rx_fifo_errors = card->stats.rx_fifo_errors;

	for (i = 0; i < card->qdio.no_out_queues; i++) {
		queue = card->qdio.out_qs[i];

		stats->tx_packets += queue->stats.tx_packets;
		stats->tx_bytes += queue->stats.tx_bytes;
		stats->tx_errors += queue->stats.tx_errors;
		stats->tx_dropped += queue->stats.tx_dropped;
	}
}
EXPORT_SYMBOL_GPL(qeth_get_stats64);

#define TC_IQD_UCAST   0
static void qeth_iqd_set_prio_tc_map(struct net_device *dev,
				     unsigned int ucast_txqs)
{
	unsigned int prio;

	/* IQD requires mcast traffic to be placed on a dedicated queue, and
	 * qeth_iqd_select_queue() deals with this.
	 * For unicast traffic, we defer the queue selection to the stack.
	 * By installing a trivial prio map that spans over only the unicast
	 * queues, we can encourage the stack to spread the ucast traffic evenly
	 * without selecting the mcast queue.
	 */

	/* One traffic class, spanning over all active ucast queues: */
	netdev_set_num_tc(dev, 1);
	netdev_set_tc_queue(dev, TC_IQD_UCAST, ucast_txqs,
			    QETH_IQD_MIN_UCAST_TXQ);

	/* Map all priorities to this traffic class: */
	for (prio = 0; prio <= TC_BITMASK; prio++)
		netdev_set_prio_tc_map(dev, prio, TC_IQD_UCAST);
}

int qeth_set_real_num_tx_queues(struct qeth_card *card, unsigned int count)
{
	struct net_device *dev = card->dev;
	int rc;

	/* Per netif_setup_tc(), adjust the mapping first: */
	if (IS_IQD(card))
		qeth_iqd_set_prio_tc_map(dev, count - 1);

	rc = netif_set_real_num_tx_queues(dev, count);

	if (rc && IS_IQD(card))
		qeth_iqd_set_prio_tc_map(dev, dev->real_num_tx_queues - 1);

	return rc;
}
EXPORT_SYMBOL_GPL(qeth_set_real_num_tx_queues);

u16 qeth_iqd_select_queue(struct net_device *dev, struct sk_buff *skb,
			  u8 cast_type, struct net_device *sb_dev)
{
	u16 txq;

	if (cast_type != RTN_UNICAST)
		return QETH_IQD_MCAST_TXQ;
	if (dev->real_num_tx_queues == QETH_IQD_MIN_TXQ)
		return QETH_IQD_MIN_UCAST_TXQ;

	txq = netdev_pick_tx(dev, skb, sb_dev);
	return (txq == QETH_IQD_MCAST_TXQ) ? QETH_IQD_MIN_UCAST_TXQ : txq;
}
EXPORT_SYMBOL_GPL(qeth_iqd_select_queue);

int qeth_open(struct net_device *dev)
{
	struct qeth_card *card = dev->ml_priv;

	QETH_CARD_TEXT(card, 4, "qethopen");

	card->data.state = CH_STATE_UP;
	netif_tx_start_all_queues(dev);

	local_bh_disable();
	if (IS_IQD(card)) {
		struct qeth_qdio_out_q *queue;
		unsigned int i;

		qeth_for_each_output_queue(card, queue, i) {
			netif_tx_napi_add(dev, &queue->napi, qeth_tx_poll,
					  QETH_NAPI_WEIGHT);
			napi_enable(&queue->napi);
			napi_schedule(&queue->napi);
		}
	}

	napi_enable(&card->napi);
	napi_schedule(&card->napi);
	/* kick-start the NAPI softirq: */
	local_bh_enable();

	return 0;
}
EXPORT_SYMBOL_GPL(qeth_open);

int qeth_stop(struct net_device *dev)
{
	struct qeth_card *card = dev->ml_priv;

	QETH_CARD_TEXT(card, 4, "qethstop");

	napi_disable(&card->napi);
	cancel_delayed_work_sync(&card->buffer_reclaim_work);
	qdio_stop_irq(CARD_DDEV(card));

	if (IS_IQD(card)) {
		struct qeth_qdio_out_q *queue;
		unsigned int i;

		/* Quiesce the NAPI instances: */
		qeth_for_each_output_queue(card, queue, i)
			napi_disable(&queue->napi);

		/* Stop .ndo_start_xmit, might still access queue->napi. */
		netif_tx_disable(dev);

		qeth_for_each_output_queue(card, queue, i) {
			del_timer_sync(&queue->timer);
			/* Queues may get re-allocated, so remove the NAPIs. */
			netif_napi_del(&queue->napi);
		}
	} else {
		netif_tx_disable(dev);
	}

	return 0;
}
EXPORT_SYMBOL_GPL(qeth_stop);

static int __init qeth_core_init(void)
{
	int rc;

	pr_info("loading core functions\n");

	qeth_debugfs_root = debugfs_create_dir("qeth", NULL);

	rc = qeth_register_dbf_views();
	if (rc)
		goto dbf_err;
	qeth_core_root_dev = root_device_register("qeth");
	rc = PTR_ERR_OR_ZERO(qeth_core_root_dev);
	if (rc)
		goto register_err;
	qeth_core_header_cache =
		kmem_cache_create("qeth_hdr", QETH_HDR_CACHE_OBJ_SIZE,
				  roundup_pow_of_two(QETH_HDR_CACHE_OBJ_SIZE),
				  0, NULL);
	if (!qeth_core_header_cache) {
		rc = -ENOMEM;
		goto slab_err;
	}
	qeth_qdio_outbuf_cache = kmem_cache_create("qeth_buf",
			sizeof(struct qeth_qdio_out_buffer), 0, 0, NULL);
	if (!qeth_qdio_outbuf_cache) {
		rc = -ENOMEM;
		goto cqslab_err;
	}
	rc = ccw_driver_register(&qeth_ccw_driver);
	if (rc)
		goto ccw_err;
	rc = ccwgroup_driver_register(&qeth_core_ccwgroup_driver);
	if (rc)
		goto ccwgroup_err;

	return 0;

ccwgroup_err:
	ccw_driver_unregister(&qeth_ccw_driver);
ccw_err:
	kmem_cache_destroy(qeth_qdio_outbuf_cache);
cqslab_err:
	kmem_cache_destroy(qeth_core_header_cache);
slab_err:
	root_device_unregister(qeth_core_root_dev);
register_err:
	qeth_unregister_dbf_views();
dbf_err:
	debugfs_remove_recursive(qeth_debugfs_root);
	pr_err("Initializing the qeth device driver failed\n");
	return rc;
}

static void __exit qeth_core_exit(void)
{
	qeth_clear_dbf_list();
	ccwgroup_driver_unregister(&qeth_core_ccwgroup_driver);
	ccw_driver_unregister(&qeth_ccw_driver);
	kmem_cache_destroy(qeth_qdio_outbuf_cache);
	kmem_cache_destroy(qeth_core_header_cache);
	root_device_unregister(qeth_core_root_dev);
	qeth_unregister_dbf_views();
	debugfs_remove_recursive(qeth_debugfs_root);
	pr_info("core functions removed\n");
}

module_init(qeth_core_init);
module_exit(qeth_core_exit);
MODULE_AUTHOR("Frank Blaschka <frank.blaschka@de.ibm.com>");
MODULE_DESCRIPTION("qeth core functions");
MODULE_LICENSE("GPL");<|MERGE_RESOLUTION|>--- conflicted
+++ resolved
@@ -463,51 +463,6 @@
 	return n;
 }
 
-<<<<<<< HEAD
-static void qeth_cleanup_handled_pending(struct qeth_qdio_out_q *q, int bidx,
-					 int forced_cleanup)
-{
-	if (q->card->options.cq != QETH_CQ_ENABLED)
-		return;
-
-	if (q->bufs[bidx]->next_pending != NULL) {
-		struct qeth_qdio_out_buffer *head = q->bufs[bidx];
-		struct qeth_qdio_out_buffer *c = q->bufs[bidx]->next_pending;
-
-		while (c) {
-			if (forced_cleanup ||
-			    atomic_read(&c->state) ==
-			      QETH_QDIO_BUF_HANDLED_DELAYED) {
-				struct qeth_qdio_out_buffer *f = c;
-
-				QETH_CARD_TEXT(f->q->card, 5, "fp");
-				QETH_CARD_TEXT_(f->q->card, 5, "%lx", (long) f);
-				/* release here to avoid interleaving between
-				   outbound tasklet and inbound tasklet
-				   regarding notifications and lifecycle */
-				qeth_tx_complete_buf(c, forced_cleanup, 0);
-
-				c = f->next_pending;
-				WARN_ON_ONCE(head->next_pending != f);
-				head->next_pending = c;
-				kmem_cache_free(qeth_qdio_outbuf_cache, f);
-			} else {
-				head = c;
-				c = c->next_pending;
-			}
-
-		}
-	}
-	if (forced_cleanup && (atomic_read(&(q->bufs[bidx]->state)) ==
-					QETH_QDIO_BUF_HANDLED_DELAYED)) {
-		/* for recovery situations */
-		qeth_init_qdio_out_buf(q, bidx);
-		QETH_CARD_TEXT(q->card, 2, "clprecov");
-	}
-}
-
-=======
->>>>>>> f642729d
 static void qeth_qdio_handle_aob(struct qeth_card *card,
 				 unsigned long phys_aob_addr)
 {
@@ -2728,25 +2683,12 @@
 		card->qdio.out_qs[i] = queue;
 		queue->card = card;
 		queue->queue_no = i;
-<<<<<<< HEAD
-=======
 		INIT_LIST_HEAD(&queue->pending_bufs);
->>>>>>> f642729d
 		spin_lock_init(&queue->lock);
 		timer_setup(&queue->timer, qeth_tx_completion_timer, 0);
 		queue->coalesce_usecs = QETH_TX_COALESCE_USECS;
 		queue->max_coalesced_frames = QETH_TX_MAX_COALESCED_FRAMES;
 		queue->priority = QETH_QIB_PQUE_PRIO_DEFAULT;
-<<<<<<< HEAD
-
-		/* give outbound qeth_qdio_buffers their qdio_buffers */
-		for (j = 0; j < QDIO_MAX_BUFFERS_PER_Q; ++j) {
-			WARN_ON(queue->bufs[j]);
-			if (qeth_init_qdio_out_buf(queue, j))
-				goto out_freeoutqbufs;
-		}
-=======
->>>>>>> f642729d
 	}
 
 	/* completion */
@@ -5579,11 +5521,7 @@
 		/* no need for locking / error handling at this early stage: */
 		qeth_set_real_num_tx_queues(card, qeth_tx_actual_queues(card));
 
-<<<<<<< HEAD
-	rc = card->discipline->set_online(card, carrier_ok);
-=======
 	rc = disc->set_online(card, carrier_ok);
->>>>>>> f642729d
 	if (rc)
 		goto err_online;
 
@@ -5591,10 +5529,6 @@
 	kobject_uevent(&card->gdev->dev.kobj, KOBJ_CHANGE);
 
 	mutex_unlock(&card->conf_mutex);
-<<<<<<< HEAD
-	mutex_unlock(&card->discipline_mutex);
-=======
->>>>>>> f642729d
 	return 0;
 
 err_online:
@@ -5602,7 +5536,6 @@
 	qeth_qdio_clear_card(card, 0);
 	qeth_clear_working_pool_list(card);
 	qeth_flush_local_addrs(card);
-<<<<<<< HEAD
 
 	qeth_stop_channel(&card->data);
 	qeth_stop_channel(&card->write);
@@ -5610,16 +5543,6 @@
 	qdio_free(CARD_DDEV(card));
 
 	mutex_unlock(&card->conf_mutex);
-	mutex_unlock(&card->discipline_mutex);
-=======
-
-	qeth_stop_channel(&card->data);
-	qeth_stop_channel(&card->write);
-	qeth_stop_channel(&card->read);
-	qdio_free(CARD_DDEV(card));
-
-	mutex_unlock(&card->conf_mutex);
->>>>>>> f642729d
 	return rc;
 }
 
@@ -5648,17 +5571,7 @@
 
 	cancel_work_sync(&card->rx_mode_work);
 
-<<<<<<< HEAD
-	card->discipline->set_offline(card);
-=======
 	disc->set_offline(card);
-
-	qeth_qdio_clear_card(card, 0);
-	qeth_drain_output_queues(card);
-	qeth_clear_working_pool_list(card);
-	qeth_flush_local_addrs(card);
-	card->info.promisc_mode = 0;
->>>>>>> f642729d
 
 	qeth_qdio_clear_card(card, 0);
 	qeth_drain_output_queues(card);

--- conflicted
+++ resolved
@@ -214,11 +214,7 @@
 }
 #endif
 
-<<<<<<< HEAD
-#ifdef CONFIG_VFIO_PCI_ZDEV
-=======
 #ifdef CONFIG_S390
->>>>>>> f642729d
 extern int vfio_pci_info_zdev_add_caps(struct vfio_pci_device *vdev,
 				       struct vfio_info_cap *caps);
 #else
